--- conflicted
+++ resolved
@@ -49,13 +49,8 @@
       log_info("Service installed successfully");
     else
     {
-<<<<<<< HEAD
       log_info("Service failed to install");
-      ret_val= -1;
-=======
-      log_info("Service failed to install\n");
       ret_val= 1;
->>>>>>> 153ad3f6
     }
   }
   else if (options.remove_service)
@@ -66,13 +61,8 @@
       log_info("Service removed successfully");
     else
     {
-<<<<<<< HEAD
       log_info("Service failed to remove");
-      ret_val= -1;
-=======
-      log_info("Service failed to remove\n");
       ret_val= 1;
->>>>>>> 153ad3f6
     }
   }
   else
