/* Copyright (C) 2018 Percona

   This program is free software; you can redistribute it and/or modify
   it under the terms of the GNU General Public License as published by
   the Free Software Foundation; version 2 of the License.

   This program is distributed in the hope that it will be useful,
   but WITHOUT ANY WARRANTY; without even the implied warranty of
   MERCHANTABILITY or FITNESS FOR A PARTICULAR PURPOSE.  See the
   GNU General Public License for more details.

   You should have received a copy of the GNU General Public License
   along with this program; if not, write to the Free Software
   Foundation, Inc., 51 Franklin Street, Fifth Floor, Boston, MA  02110-1301,
   USA */
#include "ha_rockspart.h"
#include "ha_rocksdb.h"

using myrocks::ha_rocksdb;
namespace myrocks {
extern handlerton *rocksdb_hton;
}

handler *ha_rockspart::get_file_handler(TABLE_SHARE *share,
                                        MEM_ROOT *alloc) const {
  ha_rocksdb *file = new (alloc) ha_rocksdb(myrocks::rocksdb_hton, share);
  file->init();
  return file;
}

void ha_rockspart::set_pk_can_be_decoded_for_each_partition() {
  for (auto file = reinterpret_cast<ha_rocksdb **>(m_file); *file; file++)
    (*file)->set_pk_can_be_decoded(m_pk_can_be_decoded);
}

int ha_rockspart::open(const char *name, int mode, uint test_if_locked,
                       const dd::Table *table_def) {
  int result =
      native_part::Partition_base::open(name, mode, test_if_locked, table_def);
  set_pk_can_be_decoded_for_each_partition();
  return result;
}

int ha_rockspart::create(const char *name, TABLE *form,
                         HA_CREATE_INFO *create_info, dd::Table *table_def) {
  int result =
      native_part::Partition_base::create(name, form, create_info, table_def);
  set_pk_can_be_decoded_for_each_partition();
  return result;
}

/**
  Clone the open and locked partitioning handler.

  @param  mem_root  MEM_ROOT to use.

  @return Pointer to the successfully created clone or nullptr

  @details
  This function creates a new native_part::Partition_base handler as a
  clone/copy. The clone will use the original m_part_info. It also allocates
  memory for ref + ref_dup. In native_part::Partition_base::open()
  a new partition handlers are created (on the passed mem_root)
  for each partition and are also opened.
*/

handler *ha_rockspart::clone(const char *name, MEM_ROOT *mem_root) {
  ha_rockspart *new_handler;

  DBUG_ENTER("ha_rockspart::clone");

  /* If this->table == nullptr, then the current handler has been created but
  not opened. Prohibit cloning such handler. */
<<<<<<< HEAD
  if (!table)
    DBUG_RETURN(nullptr);

  new_handler =
      new (mem_root) ha_rockspart(ht, table_share, m_part_info, this, mem_root);

  if (!new_handler)
    DBUG_RETURN(nullptr);
=======
  if (!table) DBUG_RETURN(nullptr);

  new_handler =
      new (mem_root) ha_rockspart(ht, table_share, m_part_info, this, mem_root);
  if (!new_handler) DBUG_RETURN(nullptr);
>>>>>>> 56fc6c11

  /*
    Allocate new_handler->ref here because otherwise ha_open will allocate it
    on this->table->mem_root and we will not be able to reclaim that memory
    when the clone handler object is destroyed.
  */
  if (!(new_handler->ref =
            (uchar *)mem_root->Alloc(ALIGN_SIZE(ref_length) * 2)))
    goto err;

  /* We will not use clone() interface to clone individual partition
  handlers. This is because tokudb_create_handler() gives ha_tokupart handler
  instead of ha_tokudb handlers. This happens because of presence of parition
  info in TABLE_SHARE. New partition handlers are created for each partiton
  in native_part::Partition_base::open() */
  if (new_handler->ha_open(table, name, table->db_stat,
                           HA_OPEN_IGNORE_IF_LOCKED, nullptr))
    goto err;

  new_handler->m_pk_can_be_decoded = m_pk_can_be_decoded;
  new_handler->set_pk_can_be_decoded_for_each_partition();

  DBUG_RETURN((handler *)new_handler);

err:
  delete new_handler;
  DBUG_RETURN(nullptr);
}

ulong ha_rockspart::index_flags(uint idx, uint part, bool all_parts) const {
  return myrocks::ha_rocksdb::index_flags(m_pk_can_be_decoded, table_share, idx,
                                          part, all_parts);
}

<<<<<<< HEAD
bool ha_rockspart::rpl_lookup_rows() { return true; }
=======
const char **ha_rockspart::bas_ext() const {
  static const char *null_ext = nullptr;
  return &null_ext;
}

/** Get partition row type
@param[in] Id of partition for which row type to be retrieved
@return Partition row type */
enum row_type ha_rockspart::get_partition_row_type(uint part_id) {
  return get_row_type();
}
>>>>>>> 56fc6c11
<|MERGE_RESOLUTION|>--- conflicted
+++ resolved
@@ -71,22 +71,11 @@
 
   /* If this->table == nullptr, then the current handler has been created but
   not opened. Prohibit cloning such handler. */
-<<<<<<< HEAD
-  if (!table)
-    DBUG_RETURN(nullptr);
-
-  new_handler =
-      new (mem_root) ha_rockspart(ht, table_share, m_part_info, this, mem_root);
-
-  if (!new_handler)
-    DBUG_RETURN(nullptr);
-=======
   if (!table) DBUG_RETURN(nullptr);
 
   new_handler =
       new (mem_root) ha_rockspart(ht, table_share, m_part_info, this, mem_root);
   if (!new_handler) DBUG_RETURN(nullptr);
->>>>>>> 56fc6c11
 
   /*
     Allocate new_handler->ref here because otherwise ha_open will allocate it
@@ -121,18 +110,4 @@
                                           part, all_parts);
 }
 
-<<<<<<< HEAD
-bool ha_rockspart::rpl_lookup_rows() { return true; }
-=======
-const char **ha_rockspart::bas_ext() const {
-  static const char *null_ext = nullptr;
-  return &null_ext;
-}
-
-/** Get partition row type
-@param[in] Id of partition for which row type to be retrieved
-@return Partition row type */
-enum row_type ha_rockspart::get_partition_row_type(uint part_id) {
-  return get_row_type();
-}
->>>>>>> 56fc6c11
+bool ha_rockspart::rpl_lookup_rows() { return true; }