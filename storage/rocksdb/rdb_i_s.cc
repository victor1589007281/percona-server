/*
   Copyright (c) 2012, Monty Program Ab

   This program is free software; you can redistribute it and/or modify
   it under the terms of the GNU General Public License as published by
   the Free Software Foundation; version 2 of the License.

   This program is distributed in the hope that it will be useful,
   but WITHOUT ANY WARRANTY; without even the implied warranty of
   MERCHANTABILITY or FITNESS FOR A PARTICULAR PURPOSE.  See the
   GNU General Public License for more details.

   You should have received a copy of the GNU General Public License
   along with this program; if not, write to the Free Software
   Foundation, Inc., 59 Temple Place, Suite 330, Boston, MA  02111-1307  USA */

/* C++ standard header files */
#include <algorithm>
#include <cctype>
#include <map>
#include <string>
#include <vector>

/* MySQL header files */
#include "mysql/plugin.h"
#include "sql_string.h" /* for now this must violate clang-format style as it */
                        /* is needed before sql_show.h */
<<<<<<< HEAD
#include "sql/sql_show.h"
#include "sql/table.h"  // ST_FIELD_INFO
=======
#include "sql_show.h"
#include "debug_sync.h"
>>>>>>> 9ac71bfe

/* RocksDB header files */
#include "rocksdb/compaction_filter.h"
#include "rocksdb/convenience.h"
#include "rocksdb/filter_policy.h"
#include "rocksdb/memtablerep.h"
#include "rocksdb/merge_operator.h"
#include "rocksdb/slice_transform.h"
#include "rocksdb/utilities/transaction_db.h"

/* MyRocks header files */
#include "./ha_rocksdb.h"
#include "./ha_rocksdb_proto.h"
#include "./rdb_cf_manager.h"
#include "./rdb_datadic.h"
#include "./rdb_utils.h"

namespace myrocks {

/**
  Define the INFORMATION_SCHEMA (I_S) structures needed by MyRocks storage
  engine.
*/

#define ROCKSDB_FIELD_INFO(_name_, _len_, _type_, _flag_) \
  { _name_, _len_, _type_, 0, _flag_, nullptr, 0 }

#define ROCKSDB_FIELD_INFO_END \
  ROCKSDB_FIELD_INFO(nullptr, 0, MYSQL_TYPE_NULL, 0)

/*
  Support for INFORMATION_SCHEMA.ROCKSDB_CFSTATS dynamic table
 */
namespace RDB_CFSTATS_FIELD {
enum { CF_NAME = 0, STAT_TYPE, VALUE };
}  // namespace RDB_CFSTATS_FIELD

static ST_FIELD_INFO rdb_i_s_cfstats_fields_info[] = {
    ROCKSDB_FIELD_INFO("CF_NAME", NAME_LEN + 1, MYSQL_TYPE_STRING, 0),
    ROCKSDB_FIELD_INFO("STAT_TYPE", NAME_LEN + 1, MYSQL_TYPE_STRING, 0),
    ROCKSDB_FIELD_INFO("VALUE", sizeof(uint64_t), MYSQL_TYPE_LONGLONG, 0),
    ROCKSDB_FIELD_INFO_END};

static int rdb_i_s_cfstats_fill_table(
    my_core::THD *const thd, my_core::TABLE_LIST *const tables,
    my_core::Item *const cond MY_ATTRIBUTE((__unused__))) {
  DBUG_ENTER_FUNC();

  DBUG_ASSERT(tables != nullptr);
  DBUG_ASSERT(tables->table != nullptr);
  DBUG_ASSERT(tables->table->field != nullptr);

  int ret = 0;
  Rdb_hton_init_state::Scoped_lock state_lock(*rdb_get_hton_init_state(),
                                              false);
  if (!rdb_get_hton_init_state()->initialized()) {
    ret = ER_PLUGIN_IS_NOT_LOADED;
    my_error(ret, MYF(0), rocksdb_hton_name);
    DBUG_RETURN(ret);
  }
  uint64_t val;

  const std::vector<std::pair<const std::string, std::string>> cf_properties = {
      {rocksdb::DB::Properties::kNumImmutableMemTable,
       "NUM_IMMUTABLE_MEM_TABLE"},
      {rocksdb::DB::Properties::kMemTableFlushPending,
       "MEM_TABLE_FLUSH_PENDING"},
      {rocksdb::DB::Properties::kCompactionPending, "COMPACTION_PENDING"},
      {rocksdb::DB::Properties::kCurSizeActiveMemTable,
       "CUR_SIZE_ACTIVE_MEM_TABLE"},
      {rocksdb::DB::Properties::kCurSizeAllMemTables,
       "CUR_SIZE_ALL_MEM_TABLES"},
      {rocksdb::DB::Properties::kNumEntriesActiveMemTable,
       "NUM_ENTRIES_ACTIVE_MEM_TABLE"},
      {rocksdb::DB::Properties::kNumEntriesImmMemTables,
       "NUM_ENTRIES_IMM_MEM_TABLES"},
      {rocksdb::DB::Properties::kEstimateTableReadersMem,
       "NON_BLOCK_CACHE_SST_MEM_USAGE"},
      {rocksdb::DB::Properties::kNumLiveVersions, "NUM_LIVE_VERSIONS"}};

  rocksdb::DB *const rdb = rdb_get_rocksdb_db();

  if (!rdb) {
    DBUG_RETURN(ret);
  }

  const Rdb_cf_manager &cf_manager = rdb_get_cf_manager();

  for (const auto &cf_name : cf_manager.get_cf_names()) {
    DBUG_ASSERT(!cf_name.empty());
    std::shared_ptr<rocksdb::ColumnFamilyHandle> cfh =
        cf_manager.get_cf(cf_name);
    if (!cfh) {
      continue;
    }

    // It is safe if the CF is removed from cf_manager at
    // this point. The CF handle object is valid and sufficient here.
    for (const auto &property : cf_properties) {
      if (!rdb->GetIntProperty(cfh.get(), property.first, &val)) {
        continue;
      }

      tables->table->field[RDB_CFSTATS_FIELD::CF_NAME]->store(
          cf_name.c_str(), cf_name.size(), system_charset_info);
      tables->table->field[RDB_CFSTATS_FIELD::STAT_TYPE]->store(
          property.second.c_str(), property.second.size(), system_charset_info);
      tables->table->field[RDB_CFSTATS_FIELD::VALUE]->store(val, true);

      ret = static_cast<int>(
          my_core::schema_table_store_record(thd, tables->table));

      if (ret) {
        DBUG_RETURN(ret);
      }
    }
  }

  DBUG_RETURN(0);
}

static int rdb_i_s_cfstats_init(void *p) {
  DBUG_ENTER_FUNC();

  DBUG_ASSERT(p != nullptr);

  my_core::ST_SCHEMA_TABLE *schema;

  schema = (my_core::ST_SCHEMA_TABLE *)p;

  schema->fields_info = rdb_i_s_cfstats_fields_info;
  schema->fill_table = rdb_i_s_cfstats_fill_table;

  DBUG_RETURN(0);
}

/*
  Support for INFORMATION_SCHEMA.ROCKSDB_DBSTATS dynamic table
 */
namespace RDB_DBSTATS_FIELD {
enum { STAT_TYPE = 0, VALUE };
}  // namespace RDB_DBSTATS_FIELD

static ST_FIELD_INFO rdb_i_s_dbstats_fields_info[] = {
    ROCKSDB_FIELD_INFO("STAT_TYPE", NAME_LEN + 1, MYSQL_TYPE_STRING, 0),
    ROCKSDB_FIELD_INFO("VALUE", sizeof(uint64_t), MYSQL_TYPE_LONGLONG, 0),
    ROCKSDB_FIELD_INFO_END};

static int rdb_i_s_dbstats_fill_table(
    my_core::THD *const thd, my_core::TABLE_LIST *const tables,
    my_core::Item *const cond MY_ATTRIBUTE((__unused__))) {
  DBUG_ENTER_FUNC();

  DBUG_ASSERT(tables != nullptr);
  DBUG_ASSERT(tables->table != nullptr);
  DBUG_ASSERT(tables->table->field != nullptr);

  int ret = 0;
  Rdb_hton_init_state::Scoped_lock state_lock(*rdb_get_hton_init_state(),
                                              false);
  if (!rdb_get_hton_init_state()->initialized()) {
    ret = ER_PLUGIN_IS_NOT_LOADED;
    my_error(ret, MYF(0), rocksdb_hton_name);
    DBUG_RETURN(ret);
  }
  uint64_t val;

  const std::vector<std::pair<std::string, std::string>> db_properties = {
      {rocksdb::DB::Properties::kBackgroundErrors, "DB_BACKGROUND_ERRORS"},
      {rocksdb::DB::Properties::kNumSnapshots, "DB_NUM_SNAPSHOTS"},
      {rocksdb::DB::Properties::kOldestSnapshotTime,
       "DB_OLDEST_SNAPSHOT_TIME"}};

  rocksdb::DB *const rdb = rdb_get_rocksdb_db();

  if (!rdb) {
    DBUG_RETURN(ret);
  }

  const rocksdb::BlockBasedTableOptions &table_options =
      rdb_get_table_options();

  for (const auto &property : db_properties) {
    if (!rdb->GetIntProperty(property.first, &val)) {
      continue;
    }

    tables->table->field[RDB_DBSTATS_FIELD::STAT_TYPE]->store(
        property.second.c_str(), property.second.size(), system_charset_info);
    tables->table->field[RDB_DBSTATS_FIELD::VALUE]->store(val, true);

    ret = static_cast<int>(
        my_core::schema_table_store_record(thd, tables->table));

    if (ret) {
      DBUG_RETURN(ret);
    }
  }

  /*
    Currently, this can only show the usage of a block cache allocated
    directly by the handlerton. If the column family config specifies a block
    cache (i.e. the column family option has a parameter such as
    block_based_table_factory={block_cache=1G}), then the block cache is
    allocated within the rocksdb::GetColumnFamilyOptionsFromString().

    There is no interface to retrieve this block cache, nor fetch the usage
    information from the column family.
   */
  val = (table_options.block_cache ? table_options.block_cache->GetUsage() : 0);

  tables->table->field[RDB_DBSTATS_FIELD::STAT_TYPE]->store(
      STRING_WITH_LEN("DB_BLOCK_CACHE_USAGE"), system_charset_info);
  tables->table->field[RDB_DBSTATS_FIELD::VALUE]->store(val, true);

  ret =
      static_cast<int>(my_core::schema_table_store_record(thd, tables->table));

  DBUG_RETURN(ret);
}

static int rdb_i_s_dbstats_init(void *const p) {
  DBUG_ENTER_FUNC();

  DBUG_ASSERT(p != nullptr);

  my_core::ST_SCHEMA_TABLE *schema;

  schema = (my_core::ST_SCHEMA_TABLE *)p;

  schema->fields_info = rdb_i_s_dbstats_fields_info;
  schema->fill_table = rdb_i_s_dbstats_fill_table;

  DBUG_RETURN(0);
}

/*
  Support for INFORMATION_SCHEMA.ROCKSDB_PERF_CONTEXT dynamic table
 */
namespace RDB_PERF_CONTEXT_FIELD {
enum { TABLE_SCHEMA = 0, TABLE_NAME, PARTITION_NAME, STAT_TYPE, VALUE };
}  // namespace RDB_PERF_CONTEXT_FIELD

static ST_FIELD_INFO rdb_i_s_perf_context_fields_info[] = {
    ROCKSDB_FIELD_INFO("TABLE_SCHEMA", NAME_LEN + 1, MYSQL_TYPE_STRING, 0),
    ROCKSDB_FIELD_INFO("TABLE_NAME", NAME_LEN + 1, MYSQL_TYPE_STRING, 0),
    ROCKSDB_FIELD_INFO("PARTITION_NAME", NAME_LEN + 1, MYSQL_TYPE_STRING,
                       MY_I_S_MAYBE_NULL),
    ROCKSDB_FIELD_INFO("STAT_TYPE", NAME_LEN + 1, MYSQL_TYPE_STRING, 0),
    ROCKSDB_FIELD_INFO("VALUE", sizeof(uint64_t), MYSQL_TYPE_LONGLONG, 0),
    ROCKSDB_FIELD_INFO_END};

static int rdb_i_s_perf_context_fill_table(
    my_core::THD *const thd, my_core::TABLE_LIST *const tables,
    my_core::Item *const cond MY_ATTRIBUTE((__unused__))) {
  DBUG_ENTER_FUNC();

  DBUG_ASSERT(thd != nullptr);
  DBUG_ASSERT(tables != nullptr);
  DBUG_ASSERT(tables->table != nullptr);

  int ret = 0;
  Rdb_hton_init_state::Scoped_lock state_lock(*rdb_get_hton_init_state(),
                                              false);
  if (!rdb_get_hton_init_state()->initialized()) {
    ret = ER_PLUGIN_IS_NOT_LOADED;
    my_error(ret, MYF(0), rocksdb_hton_name);
    DBUG_RETURN(ret);
  }

  Field **field = tables->table->field;
  DBUG_ASSERT(field != nullptr);

  rocksdb::DB *const rdb = rdb_get_rocksdb_db();

  if (!rdb) {
    DBUG_RETURN(ret);
  }

  const std::vector<std::string> tablenames = rdb_get_open_table_names();

  for (const auto &it : tablenames) {
    std::string str, dbname, tablename, partname;
    Rdb_perf_counters counters;

    int rc = rdb_normalize_tablename(it, &str);

    if (rc != HA_EXIT_SUCCESS) {
      DBUG_RETURN(rc);
    }

    if (rdb_split_normalized_tablename(str, &dbname, &tablename, &partname)) {
      continue;
    }

    if (rdb_get_table_perf_counters(it.c_str(), &counters)) {
      continue;
    }

    field[RDB_PERF_CONTEXT_FIELD::TABLE_SCHEMA]->store(
        dbname.c_str(), dbname.size(), system_charset_info);
    field[RDB_PERF_CONTEXT_FIELD::TABLE_NAME]->store(
        tablename.c_str(), tablename.size(), system_charset_info);

    if (partname.size() == 0) {
      field[RDB_PERF_CONTEXT_FIELD::PARTITION_NAME]->set_null();
    } else {
      field[RDB_PERF_CONTEXT_FIELD::PARTITION_NAME]->set_notnull();
      field[RDB_PERF_CONTEXT_FIELD::PARTITION_NAME]->store(
          partname.c_str(), partname.size(), system_charset_info);
    }

    for (int i = 0; i < PC_MAX_IDX; i++) {
      field[RDB_PERF_CONTEXT_FIELD::STAT_TYPE]->store(
          rdb_pc_stat_types[i].c_str(), rdb_pc_stat_types[i].size(),
          system_charset_info);
      field[RDB_PERF_CONTEXT_FIELD::VALUE]->store(counters.m_value[i], true);

      ret = static_cast<int>(
          my_core::schema_table_store_record(thd, tables->table));

      if (ret) {
        DBUG_RETURN(ret);
      }
    }
  }

  DBUG_RETURN(0);
}

static int rdb_i_s_perf_context_init(void *const p) {
  DBUG_ENTER_FUNC();

  DBUG_ASSERT(p != nullptr);

  my_core::ST_SCHEMA_TABLE *schema;

  schema = (my_core::ST_SCHEMA_TABLE *)p;

  schema->fields_info = rdb_i_s_perf_context_fields_info;
  schema->fill_table = rdb_i_s_perf_context_fill_table;

  DBUG_RETURN(0);
}

/*
  Support for INFORMATION_SCHEMA.ROCKSDB_PERF_CONTEXT_GLOBAL dynamic table
 */
namespace RDB_PERF_CONTEXT_GLOBAL_FIELD {
enum { STAT_TYPE = 0, VALUE };
}  // namespace RDB_PERF_CONTEXT_GLOBAL_FIELD

static ST_FIELD_INFO rdb_i_s_perf_context_global_fields_info[] = {
    ROCKSDB_FIELD_INFO("STAT_TYPE", NAME_LEN + 1, MYSQL_TYPE_STRING, 0),
    ROCKSDB_FIELD_INFO("VALUE", sizeof(uint64_t), MYSQL_TYPE_LONGLONG, 0),
    ROCKSDB_FIELD_INFO_END};

static int rdb_i_s_perf_context_global_fill_table(
    my_core::THD *const thd, my_core::TABLE_LIST *const tables,
    my_core::Item *const cond MY_ATTRIBUTE((__unused__))) {
  DBUG_ENTER_FUNC();

  DBUG_ASSERT(thd != nullptr);
  DBUG_ASSERT(tables != nullptr);
  DBUG_ASSERT(tables->table != nullptr);
  DBUG_ASSERT(tables->table->field != nullptr);

  int ret = 0;
  Rdb_hton_init_state::Scoped_lock state_lock(*rdb_get_hton_init_state(),
                                              false);
  if (!rdb_get_hton_init_state()->initialized()) {
    ret = ER_PLUGIN_IS_NOT_LOADED;
    my_error(ret, MYF(0), rocksdb_hton_name);
    DBUG_RETURN(ret);
  }

  rocksdb::DB *const rdb = rdb_get_rocksdb_db();

  if (!rdb) {
    DBUG_RETURN(ret);
  }

  // Get a copy of the global perf counters.
  Rdb_perf_counters global_counters;
  rdb_get_global_perf_counters(&global_counters);

  for (int i = 0; i < PC_MAX_IDX; i++) {
    tables->table->field[RDB_PERF_CONTEXT_GLOBAL_FIELD::STAT_TYPE]->store(
        rdb_pc_stat_types[i].c_str(), rdb_pc_stat_types[i].size(),
        system_charset_info);
    tables->table->field[RDB_PERF_CONTEXT_GLOBAL_FIELD::VALUE]->store(
        global_counters.m_value[i], true);

    ret = static_cast<int>(
        my_core::schema_table_store_record(thd, tables->table));

    if (ret) {
      DBUG_RETURN(ret);
    }
  }

  DBUG_RETURN(0);
}

static int rdb_i_s_perf_context_global_init(void *const p) {
  DBUG_ENTER_FUNC();

  DBUG_ASSERT(p != nullptr);

  my_core::ST_SCHEMA_TABLE *schema;

  schema = (my_core::ST_SCHEMA_TABLE *)p;

  schema->fields_info = rdb_i_s_perf_context_global_fields_info;
  schema->fill_table = rdb_i_s_perf_context_global_fill_table;

  DBUG_RETURN(0);
}

/*
  Support for INFORMATION_SCHEMA.ROCKSDB_CFOPTIONS dynamic table
 */
namespace RDB_CFOPTIONS_FIELD {
enum { CF_NAME = 0, OPTION_TYPE, VALUE };
}  // namespace RDB_CFOPTIONS_FIELD

static ST_FIELD_INFO rdb_i_s_cfoptions_fields_info[] = {
    ROCKSDB_FIELD_INFO("CF_NAME", NAME_LEN + 1, MYSQL_TYPE_STRING, 0),
    ROCKSDB_FIELD_INFO("OPTION_TYPE", NAME_LEN + 1, MYSQL_TYPE_STRING, 0),
    ROCKSDB_FIELD_INFO("VALUE", NAME_LEN + 1, MYSQL_TYPE_STRING, 0),
    ROCKSDB_FIELD_INFO_END};

static int rdb_i_s_cfoptions_fill_table(
    my_core::THD *const thd, my_core::TABLE_LIST *const tables,
    my_core::Item *const cond MY_ATTRIBUTE((__unused__))) {
  DBUG_ENTER_FUNC();

  DBUG_ASSERT(thd != nullptr);
  DBUG_ASSERT(tables != nullptr);

  int ret = 0;
  Rdb_hton_init_state::Scoped_lock state_lock(*rdb_get_hton_init_state(),
                                              false);
  if (!rdb_get_hton_init_state()->initialized()) {
    ret = ER_PLUGIN_IS_NOT_LOADED;
    my_error(ret, MYF(0), rocksdb_hton_name);
    DBUG_RETURN(ret);
  }

  rocksdb::DB *const rdb = rdb_get_rocksdb_db();

  if (!rdb) {
    DBUG_RETURN(ret);
  }

  Rdb_cf_manager &cf_manager = rdb_get_cf_manager();

  for (const auto &cf_name : cf_manager.get_cf_names()) {
    std::string val;
    rocksdb::ColumnFamilyOptions opts;

    DBUG_ASSERT(!cf_name.empty());
    cf_manager.get_cf_options(cf_name, &opts);

    std::vector<std::pair<std::string, std::string>> cf_option_types = {
        {"COMPARATOR", opts.comparator == nullptr
                           ? "NULL"
                           : std::string(opts.comparator->Name())},
        {"MERGE_OPERATOR", opts.merge_operator == nullptr
                               ? "NULL"
                               : std::string(opts.merge_operator->Name())},
        {"COMPACTION_FILTER",
         opts.compaction_filter == nullptr
             ? "NULL"
             : std::string(opts.compaction_filter->Name())},
        {"COMPACTION_FILTER_FACTORY",
         opts.compaction_filter_factory == nullptr
             ? "NULL"
             : std::string(opts.compaction_filter_factory->Name())},
        {"WRITE_BUFFER_SIZE", std::to_string(opts.write_buffer_size)},
        {"MAX_WRITE_BUFFER_NUMBER",
         std::to_string(opts.max_write_buffer_number)},
        {"MIN_WRITE_BUFFER_NUMBER_TO_MERGE",
         std::to_string(opts.min_write_buffer_number_to_merge)},
        {"NUM_LEVELS", std::to_string(opts.num_levels)},
        {"LEVEL0_FILE_NUM_COMPACTION_TRIGGER",
         std::to_string(opts.level0_file_num_compaction_trigger)},
        {"LEVEL0_SLOWDOWN_WRITES_TRIGGER",
         std::to_string(opts.level0_slowdown_writes_trigger)},
        {"LEVEL0_STOP_WRITES_TRIGGER",
         std::to_string(opts.level0_stop_writes_trigger)},
        {"MAX_MEM_COMPACTION_LEVEL",
         std::to_string(opts.max_mem_compaction_level)},
        {"TARGET_FILE_SIZE_BASE", std::to_string(opts.target_file_size_base)},
        {"TARGET_FILE_SIZE_MULTIPLIER",
         std::to_string(opts.target_file_size_multiplier)},
        {"MAX_BYTES_FOR_LEVEL_BASE",
         std::to_string(opts.max_bytes_for_level_base)},
        {"LEVEL_COMPACTION_DYNAMIC_LEVEL_BYTES",
         opts.level_compaction_dynamic_level_bytes ? "ON" : "OFF"},
        {"MAX_BYTES_FOR_LEVEL_MULTIPLIER",
         std::to_string(opts.max_bytes_for_level_multiplier)},
        {"SOFT_RATE_LIMIT", std::to_string(opts.soft_rate_limit)},
        {"HARD_RATE_LIMIT", std::to_string(opts.hard_rate_limit)},
        {"RATE_LIMIT_DELAY_MAX_MILLISECONDS",
         std::to_string(opts.rate_limit_delay_max_milliseconds)},
        {"ARENA_BLOCK_SIZE", std::to_string(opts.arena_block_size)},
        {"DISABLE_AUTO_COMPACTIONS",
         opts.disable_auto_compactions ? "ON" : "OFF"},
        {"PURGE_REDUNDANT_KVS_WHILE_FLUSH",
         opts.purge_redundant_kvs_while_flush ? "ON" : "OFF"},
        {"MAX_SEQUENTIAL_SKIP_IN_ITERATIONS",
         std::to_string(opts.max_sequential_skip_in_iterations)},
        {"MEMTABLE_FACTORY", opts.memtable_factory == nullptr
                                 ? "NULL"
                                 : opts.memtable_factory->Name()},
        {"INPLACE_UPDATE_SUPPORT", opts.inplace_update_support ? "ON" : "OFF"},
        {"INPLACE_UPDATE_NUM_LOCKS",
         opts.inplace_update_num_locks ? "ON" : "OFF"},
        {"MEMTABLE_PREFIX_BLOOM_BITS_RATIO",
         std::to_string(opts.memtable_prefix_bloom_size_ratio)},
        {"MEMTABLE_PREFIX_BLOOM_HUGE_PAGE_TLB_SIZE",
         std::to_string(opts.memtable_huge_page_size)},
        {"BLOOM_LOCALITY", std::to_string(opts.bloom_locality)},
        {"MAX_SUCCESSIVE_MERGES", std::to_string(opts.max_successive_merges)},
        {"OPTIMIZE_FILTERS_FOR_HITS",
         (opts.optimize_filters_for_hits ? "ON" : "OFF")},
    };

    // get MAX_BYTES_FOR_LEVEL_MULTIPLIER_ADDITIONAL option value
    val = opts.max_bytes_for_level_multiplier_additional.empty() ? "NULL" : "";

    for (const auto &level : opts.max_bytes_for_level_multiplier_additional) {
      val.append(std::to_string(level) + ":");
    }

    val.pop_back();
    cf_option_types.push_back(
        {"MAX_BYTES_FOR_LEVEL_MULTIPLIER_ADDITIONAL", val});

    // get COMPRESSION_TYPE option value
    GetStringFromCompressionType(&val, opts.compression);

    if (val.empty()) {
      val = "NULL";
    }

    cf_option_types.push_back({"COMPRESSION_TYPE", val});

    // get COMPRESSION_PER_LEVEL option value
    val = opts.compression_per_level.empty() ? "NULL" : "";

    for (const auto &compression_type : opts.compression_per_level) {
      std::string res;

      GetStringFromCompressionType(&res, compression_type);

      if (!res.empty()) {
        val.append(res + ":");
      }
    }

    val.pop_back();
    cf_option_types.push_back({"COMPRESSION_PER_LEVEL", val});

    // get compression_opts value
    val = std::to_string(opts.compression_opts.window_bits) + ":";
    val.append(std::to_string(opts.compression_opts.level) + ":");
    val.append(std::to_string(opts.compression_opts.strategy));

    cf_option_types.push_back({"COMPRESSION_OPTS", val});

    // bottommost_compression
    if (opts.bottommost_compression) {
      std::string res;

      GetStringFromCompressionType(&res, opts.bottommost_compression);

      if (!res.empty()) {
        cf_option_types.push_back({"BOTTOMMOST_COMPRESSION", res});
      }
    }

    // get PREFIX_EXTRACTOR option
    cf_option_types.push_back(
        {"PREFIX_EXTRACTOR", opts.prefix_extractor == nullptr
                                 ? "NULL"
                                 : std::string(opts.prefix_extractor->Name())});

    // get COMPACTION_STYLE option
    switch (opts.compaction_style) {
      case rocksdb::kCompactionStyleLevel:
        val = "kCompactionStyleLevel";
        break;
      case rocksdb::kCompactionStyleUniversal:
        val = "kCompactionStyleUniversal";
        break;
      case rocksdb::kCompactionStyleFIFO:
        val = "kCompactionStyleFIFO";
        break;
      case rocksdb::kCompactionStyleNone:
        val = "kCompactionStyleNone";
        break;
      default:
        val = "NULL";
    }

    cf_option_types.push_back({"COMPACTION_STYLE", val});

    // get COMPACTION_OPTIONS_UNIVERSAL related options
    const rocksdb::CompactionOptionsUniversal compac_opts =
        opts.compaction_options_universal;

    val = "{SIZE_RATIO=";

    val.append(std::to_string(compac_opts.size_ratio));
    val.append("; MIN_MERGE_WIDTH=");
    val.append(std::to_string(compac_opts.min_merge_width));
    val.append("; MAX_MERGE_WIDTH=");
    val.append(std::to_string(compac_opts.max_merge_width));
    val.append("; MAX_SIZE_AMPLIFICATION_PERCENT=");
    val.append(std::to_string(compac_opts.max_size_amplification_percent));
    val.append("; COMPRESSION_SIZE_PERCENT=");
    val.append(std::to_string(compac_opts.compression_size_percent));
    val.append("; STOP_STYLE=");

    switch (compac_opts.stop_style) {
      case rocksdb::kCompactionStopStyleSimilarSize:
        val.append("kCompactionStopStyleSimilarSize}");
        break;
      case rocksdb::kCompactionStopStyleTotalSize:
        val.append("kCompactionStopStyleTotalSize}");
        break;
      default:
        val.append("}");
    }

    cf_option_types.push_back({"COMPACTION_OPTIONS_UNIVERSAL", val});

    // get COMPACTION_OPTION_FIFO option
    cf_option_types.push_back(
        {"COMPACTION_OPTION_FIFO::MAX_TABLE_FILES_SIZE",
         std::to_string(opts.compaction_options_fifo.max_table_files_size)});

    // get table related options
    std::vector<std::string> table_options =
        split_into_vector(opts.table_factory->GetPrintableTableOptions(), '\n');

    for (std::string option : table_options) {
      option.erase(std::remove(option.begin(), option.end(), ' '),
                   option.end());

      int pos = option.find(":");
      std::string option_name = option.substr(0, pos);
      std::string option_value = option.substr(pos + 1, option.length());
      std::transform(option_name.begin(), option_name.end(),
                     option_name.begin(),
                     [](unsigned char c) { return std::toupper(c); });

      cf_option_types.push_back(
          {"TABLE_FACTORY::" + option_name, option_value});
    }

    for (const auto &cf_option_type : cf_option_types) {
      DBUG_ASSERT(tables->table != nullptr);
      DBUG_ASSERT(tables->table->field != nullptr);

      tables->table->field[RDB_CFOPTIONS_FIELD::CF_NAME]->store(
          cf_name.c_str(), cf_name.size(), system_charset_info);
      tables->table->field[RDB_CFOPTIONS_FIELD::OPTION_TYPE]->store(
          cf_option_type.first.c_str(), cf_option_type.first.size(),
          system_charset_info);
      tables->table->field[RDB_CFOPTIONS_FIELD::VALUE]->store(
          cf_option_type.second.c_str(), cf_option_type.second.size(),
          system_charset_info);

      ret = static_cast<int>(
          my_core::schema_table_store_record(thd, tables->table));

      if (ret) {
        DBUG_RETURN(ret);
      }
    }
  }

  DBUG_RETURN(0);
}

/*
  Support for INFORMATION_SCHEMA.ROCKSDB_GLOBAL_INFO dynamic table
 */
namespace RDB_GLOBAL_INFO_FIELD {
enum { TYPE = 0, NAME, VALUE };
}

static ST_FIELD_INFO rdb_i_s_global_info_fields_info[] = {
    ROCKSDB_FIELD_INFO("TYPE", FN_REFLEN + 1, MYSQL_TYPE_STRING, 0),
    ROCKSDB_FIELD_INFO("NAME", FN_REFLEN + 1, MYSQL_TYPE_STRING, 0),
    ROCKSDB_FIELD_INFO("VALUE", FN_REFLEN + 1, MYSQL_TYPE_STRING, 0),
    ROCKSDB_FIELD_INFO_END};

/*
 * helper function for rdb_i_s_global_info_fill_table
 * to insert (TYPE, KEY, VALUE) rows into
 * information_schema.rocksdb_global_info
 */
static int rdb_global_info_fill_row(my_core::THD *const thd,
                                    my_core::TABLE_LIST *const tables,
                                    const char *const type,
                                    const char *const name,
                                    const char *const value) {
  DBUG_ASSERT(thd != nullptr);
  DBUG_ASSERT(tables != nullptr);
  DBUG_ASSERT(tables->table != nullptr);
  DBUG_ASSERT(type != nullptr);
  DBUG_ASSERT(name != nullptr);
  DBUG_ASSERT(value != nullptr);

  Field **field = tables->table->field;
  DBUG_ASSERT(field != nullptr);

  field[RDB_GLOBAL_INFO_FIELD::TYPE]->store(type, strlen(type),
                                            system_charset_info);
  field[RDB_GLOBAL_INFO_FIELD::NAME]->store(name, strlen(name),
                                            system_charset_info);
  field[RDB_GLOBAL_INFO_FIELD::VALUE]->store(value, strlen(value),
                                             system_charset_info);

  return my_core::schema_table_store_record(thd, tables->table);
}

static int rdb_i_s_global_info_fill_table(
    my_core::THD *const thd, my_core::TABLE_LIST *const tables,
    my_core::Item *const cond MY_ATTRIBUTE((__unused__))) {
  DBUG_ENTER_FUNC();

  DBUG_ASSERT(thd != nullptr);
  DBUG_ASSERT(tables != nullptr);

  static const uint32_t INT_BUF_LEN = 21;
  static const uint32_t CF_ID_INDEX_BUF_LEN = 60;

  int ret = 0;
  Rdb_hton_init_state::Scoped_lock state_lock(*rdb_get_hton_init_state(),
                                              false);
  if (!rdb_get_hton_init_state()->initialized()) {
    ret = ER_PLUGIN_IS_NOT_LOADED;
    my_error(ret, MYF(0), rocksdb_hton_name);
    DBUG_RETURN(ret);
  }

  /* max index info */
  Rdb_dict_manager *const dict_manager = rdb_get_dict_manager();
  DBUG_ASSERT(dict_manager != nullptr);

  uint32_t max_index_id;
  char max_index_id_buf[INT_BUF_LEN] = {0};

  if (dict_manager->get_max_index_id(&max_index_id)) {
    snprintf(max_index_id_buf, INT_BUF_LEN, "%u", max_index_id);

    ret |= rdb_global_info_fill_row(thd, tables, "MAX_INDEX_ID", "MAX_INDEX_ID",
                                    max_index_id_buf);
  }

  /* cf_id -> cf_flags */
  char cf_id_buf[INT_BUF_LEN] = {0};
  char cf_value_buf[FN_REFLEN + 1] = {0};
  const Rdb_cf_manager &cf_manager = rdb_get_cf_manager();

  for (const auto &cf_handle : cf_manager.get_all_cf()) {
    DBUG_ASSERT(cf_handle != nullptr);

    DBUG_EXECUTE_IF("information_schema_global_info", {
      if (cf_handle->GetName() == "cf_primary_key") {
        const char act[] =
            "now signal ready_to_mark_cf_dropped_in_global_info "
            "wait_for mark_cf_dropped_done_in_global_info";
        DBUG_ASSERT(!debug_sync_set_action(thd, STRING_WITH_LEN(act)));
      }
    });

    uint flags;

    if (!dict_manager->get_cf_flags(cf_handle->GetID(), &flags)) {
<<<<<<< HEAD
      LogPluginErrMsg(ERROR_LEVEL, 0,
                      "Failed to get column family flags from CF with id = %u. "
                      "MyRocks data dictionary may be corrupted.",
                      cf_handle->GetID());
      abort();
=======
      // If cf flags cannot be retrieved, set flags to 0. It can happen
      // if the CF is dropped. flags is only used to print information
      // here and so it doesn't affect functional correctness.
      flags = 0;
>>>>>>> 9ac71bfe
    }

    snprintf(cf_id_buf, INT_BUF_LEN, "%u", cf_handle->GetID());
    snprintf(cf_value_buf, FN_REFLEN, "%s [%u]", cf_handle->GetName().c_str(),
             flags);

    ret |= rdb_global_info_fill_row(thd, tables, "CF_FLAGS", cf_id_buf,
                                    cf_value_buf);

    if (ret) {
      break;
    }
  }

  /* DDL_DROP_INDEX_ONGOING */
  std::unordered_set<GL_INDEX_ID> gl_index_ids;
  dict_manager->get_ongoing_index_operation(
      &gl_index_ids, Rdb_key_def::DDL_DROP_INDEX_ONGOING);
  char cf_id_index_buf[CF_ID_INDEX_BUF_LEN] = {0};

  for (auto gl_index_id : gl_index_ids) {
    snprintf(cf_id_index_buf, CF_ID_INDEX_BUF_LEN, "cf_id:%u,index_id:%u",
             gl_index_id.cf_id, gl_index_id.index_id);

    ret |= rdb_global_info_fill_row(thd, tables, "DDL_DROP_INDEX_ONGOING",
                                    cf_id_index_buf, "");

    if (ret) {
      break;
    }
  }

  DBUG_RETURN(ret);
}

/*
  Support for INFORMATION_SCHEMA.ROCKSDB_COMPACTION_STATS dynamic table
 */
static int rdb_i_s_compact_stats_fill_table(
    my_core::THD *thd, my_core::TABLE_LIST *tables,
    my_core::Item *cond MY_ATTRIBUTE((__unused__))) {
  DBUG_ASSERT(thd != nullptr);
  DBUG_ASSERT(tables != nullptr);

  DBUG_ENTER_FUNC();

  int ret = 0;
  Rdb_hton_init_state::Scoped_lock state_lock(*rdb_get_hton_init_state(),
                                              false);
  if (!rdb_get_hton_init_state()->initialized()) {
    ret = ER_PLUGIN_IS_NOT_LOADED;
    my_error(ret, MYF(0), rocksdb_hton_name);
    DBUG_RETURN(ret);
  }

  rocksdb::DB *rdb = rdb_get_rocksdb_db();

  if (!rdb) {
    DBUG_RETURN(ret);
  }

  Rdb_cf_manager &cf_manager = rdb_get_cf_manager();

  for (const auto &cf_name : cf_manager.get_cf_names()) {
    std::shared_ptr<rocksdb::ColumnFamilyHandle> cfh =
        cf_manager.get_cf(cf_name);

    if (!cfh) {
      continue;
    }

    // It is safe if the CF is removed from cf_manager at
    // this point. The CF handle object is valid and sufficient here.
    std::map<std::string, std::string> props;
    bool bool_ret MY_ATTRIBUTE((__unused__));
    bool_ret = rdb->GetMapProperty(cfh.get(), "rocksdb.cfstats", &props);

    DBUG_ASSERT(bool_ret);

    const std::string prop_name_prefix = "compaction.";
    for (auto const &prop_ent : props) {
      std::string prop_name = prop_ent.first;
      if (prop_name.find(prop_name_prefix) != 0) {
        continue;
      }
      std::string value = prop_ent.second;
      std::size_t del_pos = prop_name.find('.', prop_name_prefix.size());
      DBUG_ASSERT(del_pos != std::string::npos);
      std::string level_str = prop_name.substr(
          prop_name_prefix.size(), del_pos - prop_name_prefix.size());
      std::string type_str = prop_name.substr(del_pos + 1);

      Field **field = tables->table->field;
      DBUG_ASSERT(field != nullptr);

      field[0]->store(cf_name.c_str(), cf_name.size(), system_charset_info);
      field[1]->store(level_str.c_str(), level_str.size(), system_charset_info);
      field[2]->store(type_str.c_str(), type_str.size(), system_charset_info);
      field[3]->store(std::stod(value));

      ret |= static_cast<int>(
          my_core::schema_table_store_record(thd, tables->table));

      if (ret != 0) {
        DBUG_RETURN(ret);
      }
    }
  }

  DBUG_RETURN(ret);
}

static ST_FIELD_INFO rdb_i_s_compact_stats_fields_info[] = {
    ROCKSDB_FIELD_INFO("CF_NAME", NAME_LEN + 1, MYSQL_TYPE_STRING, 0),
    ROCKSDB_FIELD_INFO("LEVEL", FN_REFLEN + 1, MYSQL_TYPE_STRING, 0),
    ROCKSDB_FIELD_INFO("TYPE", FN_REFLEN + 1, MYSQL_TYPE_STRING, 0),
    ROCKSDB_FIELD_INFO("VALUE", sizeof(double), MYSQL_TYPE_DOUBLE, 0),
    ROCKSDB_FIELD_INFO_END};

namespace  // anonymous namespace = not visible outside this source file
{
struct Rdb_ddl_scanner : public Rdb_tables_scanner {
  my_core::THD *m_thd;
  my_core::TABLE *m_table;

  int add_table(Rdb_tbl_def *tdef) override;
};
}  // anonymous namespace

/*
  Support for INFORMATION_SCHEMA.ROCKSDB_DDL dynamic table
 */
namespace RDB_DDL_FIELD {
enum {
  TABLE_SCHEMA = 0,
  TABLE_NAME,
  PARTITION_NAME,
  INDEX_NAME,
  COLUMN_FAMILY,
  INDEX_NUMBER,
  INDEX_TYPE,
  KV_FORMAT_VERSION,
  TTL_DURATION,
  INDEX_FLAGS,
  CF,
  AUTO_INCREMENT
};
}  // namespace RDB_DDL_FIELD

static ST_FIELD_INFO rdb_i_s_ddl_fields_info[] = {
    ROCKSDB_FIELD_INFO("TABLE_SCHEMA", NAME_LEN + 1, MYSQL_TYPE_STRING, 0),
    ROCKSDB_FIELD_INFO("TABLE_NAME", NAME_LEN + 1, MYSQL_TYPE_STRING, 0),
    ROCKSDB_FIELD_INFO("PARTITION_NAME", NAME_LEN + 1, MYSQL_TYPE_STRING,
                       MY_I_S_MAYBE_NULL),
    ROCKSDB_FIELD_INFO("INDEX_NAME", NAME_LEN + 1, MYSQL_TYPE_STRING, 0),
    ROCKSDB_FIELD_INFO("COLUMN_FAMILY", sizeof(uint32_t), MYSQL_TYPE_LONG, 0),
    ROCKSDB_FIELD_INFO("INDEX_NUMBER", sizeof(uint32_t), MYSQL_TYPE_LONG, 0),
    ROCKSDB_FIELD_INFO("INDEX_TYPE", sizeof(uint16_t), MYSQL_TYPE_SHORT, 0),
    ROCKSDB_FIELD_INFO("KV_FORMAT_VERSION", sizeof(uint16_t), MYSQL_TYPE_SHORT,
                       0),
    ROCKSDB_FIELD_INFO("TTL_DURATION", sizeof(uint64), MYSQL_TYPE_LONGLONG, 0),
    ROCKSDB_FIELD_INFO("INDEX_FLAGS", sizeof(uint64), MYSQL_TYPE_LONGLONG, 0),
    ROCKSDB_FIELD_INFO("CF", NAME_LEN + 1, MYSQL_TYPE_STRING, 0),
    ROCKSDB_FIELD_INFO("AUTO_INCREMENT", sizeof(uint64_t), MYSQL_TYPE_LONGLONG,
                       MY_I_S_MAYBE_NULL | MY_I_S_UNSIGNED),
    ROCKSDB_FIELD_INFO_END};

int Rdb_ddl_scanner::add_table(Rdb_tbl_def *tdef) {
  DBUG_ASSERT(tdef != nullptr);

  int ret = 0;

  DBUG_ASSERT(m_table != nullptr);
  Field **field = m_table->field;
  DBUG_ASSERT(field != nullptr);
  const Rdb_dict_manager *dict_manager = rdb_get_dict_manager();

  const std::string &dbname = tdef->base_dbname();
  field[RDB_DDL_FIELD::TABLE_SCHEMA]->store(dbname.c_str(), dbname.size(),
                                            system_charset_info);

  const std::string &tablename = tdef->base_tablename();
  field[RDB_DDL_FIELD::TABLE_NAME]->store(tablename.c_str(), tablename.size(),
                                          system_charset_info);

  const std::string &partname = tdef->base_partition();
  if (partname.length() == 0) {
    field[RDB_DDL_FIELD::PARTITION_NAME]->set_null();
  } else {
    field[RDB_DDL_FIELD::PARTITION_NAME]->set_notnull();
    field[RDB_DDL_FIELD::PARTITION_NAME]->store(
        partname.c_str(), partname.size(), system_charset_info);
  }

  for (uint i = 0; i < tdef->m_key_count; i++) {
    const Rdb_key_def &kd = *tdef->m_key_descr_arr[i];

    field[RDB_DDL_FIELD::INDEX_NAME]->store(kd.m_name.c_str(), kd.m_name.size(),
                                            system_charset_info);

    GL_INDEX_ID gl_index_id = kd.get_gl_index_id();
    field[RDB_DDL_FIELD::COLUMN_FAMILY]->store(gl_index_id.cf_id, true);
    field[RDB_DDL_FIELD::INDEX_NUMBER]->store(gl_index_id.index_id, true);
    field[RDB_DDL_FIELD::INDEX_TYPE]->store(kd.m_index_type, true);
    field[RDB_DDL_FIELD::KV_FORMAT_VERSION]->store(kd.m_kv_format_version,
                                                   true);
    field[RDB_DDL_FIELD::TTL_DURATION]->store(kd.m_ttl_duration, true);
    field[RDB_DDL_FIELD::INDEX_FLAGS]->store(kd.m_index_flags_bitmap, true);

    std::string cf_name = kd.get_cf()->GetName();
    field[RDB_DDL_FIELD::CF]->store(cf_name.c_str(), cf_name.size(),
                                    system_charset_info);
    ulonglong auto_incr;
    if (dict_manager->get_auto_incr_val(tdef->get_autoincr_gl_index_id(),
                                        &auto_incr)) {
      field[RDB_DDL_FIELD::AUTO_INCREMENT]->set_notnull();
      field[RDB_DDL_FIELD::AUTO_INCREMENT]->store(auto_incr, true);
    } else {
      field[RDB_DDL_FIELD::AUTO_INCREMENT]->set_null();
    }

    ret = my_core::schema_table_store_record(m_thd, m_table);
    if (ret) return ret;
  }
  return HA_EXIT_SUCCESS;
}

static int rdb_i_s_ddl_fill_table(my_core::THD *const thd,
                                  my_core::TABLE_LIST *const tables,
                                  my_core::Item *const cond) {
  DBUG_ENTER_FUNC();

  DBUG_ASSERT(thd != nullptr);
  DBUG_ASSERT(tables != nullptr);
  DBUG_ASSERT(tables->table != nullptr);

  int ret = 0;
  Rdb_hton_init_state::Scoped_lock state_lock(*rdb_get_hton_init_state(),
                                              false);
  if (!rdb_get_hton_init_state()->initialized()) {
    ret = ER_PLUGIN_IS_NOT_LOADED;
    my_error(ret, MYF(0), rocksdb_hton_name);
    DBUG_RETURN(ret);
  }

  rocksdb::DB *const rdb = rdb_get_rocksdb_db();

  if (!rdb) {
    DBUG_RETURN(ret);
  }

  Rdb_ddl_scanner ddl_arg;

  ddl_arg.m_thd = thd;
  ddl_arg.m_table = tables->table;

  Rdb_ddl_manager *ddl_manager = rdb_get_ddl_manager();
  DBUG_ASSERT(ddl_manager != nullptr);

  ret = ddl_manager->scan_for_tables(&ddl_arg);

  DBUG_RETURN(ret);
}

static int rdb_i_s_ddl_init(void *const p) {
  DBUG_ENTER_FUNC();

  my_core::ST_SCHEMA_TABLE *schema;

  DBUG_ASSERT(p != nullptr);

  schema = (my_core::ST_SCHEMA_TABLE *)p;

  schema->fields_info = rdb_i_s_ddl_fields_info;
  schema->fill_table = rdb_i_s_ddl_fill_table;

  DBUG_RETURN(0);
}

static int rdb_i_s_cfoptions_init(void *const p) {
  DBUG_ENTER_FUNC();

  DBUG_ASSERT(p != nullptr);

  my_core::ST_SCHEMA_TABLE *schema;

  schema = (my_core::ST_SCHEMA_TABLE *)p;

  schema->fields_info = rdb_i_s_cfoptions_fields_info;
  schema->fill_table = rdb_i_s_cfoptions_fill_table;

  DBUG_RETURN(0);
}

static int rdb_i_s_global_info_init(void *const p) {
  DBUG_ENTER_FUNC();

  DBUG_ASSERT(p != nullptr);

  my_core::ST_SCHEMA_TABLE *schema;

  schema = reinterpret_cast<my_core::ST_SCHEMA_TABLE *>(p);

  schema->fields_info = rdb_i_s_global_info_fields_info;
  schema->fill_table = rdb_i_s_global_info_fill_table;

  DBUG_RETURN(0);
}

static int rdb_i_s_compact_stats_init(void *p) {
  my_core::ST_SCHEMA_TABLE *schema;

  DBUG_ENTER_FUNC();
  DBUG_ASSERT(p != nullptr);

  schema = reinterpret_cast<my_core::ST_SCHEMA_TABLE *>(p);

  schema->fields_info = rdb_i_s_compact_stats_fields_info;
  schema->fill_table = rdb_i_s_compact_stats_fill_table;

  DBUG_RETURN(0);
}

/* Given a path to a file return just the filename portion. */
static std::string rdb_filename_without_path(const std::string &path) {
  /* Find last slash in path */
  const size_t pos = path.rfind('/');

  /* None found?  Just return the original string */
  if (pos == std::string::npos) {
    return std::string(path);
  }

  /* Return everything after the slash (or backslash) */
  return path.substr(pos + 1);
}

/*
  Support for INFORMATION_SCHEMA.ROCKSDB_SST_PROPS dynamic table
 */
namespace RDB_SST_PROPS_FIELD {
enum {
  SST_NAME = 0,
  COLUMN_FAMILY,
  DATA_BLOCKS,
  ENTRIES,
  RAW_KEY_SIZE,
  RAW_VALUE_SIZE,
  DATA_BLOCK_SIZE,
  INDEX_BLOCK_SIZE,
  INDEX_PARTITIONS,
  TOP_LEVEL_INDEX_SIZE,
  FILTER_BLOCK_SIZE,
  COMPRESSION_ALGO,
  CREATION_TIME,
  FILE_CREATION_TIME,
  OLDEST_KEY_TIME,
  FILTER_POLICY,
  COMPRESSION_OPTIONS,
};
}  // namespace RDB_SST_PROPS_FIELD

static ST_FIELD_INFO rdb_i_s_sst_props_fields_info[] = {
    ROCKSDB_FIELD_INFO("SST_NAME", NAME_LEN + 1, MYSQL_TYPE_STRING, 0),
    ROCKSDB_FIELD_INFO("COLUMN_FAMILY", sizeof(uint32_t), MYSQL_TYPE_LONG, 0),
    ROCKSDB_FIELD_INFO("DATA_BLOCKS", sizeof(int64_t), MYSQL_TYPE_LONGLONG, 0),
    ROCKSDB_FIELD_INFO("ENTRIES", sizeof(int64_t), MYSQL_TYPE_LONGLONG, 0),
    ROCKSDB_FIELD_INFO("RAW_KEY_SIZE", sizeof(int64_t), MYSQL_TYPE_LONGLONG, 0),
    ROCKSDB_FIELD_INFO("RAW_VALUE_SIZE", sizeof(int64_t), MYSQL_TYPE_LONGLONG,
                       0),
    ROCKSDB_FIELD_INFO("DATA_BLOCK_SIZE", sizeof(int64_t), MYSQL_TYPE_LONGLONG,
                       0),
    ROCKSDB_FIELD_INFO("INDEX_BLOCK_SIZE", sizeof(int64_t), MYSQL_TYPE_LONGLONG,
                       0),
    ROCKSDB_FIELD_INFO("INDEX_PARTITIONS", sizeof(uint32_t), MYSQL_TYPE_LONG,
                       0),
    ROCKSDB_FIELD_INFO("TOP_LEVEL_INDEX_SIZE", sizeof(int64_t),
                       MYSQL_TYPE_LONGLONG, 0),
    ROCKSDB_FIELD_INFO("FILTER_BLOCK_SIZE", sizeof(int64_t),
                       MYSQL_TYPE_LONGLONG, 0),
    ROCKSDB_FIELD_INFO("COMPRESSION_ALGO", NAME_LEN + 1, MYSQL_TYPE_STRING, 0),
    ROCKSDB_FIELD_INFO("CREATION_TIME", sizeof(int64_t), MYSQL_TYPE_LONGLONG,
                       0),
    ROCKSDB_FIELD_INFO("FILE_CREATION_TIME", sizeof(int64_t),
                       MYSQL_TYPE_LONGLONG, 0),
    ROCKSDB_FIELD_INFO("OLDEST_KEY_TIME", sizeof(int64_t), MYSQL_TYPE_LONGLONG,
                       0),
    ROCKSDB_FIELD_INFO("FILTER_POLICY", NAME_LEN + 1, MYSQL_TYPE_STRING, 0),
    ROCKSDB_FIELD_INFO("COMPRESSION_OPTIONS", NAME_LEN + 1, MYSQL_TYPE_STRING,
                       0),
    ROCKSDB_FIELD_INFO_END};

static int rdb_i_s_sst_props_fill_table(
    my_core::THD *const thd, my_core::TABLE_LIST *const tables,
    my_core::Item *const cond MY_ATTRIBUTE((__unused__))) {
  DBUG_ENTER_FUNC();

  DBUG_ASSERT(thd != nullptr);
  DBUG_ASSERT(tables != nullptr);
  DBUG_ASSERT(tables->table != nullptr);

  int ret = 0;
  Rdb_hton_init_state::Scoped_lock state_lock(*rdb_get_hton_init_state(),
                                              false);
  if (!rdb_get_hton_init_state()->initialized()) {
    ret = ER_PLUGIN_IS_NOT_LOADED;
    my_error(ret, MYF(0), rocksdb_hton_name);
    DBUG_RETURN(ret);
  }

  Field **field = tables->table->field;
  DBUG_ASSERT(field != nullptr);

  /* Iterate over all the column families */
  rocksdb::DB *const rdb = rdb_get_rocksdb_db();

  if (!rdb) {
    DBUG_RETURN(ret);
  }

  const Rdb_cf_manager &cf_manager = rdb_get_cf_manager();

  for (const auto &cf_handle : cf_manager.get_all_cf()) {
    /* Grab the the properties of all the tables in the column family */
    rocksdb::TablePropertiesCollection table_props_collection;
    const rocksdb::Status s =
        rdb->GetPropertiesOfAllTables(cf_handle.get(), &table_props_collection);

    if (!s.ok()) {
      continue;
    }

    // It is safe if the CF is removed from cf_manager at
    // this point. The CF handle object is valid and sufficient here.
    /* Iterate over all the items in the collection, each of which contains a
     * name and the actual properties */
    for (const auto &props : table_props_collection) {
      /* Add the SST name into the output */
      const std::string sst_name = rdb_filename_without_path(props.first);

      field[RDB_SST_PROPS_FIELD::SST_NAME]->store(
          sst_name.data(), sst_name.size(), system_charset_info);

      field[RDB_SST_PROPS_FIELD::COLUMN_FAMILY]->store(
          props.second->column_family_id, true);
      field[RDB_SST_PROPS_FIELD::DATA_BLOCKS]->store(
          props.second->num_data_blocks, true);
      field[RDB_SST_PROPS_FIELD::ENTRIES]->store(props.second->num_entries,
                                                 true);
      field[RDB_SST_PROPS_FIELD::RAW_KEY_SIZE]->store(
          props.second->raw_key_size, true);
      field[RDB_SST_PROPS_FIELD::RAW_VALUE_SIZE]->store(
          props.second->raw_value_size, true);
      field[RDB_SST_PROPS_FIELD::DATA_BLOCK_SIZE]->store(
          props.second->data_size, true);
      field[RDB_SST_PROPS_FIELD::INDEX_BLOCK_SIZE]->store(
          props.second->index_size, true);
      field[RDB_SST_PROPS_FIELD::INDEX_PARTITIONS]->store(
          props.second->index_partitions, true);
      field[RDB_SST_PROPS_FIELD::TOP_LEVEL_INDEX_SIZE]->store(
          props.second->top_level_index_size, true);
      field[RDB_SST_PROPS_FIELD::FILTER_BLOCK_SIZE]->store(
          props.second->filter_size, true);
      if (props.second->compression_name.empty()) {
        field[RDB_SST_PROPS_FIELD::COMPRESSION_ALGO]->set_null();
      } else {
        field[RDB_SST_PROPS_FIELD::COMPRESSION_ALGO]->store(
            props.second->compression_name.c_str(),
            props.second->compression_name.size(), system_charset_info);
      }
      field[RDB_SST_PROPS_FIELD::CREATION_TIME]->store(
          props.second->creation_time, true);
      field[RDB_SST_PROPS_FIELD::FILE_CREATION_TIME]->store(
          props.second->file_creation_time, true);
      field[RDB_SST_PROPS_FIELD::OLDEST_KEY_TIME]->store(
          props.second->oldest_key_time, true);
      if (props.second->filter_policy_name.empty()) {
        field[RDB_SST_PROPS_FIELD::FILTER_POLICY]->set_null();
      } else {
        field[RDB_SST_PROPS_FIELD::FILTER_POLICY]->store(
            props.second->filter_policy_name.c_str(),
            props.second->filter_policy_name.size(), system_charset_info);
      }
      if (props.second->compression_options.empty()) {
        field[RDB_SST_PROPS_FIELD::COMPRESSION_OPTIONS]->set_null();
      } else {
        field[RDB_SST_PROPS_FIELD::COMPRESSION_OPTIONS]->store(
            props.second->compression_options.c_str(),
            props.second->compression_options.size(), system_charset_info);
      }

      /* Tell MySQL about this row in the virtual table */
      ret = static_cast<int>(
          my_core::schema_table_store_record(thd, tables->table));

      if (ret != 0) {
        DBUG_RETURN(ret);
      }
    }
  }

  DBUG_RETURN(ret);
}

/* Initialize the information_schema.rocksdb_sst_props virtual table */
static int rdb_i_s_sst_props_init(void *const p) {
  DBUG_ENTER_FUNC();

  DBUG_ASSERT(p != nullptr);

  my_core::ST_SCHEMA_TABLE *schema;

  schema = (my_core::ST_SCHEMA_TABLE *)p;

  schema->fields_info = rdb_i_s_sst_props_fields_info;
  schema->fill_table = rdb_i_s_sst_props_fill_table;

  DBUG_RETURN(0);
}

/*
  Support for INFORMATION_SCHEMA.ROCKSDB_INDEX_FILE_MAP dynamic table
 */
namespace RDB_INDEX_FILE_MAP_FIELD {
enum {
  COLUMN_FAMILY = 0,
  INDEX_NUMBER,
  SST_NAME,
  NUM_ROWS,
  DATA_SIZE,
  ENTRY_DELETES,
  ENTRY_SINGLEDELETES,
  ENTRY_MERGES,
  ENTRY_OTHERS,
  DISTINCT_KEYS_PREFIX
};
}  // namespace RDB_INDEX_FILE_MAP_FIELD

static ST_FIELD_INFO rdb_i_s_index_file_map_fields_info[] = {
    /* The information_schema.rocksdb_index_file_map virtual table has four
     * fields:
     *   COLUMN_FAMILY => the index's column family contained in the SST file
     *   INDEX_NUMBER => the index id contained in the SST file
     *   SST_NAME => the name of the SST file containing some indexes
     *   NUM_ROWS => the number of entries of this index id in this SST file
     *   DATA_SIZE => the data size stored in this SST file for this index id */
    ROCKSDB_FIELD_INFO("COLUMN_FAMILY", sizeof(uint32_t), MYSQL_TYPE_LONG, 0),
    ROCKSDB_FIELD_INFO("INDEX_NUMBER", sizeof(uint32_t), MYSQL_TYPE_LONG, 0),
    ROCKSDB_FIELD_INFO("SST_NAME", NAME_LEN + 1, MYSQL_TYPE_STRING, 0),
    ROCKSDB_FIELD_INFO("NUM_ROWS", sizeof(int64_t), MYSQL_TYPE_LONGLONG, 0),
    ROCKSDB_FIELD_INFO("DATA_SIZE", sizeof(int64_t), MYSQL_TYPE_LONGLONG, 0),
    ROCKSDB_FIELD_INFO("ENTRY_DELETES", sizeof(int64_t), MYSQL_TYPE_LONGLONG,
                       0),
    ROCKSDB_FIELD_INFO("ENTRY_SINGLEDELETES", sizeof(int64_t),
                       MYSQL_TYPE_LONGLONG, 0),
    ROCKSDB_FIELD_INFO("ENTRY_MERGES", sizeof(int64_t), MYSQL_TYPE_LONGLONG, 0),
    ROCKSDB_FIELD_INFO("ENTRY_OTHERS", sizeof(int64_t), MYSQL_TYPE_LONGLONG, 0),
    ROCKSDB_FIELD_INFO("DISTINCT_KEYS_PREFIX", MAX_REF_PARTS * 25,
                       MYSQL_TYPE_STRING, 0),
    ROCKSDB_FIELD_INFO_END};

/* Fill the information_schema.rocksdb_index_file_map virtual table */
static int rdb_i_s_index_file_map_fill_table(
    my_core::THD *const thd, my_core::TABLE_LIST *const tables,
    my_core::Item *const cond MY_ATTRIBUTE((__unused__))) {
  DBUG_ENTER_FUNC();

  DBUG_ASSERT(thd != nullptr);
  DBUG_ASSERT(tables != nullptr);
  DBUG_ASSERT(tables->table != nullptr);

  int ret = 0;
  Rdb_hton_init_state::Scoped_lock state_lock(*rdb_get_hton_init_state(),
                                              false);
  if (!rdb_get_hton_init_state()->initialized()) {
    ret = ER_PLUGIN_IS_NOT_LOADED;
    my_error(ret, MYF(0), rocksdb_hton_name);
    DBUG_RETURN(ret);
  }

  Field **field = tables->table->field;
  DBUG_ASSERT(field != nullptr);

  /* Iterate over all the column families */
  rocksdb::DB *const rdb = rdb_get_rocksdb_db();

  if (!rdb) {
    DBUG_RETURN(ret);
  }

  const Rdb_cf_manager &cf_manager = rdb_get_cf_manager();

  for (const auto &cf_handle : cf_manager.get_all_cf()) {
    /* Grab the the properties of all the tables in the column family */
    rocksdb::TablePropertiesCollection table_props_collection;

    // It is safe if the CF is removed from cf_manager at
    // this point. The CF handle object is valid and sufficient here.
    const rocksdb::Status s =
        rdb->GetPropertiesOfAllTables(cf_handle.get(), &table_props_collection);

    if (!s.ok()) {
      continue;
    }

    /* Iterate over all the items in the collection, each of which contains a
     * name and the actual properties */
    for (const auto &props : table_props_collection) {
      /* Add the SST name into the output */
      const std::string sst_name = rdb_filename_without_path(props.first);

      field[RDB_INDEX_FILE_MAP_FIELD::SST_NAME]->store(
          sst_name.data(), sst_name.size(), system_charset_info);

      /* Get the __indexstats__ data out of the table property */
      std::vector<Rdb_index_stats> stats;
      Rdb_tbl_prop_coll::read_stats_from_tbl_props(props.second, &stats);

      if (stats.empty()) {
        field[RDB_INDEX_FILE_MAP_FIELD::COLUMN_FAMILY]->store(-1, true);
        field[RDB_INDEX_FILE_MAP_FIELD::INDEX_NUMBER]->store(-1, true);
        field[RDB_INDEX_FILE_MAP_FIELD::NUM_ROWS]->store(-1, true);
        field[RDB_INDEX_FILE_MAP_FIELD::DATA_SIZE]->store(-1, true);
        field[RDB_INDEX_FILE_MAP_FIELD::ENTRY_DELETES]->store(-1, true);
        field[RDB_INDEX_FILE_MAP_FIELD::ENTRY_SINGLEDELETES]->store(-1, true);
        field[RDB_INDEX_FILE_MAP_FIELD::ENTRY_MERGES]->store(-1, true);
        field[RDB_INDEX_FILE_MAP_FIELD::ENTRY_OTHERS]->store(-1, true);
      } else {
        for (const auto &it : stats) {
          /* Add the index number, the number of rows, and data size to the
           * output */
          field[RDB_INDEX_FILE_MAP_FIELD::COLUMN_FAMILY]->store(
              it.m_gl_index_id.cf_id, true);
          field[RDB_INDEX_FILE_MAP_FIELD::INDEX_NUMBER]->store(
              it.m_gl_index_id.index_id, true);
          field[RDB_INDEX_FILE_MAP_FIELD::NUM_ROWS]->store(it.m_rows, true);
          field[RDB_INDEX_FILE_MAP_FIELD::DATA_SIZE]->store(it.m_data_size,
                                                            true);
          field[RDB_INDEX_FILE_MAP_FIELD::ENTRY_DELETES]->store(
              it.m_entry_deletes, true);
          field[RDB_INDEX_FILE_MAP_FIELD::ENTRY_SINGLEDELETES]->store(
              it.m_entry_single_deletes, true);
          field[RDB_INDEX_FILE_MAP_FIELD::ENTRY_MERGES]->store(
              it.m_entry_merges, true);
          field[RDB_INDEX_FILE_MAP_FIELD::ENTRY_OTHERS]->store(
              it.m_entry_others, true);

          std::string distinct_keys_prefix;

          for (size_t i = 0; i < it.m_distinct_keys_per_prefix.size(); i++) {
            if (i > 0) {
              distinct_keys_prefix += ",";
            }

            distinct_keys_prefix +=
                std::to_string(it.m_distinct_keys_per_prefix[i]);
          }

          field[RDB_INDEX_FILE_MAP_FIELD::DISTINCT_KEYS_PREFIX]->store(
              distinct_keys_prefix.data(), distinct_keys_prefix.size(),
              system_charset_info);

          /* Tell MySQL about this row in the virtual table */
          ret = static_cast<int>(
              my_core::schema_table_store_record(thd, tables->table));

          if (ret != 0) {
            break;
          }
        }
      }
    }
  }

  DBUG_RETURN(ret);
}

/* Initialize the information_schema.rocksdb_index_file_map virtual table */
static int rdb_i_s_index_file_map_init(void *const p) {
  DBUG_ENTER_FUNC();

  DBUG_ASSERT(p != nullptr);

  my_core::ST_SCHEMA_TABLE *schema;

  schema = (my_core::ST_SCHEMA_TABLE *)p;

  schema->fields_info = rdb_i_s_index_file_map_fields_info;
  schema->fill_table = rdb_i_s_index_file_map_fill_table;

  DBUG_RETURN(0);
}

/*
  Support for INFORMATION_SCHEMA.ROCKSDB_LOCKS dynamic table
 */
namespace RDB_LOCKS_FIELD {
enum { COLUMN_FAMILY_ID = 0, TRANSACTION_ID, KEY, MODE };
}  // namespace RDB_LOCKS_FIELD

static ST_FIELD_INFO rdb_i_s_lock_info_fields_info[] = {
    ROCKSDB_FIELD_INFO("COLUMN_FAMILY_ID", sizeof(uint32_t), MYSQL_TYPE_LONG,
                       0),
    ROCKSDB_FIELD_INFO("TRANSACTION_ID", sizeof(uint32_t), MYSQL_TYPE_LONG, 0),
    ROCKSDB_FIELD_INFO("KEY", FN_REFLEN + 1, MYSQL_TYPE_STRING, 0),
    ROCKSDB_FIELD_INFO("MODE", 32, MYSQL_TYPE_STRING, 0),
    ROCKSDB_FIELD_INFO_END};

/* Fill the information_schema.rocksdb_locks virtual table */
static int rdb_i_s_lock_info_fill_table(
    my_core::THD *const thd, my_core::TABLE_LIST *const tables,
    my_core::Item *const cond MY_ATTRIBUTE((__unused__))) {
  DBUG_ENTER_FUNC();

  DBUG_ASSERT(thd != nullptr);
  DBUG_ASSERT(tables != nullptr);
  DBUG_ASSERT(tables->table != nullptr);
  DBUG_ASSERT(tables->table->field != nullptr);

  int ret = 0;
  Rdb_hton_init_state::Scoped_lock state_lock(*rdb_get_hton_init_state(),
                                              false);
  if (!rdb_get_hton_init_state()->initialized()) {
    ret = ER_PLUGIN_IS_NOT_LOADED;
    my_error(ret, MYF(0), rocksdb_hton_name);
    DBUG_RETURN(ret);
  }

  rocksdb::TransactionDB *const rdb = rdb_get_rocksdb_db();

  if (!rdb) {
    DBUG_RETURN(ret);
  }

  /* cf id -> rocksdb::KeyLockInfo */
  std::unordered_multimap<uint32_t, rocksdb::KeyLockInfo> lock_info =
      rdb->GetLockStatusData();

  for (const auto &lock : lock_info) {
    const uint32_t cf_id = lock.first;
    const auto &key_lock_info = lock.second;
    const auto key_hexstr = rdb_hexdump(key_lock_info.key.c_str(),
                                        key_lock_info.key.length(), FN_REFLEN);

    for (const auto &id : key_lock_info.ids) {
      tables->table->field[RDB_LOCKS_FIELD::COLUMN_FAMILY_ID]->store(cf_id,
                                                                     true);
      tables->table->field[RDB_LOCKS_FIELD::TRANSACTION_ID]->store(id, true);

      tables->table->field[RDB_LOCKS_FIELD::KEY]->store(
          key_hexstr.c_str(), key_hexstr.size(), system_charset_info);
      tables->table->field[RDB_LOCKS_FIELD::MODE]->store(
          key_lock_info.exclusive ? "X" : "S", 1, system_charset_info);

      /* Tell MySQL about this row in the virtual table */
      ret = static_cast<int>(
          my_core::schema_table_store_record(thd, tables->table));

      if (ret != 0) {
        break;
      }
    }
  }

  DBUG_RETURN(ret);
}

/* Initialize the information_schema.rocksdb_lock_info virtual table */
static int rdb_i_s_lock_info_init(void *const p) {
  DBUG_ENTER_FUNC();

  DBUG_ASSERT(p != nullptr);

  my_core::ST_SCHEMA_TABLE *schema;

  schema = (my_core::ST_SCHEMA_TABLE *)p;

  schema->fields_info = rdb_i_s_lock_info_fields_info;
  schema->fill_table = rdb_i_s_lock_info_fill_table;

  DBUG_RETURN(0);
}

/*
  Support for INFORMATION_SCHEMA.ROCKSDB_TRX dynamic table
 */
namespace RDB_TRX_FIELD {
enum {
  TRANSACTION_ID = 0,
  STATE,
  NAME,
  WRITE_COUNT,
  LOCK_COUNT,
  TIMEOUT_SEC,
  WAITING_KEY,
  WAITING_COLUMN_FAMILY_ID,
  IS_REPLICATION,
  SKIP_TRX_API,
  READ_ONLY,
  HAS_DEADLOCK_DETECTION,
  NUM_ONGOING_BULKLOAD,
  THREAD_ID,
  QUERY
};
}  // namespace RDB_TRX_FIELD

static ST_FIELD_INFO rdb_i_s_trx_info_fields_info[] = {
    ROCKSDB_FIELD_INFO("TRANSACTION_ID", sizeof(ulonglong), MYSQL_TYPE_LONGLONG,
                       0),
    ROCKSDB_FIELD_INFO("STATE", NAME_LEN + 1, MYSQL_TYPE_STRING, 0),
    ROCKSDB_FIELD_INFO("NAME", NAME_LEN + 1, MYSQL_TYPE_STRING, 0),
    ROCKSDB_FIELD_INFO("WRITE_COUNT", sizeof(ulonglong), MYSQL_TYPE_LONGLONG,
                       0),
    ROCKSDB_FIELD_INFO("LOCK_COUNT", sizeof(ulonglong), MYSQL_TYPE_LONGLONG, 0),
    ROCKSDB_FIELD_INFO("TIMEOUT_SEC", sizeof(uint32_t), MYSQL_TYPE_LONG, 0),
    ROCKSDB_FIELD_INFO("WAITING_KEY", FN_REFLEN + 1, MYSQL_TYPE_STRING, 0),
    ROCKSDB_FIELD_INFO("WAITING_COLUMN_FAMILY_ID", sizeof(uint32_t),
                       MYSQL_TYPE_LONG, 0),
    ROCKSDB_FIELD_INFO("IS_REPLICATION", sizeof(uint32_t), MYSQL_TYPE_LONG, 0),
    ROCKSDB_FIELD_INFO("SKIP_TRX_API", sizeof(uint32_t), MYSQL_TYPE_LONG, 0),
    ROCKSDB_FIELD_INFO("READ_ONLY", sizeof(uint32_t), MYSQL_TYPE_LONG, 0),
    ROCKSDB_FIELD_INFO("HAS_DEADLOCK_DETECTION", sizeof(uint32_t),
                       MYSQL_TYPE_LONG, 0),
    ROCKSDB_FIELD_INFO("NUM_ONGOING_BULKLOAD", sizeof(uint32_t),
                       MYSQL_TYPE_LONG, 0),
    ROCKSDB_FIELD_INFO("THREAD_ID", sizeof(ulong), MYSQL_TYPE_LONG, 0),
    ROCKSDB_FIELD_INFO("QUERY", NAME_LEN + 1, MYSQL_TYPE_STRING, 0),
    ROCKSDB_FIELD_INFO_END};

/* Fill the information_schema.rocksdb_trx virtual table */
static int rdb_i_s_trx_info_fill_table(
    my_core::THD *const thd, my_core::TABLE_LIST *const tables,
    my_core::Item *const cond MY_ATTRIBUTE((__unused__))) {
  DBUG_ENTER_FUNC();

  DBUG_ASSERT(thd != nullptr);
  DBUG_ASSERT(tables != nullptr);
  DBUG_ASSERT(tables->table != nullptr);
  DBUG_ASSERT(tables->table->field != nullptr);

  int ret = 0;
  Rdb_hton_init_state::Scoped_lock state_lock(*rdb_get_hton_init_state(),
                                              false);
  if (!rdb_get_hton_init_state()->initialized()) {
    ret = ER_PLUGIN_IS_NOT_LOADED;
    my_error(ret, MYF(0), rocksdb_hton_name);
    DBUG_RETURN(ret);
  }

  rocksdb::DB *const rdb = rdb_get_rocksdb_db();

  if (!rdb) {
    DBUG_RETURN(ret);
  }

  const std::vector<Rdb_trx_info> &all_trx_info = rdb_get_all_trx_info();

  for (const auto &info : all_trx_info) {
    auto name_hexstr =
        rdb_hexdump(info.name.c_str(), info.name.length(), NAME_LEN);
    auto key_hexstr = rdb_hexdump(info.waiting_key.c_str(),
                                  info.waiting_key.length(), FN_REFLEN);

    tables->table->field[RDB_TRX_FIELD::TRANSACTION_ID]->store(info.trx_id,
                                                               true);
    tables->table->field[RDB_TRX_FIELD::STATE]->store(
        info.state.c_str(), info.state.length(), system_charset_info);
    tables->table->field[RDB_TRX_FIELD::NAME]->store(
        name_hexstr.c_str(), name_hexstr.length(), system_charset_info);
    tables->table->field[RDB_TRX_FIELD::WRITE_COUNT]->store(info.write_count,
                                                            true);
    tables->table->field[RDB_TRX_FIELD::LOCK_COUNT]->store(info.lock_count,
                                                           true);
    tables->table->field[RDB_TRX_FIELD::TIMEOUT_SEC]->store(info.timeout_sec,
                                                            false);
    tables->table->field[RDB_TRX_FIELD::WAITING_KEY]->store(
        key_hexstr.c_str(), key_hexstr.length(), system_charset_info);
    tables->table->field[RDB_TRX_FIELD::WAITING_COLUMN_FAMILY_ID]->store(
        info.waiting_cf_id, true);
    tables->table->field[RDB_TRX_FIELD::IS_REPLICATION]->store(
        info.is_replication, false);
    tables->table->field[RDB_TRX_FIELD::SKIP_TRX_API]->store(info.skip_trx_api,
                                                             false);
    tables->table->field[RDB_TRX_FIELD::READ_ONLY]->store(info.read_only,
                                                          false);
    tables->table->field[RDB_TRX_FIELD::HAS_DEADLOCK_DETECTION]->store(
        info.deadlock_detect, false);
    tables->table->field[RDB_TRX_FIELD::NUM_ONGOING_BULKLOAD]->store(
        info.num_ongoing_bulk_load, false);
    tables->table->field[RDB_TRX_FIELD::THREAD_ID]->store(info.thread_id, true);
    tables->table->field[RDB_TRX_FIELD::QUERY]->store(
        info.query_str.c_str(), info.query_str.length(), system_charset_info);

    /* Tell MySQL about this row in the virtual table */
    ret = static_cast<int>(
        my_core::schema_table_store_record(thd, tables->table));

    if (ret != 0) {
      break;
    }
  }

  DBUG_RETURN(ret);
}

/* Initialize the information_schema.rocksdb_trx_info virtual table */
static int rdb_i_s_trx_info_init(void *const p) {
  DBUG_ENTER_FUNC();

  DBUG_ASSERT(p != nullptr);

  my_core::ST_SCHEMA_TABLE *schema;

  schema = (my_core::ST_SCHEMA_TABLE *)p;

  schema->fields_info = rdb_i_s_trx_info_fields_info;
  schema->fill_table = rdb_i_s_trx_info_fill_table;

  DBUG_RETURN(0);
}

/*
  Support for INFORMATION_SCHEMA.ROCKSDB_DEADLOCK dynamic table
 */
namespace RDB_DEADLOCK_FIELD {
enum {
  DEADLOCK_ID = 0,
  TIMESTAMP,
  TRANSACTION_ID,
  CF_NAME,
  WAITING_KEY,
  LOCK_TYPE,
  INDEX_NAME,
  TABLE_NAME,
  ROLLED_BACK,
};
}  // namespace RDB_DEADLOCK_FIELD

static ST_FIELD_INFO rdb_i_s_deadlock_info_fields_info[] = {
    ROCKSDB_FIELD_INFO("DEADLOCK_ID", sizeof(ulonglong), MYSQL_TYPE_LONGLONG,
                       0),
    ROCKSDB_FIELD_INFO("TIMESTAMP", sizeof(ulonglong), MYSQL_TYPE_LONGLONG, 0),
    ROCKSDB_FIELD_INFO("TRANSACTION_ID", sizeof(ulonglong), MYSQL_TYPE_LONGLONG,
                       0),
    ROCKSDB_FIELD_INFO("CF_NAME", NAME_LEN + 1, MYSQL_TYPE_STRING, 0),
    ROCKSDB_FIELD_INFO("WAITING_KEY", FN_REFLEN + 1, MYSQL_TYPE_STRING, 0),
    ROCKSDB_FIELD_INFO("LOCK_TYPE", NAME_LEN + 1, MYSQL_TYPE_STRING, 0),
    ROCKSDB_FIELD_INFO("INDEX_NAME", NAME_LEN + 1, MYSQL_TYPE_STRING, 0),
    ROCKSDB_FIELD_INFO("TABLE_NAME", NAME_LEN + 1, MYSQL_TYPE_STRING, 0),
    ROCKSDB_FIELD_INFO("ROLLED_BACK", sizeof(ulonglong), MYSQL_TYPE_LONGLONG,
                       0),
    ROCKSDB_FIELD_INFO_END};

/* Fill the information_schema.rocksdb_trx virtual table */
static int rdb_i_s_deadlock_info_fill_table(
    my_core::THD *const thd, my_core::TABLE_LIST *const tables,
    my_core::Item *const cond MY_ATTRIBUTE((__unused__))) {
  DBUG_ENTER_FUNC();

  DBUG_ASSERT(thd != nullptr);
  DBUG_ASSERT(tables != nullptr);
  DBUG_ASSERT(tables->table != nullptr);
  DBUG_ASSERT(tables->table->field != nullptr);

  static const std::string str_exclusive("EXCLUSIVE");
  static const std::string str_shared("SHARED");

  int ret = 0;
  Rdb_hton_init_state::Scoped_lock state_lock(*rdb_get_hton_init_state(),
                                              false);
  if (!rdb_get_hton_init_state()->initialized()) {
    ret = ER_PLUGIN_IS_NOT_LOADED;
    my_error(ret, MYF(0), rocksdb_hton_name);
    DBUG_RETURN(ret);
  }

  rocksdb::DB *const rdb = rdb_get_rocksdb_db();

  if (!rdb) {
    DBUG_RETURN(ret);
  }

  const std::vector<Rdb_deadlock_info> &all_dl_info = rdb_get_deadlock_info();

  ulonglong id = 0;
  for (const auto &info : all_dl_info) {
    auto deadlock_time = info.deadlock_time;
    for (const auto &trx_info : info.path) {
      tables->table->field[RDB_DEADLOCK_FIELD::DEADLOCK_ID]->store(id, true);
      tables->table->field[RDB_DEADLOCK_FIELD::TIMESTAMP]->store(deadlock_time,
                                                                 true);
      tables->table->field[RDB_DEADLOCK_FIELD::TRANSACTION_ID]->store(
          trx_info.trx_id, true);
      tables->table->field[RDB_DEADLOCK_FIELD::CF_NAME]->store(
          trx_info.cf_name.c_str(), trx_info.cf_name.length(),
          system_charset_info);
      tables->table->field[RDB_DEADLOCK_FIELD::WAITING_KEY]->store(
          trx_info.waiting_key.c_str(), trx_info.waiting_key.length(),
          system_charset_info);
      if (trx_info.exclusive_lock) {
        tables->table->field[RDB_DEADLOCK_FIELD::LOCK_TYPE]->store(
            str_exclusive.c_str(), str_exclusive.length(), system_charset_info);
      } else {
        tables->table->field[RDB_DEADLOCK_FIELD::LOCK_TYPE]->store(
            str_shared.c_str(), str_shared.length(), system_charset_info);
      }
      tables->table->field[RDB_DEADLOCK_FIELD::INDEX_NAME]->store(
          trx_info.index_name.c_str(), trx_info.index_name.length(),
          system_charset_info);
      tables->table->field[RDB_DEADLOCK_FIELD::TABLE_NAME]->store(
          trx_info.table_name.c_str(), trx_info.table_name.length(),
          system_charset_info);
      tables->table->field[RDB_DEADLOCK_FIELD::ROLLED_BACK]->store(
          trx_info.trx_id == info.victim_trx_id, true);

      /* Tell MySQL about this row in the virtual table */
      ret = static_cast<int>(
          my_core::schema_table_store_record(thd, tables->table));

      if (ret != 0) {
        break;
      }
    }
    id++;
  }

  DBUG_RETURN(ret);
}

/* Initialize the information_schema.rocksdb_trx_info virtual table */
static int rdb_i_s_deadlock_info_init(void *const p) {
  DBUG_ENTER_FUNC();

  DBUG_ASSERT(p != nullptr);

  my_core::ST_SCHEMA_TABLE *schema;

  schema = (my_core::ST_SCHEMA_TABLE *)p;

  schema->fields_info = rdb_i_s_deadlock_info_fields_info;
  schema->fill_table = rdb_i_s_deadlock_info_fill_table;

  DBUG_RETURN(0);
}

static int rdb_i_s_deinit(void *p MY_ATTRIBUTE((__unused__))) {
  DBUG_ENTER_FUNC();
  DBUG_RETURN(0);
}

static struct st_mysql_information_schema rdb_i_s_info = {
    MYSQL_INFORMATION_SCHEMA_INTERFACE_VERSION};

struct st_mysql_plugin rdb_i_s_cfstats = {
    MYSQL_INFORMATION_SCHEMA_PLUGIN,
    &rdb_i_s_info,
    "ROCKSDB_CFSTATS",
    "Facebook",
    "RocksDB column family stats",
    PLUGIN_LICENSE_GPL,
    rdb_i_s_cfstats_init,
    nullptr,
    rdb_i_s_deinit,
    0x0001,  /* version number (0.1) */
    nullptr, /* status variables */
    nullptr, /* system variables */
    nullptr, /* config options */
    0,       /* flags */
};

struct st_mysql_plugin rdb_i_s_dbstats = {
    MYSQL_INFORMATION_SCHEMA_PLUGIN,
    &rdb_i_s_info,
    "ROCKSDB_DBSTATS",
    "Facebook",
    "RocksDB database stats",
    PLUGIN_LICENSE_GPL,
    rdb_i_s_dbstats_init,
    nullptr,
    rdb_i_s_deinit,
    0x0001,  /* version number (0.1) */
    nullptr, /* status variables */
    nullptr, /* system variables */
    nullptr, /* config options */
    0,       /* flags */
};

struct st_mysql_plugin rdb_i_s_perf_context = {
    MYSQL_INFORMATION_SCHEMA_PLUGIN,
    &rdb_i_s_info,
    "ROCKSDB_PERF_CONTEXT",
    "Facebook",
    "RocksDB perf context stats",
    PLUGIN_LICENSE_GPL,
    rdb_i_s_perf_context_init,
    nullptr,
    rdb_i_s_deinit,
    0x0001,  /* version number (0.1) */
    nullptr, /* status variables */
    nullptr, /* system variables */
    nullptr, /* config options */
    0,       /* flags */
};

struct st_mysql_plugin rdb_i_s_perf_context_global = {
    MYSQL_INFORMATION_SCHEMA_PLUGIN,
    &rdb_i_s_info,
    "ROCKSDB_PERF_CONTEXT_GLOBAL",
    "Facebook",
    "RocksDB perf context stats (all)",
    PLUGIN_LICENSE_GPL,
    rdb_i_s_perf_context_global_init,
    nullptr,
    rdb_i_s_deinit,
    0x0001,  /* version number (0.1) */
    nullptr, /* status variables */
    nullptr, /* system variables */
    nullptr, /* config options */
    0,       /* flags */
};

struct st_mysql_plugin rdb_i_s_cfoptions = {
    MYSQL_INFORMATION_SCHEMA_PLUGIN,
    &rdb_i_s_info,
    "ROCKSDB_CF_OPTIONS",
    "Facebook",
    "RocksDB column family options",
    PLUGIN_LICENSE_GPL,
    rdb_i_s_cfoptions_init,
    nullptr,
    rdb_i_s_deinit,
    0x0001,  /* version number (0.1) */
    nullptr, /* status variables */
    nullptr, /* system variables */
    nullptr, /* config options */
    0,       /* flags */
};

struct st_mysql_plugin rdb_i_s_global_info = {
    MYSQL_INFORMATION_SCHEMA_PLUGIN,
    &rdb_i_s_info,
    "ROCKSDB_GLOBAL_INFO",
    "Facebook",
    "RocksDB global info",
    PLUGIN_LICENSE_GPL,
    rdb_i_s_global_info_init,
    nullptr,
    rdb_i_s_deinit,
    0x0001,  /* version number (0.1) */
    nullptr, /* status variables */
    nullptr, /* system variables */
    nullptr, /* config options */
    0,       /* flags */
};

struct st_mysql_plugin rdb_i_s_compact_stats = {
    MYSQL_INFORMATION_SCHEMA_PLUGIN,
    &rdb_i_s_info,
    "ROCKSDB_COMPACTION_STATS",
    "Facebook",
    "RocksDB compaction stats",
    PLUGIN_LICENSE_GPL,
    rdb_i_s_compact_stats_init,
    nullptr,
    rdb_i_s_deinit,
    0x0001,  /* version number (0.1) */
    nullptr, /* status variables */
    nullptr, /* system variables */
    nullptr, /* config options */
    0,       /* flags */
};

struct st_mysql_plugin rdb_i_s_ddl = {
    MYSQL_INFORMATION_SCHEMA_PLUGIN,
    &rdb_i_s_info,
    "ROCKSDB_DDL",
    "Facebook",
    "RocksDB Data Dictionary",
    PLUGIN_LICENSE_GPL,
    rdb_i_s_ddl_init,
    nullptr,
    rdb_i_s_deinit,
    0x0001,  /* version number (0.1) */
    nullptr, /* status variables */
    nullptr, /* system variables */
    nullptr, /* config options */
    0,       /* flags */
};

struct st_mysql_plugin rdb_i_s_sst_props = {
    MYSQL_INFORMATION_SCHEMA_PLUGIN,
    &rdb_i_s_info,
    "ROCKSDB_SST_PROPS",
    "Facebook",
    "RocksDB SST Properties",
    PLUGIN_LICENSE_GPL,
    rdb_i_s_sst_props_init,
    nullptr,
    rdb_i_s_deinit,
    0x0001,  /* version number (0.1) */
    nullptr, /* status variables */
    nullptr, /* system variables */
    nullptr, /* config options */
    0,       /* flags */
};

struct st_mysql_plugin rdb_i_s_index_file_map = {
    MYSQL_INFORMATION_SCHEMA_PLUGIN,
    &rdb_i_s_info,
    "ROCKSDB_INDEX_FILE_MAP",
    "Facebook",
    "RocksDB index file map",
    PLUGIN_LICENSE_GPL,
    rdb_i_s_index_file_map_init,
    nullptr,
    rdb_i_s_deinit,
    0x0001,  /* version number (0.1) */
    nullptr, /* status variables */
    nullptr, /* system variables */
    nullptr, /* config options */
    0,       /* flags */
};

struct st_mysql_plugin rdb_i_s_lock_info = {
    MYSQL_INFORMATION_SCHEMA_PLUGIN,
    &rdb_i_s_info,
    "ROCKSDB_LOCKS",
    "Facebook",
    "RocksDB lock information",
    PLUGIN_LICENSE_GPL,
    rdb_i_s_lock_info_init,
    nullptr,
    nullptr,
    0x0001,  /* version number (0.1) */
    nullptr, /* status variables */
    nullptr, /* system variables */
    nullptr, /* config options */
    0,       /* flags */
};

struct st_mysql_plugin rdb_i_s_trx_info = {
    MYSQL_INFORMATION_SCHEMA_PLUGIN,
    &rdb_i_s_info,
    "ROCKSDB_TRX",
    "Facebook",
    "RocksDB transaction information",
    PLUGIN_LICENSE_GPL,
    rdb_i_s_trx_info_init,
    nullptr,
    nullptr,
    0x0001,  /* version number (0.1) */
    nullptr, /* status variables */
    nullptr, /* system variables */
    nullptr, /* config options */
    0,       /* flags */
};

struct st_mysql_plugin rdb_i_s_deadlock_info = {
    MYSQL_INFORMATION_SCHEMA_PLUGIN,
    &rdb_i_s_info,
    "ROCKSDB_DEADLOCK",
    "Facebook",
    "RocksDB transaction information",
    PLUGIN_LICENSE_GPL,
    rdb_i_s_deadlock_info_init,
    nullptr,
    nullptr,
    0x0001,  /* version number (0.1) */
    nullptr, /* status variables */
    nullptr, /* system variables */
    nullptr, /* config options */
    0,       /* flags */
};
}  // namespace myrocks<|MERGE_RESOLUTION|>--- conflicted
+++ resolved
@@ -25,13 +25,9 @@
 #include "mysql/plugin.h"
 #include "sql_string.h" /* for now this must violate clang-format style as it */
                         /* is needed before sql_show.h */
-<<<<<<< HEAD
+#include "sql/debug_sync.h"
 #include "sql/sql_show.h"
 #include "sql/table.h"  // ST_FIELD_INFO
-=======
-#include "sql_show.h"
-#include "debug_sync.h"
->>>>>>> 9ac71bfe
 
 /* RocksDB header files */
 #include "rocksdb/compaction_filter.h"
@@ -817,18 +813,10 @@
     uint flags;
 
     if (!dict_manager->get_cf_flags(cf_handle->GetID(), &flags)) {
-<<<<<<< HEAD
-      LogPluginErrMsg(ERROR_LEVEL, 0,
-                      "Failed to get column family flags from CF with id = %u. "
-                      "MyRocks data dictionary may be corrupted.",
-                      cf_handle->GetID());
-      abort();
-=======
       // If cf flags cannot be retrieved, set flags to 0. It can happen
       // if the CF is dropped. flags is only used to print information
       // here and so it doesn't affect functional correctness.
       flags = 0;
->>>>>>> 9ac71bfe
     }
 
     snprintf(cf_id_buf, INT_BUF_LEN, "%u", cf_handle->GetID());
