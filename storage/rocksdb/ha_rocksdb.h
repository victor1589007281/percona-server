--- conflicted
+++ resolved
@@ -73,258 +73,12 @@
 
 namespace myrocks {
 
-<<<<<<< HEAD
-/*
- * class for exporting transaction information for
- * information_schema.rocksdb_trx
- */
-struct Rdb_trx_info {
-  std::string name;
-  ulonglong trx_id;
-  ulonglong write_count;
-  ulonglong lock_count;
-  int timeout_sec;
-  std::string state;
-  std::string waiting_key;
-  ulonglong waiting_cf_id;
-  int is_replication;
-  int skip_trx_api;
-  int read_only;
-  int deadlock_detect;
-  int num_ongoing_bulk_load;
-  ulong thread_id;
-  std::string query_str;
-};
-
-std::vector<Rdb_trx_info> rdb_get_all_trx_info();
-
-/*
- * class for exporting deadlock transaction information for
- * information_schema.rocksdb_deadlock
- */
-struct Rdb_deadlock_info {
-  struct Rdb_dl_trx_info {
-    ulonglong trx_id;
-    std::string cf_name;
-    std::string waiting_key;
-    bool exclusive_lock;
-    std::string index_name;
-    std::string table_name;
-  };
-  std::vector<Rdb_dl_trx_info> path;
-  int64_t deadlock_time;
-  ulonglong victim_trx_id;
-};
-
-std::vector<Rdb_deadlock_info> rdb_get_deadlock_info();
-
-/*
-  This is
-  - the name of the default Column Family (the CF which stores indexes which
-    didn't explicitly specify which CF they are in)
-  - the name used to set the default column family parameter for per-cf
-    arguments.
-*/
-extern const std::string DEFAULT_CF_NAME;
-
-/*
-  This is the name of the Column Family used for storing the data dictionary.
-*/
-extern const std::string DEFAULT_SYSTEM_CF_NAME;
-
-/*
-  This is the name of the hidden primary key for tables with no pk.
-*/
-const constexpr char HIDDEN_PK_NAME[] = "HIDDEN_PK_ID";
-
-/*
-  Column family name which means "put this index into its own column family".
-  DEPRECATED!!!
-*/
-extern const std::string PER_INDEX_CF_NAME;
-
-/*
-  Name for the background thread.
-*/
-const constexpr char BG_THREAD_NAME[] = "myrocks-bg";
-
-/*
-  Name for the drop index thread.
-*/
-const constexpr char INDEX_THREAD_NAME[] = "myrocks-index";
-
-/*
-  Name for the manual compaction thread.
-*/
-static const char constexpr MANUAL_COMPACTION_THREAD_NAME[] = "myrocks-mc";
-
-/*
-  Separator between partition name and the qualifier. Sample usage:
-
-  - p0_cfname=foo
-  - p3_tts_col=bar
-*/
-const constexpr char RDB_PER_PARTITION_QUALIFIER_NAME_SEP = '_';
-
-/*
-  Separator between qualifier name and value. Sample usage:
-
-  - p0_cfname=foo
-  - p3_tts_col=bar
-*/
-const constexpr char RDB_QUALIFIER_VALUE_SEP = '=';
-
-/*
-  Separator between multiple qualifier assignments. Sample usage:
-
-  - p0_cfname=foo;p1_cfname=bar;p2_cfname=baz
-*/
-const constexpr char RDB_QUALIFIER_SEP = ';';
-
-/*
-  Qualifier name for a custom per partition column family.
-*/
-const constexpr char RDB_CF_NAME_QUALIFIER[] = "cfname";
-
-/*
-  Qualifier name for a custom per partition ttl duration.
-*/
-const constexpr char RDB_TTL_DURATION_QUALIFIER[] = "ttl_duration";
-
-/*
-  Qualifier name for a custom per partition ttl duration.
-*/
-const constexpr char RDB_TTL_COL_QUALIFIER[] = "ttl_col";
-
-/*
-  Default, minimal valid, and maximum valid sampling rate values when collecting
-  statistics about table.
-*/
-#define RDB_DEFAULT_TBL_STATS_SAMPLE_PCT 10
-#define RDB_TBL_STATS_SAMPLE_PCT_MIN 1
-#define RDB_TBL_STATS_SAMPLE_PCT_MAX 100
-
-/*
-  Default and maximum values for rocksdb-compaction-sequential-deletes and
-  rocksdb-compaction-sequential-deletes-window to add basic boundary checking.
-*/
-#define DEFAULT_COMPACTION_SEQUENTIAL_DELETES 0
-#define MAX_COMPACTION_SEQUENTIAL_DELETES 2000000
-
-#define DEFAULT_COMPACTION_SEQUENTIAL_DELETES_WINDOW 0
-#define MAX_COMPACTION_SEQUENTIAL_DELETES_WINDOW 2000000
-
-/*
-  Default and maximum values for various compaction and flushing related
-  options. Numbers are based on the hardware we currently use and our internal
-  benchmarks which indicate that parallelization helps with the speed of
-  compactions.
-
-  Ideally of course we'll use heuristic technique to determine the number of
-  CPU-s and derive the values from there. This however has its own set of
-  problems and we'll choose simplicity for now.
-*/
-const constexpr int MAX_BACKGROUND_JOBS = 64;
-
-const constexpr int DEFAULT_SUBCOMPACTIONS = 1;
-const constexpr int MAX_SUBCOMPACTIONS = 64;
-
-/*
-  Default value for rocksdb_sst_mgr_rate_bytes_per_sec = 0 (disabled).
-*/
-const constexpr uint64_t DEFAULT_SST_MGR_RATE_BYTES_PER_SEC = 0;
-
-/*
-  Defines the field sizes for serializing XID object to a string representation.
-  string byte format: [field_size: field_value, ...]
-  [
-    8: XID.formatID,
-    1: XID.gtrid_length,
-    1: XID.bqual_length,
-    XID.gtrid_length + XID.bqual_length: XID.data
-  ]
-*/
-#define RDB_FORMATID_SZ 8
-#define RDB_GTRID_SZ 1
-#define RDB_BQUAL_SZ 1
-#define RDB_XIDHDR_LEN (RDB_FORMATID_SZ + RDB_GTRID_SZ + RDB_BQUAL_SZ)
-
-/*
-  To fix an unhandled exception we specify the upper bound as LONGLONGMAX
-  instead of ULONGLONGMAX because the latter is -1 and causes an exception when
-  cast to jlong (signed) of JNI
-
-  The reason behind the cast issue is the lack of unsigned int support in Java.
-*/
-#define MAX_RATE_LIMITER_BYTES_PER_SEC static_cast<uint64_t>(LLONG_MAX)
-
-/*
-  Hidden PK column (for tables with no primary key) is a longlong (aka 8 bytes).
-  static_assert() in code will validate this assumption.
-*/
-#define ROCKSDB_SIZEOF_HIDDEN_PK_COLUMN sizeof(longlong)
-
-/*
-  Bytes used to store TTL, in the beginning of all records for tables with TTL
-  enabled.
-*/
-#define ROCKSDB_SIZEOF_TTL_RECORD sizeof(longlong)
-
-#define ROCKSDB_SIZEOF_AUTOINC_VALUE sizeof(longlong)
-
-/*
-  Maximum index prefix length in bytes.
-*/
-const constexpr uint MAX_INDEX_COL_LEN_LARGE = 3072;
-const constexpr uint MAX_INDEX_COL_LEN_SMALL = 767;
-
-/*
-  MyRocks specific error codes. NB! Please make sure that you will update
-  HA_ERR_ROCKSDB_LAST when adding new ones.  Also update the strings in
-  rdb_error_messages to include any new error messages.
-*/
-#define HA_ERR_ROCKSDB_FIRST (HA_ERR_LAST + 1)
-#define HA_ERR_ROCKSDB_PK_REQUIRED (HA_ERR_ROCKSDB_FIRST + 0)
-#define HA_ERR_ROCKSDB_TABLE_DATA_DIRECTORY_NOT_SUPPORTED                      \
-  (HA_ERR_ROCKSDB_FIRST + 1)
-#define HA_ERR_ROCKSDB_TABLE_INDEX_DIRECTORY_NOT_SUPPORTED                     \
-  (HA_ERR_ROCKSDB_FIRST + 2)
-#define HA_ERR_ROCKSDB_COMMIT_FAILED (HA_ERR_ROCKSDB_FIRST + 3)
-#define HA_ERR_ROCKSDB_BULK_LOAD (HA_ERR_ROCKSDB_FIRST + 4)
-#define HA_ERR_ROCKSDB_CORRUPT_DATA (HA_ERR_ROCKSDB_FIRST + 5)
-#define HA_ERR_ROCKSDB_CHECKSUM_MISMATCH (HA_ERR_ROCKSDB_FIRST + 6)
-#define HA_ERR_ROCKSDB_INVALID_TABLE (HA_ERR_ROCKSDB_FIRST + 7)
-#define HA_ERR_ROCKSDB_PROPERTIES (HA_ERR_ROCKSDB_FIRST + 8)
-#define HA_ERR_ROCKSDB_MERGE_FILE_ERR (HA_ERR_ROCKSDB_FIRST + 9)
-/*
-  Each error code below maps to a RocksDB status code found in:
-  rocksdb/include/rocksdb/status.h
-*/
-#define HA_ERR_ROCKSDB_STATUS_NOT_FOUND (HA_ERR_LAST + 10)
-#define HA_ERR_ROCKSDB_STATUS_CORRUPTION (HA_ERR_LAST + 11)
-#define HA_ERR_ROCKSDB_STATUS_NOT_SUPPORTED (HA_ERR_LAST + 12)
-#define HA_ERR_ROCKSDB_STATUS_INVALID_ARGUMENT (HA_ERR_LAST + 13)
-#define HA_ERR_ROCKSDB_STATUS_IO_ERROR (HA_ERR_LAST + 14)
-#define HA_ERR_ROCKSDB_STATUS_NO_SPACE (HA_ERR_LAST + 15)
-#define HA_ERR_ROCKSDB_STATUS_MERGE_IN_PROGRESS (HA_ERR_LAST + 16)
-#define HA_ERR_ROCKSDB_STATUS_INCOMPLETE (HA_ERR_LAST + 17)
-#define HA_ERR_ROCKSDB_STATUS_SHUTDOWN_IN_PROGRESS (HA_ERR_LAST + 18)
-#define HA_ERR_ROCKSDB_STATUS_TIMED_OUT (HA_ERR_LAST + 19)
-#define HA_ERR_ROCKSDB_STATUS_ABORTED (HA_ERR_LAST + 20)
-#define HA_ERR_ROCKSDB_STATUS_LOCK_LIMIT (HA_ERR_LAST + 21)
-#define HA_ERR_ROCKSDB_STATUS_BUSY (HA_ERR_LAST + 22)
-#define HA_ERR_ROCKSDB_STATUS_DEADLOCK (HA_ERR_LAST + 23)
-#define HA_ERR_ROCKSDB_STATUS_EXPIRED (HA_ERR_LAST + 24)
-#define HA_ERR_ROCKSDB_STATUS_TRY_AGAIN (HA_ERR_LAST + 25)
-#define HA_ERR_ROCKSDB_LAST HA_ERR_ROCKSDB_STATUS_TRY_AGAIN
-=======
 class Rdb_key_def;
 class Rdb_tbl_def;
 class Rdb_transaction;
 class Rdb_transaction_impl;
 class Rdb_writebatch_impl;
 class Rdb_field_encoder;
->>>>>>> f7c1b78c
 
 /**
   @brief
@@ -351,127 +105,7 @@
   uint64_t m_mtcache_last_update;
 };
 
-<<<<<<< HEAD
-class Rdb_key_def;
-class Rdb_tbl_def;
-class Rdb_transaction;
-class Rdb_transaction_impl;
-class Rdb_writebatch_impl;
-class Rdb_field_encoder;
-
-const constexpr char rocksdb_hton_name[] = "ROCKSDB";
-
-typedef struct _gl_index_id_s {
-  uint32_t cf_id;
-  uint32_t index_id;
-  bool operator==(const struct _gl_index_id_s &other) const {
-    return cf_id == other.cf_id && index_id == other.index_id;
-  }
-  bool operator!=(const struct _gl_index_id_s &other) const {
-    return cf_id != other.cf_id || index_id != other.index_id;
-  }
-  bool operator<(const struct _gl_index_id_s &other) const {
-    return cf_id < other.cf_id ||
-           (cf_id == other.cf_id && index_id < other.index_id);
-  }
-  bool operator<=(const struct _gl_index_id_s &other) const {
-    return cf_id < other.cf_id ||
-           (cf_id == other.cf_id && index_id <= other.index_id);
-  }
-  bool operator>(const struct _gl_index_id_s &other) const {
-    return cf_id > other.cf_id ||
-           (cf_id == other.cf_id && index_id > other.index_id);
-  }
-  bool operator>=(const struct _gl_index_id_s &other) const {
-    return cf_id > other.cf_id ||
-           (cf_id == other.cf_id && index_id >= other.index_id);
-  }
-} GL_INDEX_ID;
-
-enum operation_type : int {
-  ROWS_DELETED = 0,
-  ROWS_INSERTED,
-  ROWS_READ,
-  ROWS_UPDATED,
-  ROWS_EXPIRED,
-  ROWS_FILTERED,
-  ROWS_HIDDEN_NO_SNAPSHOT,
-  ROWS_MAX
-};
-
-enum query_type : int { QUERIES_POINT = 0, QUERIES_RANGE, QUERIES_MAX };
-
-#if defined(HAVE_SCHED_GETCPU)
-#define RDB_INDEXER get_sched_indexer_t
-#else
-#define RDB_INDEXER thread_id_indexer_t
-#endif
-
-/* Global statistics struct used inside MyRocks */
-struct st_global_stats {
-  ib_counter_t<ulonglong, 64, RDB_INDEXER> rows[ROWS_MAX];
-
-  // system_rows_ stats are only for system
-  // tables. They are not counted in rows_* stats.
-  ib_counter_t<ulonglong, 64, RDB_INDEXER> system_rows[ROWS_MAX];
-
-  ib_counter_t<ulonglong, 64, RDB_INDEXER> queries[QUERIES_MAX];
-
-  ib_counter_t<ulonglong, 64, RDB_INDEXER> covered_secondary_key_lookups;
-};
-
-/* Struct used for exporting status to MySQL */
-struct st_export_stats {
-  ulonglong rows_deleted;
-  ulonglong rows_inserted;
-  ulonglong rows_read;
-  ulonglong rows_updated;
-  ulonglong rows_expired;
-  ulonglong rows_filtered;
-  ulonglong rows_hidden_no_snapshot;
-
-  ulonglong system_rows_deleted;
-  ulonglong system_rows_inserted;
-  ulonglong system_rows_read;
-  ulonglong system_rows_updated;
-
-  ulonglong queries_point;
-  ulonglong queries_range;
-
-  ulonglong covered_secondary_key_lookups;
-};
-
-/* Struct used for exporting RocksDB memory status */
-struct st_memory_stats {
-  ulonglong memtable_total;
-  ulonglong memtable_unflushed;
-};
-
-/* Struct used for exporting RocksDB IO stalls stats */
-struct st_io_stall_stats {
-  ulonglong level0_slowdown;
-  ulonglong level0_slowdown_with_compaction;
-  ulonglong level0_numfiles;
-  ulonglong level0_numfiles_with_compaction;
-  ulonglong stop_for_pending_compaction_bytes;
-  ulonglong slowdown_for_pending_compaction_bytes;
-  ulonglong memtable_compaction;
-  ulonglong memtable_slowdown;
-  ulonglong total_stop;
-  ulonglong total_slowdown;
-
-  st_io_stall_stats()
-      : level0_slowdown(0), level0_slowdown_with_compaction(0),
-        level0_numfiles(0), level0_numfiles_with_compaction(0),
-        stop_for_pending_compaction_bytes(0),
-        slowdown_for_pending_compaction_bytes(0), memtable_compaction(0),
-        memtable_slowdown(0), total_stop(0), total_slowdown(0) {}
-};
-
 }  // namespace myrocks
-=======
-} // namespace myrocks
->>>>>>> f7c1b78c
 
 /* Provide hash function for GL_INDEX_ID so we can include it in sets */
 namespace std {
@@ -675,10 +309,12 @@
                  rocksdb::PinnableSlice *value) const;
 
   int get_row_by_rowid(uchar *const buf, const char *const rowid,
-                       const uint rowid_size, const bool skip_ttl_check = true, const bool skip_lookup = false)
+                       const uint rowid_size, const bool skip_ttl_check = true,
+                       const bool skip_lookup = false)
       MY_ATTRIBUTE((__warn_unused_result__));
   int get_row_by_rowid(uchar *const buf, const uchar *const rowid,
-                       const uint rowid_size, const bool skip_ttl_check = true, const bool skip_lookup = false)
+                       const uint rowid_size, const bool skip_ttl_check = true,
+                       const bool skip_lookup = false)
       MY_ATTRIBUTE((__nonnull__, __warn_unused_result__)) {
     return get_row_by_rowid(buf, reinterpret_cast<const char *>(rowid),
                             rowid_size, skip_ttl_check, skip_lookup);
@@ -718,11 +354,8 @@
   /* Describes instructions on how to decode the field */
   class READ_FIELD {
    public:
-<<<<<<< HEAD
-=======
     READ_FIELD(Rdb_field_encoder *field_enc, bool decode, int skip_size)
         : m_field_enc(field_enc), m_decode(decode), m_skip(skip_size) {}
->>>>>>> f7c1b78c
     /* Points to Rdb_field_encoder describing the field */
     Rdb_field_encoder *m_field_enc;
     /* if true, decode the field, otherwise skip it */
@@ -1310,18 +943,9 @@
   ha_rows records_in_range(uint inx, key_range *const min_key,
                            key_range *const max_key) override
       MY_ATTRIBUTE((__warn_unused_result__));
-<<<<<<< HEAD
+
+  int delete_table(Rdb_tbl_def *const tbl);
   int delete_table(const char *const from, const dd::Table *table_def) override
-=======
-  int delete_non_partitioned_table(const char *const from)
-      MY_ATTRIBUTE((__warn_unused_result__));
-  int delete_partitioned_table(const char *const from,
-                               const std::string &partition_info_str)
-      MY_ATTRIBUTE((__warn_unused_result__));
-
-  int delete_table(Rdb_tbl_def *const tbl);
-  int delete_table(const char *const from) override
->>>>>>> f7c1b78c
       MY_ATTRIBUTE((__warn_unused_result__));
   int create(const char *const name, TABLE *const form,
              HA_CREATE_INFO *const create_info, dd::Table *table_def) override
@@ -1382,7 +1006,7 @@
   virtual void rpl_after_update_rows() override;
   virtual bool rpl_lookup_rows() override;
 
-  virtual bool use_read_free_rpl(); // MyRocks only
+  virtual bool use_read_free_rpl();  // MyRocks only
 
  private:
   /* Flags tracking if we are inside different replication operation */
