--- conflicted
+++ resolved
@@ -23,19 +23,11 @@
   ha_rockspart(handlerton *hton, TABLE_SHARE *table_arg)
       : Partition_base(hton, table_arg){};
 
-<<<<<<< HEAD
-  ha_rockspart(handlerton *hton, TABLE_SHARE *share,
-               partition_info *part_info_arg, Partition_base *clone_arg,
-               MEM_ROOT *clone_mem_root_arg)
-      : Partition_base(hton, share, part_info_arg, clone_arg,
-                       clone_mem_root_arg) {}
-=======
   ha_rockspart(handlerton *hton, TABLE_SHARE *table_arg,
                partition_info *part_info)
       : native_part::Partition_base(hton, table_arg, &table_arg->ha_share) {
     this->get_partition_handler()->set_part_info(part_info, true);
   }
->>>>>>> 7aa30e67
 
   ~ha_rockspart() override {}
 
