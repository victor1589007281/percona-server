/*
   Copyright (c) 2015, Facebook, Inc.

   This program is free software; you can redistribute it and/or modify
   it under the terms of the GNU General Public License as published by
   the Free Software Foundation; version 2 of the License.

   This program is distributed in the hope that it will be useful,
   but WITHOUT ANY WARRANTY; without even the implied warranty of
   MERCHANTABILITY or FITNESS FOR A PARTICULAR PURPOSE.  See the
   GNU General Public License for more details.

   You should have received a copy of the GNU General Public License
   along with this program; if not, write to the Free Software
   Foundation, Inc., 59 Temple Place, Suite 330, Boston, MA  02111-1307  USA */

/* This C++ file's header file */
#include "./properties_collector.h"

/* Standard C++ header files */
#include <algorithm>
#include <map>
#include <string>
#include <vector>

/* MySQL header files */
#include "my_stacktrace.h"
#include "sql/sql_array.h"

/* MyRocks header files */
#include "./rdb_datadic.h"
#include "./rdb_utils.h"

namespace myrocks {

std::atomic<uint64_t> rocksdb_num_sst_entry_put(0);
std::atomic<uint64_t> rocksdb_num_sst_entry_delete(0);
std::atomic<uint64_t> rocksdb_num_sst_entry_singledelete(0);
std::atomic<uint64_t> rocksdb_num_sst_entry_merge(0);
std::atomic<uint64_t> rocksdb_num_sst_entry_other(0);
<<<<<<< HEAD
bool rocksdb_compaction_sequential_deletes_count_sd = false;
=======
std::atomic<uint64_t> rocksdb_additional_compaction_triggers(0);
my_bool rocksdb_compaction_sequential_deletes_count_sd = false;
>>>>>>> 7060807f

Rdb_tbl_prop_coll::Rdb_tbl_prop_coll(Rdb_ddl_manager *const ddl_manager,
                                     const Rdb_compact_params &params,
                                     const uint32_t cf_id,
                                     const uint8_t table_stats_sampling_pct)
    : m_cf_id(cf_id),
      m_ddl_manager(ddl_manager),
      m_last_stats(nullptr),
      m_window_pos(0l),
      m_deleted_rows(0l),
      m_max_deleted_rows(0l),
      m_total_puts(0l),
      m_total_merges(0l),
      m_total_deletes(0l),
      m_total_singledeletes(0l),
      m_total_others(0l),
      m_file_size(0),
      m_params(params),
      m_cardinality_collector(table_stats_sampling_pct),
      m_recorded(false) {
  DBUG_ASSERT(ddl_manager != nullptr);

  m_deleted_rows_window.resize(m_params.m_window, false);
}

/*
  This function is called by RocksDB for every key in the SST file
*/
rocksdb::Status Rdb_tbl_prop_coll::AddUserKey(const rocksdb::Slice &key,
                                              const rocksdb::Slice &value,
                                              rocksdb::EntryType type,
                                              rocksdb::SequenceNumber seq,
                                              uint64_t file_size) {
  if (key.size() >= 4) {
    AdjustDeletedRows(type);

    CollectStatsForRow(key, value, type, file_size);
  }

  return rocksdb::Status::OK();
}

void Rdb_tbl_prop_coll::AdjustDeletedRows(rocksdb::EntryType type) {
  if (m_params.m_window > 0) {
    // record the "is deleted" flag into the sliding window
    // the sliding window is implemented as a circular buffer
    // in m_deleted_rows_window vector
    // the current position in the circular buffer is pointed at by
    // m_rows % m_deleted_rows_window.size()
    // m_deleted_rows is the current number of 1's in the vector
    // --update the counter for the element which will be overridden
    const bool is_delete = (type == rocksdb::kEntryDelete ||
                            (type == rocksdb::kEntrySingleDelete &&
                             rocksdb_compaction_sequential_deletes_count_sd));

    // Only make changes if the value at the current position needs to change
    if (is_delete != m_deleted_rows_window[m_window_pos]) {
      // Set or clear the flag at the current position as appropriate
      m_deleted_rows_window[m_window_pos] = is_delete;
      if (!is_delete) {
        m_deleted_rows--;
      } else if (++m_deleted_rows > m_max_deleted_rows) {
        m_max_deleted_rows = m_deleted_rows;
      }
    }

    if (++m_window_pos == m_params.m_window) {
      m_window_pos = 0;
    }
  }
}

Rdb_index_stats *Rdb_tbl_prop_coll::AccessStats(const rocksdb::Slice &key) {
  GL_INDEX_ID gl_index_id = {.cf_id = m_cf_id,
                             .index_id = rdb_netbuf_to_uint32(
                                 reinterpret_cast<const uchar *>(key.data()))};

  if (m_last_stats == nullptr || m_last_stats->m_gl_index_id != gl_index_id) {
    m_keydef = nullptr;

    // starting a new table
    // add the new element into m_stats
    m_stats.emplace_back(gl_index_id);
    m_last_stats = &m_stats.back();

    if (m_ddl_manager) {
      // safe_find() returns a std::shared_ptr<Rdb_key_def> with the count
      // incremented (so it can't be deleted out from under us) and with
      // the mutex locked (if setup has not occurred yet).  We must make
      // sure to free the mutex (via unblock_setup()) when we are done
      // with this object.  Currently this happens earlier in this function
      // when we are switching to a new Rdb_key_def and when this object
      // is destructed.
      m_keydef = m_ddl_manager->safe_find(gl_index_id);
      if (m_keydef != nullptr) {
        // resize the array to the number of columns.
        // It will be initialized with zeroes
        m_last_stats->m_distinct_keys_per_prefix.resize(
            m_keydef->get_key_parts());
        m_last_stats->m_name = m_keydef->get_name();
      }
    }
    m_cardinality_collector.Reset();
  }

  return m_last_stats;
}

void Rdb_tbl_prop_coll::CollectStatsForRow(const rocksdb::Slice &key,
                                           const rocksdb::Slice &value,
                                           const rocksdb::EntryType &type,
                                           const uint64_t file_size) {
  auto stats = AccessStats(key);

  stats->m_data_size += key.size() + value.size();

  // Incrementing per-index entry-type statistics
  switch (type) {
    case rocksdb::kEntryPut:
      stats->m_rows++;
      break;
    case rocksdb::kEntryDelete:
      stats->m_entry_deletes++;
      break;
    case rocksdb::kEntrySingleDelete:
      stats->m_entry_single_deletes++;
      break;
    case rocksdb::kEntryMerge:
      stats->m_entry_merges++;
      break;
    case rocksdb::kEntryOther:
      stats->m_entry_others++;
      break;
    default:
      LogPluginErrMsg(ERROR_LEVEL, 0,
                      "Unexpected entry type found: %u. This should not happen "
                      "so aborting the system.",
                      type);
      abort();
      break;
  }

  stats->m_actual_disk_size += file_size - m_file_size;
  m_file_size = file_size;

  if (m_keydef != nullptr) {
    m_cardinality_collector.ProcessKey(key, m_keydef.get(), stats);
  }
}

const char *Rdb_tbl_prop_coll::INDEXSTATS_KEY = "__indexstats__";

/*
  This function is called by RocksDB to compute properties to store in sst file
*/
rocksdb::Status Rdb_tbl_prop_coll::Finish(
    rocksdb::UserCollectedProperties *const properties) {

  DBUG_ASSERT(properties != nullptr);

  if (!m_recorded) {
    m_total_puts = 0;
    m_total_deletes = 0;
    m_total_singledeletes = 0;
    m_total_merges = 0;
    m_total_others = 0;
    for (auto it = m_stats.begin(); it != m_stats.end(); it++) {
      m_total_puts += it->m_rows;
      m_total_deletes += it->m_entry_deletes;
      m_total_singledeletes += it->m_entry_single_deletes;
      m_total_merges += it->m_entry_merges;
      m_total_others += it->m_entry_others;
    }

    if (m_total_puts > 0) {
      rocksdb_num_sst_entry_put += m_total_puts;
    }

    if (m_total_deletes > 0) {
      rocksdb_num_sst_entry_delete += m_total_deletes;
    }

    if (m_total_singledeletes > 0) {
      rocksdb_num_sst_entry_singledelete += m_total_singledeletes;
    }

    if (m_total_merges > 0) {
      rocksdb_num_sst_entry_merge += m_total_merges;
    }

    if (m_total_merges > 0) {
      rocksdb_num_sst_entry_other += m_total_merges;
    }

    for (Rdb_index_stats &stat : m_stats) {
      m_cardinality_collector.SetCardinality(&stat);
      m_cardinality_collector.AdjustStats(&stat);
    }

    m_recorded = true;
  }
  properties->insert({INDEXSTATS_KEY, Rdb_index_stats::materialize(m_stats)});
  return rocksdb::Status::OK();
}

bool Rdb_tbl_prop_coll::NeedCompact() const {
  if (m_params.m_deletes && (m_params.m_window > 0) &&
      (m_file_size > m_params.m_file_size) &&
      ((m_max_deleted_rows > m_params.m_deletes) || FilledWithDeletions())) {
    rocksdb_additional_compaction_triggers++;
    return true;
  }
  return false;
}

bool Rdb_tbl_prop_coll::FilledWithDeletions() const {
  uint64_t total_entries = m_total_puts + m_total_deletes +
                           m_total_singledeletes + m_total_merges +
                           m_total_others;
  uint64_t total_deletes = m_total_deletes;
  if (rocksdb_compaction_sequential_deletes_count_sd) {
    total_deletes += m_total_singledeletes;
  }

  if (total_entries > 0 &&
      (static_cast<double>(total_deletes / total_entries) >
       static_cast<double>(m_params.m_deletes / m_params.m_window))) {
    return true;
  }
  return false;
}

/*
  Returns the same as above, but in human-readable way for logging
*/
rocksdb::UserCollectedProperties Rdb_tbl_prop_coll::GetReadableProperties()
    const {
  std::string s;
#ifdef DBUG_OFF
  s.append("[...");
  s.append(std::to_string(m_stats.size()));
  s.append("  records...]");
#else
  bool first = true;
  for (const auto &it : m_stats) {
    if (first) {
      first = false;
    } else {
      s.append(",");
    }
    s.append(GetReadableStats(it));
  }
#endif
  return rocksdb::UserCollectedProperties{{INDEXSTATS_KEY, s}};
}

std::string Rdb_tbl_prop_coll::GetReadableStats(const Rdb_index_stats &it) {
  std::string s;
  s.append("(");
  s.append(std::to_string(it.m_gl_index_id.cf_id));
  s.append(", ");
  s.append(std::to_string(it.m_gl_index_id.index_id));
  s.append("):{name:");
  s.append(it.m_name);
  s.append(", size:");
  s.append(std::to_string(it.m_data_size));
  s.append(", m_rows:");
  s.append(std::to_string(it.m_rows));
  s.append(", m_actual_disk_size:");
  s.append(std::to_string(it.m_actual_disk_size));
  s.append(", deletes:");
  s.append(std::to_string(it.m_entry_deletes));
  s.append(", single_deletes:");
  s.append(std::to_string(it.m_entry_single_deletes));
  s.append(", merges:");
  s.append(std::to_string(it.m_entry_merges));
  s.append(", others:");
  s.append(std::to_string(it.m_entry_others));
  s.append(", distincts per prefix: [");
  for (auto num : it.m_distinct_keys_per_prefix) {
    s.append(std::to_string(num));
    s.append(" ");
  }
  s.append("]}");
  return s;
}

/*
  Given the properties of an SST file, reads the stats from it and returns it.
*/

void Rdb_tbl_prop_coll::read_stats_from_tbl_props(
    const std::shared_ptr<const rocksdb::TableProperties> &table_props,
    std::vector<Rdb_index_stats> *const out_stats_vector) {
  DBUG_ASSERT(out_stats_vector != nullptr);
  const auto &user_properties = table_props->user_collected_properties;
  const auto it2 = user_properties.find(std::string(INDEXSTATS_KEY));
  if (it2 != user_properties.end()) {
    auto result MY_ATTRIBUTE((__unused__)) =
        Rdb_index_stats::unmaterialize(it2->second, out_stats_vector);
    DBUG_ASSERT(result == 0);
  }
}

/*
  Serializes an array of Rdb_index_stats into a network string.
*/
std::string Rdb_index_stats::materialize(
    const std::vector<Rdb_index_stats> &stats) {
  String ret;
  rdb_netstr_append_uint16(&ret, INDEX_STATS_VERSION_ENTRY_TYPES);
  for (const auto &i : stats) {
    rdb_netstr_append_uint32(&ret, i.m_gl_index_id.cf_id);
    rdb_netstr_append_uint32(&ret, i.m_gl_index_id.index_id);
    DBUG_ASSERT(sizeof i.m_data_size <= 8);
    rdb_netstr_append_uint64(&ret, i.m_data_size);
    rdb_netstr_append_uint64(&ret, i.m_rows);
    rdb_netstr_append_uint64(&ret, i.m_actual_disk_size);
    rdb_netstr_append_uint64(&ret, i.m_distinct_keys_per_prefix.size());
    rdb_netstr_append_uint64(&ret, i.m_entry_deletes);
    rdb_netstr_append_uint64(&ret, i.m_entry_single_deletes);
    rdb_netstr_append_uint64(&ret, i.m_entry_merges);
    rdb_netstr_append_uint64(&ret, i.m_entry_others);
    for (const auto &num_keys : i.m_distinct_keys_per_prefix) {
      rdb_netstr_append_uint64(&ret, num_keys);
    }
  }

  return std::string((char *)ret.ptr(), ret.length());
}

/**
  @brief
  Reads an array of Rdb_index_stats from a string.
  @return HA_EXIT_FAILURE if it detects any inconsistency in the input
  @return HA_EXIT_SUCCESS if completes successfully
*/
int Rdb_index_stats::unmaterialize(const std::string &s,
                                   std::vector<Rdb_index_stats> *const ret) {
  const uchar *p = rdb_std_str_to_uchar_ptr(s);
  const uchar *const p2 = p + s.size();

  DBUG_ASSERT(ret != nullptr);

  if (p + 2 > p2) {
    return HA_EXIT_FAILURE;
  }

  const int version = rdb_netbuf_read_uint16(&p);
  Rdb_index_stats stats;
  // Make sure version is within supported range.
  if (version < INDEX_STATS_VERSION_INITIAL ||
      version > INDEX_STATS_VERSION_ENTRY_TYPES) {
    LogPluginErrMsg(ERROR_LEVEL, 0,
                    "Index stats version %d was outside of supported range. "
                    "This should not happen so aborting the system.",
                    version);
    abort();
  }

  size_t needed = sizeof(stats.m_gl_index_id.cf_id) +
                  sizeof(stats.m_gl_index_id.index_id) +
                  sizeof(stats.m_data_size) + sizeof(stats.m_rows) +
                  sizeof(stats.m_actual_disk_size) + sizeof(uint64);
  if (version >= INDEX_STATS_VERSION_ENTRY_TYPES) {
    needed += sizeof(stats.m_entry_deletes) +
              sizeof(stats.m_entry_single_deletes) +
              sizeof(stats.m_entry_merges) + sizeof(stats.m_entry_others);
  }

  while (p < p2) {
    if (p + needed > p2) {
      return HA_EXIT_FAILURE;
    }
    rdb_netbuf_read_gl_index(&p, &stats.m_gl_index_id);
    stats.m_data_size = rdb_netbuf_read_uint64(&p);
    stats.m_rows = rdb_netbuf_read_uint64(&p);
    stats.m_actual_disk_size = rdb_netbuf_read_uint64(&p);
    stats.m_distinct_keys_per_prefix.resize(rdb_netbuf_read_uint64(&p));
    if (version >= INDEX_STATS_VERSION_ENTRY_TYPES) {
      stats.m_entry_deletes = rdb_netbuf_read_uint64(&p);
      stats.m_entry_single_deletes = rdb_netbuf_read_uint64(&p);
      stats.m_entry_merges = rdb_netbuf_read_uint64(&p);
      stats.m_entry_others = rdb_netbuf_read_uint64(&p);
    }
    if (p + stats.m_distinct_keys_per_prefix.size() *
                sizeof(stats.m_distinct_keys_per_prefix[0]) >
        p2) {
      return HA_EXIT_FAILURE;
    }
    for (std::size_t i = 0; i < stats.m_distinct_keys_per_prefix.size(); i++) {
      stats.m_distinct_keys_per_prefix[i] = rdb_netbuf_read_uint64(&p);
    }
    ret->push_back(stats);
  }
  return HA_EXIT_SUCCESS;
}

void Rdb_index_stats::reset_cardinality() {
  for (size_t i = 0; i < m_distinct_keys_per_prefix.size(); i++) {
    m_distinct_keys_per_prefix[i] = 0;
  }
}

/*
  Merges one Rdb_index_stats into another. Can be used to come up with the stats
  for the index based on stats for each sst
*/
void Rdb_index_stats::merge(const Rdb_index_stats &s, const bool increment,
                            const int64_t estimated_data_len) {
  std::size_t i;

  DBUG_ASSERT(estimated_data_len >= 0);

  m_gl_index_id = s.m_gl_index_id;
  if (m_distinct_keys_per_prefix.size() < s.m_distinct_keys_per_prefix.size()) {
    m_distinct_keys_per_prefix.resize(s.m_distinct_keys_per_prefix.size());
  }
  if (increment) {
    m_rows += s.m_rows;
    m_data_size += s.m_data_size;

    /*
      The Data_length and Avg_row_length are trailing statistics, meaning
      they don't get updated for the current SST until the next SST is
      written.  So, if rocksdb reports the data_length as 0,
      we make a reasoned estimate for the data_file_length for the
      index in the current SST.
    */
    m_actual_disk_size += s.m_actual_disk_size ? s.m_actual_disk_size
                                               : estimated_data_len * s.m_rows;
    m_entry_deletes += s.m_entry_deletes;
    m_entry_single_deletes += s.m_entry_single_deletes;
    m_entry_merges += s.m_entry_merges;
    m_entry_others += s.m_entry_others;
    for (i = 0; i < s.m_distinct_keys_per_prefix.size(); i++) {
      m_distinct_keys_per_prefix[i] += s.m_distinct_keys_per_prefix[i];
    }
  } else {
    m_rows -= s.m_rows;
    m_data_size -= s.m_data_size;
    m_actual_disk_size -= s.m_actual_disk_size ? s.m_actual_disk_size
                                               : estimated_data_len * s.m_rows;
    m_entry_deletes -= s.m_entry_deletes;
    m_entry_single_deletes -= s.m_entry_single_deletes;
    m_entry_merges -= s.m_entry_merges;
    m_entry_others -= s.m_entry_others;
    for (i = 0; i < s.m_distinct_keys_per_prefix.size(); i++) {
      m_distinct_keys_per_prefix[i] -= s.m_distinct_keys_per_prefix[i];
    }
  }
}

void Rdb_index_stats::adjust_cardinality(uint64_t adjustment_factor) {
  for (int64_t &num_keys : m_distinct_keys_per_prefix) {
    num_keys = num_keys * adjustment_factor;
  }
}

Rdb_tbl_card_coll::Rdb_tbl_card_coll(const uint8_t table_stats_sampling_pct)
    : m_table_stats_sampling_pct(table_stats_sampling_pct),
      m_seed(time(nullptr)) {}

bool Rdb_tbl_card_coll::IsSamplingDisabled() const {
  // Zero means that we'll use all the keys to update statistics.
  return m_table_stats_sampling_pct == 0 ||
         RDB_TBL_STATS_SAMPLE_PCT_MAX == m_table_stats_sampling_pct;
}

bool Rdb_tbl_card_coll::ShouldCollectStats() {
  if (IsSamplingDisabled()) {
    return true;  // collect every key
  }

  const int val = rand_r(&m_seed) % (RDB_TBL_STATS_SAMPLE_PCT_MAX -
                                     RDB_TBL_STATS_SAMPLE_PCT_MIN + 1) +
                  RDB_TBL_STATS_SAMPLE_PCT_MIN;

  DBUG_ASSERT(val >= RDB_TBL_STATS_SAMPLE_PCT_MIN);
  DBUG_ASSERT(val <= RDB_TBL_STATS_SAMPLE_PCT_MAX);

  return val <= m_table_stats_sampling_pct;
}

void Rdb_tbl_card_coll::ProcessKey(const rocksdb::Slice &key,
                                   const Rdb_key_def *keydef,
                                   Rdb_index_stats *stats) {
  if (ShouldCollectStats()) {
    std::size_t column = 0;
    bool new_key = true;

    if (!m_last_key.empty()) {
      rocksdb::Slice last(m_last_key.data(), m_last_key.size());
      new_key = (keydef->compare_keys(&last, &key, &column) == 0);
    }

    if (new_key) {
      DBUG_ASSERT(column <= stats->m_distinct_keys_per_prefix.size());

      if (column < stats->m_distinct_keys_per_prefix.size()) {
        // At this point, stats->m_distinct_keys_per_prefix does
        // not hold its final values.
        // After all keys are processed, SetCardinality() needs
        // to be called to calculate the final values.
        stats->m_distinct_keys_per_prefix[column]++;
        m_last_key.assign(key.data(), key.size());
      }
    }
  }
}

void Rdb_tbl_card_coll::Reset() { m_last_key.clear(); }

// We need to adjust the index cardinality numbers based on the sampling
// rate so that the output of "SHOW INDEX" command will reflect reality
// more closely. It will still be an approximation, just a better one.
void Rdb_tbl_card_coll::AdjustStats(Rdb_index_stats *stats) {
  if (IsSamplingDisabled()) {
    // no sampling was done, return as stats is
    return;
  }
  for (int64_t &num_keys : stats->m_distinct_keys_per_prefix) {
    num_keys = num_keys * 100 / m_table_stats_sampling_pct;
  }
}

void Rdb_tbl_card_coll::SetCardinality(Rdb_index_stats *stats) {
  for (size_t i = 1; i < stats->m_distinct_keys_per_prefix.size(); i++) {
    stats->m_distinct_keys_per_prefix[i] +=
        stats->m_distinct_keys_per_prefix[i - 1];
  }
}

}  // namespace myrocks<|MERGE_RESOLUTION|>--- conflicted
+++ resolved
@@ -38,12 +38,8 @@
 std::atomic<uint64_t> rocksdb_num_sst_entry_singledelete(0);
 std::atomic<uint64_t> rocksdb_num_sst_entry_merge(0);
 std::atomic<uint64_t> rocksdb_num_sst_entry_other(0);
-<<<<<<< HEAD
+std::atomic<uint64_t> rocksdb_additional_compaction_triggers(0);
 bool rocksdb_compaction_sequential_deletes_count_sd = false;
-=======
-std::atomic<uint64_t> rocksdb_additional_compaction_triggers(0);
-my_bool rocksdb_compaction_sequential_deletes_count_sd = false;
->>>>>>> 7060807f
 
 Rdb_tbl_prop_coll::Rdb_tbl_prop_coll(Rdb_ddl_manager *const ddl_manager,
                                      const Rdb_compact_params &params,
