/*
  Copyright (c) 2013, 2019, Oracle and/or its affiliates. All rights reserved.

  This program is free software; you can redistribute it and/or modify
  it under the terms of the GNU General Public License, version 2.0,
  as published by the Free Software Foundation.

  This program is also distributed with certain software (including
  but not limited to OpenSSL) that is licensed under separate terms,
  as designated in a particular file or component or in included license
  documentation.  The authors of MySQL hereby grant you an additional
  permission to link the program and your derivative works with the
  separately licensed software that they have included with MySQL.

  This program is distributed in the hope that it will be useful,
  but WITHOUT ANY WARRANTY; without even the implied warranty of
  MERCHANTABILITY or FITNESS FOR A PARTICULAR PURPOSE.  See the
  GNU General Public License, version 2.0, for more details.

  You should have received a copy of the GNU General Public License
  along with this program; if not, write to the Free Software
  Foundation, Inc., 51 Franklin St, Fifth Floor, Boston, MA 02110-1301  USA
*/

/**
  @file storage/perfschema/table_replication_applier_status_by_worker.cc
  Table replication_applier_status_by_worker (implementation).
*/

#include "storage/perfschema/table_replication_applier_status_by_worker.h"

#include <stddef.h>

#include "my_compiler.h"
#include "my_dbug.h"
#include "sql/field.h"
#include "sql/plugin_table.h"
#include "sql/rpl_info.h"
#include "sql/rpl_mi.h"
#include "sql/rpl_msr.h" /*Multi source replication */
#include "sql/rpl_rli.h"
#include "sql/rpl_rli_pdb.h"
#include "sql/rpl_slave.h"
#include "sql/sql_parse.h"
#include "sql/table.h"
#include "storage/perfschema/pfs_instr.h"
#include "storage/perfschema/pfs_instr_class.h"

THR_LOCK table_replication_applier_status_by_worker::m_table_lock;

Plugin_table table_replication_applier_status_by_worker::m_table_def(
    /* Schema name */
    "performance_schema",
    /* Name */
    "replication_applier_status_by_worker",
    /* Definition */
    "  CHANNEL_NAME CHAR(64) not null,\n"
    "  WORKER_ID BIGINT UNSIGNED not null,\n"
    "  THREAD_ID BIGINT UNSIGNED,\n"
    "  SERVICE_STATE ENUM('ON','OFF') not null,\n"
    "  LAST_ERROR_NUMBER INTEGER not null,\n"
    "  LAST_ERROR_MESSAGE VARCHAR(1024) not null,\n"
    "  LAST_ERROR_TIMESTAMP TIMESTAMP(6) not null,\n"
    "  PRIMARY KEY (CHANNEL_NAME, WORKER_ID) USING HASH,\n"
    "  KEY (THREAD_ID) USING HASH,\n"
    "  LAST_APPLIED_TRANSACTION CHAR(57),\n"
    "  LAST_APPLIED_TRANSACTION_ORIGINAL_COMMIT_TIMESTAMP TIMESTAMP(6)\n"
    "                                                     not null,\n"
    "  LAST_APPLIED_TRANSACTION_IMMEDIATE_COMMIT_TIMESTAMP TIMESTAMP(6)\n"
    "                                                      not null,\n"
    "  LAST_APPLIED_TRANSACTION_START_APPLY_TIMESTAMP TIMESTAMP(6)\n"
    "                                                 not null,\n"
    "  LAST_APPLIED_TRANSACTION_END_APPLY_TIMESTAMP TIMESTAMP(6)\n"
    "                                               not null,\n"
    "  APPLYING_TRANSACTION CHAR(57),\n"
    "  APPLYING_TRANSACTION_ORIGINAL_COMMIT_TIMESTAMP TIMESTAMP(6)\n"
    "                                                 not null,\n"
    "  APPLYING_TRANSACTION_IMMEDIATE_COMMIT_TIMESTAMP TIMESTAMP(6)\n"
    "                                                  not null,\n"
    "  APPLYING_TRANSACTION_START_APPLY_TIMESTAMP TIMESTAMP(6)\n"
    "                                             not null,\n"
    "  LAST_APPLIED_TRANSACTION_RETRIES_COUNT BIGINT UNSIGNED not null,\n"
    "  LAST_APPLIED_TRANSACTION_LAST_TRANSIENT_ERROR_NUMBER INTEGER not null,\n"
    "  LAST_APPLIED_TRANSACTION_LAST_TRANSIENT_ERROR_MESSAGE VARCHAR(1024),\n"
    "  LAST_APPLIED_TRANSACTION_LAST_TRANSIENT_ERROR_TIMESTAMP TIMESTAMP(6)\n"
    "                                                          not null,\n"
    "  APPLYING_TRANSACTION_RETRIES_COUNT BIGINT UNSIGNED not null,\n"
    "  APPLYING_TRANSACTION_LAST_TRANSIENT_ERROR_NUMBER INTEGER not null,\n"
    "  APPLYING_TRANSACTION_LAST_TRANSIENT_ERROR_MESSAGE VARCHAR(1024),\n"
    "  APPLYING_TRANSACTION_LAST_TRANSIENT_ERROR_TIMESTAMP TIMESTAMP(6)\n"
    "                                                        not null\n",
    /* Options */
    " ENGINE=PERFORMANCE_SCHEMA",
    /* Tablespace */
    nullptr);

PFS_engine_table_share table_replication_applier_status_by_worker::m_share = {
    &pfs_readonly_acl,
    table_replication_applier_status_by_worker::create,
    NULL, /* write_row */
    NULL, /* delete_all_rows */
    table_replication_applier_status_by_worker::get_row_count, /*records*/
    sizeof(pos_t),                                             /* ref length */
    &m_table_lock,
    &m_table_def,
    true, /* perpetual */
    PFS_engine_table_proxy(),
    {0},
    false /* m_in_purgatory */
};

bool PFS_index_rpl_applier_status_by_worker_by_channel::match(Master_info *mi) {
  if (m_fields >= 1) {
    st_row_worker row;

    /* Mutex locks not necessary for channel name. */
    row.channel_name_length =
        mi->get_channel() ? (uint)strlen(mi->get_channel()) : 0;
    memcpy(row.channel_name, mi->get_channel(), row.channel_name_length);

    if (!m_key_1.match_not_null(row.channel_name, row.channel_name_length)) {
      return false;
    }
  }

  if (m_fields >= 2) {
    if (!m_key_2.match_not_null(0)) {
      return false;
    }
  }

  return true;
}

bool PFS_index_rpl_applier_status_by_worker_by_channel::match(
    Master_info *mi, Slave_worker *worker) {
  if (m_fields >= 1) {
    st_row_worker row;

    /* Mutex locks not necessary for channel name. */
    row.channel_name_length =
        mi->get_channel() ? (uint)strlen(mi->get_channel()) : 0;
    memcpy(row.channel_name, mi->get_channel(), row.channel_name_length);

    if (!m_key_1.match_not_null(row.channel_name, row.channel_name_length)) {
      return false;
    }
  }

  if (m_fields >= 2) {
    if (!m_key_2.match_not_null(worker->get_internal_id())) {
      return false;
    }
  }

  return true;
}

bool PFS_index_rpl_applier_status_by_worker_by_thread::match(Master_info *mi) {
  if (m_fields >= 1) {
    st_row_worker row;
    /* NULL THREAD_ID is represented by 0 */
    row.thread_id = 0;

    mysql_mutex_lock(&mi->rli->data_lock);

    if (mi->rli->slave_running) {
      /* STS will use SQL thread as workers on this table */
      if (mi->rli->get_worker_count() == 0) {
<<<<<<< HEAD
        PSI_thread *psi = thd_get_psi(mi->rli->info_thd);
        if (psi != nullptr) {
          row.thread_id = PSI_THREAD_CALL(get_thread_internal_id)(psi);
        }
      }
    }

    mysql_mutex_unlock(&mi->rli->data_lock);

=======
        PSI_thread *psi MY_ATTRIBUTE((unused)) = thd_get_psi(mi->rli->info_thd);
#ifdef HAVE_PSI_THREAD_INTERFACE
        if (psi != nullptr) {
          row.thread_id = PSI_THREAD_CALL(get_thread_internal_id)(psi);
        }
#endif /* HAVE_PSI_THREAD_INTERFACE */
      }
    }

    mysql_mutex_unlock(&mi->rli->data_lock);

>>>>>>> 4869291f
    if (!m_key.match(row.thread_id)) {
      return false;
    }
  }

  return true;
}

bool PFS_index_rpl_applier_status_by_worker_by_thread::match(
    Master_info *mi, Slave_worker *worker) {
  if (m_fields >= 1) {
    st_row_worker row;
    /* NULL THREAD_ID is represented by 0 */
    row.thread_id = 0;

    mysql_mutex_lock(&mi->rli->data_lock);

    if (mi->rli->slave_running) {
      if (worker) {
<<<<<<< HEAD
        PSI_thread *psi = thd_get_psi(worker->info_thd);
        if (psi != nullptr) {
          row.thread_id = PSI_THREAD_CALL(get_thread_internal_id)(psi);
        }
=======
        PSI_thread *psi MY_ATTRIBUTE((unused)) = thd_get_psi(worker->info_thd);
#ifdef HAVE_PSI_THREAD_INTERFACE
        if (psi != nullptr) {
          row.thread_id = PSI_THREAD_CALL(get_thread_internal_id)(psi);
        }
#endif /* HAVE_PSI_THREAD_INTERFACE */
>>>>>>> 4869291f
      }
    }

    mysql_mutex_unlock(&mi->rli->data_lock);

    if (!m_key.match(row.thread_id)) {
      return false;
    }
  }

  return true;
}

PFS_engine_table *table_replication_applier_status_by_worker::create(
    PFS_engine_table_share *) {
  return new table_replication_applier_status_by_worker();
}

table_replication_applier_status_by_worker::
    table_replication_applier_status_by_worker()
    : PFS_engine_table(&m_share, &m_pos), m_pos(), m_next_pos() {}

table_replication_applier_status_by_worker::
    ~table_replication_applier_status_by_worker() {}

void table_replication_applier_status_by_worker::reset_position(void) {
  m_pos.reset();
  m_next_pos.reset();
}

ha_rows table_replication_applier_status_by_worker::get_row_count() {
  /*
    Return an estimate, number of master info's multiplied by worker threads
  */
  return channel_map.get_max_channels() * 32;
}

int table_replication_applier_status_by_worker::rnd_next(void) {
  Slave_worker *worker;
  Master_info *mi;
  size_t wc;

  channel_map.rdlock();

  for (m_pos.set_at(&m_next_pos);
       m_pos.has_more_channels(channel_map.get_max_channels());
       m_pos.next_channel()) {
    mi = channel_map.get_mi_at_pos(m_pos.m_index_1);

    if (mi == nullptr) {
      continue;
    }

    if (!mi->host[0]) {
      continue;
    }

    if (mi->rli == nullptr) {
      continue;
    }

    wc = mi->rli->get_worker_count();
    if (wc == 0) {
      /* Single Thread Slave */
      make_row(mi);
      m_next_pos.set_channel_after(&m_pos);
      channel_map.unlock();
      return 0;
    }
    for (; m_pos.m_index_2 < wc; m_pos.next_worker()) {
      /* Multi Thread Slave */

      worker = mi->rli->get_worker(m_pos.m_index_2);
      if (worker) {
        make_row(worker);
        m_next_pos.set_after(&m_pos);
        channel_map.unlock();
        return 0;
      }
    }
  }

  channel_map.unlock();
  return HA_ERR_END_OF_FILE;
}

int table_replication_applier_status_by_worker::rnd_pos(const void *pos) {
  int res = HA_ERR_RECORD_DELETED;

  Slave_worker *worker;
  Master_info *mi;
  size_t wc;

  set_position(pos);

  channel_map.rdlock();

  mi = channel_map.get_mi_at_pos(m_pos.m_index_1);

  if (!mi || !mi->rli || !mi->host[0]) {
    goto end;
  }

  wc = mi->rli->get_worker_count();

  if (wc == 0) {
    /* Single Thread Slave */
    make_row(mi);
    res = 0;
  } else {
    /* Multi Thread Slave */
    if (m_pos.m_index_2 < wc) {
      worker = mi->rli->get_worker(m_pos.m_index_2);
      if (worker != NULL) {
        make_row(worker);
        res = 0;
      }
    }
  }

end:
  channel_map.unlock();

  return res;
}

int table_replication_applier_status_by_worker::index_init(uint idx, bool) {
  PFS_index_rpl_applier_status_by_worker *result = NULL;

  switch (idx) {
    case 0:
      result = PFS_NEW(PFS_index_rpl_applier_status_by_worker_by_channel);
      break;
    case 1:
      result = PFS_NEW(PFS_index_rpl_applier_status_by_worker_by_thread);
      break;
    default:
      DBUG_ASSERT(false);
      break;
  }
  m_opened_index = result;
  m_index = result;
  return 0;
}

int table_replication_applier_status_by_worker::index_next(void) {
  Slave_worker *worker;
  Master_info *mi;
  size_t wc;

  channel_map.rdlock();
<<<<<<< HEAD

  for (m_pos.set_at(&m_next_pos);
       m_pos.has_more_channels(channel_map.get_max_channels());
       m_pos.next_channel()) {
    mi = channel_map.get_mi_at_pos(m_pos.m_index_1);

    if (mi == nullptr) {
      continue;
    }

    if (!mi->host[0]) {
      continue;
    }

    if (mi->rli == nullptr) {
      continue;
    }

    wc = mi->rli->get_worker_count();

=======

  for (m_pos.set_at(&m_next_pos);
       m_pos.has_more_channels(channel_map.get_max_channels());
       m_pos.next_channel()) {
    mi = channel_map.get_mi_at_pos(m_pos.m_index_1);

    if (mi == nullptr) {
      continue;
    }

    if (!mi->host[0]) {
      continue;
    }

    if (mi->rli == nullptr) {
      continue;
    }

    wc = mi->rli->get_worker_count();

>>>>>>> 4869291f
    for (; m_pos.m_index_2 < wc + 1; m_pos.m_index_2++) {
      if (m_pos.m_index_2 == 0) {
        /* Looking for Single Thread Slave */

        if (wc == 0) {
          if (m_opened_index->match(mi)) {
            if (!make_row(mi)) {
              m_next_pos.set_channel_after(&m_pos);
              channel_map.unlock();
              return 0;
            }
          }
        }
      } else {
        /* Looking for Multi Thread Slave */

        if ((m_pos.m_index_2 >= 1) && (m_pos.m_index_2 <= wc)) {
          worker = mi->rli->get_worker(m_pos.m_index_2 - 1);
          if (worker) {
            if (m_opened_index->match(mi, worker)) {
              if (!make_row(worker)) {
                m_next_pos.set_after(&m_pos);
                channel_map.unlock();
                return 0;
              }
            }
          }
        }
      }
    }
  }

  channel_map.unlock();

  return HA_ERR_END_OF_FILE;
}

/**
  Function to display SQL Thread's status as part of
  'replication_applier_status_by_worker' in single threaded slave mode.

   @param[in] mi Master_info
   @return 0 or HA_ERR_RECORD_DELETED
*/
int table_replication_applier_status_by_worker::make_row(Master_info *mi) {
  m_row.worker_id = 0;

  m_row.thread_id = 0;
  m_row.thread_id_is_null = true;

  DBUG_ASSERT(mi != NULL);
  DBUG_ASSERT(mi->rli != NULL);

  mysql_mutex_lock(&mi->rli->data_lock);

  m_row.channel_name_length = strlen(mi->get_channel());
  memcpy(m_row.channel_name, (char *)mi->get_channel(),
         m_row.channel_name_length);

  if (mi->rli->slave_running) {
<<<<<<< HEAD
    PSI_thread *psi = thd_get_psi(mi->rli->info_thd);
=======
    PSI_thread *psi MY_ATTRIBUTE((unused)) = thd_get_psi(mi->rli->info_thd);
#ifdef HAVE_PSI_THREAD_INTERFACE
>>>>>>> 4869291f
    if (psi != nullptr) {
      m_row.thread_id = PSI_THREAD_CALL(get_thread_internal_id)(psi);
      m_row.thread_id_is_null = false;
    }
<<<<<<< HEAD
=======
#endif /* HAVE_PSI_THREAD_INTERFACE */
>>>>>>> 4869291f
  }

  if (mi->rli->slave_running) {
    m_row.service_state = PS_RPL_YES;
  } else {
    m_row.service_state = PS_RPL_NO;
  }

  mysql_mutex_lock(&mi->rli->err_lock);
  m_row.last_error_number = (long int)mi->rli->last_error().number;
  m_row.last_error_message_length = 0;
  m_row.last_error_timestamp = 0;

  /** if error, set error message and timestamp */
  if (m_row.last_error_number) {
<<<<<<< HEAD
    char *temp_store = (char *)mi->rli->last_error().message;
=======
    const char *temp_store = mi->rli->last_error().message;
>>>>>>> 4869291f
    m_row.last_error_message_length = strlen(temp_store);
    memcpy(m_row.last_error_message, temp_store,
           m_row.last_error_message_length);

    /** time in microsecond since epoch */
    m_row.last_error_timestamp = (ulonglong)mi->rli->last_error().skr;
  }

  mysql_mutex_unlock(&mi->rli->err_lock);

  /** The mi->rli->data_lock will be unlocked by populate_trx_info */
  populate_trx_info(mi->rli->get_gtid_monitoring_info(), &mi->rli->data_lock);
<<<<<<< HEAD

  return 0;
}

int table_replication_applier_status_by_worker::make_row(Slave_worker *w) {
  m_row.worker_id = w->get_internal_id();

  m_row.thread_id = 0;
  m_row.thread_id_is_null = true;

=======

  return 0;
}

int table_replication_applier_status_by_worker::make_row(Slave_worker *w) {
  m_row.worker_id = w->get_internal_id();

  m_row.thread_id = 0;
  m_row.thread_id_is_null = true;

>>>>>>> 4869291f
  m_row.channel_name_length = strlen(w->get_channel());
  memcpy(m_row.channel_name, (char *)w->get_channel(),
         m_row.channel_name_length);

  mysql_mutex_lock(&w->jobs_lock);
  if (w->running_status == Slave_worker::RUNNING) {
<<<<<<< HEAD
    PSI_thread *psi = thd_get_psi(w->info_thd);
=======
    PSI_thread *psi MY_ATTRIBUTE((unused)) = thd_get_psi(w->info_thd);
#ifdef HAVE_PSI_THREAD_INTERFACE
>>>>>>> 4869291f
    if (psi != nullptr) {
      m_row.thread_id = PSI_THREAD_CALL(get_thread_internal_id)(psi);
      m_row.thread_id_is_null = false;
    }
<<<<<<< HEAD
=======
#endif /* HAVE_PSI_THREAD_INTERFACE */
>>>>>>> 4869291f
  }

  if (w->running_status == Slave_worker::RUNNING) {
    m_row.service_state = PS_RPL_YES;
  } else {
    m_row.service_state = PS_RPL_NO;
  }

  m_row.last_error_number = (unsigned int)w->last_error().number;
  m_row.last_error_message_length = 0;
  m_row.last_error_timestamp = 0;

  /** if error, set error message and timestamp */
  if (m_row.last_error_number) {
<<<<<<< HEAD
    char *temp_store = (char *)w->last_error().message;
=======
    const char *temp_store = w->last_error().message;
>>>>>>> 4869291f
    m_row.last_error_message_length = strlen(temp_store);
    memcpy(m_row.last_error_message, w->last_error().message,
           m_row.last_error_message_length);

    /** time in microsecond since epoch */
    m_row.last_error_timestamp = (ulonglong)w->last_error().skr;
  }

  /** The w->jobs_lock will be unlocked by populate_trx_info */
  populate_trx_info(w->get_gtid_monitoring_info(), &w->jobs_lock);

  return 0;
}

/**
  Auxiliary function to populate the transaction information fields.

  @param[in] monitoring_info   Gtid monitoring info about the transactions.
  @param[in] data_or_jobs_lock Lock to be released right after copying info.
*/
void table_replication_applier_status_by_worker::populate_trx_info(
    Gtid_monitoring_info *monitoring_info, mysql_mutex_t *data_or_jobs_lock) {
  Trx_monitoring_info applying_trx;
  Trx_monitoring_info last_applied_trx;

  monitoring_info->copy_info_to(&applying_trx, &last_applied_trx);

  mysql_mutex_unlock(data_or_jobs_lock);

  // The processing info is always visible
  applying_trx.copy_to_ps_table(global_sid_map, m_row.applying_trx,
                                &m_row.applying_trx_length,
                                &m_row.applying_trx_original_commit_timestamp,
                                &m_row.applying_trx_immediate_commit_timestamp,
                                &m_row.applying_trx_start_apply_timestamp,
                                &m_row.applying_trx_last_retry_err_number,
                                m_row.applying_trx_last_retry_err_msg,
                                &m_row.applying_trx_last_retry_err_msg_length,
                                &m_row.applying_trx_last_retry_timestamp,
                                &m_row.applying_trx_retries_count);

  last_applied_trx.copy_to_ps_table(
      global_sid_map, m_row.last_applied_trx, &m_row.last_applied_trx_length,
      &m_row.last_applied_trx_original_commit_timestamp,
      &m_row.last_applied_trx_immediate_commit_timestamp,
      &m_row.last_applied_trx_start_apply_timestamp,
      &m_row.last_applied_trx_end_apply_timestamp,
      &m_row.last_applied_trx_last_retry_err_number,
      m_row.last_applied_trx_last_retry_err_msg,
      &m_row.last_applied_trx_last_retry_err_msg_length,
      &m_row.last_applied_trx_last_retry_timestamp,
      &m_row.last_applied_trx_retries_count);
}

int table_replication_applier_status_by_worker::read_row_values(
    TABLE *table, unsigned char *buf, Field **fields, bool read_all) {
  Field *f;

  DBUG_ASSERT(table->s->null_bytes == 1);
  buf[0] = 0;

  for (; (f = *fields); fields++) {
    if (read_all || bitmap_is_set(table->read_set, f->field_index)) {
      switch (f->field_index) {
        case 0: /** channel_name */
          set_field_char_utf8(f, m_row.channel_name, m_row.channel_name_length);
          break;
        case 1: /*worker_id*/
          set_field_ulonglong(f, m_row.worker_id);
          break;
        case 2: /*thread_id*/
          if (m_row.thread_id_is_null) {
            f->set_null();
          } else {
            set_field_ulonglong(f, m_row.thread_id);
          }
          break;
        case 3: /*service_state*/
          set_field_enum(f, m_row.service_state);
          break;
        case 4: /*last_error_number*/
          set_field_ulong(f, m_row.last_error_number);
          break;
        case 5: /*last_error_message*/
          set_field_varchar_utf8(f, m_row.last_error_message,
                                 m_row.last_error_message_length);
          break;
        case 6: /*last_error_timestamp*/
          set_field_timestamp(f, m_row.last_error_timestamp);
          break;
        case 7: /*last_applied_trx*/
          set_field_char_utf8(f, m_row.last_applied_trx,
                              m_row.last_applied_trx_length);
          break;
        case 8: /*last_applied_trx_original_commit_timestamp*/
          set_field_timestamp(f,
                              m_row.last_applied_trx_original_commit_timestamp);
          break;
        case 9: /*last_applied_trx_immediate_commit_timestamp*/
          set_field_timestamp(
              f, m_row.last_applied_trx_immediate_commit_timestamp);
          break;
        case 10: /*last_applied_trx_start_apply_timestamp*/
          set_field_timestamp(f, m_row.last_applied_trx_start_apply_timestamp);
          break;
        case 11: /*last_applied_trx_end_apply_timestamp*/
          set_field_timestamp(f, m_row.last_applied_trx_end_apply_timestamp);
          break;
        case 12: /*applying_trx*/
          set_field_char_utf8(f, m_row.applying_trx, m_row.applying_trx_length);
          break;
        case 13: /*applying_trx_original_commit_timestamp*/
          set_field_timestamp(f, m_row.applying_trx_original_commit_timestamp);
          break;
        case 14: /*applying_trx_immediate_commit_timestamp*/
          set_field_timestamp(f, m_row.applying_trx_immediate_commit_timestamp);
          break;
        case 15: /*applying_trx_start_apply_timestamp*/
          set_field_timestamp(f, m_row.applying_trx_start_apply_timestamp);
          break;
        case 16: /*last_applied_trx_retries_count*/
          set_field_ulonglong(f, m_row.last_applied_trx_retries_count);
          break;
        case 17: /*last_applied_trx_last_trans_errno*/
          set_field_ulong(f, m_row.last_applied_trx_last_retry_err_number);
          break;
        case 18: /*last_applied_trx_last_retry_err_msg*/
          set_field_varchar_utf8(
              f, m_row.last_applied_trx_last_retry_err_msg,
              m_row.last_applied_trx_last_retry_err_msg_length);
          break;
        case 19: /*last_applied_trx_last_retry_timestamp*/
          set_field_timestamp(f, m_row.last_applied_trx_last_retry_timestamp);
          break;
        case 20: /*applying_trx_retries_count*/
          set_field_ulonglong(f, m_row.applying_trx_retries_count);
          break;
        case 21: /*applying_trx_last_trans_errno*/
          set_field_ulong(f, m_row.applying_trx_last_retry_err_number);
          break;
        case 22: /*applying_trx_last_retry_err_msg*/
          set_field_varchar_utf8(f, m_row.applying_trx_last_retry_err_msg,
                                 m_row.applying_trx_last_retry_err_msg_length);
          break;
        case 23: /*applying_trx_last_retry_timestamp*/
          set_field_timestamp(f, m_row.applying_trx_last_retry_timestamp);
          break;
        default:
          DBUG_ASSERT(false);
      }
    }
  }
  return 0;
}<|MERGE_RESOLUTION|>--- conflicted
+++ resolved
@@ -167,17 +167,6 @@
     if (mi->rli->slave_running) {
       /* STS will use SQL thread as workers on this table */
       if (mi->rli->get_worker_count() == 0) {
-<<<<<<< HEAD
-        PSI_thread *psi = thd_get_psi(mi->rli->info_thd);
-        if (psi != nullptr) {
-          row.thread_id = PSI_THREAD_CALL(get_thread_internal_id)(psi);
-        }
-      }
-    }
-
-    mysql_mutex_unlock(&mi->rli->data_lock);
-
-=======
         PSI_thread *psi MY_ATTRIBUTE((unused)) = thd_get_psi(mi->rli->info_thd);
 #ifdef HAVE_PSI_THREAD_INTERFACE
         if (psi != nullptr) {
@@ -189,7 +178,6 @@
 
     mysql_mutex_unlock(&mi->rli->data_lock);
 
->>>>>>> 4869291f
     if (!m_key.match(row.thread_id)) {
       return false;
     }
@@ -209,19 +197,12 @@
 
     if (mi->rli->slave_running) {
       if (worker) {
-<<<<<<< HEAD
-        PSI_thread *psi = thd_get_psi(worker->info_thd);
-        if (psi != nullptr) {
-          row.thread_id = PSI_THREAD_CALL(get_thread_internal_id)(psi);
-        }
-=======
         PSI_thread *psi MY_ATTRIBUTE((unused)) = thd_get_psi(worker->info_thd);
 #ifdef HAVE_PSI_THREAD_INTERFACE
         if (psi != nullptr) {
           row.thread_id = PSI_THREAD_CALL(get_thread_internal_id)(psi);
         }
 #endif /* HAVE_PSI_THREAD_INTERFACE */
->>>>>>> 4869291f
       }
     }
 
@@ -373,7 +354,6 @@
   size_t wc;
 
   channel_map.rdlock();
-<<<<<<< HEAD
 
   for (m_pos.set_at(&m_next_pos);
        m_pos.has_more_channels(channel_map.get_max_channels());
@@ -394,28 +374,6 @@
 
     wc = mi->rli->get_worker_count();
 
-=======
-
-  for (m_pos.set_at(&m_next_pos);
-       m_pos.has_more_channels(channel_map.get_max_channels());
-       m_pos.next_channel()) {
-    mi = channel_map.get_mi_at_pos(m_pos.m_index_1);
-
-    if (mi == nullptr) {
-      continue;
-    }
-
-    if (!mi->host[0]) {
-      continue;
-    }
-
-    if (mi->rli == nullptr) {
-      continue;
-    }
-
-    wc = mi->rli->get_worker_count();
-
->>>>>>> 4869291f
     for (; m_pos.m_index_2 < wc + 1; m_pos.m_index_2++) {
       if (m_pos.m_index_2 == 0) {
         /* Looking for Single Thread Slave */
@@ -476,20 +434,13 @@
          m_row.channel_name_length);
 
   if (mi->rli->slave_running) {
-<<<<<<< HEAD
-    PSI_thread *psi = thd_get_psi(mi->rli->info_thd);
-=======
     PSI_thread *psi MY_ATTRIBUTE((unused)) = thd_get_psi(mi->rli->info_thd);
 #ifdef HAVE_PSI_THREAD_INTERFACE
->>>>>>> 4869291f
     if (psi != nullptr) {
       m_row.thread_id = PSI_THREAD_CALL(get_thread_internal_id)(psi);
       m_row.thread_id_is_null = false;
     }
-<<<<<<< HEAD
-=======
 #endif /* HAVE_PSI_THREAD_INTERFACE */
->>>>>>> 4869291f
   }
 
   if (mi->rli->slave_running) {
@@ -505,11 +456,7 @@
 
   /** if error, set error message and timestamp */
   if (m_row.last_error_number) {
-<<<<<<< HEAD
-    char *temp_store = (char *)mi->rli->last_error().message;
-=======
     const char *temp_store = mi->rli->last_error().message;
->>>>>>> 4869291f
     m_row.last_error_message_length = strlen(temp_store);
     memcpy(m_row.last_error_message, temp_store,
            m_row.last_error_message_length);
@@ -522,7 +469,6 @@
 
   /** The mi->rli->data_lock will be unlocked by populate_trx_info */
   populate_trx_info(mi->rli->get_gtid_monitoring_info(), &mi->rli->data_lock);
-<<<<<<< HEAD
 
   return 0;
 }
@@ -533,38 +479,19 @@
   m_row.thread_id = 0;
   m_row.thread_id_is_null = true;
 
-=======
-
-  return 0;
-}
-
-int table_replication_applier_status_by_worker::make_row(Slave_worker *w) {
-  m_row.worker_id = w->get_internal_id();
-
-  m_row.thread_id = 0;
-  m_row.thread_id_is_null = true;
-
->>>>>>> 4869291f
   m_row.channel_name_length = strlen(w->get_channel());
   memcpy(m_row.channel_name, (char *)w->get_channel(),
          m_row.channel_name_length);
 
   mysql_mutex_lock(&w->jobs_lock);
   if (w->running_status == Slave_worker::RUNNING) {
-<<<<<<< HEAD
-    PSI_thread *psi = thd_get_psi(w->info_thd);
-=======
     PSI_thread *psi MY_ATTRIBUTE((unused)) = thd_get_psi(w->info_thd);
 #ifdef HAVE_PSI_THREAD_INTERFACE
->>>>>>> 4869291f
     if (psi != nullptr) {
       m_row.thread_id = PSI_THREAD_CALL(get_thread_internal_id)(psi);
       m_row.thread_id_is_null = false;
     }
-<<<<<<< HEAD
-=======
 #endif /* HAVE_PSI_THREAD_INTERFACE */
->>>>>>> 4869291f
   }
 
   if (w->running_status == Slave_worker::RUNNING) {
@@ -579,11 +506,7 @@
 
   /** if error, set error message and timestamp */
   if (m_row.last_error_number) {
-<<<<<<< HEAD
-    char *temp_store = (char *)w->last_error().message;
-=======
     const char *temp_store = w->last_error().message;
->>>>>>> 4869291f
     m_row.last_error_message_length = strlen(temp_store);
     memcpy(m_row.last_error_message, w->last_error().message,
            m_row.last_error_message_length);
