/* Copyright (c) 2015, 2018, Oracle and/or its affiliates. All rights reserved.

  This program is free software; you can redistribute it and/or modify
  it under the terms of the GNU General Public License, version 2.0,
  as published by the Free Software Foundation.

  This program is also distributed with certain software (including
  but not limited to OpenSSL) that is licensed under separate terms,
  as designated in a particular file or component or in included license
  documentation.  The authors of MySQL hereby grant you an additional
  permission to link the program and your derivative works with the
  separately licensed software that they have included with MySQL.

  This program is distributed in the hope that it will be useful,
  but WITHOUT ANY WARRANTY; without even the implied warranty of
  MERCHANTABILITY or FITNESS FOR A PARTICULAR PURPOSE.  See the
  GNU General Public License, version 2.0, for more details.

  You should have received a copy of the GNU General Public License
  along with this program; if not, write to the Free Software
  Foundation, Inc., 51 Franklin St, Fifth Floor, Boston, MA 02110-1301  USA */

/**
  @file storage/perfschema/pfs_status.cc
  Status variables statistics (implementation).
*/

#include "storage/perfschema/pfs_status.h"

#include <atomic>

#include "my_sys.h"
#include "sql/sql_show.h" /* reset_status_vars */
#include "storage/perfschema/pfs_account.h"
#include "storage/perfschema/pfs_buffer_container.h"
#include "storage/perfschema/pfs_global.h"
#include "storage/perfschema/pfs_host.h"
#include "storage/perfschema/pfs_instr.h"
#include "storage/perfschema/pfs_instr_class.h"
#include "storage/perfschema/pfs_user.h"

PFS_status_stats::PFS_status_stats() { reset(); }

void PFS_status_stats::reset() {
  m_has_stats = false;
  memset(&m_stats, 0, sizeof(m_stats));
  memset(&m_stats_aggregated_in_global, 0,
         sizeof(m_stats_aggregated_in_global));
}

void PFS_status_stats::aggregate(const PFS_status_stats *from) {
  if (from->m_has_stats) {
    m_has_stats = true;
    for (int i = 0; i < COUNT_GLOBAL_STATUS_VARS; i++) {
      m_stats[i] += from->m_stats[i];
      m_stats_aggregated_in_global[i]+= from->m_stats_aggregated_in_global[i];
    }
  }
}

<<<<<<< HEAD
void PFS_status_stats::aggregate_from(const System_status_var *from) {
  ulonglong *from_var = (ulonglong *)from;

  m_has_stats = true;
  for (int i = 0; i < COUNT_GLOBAL_STATUS_VARS; i++, from_var++) {
    m_stats[i] += *from_var;
  }
}

void PFS_status_stats::aggregate_to(System_status_var *to) {
  if (m_has_stats) {
    ulonglong *to_var = (ulonglong *)to;
=======
void PFS_status_stats::aggregate_from(const STATUS_VAR *from,
                                      bool already_aggregated)
{
  ulonglong *from_var= (ulonglong*) from;
  ulonglong *to_var=
    already_aggregated ? m_stats_aggregated_in_global : m_stats;

  m_has_stats= true;
  for (int i= 0;
       i < COUNT_GLOBAL_STATUS_VARS;
       i++, from_var++)
  {
    to_var[i]+= *from_var;
  }
}

void PFS_status_stats::aggregate_to(STATUS_VAR *to, bool include_aggregated)
{
  if (m_has_stats)
  {
    ulonglong *to_var= (ulonglong*) to;
>>>>>>> be20e845

    for (int i = 0; i < COUNT_GLOBAL_STATUS_VARS; i++, to_var++) {
      *to_var += m_stats[i];
    }
    if (include_aggregated)
    {
      to_var= (ulonglong *)to;
      for (int i= 0;
           i < COUNT_GLOBAL_STATUS_VARS;
           i++, to_var++)
      {
        *to_var+= m_stats_aggregated_in_global[i];
      }
    }
  }
}

static void fct_reset_status_by_thread(PFS_thread *thread) {
  PFS_account *account;
  PFS_user *user;
  PFS_host *host;

  if (thread->m_lock.is_populated()) {
    account = sanitize_account(thread->m_account);
    user = sanitize_user(thread->m_user);
    host = sanitize_host(thread->m_host);
    aggregate_thread_status(thread, account, user, host);
  }
}

/** Reset table STATUS_BY_THREAD data. */
void reset_status_by_thread() {
  global_thread_container.apply_all(fct_reset_status_by_thread);
}

static void fct_reset_status_by_account(PFS_account *account) {
  PFS_user *user;
  PFS_host *host;

  if (account->m_lock.is_populated()) {
    user = sanitize_user(account->m_user);
    host = sanitize_host(account->m_host);
    account->aggregate_status(user, host);
  }
}

/** Reset table STATUS_BY_ACCOUNT data. */
void reset_status_by_account() {
  global_account_container.apply_all(fct_reset_status_by_account);
}

static void fct_reset_status_by_user(PFS_user *user) {
  if (user->m_lock.is_populated()) {
    user->aggregate_status();
  }
}

/** Reset table STATUS_BY_USER data. */
void reset_status_by_user() {
  global_user_container.apply_all(fct_reset_status_by_user);
}

static void fct_reset_status_by_host(PFS_host *host) {
  if (host->m_lock.is_populated()) {
    host->aggregate_status();
  }
}

/** Reset table STATUS_BY_HOST data. */
void reset_status_by_host() {
  global_host_container.apply_all(fct_reset_status_by_host);
}

/** Reset table GLOBAL_STATUS data. */
void reset_global_status() {
  /*
    Do not memset global_status_var,
    NO_FLUSH counters need to be preserved
  */
  reset_status_vars();
}<|MERGE_RESOLUTION|>--- conflicted
+++ resolved
@@ -53,59 +53,35 @@
     m_has_stats = true;
     for (int i = 0; i < COUNT_GLOBAL_STATUS_VARS; i++) {
       m_stats[i] += from->m_stats[i];
-      m_stats_aggregated_in_global[i]+= from->m_stats_aggregated_in_global[i];
+      m_stats_aggregated_in_global[i] += from->m_stats_aggregated_in_global[i];
     }
   }
 }
 
-<<<<<<< HEAD
-void PFS_status_stats::aggregate_from(const System_status_var *from) {
+void PFS_status_stats::aggregate_from(const System_status_var *from,
+                                      bool already_aggregated) {
   ulonglong *from_var = (ulonglong *)from;
+  ulonglong *const to_var =
+      already_aggregated ? m_stats_aggregated_in_global : m_stats;
 
   m_has_stats = true;
   for (int i = 0; i < COUNT_GLOBAL_STATUS_VARS; i++, from_var++) {
-    m_stats[i] += *from_var;
+    to_var[i] += *from_var;
   }
 }
 
-void PFS_status_stats::aggregate_to(System_status_var *to) {
+void PFS_status_stats::aggregate_to(System_status_var *to,
+                                    bool include_aggregated) {
   if (m_has_stats) {
     ulonglong *to_var = (ulonglong *)to;
-=======
-void PFS_status_stats::aggregate_from(const STATUS_VAR *from,
-                                      bool already_aggregated)
-{
-  ulonglong *from_var= (ulonglong*) from;
-  ulonglong *to_var=
-    already_aggregated ? m_stats_aggregated_in_global : m_stats;
-
-  m_has_stats= true;
-  for (int i= 0;
-       i < COUNT_GLOBAL_STATUS_VARS;
-       i++, from_var++)
-  {
-    to_var[i]+= *from_var;
-  }
-}
-
-void PFS_status_stats::aggregate_to(STATUS_VAR *to, bool include_aggregated)
-{
-  if (m_has_stats)
-  {
-    ulonglong *to_var= (ulonglong*) to;
->>>>>>> be20e845
 
     for (int i = 0; i < COUNT_GLOBAL_STATUS_VARS; i++, to_var++) {
       *to_var += m_stats[i];
     }
-    if (include_aggregated)
-    {
-      to_var= (ulonglong *)to;
-      for (int i= 0;
-           i < COUNT_GLOBAL_STATUS_VARS;
-           i++, to_var++)
-      {
-        *to_var+= m_stats_aggregated_in_global[i];
+    if (include_aggregated) {
+      to_var = (ulonglong *)to;
+      for (int i = 0; i < COUNT_GLOBAL_STATUS_VARS; i++, to_var++) {
+        *to_var += m_stats_aggregated_in_global[i];
       }
     }
   }
