/* Copyright (c) 2008, 2017, Oracle and/or its affiliates. All rights reserved.

  This program is free software; you can redistribute it and/or modify
  it under the terms of the GNU General Public License as published by
  the Free Software Foundation; version 2 of the License.

  This program is distributed in the hope that it will be useful,
  but WITHOUT ANY WARRANTY; without even the implied warranty of
  MERCHANTABILITY or FITNESS FOR A PARTICULAR PURPOSE.  See the
  GNU General Public License for more details.

  You should have received a copy of the GNU General Public License
  along with this program; if not, write to the Free Software Foundation,
  51 Franklin Street, Suite 500, Boston, MA 02110-1335 USA */

#include <my_global.h>
#include <my_thread.h>
#include <pfs_server.h>
#include <pfs_instr_class.h>
#include <pfs_instr.h>
#include <pfs_global.h>
#include <pfs_buffer_container.h>
#include <tap.h>

#include <string.h>
#include <memory.h>

#include "stub_print_error.h"
#include "stub_pfs_defaults.h"
#include "stub_global_status_var.h"

/* test helpers, to simulate the setup */

void setup_thread(PSI_thread *t, bool enabled)
{
  PFS_thread *t2= (PFS_thread*) t;
  t2->m_enabled= enabled;
}

/* test helpers, to inspect data */

PFS_file* lookup_file_by_name(const char* name)
{
  PFS_file *pfs;
  size_t len= strlen(name);
  size_t dirlen;
  const char *filename;
  size_t filename_length;

  PFS_file_iterator it= global_file_container.iterate();
  pfs= it.scan_next();

  while (pfs != NULL)
  {
    /*
      When a file "foo" is instrumented, the name is normalized
      to "/path/to/current/directory/foo", so we remove the
      directory name here to find it back.
    */
    dirlen= dirname_length(pfs->m_filename);
    filename= pfs->m_filename + dirlen;
    filename_length= pfs->m_filename_length - dirlen;
    if ((len == filename_length) &&
        (strncmp(name, filename, filename_length) == 0))
      return pfs;

    pfs= it.scan_next();
  }

  return NULL;
}

/* tests */

void test_bootstrap()
{
  void *psi;
  void *psi_2;
  PSI_bootstrap *boot;
  PFS_global_param param;

  diag("test_bootstrap");

  memset(& param, 0xFF, sizeof(param));
  param.m_enabled= true;
  param.m_mutex_class_sizing= 0;
  param.m_rwlock_class_sizing= 0;
  param.m_cond_class_sizing= 0;
  param.m_thread_class_sizing= 0;
  param.m_table_share_sizing= 0;
  param.m_file_class_sizing= 0;
  param.m_socket_class_sizing= 0;
  param.m_mutex_sizing= 0;
  param.m_rwlock_sizing= 0;
  param.m_cond_sizing= 0;
  param.m_thread_sizing= 0;
  param.m_table_sizing= 0;
  param.m_file_sizing= 0;
  param.m_file_handle_sizing= 0;
  param.m_socket_sizing= 0;
  param.m_events_waits_history_sizing= 0;
  param.m_events_waits_history_long_sizing= 0;
  param.m_setup_actor_sizing= 0;
  param.m_setup_object_sizing= 0;
  param.m_user_sizing= 0;
  param.m_account_sizing= 0;
  param.m_host_sizing= 0;
  param.m_stage_class_sizing= 0;
  param.m_events_stages_history_sizing= 0;
  param.m_events_stages_history_long_sizing= 0;
  param.m_statement_class_sizing= 0;
  param.m_events_statements_history_sizing= 0;
  param.m_events_statements_history_long_sizing= 0;
  param.m_events_transactions_history_sizing= 0;
  param.m_events_transactions_history_long_sizing= 0;
  param.m_digest_sizing= 0;
  param.m_session_connect_attrs_sizing= 0;
  param.m_program_sizing= 0;
  param.m_statement_stack_sizing= 0;
  param.m_memory_class_sizing= 0;
  param.m_metadata_lock_sizing= 0;
  param.m_max_digest_length= 0;
  param.m_max_sql_text_length= 0;

  param.m_hints.m_table_definition_cache = 100;
  param.m_hints.m_table_open_cache       = 100;
  param.m_hints.m_max_connections        = 100;
  param.m_hints.m_open_files_limit       = 100;
  param.m_hints.m_max_prepared_stmt_count= 100;

  pre_initialize_performance_schema();
  boot= initialize_performance_schema(& param);
  ok(boot != NULL, "boot");
  ok(boot->get_interface != NULL, "boot->get_interface");

  psi= boot->get_interface(0);
  ok(psi == NULL, "no version 0");

  psi= boot->get_interface(PSI_VERSION_1);
  ok(psi != NULL, "version 1");

  psi_2= boot->get_interface(PSI_VERSION_2);
  ok(psi_2 == NULL, "version 2");

  shutdown_performance_schema();
}

/*
  Not a test, helper for testing pfs.cc
*/
PSI * load_perfschema()
{
  PSI *psi;
  PSI_bootstrap *boot;
  PFS_global_param param;

  memset(& param, 0xFF, sizeof(param));
  param.m_enabled= true;
  param.m_mutex_class_sizing= 10;
  param.m_rwlock_class_sizing= 10;
  param.m_cond_class_sizing= 10;
  param.m_thread_class_sizing= 10;
  param.m_table_share_sizing= 10;
  param.m_file_class_sizing= 10;
  param.m_socket_class_sizing= 10;
  param.m_mutex_sizing= 10;
  param.m_rwlock_sizing= 10;
  param.m_cond_sizing= 10;
  param.m_thread_sizing= 10;
  param.m_table_sizing= 10;
  param.m_file_sizing= 10;
  param.m_file_handle_sizing= 50;
  param.m_socket_sizing= 10;
  param.m_events_waits_history_sizing= 10;
  param.m_events_waits_history_long_sizing= 10;
  param.m_setup_actor_sizing= 0;
  param.m_setup_object_sizing= 0;
  param.m_user_sizing= 0;
  param.m_account_sizing= 0;
  param.m_host_sizing= 0;
  param.m_stage_class_sizing= 0;
  param.m_events_stages_history_sizing= 0;
  param.m_events_stages_history_long_sizing= 0;
  param.m_statement_class_sizing= 0;
  param.m_events_statements_history_sizing= 0;
  param.m_events_statements_history_long_sizing= 0;
  param.m_events_transactions_history_sizing= 0;
  param.m_events_transactions_history_long_sizing= 0;
  param.m_digest_sizing= 0;
  param.m_session_connect_attrs_sizing= 0;
  param.m_program_sizing= 0;
  param.m_statement_stack_sizing= 10;
  param.m_memory_class_sizing= 10;
  param.m_metadata_lock_sizing= 10;
  param.m_max_digest_length= 0;
  param.m_max_sql_text_length= 1000;

  param.m_hints.m_table_definition_cache = 100;
  param.m_hints.m_table_open_cache       = 100;
  param.m_hints.m_max_connections        = 100;
  param.m_hints.m_open_files_limit       = 100;
  param.m_hints.m_max_prepared_stmt_count= 100;

  pre_initialize_performance_schema();
  /* test_bootstrap() covered this, assuming it just works */
  boot= initialize_performance_schema(& param);
  psi= (PSI *)boot->get_interface(PSI_VERSION_1);

  /* Reset every consumer to a known state */
  flag_global_instrumentation= true;
  flag_thread_instrumentation= true;

  return (PSI*) psi;
}

void test_bad_registration()
{
  PSI *psi;

  diag("test_bad_registration");

  psi= load_perfschema();

  /*
    Test that length('wait/synch/mutex/' (17) + category + '/' (1)) < 32
    --> category can be up to 13 chars for a mutex.
  */

  PSI_mutex_key dummy_mutex_key= 9999;
  PSI_mutex_info bad_mutex_1[]=
  {
    { & dummy_mutex_key, "X", 0}
  };

  psi->register_mutex("/", bad_mutex_1, 1);
  ok(dummy_mutex_key == 0, "zero key");
  dummy_mutex_key= 9999;
  psi->register_mutex("a/", bad_mutex_1, 1);
  ok(dummy_mutex_key == 0, "zero key");
  dummy_mutex_key= 9999;
  psi->register_mutex("/b", bad_mutex_1, 1);
  ok(dummy_mutex_key == 0, "zero key");
  dummy_mutex_key= 9999;
  psi->register_mutex("a/b", bad_mutex_1, 1);
  ok(dummy_mutex_key == 0, "zero key");
  dummy_mutex_key= 9999;
  psi->register_mutex("12345678901234", bad_mutex_1, 1);
  ok(dummy_mutex_key == 0, "zero key");
  dummy_mutex_key= 9999;
  psi->register_mutex("1234567890123", bad_mutex_1, 1);
  ok(dummy_mutex_key == 1, "assigned key");

  /*
    Test that length('wait/synch/mutex/' (17) + category + '/' (1) + name) <= 128
    --> category + name can be up to 110 chars for a mutex.
  */

  dummy_mutex_key= 9999;
  PSI_mutex_info bad_mutex_2[]=
  {
    { & dummy_mutex_key,
      /* 110 chars name */
      "12345678901234567890123456789012345678901234567890"
      "12345678901234567890123456789012345678901234567890"
      "1234567890",
      0}
  };

  psi->register_mutex("X", bad_mutex_2, 1);
  ok(dummy_mutex_key == 0, "zero key");

  dummy_mutex_key= 9999;
  PSI_mutex_info bad_mutex_3[]=
  {
    { & dummy_mutex_key,
      /* 109 chars name */
      "12345678901234567890123456789012345678901234567890"
      "12345678901234567890123456789012345678901234567890"
      "123456789",
      0}
  };

  psi->register_mutex("XX", bad_mutex_3, 1);
  ok(dummy_mutex_key == 0, "zero key");

  psi->register_mutex("X", bad_mutex_3, 1);
  ok(dummy_mutex_key == 2, "assigned key");

  /*
    Test that length('wait/synch/rwlock/' (18) + category + '/' (1)) < 32
    --> category can be up to 12 chars for a rwlock.
  */

  PSI_rwlock_key dummy_rwlock_key= 9999;
  PSI_rwlock_info bad_rwlock_1[]=
  {
    { & dummy_rwlock_key, "X", 0}
  };

  psi->register_rwlock("/", bad_rwlock_1, 1);
  ok(dummy_rwlock_key == 0, "zero key");
  dummy_rwlock_key= 9999;
  psi->register_rwlock("a/", bad_rwlock_1, 1);
  ok(dummy_rwlock_key == 0, "zero key");
  dummy_rwlock_key= 9999;
  psi->register_rwlock("/b", bad_rwlock_1, 1);
  ok(dummy_rwlock_key == 0, "zero key");
  dummy_rwlock_key= 9999;
  psi->register_rwlock("a/b", bad_rwlock_1, 1);
  ok(dummy_rwlock_key == 0, "zero key");
  dummy_rwlock_key= 9999;
  psi->register_rwlock("1234567890123", bad_rwlock_1, 1);
  ok(dummy_rwlock_key == 0, "zero key");
  dummy_rwlock_key= 9999;
  psi->register_rwlock("123456789012", bad_rwlock_1, 1);
  ok(dummy_rwlock_key == 1, "assigned key");

  /*
    Test that length('wait/synch/rwlock/' (18) + category + '/' (1) + name) <= 128
    --> category + name can be up to 109 chars for a rwlock.
  */

  dummy_rwlock_key= 9999;
  PSI_rwlock_info bad_rwlock_2[]=
  {
    { & dummy_rwlock_key,
      /* 109 chars name */
      "12345678901234567890123456789012345678901234567890"
      "12345678901234567890123456789012345678901234567890"
      "123456789",
      0}
  };

  psi->register_rwlock("X", bad_rwlock_2, 1);
  ok(dummy_rwlock_key == 0, "zero key");

  dummy_rwlock_key= 9999;
  PSI_rwlock_info bad_rwlock_2_sx[]=
  {
    { & dummy_rwlock_key,
      /* 109 chars name */
      "12345678901234567890123456789012345678901234567890"
      "12345678901234567890123456789012345678901234567890"
      "123456789",
      PSI_RWLOCK_FLAG_SX}
  };

  psi->register_rwlock("Y", bad_rwlock_2_sx, 1);
  ok(dummy_rwlock_key == 0, "zero key SX");

  dummy_rwlock_key= 9999;
  PSI_rwlock_info bad_rwlock_3[]=
  {
    { & dummy_rwlock_key,
      /* 108 chars name */
      "12345678901234567890123456789012345678901234567890"
      "12345678901234567890123456789012345678901234567890"
      "12345678",
      0}
  };

  psi->register_rwlock("XX", bad_rwlock_3, 1);
  ok(dummy_rwlock_key == 0, "zero key");

  psi->register_rwlock("X", bad_rwlock_3, 1);
  ok(dummy_rwlock_key == 2, "assigned key");

  dummy_rwlock_key= 9999;
  PSI_rwlock_info bad_rwlock_3_sx[]=
  {
    { & dummy_rwlock_key,
      /* 108 chars name */
      "12345678901234567890123456789012345678901234567890"
      "12345678901234567890123456789012345678901234567890"
      "12345678",
      PSI_RWLOCK_FLAG_SX}
  };

  psi->register_rwlock("YY", bad_rwlock_3_sx, 1);
  ok(dummy_rwlock_key == 0, "zero key SX");

  psi->register_rwlock("Y", bad_rwlock_3_sx, 1);
  ok(dummy_rwlock_key == 3, "assigned key SX");

  /*
    Test that length('wait/synch/cond/' (16) + category + '/' (1)) < 32
    --> category can be up to 14 chars for a cond.
  */

  PSI_cond_key dummy_cond_key= 9999;
  PSI_cond_info bad_cond_1[]=
  {
    { & dummy_cond_key, "X", 0}
  };

  psi->register_cond("/", bad_cond_1, 1);
  ok(dummy_cond_key == 0, "zero key");
  dummy_cond_key= 9999;
  psi->register_cond("a/", bad_cond_1, 1);
  ok(dummy_cond_key == 0, "zero key");
  dummy_cond_key= 9999;
  psi->register_cond("/b", bad_cond_1, 1);
  ok(dummy_cond_key == 0, "zero key");
  dummy_cond_key= 9999;
  psi->register_cond("a/b", bad_cond_1, 1);
  ok(dummy_cond_key == 0, "zero key");
  dummy_cond_key= 9999;
  psi->register_cond("123456789012345", bad_cond_1, 1);
  ok(dummy_cond_key == 0, "zero key");
  dummy_cond_key= 9999;
  psi->register_cond("12345678901234", bad_cond_1, 1);
  ok(dummy_cond_key == 1, "assigned key");

  /*
    Test that length('wait/synch/cond/' (16) + category + '/' (1) + name) <= 128
    --> category + name can be up to 111 chars for a cond.
  */

  dummy_cond_key= 9999;
  PSI_cond_info bad_cond_2[]=
  {
    { & dummy_cond_key,
      /* 111 chars name */
      "12345678901234567890123456789012345678901234567890"
      "12345678901234567890123456789012345678901234567890"
      "12345678901",
      0}
  };

  psi->register_cond("X", bad_cond_2, 1);
  ok(dummy_cond_key == 0, "zero key");

  dummy_cond_key= 9999;
  PSI_cond_info bad_cond_3[]=
  {
    { & dummy_cond_key,
      /* 110 chars name */
      "12345678901234567890123456789012345678901234567890"
      "12345678901234567890123456789012345678901234567890"
      "1234567890",
      0}
  };

  psi->register_cond("XX", bad_cond_3, 1);
  ok(dummy_cond_key == 0, "zero key");

  psi->register_cond("X", bad_cond_3, 1);
  ok(dummy_cond_key == 2, "assigned key");

  /*
    Test that length('thread/' (7) + category + '/' (1)) < 32
    --> category can be up to 23 chars for a thread.
  */

  PSI_thread_key dummy_thread_key= 9999;
  PSI_thread_info bad_thread_1[]=
  {
    { & dummy_thread_key, "X", 0}
  };

  psi->register_thread("/", bad_thread_1, 1);
  ok(dummy_thread_key == 0, "zero key");
  dummy_thread_key= 9999;
  psi->register_thread("a/", bad_thread_1, 1);
  ok(dummy_thread_key == 0, "zero key");
  dummy_thread_key= 9999;
  psi->register_thread("/b", bad_thread_1, 1);
  ok(dummy_thread_key == 0, "zero key");
  dummy_thread_key= 9999;
  psi->register_thread("a/b", bad_thread_1, 1);
  ok(dummy_thread_key == 0, "zero key");
  dummy_thread_key= 9999;
  psi->register_thread("123456789012345678901234", bad_thread_1, 1);
  ok(dummy_thread_key == 0, "zero key");
  dummy_thread_key= 9999;
  psi->register_thread("12345678901234567890123", bad_thread_1, 1);
  ok(dummy_thread_key == 1, "assigned key");

  /*
    Test that length('thread/' (7) + category + '/' (1) + name) <= 128
    --> category + name can be up to 120 chars for a thread.
  */

  dummy_thread_key= 9999;
  PSI_thread_info bad_thread_2[]=
  {
    { & dummy_thread_key,
      /* 120 chars name */
      "12345678901234567890123456789012345678901234567890"
      "12345678901234567890123456789012345678901234567890"
      "12345678901234567890",
      0}
  };

  psi->register_thread("X", bad_thread_2, 1);
  ok(dummy_thread_key == 0, "zero key");

  dummy_thread_key= 9999;
  PSI_thread_info bad_thread_3[]=
  {
    { & dummy_thread_key,
      /* 119 chars name */
      "12345678901234567890123456789012345678901234567890"
      "12345678901234567890123456789012345678901234567890"
      "1234567890123456789",
      0}
  };

  psi->register_thread("XX", bad_thread_3, 1);
  ok(dummy_thread_key == 0, "zero key");

  psi->register_thread("X", bad_thread_3, 1);
  ok(dummy_thread_key == 2, "assigned key");

  /*
    Test that length('wait/io/file/' (13) + category + '/' (1)) < 32
    --> category can be up to 17 chars for a file.
  */

  PSI_file_key dummy_file_key= 9999;
  PSI_file_info bad_file_1[]=
  {
    { & dummy_file_key, "X", 0}
  };

  psi->register_file("/", bad_file_1, 1);
  ok(dummy_file_key == 0, "zero key");
  dummy_file_key= 9999;
  psi->register_file("a/", bad_file_1, 1);
  ok(dummy_file_key == 0, "zero key");
  dummy_file_key= 9999;
  psi->register_file("/b", bad_file_1, 1);
  ok(dummy_file_key == 0, "zero key");
  dummy_file_key= 9999;
  psi->register_file("a/b", bad_file_1, 1);
  ok(dummy_file_key == 0, "zero key");
  dummy_file_key= 9999;
  psi->register_file("123456789012345678", bad_file_1, 1);
  ok(dummy_file_key == 0, "zero key");
  dummy_file_key= 9999;
  psi->register_file("12345678901234567", bad_file_1, 1);
  ok(dummy_file_key == 1, "assigned key");

  /*
    Test that length('wait/io/file/' (13) + category + '/' (1) + name) <= 128
    --> category + name can be up to 114 chars for a file.
  */

  dummy_file_key= 9999;
  PSI_file_info bad_file_2[]=
  {
    { & dummy_file_key,
      /* 114 chars name */
      "12345678901234567890123456789012345678901234567890"
      "12345678901234567890123456789012345678901234567890"
      "12345678901234",
      0}
  };

  psi->register_file("X", bad_file_2, 1);
  ok(dummy_file_key == 0, "zero key");

  dummy_file_key= 9999;
  PSI_file_info bad_file_3[]=
  {
    { & dummy_file_key,
      /* 113 chars name */
      "12345678901234567890123456789012345678901234567890"
      "12345678901234567890123456789012345678901234567890"
      "1234567890123",
      0}
  };

  psi->register_file("XX", bad_file_3, 1);
  ok(dummy_file_key == 0, "zero key");

  psi->register_file("X", bad_file_3, 1);
  ok(dummy_file_key == 2, "assigned key");

 /*
    Test that length('wait/io/socket/' (15) + category + '/' (1)) < 32
    --> category can be up to 15 chars for a socket.
  */

  PSI_socket_key dummy_socket_key= 9999;
  PSI_socket_info bad_socket_1[]=
  {
    { & dummy_socket_key, "X", 0}
  };

  psi->register_socket("/", bad_socket_1, 1);
  ok(dummy_socket_key == 0, "zero key");
  dummy_socket_key= 9999;
  psi->register_socket("a/", bad_socket_1, 1);
  ok(dummy_socket_key == 0, "zero key");
  dummy_socket_key= 9999;
  psi->register_socket("/b", bad_socket_1, 1);
  ok(dummy_socket_key == 0, "zero key");
  dummy_socket_key= 9999;
  psi->register_socket("a/b", bad_socket_1, 1);
  ok(dummy_socket_key == 0, "zero key");
  dummy_socket_key= 9999;
  psi->register_socket("1234567890123456", bad_socket_1, 1);
  ok(dummy_socket_key == 0, "zero key");
  dummy_socket_key= 9999;
  psi->register_socket("123456789012345", bad_socket_1, 1);
  ok(dummy_socket_key == 1, "assigned key");

  /*
    Test that length('wait/io/socket/' (15) + category + '/' (1) + name) <= 128
    --> category + name can be up to 112 chars for a socket.
  */

  dummy_socket_key= 9999;
  PSI_socket_info bad_socket_2[]=
  {
    { & dummy_socket_key,
      /* 112 chars name */
      "12345678901234567890123456789012345678901234567890"
      "12345678901234567890123456789012345678901234567890"
      "123456789012",
      0}
  };

  psi->register_socket("X", bad_socket_2, 1);
  ok(dummy_socket_key == 0, "zero key");

  dummy_socket_key= 9999;
  PSI_socket_info bad_socket_3[]=
  {
    { & dummy_socket_key,
      /* 111 chars name */
      "12345678901234567890123456789012345678901234567890"
      "12345678901234567890123456789012345678901234567890"
      "12345678901",
      0}
  };

  psi->register_socket("XX", bad_socket_3, 1);
  ok(dummy_socket_key == 0, "zero key");

  psi->register_socket("X", bad_socket_3, 1);
  ok(dummy_socket_key == 2, "assigned key");


  shutdown_performance_schema();
}

void test_init_disabled()
{
  PSI *psi;

  diag("test_init_disabled");

  psi= load_perfschema();

  PSI_mutex_key mutex_key_A;
  PSI_mutex_info all_mutex[]=
  {
    { & mutex_key_A, "M-A", 0}
  };

  PSI_rwlock_key rwlock_key_A;
  PSI_rwlock_info all_rwlock[]=
  {
    { & rwlock_key_A, "RW-A", 0}
  };

  PSI_cond_key cond_key_A;
  PSI_cond_info all_cond[]=
  {
    { & cond_key_A, "C-A", 0}
  };

  PSI_file_key file_key_A;
  PSI_file_info all_file[]=
  {
    { & file_key_A, "F-A", 0}
  };

  PSI_socket_key socket_key_A;
  PSI_socket_info all_socket[]=
  {
    { & socket_key_A, "S-A", 0}
  };

  PSI_thread_key thread_key_1;
  PSI_thread_info all_thread[]=
  {
    { & thread_key_1, "T-1", 0}
  };

  psi->register_mutex("test", all_mutex, 1);
  psi->register_rwlock("test", all_rwlock, 1);
  psi->register_cond("test", all_cond, 1);
  psi->register_file("test", all_file, 1);
  psi->register_socket("test", all_socket, 1);
  psi->register_thread("test", all_thread, 1);

  PFS_mutex_class *mutex_class_A;
  PFS_rwlock_class *rwlock_class_A;
  PFS_cond_class *cond_class_A;
  PFS_file_class *file_class_A;
  PFS_socket_class *socket_class_A;
  PSI_mutex *mutex_A1;
  PSI_rwlock *rwlock_A1;
  PSI_cond *cond_A1;
  PFS_file *file_A1;
  PSI_socket *socket_A1;
  PSI_thread *thread_1;

  /* Preparation */

  thread_1= psi->new_thread(thread_key_1, NULL, 0);
  ok(thread_1 != NULL, "T-1");
  psi->set_thread_id(thread_1, 1);

  mutex_class_A= find_mutex_class(mutex_key_A);
  ok(mutex_class_A != NULL, "mutex class A");

  rwlock_class_A= find_rwlock_class(rwlock_key_A);
  ok(rwlock_class_A != NULL, "rwlock class A");

  cond_class_A= find_cond_class(cond_key_A);
  ok(cond_class_A != NULL, "cond class A");

  file_class_A= find_file_class(file_key_A);
  ok(file_class_A != NULL, "file class A");

  socket_class_A= find_socket_class(socket_key_A);
  ok(socket_class_A != NULL, "socket class A");

  /*
    Pretend thread T-1 is running, and disabled, with thread_instrumentation.
    Disabled instruments are still created so they can be enabled later.
  */

  /* ------------------------------------------------------------------------ */

  psi->set_thread(thread_1);
  setup_thread(thread_1, false);

  /* disabled M-A + disabled T-1: instrumentation */

  mutex_class_A->m_enabled= false;
  mutex_A1= psi->init_mutex(mutex_key_A, NULL);
  ok(mutex_A1 != NULL, "mutex_A1 disabled, instrumented");

  /* enabled M-A + disabled T-1: instrumentation (for later) */

  mutex_class_A->m_enabled= true;
  mutex_A1= psi->init_mutex(mutex_key_A, NULL);
  ok(mutex_A1 != NULL, "mutex_A1 enabled, instrumented");

  /* broken key + disabled T-1: no instrumentation */

  mutex_class_A->m_enabled= true;
  mutex_A1= psi->init_mutex(0, NULL);
  ok(mutex_A1 == NULL, "mutex key 0 not instrumented");
  mutex_A1= psi->init_mutex(99, NULL);
  ok(mutex_A1 == NULL, "broken mutex key not instrumented");

  /* disabled RW-A + disabled T-1: no instrumentation */

  rwlock_class_A->m_enabled= false;
  rwlock_A1= psi->init_rwlock(rwlock_key_A, NULL);
  ok(rwlock_A1 != NULL, "rwlock_A1 disabled, instrumented");

  /* enabled RW-A + disabled T-1: instrumentation (for later) */

  rwlock_class_A->m_enabled= true;
  rwlock_A1= psi->init_rwlock(rwlock_key_A, NULL);
  ok(rwlock_A1 != NULL, "rwlock_A1 enabled, instrumented");

  /* broken key + disabled T-1: no instrumentation */

  rwlock_class_A->m_enabled= true;
  rwlock_A1= psi->init_rwlock(0, NULL);
  ok(rwlock_A1 == NULL, "rwlock key 0 not instrumented");
  rwlock_A1= psi->init_rwlock(99, NULL);
  ok(rwlock_A1 == NULL, "broken rwlock key not instrumented");

  /* disabled C-A + disabled T-1: no instrumentation */

  cond_class_A->m_enabled= false;
  cond_A1= psi->init_cond(cond_key_A, NULL);
  ok(cond_A1 != NULL, "cond_A1 disabled, instrumented");

  /* enabled C-A + disabled T-1: instrumentation (for later) */

  cond_class_A->m_enabled= true;
  cond_A1= psi->init_cond(cond_key_A, NULL);
  ok(cond_A1 != NULL, "cond_A1 enabled, instrumented");

  /* broken key + disabled T-1: no instrumentation */

  cond_class_A->m_enabled= true;
  cond_A1= psi->init_cond(0, NULL);
  ok(cond_A1 == NULL, "cond key 0 not instrumented");
  cond_A1= psi->init_cond(99, NULL);
  ok(cond_A1 == NULL, "broken cond key not instrumented");

  /* disabled F-A + disabled T-1: no instrumentation */

  file_class_A->m_enabled= false;
  psi->create_file(file_key_A, "foo", (File) 12);
  file_A1= lookup_file_by_name("foo");
  ok(file_A1 == NULL, "not instrumented");

  /* enabled F-A + disabled T-1: no instrumentation */

  file_class_A->m_enabled= true;
  psi->create_file(file_key_A, "foo", (File) 12);
  file_A1= lookup_file_by_name("foo");
  ok(file_A1 == NULL, "not instrumented");

  /* broken key + disabled T-1: no instrumentation */

  file_class_A->m_enabled= true;
  psi->create_file(0, "foo", (File) 12);
  file_A1= lookup_file_by_name("foo");
  ok(file_A1 == NULL, "file_A1 not instrumented");
  psi->create_file(99, "foo", (File) 12);
  file_A1= lookup_file_by_name("foo");
  ok(file_A1 == NULL, "file_A1 not instrumented");

  /* disabled S-A + disabled T-1: no instrumentation */

  socket_class_A->m_enabled= false;
  socket_A1= psi->init_socket(socket_key_A, NULL, NULL, 0);
  ok(socket_A1 != NULL, "socket_A1 disabled, instrumented");

  /* enabled S-A + disabled T-1: instrumentation (for later) */

  socket_class_A->m_enabled= true;
  socket_A1= psi->init_socket(socket_key_A, NULL, NULL, 0);
  ok(socket_A1 != NULL, "socket_A1 enabled, instrumented");

  /* broken key + disabled T-1: no instrumentation */

  socket_class_A->m_enabled= true;
  socket_A1= psi->init_socket(0, NULL, NULL, 0);
  ok(socket_A1 == NULL, "socket key 0 not instrumented");
  socket_A1= psi->init_socket(99, NULL, NULL, 0);
  ok(socket_A1 == NULL, "broken socket key not instrumented");

  /* Pretend thread T-1 is enabled */
  /* ----------------------------- */

  setup_thread(thread_1, true);

  /* disabled M-A + enabled T-1: no instrumentation */

  mutex_class_A->m_enabled= false;
  mutex_A1= psi->init_mutex(mutex_key_A, NULL);
  ok(mutex_A1 != NULL, "mutex_A1 disabled, instrumented");

  /* enabled M-A + enabled T-1: instrumentation */

  mutex_class_A->m_enabled= true;
  mutex_A1= psi->init_mutex(mutex_key_A, NULL);
  ok(mutex_A1 != NULL, "mutex_A1 enabled, instrumented");
  psi->destroy_mutex(mutex_A1);

  /* broken key + enabled T-1: no instrumentation */

  mutex_class_A->m_enabled= true;
  mutex_A1= psi->init_mutex(0, NULL);
  ok(mutex_A1 == NULL, "mutex_A1 not instrumented");
  mutex_A1= psi->init_mutex(99, NULL);
  ok(mutex_A1 == NULL, "mutex_A1 not instrumented");

  /* disabled RW-A + enabled T-1: no instrumentation */

  rwlock_class_A->m_enabled= false;
  rwlock_A1= psi->init_rwlock(rwlock_key_A, NULL);
  ok(rwlock_A1 != NULL, "rwlock_A1 disabled, instrumented");

  /* enabled RW-A + enabled T-1: instrumentation */

  rwlock_class_A->m_enabled= true;
  rwlock_A1= psi->init_rwlock(rwlock_key_A, NULL);
  ok(rwlock_A1 != NULL, "rwlock_A1 enabled, instrumented");
  psi->destroy_rwlock(rwlock_A1);

  /* broken key + enabled T-1: no instrumentation */

  rwlock_class_A->m_enabled= true;
  rwlock_A1= psi->init_rwlock(0, NULL);
  ok(rwlock_A1 == NULL, "rwlock_A1 not instrumented");
  rwlock_A1= psi->init_rwlock(99, NULL);
  ok(rwlock_A1 == NULL, "rwlock_A1 not instrumented");

  /* disabled C-A + enabled T-1: no instrumentation */

  cond_class_A->m_enabled= false;
  cond_A1= psi->init_cond(cond_key_A, NULL);
  ok(cond_A1 != NULL, "cond_A1 disabled, instrumented");

  /* enabled C-A + enabled T-1: instrumentation */

  cond_class_A->m_enabled= true;
  cond_A1= psi->init_cond(cond_key_A, NULL);
  ok(cond_A1 != NULL, "cond_A1 enabled, instrumented");
  psi->destroy_cond(cond_A1);

  /* broken key + enabled T-1: no instrumentation */

  cond_class_A->m_enabled= true;
  cond_A1= psi->init_cond(0, NULL);
  ok(cond_A1 == NULL, "cond_A1 not instrumented");
  cond_A1= psi->init_cond(99, NULL);
  ok(cond_A1 == NULL, "cond_A1 not instrumented");

  /* disabled F-A + enabled T-1: no instrumentation */

  file_class_A->m_enabled= false;
  psi->create_file(file_key_A, "foo", (File) 12);
  file_A1= lookup_file_by_name("foo");
  ok(file_A1 == NULL, "file_A1 not instrumented");

  /* enabled F-A + open failed + enabled T-1: no instrumentation */

  file_class_A->m_enabled= true;
  psi->create_file(file_key_A, "foo", (File) -1);
  file_A1= lookup_file_by_name("foo");
  ok(file_A1 == NULL, "file_A1 not instrumented");

  /* enabled F-A + out-of-descriptors + enabled T-1: no instrumentation */

  file_class_A->m_enabled= true;
  psi->create_file(file_key_A, "foo", (File) 65000);
  file_A1= lookup_file_by_name("foo");
  ok(file_A1 == NULL, "file_A1 not instrumented");
  ok(file_handle_lost == 1, "lost a file handle");
  file_handle_lost= 0;

  /* enabled F-A + enabled T-1: instrumentation */

  file_class_A->m_enabled= true;
  psi->create_file(file_key_A, "foo-instrumented", (File) 12);
  file_A1= lookup_file_by_name("foo-instrumented");
  ok(file_A1 != NULL, "file_A1 instrumented");

  /* broken key + enabled T-1: no instrumentation */

  file_class_A->m_enabled= true;
  psi->create_file(0, "foo", (File) 12);
  file_A1= lookup_file_by_name("foo");
  ok(file_A1 == NULL, "file key 0 not instrumented");
  psi->create_file(99, "foo", (File) 12);
  file_A1= lookup_file_by_name("foo");
  ok(file_A1 == NULL, "broken file key not instrumented");

  /* disabled S-A + enabled T-1: no instrumentation */

  socket_class_A->m_enabled= false;
  ok(socket_A1 == NULL, "socket_A1 not instrumented");

  /* enabled S-A + enabled T-1: instrumentation */

  socket_class_A->m_enabled= true;
  socket_A1= psi->init_socket(socket_key_A, NULL, NULL, 0);
  ok(socket_A1 != NULL, "socket_A1 instrumented");
  psi->destroy_socket(socket_A1);

  /* broken key + enabled T-1: no instrumentation */

  socket_class_A->m_enabled= true;
  socket_A1= psi->init_socket(0, NULL, NULL, 0);
  ok(socket_A1 == NULL, "socket_A1 not instrumented");
  socket_A1= psi->init_socket(99, NULL, NULL, 0);
  ok(socket_A1 == NULL, "socket_A1 not instrumented");

  /* Pretend the running thread is not instrumented */
  /* ---------------------------------------------- */

  psi->delete_current_thread();

  /* disabled M-A + unknown thread: no instrumentation */

  mutex_class_A->m_enabled= false;
  mutex_A1= psi->init_mutex(mutex_key_A, NULL);
  ok(mutex_A1 != NULL, "mutex_A1 disabled, instrumented");

  /* enabled M-A + unknown thread: instrumentation (for later) */

  mutex_class_A->m_enabled= true;
  mutex_A1= psi->init_mutex(mutex_key_A, NULL);
  ok(mutex_A1 != NULL, "mutex_A1 enabled, instrumented");

  /* broken key + unknown thread: no instrumentation */

  mutex_class_A->m_enabled= true;
  mutex_A1= psi->init_mutex(0, NULL);
  ok(mutex_A1 == NULL, "mutex key 0 not instrumented");
  mutex_A1= psi->init_mutex(99, NULL);
  ok(mutex_A1 == NULL, "broken mutex key not instrumented");

  /* disabled RW-A + unknown thread: no instrumentation */

  rwlock_class_A->m_enabled= false;
  rwlock_A1= psi->init_rwlock(rwlock_key_A, NULL);
  ok(rwlock_A1 != NULL, "rwlock_A1 disabled, instrumented");

  /* enabled RW-A + unknown thread: instrumentation (for later) */

  rwlock_class_A->m_enabled= true;
  rwlock_A1= psi->init_rwlock(rwlock_key_A, NULL);
  ok(rwlock_A1 != NULL, "rwlock_A1 enabled, instrumented");

  /* broken key + unknown thread: no instrumentation */

  rwlock_class_A->m_enabled= true;
  rwlock_A1= psi->init_rwlock(0, NULL);
  ok(rwlock_A1 == NULL, "rwlock key 0 not instrumented");
  rwlock_A1= psi->init_rwlock(99, NULL);
  ok(rwlock_A1 == NULL, "broken rwlock key not instrumented");

  /* disabled C-A + unknown thread: no instrumentation */

  cond_class_A->m_enabled= false;
  cond_A1= psi->init_cond(cond_key_A, NULL);
  ok(cond_A1 != NULL, "cond_A1 disabled, instrumented");

  /* enabled C-A + unknown thread: instrumentation (for later) */

  cond_class_A->m_enabled= true;
  cond_A1= psi->init_cond(cond_key_A, NULL);
  ok(cond_A1 != NULL, "cond_A1 enabled, instrumented");

  /* broken key + unknown thread: no instrumentation */

  cond_class_A->m_enabled= true;
  cond_A1= psi->init_cond(0, NULL);
  ok(cond_A1 == NULL, "cond key 0 not instrumented");
  cond_A1= psi->init_cond(99, NULL);
  ok(cond_A1 == NULL, "broken cond key not instrumented");

  /* disabled F-A + unknown thread: no instrumentation */

  file_class_A->m_enabled= false;
  psi->create_file(file_key_A, "foo", (File) 12);
  file_A1= lookup_file_by_name("foo");
  ok(file_A1 == NULL, "file_A1 not instrumented");

  /* enabled F-A + unknown thread: no instrumentation */

  file_class_A->m_enabled= true;
  psi->create_file(file_key_A, "foo", (File) 12);
  file_A1= lookup_file_by_name("foo");
  ok(file_A1 == NULL, "file_A1 not instrumented");

  /* broken key + unknown thread: no instrumentation */

  file_class_A->m_enabled= true;
  psi->create_file(0, "foo", (File) 12);
  file_A1= lookup_file_by_name("foo");
  ok(file_A1 == NULL, "not instrumented");
  psi->create_file(99, "foo", (File) 12);
  file_A1= lookup_file_by_name("foo");
  ok(file_A1 == NULL, "not instrumented");

  /* disabled S-A + unknown thread: no instrumentation */

  socket_class_A->m_enabled= false;
  socket_A1= psi->init_socket(socket_key_A, NULL, NULL, 0);
  ok(socket_A1 != NULL, "socket_A1 disabled, instrumented");

  /* enabled S-A + unknown thread: instrumentation (for later) */

  socket_class_A->m_enabled= true;
  socket_A1= psi->init_socket(socket_key_A, NULL, NULL, 0);
  ok(socket_A1 != NULL, "socket_A1 enabled, instrumented");

  /* broken key + unknown thread: no instrumentation */

  socket_class_A->m_enabled= true;
  socket_A1= psi->init_socket(0, NULL, NULL, 0);
  ok(socket_A1 == NULL, "socket key 0 not instrumented");
  socket_A1= psi->init_socket(99, NULL, NULL, 0);
  ok(socket_A1 == NULL, "broken socket key not instrumented");

  shutdown_performance_schema();
}

void test_locker_disabled()
{
  PSI *psi;

  diag("test_locker_disabled");

  psi= load_perfschema();

  PSI_mutex_key mutex_key_A;
  PSI_mutex_info all_mutex[]=
  {
    { & mutex_key_A, "M-A", 0}
  };

  PSI_rwlock_key rwlock_key_A;
  PSI_rwlock_info all_rwlock[]=
  {
    { & rwlock_key_A, "RW-A", 0}
  };

  PSI_cond_key cond_key_A;
  PSI_cond_info all_cond[]=
  {
    { & cond_key_A, "C-A", 0}
  };

  PSI_file_key file_key_A;
  PSI_file_info all_file[]=
  {
    { & file_key_A, "F-A", 0}
  };

  PSI_socket_key socket_key_A;
  PSI_socket_info all_socket[]=
  {
    { & socket_key_A, "S-A", 0}
  };

  PSI_thread_key thread_key_1;
  PSI_thread_info all_thread[]=
  {
    { & thread_key_1, "T-1", 0}
  };

  psi->register_mutex("test", all_mutex, 1);
  psi->register_rwlock("test", all_rwlock, 1);
  psi->register_cond("test", all_cond, 1);
  psi->register_file("test", all_file, 1);
  psi->register_socket("test", all_socket, 1);
  psi->register_thread("test", all_thread, 1);

  PFS_mutex_class *mutex_class_A;
  PFS_rwlock_class *rwlock_class_A;
  PFS_cond_class *cond_class_A;
  PFS_file_class *file_class_A;
  PFS_socket_class *socket_class_A;
  PSI_mutex *mutex_A1;
  PSI_rwlock *rwlock_A1;
  PSI_cond *cond_A1;
  PSI_file *file_A1;
  PSI_socket *socket_A1;
  PSI_thread *thread_1;

  /* Preparation */

  thread_1= psi->new_thread(thread_key_1, NULL, 0);
  ok(thread_1 != NULL, "T-1");
  psi->set_thread_id(thread_1, 1);

  mutex_class_A= find_mutex_class(mutex_key_A);
  ok(mutex_class_A != NULL, "mutex info A");

  rwlock_class_A= find_rwlock_class(rwlock_key_A);
  ok(rwlock_class_A != NULL, "rwlock info A");

  cond_class_A= find_cond_class(cond_key_A);
  ok(cond_class_A != NULL, "cond info A");

  file_class_A= find_file_class(file_key_A);
  ok(file_class_A != NULL, "file info A");

  socket_class_A= find_socket_class(socket_key_A);
  ok(socket_class_A != NULL, "socket info A");

  /* Pretend thread T-1 is running, and enabled */
  /* ------------------------------------------ */

  psi->set_thread(thread_1);
  setup_thread(thread_1, true);

  /* Enable all instruments, instantiate objects */

  mutex_class_A->m_enabled= true;
  mutex_A1= psi->init_mutex(mutex_key_A, NULL);
  ok(mutex_A1 != NULL, "instrumented");

  rwlock_class_A->m_enabled= true;
  rwlock_A1= psi->init_rwlock(rwlock_key_A, NULL);
  ok(rwlock_A1 != NULL, "instrumented");

  cond_class_A->m_enabled= true;
  cond_A1= psi->init_cond(cond_key_A, NULL);
  ok(cond_A1 != NULL, "instrumented");

  file_class_A->m_enabled= true;
  psi->create_file(file_key_A, "foo", (File) 12);
  file_A1= (PSI_file*) lookup_file_by_name("foo");
  ok(file_A1 != NULL, "instrumented");

  socket_class_A->m_enabled= true;
  socket_A1= psi->init_socket(socket_key_A, NULL, NULL, 0);
  ok(socket_A1 != NULL, "instrumented");

  /* Socket lockers require a thread owner */
  psi->set_socket_thread_owner(socket_A1);

  PSI_mutex_locker *mutex_locker;
  PSI_mutex_locker_state mutex_state;
  PSI_rwlock_locker *rwlock_locker;
  PSI_rwlock_locker_state rwlock_state;
  PSI_cond_locker *cond_locker;
  PSI_cond_locker_state cond_state;
  PSI_file_locker *file_locker;
  PSI_file_locker_state file_state;
  PSI_socket_locker *socket_locker;
  PSI_socket_locker_state socket_state;

  /* Pretend thread T-1 is disabled */
  /* ------------------------------ */

  setup_thread(thread_1, false);
  flag_events_waits_current= true;
  mutex_class_A->m_enabled= true;
  rwlock_class_A->m_enabled= true;
  cond_class_A->m_enabled= true;
  file_class_A->m_enabled= true;
  socket_class_A->m_enabled= true;

  mutex_locker= psi->start_mutex_wait(&mutex_state, mutex_A1, PSI_MUTEX_LOCK, "foo.cc", 12);
  ok(mutex_locker == NULL, "no locker (T-1 disabled)");
  rwlock_locker= psi->start_rwlock_rdwait(&rwlock_state, rwlock_A1, PSI_RWLOCK_READLOCK, "foo.cc", 12);
  ok(rwlock_locker == NULL, "no locker (T-1 disabled)");
  cond_locker= psi->start_cond_wait(&cond_state, cond_A1, mutex_A1, PSI_COND_WAIT, "foo.cc", 12);
  ok(cond_locker == NULL, "no locker (T-1 disabled)");
  file_locker= psi->get_thread_file_name_locker(&file_state, file_key_A, PSI_FILE_OPEN, "xxx", NULL);
  ok(file_locker == NULL, "no locker (T-1 disabled)");
  file_locker= psi->get_thread_file_stream_locker(&file_state, file_A1, PSI_FILE_READ);
  ok(file_locker == NULL, "no locker (T-1 disabled)");
  file_locker= psi->get_thread_file_descriptor_locker(&file_state, (File) 12, PSI_FILE_READ);
  ok(file_locker == NULL, "no locker (T-1 disabled)");
  socket_locker= psi->start_socket_wait(&socket_state, socket_A1, PSI_SOCKET_SEND, 12, "foo.cc", 12);
  ok(socket_locker == NULL, "no locker (T-1 disabled)");

  /* Pretend the global consumer is disabled */
  /* --------------------------------------- */

  setup_thread(thread_1, true);
  flag_global_instrumentation= false;
  mutex_class_A->m_enabled= true;
  rwlock_class_A->m_enabled= true;
  cond_class_A->m_enabled= true;
  file_class_A->m_enabled= true;
  socket_class_A->m_enabled= true;
  update_instruments_derived_flags();

  mutex_locker= psi->start_mutex_wait(&mutex_state, mutex_A1, PSI_MUTEX_LOCK, "foo.cc", 12);
  ok(mutex_locker == NULL, "no locker (global disabled)");
  rwlock_locker= psi->start_rwlock_rdwait(&rwlock_state, rwlock_A1, PSI_RWLOCK_READLOCK, "foo.cc", 12);
  ok(rwlock_locker == NULL, "no locker (global disabled)");
  cond_locker= psi->start_cond_wait(&cond_state, cond_A1, mutex_A1, PSI_COND_WAIT, "foo.cc", 12);
  ok(cond_locker == NULL, "no locker (global disabled)");
  file_locker= psi->get_thread_file_name_locker(&file_state, file_key_A, PSI_FILE_OPEN, "xxx", NULL);
  ok(file_locker == NULL, "no locker (global disabled)");
  file_locker= psi->get_thread_file_stream_locker(&file_state, file_A1, PSI_FILE_READ);
  ok(file_locker == NULL, "no locker (global disabled)");
  file_locker= psi->get_thread_file_descriptor_locker(&file_state, (File) 12, PSI_FILE_READ);
  ok(file_locker == NULL, "no locker (global disabled)");
  socket_locker= psi->start_socket_wait(&socket_state, socket_A1, PSI_SOCKET_SEND, 12, "foo.cc", 12);
  ok(socket_locker == NULL, "no locker (global disabled)");

  /* Pretend the mode is global, counted only */
  /* ---------------------------------------- */

  setup_thread(thread_1, true);
  flag_global_instrumentation= true;
  flag_thread_instrumentation= false;
  mutex_class_A->m_enabled= true;
  mutex_class_A->m_timed= false;
  rwlock_class_A->m_enabled= true;
  rwlock_class_A->m_timed= false;
  cond_class_A->m_enabled= true;
  cond_class_A->m_timed= false;
  file_class_A->m_enabled= true;
  file_class_A->m_timed= false;
  socket_class_A->m_enabled= true;
  socket_class_A->m_timed= false;
  update_instruments_derived_flags();

  mutex_locker= psi->start_mutex_wait(&mutex_state, mutex_A1, PSI_MUTEX_LOCK, "foo.cc", 12);
  ok(mutex_locker == NULL, "no locker (global counted)");
  rwlock_locker= psi->start_rwlock_rdwait(&rwlock_state, rwlock_A1, PSI_RWLOCK_READLOCK, "foo.cc", 12);
  ok(rwlock_locker == NULL, "no locker (global counted)");
  cond_locker= psi->start_cond_wait(&cond_state, cond_A1, mutex_A1, PSI_COND_WAIT, "foo.cc", 12);
  ok(cond_locker == NULL, "no locker (global counted)");
  file_locker= psi->get_thread_file_name_locker(&file_state, file_key_A, PSI_FILE_OPEN, "xxx", NULL);
  ok(file_locker != NULL, "locker (global counted)");
  psi->start_file_wait(file_locker, 10, __FILE__, __LINE__);
  psi->end_file_wait(file_locker, 10);
  file_locker= psi->get_thread_file_stream_locker(&file_state, file_A1, PSI_FILE_READ);
  ok(file_locker != NULL, "locker (global counted)");
  psi->start_file_wait(file_locker, 10, __FILE__, __LINE__);
  psi->end_file_wait(file_locker, 10);
  file_locker= psi->get_thread_file_descriptor_locker(&file_state, (File) 12, PSI_FILE_READ);
  ok(file_locker != NULL, "locker (global counted)");
  psi->start_file_wait(file_locker, 10, __FILE__, __LINE__);
  psi->end_file_wait(file_locker, 10);
  /* The null locker shortcut applies only to socket ops with no byte count */
  socket_locker= psi->start_socket_wait(&socket_state, socket_A1, PSI_SOCKET_BIND, 0, "foo.cc", 12);
  ok(socket_locker == NULL, "no locker (global counted)");

  /* TODO */

  /* Pretend the instrument is disabled */
  /* ---------------------------------- */

  setup_thread(thread_1, true);
  flag_global_instrumentation= true;
  flag_events_waits_current= true;
  mutex_class_A->m_enabled= false;
  rwlock_class_A->m_enabled= false;
  cond_class_A->m_enabled= false;
  file_class_A->m_enabled= false;
  socket_class_A->m_enabled= false;
  update_instruments_derived_flags();

  mutex_locker= psi->start_mutex_wait(&mutex_state, mutex_A1, PSI_MUTEX_LOCK, "foo.cc", 12);
  ok(mutex_locker == NULL, "no locker");
  rwlock_locker= psi->start_rwlock_rdwait(&rwlock_state, rwlock_A1, PSI_RWLOCK_READLOCK, "foo.cc", 12);
  ok(rwlock_locker == NULL, "no locker");
  cond_locker= psi->start_cond_wait(&cond_state, cond_A1, mutex_A1, PSI_COND_WAIT, "foo.cc", 12);
  ok(cond_locker == NULL, "no locker");
  file_locker= psi->get_thread_file_name_locker(&file_state, file_key_A, PSI_FILE_OPEN, "xxx", NULL);
  ok(file_locker == NULL, "no locker");
  file_locker= psi->get_thread_file_stream_locker(&file_state, file_A1, PSI_FILE_READ);
  ok(file_locker == NULL, "no locker");
  file_locker= psi->get_thread_file_descriptor_locker(&file_state, (File) 12, PSI_FILE_READ);
  ok(file_locker == NULL, "no locker");
  socket_locker= psi->start_socket_wait(&socket_state, socket_A1, PSI_SOCKET_SEND, 12, "foo.cc", 12);
  ok(socket_locker == NULL, "no locker");

  /* Pretend everything is enabled and timed */
  /* --------------------------------------- */

  setup_thread(thread_1, true);
  flag_global_instrumentation= true;
  flag_thread_instrumentation= true;
  flag_events_waits_current= true;
  mutex_class_A->m_enabled= true;
  mutex_class_A->m_timed= true;
  rwlock_class_A->m_enabled= true;
  rwlock_class_A->m_timed= true;
  cond_class_A->m_enabled= true;
  cond_class_A->m_timed= true;
  file_class_A->m_enabled= true;
  file_class_A->m_timed= true;
  socket_class_A->m_enabled= true;
  socket_class_A->m_timed= true;
  update_instruments_derived_flags();

  mutex_locker= psi->start_mutex_wait(&mutex_state, mutex_A1, PSI_MUTEX_LOCK, __FILE__, __LINE__);
  ok(mutex_locker != NULL, "locker");
  psi->end_mutex_wait(mutex_locker, 0);
  rwlock_locker= psi->start_rwlock_rdwait(&rwlock_state, rwlock_A1, PSI_RWLOCK_READLOCK, __FILE__, __LINE__);
  ok(rwlock_locker != NULL, "locker");
  psi->end_rwlock_rdwait(rwlock_locker, 0);
  cond_locker= psi->start_cond_wait(&cond_state, cond_A1, mutex_A1, PSI_COND_WAIT, __FILE__, __LINE__);
  ok(cond_locker != NULL, "locker");
  psi->end_cond_wait(cond_locker, 0);
  file_locker= psi->get_thread_file_name_locker(&file_state, file_key_A, PSI_FILE_STREAM_OPEN, "xxx", NULL);
  ok(file_locker != NULL, "locker");
  psi->start_file_open_wait(file_locker, __FILE__, __LINE__);
  psi->end_file_open_wait(file_locker, NULL);
  file_locker= psi->get_thread_file_stream_locker(&file_state, file_A1, PSI_FILE_READ);
  ok(file_locker != NULL, "locker");
  psi->start_file_wait(file_locker, 10, __FILE__, __LINE__);
  psi->end_file_wait(file_locker, 10);
  file_locker= psi->get_thread_file_descriptor_locker(&file_state, (File) 12, PSI_FILE_READ);
  ok(file_locker != NULL, "locker");
  psi->start_file_wait(file_locker, 10, __FILE__, __LINE__);
  psi->end_file_wait(file_locker, 10);
  socket_locker= psi->start_socket_wait(&socket_state, socket_A1, PSI_SOCKET_SEND, 12, "foo.cc", 12);
  ok(socket_locker != NULL, "locker");
  psi->end_socket_wait(socket_locker, 10);

  /* Pretend the socket does not have a thread owner */
  /* ---------------------------------------------- */

  socket_class_A->m_enabled= true;
  socket_A1= psi->init_socket(socket_key_A, NULL, NULL, 0);
  ok(socket_A1 != NULL, "instrumented");
  /* Socket thread owner has not been set */
  socket_locker= psi->start_socket_wait(&socket_state, socket_A1, PSI_SOCKET_SEND, 12, "foo.cc", 12);
<<<<<<< HEAD
  ok(socket_locker == NULL, "no locker (no thread owner)");
=======
  ok(socket_locker != NULL, "locker (owner not used)");
  psi->end_socket_wait(socket_locker, 10);
>>>>>>> d0343960

  /* Pretend the running thread is not instrumented */
  /* ---------------------------------------------- */

  psi->delete_current_thread();
  flag_events_waits_current= true;
  mutex_class_A->m_enabled= true;
  rwlock_class_A->m_enabled= true;
  cond_class_A->m_enabled= true;
  file_class_A->m_enabled= true;
  socket_class_A->m_enabled= true;
  update_instruments_derived_flags();

  mutex_locker= psi->start_mutex_wait(&mutex_state, mutex_A1, PSI_MUTEX_LOCK, "foo.cc", 12);
  ok(mutex_locker == NULL, "no locker");
  rwlock_locker= psi->start_rwlock_rdwait(&rwlock_state, rwlock_A1, PSI_RWLOCK_READLOCK, "foo.cc", 12);
  ok(rwlock_locker == NULL, "no locker");
  cond_locker= psi->start_cond_wait(&cond_state, cond_A1, mutex_A1, PSI_COND_WAIT, "foo.cc", 12);
  ok(cond_locker == NULL, "no locker");
  file_locker= psi->get_thread_file_name_locker(&file_state, file_key_A, PSI_FILE_OPEN, "xxx", NULL);
  ok(file_locker == NULL, "no locker");
  file_locker= psi->get_thread_file_stream_locker(&file_state, file_A1, PSI_FILE_READ);
  ok(file_locker == NULL, "no locker");
  file_locker= psi->get_thread_file_descriptor_locker(&file_state, (File) 12, PSI_FILE_READ);
  ok(file_locker == NULL, "no locker");
  socket_locker= psi->start_socket_wait(&socket_state, socket_A1, PSI_SOCKET_SEND, 12, "foo.cc", 12);
  ok(socket_locker == NULL, "no locker");

  shutdown_performance_schema();
}

void test_file_instrumentation_leak()
{
  PSI *psi;

  diag("test_file_instrumentation_leak");

  psi= load_perfschema();

  PSI_file_key file_key_A;
  PSI_file_key file_key_B;
  PSI_file_info all_file[]=
  {
    { & file_key_A, "F-A", 0},
    { & file_key_B, "F-B", 0}
  };

  PSI_thread_key thread_key_1;
  PSI_thread_info all_thread[]=
  {
    { & thread_key_1, "T-1", 0}
  };

  psi->register_file("test", all_file, 2);
  psi->register_thread("test", all_thread, 1);

  PFS_file_class *file_class_A;
  PFS_file_class *file_class_B;
  PSI_file_locker_state file_state;
  PSI_thread *thread_1;

  /* Preparation */

  thread_1= psi->new_thread(thread_key_1, NULL, 0);
  ok(thread_1 != NULL, "T-1");
  psi->set_thread_id(thread_1, 1);

  file_class_A= find_file_class(file_key_A);
  ok(file_class_A != NULL, "file info A");

  file_class_B= find_file_class(file_key_B);
  ok(file_class_B != NULL, "file info B");

  psi->set_thread(thread_1);

  /* Pretend everything is enabled */
  /* ----------------------------- */

  setup_thread(thread_1, true);
  flag_events_waits_current= true;
  file_class_A->m_enabled= true;
  file_class_B->m_enabled= true;

  PSI_file_locker *file_locker;

  /* Simulate OPEN + READ of 100 bytes + CLOSE on descriptor 12 */

  file_locker= psi->get_thread_file_name_locker(&file_state, file_key_A, PSI_FILE_OPEN, "AAA", NULL);
  ok(file_locker != NULL, "locker");
  psi->start_file_open_wait(file_locker, __FILE__, __LINE__);
  psi->end_file_open_wait_and_bind_to_descriptor(file_locker, 12);

  file_locker= psi->get_thread_file_descriptor_locker(&file_state, (File) 12, PSI_FILE_READ);
  ok(file_locker != NULL, "locker");
  psi->start_file_wait(file_locker, 100, __FILE__, __LINE__);
  psi->end_file_wait(file_locker, 100);

  file_locker= psi->get_thread_file_descriptor_locker(&file_state, (File) 12, PSI_FILE_CLOSE);
  ok(file_locker != NULL, "locker");
  psi->start_file_wait(file_locker, 0, __FILE__, __LINE__);
  psi->end_file_wait(file_locker, 0);

  /* Simulate uninstrumented-OPEN + WRITE on descriptor 24 */

  file_locker= psi->get_thread_file_descriptor_locker(&file_state, (File) 24, PSI_FILE_WRITE);
  ok(file_locker == NULL, "no locker, since the open was not instrumented");

  /*
    Simulate uninstrumented-OPEN + WRITE on descriptor 12 :
    the instrumentation should not leak (don't charge the file io on unknown B to "AAA")
  */

  file_locker= psi->get_thread_file_descriptor_locker(&file_state, (File) 12, PSI_FILE_WRITE);
  ok(file_locker == NULL, "no locker, no leak");

  shutdown_performance_schema();
}

void test_enabled()
{
#ifdef LATER
  PSI *psi;

  diag("test_enabled");

  psi= load_perfschema();

  PSI_mutex_key mutex_key_A;
  PSI_mutex_key mutex_key_B;
  PSI_mutex_info all_mutex[]=
  {
    { & mutex_key_A, "M-A", 0},
    { & mutex_key_B, "M-B", 0}
  };

  PSI_rwlock_key rwlock_key_A;
  PSI_rwlock_key rwlock_key_B;
  PSI_rwlock_info all_rwlock[]=
  {
    { & rwlock_key_A, "RW-A", 0},
    { & rwlock_key_B, "RW-B", 0}
  };

  PSI_cond_key cond_key_A;
  PSI_cond_key cond_key_B;
  PSI_cond_info all_cond[]=
  {
    { & cond_key_A, "C-A", 0},
    { & cond_key_B, "C-B", 0}
  };

  shutdown_performance_schema();
#endif
}

void test_event_name_index()
{
  PSI *psi;
  PSI_bootstrap *boot;
  PFS_global_param param;

  diag("test_event_name_index");

  memset(& param, 0xFF, sizeof(param));
  param.m_enabled= true;

  /* NOTE: Need to add 4 to each index: table io, table lock, idle, metadata lock */

  /* Per mutex info waits should be at [0..9] */
  param.m_mutex_class_sizing= 10;
  /* Per rwlock info waits should be at [10..29] */
  param.m_rwlock_class_sizing= 20;
  /* Per cond info waits should be at [30..69] */
  param.m_cond_class_sizing= 40;
  /* Per file info waits should be at [70..149] */
  param.m_file_class_sizing= 80;
  /* Per socket info waits should be at [150..309] */
  param.m_socket_class_sizing= 160;
  /* Per table info waits should be at [310] */
  param.m_table_share_sizing= 320;

  param.m_thread_class_sizing= 0;
  param.m_user_sizing= 0;
  param.m_account_sizing= 0;
  param.m_host_sizing= 0;
  param.m_stage_class_sizing= 0;
  param.m_events_stages_history_sizing= 0;
  param.m_events_stages_history_long_sizing= 0;
  param.m_statement_class_sizing= 0;
  param.m_events_statements_history_sizing= 0;
  param.m_events_statements_history_long_sizing= 0;
  param.m_events_transactions_history_sizing= 0;
  param.m_events_transactions_history_long_sizing= 0;
  param.m_digest_sizing= 0;
  param.m_session_connect_attrs_sizing= 0;
  param.m_program_sizing= 0;
  param.m_statement_stack_sizing= 10;
  param.m_memory_class_sizing= 12;
  param.m_metadata_lock_sizing= 10;
  param.m_max_digest_length= 0;
  param.m_max_sql_text_length= 1000;

  param.m_mutex_sizing= 0;
  param.m_rwlock_sizing= 0;
  param.m_cond_sizing= 0;
  param.m_thread_sizing= 0;
  param.m_table_sizing= 0;
  param.m_file_sizing= 0;
  param.m_file_handle_sizing= 0;
  param.m_socket_sizing= 0;
  param.m_events_waits_history_sizing= 0;
  param.m_events_waits_history_long_sizing= 0;
  param.m_setup_actor_sizing= 0;
  param.m_setup_object_sizing= 0;

  param.m_hints.m_table_definition_cache = 100;
  param.m_hints.m_table_open_cache       = 100;
  param.m_hints.m_max_connections        = 100;
  param.m_hints.m_open_files_limit       = 100;
  param.m_hints.m_max_prepared_stmt_count= 100;

  pre_initialize_performance_schema();
  boot= initialize_performance_schema(& param);
  ok(boot != NULL, "bootstrap");
  psi= (PSI*) boot->get_interface(PSI_VERSION_1);
  ok(psi != NULL, "psi");

  PFS_mutex_class *mutex_class;
  PSI_mutex_key dummy_mutex_key_1;
  PSI_mutex_key dummy_mutex_key_2;
  PSI_mutex_info dummy_mutexes[]=
  {
    { & dummy_mutex_key_1, "M-1", 0},
    { & dummy_mutex_key_2, "M-2", 0}
  };

  psi->register_mutex("X", dummy_mutexes, 2);
  mutex_class= find_mutex_class(dummy_mutex_key_1);
  ok(mutex_class != NULL, "mutex class 1");
  ok(mutex_class->m_event_name_index == 4, "index 4");
  mutex_class= find_mutex_class(dummy_mutex_key_2);
  ok(mutex_class != NULL, "mutex class 2");
  ok(mutex_class->m_event_name_index == 5, "index 5");

  PFS_rwlock_class *rwlock_class;
  PSI_rwlock_key dummy_rwlock_key_1;
  PSI_rwlock_key dummy_rwlock_key_2;
  PSI_rwlock_info dummy_rwlocks[]=
  {
    { & dummy_rwlock_key_1, "RW-1", 0},
    { & dummy_rwlock_key_2, "RW-2", 0}
  };

  psi->register_rwlock("X", dummy_rwlocks, 2);
  rwlock_class= find_rwlock_class(dummy_rwlock_key_1);
  ok(rwlock_class != NULL, "rwlock class 1");
  ok(rwlock_class->m_event_name_index == 14, "index 14");
  rwlock_class= find_rwlock_class(dummy_rwlock_key_2);
  ok(rwlock_class != NULL, "rwlock class 2");
  ok(rwlock_class->m_event_name_index == 15, "index 15");

  PFS_cond_class *cond_class;
  PSI_cond_key dummy_cond_key_1;
  PSI_cond_key dummy_cond_key_2;
  PSI_cond_info dummy_conds[]=
  {
    { & dummy_cond_key_1, "C-1", 0},
    { & dummy_cond_key_2, "C-2", 0}
  };

  psi->register_cond("X", dummy_conds, 2);
  cond_class= find_cond_class(dummy_cond_key_1);
  ok(cond_class != NULL, "cond class 1");
  ok(cond_class->m_event_name_index == 34, "index 34");
  cond_class= find_cond_class(dummy_cond_key_2);
  ok(cond_class != NULL, "cond class 2");
  ok(cond_class->m_event_name_index == 35, "index 35");

  PFS_file_class *file_class;
  PSI_file_key dummy_file_key_1;
  PSI_file_key dummy_file_key_2;
  PSI_file_info dummy_files[]=
  {
    { & dummy_file_key_1, "F-1", 0},
    { & dummy_file_key_2, "F-2", 0}
  };

  psi->register_file("X", dummy_files, 2);
  file_class= find_file_class(dummy_file_key_1);
  ok(file_class != NULL, "file class 1");
  ok(file_class->m_event_name_index == 74, "index 74");
  file_class= find_file_class(dummy_file_key_2);
  ok(file_class != NULL, "file class 2");
  ok(file_class->m_event_name_index == 75, "index 75");

  PFS_socket_class *socket_class;
  PSI_socket_key dummy_socket_key_1;
  PSI_socket_key dummy_socket_key_2;
  PSI_socket_info dummy_sockets[]=
  {
    { & dummy_socket_key_1, "S-1", 0},
    { & dummy_socket_key_2, "S-2", 0}
  };

  psi->register_socket("X", dummy_sockets, 2);
  socket_class= find_socket_class(dummy_socket_key_1);
  ok(socket_class != NULL, "socket class 1");
  ok(socket_class->m_event_name_index == 154, "index 154");
  socket_class= find_socket_class(dummy_socket_key_2);
  ok(socket_class != NULL, "socket class 2");
  ok(socket_class->m_event_name_index == 155, "index 155");

  ok(global_table_io_class.m_event_name_index == 0, "index 0");
  ok(global_table_lock_class.m_event_name_index == 1, "index 1");
  ok(wait_class_max= 314, "314 event names"); // 4 global classes

  shutdown_performance_schema();
}

void test_memory_instruments()
{
  PSI *psi;
  PSI_thread *owner;

  diag("test_memory_instruments");

  psi= load_perfschema();

  PSI_memory_key memory_key_A;
  PSI_memory_info all_memory[]=
  {
    { & memory_key_A, "M-A", 0}
  };

  PSI_thread_key thread_key_1;
  PSI_thread_info all_thread[]=
  {
    { & thread_key_1, "T-1", 0}
  };

  psi->register_memory("test", all_memory, 1);
  psi->register_thread("test", all_thread, 1);

  PFS_memory_class *memory_class_A;
  PSI_thread *thread_1;
  PSI_memory_key key;

  /* Preparation */

  thread_1= psi->new_thread(thread_key_1, NULL, 0);
  ok(thread_1 != NULL, "T-1");
  psi->set_thread_id(thread_1, 1);

  memory_class_A= find_memory_class(memory_key_A);
  ok(memory_class_A != NULL, "memory info A");

  /* Pretend thread T-1 is running, and enabled */
  /* ------------------------------------------ */

  psi->set_thread(thread_1);
  setup_thread(thread_1, true);

  /* Enable all instruments */

  memory_class_A->m_enabled= true;

  /* for coverage, need to print stats collected. */

  key= psi->memory_alloc(memory_key_A, 100, & owner);
  ok(key == memory_key_A, "alloc memory info A");
  key= psi->memory_realloc(memory_key_A, 100, 200, & owner);
  ok(key == memory_key_A, "realloc memory info A");
  key= psi->memory_realloc(memory_key_A, 200, 300, & owner);
  ok(key == memory_key_A, "realloc up memory info A");
  key= psi->memory_realloc(memory_key_A, 300, 50, & owner);
  ok(key == memory_key_A, "realloc down memory info A");
  psi->memory_free(memory_key_A, 50, owner);

  /* Use global instrumentation only */
  /* ------------------------------- */

  flag_thread_instrumentation= false;

  key= psi->memory_alloc(memory_key_A, 100, & owner);
  ok(key == memory_key_A, "alloc memory info A");
  key= psi->memory_realloc(memory_key_A, 100, 200, & owner);
  ok(key == memory_key_A, "realloc memory info A");
  key= psi->memory_realloc(memory_key_A, 200, 300, & owner);
  ok(key == memory_key_A, "realloc up memory info A");
  key= psi->memory_realloc(memory_key_A, 300, 50, & owner);
  ok(key == memory_key_A, "realloc down memory info A");
  psi->memory_free(memory_key_A, 50, owner);

  /* Garbage, for robustness */
  /* ----------------------- */

  key= psi->memory_alloc(9999, 100, & owner);
  ok(key == PSI_NOT_INSTRUMENTED, "alloc with unknown key");
  key= psi->memory_realloc(PSI_NOT_INSTRUMENTED, 100, 200, & owner);
  ok(key == PSI_NOT_INSTRUMENTED, "realloc with unknown key");
  psi->memory_free(PSI_NOT_INSTRUMENTED, 200, owner);

  shutdown_performance_schema();
}

void test_leaks()
{
  PSI_bootstrap *boot;
  PFS_global_param param;

  /* Allocate everything, to make sure cleanup does not forget anything. */

  memset(& param, 0xFF, sizeof(param));
  param.m_enabled= true;
  param.m_mutex_class_sizing= 10;
  param.m_rwlock_class_sizing= 10;
  param.m_cond_class_sizing= 10;
  param.m_thread_class_sizing= 10;
  param.m_table_share_sizing= 10;
  param.m_file_class_sizing= 10;
  param.m_socket_class_sizing= 10;
  param.m_mutex_sizing= 1000;
  param.m_rwlock_sizing= 1000;
  param.m_cond_sizing= 1000;
  param.m_thread_sizing= 1000;
  param.m_table_sizing= 1000;
  param.m_file_sizing= 1000;
  param.m_file_handle_sizing= 1000;
  param.m_socket_sizing= 1000;
  param.m_events_waits_history_sizing= 10;
  param.m_events_waits_history_long_sizing= 1000;
  param.m_setup_actor_sizing= 1000;
  param.m_setup_object_sizing= 1000;
  param.m_host_sizing= 1000;
  param.m_user_sizing= 1000;
  param.m_account_sizing= 1000;
  param.m_stage_class_sizing= 10;
  param.m_events_stages_history_sizing= 10;
  param.m_events_stages_history_long_sizing= 1000;
  param.m_statement_class_sizing= 10;
  param.m_events_statements_history_sizing= 10;
  param.m_events_statements_history_long_sizing= 1000;
  param.m_session_connect_attrs_sizing= 1000;
  param.m_memory_class_sizing= 10;
  param.m_metadata_lock_sizing= 1000;
  param.m_digest_sizing= 1000;
  param.m_program_sizing= 1000;
  param.m_statement_stack_sizing= 10;
  param.m_max_digest_length= 1000;
  param.m_max_sql_text_length= 1000;

  param.m_hints.m_table_definition_cache = 100;
  param.m_hints.m_table_open_cache       = 100;
  param.m_hints.m_max_connections        = 100;
  param.m_hints.m_open_files_limit       = 100;
  param.m_hints.m_max_prepared_stmt_count= 100;

  pre_initialize_performance_schema();
  boot= initialize_performance_schema(& param);
  ok(boot != NULL, "bootstrap");
  shutdown_performance_schema();

  /* Leaks will be reported with valgrind */
}

void do_all_tests()
{
  /* Using initialize_performance_schema(), no partial init needed. */

  test_bootstrap();
  test_bad_registration();
  test_init_disabled();
  test_locker_disabled();
  test_file_instrumentation_leak();
  test_event_name_index();
  test_memory_instruments();
  test_leaks();
}

int main(int, char **)
{
  plan(232);

  MY_INIT("pfs-t");
  do_all_tests();
  return (exit_status());
}
<|MERGE_RESOLUTION|>--- conflicted
+++ resolved
@@ -1386,12 +1386,8 @@
   ok(socket_A1 != NULL, "instrumented");
   /* Socket thread owner has not been set */
   socket_locker= psi->start_socket_wait(&socket_state, socket_A1, PSI_SOCKET_SEND, 12, "foo.cc", 12);
-<<<<<<< HEAD
-  ok(socket_locker == NULL, "no locker (no thread owner)");
-=======
   ok(socket_locker != NULL, "locker (owner not used)");
   psi->end_socket_wait(socket_locker, 10);
->>>>>>> d0343960
 
   /* Pretend the running thread is not instrumented */
   /* ---------------------------------------------- */
