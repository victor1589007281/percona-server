--- conflicted
+++ resolved
@@ -111,13 +111,8 @@
       &statement_boot, &transaction_boot, &memory_boot, &error_boot,
       &data_lock_boot, &system_boot);
   ok(rc == 0, "init ok");
-<<<<<<< HEAD
-  thread_service =
-      (PSI_thread_service_t *)thread_boot->get_interface(PSI_THREAD_VERSION_2);
-=======
   thread_service = (PSI_thread_service_t *)thread_boot->get_interface(
       PSI_CURRENT_THREAD_VERSION);
->>>>>>> 4869291f
 
   PSI_thread_key thread_key_1;
   PSI_thread_info all_thread[] = {{&thread_key_1, "T-1", 0, 0, ""}};
