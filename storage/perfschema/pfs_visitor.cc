/* Copyright (c) 2010, 2019, Oracle and/or its affiliates. All rights reserved.

  This program is free software; you can redistribute it and/or modify
  it under the terms of the GNU General Public License, version 2.0,
  as published by the Free Software Foundation.

  This program is also distributed with certain software (including
  but not limited to OpenSSL) that is licensed under separate terms,
  as designated in a particular file or component or in included license
  documentation.  The authors of MySQL hereby grant you an additional
  permission to link the program and your derivative works with the
  separately licensed software that they have included with MySQL.

  This program is distributed in the hope that it will be useful,
  but WITHOUT ANY WARRANTY; without even the implied warranty of
  MERCHANTABILITY or FITNESS FOR A PARTICULAR PURPOSE.  See the
  GNU General Public License, version 2.0, for more details.

  You should have received a copy of the GNU General Public License
  along with this program; if not, write to the Free Software
  Foundation, Inc., 51 Franklin St, Fifth Floor, Boston, MA 02110-1301  USA */

#include "storage/perfschema/pfs_visitor.h"
<<<<<<< HEAD

#include "my_config.h"

=======

#include "my_config.h"

>>>>>>> 4869291f
#include "my_dbug.h"
#include "my_sys.h"
#include "sql/mysqld.h"
#include "sql/mysqld_thd_manager.h"
#include "sql/sql_class.h"
#include "storage/perfschema/pfs_account.h"
#include "storage/perfschema/pfs_buffer_container.h"
#include "storage/perfschema/pfs_host.h"
#include "storage/perfschema/pfs_instr.h"
#include "storage/perfschema/pfs_instr_class.h"
#include "storage/perfschema/pfs_user.h"
<<<<<<< HEAD
=======

#ifdef WITH_LOCK_ORDER
#include "sql/debug_lock_order.h"
#endif /* WITH_LOCK_ORDER */
>>>>>>> 4869291f

/**
  @file storage/perfschema/pfs_visitor.cc
  Visitors (implementation).
*/

/**
  @addtogroup performance_schema_buffers
  @{
*/

<<<<<<< HEAD
=======
static PFS_thread *get_pfs_from_THD(THD *thd) {
  /*
    Get the instrumentation associated with a session.
    This can be 'any' instrumentation,
    not necessarily the performance schema,
    hence the opaque PSI_thread (not PFS_thread) type.
  */
  PSI_thread *psi = thd->get_psi();

  /*
    Now, we definitively break the encapsulation here,
    and assume we know exactly what psi actually points to.
  */
#ifdef WITH_LOCK_ORDER
  /*
    With LOCK_ORDER, this is a chain of responsibility,
    with:
    THD::m_psi -> LO_thread
    LO_thread::m_chain -> PFS_thread.
    Follow the first link on the chain,
    to find the underlying PFS_thread.

    Without LOCK_ORDER, psi is a direct pointer
    to the PFS_thread, so there is nothing to resolve.
  */
  psi = LO_get_chain_thread(psi);
#endif
  /*
    And now, finally dive into the performance schema itself.
  */
  PFS_thread *pfs = reinterpret_cast<PFS_thread *>(psi);
  return pfs;
}

>>>>>>> 4869291f
class All_THD_visitor_adapter : public Do_THD_Impl {
 public:
  All_THD_visitor_adapter(PFS_connection_visitor *visitor)
      : m_visitor(visitor) {}

  virtual void operator()(THD *thd) { m_visitor->visit_THD(thd); }

 private:
  PFS_connection_visitor *m_visitor;
};

/** Connection iterator */
void PFS_connection_iterator::visit_global(bool with_hosts, bool with_users,
                                           bool with_accounts,
                                           bool with_threads, bool with_THDs,
                                           PFS_connection_visitor *visitor) {
  DBUG_ASSERT(visitor != NULL);
  DBUG_ASSERT(!with_threads || !with_THDs);

  visitor->visit_global();

  if (with_hosts) {
    PFS_host_iterator it = global_host_container.iterate();
    PFS_host *pfs = it.scan_next();

    while (pfs != NULL) {
      visitor->visit_host(pfs);
      pfs = it.scan_next();
    }
  }

  if (with_users) {
    PFS_user_iterator it = global_user_container.iterate();
    PFS_user *pfs = it.scan_next();

    while (pfs != NULL) {
      visitor->visit_user(pfs);
      pfs = it.scan_next();
    }
  }

  if (with_accounts) {
    PFS_account_iterator it = global_account_container.iterate();
    PFS_account *pfs = it.scan_next();

    while (pfs != NULL) {
      visitor->visit_account(pfs);
      pfs = it.scan_next();
    }
  }

  if (with_threads) {
    PFS_thread_iterator it = global_thread_container.iterate();
    PFS_thread *pfs = it.scan_next();

    while (pfs != NULL) {
      visitor->visit_thread(pfs);
      pfs = it.scan_next();
    }
  }

  if (with_THDs) {
    All_THD_visitor_adapter adapter(visitor);
    Global_THD_manager::get_instance()->do_for_all_thd(&adapter);
  }
}

class All_host_THD_visitor_adapter : public Do_THD_Impl {
 public:
  All_host_THD_visitor_adapter(PFS_connection_visitor *visitor, PFS_host *host)
      : m_visitor(visitor), m_host(host) {}

  virtual void operator()(THD *thd) {
<<<<<<< HEAD
    PSI_thread *psi = thd->get_psi();
    PFS_thread *pfs = reinterpret_cast<PFS_thread *>(psi);
=======
    PFS_thread *pfs = get_pfs_from_THD(thd);
>>>>>>> 4869291f
    pfs = sanitize_thread(pfs);
    if (pfs != NULL) {
      PFS_account *account = sanitize_account(pfs->m_account);
      if (account != NULL) {
        if (account->m_host == m_host) {
          m_visitor->visit_THD(thd);
        }
      } else if (pfs->m_host == m_host) {
        m_visitor->visit_THD(thd);
      }
    }
  }

 private:
  PFS_connection_visitor *m_visitor;
  PFS_host *m_host;
};

void PFS_connection_iterator::visit_host(PFS_host *host, bool with_accounts,
                                         bool with_threads, bool with_THDs,
                                         PFS_connection_visitor *visitor) {
  DBUG_ASSERT(visitor != NULL);
  DBUG_ASSERT(!with_threads || !with_THDs);

  visitor->visit_host(host);

  if (with_accounts) {
    PFS_account_iterator it = global_account_container.iterate();
    PFS_account *pfs = it.scan_next();

    while (pfs != NULL) {
      if (pfs->m_host == host) {
        visitor->visit_account(pfs);
      }
      pfs = it.scan_next();
    }
  }

  if (with_threads) {
    PFS_thread_iterator it = global_thread_container.iterate();
    PFS_thread *pfs = it.scan_next();

    while (pfs != NULL) {
      PFS_account *safe_account = sanitize_account(pfs->m_account);
      if (((safe_account != NULL) && (safe_account->m_host == host)) /* 1 */
          || (pfs->m_host == host))                                  /* 2 */
      {
        /*
          If the thread belongs to:
          - (1) a known user@host that belongs to this host,
          - (2) a 'lost' user@host that belongs to this host
          process it.
        */
        visitor->visit_thread(pfs);
      }
      pfs = it.scan_next();
    }
  }

  if (with_THDs) {
    All_host_THD_visitor_adapter adapter(visitor, host);
    Global_THD_manager::get_instance()->do_for_all_thd(&adapter);
  }
}

class All_user_THD_visitor_adapter : public Do_THD_Impl {
 public:
  All_user_THD_visitor_adapter(PFS_connection_visitor *visitor, PFS_user *user)
      : m_visitor(visitor), m_user(user) {}

  virtual void operator()(THD *thd) {
<<<<<<< HEAD
    PSI_thread *psi = thd->get_psi();
    PFS_thread *pfs = reinterpret_cast<PFS_thread *>(psi);
=======
    PFS_thread *pfs = get_pfs_from_THD(thd);
>>>>>>> 4869291f
    pfs = sanitize_thread(pfs);
    if (pfs != NULL) {
      PFS_account *account = sanitize_account(pfs->m_account);
      if (account != NULL) {
        if (account->m_user == m_user) {
          m_visitor->visit_THD(thd);
        }
      } else if (pfs->m_user == m_user) {
        m_visitor->visit_THD(thd);
      }
    }
  }

 private:
  PFS_connection_visitor *m_visitor;
  PFS_user *m_user;
};

void PFS_connection_iterator::visit_user(PFS_user *user, bool with_accounts,
                                         bool with_threads, bool with_THDs,
                                         PFS_connection_visitor *visitor) {
  DBUG_ASSERT(visitor != NULL);
  DBUG_ASSERT(!with_threads || !with_THDs);

  visitor->visit_user(user);

  if (with_accounts) {
    PFS_account_iterator it = global_account_container.iterate();
    PFS_account *pfs = it.scan_next();

    while (pfs != NULL) {
      if (pfs->m_user == user) {
        visitor->visit_account(pfs);
      }
      pfs = it.scan_next();
    }
  }

  if (with_threads) {
    PFS_thread_iterator it = global_thread_container.iterate();
    PFS_thread *pfs = it.scan_next();

    while (pfs != NULL) {
      PFS_account *safe_account = sanitize_account(pfs->m_account);
      if (((safe_account != NULL) && (safe_account->m_user == user)) /* 1 */
          || (pfs->m_user == user))                                  /* 2 */
      {
        /*
          If the thread belongs to:
          - (1) a known user@host that belongs to this user,
          - (2) a 'lost' user@host that belongs to this user
          process it.
        */
        visitor->visit_thread(pfs);
      }
      pfs = it.scan_next();
    }
  }

  if (with_THDs) {
    All_user_THD_visitor_adapter adapter(visitor, user);
    Global_THD_manager::get_instance()->do_for_all_thd(&adapter);
  }
}

class All_account_THD_visitor_adapter : public Do_THD_Impl {
 public:
  All_account_THD_visitor_adapter(PFS_connection_visitor *visitor,
                                  PFS_account *account)
      : m_visitor(visitor), m_account(account) {}

  virtual void operator()(THD *thd) {
<<<<<<< HEAD
    PSI_thread *psi = thd->get_psi();
    PFS_thread *pfs = reinterpret_cast<PFS_thread *>(psi);
=======
    PFS_thread *pfs = get_pfs_from_THD(thd);
>>>>>>> 4869291f
    pfs = sanitize_thread(pfs);
    if (pfs != NULL) {
      if (pfs->m_account == m_account) {
        m_visitor->visit_THD(thd);
      }
    }
  }

 private:
  PFS_connection_visitor *m_visitor;
  PFS_account *m_account;
};

void PFS_connection_iterator::visit_account(PFS_account *account,
                                            bool with_threads, bool with_THDs,
                                            PFS_connection_visitor *visitor) {
  DBUG_ASSERT(visitor != NULL);
  DBUG_ASSERT(!with_threads || !with_THDs);

  visitor->visit_account(account);

  if (with_threads) {
    PFS_thread_iterator it = global_thread_container.iterate();
    PFS_thread *pfs = it.scan_next();

    while (pfs != NULL) {
      if (pfs->m_account == account) {
        visitor->visit_thread(pfs);
      }
      pfs = it.scan_next();
    }
  }

  if (with_THDs) {
    All_account_THD_visitor_adapter adapter(visitor, account);
    Global_THD_manager::get_instance()->do_for_all_thd(&adapter);
  }
}

void PFS_connection_iterator::visit_THD(THD *thd,
                                        PFS_connection_visitor *visitor) {
  DBUG_ASSERT(visitor != NULL);
  visitor->visit_THD(thd);
}

void PFS_instance_iterator::visit_all(PFS_instance_visitor *visitor) {
  visit_all_mutex(visitor);
  visit_all_rwlock(visitor);
  visit_all_cond(visitor);
  visit_all_file(visitor);
}

void PFS_instance_iterator::visit_all_mutex(PFS_instance_visitor *visitor) {
  visit_all_mutex_classes(visitor);
  visit_all_mutex_instances(visitor);
}

void PFS_instance_iterator::visit_all_mutex_classes(
    PFS_instance_visitor *visitor) {
  PFS_mutex_class *pfs = mutex_class_array;
  PFS_mutex_class *pfs_last = pfs + mutex_class_max;
  for (; pfs < pfs_last; pfs++) {
    if (pfs->m_name_length != 0) {
      visitor->visit_mutex_class(pfs);
    }
  }
}

void PFS_instance_iterator::visit_all_mutex_instances(
    PFS_instance_visitor *visitor) {
  PFS_mutex_iterator it = global_mutex_container.iterate();
  PFS_mutex *pfs = it.scan_next();

  while (pfs != NULL) {
    visitor->visit_mutex(pfs);
    pfs = it.scan_next();
  }
}

void PFS_instance_iterator::visit_all_rwlock(PFS_instance_visitor *visitor) {
  visit_all_rwlock_classes(visitor);
  visit_all_rwlock_instances(visitor);
}

void PFS_instance_iterator::visit_all_rwlock_classes(
    PFS_instance_visitor *visitor) {
  PFS_rwlock_class *pfs = rwlock_class_array;
  PFS_rwlock_class *pfs_last = pfs + rwlock_class_max;
  for (; pfs < pfs_last; pfs++) {
    if (pfs->m_name_length != 0) {
      visitor->visit_rwlock_class(pfs);
    }
  }
}

void PFS_instance_iterator::visit_all_rwlock_instances(
    PFS_instance_visitor *visitor) {
  PFS_rwlock_iterator it = global_rwlock_container.iterate();
  PFS_rwlock *pfs = it.scan_next();

  while (pfs != NULL) {
    visitor->visit_rwlock(pfs);
    pfs = it.scan_next();
  }
}

void PFS_instance_iterator::visit_all_cond(PFS_instance_visitor *visitor) {
  visit_all_cond_classes(visitor);
  visit_all_cond_instances(visitor);
}

void PFS_instance_iterator::visit_all_cond_classes(
    PFS_instance_visitor *visitor) {
  PFS_cond_class *pfs = cond_class_array;
  PFS_cond_class *pfs_last = pfs + cond_class_max;
  for (; pfs < pfs_last; pfs++) {
    if (pfs->m_name_length != 0) {
      visitor->visit_cond_class(pfs);
    }
  }
}

void PFS_instance_iterator::visit_all_cond_instances(
    PFS_instance_visitor *visitor) {
  PFS_cond_iterator it = global_cond_container.iterate();
  PFS_cond *pfs = it.scan_next();

  while (pfs != NULL) {
    visitor->visit_cond(pfs);
    pfs = it.scan_next();
  }
}

void PFS_instance_iterator::visit_all_file(PFS_instance_visitor *visitor) {
  visit_all_file_classes(visitor);
  visit_all_file_instances(visitor);
}

void PFS_instance_iterator::visit_all_file_classes(
    PFS_instance_visitor *visitor) {
  PFS_file_class *pfs = file_class_array;
  PFS_file_class *pfs_last = pfs + file_class_max;
  for (; pfs < pfs_last; pfs++) {
    if (pfs->m_name_length != 0) {
      visitor->visit_file_class(pfs);
    }
  }
}

void PFS_instance_iterator::visit_all_file_instances(
    PFS_instance_visitor *visitor) {
  PFS_file_iterator it = global_file_container.iterate();
  PFS_file *pfs = it.scan_next();

  while (pfs != NULL) {
    visitor->visit_file(pfs);
    pfs = it.scan_next();
  }
}

/** Instance iterator */

void PFS_instance_iterator::visit_mutex_instances(
    PFS_mutex_class *klass, PFS_instance_visitor *visitor) {
  DBUG_ASSERT(visitor != NULL);

  visitor->visit_mutex_class(klass);

  if (klass->is_singleton()) {
    PFS_mutex *pfs = sanitize_mutex(klass->m_singleton);
    if (likely(pfs != NULL)) {
      if (likely(pfs->m_lock.is_populated())) {
        visitor->visit_mutex(pfs);
      }
    }
  } else {
    PFS_mutex_iterator it = global_mutex_container.iterate();
    PFS_mutex *pfs = it.scan_next();

    while (pfs != NULL) {
      if (pfs->m_class == klass) {
        visitor->visit_mutex(pfs);
      }
      pfs = it.scan_next();
    }
  }
}

void PFS_instance_iterator::visit_rwlock_instances(
    PFS_rwlock_class *klass, PFS_instance_visitor *visitor) {
  DBUG_ASSERT(visitor != NULL);

  visitor->visit_rwlock_class(klass);

  if (klass->is_singleton()) {
    PFS_rwlock *pfs = sanitize_rwlock(klass->m_singleton);
    if (likely(pfs != NULL)) {
      if (likely(pfs->m_lock.is_populated())) {
        visitor->visit_rwlock(pfs);
      }
    }
  } else {
    PFS_rwlock_iterator it = global_rwlock_container.iterate();
    PFS_rwlock *pfs = it.scan_next();

    while (pfs != NULL) {
      if (pfs->m_class == klass) {
        visitor->visit_rwlock(pfs);
      }
      pfs = it.scan_next();
    }
  }
}

void PFS_instance_iterator::visit_cond_instances(
    PFS_cond_class *klass, PFS_instance_visitor *visitor) {
  DBUG_ASSERT(visitor != NULL);

  visitor->visit_cond_class(klass);

  if (klass->is_singleton()) {
    PFS_cond *pfs = sanitize_cond(klass->m_singleton);
    if (likely(pfs != NULL)) {
      if (likely(pfs->m_lock.is_populated())) {
        visitor->visit_cond(pfs);
      }
    }
  } else {
    PFS_cond_iterator it = global_cond_container.iterate();
    PFS_cond *pfs = it.scan_next();

    while (pfs != NULL) {
      if (pfs->m_class == klass) {
        visitor->visit_cond(pfs);
      }
      pfs = it.scan_next();
    }
  }
}

void PFS_instance_iterator::visit_file_instances(
    PFS_file_class *klass, PFS_instance_visitor *visitor) {
  DBUG_ASSERT(visitor != NULL);

  visitor->visit_file_class(klass);

  if (klass->is_singleton()) {
    PFS_file *pfs = sanitize_file(klass->m_singleton);
    if (likely(pfs != NULL)) {
      if (likely(pfs->m_lock.is_populated())) {
        visitor->visit_file(pfs);
      }
    }
  } else {
    PFS_file_iterator it = global_file_container.iterate();
    PFS_file *pfs = it.scan_next();

    while (pfs != NULL) {
      if (pfs->m_class == klass) {
        visitor->visit_file(pfs);
      }
      pfs = it.scan_next();
    }
  }
}

/** Socket instance iterator visiting a socket class and all instances */

void PFS_instance_iterator::visit_socket_instances(
    PFS_socket_class *klass, PFS_instance_visitor *visitor) {
  DBUG_ASSERT(visitor != NULL);

  visitor->visit_socket_class(klass);

  if (klass->is_singleton()) {
    PFS_socket *pfs = sanitize_socket(klass->m_singleton);
    if (likely(pfs != NULL)) {
      if (likely(pfs->m_lock.is_populated())) {
        visitor->visit_socket(pfs);
      }
    }
  } else {
    PFS_socket_iterator it = global_socket_container.iterate();
    PFS_socket *pfs = it.scan_next();

    while (pfs != NULL) {
      if (pfs->m_class == klass) {
        visitor->visit_socket(pfs);
      }
      pfs = it.scan_next();
    }
  }
}

/** Socket instance iterator visiting sockets owned by a PFS_thread. */

void PFS_instance_iterator::visit_socket_instances(
    PFS_socket_class *klass, PFS_instance_visitor *visitor, PFS_thread *thread,
    bool visit_class) {
  DBUG_ASSERT(visitor != NULL);
  DBUG_ASSERT(thread != NULL);

  if (visit_class) {
    visitor->visit_socket_class(klass);
  }

  if (klass->is_singleton()) {
    PFS_socket *pfs = sanitize_socket(klass->m_singleton);
    if (likely(pfs != NULL)) {
      if (unlikely(pfs->m_thread_owner == thread)) {
        visitor->visit_socket(pfs);
      }
    }
  } else {
    /* Get current socket stats from each socket instance owned by this thread
     */
    PFS_socket_iterator it = global_socket_container.iterate();
    PFS_socket *pfs = it.scan_next();

    while (pfs != NULL) {
      if (unlikely((pfs->m_class == klass) &&
                   (pfs->m_thread_owner == thread))) {
        visitor->visit_socket(pfs);
      }
      pfs = it.scan_next();
    }
  }
}

/** Generic instance iterator with PFS_thread as matching criteria */

void PFS_instance_iterator::visit_instances(PFS_instr_class *klass,
                                            PFS_instance_visitor *visitor,
                                            PFS_thread *thread,
                                            bool visit_class) {
  DBUG_ASSERT(visitor != NULL);
  DBUG_ASSERT(klass != NULL);

  switch (klass->m_type) {
    case PFS_CLASS_SOCKET: {
      PFS_socket_class *socket_class =
          reinterpret_cast<PFS_socket_class *>(klass);
      PFS_instance_iterator::visit_socket_instances(socket_class, visitor,
                                                    thread, visit_class);
    } break;
    default:
      break;
  }
}

/** Object iterator */
void PFS_object_iterator::visit_all(PFS_object_visitor *visitor) {
  visit_all_tables(visitor);
}

class Proc_all_table_shares : public PFS_buffer_processor<PFS_table_share> {
 public:
  Proc_all_table_shares(PFS_object_visitor *visitor) : m_visitor(visitor) {}

  virtual void operator()(PFS_table_share *pfs) {
    m_visitor->visit_table_share(pfs);
  }

 private:
  PFS_object_visitor *m_visitor;
};

class Proc_all_table_handles : public PFS_buffer_processor<PFS_table> {
 public:
  Proc_all_table_handles(PFS_object_visitor *visitor) : m_visitor(visitor) {}

  virtual void operator()(PFS_table *pfs) {
    PFS_table_share *safe_share = sanitize_table_share(pfs->m_share);
    if (safe_share != NULL) {
      m_visitor->visit_table(pfs);
    }
  }

 private:
  PFS_object_visitor *m_visitor;
};

void PFS_object_iterator::visit_all_tables(PFS_object_visitor *visitor) {
  DBUG_ASSERT(visitor != NULL);

  visitor->visit_global();

  /* For all the table shares ... */
  Proc_all_table_shares proc_shares(visitor);
  global_table_share_container.apply(proc_shares);

  /* For all the table handles ... */
  Proc_all_table_handles proc_handles(visitor);
  global_table_container.apply(proc_handles);
}

class Proc_one_table_share_handles : public PFS_buffer_processor<PFS_table> {
 public:
  Proc_one_table_share_handles(PFS_object_visitor *visitor,
                               PFS_table_share *share)
      : m_visitor(visitor), m_share(share) {}

  virtual void operator()(PFS_table *pfs) {
    if (pfs->m_share == m_share) {
      m_visitor->visit_table(pfs);
    }
  }

 private:
  PFS_object_visitor *m_visitor;
  PFS_table_share *m_share;
};

void PFS_object_iterator::visit_tables(PFS_table_share *share,
                                       PFS_object_visitor *visitor) {
  DBUG_ASSERT(visitor != NULL);

  visitor->visit_table_share(share);

#ifdef LATER
  if (share->get_refcount() == 0) {
    return;
  }
#endif

  /* For all the table handles ... */
  Proc_one_table_share_handles proc(visitor, share);
  global_table_container.apply(proc);
}

class Proc_one_table_share_indexes : public PFS_buffer_processor<PFS_table> {
 public:
  Proc_one_table_share_indexes(PFS_object_visitor *visitor,
                               PFS_table_share *share, uint index)
      : m_visitor(visitor), m_share(share), m_index(index) {}

  virtual void operator()(PFS_table *pfs) {
    if (pfs->m_share == m_share) {
      m_visitor->visit_table_index(pfs, m_index);
    }
  }

 private:
  PFS_object_visitor *m_visitor;
  PFS_table_share *m_share;
  uint m_index;
};

void PFS_object_iterator::visit_table_indexes(PFS_table_share *share,
                                              uint index,
                                              PFS_object_visitor *visitor) {
  DBUG_ASSERT(visitor != NULL);

  visitor->visit_table_share_index(share, index);

#ifdef LATER
  if (share->get_refcount() == 0) {
    return;
  }
#endif

  /* For all the table handles ... */
  Proc_one_table_share_indexes proc(visitor, share, index);
  global_table_container.apply(proc);
}

/** Connection wait visitor */

PFS_connection_wait_visitor::PFS_connection_wait_visitor(
    PFS_instr_class *klass) {
  m_index = klass->m_event_name_index;
}

PFS_connection_wait_visitor::~PFS_connection_wait_visitor() {}

void PFS_connection_wait_visitor::visit_global() {
  /*
    This visitor is used only for global instruments
    that do not have instances.
    For waits, do not sum by connection but by instances,
    it is more efficient.
  */
  DBUG_ASSERT((m_index == global_idle_class.m_event_name_index) ||
              (m_index == global_metadata_class.m_event_name_index));

  if (m_index == global_idle_class.m_event_name_index) {
    m_stat.aggregate(&global_idle_stat);
  } else {
    m_stat.aggregate(&global_metadata_stat);
  }
}

void PFS_connection_wait_visitor::visit_host(PFS_host *pfs) {
  const PFS_single_stat *event_name_array;
  event_name_array = pfs->read_instr_class_waits_stats();
  if (event_name_array != NULL) {
    m_stat.aggregate(&event_name_array[m_index]);
  }
}

void PFS_connection_wait_visitor::visit_user(PFS_user *pfs) {
  const PFS_single_stat *event_name_array;
  event_name_array = pfs->read_instr_class_waits_stats();
  if (event_name_array != NULL) {
    m_stat.aggregate(&event_name_array[m_index]);
  }
}

void PFS_connection_wait_visitor::visit_account(PFS_account *pfs) {
  const PFS_single_stat *event_name_array;
  event_name_array = pfs->read_instr_class_waits_stats();
  if (event_name_array != NULL) {
    m_stat.aggregate(&event_name_array[m_index]);
  }
}

void PFS_connection_wait_visitor::visit_thread(PFS_thread *pfs) {
  const PFS_single_stat *event_name_array;
  event_name_array = pfs->read_instr_class_waits_stats();
  if (event_name_array != NULL) {
    m_stat.aggregate(&event_name_array[m_index]);
  }
}

PFS_connection_all_wait_visitor::PFS_connection_all_wait_visitor() {}

PFS_connection_all_wait_visitor::~PFS_connection_all_wait_visitor() {}

void PFS_connection_all_wait_visitor::visit_global() {
  /* Sum by instances, not by connection */
  DBUG_ASSERT(false);
}

void PFS_connection_all_wait_visitor::visit_connection_slice(
    PFS_connection_slice *pfs) {
  const PFS_single_stat *stat = pfs->read_instr_class_waits_stats();
  if (stat != NULL) {
    const PFS_single_stat *stat_last = stat + wait_class_max;
    for (; stat < stat_last; stat++) {
      m_stat.aggregate(stat);
    }
  }
}

void PFS_connection_all_wait_visitor::visit_host(PFS_host *pfs) {
  visit_connection_slice(pfs);
}

void PFS_connection_all_wait_visitor::visit_user(PFS_user *pfs) {
  visit_connection_slice(pfs);
}

void PFS_connection_all_wait_visitor::visit_account(PFS_account *pfs) {
  visit_connection_slice(pfs);
}

void PFS_connection_all_wait_visitor::visit_thread(PFS_thread *pfs) {
  visit_connection_slice(pfs);
}

PFS_connection_stage_visitor::PFS_connection_stage_visitor(
    PFS_stage_class *klass) {
  m_index = klass->m_event_name_index;
}

PFS_connection_stage_visitor::~PFS_connection_stage_visitor() {}

void PFS_connection_stage_visitor::visit_global() {
  m_stat.aggregate(&global_instr_class_stages_array[m_index]);
}

void PFS_connection_stage_visitor::visit_host(PFS_host *pfs) {
  const PFS_stage_stat *event_name_array;
  event_name_array = pfs->read_instr_class_stages_stats();
  if (event_name_array != NULL) {
    m_stat.aggregate(&event_name_array[m_index]);
  }
}

void PFS_connection_stage_visitor::visit_user(PFS_user *pfs) {
  const PFS_stage_stat *event_name_array;
  event_name_array = pfs->read_instr_class_stages_stats();
  if (event_name_array != NULL) {
    m_stat.aggregate(&event_name_array[m_index]);
  }
}

void PFS_connection_stage_visitor::visit_account(PFS_account *pfs) {
  const PFS_stage_stat *event_name_array;
  event_name_array = pfs->read_instr_class_stages_stats();
  if (event_name_array != NULL) {
    m_stat.aggregate(&event_name_array[m_index]);
  }
}

void PFS_connection_stage_visitor::visit_thread(PFS_thread *pfs) {
  const PFS_stage_stat *event_name_array;
  event_name_array = pfs->read_instr_class_stages_stats();
  if (event_name_array != NULL) {
    m_stat.aggregate(&event_name_array[m_index]);
  }
}

PFS_connection_statement_visitor::PFS_connection_statement_visitor(
    PFS_statement_class *klass) {
  m_index = klass->m_event_name_index;
}

PFS_connection_statement_visitor::~PFS_connection_statement_visitor() {}

void PFS_connection_statement_visitor::visit_global() {
  m_stat.aggregate(&global_instr_class_statements_array[m_index]);
}

void PFS_connection_statement_visitor::visit_host(PFS_host *pfs) {
  const PFS_statement_stat *event_name_array;
  event_name_array = pfs->read_instr_class_statements_stats();
  if (event_name_array != NULL) {
    m_stat.aggregate(&event_name_array[m_index]);
  }
}

void PFS_connection_statement_visitor::visit_user(PFS_user *pfs) {
  const PFS_statement_stat *event_name_array;
  event_name_array = pfs->read_instr_class_statements_stats();
  if (event_name_array != NULL) {
    m_stat.aggregate(&event_name_array[m_index]);
  }
}

void PFS_connection_statement_visitor::visit_account(PFS_account *pfs) {
  const PFS_statement_stat *event_name_array;
  event_name_array = pfs->read_instr_class_statements_stats();
  if (event_name_array != NULL) {
    m_stat.aggregate(&event_name_array[m_index]);
  }
}

void PFS_connection_statement_visitor::visit_thread(PFS_thread *pfs) {
  const PFS_statement_stat *event_name_array;
  event_name_array = pfs->read_instr_class_statements_stats();
  if (event_name_array != NULL) {
    m_stat.aggregate(&event_name_array[m_index]);
  }
}

/** Instance wait visitor */
PFS_connection_all_statement_visitor::PFS_connection_all_statement_visitor() {}

PFS_connection_all_statement_visitor::~PFS_connection_all_statement_visitor() {}

void PFS_connection_all_statement_visitor::visit_global() {
  PFS_statement_stat *stat = global_instr_class_statements_array;
  PFS_statement_stat *stat_last = stat + statement_class_max;
  for (; stat < stat_last; stat++) {
    m_stat.aggregate(stat);
  }
}

void PFS_connection_all_statement_visitor::visit_connection_slice(
    PFS_connection_slice *pfs) {
  const PFS_statement_stat *stat = pfs->read_instr_class_statements_stats();
  if (stat != NULL) {
    const PFS_statement_stat *stat_last = stat + statement_class_max;
    for (; stat < stat_last; stat++) {
      m_stat.aggregate(stat);
    }
  }
}

void PFS_connection_all_statement_visitor::visit_host(PFS_host *pfs) {
  visit_connection_slice(pfs);
}

void PFS_connection_all_statement_visitor::visit_user(PFS_user *pfs) {
  visit_connection_slice(pfs);
}

void PFS_connection_all_statement_visitor::visit_account(PFS_account *pfs) {
  visit_connection_slice(pfs);
}

void PFS_connection_all_statement_visitor::visit_thread(PFS_thread *pfs) {
  visit_connection_slice(pfs);
}

PFS_connection_transaction_visitor::PFS_connection_transaction_visitor(
    PFS_transaction_class *klass) {
  m_index = klass->m_event_name_index;
}

PFS_connection_transaction_visitor::~PFS_connection_transaction_visitor() {}

void PFS_connection_transaction_visitor::visit_global() {
  m_stat.aggregate(&global_transaction_stat);
}

void PFS_connection_transaction_visitor::visit_host(PFS_host *pfs) {
  const PFS_transaction_stat *event_name_array;
  event_name_array = pfs->read_instr_class_transactions_stats();
  if (event_name_array != NULL) {
    m_stat.aggregate(&event_name_array[m_index]);
  }
}

void PFS_connection_transaction_visitor::visit_user(PFS_user *pfs) {
  const PFS_transaction_stat *event_name_array;
  event_name_array = pfs->read_instr_class_transactions_stats();
  if (event_name_array != NULL) {
    m_stat.aggregate(&event_name_array[m_index]);
  }
}

void PFS_connection_transaction_visitor::visit_account(PFS_account *pfs) {
  const PFS_transaction_stat *event_name_array;
  event_name_array = pfs->read_instr_class_transactions_stats();
  if (event_name_array != NULL) {
    m_stat.aggregate(&event_name_array[m_index]);
  }
}

void PFS_connection_transaction_visitor::visit_thread(PFS_thread *pfs) {
  const PFS_transaction_stat *event_name_array;
  event_name_array = pfs->read_instr_class_transactions_stats();
  if (event_name_array != NULL) {
    m_stat.aggregate(&event_name_array[m_index]);
  }
}

PFS_connection_error_visitor::PFS_connection_error_visitor(
    PFS_error_class *klass, int error_index)
    : m_error_index(error_index) {
  m_index = klass->m_event_name_index;
  m_stat.reset();
}

PFS_connection_error_visitor::~PFS_connection_error_visitor() {}

void PFS_connection_error_visitor::visit_global() {
  m_stat.aggregate(global_error_stat.get_stat(m_error_index));
}

void PFS_connection_error_visitor::visit_host(PFS_host *pfs) {
  const PFS_error_stat *event_name_array;
  event_name_array = pfs->read_instr_class_errors_stats();

  if (event_name_array == NULL) {
    return;
  }

  m_stat.aggregate(event_name_array->get_stat(m_error_index));
}

void PFS_connection_error_visitor::visit_user(PFS_user *pfs) {
  const PFS_error_stat *event_name_array;
  event_name_array = pfs->read_instr_class_errors_stats();

  if (event_name_array == NULL) {
    return;
  }

  m_stat.aggregate(event_name_array->get_stat(m_error_index));
}

void PFS_connection_error_visitor::visit_account(PFS_account *pfs) {
  const PFS_error_stat *event_name_array;
  event_name_array = pfs->read_instr_class_errors_stats();

  if (event_name_array == NULL) {
    return;
  }

  m_stat.aggregate(event_name_array->get_stat(m_error_index));
}

void PFS_connection_error_visitor::visit_thread(PFS_thread *pfs) {
  const PFS_error_stat *event_name_array;
  event_name_array = pfs->read_instr_class_errors_stats();

  if (event_name_array == NULL) {
    return;
  }

  m_stat.aggregate(event_name_array->get_stat(m_error_index));
}

PFS_connection_stat_visitor::PFS_connection_stat_visitor() {}

PFS_connection_stat_visitor::~PFS_connection_stat_visitor() {}

void PFS_connection_stat_visitor::visit_global() {}

void PFS_connection_stat_visitor::visit_host(PFS_host *pfs) {
  m_stat.aggregate_disconnected(pfs->m_disconnected_count);
}

void PFS_connection_stat_visitor::visit_user(PFS_user *pfs) {
  m_stat.aggregate_disconnected(pfs->m_disconnected_count);
}

void PFS_connection_stat_visitor::visit_account(PFS_account *pfs) {
  m_stat.aggregate_disconnected(pfs->m_disconnected_count);
}

<<<<<<< HEAD
void PFS_connection_stat_visitor::visit_thread(PFS_thread *pfs) {
  /*
    PFS_connection_stat_visitor is used in tables accounts,
    users and hosts. It should take into account only
    FOREGROUND threads.
  */
  if (pfs->m_processlist_id != 0) m_stat.aggregate_active(1);
=======
void PFS_connection_stat_visitor::visit_thread(PFS_thread *) {
  m_stat.aggregate_active(1);
>>>>>>> 4869291f
}

PFS_connection_memory_visitor::PFS_connection_memory_visitor(
    PFS_memory_class *klass) {
  m_index = klass->m_event_name_index;
  m_stat.reset();
}

PFS_connection_memory_visitor::~PFS_connection_memory_visitor() {}

void PFS_connection_memory_visitor::visit_global() {
  PFS_memory_shared_stat *stat;
  stat = &global_instr_class_memory_array[m_index];
  memory_full_aggregate(stat, &m_stat);
}

void PFS_connection_memory_visitor::visit_host(PFS_host *pfs) {
  const PFS_memory_shared_stat *event_name_array;
  event_name_array = pfs->read_instr_class_memory_stats();
  if (event_name_array != NULL) {
    const PFS_memory_shared_stat *stat;
    stat = &event_name_array[m_index];
    memory_full_aggregate(stat, &m_stat);
  }
}

void PFS_connection_memory_visitor::visit_user(PFS_user *pfs) {
  const PFS_memory_shared_stat *event_name_array;
  event_name_array = pfs->read_instr_class_memory_stats();
  if (event_name_array != NULL) {
    const PFS_memory_shared_stat *stat;
    stat = &event_name_array[m_index];
    memory_full_aggregate(stat, &m_stat);
  }
}

void PFS_connection_memory_visitor::visit_account(PFS_account *pfs) {
  const PFS_memory_shared_stat *event_name_array;
  event_name_array = pfs->read_instr_class_memory_stats();
  if (event_name_array != NULL) {
    const PFS_memory_shared_stat *stat;
    stat = &event_name_array[m_index];
    memory_full_aggregate(stat, &m_stat);
  }
}

void PFS_connection_memory_visitor::visit_thread(PFS_thread *pfs) {
  const PFS_memory_safe_stat *event_name_array;
  event_name_array = pfs->read_instr_class_memory_stats();
  if (event_name_array != NULL) {
    const PFS_memory_safe_stat *stat;
    stat = &event_name_array[m_index];
    memory_full_aggregate(stat, &m_stat);
  }
}

PFS_connection_status_visitor::PFS_connection_status_visitor(
    System_status_var *status_vars)
    : m_status_vars(status_vars) {
  memset(m_status_vars, 0, sizeof(System_status_var));
}

PFS_connection_status_visitor::~PFS_connection_status_visitor() {}

/** Aggregate from global status. */
void PFS_connection_status_visitor::visit_global() {
  /* NOTE: Requires lock on LOCK_status. */
  mysql_mutex_assert_owner(&LOCK_status);
  add_to_status(m_status_vars, &global_status_var);
}

void PFS_connection_status_visitor::visit_host(PFS_host *pfs) {
  pfs->m_status_stats.aggregate_to(m_status_vars);
}

void PFS_connection_status_visitor::visit_user(PFS_user *pfs) {
  pfs->m_status_stats.aggregate_to(m_status_vars);
}

void PFS_connection_status_visitor::visit_account(PFS_account *pfs) {
  pfs->m_status_stats.aggregate_to(m_status_vars);
}

void PFS_connection_status_visitor::visit_thread(PFS_thread *) {}

void PFS_connection_status_visitor::visit_THD(THD *thd) {
  add_to_status(m_status_vars, &thd->status_var);
}

PFS_instance_wait_visitor::PFS_instance_wait_visitor() {}

PFS_instance_wait_visitor::~PFS_instance_wait_visitor() {}

void PFS_instance_wait_visitor::visit_mutex_class(PFS_mutex_class *pfs) {
  m_stat.aggregate(&pfs->m_mutex_stat.m_wait_stat);
}

void PFS_instance_wait_visitor::visit_rwlock_class(PFS_rwlock_class *pfs) {
  m_stat.aggregate(&pfs->m_rwlock_stat.m_wait_stat);
}

void PFS_instance_wait_visitor::visit_cond_class(PFS_cond_class *pfs) {
  m_stat.aggregate(&pfs->m_cond_stat.m_wait_stat);
}

void PFS_instance_wait_visitor::visit_file_class(PFS_file_class *pfs) {
  pfs->m_file_stat.m_io_stat.sum_waits(&m_stat);
}

void PFS_instance_wait_visitor::visit_socket_class(PFS_socket_class *pfs) {
  pfs->m_socket_stat.m_io_stat.sum_waits(&m_stat);
}

void PFS_instance_wait_visitor::visit_mutex(PFS_mutex *pfs) {
  m_stat.aggregate(&pfs->m_mutex_stat.m_wait_stat);
}

void PFS_instance_wait_visitor::visit_rwlock(PFS_rwlock *pfs) {
  m_stat.aggregate(&pfs->m_rwlock_stat.m_wait_stat);
}

void PFS_instance_wait_visitor::visit_cond(PFS_cond *pfs) {
  m_stat.aggregate(&pfs->m_cond_stat.m_wait_stat);
}

void PFS_instance_wait_visitor::visit_file(PFS_file *pfs) {
  /* Combine per-operation file wait stats before aggregating */
  PFS_single_stat stat;
  pfs->m_file_stat.m_io_stat.sum_waits(&stat);
  m_stat.aggregate(&stat);
}

void PFS_instance_wait_visitor::visit_socket(PFS_socket *pfs) {
  /* Combine per-operation socket wait stats before aggregating */
  PFS_single_stat stat;
  pfs->m_socket_stat.m_io_stat.sum_waits(&stat);
  m_stat.aggregate(&stat);
}

/** Table I/O wait visitor */

PFS_object_wait_visitor::PFS_object_wait_visitor() {}

PFS_object_wait_visitor::~PFS_object_wait_visitor() {}

void PFS_object_wait_visitor::visit_global() {
  global_table_io_stat.sum(&m_stat);
  global_table_lock_stat.sum(&m_stat);
}

void PFS_object_wait_visitor::visit_table_share(PFS_table_share *pfs) {
  uint safe_key_count = sanitize_index_count(pfs->m_key_count);
  pfs->sum(&m_stat, safe_key_count);
}

void PFS_object_wait_visitor::visit_table(PFS_table *pfs) {
  PFS_table_share *table_share = sanitize_table_share(pfs->m_share);
  if (table_share != NULL) {
    uint safe_key_count = sanitize_index_count(table_share->m_key_count);
    pfs->m_table_stat.sum(&m_stat, safe_key_count);
  }
}

PFS_table_io_wait_visitor::PFS_table_io_wait_visitor() {}

PFS_table_io_wait_visitor::~PFS_table_io_wait_visitor() {}

void PFS_table_io_wait_visitor::visit_global() {
  global_table_io_stat.sum(&m_stat);
}

void PFS_table_io_wait_visitor::visit_table_share(PFS_table_share *pfs) {
  PFS_table_io_stat io_stat;
  uint safe_key_count = sanitize_index_count(pfs->m_key_count);
  uint index;
  PFS_table_share_index *index_stat;

  /* Aggregate index stats */
  for (index = 0; index < safe_key_count; index++) {
    index_stat = pfs->find_index_stat(index);
    if (index_stat != NULL) {
      io_stat.aggregate(&index_stat->m_stat);
    }
  }

  /* Aggregate global stats */
  index_stat = pfs->find_index_stat(MAX_INDEXES);
  if (index_stat != NULL) {
    io_stat.aggregate(&index_stat->m_stat);
  }

  io_stat.sum(&m_stat);
}

void PFS_table_io_wait_visitor::visit_table(PFS_table *pfs) {
  PFS_table_share *safe_share = sanitize_table_share(pfs->m_share);

  if (likely(safe_share != NULL)) {
    PFS_table_io_stat io_stat;
    uint safe_key_count = sanitize_index_count(safe_share->m_key_count);
    uint index;

    /* Aggregate index stats */
    for (index = 0; index < safe_key_count; index++) {
      io_stat.aggregate(&pfs->m_table_stat.m_index_stat[index]);
    }

    /* Aggregate global stats */
    io_stat.aggregate(&pfs->m_table_stat.m_index_stat[MAX_INDEXES]);

    io_stat.sum(&m_stat);
  }
}

/** Table I/O stat visitor */

PFS_table_io_stat_visitor::PFS_table_io_stat_visitor() {}

PFS_table_io_stat_visitor::~PFS_table_io_stat_visitor() {}

void PFS_table_io_stat_visitor::visit_table_share(PFS_table_share *pfs) {
  uint safe_key_count = sanitize_index_count(pfs->m_key_count);
  uint index;
  PFS_table_share_index *index_stat;

  /* Aggregate index stats */
  for (index = 0; index < safe_key_count; index++) {
    index_stat = pfs->find_index_stat(index);
    if (index_stat != NULL) {
      m_stat.aggregate(&index_stat->m_stat);
    }
  }

  /* Aggregate global stats */
  index_stat = pfs->find_index_stat(MAX_INDEXES);
  if (index_stat != NULL) {
    m_stat.aggregate(&index_stat->m_stat);
  }
}

void PFS_table_io_stat_visitor::visit_table(PFS_table *pfs) {
  PFS_table_share *safe_share = sanitize_table_share(pfs->m_share);

  if (likely(safe_share != NULL)) {
    uint safe_key_count = sanitize_index_count(safe_share->m_key_count);
    uint index;

    /* Aggregate index stats */
    for (index = 0; index < safe_key_count; index++) {
      m_stat.aggregate(&pfs->m_table_stat.m_index_stat[index]);
    }

    /* Aggregate global stats */
    m_stat.aggregate(&pfs->m_table_stat.m_index_stat[MAX_INDEXES]);
  }
}

/** Index I/O stat visitor */

PFS_index_io_stat_visitor::PFS_index_io_stat_visitor() {}

PFS_index_io_stat_visitor::~PFS_index_io_stat_visitor() {}

void PFS_index_io_stat_visitor::visit_table_share_index(PFS_table_share *pfs,
                                                        uint index) {
  PFS_table_share_index *index_stat;

  index_stat = pfs->find_index_stat(index);
  if (index_stat != NULL) {
    m_stat.aggregate(&index_stat->m_stat);
  }
}

void PFS_index_io_stat_visitor::visit_table_index(PFS_table *pfs, uint index) {
  m_stat.aggregate(&pfs->m_table_stat.m_index_stat[index]);
}

/** Table lock wait visitor */

PFS_table_lock_wait_visitor::PFS_table_lock_wait_visitor() {}

PFS_table_lock_wait_visitor::~PFS_table_lock_wait_visitor() {}

void PFS_table_lock_wait_visitor::visit_global() {
  global_table_lock_stat.sum(&m_stat);
}

void PFS_table_lock_wait_visitor::visit_table_share(PFS_table_share *pfs) {
  pfs->sum_lock(&m_stat);
}

void PFS_table_lock_wait_visitor::visit_table(PFS_table *pfs) {
  pfs->m_table_stat.sum_lock(&m_stat);
}

/** Table lock stat visitor */

PFS_table_lock_stat_visitor::PFS_table_lock_stat_visitor() {}

PFS_table_lock_stat_visitor::~PFS_table_lock_stat_visitor() {}

void PFS_table_lock_stat_visitor::visit_table_share(PFS_table_share *pfs) {
  PFS_table_share_lock *lock_stat;

  lock_stat = pfs->find_lock_stat();
  if (lock_stat != NULL) {
    m_stat.aggregate(&lock_stat->m_stat);
  }
}

void PFS_table_lock_stat_visitor::visit_table(PFS_table *pfs) {
  m_stat.aggregate(&pfs->m_table_stat.m_lock_stat);
}

PFS_instance_socket_io_stat_visitor::PFS_instance_socket_io_stat_visitor() {}

PFS_instance_socket_io_stat_visitor::~PFS_instance_socket_io_stat_visitor() {}

void PFS_instance_socket_io_stat_visitor::visit_socket_class(
    PFS_socket_class *pfs) {
  /* Aggregate wait times, event counts and byte counts */
  m_socket_io_stat.aggregate(&pfs->m_socket_stat.m_io_stat);
}

void PFS_instance_socket_io_stat_visitor::visit_socket(PFS_socket *pfs) {
  /* Aggregate wait times, event counts and byte counts */
  m_socket_io_stat.aggregate(&pfs->m_socket_stat.m_io_stat);
}

PFS_instance_file_io_stat_visitor::PFS_instance_file_io_stat_visitor() {}

PFS_instance_file_io_stat_visitor::~PFS_instance_file_io_stat_visitor() {}

void PFS_instance_file_io_stat_visitor::visit_file_class(PFS_file_class *pfs) {
  /* Aggregate wait times, event counts and byte counts */
  m_file_io_stat.aggregate(&pfs->m_file_stat.m_io_stat);
}

void PFS_instance_file_io_stat_visitor::visit_file(PFS_file *pfs) {
  /* Aggregate wait times, event counts and byte counts */
  m_file_io_stat.aggregate(&pfs->m_file_stat.m_io_stat);
}
/** @} */<|MERGE_RESOLUTION|>--- conflicted
+++ resolved
@@ -21,15 +21,9 @@
   Foundation, Inc., 51 Franklin St, Fifth Floor, Boston, MA 02110-1301  USA */
 
 #include "storage/perfschema/pfs_visitor.h"
-<<<<<<< HEAD
 
 #include "my_config.h"
 
-=======
-
-#include "my_config.h"
-
->>>>>>> 4869291f
 #include "my_dbug.h"
 #include "my_sys.h"
 #include "sql/mysqld.h"
@@ -41,13 +35,10 @@
 #include "storage/perfschema/pfs_instr.h"
 #include "storage/perfschema/pfs_instr_class.h"
 #include "storage/perfschema/pfs_user.h"
-<<<<<<< HEAD
-=======
 
 #ifdef WITH_LOCK_ORDER
 #include "sql/debug_lock_order.h"
 #endif /* WITH_LOCK_ORDER */
->>>>>>> 4869291f
 
 /**
   @file storage/perfschema/pfs_visitor.cc
@@ -59,8 +50,6 @@
   @{
 */
 
-<<<<<<< HEAD
-=======
 static PFS_thread *get_pfs_from_THD(THD *thd) {
   /*
     Get the instrumentation associated with a session.
@@ -95,7 +84,6 @@
   return pfs;
 }
 
->>>>>>> 4869291f
 class All_THD_visitor_adapter : public Do_THD_Impl {
  public:
   All_THD_visitor_adapter(PFS_connection_visitor *visitor)
@@ -169,12 +157,7 @@
       : m_visitor(visitor), m_host(host) {}
 
   virtual void operator()(THD *thd) {
-<<<<<<< HEAD
-    PSI_thread *psi = thd->get_psi();
-    PFS_thread *pfs = reinterpret_cast<PFS_thread *>(psi);
-=======
     PFS_thread *pfs = get_pfs_from_THD(thd);
->>>>>>> 4869291f
     pfs = sanitize_thread(pfs);
     if (pfs != NULL) {
       PFS_account *account = sanitize_account(pfs->m_account);
@@ -246,12 +229,7 @@
       : m_visitor(visitor), m_user(user) {}
 
   virtual void operator()(THD *thd) {
-<<<<<<< HEAD
-    PSI_thread *psi = thd->get_psi();
-    PFS_thread *pfs = reinterpret_cast<PFS_thread *>(psi);
-=======
     PFS_thread *pfs = get_pfs_from_THD(thd);
->>>>>>> 4869291f
     pfs = sanitize_thread(pfs);
     if (pfs != NULL) {
       PFS_account *account = sanitize_account(pfs->m_account);
@@ -324,12 +302,7 @@
       : m_visitor(visitor), m_account(account) {}
 
   virtual void operator()(THD *thd) {
-<<<<<<< HEAD
-    PSI_thread *psi = thd->get_psi();
-    PFS_thread *pfs = reinterpret_cast<PFS_thread *>(psi);
-=======
     PFS_thread *pfs = get_pfs_from_THD(thd);
->>>>>>> 4869291f
     pfs = sanitize_thread(pfs);
     if (pfs != NULL) {
       if (pfs->m_account == m_account) {
@@ -1134,7 +1107,6 @@
   m_stat.aggregate_disconnected(pfs->m_disconnected_count);
 }
 
-<<<<<<< HEAD
 void PFS_connection_stat_visitor::visit_thread(PFS_thread *pfs) {
   /*
     PFS_connection_stat_visitor is used in tables accounts,
@@ -1142,10 +1114,6 @@
     FOREGROUND threads.
   */
   if (pfs->m_processlist_id != 0) m_stat.aggregate_active(1);
-=======
-void PFS_connection_stat_visitor::visit_thread(PFS_thread *) {
-  m_stat.aggregate_active(1);
->>>>>>> 4869291f
 }
 
 PFS_connection_memory_visitor::PFS_connection_memory_visitor(
