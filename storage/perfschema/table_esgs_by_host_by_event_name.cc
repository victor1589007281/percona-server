/* Copyright (c) 2010, 2019, Oracle and/or its affiliates. All rights reserved.

  This program is free software; you can redistribute it and/or modify
  it under the terms of the GNU General Public License, version 2.0,
  as published by the Free Software Foundation.

  This program is also distributed with certain software (including
  but not limited to OpenSSL) that is licensed under separate terms,
  as designated in a particular file or component or in included license
  documentation.  The authors of MySQL hereby grant you an additional
  permission to link the program and your derivative works with the
  separately licensed software that they have included with MySQL.

  This program is distributed in the hope that it will be useful,
  but WITHOUT ANY WARRANTY; without even the implied warranty of
  MERCHANTABILITY or FITNESS FOR A PARTICULAR PURPOSE.  See the
  GNU General Public License, version 2.0, for more details.

  You should have received a copy of the GNU General Public License
  along with this program; if not, write to the Free Software
  Foundation, Inc., 51 Franklin St, Fifth Floor, Boston, MA 02110-1301  USA
  */

/**
  @file storage/perfschema/table_esgs_by_host_by_event_name.cc
  Table EVENTS_STAGES_SUMMARY_BY_HOST_BY_EVENT_NAME (implementation).
*/

#include "storage/perfschema/table_esgs_by_host_by_event_name.h"

#include <stddef.h>

#include "my_dbug.h"
#include "my_thread.h"
#include "sql/field.h"
#include "sql/plugin_table.h"
#include "sql/table.h"
#include "storage/perfschema/pfs_account.h"
#include "storage/perfschema/pfs_buffer_container.h"
#include "storage/perfschema/pfs_column_types.h"
#include "storage/perfschema/pfs_column_values.h"
#include "storage/perfschema/pfs_global.h"
#include "storage/perfschema/pfs_instr_class.h"
#include "storage/perfschema/pfs_visitor.h"

THR_LOCK table_esgs_by_host_by_event_name::m_table_lock;

Plugin_table table_esgs_by_host_by_event_name::m_table_def(
    /* Schema name */
    "performance_schema",
    /* Name */
    "events_stages_summary_by_host_by_event_name",
    /* Definition */
<<<<<<< HEAD
    "  HOST CHAR(60) COLLATE utf8mb4_bin default null,\n"
=======
    "  HOST CHAR(255) CHARACTER SET ASCII default null,\n"
>>>>>>> 4869291f
    "  EVENT_NAME VARCHAR(128) not null,\n"
    "  COUNT_STAR BIGINT unsigned not null,\n"
    "  SUM_TIMER_WAIT BIGINT unsigned not null,\n"
    "  MIN_TIMER_WAIT BIGINT unsigned not null,\n"
    "  AVG_TIMER_WAIT BIGINT unsigned not null,\n"
    "  MAX_TIMER_WAIT BIGINT unsigned not null,\n"
    "  UNIQUE KEY (HOST, EVENT_NAME) USING HASH\n",
    /* Options */
    " ENGINE=PERFORMANCE_SCHEMA",
    /* Tablespace */
    nullptr);

PFS_engine_table_share table_esgs_by_host_by_event_name::m_share = {
    &pfs_truncatable_acl,
    table_esgs_by_host_by_event_name::create,
    NULL, /* write_row */
    table_esgs_by_host_by_event_name::delete_all_rows,
    table_esgs_by_host_by_event_name::get_row_count,
    sizeof(pos_esgs_by_host_by_event_name),
    &m_table_lock,
    &m_table_def,
    false /* perpetual */,
    PFS_engine_table_proxy(),
    {0},
    false /* m_in_purgatory */
};

bool PFS_index_esgs_by_host_by_event_name::match(PFS_host *pfs) {
  if (m_fields >= 1) {
    if (!m_key_1.match(pfs)) {
      return false;
    }
  }
  return true;
}

bool PFS_index_esgs_by_host_by_event_name::match(PFS_instr_class *instr_class) {
  if (m_fields >= 2) {
    if (!m_key_2.match(instr_class)) {
      return false;
    }
  }
  return true;
}

PFS_engine_table *table_esgs_by_host_by_event_name::create(
    PFS_engine_table_share *) {
  return new table_esgs_by_host_by_event_name();
}

int table_esgs_by_host_by_event_name::delete_all_rows(void) {
  reset_events_stages_by_thread();
  reset_events_stages_by_account();
  reset_events_stages_by_host();
  return 0;
}

ha_rows table_esgs_by_host_by_event_name::get_row_count(void) {
  return global_host_container.get_row_count() * stage_class_max;
}

table_esgs_by_host_by_event_name::table_esgs_by_host_by_event_name()
    : PFS_engine_table(&m_share, &m_pos), m_pos(), m_next_pos() {
  m_normalizer = time_normalizer::get_stage();
}

void table_esgs_by_host_by_event_name::reset_position(void) {
  m_pos.reset();
  m_next_pos.reset();
}

int table_esgs_by_host_by_event_name::rnd_init(bool) { return 0; }

int table_esgs_by_host_by_event_name::rnd_next(void) {
  PFS_host *host;
  PFS_stage_class *stage_class;
  bool has_more_host = true;

  for (m_pos.set_at(&m_next_pos); has_more_host; m_pos.next_host()) {
    host = global_host_container.get(m_pos.m_index_1, &has_more_host);
    if (host != NULL) {
      stage_class = find_stage_class(m_pos.m_index_2);
      if (stage_class) {
        m_next_pos.set_after(&m_pos);
        return make_row(host, stage_class);
      }
    }
  }

  return HA_ERR_END_OF_FILE;
}

int table_esgs_by_host_by_event_name::rnd_pos(const void *pos) {
  PFS_host *host;
  PFS_stage_class *stage_class;

  set_position(pos);

  host = global_host_container.get(m_pos.m_index_1);
  if (host != NULL) {
    stage_class = find_stage_class(m_pos.m_index_2);
    if (stage_class) {
      return make_row(host, stage_class);
    }
  }

  return HA_ERR_RECORD_DELETED;
}

int table_esgs_by_host_by_event_name::index_init(
    uint idx MY_ATTRIBUTE((unused)), bool) {
  PFS_index_esgs_by_host_by_event_name *result = NULL;
  DBUG_ASSERT(idx == 0);
  result = PFS_NEW(PFS_index_esgs_by_host_by_event_name);
  m_opened_index = result;
  m_index = result;
  return 0;
}

int table_esgs_by_host_by_event_name::index_next(void) {
  PFS_host *host;
  PFS_stage_class *stage_class;
  bool has_more_host = true;

  for (m_pos.set_at(&m_next_pos); has_more_host; m_pos.next_host()) {
    host = global_host_container.get(m_pos.m_index_1, &has_more_host);
    if (host != NULL) {
      if (m_opened_index->match(host)) {
        do {
          stage_class = find_stage_class(m_pos.m_index_2);
          if (stage_class) {
            if (m_opened_index->match(stage_class)) {
              if (!make_row(host, stage_class)) {
                m_next_pos.set_after(&m_pos);
                return 0;
              }
            }
            m_pos.m_index_2++;
          }
        } while (stage_class != NULL);
      }
    }
  }

  return HA_ERR_END_OF_FILE;
}

int table_esgs_by_host_by_event_name::make_row(PFS_host *host,
                                               PFS_stage_class *klass) {
  pfs_optimistic_state lock;

  host->m_lock.begin_optimistic_lock(&lock);

  if (m_row.m_host.make_row(host)) {
    return HA_ERR_RECORD_DELETED;
  }

  m_row.m_event_name.make_row(klass);

  PFS_connection_stage_visitor visitor(klass);
  PFS_connection_iterator::visit_host(host, true, /* accounts */
                                      true,       /* threads */
                                      false,      /* THDs */
                                      &visitor);

  if (!host->m_lock.end_optimistic_lock(&lock)) {
    return HA_ERR_RECORD_DELETED;
  }

  m_row.m_stat.set(m_normalizer, &visitor.m_stat);

  return 0;
}

int table_esgs_by_host_by_event_name::read_row_values(TABLE *table,
                                                      unsigned char *buf,
                                                      Field **fields,
                                                      bool read_all) {
  Field *f;

  /* Set the null bits */
  DBUG_ASSERT(table->s->null_bytes == 1);
  buf[0] = 0;

  for (; (f = *fields); fields++) {
    if (read_all || bitmap_is_set(table->read_set, f->field_index)) {
      switch (f->field_index) {
        case 0: /* HOST */
          m_row.m_host.set_field(f);
          break;
        case 1: /* EVENT_NAME */
          m_row.m_event_name.set_field(f);
          break;
        default: /* 2, ... COUNT/SUM/MIN/AVG/MAX */
          m_row.m_stat.set_field(f->field_index - 2, f);
          break;
      }
    }
  }

  return 0;
}<|MERGE_RESOLUTION|>--- conflicted
+++ resolved
@@ -51,11 +51,7 @@
     /* Name */
     "events_stages_summary_by_host_by_event_name",
     /* Definition */
-<<<<<<< HEAD
-    "  HOST CHAR(60) COLLATE utf8mb4_bin default null,\n"
-=======
     "  HOST CHAR(255) CHARACTER SET ASCII default null,\n"
->>>>>>> 4869291f
     "  EVENT_NAME VARCHAR(128) not null,\n"
     "  COUNT_STAR BIGINT unsigned not null,\n"
     "  SUM_TIMER_WAIT BIGINT unsigned not null,\n"
