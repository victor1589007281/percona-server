--- conflicted
+++ resolved
@@ -1032,19 +1032,7 @@
   }
 }
 
-<<<<<<< HEAD
-/** Evaluate the given SQL.
- @return error code or DB_SUCCESS */
-dberr_t que_eval_sql(pars_info_t *info, /*!< in: info struct, or NULL */
-                     const char *sql,   /*!< in: SQL string */
-                     bool reserve_dict_mutex,
-                     /*!< in: if true, acquire/release
-                     dict_sys->mutex around call to pars_sql. */
-                     trx_t *trx) /*!< in: trx */
-{
-=======
 dberr_t que_eval_sql(pars_info_t *info, const char *sql, trx_t *trx) {
->>>>>>> 85f9abf9
   que_t *graph;
 
   DBUG_TRACE;
