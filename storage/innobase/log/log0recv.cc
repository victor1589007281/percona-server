/*****************************************************************************

Copyright (c) 1997, 2014, Oracle and/or its affiliates. All Rights Reserved.
Copyright (c) 2012, Facebook Inc.

This program is free software; you can redistribute it and/or modify it under
the terms of the GNU General Public License as published by the Free Software
Foundation; version 2 of the License.

This program is distributed in the hope that it will be useful, but WITHOUT
ANY WARRANTY; without even the implied warranty of MERCHANTABILITY or FITNESS
FOR A PARTICULAR PURPOSE. See the GNU General Public License for more details.

You should have received a copy of the GNU General Public License along with
this program; if not, write to the Free Software Foundation, Inc.,
51 Franklin Street, Suite 500, Boston, MA 02110-1335 USA

*****************************************************************************/

/**************************************************//**
@file log/log0recv.cc
Recovery

Created 9/20/1997 Heikki Tuuri
*******************************************************/

#include "ha_prototypes.h"

#include <vector>
#include <map>
#include <string>

#include "log0recv.h"

#ifdef UNIV_NONINL
#include "log0recv.ic"
#endif

#include "mem0mem.h"
#include "buf0buf.h"
#include "buf0flu.h"
#include "mtr0mtr.h"
#include "mtr0log.h"
#include "page0cur.h"
#include "page0zip.h"
#include "btr0btr.h"
#include "btr0cur.h"
#include "ibuf0ibuf.h"
#include "trx0undo.h"
#include "trx0rec.h"
#include "fil0fil.h"
#ifndef UNIV_HOTBACKUP
# include "buf0rea.h"
# include "srv0srv.h"
# include "srv0start.h"
# include "trx0roll.h"
# include "row0merge.h"
# include "sync0mutex.h"
#else /* !UNIV_HOTBACKUP */
/** This is set to FALSE if the backup was originally taken with the
mysqlbackup --include regexp option: then we do not want to create tables in
directories which were not included */
ibool	recv_replay_file_ops	= TRUE;
#endif /* !UNIV_HOTBACKUP */

/** Log records are stored in the hash table in chunks at most of this size;
this must be less than UNIV_PAGE_SIZE as it is stored in the buffer pool */
#define RECV_DATA_BLOCK_SIZE	(MEM_MAX_ALLOC_IN_BUF - sizeof(recv_data_t))

/** Read-ahead area in applying log records to file pages */
#define RECV_READ_AHEAD_AREA	32

/** The recovery system */
recv_sys_t*	recv_sys = NULL;
/** TRUE when applying redo log records during crash recovery; FALSE
otherwise.  Note that this is FALSE while a background thread is
rolling back incomplete transactions. */
ibool	recv_recovery_on;

#ifndef UNIV_HOTBACKUP
/** TRUE when recv_init_crash_recovery() has been called. */
ibool	recv_needed_recovery;
# ifdef UNIV_DEBUG
/** TRUE if writing to the redo log (mtr_commit) is forbidden.
Protected by log_sys->mutex. */
ibool	recv_no_log_write = FALSE;
# endif /* UNIV_DEBUG */

/** TRUE if buf_page_is_corrupted() should check if the log sequence
number (FIL_PAGE_LSN) is in the future.  Initially FALSE, and set by
recv_recovery_from_checkpoint_start(). */
ibool	recv_lsn_checks_on;

/** If the following is TRUE, the buffer pool file pages must be invalidated
after recovery and no ibuf operations are allowed; this becomes TRUE if
the log record hash table becomes too full, and log records must be merged
to file pages already before the recovery is finished: in this case no
ibuf operations are allowed, as they could modify the pages read in the
buffer pool before the pages have been recovered to the up-to-date state.

TRUE means that recovery is running and no operations on the log files
are allowed yet: the variable name is misleading. */
ibool	recv_no_ibuf_operations;
/** TRUE when the redo log is being backed up */
# define recv_is_making_a_backup		FALSE
/** TRUE when recovering from a backed up redo log file */
# define recv_is_from_backup			FALSE
#else /* !UNIV_HOTBACKUP */
# define recv_needed_recovery			FALSE
/** TRUE when the redo log is being backed up */
ibool	recv_is_making_a_backup	= FALSE;
/** TRUE when recovering from a backed up redo log file */
ibool	recv_is_from_backup	= FALSE;
# define buf_pool_get_curr_size() (5 * 1024 * 1024)
#endif /* !UNIV_HOTBACKUP */
/** The following counter is used to decide when to print info on
log scan */
static ulint	recv_scan_print_counter;

/** The type of the previous parsed redo log record */
static mlog_id_t	recv_previous_parsed_rec_type;
/** The offset of the previous parsed redo log record */
static ulint	recv_previous_parsed_rec_offset;
/** The 'multi' flag of the previous parsed redo log record */
static ulint	recv_previous_parsed_rec_is_multi;

/** This many frames must be left free in the buffer pool when we scan
the log and store the scanned log records in the buffer pool: we will
use these free frames to read in pages when we start applying the
log records to the database.
This is the default value. If the actual size of the buffer pool is
larger than 10 MB we'll set this value to 512. */
ulint	recv_n_pool_free_frames;

/** The maximum lsn we see for a page during the recovery process. If this
is bigger than the lsn we are able to scan up to, that is an indication that
the recovery failed and the database may be corrupt. */
lsn_t	recv_max_page_lsn;

#ifdef UNIV_PFS_THREAD
mysql_pfs_key_t	trx_rollback_clean_thread_key;
#endif /* UNIV_PFS_THREAD */

#ifndef UNIV_HOTBACKUP
# ifdef UNIV_PFS_THREAD
mysql_pfs_key_t	recv_writer_thread_key;
# endif /* UNIV_PFS_THREAD */

/** Flag indicating if recv_writer thread is active. */
bool	recv_writer_thread_active = false;
#endif /* !UNIV_HOTBACKUP */

/* prototypes */

#ifndef UNIV_HOTBACKUP
/*******************************************************//**
Initialize crash recovery environment. Can be called iff
recv_needed_recovery == FALSE. */
static
void
recv_init_crash_recovery(void);
/*===========================*/
#endif /* !UNIV_HOTBACKUP */

/** Tablespace item during recovery */
struct file_name_t {
	/** Tablespace file name (MLOG_FILE_NAME) */
	std::string	name;
	/** Tablespace object (NULL if not valid or not found) */
	fil_space_t*	space;
	/** Whether the tablespace has been deleted */
	bool		deleted;

	/** Constructor */
	file_name_t(std::string name_, bool deleted_) :
		name(name_), space(NULL), deleted (deleted_) {}
};

/** Map of dirty tablespaces during recovery */
typedef std::map<ulint, file_name_t> recv_spaces_t;
static recv_spaces_t recv_spaces;

/** Parse or process a MLOG_FILE_NAME or MLOG_FILE_DELETE record.
@param[in]	ptr		redo log record
@param[in]	end		end of the redo log buffer
@param[in]	space_id	the tablespace ID
@param[in]	first_page_no	first page number in the file
@param[in]	deleted		whether the file is being deleted
@return pointer to next redo log record
@retval NULL if this log record was truncated */
static
byte*
fil_name_parse(
	byte*		ptr,
	const byte*	end,
	ulint		space_id,
	ulint		first_page_no,
	bool		deleted)
{
	if (end < ptr + 2) {
		return(NULL);
	}

	ulint	len = mach_read_from_2(ptr);
	ptr += 2;
	char*	name = reinterpret_cast<char*>(ptr);
	ptr += len;

	if (end < ptr) {
		return(NULL);
	}

	if (len > sizeof "/a.ibd" && !memcmp(ptr - 5, DOT_IBD, 5)
	    && memchr(name, OS_PATH_SEPARATOR, len - 1) != NULL) {
		/* Single-table tablespace (*.ibd file) */
	} else if (len > 9 && ptr[-9] == OS_PATH_SEPARATOR
		   && ptr[-8] == 'u'
		   && ptr[-7] == 'n'
		   && ptr[-6] == 'd'
		   && ptr[-5] == 'o'
		   && ptr[-4] >= '0' && ptr[-4] <= '9'
		   && ptr[-3] >= '0' && ptr[-3] <= '9'
		   && ptr[-2] >= '0' && ptr[-2] <= '9'
		   && ptr[-1] == 0) {
		/* Undo tablespace */
	} else if (space_id == TRX_SYS_SPACE && ptr[-1] == 0) {
		switch (fil_space_system_check(first_page_no, name)) {
		case FIL_SPACE_SYSTEM_MISMATCH:
			if (srv_force_recovery) {
				break;
			}
			ib_logf(IB_LOG_LEVEL_ERROR,
				"Redo log refers to system tablespace"
				" file '%s' starting at page " ULINTPF
				", which disagrees with innodb_data_file_path"
				" or the directory settings."
				" Check the startup parameters"
				" or ignore this error by setting"
				" --innodb-force-recovery.",
				name, first_page_no);
			exit(1);
		case FIL_SPACE_SYSTEM_OK:
			break;
		case FIL_SPACE_SYSTEM_ALL:
			/* Insert a dummy entry for the system tablespace. */
			recv_spaces.insert(
				std::make_pair(TRX_SYS_SPACE,
					       file_name_t("", false)));
			break;
		}
		return(ptr);
	} else {
		recv_sys->found_corrupt_log = TRUE;
		return(NULL);
	}

	if (first_page_no != 0) {
		// TODO: multi-file tablespaces
		recv_sys->found_corrupt_log = TRUE;
		return(NULL);
	}

	/* We will also insert space=NULL into the map, so that
	further checks can ensure that a MLOG_FILE_NAME record was
	scanned before applying any page records for the space_id. */

	os_normalize_path_for_win(name);
	file_name_t	fname(std::string(name, len - 1), deleted);
	std::pair<recv_spaces_t::iterator,bool> p = recv_spaces.insert(
		std::make_pair(space_id, fname));
	ut_ad(p.first->first == space_id);

	file_name_t&	f = p.first->second;

	if (deleted) {
		/* Got MLOG_FILE_DELETE */

		if (!p.second && !f.deleted) {
			f.deleted = true;
			if (f.space != NULL) {
				fil_space_free(space_id, false);
				f.space = NULL;
			}
		}

		ut_ad(f.space == NULL);
	} else if (p.second /* first MLOG_FILE_NAME for this space_id */
		   || f.name != fname.name) {
		fil_space_t*	space;

		/* Check if the tablespace file exists and contains
		the space_id. If not, ignore the file after displaying
		a note. Abort if there are multiple files with the
		same space_id. */
		switch (fil_load_single_file_tablespace(
				space_id, name, len - 1, space)) {
		case FIL_LOAD_OK:
			ut_ad(space != NULL);

			if (f.deleted) {
				ib_logf(IB_LOG_LEVEL_ERROR,
					"Tablespace " ULINTPF
					" '%s' has been deleted"
					" but it was found at '%s'."
					" This looks like a duplicate."
					" To proceed, delete the file.",
					space_id, f.name.c_str(), name);
				exit(1);
			} else if (f.space == NULL
				   || f.space == space) {
				f.name = fname.name;
				f.space = space;
			} else {
				ib_logf(IB_LOG_LEVEL_ERROR,
					"Tablespace " ULINTPF
					" has been found in two places:"
					" '%s' and '%s'."
					" You must delete one of them.",
					space_id, f.name.c_str(), name);
				exit(1);
			}
			break;

		case FIL_LOAD_ID_CHANGED:
			ut_ad(space == NULL);
			break;

		case FIL_LOAD_NOT_FOUND:
			/* No matching tablespace was found; maybe it
			was renamed, and we will find a subsequent
			MLOG_FILE_NAME record. */
			ut_ad(space == NULL);
			if (srv_force_recovery) {
				/* Without innodb_force_recovery,
				missing tablespaces will only be
				reported in
				recv_init_crash_recovery_spaces().
				Enable some more diagnostics when
				forcing recovery. */

				ib_logf(IB_LOG_LEVEL_INFO,
					"At " LSN_PF ": unable to open"
					" file %s for tablespace " ULINTPF,
					recv_sys->recovered_lsn,
					name, space_id);
			}
			break;

		case FIL_LOAD_INVALID:
			ut_ad(space == NULL);
			if (srv_force_recovery == 0) {
				ib_logf(IB_LOG_LEVEL_WARN,
					"We do not continue the"
					" crash recovery, because"
					" the table may become corrupt"
					" if we cannot apply"
					" the log records in the"
					" InnoDB log to it."
					" To fix the problem"
					" and start mysqld:");
				ib_logf(IB_LOG_LEVEL_INFO,
					"1) If there is a permission problem"
					" in the file and mysqld cannot open"
					" the file, you should"
					" modify the permissions.");
				ib_logf(IB_LOG_LEVEL_INFO,
					"2) If the tablespace is not needed,"
					" or you can restore an older version"
					" from a backup, then you can"
					" remove the .ibd file, and use"
					" --innodb_force_recovery=1 to force"
					" startup without this file.");
				ib_logf(IB_LOG_LEVEL_INFO,
					"3) If the file system or the disk"
					" is broken, and you cannot remove"
					" the .ibd file, you can set"
					" --innodb_force_recovery.");
				exit(1);
			}

			ib_logf(IB_LOG_LEVEL_INFO,
				"innodb_force_recovery was set to "
				ULINTPF "."
				" Continuing crash recovery"
				" even though we cannot access the files"
				" for tablespace " ULINTPF ".",
				srv_force_recovery, space_id);
			break;
		}
	}

	return(ptr);
}

/********************************************************//**
Creates the recovery system. */

void
recv_sys_create(void)
/*=================*/
{
	if (recv_sys != NULL) {

		return;
	}

	recv_sys = static_cast<recv_sys_t*>(ut_zalloc(sizeof(*recv_sys)));

	mutex_create("recv_sys", &recv_sys->mutex);
	mutex_create("recv_writer", &recv_sys->writer_mutex);

	recv_sys->heap = NULL;
	recv_sys->addr_hash = NULL;
}

/********************************************************//**
Release recovery system mutexes. */

void
recv_sys_close(void)
/*================*/
{
	if (recv_sys != NULL) {
		if (recv_sys->addr_hash != NULL) {
			hash_table_free(recv_sys->addr_hash);
		}

		if (recv_sys->heap != NULL) {
			mem_heap_free(recv_sys->heap);
		}

		ut_free(recv_sys->buf);
		ut_free(recv_sys->last_block_buf_start);

#ifndef UNIV_HOTBACKUP
		ut_ad(!recv_writer_thread_active);
		mutex_free(&recv_sys->writer_mutex);
#endif /* !UNIV_HOTBACKUP */

		mutex_free(&recv_sys->mutex);

		ut_free(recv_sys);
		recv_sys = NULL;
	}

	recv_spaces.clear();
}

/********************************************************//**
Frees the recovery system memory. */

void
recv_sys_mem_free(void)
/*===================*/
{
	if (recv_sys != NULL) {
		if (recv_sys->addr_hash != NULL) {
			hash_table_free(recv_sys->addr_hash);
		}

		if (recv_sys->heap != NULL) {
			mem_heap_free(recv_sys->heap);
		}

		ut_free(recv_sys->buf);
		ut_free(recv_sys->last_block_buf_start);
		ut_free(recv_sys);
		recv_sys = NULL;
	}
}

#ifndef UNIV_HOTBACKUP
/************************************************************
Reset the state of the recovery system variables. */

void
recv_sys_var_init(void)
/*===================*/
{
	recv_recovery_on = FALSE;
	recv_needed_recovery = FALSE;
	recv_lsn_checks_on = FALSE;
	recv_no_ibuf_operations = FALSE;
	recv_scan_print_counter	= 0;
	recv_previous_parsed_rec_type = MLOG_SINGLE_REC_FLAG;
	recv_previous_parsed_rec_offset	= 0;
	recv_previous_parsed_rec_is_multi = 0;
	recv_n_pool_free_frames	= 256;
	recv_max_page_lsn = 0;
}

/******************************************************************//**
recv_writer thread tasked with flushing dirty pages from the buffer
pools.
@return a dummy parameter */
extern "C"
os_thread_ret_t
DECLARE_THREAD(recv_writer_thread)(
/*===============================*/
	void*	arg __attribute__((unused)))
			/*!< in: a dummy parameter required by
			os_thread_create */
{
	ut_ad(!srv_read_only_mode);

#ifdef UNIV_PFS_THREAD
	pfs_register_thread(recv_writer_thread_key);
#endif /* UNIV_PFS_THREAD */

#ifdef UNIV_DEBUG_THREAD_CREATION
	ib_logf(IB_LOG_LEVEL_INFO, "recv_writer thread running, id %lu",
		os_thread_pf(os_thread_get_curr_id()));
#endif /* UNIV_DEBUG_THREAD_CREATION */

	recv_writer_thread_active = true;

	while (srv_shutdown_state == SRV_SHUTDOWN_NONE) {

		os_thread_sleep(100000);

		mutex_enter(&recv_sys->writer_mutex);

		if (!recv_recovery_on) {
			mutex_exit(&recv_sys->writer_mutex);
			break;
		}

		/* Flush pages from end of LRU if required */
		buf_flush_LRU_lists();

		mutex_exit(&recv_sys->writer_mutex);
	}

	recv_writer_thread_active = false;

	/* We count the number of threads in os_thread_exit().
	A created thread should always use that to exit and not
	use return() to exit. */
	os_thread_exit(NULL);

	OS_THREAD_DUMMY_RETURN;
}
#endif /* !UNIV_HOTBACKUP */

/************************************************************
Inits the recovery system for a recovery operation. */

void
recv_sys_init(
/*==========*/
	ulint	available_memory)	/*!< in: available memory in bytes */
{
	if (recv_sys->heap != NULL) {

		return;
	}

#ifndef UNIV_HOTBACKUP
	mutex_enter(&(recv_sys->mutex));

	recv_sys->heap = mem_heap_create_typed(256,
					MEM_HEAP_FOR_RECV_SYS);
#else /* !UNIV_HOTBACKUP */
	recv_sys->heap = mem_heap_create(256);
	recv_is_from_backup = TRUE;
#endif /* !UNIV_HOTBACKUP */

	/* Set appropriate value of recv_n_pool_free_frames. */
	if (buf_pool_get_curr_size() >= (10 * 1024 * 1024)) {
		/* Buffer pool of size greater than 10 MB. */
		recv_n_pool_free_frames = 512;
	}

	recv_sys->buf = static_cast<byte*>(ut_malloc(RECV_PARSING_BUF_SIZE));
	recv_sys->len = 0;
	recv_sys->recovered_offset = 0;

	recv_sys->addr_hash = hash_create(available_memory / 512);
	recv_sys->n_addrs = 0;

	recv_sys->apply_log_recs = FALSE;
	recv_sys->apply_batch_on = FALSE;

	recv_sys->last_block_buf_start = static_cast<byte*>(
		ut_malloc(2 * OS_FILE_LOG_BLOCK_SIZE));

	recv_sys->last_block = static_cast<byte*>(ut_align(
		recv_sys->last_block_buf_start, OS_FILE_LOG_BLOCK_SIZE));

	recv_sys->found_corrupt_log = FALSE;
	recv_sys->mlog_checkpoint_lsn = 0;

	recv_max_page_lsn = 0;

	/* Call the constructor for recv_sys_t::dblwr member */
	new (&recv_sys->dblwr) recv_dblwr_t();

	mutex_exit(&(recv_sys->mutex));
}

/********************************************************//**
Empties the hash table when it has been fully processed. */
static
void
recv_sys_empty_hash(void)
/*=====================*/
{
	ut_ad(mutex_own(&(recv_sys->mutex)));

	if (recv_sys->n_addrs != 0) {
		ib_logf(IB_LOG_LEVEL_FATAL,
			ULINTPF
			" pages with log records were left unprocessed!",
			recv_sys->n_addrs);
	}

	hash_table_free(recv_sys->addr_hash);
	mem_heap_empty(recv_sys->heap);

	recv_sys->addr_hash = hash_create(buf_pool_get_curr_size() / 512);
}

#ifndef UNIV_HOTBACKUP

/********************************************************//**
Frees the recovery system. */
static
void
recv_sys_debug_free(void)
/*=====================*/
{
	mutex_enter(&(recv_sys->mutex));

	hash_table_free(recv_sys->addr_hash);
	mem_heap_free(recv_sys->heap);
	ut_free(recv_sys->buf);
	ut_free(recv_sys->last_block_buf_start);

	recv_sys->buf = NULL;
	recv_sys->heap = NULL;
	recv_sys->addr_hash = NULL;
	recv_sys->last_block_buf_start = NULL;

	mutex_exit(&(recv_sys->mutex));
}

/********************************************************//**
Copies a log segment from the most up-to-date log group to the other log
groups, so that they all contain the latest log data. Also writes the info
about the latest checkpoint to the groups, and inits the fields in the group
memory structs to up-to-date values. */
static
void
recv_synchronize_groups(void)
/*=========================*/
{
	lsn_t		start_lsn;
	lsn_t		end_lsn;
	lsn_t		recovered_lsn;

	recovered_lsn = recv_sys->recovered_lsn;

	/* Read the last recovered log block to the recovery system buffer:
	the block is always incomplete */

	start_lsn = ut_uint64_align_down(recovered_lsn,
					 OS_FILE_LOG_BLOCK_SIZE);
	end_lsn = ut_uint64_align_up(recovered_lsn, OS_FILE_LOG_BLOCK_SIZE);

	ut_a(start_lsn != end_lsn);

	log_group_read_log_seg(recv_sys->last_block,
			       UT_LIST_GET_FIRST(log_sys->log_groups),
			       start_lsn, end_lsn);

	for (log_group_t* group = UT_LIST_GET_FIRST(log_sys->log_groups);
	     group;
	     group = UT_LIST_GET_NEXT(log_groups, group)) {
		/* Update the fields in the group struct to correspond to
		recovered_lsn */

		log_group_set_fields(group, recovered_lsn);
	}

	/* Copy the checkpoint info to the log; remember that we have
	incremented checkpoint_no by one, and the info will not be written
	over the max checkpoint info, thus making the preservation of max
	checkpoint info on disk certain */

	log_write_checkpoint_info(true);
	log_mutex_enter();
}
#endif /* !UNIV_HOTBACKUP */

/***********************************************************************//**
Checks the consistency of the checkpoint info
@return TRUE if ok */
static
ibool
recv_check_cp_is_consistent(
/*========================*/
	const byte*	buf)	/*!< in: buffer containing checkpoint info */
{
	ulint	fold;

	fold = ut_fold_binary(buf, LOG_CHECKPOINT_CHECKSUM_1);

	if ((fold & 0xFFFFFFFFUL) != mach_read_from_4(
		    buf + LOG_CHECKPOINT_CHECKSUM_1)) {
		return(FALSE);
	}

	fold = ut_fold_binary(buf + LOG_CHECKPOINT_LSN,
			      LOG_CHECKPOINT_CHECKSUM_2 - LOG_CHECKPOINT_LSN);

	if ((fold & 0xFFFFFFFFUL) != mach_read_from_4(
		    buf + LOG_CHECKPOINT_CHECKSUM_2)) {
		return(FALSE);
	}

	return(TRUE);
}

#ifndef UNIV_HOTBACKUP
/********************************************************//**
Looks for the maximum consistent checkpoint from the log groups.
@return error code or DB_SUCCESS */
static __attribute__((nonnull, warn_unused_result))
dberr_t
recv_find_max_checkpoint(
/*=====================*/
	log_group_t**	max_group,	/*!< out: max group */
	ulint*		max_field)	/*!< out: LOG_CHECKPOINT_1 or
					LOG_CHECKPOINT_2 */
{
	log_group_t*	group;
	ib_uint64_t	max_no;
	ib_uint64_t	checkpoint_no;
	ulint		field;
	byte*		buf;

	group = UT_LIST_GET_FIRST(log_sys->log_groups);

	max_no = 0;
	*max_group = NULL;
	*max_field = 0;

	buf = log_sys->checkpoint_buf;

	while (group) {
		group->state = LOG_GROUP_CORRUPTED;

		for (field = LOG_CHECKPOINT_1; field <= LOG_CHECKPOINT_2;
		     field += LOG_CHECKPOINT_2 - LOG_CHECKPOINT_1) {

			log_group_read_checkpoint_info(group, field);

			if (!recv_check_cp_is_consistent(buf)) {
				DBUG_PRINT("ib_log",
					   ("invalid checkpoint,"
					    " group " ULINTPF " at " ULINTPF
					    ", checksum %x",
					    group->id, field,
					    (unsigned) mach_read_from_4(
						    LOG_CHECKPOINT_CHECKSUM_1
						    + buf)));
				continue;
			}

			group->state = LOG_GROUP_OK;

			group->lsn = mach_read_from_8(
				buf + LOG_CHECKPOINT_LSN);
			group->lsn_offset = mach_read_from_4(
				buf + LOG_CHECKPOINT_OFFSET_LOW32);
			group->lsn_offset |= ((lsn_t) mach_read_from_4(
				buf + LOG_CHECKPOINT_OFFSET_HIGH32)) << 32;
			checkpoint_no = mach_read_from_8(
				buf + LOG_CHECKPOINT_NO);

			DBUG_PRINT("ib_log",
				   ("checkpoint " UINT64PF " at " LSN_PF
				    " found in group " ULINTPF,
				    checkpoint_no, group->lsn, group->id));

			if (checkpoint_no >= max_no) {
				*max_group = group;
				*max_field = field;
				max_no = checkpoint_no;
			}
		}

		group = UT_LIST_GET_NEXT(log_groups, group);
	}

	if (*max_group == NULL) {
		ib_logf(IB_LOG_LEVEL_ERROR,
			"No valid checkpoint found. If this error appears when"
			" you are creating an InnoDB database, the problem may"
			" be that during an earlier attempt you managed to"
			" create the InnoDB data files, but log file creation"
			" failed. If that is the case; %s",
			ERROR_CREATING_MSG);
		return(DB_ERROR);
	}

	return(DB_SUCCESS);
}
#else /* !UNIV_HOTBACKUP */
/*******************************************************************//**
Reads the checkpoint info needed in hot backup.
@return TRUE if success */

ibool
recv_read_checkpoint_info_for_backup(
/*=================================*/
	const byte*	hdr,	/*!< in: buffer containing the log group
				header */
	lsn_t*		lsn,	/*!< out: checkpoint lsn */
	lsn_t*		offset,	/*!< out: checkpoint offset in the log group */
	lsn_t*		cp_no,	/*!< out: checkpoint number */
	lsn_t*		first_header_lsn)
				/*!< out: lsn of of the start of the
				first log file */
{
	ulint		max_cp		= 0;
	ib_uint64_t	max_cp_no	= 0;
	const byte*	cp_buf;

	cp_buf = hdr + LOG_CHECKPOINT_1;

	if (recv_check_cp_is_consistent(cp_buf)) {
		max_cp_no = mach_read_from_8(cp_buf + LOG_CHECKPOINT_NO);
		max_cp = LOG_CHECKPOINT_1;
	}

	cp_buf = hdr + LOG_CHECKPOINT_2;

	if (recv_check_cp_is_consistent(cp_buf)) {
		if (mach_read_from_8(cp_buf + LOG_CHECKPOINT_NO) > max_cp_no) {
			max_cp = LOG_CHECKPOINT_2;
		}
	}

	if (max_cp == 0) {
		return(FALSE);
	}

	cp_buf = hdr + max_cp;

	*lsn = mach_read_from_8(cp_buf + LOG_CHECKPOINT_LSN);
	*offset = mach_read_from_4(
		cp_buf + LOG_CHECKPOINT_OFFSET_LOW32);
	*offset |= ((lsn_t) mach_read_from_4(
			    cp_buf + LOG_CHECKPOINT_OFFSET_HIGH32)) << 32;

	*cp_no = mach_read_from_8(cp_buf + LOG_CHECKPOINT_NO);

	*first_header_lsn = mach_read_from_8(hdr + LOG_FILE_START_LSN);

	return(TRUE);
}
#endif /* !UNIV_HOTBACKUP */

/******************************************************//**
Checks the 4-byte checksum to the trailer checksum field of a log
block.  We also accept a log block in the old format before
InnoDB-3.23.52 where the checksum field contains the log block number.
@return TRUE if ok, or if the log block may be in the format of InnoDB
version predating 3.23.52 */
static
ibool
log_block_checksum_is_ok_or_old_format(
/*===================================*/
	const byte*	block)	/*!< in: pointer to a log block */
{
	if (log_block_calc_checksum(block) == log_block_get_checksum(block)) {

		return(TRUE);
	}

	if (log_block_get_hdr_no(block) == log_block_get_checksum(block)) {

		/* We assume the log block is in the format of
		InnoDB version < 3.23.52 and the block is ok */
#if 0
		fprintf(stderr,
			"InnoDB: Scanned old format < InnoDB-3.23.52"
			" log block number %lu\n",
			log_block_get_hdr_no(block));
#endif
		return(TRUE);
	}

	return(FALSE);
}

#ifdef UNIV_HOTBACKUP
/*******************************************************************//**
Scans the log segment and n_bytes_scanned is set to the length of valid
log scanned. */

void
recv_scan_log_seg_for_backup(
/*=========================*/
	byte*		buf,		/*!< in: buffer containing log data */
	ulint		buf_len,	/*!< in: data length in that buffer */
	lsn_t*		scanned_lsn,	/*!< in/out: lsn of buffer start,
					we return scanned lsn */
	ulint*		scanned_checkpoint_no,
					/*!< in/out: 4 lowest bytes of the
					highest scanned checkpoint number so
					far */
	ulint*		n_bytes_scanned)/*!< out: how much we were able to
					scan, smaller than buf_len if log
					data ended here */
{
	ulint	data_len;
	byte*	log_block;
	ulint	no;

	*n_bytes_scanned = 0;

	for (log_block = buf; log_block < buf + buf_len;
	     log_block += OS_FILE_LOG_BLOCK_SIZE) {

		no = log_block_get_hdr_no(log_block);

#if 0
		fprintf(stderr, "Log block header no %lu\n", no);
#endif

		if (no != log_block_convert_lsn_to_no(*scanned_lsn)
		    || !log_block_checksum_is_ok_or_old_format(log_block)) {
#if 0
			fprintf(stderr,
				"Log block n:o %lu, scanned lsn n:o %lu\n",
				no, log_block_convert_lsn_to_no(*scanned_lsn));
#endif
			/* Garbage or an incompletely written log block */

			log_block += OS_FILE_LOG_BLOCK_SIZE;
#if 0
			fprintf(stderr,
				"Next log block n:o %lu\n",
				log_block_get_hdr_no(log_block));
#endif
			break;
		}

		if (*scanned_checkpoint_no > 0
		    && log_block_get_checkpoint_no(log_block)
		    < *scanned_checkpoint_no
		    && *scanned_checkpoint_no
		    - log_block_get_checkpoint_no(log_block)
		    > 0x80000000UL) {

			/* Garbage from a log buffer flush which was made
			before the most recent database recovery */
#if 0
			fprintf(stderr,
				"Scanned cp n:o %lu, block cp n:o %lu\n",
				*scanned_checkpoint_no,
				log_block_get_checkpoint_no(log_block));
#endif
			break;
		}

		data_len = log_block_get_data_len(log_block);

		*scanned_checkpoint_no
			= log_block_get_checkpoint_no(log_block);
		*scanned_lsn += data_len;

		*n_bytes_scanned += data_len;

		if (data_len < OS_FILE_LOG_BLOCK_SIZE) {
			/* Log data ends here */

#if 0
			fprintf(stderr, "Log block data len %lu\n",
				data_len);
#endif
			break;
		}
	}
}
#endif /* UNIV_HOTBACKUP */

/** Try to parse a single log record body and also applies it if
specified.
@param[in]	type		redo log entry type
@param[in]	ptr		redo log record body
@param[in]	end_ptr		end of buffer
@param[in]	space_id	tablespace identifier
@param[in]	page_no		page number
@param[in]	apply		whether to apply the record
@param[in,out]	block		buffer block, or NULL if
a page log record should not be applied
or if it is a MLOG_FILE_ operation
@param[in,out]	mtr		mini-transaction, or NULL if
a page log record should not be applied
@return log record end, NULL if not a complete record */
static
byte*
recv_parse_or_apply_log_rec_body(
	mlog_id_t	type,
	byte*		ptr,
	byte*		end_ptr,
	ulint		space_id,
	ulint		page_no,
	bool		apply,
	buf_block_t*	block,
	mtr_t*		mtr)
{
	ut_ad(!block == !mtr);
	ut_ad(!apply || recv_sys->mlog_checkpoint_lsn != 0);

	switch (type) {
	case MLOG_FILE_NAME:
		ut_ad(block == NULL);
		/* Collect the file names when parsing the log,
		before applying any log records. */
		return(fil_name_parse(ptr, end_ptr, space_id, page_no, false));
	case MLOG_FILE_DELETE:
		if (!fil_name_parse(ptr, end_ptr, space_id, page_no, true)) {
			return(NULL);
		}
		/* fall through */
	case MLOG_FILE_RENAME2:
		ut_ad(block == NULL);
		return(fil_op_log_parse_or_replay(
			       type, ptr, end_ptr, space_id, apply));
	default:
		break;
	}

	dict_index_t*	index	= NULL;
	page_t*		page;
	page_zip_des_t*	page_zip;
#ifdef UNIV_DEBUG
	ulint		page_type;
#endif /* UNIV_DEBUG */

	if (block) {
		/* Applying a page log record. */
		ut_ad(apply);
		page = block->frame;
		page_zip = buf_block_get_page_zip(block);
		ut_d(page_type = fil_page_get_type(page));
	} else {
		/* Parsing a page log record. */
		page = NULL;
		page_zip = NULL;
		ut_d(page_type = FIL_PAGE_TYPE_ALLOCATED);

		if (apply
		    && recv_spaces.find(space_id) == recv_spaces.end()) {
			if (space_id == TRX_SYS_SPACE) {
				if (!srv_force_recovery) {
					ib_logf(IB_LOG_LEVEL_ERROR,
						"Some file names in"
						" innodb_data_file_path"
						" do not occur in"
						" the redo log."
						" Check the startup parameters"
						" or ignore this error "
						" by setting "
						" --innodb-force-recovery.");
					exit(1);
				}
			} else {
				ib_logf(IB_LOG_LEVEL_FATAL,
					"Missing MLOG_FILE_NAME"
					" or MLOG_FILE_DELETE"
					" for redo log record %d"
					" (page " ULINTPF ":" ULINTPF
					") at " LSN_PF ".",
					type, space_id, page_no,
					recv_sys->recovered_lsn);
				return(NULL);
			}
		}
	}

	switch (type) {
#ifdef UNIV_LOG_LSN_DEBUG
	case MLOG_LSN:
		/* The LSN is checked in recv_parse_log_rec(). */
		break;
#endif /* UNIV_LOG_LSN_DEBUG */
	case MLOG_1BYTE: case MLOG_2BYTES: case MLOG_4BYTES: case MLOG_8BYTES:
#ifdef UNIV_DEBUG
		if (page && page_type == FIL_PAGE_TYPE_ALLOCATED
		    && end_ptr >= ptr + 2) {
			/* It is OK to set FIL_PAGE_TYPE and certain
			list node fields on an empty page.  Any other
			write is not OK. */

			/* NOTE: There may be bogus assertion failures for
			dict_hdr_create(), trx_rseg_header_create(),
			trx_sys_create_doublewrite_buf(), and
			trx_sysf_create().
			These are only called during database creation. */
			ulint	offs = mach_read_from_2(ptr);

			switch (type) {
			default:
				ut_error;
			case MLOG_2BYTES:
				/* Note that this can fail when the
				redo log been written with something
				older than InnoDB Plugin 1.0.4. */
				ut_ad(offs == FIL_PAGE_TYPE
				      || offs == IBUF_TREE_SEG_HEADER
				      + IBUF_HEADER + FSEG_HDR_OFFSET
				      || offs == PAGE_BTR_IBUF_FREE_LIST
				      + PAGE_HEADER + FIL_ADDR_BYTE
				      || offs == PAGE_BTR_IBUF_FREE_LIST
				      + PAGE_HEADER + FIL_ADDR_BYTE
				      + FIL_ADDR_SIZE
				      || offs == PAGE_BTR_SEG_LEAF
				      + PAGE_HEADER + FSEG_HDR_OFFSET
				      || offs == PAGE_BTR_SEG_TOP
				      + PAGE_HEADER + FSEG_HDR_OFFSET
				      || offs == PAGE_BTR_IBUF_FREE_LIST_NODE
				      + PAGE_HEADER + FIL_ADDR_BYTE
				      + 0 /*FLST_PREV*/
				      || offs == PAGE_BTR_IBUF_FREE_LIST_NODE
				      + PAGE_HEADER + FIL_ADDR_BYTE
				      + FIL_ADDR_SIZE /*FLST_NEXT*/);
				break;
			case MLOG_4BYTES:
				/* Note that this can fail when the
				redo log been written with something
				older than InnoDB Plugin 1.0.4. */
				ut_ad(0
				      || offs == IBUF_TREE_SEG_HEADER
				      + IBUF_HEADER + FSEG_HDR_SPACE
				      || offs == IBUF_TREE_SEG_HEADER
				      + IBUF_HEADER + FSEG_HDR_PAGE_NO
				      || offs == PAGE_BTR_IBUF_FREE_LIST
				      + PAGE_HEADER/* flst_init */
				      || offs == PAGE_BTR_IBUF_FREE_LIST
				      + PAGE_HEADER + FIL_ADDR_PAGE
				      || offs == PAGE_BTR_IBUF_FREE_LIST
				      + PAGE_HEADER + FIL_ADDR_PAGE
				      + FIL_ADDR_SIZE
				      || offs == PAGE_BTR_SEG_LEAF
				      + PAGE_HEADER + FSEG_HDR_PAGE_NO
				      || offs == PAGE_BTR_SEG_LEAF
				      + PAGE_HEADER + FSEG_HDR_SPACE
				      || offs == PAGE_BTR_SEG_TOP
				      + PAGE_HEADER + FSEG_HDR_PAGE_NO
				      || offs == PAGE_BTR_SEG_TOP
				      + PAGE_HEADER + FSEG_HDR_SPACE
				      || offs == PAGE_BTR_IBUF_FREE_LIST_NODE
				      + PAGE_HEADER + FIL_ADDR_PAGE
				      + 0 /*FLST_PREV*/
				      || offs == PAGE_BTR_IBUF_FREE_LIST_NODE
				      + PAGE_HEADER + FIL_ADDR_PAGE
				      + FIL_ADDR_SIZE /*FLST_NEXT*/);
				break;
			}
		}
#endif /* UNIV_DEBUG */
		ptr = mlog_parse_nbytes(type, ptr, end_ptr, page, page_zip);
		break;
	case MLOG_REC_INSERT: case MLOG_COMP_REC_INSERT:
		ut_ad(!page || page_type == FIL_PAGE_INDEX);

		if (NULL != (ptr = mlog_parse_index(
				     ptr, end_ptr,
				     type == MLOG_COMP_REC_INSERT,
				     &index))) {
			ut_a(!page
			     || (ibool)!!page_is_comp(page)
			     == dict_table_is_comp(index->table));
			ptr = page_cur_parse_insert_rec(FALSE, ptr, end_ptr,
							block, index, mtr);
		}
		break;
	case MLOG_REC_CLUST_DELETE_MARK: case MLOG_COMP_REC_CLUST_DELETE_MARK:
		ut_ad(!page || page_type == FIL_PAGE_INDEX);

		if (NULL != (ptr = mlog_parse_index(
				     ptr, end_ptr,
				     type == MLOG_COMP_REC_CLUST_DELETE_MARK,
				     &index))) {
			ut_a(!page
			     || (ibool)!!page_is_comp(page)
			     == dict_table_is_comp(index->table));
			ptr = btr_cur_parse_del_mark_set_clust_rec(
				ptr, end_ptr, page, page_zip, index);
		}
		break;
	case MLOG_COMP_REC_SEC_DELETE_MARK:
		ut_ad(!page || page_type == FIL_PAGE_INDEX);
		/* This log record type is obsolete, but we process it for
		backward compatibility with MySQL 5.0.3 and 5.0.4. */
		ut_a(!page || page_is_comp(page));
		ut_a(!page_zip);
		ptr = mlog_parse_index(ptr, end_ptr, TRUE, &index);
		if (!ptr) {
			break;
		}
		/* Fall through */
	case MLOG_REC_SEC_DELETE_MARK:
		ut_ad(!page || page_type == FIL_PAGE_INDEX);
		ptr = btr_cur_parse_del_mark_set_sec_rec(ptr, end_ptr,
							 page, page_zip);
		break;
	case MLOG_REC_UPDATE_IN_PLACE: case MLOG_COMP_REC_UPDATE_IN_PLACE:
		ut_ad(!page || page_type == FIL_PAGE_INDEX);

		if (NULL != (ptr = mlog_parse_index(
				     ptr, end_ptr,
				     type == MLOG_COMP_REC_UPDATE_IN_PLACE,
				     &index))) {
			ut_a(!page
			     || (ibool)!!page_is_comp(page)
			     == dict_table_is_comp(index->table));
			ptr = btr_cur_parse_update_in_place(ptr, end_ptr, page,
							    page_zip, index);
		}
		break;
	case MLOG_LIST_END_DELETE: case MLOG_COMP_LIST_END_DELETE:
	case MLOG_LIST_START_DELETE: case MLOG_COMP_LIST_START_DELETE:
		ut_ad(!page || page_type == FIL_PAGE_INDEX);

		if (NULL != (ptr = mlog_parse_index(
				     ptr, end_ptr,
				     type == MLOG_COMP_LIST_END_DELETE
				     || type == MLOG_COMP_LIST_START_DELETE,
				     &index))) {
			ut_a(!page
			     || (ibool)!!page_is_comp(page)
			     == dict_table_is_comp(index->table));
			ptr = page_parse_delete_rec_list(type, ptr, end_ptr,
							 block, index, mtr);
		}
		break;
	case MLOG_LIST_END_COPY_CREATED: case MLOG_COMP_LIST_END_COPY_CREATED:
		ut_ad(!page || page_type == FIL_PAGE_INDEX);

		if (NULL != (ptr = mlog_parse_index(
				     ptr, end_ptr,
				     type == MLOG_COMP_LIST_END_COPY_CREATED,
				     &index))) {
			ut_a(!page
			     || (ibool)!!page_is_comp(page)
			     == dict_table_is_comp(index->table));
			ptr = page_parse_copy_rec_list_to_created_page(
				ptr, end_ptr, block, index, mtr);
		}
		break;
	case MLOG_PAGE_REORGANIZE:
	case MLOG_COMP_PAGE_REORGANIZE:
	case MLOG_ZIP_PAGE_REORGANIZE:
		ut_ad(!page || page_type == FIL_PAGE_INDEX);

		if (NULL != (ptr = mlog_parse_index(
				     ptr, end_ptr,
				     type != MLOG_PAGE_REORGANIZE,
				     &index))) {
			ut_a(!page
			     || (ibool)!!page_is_comp(page)
			     == dict_table_is_comp(index->table));
			ptr = btr_parse_page_reorganize(
				ptr, end_ptr, index,
				type == MLOG_ZIP_PAGE_REORGANIZE,
				block, mtr);
		}
		break;
	case MLOG_PAGE_CREATE: case MLOG_COMP_PAGE_CREATE:
		/* Allow anything in page_type when creating a page. */
		ut_a(!page_zip);
		page_parse_create(block, type == MLOG_COMP_PAGE_CREATE);
		break;
	case MLOG_UNDO_INSERT:
		ut_ad(!page || page_type == FIL_PAGE_UNDO_LOG);
		ptr = trx_undo_parse_add_undo_rec(ptr, end_ptr, page);
		break;
	case MLOG_UNDO_ERASE_END:
		ut_ad(!page || page_type == FIL_PAGE_UNDO_LOG);
		ptr = trx_undo_parse_erase_page_end(ptr, end_ptr, page, mtr);
		break;
	case MLOG_UNDO_INIT:
		/* Allow anything in page_type when creating a page. */
		ptr = trx_undo_parse_page_init(ptr, end_ptr, page, mtr);
		break;
	case MLOG_UNDO_HDR_DISCARD:
		ut_ad(!page || page_type == FIL_PAGE_UNDO_LOG);
		ptr = trx_undo_parse_discard_latest(ptr, end_ptr, page, mtr);
		break;
	case MLOG_UNDO_HDR_CREATE:
	case MLOG_UNDO_HDR_REUSE:
		ut_ad(!page || page_type == FIL_PAGE_UNDO_LOG);
		ptr = trx_undo_parse_page_header(type, ptr, end_ptr,
						 page, mtr);
		break;
	case MLOG_REC_MIN_MARK: case MLOG_COMP_REC_MIN_MARK:
		ut_ad(!page || page_type == FIL_PAGE_INDEX);
		/* On a compressed page, MLOG_COMP_REC_MIN_MARK
		will be followed by MLOG_COMP_REC_DELETE
		or MLOG_ZIP_WRITE_HEADER(FIL_PAGE_PREV, FIL_NULL)
		in the same mini-transaction. */
		ut_a(type == MLOG_COMP_REC_MIN_MARK || !page_zip);
		ptr = btr_parse_set_min_rec_mark(
			ptr, end_ptr, type == MLOG_COMP_REC_MIN_MARK,
			page, mtr);
		break;
	case MLOG_REC_DELETE: case MLOG_COMP_REC_DELETE:
		ut_ad(!page || page_type == FIL_PAGE_INDEX);

		if (NULL != (ptr = mlog_parse_index(
				     ptr, end_ptr,
				     type == MLOG_COMP_REC_DELETE,
				     &index))) {
			ut_a(!page
			     || (ibool)!!page_is_comp(page)
			     == dict_table_is_comp(index->table));
			ptr = page_cur_parse_delete_rec(ptr, end_ptr,
							block, index, mtr);
		}
		break;
	case MLOG_IBUF_BITMAP_INIT:
		/* Allow anything in page_type when creating a page. */
		ptr = ibuf_parse_bitmap_init(ptr, end_ptr, block, mtr);
		break;
	case MLOG_INIT_FILE_PAGE:
		/* Allow anything in page_type when creating a page. */
		ptr = fsp_parse_init_file_page(ptr, end_ptr, block);
		break;
	case MLOG_WRITE_STRING:
		ut_ad(!page || page_type != FIL_PAGE_TYPE_ALLOCATED);
		ptr = mlog_parse_string(ptr, end_ptr, page, page_zip);
		break;
	case MLOG_ZIP_WRITE_NODE_PTR:
		ut_ad(!page || page_type == FIL_PAGE_INDEX);
		ptr = page_zip_parse_write_node_ptr(ptr, end_ptr,
						    page, page_zip);
		break;
	case MLOG_ZIP_WRITE_BLOB_PTR:
		ut_ad(!page || page_type == FIL_PAGE_INDEX);
		ptr = page_zip_parse_write_blob_ptr(ptr, end_ptr,
						    page, page_zip);
		break;
	case MLOG_ZIP_WRITE_HEADER:
		ut_ad(!page || page_type == FIL_PAGE_INDEX);
		ptr = page_zip_parse_write_header(ptr, end_ptr,
						  page, page_zip);
		break;
	case MLOG_ZIP_PAGE_COMPRESS:
		/* Allow anything in page_type when creating a page. */
		ptr = page_zip_parse_compress(ptr, end_ptr,
					      page, page_zip);
		break;
	case MLOG_ZIP_PAGE_COMPRESS_NO_DATA:
		if (NULL != (ptr = mlog_parse_index(
				ptr, end_ptr, TRUE, &index))) {

			ut_a(!page || ((ibool)!!page_is_comp(page)
				== dict_table_is_comp(index->table)));
			ptr = page_zip_parse_compress_no_data(
				ptr, end_ptr, page, page_zip, index);
		}
		break;
	default:
		ptr = NULL;
		recv_sys->found_corrupt_log = TRUE;
	}

	if (index) {
		dict_table_t*	table = index->table;

		dict_mem_index_free(index);
		dict_mem_table_free(table);
	}

	return(ptr);
}

/*********************************************************************//**
Calculates the fold value of a page file address: used in inserting or
searching for a log record in the hash table.
@return folded value */
UNIV_INLINE
ulint
recv_fold(
/*======*/
	ulint	space,	/*!< in: space */
	ulint	page_no)/*!< in: page number */
{
	return(ut_fold_ulint_pair(space, page_no));
}

/*********************************************************************//**
Calculates the hash value of a page file address: used in inserting or
searching for a log record in the hash table.
@return folded value */
UNIV_INLINE
ulint
recv_hash(
/*======*/
	ulint	space,	/*!< in: space */
	ulint	page_no)/*!< in: page number */
{
	return(hash_calc_hash(recv_fold(space, page_no), recv_sys->addr_hash));
}

/*********************************************************************//**
Gets the hashed file address struct for a page.
@return file address struct, NULL if not found from the hash table */
static
recv_addr_t*
recv_get_fil_addr_struct(
/*=====================*/
	ulint	space,	/*!< in: space id */
	ulint	page_no)/*!< in: page number */
{
	recv_addr_t*	recv_addr;

	for (recv_addr = static_cast<recv_addr_t*>(
			HASH_GET_FIRST(recv_sys->addr_hash,
				       recv_hash(space, page_no)));
	     recv_addr != 0;
	     recv_addr = static_cast<recv_addr_t*>(
		     HASH_GET_NEXT(addr_hash, recv_addr))) {

		if (recv_addr->space == space
		    && recv_addr->page_no == page_no) {

			return(recv_addr);
		}
	}

	return(NULL);
}

/*******************************************************************//**
Adds a new log record to the hash table of log records. */
static
void
recv_add_to_hash_table(
/*===================*/
	mlog_id_t	type,		/*!< in: log record type */
	ulint		space,		/*!< in: space id */
	ulint		page_no,	/*!< in: page number */
	byte*		body,		/*!< in: log record body */
	byte*		rec_end,	/*!< in: log record end */
	lsn_t		start_lsn,	/*!< in: start lsn of the mtr */
	lsn_t		end_lsn)	/*!< in: end lsn of the mtr */
{
	recv_t*		recv;
	ulint		len;
	recv_data_t*	recv_data;
	recv_data_t**	prev_field;
	recv_addr_t*	recv_addr;

	ut_ad(type != MLOG_FILE_DELETE);
	ut_ad(type != MLOG_FILE_RENAME2);
	ut_ad(type != MLOG_FILE_NAME);
	ut_ad(type != MLOG_DUMMY_RECORD);
	ut_ad(type != MLOG_CHECKPOINT);

	len = rec_end - body;

	recv = static_cast<recv_t*>(
		mem_heap_alloc(recv_sys->heap, sizeof(recv_t)));

	recv->type = type;
	recv->len = rec_end - body;
	recv->start_lsn = start_lsn;
	recv->end_lsn = end_lsn;

	recv_addr = recv_get_fil_addr_struct(space, page_no);

	if (recv_addr == NULL) {
		recv_addr = static_cast<recv_addr_t*>(
			mem_heap_alloc(recv_sys->heap, sizeof(recv_addr_t)));

		recv_addr->space = space;
		recv_addr->page_no = page_no;
		recv_addr->state = RECV_NOT_PROCESSED;

		UT_LIST_INIT(recv_addr->rec_list, &recv_t::rec_list);

		HASH_INSERT(recv_addr_t, addr_hash, recv_sys->addr_hash,
			    recv_fold(space, page_no), recv_addr);
		recv_sys->n_addrs++;
#if 0
		fprintf(stderr, "Inserting log rec for space %lu, page %lu\n",
			space, page_no);
#endif
	}

	UT_LIST_ADD_LAST(recv_addr->rec_list, recv);

	prev_field = &(recv->data);

	/* Store the log record body in chunks of less than UNIV_PAGE_SIZE:
	recv_sys->heap grows into the buffer pool, and bigger chunks could not
	be allocated */

	while (rec_end > body) {

		len = rec_end - body;

		if (len > RECV_DATA_BLOCK_SIZE) {
			len = RECV_DATA_BLOCK_SIZE;
		}

		recv_data = static_cast<recv_data_t*>(
			mem_heap_alloc(recv_sys->heap,
				       sizeof(recv_data_t) + len));

		*prev_field = recv_data;

		memcpy(recv_data + 1, body, len);

		prev_field = &(recv_data->next);

		body += len;
	}

	*prev_field = NULL;
}

/*********************************************************************//**
Copies the log record body from recv to buf. */
static
void
recv_data_copy_to_buf(
/*==================*/
	byte*	buf,	/*!< in: buffer of length at least recv->len */
	recv_t*	recv)	/*!< in: log record */
{
	recv_data_t*	recv_data;
	ulint		part_len;
	ulint		len;

	len = recv->len;
	recv_data = recv->data;

	while (len > 0) {
		if (len > RECV_DATA_BLOCK_SIZE) {
			part_len = RECV_DATA_BLOCK_SIZE;
		} else {
			part_len = len;
		}

		ut_memcpy(buf, ((byte*) recv_data) + sizeof(recv_data_t),
			  part_len);
		buf += part_len;
		len -= part_len;

		recv_data = recv_data->next;
	}
}

/************************************************************************//**
Applies the hashed log records to the page, if the page lsn is less than the
lsn of a log record. This can be called when a buffer page has just been
read in, or also for a page already in the buffer pool. */

void
recv_recover_page_func(
/*===================*/
#ifndef UNIV_HOTBACKUP
	ibool		just_read_in,
				/*!< in: TRUE if the i/o handler calls
				this for a freshly read page */
#endif /* !UNIV_HOTBACKUP */
	buf_block_t*	block)	/*!< in/out: buffer block */
{
	page_t*		page;
	page_zip_des_t*	page_zip;
	recv_addr_t*	recv_addr;
	recv_t*		recv;
	byte*		buf;
	lsn_t		start_lsn;
	lsn_t		end_lsn;
	lsn_t		page_lsn;
	lsn_t		page_newest_lsn;
#ifdef UNIV_DEBUG
	lsn_t		max_lsn;
#endif /* UNIV_DEBUG */
	ibool		modification_to_page;
	mtr_t		mtr;

	mutex_enter(&(recv_sys->mutex));

	if (recv_sys->apply_log_recs == FALSE) {

		/* Log records should not be applied now */

		mutex_exit(&(recv_sys->mutex));

		return;
	}

	recv_addr = recv_get_fil_addr_struct(block->page.id.space(),
					     block->page.id.page_no());

	if ((recv_addr == NULL)
	    || (recv_addr->state == RECV_BEING_PROCESSED)
	    || (recv_addr->state == RECV_PROCESSED)) {
		ut_ad(recv_addr == NULL || recv_needed_recovery);

		mutex_exit(&(recv_sys->mutex));

		return;
	}

	ut_ad(recv_needed_recovery);
	ut_d(max_lsn = UT_LIST_GET_FIRST(log_sys->log_groups)->scanned_lsn);

	DBUG_PRINT("ib_log",
		   ("Applying log to page %u:%u",
		    recv_addr->space, recv_addr->page_no));

	recv_addr->state = RECV_BEING_PROCESSED;

	mutex_exit(&(recv_sys->mutex));

	mtr_start(&mtr);
	mtr_set_log_mode(&mtr, MTR_LOG_NONE);

	page = block->frame;
	page_zip = buf_block_get_page_zip(block);

#ifndef UNIV_HOTBACKUP
	if (just_read_in) {
		/* Move the ownership of the x-latch on the page to
		this OS thread, so that we can acquire a second
		x-latch on it.  This is needed for the operations to
		the page to pass the debug checks. */

		rw_lock_x_lock_move_ownership(&block->lock);
	}

	ibool	success = buf_page_get_known_nowait(
		RW_X_LATCH, block, BUF_KEEP_OLD,
		__FILE__, __LINE__, &mtr);
	ut_a(success);

	buf_block_dbg_add_level(block, SYNC_NO_ORDER_CHECK);
#endif /* !UNIV_HOTBACKUP */

	/* Read the newest modification lsn from the page */
	page_lsn = mach_read_from_8(page + FIL_PAGE_LSN);

#ifndef UNIV_HOTBACKUP
	/* It may be that the page has been modified in the buffer
	pool: read the newest modification lsn there */

	page_newest_lsn = buf_page_get_newest_modification(&block->page);

	if (page_newest_lsn) {

		page_lsn = page_newest_lsn;
	}
#else /* !UNIV_HOTBACKUP */
	/* In recovery from a backup we do not really use the buffer pool */
	page_newest_lsn = 0;
#endif /* !UNIV_HOTBACKUP */

	modification_to_page = FALSE;
	start_lsn = end_lsn = 0;

	recv = UT_LIST_GET_FIRST(recv_addr->rec_list);

	while (recv) {
		end_lsn = recv->end_lsn;

		ut_ad(end_lsn <= max_lsn);

		if (recv->len > RECV_DATA_BLOCK_SIZE) {
			/* We have to copy the record body to a separate
			buffer */

			buf = static_cast<byte*>(ut_malloc(recv->len));

			recv_data_copy_to_buf(buf, recv);
		} else {
			buf = ((byte*)(recv->data)) + sizeof(recv_data_t);
		}

		if (recv->type == MLOG_INIT_FILE_PAGE) {
			page_lsn = page_newest_lsn;

			memset(FIL_PAGE_LSN + page, 0, 8);
			memset(UNIV_PAGE_SIZE - FIL_PAGE_END_LSN_OLD_CHKSUM
			       + page, 0, 8);

			if (page_zip) {
				memset(FIL_PAGE_LSN + page_zip->data, 0, 8);
			}
		}

		/* Ignore applying the redo logs for tablespace that is
		truncated. Post recovery there is fixup action that will
		restore the tablespace back to normal state.
		Applying redo at this stage can result in error given that
		redo will have action recorded on page before tablespace
		was re-inited and that would lead to an error while applying
		such action. */
		if (recv->start_lsn >= page_lsn
		    && !srv_is_tablespace_truncated(recv_addr->space)) {

			lsn_t	end_lsn;

			if (!modification_to_page) {

				modification_to_page = TRUE;
				start_lsn = recv->start_lsn;
			}

			DBUG_PRINT("ib_log",
				   ("apply " LSN_PF ":"
				    " %d len " ULINTPF " page %u:%u",
				    recv->start_lsn,
				    recv->type, recv->len,
				    recv_addr->space,
				    recv_addr->page_no));

			recv_parse_or_apply_log_rec_body(
				recv->type, buf, buf + recv->len,
				recv_addr->space, recv_addr->page_no,
				true, block, &mtr);

			end_lsn = recv->start_lsn + recv->len;
			mach_write_to_8(FIL_PAGE_LSN + page, end_lsn);
			mach_write_to_8(UNIV_PAGE_SIZE
					- FIL_PAGE_END_LSN_OLD_CHKSUM
					+ page, end_lsn);

			if (page_zip) {
				mach_write_to_8(FIL_PAGE_LSN
						+ page_zip->data, end_lsn);
			}
		}

		if (recv->len > RECV_DATA_BLOCK_SIZE) {
			ut_free(buf);
		}

		recv = UT_LIST_GET_NEXT(rec_list, recv);
	}

#ifdef UNIV_ZIP_DEBUG
	if (fil_page_get_type(page) == FIL_PAGE_INDEX) {
		page_zip_des_t*	page_zip = buf_block_get_page_zip(block);

		ut_a(!page_zip
		     || page_zip_validate_low(page_zip, page, NULL, FALSE));
	}
#endif /* UNIV_ZIP_DEBUG */

#ifndef UNIV_HOTBACKUP
	if (modification_to_page) {
		ut_a(block);

		log_flush_order_mutex_enter();
		buf_flush_recv_note_modification(block, start_lsn, end_lsn);
		log_flush_order_mutex_exit();
	}
#endif /* !UNIV_HOTBACKUP */

	/* Make sure that committing mtr does not change the modification
	lsn values of page */

	mtr.discard_modifications();

	mtr_commit(&mtr);

	mutex_enter(&(recv_sys->mutex));

	if (recv_max_page_lsn < page_lsn) {
		recv_max_page_lsn = page_lsn;
	}

	recv_addr->state = RECV_PROCESSED;

	ut_a(recv_sys->n_addrs);
	recv_sys->n_addrs--;

	mutex_exit(&(recv_sys->mutex));

}

#ifndef UNIV_HOTBACKUP
/** Reads in pages which have hashed log records, from an area around a given
page number.
@param[in]	page_id	page id
@return number of pages found */
static
ulint
recv_read_in_area(
	const page_id_t&	page_id)
{
	recv_addr_t* recv_addr;
	ulint	page_nos[RECV_READ_AHEAD_AREA];
	ulint	low_limit;
	ulint	n;

	low_limit = page_id.page_no()
		- (page_id.page_no() % RECV_READ_AHEAD_AREA);

	n = 0;

	for (ulint page_no = low_limit;
	     page_no < low_limit + RECV_READ_AHEAD_AREA;
	     page_no++) {

		recv_addr = recv_get_fil_addr_struct(page_id.space(), page_no);

		const page_id_t	cur_page_id(page_id.space(), page_no);

		if (recv_addr && !buf_page_peek(cur_page_id)) {

			mutex_enter(&(recv_sys->mutex));

			if (recv_addr->state == RECV_NOT_PROCESSED) {
				recv_addr->state = RECV_BEING_READ;

				page_nos[n] = page_no;

				n++;
			}

			mutex_exit(&(recv_sys->mutex));
		}
	}

	buf_read_recv_pages(FALSE, page_id.space(), page_nos, n);
	/*
	fprintf(stderr, "Recv pages at %lu n %lu\n", page_nos[0], n);
	*/
	return(n);
}

/*******************************************************************//**
Empties the hash table of stored log records, applying them to appropriate
pages. */

void
recv_apply_hashed_log_recs(
/*=======================*/
	ibool	allow_ibuf)	/*!< in: if TRUE, also ibuf operations are
				allowed during the application; if FALSE,
				no ibuf operations are allowed, and after
				the application all file pages are flushed to
				disk and invalidated in buffer pool: this
				alternative means that no new log records
				can be generated during the application;
				the caller must in this case own the log
				mutex */
{
	recv_addr_t* recv_addr;
	ulint	i;
	ibool	has_printed	= FALSE;
	mtr_t	mtr;
loop:
	mutex_enter(&(recv_sys->mutex));

	if (recv_sys->apply_batch_on) {

		mutex_exit(&(recv_sys->mutex));

		os_thread_sleep(500000);

		goto loop;
	}

	ut_ad(!allow_ibuf == log_mutex_own());

	if (!allow_ibuf) {
		recv_no_ibuf_operations = TRUE;
	}

	recv_sys->apply_log_recs = TRUE;
	recv_sys->apply_batch_on = TRUE;

	for (i = 0; i < hash_get_n_cells(recv_sys->addr_hash); i++) {

		for (recv_addr = static_cast<recv_addr_t*>(
				HASH_GET_FIRST(recv_sys->addr_hash, i));
		     recv_addr != 0;
		     recv_addr = static_cast<recv_addr_t*>(
				HASH_GET_NEXT(addr_hash, recv_addr))) {

			if (recv_addr->state == RECV_DISCARDED) {
				ut_a(recv_sys->n_addrs);
				recv_sys->n_addrs--;
				continue;
			}

			const page_id_t		page_id(recv_addr->space,
							recv_addr->page_no);
			bool			found;
			const page_size_t&	page_size
				= fil_space_get_page_size(recv_addr->space,
							  &found);

			ut_ad(found);

			if (recv_addr->state == RECV_NOT_PROCESSED) {
				if (!has_printed) {
					ib_logf(IB_LOG_LEVEL_INFO,
						"Starting an apply batch"
						" of log records"
						" to the database...");
					fputs("InnoDB: Progress in percent: ",
					      stderr);
					has_printed = TRUE;
				}

				mutex_exit(&(recv_sys->mutex));

				if (buf_page_peek(page_id)) {
					buf_block_t*	block;

					mtr_start(&mtr);

					block = buf_page_get(
						page_id, page_size,
						RW_X_LATCH, &mtr);

					buf_block_dbg_add_level(
						block, SYNC_NO_ORDER_CHECK);

					recv_recover_page(FALSE, block);
					mtr_commit(&mtr);
				} else {
					recv_read_in_area(page_id);
				}

				mutex_enter(&(recv_sys->mutex));
			}
		}

		if (has_printed
		    && (i * 100) / hash_get_n_cells(recv_sys->addr_hash)
		    != ((i + 1) * 100)
		    / hash_get_n_cells(recv_sys->addr_hash)) {

			fprintf(stderr, "%lu ", (ulong)
				((i * 100)
				 / hash_get_n_cells(recv_sys->addr_hash)));
		}
	}

	/* Wait until all the pages have been processed */

	while (recv_sys->n_addrs != 0) {

		mutex_exit(&(recv_sys->mutex));

		os_thread_sleep(500000);

		mutex_enter(&(recv_sys->mutex));
	}

	if (has_printed) {

		fprintf(stderr, "\n");
	}

	if (!allow_ibuf) {

		/* Flush all the file pages to disk and invalidate them in
		the buffer pool */

		ut_d(recv_no_log_write = TRUE);
		mutex_exit(&(recv_sys->mutex));
		log_mutex_exit();

		/* Stop the recv_writer thread from issuing any LRU
		flush batches. */
		mutex_enter(&recv_sys->writer_mutex);

		/* Wait for any currently run batch to end. */
		buf_flush_wait_LRU_batch_end();

		buf_flush_sync_all_buf_pools();

		buf_pool_invalidate();

		/* Allow batches from recv_writer thread. */
		mutex_exit(&recv_sys->writer_mutex);

		log_mutex_enter();
		mutex_enter(&(recv_sys->mutex));
		ut_d(recv_no_log_write = FALSE);

		recv_no_ibuf_operations = FALSE;
	}

	recv_sys->apply_log_recs = FALSE;
	recv_sys->apply_batch_on = FALSE;

	recv_sys_empty_hash();

	if (has_printed) {
		ib_logf(IB_LOG_LEVEL_INFO, "Apply batch completed");
	}

	mutex_exit(&(recv_sys->mutex));
}
#else /* !UNIV_HOTBACKUP */
/*******************************************************************//**
Applies log records in the hash table to a backup. */

void
recv_apply_log_recs_for_backup(void)
/*================================*/
{
	recv_addr_t*	recv_addr;
	ulint		n_hash_cells;
	buf_block_t*	block;
	ulint		actual_size;
	bool		success;
	ulint		error;
	ulint		i;

	recv_sys->apply_log_recs = TRUE;
	recv_sys->apply_batch_on = TRUE;

	block = back_block1;

	ib_logf(IB_LOG_LEVEL_INFO,
		"Starting an apply batch of log records to the database...");

	fputs("InnoDB: Progress in percent: ", stderr);

	n_hash_cells = hash_get_n_cells(recv_sys->addr_hash);

	for (i = 0; i < n_hash_cells; i++) {
		/* The address hash table is externally chained */
		recv_addr = hash_get_nth_cell(recv_sys->addr_hash, i)->node;

		while (recv_addr != NULL) {

			bool			found;
			const page_size_t&	page_size
				= fil_space_get_page_size(recv_addr->space,
							  &found);

			if (!found) {
#if 0
				fprintf(stderr,
					"InnoDB: Warning: cannot apply"
					" log record to"
					" tablespace %lu page %lu,\n"
					"InnoDB: because tablespace with"
					" that id does not exist.\n",
					recv_addr->space, recv_addr->page_no);
#endif
				recv_addr->state = RECV_DISCARDED;

				ut_a(recv_sys->n_addrs);
				recv_sys->n_addrs--;

				goto skip_this_recv_addr;
			}

			/* We simulate a page read made by the buffer pool, to
			make sure the recovery apparatus works ok. We must init
			the block. */

			buf_page_init_for_backup_restore(
				page_id_t(recv_addr->space, recv_addr->page_no),
				page_size, block);

			/* Extend the tablespace's last file if the page_no
			does not fall inside its bounds; we assume the last
			file is auto-extending, and mysqlbackup copied the file
			when it still was smaller */

			success = fil_extend_space_to_desired_size(
				&actual_size,
				recv_addr->space, recv_addr->page_no + 1);
			if (!success) {
				ib_logf(IB_LOG_LEVEL_FATAL,
					"Cannot extend tablespace %u"
					" to hold %u pages",
					recv_addr->space, recv_addr->page_no);
			}

			/* Read the page from the tablespace file using the
			fil0fil.cc routines */

			const page_id_t	page_id(recv_addr->space,
						recv_addr->page_no);

			if (page_size.is_compressed()) {
				error = fil_io(OS_FILE_READ, true, page_id,
					       page_size, 0, page_size.bytes(),
					       block->page.zip.data, NULL);

				if (error == DB_SUCCESS
				    && !buf_zip_decompress(block, TRUE)) {
					ut_error;
				}
			} else {
				error = fil_io(OS_FILE_READ, true, page_id,
					       page_size, 0, page_size.bytes(),
					       block->frame, NULL);
			}

			if (error != DB_SUCCESS) {
				ib_logf(IB_LOG_LEVEL_FATAL,
					"Cannot read from tablespace"
					" %lu page number %lu",
					(ulong) recv_addr->space,
					(ulong) recv_addr->page_no);
			}

			/* Apply the log records to this page */
			recv_recover_page(FALSE, block);

			/* Write the page back to the tablespace file using the
			fil0fil.cc routines */

			buf_flush_init_for_writing(
				block->frame, buf_block_get_page_zip(block),
				mach_read_from_8(block->frame + FIL_PAGE_LSN),
				fsp_is_checksum_disabled(
					block->page.id.space()));

			if (page_size.is_compressed()) {
				error = fil_io(OS_FILE_WRITE, true, page_id,
					       0, page_size.bytes(),
					       block->page.zip.data, NULL);
			} else {
				error = fil_io(OS_FILE_WRITE, true, page_id,
					       0, page_size.bytes(),
					       block->frame, NULL);
			}
skip_this_recv_addr:
			recv_addr = HASH_GET_NEXT(addr_hash, recv_addr);
		}

		if ((100 * i) / n_hash_cells
		    != (100 * (i + 1)) / n_hash_cells) {
			fprintf(stderr, "%lu ",
				(ulong) ((100 * i) / n_hash_cells));
			fflush(stderr);
		}
	}

	recv_sys_empty_hash();
}
#endif /* !UNIV_HOTBACKUP */

/** Tries to parse a single log record.
@param[out]	type		log record type
@param[in]	ptr		pointer to a buffer
@param[in]	end_ptr		end of the buffer
@param[out]	space_id	tablespace identifier
@param[out]	page_no		page number
@param[in]	apply		whether to apply MLOG_FILE_* records
@param[out]	body		start of log record body
@return length of the record, or 0 if the record was not complete */
static
ulint
recv_parse_log_rec(
	mlog_id_t*	type,
	byte*		ptr,
	byte*		end_ptr,
	ulint*		space,
	ulint*		page_no,
	bool		apply,
	byte**		body)
{
	byte*	new_ptr;

	*body = NULL;

	UNIV_MEM_INVALID(type, sizeof *type);
	UNIV_MEM_INVALID(space, sizeof *space);
	UNIV_MEM_INVALID(page_no, sizeof *page_no);
	UNIV_MEM_INVALID(body, sizeof *body);

	if (ptr == end_ptr) {

		return(0);
	}

	switch (*ptr) {
#ifdef UNIV_LOG_LSN_DEBUG
	case MLOG_LSN | MLOG_SINGLE_REC_FLAG:
	case MLOG_LSN:
		new_ptr = mlog_parse_initial_log_record(
			ptr, end_ptr, type, space, page_no);
		if (new_ptr != NULL) {
			const lsn_t	lsn = static_cast<lsn_t>(
				*space) << 32 | *page_no;
			ut_a(lsn == recv_sys->recovered_lsn);
		}

		*type = MLOG_LSN;
		return(new_ptr - ptr);
#endif /* UNIV_LOG_LSN_DEBUG */
	case MLOG_MULTI_REC_END:
	case MLOG_DUMMY_RECORD:
		*type = static_cast<mlog_id_t>(*ptr);
		return(1);
	case MLOG_CHECKPOINT:
		*type = static_cast<mlog_id_t>(*ptr);
		return(SIZE_OF_MLOG_CHECKPOINT);
	case MLOG_MULTI_REC_END | MLOG_SINGLE_REC_FLAG:
	case MLOG_DUMMY_RECORD | MLOG_SINGLE_REC_FLAG:
	case MLOG_CHECKPOINT | MLOG_SINGLE_REC_FLAG:
		recv_sys->found_corrupt_log = TRUE;
		return(0);
	}

	new_ptr = mlog_parse_initial_log_record(ptr, end_ptr, type, space,
						page_no);
	*body = new_ptr;

	if (UNIV_UNLIKELY(!new_ptr)) {

		return(0);
	}

	new_ptr = recv_parse_or_apply_log_rec_body(
		*type, new_ptr, end_ptr, *space, *page_no, apply, NULL, NULL);

	if (UNIV_UNLIKELY(new_ptr == NULL)) {

		return(0);
	}

	return(new_ptr - ptr);
}

/*******************************************************//**
Calculates the new value for lsn when more data is added to the log. */
static
lsn_t
recv_calc_lsn_on_data_add(
/*======================*/
	lsn_t		lsn,	/*!< in: old lsn */
	ib_uint64_t	len)	/*!< in: this many bytes of data is
				added, log block headers not included */
{
	ulint		frag_len;
	ib_uint64_t	lsn_len;

	frag_len = (lsn % OS_FILE_LOG_BLOCK_SIZE) - LOG_BLOCK_HDR_SIZE;
	ut_ad(frag_len < OS_FILE_LOG_BLOCK_SIZE - LOG_BLOCK_HDR_SIZE
	      - LOG_BLOCK_TRL_SIZE);
	lsn_len = len;
	lsn_len += (lsn_len + frag_len)
		/ (OS_FILE_LOG_BLOCK_SIZE - LOG_BLOCK_HDR_SIZE
		   - LOG_BLOCK_TRL_SIZE)
		* (LOG_BLOCK_HDR_SIZE + LOG_BLOCK_TRL_SIZE);

	return(lsn + lsn_len);
}

/*******************************************************//**
Prints diagnostic info of corrupt log. */
static
void
recv_report_corrupt_log(
/*====================*/
	byte*	ptr,	/*!< in: pointer to corrupt log record */
	byte	type,	/*!< in: type of the record */
	ulint	space,	/*!< in: space id, this may also be garbage */
	ulint	page_no)/*!< in: page number, this may also be garbage */
{
	ib_logf(IB_LOG_LEVEL_ERROR,
		"############### CORRUPT LOG RECORD FOUND ##################");
	ib_logf(IB_LOG_LEVEL_INFO,
		"Log record type %d, page " ULINTPF ":" ULINTPF "."
		" Log parsing proceeded successfully up to " LSN_PF "."
		" Previous log record type %d, is multi %lu"
		" Recv offset %lu, prev %lu",
		type, space, page_no,
		recv_sys->recovered_lsn,
		recv_previous_parsed_rec_type,
		(ulong) recv_previous_parsed_rec_is_multi,
		(ulong) (ptr - recv_sys->buf),
		(ulong) recv_previous_parsed_rec_offset);

<<<<<<< HEAD
=======
	ut_ad(ptr <= recv_sys->buf + recv_sys->len);

>>>>>>> 2ca91de0
	const ulint	limit	= 100;
	const ulint	before
		= std::min(recv_previous_parsed_rec_offset, limit);
	const ulint	after
		= std::min(recv_sys->len - (ptr - recv_sys->buf), limit);

	ib_logf(IB_LOG_LEVEL_INFO,
		"Hex dump starting " ULINTPF " bytes before and ending "
		ULINTPF " bytes after the corrupted record:",
		before, after);

	ut_print_buf(stderr,
		     recv_sys->buf
		     + recv_previous_parsed_rec_offset - before,
		     ptr - recv_sys->buf + before + after
		     - recv_previous_parsed_rec_offset);
	putc('\n', stderr);

#ifndef UNIV_HOTBACKUP
	if (!srv_force_recovery) {
		ib_logf(IB_LOG_LEVEL_FATAL,
			"Set innodb_force_recovery to ignore this error.");
	}
#endif /* !UNIV_HOTBACKUP */

	ib_logf(IB_LOG_LEVEL_WARN,
		"The log file may have been corrupt and it is possible"
		" that the log scan did not proceed far enough in recovery!"
		" Please run CHECK TABLE on your InnoDB tables to check"
		" that they are ok! If mysqld crashes after this recovery; %s",
		FORCE_RECOVERY_MSG);

	fflush(stderr);
}

/** Whether to store redo log records to the hash table */
enum store_t {
	/** Do not store redo log records. */
	STORE_NO,
	/** Store redo log records. */
	STORE_YES,
	/** Store redo log records if the tablespace exists. */
	STORE_IF_EXISTS
};

/** Parse log records from a buffer and optionally store them to a
hash table to wait merging to file pages.
@param[in]	checkpoint_lsn	the LSN of the latest checkpoint
@param[in]	store		whether to store page operations
@param[in]	apply		whether to apply the records
@return whether MLOG_CHECKPOINT record was seen the first time */
static __attribute__((warn_unused_result))
bool
recv_parse_log_recs(
	lsn_t		checkpoint_lsn,
	store_t		store,
	bool		apply)
{
	byte*		ptr;
	byte*		end_ptr;
	bool		single_rec;
	ulint		len;
	lsn_t		new_recovered_lsn;
	lsn_t		old_lsn;
	mlog_id_t	type;
	ulint		space;
	ulint		page_no;
	byte*		body;

	ut_ad(log_mutex_own());
	ut_ad(recv_sys->parse_start_lsn != 0);
loop:
	ptr = recv_sys->buf + recv_sys->recovered_offset;

	end_ptr = recv_sys->buf + recv_sys->len;

	if (ptr == end_ptr) {

		return(false);
	}

	switch (*ptr) {
	case MLOG_CHECKPOINT:
#ifdef UNIV_LOG_LSN_DEBUG
	case MLOG_LSN:
#endif /* UNIV_LOG_LSN_DEBUG */
	case MLOG_DUMMY_RECORD:
		single_rec = true;
		break;
	default:
		single_rec = !!(*ptr & MLOG_SINGLE_REC_FLAG);
	}

	if (single_rec) {
		/* The mtr did not modify multiple pages */

		old_lsn = recv_sys->recovered_lsn;

		/* Try to parse a log record, fetching its type, space id,
		page no, and a pointer to the body of the log record */

		len = recv_parse_log_rec(&type, ptr, end_ptr, &space,
					 &page_no, apply, &body);

		if (len == 0 || recv_sys->found_corrupt_log) {
			if (recv_sys->found_corrupt_log) {

				recv_report_corrupt_log(
					ptr, type, space, page_no);
			}

			return(false);
		}

		new_recovered_lsn = recv_calc_lsn_on_data_add(old_lsn, len);

		if (new_recovered_lsn > recv_sys->scanned_lsn) {
			/* The log record filled a log block, and we require
			that also the next log block should have been scanned
			in */

			return(false);
		}

		recv_previous_parsed_rec_type = type;
		recv_previous_parsed_rec_offset = recv_sys->recovered_offset;
		recv_previous_parsed_rec_is_multi = 0;

		recv_sys->recovered_offset += len;
		recv_sys->recovered_lsn = new_recovered_lsn;

		switch (type) {
			lsn_t	lsn;
		case MLOG_DUMMY_RECORD:
			/* Do nothing */
			break;
		case MLOG_CHECKPOINT:
			if (end_ptr < ptr + SIZE_OF_MLOG_CHECKPOINT) {
				return(false);
			}
#if SIZE_OF_MLOG_CHECKPOINT != 1 + 8
# error SIZE_OF_MLOG_CHECKPOINT != 1 + 8
#endif
			lsn = mach_read_from_8(ptr + 1);

			DBUG_PRINT("ib_log",
				   ("MLOG_CHECKPOINT(" LSN_PF ") %s at "
				    LSN_PF,
				    lsn,
				    lsn != checkpoint_lsn ? "ignored"
				    : recv_sys->mlog_checkpoint_lsn
				    ? "reread" : "read",
				    recv_sys->recovered_lsn));

			if (lsn == checkpoint_lsn) {
				if (recv_sys->mlog_checkpoint_lsn) {
					/* At recv_reset_logs() we may
					write a duplicate MLOG_CHECKPOINT
					for the same checkpoint LSN. Thus
					recv_sys->mlog_checkpoint_lsn
					can differ from the current LSN. */
					ut_ad(recv_sys->mlog_checkpoint_lsn
					      <= recv_sys->recovered_lsn);
					break;
				}
				recv_sys->mlog_checkpoint_lsn
					= recv_sys->recovered_lsn;
				return(true);
			}
			break;
		case MLOG_FILE_NAME:
		case MLOG_FILE_RENAME2:
		case MLOG_FILE_DELETE:
			/* These were already handled by
			recv_parse_log_rec() and
			recv_parse_or_apply_log_rec_body(). */
			break;
#ifdef UNIV_LOG_LSN_DEBUG
		case MLOG_LSN:
			/* Do not add these records to the hash table.
			The page number and space id fields are misused
			for something else. */
			break;
#endif /* UNIV_LOG_LSN_DEBUG */
		default:
			DBUG_PRINT("ib_log",
				   ("scan " LSN_PF ": log rec %d"
				    " len " ULINTPF
				    " page " ULINTPF ":" ULINTPF,
				    old_lsn, type, len, space, page_no));

			switch (store) {
			case STORE_NO:
				break;
			case STORE_IF_EXISTS:
				if (fil_space_get_flags(space)
				    == ULINT_UNDEFINED) {
					break;
				}
				/* fall through */
			case STORE_YES:
				recv_add_to_hash_table(
					type, space, page_no, body,
					ptr + len, old_lsn,
					recv_sys->recovered_lsn);
			}
		}
	} else {
		/* Check that all the records associated with the single mtr
		are included within the buffer */

		ulint	total_len	= 0;
		ulint	n_recs		= 0;

		for (;;) {
			len = recv_parse_log_rec(
				&type, ptr, end_ptr, &space, &page_no,
				false, &body);

			if (len == 0) {
				return(false);
			}

			if (recv_sys->found_corrupt_log
			    || type == MLOG_CHECKPOINT
			    || (*ptr & MLOG_SINGLE_REC_FLAG)) {
				recv_sys->found_corrupt_log = true;
				recv_report_corrupt_log(
					ptr, type, space, page_no);
				return(false);
			}

			recv_previous_parsed_rec_type = type;
			recv_previous_parsed_rec_offset
				= recv_sys->recovered_offset + total_len;
			recv_previous_parsed_rec_is_multi = 1;

			total_len += len;
			n_recs++;

			ptr += len;

			if (type == MLOG_MULTI_REC_END) {
				DBUG_PRINT("ib_log",
					   ("scan " LSN_PF
					    ": multi-log end"
					    " total_len " ULINTPF
					    " n=" ULINTPF,
					    recv_sys->recovered_lsn,
					    total_len, n_recs));
				break;
			}

			DBUG_PRINT("ib_log",
				   ("scan " LSN_PF ": multi-log rec %d"
				    " len " ULINTPF
				    " page " ULINTPF ":" ULINTPF,
				    recv_sys->recovered_lsn,
				    type, len, space, page_no));
		}

		new_recovered_lsn = recv_calc_lsn_on_data_add(
			recv_sys->recovered_lsn, total_len);

		if (new_recovered_lsn > recv_sys->scanned_lsn) {
			/* The log record filled a log block, and we require
			that also the next log block should have been scanned
			in */

			return(false);
		}

		/* Add all the records to the hash table */

		ptr = recv_sys->buf + recv_sys->recovered_offset;

		for (;;) {
			old_lsn = recv_sys->recovered_lsn;
			/* This will apply MLOG_FILE_ records. We
			had to skip them in the first scan, because we
			did not know if the mini-transaction was
			completely recovered (until MLOG_MULTI_REC_END). */
			len = recv_parse_log_rec(
				&type, ptr, end_ptr, &space, &page_no,
				apply, &body);

			if (recv_sys->found_corrupt_log) {

				recv_report_corrupt_log(ptr,
							type, space, page_no);
			}

			ut_a(len != 0);
			ut_a(!(*ptr & MLOG_SINGLE_REC_FLAG));

			recv_sys->recovered_offset += len;
			recv_sys->recovered_lsn
				= recv_calc_lsn_on_data_add(old_lsn, len);

			switch (type) {
			case MLOG_MULTI_REC_END:
				/* Found the end mark for the records */
				goto loop;
#ifdef UNIV_LOG_LSN_DEBUG
			case MLOG_LSN:
				/* Do not add these records to the hash table.
				The page number and space id fields are misused
				for something else. */
				break;
#endif /* UNIV_LOG_LSN_DEBUG */
			case MLOG_FILE_NAME:
			case MLOG_FILE_RENAME2:
			case MLOG_FILE_DELETE:
				/* These were already handled by
				recv_parse_log_rec() and
				recv_parse_or_apply_log_rec_body(). */
				break;
			default:
				switch (store) {
				case STORE_NO:
					break;
				case STORE_IF_EXISTS:
					if (fil_space_get_flags(space)
					    == ULINT_UNDEFINED) {
						break;
					}
					/* fall through */
				case STORE_YES:
					recv_add_to_hash_table(
						type, space, page_no,
						body, ptr + len,
						old_lsn,
						new_recovered_lsn);
				}
			}

			ptr += len;
		}
	}

	goto loop;
}

/*******************************************************//**
Adds data from a new log block to the parsing buffer of recv_sys if
recv_sys->parse_start_lsn is non-zero.
@return true if more data added */
static
bool
recv_sys_add_to_parsing_buf(
/*========================*/
	const byte*	log_block,	/*!< in: log block */
	lsn_t		scanned_lsn)	/*!< in: lsn of how far we were able
					to find data in this log block */
{
	ulint	more_len;
	ulint	data_len;
	ulint	start_offset;
	ulint	end_offset;

	ut_ad(scanned_lsn >= recv_sys->scanned_lsn);

	if (!recv_sys->parse_start_lsn) {
		/* Cannot start parsing yet because no start point for
		it found */

		return(false);
	}

	data_len = log_block_get_data_len(log_block);

	if (recv_sys->parse_start_lsn >= scanned_lsn) {

		return(false);

	} else if (recv_sys->scanned_lsn >= scanned_lsn) {

		return(false);

	} else if (recv_sys->parse_start_lsn > recv_sys->scanned_lsn) {
		more_len = (ulint) (scanned_lsn - recv_sys->parse_start_lsn);
	} else {
		more_len = (ulint) (scanned_lsn - recv_sys->scanned_lsn);
	}

	if (more_len == 0) {

		return(false);
	}

	ut_ad(data_len >= more_len);

	start_offset = data_len - more_len;

	if (start_offset < LOG_BLOCK_HDR_SIZE) {
		start_offset = LOG_BLOCK_HDR_SIZE;
	}

	end_offset = data_len;

	if (end_offset > OS_FILE_LOG_BLOCK_SIZE - LOG_BLOCK_TRL_SIZE) {
		end_offset = OS_FILE_LOG_BLOCK_SIZE - LOG_BLOCK_TRL_SIZE;
	}

	ut_ad(start_offset <= end_offset);

	if (start_offset < end_offset) {
		ut_memcpy(recv_sys->buf + recv_sys->len,
			  log_block + start_offset, end_offset - start_offset);

		recv_sys->len += end_offset - start_offset;

		ut_a(recv_sys->len <= RECV_PARSING_BUF_SIZE);
	}

	return(true);
}

/*******************************************************//**
Moves the parsing buffer data left to the buffer start. */
static
void
recv_sys_justify_left_parsing_buf(void)
/*===================================*/
{
	ut_memmove(recv_sys->buf, recv_sys->buf + recv_sys->recovered_offset,
		   recv_sys->len - recv_sys->recovered_offset);

	recv_sys->len -= recv_sys->recovered_offset;

	recv_sys->recovered_offset = 0;
}

/*******************************************************//**
Scans log from a buffer and stores new log data to the parsing buffer.
Parses and hashes the log records if new data found.  Unless
UNIV_HOTBACKUP is defined, this function will apply log records
automatically when the hash table becomes full.
@return TRUE if not able to scan any more in this log group */
static
ibool
recv_scan_log_recs(
/*===============*/
	ulint		available_memory,/*!< in: we let the hash table of recs
					to grow to this size, at the maximum */
	store_t*	store_to_hash,	/*!< in,out: whether the records should be
					stored to the hash table; this is reset
					if just debug checking is needed, or
					when the available_memory runs out */
	const byte*	buf,		/*!< in: buffer containing a log
					segment or garbage */
	ulint		len,		/*!< in: buffer length */
	lsn_t		checkpoint_lsn,	/*!< in: latest checkpoint LSN */
	lsn_t		start_lsn,	/*!< in: buffer start lsn */
	lsn_t*		contiguous_lsn,	/*!< in/out: it is known that all log
					groups contain contiguous log data up
					to this lsn */
	lsn_t*		group_scanned_lsn)/*!< out: scanning succeeded up to
					this lsn */
{
	const byte*	log_block	= buf;
	ulint		no;
	lsn_t		scanned_lsn	= start_lsn;
	bool		finished	= false;
	ulint		data_len;
	bool		more_data	= false;
	bool		apply		= recv_sys->mlog_checkpoint_lsn != 0;

	ut_ad(start_lsn % OS_FILE_LOG_BLOCK_SIZE == 0);
	ut_ad(len % OS_FILE_LOG_BLOCK_SIZE == 0);
	ut_ad(len >= OS_FILE_LOG_BLOCK_SIZE);

	do {
		ut_ad(!finished);
		no = log_block_get_hdr_no(log_block);
		/*
		fprintf(stderr, "Log block header no %lu\n", no);

		fprintf(stderr, "Scanned lsn no %lu\n",
		log_block_convert_lsn_to_no(scanned_lsn));
		*/
		if (no != log_block_convert_lsn_to_no(scanned_lsn)
		    || !log_block_checksum_is_ok_or_old_format(log_block)) {

			if (no == log_block_convert_lsn_to_no(scanned_lsn)
			    && !log_block_checksum_is_ok_or_old_format(
				    log_block)) {
				ib_logf(IB_LOG_LEVEL_ERROR,
					"Log block no %lu at"
					" lsn " LSN_PF " has"
					" ok header, but checksum field"
					" contains %lu, should be %lu",
					(ulong) no,
					scanned_lsn,
					(ulong) log_block_get_checksum(
						log_block),
					(ulong) log_block_calc_checksum(
						log_block));
			}

			/* Garbage or an incompletely written log block */
			finished = true;
			break;
		}

		if (log_block_get_flush_bit(log_block)) {
			/* This block was a start of a log flush operation:
			we know that the previous flush operation must have
			been completed for all log groups before this block
			can have been flushed to any of the groups. Therefore,
			we know that log data is contiguous up to scanned_lsn
			in all non-corrupt log groups. */

			if (scanned_lsn > *contiguous_lsn) {
				*contiguous_lsn = scanned_lsn;
			}
		}

		data_len = log_block_get_data_len(log_block);

		if (scanned_lsn + data_len > recv_sys->scanned_lsn
		    && log_block_get_checkpoint_no(log_block)
		    < recv_sys->scanned_checkpoint_no
		    && (recv_sys->scanned_checkpoint_no
			- log_block_get_checkpoint_no(log_block)
			> 0x80000000UL)) {

			/* Garbage from a log buffer flush which was made
			before the most recent database recovery */
			finished = true;
			break;
		}

		if (!recv_sys->parse_start_lsn
		    && (log_block_get_first_rec_group(log_block) > 0)) {

			/* We found a point from which to start the parsing
			of log records */

			recv_sys->parse_start_lsn = scanned_lsn
				+ log_block_get_first_rec_group(log_block);
			recv_sys->scanned_lsn = recv_sys->parse_start_lsn;
			recv_sys->recovered_lsn = recv_sys->parse_start_lsn;
		}

		scanned_lsn += data_len;

		if (scanned_lsn > recv_sys->scanned_lsn) {

			/* We have found more entries. If this scan is
			of startup type, we must initiate crash recovery
			environment before parsing these log records. */

#ifndef UNIV_HOTBACKUP
			if (!recv_needed_recovery) {

				if (!srv_read_only_mode) {
					ib_logf(IB_LOG_LEVEL_INFO,
						"Log scan progressed past the"
						" checkpoint lsn " LSN_PF,
						recv_sys->scanned_lsn);

					recv_init_crash_recovery();
				} else {

					ib_logf(IB_LOG_LEVEL_WARN,
						"Recovery skipped,"
						" --innodb-read-only set!");

					return(TRUE);
				}
			}
#endif /* !UNIV_HOTBACKUP */

			/* We were able to find more log data: add it to the
			parsing buffer if parse_start_lsn is already
			non-zero */

			if (recv_sys->len + 4 * OS_FILE_LOG_BLOCK_SIZE
			    >= RECV_PARSING_BUF_SIZE) {
				ib_logf(IB_LOG_LEVEL_ERROR,
					"Log parsing buffer overflow."
					" Recovery may have failed!");

				recv_sys->found_corrupt_log = TRUE;

#ifndef UNIV_HOTBACKUP
				if (!srv_force_recovery) {
					ib_logf(IB_LOG_LEVEL_FATAL,
						"Set innodb_force_recovery"
						" to ignore this error.");
				}
#endif /* !UNIV_HOTBACKUP */

			} else if (!recv_sys->found_corrupt_log) {
				more_data = recv_sys_add_to_parsing_buf(
					log_block, scanned_lsn);
			}

			recv_sys->scanned_lsn = scanned_lsn;
			recv_sys->scanned_checkpoint_no
				= log_block_get_checkpoint_no(log_block);
		}

		if (data_len < OS_FILE_LOG_BLOCK_SIZE) {
			/* Log data for this group ends here */
			finished = true;
			break;
		} else {
			log_block += OS_FILE_LOG_BLOCK_SIZE;
		}
	} while (log_block < buf + len);

	*group_scanned_lsn = scanned_lsn;

	if (recv_needed_recovery
	    || (recv_is_from_backup && !recv_is_making_a_backup)) {
		recv_scan_print_counter++;

		if (finished || (recv_scan_print_counter % 80 == 0)) {

			ib_logf(IB_LOG_LEVEL_INFO,
				"Doing recovery: scanned up to"
				" log sequence number " LSN_PF,
				scanned_lsn);
		}
	}

	if (more_data && !recv_sys->found_corrupt_log) {
		/* Try to parse more log records */

		if (recv_parse_log_recs(checkpoint_lsn,
					*store_to_hash, apply)) {
			ut_ad(recv_sys->mlog_checkpoint_lsn
			      == recv_sys->recovered_lsn);
			return(true);
		}

		if (*store_to_hash != STORE_NO
		    && mem_heap_get_size(recv_sys->heap) > available_memory) {
			*store_to_hash = STORE_NO;
		}

		if (recv_sys->recovered_offset > RECV_PARSING_BUF_SIZE / 4) {
			/* Move parsing buffer data to the buffer start */

			recv_sys_justify_left_parsing_buf();
		}
	}

	return(finished);
}

#ifndef UNIV_HOTBACKUP
/** Scans log from a buffer and stores new log data to the parsing buffer.
Parses and hashes the log records if new data found.
@param[in,out]	group			log group
@param[in,out]	contiguous_lsn		log sequence number
until which all redo log has been scanned
@param[in]	last_phase		whether changes
can be applied to the tablespaces
@return whether rescan is needed (not everything was stored) */
static
bool
recv_group_scan_log_recs(
	log_group_t*	group,
	lsn_t*		contiguous_lsn,
	bool		last_phase)
{
	DBUG_ENTER("recv_group_scan_log_recs");
	DBUG_ASSERT(!last_phase || recv_sys->mlog_checkpoint_lsn > 0);

	mutex_enter(&recv_sys->mutex);
	recv_sys->len = 0;
	recv_sys->recovered_offset = 0;
	recv_sys->n_addrs = 0;
	recv_sys_empty_hash();
	srv_start_lsn = *contiguous_lsn;
	recv_sys->parse_start_lsn = *contiguous_lsn;
	recv_sys->scanned_lsn = *contiguous_lsn;
	recv_sys->recovered_lsn = *contiguous_lsn;
	recv_sys->scanned_checkpoint_no = 0;
	recv_previous_parsed_rec_type = MLOG_SINGLE_REC_FLAG;
	recv_previous_parsed_rec_offset	= 0;
	recv_previous_parsed_rec_is_multi = 0;
	ut_ad(recv_max_page_lsn == 0);
	ut_ad(last_phase || !recv_writer_thread_active);
	mutex_exit(&recv_sys->mutex);

	lsn_t	checkpoint_lsn	= *contiguous_lsn;
	lsn_t	start_lsn;
	lsn_t	end_lsn;
	store_t	store_to_hash	= recv_sys->mlog_checkpoint_lsn == 0
		? STORE_NO : (last_phase ? STORE_IF_EXISTS : STORE_YES);
	ulint	available_mem	= UNIV_PAGE_SIZE
		* (buf_pool_get_n_pages()
		   - (recv_n_pool_free_frames * srv_buf_pool_instances));

	end_lsn = *contiguous_lsn = ut_uint64_align_down(
		*contiguous_lsn, OS_FILE_LOG_BLOCK_SIZE);

	do {
		if (last_phase && store_to_hash == STORE_NO) {
			store_to_hash = STORE_IF_EXISTS;
			/* We must not allow change buffer
			merge here, because it would generate
			redo log records before we have
			finished the redo log scan. */
			recv_apply_hashed_log_recs(FALSE);
		}

		start_lsn = end_lsn;
		end_lsn += RECV_SCAN_SIZE;

		log_group_read_log_seg(
			log_sys->buf, group, start_lsn, end_lsn);
	} while (!recv_scan_log_recs(
			 available_mem, &store_to_hash, log_sys->buf,
			 RECV_SCAN_SIZE,
			 checkpoint_lsn,
			 start_lsn, contiguous_lsn, &group->scanned_lsn));

	DBUG_PRINT("ib_log", ("%s " LSN_PF
			      " completed for log group " ULINTPF,
			      last_phase ? "rescan" : "scan",
			      group->scanned_lsn, group->id));

	DBUG_RETURN(store_to_hash == STORE_NO);
}

/*******************************************************//**
Initialize crash recovery environment. Can be called iff
recv_needed_recovery == FALSE. */
static
void
recv_init_crash_recovery(void)
{
	ut_ad(!srv_read_only_mode);
	ut_a(!recv_needed_recovery);

	recv_needed_recovery = TRUE;
}

/** Check if all tablespaces were found for crash recovery.
@return error code or DB_SUCCESS */
static __attribute__((warn_unused_result))
dberr_t
recv_init_crash_recovery_spaces(void)
{
	dberr_t	err		= DB_SUCCESS;
	bool	flag_deleted	= false;

	ut_ad(!srv_read_only_mode);
	ut_ad(recv_needed_recovery);

	ib_logf(IB_LOG_LEVEL_INFO, "Database was not shutdown normally!");
	ib_logf(IB_LOG_LEVEL_INFO, "Starting crash recovery.");

	for (recv_spaces_t::iterator i = recv_spaces.begin();
	     i != recv_spaces.end(); i++) {
		if (i->second.deleted) {
			/* The tablespace was deleted,
			so we can ignore any redo log for it. */
			ut_ad(i->first != TRX_SYS_SPACE);
			flag_deleted = true;
		} else if (i->second.space != NULL) {
			/* The tablespace was found, and there
			are some redo log records for it. */
			if (!fil_names_dirty(i->second.space)) {
				/* The space should previously be clean. */
				ut_ad(0);
			}
		} else if (i->first == TRX_SYS_SPACE) {
			/* The system tablespace is always opened. */
		} else if (srv_force_recovery == 0) {
			ib_logf(IB_LOG_LEVEL_ERROR,
				"Tablespace " ULINTPF
				" was not found at %s.",
				i->first, i->second.name.c_str());
			if (err == DB_SUCCESS) {
				ib_logf(IB_LOG_LEVEL_ERROR,
					"Set innodb_force_recovery=1"
					" to ignore this and to"
					" permanently lose all changes"
					" to the tablespace.");
				err = DB_TABLESPACE_NOT_FOUND;
			}
		} else {
			ib_logf(IB_LOG_LEVEL_WARN,
				"Tablespace " ULINTPF
				" was not found at %s,"
				" and innodb_force_recovery"
				" was set. All redo log"
				" for this tablespace"
				" will be ignored!",
				i->first, i->second.name.c_str());
			i->second.deleted = true;
			flag_deleted = true;
		}
	}

	if (err != DB_SUCCESS) {
		return(err);
	}

	if (flag_deleted) {
		for (ulint h = 0;
		     h < hash_get_n_cells(recv_sys->addr_hash);
		     h++) {
			for (recv_addr_t* recv_addr
				     = static_cast<recv_addr_t*>(
					     HASH_GET_FIRST(
						     recv_sys->addr_hash, h));
			     recv_addr != 0;
			     recv_addr = static_cast<recv_addr_t*>(
				     HASH_GET_NEXT(addr_hash, recv_addr))) {
				const ulint space = recv_addr->space;

				if (space == TRX_SYS_SPACE) {
					continue;
				}

				recv_spaces_t::const_iterator i
					= recv_spaces.find(space);
				ut_ad(i != recv_spaces.end());

				if (i->second.deleted) {
					recv_addr->state = RECV_DISCARDED;
				}
			}
		}
	}

	buf_dblwr_process();

	if (srv_force_recovery < SRV_FORCE_NO_LOG_REDO) {
		/* Spawn the background thread to flush dirty pages
		from the buffer pools. */
		os_thread_create(recv_writer_thread, 0, 0);
	}

	return(DB_SUCCESS);
}

/** Start recovering from a redo log checkpoint.
@see recv_recovery_from_checkpoint_finish
@param[in]	flush_lsn	FIL_PAGE_FILE_FLUSH_LSN
of first system tablespace page
@return error code or DB_SUCCESS */

dberr_t
recv_recovery_from_checkpoint_start(
	lsn_t	flush_lsn)
{
	log_group_t*	group;
	log_group_t*	max_cp_group;
	ulint		max_cp_field;
	lsn_t		checkpoint_lsn;
	bool		rescan;
	ib_uint64_t	checkpoint_no;
	lsn_t		contiguous_lsn;
	byte*		buf;
	byte		log_hdr_buf[LOG_FILE_HDR_SIZE];
	dberr_t		err;

	/* Initialize red-black tree for fast insertions into the
	flush_list during recovery process. */
	buf_flush_init_flush_rbt();

	ut_when_dtor<recv_dblwr_t> tmp(recv_sys->dblwr);

	if (srv_force_recovery >= SRV_FORCE_NO_LOG_REDO) {

		ib_logf(IB_LOG_LEVEL_INFO,
			"The user has set SRV_FORCE_NO_LOG_REDO on,"
			" skipping log redo");

		return(DB_SUCCESS);
	}

	recv_recovery_on = TRUE;

	log_mutex_enter();

	/* Look for the latest checkpoint from any of the log groups */

	err = recv_find_max_checkpoint(&max_cp_group, &max_cp_field);

	if (err != DB_SUCCESS) {

		log_mutex_exit();

		return(err);
	}

	log_group_read_checkpoint_info(max_cp_group, max_cp_field);

	buf = log_sys->checkpoint_buf;

	checkpoint_lsn = mach_read_from_8(buf + LOG_CHECKPOINT_LSN);
	checkpoint_no = mach_read_from_8(buf + LOG_CHECKPOINT_NO);

	/* Read the first log file header to print a note if this is
	a recovery from a restored InnoDB Hot Backup */

	const page_id_t	page_id(max_cp_group->space_id, 0);

	fil_io(OS_FILE_READ | OS_FILE_LOG, true, page_id, univ_page_size, 0,
	       LOG_FILE_HDR_SIZE, log_hdr_buf, max_cp_group);

	if (0 == ut_memcmp(log_hdr_buf + LOG_FILE_WAS_CREATED_BY_HOT_BACKUP,
			   (byte*)"ibbackup", (sizeof "ibbackup") - 1)) {

		if (srv_read_only_mode) {

			ib_logf(IB_LOG_LEVEL_ERROR,
				"Cannot restore from mysqlbackup, InnoDB"
				" running in read-only mode!");

			return(DB_ERROR);
		}

		/* This log file was created by mysqlbackup --restore: print
		a note to the user about it */

		ib_logf(IB_LOG_LEVEL_INFO,
			"The log file was created by mysqlbackup --apply-log"
			" at %s. The following crash recovery is part of a"
			" normal restore.",
			log_hdr_buf + LOG_FILE_WAS_CREATED_BY_HOT_BACKUP);

		/* Wipe over the label now */

		memset(log_hdr_buf + LOG_FILE_WAS_CREATED_BY_HOT_BACKUP,
		       ' ', 4);
		/* Write to the log file to wipe over the label */
		fil_io(OS_FILE_WRITE | OS_FILE_LOG, true, page_id,
		       univ_page_size, 0, OS_FILE_LOG_BLOCK_SIZE, log_hdr_buf,
		       max_cp_group);
	}

	/* Start reading the log groups from the checkpoint lsn up. The
	variable contiguous_lsn contains an lsn up to which the log is
	known to be contiguously written to all log groups. */

	recv_sys->mlog_checkpoint_lsn = 0;

	ut_ad(RECV_SCAN_SIZE <= log_sys->buf_size);

	ut_ad(UT_LIST_GET_LEN(log_sys->log_groups) == 1);
	group = UT_LIST_GET_FIRST(log_sys->log_groups);

	ut_ad(recv_sys->n_addrs == 0);
	/* Look for MLOG_CHECKPOINT. */
	contiguous_lsn = checkpoint_lsn;
	recv_group_scan_log_recs(group, &contiguous_lsn, false);
	/* The first scan should not have stored any records. */
	ut_ad(recv_sys->n_addrs == 0);

	if (recv_sys->mlog_checkpoint_lsn == 0) {
		if (group->scanned_lsn != checkpoint_lsn) {
			ib_logf(IB_LOG_LEVEL_ERROR,
				"Ignoring the redo log due to"
				" missing MLOG_CHECKPOINT"
				" between the checkpoint " LSN_PF " and"
				" the end " LSN_PF ".",
				checkpoint_lsn, group->scanned_lsn);
		}

		group->scanned_lsn = checkpoint_lsn;
		rescan = false;
	} else {
		contiguous_lsn = checkpoint_lsn;
		rescan = recv_group_scan_log_recs(
			group, &contiguous_lsn, false);
	}

	/* NOTE: we always do a 'recovery' at startup, but only if
	there is something wrong we will print a message to the
	user about recovery: */

	if (checkpoint_lsn != flush_lsn) {

		if (checkpoint_lsn + SIZE_OF_MLOG_CHECKPOINT < flush_lsn) {
			ib_logf(IB_LOG_LEVEL_WARN,
				" Are you sure you are using the"
				" right ib_logfiles to start up the database?"
				" Log sequence number in the ib_logfiles is"
				" " LSN_PF ", less than the"
				" log sequence number in the"
				" first system tablespace file header,"
				" " LSN_PF ".",
				checkpoint_lsn, flush_lsn);
		}

		if (!recv_needed_recovery) {
			ib_logf(IB_LOG_LEVEL_INFO,
				"The log sequence number " LSN_PF
				" in the system tablespace does not match"
				" the log sequence number " LSN_PF
				" in the ib_logfiles!",
				flush_lsn,
				checkpoint_lsn);

			if (srv_read_only_mode) {
				ib_logf(IB_LOG_LEVEL_ERROR,
					"Can't initiate database recovery,"
					" running in read-only-mode.");
				mutex_exit(&log_sys->mutex);
				return(DB_READ_ONLY);
			}

			recv_init_crash_recovery();
		}
	}

	log_sys->lsn = recv_sys->recovered_lsn;

	if (recv_needed_recovery) {
		err = recv_init_crash_recovery_spaces();

		if (err != DB_SUCCESS) {
			mutex_exit(&log_sys->mutex);
			return(err);
		}

		if (rescan) {
			contiguous_lsn = checkpoint_lsn;
			recv_group_scan_log_recs(group, &contiguous_lsn, true);
		}
	} else {
		ut_ad(!rescan || recv_sys->n_addrs == 0);
	}

	/* We currently have only one log group */

	if (group->scanned_lsn < checkpoint_lsn
	    || group->scanned_lsn < recv_max_page_lsn) {
		ib_logf(IB_LOG_LEVEL_ERROR,
			"We scanned the log up to " LSN_PF ". A checkpoint"
			" was at " LSN_PF " and the maximum LSN on a database"
			" page was " LSN_PF ". It is possible that the"
			" database is now corrupt!",
			group->scanned_lsn, checkpoint_lsn, recv_max_page_lsn);
	}

	if (recv_sys->recovered_lsn < checkpoint_lsn) {
		log_mutex_exit();

		/* No harm in trying to do RO access. */
		if (!srv_read_only_mode) {
			ut_error;
		}

		return(DB_ERROR);
	}

	/* Synchronize the uncorrupted log groups to the most up-to-date log
	group; we also copy checkpoint info to groups */

	log_sys->next_checkpoint_lsn = checkpoint_lsn;
	log_sys->next_checkpoint_no = checkpoint_no + 1;

	recv_synchronize_groups();

	if (!recv_needed_recovery) {
		ut_a(checkpoint_lsn == recv_sys->recovered_lsn);
	} else {
		srv_start_lsn = recv_sys->recovered_lsn;
	}

	ut_memcpy(log_sys->buf, recv_sys->last_block, OS_FILE_LOG_BLOCK_SIZE);

	log_sys->buf_free = (ulint) log_sys->lsn % OS_FILE_LOG_BLOCK_SIZE;
	log_sys->buf_next_to_write = log_sys->buf_free;
	log_sys->write_lsn = log_sys->lsn;

	log_sys->last_checkpoint_lsn = checkpoint_lsn;

	if (!srv_read_only_mode) {
		/* Write a MLOG_CHECKPOINT marker as the first thing,
		before generating any other redo log. */
		fil_names_clear(log_sys->last_checkpoint_lsn, true);
	}

	MONITOR_SET(MONITOR_LSN_CHECKPOINT_AGE,
		    log_sys->lsn - log_sys->last_checkpoint_lsn);

	log_sys->next_checkpoint_no = checkpoint_no + 1;

	mutex_enter(&recv_sys->mutex);

	recv_sys->apply_log_recs = TRUE;

	mutex_exit(&recv_sys->mutex);

	log_mutex_exit();

	recv_lsn_checks_on = TRUE;

	/* The database is now ready to start almost normal processing of user
	transactions: transaction rollbacks and the application of the log
	records in the hash table can be run in background. */

	return(DB_SUCCESS);
}

/** Complete recovery from a checkpoint. */

void
recv_recovery_from_checkpoint_finish(void)
{
	/* Make sure that the recv_writer thread is done. This is
	required because it grabs various mutexes and we want to
	ensure that when we enable sync_order_checks there is no
	mutex currently held by any thread. */
	mutex_enter(&recv_sys->writer_mutex);

	/* Free the resources of the recovery system */
	recv_recovery_on = FALSE;

	/* By acquring the mutex we ensure that the recv_writer thread
	won't trigger any more LRU batches. Now wait for currently
	in progress batches to finish. */
	buf_flush_wait_LRU_batch_end();

	mutex_exit(&recv_sys->writer_mutex);

	ulint count = 0;
	while (recv_writer_thread_active) {
		++count;
		os_thread_sleep(100000);
		if (srv_print_verbose_log && count > 600) {
			ib_logf(IB_LOG_LEVEL_INFO,
				"Waiting for recv_writer to"
				" finish flushing of buffer pool");
			count = 0;
		}
	}

	recv_sys_debug_free();

	/* Free up the flush_rbt. */
	buf_flush_free_flush_rbt();

	/* Roll back any recovered data dictionary transactions, so
	that the data dictionary tables will be free of any locks.
	The data dictionary latch should guarantee that there is at
	most one data dictionary transaction active at a time. */
	if (srv_force_recovery < SRV_FORCE_NO_TRX_UNDO) {
		trx_rollback_or_clean_recovered(FALSE);
	}
}

/********************************************************//**
Initiates the rollback of active transactions. */

void
recv_recovery_rollback_active(void)
/*===============================*/
{
	ut_ad(!recv_writer_thread_active);

	/* We can't start any (DDL) transactions if UNDO logging
	has been disabled, additionally disable ROLLBACK of recovered
	user transactions. */
	if (srv_force_recovery < SRV_FORCE_NO_TRX_UNDO
	    && !srv_read_only_mode) {

		/* Drop partially created indexes. */
		row_merge_drop_temp_indexes();
		/* Drop temporary tables. */
		row_mysql_drop_temp_tables();

		/* Drop any auxiliary tables that were not dropped when the
		parent table was dropped. This can happen if the parent table
		was dropped but the server crashed before the auxiliary tables
		were dropped. */
		fts_drop_orphaned_tables();

		/* Rollback the uncommitted transactions which have no user
		session */

		os_thread_create(trx_rollback_or_clean_all_recovered, 0, 0);
	}
}

/******************************************************//**
Resets the logs. The contents of log files will be lost! */

void
recv_reset_logs(
/*============*/
	lsn_t		lsn)		/*!< in: reset to this lsn
					rounded up to be divisible by
					OS_FILE_LOG_BLOCK_SIZE, after
					which we add
					LOG_BLOCK_HDR_SIZE */
{
	log_group_t*	group;

	ut_ad(log_mutex_own());

	log_sys->lsn = ut_uint64_align_up(lsn, OS_FILE_LOG_BLOCK_SIZE);

	group = UT_LIST_GET_FIRST(log_sys->log_groups);

	while (group) {
		group->lsn = log_sys->lsn;
		group->lsn_offset = LOG_FILE_HDR_SIZE;
		group = UT_LIST_GET_NEXT(log_groups, group);
	}

	log_sys->buf_next_to_write = 0;
	log_sys->write_lsn = log_sys->lsn;

	log_sys->next_checkpoint_no = 0;
	log_sys->last_checkpoint_lsn = 0;

	log_block_init(log_sys->buf, log_sys->lsn);
	log_block_set_first_rec_group(log_sys->buf, LOG_BLOCK_HDR_SIZE);

	log_sys->buf_free = LOG_BLOCK_HDR_SIZE;
	log_sys->lsn += LOG_BLOCK_HDR_SIZE;

	MONITOR_SET(MONITOR_LSN_CHECKPOINT_AGE,
		    (log_sys->lsn - log_sys->last_checkpoint_lsn));

	log_mutex_exit();

	/* Reset the checkpoint fields in logs */

	log_make_checkpoint_at(LSN_MAX, TRUE);

	log_mutex_enter();
}
#endif /* !UNIV_HOTBACKUP */

#ifdef UNIV_HOTBACKUP
/******************************************************//**
Creates new log files after a backup has been restored. */

void
recv_reset_log_files_for_backup(
/*============================*/
	const char*	log_dir,	/*!< in: log file directory path */
	ulint		n_log_files,	/*!< in: number of log files */
	lsn_t		log_file_size,	/*!< in: log file size */
	lsn_t		lsn)		/*!< in: new start lsn, must be
					divisible by OS_FILE_LOG_BLOCK_SIZE */
{
	os_file_t	log_file;
	bool		success;
	byte*		buf;
	ulint		i;
	ulint		log_dir_len;
	char		name[5000];
	static const char ib_logfile_basename[] = "ib_logfile";

	log_dir_len = strlen(log_dir);
	/* full path name of ib_logfile consists of log dir path + basename
	+ number. This must fit in the name buffer.
	*/
	ut_a(log_dir_len + strlen(ib_logfile_basename) + 11  < sizeof(name));

	buf = ut_zalloc(LOG_FILE_HDR_SIZE + OS_FILE_LOG_BLOCK_SIZE);

	for (i = 0; i < n_log_files; i++) {

		sprintf(name, "%s%s%lu", log_dir,
			ib_logfile_basename, (ulong) i);

		log_file = os_file_create_simple(innodb_log_file_key,
						 name, OS_FILE_CREATE,
						 OS_FILE_READ_WRITE,
						 srv_read_only_mode, &success);
		if (!success) {
			ib_logf(IB_LOG_LEVEL_FATAL,
				"Cannot create %s. Check that"
				" the file does not exist yet.", name);
		}

		ib_logf(IB_LOG_LEVEL_INFO,
			"Setting log file size to %llu",
			log_file_size);

		success = os_file_set_size(name, log_file, log_file_size);

		if (!success) {
			ib_logf(IB_LOG_LEVEL_FATAL,
				"Cannot set %s size to %llu",
				name, log_file_size);
		}

		os_file_flush(log_file);
		os_file_close(log_file);
	}

	/* We pretend there is a checkpoint at lsn + LOG_BLOCK_HDR_SIZE */

	log_reset_first_header_and_checkpoint(buf, lsn);

	log_block_init_in_old_format(buf + LOG_FILE_HDR_SIZE, lsn);
	log_block_set_first_rec_group(buf + LOG_FILE_HDR_SIZE,
				      LOG_BLOCK_HDR_SIZE);
	sprintf(name, "%s%s%lu", log_dir, ib_logfile_basename, (ulong)0);

	log_file = os_file_create_simple(innodb_log_file_key,
					 name, OS_FILE_OPEN,
					 OS_FILE_READ_WRITE,
					 srv_read_only_mode, &success);
	if (!success) {
		ib_logf(IB_LOG_LEVEL_FATAL, "Cannot open %s.", name);
	}

	os_file_write(name, log_file, buf, 0,
		      LOG_FILE_HDR_SIZE + OS_FILE_LOG_BLOCK_SIZE);
	os_file_flush(log_file);
	os_file_close(log_file);

	ut_free(buf);
}
#endif /* UNIV_HOTBACKUP */

/** Find a doublewrite copy of a page.
@param[in]	space_id	tablespace identifier
@param[in]	page_no		page number
@return	page frame
@retval NULL if no page was found */

const byte*
recv_dblwr_t::find_page(ulint space_id, ulint page_no)
{
	std::vector<const byte*> matches;
	const byte*	result = 0;

	for (list::iterator i = pages.begin(); i != pages.end(); ++i) {
		if (page_get_space_id(*i) == space_id
		    && page_get_page_no(*i) == page_no) {
			matches.push_back(*i);
		}
	}

	if (matches.size() == 1) {
		result = matches[0];
	} else if (matches.size() > 1) {

		lsn_t max_lsn	= 0;
		lsn_t page_lsn	= 0;

		for (std::vector<const byte*>::iterator i = matches.begin();
		     i != matches.end(); ++i) {

			page_lsn = mach_read_from_8(*i + FIL_PAGE_LSN);

			if (page_lsn > max_lsn) {
				max_lsn = page_lsn;
				result = *i;
			}
		}
	}

	return(result);
}<|MERGE_RESOLUTION|>--- conflicted
+++ resolved
@@ -2288,11 +2288,8 @@
 		(ulong) (ptr - recv_sys->buf),
 		(ulong) recv_previous_parsed_rec_offset);
 
-<<<<<<< HEAD
-=======
 	ut_ad(ptr <= recv_sys->buf + recv_sys->len);
 
->>>>>>> 2ca91de0
 	const ulint	limit	= 100;
 	const ulint	before
 		= std::min(recv_previous_parsed_rec_offset, limit);
