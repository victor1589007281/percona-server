/*****************************************************************************

Copyright (c) 1995, 2018, Oracle and/or its affiliates. All Rights Reserved.
Copyright (c) 2009, Google Inc.
Copyright (c) 2016, Percona Inc. All Rights Reserved.

Portions of this file contain modifications contributed and copyrighted by
Google, Inc. Those modifications are gratefully acknowledged and are described
briefly in the InnoDB documentation. The contributions by Google are
incorporated with their permission, and subject to the conditions contained in
the file COPYING.Google.

This program is free software; you can redistribute it and/or modify it under
the terms of the GNU General Public License, version 2.0, as published by the
Free Software Foundation.

This program is also distributed with certain software (including but not
limited to OpenSSL) that is licensed under separate terms, as designated in a
particular file or component or in included license documentation. The authors
of MySQL hereby grant you an additional permission to link the program and
your derivative works with the separately licensed software that they have
included with MySQL.

This program is distributed in the hope that it will be useful, but WITHOUT
ANY WARRANTY; without even the implied warranty of MERCHANTABILITY or FITNESS
FOR A PARTICULAR PURPOSE. See the GNU General Public License, version 2.0,
for more details.

You should have received a copy of the GNU General Public License along with
this program; if not, write to the Free Software Foundation, Inc.,
51 Franklin St, Fifth Floor, Boston, MA 02110-1301  USA

*****************************************************************************/

/**************************************************/ /**
 @file log/log0log.cc

 Redo log system - provides durability for unflushed modifications
 to contents of data pages.

 This file covers general maintenance, including:
 -# Allocation and deallocation of the redo log data structures.
 -# Initialization and shutdown of the redo log.
 -# Start / stop for the log background threads.
 -# Runtime updates of server variables.
 -# Extending size of the redo log buffers.
 -# Locking redo position (for replication).

 Code responsible for writing to redo log could be found in log0buf.cc,
 log0write.cc, and log0log.ic. The log writer, flusher, write notifier,
 flush notifier, and closer threads are implemented in log0write.cc.

 Code responsible for checkpoints could be found in log0chkp.cc.
 The log checkpointer thread is implemented there.

 Created 12/9/1995 Heikki Tuuri
 *******************************************************/

#include "log0types.h"

/** Pointer to the log checksum calculation function. */
log_checksum_func_t log_checksum_algorithm_ptr;

#ifndef UNIV_HOTBACKUP

#include <debug_sync.h>
#include <sys/types.h>
#include <time.h>
#include "ha_prototypes.h"

#include "dict0boot.h"
#include "os0thread-create.h"
#include "trx0sys.h"

/**
@page PAGE_INNODB_REDO_LOG Innodb redo log

@section sect_redo_log_general General idea of redo log

The redo log is a write ahead log of changes applied to contents of data pages.
It provides durability for all changes applied to the pages. In case of crash,
it is used to recover modifications to pages that were modified but have not
been flushed to disk.

@note In case of clean shutdown, the redo log should be logically empty.
This means that after the checkpoint lsn there should be no records to apply.
However the log files still could contain some old data (which is not used
during the recovery process).

Every change to content of a data page must be done through a mini transaction
(so called mtr - mtr_t), which in mtr_commit() writes all its log records
to the redo log.

@remarks Normally these changes are performed using the mlog_write_ulint()
or similar function. In some page-level operations, only a code number of
a c-function and its parameters are written to the redo log, to reduce the
size of the redo log. You should not add parameters to such functions
(e.g. trx_undo_header_create(), trx_undo_insert_header_reuse()).
You should not add functionality which can either change when compared to older
versions, or which is dependent on data outside of the page being modified.
Therefore all functions must implement self-contained page transformation
and it should be unchanged if you don't have very essential reasons to change
the log semantics or format.

Single mtr can cover changes to multiple pages. In case of crash, either the
whole set of changes from a given mtr is recovered or none of the changes.

During life time of a mtr, a log of changes is collected inside an internal
buffer of the mtr. It contains multiple log records, which describe changes
applied to possibly different modified pages. When the mtr is committed, all
the log records are written to the log buffer within a single group of the log
records. Procedure:

-# Total number of data bytes of log records is calculated.
-# Space for the log records is reserved. Range of lsn values is assigned for
   a group of log records.
-# %Log records are written to the reserved space in the log buffer.
-# Modified pages are marked as dirty and moved to flush lists.
   All the dirty pages are marked with the same range of lsn values.
-# Reserved space is closed.

Background threads are responsible for writing of new changes in the log buffer
to the log files. User threads that require durability for the logged records,
have to wait until the log gets flushed up to the required point.

During recovery only complete groups of log records are recovered and applied.
Example given, if we had rotation in a tree, which resulted in changes to three
nodes (pages), we have a guarantee, that either the whole rotation is recovered
or nothing, so we will not end up with a tree that has incorrect structure.

Consecutive bytes written to the redo log are enumerated by the lsn values.
Every single byte written to the log buffer corresponds to current lsn
increased by one.

Data in the redo log is structured in consecutive blocks of 512 bytes
(_OS_FILE_LOG_BLOCK_SIZE_). Each block contains a header of 12 bytes
(_LOG_BLOCK_HDR_SIZE_) and a footer of 4 bytes (_LOG_BLOCK_TRL_SIZE_).
These extra bytes are also enumerated by lsn values. Whenever we refer to
data bytes, we mean actual bytes of log records - not bytes of headers and
footers of log blocks. The sequence of enumerated data bytes, is called the
sn values. All headers and footers of log blocks are added within the log
buffer, where data is actually stored in proper redo format.

When a user transaction commits, extra mtr is committed (related to undo log),
and then user thread waits until the redo log is flushed up to the point,
where log records of that mtr end.

When a dirty page is being flushed, a thread doing the flush, first needs to
wait until the redo log gets flushed up to the newest modification of the page.
Afterwards the page might be flushed. In case of crash, we might end up with
the newest version of the page and without any earlier versions of the page.
Then other pages, which potentially have not been flushed before the crash,
need to be recovered to that version. This applies to:
        * pages modified within the same group of log records,
        * and pages modified within any earlier group of log records.

@section sect_redo_log_architecture Architecture of redo log

@subsection subsect_redo_log_data_layers Data layers

Redo log consists of following data layers:

-# %Log files (typically 4 - 32 GB) - physical redo files that reside on
   the disk.

-# %Log buffer (64 MB by default) - groups data to write to log files,
   formats data in proper way: include headers/footers of log blocks,
   calculates checksums, maintains boundaries of record groups.

-# %Log recent written buffer (e.g. 4MB) - tracks recent writes to the
   log buffer. Allows to have concurrent writes to the log buffer and tracks
   up to which lsn all such writes have been already finished.

-# %Log recent closed buffer (e.g. 4MB) - tracks for which recent writes,
   corresponding dirty pages have been already added to the flush lists.
   Allows to relax order in which dirty pages have to be added to the flush
   lists and tracks up to which lsn, all dirty pages have been added.
   This is required to not make checkpoint at lsn which is larger than
   oldest_modification of some dirty page, which still has not been added
   to the flush list (because user thread was scheduled out).

-# %Log write ahead buffer (e.g. 4kB) - used to write ahead more bytes
   to the redo files, to avoid read-on-write problem. This buffer is also
   used when we need to write an incomplete log block, which might
   concurrently be receiving even more data from next user threads. In such
   case we first copy the incomplete block to the write ahead buffer.

@subsection subsect_redo_log_general_rules General rules

-# User threads write their redo data only to the log buffer.

-# User threads write concurrently to the log buffer, without synchronization
   between each other.

-# The log recent written buffer is maintained to track concurrent writes.

-# Background log threads write and flush the log buffer to disk.

-# User threads do not touch log files. Background log threads are the only
   allowed to touch the log files.

-# User threads wait for the background threads when they need flushed redo.

-# %Events per log block are exposed by redo log for users interested in waiting
   for the flushed redo.

-# Users can see up to which point log has been written / flushed.

-# User threads need to wait if there is no space in the log buffer.

<<<<<<< HEAD
   @diafile storage/innobase/log/arch_writing.dia "Writing to the redo log"
=======
/****************************************************************//**
Checks if the log groups have a big enough margin of free space in
so that a new log entry can be written without overwriting log data
that is not read by the changed page bitmap thread.
@return true if there is not enough free space. */
static
bool
log_check_tracking_margin(
	ulint	lsn_advance)	/*!< in: an upper limit on how much log data we
				plan to write.  If zero, the margin will be
				checked for the already-written log. */
{
	lsn_t	tracked_lsn;
	lsn_t	tracked_lsn_age;

	if (!srv_track_changed_pages) {
		return false;
	}

	ut_ad(mutex_own(&(log_sys->mutex)));

	tracked_lsn = log_get_tracked_lsn();
	tracked_lsn_age = log_sys->lsn - tracked_lsn;

	/* The overwrite would happen when log_sys->log_group_capacity is
	exceeded, but we use max_checkpoint_age for an extra safety margin. */
	return tracked_lsn_age + lsn_advance > log_sys->max_checkpoint_age;
}

/** Extends the log buffer.
@param[in]	len	requested minimum size in bytes */
void
log_buffer_extend(
	ulint	len)
{
	ulint	move_start;
	ulint	move_end;
	byte*	tmp_buf[OS_FILE_LOG_BLOCK_SIZE];
>>>>>>> 333b4508

-# User threads add dirty pages to flush lists in the relaxed order.

-# Order in which user threads reserve ranges of lsn values, order in which
   they write to the log buffer, and order in which they add dirty pages to
   flush lists, could all be three completely different orders.

-# User threads do not write checkpoints (are not allowed to touch log files).

-# Checkpoint is automatically written from time to time by a background thread.

-# User threads can request a forced write of checkpoint and wait.

-# User threads need to wait if there is no space in the log files.

   @diafile storage/innobase/log/arch_deleting.dia "Reclaiming space in the redo
log"

-# Well thought out and tested set of _MONITOR_ counters is maintained and
   documented.

-# All settings are configurable through server variables, but the new server
   variables are hidden unless a special _EXPERIMENTAL_ mode has been defined
   when running cmake.

-# All the new buffers could be resized dynamically during runtime. In practice,
   only size of the log buffer is accessible without the _EXPERIMENTAL_ mode.

   @note
   This is a functional change - the log buffer could be resized dynamically
   by users (also decreased).

@section sect_redo_log_lsn_values Glossary of lsn values

Different fragments of head of the redo log are tracked by different values:
  - @ref subsect_redo_log_write_lsn,
  - @ref subsect_redo_log_buf_ready_for_write_lsn,
  - @ref subsect_redo_log_sn.

Different fragments of the redo log's tail are tracked by different values:
  - @ref subsect_redo_log_buf_dirty_pages_added_up_to_lsn,
  - @ref subsect_redo_log_available_for_checkpoint_lsn,
  - @ref subsect_redo_log_last_checkpoint_lsn.

@subsection subsect_redo_log_write_lsn log.write_lsn

Up to this lsn we have written all data to log files. It's the beginning of
the unwritten log buffer. Older bytes in the buffer are not required and might
be overwritten in cyclic manner for lsn values larger by _log.buf_size_.

<<<<<<< HEAD
Value is updated by: [log writer thread](@ref sect_redo_log_writer).
=======
	log_sys->buf_ptr = static_cast<byte*>(
		ut_zalloc_nokey(log_sys->buf_size * 2
				+ MAX_SRV_LOG_WRITE_AHEAD_SIZE));
	log_sys->buf = static_cast<byte*>(
		ut_align(log_sys->buf_ptr, MAX_SRV_LOG_WRITE_AHEAD_SIZE));
>>>>>>> 333b4508

@subsection subsect_redo_log_buf_ready_for_write_lsn log.buf_ready_for_write_lsn

Up to this lsn, all concurrent writes to log buffer have been finished.
We don't need older part of the log recent-written buffer.

It obviously holds:

        log.buf_ready_for_write_lsn >= log.write_lsn

Value is updated by: [log writer thread](@ref sect_redo_log_writer).

@subsection subsect_redo_log_flushed_to_disk_lsn log.flushed_to_disk_lsn

Up to this lsn, we have written and flushed data to log files.

<<<<<<< HEAD
It obviously holds:
=======
/** Check margin not to overwrite transaction log from the last checkpoint.
If would estimate the log write to exceed the log_group_capacity,
waits for the checkpoint is done enough.
@param[in]	len	length of the data to be written */

void
log_margin_checkpoint_age(
	ulint	len)
{
	ulint	margin = log_calculate_actual_len(len);

	ut_ad(log_mutex_own());

	if (margin > log_sys->log_group_capacity) {
		/* return with warning output to avoid deadlock */
		if (!log_has_printed_chkp_margine_warning
		    || difftime(time(NULL),
				log_last_margine_warning_time) > 15) {
			log_has_printed_chkp_margine_warning = true;
			log_last_margine_warning_time = time(NULL);

			ib::error() << "The transaction log files are too"
				" small for the single transaction log (size="
				<< len << "). So, the last checkpoint age"
				" might exceed the log group capacity "
				<< log_sys->log_group_capacity << ".";
		}

		return;
	}

	/* Our margin check should ensure that we never reach this condition.
	Try to do checkpoint once. We cannot keep waiting here as it might
	result in hang in case the current mtr has latch on oldest lsn */
	if (log_sys->lsn - log_sys->last_checkpoint_lsn + margin
	    > log_sys->log_group_capacity) {
		/* The log write of 'len' might overwrite the transaction log
		after the last checkpoint. Makes checkpoint. */

		bool	flushed_enough = false;

		if (log_sys->lsn - log_buf_pool_get_oldest_modification()
		    + margin
		    <= log_sys->log_group_capacity) {
			flushed_enough = true;
		}

		log_sys->check_flush_or_checkpoint = true;
		log_mutex_exit();

		DEBUG_SYNC_C("margin_checkpoint_age_rescue");

		if (!flushed_enough) {
			os_thread_sleep(100000);
		}
		log_checkpoint(true, false);

		log_mutex_enter();
	}

	return;
}
#endif /* !UNIV_HOTBACKUP */
/** Open the log for log_write_low. The log must be closed with log_close.
@param[in]	len	length of the data to be written
@return start lsn of the log record */
lsn_t
log_reserve_and_open(
	ulint	len)
{
	ulint	len_upper_limit;
	ulint	count			= 0;
	ulint	tcount			= 0;
>>>>>>> 333b4508

        log.flushed_to_disk_lsn <= log.write_lsn

Value is updated by: [log flusher thread](@ref sect_redo_log_flusher).

@subsection subsect_redo_log_sn log.sn

Corresponds to current lsn. Maximum assigned sn value (enumerates only
data bytes).

It obviously holds:

        log.sn >= log_translate_lsn_to_sn(log.buf_ready_for_write_lsn)

Value is updated by: user threads during reservation of space.

@subsection subsect_redo_log_buf_dirty_pages_added_up_to_lsn
log.buf_dirty_pages_added_up_to_lsn

Up to this lsn user threads have added all dirty pages to flush lists.

The redo log records are allowed to be deleted not further than up to this lsn.
That's because there could be a page with _oldest_modification_ smaller than
the minimum _oldest_modification_ available in flush lists. Note that such page
is just about to be added to flush list by a user thread, but there is no mutex
protecting access to the minimum _oldest_modification_, which would be acquired
by the user thread before writing to redo log. Hence for any lsn greater than
_buf_dirty_pages_added_up_to_lsn_ we cannot trust that flush lists are complete
and minimum calculated value (or its approximation) is valid.

@note
Note that we do not delete redo log records physically, but we still can delete
them logically by doing checkpoint at given lsn.

It holds (unless the log writer thread misses an update of the
@ref subsect_redo_log_buf_ready_for_write_lsn):

        log.buf_dirty_pages_added_up_to_lsn <= log.buf_ready_for_write_lsn.

Value is updated by: [log closer thread](@ref sect_redo_log_closer).

@subsection subsect_redo_log_available_for_checkpoint_lsn
log.available_for_checkpoint_lsn

<<<<<<< HEAD
Up to this lsn all dirty pages have been flushed to disk. However, this value
is not guaranteed to be the maximum such value. As insertion order to flush
lists is relaxed, the buf_pool_get_oldest_modification_approx() returns
modification time of some page that was inserted the earliest, it doesn't
have to be the oldest modification though. However, the maximum difference
between the first page in flush list, and one with the oldest modification
lsn is limited by the number of entries in the log recent closed buffer.
=======
	if (log_check_tracking_margin(len_upper_limit) &&
		(++tcount + count < 50)) {

		/* This log write would violate the untracked LSN free space
		margin.  Limit this to 50 retries as there might be situations
		where we have no choice but to proceed anyway, i.e. if the log
		is about to be overflown, log tracking or not. */
		log_mutex_exit();

		os_thread_sleep(10000);

		log_mutex_enter();
		goto loop;
	}

	return(log_sys->lsn);
}
>>>>>>> 333b4508

That's why from result of buf_pool_get_oldest_modification_approx() size of
the log recent closed buffer is subtracted. The result is used to update the
lsn available for a next checkpoint.

This has impact on the redo format, because the checkpoint_lsn can now point
to the middle of some group of log records (even to the middle of a single
log record). Log files with such checkpoint are not recoverable by older
versions of InnoDB by default.

Value is updated by:
[log checkpointer thread](@ref sect_redo_log_checkpointer).

@see @ref sect_redo_log_add_dirty_pages

@subsection subsect_redo_log_last_checkpoint_lsn log.last_checkpoint_lsn

Up to this lsn all dirty pages have been flushed to disk and the lsn value
has been flushed to header of the first log file (_ib_logfile0_).

The lsn value points to place where recovery is supposed to start. Data bytes
for smaller lsn values are not required and might be overwritten (log files
are circular). One could consider them logically deleted.

Value is updated by:
[log checkpointer thread](@ref sect_redo_log_checkpointer).

It holds:

        log.last_checkpoint_lsn
        <= log.available_for_checkpoint_lsn
        <= log.buf_dirty_pages_added_up_to_lsn.


Read more about redo log details:
- @subpage PAGE_INNODB_REDO_LOG_BUF
- @subpage PAGE_INNODB_REDO_LOG_THREADS
- @subpage PAGE_INNODB_REDO_LOG_FORMAT

*******************************************************/

/** Redo log system. Singleton used to populate global pointer. */
aligned_pointer<log_t> *log_sys_object;

/** Redo log system (singleton). */
log_t *log_sys;

#ifdef UNIV_PFS_THREAD

/** PFS key for the log writer thread. */
mysql_pfs_key_t log_writer_thread_key;

/** PFS key for the log closer thread. */
mysql_pfs_key_t log_closer_thread_key;

/** PFS key for the log checkpointer thread. */
mysql_pfs_key_t log_checkpointer_thread_key;

/** PFS key for the log flusher thread. */
mysql_pfs_key_t log_flusher_thread_key;

/** PFS key for the log flush notifier thread. */
mysql_pfs_key_t log_flush_notifier_thread_key;

/** PFS key for the log write notifier thread. */
mysql_pfs_key_t log_write_notifier_thread_key;

#endif /* UNIV_PFS_THREAD */

/** Calculates proper size for the log buffer and allocates the log buffer.
@param[out]	log	redo log */
static void log_allocate_buffer(log_t &log);

/** Deallocates the log buffer.
@param[out]	log	redo log */
static void log_deallocate_buffer(log_t &log);

/** Allocates the log write-ahead buffer (aligned to system page for
easier migrations between NUMA nodes).
@param[out]	log	redo log */
static void log_allocate_write_ahead_buffer(log_t &log);

/** Deallocates the log write-ahead buffer.
@param[out]	log	redo log */
static void log_deallocate_write_ahead_buffer(log_t &log);

<<<<<<< HEAD
/** Allocates the log checkpoint buffer (used to write checkpoint headers).
@param[out]	log	redo log */
static void log_allocate_checkpoint_buffer(log_t &log);
=======
	if (srv_track_changed_pages) {

		lsn_t tracked_lsn = log_get_tracked_lsn();
		ut_ad(tracked_lsn > 0);
		lsn_t tracked_lsn_age = lsn - tracked_lsn;

		if (tracked_lsn_age >= log->log_group_capacity) {

			ib::error() << "The age of the oldest untracked "
				"record exceeds the log group capacity!";
			ib::error() << "Stopping the log tracking thread at "
				"LSN " << tracked_lsn;
			srv_track_changed_pages = FALSE;
		}
	}

	checkpoint_age = lsn - log->last_checkpoint_lsn;
>>>>>>> 333b4508

/** Deallocates the log checkpoint buffer.
@param[out]	log	redo log */
static void log_deallocate_checkpoint_buffer(log_t &log);

/** Allocates the array with flush events.
@param[out]	log	redo log */
static void log_allocate_flush_events(log_t &log);

/** Deallocates the array with flush events.
@param[out]	log	redo log */
static void log_deallocate_flush_events(log_t &log);

/** Deallocates the array with write events.
@param[out]	log	redo log */
static void log_deallocate_write_events(log_t &log);

/** Allocates the array with write events.
@param[out]	log	redo log */
static void log_allocate_write_events(log_t &log);

/** Allocates the log recent written buffer.
@param[out]	log	redo log */
static void log_allocate_recent_written(log_t &log);

/** Deallocates the log recent written buffer.
@param[out]	log	redo log */
static void log_deallocate_recent_written(log_t &log);

/** Allocates the log recent closed buffer.
@param[out]	log	redo log */
static void log_allocate_recent_closed(log_t &log);

/** Deallocates the log recent closed buffer.
@param[out]	log	redo log */
static void log_deallocate_recent_closed(log_t &log);

/** Allocates buffers for headers of the log files.
@param[out]	log	redo log */
static void log_allocate_file_header_buffers(log_t &log);

/** Deallocates buffers for headers of the log files.
@param[out]	log	redo log */
static void log_deallocate_file_header_buffers(log_t &log);

/** Calculates proper size of the log buffer and updates related fields.
Calculations are based on current value of srv_log_buffer_size. Note,
that the proper size of the log buffer should be a power of two.
@param[out]	log		redo log */
static void log_calc_buf_size(log_t &log);

/**************************************************/ /**

 @name	Initialization and finalization of log_sys

 *******************************************************/

/* @{ */

bool log_sys_init(uint32_t n_files, uint64_t file_size, space_id_t space_id) {
  ut_a(log_sys == nullptr);

  /* The log_sys_object is pointer to aligned_pointer. That's
  temporary solution until we refactor redo log more.

  That's required for now, because the aligned_pointer, has dtor
  which tries to free the memory and as long as this is global
  variable it will have the dtor called. However because we can
  exit without proper cleanup for redo log in some cases, we
  need to forbid dtor calls then. */

  log_sys_object = UT_NEW_NOKEY(aligned_pointer<log_t>{});

  log_sys_object->create();
  log_sys = *log_sys_object;

  log_t &log = *log_sys;

  /* Initialize simple value fields. */
  log.dict_persist_margin.store(0);
  log.periodical_checkpoints_enabled = false;
  log.format = LOG_HEADER_FORMAT_CURRENT;
  log.files_space_id = space_id;
  log.state = log_state_t::OK;
  log.n_log_ios_old = log.n_log_ios;
  log.last_printout_time = time(nullptr);

  ut_a(file_size <= std::numeric_limits<uint64_t>::max() / n_files);
  log.file_size = file_size;
  log.n_files = n_files;
  log.files_real_capacity = file_size * n_files;

  log.current_file_lsn = LOG_START_LSN;
  log.current_file_real_offset = LOG_FILE_HDR_SIZE;
  log_files_update_offsets(log, log.current_file_lsn);

  log.checkpointer_event = os_event_create("log_checkpointer_event");
  log.write_notifier_event = os_event_create("log_write_notifier_event");
  log.flush_notifier_event = os_event_create("log_flush_notifier_event");
  log.writer_event = os_event_create("log_writer_event");
  log.flusher_event = os_event_create("log_flusher_event");

  mutex_create(LATCH_ID_LOG_CHECKPOINTER, &log.checkpointer_mutex);
  mutex_create(LATCH_ID_LOG_CLOSER, &log.closer_mutex);
  mutex_create(LATCH_ID_LOG_WRITER, &log.writer_mutex);
  mutex_create(LATCH_ID_LOG_FLUSHER, &log.flusher_mutex);
  mutex_create(LATCH_ID_LOG_WRITE_NOTIFIER, &log.write_notifier_mutex);
  mutex_create(LATCH_ID_LOG_FLUSH_NOTIFIER, &log.flush_notifier_mutex);

  log.sn_lock.create(log_sn_lock_key, SYNC_LOG_SN, 64);

  /* Allocate buffers. */
  log_allocate_buffer(log);
  log_allocate_write_ahead_buffer(log);
  log_allocate_checkpoint_buffer(log);
  log_allocate_recent_written(log);
  log_allocate_recent_closed(log);
  log_allocate_flush_events(log);
  log_allocate_write_events(log);
  log_allocate_file_header_buffers(log);

  log_calc_buf_size(log);

  if (!log_calc_max_ages(log)) {
    ib::error(ER_IB_MSG_1267)
        << "Cannot continue operation. ib_logfiles are too"
        << " small for innodb_thread_concurrency " << srv_thread_concurrency
        << ". The combined size of"
        << " ib_logfiles should be bigger than"
        << " 200 kB * innodb_thread_concurrency. To get mysqld"
        << " to start up, set innodb_thread_concurrency in"
        << " my.cnf to a lower value, for example, to 8. After"
        << " an ERROR-FREE shutdown of mysqld you can adjust"
        << " the size of ib_logfiles. " << INNODB_PARAMETERS_MSG;

    return (false);
  }

  return (true);
}

void log_start(log_t &log, checkpoint_no_t checkpoint_no, lsn_t checkpoint_lsn,
               lsn_t start_lsn) {
  ut_a(log_sys != nullptr);
  ut_a(checkpoint_lsn >= OS_FILE_LOG_BLOCK_SIZE);
  ut_a(checkpoint_lsn >= LOG_START_LSN);
  ut_a(start_lsn >= checkpoint_lsn);

  log.recovered_lsn = start_lsn;
  log.last_checkpoint_lsn = checkpoint_lsn;
  log.next_checkpoint_no = checkpoint_no;
  log.available_for_checkpoint_lsn = checkpoint_lsn;

  log_update_limits(log);

  log.sn = log_translate_lsn_to_sn(log.recovered_lsn);

  if ((start_lsn + LOG_BLOCK_TRL_SIZE) % OS_FILE_LOG_BLOCK_SIZE == 0) {
    start_lsn += LOG_BLOCK_TRL_SIZE + LOG_BLOCK_HDR_SIZE;
  } else if (start_lsn % OS_FILE_LOG_BLOCK_SIZE == 0) {
    start_lsn += LOG_BLOCK_HDR_SIZE;
  }
  ut_a(start_lsn > LOG_START_LSN);

  log.recent_written.add_link(0, start_lsn);
  log.recent_written.advance_tail();
  ut_a(log_buffer_ready_for_write_lsn(log) == start_lsn);

  log.recent_closed.add_link(0, start_lsn);
  log.recent_closed.advance_tail();
  ut_a(log_buffer_dirty_pages_added_up_to_lsn(log) == start_lsn);

  log.write_lsn = start_lsn;
  log.flushed_to_disk_lsn = start_lsn;

  log_files_update_offsets(log, start_lsn);

  log.write_ahead_end_offset =
      ut_uint64_align_up(log.current_file_end_offset, srv_log_write_ahead_size);

  lsn_t block_lsn;
  byte *block;

  block_lsn = ut_uint64_align_down(start_lsn, OS_FILE_LOG_BLOCK_SIZE);

  ut_a(block_lsn % log.buf_size + OS_FILE_LOG_BLOCK_SIZE <= log.buf_size);

  block = static_cast<byte *>(log.buf) + block_lsn % log.buf_size;

  log_block_set_hdr_no(block, log_block_convert_lsn_to_no(block_lsn));

  log_block_set_flush_bit(block, true);

<<<<<<< HEAD
  log_block_set_data_len(block, start_lsn - block_lsn);
=======
	log_sys->buf_ptr = static_cast<byte*>(
		ut_zalloc_nokey(log_sys->buf_size * 2
				+ MAX_SRV_LOG_WRITE_AHEAD_SIZE));
	log_sys->buf = static_cast<byte*>(
		ut_align(log_sys->buf_ptr, MAX_SRV_LOG_WRITE_AHEAD_SIZE));
>>>>>>> 333b4508

  log_block_set_first_rec_group(block, start_lsn % OS_FILE_LOG_BLOCK_SIZE);

  /* Do not reorder writes above, below this line. For x86 this
  protects only from unlikely compile-time reordering. */
  std::atomic_thread_fence(std::memory_order_release);
}

void log_sys_close() {
  ut_a(log_sys != nullptr);

  log_t &log = *log_sys;

  log_deallocate_file_header_buffers(log);
  log_deallocate_write_events(log);
  log_deallocate_flush_events(log);
  log_deallocate_recent_closed(log);
  log_deallocate_recent_written(log);
  log_deallocate_checkpoint_buffer(log);
  log_deallocate_write_ahead_buffer(log);
  log_deallocate_buffer(log);

  log.sn_lock.free();

  mutex_free(&log.write_notifier_mutex);
  mutex_free(&log.flush_notifier_mutex);
  mutex_free(&log.flusher_mutex);
  mutex_free(&log.writer_mutex);
  mutex_free(&log.closer_mutex);
  mutex_free(&log.checkpointer_mutex);

<<<<<<< HEAD
  os_event_destroy(log.write_notifier_event);
  os_event_destroy(log.flush_notifier_event);
  os_event_destroy(log.checkpointer_event);
  os_event_destroy(log.writer_event);
  os_event_destroy(log.flusher_event);
=======
	log_sys->last_checkpoint_lsn = log_sys->lsn;
	log_sys->next_checkpoint_lsn = log_sys->lsn;
>>>>>>> 333b4508

  log_sys_object->destroy();

<<<<<<< HEAD
  ut_free(log_sys_object);
  log_sys_object = nullptr;

  log_sys = nullptr;
}
=======
	log_sys->checkpoint_buf_ptr = static_cast<byte*>(
		ut_zalloc_nokey(OS_FILE_LOG_BLOCK_SIZE
				+ MAX_SRV_LOG_WRITE_AHEAD_SIZE));

	log_sys->checkpoint_buf = static_cast<byte*>(
		ut_align(log_sys->checkpoint_buf_ptr,
			 MAX_SRV_LOG_WRITE_AHEAD_SIZE));
>>>>>>> 333b4508

/* @} */

/**************************************************/ /**

 @name	Start / stop of background threads

 *******************************************************/

<<<<<<< HEAD
/* @{ */
=======
/******************************************************************//**
Inits a log group to the log system.
@return true if success, false if not */
MY_ATTRIBUTE((warn_unused_result))
bool
log_group_init(
/*===========*/
	ulint	id,			/*!< in: group id */
	ulint	n_files,		/*!< in: number of log files */
	lsn_t	file_size,		/*!< in: log file size in bytes */
	ulint	space_id)		/*!< in: space id of the file space
					which contains the log files of this
					group */
{
	ulint	i;
	log_group_t*	group;

	group = static_cast<log_group_t*>(ut_malloc_nokey(sizeof(log_group_t)));

	group->id = id;
	group->n_files = n_files;
	group->format = LOG_HEADER_FORMAT_CURRENT;
	group->file_size = file_size;
	group->space_id = space_id;
	group->state = LOG_GROUP_OK;
	group->lsn = LOG_START_LSN;
	group->lsn_offset = LOG_FILE_HDR_SIZE;

	group->file_header_bufs_ptr = static_cast<byte**>(
		ut_zalloc_nokey(sizeof(byte*) * n_files));

	group->file_header_bufs = static_cast<byte**>(
		ut_zalloc_nokey(sizeof(byte**) * n_files));

	for (i = 0; i < n_files; i++) {
		group->file_header_bufs_ptr[i] = static_cast<byte*>(
			ut_zalloc_nokey(LOG_FILE_HDR_SIZE
					+ MAX_SRV_LOG_WRITE_AHEAD_SIZE));

		group->file_header_bufs[i] = static_cast<byte*>(
			ut_align(group->file_header_bufs_ptr[i],
				 MAX_SRV_LOG_WRITE_AHEAD_SIZE));
	}

	group->checkpoint_buf_ptr = static_cast<byte*>(
		ut_zalloc_nokey(OS_FILE_LOG_BLOCK_SIZE +
				MAX_SRV_LOG_WRITE_AHEAD_SIZE));

	group->checkpoint_buf = static_cast<byte*>(
		ut_align(group->checkpoint_buf_ptr,
			 MAX_SRV_LOG_WRITE_AHEAD_SIZE));

	UT_LIST_ADD_LAST(log_sys->log_groups, group);

	return(log_calc_max_ages());
}
#endif /* !UNIV_HOTBACKUP */
/******************************************************//**
Completes an i/o to a log file. */
void
log_io_complete(
/*============*/
	log_group_t*	group)	/*!< in: log group or a dummy pointer */
{
	if ((ulint) group & 0x1UL) {
		/* It was a checkpoint write */
		group = (log_group_t*)((ulint) group - 1);

#ifdef _WIN32
		fil_flush(group->space_id);
#else
		switch (srv_unix_file_flush_method) {
		case SRV_UNIX_O_DSYNC:
		case SRV_UNIX_NOSYNC:
		case SRV_UNIX_ALL_O_DIRECT:
			break;
		case SRV_UNIX_FSYNC:
		case SRV_UNIX_LITTLESYNC:
		case SRV_UNIX_O_DIRECT:
		case SRV_UNIX_O_DIRECT_NO_FSYNC:
			if (thd_flush_log_at_trx_commit(NULL) != 2)
				fil_flush(group->space_id);
		}
#endif /* _WIN32 */

		DBUG_PRINT("ib_log", ("checkpoint info written to group %u",
				      unsigned(group->id)));
		log_io_complete_checkpoint();

		return;
	}

	ut_error;	/*!< We currently use synchronous writing of the
			logs and cannot end up here! */
}
>>>>>>> 333b4508

void log_writer_thread_active_validate(const log_t &log) {
  ut_a(log.writer_thread_alive.load());
}

void log_closer_thread_active_validate(const log_t &log) {
  ut_a(log.closer_thread_alive.load());
}

void log_background_write_threads_active_validate(const log_t &log) {
  ut_ad(!log.disable_redo_writes);

  ut_a(log.writer_thread_alive.load());

  ut_a(log.flusher_thread_alive.load());
}

<<<<<<< HEAD
void log_background_threads_active_validate(const log_t &log) {
  log_background_write_threads_active_validate(log);

  ut_a(log.write_notifier_thread_alive.load());
  ut_a(log.flush_notifier_thread_alive.load());
=======
/** Switch the log buffer in use, and copy the content of last block
from old log buffer to the head of the to be used one. Thus, buf_free and
buf_next_to_write would be changed accordingly */
static inline
void
log_buffer_switch()
{
	ut_ad(log_mutex_own());
	ut_ad(log_write_mutex_own());

	const byte*	old_buf = log_sys->buf;
	ulint		area_end = ut_calc_align(log_sys->buf_free,
						 OS_FILE_LOG_BLOCK_SIZE);

	if (log_sys->first_in_use) {
		ut_ad((reinterpret_cast<uintptr_t>(log_sys->buf)
		       % srv_log_write_ahead_size) == 0);
		log_sys->buf += log_sys->buf_size;
	} else {
		log_sys->buf -= log_sys->buf_size;
		ut_ad((reinterpret_cast<uintptr_t>(log_sys->buf)
		       % srv_log_write_ahead_size) == 0);
	}

	log_sys->first_in_use = !log_sys->first_in_use;

	/* Copy the last block to new buf */
	ut_memcpy(log_sys->buf,
		  old_buf + area_end - OS_FILE_LOG_BLOCK_SIZE,
		  OS_FILE_LOG_BLOCK_SIZE);

	log_sys->buf_free %= OS_FILE_LOG_BLOCK_SIZE;
	log_sys->buf_next_to_write = log_sys->buf_free;
}

/** Ensure that the log has been written to the log file up to a given
log entry (such as that of a transaction commit). Start a new write, or
wait and check if an already running write is covering the request.
@param[in]	lsn		log sequence number that should be
included in the redo log file write
@param[in]	flush_to_disk	whether the written log should also
be flushed to the file system */
void
log_write_up_to(
	lsn_t	lsn,
	bool	flush_to_disk)
{
#ifdef UNIV_DEBUG
	ulint		loop_count	= 0;
#endif /* UNIV_DEBUG */
	byte*           write_buf;
	lsn_t           write_lsn;

	ut_ad(!srv_read_only_mode);

	if (recv_no_ibuf_operations) {
		/* Recovery is running and no operations on the log files are
		allowed yet (the variable name .._no_ibuf_.. is misleading) */

		return;
	}

loop:
	ut_ad(++loop_count < 128);

#if UNIV_WORD_SIZE > 7
	/* We can do a dirty read of LSN. */
	/* NOTE: Currently doesn't do dirty read for
	(flush_to_disk == true) case, because the log_mutex
	contention also works as the arbitrator for write-IO
	(fsync) bandwidth between log files and data files. */
	os_rmb;
	if (!flush_to_disk && log_sys->write_lsn >= lsn) {
		return;
	}
#endif

	log_write_mutex_enter();
	ut_ad(!recv_no_log_write);

	lsn_t	limit_lsn = flush_to_disk
		? log_sys->flushed_to_disk_lsn
		: log_sys->write_lsn;

	if (limit_lsn >= lsn) {
		log_write_mutex_exit();
		return;
	}

#ifdef _WIN32
# ifndef UNIV_HOTBACKUP
	/* write requests during fil_flush() might not be good for Windows */
	if (log_sys->n_pending_flushes > 0
	    || !os_event_is_set(log_sys->flush_event)) {
		log_write_mutex_exit();
		os_event_wait(log_sys->flush_event);
		goto loop;
	}
# else
	if (log_sys->n_pending_flushes > 0) {
		goto loop;
	}
# endif  /* !UNIV_HOTBACKUP */
#endif /* _WIN32 */

	/* If it is a write call we should just go ahead and do it
	as we checked that write_lsn is not where we'd like it to
	be. If we have to flush as well then we check if there is a
	pending flush and based on that we wait for it to finish
	before proceeding further. */
	if (flush_to_disk
	    && (log_sys->n_pending_flushes > 0
		|| !os_event_is_set(log_sys->flush_event))) {

		/* Figure out if the current flush will do the job
		for us. */
		bool work_done = log_sys->current_flush_lsn >= lsn;

		log_write_mutex_exit();

		os_event_wait(log_sys->flush_event);

		if (work_done) {
			return;
		} else {
			goto loop;
		}
	}

	log_mutex_enter();
	if (!flush_to_disk
	    && log_sys->buf_free == log_sys->buf_next_to_write) {
		/* Nothing to write and no flush to disk requested */
		log_mutex_exit_all();
		return;
	}

	log_group_t*	group;
	ulint		start_offset;
	ulint		end_offset;
	ulint		area_start;
	ulint		area_end;
	ulong		write_ahead_size = srv_log_write_ahead_size;
	ulint		pad_size;

	DBUG_PRINT("ib_log", ("write " LSN_PF " to " LSN_PF,
			      log_sys->write_lsn,
			      log_sys->lsn));

	if (flush_to_disk) {
		log_sys->n_pending_flushes++;
		log_sys->current_flush_lsn = log_sys->lsn;
		MONITOR_INC(MONITOR_PENDING_LOG_FLUSH);
		os_event_reset(log_sys->flush_event);

		if (log_sys->buf_free == log_sys->buf_next_to_write) {
			/* Nothing to write, flush only */
			log_mutex_exit_all();
			log_write_flush_to_disk_low();
			return;
		}
	}

	start_offset = log_sys->buf_next_to_write;
	end_offset = log_sys->buf_free;

	area_start = ut_calc_align_down(start_offset, OS_FILE_LOG_BLOCK_SIZE);
	area_end = ut_calc_align(end_offset, OS_FILE_LOG_BLOCK_SIZE);

	ut_ad(area_end - area_start > 0);

	log_block_set_flush_bit(log_sys->buf + area_start, TRUE);
	log_block_set_checkpoint_no(
		log_sys->buf + area_end - OS_FILE_LOG_BLOCK_SIZE,
		log_sys->next_checkpoint_no);

	write_lsn = log_sys->lsn;
	write_buf = log_sys->buf;

	log_buffer_switch();

	group = UT_LIST_GET_FIRST(log_sys->log_groups);

	log_group_set_fields(group, log_sys->write_lsn);

	log_mutex_exit();

	/* Calculate pad_size if needed. */
	pad_size = 0;
	if (write_ahead_size > OS_FILE_LOG_BLOCK_SIZE) {
		lsn_t	end_offset;
		ulint	end_offset_in_unit;

		end_offset = log_group_calc_lsn_offset(
			ut_uint64_align_up(write_lsn,
					   OS_FILE_LOG_BLOCK_SIZE),
			group);
		end_offset_in_unit = (ulint) (end_offset % write_ahead_size);

		if (end_offset_in_unit > 0
		    && (area_end - area_start) > end_offset_in_unit) {
			/* The first block in the unit was initialized
			after the last writing.
			Needs to be written padded data once. */
			pad_size = write_ahead_size - end_offset_in_unit;

			if (area_end + pad_size > log_sys->buf_size) {
				pad_size = log_sys->buf_size - area_end;
			}

			::memset(write_buf + area_end, 0, pad_size);
		}
	}

	/* Do the write to the log files */
	log_group_write_buf(
		group, write_buf + area_start,
		area_end - area_start + pad_size,
#ifdef UNIV_DEBUG
		pad_size,
#endif /* UNIV_DEBUG */
		ut_uint64_align_down(log_sys->write_lsn,
				     OS_FILE_LOG_BLOCK_SIZE),
		start_offset - area_start);

	srv_stats.log_padded.add(pad_size);

	log_sys->write_lsn = write_lsn;

#ifndef _WIN32
	if (srv_unix_file_flush_method == SRV_UNIX_O_DSYNC
	    || srv_unix_file_flush_method == SRV_UNIX_ALL_O_DIRECT) {
		/* O_SYNC and ALL_O_DIRECT mean the OS did not buffer the log
		file at all: so we have also flushed to disk what we have
		written */
		log_sys->flushed_to_disk_lsn = log_sys->write_lsn;
	}
#endif /* !_WIN32 */

	log_write_mutex_exit();

	if (flush_to_disk) {
		log_write_flush_to_disk_low();
	}
}
>>>>>>> 333b4508

  ut_a(log.closer_thread_alive.load());

  ut_a(log.checkpointer_thread_alive.load());
}

void log_background_threads_inactive_validate(const log_t &log) {
  ut_a(!log.checkpointer_thread_alive.load());
  ut_a(!log.closer_thread_alive.load());
  ut_a(!log.write_notifier_thread_alive.load());
  ut_a(!log.flush_notifier_thread_alive.load());
  ut_a(!log.writer_thread_alive.load());
  ut_a(!log.flusher_thread_alive.load());
}

void log_start_background_threads(log_t &log) {
  ib::info(ER_IB_MSG_1258) << "Log background threads are being started...";

  std::atomic_thread_fence(std::memory_order_seq_cst);

  log_background_threads_inactive_validate(log);

  ut_ad(!log.disable_redo_writes);
  ut_a(!srv_read_only_mode);
  ut_a(log.sn.load() > 0);

  log.closer_thread_alive = true;
  log.checkpointer_thread_alive = true;
  log.writer_thread_alive = true;
  log.flusher_thread_alive = true;
  log.write_notifier_thread_alive = true;
  log.flush_notifier_thread_alive = true;

<<<<<<< HEAD
  log.should_stop_threads = false;

  std::atomic_thread_fence(std::memory_order_seq_cst);

  os_thread_create(log_checkpointer_thread_key, log_checkpointer, &log);

  os_thread_create(log_closer_thread_key, log_closer, &log);
=======
	if (lsn) {
		log_write_up_to(lsn, false);
	}
}
#ifndef UNIV_HOTBACKUP
/** Advances the smallest lsn for which there are unflushed dirty blocks in the
buffer pool.
NOTE: this function may only be called if the calling thread owns no
synchronization objects!
@param[in]	new_oldest	try to advance oldest_modified_lsn at least to
this lsn
@return false if there was a flush batch of the same type running,
which means that we could not start this flush batch */
static
bool
log_preflush_pool_modified_pages(
	lsn_t			new_oldest)
{
	if (recv_recovery_on) {
		/* If the recovery is running, we must first apply all
		log records to their respective file pages to get the
		right modify lsn values to these pages: otherwise, there
		might be pages on disk which are not yet recovered to the
		current lsn, and even after calling this function, we could
		not know how up-to-date the disk version of the database is,
		and we could not make a new checkpoint on the basis of the
		info on the buffer pool only. */

		recv_apply_hashed_log_recs(TRUE);
	}

	/* better to wait for flushed by page cleaner */
	ut_ad(buf_page_cleaner_is_active);

	if (srv_flush_sync) {
		/* wake page cleaner for IO burst */
		buf_flush_request_force(new_oldest);
	}

	buf_flush_wait_flushed(new_oldest);

	return(true);
}
#endif /* !UNIV_HOTBACKUP */
/******************************************************//**
Completes a checkpoint. */
static
void
log_complete_checkpoint(void)
/*=========================*/
{
	ut_ad(log_mutex_own());
	ut_ad(log_sys->n_pending_checkpoint_writes == 0);

	log_sys->next_checkpoint_no++;

	ut_ad(log_sys->next_checkpoint_lsn >= log_sys->last_checkpoint_lsn);
	log_sys->last_checkpoint_lsn = log_sys->next_checkpoint_lsn;
	MONITOR_SET(MONITOR_LSN_CHECKPOINT_AGE,
		    log_sys->lsn - log_sys->last_checkpoint_lsn);

	DBUG_PRINT("ib_log", ("checkpoint ended at " LSN_PF
			      ", flushed to " LSN_PF,
			      log_sys->last_checkpoint_lsn,
			      log_sys->flushed_to_disk_lsn));

	rw_lock_x_unlock_gen(&(log_sys->checkpoint_lock), LOG_CHECKPOINT);
}
>>>>>>> 333b4508

  os_thread_create(log_writer_thread_key, log_writer, &log);

  os_thread_create(log_flusher_thread_key, log_flusher, &log);

  os_thread_create(log_write_notifier_thread_key, log_write_notifier, &log);

  os_thread_create(log_flush_notifier_thread_key, log_flush_notifier, &log);

<<<<<<< HEAD
  log_background_threads_active_validate(log);
=======
	log_mutex_exit();

	/* Wake the redo log watching thread to parse the log up to this
	checkpoint. */
	if (srv_track_changed_pages) {
		os_event_reset(srv_redo_log_tracked_event);
		os_event_set(srv_checkpoint_completed_event);
	}
>>>>>>> 333b4508
}

void log_stop_background_threads(log_t &log) {
  /* We cannot stop threads when x-lock is acquired, because of scenario:
          * log_checkpointer starts log_checkpoint()
          * log_checkpoint() asks to persist dd dynamic metadata
          * dict_persist_dd_table_buffer() tries to write to redo
          * but cannot acquire shared lock on log.sn_lock
          * so log_checkpointer thread waits for this thread
            until the x-lock is released
          * but this thread waits until log background threads
            have been stopped - log_checkpointer is not stopped. */
  ut_ad(!log.sn_lock.x_own());

<<<<<<< HEAD
  ib::info(ER_IB_MSG_1259) << "Log background threads are being closed...";
=======
	ut_ad(!srv_read_only_mode);
	ut_ad(log_mutex_own());
	ut_ad(srv_shutdown_state != SRV_SHUTDOWN_LAST_PHASE);
#if LOG_CHECKPOINT_SIZE > OS_FILE_LOG_BLOCK_SIZE
# error "LOG_CHECKPOINT_SIZE > OS_FILE_LOG_BLOCK_SIZE"
#endif
>>>>>>> 333b4508

  std::atomic_thread_fence(std::memory_order_seq_cst);

  log_background_threads_active_validate(log);

<<<<<<< HEAD
  ut_a(!srv_read_only_mode);
=======
#ifdef UNIV_DEBUG
	lsn_t		old_next_checkpoint_lsn
		= mach_read_from_8(buf + LOG_CHECKPOINT_LSN);
	ut_ad(old_next_checkpoint_lsn <= log_sys->next_checkpoint_lsn);
#endif /* UNIV_DEBUG */
	mach_write_to_8(buf + LOG_CHECKPOINT_NO, log_sys->next_checkpoint_no);
	mach_write_to_8(buf + LOG_CHECKPOINT_LSN, log_sys->next_checkpoint_lsn);
>>>>>>> 333b4508

  log.should_stop_threads = true;

  /* Wait until threads are closed. */
  while (log.closer_thread_alive.load() ||
         log.checkpointer_thread_alive.load() ||
         log.writer_thread_alive.load() || log.flusher_thread_alive.load() ||
         log.write_notifier_thread_alive.load() ||
         log.flush_notifier_thread_alive.load()) {
    os_thread_sleep(100 * 1000);
  }

  std::atomic_thread_fence(std::memory_order_seq_cst);

  log_background_threads_inactive_validate(log);
}

bool log_threads_active(const log_t &log) {
  return (log.closer_thread_alive.load() ||
          log.checkpointer_thread_alive.load() ||
          log.writer_thread_alive.load() || log.flusher_thread_alive.load() ||
          log.write_notifier_thread_alive.load() ||
          log.flush_notifier_thread_alive.load());
}

/* @} */

/**************************************************/ /**

 @name	Status printing

 *******************************************************/

/* @{ */

void log_print(const log_t &log, FILE *file) {
  lsn_t last_checkpoint_lsn;
  lsn_t dirty_pages_added_up_to_lsn;
  lsn_t ready_for_write_lsn;
  lsn_t write_lsn;
  lsn_t flush_lsn;
  lsn_t oldest_lsn;
  lsn_t max_assigned_lsn;
  lsn_t current_lsn;

  last_checkpoint_lsn = log.last_checkpoint_lsn;
  dirty_pages_added_up_to_lsn = log_buffer_dirty_pages_added_up_to_lsn(log);
  ready_for_write_lsn = log_buffer_ready_for_write_lsn(log);
  write_lsn = log.write_lsn;
  flush_lsn = log.flushed_to_disk_lsn;
  oldest_lsn = log.available_for_checkpoint_lsn;
  max_assigned_lsn = log_get_lsn(log);
  current_lsn = log_get_lsn(log);

  fprintf(file,
          "Log sequence number          " LSN_PF
          "\n"
          "Log buffer assigned up to    " LSN_PF
          "\n"
          "Log buffer completed up to   " LSN_PF
          "\n"
          "Log written up to            " LSN_PF
          "\n"
          "Log flushed up to            " LSN_PF
          "\n"
          "Added dirty pages up to      " LSN_PF
          "\n"
          "Pages flushed up to          " LSN_PF
          "\n"
          "Last checkpoint at           " LSN_PF "\n",
          current_lsn, max_assigned_lsn, ready_for_write_lsn, write_lsn,
          flush_lsn, dirty_pages_added_up_to_lsn, oldest_lsn,
          last_checkpoint_lsn);

  time_t current_time = time(nullptr);

  double time_elapsed = difftime(current_time, log.last_printout_time);

  if (time_elapsed <= 0) {
    time_elapsed = 1;
  }

  fprintf(
      file, ULINTPF " log i/o's done, %.2f log i/o's/second\n",
      ulint(log.n_log_ios),
      static_cast<double>(log.n_log_ios - log.n_log_ios_old) / time_elapsed);

  log.n_log_ios_old = log.n_log_ios;
  log.last_printout_time = current_time;
}

void log_refresh_stats(log_t &log) {
  log.n_log_ios_old = log.n_log_ios;
  log.last_printout_time = time(nullptr);
}

/* @} */

/**************************************************/ /**

 @name	Resizing of buffers

 *******************************************************/

/* @{ */

bool log_buffer_resize_low(log_t &log, size_t new_size, lsn_t end_lsn) {
  ut_ad(log_checkpointer_mutex_own(log));
  ut_ad(log_writer_mutex_own(log));

  const lsn_t start_lsn =
      ut_uint64_align_down(log.write_lsn.load(), OS_FILE_LOG_BLOCK_SIZE);

  end_lsn = ut_uint64_align_up(end_lsn, OS_FILE_LOG_BLOCK_SIZE);

  if (end_lsn == start_lsn) {
    end_lsn += OS_FILE_LOG_BLOCK_SIZE;
  }

  ut_ad(end_lsn - start_lsn <= log.buf_size);

  if (end_lsn - start_lsn > new_size) {
    return (false);
  }

  /* Save the contents. */
  byte *tmp_buf = UT_NEW_ARRAY_NOKEY(byte, end_lsn - start_lsn);
  for (auto i = start_lsn; i < end_lsn; i += OS_FILE_LOG_BLOCK_SIZE) {
    std::memcpy(&tmp_buf[i - start_lsn], &log.buf[i % log.buf_size],
                OS_FILE_LOG_BLOCK_SIZE);
  }

  /* Re-allocate log buffer. */
  srv_log_buffer_size = static_cast<ulong>(new_size);
  log_deallocate_buffer(log);
  log_allocate_buffer(log);

  /* Restore the contents. */
  for (auto i = start_lsn; i < end_lsn; i += OS_FILE_LOG_BLOCK_SIZE) {
    std::memcpy(&log.buf[i % new_size], &tmp_buf[i - start_lsn],
                OS_FILE_LOG_BLOCK_SIZE);
  }
  UT_DELETE_ARRAY(tmp_buf);

  log_calc_buf_size(log);

  ut_a(srv_log_buffer_size == log.buf_size);

<<<<<<< HEAD
  ib::info(ER_IB_MSG_1260) << "srv_log_buffer_size was extended to "
                           << log.buf_size << ".";

  return (true);
=======
/** Make a checkpoint. Note that this function does not flush dirty
blocks from the buffer pool: it only checks what is lsn of the oldest
modification in the pool, and writes information about the lsn in
log files. Use log_make_checkpoint_at() to flush also the pool.
@param[in]	sync		whether to wait for the write to complete
@param[in]	write_always	force a write even if no log
has been generated since the latest checkpoint
@return true if success, false if a checkpoint write was already running */
bool
log_checkpoint(
	bool	sync,
	bool	write_always)
{
	lsn_t	oldest_lsn;

	ut_ad(!srv_read_only_mode);

	if (recv_recovery_is_on()) {
		recv_apply_hashed_log_recs(TRUE);
	}

#ifndef _WIN32
	switch (srv_unix_file_flush_method) {
	case SRV_UNIX_NOSYNC:
	case SRV_UNIX_ALL_O_DIRECT:
		break;
	case SRV_UNIX_O_DSYNC:
	case SRV_UNIX_FSYNC:
	case SRV_UNIX_LITTLESYNC:
	case SRV_UNIX_O_DIRECT:
	case SRV_UNIX_O_DIRECT_NO_FSYNC:
		fil_flush_file_spaces(FIL_TYPE_TABLESPACE);
	}
#endif /* !_WIN32 */

	log_mutex_enter();

	ut_ad(!recv_no_log_write);
	oldest_lsn = log_buf_pool_get_oldest_modification();

	/* Because log also contains headers and dummy log records,
	log_buf_pool_get_oldest_modification() will return log_sys->lsn
	if the buffer pool contains no dirty buffers.
	We must make sure that the log is flushed up to that lsn.
	If there are dirty buffers in the buffer pool, then our
	write-ahead-logging algorithm ensures that the log has been
	flushed up to oldest_lsn. */

	ut_ad(oldest_lsn >= log_sys->last_checkpoint_lsn);
	if (!write_always
	    && oldest_lsn
	    <= log_sys->last_checkpoint_lsn + SIZE_OF_MLOG_CHECKPOINT) {
		/* Do nothing, because nothing was logged (other than
		a MLOG_CHECKPOINT marker) since the previous checkpoint. */
		log_mutex_exit();
		return(true);
	}

	/* Repeat the MLOG_FILE_NAME records after the checkpoint, in
	case some log records between the checkpoint and log_sys->lsn
	need them. Finally, write a MLOG_CHECKPOINT marker. Redo log
	apply expects to see a MLOG_CHECKPOINT after the checkpoint,
	except on clean shutdown, where the log will be empty after
	the checkpoint.

	It is important that we write out the redo log before any
	further dirty pages are flushed to the tablespace files.  At
	this point, because log_mutex_own(), mtr_commit() in other
	threads will be blocked, and no pages can be added to the
	flush lists. */
	lsn_t		flush_lsn	= oldest_lsn;
	const bool	do_write
		= srv_shutdown_state == SRV_SHUTDOWN_NONE
		|| flush_lsn != log_sys->lsn;

	if (fil_names_clear(flush_lsn, do_write)) {
		ut_ad(log_sys->lsn >= flush_lsn + SIZE_OF_MLOG_CHECKPOINT);
		flush_lsn = log_sys->lsn;
	}

	log_mutex_exit();

	log_write_up_to(flush_lsn, true);

	DBUG_EXECUTE_IF(
		"using_wa_checkpoint_middle",
		if (write_always) {
			DEBUG_SYNC_C("wa_checkpoint_middle");

			const my_bool b = TRUE;
			buf_flush_page_cleaner_disabled_debug_update(
				NULL, NULL, NULL, &b);
			dict_stats_disabled_debug_update(
				NULL, NULL, NULL, &b);
			srv_master_thread_disabled_debug_update(
				NULL, NULL, NULL, &b);
		});

	log_mutex_enter();

	ut_ad(log_sys->flushed_to_disk_lsn >= flush_lsn);
	ut_ad(flush_lsn >= oldest_lsn);

	if (log_sys->last_checkpoint_lsn >= oldest_lsn) {
		log_mutex_exit();
		return(true);
	}

	if (log_sys->n_pending_checkpoint_writes > 0) {
		/* A checkpoint write is running */
		log_mutex_exit();

		if (sync) {
			/* Wait for the checkpoint write to complete */
			rw_lock_s_lock(&log_sys->checkpoint_lock);
			rw_lock_s_unlock(&log_sys->checkpoint_lock);
		}

		return(false);
	}

	ut_ad(oldest_lsn >= log_sys->next_checkpoint_lsn);
	log_sys->next_checkpoint_lsn = oldest_lsn;
	log_write_checkpoint_info(sync);
	ut_ad(!log_mutex_own());

	return(true);
}

/** Make a checkpoint at or after a specified LSN.
@param[in]	lsn		the log sequence number, or LSN_MAX
for the latest LSN
@param[in]	write_always	force a write even if no log
has been generated since the latest checkpoint */
void
log_make_checkpoint_at(
	lsn_t			lsn,
	bool			write_always)
{
	/* Preflush pages synchronously */

	if (srv_shutdown_state != SRV_SHUTDOWN_FLUSH_PHASE) {
		while (!log_preflush_pool_modified_pages(lsn)) {
			/* Flush as much as we can */
		}
	}

	while (!log_checkpoint(true, write_always)) {
		/* Force a checkpoint */
	}
>>>>>>> 333b4508
}

bool log_buffer_resize(log_t &log, size_t new_size) {
  log_buffer_x_lock_enter(log);

<<<<<<< HEAD
  const lsn_t end_lsn = log_get_lsn(log);
=======
/******************************************************//**
Reads a specified log segment to a buffer. Optionally releases the log mutex
before the I/O.*/
void
log_group_read_log_seg(
/*===================*/
	byte*		buf,		/*!< in: buffer where to read */
	log_group_t*	group,		/*!< in: log group */
	lsn_t		start_lsn,	/*!< in: read area start */
	lsn_t		end_lsn,	/*!< in: read area end */
	bool		release_mutex)	/*!< in: whether the log_sys->mutex
					should be released before the read */
{
	ulint	len;
	lsn_t	source_offset;
>>>>>>> 333b4508

  log_checkpointer_mutex_enter(log);
  log_writer_mutex_enter(log);

  const bool ret = log_buffer_resize_low(log, new_size, end_lsn);

  log_writer_mutex_exit(log);
  log_checkpointer_mutex_exit(log);
  log_buffer_x_lock_exit(log);

  return (ret);
}

void log_write_ahead_resize(log_t &log, size_t new_size) {
  ut_a(new_size >= INNODB_LOG_WRITE_AHEAD_SIZE_MIN);
  ut_a(new_size <= INNODB_LOG_WRITE_AHEAD_SIZE_MAX);

  log_writer_mutex_enter(log);

  log_deallocate_write_ahead_buffer(log);
  srv_log_write_ahead_size = static_cast<ulong>(new_size);

  log.write_ahead_end_offset =
      ut_uint64_align_down(log.write_ahead_end_offset, new_size);

  log_allocate_write_ahead_buffer(log);

<<<<<<< HEAD
  log_writer_mutex_exit(log);
}
=======
	if (release_mutex) {
		log_mutex_exit();
	}

	const ulint	page_no
		= (ulint) (source_offset / univ_page_size.physical());
>>>>>>> 333b4508

static void log_calc_buf_size(log_t &log) {
  ut_a(srv_log_buffer_size >= INNODB_LOG_BUFFER_SIZE_MIN);
  ut_a(srv_log_buffer_size <= INNODB_LOG_BUFFER_SIZE_MAX);

  log.buf_size = srv_log_buffer_size;

  /* The following update has to be the last operation during resize
  procedure of log buffer. That's because since this moment, possibly
  new concurrent writes for higher sn will start (which were waiting
  for free space in the log buffer). */

<<<<<<< HEAD
  log.buf_size_sn = log_translate_lsn_to_sn(log.buf_size);

  log_update_limits(log);
}

/* @} */

/**************************************************/ /**

 @name	Allocation / deallocation of buffers

 *******************************************************/

/* @{ */
=======
		if (release_mutex) {
			log_mutex_enter();
		}
		goto loop;
	}
}

/**
Checks that there is enough free space in the log to start a new query step.
Flushes the log buffer or makes a new checkpoint if necessary. NOTE: this
function may only be called if the calling thread owns no synchronization
objects! */
void
log_check_margins(void)
{
	bool	check	= true;

	do {
		log_flush_margin();
		log_checkpoint_margin();
		log_mutex_enter();
		if (log_check_tracking_margin(0)) {
			log_mutex_exit();
			os_thread_sleep(10000);
			continue;
		}
		ut_ad(!recv_no_log_write);
		check = log_sys->check_flush_or_checkpoint;
		log_mutex_exit();
	} while (check);
}

/****************************************************************//**
Makes a checkpoint at the latest lsn and writes it to first page of each
data file in the database, so that we know that the file spaces contain
all modifications up to that lsn. This can only be called at database
shutdown. This function also writes all log in log files to the log archive. */
void
logs_empty_and_mark_files_at_shutdown(void)
/*=======================================*/
{
	lsn_t			lsn;
	lsn_t			tracked_lsn;
	ulint			count = 0;
	ulint			total_trx;
	ulint			pending_io;
	enum srv_thread_type	active_thd;
	const char*		thread_name;

	ib::info() << "Starting shutdown...";

	while (srv_fast_shutdown == 0 && trx_rollback_or_clean_is_active) {
		/* we should wait until rollback after recovery end
		for slow shutdown */
		os_thread_sleep(100000);
	}

	/* Wait until the master thread and all other operations are idle: our
	algorithm only works if the server is idle at shutdown */

	srv_shutdown_state = SRV_SHUTDOWN_CLEANUP;
loop:
	os_thread_sleep(100000);

	count++;

	/* We need the monitor threads to stop before we proceed with
	a shutdown. */

	thread_name = srv_any_background_threads_are_active();

	if (thread_name != NULL) {
		/* Print a message every 60 seconds if we are waiting
		for the monitor thread to exit. Master and worker
		threads check will be done later. */

		if (srv_print_verbose_log && count > 600) {
			ib::info() << "Waiting for " << thread_name
				<< " to exit";
			count = 0;
		}

		goto loop;
	}

	/* Check that there are no longer transactions, except for
	PREPARED ones. We need this wait even for the 'very fast'
	shutdown, because the InnoDB layer may have committed or
	prepared transactions and we don't want to lose them. */

	total_trx = trx_sys_any_active_transactions();

	if (total_trx > 0) {

		if (srv_print_verbose_log && count > 600) {
			ib::info() << "Waiting for " << total_trx << " active"
				<< " transactions to finish";

			count = 0;
		}

		goto loop;
	}

	/* Check that the background threads are suspended */

	active_thd = srv_get_active_thread_type();

	if (active_thd != SRV_NONE) {

		if (active_thd == SRV_PURGE) {
			srv_purge_wakeup();
		}

		/* The srv_lock_timeout_thread, srv_error_monitor_thread
		and srv_monitor_thread should already exit by now. The
		only threads to be suspended are the master threads
		and worker threads (purge threads). Print the thread
		type if any of such threads not in suspended mode */
		if (srv_print_verbose_log && count > 600) {
			const char*	thread_type = "<null>";

			switch (active_thd) {
			case SRV_NONE:
				/* This shouldn't happen because we've
				already checked for this case before
				entering the if(). We handle it here
				to avoid a compiler warning. */
				ut_error;
			case SRV_WORKER:
				thread_type = "worker threads";
				break;
			case SRV_MASTER:
				thread_type = "master thread";
				break;
			case SRV_PURGE:
				thread_type = "purge thread";
				break;
			}

			ib::info() << "Waiting for " << thread_type
				<< " to be suspended";

			count = 0;
		}

		goto loop;
	}

	/* At this point only page_cleaner should be active. We wait
	here to let it complete the flushing of the buffer pools
	before proceeding further. */
	os_rmb;
	ut_ad(buf_lru_manager_running_threads == srv_buf_pool_instances
	      || buf_lru_manager_running_threads == 0);
	srv_shutdown_state = SRV_SHUTDOWN_FLUSH_PHASE;
	count = 0;
	while (buf_page_cleaner_is_active
	       || buf_lru_manager_running_threads > 0) {

		if (srv_print_verbose_log && count == 0) {
			ib::info() << "Waiting for page_cleaner to"
				" finish flushing of buffer pool";
		}
		++count;
		os_thread_sleep(100000);
		if (count > 600) {
			count = 0;
		}

		os_rmb;
	}

	log_mutex_enter();
	const ulint	n_write	= log_sys->n_pending_checkpoint_writes;
	const ulint	n_flush	= log_sys->n_pending_flushes;
	log_mutex_exit();

	if (n_write != 0 || n_flush != 0) {
		if (srv_print_verbose_log && count > 600) {
			ib::info() << "Pending checkpoint_writes: " << n_write
				<< ". Pending log flush writes: " << n_flush;
			count = 0;
		}
		goto loop;
	}

	pending_io = buf_pool_check_no_pending_io();

	if (pending_io) {
		if (srv_print_verbose_log && count > 600) {
			ib::info() << "Waiting for " << pending_io << " buffer"
				" page I/Os to complete";
			count = 0;
		}

		goto loop;
	}

	if (srv_fast_shutdown == 2) {
		if (!srv_read_only_mode) {
			ib::info() << "MySQL has requested a very fast"
				" shutdown without flushing the InnoDB buffer"
				" pool to data files. At the next mysqld"
				" startup InnoDB will do a crash recovery!";

			/* In this fastest shutdown we do not flush the
			buffer pool:

			it is essentially a 'crash' of the InnoDB server.
			Make sure that the log is all flushed to disk, so
			that we can recover all committed transactions in
			a crash recovery. We must not write the lsn stamps
			to the data files, since at a startup InnoDB deduces
			from the stamps if the previous shutdown was clean. */

			log_buffer_flush_to_disk();

			/* Check that the background threads stay suspended */
			thread_name = srv_any_background_threads_are_active();

			if (thread_name != NULL) {
				ib::warn() << "Background thread "
					<< thread_name << " woke up during"
					" shutdown";
				goto loop;
			}
		}

		srv_shutdown_state = SRV_SHUTDOWN_LAST_PHASE;

		/* Wake the log tracking thread which will then immediatelly
		quit because of srv_shutdown_state value */
		if (srv_redo_log_thread_started) {
			os_event_reset(srv_redo_log_tracked_event);
			os_event_set(srv_checkpoint_completed_event);
		}

		fil_close_all_files();

		thread_name = srv_any_background_threads_are_active();

		ut_a(!thread_name);

		return;
	}

	if (!srv_read_only_mode) {
		log_make_checkpoint_at(LSN_MAX, TRUE);
	}

	log_mutex_enter();

	tracked_lsn = log_get_tracked_lsn();

	lsn = log_sys->lsn;

	/** If innodb_force_recovery is set to 6 then log_sys doesn't
	have recent checkpoint information. So last checkpoint lsn
	will never be equal to current lsn. */
	const bool      is_last =
		((srv_force_recovery == SRV_FORCE_NO_LOG_REDO
		  && lsn == log_sys->last_checkpoint_lsn
		  + LOG_BLOCK_HDR_SIZE)
		 || lsn == log_sys->last_checkpoint_lsn)
		&& (!srv_track_changed_pages
		    || tracked_lsn == log_sys->last_checkpoint_lsn);

	ut_ad(lsn >= log_sys->last_checkpoint_lsn);

	log_mutex_exit();

	if (!is_last) {
		goto loop;
	}
>>>>>>> 333b4508

static void log_allocate_buffer(log_t &log) {
  ut_a(srv_log_buffer_size >= INNODB_LOG_BUFFER_SIZE_MIN);
  ut_a(srv_log_buffer_size <= INNODB_LOG_BUFFER_SIZE_MAX);
  ut_a(srv_log_buffer_size >= 4 * UNIV_PAGE_SIZE);

  log.buf.create(srv_log_buffer_size);
}

static void log_deallocate_buffer(log_t &log) { log.buf.destroy(); }

static void log_allocate_write_ahead_buffer(log_t &log) {
  ut_a(srv_log_write_ahead_size >= INNODB_LOG_WRITE_AHEAD_SIZE_MIN);
  ut_a(srv_log_write_ahead_size <= INNODB_LOG_WRITE_AHEAD_SIZE_MAX);

  log.write_ahead_buf_size = srv_log_write_ahead_size;
  log.write_ahead_buf.create(log.write_ahead_buf_size);
}

static void log_deallocate_write_ahead_buffer(log_t &log) {
  log.write_ahead_buf.destroy();
}

static void log_allocate_checkpoint_buffer(log_t &log) {
  log.checkpoint_buf.create(OS_FILE_LOG_BLOCK_SIZE);
}

static void log_deallocate_checkpoint_buffer(log_t &log) {
  log.checkpoint_buf.destroy();
}

<<<<<<< HEAD
static void log_allocate_flush_events(log_t &log) {
  const size_t n = srv_log_flush_events;
=======
	/* Signal the log following thread to quit */
	if (srv_redo_log_thread_started) {
		os_event_reset(srv_redo_log_tracked_event);
		os_event_set(srv_checkpoint_completed_event);
	}

	/* Make some checks that the server really is quiet */
	srv_thread_type	type = srv_get_active_thread_type();
	ut_a(type == SRV_NONE);
>>>>>>> 333b4508

  ut_a(log.flush_events == nullptr);
  ut_a(n >= 1);
  ut_a((n & (n - 1)) == 0);

<<<<<<< HEAD
  log.flush_events_size = n;
  log.flush_events = UT_NEW_ARRAY_NOKEY(os_event_t, n);
=======
	ut_a(lsn == log_sys->lsn);
	ut_ad(srv_force_recovery >= SRV_FORCE_NO_LOG_REDO
	      || lsn == log_sys->last_checkpoint_lsn);
>>>>>>> 333b4508

  for (size_t i = 0; i < log.flush_events_size; ++i) {
    log.flush_events[i] = os_event_create("log_flush_event");
  }
}

static void log_deallocate_flush_events(log_t &log) {
  ut_a(log.flush_events != nullptr);

  for (size_t i = 0; i < log.flush_events_size; ++i) {
    os_event_destroy(log.flush_events[i]);
  }

  UT_DELETE_ARRAY(log.flush_events);
  log.flush_events = nullptr;
}

static void log_allocate_write_events(log_t &log) {
  const size_t n = srv_log_write_events;

  ut_a(log.write_events == nullptr);
  ut_a(n >= 1);
  ut_a((n & (n - 1)) == 0);

  log.write_events_size = n;
  log.write_events = UT_NEW_ARRAY_NOKEY(os_event_t, n);

  for (size_t i = 0; i < log.write_events_size; ++i) {
    log.write_events[i] = os_event_create("log_write_event");
  }
}

static void log_deallocate_write_events(log_t &log) {
  ut_a(log.write_events != nullptr);

  for (size_t i = 0; i < log.write_events_size; ++i) {
    os_event_destroy(log.write_events[i]);
  }

  UT_DELETE_ARRAY(log.write_events);
  log.write_events = nullptr;
}

<<<<<<< HEAD
static void log_allocate_recent_written(log_t &log) {
  log.recent_written = Link_buf<lsn_t>{srv_log_recent_written_size};
}
static void log_deallocate_recent_written(log_t &log) {
  log.recent_written.validate_no_links();
  log.recent_written = {};
=======
/******************************************************//**
Prints info of the log. */
void
log_print(
/*======*/
	FILE*	file)	/*!< in: file where to print */
{
	double	time_elapsed;
	time_t	current_time;

	log_mutex_enter();

	fprintf(file,
		"Log sequence number " LSN_PF "\n"
		"Log flushed up to   " LSN_PF "\n"
		"Pages flushed up to " LSN_PF "\n"
		"Last checkpoint at  " LSN_PF "\n",
		log_sys->lsn,
		log_sys->flushed_to_disk_lsn,
		log_buf_pool_get_oldest_modification(),
		log_sys->last_checkpoint_lsn);

	fprintf(file,
		"Max checkpoint age    " LSN_PF "\n"
		"Checkpoint age target " LSN_PF "\n"
		"Modified age          " LSN_PF "\n"
		"Checkpoint age        " LSN_PF "\n",
		log_sys->max_checkpoint_age,
		log_sys->max_checkpoint_age_async,
		log_sys->lsn -log_buf_pool_get_oldest_modification(),
		log_sys->lsn - log_sys->last_checkpoint_lsn);

	current_time = time(NULL);

	time_elapsed = difftime(current_time,
				log_sys->last_printout_time);

	if (time_elapsed <= 0) {
		time_elapsed = 1;
	}

	fprintf(file,
		ULINTPF " pending log flushes, "
		ULINTPF " pending chkp writes\n"
		ULINTPF " log i/o's done, %.2f log i/o's/second\n",
		log_sys->n_pending_flushes,
		log_sys->n_pending_checkpoint_writes,
		log_sys->n_log_ios,
		static_cast<double>(
			log_sys->n_log_ios - log_sys->n_log_ios_old)
		/ time_elapsed);

	if (srv_track_changed_pages) {

		/* The maximum tracked LSN age is equal to the maximum
		checkpoint age */
		fprintf(file,
			"Log tracking enabled\n"
			"Log tracked up to   " LSN_PF "\n"
			"Max tracked LSN age " LSN_PF "\n",
			log_get_tracked_lsn(),
			log_sys->max_checkpoint_age);
	}

	log_sys->n_log_ios_old = log_sys->n_log_ios;
	log_sys->last_printout_time = current_time;

	log_mutex_exit();
>>>>>>> 333b4508
}

static void log_allocate_recent_closed(log_t &log) {
  log.recent_closed = Link_buf<lsn_t>{srv_log_recent_closed_size};
}

static void log_deallocate_recent_closed(log_t &log) {
  log.recent_closed.validate_no_links();
  log.recent_closed = {};
}

static void log_allocate_file_header_buffers(log_t &log) {
  const uint32_t n_files = log.n_files;

  using Buf_ptr = aligned_array_pointer<byte, OS_FILE_LOG_BLOCK_SIZE>;

  log.file_header_bufs = UT_NEW_ARRAY_NOKEY(Buf_ptr, n_files);

  for (uint32_t i = 0; i < n_files; i++) {
    log.file_header_bufs[i].create(LOG_FILE_HDR_SIZE);
  }
}

static void log_deallocate_file_header_buffers(log_t &log) {
  ut_a(log.n_files > 0);
  ut_a(log.file_header_bufs != nullptr);

  UT_DELETE_ARRAY(log.file_header_bufs);
  log.file_header_bufs = nullptr;
}

/* @} */

/**************************************************/ /**

 @name	Log position locking (for replication)

 *******************************************************/

/* @{ */

void log_position_lock(log_t &log) {
  log_buffer_x_lock_enter(log);

  log_checkpointer_mutex_enter(log);
}

void log_position_unlock(log_t &log) {
  log_checkpointer_mutex_exit(log);

  log_buffer_x_lock_exit(log);
}

void log_position_collect_lsn_info(const log_t &log, lsn_t *current_lsn,
                                   lsn_t *checkpoint_lsn) {
  ut_ad(log_buffer_x_lock_own(log));
  ut_ad(log_checkpointer_mutex_own(log));

  *checkpoint_lsn = log.last_checkpoint_lsn.load();

  *current_lsn = log_get_lsn(log);

  /* Ensure we have redo log started. */
  ut_a(*current_lsn >= LOG_START_LSN);
  ut_a(*checkpoint_lsn >= LOG_START_LSN);

  /* Obviously current lsn cannot point to before checkpoint. */
  ut_a(*current_lsn >= *checkpoint_lsn);
}

  /* @} */

#endif /* !UNIV_HOTBACKUP */<|MERGE_RESOLUTION|>--- conflicted
+++ resolved
@@ -208,48 +208,7 @@
 
 -# User threads need to wait if there is no space in the log buffer.
 
-<<<<<<< HEAD
    @diafile storage/innobase/log/arch_writing.dia "Writing to the redo log"
-=======
-/****************************************************************//**
-Checks if the log groups have a big enough margin of free space in
-so that a new log entry can be written without overwriting log data
-that is not read by the changed page bitmap thread.
-@return true if there is not enough free space. */
-static
-bool
-log_check_tracking_margin(
-	ulint	lsn_advance)	/*!< in: an upper limit on how much log data we
-				plan to write.  If zero, the margin will be
-				checked for the already-written log. */
-{
-	lsn_t	tracked_lsn;
-	lsn_t	tracked_lsn_age;
-
-	if (!srv_track_changed_pages) {
-		return false;
-	}
-
-	ut_ad(mutex_own(&(log_sys->mutex)));
-
-	tracked_lsn = log_get_tracked_lsn();
-	tracked_lsn_age = log_sys->lsn - tracked_lsn;
-
-	/* The overwrite would happen when log_sys->log_group_capacity is
-	exceeded, but we use max_checkpoint_age for an extra safety margin. */
-	return tracked_lsn_age + lsn_advance > log_sys->max_checkpoint_age;
-}
-
-/** Extends the log buffer.
-@param[in]	len	requested minimum size in bytes */
-void
-log_buffer_extend(
-	ulint	len)
-{
-	ulint	move_start;
-	ulint	move_end;
-	byte*	tmp_buf[OS_FILE_LOG_BLOCK_SIZE];
->>>>>>> 333b4508
 
 -# User threads add dirty pages to flush lists in the relaxed order.
 
@@ -300,15 +259,7 @@
 the unwritten log buffer. Older bytes in the buffer are not required and might
 be overwritten in cyclic manner for lsn values larger by _log.buf_size_.
 
-<<<<<<< HEAD
 Value is updated by: [log writer thread](@ref sect_redo_log_writer).
-=======
-	log_sys->buf_ptr = static_cast<byte*>(
-		ut_zalloc_nokey(log_sys->buf_size * 2
-				+ MAX_SRV_LOG_WRITE_AHEAD_SIZE));
-	log_sys->buf = static_cast<byte*>(
-		ut_align(log_sys->buf_ptr, MAX_SRV_LOG_WRITE_AHEAD_SIZE));
->>>>>>> 333b4508
 
 @subsection subsect_redo_log_buf_ready_for_write_lsn log.buf_ready_for_write_lsn
 
@@ -325,83 +276,7 @@
 
 Up to this lsn, we have written and flushed data to log files.
 
-<<<<<<< HEAD
 It obviously holds:
-=======
-/** Check margin not to overwrite transaction log from the last checkpoint.
-If would estimate the log write to exceed the log_group_capacity,
-waits for the checkpoint is done enough.
-@param[in]	len	length of the data to be written */
-
-void
-log_margin_checkpoint_age(
-	ulint	len)
-{
-	ulint	margin = log_calculate_actual_len(len);
-
-	ut_ad(log_mutex_own());
-
-	if (margin > log_sys->log_group_capacity) {
-		/* return with warning output to avoid deadlock */
-		if (!log_has_printed_chkp_margine_warning
-		    || difftime(time(NULL),
-				log_last_margine_warning_time) > 15) {
-			log_has_printed_chkp_margine_warning = true;
-			log_last_margine_warning_time = time(NULL);
-
-			ib::error() << "The transaction log files are too"
-				" small for the single transaction log (size="
-				<< len << "). So, the last checkpoint age"
-				" might exceed the log group capacity "
-				<< log_sys->log_group_capacity << ".";
-		}
-
-		return;
-	}
-
-	/* Our margin check should ensure that we never reach this condition.
-	Try to do checkpoint once. We cannot keep waiting here as it might
-	result in hang in case the current mtr has latch on oldest lsn */
-	if (log_sys->lsn - log_sys->last_checkpoint_lsn + margin
-	    > log_sys->log_group_capacity) {
-		/* The log write of 'len' might overwrite the transaction log
-		after the last checkpoint. Makes checkpoint. */
-
-		bool	flushed_enough = false;
-
-		if (log_sys->lsn - log_buf_pool_get_oldest_modification()
-		    + margin
-		    <= log_sys->log_group_capacity) {
-			flushed_enough = true;
-		}
-
-		log_sys->check_flush_or_checkpoint = true;
-		log_mutex_exit();
-
-		DEBUG_SYNC_C("margin_checkpoint_age_rescue");
-
-		if (!flushed_enough) {
-			os_thread_sleep(100000);
-		}
-		log_checkpoint(true, false);
-
-		log_mutex_enter();
-	}
-
-	return;
-}
-#endif /* !UNIV_HOTBACKUP */
-/** Open the log for log_write_low. The log must be closed with log_close.
-@param[in]	len	length of the data to be written
-@return start lsn of the log record */
-lsn_t
-log_reserve_and_open(
-	ulint	len)
-{
-	ulint	len_upper_limit;
-	ulint	count			= 0;
-	ulint	tcount			= 0;
->>>>>>> 333b4508
 
         log.flushed_to_disk_lsn <= log.write_lsn
 
@@ -446,7 +321,6 @@
 @subsection subsect_redo_log_available_for_checkpoint_lsn
 log.available_for_checkpoint_lsn
 
-<<<<<<< HEAD
 Up to this lsn all dirty pages have been flushed to disk. However, this value
 is not guaranteed to be the maximum such value. As insertion order to flush
 lists is relaxed, the buf_pool_get_oldest_modification_approx() returns
@@ -454,25 +328,6 @@
 have to be the oldest modification though. However, the maximum difference
 between the first page in flush list, and one with the oldest modification
 lsn is limited by the number of entries in the log recent closed buffer.
-=======
-	if (log_check_tracking_margin(len_upper_limit) &&
-		(++tcount + count < 50)) {
-
-		/* This log write would violate the untracked LSN free space
-		margin.  Limit this to 50 retries as there might be situations
-		where we have no choice but to proceed anyway, i.e. if the log
-		is about to be overflown, log tracking or not. */
-		log_mutex_exit();
-
-		os_thread_sleep(10000);
-
-		log_mutex_enter();
-		goto loop;
-	}
-
-	return(log_sys->lsn);
-}
->>>>>>> 333b4508
 
 That's why from result of buf_pool_get_oldest_modification_approx() size of
 the log recent closed buffer is subtracted. The result is used to update the
@@ -559,29 +414,9 @@
 @param[out]	log	redo log */
 static void log_deallocate_write_ahead_buffer(log_t &log);
 
-<<<<<<< HEAD
 /** Allocates the log checkpoint buffer (used to write checkpoint headers).
 @param[out]	log	redo log */
 static void log_allocate_checkpoint_buffer(log_t &log);
-=======
-	if (srv_track_changed_pages) {
-
-		lsn_t tracked_lsn = log_get_tracked_lsn();
-		ut_ad(tracked_lsn > 0);
-		lsn_t tracked_lsn_age = lsn - tracked_lsn;
-
-		if (tracked_lsn_age >= log->log_group_capacity) {
-
-			ib::error() << "The age of the oldest untracked "
-				"record exceeds the log group capacity!";
-			ib::error() << "Stopping the log tracking thread at "
-				"LSN " << tracked_lsn;
-			srv_track_changed_pages = FALSE;
-		}
-	}
-
-	checkpoint_age = lsn - log->last_checkpoint_lsn;
->>>>>>> 333b4508
 
 /** Deallocates the log checkpoint buffer.
 @param[out]	log	redo log */
@@ -775,15 +610,7 @@
 
   log_block_set_flush_bit(block, true);
 
-<<<<<<< HEAD
   log_block_set_data_len(block, start_lsn - block_lsn);
-=======
-	log_sys->buf_ptr = static_cast<byte*>(
-		ut_zalloc_nokey(log_sys->buf_size * 2
-				+ MAX_SRV_LOG_WRITE_AHEAD_SIZE));
-	log_sys->buf = static_cast<byte*>(
-		ut_align(log_sys->buf_ptr, MAX_SRV_LOG_WRITE_AHEAD_SIZE));
->>>>>>> 333b4508
 
   log_block_set_first_rec_group(block, start_lsn % OS_FILE_LOG_BLOCK_SIZE);
 
@@ -815,34 +642,19 @@
   mutex_free(&log.closer_mutex);
   mutex_free(&log.checkpointer_mutex);
 
-<<<<<<< HEAD
   os_event_destroy(log.write_notifier_event);
   os_event_destroy(log.flush_notifier_event);
   os_event_destroy(log.checkpointer_event);
   os_event_destroy(log.writer_event);
   os_event_destroy(log.flusher_event);
-=======
-	log_sys->last_checkpoint_lsn = log_sys->lsn;
-	log_sys->next_checkpoint_lsn = log_sys->lsn;
->>>>>>> 333b4508
 
   log_sys_object->destroy();
 
-<<<<<<< HEAD
   ut_free(log_sys_object);
   log_sys_object = nullptr;
 
   log_sys = nullptr;
 }
-=======
-	log_sys->checkpoint_buf_ptr = static_cast<byte*>(
-		ut_zalloc_nokey(OS_FILE_LOG_BLOCK_SIZE
-				+ MAX_SRV_LOG_WRITE_AHEAD_SIZE));
-
-	log_sys->checkpoint_buf = static_cast<byte*>(
-		ut_align(log_sys->checkpoint_buf_ptr,
-			 MAX_SRV_LOG_WRITE_AHEAD_SIZE));
->>>>>>> 333b4508
 
 /* @} */
 
@@ -852,105 +664,7 @@
 
  *******************************************************/
 
-<<<<<<< HEAD
 /* @{ */
-=======
-/******************************************************************//**
-Inits a log group to the log system.
-@return true if success, false if not */
-MY_ATTRIBUTE((warn_unused_result))
-bool
-log_group_init(
-/*===========*/
-	ulint	id,			/*!< in: group id */
-	ulint	n_files,		/*!< in: number of log files */
-	lsn_t	file_size,		/*!< in: log file size in bytes */
-	ulint	space_id)		/*!< in: space id of the file space
-					which contains the log files of this
-					group */
-{
-	ulint	i;
-	log_group_t*	group;
-
-	group = static_cast<log_group_t*>(ut_malloc_nokey(sizeof(log_group_t)));
-
-	group->id = id;
-	group->n_files = n_files;
-	group->format = LOG_HEADER_FORMAT_CURRENT;
-	group->file_size = file_size;
-	group->space_id = space_id;
-	group->state = LOG_GROUP_OK;
-	group->lsn = LOG_START_LSN;
-	group->lsn_offset = LOG_FILE_HDR_SIZE;
-
-	group->file_header_bufs_ptr = static_cast<byte**>(
-		ut_zalloc_nokey(sizeof(byte*) * n_files));
-
-	group->file_header_bufs = static_cast<byte**>(
-		ut_zalloc_nokey(sizeof(byte**) * n_files));
-
-	for (i = 0; i < n_files; i++) {
-		group->file_header_bufs_ptr[i] = static_cast<byte*>(
-			ut_zalloc_nokey(LOG_FILE_HDR_SIZE
-					+ MAX_SRV_LOG_WRITE_AHEAD_SIZE));
-
-		group->file_header_bufs[i] = static_cast<byte*>(
-			ut_align(group->file_header_bufs_ptr[i],
-				 MAX_SRV_LOG_WRITE_AHEAD_SIZE));
-	}
-
-	group->checkpoint_buf_ptr = static_cast<byte*>(
-		ut_zalloc_nokey(OS_FILE_LOG_BLOCK_SIZE +
-				MAX_SRV_LOG_WRITE_AHEAD_SIZE));
-
-	group->checkpoint_buf = static_cast<byte*>(
-		ut_align(group->checkpoint_buf_ptr,
-			 MAX_SRV_LOG_WRITE_AHEAD_SIZE));
-
-	UT_LIST_ADD_LAST(log_sys->log_groups, group);
-
-	return(log_calc_max_ages());
-}
-#endif /* !UNIV_HOTBACKUP */
-/******************************************************//**
-Completes an i/o to a log file. */
-void
-log_io_complete(
-/*============*/
-	log_group_t*	group)	/*!< in: log group or a dummy pointer */
-{
-	if ((ulint) group & 0x1UL) {
-		/* It was a checkpoint write */
-		group = (log_group_t*)((ulint) group - 1);
-
-#ifdef _WIN32
-		fil_flush(group->space_id);
-#else
-		switch (srv_unix_file_flush_method) {
-		case SRV_UNIX_O_DSYNC:
-		case SRV_UNIX_NOSYNC:
-		case SRV_UNIX_ALL_O_DIRECT:
-			break;
-		case SRV_UNIX_FSYNC:
-		case SRV_UNIX_LITTLESYNC:
-		case SRV_UNIX_O_DIRECT:
-		case SRV_UNIX_O_DIRECT_NO_FSYNC:
-			if (thd_flush_log_at_trx_commit(NULL) != 2)
-				fil_flush(group->space_id);
-		}
-#endif /* _WIN32 */
-
-		DBUG_PRINT("ib_log", ("checkpoint info written to group %u",
-				      unsigned(group->id)));
-		log_io_complete_checkpoint();
-
-		return;
-	}
-
-	ut_error;	/*!< We currently use synchronous writing of the
-			logs and cannot end up here! */
-}
->>>>>>> 333b4508
 
 void log_writer_thread_active_validate(const log_t &log) {
   ut_a(log.writer_thread_alive.load());
@@ -968,259 +682,11 @@
   ut_a(log.flusher_thread_alive.load());
 }
 
-<<<<<<< HEAD
 void log_background_threads_active_validate(const log_t &log) {
   log_background_write_threads_active_validate(log);
 
   ut_a(log.write_notifier_thread_alive.load());
   ut_a(log.flush_notifier_thread_alive.load());
-=======
-/** Switch the log buffer in use, and copy the content of last block
-from old log buffer to the head of the to be used one. Thus, buf_free and
-buf_next_to_write would be changed accordingly */
-static inline
-void
-log_buffer_switch()
-{
-	ut_ad(log_mutex_own());
-	ut_ad(log_write_mutex_own());
-
-	const byte*	old_buf = log_sys->buf;
-	ulint		area_end = ut_calc_align(log_sys->buf_free,
-						 OS_FILE_LOG_BLOCK_SIZE);
-
-	if (log_sys->first_in_use) {
-		ut_ad((reinterpret_cast<uintptr_t>(log_sys->buf)
-		       % srv_log_write_ahead_size) == 0);
-		log_sys->buf += log_sys->buf_size;
-	} else {
-		log_sys->buf -= log_sys->buf_size;
-		ut_ad((reinterpret_cast<uintptr_t>(log_sys->buf)
-		       % srv_log_write_ahead_size) == 0);
-	}
-
-	log_sys->first_in_use = !log_sys->first_in_use;
-
-	/* Copy the last block to new buf */
-	ut_memcpy(log_sys->buf,
-		  old_buf + area_end - OS_FILE_LOG_BLOCK_SIZE,
-		  OS_FILE_LOG_BLOCK_SIZE);
-
-	log_sys->buf_free %= OS_FILE_LOG_BLOCK_SIZE;
-	log_sys->buf_next_to_write = log_sys->buf_free;
-}
-
-/** Ensure that the log has been written to the log file up to a given
-log entry (such as that of a transaction commit). Start a new write, or
-wait and check if an already running write is covering the request.
-@param[in]	lsn		log sequence number that should be
-included in the redo log file write
-@param[in]	flush_to_disk	whether the written log should also
-be flushed to the file system */
-void
-log_write_up_to(
-	lsn_t	lsn,
-	bool	flush_to_disk)
-{
-#ifdef UNIV_DEBUG
-	ulint		loop_count	= 0;
-#endif /* UNIV_DEBUG */
-	byte*           write_buf;
-	lsn_t           write_lsn;
-
-	ut_ad(!srv_read_only_mode);
-
-	if (recv_no_ibuf_operations) {
-		/* Recovery is running and no operations on the log files are
-		allowed yet (the variable name .._no_ibuf_.. is misleading) */
-
-		return;
-	}
-
-loop:
-	ut_ad(++loop_count < 128);
-
-#if UNIV_WORD_SIZE > 7
-	/* We can do a dirty read of LSN. */
-	/* NOTE: Currently doesn't do dirty read for
-	(flush_to_disk == true) case, because the log_mutex
-	contention also works as the arbitrator for write-IO
-	(fsync) bandwidth between log files and data files. */
-	os_rmb;
-	if (!flush_to_disk && log_sys->write_lsn >= lsn) {
-		return;
-	}
-#endif
-
-	log_write_mutex_enter();
-	ut_ad(!recv_no_log_write);
-
-	lsn_t	limit_lsn = flush_to_disk
-		? log_sys->flushed_to_disk_lsn
-		: log_sys->write_lsn;
-
-	if (limit_lsn >= lsn) {
-		log_write_mutex_exit();
-		return;
-	}
-
-#ifdef _WIN32
-# ifndef UNIV_HOTBACKUP
-	/* write requests during fil_flush() might not be good for Windows */
-	if (log_sys->n_pending_flushes > 0
-	    || !os_event_is_set(log_sys->flush_event)) {
-		log_write_mutex_exit();
-		os_event_wait(log_sys->flush_event);
-		goto loop;
-	}
-# else
-	if (log_sys->n_pending_flushes > 0) {
-		goto loop;
-	}
-# endif  /* !UNIV_HOTBACKUP */
-#endif /* _WIN32 */
-
-	/* If it is a write call we should just go ahead and do it
-	as we checked that write_lsn is not where we'd like it to
-	be. If we have to flush as well then we check if there is a
-	pending flush and based on that we wait for it to finish
-	before proceeding further. */
-	if (flush_to_disk
-	    && (log_sys->n_pending_flushes > 0
-		|| !os_event_is_set(log_sys->flush_event))) {
-
-		/* Figure out if the current flush will do the job
-		for us. */
-		bool work_done = log_sys->current_flush_lsn >= lsn;
-
-		log_write_mutex_exit();
-
-		os_event_wait(log_sys->flush_event);
-
-		if (work_done) {
-			return;
-		} else {
-			goto loop;
-		}
-	}
-
-	log_mutex_enter();
-	if (!flush_to_disk
-	    && log_sys->buf_free == log_sys->buf_next_to_write) {
-		/* Nothing to write and no flush to disk requested */
-		log_mutex_exit_all();
-		return;
-	}
-
-	log_group_t*	group;
-	ulint		start_offset;
-	ulint		end_offset;
-	ulint		area_start;
-	ulint		area_end;
-	ulong		write_ahead_size = srv_log_write_ahead_size;
-	ulint		pad_size;
-
-	DBUG_PRINT("ib_log", ("write " LSN_PF " to " LSN_PF,
-			      log_sys->write_lsn,
-			      log_sys->lsn));
-
-	if (flush_to_disk) {
-		log_sys->n_pending_flushes++;
-		log_sys->current_flush_lsn = log_sys->lsn;
-		MONITOR_INC(MONITOR_PENDING_LOG_FLUSH);
-		os_event_reset(log_sys->flush_event);
-
-		if (log_sys->buf_free == log_sys->buf_next_to_write) {
-			/* Nothing to write, flush only */
-			log_mutex_exit_all();
-			log_write_flush_to_disk_low();
-			return;
-		}
-	}
-
-	start_offset = log_sys->buf_next_to_write;
-	end_offset = log_sys->buf_free;
-
-	area_start = ut_calc_align_down(start_offset, OS_FILE_LOG_BLOCK_SIZE);
-	area_end = ut_calc_align(end_offset, OS_FILE_LOG_BLOCK_SIZE);
-
-	ut_ad(area_end - area_start > 0);
-
-	log_block_set_flush_bit(log_sys->buf + area_start, TRUE);
-	log_block_set_checkpoint_no(
-		log_sys->buf + area_end - OS_FILE_LOG_BLOCK_SIZE,
-		log_sys->next_checkpoint_no);
-
-	write_lsn = log_sys->lsn;
-	write_buf = log_sys->buf;
-
-	log_buffer_switch();
-
-	group = UT_LIST_GET_FIRST(log_sys->log_groups);
-
-	log_group_set_fields(group, log_sys->write_lsn);
-
-	log_mutex_exit();
-
-	/* Calculate pad_size if needed. */
-	pad_size = 0;
-	if (write_ahead_size > OS_FILE_LOG_BLOCK_SIZE) {
-		lsn_t	end_offset;
-		ulint	end_offset_in_unit;
-
-		end_offset = log_group_calc_lsn_offset(
-			ut_uint64_align_up(write_lsn,
-					   OS_FILE_LOG_BLOCK_SIZE),
-			group);
-		end_offset_in_unit = (ulint) (end_offset % write_ahead_size);
-
-		if (end_offset_in_unit > 0
-		    && (area_end - area_start) > end_offset_in_unit) {
-			/* The first block in the unit was initialized
-			after the last writing.
-			Needs to be written padded data once. */
-			pad_size = write_ahead_size - end_offset_in_unit;
-
-			if (area_end + pad_size > log_sys->buf_size) {
-				pad_size = log_sys->buf_size - area_end;
-			}
-
-			::memset(write_buf + area_end, 0, pad_size);
-		}
-	}
-
-	/* Do the write to the log files */
-	log_group_write_buf(
-		group, write_buf + area_start,
-		area_end - area_start + pad_size,
-#ifdef UNIV_DEBUG
-		pad_size,
-#endif /* UNIV_DEBUG */
-		ut_uint64_align_down(log_sys->write_lsn,
-				     OS_FILE_LOG_BLOCK_SIZE),
-		start_offset - area_start);
-
-	srv_stats.log_padded.add(pad_size);
-
-	log_sys->write_lsn = write_lsn;
-
-#ifndef _WIN32
-	if (srv_unix_file_flush_method == SRV_UNIX_O_DSYNC
-	    || srv_unix_file_flush_method == SRV_UNIX_ALL_O_DIRECT) {
-		/* O_SYNC and ALL_O_DIRECT mean the OS did not buffer the log
-		file at all: so we have also flushed to disk what we have
-		written */
-		log_sys->flushed_to_disk_lsn = log_sys->write_lsn;
-	}
-#endif /* !_WIN32 */
-
-	log_write_mutex_exit();
-
-	if (flush_to_disk) {
-		log_write_flush_to_disk_low();
-	}
-}
->>>>>>> 333b4508
 
   ut_a(log.closer_thread_alive.load());
 
@@ -1254,7 +720,6 @@
   log.write_notifier_thread_alive = true;
   log.flush_notifier_thread_alive = true;
 
-<<<<<<< HEAD
   log.should_stop_threads = false;
 
   std::atomic_thread_fence(std::memory_order_seq_cst);
@@ -1262,76 +727,6 @@
   os_thread_create(log_checkpointer_thread_key, log_checkpointer, &log);
 
   os_thread_create(log_closer_thread_key, log_closer, &log);
-=======
-	if (lsn) {
-		log_write_up_to(lsn, false);
-	}
-}
-#ifndef UNIV_HOTBACKUP
-/** Advances the smallest lsn for which there are unflushed dirty blocks in the
-buffer pool.
-NOTE: this function may only be called if the calling thread owns no
-synchronization objects!
-@param[in]	new_oldest	try to advance oldest_modified_lsn at least to
-this lsn
-@return false if there was a flush batch of the same type running,
-which means that we could not start this flush batch */
-static
-bool
-log_preflush_pool_modified_pages(
-	lsn_t			new_oldest)
-{
-	if (recv_recovery_on) {
-		/* If the recovery is running, we must first apply all
-		log records to their respective file pages to get the
-		right modify lsn values to these pages: otherwise, there
-		might be pages on disk which are not yet recovered to the
-		current lsn, and even after calling this function, we could
-		not know how up-to-date the disk version of the database is,
-		and we could not make a new checkpoint on the basis of the
-		info on the buffer pool only. */
-
-		recv_apply_hashed_log_recs(TRUE);
-	}
-
-	/* better to wait for flushed by page cleaner */
-	ut_ad(buf_page_cleaner_is_active);
-
-	if (srv_flush_sync) {
-		/* wake page cleaner for IO burst */
-		buf_flush_request_force(new_oldest);
-	}
-
-	buf_flush_wait_flushed(new_oldest);
-
-	return(true);
-}
-#endif /* !UNIV_HOTBACKUP */
-/******************************************************//**
-Completes a checkpoint. */
-static
-void
-log_complete_checkpoint(void)
-/*=========================*/
-{
-	ut_ad(log_mutex_own());
-	ut_ad(log_sys->n_pending_checkpoint_writes == 0);
-
-	log_sys->next_checkpoint_no++;
-
-	ut_ad(log_sys->next_checkpoint_lsn >= log_sys->last_checkpoint_lsn);
-	log_sys->last_checkpoint_lsn = log_sys->next_checkpoint_lsn;
-	MONITOR_SET(MONITOR_LSN_CHECKPOINT_AGE,
-		    log_sys->lsn - log_sys->last_checkpoint_lsn);
-
-	DBUG_PRINT("ib_log", ("checkpoint ended at " LSN_PF
-			      ", flushed to " LSN_PF,
-			      log_sys->last_checkpoint_lsn,
-			      log_sys->flushed_to_disk_lsn));
-
-	rw_lock_x_unlock_gen(&(log_sys->checkpoint_lock), LOG_CHECKPOINT);
-}
->>>>>>> 333b4508
 
   os_thread_create(log_writer_thread_key, log_writer, &log);
 
@@ -1341,18 +736,7 @@
 
   os_thread_create(log_flush_notifier_thread_key, log_flush_notifier, &log);
 
-<<<<<<< HEAD
   log_background_threads_active_validate(log);
-=======
-	log_mutex_exit();
-
-	/* Wake the redo log watching thread to parse the log up to this
-	checkpoint. */
-	if (srv_track_changed_pages) {
-		os_event_reset(srv_redo_log_tracked_event);
-		os_event_set(srv_checkpoint_completed_event);
-	}
->>>>>>> 333b4508
 }
 
 void log_stop_background_threads(log_t &log) {
@@ -1367,32 +751,13 @@
             have been stopped - log_checkpointer is not stopped. */
   ut_ad(!log.sn_lock.x_own());
 
-<<<<<<< HEAD
   ib::info(ER_IB_MSG_1259) << "Log background threads are being closed...";
-=======
-	ut_ad(!srv_read_only_mode);
-	ut_ad(log_mutex_own());
-	ut_ad(srv_shutdown_state != SRV_SHUTDOWN_LAST_PHASE);
-#if LOG_CHECKPOINT_SIZE > OS_FILE_LOG_BLOCK_SIZE
-# error "LOG_CHECKPOINT_SIZE > OS_FILE_LOG_BLOCK_SIZE"
-#endif
->>>>>>> 333b4508
 
   std::atomic_thread_fence(std::memory_order_seq_cst);
 
   log_background_threads_active_validate(log);
 
-<<<<<<< HEAD
   ut_a(!srv_read_only_mode);
-=======
-#ifdef UNIV_DEBUG
-	lsn_t		old_next_checkpoint_lsn
-		= mach_read_from_8(buf + LOG_CHECKPOINT_LSN);
-	ut_ad(old_next_checkpoint_lsn <= log_sys->next_checkpoint_lsn);
-#endif /* UNIV_DEBUG */
-	mach_write_to_8(buf + LOG_CHECKPOINT_NO, log_sys->next_checkpoint_no);
-	mach_write_to_8(buf + LOG_CHECKPOINT_LSN, log_sys->next_checkpoint_lsn);
->>>>>>> 333b4508
 
   log.should_stop_threads = true;
 
@@ -1467,6 +832,18 @@
           flush_lsn, dirty_pages_added_up_to_lsn, oldest_lsn,
           last_checkpoint_lsn);
 
+  fprintf(file,
+          "Max checkpoint age    " LSN_PF
+          "\n"
+          "Checkpoint age target " LSN_PF
+          "\n"
+          "Modified age no less than " LSN_PF
+          "\n"
+          "Checkpoint age        " LSN_PF "\n",
+          log_sys->max_checkpoint_age, log_sys->max_checkpoint_age_async,
+          current_lsn - buf_pool_get_oldest_modification_lwm(),
+          current_lsn - log_sys->last_checkpoint_lsn);
+
   time_t current_time = time(nullptr);
 
   double time_elapsed = difftime(current_time, log.last_printout_time);
@@ -1479,6 +856,17 @@
       file, ULINTPF " log i/o's done, %.2f log i/o's/second\n",
       ulint(log.n_log_ios),
       static_cast<double>(log.n_log_ios - log.n_log_ios_old) / time_elapsed);
+
+  if (srv_track_changed_pages) {
+    /* The maximum tracked LSN age is equal to the maximum
+    checkpoint age */
+    fprintf(file,
+            "Log tracking enabled\n"
+            "Log tracked up to   " LSN_PF
+            "\n"
+            "Max tracked LSN age " LSN_PF "\n",
+            log_sys->tracked_lsn.load(), log_sys->max_checkpoint_age);
+  }
 
   log.n_log_ios_old = log.n_log_ios;
   log.last_printout_time = current_time;
@@ -1541,187 +929,16 @@
 
   ut_a(srv_log_buffer_size == log.buf_size);
 
-<<<<<<< HEAD
   ib::info(ER_IB_MSG_1260) << "srv_log_buffer_size was extended to "
                            << log.buf_size << ".";
 
   return (true);
-=======
-/** Make a checkpoint. Note that this function does not flush dirty
-blocks from the buffer pool: it only checks what is lsn of the oldest
-modification in the pool, and writes information about the lsn in
-log files. Use log_make_checkpoint_at() to flush also the pool.
-@param[in]	sync		whether to wait for the write to complete
-@param[in]	write_always	force a write even if no log
-has been generated since the latest checkpoint
-@return true if success, false if a checkpoint write was already running */
-bool
-log_checkpoint(
-	bool	sync,
-	bool	write_always)
-{
-	lsn_t	oldest_lsn;
-
-	ut_ad(!srv_read_only_mode);
-
-	if (recv_recovery_is_on()) {
-		recv_apply_hashed_log_recs(TRUE);
-	}
-
-#ifndef _WIN32
-	switch (srv_unix_file_flush_method) {
-	case SRV_UNIX_NOSYNC:
-	case SRV_UNIX_ALL_O_DIRECT:
-		break;
-	case SRV_UNIX_O_DSYNC:
-	case SRV_UNIX_FSYNC:
-	case SRV_UNIX_LITTLESYNC:
-	case SRV_UNIX_O_DIRECT:
-	case SRV_UNIX_O_DIRECT_NO_FSYNC:
-		fil_flush_file_spaces(FIL_TYPE_TABLESPACE);
-	}
-#endif /* !_WIN32 */
-
-	log_mutex_enter();
-
-	ut_ad(!recv_no_log_write);
-	oldest_lsn = log_buf_pool_get_oldest_modification();
-
-	/* Because log also contains headers and dummy log records,
-	log_buf_pool_get_oldest_modification() will return log_sys->lsn
-	if the buffer pool contains no dirty buffers.
-	We must make sure that the log is flushed up to that lsn.
-	If there are dirty buffers in the buffer pool, then our
-	write-ahead-logging algorithm ensures that the log has been
-	flushed up to oldest_lsn. */
-
-	ut_ad(oldest_lsn >= log_sys->last_checkpoint_lsn);
-	if (!write_always
-	    && oldest_lsn
-	    <= log_sys->last_checkpoint_lsn + SIZE_OF_MLOG_CHECKPOINT) {
-		/* Do nothing, because nothing was logged (other than
-		a MLOG_CHECKPOINT marker) since the previous checkpoint. */
-		log_mutex_exit();
-		return(true);
-	}
-
-	/* Repeat the MLOG_FILE_NAME records after the checkpoint, in
-	case some log records between the checkpoint and log_sys->lsn
-	need them. Finally, write a MLOG_CHECKPOINT marker. Redo log
-	apply expects to see a MLOG_CHECKPOINT after the checkpoint,
-	except on clean shutdown, where the log will be empty after
-	the checkpoint.
-
-	It is important that we write out the redo log before any
-	further dirty pages are flushed to the tablespace files.  At
-	this point, because log_mutex_own(), mtr_commit() in other
-	threads will be blocked, and no pages can be added to the
-	flush lists. */
-	lsn_t		flush_lsn	= oldest_lsn;
-	const bool	do_write
-		= srv_shutdown_state == SRV_SHUTDOWN_NONE
-		|| flush_lsn != log_sys->lsn;
-
-	if (fil_names_clear(flush_lsn, do_write)) {
-		ut_ad(log_sys->lsn >= flush_lsn + SIZE_OF_MLOG_CHECKPOINT);
-		flush_lsn = log_sys->lsn;
-	}
-
-	log_mutex_exit();
-
-	log_write_up_to(flush_lsn, true);
-
-	DBUG_EXECUTE_IF(
-		"using_wa_checkpoint_middle",
-		if (write_always) {
-			DEBUG_SYNC_C("wa_checkpoint_middle");
-
-			const my_bool b = TRUE;
-			buf_flush_page_cleaner_disabled_debug_update(
-				NULL, NULL, NULL, &b);
-			dict_stats_disabled_debug_update(
-				NULL, NULL, NULL, &b);
-			srv_master_thread_disabled_debug_update(
-				NULL, NULL, NULL, &b);
-		});
-
-	log_mutex_enter();
-
-	ut_ad(log_sys->flushed_to_disk_lsn >= flush_lsn);
-	ut_ad(flush_lsn >= oldest_lsn);
-
-	if (log_sys->last_checkpoint_lsn >= oldest_lsn) {
-		log_mutex_exit();
-		return(true);
-	}
-
-	if (log_sys->n_pending_checkpoint_writes > 0) {
-		/* A checkpoint write is running */
-		log_mutex_exit();
-
-		if (sync) {
-			/* Wait for the checkpoint write to complete */
-			rw_lock_s_lock(&log_sys->checkpoint_lock);
-			rw_lock_s_unlock(&log_sys->checkpoint_lock);
-		}
-
-		return(false);
-	}
-
-	ut_ad(oldest_lsn >= log_sys->next_checkpoint_lsn);
-	log_sys->next_checkpoint_lsn = oldest_lsn;
-	log_write_checkpoint_info(sync);
-	ut_ad(!log_mutex_own());
-
-	return(true);
-}
-
-/** Make a checkpoint at or after a specified LSN.
-@param[in]	lsn		the log sequence number, or LSN_MAX
-for the latest LSN
-@param[in]	write_always	force a write even if no log
-has been generated since the latest checkpoint */
-void
-log_make_checkpoint_at(
-	lsn_t			lsn,
-	bool			write_always)
-{
-	/* Preflush pages synchronously */
-
-	if (srv_shutdown_state != SRV_SHUTDOWN_FLUSH_PHASE) {
-		while (!log_preflush_pool_modified_pages(lsn)) {
-			/* Flush as much as we can */
-		}
-	}
-
-	while (!log_checkpoint(true, write_always)) {
-		/* Force a checkpoint */
-	}
->>>>>>> 333b4508
 }
 
 bool log_buffer_resize(log_t &log, size_t new_size) {
   log_buffer_x_lock_enter(log);
 
-<<<<<<< HEAD
   const lsn_t end_lsn = log_get_lsn(log);
-=======
-/******************************************************//**
-Reads a specified log segment to a buffer. Optionally releases the log mutex
-before the I/O.*/
-void
-log_group_read_log_seg(
-/*===================*/
-	byte*		buf,		/*!< in: buffer where to read */
-	log_group_t*	group,		/*!< in: log group */
-	lsn_t		start_lsn,	/*!< in: read area start */
-	lsn_t		end_lsn,	/*!< in: read area end */
-	bool		release_mutex)	/*!< in: whether the log_sys->mutex
-					should be released before the read */
-{
-	ulint	len;
-	lsn_t	source_offset;
->>>>>>> 333b4508
 
   log_checkpointer_mutex_enter(log);
   log_writer_mutex_enter(log);
@@ -1749,17 +966,8 @@
 
   log_allocate_write_ahead_buffer(log);
 
-<<<<<<< HEAD
   log_writer_mutex_exit(log);
 }
-=======
-	if (release_mutex) {
-		log_mutex_exit();
-	}
-
-	const ulint	page_no
-		= (ulint) (source_offset / univ_page_size.physical());
->>>>>>> 333b4508
 
 static void log_calc_buf_size(log_t &log) {
   ut_a(srv_log_buffer_size >= INNODB_LOG_BUFFER_SIZE_MIN);
@@ -1772,7 +980,6 @@
   new concurrent writes for higher sn will start (which were waiting
   for free space in the log buffer). */
 
-<<<<<<< HEAD
   log.buf_size_sn = log_translate_lsn_to_sn(log.buf_size);
 
   log_update_limits(log);
@@ -1787,283 +994,6 @@
  *******************************************************/
 
 /* @{ */
-=======
-		if (release_mutex) {
-			log_mutex_enter();
-		}
-		goto loop;
-	}
-}
-
-/**
-Checks that there is enough free space in the log to start a new query step.
-Flushes the log buffer or makes a new checkpoint if necessary. NOTE: this
-function may only be called if the calling thread owns no synchronization
-objects! */
-void
-log_check_margins(void)
-{
-	bool	check	= true;
-
-	do {
-		log_flush_margin();
-		log_checkpoint_margin();
-		log_mutex_enter();
-		if (log_check_tracking_margin(0)) {
-			log_mutex_exit();
-			os_thread_sleep(10000);
-			continue;
-		}
-		ut_ad(!recv_no_log_write);
-		check = log_sys->check_flush_or_checkpoint;
-		log_mutex_exit();
-	} while (check);
-}
-
-/****************************************************************//**
-Makes a checkpoint at the latest lsn and writes it to first page of each
-data file in the database, so that we know that the file spaces contain
-all modifications up to that lsn. This can only be called at database
-shutdown. This function also writes all log in log files to the log archive. */
-void
-logs_empty_and_mark_files_at_shutdown(void)
-/*=======================================*/
-{
-	lsn_t			lsn;
-	lsn_t			tracked_lsn;
-	ulint			count = 0;
-	ulint			total_trx;
-	ulint			pending_io;
-	enum srv_thread_type	active_thd;
-	const char*		thread_name;
-
-	ib::info() << "Starting shutdown...";
-
-	while (srv_fast_shutdown == 0 && trx_rollback_or_clean_is_active) {
-		/* we should wait until rollback after recovery end
-		for slow shutdown */
-		os_thread_sleep(100000);
-	}
-
-	/* Wait until the master thread and all other operations are idle: our
-	algorithm only works if the server is idle at shutdown */
-
-	srv_shutdown_state = SRV_SHUTDOWN_CLEANUP;
-loop:
-	os_thread_sleep(100000);
-
-	count++;
-
-	/* We need the monitor threads to stop before we proceed with
-	a shutdown. */
-
-	thread_name = srv_any_background_threads_are_active();
-
-	if (thread_name != NULL) {
-		/* Print a message every 60 seconds if we are waiting
-		for the monitor thread to exit. Master and worker
-		threads check will be done later. */
-
-		if (srv_print_verbose_log && count > 600) {
-			ib::info() << "Waiting for " << thread_name
-				<< " to exit";
-			count = 0;
-		}
-
-		goto loop;
-	}
-
-	/* Check that there are no longer transactions, except for
-	PREPARED ones. We need this wait even for the 'very fast'
-	shutdown, because the InnoDB layer may have committed or
-	prepared transactions and we don't want to lose them. */
-
-	total_trx = trx_sys_any_active_transactions();
-
-	if (total_trx > 0) {
-
-		if (srv_print_verbose_log && count > 600) {
-			ib::info() << "Waiting for " << total_trx << " active"
-				<< " transactions to finish";
-
-			count = 0;
-		}
-
-		goto loop;
-	}
-
-	/* Check that the background threads are suspended */
-
-	active_thd = srv_get_active_thread_type();
-
-	if (active_thd != SRV_NONE) {
-
-		if (active_thd == SRV_PURGE) {
-			srv_purge_wakeup();
-		}
-
-		/* The srv_lock_timeout_thread, srv_error_monitor_thread
-		and srv_monitor_thread should already exit by now. The
-		only threads to be suspended are the master threads
-		and worker threads (purge threads). Print the thread
-		type if any of such threads not in suspended mode */
-		if (srv_print_verbose_log && count > 600) {
-			const char*	thread_type = "<null>";
-
-			switch (active_thd) {
-			case SRV_NONE:
-				/* This shouldn't happen because we've
-				already checked for this case before
-				entering the if(). We handle it here
-				to avoid a compiler warning. */
-				ut_error;
-			case SRV_WORKER:
-				thread_type = "worker threads";
-				break;
-			case SRV_MASTER:
-				thread_type = "master thread";
-				break;
-			case SRV_PURGE:
-				thread_type = "purge thread";
-				break;
-			}
-
-			ib::info() << "Waiting for " << thread_type
-				<< " to be suspended";
-
-			count = 0;
-		}
-
-		goto loop;
-	}
-
-	/* At this point only page_cleaner should be active. We wait
-	here to let it complete the flushing of the buffer pools
-	before proceeding further. */
-	os_rmb;
-	ut_ad(buf_lru_manager_running_threads == srv_buf_pool_instances
-	      || buf_lru_manager_running_threads == 0);
-	srv_shutdown_state = SRV_SHUTDOWN_FLUSH_PHASE;
-	count = 0;
-	while (buf_page_cleaner_is_active
-	       || buf_lru_manager_running_threads > 0) {
-
-		if (srv_print_verbose_log && count == 0) {
-			ib::info() << "Waiting for page_cleaner to"
-				" finish flushing of buffer pool";
-		}
-		++count;
-		os_thread_sleep(100000);
-		if (count > 600) {
-			count = 0;
-		}
-
-		os_rmb;
-	}
-
-	log_mutex_enter();
-	const ulint	n_write	= log_sys->n_pending_checkpoint_writes;
-	const ulint	n_flush	= log_sys->n_pending_flushes;
-	log_mutex_exit();
-
-	if (n_write != 0 || n_flush != 0) {
-		if (srv_print_verbose_log && count > 600) {
-			ib::info() << "Pending checkpoint_writes: " << n_write
-				<< ". Pending log flush writes: " << n_flush;
-			count = 0;
-		}
-		goto loop;
-	}
-
-	pending_io = buf_pool_check_no_pending_io();
-
-	if (pending_io) {
-		if (srv_print_verbose_log && count > 600) {
-			ib::info() << "Waiting for " << pending_io << " buffer"
-				" page I/Os to complete";
-			count = 0;
-		}
-
-		goto loop;
-	}
-
-	if (srv_fast_shutdown == 2) {
-		if (!srv_read_only_mode) {
-			ib::info() << "MySQL has requested a very fast"
-				" shutdown without flushing the InnoDB buffer"
-				" pool to data files. At the next mysqld"
-				" startup InnoDB will do a crash recovery!";
-
-			/* In this fastest shutdown we do not flush the
-			buffer pool:
-
-			it is essentially a 'crash' of the InnoDB server.
-			Make sure that the log is all flushed to disk, so
-			that we can recover all committed transactions in
-			a crash recovery. We must not write the lsn stamps
-			to the data files, since at a startup InnoDB deduces
-			from the stamps if the previous shutdown was clean. */
-
-			log_buffer_flush_to_disk();
-
-			/* Check that the background threads stay suspended */
-			thread_name = srv_any_background_threads_are_active();
-
-			if (thread_name != NULL) {
-				ib::warn() << "Background thread "
-					<< thread_name << " woke up during"
-					" shutdown";
-				goto loop;
-			}
-		}
-
-		srv_shutdown_state = SRV_SHUTDOWN_LAST_PHASE;
-
-		/* Wake the log tracking thread which will then immediatelly
-		quit because of srv_shutdown_state value */
-		if (srv_redo_log_thread_started) {
-			os_event_reset(srv_redo_log_tracked_event);
-			os_event_set(srv_checkpoint_completed_event);
-		}
-
-		fil_close_all_files();
-
-		thread_name = srv_any_background_threads_are_active();
-
-		ut_a(!thread_name);
-
-		return;
-	}
-
-	if (!srv_read_only_mode) {
-		log_make_checkpoint_at(LSN_MAX, TRUE);
-	}
-
-	log_mutex_enter();
-
-	tracked_lsn = log_get_tracked_lsn();
-
-	lsn = log_sys->lsn;
-
-	/** If innodb_force_recovery is set to 6 then log_sys doesn't
-	have recent checkpoint information. So last checkpoint lsn
-	will never be equal to current lsn. */
-	const bool      is_last =
-		((srv_force_recovery == SRV_FORCE_NO_LOG_REDO
-		  && lsn == log_sys->last_checkpoint_lsn
-		  + LOG_BLOCK_HDR_SIZE)
-		 || lsn == log_sys->last_checkpoint_lsn)
-		&& (!srv_track_changed_pages
-		    || tracked_lsn == log_sys->last_checkpoint_lsn);
-
-	ut_ad(lsn >= log_sys->last_checkpoint_lsn);
-
-	log_mutex_exit();
-
-	if (!is_last) {
-		goto loop;
-	}
->>>>>>> 333b4508
 
 static void log_allocate_buffer(log_t &log) {
   ut_a(srv_log_buffer_size >= INNODB_LOG_BUFFER_SIZE_MIN);
@@ -2095,33 +1025,15 @@
   log.checkpoint_buf.destroy();
 }
 
-<<<<<<< HEAD
 static void log_allocate_flush_events(log_t &log) {
   const size_t n = srv_log_flush_events;
-=======
-	/* Signal the log following thread to quit */
-	if (srv_redo_log_thread_started) {
-		os_event_reset(srv_redo_log_tracked_event);
-		os_event_set(srv_checkpoint_completed_event);
-	}
-
-	/* Make some checks that the server really is quiet */
-	srv_thread_type	type = srv_get_active_thread_type();
-	ut_a(type == SRV_NONE);
->>>>>>> 333b4508
 
   ut_a(log.flush_events == nullptr);
   ut_a(n >= 1);
   ut_a((n & (n - 1)) == 0);
 
-<<<<<<< HEAD
   log.flush_events_size = n;
   log.flush_events = UT_NEW_ARRAY_NOKEY(os_event_t, n);
-=======
-	ut_a(lsn == log_sys->lsn);
-	ut_ad(srv_force_recovery >= SRV_FORCE_NO_LOG_REDO
-	      || lsn == log_sys->last_checkpoint_lsn);
->>>>>>> 333b4508
 
   for (size_t i = 0; i < log.flush_events_size; ++i) {
     log.flush_events[i] = os_event_create("log_flush_event");
@@ -2165,83 +1077,12 @@
   log.write_events = nullptr;
 }
 
-<<<<<<< HEAD
 static void log_allocate_recent_written(log_t &log) {
   log.recent_written = Link_buf<lsn_t>{srv_log_recent_written_size};
 }
 static void log_deallocate_recent_written(log_t &log) {
   log.recent_written.validate_no_links();
   log.recent_written = {};
-=======
-/******************************************************//**
-Prints info of the log. */
-void
-log_print(
-/*======*/
-	FILE*	file)	/*!< in: file where to print */
-{
-	double	time_elapsed;
-	time_t	current_time;
-
-	log_mutex_enter();
-
-	fprintf(file,
-		"Log sequence number " LSN_PF "\n"
-		"Log flushed up to   " LSN_PF "\n"
-		"Pages flushed up to " LSN_PF "\n"
-		"Last checkpoint at  " LSN_PF "\n",
-		log_sys->lsn,
-		log_sys->flushed_to_disk_lsn,
-		log_buf_pool_get_oldest_modification(),
-		log_sys->last_checkpoint_lsn);
-
-	fprintf(file,
-		"Max checkpoint age    " LSN_PF "\n"
-		"Checkpoint age target " LSN_PF "\n"
-		"Modified age          " LSN_PF "\n"
-		"Checkpoint age        " LSN_PF "\n",
-		log_sys->max_checkpoint_age,
-		log_sys->max_checkpoint_age_async,
-		log_sys->lsn -log_buf_pool_get_oldest_modification(),
-		log_sys->lsn - log_sys->last_checkpoint_lsn);
-
-	current_time = time(NULL);
-
-	time_elapsed = difftime(current_time,
-				log_sys->last_printout_time);
-
-	if (time_elapsed <= 0) {
-		time_elapsed = 1;
-	}
-
-	fprintf(file,
-		ULINTPF " pending log flushes, "
-		ULINTPF " pending chkp writes\n"
-		ULINTPF " log i/o's done, %.2f log i/o's/second\n",
-		log_sys->n_pending_flushes,
-		log_sys->n_pending_checkpoint_writes,
-		log_sys->n_log_ios,
-		static_cast<double>(
-			log_sys->n_log_ios - log_sys->n_log_ios_old)
-		/ time_elapsed);
-
-	if (srv_track_changed_pages) {
-
-		/* The maximum tracked LSN age is equal to the maximum
-		checkpoint age */
-		fprintf(file,
-			"Log tracking enabled\n"
-			"Log tracked up to   " LSN_PF "\n"
-			"Max tracked LSN age " LSN_PF "\n",
-			log_get_tracked_lsn(),
-			log_sys->max_checkpoint_age);
-	}
-
-	log_sys->n_log_ios_old = log_sys->n_log_ios;
-	log_sys->last_printout_time = current_time;
-
-	log_mutex_exit();
->>>>>>> 333b4508
 }
 
 static void log_allocate_recent_closed(log_t &log) {
