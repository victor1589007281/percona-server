/*****************************************************************************

Copyright (c) 1995, 2015, Oracle and/or its affiliates. All Rights Reserved.
Copyright (c) 2008, Google Inc.

Portions of this file contain modifications contributed and copyrighted by
Google, Inc. Those modifications are gratefully acknowledged and are described
briefly in the InnoDB documentation. The contributions by Google are
incorporated with their permission, and subject to the conditions contained in
the file COPYING.Google.

This program is free software; you can redistribute it and/or modify it under
the terms of the GNU General Public License as published by the Free Software
Foundation; version 2 of the License.

This program is distributed in the hope that it will be useful, but WITHOUT
ANY WARRANTY; without even the implied warranty of MERCHANTABILITY or FITNESS
FOR A PARTICULAR PURPOSE. See the GNU General Public License for more details.

You should have received a copy of the GNU General Public License along with
this program; if not, write to the Free Software Foundation, Inc.,
51 Franklin Street, Suite 500, Boston, MA 02110-1335 USA

*****************************************************************************/

/**************************************************//**
@file sync/sync0arr.cc
The wait array used in synchronization primitives

Created 9/5/1995 Heikki Tuuri
*******************************************************/

#include "ha_prototypes.h"

#include "sync0arr.h"
#ifdef UNIV_NONINL
#include "sync0arr.ic"
#endif

#include "sync0sync.h"
#include "lock0lock.h"
#include "sync0rw.h"
#include "sync0debug.h"
#include "os0event.h"
#include "os0file.h"
#include "srv0srv.h"

/*
			WAIT ARRAY
			==========

The wait array consists of cells each of which has an an event object created
for it. The threads waiting for a mutex, for example, can reserve a cell
in the array and suspend themselves to wait for the event to become signaled.
When using the wait array, remember to make sure that some thread holding
the synchronization object will eventually know that there is a waiter in
the array and signal the object, to prevent infinite wait.  Why we chose
to implement a wait array? First, to make mutexes fast, we had to code
our own implementation of them, which only in usually uncommon cases
resorts to using slow operating system primitives. Then we had the choice of
assigning a unique OS event for each mutex, which would be simpler, or
using a global wait array. In some operating systems, the global wait
array solution is more efficient and flexible, because we can do with
a very small number of OS events, say 200. In NT 3.51, allocating events
seems to be a quadratic algorithm, because 10 000 events are created fast,
but 100 000 events takes a couple of minutes to create.

As of 5.0.30 the above mentioned design is changed. Since now OS can handle
millions of wait events efficiently, we no longer have this concept of each
cell of wait array having one event.  Instead, now the event that a thread
wants to wait on is embedded in the wait object (mutex or rw_lock). We still
keep the global wait array for the sake of diagnostics and also to avoid
infinite wait The error_monitor thread scans the global wait array to signal
any waiting threads who have missed the signal. */

typedef SyncArrayMutex::MutexType WaitMutex;

/** The latch types that use the sync array. */
union sync_object_t {
	rw_lock_t*	lock;		/*!< RW lock instance */
	WaitMutex*	mutex;		/*!< Mutex instance */
};

/** A cell where an individual thread may wait suspended until a resource
is released. The suspending is implemented using an operating system
event semaphore. */

struct sync_cell_t {
	sync_object_t	latch;		/*!< pointer to the object the
					thread is waiting for; if NULL
					the cell is free for use */
	ulint		request_type;	/*!< lock type requested on the
					object */
	const char*	file;		/*!< in debug version file where
					requested */
	ulint		line;		/*!< in debug version line where
					requested */
	os_thread_id_t	thread_id;	/*!< thread id of this waiting
					thread */
	bool		waiting;	/*!< TRUE if the thread has already
					called sync_array_event_wait
					on this cell */
	int64_t		signal_count;	/*!< We capture the signal_count
					of the latch when we
					reset the event. This value is
					then passed on to os_event_wait
					and we wait only if the event
					has not been signalled in the
					period between the reset and
					wait call. */
	time_t		reservation_time;/*!< time when the thread reserved
					the wait cell */
};

/* NOTE: It is allowed for a thread to wait for an event allocated for
the array without owning the protecting mutex (depending on the case:
OS or database mutex), but all changes (set or reset) to the state of
the event must be made while owning the mutex. */

/** Synchronization array */
struct sync_array_t {

	/** Constructor
	Creates a synchronization wait array. It is protected by a mutex
	which is automatically reserved when the functions operating on it
	are called.
	@param[in]	num_cells	Number of cells to create */
	sync_array_t(ulint num_cells)
		UNIV_NOTHROW;

	/** Destructor */
	~sync_array_t()
		UNIV_NOTHROW;

	ulint		n_reserved;	/*!< number of currently reserved
					cells in the wait array */
	ulint		n_cells;	/*!< number of cells in the
					wait array */
	sync_cell_t*	array;		/*!< pointer to wait array */
	SysMutex	mutex;		/*!< System mutex protecting the
					data structure.  As this data
					structure is used in constructing
					the database mutex, to prevent
					infinite recursion in implementation,
					we fall back to an OS mutex. */
	ulint		res_count;	/*!< count of cell reservations
					since creation of the array */
	ulint           next_free_slot; /*!< the next free cell in the array */
	ulint           first_free_slot;/*!< the last slot that was freed */
};

/** User configured sync array size */
ulong	srv_sync_array_size = 1;

/** Locally stored copy of srv_sync_array_size */
ulint	sync_array_size;

/** The global array of wait cells for implementation of the database's own
mutexes and read-write locks */
sync_array_t**	sync_wait_array;

/** count of how many times an object has been signalled */
static ulint			sg_count;

#define sync_array_exit(a)	mutex_exit(&(a)->mutex)
#define sync_array_enter(a)	mutex_enter(&(a)->mutex)

#ifdef UNIV_DEBUG
/******************************************************************//**
This function is called only in the debug version. Detects a deadlock
of one or more threads because of waits of semaphores.
@return TRUE if deadlock detected */
static
bool
sync_array_detect_deadlock(
/*=======================*/
	sync_array_t*	arr,	/*!< in: wait array; NOTE! the caller must
				own the mutex to array */
	sync_cell_t*	start,	/*!< in: cell where recursive search started */
	sync_cell_t*	cell,	/*!< in: cell to search */
	ulint		depth);	/*!< in: recursion depth */
#endif /* UNIV_DEBUG */

/** Constructor
Creates a synchronization wait array. It is protected by a mutex
which is automatically reserved when the functions operating on it
are called.
@param[in]	num_cells		Number of cells to create */
sync_array_t::sync_array_t(ulint num_cells)
	UNIV_NOTHROW
	:
	n_reserved(),
	n_cells(),
	array(),
	mutex(),
	res_count(),
	next_free_slot(),
	first_free_slot()
{
	ut_a(num_cells > 0);

	array = UT_NEW_ARRAY_NOKEY(sync_cell_t, num_cells);

	ulint	sz = sizeof(sync_cell_t) * num_cells;

	memset(array, 0x0, sz);

	n_cells = num_cells;

	first_free_slot = ULINT_UNDEFINED;

	/* Then create the mutex to protect the wait array */
	mutex_create(LATCH_ID_SYNC_ARRAY_MUTEX, &mutex);
}

/** Destructor */
sync_array_t::~sync_array_t()
	UNIV_NOTHROW
{
	ut_a(n_reserved == 0);

	sync_array_validate(this);

	/* Release the mutex protecting the wait array */

	mutex_free(&mutex);

	UT_DELETE_ARRAY(array);
}

/*****************************************************************//**
Gets the nth cell in array.
@return cell */
static
sync_cell_t*
sync_array_get_nth_cell(
/*====================*/
	sync_array_t*	arr,	/*!< in: sync array */
	ulint		n)	/*!< in: index */
{
	ut_a(n < arr->n_cells);

	return(arr->array + n);
}

<<<<<<< HEAD
=======
/******************************************************************//**
Frees the resources in a wait array. */
static
void
sync_array_free(
/*============*/
	sync_array_t*	arr)	/*!< in, own: sync wait array */
{
	UT_DELETE(arr);
}

>>>>>>> 139b0f3f
/********************************************************************//**
Validates the integrity of the wait array. Checks
that the number of reserved cells equals the count variable. */
static
void
sync_array_validate(
/*================*/
	sync_array_t*	arr)	/*!< in: sync wait array */
{
	ulint		i;
	ulint		count		= 0;

	sync_array_enter(arr);

	for (i = 0; i < arr->n_cells; i++) {
		sync_cell_t*	cell;

		cell = sync_array_get_nth_cell(arr, i);

		if (cell->latch.mutex != NULL) {
			count++;
		}
	}

	ut_a(count == arr->n_reserved);

	sync_array_exit(arr);
}

/******************************************************************//**
Frees the resources in a wait array. */
static
void
sync_array_free(
/*============*/
	sync_array_t*	arr)	/*!< in, own: sync wait array */
{
	ut_a(arr->n_reserved == 0);

	sync_array_validate(arr);

	/* Release the mutex protecting the wait array complex */

	mutex_free(&arr->mutex);

	UT_DELETE_ARRAY(arr->array);
	UT_DELETE(arr);
}

/*******************************************************************//**
Returns the event that the thread owning the cell waits for. */
static
os_event_t
sync_cell_get_event(
/*================*/
	sync_cell_t*	cell) /*!< in: non-empty sync array cell */
{
	ulint	type = cell->request_type;

	if (type == SYNC_MUTEX) {
		return(cell->latch.mutex->event());
	} else if (type == RW_LOCK_X_WAIT) {
		return(cell->latch.lock->wait_ex_event);
	} else { /* RW_LOCK_S and RW_LOCK_X wait on the same event */
		return(cell->latch.lock->event);
	}
}

/******************************************************************//**
Reserves a wait array cell for waiting for an object.
The event of the cell is reset to nonsignalled state.
@return sync cell to wait on */
sync_cell_t*
sync_array_reserve_cell(
/*====================*/
	sync_array_t*	arr,	/*!< in: wait array */
	void*		object, /*!< in: pointer to the object to wait for */
	ulint		type,	/*!< in: lock request type */
	const char*	file,	/*!< in: file where requested */
	ulint		line)	/*!< in: line where requested */
{
	sync_cell_t*	cell;

	sync_array_enter(arr);

	if (arr->first_free_slot != ULINT_UNDEFINED) {
		/* Try and find a slot in the free list */
		ut_ad(arr->first_free_slot < arr->next_free_slot);
		cell = sync_array_get_nth_cell(arr, arr->first_free_slot);
		arr->first_free_slot = cell->line;
	} else if (arr->next_free_slot < arr->n_cells) {
		/* Try and find a slot after the currently allocated slots */
		cell = sync_array_get_nth_cell(arr, arr->next_free_slot);
		++arr->next_free_slot;
	} else {
		sync_array_exit(arr);

		// We should return NULL and if there is more than
		// one sync array, try another sync array instance.
		return(NULL);
	}

	++arr->res_count;

	ut_ad(arr->n_reserved < arr->n_cells);
	ut_ad(arr->next_free_slot <= arr->n_cells);

	++arr->n_reserved;

	/* Reserve the cell. */
	ut_ad(cell->latch.mutex == NULL);

	cell->request_type = type;

	if (cell->request_type == SYNC_MUTEX) {
		cell->latch.mutex = reinterpret_cast<WaitMutex*>(object);
	} else {
		cell->latch.lock = reinterpret_cast<rw_lock_t*>(object);
	}

	cell->waiting = false;

	cell->file = file;
	cell->line = line;

	sync_array_exit(arr);

	cell->thread_id = os_thread_get_curr_id();

	cell->reservation_time = ut_time();

	/* Make sure the event is reset and also store the value of
	signal_count at which the event was reset. */
	os_event_t	event = sync_cell_get_event(cell);
	cell->signal_count = os_event_reset(event);

	return(cell);
}

/******************************************************************//**
Frees the cell. NOTE! sync_array_wait_event frees the cell
automatically! */
void
sync_array_free_cell(
/*=================*/
	sync_array_t*	arr,	/*!< in: wait array */
	sync_cell_t*&	cell)	/*!< in/out: the cell in the array */
{
	sync_array_enter(arr);

	ut_a(cell->latch.mutex != NULL);

	cell->waiting = false;
	cell->signal_count = 0;
	cell->latch.mutex = NULL;

	/* Setup the list of free slots in the array */
	cell->line = arr->first_free_slot;

	arr->first_free_slot = cell - arr->array;

	ut_a(arr->n_reserved > 0);
	arr->n_reserved--;

	if (arr->next_free_slot > arr->n_cells / 2 && arr->n_reserved == 0) {
#ifdef UNIV_DEBUG
		for (ulint i = 0; i < arr->next_free_slot; ++i) {
			cell = sync_array_get_nth_cell(arr, i);

			ut_ad(!cell->waiting);
			ut_ad(cell->latch.mutex == 0);
			ut_ad(cell->signal_count == 0);
		}
#endif /* UNIV_DEBUG */
		arr->next_free_slot = 0;
		arr->first_free_slot = ULINT_UNDEFINED;
	}
	sync_array_exit(arr);

	cell = 0;
}

/******************************************************************//**
This function should be called when a thread starts to wait on
a wait array cell. In the debug version this function checks
if the wait for a semaphore will result in a deadlock, in which
case prints info and asserts. */
void
sync_array_wait_event(
/*==================*/
	sync_array_t*	arr,	/*!< in: wait array */
	sync_cell_t*&	cell)	/*!< in: index of the reserved cell */
{
	sync_array_enter(arr);

	ut_ad(!cell->waiting);
	ut_ad(cell->latch.mutex);
	ut_ad(os_thread_get_curr_id() == cell->thread_id);

	cell->waiting = true;

#ifdef UNIV_DEBUG

	/* We use simple enter to the mutex below, because if
	we cannot acquire it at once, mutex_enter would call
	recursively sync_array routines, leading to trouble.
	rw_lock_debug_mutex freezes the debug lists. */

	rw_lock_debug_mutex_enter();

	if (sync_array_detect_deadlock(arr, cell, cell, 0)) {

		ib::fatal() << "########################################"
                        " Deadlock Detected!";
	}

	rw_lock_debug_mutex_exit();
#endif /* UNIV_DEBUG */
	sync_array_exit(arr);

	os_event_wait_low(sync_cell_get_event(cell), cell->signal_count);

	sync_array_free_cell(arr, cell);

	cell = 0;
}

/******************************************************************//**
Reports info of a wait array cell. */
static
void
sync_array_cell_print(
/*==================*/
	FILE*		file,	/*!< in: file where to print */
	sync_cell_t*	cell)	/*!< in: sync cell */
{
	rw_lock_t*	rwlock;
	ulint		type;
	ulint		writer;

	type = cell->request_type;

	fprintf(file,
		"--Thread %lu has waited at %s line %lu"
		" for %.2f seconds the semaphore:\n",
		(ulong) os_thread_pf(cell->thread_id),
		innobase_basename(cell->file), (ulong) cell->line,
		difftime(time(NULL), cell->reservation_time));

	if (type == SYNC_MUTEX) {
		WaitMutex*	mutex = cell->latch.mutex;
		const WaitMutex::MutexPolicy&	policy = mutex->policy();
#ifdef UNIV_DEBUG
		const char*	name = policy.get_enter_filename();
		if (name == NULL) {
			/* The mutex might have been released. */
			name = "NULL";
		}
#endif /* UNIV_DEBUG */

		fprintf(file,
			"Mutex at %p created file %s line %lu, lock var %lu\n"
#ifdef UNIV_DEBUG
			"Last time reserved in file %s line %lu"
#endif /* UNIV_DEBUG */
			"\n",
			(void*) mutex,
			innobase_basename(policy.get_create_filename()),
			(ulong) policy.get_create_line(),
			(ulong) mutex->state()
#ifdef UNIV_DEBUG
			,name,
			(ulong) policy.get_enter_line()
#endif /* UNIV_DEBUG */
		       );
	} else if (type == RW_LOCK_X
		   || type == RW_LOCK_X_WAIT
		   || type == RW_LOCK_SX
		   || type == RW_LOCK_S) {

		fputs(type == RW_LOCK_X ? "X-lock on"
		      : type == RW_LOCK_X_WAIT ? "X-lock (wait_ex) on"
		      : type == RW_LOCK_SX ? "SX-lock on"
		      : "S-lock on", file);

		rwlock = cell->latch.lock;

		fprintf(file,
			" RW-latch at %p created in file %s line %lu\n",
			(void*) rwlock, innobase_basename(rwlock->cfile_name),
			(ulong) rwlock->cline);

		writer = rw_lock_get_writer(rwlock);

		if (writer != RW_LOCK_NOT_LOCKED) {

			fprintf(file,
				"a writer (thread id %lu) has"
				" reserved it in mode %s",
				(ulong) os_thread_pf(rwlock->writer_thread),
				writer == RW_LOCK_X ? " exclusive\n"
				: writer == RW_LOCK_SX ? " SX\n"
				: " wait exclusive\n");
		}

		fprintf(file,
			"number of readers %lu, waiters flag %lu,"
			" lock_word: %lx\n"
			"Last time read locked in file %s line %lu\n"
			"Last time write locked in file %s line %lu\n",
			(ulong) rw_lock_get_reader_count(rwlock),
			(ulong) rwlock->waiters,
			rwlock->lock_word,
			innobase_basename(rwlock->last_s_file_name),
			(ulong) rwlock->last_s_line,
			rwlock->last_x_file_name,
			(ulong) rwlock->last_x_line);
	} else {
		ut_error;
	}

	if (!cell->waiting) {
		fputs("wait has ended\n", file);
	}
}

#ifdef UNIV_DEBUG
/******************************************************************//**
Looks for a cell with the given thread id.
@return pointer to cell or NULL if not found */
static
sync_cell_t*
sync_array_find_thread(
/*===================*/
	sync_array_t*	arr,	/*!< in: wait array */
	os_thread_id_t	thread)	/*!< in: thread id */
{
	ulint		i;

	for (i = 0; i < arr->n_cells; i++) {
		sync_cell_t*	cell;

		cell = sync_array_get_nth_cell(arr, i);

		if (cell->latch.mutex != NULL
		    && os_thread_eq(cell->thread_id, thread)) {

			return(cell);	/* Found */
		}
	}

	return(NULL);	/* Not found */
}

/******************************************************************//**
Recursion step for deadlock detection.
@return TRUE if deadlock detected */
static
ibool
sync_array_deadlock_step(
/*=====================*/
	sync_array_t*	arr,	/*!< in: wait array; NOTE! the caller must
				own the mutex to array */
	sync_cell_t*	start,	/*!< in: cell where recursive search
				started */
	os_thread_id_t	thread,	/*!< in: thread to look at */
	ulint		pass,	/*!< in: pass value */
	ulint		depth)	/*!< in: recursion depth */
{
	sync_cell_t*	new_cell;

	if (pass != 0) {
		/* If pass != 0, then we do not know which threads are
		responsible of releasing the lock, and no deadlock can
		be detected. */

		return(FALSE);
	}

	new_cell = sync_array_find_thread(arr, thread);

	if (new_cell == start) {
		/* Deadlock */
		fputs("########################################\n"
		      "DEADLOCK of threads detected!\n", stderr);

		return(TRUE);

	} else if (new_cell) {
		return(sync_array_detect_deadlock(
			arr, start, new_cell, depth + 1));
	}
	return(FALSE);
}

/**
Report an error to stderr.
@param lock		rw-lock instance
@param debug		rw-lock debug information
@param cell		thread context */
static
void
sync_array_report_error(
	rw_lock_t*		lock,
	rw_lock_debug_t*	debug,
	sync_cell_t* 		cell)
{
	fprintf(stderr, "rw-lock %p ", (void*) lock);
	sync_array_cell_print(stderr, cell);
	rw_lock_debug_print(stderr, debug);
}

/******************************************************************//**
This function is called only in the debug version. Detects a deadlock
of one or more threads because of waits of semaphores.
@return TRUE if deadlock detected */
static
bool
sync_array_detect_deadlock(
/*=======================*/
	sync_array_t*	arr,	/*!< in: wait array; NOTE! the caller must
				own the mutex to array */
	sync_cell_t*	start,	/*!< in: cell where recursive search started */
	sync_cell_t*	cell,	/*!< in: cell to search */
	ulint		depth)	/*!< in: recursion depth */
{
	rw_lock_t*	lock;
	os_thread_id_t	thread;
	ibool		ret;
	rw_lock_debug_t*debug;

	ut_a(arr);
	ut_a(start);
	ut_a(cell);
	ut_ad(cell->latch.mutex != 0);
	ut_ad(os_thread_get_curr_id() == start->thread_id);
	ut_ad(depth < 100);

	depth++;

	if (!cell->waiting) {
		/* No deadlock here */
		return(false);
	}

	switch (cell->request_type) {
	case SYNC_MUTEX: {

		WaitMutex*	mutex = cell->latch.mutex;
		const WaitMutex::MutexPolicy&	policy = mutex->policy();

		if (mutex->state() != MUTEX_STATE_UNLOCKED) {
			thread = policy.get_thread_id();

			/* Note that mutex->thread_id above may be
			also OS_THREAD_ID_UNDEFINED, because the
			thread which held the mutex maybe has not
			yet updated the value, or it has already
			released the mutex: in this case no deadlock
			can occur, as the wait array cannot contain
			a thread with ID_UNDEFINED value. */
			ret = sync_array_deadlock_step(
				arr, start, thread, 0, depth);

			if (ret) {
				const char*	name;

				name = policy.get_enter_filename();

				if (name == NULL) {
					/* The mutex might have been
					released. */
					name = "NULL";
				}

				ib::info()
					<< "Mutex " << mutex << " owned by"
					" thread " << os_thread_pf(thread)
					<< " file " << name << " line "
					<< policy.get_enter_line();

				sync_array_cell_print(stderr, cell);

				return(true);
			}
		}

		/* No deadlock */
		return(false);
		}

	case RW_LOCK_X:
	case RW_LOCK_X_WAIT:

		lock = cell->latch.lock;

		for (debug = UT_LIST_GET_FIRST(lock->debug_list);
		     debug != NULL;
		     debug = UT_LIST_GET_NEXT(list, debug)) {

			thread = debug->thread_id;

			switch (debug->lock_type) {
			case RW_LOCK_X:
			case RW_LOCK_SX:
			case RW_LOCK_X_WAIT:
				if (os_thread_eq(thread, cell->thread_id)) {
					break;
				}
				/* fall through */
			case RW_LOCK_S:

				/* The (wait) x-lock request can block
				infinitely only if someone (can be also cell
				thread) is holding s-lock, or someone
				(cannot be cell thread) (wait) x-lock or
				sx-lock, and he is blocked by start thread */

				ret = sync_array_deadlock_step(
					arr, start, thread, debug->pass,
					depth);

				if (ret) {
					sync_array_report_error(
						lock, debug, cell);
					rw_lock_debug_print(stderr, debug);
					return(TRUE);
				}
			}
		}

		return(false);

	case RW_LOCK_SX:

		lock = cell->latch.lock;

		for (debug = UT_LIST_GET_FIRST(lock->debug_list);
		     debug != 0;
		     debug = UT_LIST_GET_NEXT(list, debug)) {

			thread = debug->thread_id;

			switch (debug->lock_type) {
			case RW_LOCK_X:
			case RW_LOCK_SX:
			case RW_LOCK_X_WAIT:

				if (os_thread_eq(thread, cell->thread_id)) {
					break;
				}

				/* The sx-lock request can block infinitely
				only if someone (can be also cell thread) is
				holding (wait) x-lock or sx-lock, and he is
				blocked by start thread */

				ret = sync_array_deadlock_step(
					arr, start, thread, debug->pass,
					depth);

				if (ret) {
					sync_array_report_error(
						lock, debug, cell);
					return(TRUE);
				}
			}
		}

		return(false);

	case RW_LOCK_S:

		lock = cell->latch.lock;

		for (debug = UT_LIST_GET_FIRST(lock->debug_list);
		     debug != 0;
		     debug = UT_LIST_GET_NEXT(list, debug)) {

			thread = debug->thread_id;

			if (debug->lock_type == RW_LOCK_X
			    || debug->lock_type == RW_LOCK_X_WAIT) {

				/* The s-lock request can block infinitely
				only if someone (can also be cell thread) is
				holding (wait) x-lock, and he is blocked by
				start thread */

				ret = sync_array_deadlock_step(
					arr, start, thread, debug->pass,
					depth);

				if (ret) {
					sync_array_report_error(
						lock, debug, cell);
					return(TRUE);
				}
			}
		}

		return(false);

	default:
		ut_error;
	}

	return(true);
}
#endif /* UNIV_DEBUG */

/******************************************************************//**
Determines if we can wake up the thread waiting for a sempahore. */
static
bool
sync_arr_cell_can_wake_up(
/*======================*/
	sync_cell_t*	cell)	/*!< in: cell to search */
{
	rw_lock_t*	lock;

	switch (cell->request_type) {
		WaitMutex*	mutex;
	case SYNC_MUTEX:
		mutex = cell->latch.mutex;

		os_rmb;
		if (mutex->state() == MUTEX_STATE_UNLOCKED) {

			return(true);
		}

		break;

	case RW_LOCK_X:
	case RW_LOCK_SX:
		lock = cell->latch.lock;

		os_rmb;
		if (lock->lock_word > X_LOCK_HALF_DECR) {
		/* Either unlocked or only read locked. */

			return(true);
		}

		break;

	case RW_LOCK_X_WAIT:

		lock = cell->latch.lock;

                /* lock_word == 0 means all readers or sx have left */
		os_rmb;
		if (lock->lock_word == 0) {

			return(true);
		}
		break;

	case RW_LOCK_S:

		lock = cell->latch.lock;

                /* lock_word > 0 means no writer or reserved writer */
		os_rmb;
		if (lock->lock_word > 0) {

			return(true);
		}
	}

	return(false);
}

/**********************************************************************//**
Increments the signalled count. */
void
sync_array_object_signalled()
/*=========================*/
{
	++sg_count;
}

/**********************************************************************//**
If the wakeup algorithm does not work perfectly at semaphore relases,
this function will do the waking (see the comment in mutex_exit). This
function should be called about every 1 second in the server.

Note that there's a race condition between this thread and mutex_exit
changing the lock_word and calling signal_object, so sometimes this finds
threads to wake up even when nothing has gone wrong. */
static
void
sync_array_wake_threads_if_sema_free_low(
/*=====================================*/
	sync_array_t*	arr)		/* in/out: wait array */
{
	sync_array_enter(arr);

	for (ulint i = 0;  i < arr->next_free_slot; ++i) {
		sync_cell_t*	cell;

		cell = sync_array_get_nth_cell(arr, i);

		if (cell->latch.mutex != 0 && sync_arr_cell_can_wake_up(cell)) {
			os_event_t      event;

			event = sync_cell_get_event(cell);

			os_event_set(event);
		}
	}

	sync_array_exit(arr);
}

/**********************************************************************//**
If the wakeup algorithm does not work perfectly at semaphore relases,
this function will do the waking (see the comment in mutex_exit). This
function should be called about every 1 second in the server.

Note that there's a race condition between this thread and mutex_exit
changing the lock_word and calling signal_object, so sometimes this finds
threads to wake up even when nothing has gone wrong. */
void
sync_arr_wake_threads_if_sema_free(void)
/*====================================*/
{
	for (ulint i = 0; i < sync_array_size; ++i) {

		sync_array_wake_threads_if_sema_free_low(
			sync_wait_array[i]);
	}
}

/**********************************************************************//**
Prints warnings of long semaphore waits to stderr.
@return TRUE if fatal semaphore wait threshold was exceeded */
static
bool
sync_array_print_long_waits_low(
/*============================*/
	sync_array_t*	arr,	/*!< in: sync array instance */
	os_thread_id_t*	waiter,	/*!< out: longest waiting thread */
	const void**	sema,	/*!< out: longest-waited-for semaphore */
	ibool*		noticed)/*!< out: TRUE if long wait noticed */
{
	ulint		fatal_timeout = srv_fatal_semaphore_wait_threshold;
	ibool		fatal = FALSE;
	double		longest_diff = 0;

	/* For huge tables, skip the check during CHECK TABLE etc... */
	if (fatal_timeout > SRV_SEMAPHORE_WAIT_EXTENSION) {
		return(false);
	}

#ifdef UNIV_DEBUG_VALGRIND
	/* Increase the timeouts if running under valgrind because it executes
	extremely slowly. UNIV_DEBUG_VALGRIND does not necessary mean that
	we are running under valgrind but we have no better way to tell.
	See Bug#58432 innodb.innodb_bug56143 fails under valgrind
	for an example */
# define SYNC_ARRAY_TIMEOUT	2400
	fatal_timeout *= 10;
#else
# define SYNC_ARRAY_TIMEOUT	240
#endif

	for (ulint i = 0; i < arr->n_cells; i++) {

		sync_cell_t*	cell;
		void*		latch;

		cell = sync_array_get_nth_cell(arr, i);

		latch = cell->latch.mutex;

		if (latch == NULL || !cell->waiting) {

			continue;
		}

		double	diff = difftime(time(NULL), cell->reservation_time);

		if (diff > SYNC_ARRAY_TIMEOUT) {
			ib::warn() << "A long semaphore wait:";
			sync_array_cell_print(stderr, cell);
			*noticed = TRUE;
		}

		if (diff > fatal_timeout) {
			fatal = TRUE;
		}

		if (diff > longest_diff) {
			longest_diff = diff;
			*sema = latch;
			*waiter = cell->thread_id;
		}
	}

#undef SYNC_ARRAY_TIMEOUT

	return(fatal);
}

/**********************************************************************//**
Prints warnings of long semaphore waits to stderr.
@return TRUE if fatal semaphore wait threshold was exceeded */
ibool
sync_array_print_long_waits(
/*========================*/
	os_thread_id_t*	waiter,	/*!< out: longest waiting thread */
	const void**	sema)	/*!< out: longest-waited-for semaphore */
{
	ulint		i;
	ibool		fatal = FALSE;
	ibool		noticed = FALSE;

	for (i = 0; i < sync_array_size; ++i) {

		sync_array_t*	arr = sync_wait_array[i];

		sync_array_enter(arr);

		if (sync_array_print_long_waits_low(
				arr, waiter, sema, &noticed)) {

			fatal = TRUE;
		}

		sync_array_exit(arr);
	}

	if (noticed) {
		ibool	old_val;

		fprintf(stderr,
			"InnoDB: ###### Starts InnoDB Monitor"
			" for 30 secs to print diagnostic info:\n");

		old_val = srv_print_innodb_monitor;

		/* If some crucial semaphore is reserved, then also the InnoDB
		Monitor can hang, and we do not get diagnostics. Since in
		many cases an InnoDB hang is caused by a pwrite() or a pread()
		call hanging inside the operating system, let us print right
		now the values of pending calls of these. */

		fprintf(stderr,
			"InnoDB: Pending preads %lu, pwrites %lu\n",
			(ulong) os_n_pending_reads,
			(ulong) os_n_pending_writes);

		srv_print_innodb_monitor = TRUE;

		lock_set_timeout_event();

		os_thread_sleep(30000000);

		srv_print_innodb_monitor = static_cast<my_bool>(old_val);
		fprintf(stderr,
			"InnoDB: ###### Diagnostic info printed"
			" to the standard error stream\n");
	}

	return(fatal);
}

/**********************************************************************//**
Prints info of the wait array. */
static
void
sync_array_print_info_low(
/*======================*/
	FILE*		file,	/*!< in: file where to print */
	sync_array_t*	arr)	/*!< in: wait array */
{
	ulint		i;
	ulint		count = 0;

	fprintf(file,
		"OS WAIT ARRAY INFO: reservation count " ULINTPF "\n",
		arr->res_count);

	for (i = 0; count < arr->n_reserved; ++i) {
		sync_cell_t*	cell;

		cell = sync_array_get_nth_cell(arr, i);

		if (cell->latch.mutex != 0) {
			count++;
			sync_array_cell_print(file, cell);
		}
	}
}

/**********************************************************************//**
Prints info of the wait array. */
static
void
sync_array_print_info(
/*==================*/
	FILE*		file,	/*!< in: file where to print */
	sync_array_t*	arr)	/*!< in: wait array */
{
	sync_array_enter(arr);

	sync_array_print_info_low(file, arr);

	sync_array_exit(arr);
}

/**********************************************************************//**
Create the primary system wait array(s), they are protected by an OS mutex */
void
sync_array_init(
/*============*/
	ulint		n_threads)		/*!< in: Number of slots to
						create in all arrays */
{
	ut_a(sync_wait_array == NULL);
	ut_a(srv_sync_array_size > 0);
	ut_a(n_threads > 0);

	sync_array_size = srv_sync_array_size;

	sync_wait_array = UT_NEW_ARRAY_NOKEY(sync_array_t*, sync_array_size);

	ulint	n_slots = 1 + (n_threads - 1) / sync_array_size;

	for (ulint i = 0; i < sync_array_size; ++i) {

		sync_wait_array[i] = UT_NEW_NOKEY(sync_array_t(n_slots));
	}
}

/**********************************************************************//**
Close sync array wait sub-system. */
void
sync_array_close(void)
/*==================*/
{
	for (ulint i = 0; i < sync_array_size; ++i) {
		sync_array_free(sync_wait_array[i]);
	}

	UT_DELETE_ARRAY(sync_wait_array);
	sync_wait_array = NULL;
}

/**********************************************************************//**
Print info about the sync array(s). */
void
sync_array_print(
/*=============*/
	FILE*		file)		/*!< in/out: Print to this stream */
{
	for (ulint i = 0; i < sync_array_size; ++i) {
		sync_array_print_info(file, sync_wait_array[i]);
	}

	fprintf(file,
		"OS WAIT ARRAY INFO: signal count " ULINTPF "\n", sg_count);

}<|MERGE_RESOLUTION|>--- conflicted
+++ resolved
@@ -179,6 +179,34 @@
 	sync_cell_t*	start,	/*!< in: cell where recursive search started */
 	sync_cell_t*	cell,	/*!< in: cell to search */
 	ulint		depth);	/*!< in: recursion depth */
+
+/********************************************************************//**
+Validates the integrity of the wait array. Checks
+that the number of reserved cells equals the count variable. */
+static
+void
+sync_array_validate(
+/*================*/
+	sync_array_t*	arr)	/*!< in: sync wait array */
+{
+	ulint		count = 0;
+
+	sync_array_enter(arr);
+
+	for (ulint i = 0; i < arr->n_cells; i++) {
+		const sync_cell_t*	cell;
+
+		cell = &arr->array[i];
+
+		if (cell->latch.mutex != NULL) {
+			count++;
+		}
+	}
+
+	ut_a(count == arr->n_reserved);
+
+	sync_array_exit(arr);
+}
 #endif /* UNIV_DEBUG */
 
 /** Constructor
@@ -219,7 +247,7 @@
 {
 	ut_a(n_reserved == 0);
 
-	sync_array_validate(this);
+	ut_d(sync_array_validate(this));
 
 	/* Release the mutex protecting the wait array */
 
@@ -243,8 +271,6 @@
 	return(arr->array + n);
 }
 
-<<<<<<< HEAD
-=======
 /******************************************************************//**
 Frees the resources in a wait array. */
 static
@@ -253,56 +279,6 @@
 /*============*/
 	sync_array_t*	arr)	/*!< in, own: sync wait array */
 {
-	UT_DELETE(arr);
-}
-
->>>>>>> 139b0f3f
-/********************************************************************//**
-Validates the integrity of the wait array. Checks
-that the number of reserved cells equals the count variable. */
-static
-void
-sync_array_validate(
-/*================*/
-	sync_array_t*	arr)	/*!< in: sync wait array */
-{
-	ulint		i;
-	ulint		count		= 0;
-
-	sync_array_enter(arr);
-
-	for (i = 0; i < arr->n_cells; i++) {
-		sync_cell_t*	cell;
-
-		cell = sync_array_get_nth_cell(arr, i);
-
-		if (cell->latch.mutex != NULL) {
-			count++;
-		}
-	}
-
-	ut_a(count == arr->n_reserved);
-
-	sync_array_exit(arr);
-}
-
-/******************************************************************//**
-Frees the resources in a wait array. */
-static
-void
-sync_array_free(
-/*============*/
-	sync_array_t*	arr)	/*!< in, own: sync wait array */
-{
-	ut_a(arr->n_reserved == 0);
-
-	sync_array_validate(arr);
-
-	/* Release the mutex protecting the wait array complex */
-
-	mutex_free(&arr->mutex);
-
-	UT_DELETE_ARRAY(arr->array);
 	UT_DELETE(arr);
 }
 
