--- conflicted
+++ resolved
@@ -450,11 +450,11 @@
 	rw_lock_stats.rw_s_spin_wait_count.add(counter_index, 1);
 lock_loop:
 
-<<<<<<< HEAD
 	if (!rw_lock_higher_prio_waiters_exist(priority_lock, high_priority,
 					       lock)) {
 
 		/* Spin waiting for the writer field to become free */
+		os_rmb;
 		while (i < SYNC_SPIN_ROUNDS && lock->lock_word <= 0) {
 			if (srv_spin_wait_delay) {
 				ut_delay(ut_rnd_interval(0,
@@ -462,20 +462,12 @@
 			}
 
 			i++;
-=======
-	/* Spin waiting for the writer field to become free */
-	os_rmb;
-	while (i < SYNC_SPIN_ROUNDS && lock->lock_word <= 0) {
-		if (srv_spin_wait_delay) {
-			ut_delay(ut_rnd_interval(0, srv_spin_wait_delay));
->>>>>>> 7dea09e9
-		}
-
-		if (i == SYNC_SPIN_ROUNDS) {
+		}
+
+		if (i >= SYNC_SPIN_ROUNDS) {
 			os_thread_yield();
 		}
 
-<<<<<<< HEAD
 		if (srv_print_latch_waits) {
 			fprintf(stderr,
 				"Thread " ULINTPF " spin wait rw-s-lock at %p"
@@ -487,9 +479,6 @@
 
 		/* In case of higher priority waiters already present, perform
 		only this part of the spinning code path.  */
-=======
-	if (i >= SYNC_SPIN_ROUNDS) {
->>>>>>> 7dea09e9
 		os_thread_yield();
 	}
 
