--- conflicted
+++ resolved
@@ -246,10 +246,7 @@
                       event, if NULL the event
                       is created without a name */
 {
-<<<<<<< HEAD
-  return (UT_NEW_NOKEY(os_event()));
-=======
-  os_event_t ret = (UT_NEW_NOKEY(os_event(name)));
+  os_event_t ret = (UT_NEW_NOKEY(os_event()));
 /**
  On SuSE Linux we get spurious EBUSY from pthread_mutex_destroy()
  unless we grab and release the mutex here. Current OS version:
@@ -260,7 +257,6 @@
   os_event_reset(ret);
 #endif
   return ret;
->>>>>>> 8e797a5d
 }
 
 /**
