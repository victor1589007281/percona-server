/*****************************************************************************

<<<<<<< HEAD
Copyright (c) 2005, 2018, Oracle and/or its affiliates. All Rights Reserved.
=======
Copyright (c) 2005, 2019, Oracle and/or its affiliates. All Rights Reserved.
>>>>>>> 4869291f
Copyright (c) 2012, Facebook Inc.

This program is free software; you can redistribute it and/or modify it under
the terms of the GNU General Public License, version 2.0, as published by the
Free Software Foundation.

This program is also distributed with certain software (including but not
limited to OpenSSL) that is licensed under separate terms, as designated in a
particular file or component or in included license documentation. The authors
of MySQL hereby grant you an additional permission to link the program and
your derivative works with the separately licensed software that they have
included with MySQL.

This program is distributed in the hope that it will be useful, but WITHOUT
ANY WARRANTY; without even the implied warranty of MERCHANTABILITY or FITNESS
FOR A PARTICULAR PURPOSE. See the GNU General Public License, version 2.0,
for more details.

You should have received a copy of the GNU General Public License along with
this program; if not, write to the Free Software Foundation, Inc.,
51 Franklin St, Fifth Floor, Boston, MA 02110-1301  USA

*****************************************************************************/

/** @file page/page0zip.cc
 Compressed page interface

 Created June 2005 by Marko Makela
 *******************************************************/

#include "page0zip.h"

#include "page0size.h"

/** A BLOB field reference full of zero, for use in assertions and tests.
Initially, BLOB field references are set to zero, in
dtuple_convert_big_rec(). */
const byte field_ref_zero[FIELD_REF_SIZE] = {
    0, 0, 0, 0, 0, 0, 0, 0, 0, 0, 0, 0, 0, 0, 0, 0, 0, 0, 0, 0,
};

#include <zlib.h>

#include "btr0cur.h"
#include "dict0dict.h"
#include "log0recv.h"
#include "mtr0log.h"
#include "page0page.h"
#include "page0types.h"
#ifndef UNIV_HOTBACKUP
#include "btr0sea.h"
#include "buf0buf.h"
#include "buf0lru.h"
#include "dict0boot.h"
#include "lock0lock.h"
#include "srv0mon.h"
#include "srv0srv.h"
#endif /* !UNIV_HOTBACKUP */
#include "ut0crc32.h"
#ifdef UNIV_HOTBACKUP
#include "buf0checksum.h"

#define lock_move_reorganize_page(block, temp_block) ((void)0)
#define buf_LRU_stat_inc_unzip() ((void)0)
#define MONITOR_INC(x) ((void)0)
#endif /* !UNIV_HOTBACKUP */

#include <algorithm>
#include <map>

static_assert(DATA_TRX_ID_LEN == 6, "DATA_TRX_ID_LEN != 6");
static_assert(DATA_ROLL_PTR_LEN == 7, "DATA_ROLL_PTR_LEN != 7");
static_assert(DATA_TRX_ID + 1 == DATA_ROLL_PTR, "DATA_TRX_ID invalid value!");

#ifndef UNIV_HOTBACKUP
/** Statistics on compression, indexed by page_zip_des_t::ssize - 1 */
page_zip_stat_t page_zip_stat[PAGE_ZIP_SSIZE_MAX];
/** Statistics on compression, indexed by index->id */
page_zip_stat_per_index_t page_zip_stat_per_index;
#endif /* !UNIV_HOTBACKUP */

/* Compression level to be used by zlib. Settable by user. */
uint page_zip_level = DEFAULT_COMPRESSION_LEVEL;

/* Whether or not to log compressed page images to avoid possible
compression algorithm changes in zlib. */
bool page_zip_log_pages = true;

/* Please refer to ../include/page0zip.ic for a description of the
compressed page format. */

/** Assert that a block of memory is filled with zero bytes.
Compare at most sizeof(field_ref_zero) bytes.
@param b in: memory block
@param s in: size of the memory block, in bytes */
#define ASSERT_ZERO(b, s)          \
  ut_ad(!memcmp(b, field_ref_zero, \
                ut_min(static_cast<size_t>(s), sizeof field_ref_zero)));
/** Assert that a BLOB pointer is filled with zero bytes.
@param b in: BLOB pointer */
#define ASSERT_ZERO_BLOB(b) \
  ut_ad(!memcmp(b, field_ref_zero, sizeof field_ref_zero))

/** Determine the guaranteed free space on an empty page.
 @return minimum payload size on the page */
ulint page_zip_empty_size(
    ulint n_fields, /*!< in: number of columns in the index */
    ulint zip_size) /*!< in: compressed page size in bytes */
{
  lint size = zip_size
              /* subtract the page header and the longest
              uncompressed data needed for one record */
              - (PAGE_DATA + PAGE_ZIP_CLUST_LEAF_SLOT_SIZE +
                 1   /* encoded heap_no==2 in page_zip_write_rec() */
                 + 1 /* end of modification log */
                 - REC_N_NEW_EXTRA_BYTES /* omitted bytes */)
              /* subtract the space for page_zip_fields_encode() */
              - compressBound(static_cast<uLong>(2 * (n_fields + 1)));
  return (size > 0 ? (ulint)size : 0);
}

/** Check whether a tuple is too big for compressed table
@param[in]	index	dict index object
@param[in]	entry	entry for the index
@return	true if it's too big, otherwise false */
bool page_zip_is_too_big(const dict_index_t *index, const dtuple_t *entry) {
  const page_size_t &page_size = dict_table_page_size(index->table);

  /* Estimate the free space of an empty compressed page.
  Subtract one byte for the encoded heap_no in the
  modification log. */
  ulint free_space_zip =
      page_zip_empty_size(index->n_fields, page_size.physical());
  ulint n_uniq = dict_index_get_n_unique_in_tree(index);

  ut_ad(dict_table_is_comp(index->table));
  ut_ad(page_size.is_compressed());

  if (free_space_zip == 0) {
    return (true);
  }

  /* Subtract one byte for the encoded heap_no in the
  modification log. */
  free_space_zip--;

  /* There should be enough room for two node pointer
  records on an empty non-leaf page.  This prevents
  infinite page splits. */

  if (entry->n_fields >= n_uniq && (REC_NODE_PTR_SIZE +
                                        rec_get_converted_size_comp_prefix(
                                            index, entry->fields, n_uniq, NULL)
                                        /* On a compressed page, there is
                                        a two-byte entry in the dense
                                        page directory for every record.
                                        But there is no record header. */
                                        - (REC_N_NEW_EXTRA_BYTES - 2) >
                                    free_space_zip / 2)) {
    return (true);
  }

  return (false);
}

/** Gets a pointer to the compressed page trailer (the dense page directory),
 including deleted records (the free list).
 @param[in] page_zip compressed page
 @param[in] n_dense number of entries in the directory
 @return pointer to the dense page directory */
#define page_zip_dir_start_low(page_zip, n_dense) \
  ((page_zip)->data + page_zip_dir_start_offs(page_zip, n_dense))
/** Gets a pointer to the compressed page trailer (the dense page directory),
 including deleted records (the free list).
 @param[in] page_zip compressed page
 @return pointer to the dense page directory */
#define page_zip_dir_start(page_zip) \
  page_zip_dir_start_low(page_zip, page_zip_dir_elems(page_zip))

/** Find the slot of the given non-free record in the dense page directory.
 @return dense directory slot, or NULL if record not found */
UNIV_INLINE
byte *page_zip_dir_find(page_zip_des_t *page_zip, /*!< in: compressed page */
                        ulint offset) /*!< in: offset of user record */
{
  byte *end = page_zip->data + page_zip_get_size(page_zip);

  ut_ad(page_zip_simple_validate(page_zip));

  return (page_zip_dir_find_low(end - page_zip_dir_user_size(page_zip), end,
                                offset));
}

#ifndef UNIV_HOTBACKUP
/** Write a log record of compressing an index page. */
static void page_zip_compress_write_log(
    const page_zip_des_t *page_zip, /*!< in: compressed page */
    const page_t *page,             /*!< in: uncompressed page */
    dict_index_t *index,            /*!< in: index of the B-tree node */
    mtr_t *mtr)                     /*!< in: mini-transaction */
{
  byte *log_ptr;
  ulint trailer_size;

  ut_ad(!dict_index_is_ibuf(index));

  log_ptr = mlog_open(mtr, 11 + 2 + 2);

  if (!log_ptr) {
    return;
  }

  /* Read the number of user records. */
  trailer_size = page_dir_get_n_heap(page_zip->data) - PAGE_HEAP_NO_USER_LOW;
  /* Multiply by uncompressed of size stored per record */
  if (!page_is_leaf(page)) {
    trailer_size *= PAGE_ZIP_DIR_SLOT_SIZE + REC_NODE_PTR_SIZE;
  } else if (index->is_clustered()) {
    trailer_size *=
        PAGE_ZIP_DIR_SLOT_SIZE + DATA_TRX_ID_LEN + DATA_ROLL_PTR_LEN;
  } else {
    trailer_size *= PAGE_ZIP_DIR_SLOT_SIZE;
  }
  /* Add the space occupied by BLOB pointers. */
  trailer_size += page_zip->n_blobs * BTR_EXTERN_FIELD_REF_SIZE;
  ut_a(page_zip->m_end > PAGE_DATA);

  static_assert(FIL_PAGE_DATA <= PAGE_DATA, "FIL_PAGE_DATA > PAGE_DATA");

  ut_a(page_zip->m_end + trailer_size <= page_zip_get_size(page_zip));

  log_ptr = mlog_write_initial_log_record_fast(
      (page_t *)page, MLOG_ZIP_PAGE_COMPRESS, log_ptr, mtr);
  mach_write_to_2(log_ptr, page_zip->m_end - FIL_PAGE_TYPE);
  log_ptr += 2;
  mach_write_to_2(log_ptr, trailer_size);
  log_ptr += 2;
  mlog_close(mtr, log_ptr);

  /* Write FIL_PAGE_PREV and FIL_PAGE_NEXT */
  mlog_catenate_string(mtr, page_zip->data + FIL_PAGE_PREV, 4);
  mlog_catenate_string(mtr, page_zip->data + FIL_PAGE_NEXT, 4);
  /* Write most of the page header, the compressed stream and
  the modification log. */
  mlog_catenate_string(mtr, page_zip->data + FIL_PAGE_TYPE,
                       page_zip->m_end - FIL_PAGE_TYPE);
  /* Write the uncompressed trailer of the compressed page. */
  mlog_catenate_string(
      mtr, page_zip->data + page_zip_get_size(page_zip) - trailer_size,
      trailer_size);
}
#endif /* !UNIV_HOTBACKUP */

/** Determine how many externally stored columns are contained
 in existing records with smaller heap_no than rec. */
static ulint page_zip_get_n_prev_extern(
    const page_zip_des_t *page_zip, /*!< in: dense page directory on
                                   compressed page */
    const rec_t *rec,               /*!< in: compact physical record
                                    on a B-tree leaf page */
    const dict_index_t *index)      /*!< in: record descriptor */
{
  const page_t *page = page_align(rec);
  ulint n_ext = 0;
  ulint i;
  ulint left;
  ulint heap_no;
  ulint n_recs = page_get_n_recs(page_zip->data);

  ut_ad(page_is_leaf(page));
  ut_ad(page_is_comp(page));
  ut_ad(dict_table_is_comp(index->table));
  ut_ad(index->is_clustered());
  ut_ad(!dict_index_is_ibuf(index));

  heap_no = rec_get_heap_no_new(rec);
  ut_ad(heap_no >= PAGE_HEAP_NO_USER_LOW);
  left = heap_no - PAGE_HEAP_NO_USER_LOW;
  if (UNIV_UNLIKELY(!left)) {
    return (0);
  }

  for (i = 0; i < n_recs; i++) {
    const rec_t *r =
        page + (page_zip_dir_get(page_zip, i) & PAGE_ZIP_DIR_SLOT_MASK);

    if (rec_get_heap_no_new(r) < heap_no) {
      n_ext += rec_get_n_extern_new(r, index, ULINT_UNDEFINED);
      if (!--left) {
        break;
      }
    }
  }

  return (n_ext);
}

/** Encode the length of a fixed-length column.
 @return buf + length of encoded val */
static byte *page_zip_fixed_field_encode(
    byte *buf, /*!< in: pointer to buffer where to write */
    ulint val) /*!< in: value to write */
{
  ut_ad(val >= 2);

  if (UNIV_LIKELY(val < 126)) {
    /*
    0 = nullable variable field of at most 255 bytes length;
    1 = not null variable field of at most 255 bytes length;
    126 = nullable variable field with maximum length >255;
    127 = not null variable field with maximum length >255
    */
    *buf++ = (byte)val;
  } else {
    *buf++ = (byte)(0x80 | val >> 8);
    *buf++ = (byte)val;
  }

  return (buf);
}

/** Write the index information for the compressed page.
 @return used size of buf */
ulint page_zip_fields_encode(
    ulint n,                   /*!< in: number of fields
                               to compress */
    const dict_index_t *index, /*!< in: index comprising
                               at least n fields */
    ulint trx_id_pos,
    /*!< in: position of the trx_id column
    in the index, or ULINT_UNDEFINED if
    this is a non-leaf page */
    byte *buf) /*!< out: buffer of (n + 1) * 2 bytes */
{
  const byte *buf_start = buf;
  ulint i;
  ulint col;
  ulint trx_id_col = 0;
  /* sum of lengths of preceding non-nullable fixed fields, or 0 */
  ulint fixed_sum = 0;

  ut_ad(trx_id_pos == ULINT_UNDEFINED || trx_id_pos < n);

  for (i = col = 0; i < n; i++) {
    dict_field_t *field = index->get_field(i);
    ulint val;

    if (field->col->prtype & DATA_NOT_NULL) {
      val = 1; /* set the "not nullable" flag */
    } else {
      val = 0; /* nullable field */
    }

    if (!field->fixed_len) {
      /* variable-length field */
      const dict_col_t *column = field->col;

      if (DATA_BIG_COL(column)) {
        val |= 0x7e; /* max > 255 bytes */
      }

      if (fixed_sum) {
        /* write out the length of any
        preceding non-nullable fields */
        buf = page_zip_fixed_field_encode(buf, fixed_sum << 1 | 1);
        fixed_sum = 0;
        col++;
      }

      *buf++ = (byte)val;
      col++;
    } else if (val) {
      /* fixed-length non-nullable field */

      if (fixed_sum && UNIV_UNLIKELY(fixed_sum + field->fixed_len >
                                     DICT_MAX_FIXED_COL_LEN)) {
        /* Write out the length of the
        preceding non-nullable fields,
        to avoid exceeding the maximum
        length of a fixed-length column. */
        buf = page_zip_fixed_field_encode(buf, fixed_sum << 1 | 1);
        fixed_sum = 0;
        col++;
      }

      if (i && UNIV_UNLIKELY(i == trx_id_pos)) {
        if (fixed_sum) {
          /* Write out the length of any
          preceding non-nullable fields,
          and start a new trx_id column. */
          buf = page_zip_fixed_field_encode(buf, fixed_sum << 1 | 1);
          col++;
        }

        trx_id_col = col;
        fixed_sum = field->fixed_len;
      } else {
        /* add to the sum */
        fixed_sum += field->fixed_len;
      }
    } else {
      /* fixed-length nullable field */

      if (fixed_sum) {
        /* write out the length of any
        preceding non-nullable fields */
        buf = page_zip_fixed_field_encode(buf, fixed_sum << 1 | 1);
        fixed_sum = 0;
        col++;
      }

      buf = page_zip_fixed_field_encode(buf, field->fixed_len << 1);
      col++;
    }
  }

  if (fixed_sum) {
    /* Write out the lengths of last fixed-length columns. */
    buf = page_zip_fixed_field_encode(buf, fixed_sum << 1 | 1);
  }

  if (trx_id_pos != ULINT_UNDEFINED) {
    /* Write out the position of the trx_id column */
    i = trx_id_col;
  } else {
    /* Write out the number of nullable fields */
    i = index->n_nullable;
  }

  if (i < 128) {
    *buf++ = (byte)i;
  } else {
    *buf++ = (byte)(0x80 | i >> 8);
    *buf++ = (byte)i;
  }

  ut_ad((ulint)(buf - buf_start) <= (n + 2) * 2);
  return ((ulint)(buf - buf_start));
}

/** Populate the dense page directory from the sparse directory. */
static void page_zip_dir_encode(
    const page_t *page, /*!< in: compact page */
    byte *buf,          /*!< in: pointer to dense page directory[-1];
                        out: dense directory on compressed page */
    const rec_t **recs) /*!< in: pointer to an array of 0, or NULL;
                        out: dense page directory sorted by ascending
                        address (and heap_no) */
{
  const byte *rec;
  ulint status;
  ulint min_mark;
  ulint heap_no;
  ulint i;
  ulint n_heap;
  ulint offs;

  min_mark = 0;

  if (page_is_leaf(page)) {
    status = REC_STATUS_ORDINARY;
  } else {
    status = REC_STATUS_NODE_PTR;
    if (UNIV_UNLIKELY(mach_read_from_4(page + FIL_PAGE_PREV) == FIL_NULL)) {
      min_mark = REC_INFO_MIN_REC_FLAG;
    }
  }

  n_heap = page_dir_get_n_heap(page);

  /* Traverse the list of stored records in the collation order,
  starting from the first user record. */

  rec = page + PAGE_NEW_INFIMUM;

  i = 0;

  for (;;) {
    ulint info_bits;
    offs = rec_get_next_offs(rec, TRUE);
    if (UNIV_UNLIKELY(offs == PAGE_NEW_SUPREMUM)) {
      break;
    }
    rec = page + offs;
    heap_no = rec_get_heap_no_new(rec);
    ut_a(heap_no >= PAGE_HEAP_NO_USER_LOW);
    ut_a(heap_no < n_heap);
    ut_a(offs < UNIV_PAGE_SIZE - PAGE_DIR);
    ut_a(offs >= PAGE_ZIP_START);
#if PAGE_ZIP_DIR_SLOT_MASK & (PAGE_ZIP_DIR_SLOT_MASK + 1)
#error PAGE_ZIP_DIR_SLOT_MASK is not 1 less than a power of 2
#endif
#if PAGE_ZIP_DIR_SLOT_MASK < UNIV_ZIP_SIZE_MAX - 1
#error PAGE_ZIP_DIR_SLOT_MASK < UNIV_ZIP_SIZE_MAX - 1
#endif
    if (UNIV_UNLIKELY(rec_get_n_owned_new(rec))) {
      offs |= PAGE_ZIP_DIR_SLOT_OWNED;
    }

    info_bits = rec_get_info_bits(rec, TRUE);
    if (info_bits & REC_INFO_DELETED_FLAG) {
      info_bits &= ~REC_INFO_DELETED_FLAG;
      offs |= PAGE_ZIP_DIR_SLOT_DEL;
    }
    ut_a(info_bits == min_mark);
    /* Only the smallest user record can have
    REC_INFO_MIN_REC_FLAG set. */
    min_mark = 0;

    mach_write_to_2(buf - PAGE_ZIP_DIR_SLOT_SIZE * ++i, offs);

    if (UNIV_LIKELY_NULL(recs)) {
      /* Ensure that each heap_no occurs at most once. */
      ut_a(!recs[heap_no - PAGE_HEAP_NO_USER_LOW]);
      /* exclude infimum and supremum */
      recs[heap_no - PAGE_HEAP_NO_USER_LOW] = rec;
    }

    ut_a(rec_get_status(rec) == status);
  }

  offs = page_header_get_field(page, PAGE_FREE);

  /* Traverse the free list (of deleted records). */
  while (offs) {
    ut_ad(!(offs & ~PAGE_ZIP_DIR_SLOT_MASK));
    rec = page + offs;

    heap_no = rec_get_heap_no_new(rec);
    ut_a(heap_no >= PAGE_HEAP_NO_USER_LOW);
    ut_a(heap_no < n_heap);

    ut_a(!rec[-REC_N_NEW_EXTRA_BYTES]); /* info_bits and n_owned */
    ut_a(rec_get_status(rec) == status);

    mach_write_to_2(buf - PAGE_ZIP_DIR_SLOT_SIZE * ++i, offs);

    if (UNIV_LIKELY_NULL(recs)) {
      /* Ensure that each heap_no occurs at most once. */
      ut_a(!recs[heap_no - PAGE_HEAP_NO_USER_LOW]);
      /* exclude infimum and supremum */
      recs[heap_no - PAGE_HEAP_NO_USER_LOW] = rec;
    }

    offs = rec_get_next_offs(rec, TRUE);
  }

  /* Ensure that each heap no occurs at least once. */
  ut_a(i + PAGE_HEAP_NO_USER_LOW == n_heap);
}

#if 0 || defined UNIV_DEBUG || defined UNIV_ZIP_DEBUG
/** Symbol for enabling compression and decompression diagnostics */
#define PAGE_ZIP_COMPRESS_DBG
#endif

#ifdef PAGE_ZIP_COMPRESS_DBG
/** Set this variable in a debugger to enable
excessive logging in page_zip_compress(). */
static ibool page_zip_compress_dbg;
/** Set this variable in a debugger to enable
binary logging of the data passed to deflate().
When this variable is nonzero, it will act
as a log file name generator. */
static unsigned page_zip_compress_log;

/** Wrapper for deflate().  Log the operation if page_zip_compress_dbg is set.
 @return deflate() status: Z_OK, Z_BUF_ERROR, ... */
static int page_zip_compress_deflate(
    FILE *logfile,  /*!< in: log file, or NULL */
    z_streamp strm, /*!< in/out: compressed stream for deflate() */
    int flush)      /*!< in: deflate() flushing method */
{
  int status;
  if (UNIV_UNLIKELY(page_zip_compress_dbg)) {
    ut_print_buf(stderr, strm->next_in, strm->avail_in);
  }
  if (UNIV_LIKELY_NULL(logfile)) {
    if (fwrite(strm->next_in, 1, strm->avail_in, logfile) != strm->avail_in) {
      perror("fwrite");
    }
  }
  status = deflate(strm, flush);
  if (UNIV_UNLIKELY(page_zip_compress_dbg)) {
    fprintf(stderr, " -> %d\n", status);
  }
  return (status);
}

/* Redefine deflate(). */
#undef deflate
/** Debug wrapper for the zlib compression routine deflate().
Log the operation if page_zip_compress_dbg is set.
@param strm in/out: compressed stream
@param flush in: flushing method
@return deflate() status: Z_OK, Z_BUF_ERROR, ... */
#define deflate(strm, flush) page_zip_compress_deflate(logfile, strm, flush)
/** Declaration of the logfile parameter */
#define FILE_LOGFILE FILE *logfile,
/** The logfile parameter */
#define LOGFILE logfile,
#else /* PAGE_ZIP_COMPRESS_DBG */
/** Empty declaration of the logfile parameter */
#define FILE_LOGFILE
/** Missing logfile parameter */
#define LOGFILE
#endif /* PAGE_ZIP_COMPRESS_DBG */

/** Compress the records of a node pointer page.
 @return Z_OK, or a zlib error code */
static int page_zip_compress_node_ptrs(
    FILE_LOGFILE z_stream *c_stream, /*!< in/out: compressed page stream */
    const rec_t **recs,              /*!< in: dense page directory
                                     sorted by address */
    ulint n_dense,                   /*!< in: size of recs[] */
    dict_index_t *index,             /*!< in: the index of the page */
    byte *storage,                   /*!< in: end of dense page directory */
    mem_heap_t *heap)                /*!< in: temporary memory heap */
{
  int err = Z_OK;
  ulint *offsets = NULL;

  do {
    const rec_t *rec = *recs++;

    offsets = rec_get_offsets(rec, index, offsets, ULINT_UNDEFINED, &heap);
    /* Only leaf nodes may contain externally stored columns. */
    ut_ad(!rec_offs_any_extern(offsets));

    UNIV_MEM_ASSERT_RW(rec, rec_offs_data_size(offsets));
    UNIV_MEM_ASSERT_RW(rec - rec_offs_extra_size(offsets),
                       rec_offs_extra_size(offsets));

    /* Compress the extra bytes. */
    c_stream->avail_in =
        static_cast<uInt>(rec - REC_N_NEW_EXTRA_BYTES - c_stream->next_in);

    if (c_stream->avail_in) {
      err = deflate(c_stream, Z_NO_FLUSH);
      if (UNIV_UNLIKELY(err != Z_OK)) {
        break;
      }
    }
    ut_ad(!c_stream->avail_in);

    /* Compress the data bytes, except node_ptr. */
    c_stream->next_in = (byte *)rec;
    c_stream->avail_in =
        static_cast<uInt>(rec_offs_data_size(offsets) - REC_NODE_PTR_SIZE);

    if (c_stream->avail_in) {
      err = deflate(c_stream, Z_NO_FLUSH);
      if (UNIV_UNLIKELY(err != Z_OK)) {
        break;
      }
    }

    ut_ad(!c_stream->avail_in);

    memcpy(storage - REC_NODE_PTR_SIZE * (rec_get_heap_no_new(rec) - 1),
           c_stream->next_in, REC_NODE_PTR_SIZE);
    c_stream->next_in += REC_NODE_PTR_SIZE;
  } while (--n_dense);

  return (err);
}

/** Compress the records of a leaf node of a secondary index.
 @return Z_OK, or a zlib error code */
static int page_zip_compress_sec(
    FILE_LOGFILE z_stream *c_stream, /*!< in/out: compressed page stream */
    const rec_t **recs,              /*!< in: dense page directory
                                     sorted by address */
    ulint n_dense)                   /*!< in: size of recs[] */
{
  int err = Z_OK;

  ut_ad(n_dense > 0);

  do {
    const rec_t *rec = *recs++;

    /* Compress everything up to this record. */
    c_stream->avail_in =
        static_cast<uInt>(rec - REC_N_NEW_EXTRA_BYTES - c_stream->next_in);

    if (UNIV_LIKELY(c_stream->avail_in)) {
      UNIV_MEM_ASSERT_RW(c_stream->next_in, c_stream->avail_in);
      err = deflate(c_stream, Z_NO_FLUSH);
      if (UNIV_UNLIKELY(err != Z_OK)) {
        break;
      }
    }

    ut_ad(!c_stream->avail_in);
    ut_ad(c_stream->next_in == rec - REC_N_NEW_EXTRA_BYTES);

    /* Skip the REC_N_NEW_EXTRA_BYTES. */

    c_stream->next_in = (byte *)rec;
  } while (--n_dense);

  return (err);
}

/** Compress a record of a leaf node of a clustered index that contains
 externally stored columns.
 @return Z_OK, or a zlib error code */
static int page_zip_compress_clust_ext(
    FILE_LOGFILE z_stream *c_stream, /*!< in/out: compressed page stream */
    const rec_t *rec,                /*!< in: record */
    const ulint *offsets,            /*!< in: rec_get_offsets(rec) */
    ulint trx_id_col,                /*!< in: position of of DB_TRX_ID */
    byte *deleted,                   /*!< in: dense directory entry pointing
                                     to the head of the free list */
    byte *storage,                   /*!< in: end of dense page directory */
    byte **externs,                  /*!< in/out: pointer to the next
                                     available BLOB pointer */
    ulint *n_blobs)                  /*!< in/out: number of
                                     externally stored columns */
{
  int err;
  ulint i;

  UNIV_MEM_ASSERT_RW(rec, rec_offs_data_size(offsets));
  UNIV_MEM_ASSERT_RW(rec - rec_offs_extra_size(offsets),
                     rec_offs_extra_size(offsets));

  for (i = 0; i < rec_offs_n_fields(offsets); i++) {
    ulint len;
    const byte *src;

    if (UNIV_UNLIKELY(i == trx_id_col)) {
      ut_ad(!rec_offs_nth_extern(offsets, i));
      /* Store trx_id and roll_ptr
      in uncompressed form. */
      src = rec_get_nth_field(rec, offsets, i, &len);
      ut_ad(src + DATA_TRX_ID_LEN ==
            rec_get_nth_field(rec, offsets, i + 1, &len));
      ut_ad(len == DATA_ROLL_PTR_LEN);

      /* Compress any preceding bytes. */
      c_stream->avail_in = static_cast<uInt>(src - c_stream->next_in);

      if (c_stream->avail_in) {
        err = deflate(c_stream, Z_NO_FLUSH);
        if (UNIV_UNLIKELY(err != Z_OK)) {
          return (err);
        }
      }

      ut_ad(!c_stream->avail_in);
      ut_ad(c_stream->next_in == src);

      memcpy(storage - (DATA_TRX_ID_LEN + DATA_ROLL_PTR_LEN) *
                           (rec_get_heap_no_new(rec) - 1),
             c_stream->next_in, DATA_TRX_ID_LEN + DATA_ROLL_PTR_LEN);

      c_stream->next_in += DATA_TRX_ID_LEN + DATA_ROLL_PTR_LEN;

      /* Skip also roll_ptr */
      i++;
    } else if (rec_offs_nth_extern(offsets, i)) {
      src = rec_get_nth_field(rec, offsets, i, &len);
      ut_ad(len >= BTR_EXTERN_FIELD_REF_SIZE);
      src += len - BTR_EXTERN_FIELD_REF_SIZE;

      c_stream->avail_in = static_cast<uInt>(src - c_stream->next_in);
      if (UNIV_LIKELY(c_stream->avail_in)) {
        err = deflate(c_stream, Z_NO_FLUSH);
        if (UNIV_UNLIKELY(err != Z_OK)) {
          return (err);
        }
      }

      ut_ad(!c_stream->avail_in);
      ut_ad(c_stream->next_in == src);

      /* Reserve space for the data at
      the end of the space reserved for
      the compressed data and the page
      modification log. */

      if (UNIV_UNLIKELY(c_stream->avail_out <= BTR_EXTERN_FIELD_REF_SIZE)) {
        /* out of space */
        return (Z_BUF_ERROR);
      }

      ut_ad(*externs == c_stream->next_out + c_stream->avail_out +
                            1 /* end of modif. log */);

      c_stream->next_in += BTR_EXTERN_FIELD_REF_SIZE;

      /* Skip deleted records. */
      if (UNIV_LIKELY_NULL(
              page_zip_dir_find_low(storage, deleted, page_offset(rec)))) {
        continue;
      }

      (*n_blobs)++;
      c_stream->avail_out -= BTR_EXTERN_FIELD_REF_SIZE;
      *externs -= BTR_EXTERN_FIELD_REF_SIZE;

      /* Copy the BLOB pointer */
      memcpy(*externs, c_stream->next_in - BTR_EXTERN_FIELD_REF_SIZE,
             BTR_EXTERN_FIELD_REF_SIZE);
    }
  }

  return (Z_OK);
}

/** Compress the records of a leaf node of a clustered index.
 @return Z_OK, or a zlib error code */
static int page_zip_compress_clust(
    FILE_LOGFILE z_stream *c_stream, /*!< in/out: compressed page stream */
    const rec_t **recs,              /*!< in: dense page directory
                                     sorted by address */
    ulint n_dense,                   /*!< in: size of recs[] */
    dict_index_t *index,             /*!< in: the index of the page */
    ulint *n_blobs,                  /*!< in: 0; out: number of
                                     externally stored columns */
    ulint trx_id_col,                /*!< index of the trx_id column */
    byte *deleted,                   /*!< in: dense directory entry pointing
                                     to the head of the free list */
    byte *storage,                   /*!< in: end of dense page directory */
    mem_heap_t *heap)                /*!< in: temporary memory heap */
{
  int err = Z_OK;
  ulint *offsets = NULL;
  /* BTR_EXTERN_FIELD_REF storage */
  byte *externs = storage - n_dense * (DATA_TRX_ID_LEN + DATA_ROLL_PTR_LEN);

  ut_ad(*n_blobs == 0);

  do {
    const rec_t *rec = *recs++;

    offsets = rec_get_offsets(rec, index, offsets, ULINT_UNDEFINED, &heap);
    ut_ad(rec_offs_n_fields(offsets) == dict_index_get_n_fields(index));
    UNIV_MEM_ASSERT_RW(rec, rec_offs_data_size(offsets));
    UNIV_MEM_ASSERT_RW(rec - rec_offs_extra_size(offsets),
                       rec_offs_extra_size(offsets));

    /* Compress the extra bytes. */
    c_stream->avail_in =
        static_cast<uInt>(rec - REC_N_NEW_EXTRA_BYTES - c_stream->next_in);

    if (c_stream->avail_in) {
      err = deflate(c_stream, Z_NO_FLUSH);
      if (UNIV_UNLIKELY(err != Z_OK)) {
        goto func_exit;
      }
    }
    ut_ad(!c_stream->avail_in);
    ut_ad(c_stream->next_in == rec - REC_N_NEW_EXTRA_BYTES);

    /* Compress the data bytes. */

    c_stream->next_in = (byte *)rec;

    /* Check if there are any externally stored columns.
    For each externally stored column, store the
    BTR_EXTERN_FIELD_REF separately. */
    if (rec_offs_any_extern(offsets)) {
      ut_ad(index->is_clustered());

      err = page_zip_compress_clust_ext(LOGFILE c_stream, rec, offsets,
                                        trx_id_col, deleted, storage, &externs,
                                        n_blobs);

      if (UNIV_UNLIKELY(err != Z_OK)) {
        goto func_exit;
      }
    } else {
      ulint len;
      const byte *src;

      /* Store trx_id and roll_ptr in uncompressed form. */
      src = rec_get_nth_field(rec, offsets, trx_id_col, &len);
      ut_ad(src + DATA_TRX_ID_LEN ==
            rec_get_nth_field(rec, offsets, trx_id_col + 1, &len));
      ut_ad(len == DATA_ROLL_PTR_LEN);
      UNIV_MEM_ASSERT_RW(rec, rec_offs_data_size(offsets));
      UNIV_MEM_ASSERT_RW(rec - rec_offs_extra_size(offsets),
                         rec_offs_extra_size(offsets));

      /* Compress any preceding bytes. */
      c_stream->avail_in = static_cast<uInt>(src - c_stream->next_in);

      if (c_stream->avail_in) {
        err = deflate(c_stream, Z_NO_FLUSH);
        if (UNIV_UNLIKELY(err != Z_OK)) {
          return (err);
        }
      }

      ut_ad(!c_stream->avail_in);
      ut_ad(c_stream->next_in == src);

      memcpy(storage - (DATA_TRX_ID_LEN + DATA_ROLL_PTR_LEN) *
                           (rec_get_heap_no_new(rec) - 1),
             c_stream->next_in, DATA_TRX_ID_LEN + DATA_ROLL_PTR_LEN);

      c_stream->next_in += DATA_TRX_ID_LEN + DATA_ROLL_PTR_LEN;

      /* Skip also roll_ptr */
      ut_ad(trx_id_col + 1 < rec_offs_n_fields(offsets));
    }

    /* Compress the last bytes of the record. */
    c_stream->avail_in = static_cast<uInt>(rec + rec_offs_data_size(offsets) -
                                           c_stream->next_in);

    if (c_stream->avail_in) {
      err = deflate(c_stream, Z_NO_FLUSH);
      if (UNIV_UNLIKELY(err != Z_OK)) {
        goto func_exit;
      }
    }
    ut_ad(!c_stream->avail_in);
  } while (--n_dense);

func_exit:
  return (err);
}

/** Compress a page.
 @return true on success, false on failure; page_zip will be left
 intact on failure. */
ibool page_zip_compress(page_zip_des_t *page_zip, /*!< in: size; out: data,
                                                  n_blobs, m_start, m_end,
                                                  m_nonempty */
                        const page_t *page,       /*!< in: uncompressed page */
                        dict_index_t *index,      /*!< in: index tree */
                        ulint level,              /*!< in: commpression level */
                        mtr_t *mtr)               /*!< in/out: mini-transaction,
                                                  or NULL */
{
  z_stream c_stream;
  int err;
  ulint n_fields; /* number of index fields
                  needed */
  byte *fields;   /*!< index field information */
  byte *buf;      /*!< compressed payload of the
                  page */
  byte *buf_end;  /* end of buf */
  ulint n_dense;
  ulint slot_size;    /* amount of uncompressed bytes
                      per record */
  const rec_t **recs; /*!< dense page directory,
                      sorted by address */
  mem_heap_t *heap;
  ulint trx_id_col = ULINT_UNDEFINED;
  ulint n_blobs = 0;
  byte *storage; /* storage of uncompressed
                 columns */
#ifndef UNIV_HOTBACKUP
<<<<<<< HEAD
  uintmax_t usec = ut_time_us(NULL);
=======
  const auto usec = ut_time_monotonic_us();
>>>>>>> 4869291f
#endif /* !UNIV_HOTBACKUP */
#ifdef PAGE_ZIP_COMPRESS_DBG
  FILE *logfile = NULL;
#endif
#ifndef UNIV_HOTBACKUP
  /* A local copy of srv_cmp_per_index_enabled to avoid reading that
  variable multiple times in this function since it can be changed at
  anytime. */
  bool cmp_per_index_enabled;
  cmp_per_index_enabled = srv_cmp_per_index_enabled;
#endif /* !UNIV_HOTBACKUP */

<<<<<<< HEAD
  if (!page) {
    return (FALSE);
  }

=======
>>>>>>> 4869291f
  ut_a(page_is_comp(page));
  ut_a(fil_page_index_page_check(page));
  ut_ad(page_simple_validate_new((page_t *)page));
  ut_ad(page_zip_simple_validate(page_zip));
  ut_ad(dict_table_is_comp(index->table));
  ut_ad(!dict_index_is_ibuf(index));

  UNIV_MEM_ASSERT_RW(page, UNIV_PAGE_SIZE);

  /* Check the data that will be omitted. */
  ut_a(!memcmp(page + (PAGE_NEW_INFIMUM - REC_N_NEW_EXTRA_BYTES), infimum_extra,
               sizeof infimum_extra));
  ut_a(!memcmp(page + PAGE_NEW_INFIMUM, infimum_data, sizeof infimum_data));
  ut_a(page[PAGE_NEW_SUPREMUM - REC_N_NEW_EXTRA_BYTES]
       /* info_bits == 0, n_owned <= max */
       <= PAGE_DIR_SLOT_MAX_N_OWNED);
  ut_a(!memcmp(page + (PAGE_NEW_SUPREMUM - REC_N_NEW_EXTRA_BYTES + 1),
               supremum_extra_data, sizeof supremum_extra_data));

  if (page_is_empty(page)) {
    ut_a(rec_get_next_offs(page + PAGE_NEW_INFIMUM, TRUE) == PAGE_NEW_SUPREMUM);
  }

  if (page_is_leaf(page)) {
    n_fields = dict_index_get_n_fields(index);
  } else {
    n_fields = dict_index_get_n_unique_in_tree_nonleaf(index);
  }

  index_id_t ind_id(index->space, index->id);

  /* The dense directory excludes the infimum and supremum records. */
  n_dense = page_dir_get_n_heap(page) - PAGE_HEAP_NO_USER_LOW;
#ifdef PAGE_ZIP_COMPRESS_DBG
  if (UNIV_UNLIKELY(page_zip_compress_dbg)) {
    ib::info(ER_IB_MSG_915)
        << "compress " << static_cast<void *>(page_zip) << " "
        << static_cast<const void *>(page) << " " << page_is_leaf(page) << " "
        << n_fields << " " << n_dense;
  }

  if (UNIV_UNLIKELY(page_zip_compress_log)) {
    /* Create a log file for every compression attempt. */
    char logfilename[9];
    snprintf(logfilename, sizeof logfilename, "%08x", page_zip_compress_log++);
    logfile = fopen(logfilename, "wb");

    if (logfile) {
      /* Write the uncompressed page to the log. */
      if (fwrite(page, 1, UNIV_PAGE_SIZE, logfile) != UNIV_PAGE_SIZE) {
        perror("fwrite");
      }
      /* Record the compressed size as zero.
      This will be overwritten at successful exit. */
      putc(0, logfile);
      putc(0, logfile);
      putc(0, logfile);
      putc(0, logfile);
    }
  }
#endif /* PAGE_ZIP_COMPRESS_DBG */
#ifndef UNIV_HOTBACKUP
  page_zip_stat[page_zip->ssize - 1].compressed++;

  if (cmp_per_index_enabled) {
    mutex_enter(&page_zip_stat_per_index_mutex);
    page_zip_stat_per_index[ind_id].compressed++;
    mutex_exit(&page_zip_stat_per_index_mutex);
  }
#endif /* !UNIV_HOTBACKUP */

  if (UNIV_UNLIKELY(n_dense * PAGE_ZIP_DIR_SLOT_SIZE >=
                    page_zip_get_size(page_zip))) {
    goto err_exit;
  }

  MONITOR_INC(MONITOR_PAGE_COMPRESS);

  heap = mem_heap_create(page_zip_get_size(page_zip) +
                         n_fields * (2 + sizeof(ulint)) + REC_OFFS_HEADER_SIZE +
                         n_dense * ((sizeof *recs) - PAGE_ZIP_DIR_SLOT_SIZE) +
                         UNIV_PAGE_SIZE * 4 + (512 << MAX_MEM_LEVEL));

  recs = static_cast<const rec_t **>(
      mem_heap_zalloc(heap, n_dense * sizeof *recs));

  fields = static_cast<byte *>(mem_heap_alloc(heap, (n_fields + 1) * 2));

  buf = static_cast<byte *>(
      mem_heap_alloc(heap, page_zip_get_size(page_zip) - PAGE_DATA));

  buf_end = buf + page_zip_get_size(page_zip) - PAGE_DATA;

  /* Compress the data payload. */
  page_zip_set_alloc(&c_stream, heap);

  err = deflateInit2(&c_stream, static_cast<int>(level), Z_DEFLATED,
                     UNIV_PAGE_SIZE_SHIFT, MAX_MEM_LEVEL, Z_DEFAULT_STRATEGY);
  ut_a(err == Z_OK);

  c_stream.next_out = buf;

  /* Subtract the space reserved for uncompressed data. */
  /* Page header and the end marker of the modification log */
  c_stream.avail_out = static_cast<uInt>(buf_end - buf - 1);

  /* Dense page directory and uncompressed columns, if any */
  if (page_is_leaf(page)) {
    if (index->is_clustered()) {
      trx_id_col = index->get_sys_col_pos(DATA_TRX_ID);
      ut_ad(trx_id_col > 0);
      ut_ad(trx_id_col != ULINT_UNDEFINED);

      slot_size = PAGE_ZIP_DIR_SLOT_SIZE + DATA_TRX_ID_LEN + DATA_ROLL_PTR_LEN;

    } else {
      /* Signal the absence of trx_id
      in page_zip_fields_encode() */
      ut_ad(index->get_sys_col_pos(DATA_TRX_ID) == ULINT_UNDEFINED);
      trx_id_col = 0;
      slot_size = PAGE_ZIP_DIR_SLOT_SIZE;
    }
  } else {
    slot_size = PAGE_ZIP_DIR_SLOT_SIZE + REC_NODE_PTR_SIZE;
    trx_id_col = ULINT_UNDEFINED;
  }

  if (UNIV_UNLIKELY(c_stream.avail_out <=
                    n_dense * slot_size +
                        6 /* sizeof(zlib header and footer) */)) {
    goto zlib_error;
  }

  c_stream.avail_out -= static_cast<uInt>(n_dense * slot_size);
  c_stream.avail_in = static_cast<uInt>(
      page_zip_fields_encode(n_fields, index, trx_id_col, fields));
  c_stream.next_in = fields;

  if (UNIV_LIKELY(!trx_id_col)) {
    trx_id_col = ULINT_UNDEFINED;
  }

  UNIV_MEM_ASSERT_RW(c_stream.next_in, c_stream.avail_in);
  err = deflate(&c_stream, Z_FULL_FLUSH);
  if (err != Z_OK) {
    goto zlib_error;
  }

  ut_ad(!c_stream.avail_in);

  page_zip_dir_encode(page, buf_end, recs);

  c_stream.next_in = (byte *)page + PAGE_ZIP_START;

  storage = buf_end - n_dense * PAGE_ZIP_DIR_SLOT_SIZE;

  /* Compress the records in heap_no order. */
  if (UNIV_UNLIKELY(!n_dense)) {
  } else if (!page_is_leaf(page)) {
    /* This is a node pointer page. */
    err = page_zip_compress_node_ptrs(LOGFILE & c_stream, recs, n_dense, index,
                                      storage, heap);
    if (UNIV_UNLIKELY(err != Z_OK)) {
      goto zlib_error;
    }
  } else if (UNIV_LIKELY(trx_id_col == ULINT_UNDEFINED)) {
    /* This is a leaf page in a secondary index. */
    err = page_zip_compress_sec(LOGFILE & c_stream, recs, n_dense);
    if (UNIV_UNLIKELY(err != Z_OK)) {
      goto zlib_error;
    }
  } else {
    /* This is a leaf page in a clustered index. */
    err = page_zip_compress_clust(
        LOGFILE & c_stream, recs, n_dense, index, &n_blobs, trx_id_col,
        buf_end - PAGE_ZIP_DIR_SLOT_SIZE * page_get_n_recs(page), storage,
        heap);
    if (UNIV_UNLIKELY(err != Z_OK)) {
      goto zlib_error;
    }
  }

  /* Finish the compression. */
  ut_ad(!c_stream.avail_in);
  /* Compress any trailing garbage, in case the last record was
  allocated from an originally longer space on the free list,
  or the data of the last record from page_zip_compress_sec(). */
  c_stream.avail_in = static_cast<uInt>(
      page_header_get_field(page, PAGE_HEAP_TOP) - (c_stream.next_in - page));
  ut_a(c_stream.avail_in <= UNIV_PAGE_SIZE - PAGE_ZIP_START - PAGE_DIR);

  UNIV_MEM_ASSERT_RW(c_stream.next_in, c_stream.avail_in);
  err = deflate(&c_stream, Z_FINISH);

  if (UNIV_UNLIKELY(err != Z_STREAM_END)) {
  zlib_error:
    deflateEnd(&c_stream);
    mem_heap_free(heap);
  err_exit:
#ifdef PAGE_ZIP_COMPRESS_DBG
    if (logfile) {
      fclose(logfile);
    }
#endif /* PAGE_ZIP_COMPRESS_DBG */
#ifndef UNIV_HOTBACKUP
    if (page_is_leaf(page) && index) {
      dict_index_zip_failure(index);
    }

<<<<<<< HEAD
    uintmax_t time_diff = ut_time_us(NULL) - usec;
=======
    const auto time_diff = ut_time_monotonic_us() - usec;
>>>>>>> 4869291f
    page_zip_stat[page_zip->ssize - 1].compressed_usec += time_diff;
    if (cmp_per_index_enabled) {
      mutex_enter(&page_zip_stat_per_index_mutex);
      page_zip_stat_per_index[ind_id].compressed_usec += time_diff;
      mutex_exit(&page_zip_stat_per_index_mutex);
    }
#endif /* !UNIV_HOTBACKUP */
    return (FALSE);
  }

  err = deflateEnd(&c_stream);
  ut_a(err == Z_OK);

  ut_ad(buf + c_stream.total_out == c_stream.next_out);
  ut_ad((ulint)(storage - c_stream.next_out) >= c_stream.avail_out);

  /* Valgrind believes that zlib does not initialize some bits
  in the last 7 or 8 bytes of the stream.  Make Valgrind happy. */
  UNIV_MEM_VALID(buf, c_stream.total_out);

  /* Zero out the area reserved for the modification log.
  Space for the end marker of the modification log is not
  included in avail_out. */
  memset(c_stream.next_out, 0, c_stream.avail_out + 1 /* end marker */);

#ifdef UNIV_DEBUG
  page_zip->m_start =
#endif /* UNIV_DEBUG */
      page_zip->m_end = PAGE_DATA + c_stream.total_out;
  page_zip->m_nonempty = FALSE;
  page_zip->n_blobs = n_blobs;
  /* Copy those header fields that will not be written
  in buf_flush_init_for_writing() */
  memcpy(page_zip->data + FIL_PAGE_PREV, page + FIL_PAGE_PREV,
         FIL_PAGE_LSN - FIL_PAGE_PREV);
  memcpy(page_zip->data + FIL_PAGE_TYPE, page + FIL_PAGE_TYPE, 2);
  memcpy(page_zip->data + FIL_PAGE_DATA, page + FIL_PAGE_DATA,
         PAGE_DATA - FIL_PAGE_DATA);
  /* Copy the rest of the compressed page */
  memcpy(page_zip->data + PAGE_DATA, buf,
         page_zip_get_size(page_zip) - PAGE_DATA);
  mem_heap_free(heap);
#ifdef UNIV_ZIP_DEBUG
  ut_a(page_zip_validate(page_zip, page, index));
#endif /* UNIV_ZIP_DEBUG */

  if (mtr) {
#ifndef UNIV_HOTBACKUP
    page_zip_compress_write_log(page_zip, page, index, mtr);
#endif /* !UNIV_HOTBACKUP */
  }

  UNIV_MEM_ASSERT_RW(page_zip->data, page_zip_get_size(page_zip));

#ifdef PAGE_ZIP_COMPRESS_DBG
  if (logfile) {
    /* Record the compressed size of the block. */
    byte sz[4];
    mach_write_to_4(sz, c_stream.total_out);
    fseek(logfile, UNIV_PAGE_SIZE, SEEK_SET);
    if (fwrite(sz, 1, sizeof sz, logfile) != sizeof sz) {
      perror("fwrite");
    }
    fclose(logfile);
  }
#endif /* PAGE_ZIP_COMPRESS_DBG */
#ifndef UNIV_HOTBACKUP
<<<<<<< HEAD
  uintmax_t time_diff = ut_time_us(NULL) - usec;
=======
  const auto time_diff = ut_time_monotonic_us() - usec;
>>>>>>> 4869291f
  page_zip_stat[page_zip->ssize - 1].compressed_ok++;
  page_zip_stat[page_zip->ssize - 1].compressed_usec += time_diff;
  if (cmp_per_index_enabled) {
    mutex_enter(&page_zip_stat_per_index_mutex);
    page_zip_stat_per_index[ind_id].compressed_ok++;
    page_zip_stat_per_index[ind_id].compressed_usec += time_diff;
    mutex_exit(&page_zip_stat_per_index_mutex);
  }

  if (page_is_leaf(page)) {
    dict_index_zip_success(index);
  }
#endif /* !UNIV_HOTBACKUP */

  return (TRUE);
}

/** Decompress a page.  This function should tolerate errors on the compressed
 page.  Instead of letting assertions fail, it will return FALSE if an
 inconsistency is detected.
 @return true on success, false on failure */
ibool page_zip_decompress(
    page_zip_des_t *page_zip, /*!< in: data, ssize;
                             out: m_start, m_end, m_nonempty, n_blobs */
    page_t *page,             /*!< out: uncompressed page, may be trashed */
    ibool all)                /*!< in: TRUE=decompress the whole page;
                              FALSE=verify but do not copy some
                              page header fields that should not change
                              after page creation */
{
#ifndef UNIV_HOTBACKUP
<<<<<<< HEAD
  uintmax_t usec = ut_time_us(NULL);
=======
  const auto usec = ut_time_monotonic_us();
>>>>>>> 4869291f
#endif /* !UNIV_HOTBACKUP */

  if (!page_zip_decompress_low(page_zip, page, all)) {
    return (FALSE);
  }

#ifndef UNIV_HOTBACKUP
<<<<<<< HEAD
  uintmax_t time_diff = ut_time_us(NULL) - usec;
=======
  const auto time_diff = ut_time_monotonic_us() - usec;
>>>>>>> 4869291f
  page_zip_stat[page_zip->ssize - 1].decompressed++;
  page_zip_stat[page_zip->ssize - 1].decompressed_usec += time_diff;

  if (srv_cmp_per_index_enabled) {
    index_id_t index_id(page_get_space_id(page), btr_page_get_index_id(page));

    mutex_enter(&page_zip_stat_per_index_mutex);
    page_zip_stat_per_index[index_id].decompressed++;
    page_zip_stat_per_index[index_id].decompressed_usec += time_diff;
    mutex_exit(&page_zip_stat_per_index_mutex);
  }
#endif /* !UNIV_HOTBACKUP */

  /* Update the stat counter for LRU policy. */
  buf_LRU_stat_inc_unzip();

  MONITOR_INC(MONITOR_PAGE_DECOMPRESS);

  return (TRUE);
}

#ifdef UNIV_ZIP_DEBUG
/** Dump a block of memory on the standard error stream. */
static void page_zip_hexdump_func(
    const char *name, /*!< in: name of the data structure */
    const void *buf,  /*!< in: data */
    ulint size)       /*!< in: length of the data, in bytes */
{
  const byte *s = static_cast<const byte *>(buf);
  ulint addr;
  const ulint width = 32; /* bytes per line */

  fprintf(stderr, "%s:\n", name);

  for (addr = 0; addr < size; addr += width) {
    ulint i;

    fprintf(stderr, "%04lx ", (ulong)addr);

    i = ut_min(width, size - addr);

    while (i--) {
      fprintf(stderr, "%02x", *s++);
    }

    putc('\n', stderr);
  }
}

/** Dump a block of memory on the standard error stream.
@param buf in: data
@param size in: length of the data, in bytes */
#define page_zip_hexdump(buf, size) page_zip_hexdump_func(#buf, buf, size)

/** Flag: make page_zip_validate() compare page headers only */
ibool page_zip_validate_header_only = FALSE;

#define page_zip_fail(fmt_args) page_zip_fail_func fmt_args
int page_zip_fail_func(const char *fmt, ...);

/** Check that the compressed and decompressed pages match.
 @return true if valid, false if not */
ibool page_zip_validate_low(
    const page_zip_des_t *page_zip, /*!< in: compressed page */
    const page_t *page,             /*!< in: uncompressed page */
    const dict_index_t *index,      /*!< in: index of the page, if known */
    ibool sloppy)                   /*!< in: FALSE=strict,
                                    TRUE=ignore the MIN_REC_FLAG */
{
  page_zip_des_t temp_page_zip;
  byte *temp_page_buf;
  page_t *temp_page;
  ibool valid;

  if (memcmp(page_zip->data + FIL_PAGE_PREV, page + FIL_PAGE_PREV,
             FIL_PAGE_LSN - FIL_PAGE_PREV) ||
      memcmp(page_zip->data + FIL_PAGE_TYPE, page + FIL_PAGE_TYPE, 2) ||
      memcmp(page_zip->data + FIL_PAGE_DATA, page + FIL_PAGE_DATA,
             PAGE_DATA - FIL_PAGE_DATA)) {
    page_zip_fail(("page_zip_validate: page header\n"));
    page_zip_hexdump(page_zip, sizeof *page_zip);
    page_zip_hexdump(page_zip->data, page_zip_get_size(page_zip));
    page_zip_hexdump(page, UNIV_PAGE_SIZE);
    return (FALSE);
  }

  ut_a(page_is_comp(page));

  if (page_zip_validate_header_only) {
    return (TRUE);
  }

  /* page_zip_decompress() expects the uncompressed page to be
  UNIV_PAGE_SIZE aligned. */
  temp_page_buf = static_cast<byte *>(ut_malloc_nokey(2 * UNIV_PAGE_SIZE));
  temp_page = static_cast<byte *>(ut_align(temp_page_buf, UNIV_PAGE_SIZE));

  UNIV_MEM_ASSERT_RW(page, UNIV_PAGE_SIZE);
  UNIV_MEM_ASSERT_RW(page_zip->data, page_zip_get_size(page_zip));

  temp_page_zip = *page_zip;
  valid = page_zip_decompress_low(&temp_page_zip, temp_page, TRUE);
  if (!valid) {
    fputs("page_zip_validate(): failed to decompress\n", stderr);
    goto func_exit;
  }
  if (page_zip->n_blobs != temp_page_zip.n_blobs) {
    page_zip_fail(("page_zip_validate: n_blobs: %u!=%u\n", page_zip->n_blobs,
                   temp_page_zip.n_blobs));
    valid = FALSE;
  }
#ifdef UNIV_DEBUG
  if (page_zip->m_start != temp_page_zip.m_start) {
    page_zip_fail(("page_zip_validate: m_start: %u!=%u\n", page_zip->m_start,
                   temp_page_zip.m_start));
    valid = FALSE;
  }
#endif /* UNIV_DEBUG */
  if (page_zip->m_end != temp_page_zip.m_end) {
    page_zip_fail(("page_zip_validate: m_end: %u!=%u\n", page_zip->m_end,
                   temp_page_zip.m_end));
    valid = FALSE;
  }
  if (page_zip->m_nonempty != temp_page_zip.m_nonempty) {
    page_zip_fail(("page_zip_validate(): m_nonempty: %u!=%u\n",
                   page_zip->m_nonempty, temp_page_zip.m_nonempty));
    valid = FALSE;
  }
  if (memcmp(page + PAGE_HEADER, temp_page + PAGE_HEADER,
             UNIV_PAGE_SIZE - PAGE_HEADER - FIL_PAGE_DATA_END)) {
    /* In crash recovery, the "minimum record" flag may be
    set incorrectly until the mini-transaction is
    committed.  Let us tolerate that difference when we
    are performing a sloppy validation. */

    ulint *offsets;
    mem_heap_t *heap;
    const rec_t *rec;
    const rec_t *trec;
    byte info_bits_diff;
    ulint offset = rec_get_next_offs(page + PAGE_NEW_INFIMUM, TRUE);
    ut_a(offset >= PAGE_NEW_SUPREMUM);
    offset -= 5 /*REC_NEW_INFO_BITS*/;

    info_bits_diff = page[offset] ^ temp_page[offset];

    if (info_bits_diff == REC_INFO_MIN_REC_FLAG) {
      temp_page[offset] = page[offset];

      if (!memcmp(page + PAGE_HEADER, temp_page + PAGE_HEADER,
                  UNIV_PAGE_SIZE - PAGE_HEADER - FIL_PAGE_DATA_END)) {
        /* Only the minimum record flag
        differed.  Let us ignore it. */
        page_zip_fail(
            ("page_zip_validate:"
             " min_rec_flag"
             " (%s%lu,%lu,0x%02lx)\n",
             sloppy ? "ignored, " : "", page_get_space_id(page),
             page_get_page_no(page), (ulong)page[offset]));
        /* We don't check for spatial index, since
        the "minimum record" could be deleted when
        doing rtr_update_mbr_field.
        GIS_FIXME: need to validate why
        rtr_update_mbr_field.() could affect this */
        if (index && dict_index_is_spatial(index)) {
          valid = true;
        } else {
          valid = sloppy;
        }
        goto func_exit;
      }
    }

    /* Compare the pointers in the PAGE_FREE list. */
    rec = page_header_get_ptr(page, PAGE_FREE);
    trec = page_header_get_ptr(temp_page, PAGE_FREE);

    while (rec || trec) {
      if (page_offset(rec) != page_offset(trec)) {
        page_zip_fail(
            ("page_zip_validate:"
             " PAGE_FREE list: %u!=%u\n",
             (unsigned)page_offset(rec), (unsigned)page_offset(trec)));
        valid = FALSE;
        goto func_exit;
      }

      rec = page_rec_get_next_low(rec, TRUE);
      trec = page_rec_get_next_low(trec, TRUE);
    }

    /* Compare the records. */
    heap = NULL;
    offsets = NULL;
    rec = page_rec_get_next_low(page + PAGE_NEW_INFIMUM, TRUE);
    trec = page_rec_get_next_low(temp_page + PAGE_NEW_INFIMUM, TRUE);

    do {
      if (page_offset(rec) != page_offset(trec)) {
        page_zip_fail(
            ("page_zip_validate:"
             " record list: 0x%02x!=0x%02x\n",
             (unsigned)page_offset(rec), (unsigned)page_offset(trec)));
        valid = FALSE;
        break;
      }

      if (index) {
        /* Compare the data. */
        offsets = rec_get_offsets(rec, index, offsets, ULINT_UNDEFINED, &heap);

        if (memcmp(rec - rec_offs_extra_size(offsets),
                   trec - rec_offs_extra_size(offsets),
                   rec_offs_size(offsets))) {
          page_zip_fail(
              ("page_zip_validate:"
               " record content: 0x%02x",
               (unsigned)page_offset(rec)));
          valid = FALSE;
          break;
        }
      }

      rec = page_rec_get_next_low(rec, TRUE);
      trec = page_rec_get_next_low(trec, TRUE);
    } while (rec || trec);

    if (heap) {
      mem_heap_free(heap);
    }
  }

func_exit:
  if (!valid) {
    page_zip_hexdump(page_zip, sizeof *page_zip);
    page_zip_hexdump(page_zip->data, page_zip_get_size(page_zip));
    page_zip_hexdump(page, UNIV_PAGE_SIZE);
    page_zip_hexdump(temp_page, UNIV_PAGE_SIZE);
  }
  ut_free(temp_page_buf);
  return (valid);
}

/** Check that the compressed and decompressed pages match.
 @return true if valid, false if not */
ibool page_zip_validate(
    const page_zip_des_t *page_zip, /*!< in: compressed page */
    const page_t *page,             /*!< in: uncompressed page */
    const dict_index_t *index)      /*!< in: index of the page, if known */
{
  return (page_zip_validate_low(page_zip, page, index, recv_recovery_is_on()));
}
#endif /* UNIV_ZIP_DEBUG */

#ifdef UNIV_DEBUG
/** Assert that the compressed and decompressed page headers match.
 @return true */
static ibool page_zip_header_cmp(
    const page_zip_des_t *page_zip, /*!< in: compressed page */
    const byte *page)               /*!< in: uncompressed page */
{
  ut_ad(!memcmp(page_zip->data + FIL_PAGE_PREV, page + FIL_PAGE_PREV,
                FIL_PAGE_LSN - FIL_PAGE_PREV));
  ut_ad(!memcmp(page_zip->data + FIL_PAGE_TYPE, page + FIL_PAGE_TYPE, 2));
  ut_ad(!memcmp(page_zip->data + FIL_PAGE_DATA, page + FIL_PAGE_DATA,
                PAGE_DATA - FIL_PAGE_DATA));

  return (TRUE);
}
#endif /* UNIV_DEBUG */

/** Write a record on the compressed page that contains externally stored
 columns.  The data must already have been written to the uncompressed page.
 @return end of modification log */
static byte *page_zip_write_rec_ext(
    page_zip_des_t *page_zip,  /*!< in/out: compressed page */
    const page_t *page,        /*!< in: page containing rec */
    const byte *rec,           /*!< in: record being written */
    const dict_index_t *index, /*!< in: record descriptor */
    const ulint *offsets,      /*!< in: rec_get_offsets(rec, index) */
    ulint create,              /*!< in: nonzero=insert, zero=update */
    ulint trx_id_col,          /*!< in: position of DB_TRX_ID */
    ulint heap_no,             /*!< in: heap number of rec */
    byte *storage,             /*!< in: end of dense page directory */
    byte *data)                /*!< in: end of modification log */
{
  const byte *start = rec;
  ulint i;
  ulint len;
  byte *externs = storage;
  ulint n_ext = rec_offs_n_extern(offsets);

  ut_ad(rec_offs_validate(rec, index, offsets));
  UNIV_MEM_ASSERT_RW(rec, rec_offs_data_size(offsets));
  UNIV_MEM_ASSERT_RW(rec - rec_offs_extra_size(offsets),
                     rec_offs_extra_size(offsets));

  externs -= (DATA_TRX_ID_LEN + DATA_ROLL_PTR_LEN) *
             (page_dir_get_n_heap(page) - PAGE_HEAP_NO_USER_LOW);

  /* Note that this will not take into account
  the BLOB columns of rec if create==TRUE. */
  ut_ad(data + rec_offs_data_size(offsets) -
            (DATA_TRX_ID_LEN + DATA_ROLL_PTR_LEN) -
            n_ext * BTR_EXTERN_FIELD_REF_SIZE <
        externs - BTR_EXTERN_FIELD_REF_SIZE * page_zip->n_blobs);

  {
    ulint blob_no = page_zip_get_n_prev_extern(page_zip, rec, index);
    byte *ext_end = externs - page_zip->n_blobs * BTR_EXTERN_FIELD_REF_SIZE;
    ut_ad(blob_no <= page_zip->n_blobs);
    externs -= blob_no * BTR_EXTERN_FIELD_REF_SIZE;

    if (create) {
      page_zip->n_blobs += static_cast<unsigned>(n_ext);
      ASSERT_ZERO_BLOB(ext_end - n_ext * BTR_EXTERN_FIELD_REF_SIZE);
      memmove(ext_end - n_ext * BTR_EXTERN_FIELD_REF_SIZE, ext_end,
              externs - ext_end);
    }

    ut_a(blob_no + n_ext <= page_zip->n_blobs);
  }

  for (i = 0; i < rec_offs_n_fields(offsets); i++) {
    const byte *src;

    if (UNIV_UNLIKELY(i == trx_id_col)) {
      ut_ad(!rec_offs_nth_extern(offsets, i));
      ut_ad(!rec_offs_nth_extern(offsets, i + 1));
      /* Locate trx_id and roll_ptr. */
      src = rec_get_nth_field(rec, offsets, i, &len);
      ut_ad(len == DATA_TRX_ID_LEN);
      ut_ad(src + DATA_TRX_ID_LEN ==
            rec_get_nth_field(rec, offsets, i + 1, &len));
      ut_ad(len == DATA_ROLL_PTR_LEN);

      /* Log the preceding fields. */
      ASSERT_ZERO(data, src - start);
      memcpy(data, start, src - start);
      data += src - start;
      start = src + (DATA_TRX_ID_LEN + DATA_ROLL_PTR_LEN);

      /* Store trx_id and roll_ptr. */
      memcpy(storage - (DATA_TRX_ID_LEN + DATA_ROLL_PTR_LEN) * (heap_no - 1),
             src, DATA_TRX_ID_LEN + DATA_ROLL_PTR_LEN);
      i++; /* skip also roll_ptr */
    } else if (rec_offs_nth_extern(offsets, i)) {
      src = rec_get_nth_field(rec, offsets, i, &len);

      ut_ad(index->is_clustered());
      ut_ad(len >= BTR_EXTERN_FIELD_REF_SIZE);
      src += len - BTR_EXTERN_FIELD_REF_SIZE;

      ASSERT_ZERO(data, src - start);
      memcpy(data, start, src - start);
      data += src - start;
      start = src + BTR_EXTERN_FIELD_REF_SIZE;

      /* Store the BLOB pointer. */
      externs -= BTR_EXTERN_FIELD_REF_SIZE;
      ut_ad(data < externs);
      memcpy(externs, src, BTR_EXTERN_FIELD_REF_SIZE);
    }
  }

  /* Log the last bytes of the record. */
  len = rec_offs_data_size(offsets) - (start - rec);

  ASSERT_ZERO(data, len);
  memcpy(data, start, len);
  data += len;

  return (data);
}

/** Write an entire record on the compressed page.  The data must already
 have been written to the uncompressed page. */
void page_zip_write_rec(
    page_zip_des_t *page_zip,  /*!< in/out: compressed page */
    const byte *rec,           /*!< in: record being written */
    const dict_index_t *index, /*!< in: the index the record belongs to */
    const ulint *offsets,      /*!< in: rec_get_offsets(rec, index) */
    ulint create)              /*!< in: nonzero=insert, zero=update */
{
  const page_t *page;
  byte *data;
  byte *storage;
  ulint heap_no;
  byte *slot;

  ut_ad(page_zip_simple_validate(page_zip));
  ut_ad(page_zip_get_size(page_zip) > PAGE_DATA + page_zip_dir_size(page_zip));
  ut_ad(rec_offs_comp(offsets));
  ut_ad(rec_offs_validate(rec, index, offsets));

  ut_ad(page_zip->m_start >= PAGE_DATA);

  page = page_align(rec);

  ut_ad(page_zip_header_cmp(page_zip, page));
  ut_ad(page_simple_validate_new((page_t *)page));

  UNIV_MEM_ASSERT_RW(page_zip->data, page_zip_get_size(page_zip));
  UNIV_MEM_ASSERT_RW(rec, rec_offs_data_size(offsets));
  UNIV_MEM_ASSERT_RW(rec - rec_offs_extra_size(offsets),
                     rec_offs_extra_size(offsets));

  slot = page_zip_dir_find(page_zip, page_offset(rec));
  ut_a(slot);
  /* Copy the delete mark. */
  if (rec_get_deleted_flag(rec, TRUE)) {
    *slot |= PAGE_ZIP_DIR_SLOT_DEL >> 8;
  } else {
    *slot &= ~(PAGE_ZIP_DIR_SLOT_DEL >> 8);
  }

  ut_ad(rec_get_start((rec_t *)rec, offsets) >= page + PAGE_ZIP_START);
  ut_ad(rec_get_end((rec_t *)rec, offsets) <=
        page + UNIV_PAGE_SIZE - PAGE_DIR -
            PAGE_DIR_SLOT_SIZE * page_dir_get_n_slots(page));

  heap_no = rec_get_heap_no_new(rec);
  ut_ad(heap_no >= PAGE_HEAP_NO_USER_LOW); /* not infimum or supremum */
  ut_ad(heap_no < page_dir_get_n_heap(page));

  /* Append to the modification log. */
  data = page_zip->data + page_zip->m_end;
  ut_ad(!*data);

  /* Identify the record by writing its heap number - 1.
  0 is reserved to indicate the end of the modification log. */

  if (UNIV_UNLIKELY(heap_no - 1 >= 64)) {
    *data++ = (byte)(0x80 | (heap_no - 1) >> 7);
    ut_ad(!*data);
  }
  *data++ = (byte)((heap_no - 1) << 1);
  ut_ad(!*data);

  {
    const byte *start = rec - rec_offs_extra_size(offsets);
    const byte *b = rec - REC_N_NEW_EXTRA_BYTES;

    /* Write the extra bytes backwards, so that
    rec_offs_extra_size() can be easily computed in
    page_zip_apply_log() by invoking
    rec_get_offsets_reverse(). */

    while (b != start) {
      *data++ = *--b;
      ut_ad(!*data);
    }
  }

  /* Write the data bytes.  Store the uncompressed bytes separately. */
  storage = page_zip_dir_start(page_zip);

  if (page_is_leaf(page)) {
    ulint len;

    if (index->is_clustered()) {
      ulint trx_id_col;

      trx_id_col = index->get_sys_col_pos(DATA_TRX_ID);
      ut_ad(trx_id_col != ULINT_UNDEFINED);

      /* Store separately trx_id, roll_ptr and
      the BTR_EXTERN_FIELD_REF of each BLOB column. */
      if (rec_offs_any_extern(offsets)) {
        data =
            page_zip_write_rec_ext(page_zip, page, rec, index, offsets, create,
                                   trx_id_col, heap_no, storage, data);
      } else {
        /* Locate trx_id and roll_ptr. */
        const byte *src = rec_get_nth_field(rec, offsets, trx_id_col, &len);
        ut_ad(len == DATA_TRX_ID_LEN);
        ut_ad(src + DATA_TRX_ID_LEN ==
              rec_get_nth_field(rec, offsets, trx_id_col + 1, &len));
        ut_ad(len == DATA_ROLL_PTR_LEN);

        /* Log the preceding fields. */
        ASSERT_ZERO(data, src - rec);
        memcpy(data, rec, src - rec);
        data += src - rec;

        /* Store trx_id and roll_ptr. */
        memcpy(storage - (DATA_TRX_ID_LEN + DATA_ROLL_PTR_LEN) * (heap_no - 1),
               src, DATA_TRX_ID_LEN + DATA_ROLL_PTR_LEN);

        src += DATA_TRX_ID_LEN + DATA_ROLL_PTR_LEN;

        /* Log the last bytes of the record. */
        len = rec_offs_data_size(offsets) - (src - rec);

        ASSERT_ZERO(data, len);
        memcpy(data, src, len);
        data += len;
      }
    } else {
      /* Leaf page of a secondary index:
      no externally stored columns */
      ut_ad(index->get_sys_col_pos(DATA_TRX_ID) == ULINT_UNDEFINED);
      ut_ad(!rec_offs_any_extern(offsets));

      /* Log the entire record. */
      len = rec_offs_data_size(offsets);

      ASSERT_ZERO(data, len);
      memcpy(data, rec, len);
      data += len;
    }
  } else {
    /* This is a node pointer page. */
    ulint len;

    /* Non-leaf nodes should not have any externally
    stored columns. */
    ut_ad(!rec_offs_any_extern(offsets));

    /* Copy the data bytes, except node_ptr. */
    len = rec_offs_data_size(offsets) - REC_NODE_PTR_SIZE;
    ut_ad(data + len <
          storage - REC_NODE_PTR_SIZE *
                        (page_dir_get_n_heap(page) - PAGE_HEAP_NO_USER_LOW));
    ASSERT_ZERO(data, len);
    memcpy(data, rec, len);
    data += len;

    /* Copy the node pointer to the uncompressed area. */
    memcpy(storage - REC_NODE_PTR_SIZE * (heap_no - 1), rec + len,
           REC_NODE_PTR_SIZE);
  }

  ut_a(!*data);
  ut_ad((ulint)(data - page_zip->data) < page_zip_get_size(page_zip));
  page_zip->m_end = data - page_zip->data;
  page_zip->m_nonempty = TRUE;

#ifdef UNIV_ZIP_DEBUG
  ut_a(page_zip_validate(page_zip, page_align(rec), index));
#endif /* UNIV_ZIP_DEBUG */
}

/** Parses a log record of writing a BLOB pointer of a record.
 @return end of log record or NULL */
byte *page_zip_parse_write_blob_ptr(
    byte *ptr,                /*!< in: redo log buffer */
    byte *end_ptr,            /*!< in: redo log buffer end */
    page_t *page,             /*!< in/out: uncompressed page */
    page_zip_des_t *page_zip) /*!< in/out: compressed page */
{
  ulint offset;
  ulint z_offset;

  ut_ad(ptr != NULL);
  ut_ad(end_ptr != NULL);
  ut_ad(!page == !page_zip);

  if (UNIV_UNLIKELY(end_ptr < ptr + (2 + 2 + BTR_EXTERN_FIELD_REF_SIZE))) {
    return (NULL);
  }

  offset = mach_read_from_2(ptr);
  z_offset = mach_read_from_2(ptr + 2);

  if (offset < PAGE_ZIP_START || offset >= UNIV_PAGE_SIZE ||
      z_offset >= UNIV_PAGE_SIZE) {
  corrupt:
    recv_sys->found_corrupt_log = TRUE;

    return (NULL);
  }

  if (page) {
    if (!page_zip || !page_is_leaf(page)) {
      goto corrupt;
    }

#ifdef UNIV_ZIP_DEBUG
    ut_a(page_zip_validate(page_zip, page, NULL));
#endif /* UNIV_ZIP_DEBUG */

    memcpy(page + offset, ptr + 4, BTR_EXTERN_FIELD_REF_SIZE);
    memcpy(page_zip->data + z_offset, ptr + 4, BTR_EXTERN_FIELD_REF_SIZE);

#ifdef UNIV_ZIP_DEBUG
    ut_a(page_zip_validate(page_zip, page, NULL));
#endif /* UNIV_ZIP_DEBUG */
  }

  return (ptr + (2 + 2 + BTR_EXTERN_FIELD_REF_SIZE));
}

/** Write a BLOB pointer of a record on the leaf page of a clustered index.
 The information must already have been updated on the uncompressed page. */
void page_zip_write_blob_ptr(
    page_zip_des_t *page_zip,  /*!< in/out: compressed page */
    const byte *rec,           /*!< in/out: record whose data is being
                               written */
    const dict_index_t *index, /*!< in: index of the page */
    const ulint *offsets,      /*!< in: rec_get_offsets(rec, index) */
    ulint n,                   /*!< in: column index */
    mtr_t *mtr)                /*!< in: mini-transaction handle,
                       or NULL if no logging is needed */
{
  const byte *field;
  byte *externs;
  const page_t *page = page_align(rec);
  ulint blob_no;
  ulint len;

  ut_ad(page_zip != NULL);
  ut_ad(rec != NULL);
  ut_ad(index != NULL);
  ut_ad(offsets != NULL);
  ut_ad(page_simple_validate_new((page_t *)page));
  ut_ad(page_zip_simple_validate(page_zip));
  ut_ad(page_zip_get_size(page_zip) > PAGE_DATA + page_zip_dir_size(page_zip));
  ut_ad(rec_offs_comp(offsets));
  ut_ad(rec_offs_validate(rec, NULL, offsets));
  ut_ad(rec_offs_any_extern(offsets));
  ut_ad(rec_offs_nth_extern(offsets, n));

  ut_ad(page_zip->m_start >= PAGE_DATA);
  ut_ad(page_zip_header_cmp(page_zip, page));

  ut_ad(page_is_leaf(page));
  ut_ad(index->is_clustered());

  UNIV_MEM_ASSERT_RW(page_zip->data, page_zip_get_size(page_zip));
  UNIV_MEM_ASSERT_RW(rec, rec_offs_data_size(offsets));
  UNIV_MEM_ASSERT_RW(rec - rec_offs_extra_size(offsets),
                     rec_offs_extra_size(offsets));

  blob_no = page_zip_get_n_prev_extern(page_zip, rec, index) +
            rec_get_n_extern_new(rec, index, n);
  ut_a(blob_no < page_zip->n_blobs);

  externs = page_zip->data + page_zip_get_size(page_zip) -
            (page_dir_get_n_heap(page) - PAGE_HEAP_NO_USER_LOW) *
                PAGE_ZIP_CLUST_LEAF_SLOT_SIZE;

  field = rec_get_nth_field(rec, offsets, n, &len);

  externs -= (blob_no + 1) * BTR_EXTERN_FIELD_REF_SIZE;
  field += len - BTR_EXTERN_FIELD_REF_SIZE;

  memcpy(externs, field, BTR_EXTERN_FIELD_REF_SIZE);

#ifdef UNIV_ZIP_DEBUG
  ut_a(page_zip_validate(page_zip, page, index));
#endif /* UNIV_ZIP_DEBUG */

  if (mtr) {
#ifndef UNIV_HOTBACKUP
    byte *log_ptr = mlog_open(mtr, 11 + 2 + 2 + BTR_EXTERN_FIELD_REF_SIZE);
    if (UNIV_UNLIKELY(!log_ptr)) {
      return;
    }

    log_ptr = mlog_write_initial_log_record_fast(
        (byte *)field, MLOG_ZIP_WRITE_BLOB_PTR, log_ptr, mtr);
    mach_write_to_2(log_ptr, page_offset(field));
    log_ptr += 2;
    mach_write_to_2(log_ptr, externs - page_zip->data);
    log_ptr += 2;
    memcpy(log_ptr, externs, BTR_EXTERN_FIELD_REF_SIZE);
    log_ptr += BTR_EXTERN_FIELD_REF_SIZE;
    mlog_close(mtr, log_ptr);
#endif /* !UNIV_HOTBACKUP */
  }
}

/** Parses a log record of writing the node pointer of a record.
 @return end of log record or NULL */
byte *page_zip_parse_write_node_ptr(
    byte *ptr,                /*!< in: redo log buffer */
    byte *end_ptr,            /*!< in: redo log buffer end */
    page_t *page,             /*!< in/out: uncompressed page */
    page_zip_des_t *page_zip) /*!< in/out: compressed page */
{
  ulint offset;
  ulint z_offset;

  ut_ad(ptr != NULL);
  ut_ad(end_ptr != NULL);
  ut_ad(!page == !page_zip);

  if (UNIV_UNLIKELY(end_ptr < ptr + (2 + 2 + REC_NODE_PTR_SIZE))) {
    return (NULL);
  }

  offset = mach_read_from_2(ptr);
  z_offset = mach_read_from_2(ptr + 2);

  if (offset < PAGE_ZIP_START || offset >= UNIV_PAGE_SIZE ||
      z_offset >= UNIV_PAGE_SIZE) {
  corrupt:
    recv_sys->found_corrupt_log = TRUE;

    return (NULL);
  }

  if (page) {
    byte *storage_end;
    byte *field;
    byte *storage;
    ulint heap_no;

    if (!page_zip || page_is_leaf(page)) {
      goto corrupt;
    }

#ifdef UNIV_ZIP_DEBUG
    ut_a(page_zip_validate(page_zip, page, NULL));
#endif /* UNIV_ZIP_DEBUG */

    field = page + offset;
    storage = page_zip->data + z_offset;

    storage_end = page_zip_dir_start(page_zip);

    heap_no = 1 + (storage_end - storage) / REC_NODE_PTR_SIZE;

    if (UNIV_UNLIKELY((storage_end - storage) % REC_NODE_PTR_SIZE) ||
        UNIV_UNLIKELY(heap_no < PAGE_HEAP_NO_USER_LOW) ||
        UNIV_UNLIKELY(heap_no >= page_dir_get_n_heap(page))) {
      goto corrupt;
    }

    memcpy(field, ptr + 4, REC_NODE_PTR_SIZE);
    memcpy(storage, ptr + 4, REC_NODE_PTR_SIZE);

#ifdef UNIV_ZIP_DEBUG
    ut_a(page_zip_validate(page_zip, page, NULL));
#endif /* UNIV_ZIP_DEBUG */
  }

  return (ptr + (2 + 2 + REC_NODE_PTR_SIZE));
}

/** Write the node pointer of a record on a non-leaf compressed page. */
void page_zip_write_node_ptr(
    page_zip_des_t *page_zip, /*!< in/out: compressed page */
    byte *rec,                /*!< in/out: record */
    ulint size,               /*!< in: data size of rec */
    ulint ptr,                /*!< in: node pointer */
    mtr_t *mtr)               /*!< in: mini-transaction, or NULL */
{
  byte *field;
  byte *storage;
#ifdef UNIV_DEBUG
  page_t *page = page_align(rec);
#endif /* UNIV_DEBUG */

  ut_ad(page_simple_validate_new(page));
  ut_ad(page_zip_simple_validate(page_zip));
  ut_ad(page_zip_get_size(page_zip) > PAGE_DATA + page_zip_dir_size(page_zip));
  ut_ad(page_rec_is_comp(rec));

  ut_ad(page_zip->m_start >= PAGE_DATA);
  ut_ad(page_zip_header_cmp(page_zip, page));

  ut_ad(!page_is_leaf(page));

  UNIV_MEM_ASSERT_RW(page_zip->data, page_zip_get_size(page_zip));
  UNIV_MEM_ASSERT_RW(rec, size);

  storage = page_zip_dir_start(page_zip) -
            (rec_get_heap_no_new(rec) - 1) * REC_NODE_PTR_SIZE;
  field = rec + size - REC_NODE_PTR_SIZE;

#if defined UNIV_DEBUG || defined UNIV_ZIP_DEBUG
  ut_a(!memcmp(storage, field, REC_NODE_PTR_SIZE));
#endif /* UNIV_DEBUG || UNIV_ZIP_DEBUG */
#if REC_NODE_PTR_SIZE != 4
#error "REC_NODE_PTR_SIZE != 4"
#endif
  mach_write_to_4(field, ptr);
  memcpy(storage, field, REC_NODE_PTR_SIZE);

  if (mtr) {
#ifndef UNIV_HOTBACKUP
    byte *log_ptr = mlog_open(mtr, 11 + 2 + 2 + REC_NODE_PTR_SIZE);
    if (UNIV_UNLIKELY(!log_ptr)) {
      return;
    }

    log_ptr = mlog_write_initial_log_record_fast(field, MLOG_ZIP_WRITE_NODE_PTR,
                                                 log_ptr, mtr);
    mach_write_to_2(log_ptr, page_offset(field));
    log_ptr += 2;
    mach_write_to_2(log_ptr, storage - page_zip->data);
    log_ptr += 2;
    memcpy(log_ptr, field, REC_NODE_PTR_SIZE);
    log_ptr += REC_NODE_PTR_SIZE;
    mlog_close(mtr, log_ptr);
#endif /* !UNIV_HOTBACKUP */
  }
}

/** Write the trx_id and roll_ptr of a record on a B-tree leaf node page. */
void page_zip_write_trx_id_and_roll_ptr(
    page_zip_des_t *page_zip, /*!< in/out: compressed page */
    byte *rec,                /*!< in/out: record */
    const ulint *offsets,     /*!< in: rec_get_offsets(rec, index) */
    ulint trx_id_col,         /*!< in: column number of TRX_ID in rec */
    trx_id_t trx_id,          /*!< in: transaction identifier */
    roll_ptr_t roll_ptr)      /*!< in: roll_ptr */
{
  byte *field;
  byte *storage;
#ifdef UNIV_DEBUG
  page_t *page = page_align(rec);
#endif /* UNIV_DEBUG */
  ulint len;

  ut_ad(page_simple_validate_new(page));
  ut_ad(page_zip_simple_validate(page_zip));
  ut_ad(page_zip_get_size(page_zip) > PAGE_DATA + page_zip_dir_size(page_zip));
  ut_ad(rec_offs_validate(rec, NULL, offsets));
  ut_ad(rec_offs_comp(offsets));

  ut_ad(page_zip->m_start >= PAGE_DATA);
  ut_ad(page_zip_header_cmp(page_zip, page));

  ut_ad(page_is_leaf(page));

  UNIV_MEM_ASSERT_RW(page_zip->data, page_zip_get_size(page_zip));

  storage =
      page_zip_dir_start(page_zip) -
      (rec_get_heap_no_new(rec) - 1) * (DATA_TRX_ID_LEN + DATA_ROLL_PTR_LEN);

  field = const_cast<byte *>(rec_get_nth_field(rec, offsets, trx_id_col, &len));
  ut_ad(len == DATA_TRX_ID_LEN);
  ut_ad(field + DATA_TRX_ID_LEN ==
        rec_get_nth_field(rec, offsets, trx_id_col + 1, &len));
  ut_ad(len == DATA_ROLL_PTR_LEN);
#if defined UNIV_DEBUG || defined UNIV_ZIP_DEBUG
  ut_a(!memcmp(storage, field, DATA_TRX_ID_LEN + DATA_ROLL_PTR_LEN));
#endif /* UNIV_DEBUG || UNIV_ZIP_DEBUG */
  mach_write_to_6(field, trx_id);
  mach_write_to_7(field + DATA_TRX_ID_LEN, roll_ptr);
  memcpy(storage, field, DATA_TRX_ID_LEN + DATA_ROLL_PTR_LEN);

  UNIV_MEM_ASSERT_RW(rec, rec_offs_data_size(offsets));
  UNIV_MEM_ASSERT_RW(rec - rec_offs_extra_size(offsets),
                     rec_offs_extra_size(offsets));
  UNIV_MEM_ASSERT_RW(page_zip->data, page_zip_get_size(page_zip));
}

/** Clear an area on the uncompressed and compressed page.
 Do not clear the data payload, as that would grow the modification log. */
static void page_zip_clear_rec(
    page_zip_des_t *page_zip,  /*!< in/out: compressed page */
    byte *rec,                 /*!< in: record to clear */
    const dict_index_t *index, /*!< in: index of rec */
    const ulint *offsets)      /*!< in: rec_get_offsets(rec, index) */
{
  ulint heap_no;
  page_t *page = page_align(rec);
  byte *storage;
  byte *field;
  ulint len;
  /* page_zip_validate() would fail here if a record
  containing externally stored columns is being deleted. */
  ut_ad(rec_offs_validate(rec, index, offsets));
  ut_ad(!page_zip_dir_find(page_zip, page_offset(rec)));
  ut_ad(page_zip_dir_find_free(page_zip, page_offset(rec)));
  ut_ad(page_zip_header_cmp(page_zip, page));

  heap_no = rec_get_heap_no_new(rec);
  ut_ad(heap_no >= PAGE_HEAP_NO_USER_LOW);

  UNIV_MEM_ASSERT_RW(page_zip->data, page_zip_get_size(page_zip));
  UNIV_MEM_ASSERT_RW(rec, rec_offs_data_size(offsets));
  UNIV_MEM_ASSERT_RW(rec - rec_offs_extra_size(offsets),
                     rec_offs_extra_size(offsets));

  if (!page_is_leaf(page)) {
    /* Clear node_ptr. On the compressed page,
    there is an array of node_ptr immediately before the
    dense page directory, at the very end of the page. */
    storage = page_zip_dir_start(page_zip);
    ut_ad(dict_index_get_n_unique_in_tree_nonleaf(index) ==
          rec_offs_n_fields(offsets) - 1);
    field =
        rec_get_nth_field(rec, offsets, rec_offs_n_fields(offsets) - 1, &len);
    ut_ad(len == REC_NODE_PTR_SIZE);

    ut_ad(!rec_offs_any_extern(offsets));
    memset(field, 0, REC_NODE_PTR_SIZE);
    memset(storage - (heap_no - 1) * REC_NODE_PTR_SIZE, 0, REC_NODE_PTR_SIZE);
  } else if (index->is_clustered()) {
    /* Clear trx_id and roll_ptr. On the compressed page,
    there is an array of these fields immediately before the
    dense page directory, at the very end of the page. */
    const ulint trx_id_pos =
        dict_col_get_clust_pos(index->table->get_sys_col(DATA_TRX_ID), index);
    storage = page_zip_dir_start(page_zip);
    field = rec_get_nth_field(rec, offsets, trx_id_pos, &len);
    ut_ad(len == DATA_TRX_ID_LEN);

    memset(field, 0, DATA_TRX_ID_LEN + DATA_ROLL_PTR_LEN);
    memset(storage - (heap_no - 1) * (DATA_TRX_ID_LEN + DATA_ROLL_PTR_LEN), 0,
           DATA_TRX_ID_LEN + DATA_ROLL_PTR_LEN);

    if (rec_offs_any_extern(offsets)) {
      ulint i;

      for (i = rec_offs_n_fields(offsets); i--;) {
        /* Clear all BLOB pointers in order to make
        page_zip_validate() pass. */
        if (rec_offs_nth_extern(offsets, i)) {
          field = rec_get_nth_field(rec, offsets, i, &len);
          ut_ad(len == BTR_EXTERN_FIELD_REF_SIZE);
          memset(field + len - BTR_EXTERN_FIELD_REF_SIZE, 0,
                 BTR_EXTERN_FIELD_REF_SIZE);
        }
      }
    }
  } else {
    ut_ad(!rec_offs_any_extern(offsets));
  }

#ifdef UNIV_ZIP_DEBUG
  ut_a(page_zip_validate(page_zip, page, index));
#endif /* UNIV_ZIP_DEBUG */
}

/** Write the "deleted" flag of a record on a compressed page.  The flag must
 already have been written on the uncompressed page. */
void page_zip_rec_set_deleted(
    page_zip_des_t *page_zip, /*!< in/out: compressed page */
    const byte *rec,          /*!< in: record on the uncompressed page */
    ulint flag)               /*!< in: the deleted flag (nonzero=TRUE) */
{
  byte *slot = page_zip_dir_find(page_zip, page_offset(rec));
  ut_a(slot);
  UNIV_MEM_ASSERT_RW(page_zip->data, page_zip_get_size(page_zip));
  if (flag) {
    *slot |= (PAGE_ZIP_DIR_SLOT_DEL >> 8);
  } else {
    *slot &= ~(PAGE_ZIP_DIR_SLOT_DEL >> 8);
  }
#ifdef UNIV_ZIP_DEBUG
  ut_a(page_zip_validate(page_zip, page_align(rec), NULL));
#endif /* UNIV_ZIP_DEBUG */
}

/** Write the "owned" flag of a record on a compressed page.  The n_owned field
 must already have been written on the uncompressed page. */
void page_zip_rec_set_owned(
    page_zip_des_t *page_zip, /*!< in/out: compressed page */
    const byte *rec,          /*!< in: record on the uncompressed page */
    ulint flag)               /*!< in: the owned flag (nonzero=TRUE) */
{
  byte *slot = page_zip_dir_find(page_zip, page_offset(rec));
  ut_a(slot);
  UNIV_MEM_ASSERT_RW(page_zip->data, page_zip_get_size(page_zip));
  if (flag) {
    *slot |= (PAGE_ZIP_DIR_SLOT_OWNED >> 8);
  } else {
    *slot &= ~(PAGE_ZIP_DIR_SLOT_OWNED >> 8);
  }
}

/** Insert a record to the dense page directory. */
void page_zip_dir_insert(
    page_zip_des_t *page_zip, /*!< in/out: compressed page */
    const byte *prev_rec,     /*!< in: record after which to insert */
    const byte *free_rec,     /*!< in: record from which rec was
                             allocated, or NULL */
    byte *rec)                /*!< in: record to insert */
{
  ulint n_dense;
  byte *slot_rec;
  byte *slot_free;

  ut_ad(prev_rec != rec);
  ut_ad(page_rec_get_next((rec_t *)prev_rec) == rec);
  ut_ad(page_zip_simple_validate(page_zip));

  UNIV_MEM_ASSERT_RW(page_zip->data, page_zip_get_size(page_zip));

  if (page_rec_is_infimum(prev_rec)) {
    /* Use the first slot. */
    slot_rec = page_zip->data + page_zip_get_size(page_zip);
  } else {
    byte *end = page_zip->data + page_zip_get_size(page_zip);
    byte *start = end - page_zip_dir_user_size(page_zip);

    if (UNIV_LIKELY(!free_rec)) {
      /* PAGE_N_RECS was already incremented
      in page_cur_insert_rec_zip(), but the
      dense directory slot at that position
      contains garbage.  Skip it. */
      start += PAGE_ZIP_DIR_SLOT_SIZE;
    }

    slot_rec = page_zip_dir_find_low(start, end, page_offset(prev_rec));
    ut_a(slot_rec);
  }

  /* Read the old n_dense (n_heap may have been incremented). */
  n_dense = page_dir_get_n_heap(page_zip->data) - (PAGE_HEAP_NO_USER_LOW + 1);

  if (UNIV_LIKELY_NULL(free_rec)) {
    /* The record was allocated from the free list.
    Shift the dense directory only up to that slot.
    Note that in this case, n_dense is actually
    off by one, because page_cur_insert_rec_zip()
    did not increment n_heap. */
    ut_ad(rec_get_heap_no_new(rec) < n_dense + 1 + PAGE_HEAP_NO_USER_LOW);
    ut_ad(rec >= free_rec);
    slot_free = page_zip_dir_find(page_zip, page_offset(free_rec));
    ut_ad(slot_free);
    slot_free += PAGE_ZIP_DIR_SLOT_SIZE;
  } else {
    /* The record was allocated from the heap.
    Shift the entire dense directory. */
    ut_ad(rec_get_heap_no_new(rec) == n_dense + PAGE_HEAP_NO_USER_LOW);

    /* Shift to the end of the dense page directory. */
    slot_free = page_zip->data + page_zip_get_size(page_zip) -
                PAGE_ZIP_DIR_SLOT_SIZE * n_dense;
  }

  /* Shift the dense directory to allocate place for rec. */
  memmove(slot_free - PAGE_ZIP_DIR_SLOT_SIZE, slot_free, slot_rec - slot_free);

  /* Write the entry for the inserted record.
  The "owned" and "deleted" flags must be zero. */
  mach_write_to_2(slot_rec - PAGE_ZIP_DIR_SLOT_SIZE, page_offset(rec));
}

/** Shift the dense page directory when a record is deleted.
@param[in,out]	page_zip	compressed page
@param[in]	rec		deleted record
@param[in]	index		index of rec
@param[in]	offsets		rec_get_offsets(rec)
@param[in]	free		previous start of the free list */
void page_zip_dir_delete(page_zip_des_t *page_zip, byte *rec,
                         const dict_index_t *index, const ulint *offsets,
                         const byte *free) {
  byte *slot_rec;
  byte *slot_free;
  ulint n_ext;
  page_t *page = page_align(rec);

  ut_ad(rec_offs_validate(rec, index, offsets));
  ut_ad(rec_offs_comp(offsets));

  UNIV_MEM_ASSERT_RW(page_zip->data, page_zip_get_size(page_zip));
  UNIV_MEM_ASSERT_RW(rec, rec_offs_data_size(offsets));
  UNIV_MEM_ASSERT_RW(rec - rec_offs_extra_size(offsets),
                     rec_offs_extra_size(offsets));

  slot_rec = page_zip_dir_find(page_zip, page_offset(rec));

  ut_a(slot_rec);

  /* This could not be done before page_zip_dir_find(). */
  page_header_set_field(page, page_zip, PAGE_N_RECS,
                        (ulint)(page_get_n_recs(page) - 1));

  if (UNIV_UNLIKELY(!free)) {
    /* Make the last slot the start of the free list. */
    slot_free = page_zip->data + page_zip_get_size(page_zip) -
                PAGE_ZIP_DIR_SLOT_SIZE * (page_dir_get_n_heap(page_zip->data) -
                                          PAGE_HEAP_NO_USER_LOW);
  } else {
    slot_free = page_zip_dir_find_free(page_zip, page_offset(free));
    ut_a(slot_free < slot_rec);
    /* Grow the free list by one slot by moving the start. */
    slot_free += PAGE_ZIP_DIR_SLOT_SIZE;
  }

  if (UNIV_LIKELY(slot_rec > slot_free)) {
    memmove(slot_free + PAGE_ZIP_DIR_SLOT_SIZE, slot_free,
            slot_rec - slot_free);
  }

  /* Write the entry for the deleted record.
  The "owned" and "deleted" flags will be cleared. */
  mach_write_to_2(slot_free, page_offset(rec));

  if (!page_is_leaf(page) || !index->is_clustered()) {
    ut_ad(!rec_offs_any_extern(offsets));
    goto skip_blobs;
  }

  n_ext = rec_offs_n_extern(offsets);
  if (UNIV_UNLIKELY(n_ext)) {
    /* Shift and zero fill the array of BLOB pointers. */
    ulint blob_no;
    byte *externs;
    byte *ext_end;

    blob_no = page_zip_get_n_prev_extern(page_zip, rec, index);
    ut_a(blob_no + n_ext <= page_zip->n_blobs);

    externs = page_zip->data + page_zip_get_size(page_zip) -
              (page_dir_get_n_heap(page) - PAGE_HEAP_NO_USER_LOW) *
                  PAGE_ZIP_CLUST_LEAF_SLOT_SIZE;

    ext_end = externs - page_zip->n_blobs * BTR_EXTERN_FIELD_REF_SIZE;
    externs -= blob_no * BTR_EXTERN_FIELD_REF_SIZE;

    page_zip->n_blobs -= static_cast<unsigned>(n_ext);
    /* Shift and zero fill the array. */
    memmove(ext_end + n_ext * BTR_EXTERN_FIELD_REF_SIZE, ext_end,
            (page_zip->n_blobs - blob_no) * BTR_EXTERN_FIELD_REF_SIZE);
    memset(ext_end, 0, n_ext * BTR_EXTERN_FIELD_REF_SIZE);
  }

skip_blobs:
  /* The compression algorithm expects info_bits and n_owned
  to be 0 for deleted records. */
  rec[-REC_N_NEW_EXTRA_BYTES] = 0; /* info_bits and n_owned */

  page_zip_clear_rec(page_zip, rec, index, offsets);
}

/** Add a slot to the dense page directory. */
void page_zip_dir_add_slot(
    page_zip_des_t *page_zip, /*!< in/out: compressed page */
    bool is_clustered)        /*!< in: nonzero for clustered index,
                              zero for others */
{
  ulint n_dense;
  byte *dir;
  byte *stored;

  ut_ad(page_is_comp(page_zip->data));
  UNIV_MEM_ASSERT_RW(page_zip->data, page_zip_get_size(page_zip));

  /* Read the old n_dense (n_heap has already been incremented). */
  n_dense = page_dir_get_n_heap(page_zip->data) - (PAGE_HEAP_NO_USER_LOW + 1);

  dir = page_zip->data + page_zip_get_size(page_zip) -
        PAGE_ZIP_DIR_SLOT_SIZE * n_dense;

  if (!page_is_leaf(page_zip->data)) {
    ut_ad(!page_zip->n_blobs);
    stored = dir - n_dense * REC_NODE_PTR_SIZE;
  } else if (is_clustered) {
    /* Move the BLOB pointer array backwards to make space for the
    roll_ptr and trx_id columns and the dense directory slot. */
    byte *externs;

    stored = dir - n_dense * (DATA_TRX_ID_LEN + DATA_ROLL_PTR_LEN);
    externs = stored - page_zip->n_blobs * BTR_EXTERN_FIELD_REF_SIZE;
    ASSERT_ZERO(externs - PAGE_ZIP_CLUST_LEAF_SLOT_SIZE,
                PAGE_ZIP_CLUST_LEAF_SLOT_SIZE);
    memmove(externs - PAGE_ZIP_CLUST_LEAF_SLOT_SIZE, externs, stored - externs);
  } else {
    stored = dir - page_zip->n_blobs * BTR_EXTERN_FIELD_REF_SIZE;
    ASSERT_ZERO(stored - PAGE_ZIP_DIR_SLOT_SIZE,
                static_cast<size_t>(PAGE_ZIP_DIR_SLOT_SIZE));
  }

  /* Move the uncompressed area backwards to make space
  for one directory slot. */
  memmove(stored - PAGE_ZIP_DIR_SLOT_SIZE, stored, dir - stored);
}

/** Parses a log record of writing to the header of a page.
 @return end of log record or NULL */
byte *page_zip_parse_write_header(
    byte *ptr,                /*!< in: redo log buffer */
    byte *end_ptr,            /*!< in: redo log buffer end */
    page_t *page,             /*!< in/out: uncompressed page */
    page_zip_des_t *page_zip) /*!< in/out: compressed page */
{
  ulint offset;
  ulint len;

  ut_ad(ptr != NULL);
  ut_ad(end_ptr != NULL);
  ut_ad(!page == !page_zip);

  if (UNIV_UNLIKELY(end_ptr < ptr + (1 + 1))) {
    return (NULL);
  }

  offset = (ulint)*ptr++;
  len = (ulint)*ptr++;

  if (len == 0 || offset + len >= PAGE_DATA) {
  corrupt:
    recv_sys->found_corrupt_log = TRUE;

    return (NULL);
  }

  if (end_ptr < ptr + len) {
    return (NULL);
  }

  if (page) {
    if (!page_zip) {
      goto corrupt;
    }
#ifdef UNIV_ZIP_DEBUG
    ut_a(page_zip_validate(page_zip, page, NULL));
#endif /* UNIV_ZIP_DEBUG */

    memcpy(page + offset, ptr, len);
    memcpy(page_zip->data + offset, ptr, len);

#ifdef UNIV_ZIP_DEBUG
    ut_a(page_zip_validate(page_zip, page, NULL));
#endif /* UNIV_ZIP_DEBUG */
  }

  return (ptr + len);
}

#ifndef UNIV_HOTBACKUP
/** Write a log record of writing to the uncompressed header portion of a page.
 */
void page_zip_write_header_log(
    const byte *data, /*!< in: data on the uncompressed page */
    ulint length,     /*!< in: length of the data */
    mtr_t *mtr)       /*!< in: mini-transaction */
{
  byte *log_ptr = mlog_open(mtr, 11 + 1 + 1);
  ulint offset = page_offset(data);

  ut_ad(offset < PAGE_DATA);
  ut_ad(offset + length < PAGE_DATA);

  static_assert(PAGE_DATA <= 255, "PAGE_DATA > 255");

  ut_ad(length < 256);

  /* If no logging is requested, we may return now */
  if (UNIV_UNLIKELY(!log_ptr)) {
    return;
  }

  log_ptr = mlog_write_initial_log_record_fast(
      (byte *)data, MLOG_ZIP_WRITE_HEADER, log_ptr, mtr);
  *log_ptr++ = (byte)offset;
  *log_ptr++ = (byte)length;
  mlog_close(mtr, log_ptr);

  mlog_catenate_string(mtr, data, length);
}
#endif /* !UNIV_HOTBACKUP */

/** Reorganize and compress a page.  This is a low-level operation for
 compressed pages, to be used when page_zip_compress() fails.
 On success, a redo log entry MLOG_ZIP_PAGE_COMPRESS will be written.
 The function btr_page_reorganize() should be preferred whenever possible.
 IMPORTANT: if page_zip_reorganize() is invoked on a leaf page of a
 non-clustered index, the caller must update the insert buffer free
 bits in the same mini-transaction in such a way that the modification
 will be redo-logged.
 @return true on success, false on failure; page_zip will be left
 intact on failure, but page will be overwritten. */
ibool page_zip_reorganize(
    buf_block_t *block,  /*!< in/out: page with compressed page;
                         on the compressed page, in: size;
                         out: data, n_blobs,
                         m_start, m_end, m_nonempty */
    dict_index_t *index, /*!< in: index of the B-tree node */
    mtr_t *mtr)          /*!< in: mini-transaction */
{
#ifndef UNIV_HOTBACKUP
  buf_pool_t *buf_pool = buf_pool_from_block(block);
#endif /* !UNIV_HOTBACKUP */
  page_zip_des_t *page_zip = buf_block_get_page_zip(block);
  page_t *page = buf_block_get_frame(block);
  buf_block_t *temp_block;
  page_t *temp_page;

#ifndef UNIV_HOTBACKUP
  ut_ad(mtr_memo_contains(mtr, block, MTR_MEMO_PAGE_X_FIX));
#endif /* !UNIV_HOTBACKUP */
  ut_ad(page_is_comp(page));
  ut_ad(!dict_index_is_ibuf(index));
  ut_ad(!index->table->is_temporary());
  /* Note that page_zip_validate(page_zip, page, index) may fail here. */
  UNIV_MEM_ASSERT_RW(page, UNIV_PAGE_SIZE);
  UNIV_MEM_ASSERT_RW(page_zip->data, page_zip_get_size(page_zip));

  /* Disable logging */
  mtr_log_t log_mode = mtr_set_log_mode(mtr, MTR_LOG_NONE);

#ifndef UNIV_HOTBACKUP
  temp_block = buf_block_alloc(buf_pool);
  btr_search_drop_page_hash_index(block);
#else  /* !UNIV_HOTBACKUP */
  temp_block = back_block2;
#endif /* !UNIV_HOTBACKUP */
  temp_page = temp_block->frame;

  /* Copy the old page to temporary space */
  buf_frame_copy(temp_page, page);

  /* Recreate the page: note that global data on page (possible
  segment headers, next page-field, etc.) is preserved intact */

  page_create(block, mtr, TRUE, fil_page_get_type(page));

  /* Copy the records from the temporary space to the recreated page;
  do not copy the lock bits yet */

  page_copy_rec_list_end_no_locks(block, temp_block,
                                  page_get_infimum_rec(temp_page), index, mtr);

  /* Temp-Tables are not shared across connection and so we avoid
  locking of temp-tables as there would be no 2 trx trying to
  operate on same temp-table in parallel.
  max_trx_id is use to track which all trxs wrote to the page
  in parallel but in case of temp-table this can is not needed. */
  if (!index->is_clustered() && page_is_leaf(temp_page)) {
    /* Copy max trx id to recreated page */
    trx_id_t max_trx_id = page_get_max_trx_id(temp_page);
    page_set_max_trx_id(block, NULL, max_trx_id, NULL);
    ut_ad(max_trx_id != 0);
  }

  /* Restore logging. */
  mtr_set_log_mode(mtr, log_mode);

  if (!page_zip_compress(page_zip, page, index, page_zip_level, mtr)) {
#ifndef UNIV_HOTBACKUP
    buf_block_free(temp_block);
#endif /* !UNIV_HOTBACKUP */
    return (FALSE);
  }

  lock_move_reorganize_page(block, temp_block);

#ifndef UNIV_HOTBACKUP
  buf_block_free(temp_block);
#endif /* !UNIV_HOTBACKUP */
  return (TRUE);
}

#ifndef UNIV_HOTBACKUP
/** Copy the records of a page byte for byte.  Do not copy the page header
 or trailer, except those B-tree header fields that are directly
 related to the storage of records.  Also copy PAGE_MAX_TRX_ID.
 NOTE: The caller must update the lock table and the adaptive hash index. */
void page_zip_copy_recs(
    page_zip_des_t *page_zip,      /*!< out: copy of src_zip
                                   (n_blobs, m_start, m_end,
                                   m_nonempty, data[0..size-1]) */
    page_t *page,                  /*!< out: copy of src */
    const page_zip_des_t *src_zip, /*!< in: compressed page */
    const page_t *src,             /*!< in: page */
    dict_index_t *index,           /*!< in: index of the B-tree */
    mtr_t *mtr)                    /*!< in: mini-transaction */
{
  ut_ad(!index->table->is_temporary());
  ut_ad(mtr_memo_contains_page(mtr, page, MTR_MEMO_PAGE_X_FIX));
  ut_ad(mtr_memo_contains_page(mtr, src, MTR_MEMO_PAGE_X_FIX));
  ut_ad(!dict_index_is_ibuf(index));
#ifdef UNIV_ZIP_DEBUG
  /* The B-tree operations that call this function may set
  FIL_PAGE_PREV or PAGE_LEVEL, causing a temporary min_rec_flag
  mismatch.  A strict page_zip_validate() will be executed later
  during the B-tree operations. */
  ut_a(page_zip_validate_low(src_zip, src, index, TRUE));
#endif /* UNIV_ZIP_DEBUG */
  ut_a(page_zip_get_size(page_zip) == page_zip_get_size(src_zip));
  if (UNIV_UNLIKELY(src_zip->n_blobs)) {
    ut_a(page_is_leaf(src));
    ut_a(index->is_clustered());
  }

  /* The PAGE_MAX_TRX_ID must be set on leaf pages of secondary
  indexes.  It does not matter on other pages. */
  ut_a(index->is_clustered() || !page_is_leaf(src) || page_get_max_trx_id(src));

  UNIV_MEM_ASSERT_W(page, UNIV_PAGE_SIZE);
  UNIV_MEM_ASSERT_W(page_zip->data, page_zip_get_size(page_zip));
  UNIV_MEM_ASSERT_RW(src, UNIV_PAGE_SIZE);
  UNIV_MEM_ASSERT_RW(src_zip->data, page_zip_get_size(page_zip));

  /* Copy those B-tree page header fields that are related to
  the records stored in the page.  Also copy the field
  PAGE_MAX_TRX_ID.  Skip the rest of the page header and
  trailer.  On the compressed page, there is no trailer. */
#if PAGE_MAX_TRX_ID + 8 != PAGE_HEADER_PRIV_END
#error "PAGE_MAX_TRX_ID + 8 != PAGE_HEADER_PRIV_END"
#endif
  memcpy(PAGE_HEADER + page, PAGE_HEADER + src, PAGE_HEADER_PRIV_END);
  memcpy(PAGE_DATA + page, PAGE_DATA + src,
         UNIV_PAGE_SIZE - PAGE_DATA - FIL_PAGE_DATA_END);
  memcpy(PAGE_HEADER + page_zip->data, PAGE_HEADER + src_zip->data,
         PAGE_HEADER_PRIV_END);
  memcpy(PAGE_DATA + page_zip->data, PAGE_DATA + src_zip->data,
         page_zip_get_size(page_zip) - PAGE_DATA);

  /* Copy all fields of src_zip to page_zip, except the pointer
  to the compressed data page. */
  {
    page_zip_t *data = page_zip->data;
    memcpy(page_zip, src_zip, sizeof *page_zip);
    page_zip->data = data;
  }
  ut_ad(page_zip_get_trailer_len(page_zip, index->is_clustered()) +
            page_zip->m_end <
        page_zip_get_size(page_zip));

  if (!page_is_leaf(src) &&
      UNIV_UNLIKELY(mach_read_from_4(src + FIL_PAGE_PREV) == FIL_NULL) &&
      UNIV_LIKELY(mach_read_from_4(page + FIL_PAGE_PREV) != FIL_NULL)) {
    /* Clear the REC_INFO_MIN_REC_FLAG of the first user record. */
    ulint offs = rec_get_next_offs(page + PAGE_NEW_INFIMUM, TRUE);
    if (UNIV_LIKELY(offs != PAGE_NEW_SUPREMUM)) {
      rec_t *rec = page + offs;
      ut_a(rec[-REC_N_NEW_EXTRA_BYTES] & REC_INFO_MIN_REC_FLAG);
      rec[-REC_N_NEW_EXTRA_BYTES] &= ~REC_INFO_MIN_REC_FLAG;
    }
  }

#ifdef UNIV_ZIP_DEBUG
  ut_a(page_zip_validate(page_zip, page, index));
#endif /* UNIV_ZIP_DEBUG */
  page_zip_compress_write_log(page_zip, page, index, mtr);
}
#endif /* !UNIV_HOTBACKUP */

/** Parses a log record of compressing an index page.
 @return end of log record or NULL */
byte *page_zip_parse_compress(
    byte *ptr,                /*!< in: buffer */
    byte *end_ptr,            /*!< in: buffer end */
    page_t *page,             /*!< out: uncompressed page */
    page_zip_des_t *page_zip) /*!< out: compressed page */
{
  ulint size;
  ulint trailer_size;

  ut_ad(ptr != NULL);
  ut_ad(end_ptr != NULL);
  ut_ad(!page == !page_zip);

  if (UNIV_UNLIKELY(ptr + (2 + 2) > end_ptr)) {
    return (NULL);
  }

  size = mach_read_from_2(ptr);
  ptr += 2;
  trailer_size = mach_read_from_2(ptr);
  ptr += 2;

  if (UNIV_UNLIKELY(ptr + 8 + size + trailer_size > end_ptr)) {
    return (NULL);
  }

  if (page) {
    if (!page_zip || page_zip_get_size(page_zip) < size) {
    corrupt:
      recv_sys->found_corrupt_log = TRUE;

      return (NULL);
    }

    memcpy(page_zip->data + FIL_PAGE_PREV, ptr, 4);
    memcpy(page_zip->data + FIL_PAGE_NEXT, ptr + 4, 4);
    memcpy(page_zip->data + FIL_PAGE_TYPE, ptr + 8, size);
    memset(page_zip->data + FIL_PAGE_TYPE + size, 0,
           page_zip_get_size(page_zip) - trailer_size - (FIL_PAGE_TYPE + size));
    memcpy(page_zip->data + page_zip_get_size(page_zip) - trailer_size,
           ptr + 8 + size, trailer_size);

    if (UNIV_UNLIKELY(!page_zip_decompress(page_zip, page, TRUE))) {
      goto corrupt;
    }
  }

  return (ptr + 8 + size + trailer_size);
}<|MERGE_RESOLUTION|>--- conflicted
+++ resolved
@@ -1,10 +1,6 @@
 /*****************************************************************************
 
-<<<<<<< HEAD
-Copyright (c) 2005, 2018, Oracle and/or its affiliates. All Rights Reserved.
-=======
 Copyright (c) 2005, 2019, Oracle and/or its affiliates. All Rights Reserved.
->>>>>>> 4869291f
 Copyright (c) 2012, Facebook Inc.
 
 This program is free software; you can redistribute it and/or modify it under
@@ -963,11 +959,7 @@
   byte *storage; /* storage of uncompressed
                  columns */
 #ifndef UNIV_HOTBACKUP
-<<<<<<< HEAD
-  uintmax_t usec = ut_time_us(NULL);
-=======
   const auto usec = ut_time_monotonic_us();
->>>>>>> 4869291f
 #endif /* !UNIV_HOTBACKUP */
 #ifdef PAGE_ZIP_COMPRESS_DBG
   FILE *logfile = NULL;
@@ -980,13 +972,10 @@
   cmp_per_index_enabled = srv_cmp_per_index_enabled;
 #endif /* !UNIV_HOTBACKUP */
 
-<<<<<<< HEAD
   if (!page) {
     return (FALSE);
   }
 
-=======
->>>>>>> 4869291f
   ut_a(page_is_comp(page));
   ut_a(fil_page_index_page_check(page));
   ut_ad(page_simple_validate_new((page_t *)page));
@@ -1196,11 +1185,7 @@
       dict_index_zip_failure(index);
     }
 
-<<<<<<< HEAD
-    uintmax_t time_diff = ut_time_us(NULL) - usec;
-=======
     const auto time_diff = ut_time_monotonic_us() - usec;
->>>>>>> 4869291f
     page_zip_stat[page_zip->ssize - 1].compressed_usec += time_diff;
     if (cmp_per_index_enabled) {
       mutex_enter(&page_zip_stat_per_index_mutex);
@@ -1268,11 +1253,7 @@
   }
 #endif /* PAGE_ZIP_COMPRESS_DBG */
 #ifndef UNIV_HOTBACKUP
-<<<<<<< HEAD
-  uintmax_t time_diff = ut_time_us(NULL) - usec;
-=======
   const auto time_diff = ut_time_monotonic_us() - usec;
->>>>>>> 4869291f
   page_zip_stat[page_zip->ssize - 1].compressed_ok++;
   page_zip_stat[page_zip->ssize - 1].compressed_usec += time_diff;
   if (cmp_per_index_enabled) {
@@ -1304,11 +1285,7 @@
                               after page creation */
 {
 #ifndef UNIV_HOTBACKUP
-<<<<<<< HEAD
-  uintmax_t usec = ut_time_us(NULL);
-=======
   const auto usec = ut_time_monotonic_us();
->>>>>>> 4869291f
 #endif /* !UNIV_HOTBACKUP */
 
   if (!page_zip_decompress_low(page_zip, page, all)) {
@@ -1316,11 +1293,7 @@
   }
 
 #ifndef UNIV_HOTBACKUP
-<<<<<<< HEAD
-  uintmax_t time_diff = ut_time_us(NULL) - usec;
-=======
   const auto time_diff = ut_time_monotonic_us() - usec;
->>>>>>> 4869291f
   page_zip_stat[page_zip->ssize - 1].decompressed++;
   page_zip_stat[page_zip->ssize - 1].decompressed_usec += time_diff;
 
