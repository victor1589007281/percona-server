/*****************************************************************************

Copyright (c) 1996, 2014, Oracle and/or its affiliates. All Rights Reserved.

This program is free software; you can redistribute it and/or modify it under
the terms of the GNU General Public License as published by the Free Software
Foundation; version 2 of the License.

This program is distributed in the hope that it will be useful, but WITHOUT
ANY WARRANTY; without even the implied warranty of MERCHANTABILITY or FITNESS
FOR A PARTICULAR PURPOSE. See the GNU General Public License for more details.

You should have received a copy of the GNU General Public License along with
this program; if not, write to the Free Software Foundation, Inc.,
51 Franklin Street, Suite 500, Boston, MA 02110-1335 USA

*****************************************************************************/

/**************************************************//**
@file lock/lock0lock.cc
The transaction lock system

Created 5/7/1996 Heikki Tuuri
*******************************************************/

#define LOCK_MODULE_IMPLEMENTATION

#include "lock0lock.h"
#include "lock0priv.h"

#ifdef UNIV_NONINL
#include "lock0lock.ic"
#include "lock0priv.ic"
#endif

#include "ha_prototypes.h"
#include "usr0sess.h"
#include "trx0purge.h"
#include "dict0mem.h"
#include "dict0boot.h"
#include "trx0sys.h"
#include "pars0pars.h" /* pars_complete_graph_for_exec() */
#include "que0que.h" /* que_node_get_parent() */
#include "row0mysql.h" /* row_mysql_handle_errors() */
#include "row0sel.h" /* sel_node_create(), sel_node_t */
#include "row0types.h" /* sel_node_t */
#include "srv0mon.h"
#include "ut0vec.h"
#include "btr0btr.h"
#include "dict0boot.h"
#include <set>

/* Restricts the length of search we will do in the waits-for
graph of transactions */
#define LOCK_MAX_N_STEPS_IN_DEADLOCK_CHECK 1000000

/* Restricts the search depth we will do in the waits-for graph of
transactions */
#define LOCK_MAX_DEPTH_IN_DEADLOCK_CHECK 200

/* When releasing transaction locks, this specifies how often we release
the lock mutex for a moment to give also others access to it */

#define LOCK_RELEASE_INTERVAL		1000

/* Safety margin when creating a new record lock: this many extra records
can be inserted to the page without need to create a lock with a bigger
bitmap */

#define LOCK_PAGE_BITMAP_MARGIN		64

/* An explicit record lock affects both the record and the gap before it.
An implicit x-lock does not affect the gap, it only locks the index
record from read or update.

If a transaction has modified or inserted an index record, then
it owns an implicit x-lock on the record. On a secondary index record,
a transaction has an implicit x-lock also if it has modified the
clustered index record, the max trx id of the page where the secondary
index record resides is >= trx id of the transaction (or database recovery
is running), and there are no explicit non-gap lock requests on the
secondary index record.

This complicated definition for a secondary index comes from the
implementation: we want to be able to determine if a secondary index
record has an implicit x-lock, just by looking at the present clustered
index record, not at the historical versions of the record. The
complicated definition can be explained to the user so that there is
nondeterminism in the access path when a query is answered: we may,
or may not, access the clustered index record and thus may, or may not,
bump into an x-lock set there.

Different transaction can have conflicting locks set on the gap at the
same time. The locks on the gap are purely inhibitive: an insert cannot
be made, or a select cursor may have to wait if a different transaction
has a conflicting lock on the gap. An x-lock on the gap does not give
the right to insert into the gap.

An explicit lock can be placed on a user record or the supremum record of
a page. The locks on the supremum record are always thought to be of the gap
type, though the gap bit is not set. When we perform an update of a record
where the size of the record changes, we may temporarily store its explicit
locks on the infimum record of the page, though the infimum otherwise never
carries locks.

A waiting record lock can also be of the gap type. A waiting lock request
can be granted when there is no conflicting mode lock request by another
transaction ahead of it in the explicit lock queue.

In version 4.0.5 we added yet another explicit lock type: LOCK_REC_NOT_GAP.
It only locks the record it is placed on, not the gap before the record.
This lock type is necessary to emulate an Oracle-like READ COMMITTED isolation
level.

-------------------------------------------------------------------------
RULE 1: If there is an implicit x-lock on a record, and there are non-gap
-------
lock requests waiting in the queue, then the transaction holding the implicit
x-lock also has an explicit non-gap record x-lock. Therefore, as locks are
released, we can grant locks to waiting lock requests purely by looking at
the explicit lock requests in the queue.

RULE 3: Different transactions cannot have conflicting granted non-gap locks
-------
on a record at the same time. However, they can have conflicting granted gap
locks.
RULE 4: If a there is a waiting lock request in a queue, no lock request,
-------
gap or not, can be inserted ahead of it in the queue. In record deletes
and page splits new gap type locks can be created by the database manager
for a transaction, and without rule 4, the waits-for graph of transactions
might become cyclic without the database noticing it, as the deadlock check
is only performed when a transaction itself requests a lock!
-------------------------------------------------------------------------

An insert is allowed to a gap if there are no explicit lock requests by
other transactions on the next record. It does not matter if these lock
requests are granted or waiting, gap bit set or not, with the exception
that a gap type request set by another transaction to wait for
its turn to do an insert is ignored. On the other hand, an
implicit x-lock by another transaction does not prevent an insert, which
allows for more concurrency when using an Oracle-style sequence number
generator for the primary key with many transactions doing inserts
concurrently.

A modify of a record is allowed if the transaction has an x-lock on the
record, or if other transactions do not have any non-gap lock requests on the
record.

A read of a single user record with a cursor is allowed if the transaction
has a non-gap explicit, or an implicit lock on the record, or if the other
transactions have no x-lock requests on the record. At a page supremum a
read is always allowed.

In summary, an implicit lock is seen as a granted x-lock only on the
record, not on the gap. An explicit lock with no gap bit set is a lock
both on the record and the gap. If the gap bit is set, the lock is only
on the gap. Different transaction cannot own conflicting locks on the
record at the same time, but they may own conflicting locks on the gap.
Granted locks on a record give an access right to the record, but gap type
locks just inhibit operations.

NOTE: Finding out if some transaction has an implicit x-lock on a secondary
index record can be cumbersome. We may have to look at previous versions of
the corresponding clustered index record to find out if a delete marked
secondary index record was delete marked by an active transaction, not by
a committed one.

FACT A: If a transaction has inserted a row, it can delete it any time
without need to wait for locks.

PROOF: The transaction has an implicit x-lock on every index record inserted
for the row, and can thus modify each record without the need to wait. Q.E.D.

FACT B: If a transaction has read some result set with a cursor, it can read
it again, and retrieves the same result set, if it has not modified the
result set in the meantime. Hence, there is no phantom problem. If the
biggest record, in the alphabetical order, touched by the cursor is removed,
a lock wait may occur, otherwise not.

PROOF: When a read cursor proceeds, it sets an s-lock on each user record
it passes, and a gap type s-lock on each page supremum. The cursor must
wait until it has these locks granted. Then no other transaction can
have a granted x-lock on any of the user records, and therefore cannot
modify the user records. Neither can any other transaction insert into
the gaps which were passed over by the cursor. Page splits and merges,
and removal of obsolete versions of records do not affect this, because
when a user record or a page supremum is removed, the next record inherits
its locks as gap type locks, and therefore blocks inserts to the same gap.
Also, if a page supremum is inserted, it inherits its locks from the successor
record. When the cursor is positioned again at the start of the result set,
the records it will touch on its course are either records it touched
during the last pass or new inserted page supremums. It can immediately
access all these records, and when it arrives at the biggest record, it
notices that the result set is complete. If the biggest record was removed,
lock wait can occur because the next record only inherits a gap type lock,
and a wait may be needed. Q.E.D. */

/* If an index record should be changed or a new inserted, we must check
the lock on the record or the next. When a read cursor starts reading,
we will set a record level s-lock on each record it passes, except on the
initial record on which the cursor is positioned before we start to fetch
records. Our index tree search has the convention that the B-tree
cursor is positioned BEFORE the first possibly matching record in
the search. Optimizations are possible here: if the record is searched
on an equality condition to a unique key, we could actually set a special
lock on the record, a lock which would not prevent any insert before
this record. In the next key locking an x-lock set on a record also
prevents inserts just before that record.
	There are special infimum and supremum records on each page.
A supremum record can be locked by a read cursor. This records cannot be
updated but the lock prevents insert of a user record to the end of
the page.
	Next key locks will prevent the phantom problem where new rows
could appear to SELECT result sets after the select operation has been
performed. Prevention of phantoms ensures the serilizability of
transactions.
	What should we check if an insert of a new record is wanted?
Only the lock on the next record on the same page, because also the
supremum record can carry a lock. An s-lock prevents insertion, but
what about an x-lock? If it was set by a searched update, then there
is implicitly an s-lock, too, and the insert should be prevented.
What if our transaction owns an x-lock to the next record, but there is
a waiting s-lock request on the next record? If this s-lock was placed
by a read cursor moving in the ascending order in the index, we cannot
do the insert immediately, because when we finally commit our transaction,
the read cursor should see also the new inserted record. So we should
move the read cursor backward from the next record for it to pass over
the new inserted record. This move backward may be too cumbersome to
implement. If we in this situation just enqueue a second x-lock request
for our transaction on the next record, then the deadlock mechanism
notices a deadlock between our transaction and the s-lock request
transaction. This seems to be an ok solution.
	We could have the convention that granted explicit record locks,
lock the corresponding records from changing, and also lock the gaps
before them from inserting. A waiting explicit lock request locks the gap
before from inserting. Implicit record x-locks, which we derive from the
transaction id in the clustered index record, only lock the record itself
from modification, not the gap before it from inserting.
	How should we store update locks? If the search is done by a unique
key, we could just modify the record trx id. Otherwise, we could put a record
x-lock on the record. If the update changes ordering fields of the
clustered index record, the inserted new record needs no record lock in
lock table, the trx id is enough. The same holds for a secondary index
record. Searched delete is similar to update.

PROBLEM:
What about waiting lock requests? If a transaction is waiting to make an
update to a record which another modified, how does the other transaction
know to send the end-lock-wait signal to the waiting transaction? If we have
the convention that a transaction may wait for just one lock at a time, how
do we preserve it if lock wait ends?

PROBLEM:
Checking the trx id label of a secondary index record. In the case of a
modification, not an insert, is this necessary? A secondary index record
is modified only by setting or resetting its deleted flag. A secondary index
record contains fields to uniquely determine the corresponding clustered
index record. A secondary index record is therefore only modified if we
also modify the clustered index record, and the trx id checking is done
on the clustered index record, before we come to modify the secondary index
record. So, in the case of delete marking or unmarking a secondary index
record, we do not have to care about trx ids, only the locks in the lock
table must be checked. In the case of a select from a secondary index, the
trx id is relevant, and in this case we may have to search the clustered
index record.

PROBLEM: How to update record locks when page is split or merged, or
--------------------------------------------------------------------
a record is deleted or updated?
If the size of fields in a record changes, we perform the update by
a delete followed by an insert. How can we retain the locks set or
waiting on the record? Because a record lock is indexed in the bitmap
by the heap number of the record, when we remove the record from the
record list, it is possible still to keep the lock bits. If the page
is reorganized, we could make a table of old and new heap numbers,
and permute the bitmaps in the locks accordingly. We can add to the
table a row telling where the updated record ended. If the update does
not require a reorganization of the page, we can simply move the lock
bits for the updated record to the position determined by its new heap
number (we may have to allocate a new lock, if we run out of the bitmap
in the old one).
	A more complicated case is the one where the reinsertion of the
updated record is done pessimistically, because the structure of the
tree may change.

PROBLEM: If a supremum record is removed in a page merge, or a record
---------------------------------------------------------------------
removed in a purge, what to do to the waiting lock requests? In a split to
the right, we just move the lock requests to the new supremum. If a record
is removed, we could move the waiting lock request to its inheritor, the
next record in the index. But, the next record may already have lock
requests on its own queue. A new deadlock check should be made then. Maybe
it is easier just to release the waiting transactions. They can then enqueue
new lock requests on appropriate records.

PROBLEM: When a record is inserted, what locks should it inherit from the
-------------------------------------------------------------------------
upper neighbor? An insert of a new supremum record in a page split is
always possible, but an insert of a new user record requires that the upper
neighbor does not have any lock requests by other transactions, granted or
waiting, in its lock queue. Solution: We can copy the locks as gap type
locks, so that also the waiting locks are transformed to granted gap type
locks on the inserted record. */

#define LOCK_STACK_SIZE		OS_THREAD_MAX_N

/* LOCK COMPATIBILITY MATRIX
 *    IS IX S  X  AI
 * IS +	 +  +  -  +
 * IX +	 +  -  -  +
 * S  +	 -  +  -  -
 * X  -	 -  -  -  -
 * AI +	 +  -  -  -
 *
 * Note that for rows, InnoDB only acquires S or X locks.
 * For tables, InnoDB normally acquires IS or IX locks.
 * S or X table locks are only acquired for LOCK TABLES.
 * Auto-increment (AI) locks are needed because of
 * statement-level MySQL binlog.
 * See also lock_mode_compatible().
 */
static const byte lock_compatibility_matrix[5][5] = {
 /**         IS     IX       S     X       AI */
 /* IS */ {  TRUE,  TRUE,  TRUE,  FALSE,  TRUE},
 /* IX */ {  TRUE,  TRUE,  FALSE, FALSE,  TRUE},
 /* S  */ {  TRUE,  FALSE, TRUE,  FALSE,  FALSE},
 /* X  */ {  FALSE, FALSE, FALSE, FALSE,  FALSE},
 /* AI */ {  TRUE,  TRUE,  FALSE, FALSE,  FALSE}
};

/* STRONGER-OR-EQUAL RELATION (mode1=row, mode2=column)
 *    IS IX S  X  AI
 * IS +  -  -  -  -
 * IX +  +  -  -  -
 * S  +  -  +  -  -
 * X  +  +  +  +  +
 * AI -  -  -  -  +
 * See lock_mode_stronger_or_eq().
 */
static const byte lock_strength_matrix[5][5] = {
 /**         IS     IX       S     X       AI */
 /* IS */ {  TRUE,  FALSE, FALSE,  FALSE, FALSE},
 /* IX */ {  TRUE,  TRUE,  FALSE, FALSE,  FALSE},
 /* S  */ {  TRUE,  FALSE, TRUE,  FALSE,  FALSE},
 /* X  */ {  TRUE,  TRUE,  TRUE,  TRUE,   TRUE},
 /* AI */ {  FALSE, FALSE, FALSE, FALSE,  TRUE}
};

/** Deadlock check context. */
struct lock_deadlock_ctx_t {
	const trx_t*	start;		/*!< Joining transaction that is
					requesting a lock in an incompatible
					mode */

	const lock_t*	wait_lock;	/*!< Lock that trx wants */

	ib_uint64_t	mark_start;	/*!<  Value of lock_mark_count at
					the start of the deadlock check. */

	ulint		depth;		/*!< Stack depth */

	ulint		cost;		/*!< Calculation steps thus far */

	ibool		too_deep;	/*!< TRUE if search was too deep and
					was aborted */
};

/** DFS visited node information used during deadlock checking. */
struct lock_stack_t {
	const lock_t*	lock;			/*!< Current lock */
	const lock_t*	wait_lock;		/*!< Waiting for lock */
	ulint		heap_no;		/*!< heap number if rec lock */
};

/** Stack to use during DFS search. Currently only a single stack is required
because there is no parallel deadlock check. This stack is protected by
the lock_sys_t::mutex. */
static lock_stack_t*	lock_stack;

/** The count of the types of locks. */
static const ulint	lock_types = UT_ARR_SIZE(lock_compatibility_matrix);

#ifdef UNIV_PFS_MUTEX
/* Key to register mutex with performance schema */
UNIV_INTERN mysql_pfs_key_t	lock_sys_mutex_key;
/* Key to register mutex with performance schema */
UNIV_INTERN mysql_pfs_key_t	lock_sys_wait_mutex_key;
#endif /* UNIV_PFS_MUTEX */

#ifdef UNIV_DEBUG
UNIV_INTERN ibool	lock_print_waits	= FALSE;

/*********************************************************************//**
Validates the lock system.
@return	TRUE if ok */
static
bool
lock_validate();
/*============*/

/*********************************************************************//**
Validates the record lock queues on a page.
@return	TRUE if ok */
static
ibool
lock_rec_validate_page(
/*===================*/
	const buf_block_t*	block)	/*!< in: buffer block */
	__attribute__((nonnull, warn_unused_result));
#endif /* UNIV_DEBUG */

/* The lock system */
UNIV_INTERN lock_sys_t*	lock_sys	= NULL;

/** We store info on the latest deadlock error to this buffer. InnoDB
Monitor will then fetch it and print */
UNIV_INTERN ibool	lock_deadlock_found = FALSE;
/** Only created if !srv_read_only_mode */
static FILE*		lock_latest_err_file;

/********************************************************************//**
Checks if a joining lock request results in a deadlock. If a deadlock is
found this function will resolve the dadlock by choosing a victim transaction
and rolling it back. It will attempt to resolve all deadlocks. The returned
transaction id will be the joining transaction id or 0 if some other
transaction was chosen as a victim and rolled back or no deadlock found.

@return id of transaction chosen as victim or 0 */
static
trx_id_t
lock_deadlock_check_and_resolve(
/*===========================*/
	const lock_t*	lock,	/*!< in: lock the transaction is requesting */
	const trx_t*	trx);	/*!< in: transaction */

/*********************************************************************//**
Gets the nth bit of a record lock.
@return	TRUE if bit set also if i == ULINT_UNDEFINED return FALSE*/
UNIV_INLINE
ibool
lock_rec_get_nth_bit(
/*=================*/
	const lock_t*	lock,	/*!< in: record lock */
	ulint		i)	/*!< in: index of the bit */
{
	const byte*	b;

	ut_ad(lock);
	ut_ad(lock_get_type_low(lock) == LOCK_REC);

	if (i >= lock->un_member.rec_lock.n_bits) {

		return(FALSE);
	}

	b = ((const byte*) &lock[1]) + (i / 8);

	return(1 & *b >> (i % 8));
}

/*********************************************************************//**
Reports that a transaction id is insensible, i.e., in the future. */
UNIV_INTERN
void
lock_report_trx_id_insanity(
/*========================*/
	trx_id_t	trx_id,		/*!< in: trx id */
	const rec_t*	rec,		/*!< in: user record */
	dict_index_t*	index,		/*!< in: index */
	const ulint*	offsets,	/*!< in: rec_get_offsets(rec, index) */
	trx_id_t	max_trx_id)	/*!< in: trx_sys_get_max_trx_id() */
{
	ut_print_timestamp(stderr);
	fputs("  InnoDB: Error: transaction id associated with record\n",
	      stderr);
	rec_print_new(stderr, rec, offsets);
	fputs("InnoDB: in ", stderr);
	dict_index_name_print(stderr, NULL, index);
	fprintf(stderr, "\n"
		"InnoDB: is " TRX_ID_FMT " which is higher than the"
		" global trx id counter " TRX_ID_FMT "!\n"
		"InnoDB: The table is corrupt. You have to do"
		" dump + drop + reimport.\n",
		trx_id, max_trx_id);
}

/*********************************************************************//**
Checks that a transaction id is sensible, i.e., not in the future.
@return	true if ok */
#ifdef UNIV_DEBUG
UNIV_INTERN
#else
static __attribute__((nonnull, warn_unused_result))
#endif
bool
lock_check_trx_id_sanity(
/*=====================*/
	trx_id_t	trx_id,		/*!< in: trx id */
	const rec_t*	rec,		/*!< in: user record */
	dict_index_t*	index,		/*!< in: index */
	const ulint*	offsets)	/*!< in: rec_get_offsets(rec, index) */
{
	bool		is_ok;
	trx_id_t	max_trx_id;

	ut_ad(rec_offs_validate(rec, index, offsets));

	max_trx_id = trx_sys_get_max_trx_id();
	is_ok = trx_id < max_trx_id;

	if (UNIV_UNLIKELY(!is_ok)) {
		lock_report_trx_id_insanity(trx_id,
					    rec, index, offsets, max_trx_id);
	}

	return(is_ok);
}

/*********************************************************************//**
Checks that a record is seen in a consistent read.
@return true if sees, or false if an earlier version of the record
should be retrieved */
UNIV_INTERN
bool
lock_clust_rec_cons_read_sees(
/*==========================*/
	const rec_t*	rec,	/*!< in: user record which should be read or
				passed over by a read cursor */
	dict_index_t*	index,	/*!< in: clustered index */
	const ulint*	offsets,/*!< in: rec_get_offsets(rec, index) */
	read_view_t*	view)	/*!< in: consistent read view */
{
	trx_id_t	trx_id;

	ut_ad(dict_index_is_clust(index));
	ut_ad(page_rec_is_user_rec(rec));
	ut_ad(rec_offs_validate(rec, index, offsets));

	/* NOTE that we call this function while holding the search
	system latch. */

	trx_id = row_get_rec_trx_id(rec, index, offsets);

	return(read_view_sees_trx_id(view, trx_id));
}

/*********************************************************************//**
Checks that a non-clustered index record is seen in a consistent read.

NOTE that a non-clustered index page contains so little information on
its modifications that also in the case false, the present version of
rec may be the right, but we must check this from the clustered index
record.

@return true if certainly sees, or false if an earlier version of the
clustered index record might be needed */
UNIV_INTERN
bool
lock_sec_rec_cons_read_sees(
/*========================*/
	const rec_t*		rec,	/*!< in: user record which
					should be read or passed over
					by a read cursor */
	const read_view_t*	view)	/*!< in: consistent read view */
{
	trx_id_t	max_trx_id;

	ut_ad(page_rec_is_user_rec(rec));

	/* NOTE that we might call this function while holding the search
	system latch. */

	if (recv_recovery_is_on()) {

		return(false);
	}

	max_trx_id = page_get_max_trx_id(page_align(rec));
	ut_ad(max_trx_id);

	return(max_trx_id < view->up_limit_id);
}

/*********************************************************************//**
Creates the lock system at database start. */
UNIV_INTERN
void
lock_sys_create(
/*============*/
	ulint	n_cells)	/*!< in: number of slots in lock hash table */
{
	ulint	lock_sys_sz;

	lock_sys_sz = sizeof(*lock_sys)
		+ OS_THREAD_MAX_N * sizeof(srv_slot_t);

	lock_sys = static_cast<lock_sys_t*>(mem_zalloc(lock_sys_sz));

	lock_stack = static_cast<lock_stack_t*>(
		mem_zalloc(sizeof(*lock_stack) * LOCK_STACK_SIZE));

	void*	ptr = &lock_sys[1];

	lock_sys->waiting_threads = static_cast<srv_slot_t*>(ptr);

	lock_sys->last_slot = lock_sys->waiting_threads;

	mutex_create(lock_sys_mutex_key, &lock_sys->mutex, SYNC_LOCK_SYS);

	mutex_create(lock_sys_wait_mutex_key,
		     &lock_sys->wait_mutex, SYNC_LOCK_WAIT_SYS);

	lock_sys->timeout_event = os_event_create();

	lock_sys->rec_hash = hash_create(n_cells);
	lock_sys->rec_num = 0;

	if (!srv_read_only_mode) {
		lock_latest_err_file = os_file_create_tmpfile();
		ut_a(lock_latest_err_file);
	}
}

/*********************************************************************//**
Closes the lock system at database shutdown. */
UNIV_INTERN
void
lock_sys_close(void)
/*================*/
{
	if (lock_latest_err_file != NULL) {
		fclose(lock_latest_err_file);
		lock_latest_err_file = NULL;
	}

	hash_table_free(lock_sys->rec_hash);

	mutex_free(&lock_sys->mutex);
	mutex_free(&lock_sys->wait_mutex);

	mem_free(lock_stack);
	mem_free(lock_sys);

	lock_sys = NULL;
	lock_stack = NULL;
}

/*********************************************************************//**
Gets the size of a lock struct.
@return	size in bytes */
UNIV_INTERN
ulint
lock_get_size(void)
/*===============*/
{
	return((ulint) sizeof(lock_t));
}

/*********************************************************************//**
Gets the mode of a lock.
@return	mode */
UNIV_INLINE
enum lock_mode
lock_get_mode(
/*==========*/
	const lock_t*	lock)	/*!< in: lock */
{
	ut_ad(lock);

	return(static_cast<enum lock_mode>(lock->type_mode & LOCK_MODE_MASK));
}

/*********************************************************************//**
Gets the wait flag of a lock.
@return	LOCK_WAIT if waiting, 0 if not */
UNIV_INLINE
ulint
lock_get_wait(
/*==========*/
	const lock_t*	lock)	/*!< in: lock */
{
	ut_ad(lock);

	return(lock->type_mode & LOCK_WAIT);
}

/*********************************************************************//**
Gets the source table of an ALTER TABLE transaction.  The table must be
covered by an IX or IS table lock.
@return the source table of transaction, if it is covered by an IX or
IS table lock; dest if there is no source table, and NULL if the
transaction is locking more than two tables or an inconsistency is
found */
UNIV_INTERN
dict_table_t*
lock_get_src_table(
/*===============*/
	trx_t*		trx,	/*!< in: transaction */
	dict_table_t*	dest,	/*!< in: destination of ALTER TABLE */
	enum lock_mode*	mode)	/*!< out: lock mode of the source table */
{
	dict_table_t*	src;
	lock_t*		lock;

	ut_ad(!lock_mutex_own());

	src = NULL;
	*mode = LOCK_NONE;

	/* The trx mutex protects the trx_locks for our purposes.
	Other transactions could want to convert one of our implicit
	record locks to an explicit one. For that, they would need our
	trx mutex. Waiting locks can be removed while only holding
	lock_sys->mutex, but this is a running transaction and cannot
	thus be holding any waiting locks. */
	trx_mutex_enter(trx);

	for (lock = UT_LIST_GET_FIRST(trx->lock.trx_locks);
	     lock != NULL;
	     lock = UT_LIST_GET_NEXT(trx_locks, lock)) {
		lock_table_t*	tab_lock;
		enum lock_mode	lock_mode;
		if (!(lock_get_type_low(lock) & LOCK_TABLE)) {
			/* We are only interested in table locks. */
			continue;
		}
		tab_lock = &lock->un_member.tab_lock;
		if (dest == tab_lock->table) {
			/* We are not interested in the destination table. */
			continue;
		} else if (!src) {
			/* This presumably is the source table. */
			src = tab_lock->table;
			if (UT_LIST_GET_LEN(src->locks) != 1
			    || UT_LIST_GET_FIRST(src->locks) != lock) {
				/* We only support the case when
				there is only one lock on this table. */
				src = NULL;
				goto func_exit;
			}
		} else if (src != tab_lock->table) {
			/* The transaction is locking more than
			two tables (src and dest): abort */
			src = NULL;
			goto func_exit;
		}

		/* Check that the source table is locked by
		LOCK_IX or LOCK_IS. */
		lock_mode = lock_get_mode(lock);
		if (lock_mode == LOCK_IX || lock_mode == LOCK_IS) {
			if (*mode != LOCK_NONE && *mode != lock_mode) {
				/* There are multiple locks on src. */
				src = NULL;
				goto func_exit;
			}
			*mode = lock_mode;
		}
	}

	if (!src) {
		/* No source table lock found: flag the situation to caller */
		src = dest;
	}

func_exit:
	trx_mutex_exit(trx);
	return(src);
}

/*********************************************************************//**
Determine if the given table is exclusively "owned" by the given
transaction, i.e., transaction holds LOCK_IX and possibly LOCK_AUTO_INC
on the table.
@return TRUE if table is only locked by trx, with LOCK_IX, and
possibly LOCK_AUTO_INC */
UNIV_INTERN
ibool
lock_is_table_exclusive(
/*====================*/
	const dict_table_t*	table,	/*!< in: table */
	const trx_t*		trx)	/*!< in: transaction */
{
	const lock_t*	lock;
	ibool		ok	= FALSE;

	ut_ad(table);
	ut_ad(trx);

	lock_mutex_enter();

	for (lock = UT_LIST_GET_FIRST(table->locks);
	     lock != NULL;
	     lock = UT_LIST_GET_NEXT(locks, &lock->un_member.tab_lock)) {
		if (lock->trx != trx) {
			/* A lock on the table is held
			by some other transaction. */
			goto not_ok;
		}

		if (!(lock_get_type_low(lock) & LOCK_TABLE)) {
			/* We are interested in table locks only. */
			continue;
		}

		switch (lock_get_mode(lock)) {
		case LOCK_IX:
			ok = TRUE;
			break;
		case LOCK_AUTO_INC:
			/* It is allowed for trx to hold an
			auto_increment lock. */
			break;
		default:
not_ok:
			/* Other table locks than LOCK_IX are not allowed. */
			ok = FALSE;
			goto func_exit;
		}
	}

func_exit:
	lock_mutex_exit();

	return(ok);
}

/*********************************************************************//**
Sets the wait flag of a lock and the back pointer in trx to lock. */
UNIV_INLINE
void
lock_set_lock_and_trx_wait(
/*=======================*/
	lock_t*	lock,	/*!< in: lock */
	trx_t*	trx)	/*!< in/out: trx */
{
	ut_ad(lock);
	ut_ad(lock->trx == trx);
	ut_ad(trx->lock.wait_lock == NULL);
	ut_ad(lock_mutex_own());
	ut_ad(trx_mutex_own(trx));

	trx->lock.wait_lock = lock;
	lock->type_mode |= LOCK_WAIT;
}

/**********************************************************************//**
The back pointer to a waiting lock request in the transaction is set to NULL
and the wait bit in lock type_mode is reset. */
UNIV_INLINE
void
lock_reset_lock_and_trx_wait(
/*=========================*/
	lock_t*	lock)	/*!< in/out: record lock */
{
	ut_ad(lock->trx->lock.wait_lock == lock);
	ut_ad(lock_get_wait(lock));
	ut_ad(lock_mutex_own());

	lock->trx->lock.wait_lock = NULL;
	lock->type_mode &= ~LOCK_WAIT;
}

/*********************************************************************//**
Gets the gap flag of a record lock.
@return	LOCK_GAP or 0 */
UNIV_INLINE
ulint
lock_rec_get_gap(
/*=============*/
	const lock_t*	lock)	/*!< in: record lock */
{
	ut_ad(lock);
	ut_ad(lock_get_type_low(lock) == LOCK_REC);

	return(lock->type_mode & LOCK_GAP);
}

/*********************************************************************//**
Gets the LOCK_REC_NOT_GAP flag of a record lock.
@return	LOCK_REC_NOT_GAP or 0 */
UNIV_INLINE
ulint
lock_rec_get_rec_not_gap(
/*=====================*/
	const lock_t*	lock)	/*!< in: record lock */
{
	ut_ad(lock);
	ut_ad(lock_get_type_low(lock) == LOCK_REC);

	return(lock->type_mode & LOCK_REC_NOT_GAP);
}

/*********************************************************************//**
Gets the waiting insert flag of a record lock.
@return	LOCK_INSERT_INTENTION or 0 */
UNIV_INLINE
ulint
lock_rec_get_insert_intention(
/*==========================*/
	const lock_t*	lock)	/*!< in: record lock */
{
	ut_ad(lock);
	ut_ad(lock_get_type_low(lock) == LOCK_REC);

	return(lock->type_mode & LOCK_INSERT_INTENTION);
}

/*********************************************************************//**
Calculates if lock mode 1 is stronger or equal to lock mode 2.
@return	nonzero if mode1 stronger or equal to mode2 */
UNIV_INLINE
ulint
lock_mode_stronger_or_eq(
/*=====================*/
	enum lock_mode	mode1,	/*!< in: lock mode */
	enum lock_mode	mode2)	/*!< in: lock mode */
{
	ut_ad((ulint) mode1 < lock_types);
	ut_ad((ulint) mode2 < lock_types);

	return(lock_strength_matrix[mode1][mode2]);
}

/*********************************************************************//**
Calculates if lock mode 1 is compatible with lock mode 2.
@return	nonzero if mode1 compatible with mode2 */
UNIV_INLINE
ulint
lock_mode_compatible(
/*=================*/
	enum lock_mode	mode1,	/*!< in: lock mode */
	enum lock_mode	mode2)	/*!< in: lock mode */
{
	ut_ad((ulint) mode1 < lock_types);
	ut_ad((ulint) mode2 < lock_types);

	return(lock_compatibility_matrix[mode1][mode2]);
}

/*********************************************************************//**
Checks if a lock request for a new lock has to wait for request lock2.
@return	TRUE if new lock has to wait for lock2 to be removed */
UNIV_INLINE
ibool
lock_rec_has_to_wait(
/*=================*/
	const trx_t*	trx,	/*!< in: trx of new lock */
	ulint		type_mode,/*!< in: precise mode of the new lock
				to set: LOCK_S or LOCK_X, possibly
				ORed to LOCK_GAP or LOCK_REC_NOT_GAP,
				LOCK_INSERT_INTENTION */
	const lock_t*	lock2,	/*!< in: another record lock; NOTE that
				it is assumed that this has a lock bit
				set on the same record as in the new
				lock we are setting */
	ibool lock_is_on_supremum)  /*!< in: TRUE if we are setting the
				lock on the 'supremum' record of an
				index page: we know then that the lock
				request is really for a 'gap' type lock */
{
	ut_ad(trx && lock2);
	ut_ad(lock_get_type_low(lock2) == LOCK_REC);

	if (trx != lock2->trx
	    && !lock_mode_compatible(static_cast<enum lock_mode>(
			             LOCK_MODE_MASK & type_mode),
				     lock_get_mode(lock2))) {

		/* We have somewhat complex rules when gap type record locks
		cause waits */

		if ((lock_is_on_supremum || (type_mode & LOCK_GAP))
		    && !(type_mode & LOCK_INSERT_INTENTION)) {

			/* Gap type locks without LOCK_INSERT_INTENTION flag
			do not need to wait for anything. This is because
			different users can have conflicting lock types
			on gaps. */

			return(FALSE);
		}

		if (!(type_mode & LOCK_INSERT_INTENTION)
		    && lock_rec_get_gap(lock2)) {

			/* Record lock (LOCK_ORDINARY or LOCK_REC_NOT_GAP
			does not need to wait for a gap type lock */

			return(FALSE);
		}

		if ((type_mode & LOCK_GAP)
		    && lock_rec_get_rec_not_gap(lock2)) {

			/* Lock on gap does not need to wait for
			a LOCK_REC_NOT_GAP type lock */

			return(FALSE);
		}

		if (lock_rec_get_insert_intention(lock2)) {

			/* No lock request needs to wait for an insert
			intention lock to be removed. This is ok since our
			rules allow conflicting locks on gaps. This eliminates
			a spurious deadlock caused by a next-key lock waiting
			for an insert intention lock; when the insert
			intention lock was granted, the insert deadlocked on
			the waiting next-key lock.

			Also, insert intention locks do not disturb each
			other. */

			return(FALSE);
		}

		return(TRUE);
	}

	return(FALSE);
}

/*********************************************************************//**
Checks if a lock request lock1 has to wait for request lock2.
@return	TRUE if lock1 has to wait for lock2 to be removed */
UNIV_INTERN
ibool
lock_has_to_wait(
/*=============*/
	const lock_t*	lock1,	/*!< in: waiting lock */
	const lock_t*	lock2)	/*!< in: another lock; NOTE that it is
				assumed that this has a lock bit set
				on the same record as in lock1 if the
				locks are record locks */
{
	ut_ad(lock1 && lock2);

	if (lock1->trx != lock2->trx
	    && !lock_mode_compatible(lock_get_mode(lock1),
				     lock_get_mode(lock2))) {
		if (lock_get_type_low(lock1) == LOCK_REC) {
			ut_ad(lock_get_type_low(lock2) == LOCK_REC);

			/* If this lock request is for a supremum record
			then the second bit on the lock bitmap is set */

			return(lock_rec_has_to_wait(lock1->trx,
						    lock1->type_mode, lock2,
						    lock_rec_get_nth_bit(
							    lock1, 1)));
		}

		return(TRUE);
	}

	return(FALSE);
}

/*============== RECORD LOCK BASIC FUNCTIONS ============================*/

/*********************************************************************//**
Gets the number of bits in a record lock bitmap.
@return	number of bits */
UNIV_INLINE
ulint
lock_rec_get_n_bits(
/*================*/
	const lock_t*	lock)	/*!< in: record lock */
{
	return(lock->un_member.rec_lock.n_bits);
}

/**********************************************************************//**
Sets the nth bit of a record lock to TRUE. */
UNIV_INLINE
void
lock_rec_set_nth_bit(
/*=================*/
	lock_t*	lock,	/*!< in: record lock */
	ulint	i)	/*!< in: index of the bit */
{
	ulint	byte_index;
	ulint	bit_index;

	ut_ad(lock);
	ut_ad(lock_get_type_low(lock) == LOCK_REC);
	ut_ad(i < lock->un_member.rec_lock.n_bits);

	byte_index = i / 8;
	bit_index = i % 8;

	((byte*) &lock[1])[byte_index] |= 1 << bit_index;
}

/**********************************************************************//**
Looks for a set bit in a record lock bitmap. Returns ULINT_UNDEFINED,
if none found.
@return bit index == heap number of the record, or ULINT_UNDEFINED if
none found */
UNIV_INTERN
ulint
lock_rec_find_set_bit(
/*==================*/
	const lock_t*	lock)	/*!< in: record lock with at least one bit set */
{
	ulint	i;

	for (i = 0; i < lock_rec_get_n_bits(lock); i++) {

		if (lock_rec_get_nth_bit(lock, i)) {

			return(i);
		}
	}

	return(ULINT_UNDEFINED);
}

/**********************************************************************//**
Resets the nth bit of a record lock. */
UNIV_INLINE
void
lock_rec_reset_nth_bit(
/*===================*/
	lock_t*	lock,	/*!< in: record lock */
	ulint	i)	/*!< in: index of the bit which must be set to TRUE
			when this function is called */
{
	ulint	byte_index;
	ulint	bit_index;

	ut_ad(lock);
	ut_ad(lock_get_type_low(lock) == LOCK_REC);
	ut_ad(i < lock->un_member.rec_lock.n_bits);

	byte_index = i / 8;
	bit_index = i % 8;

	((byte*) &lock[1])[byte_index] &= ~(1 << bit_index);
}

/*********************************************************************//**
Gets the first or next record lock on a page.
@return	next lock, NULL if none exists */
UNIV_INLINE
const lock_t*
lock_rec_get_next_on_page_const(
/*============================*/
	const lock_t*	lock)	/*!< in: a record lock */
{
	ulint	space;
	ulint	page_no;

	ut_ad(lock_mutex_own());
	ut_ad(lock_get_type_low(lock) == LOCK_REC);

	space = lock->un_member.rec_lock.space;
	page_no = lock->un_member.rec_lock.page_no;

	for (;;) {
		lock = static_cast<const lock_t*>(HASH_GET_NEXT(hash, lock));

		if (!lock) {

			break;
		}

		if ((lock->un_member.rec_lock.space == space)
		    && (lock->un_member.rec_lock.page_no == page_no)) {

			break;
		}
	}

	return(lock);
}

/*********************************************************************//**
Gets the first or next record lock on a page.
@return	next lock, NULL if none exists */
UNIV_INLINE
lock_t*
lock_rec_get_next_on_page(
/*======================*/
	lock_t*	lock)	/*!< in: a record lock */
{
	return((lock_t*) lock_rec_get_next_on_page_const(lock));
}

/*********************************************************************//**
Gets the first record lock on a page, where the page is identified by its
file address.
@return	first lock, NULL if none exists */
UNIV_INLINE
lock_t*
lock_rec_get_first_on_page_addr(
/*============================*/
	ulint	space,	/*!< in: space */
	ulint	page_no)/*!< in: page number */
{
	lock_t*	lock;

	ut_ad(lock_mutex_own());

	for (lock = static_cast<lock_t*>(
			HASH_GET_FIRST(lock_sys->rec_hash,
				       lock_rec_hash(space, page_no)));
	      lock != NULL;
	      lock = static_cast<lock_t*>(HASH_GET_NEXT(hash, lock))) {

		if (lock->un_member.rec_lock.space == space
		    && lock->un_member.rec_lock.page_no == page_no) {

			break;
		}
	}

	return(lock);
}

/*********************************************************************//**
Determines if there are explicit record locks on a page.
@return	an explicit record lock on the page, or NULL if there are none */
UNIV_INTERN
lock_t*
lock_rec_expl_exist_on_page(
/*========================*/
	ulint	space,	/*!< in: space id */
	ulint	page_no)/*!< in: page number */
{
	lock_t*	lock;

	lock_mutex_enter();
	lock = lock_rec_get_first_on_page_addr(space, page_no);
	lock_mutex_exit();

	return(lock);
}

/*********************************************************************//**
Gets the first record lock on a page, where the page is identified by a
pointer to it.
@return	first lock, NULL if none exists */
UNIV_INLINE
lock_t*
lock_rec_get_first_on_page(
/*=======================*/
	const buf_block_t*	block)	/*!< in: buffer block */
{
	ulint	hash;
	lock_t*	lock;
	ulint	space	= buf_block_get_space(block);
	ulint	page_no	= buf_block_get_page_no(block);

	ut_ad(lock_mutex_own());

	hash = buf_block_get_lock_hash_val(block);

	for (lock = static_cast<lock_t*>(
			HASH_GET_FIRST( lock_sys->rec_hash, hash));
	     lock != NULL;
	     lock = static_cast<lock_t*>(HASH_GET_NEXT(hash, lock))) {

		if ((lock->un_member.rec_lock.space == space)
		    && (lock->un_member.rec_lock.page_no == page_no)) {

			break;
		}
	}

	return(lock);
}

/*********************************************************************//**
Gets the next explicit lock request on a record.
@return	next lock, NULL if none exists or if heap_no == ULINT_UNDEFINED */
UNIV_INLINE
lock_t*
lock_rec_get_next(
/*==============*/
	ulint	heap_no,/*!< in: heap number of the record */
	lock_t*	lock)	/*!< in: lock */
{
	ut_ad(lock_mutex_own());

	do {
		ut_ad(lock_get_type_low(lock) == LOCK_REC);
		lock = lock_rec_get_next_on_page(lock);
	} while (lock && !lock_rec_get_nth_bit(lock, heap_no));

	return(lock);
}

/*********************************************************************//**
Gets the next explicit lock request on a record.
@return	next lock, NULL if none exists or if heap_no == ULINT_UNDEFINED */
UNIV_INLINE
const lock_t*
lock_rec_get_next_const(
/*====================*/
	ulint		heap_no,/*!< in: heap number of the record */
	const lock_t*	lock)	/*!< in: lock */
{
	return(lock_rec_get_next(heap_no, (lock_t*) lock));
}

/*********************************************************************//**
Gets the first explicit lock request on a record.
@return	first lock, NULL if none exists */
UNIV_INLINE
lock_t*
lock_rec_get_first(
/*===============*/
	const buf_block_t*	block,	/*!< in: block containing the record */
	ulint			heap_no)/*!< in: heap number of the record */
{
	lock_t*	lock;

	ut_ad(lock_mutex_own());

	for (lock = lock_rec_get_first_on_page(block); lock;
	     lock = lock_rec_get_next_on_page(lock)) {
		if (lock_rec_get_nth_bit(lock, heap_no)) {
			break;
		}
	}

	return(lock);
}

/*********************************************************************//**
Resets the record lock bitmap to zero. NOTE: does not touch the wait_lock
pointer in the transaction! This function is used in lock object creation
and resetting. */
static
void
lock_rec_bitmap_reset(
/*==================*/
	lock_t*	lock)	/*!< in: record lock */
{
	ulint	n_bytes;

	ut_ad(lock_get_type_low(lock) == LOCK_REC);

	/* Reset to zero the bitmap which resides immediately after the lock
	struct */

	n_bytes = lock_rec_get_n_bits(lock) / 8;

	ut_ad((lock_rec_get_n_bits(lock) % 8) == 0);

	memset(&lock[1], 0, n_bytes);
}

/*********************************************************************//**
Copies a record lock to heap.
@return	copy of lock */
static
lock_t*
lock_rec_copy(
/*==========*/
	const lock_t*	lock,	/*!< in: record lock */
	mem_heap_t*	heap)	/*!< in: memory heap */
{
	ulint	size;

	ut_ad(lock_get_type_low(lock) == LOCK_REC);

	size = sizeof(lock_t) + lock_rec_get_n_bits(lock) / 8;

	return(static_cast<lock_t*>(mem_heap_dup(heap, lock, size)));
}

/*********************************************************************//**
Gets the previous record lock set on a record.
@return	previous lock on the same record, NULL if none exists */
UNIV_INTERN
const lock_t*
lock_rec_get_prev(
/*==============*/
	const lock_t*	in_lock,/*!< in: record lock */
	ulint		heap_no)/*!< in: heap number of the record */
{
	lock_t*	lock;
	ulint	space;
	ulint	page_no;
	lock_t*	found_lock	= NULL;

	ut_ad(lock_mutex_own());
	ut_ad(lock_get_type_low(in_lock) == LOCK_REC);

	space = in_lock->un_member.rec_lock.space;
	page_no = in_lock->un_member.rec_lock.page_no;

	for (lock = lock_rec_get_first_on_page_addr(space, page_no);
	     /* No op */;
	     lock = lock_rec_get_next_on_page(lock)) {

		ut_ad(lock);

		if (lock == in_lock) {

			return(found_lock);
		}

		if (lock_rec_get_nth_bit(lock, heap_no)) {

			found_lock = lock;
		}
	}
}

/*============= FUNCTIONS FOR ANALYZING TABLE LOCK QUEUE ================*/

/*********************************************************************//**
Checks if a transaction has the specified table lock, or stronger. This
function should only be called by the thread that owns the transaction.
@return	lock or NULL */
UNIV_INLINE
const lock_t*
lock_table_has(
/*===========*/
	const trx_t*		trx,	/*!< in: transaction */
	const dict_table_t*	table,	/*!< in: table */
	enum lock_mode		mode)	/*!< in: lock mode */
{
	lint			i;

	if (ib_vector_is_empty(trx->lock.table_locks)) {
		return(NULL);
	}

	/* Look for stronger locks the same trx already has on the table */

	for (i = ib_vector_size(trx->lock.table_locks) - 1; i >= 0; --i) {
		const lock_t*	lock;
		enum lock_mode	lock_mode;

		lock = *static_cast<const lock_t**>(
			ib_vector_get(trx->lock.table_locks, i));

		if (lock == NULL) {
			continue;
		}

		lock_mode = lock_get_mode(lock);

		ut_ad(trx == lock->trx);
		ut_ad(lock_get_type_low(lock) & LOCK_TABLE);
		ut_ad(lock->un_member.tab_lock.table != NULL);

		if (table == lock->un_member.tab_lock.table
		    && lock_mode_stronger_or_eq(lock_mode, mode)) {

			ut_ad(!lock_get_wait(lock));

			return(lock);
		}
	}

	return(NULL);
}

/*============= FUNCTIONS FOR ANALYZING RECORD LOCK QUEUE ================*/

/*********************************************************************//**
Checks if a transaction has a GRANTED explicit lock on rec stronger or equal
to precise_mode.
@return	lock or NULL */
UNIV_INLINE
lock_t*
lock_rec_has_expl(
/*==============*/
	ulint			precise_mode,/*!< in: LOCK_S or LOCK_X
					possibly ORed to LOCK_GAP or
					LOCK_REC_NOT_GAP, for a
					supremum record we regard this
					always a gap type request */
	const buf_block_t*	block,	/*!< in: buffer block containing
					the record */
	ulint			heap_no,/*!< in: heap number of the record */
	trx_id_t		trx_id)	/*!< in: transaction id */
{
	lock_t*	lock;

	ut_ad(lock_mutex_own());
	ut_ad((precise_mode & LOCK_MODE_MASK) == LOCK_S
	      || (precise_mode & LOCK_MODE_MASK) == LOCK_X);
	ut_ad(!(precise_mode & LOCK_INSERT_INTENTION));

	for (lock = lock_rec_get_first(block, heap_no);
	     lock != NULL;
	     lock = lock_rec_get_next(heap_no, lock)) {

		if (lock->trx->id == trx_id
		    && !lock_rec_get_insert_intention(lock)
		    && lock_mode_stronger_or_eq(
			    lock_get_mode(lock),
			    static_cast<enum lock_mode>(
				    precise_mode & LOCK_MODE_MASK))
		    && !lock_get_wait(lock)
		    && (!lock_rec_get_rec_not_gap(lock)
			|| (precise_mode & LOCK_REC_NOT_GAP)
			|| heap_no == PAGE_HEAP_NO_SUPREMUM)
		    && (!lock_rec_get_gap(lock)
			|| (precise_mode & LOCK_GAP)
			|| heap_no == PAGE_HEAP_NO_SUPREMUM)) {

			return(lock);
		}
	}

	return(NULL);
}

#ifdef UNIV_DEBUG
/*********************************************************************//**
Checks if some other transaction has a lock request in the queue.
@return	lock or NULL */
static __attribute__((nonnull, warn_unused_result))
const lock_t*
lock_rec_other_has_expl_req(
/*========================*/
	enum lock_mode		mode,	/*!< in: LOCK_S or LOCK_X */
	ulint			gap,	/*!< in: LOCK_GAP if also gap
					locks are taken into account,
					or 0 if not */
	ulint			wait,	/*!< in: LOCK_WAIT if also
					waiting locks are taken into
					account, or 0 if not */
	const buf_block_t*	block,	/*!< in: buffer block containing
					the record */
	ulint			heap_no,/*!< in: heap number of the record */
	trx_id_t		trx_id)	/*!< in: transaction */
{
	const lock_t*	lock;

	ut_ad(lock_mutex_own());
	ut_ad(mode == LOCK_X || mode == LOCK_S);
	ut_ad(gap == 0 || gap == LOCK_GAP);
	ut_ad(wait == 0 || wait == LOCK_WAIT);

	for (lock = lock_rec_get_first(block, heap_no);
	     lock != NULL;
	     lock = lock_rec_get_next_const(heap_no, lock)) {

		if (lock->trx->id != trx_id
		    && (gap
			|| !(lock_rec_get_gap(lock)
			     || heap_no == PAGE_HEAP_NO_SUPREMUM))
		    && (wait || !lock_get_wait(lock))
		    && lock_mode_stronger_or_eq(lock_get_mode(lock), mode)) {

			return(lock);
		}
	}

	return(NULL);
}
#endif /* UNIV_DEBUG */

/*********************************************************************//**
Checks if some other transaction has a conflicting explicit lock request
in the queue, so that we have to wait.
@return	lock or NULL */
static
const lock_t*
lock_rec_other_has_conflicting(
/*===========================*/
	enum lock_mode		mode,	/*!< in: LOCK_S or LOCK_X,
					possibly ORed to LOCK_GAP or
					LOC_REC_NOT_GAP,
					LOCK_INSERT_INTENTION */
	const buf_block_t*	block,	/*!< in: buffer block containing
					the record */
	ulint			heap_no,/*!< in: heap number of the record */
	const trx_t*		trx)	/*!< in: our transaction */
{
	const lock_t*		lock;
	ibool			is_supremum;

	ut_ad(lock_mutex_own());

	is_supremum = (heap_no == PAGE_HEAP_NO_SUPREMUM);

	for (lock = lock_rec_get_first(block, heap_no);
	     lock != NULL;
	     lock = lock_rec_get_next_const(heap_no, lock)) {

		if (lock_rec_has_to_wait(trx, mode, lock, is_supremum)) {
			return(lock);
		}
	}

	return(NULL);
}

/*********************************************************************//**
Looks for a suitable type record lock struct by the same trx on the same page.
This can be used to save space when a new record lock should be set on a page:
no new struct is needed, if a suitable old is found.
@return	lock or NULL */
UNIV_INLINE
lock_t*
lock_rec_find_similar_on_page(
/*==========================*/
	ulint		type_mode,	/*!< in: lock type_mode field */
	ulint		heap_no,	/*!< in: heap number of the record */
	lock_t*		lock,		/*!< in: lock_rec_get_first_on_page() */
	const trx_t*	trx)		/*!< in: transaction */
{
	ut_ad(lock_mutex_own());

	for (/* No op */;
	     lock != NULL;
	     lock = lock_rec_get_next_on_page(lock)) {

		if (lock->trx == trx
		    && lock->type_mode == type_mode
		    && lock_rec_get_n_bits(lock) > heap_no) {

			return(lock);
		}
	}

	return(NULL);
}

/*********************************************************************//**
Checks if some transaction has an implicit x-lock on a record in a secondary
index.
@return	transaction id of the transaction which has the x-lock, or 0;
NOTE that this function can return false positives but never false
negatives. The caller must confirm all positive results by calling
trx_is_active(). */
static
trx_id_t
lock_sec_rec_some_has_impl(
/*=======================*/
	const rec_t*	rec,	/*!< in: user record */
	dict_index_t*	index,	/*!< in: secondary index */
	const ulint*	offsets)/*!< in: rec_get_offsets(rec, index) */
{
	trx_id_t	trx_id;
	trx_id_t	max_trx_id;
	const page_t*	page = page_align(rec);

	ut_ad(!lock_mutex_own());
	ut_ad(!mutex_own(&trx_sys->mutex));
	ut_ad(!dict_index_is_clust(index));
	ut_ad(page_rec_is_user_rec(rec));
	ut_ad(rec_offs_validate(rec, index, offsets));

	max_trx_id = page_get_max_trx_id(page);

	/* Some transaction may have an implicit x-lock on the record only
	if the max trx id for the page >= min trx id for the trx list, or
	database recovery is running. We do not write the changes of a page
	max trx id to the log, and therefore during recovery, this value
	for a page may be incorrect. */

	if (max_trx_id < trx_rw_min_trx_id() && !recv_recovery_is_on()) {

		trx_id = 0;

	} else if (!lock_check_trx_id_sanity(max_trx_id, rec, index, offsets)) {

		buf_page_print(page, 0, 0);

		/* The page is corrupt: try to avoid a crash by returning 0 */
		trx_id = 0;

	/* In this case it is possible that some transaction has an implicit
	x-lock. We have to look in the clustered index. */

	} else {
		trx_id = row_vers_impl_x_locked(rec, index, offsets);
	}

	return(trx_id);
}

#ifdef UNIV_DEBUG
/*********************************************************************//**
Checks if some transaction, other than given trx_id, has an explicit
lock on the given rec, in the given precise_mode.
@return	the transaction, whose id is not equal to trx_id, that has an
explicit lock on the given rec, in the given precise_mode or NULL.*/
static
trx_t*
lock_rec_other_trx_holds_expl(
/*==========================*/
	ulint			precise_mode,	/*!< in: LOCK_S or LOCK_X
						possibly ORed to LOCK_GAP or
						LOCK_REC_NOT_GAP. */
	trx_id_t		trx_id,		/*!< in: trx holding implicit
						lock on rec */
	const rec_t*		rec,		/*!< in: user record */
	const buf_block_t*	block)		/*!< in: buffer block
						containing the record */
{
	trx_t* holds = NULL;

	lock_mutex_enter();
	mutex_enter(&trx_sys->mutex);

	trx_id_t* impl_trx_desc = trx_find_descriptor(trx_sys->descriptors,
						      trx_sys->descr_n_used,
						      trx_id);
	if (impl_trx_desc) {
		ut_ad(trx_id == *impl_trx_desc);
		ulint heap_no = page_rec_get_heap_no(rec);
		ulint rw_trx_count = trx_sys->descr_n_used;
		trx_id_t* rw_trx_snapshot = static_cast<trx_id_t *>
			(ut_malloc(sizeof(trx_id_t) * rw_trx_count));
		memcpy(rw_trx_snapshot, trx_sys->descriptors,
		       sizeof(trx_id_t) * rw_trx_count);

		mutex_exit(&trx_sys->mutex);

		for (ulint i = 0; i < rw_trx_count; i++) {

			lock_t* expl_lock = lock_rec_has_expl(precise_mode,
							block, heap_no,
							rw_trx_snapshot[i]);
			if (expl_lock && expl_lock->trx->id != trx_id) {
				/* An explicit lock is held by trx other than
				the trx holding the implicit lock. */
				holds = expl_lock->trx;
				break;
			}
		}

		ut_free(rw_trx_snapshot);

	} else {
		mutex_exit(&trx_sys->mutex);
	}

	lock_mutex_exit();

	return(holds);
}
#endif /* UNIV_DEBUG */

/*********************************************************************//**
Return approximate number or record locks (bits set in the bitmap) for
this transaction. Since delete-marked records may be removed, the
record count will not be precise.
The caller must be holding lock_sys->mutex. */
UNIV_INTERN
ulint
lock_number_of_rows_locked(
/*=======================*/
	const trx_lock_t*	trx_lock)	/*!< in: transaction locks */
{
	const lock_t*	lock;
	ulint		n_records = 0;

	ut_ad(lock_mutex_own());

	for (lock = UT_LIST_GET_FIRST(trx_lock->trx_locks);
	     lock != NULL;
	     lock = UT_LIST_GET_NEXT(trx_locks, lock)) {

		if (lock_get_type_low(lock) == LOCK_REC) {
			ulint	n_bit;
			ulint	n_bits = lock_rec_get_n_bits(lock);

			for (n_bit = 0; n_bit < n_bits; n_bit++) {
				if (lock_rec_get_nth_bit(lock, n_bit)) {
					n_records++;
				}
			}
		}
	}

	return(n_records);
}

/*============== RECORD LOCK CREATION AND QUEUE MANAGEMENT =============*/

/*********************************************************************//**
Creates a new record lock and inserts it to the lock queue. Does NOT check
for deadlocks or lock compatibility!
@return	created lock */
static
lock_t*
lock_rec_create(
/*============*/
	ulint			type_mode,/*!< in: lock mode and wait
					flag, type is ignored and
					replaced by LOCK_REC */
	const buf_block_t*	block,	/*!< in: buffer block containing
					the record */
	ulint			heap_no,/*!< in: heap number of the record */
	dict_index_t*		index,	/*!< in: index of record */
	trx_t*			trx,	/*!< in/out: transaction */
	ibool			caller_owns_trx_mutex)
					/*!< in: TRUE if caller owns
					trx mutex */
{
	lock_t*		lock;
	ulint		page_no;
	ulint		space;
	ulint		n_bits;
	ulint		n_bytes;
	const page_t*	page;

	ut_ad(lock_mutex_own());
	ut_ad(caller_owns_trx_mutex == trx_mutex_own(trx));
	ut_ad(dict_index_is_clust(index) || !dict_index_is_online_ddl(index));

	/* Non-locking autocommit read-only transactions should not set
	any locks. */
	assert_trx_in_list(trx);

	space = buf_block_get_space(block);
	page_no	= buf_block_get_page_no(block);
	page = block->frame;

	btr_assert_not_corrupted(block, index);

	/* If rec is the supremum record, then we reset the gap and
	LOCK_REC_NOT_GAP bits, as all locks on the supremum are
	automatically of the gap type */

	if (UNIV_UNLIKELY(heap_no == PAGE_HEAP_NO_SUPREMUM)) {
		ut_ad(!(type_mode & LOCK_REC_NOT_GAP));

		type_mode = type_mode & ~(LOCK_GAP | LOCK_REC_NOT_GAP);
	}

	/* Make lock bitmap bigger by a safety margin */
	n_bits = page_dir_get_n_heap(page) + LOCK_PAGE_BITMAP_MARGIN;
	n_bytes = 1 + n_bits / 8;

	lock = static_cast<lock_t*>(
		mem_heap_alloc(trx->lock.lock_heap, sizeof(lock_t) + n_bytes));

	lock->trx = trx;

	lock->type_mode = (type_mode & ~LOCK_TYPE_MASK) | LOCK_REC;
	lock->index = index;

	lock->un_member.rec_lock.space = space;
	lock->un_member.rec_lock.page_no = page_no;
	lock->un_member.rec_lock.n_bits = n_bytes * 8;

	/* Reset to zero the bitmap which resides immediately after the
	lock struct */

	lock_rec_bitmap_reset(lock);

	/* Set the bit corresponding to rec */
	lock_rec_set_nth_bit(lock, heap_no);

	index->table->n_rec_locks++;

	ut_ad(index->table->n_ref_count > 0 || !index->table->can_be_evicted);

	HASH_INSERT(lock_t, hash, lock_sys->rec_hash,
		    lock_rec_fold(space, page_no), lock);

	lock_sys->rec_num++;

	if (!caller_owns_trx_mutex) {
		trx_mutex_enter(trx);
	}
	ut_ad(trx_mutex_own(trx));

	if (type_mode & LOCK_WAIT) {

		lock_set_lock_and_trx_wait(lock, trx);
	}

	UT_LIST_ADD_LAST(trx_locks, trx->lock.trx_locks, lock);

	if (!caller_owns_trx_mutex) {
		trx_mutex_exit(trx);
	}

	MONITOR_INC(MONITOR_RECLOCK_CREATED);
	MONITOR_INC(MONITOR_NUM_RECLOCK);

	return(lock);
}

/*********************************************************************//**
Enqueues a waiting request for a lock which cannot be granted immediately.
Checks for deadlocks.
@return DB_LOCK_WAIT, DB_DEADLOCK, or DB_QUE_THR_SUSPENDED, or
DB_SUCCESS_LOCKED_REC; DB_SUCCESS_LOCKED_REC means that
there was a deadlock, but another transaction was chosen as a victim,
and we got the lock immediately: no need to wait then */
static
dberr_t
lock_rec_enqueue_waiting(
/*=====================*/
	ulint			type_mode,/*!< in: lock mode this
					transaction is requesting:
					LOCK_S or LOCK_X, possibly
					ORed with LOCK_GAP or
					LOCK_REC_NOT_GAP, ORed with
					LOCK_INSERT_INTENTION if this
					waiting lock request is set
					when performing an insert of
					an index record */
	const buf_block_t*	block,	/*!< in: buffer block containing
					the record */
	ulint			heap_no,/*!< in: heap number of the record */
	dict_index_t*		index,	/*!< in: index of record */
	que_thr_t*		thr)	/*!< in: query thread */
{
	trx_t*			trx;
	lock_t*			lock;
	trx_id_t		victim_trx_id;
	ulint			sec;
	ulint			ms;


	ut_ad(lock_mutex_own());
	ut_ad(!srv_read_only_mode);
	ut_ad(dict_index_is_clust(index) || !dict_index_is_online_ddl(index));

	trx = thr_get_trx(thr);

	ut_ad(trx_mutex_own(trx));

	/* Test if there already is some other reason to suspend thread:
	we do not enqueue a lock request if the query thread should be
	stopped anyway */

	if (que_thr_stop(thr)) {
		ut_error;

		return(DB_QUE_THR_SUSPENDED);
	}

	switch (trx_get_dict_operation(trx)) {
	case TRX_DICT_OP_NONE:
		break;
	case TRX_DICT_OP_TABLE:
	case TRX_DICT_OP_INDEX:
		ut_print_timestamp(stderr);
		fputs("  InnoDB: Error: a record lock wait happens"
		      " in a dictionary operation!\n"
		      "InnoDB: ", stderr);
		dict_index_name_print(stderr, trx, index);
		fputs(".\n"
		      "InnoDB: Submit a detailed bug report"
		      " to http://bugs.mysql.com\n",
		      stderr);
		ut_ad(0);
	}

	/* Enqueue the lock request that will wait to be granted, note that
	we already own the trx mutex. */
	lock = lock_rec_create(
		type_mode | LOCK_WAIT, block, heap_no, index, trx, TRUE);

	/* Release the mutex to obey the latching order.
	This is safe, because lock_deadlock_check_and_resolve()
	is invoked when a lock wait is enqueued for the currently
	running transaction. Because trx is a running transaction
	(it is not currently suspended because of a lock wait),
	its state can only be changed by this thread, which is
	currently associated with the transaction. */

	trx_mutex_exit(trx);

	victim_trx_id = lock_deadlock_check_and_resolve(lock, trx);

	trx_mutex_enter(trx);

	if (victim_trx_id != 0) {

		ut_ad(victim_trx_id == trx->id);

		lock_reset_lock_and_trx_wait(lock);
		lock_rec_reset_nth_bit(lock, heap_no);

		return(DB_DEADLOCK);

	} else if (trx->lock.wait_lock == NULL) {

		/* If there was a deadlock but we chose another
		transaction as a victim, it is possible that we
		already have the lock now granted! */

		return(DB_SUCCESS_LOCKED_REC);
	}

	trx->lock.que_state = TRX_QUE_LOCK_WAIT;

	trx->lock.was_chosen_as_deadlock_victim = FALSE;
	trx->lock.wait_started = ut_time();

	if (UNIV_UNLIKELY(trx->take_stats)) {
		ut_usectime(&sec, &ms);
		trx->lock_que_wait_ustarted = (ib_uint64_t)sec * 1000000 + ms;
	}

	ut_a(que_thr_stop(thr));

#ifdef UNIV_DEBUG
	if (lock_print_waits) {
		fprintf(stderr, "Lock wait for trx " TRX_ID_FMT " in index ",
			trx->id);
		ut_print_name(stderr, trx, FALSE, index->name);
	}
#endif /* UNIV_DEBUG */

	MONITOR_INC(MONITOR_LOCKREC_WAIT);

	return(DB_LOCK_WAIT);
}

/*********************************************************************//**
Adds a record lock request in the record queue. The request is normally
added as the last in the queue, but if there are no waiting lock requests
on the record, and the request to be added is not a waiting request, we
can reuse a suitable record lock object already existing on the same page,
just setting the appropriate bit in its bitmap. This is a low-level function
which does NOT check for deadlocks or lock compatibility!
@return	lock where the bit was set */
static
lock_t*
lock_rec_add_to_queue(
/*==================*/
	ulint			type_mode,/*!< in: lock mode, wait, gap
					etc. flags; type is ignored
					and replaced by LOCK_REC */
	const buf_block_t*	block,	/*!< in: buffer block containing
					the record */
	ulint			heap_no,/*!< in: heap number of the record */
	dict_index_t*		index,	/*!< in: index of record */
	trx_t*			trx,	/*!< in/out: transaction */
	ibool			caller_owns_trx_mutex)
					/*!< in: TRUE if caller owns the
					transaction mutex */
{
	lock_t*	lock;
	lock_t*	first_lock;

	ut_ad(lock_mutex_own());
	ut_ad(caller_owns_trx_mutex == trx_mutex_own(trx));
	ut_ad(dict_index_is_clust(index) || !dict_index_is_online_ddl(index));
#ifdef UNIV_DEBUG
	switch (type_mode & LOCK_MODE_MASK) {
	case LOCK_X:
	case LOCK_S:
		break;
	default:
		ut_error;
	}

	if (!(type_mode & (LOCK_WAIT | LOCK_GAP))) {
		enum lock_mode	mode = (type_mode & LOCK_MODE_MASK) == LOCK_S
			? LOCK_X
			: LOCK_S;
		const lock_t*	other_lock
			= lock_rec_other_has_expl_req(mode, 0, LOCK_WAIT,
						      block, heap_no, trx->id);
		ut_a(!other_lock);
	}
#endif /* UNIV_DEBUG */

	type_mode |= LOCK_REC;

	/* If rec is the supremum record, then we can reset the gap bit, as
	all locks on the supremum are automatically of the gap type, and we
	try to avoid unnecessary memory consumption of a new record lock
	struct for a gap type lock */

	if (UNIV_UNLIKELY(heap_no == PAGE_HEAP_NO_SUPREMUM)) {
		ut_ad(!(type_mode & LOCK_REC_NOT_GAP));

		/* There should never be LOCK_REC_NOT_GAP on a supremum
		record, but let us play safe */

		type_mode = type_mode & ~(LOCK_GAP | LOCK_REC_NOT_GAP);
	}

	/* Look for a waiting lock request on the same record or on a gap */

	for (first_lock = lock = lock_rec_get_first_on_page(block);
	     lock != NULL;
	     lock = lock_rec_get_next_on_page(lock)) {

		if (lock_get_wait(lock)
		    && lock_rec_get_nth_bit(lock, heap_no)) {

			goto somebody_waits;
		}
	}

	if (UNIV_LIKELY(!(type_mode & LOCK_WAIT))) {

		/* Look for a similar record lock on the same page:
		if one is found and there are no waiting lock requests,
		we can just set the bit */

		lock = lock_rec_find_similar_on_page(
			type_mode, heap_no, first_lock, trx);

		if (lock) {

			lock_rec_set_nth_bit(lock, heap_no);

			return(lock);
		}
	}

somebody_waits:
	return(lock_rec_create(
			type_mode, block, heap_no, index, trx,
			caller_owns_trx_mutex));
}

/** Record locking request status */
enum lock_rec_req_status {
	/** Failed to acquire a lock */
	LOCK_REC_FAIL,
	/** Succeeded in acquiring a lock (implicit or already acquired) */
	LOCK_REC_SUCCESS,
	/** Explicitly created a new lock */
	LOCK_REC_SUCCESS_CREATED
};

/*********************************************************************//**
This is a fast routine for locking a record in the most common cases:
there are no explicit locks on the page, or there is just one lock, owned
by this transaction, and of the right type_mode. This is a low-level function
which does NOT look at implicit locks! Checks lock compatibility within
explicit locks. This function sets a normal next-key lock, or in the case of
a page supremum record, a gap type lock.
@return whether the locking succeeded */
UNIV_INLINE
enum lock_rec_req_status
lock_rec_lock_fast(
/*===============*/
	ibool			impl,	/*!< in: if TRUE, no lock is set
					if no wait is necessary: we
					assume that the caller will
					set an implicit lock */
	ulint			mode,	/*!< in: lock mode: LOCK_X or
					LOCK_S possibly ORed to either
					LOCK_GAP or LOCK_REC_NOT_GAP */
	const buf_block_t*	block,	/*!< in: buffer block containing
					the record */
	ulint			heap_no,/*!< in: heap number of record */
	dict_index_t*		index,	/*!< in: index of record */
	que_thr_t*		thr)	/*!< in: query thread */
{
	lock_t*			lock;
	trx_t*			trx;
	enum lock_rec_req_status status = LOCK_REC_SUCCESS;

	ut_ad(lock_mutex_own());
	ut_ad((LOCK_MODE_MASK & mode) != LOCK_S
	      || lock_table_has(thr_get_trx(thr), index->table, LOCK_IS));
	ut_ad((LOCK_MODE_MASK & mode) != LOCK_X
	      || lock_table_has(thr_get_trx(thr), index->table, LOCK_IX));
	ut_ad((LOCK_MODE_MASK & mode) == LOCK_S
	      || (LOCK_MODE_MASK & mode) == LOCK_X);
	ut_ad(mode - (LOCK_MODE_MASK & mode) == LOCK_GAP
	      || mode - (LOCK_MODE_MASK & mode) == 0
	      || mode - (LOCK_MODE_MASK & mode) == LOCK_REC_NOT_GAP);
	ut_ad(dict_index_is_clust(index) || !dict_index_is_online_ddl(index));

	DBUG_EXECUTE_IF("innodb_report_deadlock", return(LOCK_REC_FAIL););

	lock = lock_rec_get_first_on_page(block);

	trx = thr_get_trx(thr);

	if (lock == NULL) {
		if (!impl) {
			/* Note that we don't own the trx mutex. */
			lock = lock_rec_create(
				mode, block, heap_no, index, trx, FALSE);

		}
		status = LOCK_REC_SUCCESS_CREATED;
	} else {
		trx_mutex_enter(trx);

		if (lock_rec_get_next_on_page(lock)
		     || lock->trx != trx
		     || lock->type_mode != (mode | LOCK_REC)
		     || lock_rec_get_n_bits(lock) <= heap_no) {

			status = LOCK_REC_FAIL;
		} else if (!impl) {
			/* If the nth bit of the record lock is already set
			then we do not set a new lock bit, otherwise we do
			set */
			if (!lock_rec_get_nth_bit(lock, heap_no)) {
				lock_rec_set_nth_bit(lock, heap_no);
				status = LOCK_REC_SUCCESS_CREATED;
			}
		}

		trx_mutex_exit(trx);
	}

	return(status);
}

/*********************************************************************//**
This is the general, and slower, routine for locking a record. This is a
low-level function which does NOT look at implicit locks! Checks lock
compatibility within explicit locks. This function sets a normal next-key
lock, or in the case of a page supremum record, a gap type lock.
@return	DB_SUCCESS, DB_SUCCESS_LOCKED_REC, DB_LOCK_WAIT, DB_DEADLOCK,
or DB_QUE_THR_SUSPENDED */
static
dberr_t
lock_rec_lock_slow(
/*===============*/
	ibool			impl,	/*!< in: if TRUE, no lock is set
					if no wait is necessary: we
					assume that the caller will
					set an implicit lock */
	ulint			mode,	/*!< in: lock mode: LOCK_X or
					LOCK_S possibly ORed to either
					LOCK_GAP or LOCK_REC_NOT_GAP */
	const buf_block_t*	block,	/*!< in: buffer block containing
					the record */
	ulint			heap_no,/*!< in: heap number of record */
	dict_index_t*		index,	/*!< in: index of record */
	que_thr_t*		thr)	/*!< in: query thread */
{
	trx_t*			trx;
	dberr_t			err = DB_SUCCESS;

	ut_ad(lock_mutex_own());
	ut_ad((LOCK_MODE_MASK & mode) != LOCK_S
	      || lock_table_has(thr_get_trx(thr), index->table, LOCK_IS));
	ut_ad((LOCK_MODE_MASK & mode) != LOCK_X
	      || lock_table_has(thr_get_trx(thr), index->table, LOCK_IX));
	ut_ad((LOCK_MODE_MASK & mode) == LOCK_S
	      || (LOCK_MODE_MASK & mode) == LOCK_X);
	ut_ad(mode - (LOCK_MODE_MASK & mode) == LOCK_GAP
	      || mode - (LOCK_MODE_MASK & mode) == 0
	      || mode - (LOCK_MODE_MASK & mode) == LOCK_REC_NOT_GAP);
	ut_ad(dict_index_is_clust(index) || !dict_index_is_online_ddl(index));

	DBUG_EXECUTE_IF("innodb_report_deadlock", return(DB_DEADLOCK););

	trx = thr_get_trx(thr);
	trx_mutex_enter(trx);

	if (lock_rec_has_expl(mode, block, heap_no, trx->id)) {

		/* The trx already has a strong enough lock on rec: do
		nothing */

	} else if (lock_rec_other_has_conflicting(
			static_cast<enum lock_mode>(mode),
			block, heap_no, trx)) {

		/* If another transaction has a non-gap conflicting
		request in the queue, as this transaction does not
		have a lock strong enough already granted on the
		record, we have to wait. */

		err = lock_rec_enqueue_waiting(
			mode, block, heap_no, index, thr);

	} else if (!impl) {
		/* Set the requested lock on the record, note that
		we already own the transaction mutex. */

		lock_rec_add_to_queue(
			LOCK_REC | mode, block, heap_no, index, trx, TRUE);

		err = DB_SUCCESS_LOCKED_REC;
	}

	trx_mutex_exit(trx);

	return(err);
}

/*********************************************************************//**
Tries to lock the specified record in the mode requested. If not immediately
possible, enqueues a waiting lock request. This is a low-level function
which does NOT look at implicit locks! Checks lock compatibility within
explicit locks. This function sets a normal next-key lock, or in the case
of a page supremum record, a gap type lock.
@return	DB_SUCCESS, DB_SUCCESS_LOCKED_REC, DB_LOCK_WAIT, DB_DEADLOCK,
or DB_QUE_THR_SUSPENDED */
static
dberr_t
lock_rec_lock(
/*==========*/
	ibool			impl,	/*!< in: if TRUE, no lock is set
					if no wait is necessary: we
					assume that the caller will
					set an implicit lock */
	ulint			mode,	/*!< in: lock mode: LOCK_X or
					LOCK_S possibly ORed to either
					LOCK_GAP or LOCK_REC_NOT_GAP */
	const buf_block_t*	block,	/*!< in: buffer block containing
					the record */
	ulint			heap_no,/*!< in: heap number of record */
	dict_index_t*		index,	/*!< in: index of record */
	que_thr_t*		thr)	/*!< in: query thread */
{
	ut_ad(lock_mutex_own());
	ut_ad((LOCK_MODE_MASK & mode) != LOCK_S
	      || lock_table_has(thr_get_trx(thr), index->table, LOCK_IS));
	ut_ad((LOCK_MODE_MASK & mode) != LOCK_X
	      || lock_table_has(thr_get_trx(thr), index->table, LOCK_IX));
	ut_ad((LOCK_MODE_MASK & mode) == LOCK_S
	      || (LOCK_MODE_MASK & mode) == LOCK_X);
	ut_ad(mode - (LOCK_MODE_MASK & mode) == LOCK_GAP
	      || mode - (LOCK_MODE_MASK & mode) == LOCK_REC_NOT_GAP
	      || mode - (LOCK_MODE_MASK & mode) == 0);
	ut_ad(dict_index_is_clust(index) || !dict_index_is_online_ddl(index));

	/* We try a simplified and faster subroutine for the most
	common cases */
	switch (lock_rec_lock_fast(impl, mode, block, heap_no, index, thr)) {
	case LOCK_REC_SUCCESS:
		return(DB_SUCCESS);
	case LOCK_REC_SUCCESS_CREATED:
		return(DB_SUCCESS_LOCKED_REC);
	case LOCK_REC_FAIL:
		return(lock_rec_lock_slow(impl, mode, block,
					  heap_no, index, thr));
	}

	ut_error;
	return(DB_ERROR);
}

/*********************************************************************//**
Checks if a waiting record lock request still has to wait in a queue.
@return	lock that is causing the wait */
static
const lock_t*
lock_rec_has_to_wait_in_queue(
/*==========================*/
	const lock_t*	wait_lock)	/*!< in: waiting record lock */
{
	const lock_t*	lock;
	ulint		space;
	ulint		page_no;
	ulint		heap_no;
	ulint		bit_mask;
	ulint		bit_offset;

	ut_ad(lock_mutex_own());
	ut_ad(lock_get_wait(wait_lock));
	ut_ad(lock_get_type_low(wait_lock) == LOCK_REC);

	space = wait_lock->un_member.rec_lock.space;
	page_no = wait_lock->un_member.rec_lock.page_no;
	heap_no = lock_rec_find_set_bit(wait_lock);

	bit_offset = heap_no / 8;
	bit_mask = static_cast<ulint>(1 << (heap_no % 8));

	for (lock = lock_rec_get_first_on_page_addr(space, page_no);
	     lock != wait_lock;
	     lock = lock_rec_get_next_on_page_const(lock)) {

		const byte*	p = (const byte*) &lock[1];

		if (heap_no < lock_rec_get_n_bits(lock)
		    && (p[bit_offset] & bit_mask)
		    && lock_has_to_wait(wait_lock, lock)) {

			return(lock);
		}
	}

	return(NULL);
}

/*************************************************************//**
Grants a lock to a waiting lock request and releases the waiting transaction.
The caller must hold lock_sys->mutex but not lock->trx->mutex. */
static
void
lock_grant(
/*=======*/
	lock_t*	lock)	/*!< in/out: waiting lock request */
{
	ut_ad(lock_mutex_own());

	lock_reset_lock_and_trx_wait(lock);

	trx_mutex_enter(lock->trx);

	if (lock_get_mode(lock) == LOCK_AUTO_INC) {
		dict_table_t*	table = lock->un_member.tab_lock.table;

		if (UNIV_UNLIKELY(table->autoinc_trx == lock->trx)) {
			fprintf(stderr,
				"InnoDB: Error: trx already had"
				" an AUTO-INC lock!\n");
		} else {
			table->autoinc_trx = lock->trx;

			ib_vector_push(lock->trx->autoinc_locks, &lock);
		}
	}

#ifdef UNIV_DEBUG
	if (lock_print_waits) {
		fprintf(stderr, "Lock wait for trx " TRX_ID_FMT " ends\n",
			lock->trx->id);
	}
#endif /* UNIV_DEBUG */

	/* If we are resolving a deadlock by choosing another transaction
	as a victim, then our original transaction may not be in the
	TRX_QUE_LOCK_WAIT state, and there is no need to end the lock wait
	for it */

	if (lock->trx->lock.que_state == TRX_QUE_LOCK_WAIT) {
		que_thr_t*	thr;

		thr = que_thr_end_lock_wait(lock->trx);

		if (thr != NULL) {
			lock_wait_release_thread_if_suspended(thr);
		}
	}

	trx_mutex_exit(lock->trx);
}

/*************************************************************//**
Cancels a waiting record lock request and releases the waiting transaction
that requested it. NOTE: does NOT check if waiting lock requests behind this
one can now be granted! */
static
void
lock_rec_cancel(
/*============*/
	lock_t*	lock)	/*!< in: waiting record lock request */
{
	que_thr_t*	thr;

	ut_ad(lock_mutex_own());
	ut_ad(lock_get_type_low(lock) == LOCK_REC);

	/* Reset the bit (there can be only one set bit) in the lock bitmap */
	lock_rec_reset_nth_bit(lock, lock_rec_find_set_bit(lock));

	/* Reset the wait flag and the back pointer to lock in trx */

	lock_reset_lock_and_trx_wait(lock);

	/* The following function releases the trx from lock wait */

	trx_mutex_enter(lock->trx);

	thr = que_thr_end_lock_wait(lock->trx);

	if (thr != NULL) {
		lock_wait_release_thread_if_suspended(thr);
	}

	trx_mutex_exit(lock->trx);
}

/*************************************************************//**
Removes a record lock request, waiting or granted, from the queue and
grants locks to other transactions in the queue if they now are entitled
to a lock. NOTE: all record locks contained in in_lock are removed. */
static
void
lock_rec_dequeue_from_page(
/*=======================*/
	lock_t*		in_lock)	/*!< in: record lock object: all
					record locks which are contained in
					this lock object are removed;
					transactions waiting behind will
					get their lock requests granted,
					if they are now qualified to it */
{
	ulint		space;
	ulint		page_no;
	lock_t*		lock;
	trx_lock_t*	trx_lock;

	ut_ad(lock_mutex_own());
	ut_ad(lock_get_type_low(in_lock) == LOCK_REC);
	/* We may or may not be holding in_lock->trx->mutex here. */

	trx_lock = &in_lock->trx->lock;

	space = in_lock->un_member.rec_lock.space;
	page_no = in_lock->un_member.rec_lock.page_no;

	in_lock->index->table->n_rec_locks--;

	HASH_DELETE(lock_t, hash, lock_sys->rec_hash,
		    lock_rec_fold(space, page_no), in_lock);
	lock_sys->rec_num--;

	UT_LIST_REMOVE(trx_locks, trx_lock->trx_locks, in_lock);

	MONITOR_INC(MONITOR_RECLOCK_REMOVED);
	MONITOR_DEC(MONITOR_NUM_RECLOCK);

	/* Check if waiting locks in the queue can now be granted: grant
	locks if there are no conflicting locks ahead. Stop at the first
	X lock that is waiting or has been granted. */

	for (lock = lock_rec_get_first_on_page_addr(space, page_no);
	     lock != NULL;
	     lock = lock_rec_get_next_on_page(lock)) {

		if (lock_get_wait(lock)
		    && !lock_rec_has_to_wait_in_queue(lock)) {

			/* Grant the lock */
			ut_ad(lock->trx != in_lock->trx);
			lock_grant(lock);
		}
	}
}

/*************************************************************//**
Removes a record lock request, waiting or granted, from the queue. */
static
void
lock_rec_discard(
/*=============*/
	lock_t*		in_lock)	/*!< in: record lock object: all
					record locks which are contained
					in this lock object are removed */
{
	ulint		space;
	ulint		page_no;
	trx_lock_t*	trx_lock;

	ut_ad(lock_mutex_own());
	ut_ad(lock_get_type_low(in_lock) == LOCK_REC);

	trx_lock = &in_lock->trx->lock;

	space = in_lock->un_member.rec_lock.space;
	page_no = in_lock->un_member.rec_lock.page_no;

	in_lock->index->table->n_rec_locks--;

	HASH_DELETE(lock_t, hash, lock_sys->rec_hash,
		    lock_rec_fold(space, page_no), in_lock);
	lock_sys->rec_num--;

	UT_LIST_REMOVE(trx_locks, trx_lock->trx_locks, in_lock);

	MONITOR_INC(MONITOR_RECLOCK_REMOVED);
	MONITOR_DEC(MONITOR_NUM_RECLOCK);
}

/*************************************************************//**
Removes record lock objects set on an index page which is discarded. This
function does not move locks, or check for waiting locks, therefore the
lock bitmaps must already be reset when this function is called. */
static
void
lock_rec_free_all_from_discard_page(
/*================================*/
	const buf_block_t*	block)	/*!< in: page to be discarded */
{
	ulint	space;
	ulint	page_no;
	lock_t*	lock;
	lock_t*	next_lock;

	ut_ad(lock_mutex_own());

	space = buf_block_get_space(block);
	page_no = buf_block_get_page_no(block);

	lock = lock_rec_get_first_on_page_addr(space, page_no);

	while (lock != NULL) {
		ut_ad(lock_rec_find_set_bit(lock) == ULINT_UNDEFINED);
		ut_ad(!lock_get_wait(lock));

		next_lock = lock_rec_get_next_on_page(lock);

		lock_rec_discard(lock);

		lock = next_lock;
	}
}

/*============= RECORD LOCK MOVING AND INHERITING ===================*/

/*************************************************************//**
Resets the lock bits for a single record. Releases transactions waiting for
lock requests here. */
static
void
lock_rec_reset_and_release_wait(
/*============================*/
	const buf_block_t*	block,	/*!< in: buffer block containing
					the record */
	ulint			heap_no)/*!< in: heap number of record */
{
	lock_t*	lock;

	ut_ad(lock_mutex_own());

	for (lock = lock_rec_get_first(block, heap_no);
	     lock != NULL;
	     lock = lock_rec_get_next(heap_no, lock)) {

		if (lock_get_wait(lock)) {
			lock_rec_cancel(lock);
		} else {
			lock_rec_reset_nth_bit(lock, heap_no);
		}
	}
}

/*************************************************************//**
Makes a record to inherit the locks (except LOCK_INSERT_INTENTION type)
of another record as gap type locks, but does not reset the lock bits of
the other record. Also waiting lock requests on rec are inherited as
GRANTED gap locks. */
static
void
lock_rec_inherit_to_gap(
/*====================*/
	const buf_block_t*	heir_block,	/*!< in: block containing the
						record which inherits */
	const buf_block_t*	block,		/*!< in: block containing the
						record from which inherited;
						does NOT reset the locks on
						this record */
	ulint			heir_heap_no,	/*!< in: heap_no of the
						inheriting record */
	ulint			heap_no)	/*!< in: heap_no of the
						donating record */
{
	lock_t*	lock;

	ut_ad(lock_mutex_own());

	/* If srv_locks_unsafe_for_binlog is TRUE or session is using
	READ COMMITTED isolation level, we do not want locks set
	by an UPDATE or a DELETE to be inherited as gap type locks. But we
	DO want S-locks set by a consistency constraint to be inherited also
	then. */

	for (lock = lock_rec_get_first(block, heap_no);
	     lock != NULL;
	     lock = lock_rec_get_next(heap_no, lock)) {

		if (!lock_rec_get_insert_intention(lock)
		    && !((srv_locks_unsafe_for_binlog
			  || lock->trx->isolation_level
			  <= TRX_ISO_READ_COMMITTED)
			 && lock_get_mode(lock) == LOCK_X)) {

			lock_rec_add_to_queue(
				LOCK_REC | LOCK_GAP | lock_get_mode(lock),
				heir_block, heir_heap_no, lock->index,
				lock->trx, FALSE);
		}
	}
}

/*************************************************************//**
Makes a record to inherit the gap locks (except LOCK_INSERT_INTENTION type)
of another record as gap type locks, but does not reset the lock bits of the
other record. Also waiting lock requests are inherited as GRANTED gap locks. */
static
void
lock_rec_inherit_to_gap_if_gap_lock(
/*================================*/
	const buf_block_t*	block,		/*!< in: buffer block */
	ulint			heir_heap_no,	/*!< in: heap_no of
						record which inherits */
	ulint			heap_no)	/*!< in: heap_no of record
						from which inherited;
						does NOT reset the locks
						on this record */
{
	lock_t*	lock;

	lock_mutex_enter();

	for (lock = lock_rec_get_first(block, heap_no);
	     lock != NULL;
	     lock = lock_rec_get_next(heap_no, lock)) {

		if (!lock_rec_get_insert_intention(lock)
		    && (heap_no == PAGE_HEAP_NO_SUPREMUM
			|| !lock_rec_get_rec_not_gap(lock))) {

			lock_rec_add_to_queue(
				LOCK_REC | LOCK_GAP | lock_get_mode(lock),
				block, heir_heap_no, lock->index,
				lock->trx, FALSE);
		}
	}

	lock_mutex_exit();
}

/*************************************************************//**
Moves the locks of a record to another record and resets the lock bits of
the donating record. */
static
void
lock_rec_move(
/*==========*/
	const buf_block_t*	receiver,	/*!< in: buffer block containing
						the receiving record */
	const buf_block_t*	donator,	/*!< in: buffer block containing
						the donating record */
	ulint			receiver_heap_no,/*!< in: heap_no of the record
						which gets the locks; there
						must be no lock requests
						on it! */
	ulint			donator_heap_no)/*!< in: heap_no of the record
						which gives the locks */
{
	lock_t*	lock;

	ut_ad(lock_mutex_own());

	ut_ad(lock_rec_get_first(receiver, receiver_heap_no) == NULL);

	for (lock = lock_rec_get_first(donator, donator_heap_no);
	     lock != NULL;
	     lock = lock_rec_get_next(donator_heap_no, lock)) {

		const ulint	type_mode = lock->type_mode;

		lock_rec_reset_nth_bit(lock, donator_heap_no);

		if (UNIV_UNLIKELY(type_mode & LOCK_WAIT)) {
			lock_reset_lock_and_trx_wait(lock);
		}

		/* Note that we FIRST reset the bit, and then set the lock:
		the function works also if donator == receiver */

		lock_rec_add_to_queue(
			type_mode, receiver, receiver_heap_no,
			lock->index, lock->trx, FALSE);
	}

	ut_ad(lock_rec_get_first(donator, donator_heap_no) == NULL);
}

/*************************************************************//**
Updates the lock table when we have reorganized a page. NOTE: we copy
also the locks set on the infimum of the page; the infimum may carry
locks if an update of a record is occurring on the page, and its locks
were temporarily stored on the infimum. */
UNIV_INTERN
void
lock_move_reorganize_page(
/*======================*/
	const buf_block_t*	block,	/*!< in: old index page, now
					reorganized */
	const buf_block_t*	oblock)	/*!< in: copy of the old, not
					reorganized page */
{
	lock_t*		lock;
	UT_LIST_BASE_NODE_T(lock_t)	old_locks;
	mem_heap_t*	heap		= NULL;
	ulint		comp;

	lock_mutex_enter();

	lock = lock_rec_get_first_on_page(block);

	if (lock == NULL) {
		lock_mutex_exit();

		return;
	}

	heap = mem_heap_create(256);

	/* Copy first all the locks on the page to heap and reset the
	bitmaps in the original locks; chain the copies of the locks
	using the trx_locks field in them. */

	UT_LIST_INIT(old_locks);

	do {
		/* Make a copy of the lock */
		lock_t*	old_lock = lock_rec_copy(lock, heap);

		UT_LIST_ADD_LAST(trx_locks, old_locks, old_lock);

		/* Reset bitmap of lock */
		lock_rec_bitmap_reset(lock);

		if (lock_get_wait(lock)) {

			lock_reset_lock_and_trx_wait(lock);
		}

		lock = lock_rec_get_next_on_page(lock);
	} while (lock != NULL);

	comp = page_is_comp(block->frame);
	ut_ad(comp == page_is_comp(oblock->frame));

	for (lock = UT_LIST_GET_FIRST(old_locks); lock;
	     lock = UT_LIST_GET_NEXT(trx_locks, lock)) {
		/* NOTE: we copy also the locks set on the infimum and
		supremum of the page; the infimum may carry locks if an
		update of a record is occurring on the page, and its locks
		were temporarily stored on the infimum */
		page_cur_t	cur1;
		page_cur_t	cur2;

		page_cur_set_before_first(block, &cur1);
		page_cur_set_before_first(oblock, &cur2);

		/* Set locks according to old locks */
		for (;;) {
			ulint	old_heap_no;
			ulint	new_heap_no;

			ut_ad(comp || !memcmp(page_cur_get_rec(&cur1),
					      page_cur_get_rec(&cur2),
					      rec_get_data_size_old(
						      page_cur_get_rec(
							      &cur2))));
			if (UNIV_LIKELY(comp)) {
				old_heap_no = rec_get_heap_no_new(
					page_cur_get_rec(&cur2));
				new_heap_no = rec_get_heap_no_new(
					page_cur_get_rec(&cur1));
			} else {
				old_heap_no = rec_get_heap_no_old(
					page_cur_get_rec(&cur2));
				new_heap_no = rec_get_heap_no_old(
					page_cur_get_rec(&cur1));
			}

			if (lock_rec_get_nth_bit(lock, old_heap_no)) {

				/* Clear the bit in old_lock. */
				ut_d(lock_rec_reset_nth_bit(lock,
							    old_heap_no));

				/* NOTE that the old lock bitmap could be too
				small for the new heap number! */

				lock_rec_add_to_queue(
					lock->type_mode, block, new_heap_no,
					lock->index, lock->trx, FALSE);

				/* if (new_heap_no == PAGE_HEAP_NO_SUPREMUM
				&& lock_get_wait(lock)) {
				fprintf(stderr,
				"---\n--\n!!!Lock reorg: supr type %lu\n",
				lock->type_mode);
				} */
			}

			if (UNIV_UNLIKELY
			    (new_heap_no == PAGE_HEAP_NO_SUPREMUM)) {

				ut_ad(old_heap_no == PAGE_HEAP_NO_SUPREMUM);
				break;
			}

			page_cur_move_to_next(&cur1);
			page_cur_move_to_next(&cur2);
		}

#ifdef UNIV_DEBUG
		{
			ulint	i = lock_rec_find_set_bit(lock);

			/* Check that all locks were moved. */
			if (UNIV_UNLIKELY(i != ULINT_UNDEFINED)) {
				fprintf(stderr,
					"lock_move_reorganize_page():"
					" %lu not moved in %p\n",
					(ulong) i, (void*) lock);
				ut_error;
			}
		}
#endif /* UNIV_DEBUG */
	}

	lock_mutex_exit();

	mem_heap_free(heap);

#ifdef UNIV_DEBUG_LOCK_VALIDATE
	ut_ad(lock_rec_validate_page(block));
#endif
}

/*************************************************************//**
Moves the explicit locks on user records to another page if a record
list end is moved to another page. */
UNIV_INTERN
void
lock_move_rec_list_end(
/*===================*/
	const buf_block_t*	new_block,	/*!< in: index page to move to */
	const buf_block_t*	block,		/*!< in: index page */
	const rec_t*		rec)		/*!< in: record on page: this
						is the first record moved */
{
	lock_t*		lock;
	const ulint	comp	= page_rec_is_comp(rec);

	lock_mutex_enter();

	/* Note: when we move locks from record to record, waiting locks
	and possible granted gap type locks behind them are enqueued in
	the original order, because new elements are inserted to a hash
	table to the end of the hash chain, and lock_rec_add_to_queue
	does not reuse locks if there are waiters in the queue. */

	for (lock = lock_rec_get_first_on_page(block); lock;
	     lock = lock_rec_get_next_on_page(lock)) {
		page_cur_t	cur1;
		page_cur_t	cur2;
		const ulint	type_mode = lock->type_mode;

		page_cur_position(rec, block, &cur1);

		if (page_cur_is_before_first(&cur1)) {
			page_cur_move_to_next(&cur1);
		}

		page_cur_set_before_first(new_block, &cur2);
		page_cur_move_to_next(&cur2);

		/* Copy lock requests on user records to new page and
		reset the lock bits on the old */

		while (!page_cur_is_after_last(&cur1)) {
			ulint	heap_no;

			if (comp) {
				heap_no = rec_get_heap_no_new(
					page_cur_get_rec(&cur1));
			} else {
				heap_no = rec_get_heap_no_old(
					page_cur_get_rec(&cur1));
				ut_ad(!memcmp(page_cur_get_rec(&cur1),
					 page_cur_get_rec(&cur2),
					 rec_get_data_size_old(
						 page_cur_get_rec(&cur2))));
			}

			if (lock_rec_get_nth_bit(lock, heap_no)) {
				lock_rec_reset_nth_bit(lock, heap_no);

				if (UNIV_UNLIKELY(type_mode & LOCK_WAIT)) {
					lock_reset_lock_and_trx_wait(lock);
				}

				if (comp) {
					heap_no = rec_get_heap_no_new(
						page_cur_get_rec(&cur2));
				} else {
					heap_no = rec_get_heap_no_old(
						page_cur_get_rec(&cur2));
				}

				lock_rec_add_to_queue(
					type_mode, new_block, heap_no,
					lock->index, lock->trx, FALSE);
			}

			page_cur_move_to_next(&cur1);
			page_cur_move_to_next(&cur2);
		}
	}

	lock_mutex_exit();

#ifdef UNIV_DEBUG_LOCK_VALIDATE
	ut_ad(lock_rec_validate_page(block));
	ut_ad(lock_rec_validate_page(new_block));
#endif
}

/*************************************************************//**
Moves the explicit locks on user records to another page if a record
list start is moved to another page. */
UNIV_INTERN
void
lock_move_rec_list_start(
/*=====================*/
	const buf_block_t*	new_block,	/*!< in: index page to
						move to */
	const buf_block_t*	block,		/*!< in: index page */
	const rec_t*		rec,		/*!< in: record on page:
						this is the first
						record NOT copied */
	const rec_t*		old_end)	/*!< in: old
						previous-to-last
						record on new_page
						before the records
						were copied */
{
	lock_t*		lock;
	const ulint	comp	= page_rec_is_comp(rec);

	ut_ad(block->frame == page_align(rec));
	ut_ad(new_block->frame == page_align(old_end));

	lock_mutex_enter();

	for (lock = lock_rec_get_first_on_page(block); lock;
	     lock = lock_rec_get_next_on_page(lock)) {
		page_cur_t	cur1;
		page_cur_t	cur2;
		const ulint	type_mode = lock->type_mode;

		page_cur_set_before_first(block, &cur1);
		page_cur_move_to_next(&cur1);

		page_cur_position(old_end, new_block, &cur2);
		page_cur_move_to_next(&cur2);

		/* Copy lock requests on user records to new page and
		reset the lock bits on the old */

		while (page_cur_get_rec(&cur1) != rec) {
			ulint	heap_no;

			if (comp) {
				heap_no = rec_get_heap_no_new(
					page_cur_get_rec(&cur1));
			} else {
				heap_no = rec_get_heap_no_old(
					page_cur_get_rec(&cur1));
				ut_ad(!memcmp(page_cur_get_rec(&cur1),
					      page_cur_get_rec(&cur2),
					      rec_get_data_size_old(
						      page_cur_get_rec(
							      &cur2))));
			}

			if (lock_rec_get_nth_bit(lock, heap_no)) {
				lock_rec_reset_nth_bit(lock, heap_no);

				if (UNIV_UNLIKELY(type_mode & LOCK_WAIT)) {
					lock_reset_lock_and_trx_wait(lock);
				}

				if (comp) {
					heap_no = rec_get_heap_no_new(
						page_cur_get_rec(&cur2));
				} else {
					heap_no = rec_get_heap_no_old(
						page_cur_get_rec(&cur2));
				}

				lock_rec_add_to_queue(
					type_mode, new_block, heap_no,
					lock->index, lock->trx, FALSE);
			}

			page_cur_move_to_next(&cur1);
			page_cur_move_to_next(&cur2);
		}

#ifdef UNIV_DEBUG
		if (page_rec_is_supremum(rec)) {
			ulint	i;

			for (i = PAGE_HEAP_NO_USER_LOW;
			     i < lock_rec_get_n_bits(lock); i++) {
				if (UNIV_UNLIKELY
				    (lock_rec_get_nth_bit(lock, i))) {

					fprintf(stderr,
						"lock_move_rec_list_start():"
						" %lu not moved in %p\n",
						(ulong) i, (void*) lock);
					ut_error;
				}
			}
		}
#endif /* UNIV_DEBUG */
	}

	lock_mutex_exit();

#ifdef UNIV_DEBUG_LOCK_VALIDATE
	ut_ad(lock_rec_validate_page(block));
#endif
}

/*************************************************************//**
Updates the lock table when a page is split to the right. */
UNIV_INTERN
void
lock_update_split_right(
/*====================*/
	const buf_block_t*	right_block,	/*!< in: right page */
	const buf_block_t*	left_block)	/*!< in: left page */
{
	ulint	heap_no = lock_get_min_heap_no(right_block);

	lock_mutex_enter();

	/* Move the locks on the supremum of the left page to the supremum
	of the right page */

	lock_rec_move(right_block, left_block,
		      PAGE_HEAP_NO_SUPREMUM, PAGE_HEAP_NO_SUPREMUM);

	/* Inherit the locks to the supremum of left page from the successor
	of the infimum on right page */

	lock_rec_inherit_to_gap(left_block, right_block,
				PAGE_HEAP_NO_SUPREMUM, heap_no);

	lock_mutex_exit();
}

/*************************************************************//**
Updates the lock table when a page is merged to the right. */
UNIV_INTERN
void
lock_update_merge_right(
/*====================*/
	const buf_block_t*	right_block,	/*!< in: right page to
						which merged */
	const rec_t*		orig_succ,	/*!< in: original
						successor of infimum
						on the right page
						before merge */
	const buf_block_t*	left_block)	/*!< in: merged index
						page which will be
						discarded */
{
	lock_mutex_enter();

	/* Inherit the locks from the supremum of the left page to the
	original successor of infimum on the right page, to which the left
	page was merged */

	lock_rec_inherit_to_gap(right_block, left_block,
				page_rec_get_heap_no(orig_succ),
				PAGE_HEAP_NO_SUPREMUM);

	/* Reset the locks on the supremum of the left page, releasing
	waiting transactions */

	lock_rec_reset_and_release_wait(left_block,
					PAGE_HEAP_NO_SUPREMUM);

	lock_rec_free_all_from_discard_page(left_block);

	lock_mutex_exit();
}

/*************************************************************//**
Updates the lock table when the root page is copied to another in
btr_root_raise_and_insert. Note that we leave lock structs on the
root page, even though they do not make sense on other than leaf
pages: the reason is that in a pessimistic update the infimum record
of the root page will act as a dummy carrier of the locks of the record
to be updated. */
UNIV_INTERN
void
lock_update_root_raise(
/*===================*/
	const buf_block_t*	block,	/*!< in: index page to which copied */
	const buf_block_t*	root)	/*!< in: root page */
{
	lock_mutex_enter();

	/* Move the locks on the supremum of the root to the supremum
	of block */

	lock_rec_move(block, root,
		      PAGE_HEAP_NO_SUPREMUM, PAGE_HEAP_NO_SUPREMUM);
	lock_mutex_exit();
}

/*************************************************************//**
Updates the lock table when a page is copied to another and the original page
is removed from the chain of leaf pages, except if page is the root! */
UNIV_INTERN
void
lock_update_copy_and_discard(
/*=========================*/
	const buf_block_t*	new_block,	/*!< in: index page to
						which copied */
	const buf_block_t*	block)		/*!< in: index page;
						NOT the root! */
{
	lock_mutex_enter();

	/* Move the locks on the supremum of the old page to the supremum
	of new_page */

	lock_rec_move(new_block, block,
		      PAGE_HEAP_NO_SUPREMUM, PAGE_HEAP_NO_SUPREMUM);
	lock_rec_free_all_from_discard_page(block);

	lock_mutex_exit();
}

/*************************************************************//**
Updates the lock table when a page is split to the left. */
UNIV_INTERN
void
lock_update_split_left(
/*===================*/
	const buf_block_t*	right_block,	/*!< in: right page */
	const buf_block_t*	left_block)	/*!< in: left page */
{
	ulint	heap_no = lock_get_min_heap_no(right_block);

	lock_mutex_enter();

	/* Inherit the locks to the supremum of the left page from the
	successor of the infimum on the right page */

	lock_rec_inherit_to_gap(left_block, right_block,
				PAGE_HEAP_NO_SUPREMUM, heap_no);

	lock_mutex_exit();
}

/*************************************************************//**
Updates the lock table when a page is merged to the left. */
UNIV_INTERN
void
lock_update_merge_left(
/*===================*/
	const buf_block_t*	left_block,	/*!< in: left page to
						which merged */
	const rec_t*		orig_pred,	/*!< in: original predecessor
						of supremum on the left page
						before merge */
	const buf_block_t*	right_block)	/*!< in: merged index page
						which will be discarded */
{
	const rec_t*	left_next_rec;

	ut_ad(left_block->frame == page_align(orig_pred));

	lock_mutex_enter();

	left_next_rec = page_rec_get_next_const(orig_pred);

	if (!page_rec_is_supremum(left_next_rec)) {

		/* Inherit the locks on the supremum of the left page to the
		first record which was moved from the right page */

		lock_rec_inherit_to_gap(left_block, left_block,
					page_rec_get_heap_no(left_next_rec),
					PAGE_HEAP_NO_SUPREMUM);

		/* Reset the locks on the supremum of the left page,
		releasing waiting transactions */

		lock_rec_reset_and_release_wait(left_block,
						PAGE_HEAP_NO_SUPREMUM);
	}

	/* Move the locks from the supremum of right page to the supremum
	of the left page */

	lock_rec_move(left_block, right_block,
		      PAGE_HEAP_NO_SUPREMUM, PAGE_HEAP_NO_SUPREMUM);

	lock_rec_free_all_from_discard_page(right_block);

	lock_mutex_exit();
}

/*************************************************************//**
Resets the original locks on heir and replaces them with gap type locks
inherited from rec. */
UNIV_INTERN
void
lock_rec_reset_and_inherit_gap_locks(
/*=================================*/
	const buf_block_t*	heir_block,	/*!< in: block containing the
						record which inherits */
	const buf_block_t*	block,		/*!< in: block containing the
						record from which inherited;
						does NOT reset the locks on
						this record */
	ulint			heir_heap_no,	/*!< in: heap_no of the
						inheriting record */
	ulint			heap_no)	/*!< in: heap_no of the
						donating record */
{
	lock_mutex_enter();

	lock_rec_reset_and_release_wait(heir_block, heir_heap_no);

	lock_rec_inherit_to_gap(heir_block, block, heir_heap_no, heap_no);

	lock_mutex_exit();
}

/*************************************************************//**
Updates the lock table when a page is discarded. */
UNIV_INTERN
void
lock_update_discard(
/*================*/
	const buf_block_t*	heir_block,	/*!< in: index page
						which will inherit the locks */
	ulint			heir_heap_no,	/*!< in: heap_no of the record
						which will inherit the locks */
	const buf_block_t*	block)		/*!< in: index page
						which will be discarded */
{
	const page_t*	page = block->frame;
	const rec_t*	rec;
	ulint		heap_no;

	lock_mutex_enter();

	if (!lock_rec_get_first_on_page(block)) {
		/* No locks exist on page, nothing to do */

		lock_mutex_exit();

		return;
	}

	/* Inherit all the locks on the page to the record and reset all
	the locks on the page */

	if (page_is_comp(page)) {
		rec = page + PAGE_NEW_INFIMUM;

		do {
			heap_no = rec_get_heap_no_new(rec);

			lock_rec_inherit_to_gap(heir_block, block,
						heir_heap_no, heap_no);

			lock_rec_reset_and_release_wait(block, heap_no);

			rec = page + rec_get_next_offs(rec, TRUE);
		} while (heap_no != PAGE_HEAP_NO_SUPREMUM);
	} else {
		rec = page + PAGE_OLD_INFIMUM;

		do {
			heap_no = rec_get_heap_no_old(rec);

			lock_rec_inherit_to_gap(heir_block, block,
						heir_heap_no, heap_no);

			lock_rec_reset_and_release_wait(block, heap_no);

			rec = page + rec_get_next_offs(rec, FALSE);
		} while (heap_no != PAGE_HEAP_NO_SUPREMUM);
	}

	lock_rec_free_all_from_discard_page(block);

	lock_mutex_exit();
}

/*************************************************************//**
Updates the lock table when a new user record is inserted. */
UNIV_INTERN
void
lock_update_insert(
/*===============*/
	const buf_block_t*	block,	/*!< in: buffer block containing rec */
	const rec_t*		rec)	/*!< in: the inserted record */
{
	ulint	receiver_heap_no;
	ulint	donator_heap_no;

	ut_ad(block->frame == page_align(rec));

	/* Inherit the gap-locking locks for rec, in gap mode, from the next
	record */

	if (page_rec_is_comp(rec)) {
		receiver_heap_no = rec_get_heap_no_new(rec);
		donator_heap_no = rec_get_heap_no_new(
			page_rec_get_next_low(rec, TRUE));
	} else {
		receiver_heap_no = rec_get_heap_no_old(rec);
		donator_heap_no = rec_get_heap_no_old(
			page_rec_get_next_low(rec, FALSE));
	}

	lock_rec_inherit_to_gap_if_gap_lock(
		block, receiver_heap_no, donator_heap_no);
}

/*************************************************************//**
Updates the lock table when a record is removed. */
UNIV_INTERN
void
lock_update_delete(
/*===============*/
	const buf_block_t*	block,	/*!< in: buffer block containing rec */
	const rec_t*		rec)	/*!< in: the record to be removed */
{
	const page_t*	page = block->frame;
	ulint		heap_no;
	ulint		next_heap_no;

	ut_ad(page == page_align(rec));

	if (page_is_comp(page)) {
		heap_no = rec_get_heap_no_new(rec);
		next_heap_no = rec_get_heap_no_new(page
						   + rec_get_next_offs(rec,
								       TRUE));
	} else {
		heap_no = rec_get_heap_no_old(rec);
		next_heap_no = rec_get_heap_no_old(page
						   + rec_get_next_offs(rec,
								       FALSE));
	}

	lock_mutex_enter();

	/* Let the next record inherit the locks from rec, in gap mode */

	lock_rec_inherit_to_gap(block, block, next_heap_no, heap_no);

	/* Reset the lock bits on rec and release waiting transactions */

	lock_rec_reset_and_release_wait(block, heap_no);

	lock_mutex_exit();
}

/*********************************************************************//**
Stores on the page infimum record the explicit locks of another record.
This function is used to store the lock state of a record when it is
updated and the size of the record changes in the update. The record
is moved in such an update, perhaps to another page. The infimum record
acts as a dummy carrier record, taking care of lock releases while the
actual record is being moved. */
UNIV_INTERN
void
lock_rec_store_on_page_infimum(
/*===========================*/
	const buf_block_t*	block,	/*!< in: buffer block containing rec */
	const rec_t*		rec)	/*!< in: record whose lock state
					is stored on the infimum
					record of the same page; lock
					bits are reset on the
					record */
{
	ulint	heap_no = page_rec_get_heap_no(rec);

	ut_ad(block->frame == page_align(rec));

	lock_mutex_enter();

	lock_rec_move(block, block, PAGE_HEAP_NO_INFIMUM, heap_no);

	lock_mutex_exit();
}

/*********************************************************************//**
Restores the state of explicit lock requests on a single record, where the
state was stored on the infimum of the page. */
UNIV_INTERN
void
lock_rec_restore_from_page_infimum(
/*===============================*/
	const buf_block_t*	block,	/*!< in: buffer block containing rec */
	const rec_t*		rec,	/*!< in: record whose lock state
					is restored */
	const buf_block_t*	donator)/*!< in: page (rec is not
					necessarily on this page)
					whose infimum stored the lock
					state; lock bits are reset on
					the infimum */
{
	ulint	heap_no = page_rec_get_heap_no(rec);

	lock_mutex_enter();

	lock_rec_move(block, donator, heap_no, PAGE_HEAP_NO_INFIMUM);

	lock_mutex_exit();
}

/*=========== DEADLOCK CHECKING ======================================*/

/*********************************************************************//**
rewind(3) the file used for storing the latest detected deadlock and
print a heading message to stderr if printing of all deadlocks to stderr
is enabled. */
UNIV_INLINE
void
lock_deadlock_start_print()
/*=======================*/
{
	ut_ad(lock_mutex_own());
	ut_ad(!srv_read_only_mode);

	rewind(lock_latest_err_file);
	ut_print_timestamp(lock_latest_err_file);

	if (srv_print_all_deadlocks) {
		ut_print_timestamp(stderr);
		fprintf(stderr, "InnoDB: transactions deadlock detected, "
			"dumping detailed information.\n");
		ut_print_timestamp(stderr);
	}
}

/*********************************************************************//**
Print a message to the deadlock file and possibly to stderr. */
UNIV_INLINE
void
lock_deadlock_fputs(
/*================*/
	const char*	msg)	/*!< in: message to print */
{
	if (!srv_read_only_mode) {
		fputs(msg, lock_latest_err_file);

		if (srv_print_all_deadlocks) {
			fputs(msg, stderr);
		}
	}
}

/*********************************************************************//**
Print transaction data to the deadlock file and possibly to stderr. */
UNIV_INLINE
void
lock_deadlock_trx_print(
/*====================*/
	const trx_t*	trx,		/*!< in: transaction */
	ulint		max_query_len)	/*!< in: max query length to print,
					or 0 to use the default max length */
{
	ut_ad(lock_mutex_own());
	ut_ad(!srv_read_only_mode);

	ulint	n_rec_locks = lock_number_of_rows_locked(&trx->lock);
	ulint	n_trx_locks = UT_LIST_GET_LEN(trx->lock.trx_locks);
	ulint	heap_size = mem_heap_get_size(trx->lock.lock_heap);

	mutex_enter(&trx_sys->mutex);

	trx_print_low(lock_latest_err_file, trx, max_query_len,
		      n_rec_locks, n_trx_locks, heap_size);

	if (srv_print_all_deadlocks) {
		trx_print_low(stderr, trx, max_query_len,
			      n_rec_locks, n_trx_locks, heap_size);
	}

	mutex_exit(&trx_sys->mutex);
}

/*********************************************************************//**
Print lock data to the deadlock file and possibly to stderr. */
UNIV_INLINE
void
lock_deadlock_lock_print(
/*=====================*/
	const lock_t*	lock)	/*!< in: record or table type lock */
{
	ut_ad(lock_mutex_own());
	ut_ad(!srv_read_only_mode);

	if (lock_get_type_low(lock) == LOCK_REC) {
		lock_rec_print(lock_latest_err_file, lock);

		if (srv_print_all_deadlocks) {
			lock_rec_print(stderr, lock);
		}
	} else {
		lock_table_print(lock_latest_err_file, lock);

		if (srv_print_all_deadlocks) {
			lock_table_print(stderr, lock);
		}
	}
}

/** Used in deadlock tracking. Protected by lock_sys->mutex. */
static ib_uint64_t	lock_mark_counter = 0;

/** Check if the search is too deep. */
#define lock_deadlock_too_deep(c)				\
	(c->depth > LOCK_MAX_DEPTH_IN_DEADLOCK_CHECK		\
	 || c->cost > LOCK_MAX_N_STEPS_IN_DEADLOCK_CHECK)

/********************************************************************//**
Get the next lock in the queue that is owned by a transaction whose
sub-tree has not already been searched.
@return next lock or NULL if at end of queue */
static
const lock_t*
lock_get_next_lock(
/*===============*/
	const lock_deadlock_ctx_t*
				ctx,	/*!< in: deadlock context */
	const lock_t*		lock,	/*!< in: lock in the queue */
	ulint			heap_no)/*!< in: heap no if rec lock else
					ULINT_UNDEFINED */
{
	ut_ad(lock_mutex_own());

	do {
		if (lock_get_type_low(lock) == LOCK_REC) {
			ut_ad(heap_no != ULINT_UNDEFINED);
			lock = lock_rec_get_next_const(heap_no, lock);
		} else {
			ut_ad(heap_no == ULINT_UNDEFINED);
			ut_ad(lock_get_type_low(lock) == LOCK_TABLE);

			lock = UT_LIST_GET_PREV(un_member.tab_lock.locks, lock);
		}
	} while (lock != NULL
		 && lock->trx->lock.deadlock_mark > ctx->mark_start);

	ut_ad(lock == NULL
	      || lock_get_type_low(lock) == lock_get_type_low(ctx->wait_lock));

	return(lock);
}

/********************************************************************//**
Get the first lock to search. The search starts from the current
wait_lock. What we are really interested in is an edge from the
current wait_lock's owning transaction to another transaction that has
a lock ahead in the queue. We skip locks where the owning transaction's
sub-tree has already been searched.
@return first lock or NULL */
static
const lock_t*
lock_get_first_lock(
/*================*/
	const lock_deadlock_ctx_t*
				ctx,	/*!< in: deadlock context */
	ulint*			heap_no)/*!< out: heap no if rec lock,
					else ULINT_UNDEFINED */
{
	const lock_t*		lock;

	ut_ad(lock_mutex_own());

	lock = ctx->wait_lock;

	if (lock_get_type_low(lock) == LOCK_REC) {

		*heap_no = lock_rec_find_set_bit(lock);
		ut_ad(*heap_no != ULINT_UNDEFINED);

		lock = lock_rec_get_first_on_page_addr(
			lock->un_member.rec_lock.space,
			lock->un_member.rec_lock.page_no);

		/* Position on the first lock on the physical record. */
		if (!lock_rec_get_nth_bit(lock, *heap_no)) {
			lock = lock_rec_get_next_const(*heap_no, lock);
		}

	} else {
		*heap_no = ULINT_UNDEFINED;
		ut_ad(lock_get_type_low(lock) == LOCK_TABLE);
		lock = UT_LIST_GET_PREV(un_member.tab_lock.locks, lock);
	}

	ut_a(lock != NULL);
	ut_a(lock != ctx->wait_lock);
	ut_ad(lock_get_type_low(lock) == lock_get_type_low(ctx->wait_lock));

	return(lock);
}

/********************************************************************//**
Notify that a deadlock has been detected and print the conflicting
transaction info. */
static
void
lock_deadlock_notify(
/*=================*/
	const lock_deadlock_ctx_t*	ctx,	/*!< in: deadlock context */
	const lock_t*			lock)	/*!< in: lock causing
						deadlock */
{
	ut_ad(lock_mutex_own());
	ut_ad(!srv_read_only_mode);

	lock_deadlock_start_print();

	lock_deadlock_fputs("\n*** (1) TRANSACTION:\n");

	lock_deadlock_trx_print(ctx->wait_lock->trx, 3000);

	lock_deadlock_fputs("*** (1) WAITING FOR THIS LOCK TO BE GRANTED:\n");

	lock_deadlock_lock_print(ctx->wait_lock);

	lock_deadlock_fputs("*** (2) TRANSACTION:\n");

	lock_deadlock_trx_print(lock->trx, 3000);

	lock_deadlock_fputs("*** (2) HOLDS THE LOCK(S):\n");

	lock_deadlock_lock_print(lock);

	/* It is possible that the joining transaction was granted its
	lock when we rolled back some other waiting transaction. */

	if (ctx->start->lock.wait_lock != 0) {
		lock_deadlock_fputs(
			"*** (2) WAITING FOR THIS LOCK TO BE GRANTED:\n");

		lock_deadlock_lock_print(ctx->start->lock.wait_lock);
	}

#ifdef UNIV_DEBUG
	if (lock_print_waits) {
		fputs("Deadlock detected\n", stderr);
	}
#endif /* UNIV_DEBUG */
}

/********************************************************************//**
Select the victim transaction that should be rolledback.
@return victim transaction */
static
const trx_t*
lock_deadlock_select_victim(
/*========================*/
	const lock_deadlock_ctx_t*	ctx)	/*!< in: deadlock context */
{
	ut_ad(lock_mutex_own());
	ut_ad(ctx->start->lock.wait_lock != 0);
	ut_ad(ctx->wait_lock->trx != ctx->start);

	if (trx_weight_ge(ctx->wait_lock->trx, ctx->start)) {
		/* The joining  transaction is 'smaller',
		choose it as the victim and roll it back. */

		return(ctx->start);
	}

	return(ctx->wait_lock->trx);
}

/********************************************************************//**
Pop the deadlock search state from the stack.
@return stack slot instance that was on top of the stack. */
static
const lock_stack_t*
lock_deadlock_pop(
/*==============*/
	lock_deadlock_ctx_t*	ctx)		/*!< in/out: context */
{
	ut_ad(lock_mutex_own());

	ut_ad(ctx->depth > 0);

	return(&lock_stack[--ctx->depth]);
}

/********************************************************************//**
Push the deadlock search state onto the stack.
@return slot that was used in the stack */
static
lock_stack_t*
lock_deadlock_push(
/*===============*/
	lock_deadlock_ctx_t*	ctx,		/*!< in/out: context */
	const lock_t*		lock,		/*!< in: current lock */
	ulint			heap_no)	/*!< in: heap number */
{
	ut_ad(lock_mutex_own());

	/* Save current search state. */

	if (LOCK_STACK_SIZE > ctx->depth) {
		lock_stack_t*	stack;

		stack = &lock_stack[ctx->depth++];

		stack->lock = lock;
		stack->heap_no = heap_no;
		stack->wait_lock = ctx->wait_lock;

		return(stack);
	}

	return(NULL);
}

/********************************************************************//**
Looks iteratively for a deadlock. Note: the joining transaction may
have been granted its lock by the deadlock checks.
@return 0 if no deadlock else the victim transaction id.*/
static
trx_id_t
lock_deadlock_search(
/*=================*/
	lock_deadlock_ctx_t*	ctx)	/*!< in/out: deadlock context */
{
	const lock_t*	lock;
	ulint		heap_no;

	ut_ad(lock_mutex_own());
	ut_ad(!trx_mutex_own(ctx->start));

	ut_ad(ctx->start != NULL);
	ut_ad(ctx->wait_lock != NULL);
	assert_trx_in_list(ctx->wait_lock->trx);
	ut_ad(ctx->mark_start <= lock_mark_counter);

	/* Look at the locks ahead of wait_lock in the lock queue. */
	lock = lock_get_first_lock(ctx, &heap_no);

	for (;;) {

		/* We should never visit the same sub-tree more than once. */
		ut_ad(lock == NULL
		      || lock->trx->lock.deadlock_mark <= ctx->mark_start);

		while (ctx->depth > 0 && lock == NULL) {
			const lock_stack_t*	stack;

			/* Restore previous search state. */

			stack = lock_deadlock_pop(ctx);

			lock = stack->lock;
			heap_no = stack->heap_no;
			ctx->wait_lock = stack->wait_lock;

			lock = lock_get_next_lock(ctx, lock, heap_no);
		}

		if (lock == NULL) {
			break;
		} else if (lock == ctx->wait_lock) {

			/* We can mark this subtree as searched */
			ut_ad(lock->trx->lock.deadlock_mark <= ctx->mark_start);

			lock->trx->lock.deadlock_mark = ++lock_mark_counter;

			/* We are not prepared for an overflow. This 64-bit
			counter should never wrap around. At 10^9 increments
			per second, it would take 10^3 years of uptime. */

			ut_ad(lock_mark_counter > 0);

			lock = NULL;

		} else if (!lock_has_to_wait(ctx->wait_lock, lock)) {

			/* No conflict, next lock */
			lock = lock_get_next_lock(ctx, lock, heap_no);

		} else if (lock->trx == ctx->start) {

			/* Found a cycle. */

			lock_deadlock_notify(ctx, lock);

			return(lock_deadlock_select_victim(ctx)->id);

		} else if (lock_deadlock_too_deep(ctx)) {

			/* Search too deep to continue. */

			ctx->too_deep = TRUE;

			/* Select the joining transaction as the victim. */
			return(ctx->start->id);

		} else if (lock->trx->lock.que_state == TRX_QUE_LOCK_WAIT) {

			/* Another trx ahead has requested a lock in an
			incompatible mode, and is itself waiting for a lock. */

			++ctx->cost;

			/* Save current search state. */
			if (!lock_deadlock_push(ctx, lock, heap_no)) {

				/* Unable to save current search state, stack
				size not big enough. */

				ctx->too_deep = TRUE;

				return(ctx->start->id);
			}

			ctx->wait_lock = lock->trx->lock.wait_lock;
			lock = lock_get_first_lock(ctx, &heap_no);

			if (lock->trx->lock.deadlock_mark > ctx->mark_start) {
				lock = lock_get_next_lock(ctx, lock, heap_no);
			}

		} else {
			lock = lock_get_next_lock(ctx, lock, heap_no);
		}
	}

	ut_a(lock == NULL && ctx->depth == 0);

	/* No deadlock found. */
	return(0);
}

/********************************************************************//**
Print info about transaction that was rolled back. */
static
void
lock_deadlock_joining_trx_print(
/*============================*/
	const trx_t*	trx,		/*!< in: transaction rolled back */
	const lock_t*	lock)		/*!< in: lock trx wants */
{
	ut_ad(lock_mutex_own());
	ut_ad(!srv_read_only_mode);

	/* If the lock search exceeds the max step
	or the max depth, the current trx will be
	the victim. Print its information. */
	lock_deadlock_start_print();

	lock_deadlock_fputs(
		"TOO DEEP OR LONG SEARCH IN THE LOCK TABLE"
		" WAITS-FOR GRAPH, WE WILL ROLL BACK"
		" FOLLOWING TRANSACTION \n\n"
		"*** TRANSACTION:\n");

	lock_deadlock_trx_print(trx, 3000);

	lock_deadlock_fputs("*** WAITING FOR THIS LOCK TO BE GRANTED:\n");

	lock_deadlock_lock_print(lock);
}

/********************************************************************//**
Rollback transaction selected as the victim. */
static
void
lock_deadlock_trx_rollback(
/*=======================*/
	lock_deadlock_ctx_t*	ctx)		/*!< in: deadlock context */
{
	trx_t*			trx;

	ut_ad(lock_mutex_own());

	trx = ctx->wait_lock->trx;

	lock_deadlock_fputs("*** WE ROLL BACK TRANSACTION (1)\n");

	trx_mutex_enter(trx);

	trx->lock.was_chosen_as_deadlock_victim = TRUE;

	lock_cancel_waiting_and_release(trx->lock.wait_lock);

	trx_mutex_exit(trx);
}

/********************************************************************//**
Checks if a joining lock request results in a deadlock. If a deadlock is
found this function will resolve the dadlock by choosing a victim transaction
and rolling it back. It will attempt to resolve all deadlocks. The returned
transaction id will be the joining transaction id or 0 if some other
transaction was chosen as a victim and rolled back or no deadlock found.

@return id of transaction chosen as victim or 0 */
static
trx_id_t
lock_deadlock_check_and_resolve(
/*============================*/
	const lock_t*	lock,	/*!< in: lock the transaction is requesting */
	const trx_t*	trx)	/*!< in: transaction */
{
	trx_id_t	victim_trx_id;

	ut_ad(trx != NULL);
	ut_ad(lock != NULL);
	ut_ad(lock_mutex_own());
	assert_trx_in_list(trx);

	/* Try and resolve as many deadlocks as possible. */
	do {
		lock_deadlock_ctx_t	ctx;

		/* Reset the context. */
		ctx.cost = 0;
		ctx.depth = 0;
		ctx.start = trx;
		ctx.too_deep = FALSE;
		ctx.wait_lock = lock;
		ctx.mark_start = lock_mark_counter;

		victim_trx_id = lock_deadlock_search(&ctx);

		/* Search too deep, we rollback the joining transaction. */
		if (ctx.too_deep) {

			ut_a(trx == ctx.start);
			ut_a(victim_trx_id == trx->id);

			if (!srv_read_only_mode) {
				lock_deadlock_joining_trx_print(trx, lock);
			}

			MONITOR_INC(MONITOR_DEADLOCK);

		} else if (victim_trx_id != 0 && victim_trx_id != trx->id) {

			ut_ad(victim_trx_id == ctx.wait_lock->trx->id);
			lock_deadlock_trx_rollback(&ctx);

			lock_deadlock_found = TRUE;

			MONITOR_INC(MONITOR_DEADLOCK);
		}

	} while (victim_trx_id != 0 && victim_trx_id != trx->id);

	/* If the joining transaction was selected as the victim. */
	if (victim_trx_id != 0) {
		ut_a(victim_trx_id == trx->id);

		srv_stats.lock_deadlock_count.inc();

		lock_deadlock_fputs("*** WE ROLL BACK TRANSACTION (2)\n");

		lock_deadlock_found = TRUE;
	}

	return(victim_trx_id);
}

/*========================= TABLE LOCKS ==============================*/

/*********************************************************************//**
Creates a table lock object and adds it as the last in the lock queue
of the table. Does NOT check for deadlocks or lock compatibility.
@return	own: new lock object */
UNIV_INLINE
lock_t*
lock_table_create(
/*==============*/
	dict_table_t*	table,	/*!< in/out: database table
				in dictionary cache */
	ulint		type_mode,/*!< in: lock mode possibly ORed with
				LOCK_WAIT */
	trx_t*		trx)	/*!< in: trx */
{
	lock_t*	lock;

	ut_ad(table && trx);
	ut_ad(lock_mutex_own());
	ut_ad(trx_mutex_own(trx));

	/* Non-locking autocommit read-only transactions should not set
	any locks. */
	assert_trx_in_list(trx);

	if ((type_mode & LOCK_MODE_MASK) == LOCK_AUTO_INC) {
		++table->n_waiting_or_granted_auto_inc_locks;
	}

	/* For AUTOINC locking we reuse the lock instance only if
	there is no wait involved else we allocate the waiting lock
	from the transaction lock heap. */
	if (type_mode == LOCK_AUTO_INC) {

		lock = table->autoinc_lock;

		table->autoinc_trx = trx;

		ib_vector_push(trx->autoinc_locks, &lock);
	} else {
		lock = static_cast<lock_t*>(
			mem_heap_alloc(trx->lock.lock_heap, sizeof(*lock)));
	}

	lock->type_mode = type_mode | LOCK_TABLE;
	lock->trx = trx;

	lock->un_member.tab_lock.table = table;

	ut_ad(table->n_ref_count > 0 || !table->can_be_evicted);

	UT_LIST_ADD_LAST(trx_locks, trx->lock.trx_locks, lock);
	UT_LIST_ADD_LAST(un_member.tab_lock.locks, table->locks, lock);

	if (UNIV_UNLIKELY(type_mode & LOCK_WAIT)) {

		lock_set_lock_and_trx_wait(lock, trx);
	}

	ib_vector_push(lock->trx->lock.table_locks, &lock);

	MONITOR_INC(MONITOR_TABLELOCK_CREATED);
	MONITOR_INC(MONITOR_NUM_TABLELOCK);

	return(lock);
}

/*************************************************************//**
Pops autoinc lock requests from the transaction's autoinc_locks. We
handle the case where there are gaps in the array and they need to
be popped off the stack. */
UNIV_INLINE
void
lock_table_pop_autoinc_locks(
/*=========================*/
	trx_t*	trx)	/*!< in/out: transaction that owns the AUTOINC locks */
{
	ut_ad(lock_mutex_own());
	ut_ad(!ib_vector_is_empty(trx->autoinc_locks));

	/* Skip any gaps, gaps are NULL lock entries in the
	trx->autoinc_locks vector. */

	do {
		ib_vector_pop(trx->autoinc_locks);

		if (ib_vector_is_empty(trx->autoinc_locks)) {
			return;
		}

	} while (*(lock_t**) ib_vector_get_last(trx->autoinc_locks) == NULL);
}

/*************************************************************//**
Removes an autoinc lock request from the transaction's autoinc_locks. */
UNIV_INLINE
void
lock_table_remove_autoinc_lock(
/*===========================*/
	lock_t*	lock,	/*!< in: table lock */
	trx_t*	trx)	/*!< in/out: transaction that owns the lock */
{
	lock_t*	autoinc_lock;
	lint	i = ib_vector_size(trx->autoinc_locks) - 1;

	ut_ad(lock_mutex_own());
	ut_ad(lock_get_mode(lock) == LOCK_AUTO_INC);
	ut_ad(lock_get_type_low(lock) & LOCK_TABLE);
	ut_ad(!ib_vector_is_empty(trx->autoinc_locks));

	/* With stored functions and procedures the user may drop
	a table within the same "statement". This special case has
	to be handled by deleting only those AUTOINC locks that were
	held by the table being dropped. */

	autoinc_lock = *static_cast<lock_t**>(
		ib_vector_get(trx->autoinc_locks, i));

	/* This is the default fast case. */

	if (autoinc_lock == lock) {
		lock_table_pop_autoinc_locks(trx);
	} else {
		/* The last element should never be NULL */
		ut_a(autoinc_lock != NULL);

		/* Handle freeing the locks from within the stack. */

		while (--i >= 0) {
			autoinc_lock = *static_cast<lock_t**>(
				ib_vector_get(trx->autoinc_locks, i));

			if (UNIV_LIKELY(autoinc_lock == lock)) {
				void*	null_var = NULL;
				ib_vector_set(trx->autoinc_locks, i, &null_var);
				return;
			}
		}

		/* Must find the autoinc lock. */
		ut_error;
	}
}

/*************************************************************//**
Removes a table lock request from the queue and the trx list of locks;
this is a low-level function which does NOT check if waiting requests
can now be granted. */
UNIV_INLINE
void
lock_table_remove_low(
/*==================*/
	lock_t*	lock)	/*!< in/out: table lock */
{
	trx_t*		trx;
	dict_table_t*	table;

	ut_ad(lock_mutex_own());

	trx = lock->trx;
	table = lock->un_member.tab_lock.table;

	/* Remove the table from the transaction's AUTOINC vector, if
	the lock that is being released is an AUTOINC lock. */
	if (lock_get_mode(lock) == LOCK_AUTO_INC) {

		/* The table's AUTOINC lock can get transferred to
		another transaction before we get here. */
		if (table->autoinc_trx == trx) {
			table->autoinc_trx = NULL;
		}

		/* The locks must be freed in the reverse order from
		the one in which they were acquired. This is to avoid
		traversing the AUTOINC lock vector unnecessarily.

		We only store locks that were granted in the
		trx->autoinc_locks vector (see lock_table_create()
		and lock_grant()). Therefore it can be empty and we
		need to check for that. */

		if (!lock_get_wait(lock)
		    && !ib_vector_is_empty(trx->autoinc_locks)) {

			lock_table_remove_autoinc_lock(lock, trx);
		}

		ut_a(table->n_waiting_or_granted_auto_inc_locks > 0);
		table->n_waiting_or_granted_auto_inc_locks--;
	}

	UT_LIST_REMOVE(trx_locks, trx->lock.trx_locks, lock);
	UT_LIST_REMOVE(un_member.tab_lock.locks, table->locks, lock);

	MONITOR_INC(MONITOR_TABLELOCK_REMOVED);
	MONITOR_DEC(MONITOR_NUM_TABLELOCK);
}

/*********************************************************************//**
Enqueues a waiting request for a table lock which cannot be granted
immediately. Checks for deadlocks.
@return DB_LOCK_WAIT, DB_DEADLOCK, or DB_QUE_THR_SUSPENDED, or
DB_SUCCESS; DB_SUCCESS means that there was a deadlock, but another
transaction was chosen as a victim, and we got the lock immediately:
no need to wait then */
static
dberr_t
lock_table_enqueue_waiting(
/*=======================*/
	ulint		mode,	/*!< in: lock mode this transaction is
				requesting */
	dict_table_t*	table,	/*!< in/out: table */
	que_thr_t*	thr)	/*!< in: query thread */
{
	trx_t*		trx;
	lock_t*		lock;
	trx_id_t	victim_trx_id;
	ulint		sec;
	ulint		ms;

	ut_ad(lock_mutex_own());
	ut_ad(!srv_read_only_mode);

	trx = thr_get_trx(thr);
	ut_ad(trx_mutex_own(trx));

	/* Test if there already is some other reason to suspend thread:
	we do not enqueue a lock request if the query thread should be
	stopped anyway */

	if (que_thr_stop(thr)) {
		ut_error;

		return(DB_QUE_THR_SUSPENDED);
	}

	switch (trx_get_dict_operation(trx)) {
	case TRX_DICT_OP_NONE:
		break;
	case TRX_DICT_OP_TABLE:
	case TRX_DICT_OP_INDEX:
		ut_print_timestamp(stderr);
		fputs("  InnoDB: Error: a table lock wait happens"
		      " in a dictionary operation!\n"
		      "InnoDB: Table name ", stderr);
		ut_print_name(stderr, trx, TRUE, table->name);
		fputs(".\n"
		      "InnoDB: Submit a detailed bug report"
		      " to http://bugs.mysql.com\n",
		      stderr);
		ut_ad(0);
	}

	/* Enqueue the lock request that will wait to be granted */

	lock = lock_table_create(table, mode | LOCK_WAIT, trx);

	/* Release the mutex to obey the latching order.
	This is safe, because lock_deadlock_check_and_resolve()
	is invoked when a lock wait is enqueued for the currently
	running transaction. Because trx is a running transaction
	(it is not currently suspended because of a lock wait),
	its state can only be changed by this thread, which is
	currently associated with the transaction. */

	trx_mutex_exit(trx);

	victim_trx_id = lock_deadlock_check_and_resolve(lock, trx);

	trx_mutex_enter(trx);

	if (victim_trx_id != 0) {
		ut_ad(victim_trx_id == trx->id);

		/* The order here is important, we don't want to
		lose the state of the lock before calling remove. */
		lock_table_remove_low(lock);
		lock_reset_lock_and_trx_wait(lock);

		return(DB_DEADLOCK);
	} else if (trx->lock.wait_lock == NULL) {
		/* Deadlock resolution chose another transaction as a victim,
		and we accidentally got our lock granted! */

		return(DB_SUCCESS);
	}

	trx->lock.que_state = TRX_QUE_LOCK_WAIT;

	trx->lock.wait_started = ut_time();
	trx->lock.was_chosen_as_deadlock_victim = FALSE;

	if (UNIV_UNLIKELY(trx->take_stats)) {
		ut_usectime(&sec, &ms);
		trx->lock_que_wait_ustarted = (ib_uint64_t)sec * 1000000 + ms;
	}

	ut_a(que_thr_stop(thr));

	MONITOR_INC(MONITOR_TABLELOCK_WAIT);

	return(DB_LOCK_WAIT);
}

/*********************************************************************//**
Checks if other transactions have an incompatible mode lock request in
the lock queue.
@return	lock or NULL */
UNIV_INLINE
const lock_t*
lock_table_other_has_incompatible(
/*==============================*/
	const trx_t*		trx,	/*!< in: transaction, or NULL if all
					transactions should be included */
	ulint			wait,	/*!< in: LOCK_WAIT if also
					waiting locks are taken into
					account, or 0 if not */
	const dict_table_t*	table,	/*!< in: table */
	enum lock_mode		mode)	/*!< in: lock mode */
{
	const lock_t*	lock;

	ut_ad(lock_mutex_own());

	for (lock = UT_LIST_GET_LAST(table->locks);
	     lock != NULL;
	     lock = UT_LIST_GET_PREV(un_member.tab_lock.locks, lock)) {

		if (lock->trx != trx
		    && !lock_mode_compatible(lock_get_mode(lock), mode)
		    && (wait || !lock_get_wait(lock))) {

			return(lock);
		}
	}

	return(NULL);
}

/*********************************************************************//**
Locks the specified database table in the mode given. If the lock cannot
be granted immediately, the query thread is put to wait.
@return	DB_SUCCESS, DB_LOCK_WAIT, DB_DEADLOCK, or DB_QUE_THR_SUSPENDED */
UNIV_INTERN
dberr_t
lock_table(
/*=======*/
	ulint		flags,	/*!< in: if BTR_NO_LOCKING_FLAG bit is set,
				does nothing */
	dict_table_t*	table,	/*!< in/out: database table
				in dictionary cache */
	enum lock_mode	mode,	/*!< in: lock mode */
	que_thr_t*	thr)	/*!< in: query thread */
{
	trx_t*		trx;
	dberr_t		err;
	const lock_t*	wait_for;

	ut_ad(table && thr);

	if (flags & BTR_NO_LOCKING_FLAG) {

		return(DB_SUCCESS);
	}

	ut_a(flags == 0);

	trx = thr_get_trx(thr);

	if (UNIV_UNLIKELY(trx->fake_changes && mode == LOCK_IX)) {
		mode = LOCK_IS;
	}

	/* Look for equal or stronger locks the same trx already
	has on the table. No need to acquire the lock mutex here
	because only this transacton can add/access table locks
	to/from trx_t::table_locks. */

	if (lock_table_has(trx, table, mode)) {

		return(DB_SUCCESS);
	}

	lock_mutex_enter();

	/* We have to check if the new lock is compatible with any locks
	other transactions have in the table lock queue. */

	wait_for = lock_table_other_has_incompatible(
		trx, LOCK_WAIT, table, mode);

	trx_mutex_enter(trx);

	/* Another trx has a request on the table in an incompatible
	mode: this trx may have to wait */

	if (wait_for != NULL) {
		err = lock_table_enqueue_waiting(mode | flags, table, thr);
	} else {
		lock_table_create(table, mode | flags, trx);

		ut_a(!flags || mode == LOCK_S || mode == LOCK_X);

		err = DB_SUCCESS;
	}

	lock_mutex_exit();

	trx_mutex_exit(trx);

	return(err);
}

/*********************************************************************//**
Creates a table IX lock object for a resurrected transaction. */
UNIV_INTERN
void
lock_table_ix_resurrect(
/*====================*/
	dict_table_t*	table,	/*!< in/out: table */
	trx_t*		trx)	/*!< in/out: transaction */
{
	ut_ad(trx->is_recovered);

	if (lock_table_has(trx, table, LOCK_IX)) {
		return;
	}

	lock_mutex_enter();

	/* We have to check if the new lock is compatible with any locks
	other transactions have in the table lock queue. */

	ut_ad(!lock_table_other_has_incompatible(
		      trx, LOCK_WAIT, table, LOCK_IX));

	trx_mutex_enter(trx);
	lock_table_create(table, LOCK_IX, trx);
	lock_mutex_exit();
	trx_mutex_exit(trx);
}

/*********************************************************************//**
Checks if a waiting table lock request still has to wait in a queue.
@return	TRUE if still has to wait */
static
ibool
lock_table_has_to_wait_in_queue(
/*============================*/
	const lock_t*	wait_lock)	/*!< in: waiting table lock */
{
	const dict_table_t*	table;
	const lock_t*		lock;

	ut_ad(lock_mutex_own());
	ut_ad(lock_get_wait(wait_lock));

	table = wait_lock->un_member.tab_lock.table;

	for (lock = UT_LIST_GET_FIRST(table->locks);
	     lock != wait_lock;
	     lock = UT_LIST_GET_NEXT(un_member.tab_lock.locks, lock)) {

		if (lock_has_to_wait(wait_lock, lock)) {

			return(TRUE);
		}
	}

	return(FALSE);
}

/*************************************************************//**
Removes a table lock request, waiting or granted, from the queue and grants
locks to other transactions in the queue, if they now are entitled to a
lock. */
static
void
lock_table_dequeue(
/*===============*/
	lock_t*	in_lock)/*!< in/out: table lock object; transactions waiting
			behind will get their lock requests granted, if
			they are now qualified to it */
{
	lock_t*	lock;

	ut_ad(lock_mutex_own());
	ut_a(lock_get_type_low(in_lock) == LOCK_TABLE);

	lock = UT_LIST_GET_NEXT(un_member.tab_lock.locks, in_lock);

	lock_table_remove_low(in_lock);

	/* Check if waiting locks in the queue can now be granted: grant
	locks if there are no conflicting locks ahead. */

	for (/* No op */;
	     lock != NULL;
	     lock = UT_LIST_GET_NEXT(un_member.tab_lock.locks, lock)) {

		if (lock_get_wait(lock)
		    && !lock_table_has_to_wait_in_queue(lock)) {

			/* Grant the lock */
			ut_ad(in_lock->trx != lock->trx);
			lock_grant(lock);
		}
	}
}

/*=========================== LOCK RELEASE ==============================*/

/*************************************************************//**
Removes a granted record lock of a transaction from the queue and grants
locks to other transactions waiting in the queue if they now are entitled
to a lock. */
UNIV_INTERN
void
lock_rec_unlock(
/*============*/
	trx_t*			trx,	/*!< in/out: transaction that has
					set a record lock */
	const buf_block_t*	block,	/*!< in: buffer block containing rec */
	const rec_t*		rec,	/*!< in: record */
	enum lock_mode		lock_mode)/*!< in: LOCK_S or LOCK_X */
{
	lock_t*		first_lock;
	lock_t*		lock;
	ulint		heap_no;
	const char*	stmt;
	size_t		stmt_len;

	ut_ad(trx);
	ut_ad(rec);
	ut_ad(block->frame == page_align(rec));
	ut_ad(!trx->lock.wait_lock);
	ut_ad(trx_state_eq(trx, TRX_STATE_ACTIVE));

	heap_no = page_rec_get_heap_no(rec);

	lock_mutex_enter();
	trx_mutex_enter(trx);

	first_lock = lock_rec_get_first(block, heap_no);

	/* Find the last lock with the same lock_mode and transaction
	on the record. */

	for (lock = first_lock; lock != NULL;
	     lock = lock_rec_get_next(heap_no, lock)) {
		if (lock->trx == trx && lock_get_mode(lock) == lock_mode) {
			goto released;
		}
	}

	lock_mutex_exit();
	trx_mutex_exit(trx);

	stmt = innobase_get_stmt(trx->mysql_thd, &stmt_len);
	ut_print_timestamp(stderr);
	fprintf(stderr,
		" InnoDB: Error: unlock row could not"
		" find a %lu mode lock on the record\n",
		(ulong) lock_mode);
	ut_print_timestamp(stderr);
	fprintf(stderr, " InnoDB: current statement: %.*s\n",
		(int) stmt_len, stmt);

	return;

released:
	ut_a(!lock_get_wait(lock));
	lock_rec_reset_nth_bit(lock, heap_no);

	/* Check if we can now grant waiting lock requests */

	for (lock = first_lock; lock != NULL;
	     lock = lock_rec_get_next(heap_no, lock)) {
		if (lock_get_wait(lock)
		    && !lock_rec_has_to_wait_in_queue(lock)) {

			/* Grant the lock */
			ut_ad(trx != lock->trx);
			lock_grant(lock);
		}
	}

	lock_mutex_exit();
	trx_mutex_exit(trx);
}

/*********************************************************************//**
Releases transaction locks, and releases possible other transactions waiting
because of these locks. */
static
void
lock_release(
/*=========*/
	trx_t*	trx)	/*!< in/out: transaction */
{
	lock_t*		lock;
	ulint		count = 0;
	trx_id_t	max_trx_id;

	ut_ad(lock_mutex_own());
	ut_ad(!trx_mutex_own(trx));

	max_trx_id = trx_sys_get_max_trx_id();

	for (lock = UT_LIST_GET_LAST(trx->lock.trx_locks);
	     lock != NULL;
	     lock = UT_LIST_GET_LAST(trx->lock.trx_locks)) {

		if (lock_get_type_low(lock) == LOCK_REC) {

#ifdef UNIV_DEBUG
			/* Check if the transcation locked a record
			in a system table in X mode. It should have set
			the dict_op code correctly if it did. */
			if (lock->index->table->id < DICT_HDR_FIRST_ID
			    && lock_get_mode(lock) == LOCK_X) {

				ut_ad(lock_get_mode(lock) != LOCK_IX);
				ut_ad(trx->dict_operation != TRX_DICT_OP_NONE);
			}
#endif /* UNIV_DEBUG */

			lock_rec_dequeue_from_page(lock);
		} else {
			dict_table_t*	table;

			table = lock->un_member.tab_lock.table;
#ifdef UNIV_DEBUG
			ut_ad(lock_get_type_low(lock) & LOCK_TABLE);

			/* Check if the transcation locked a system table
			in IX mode. It should have set the dict_op code
			correctly if it did. */
			if (table->id < DICT_HDR_FIRST_ID
			    && (lock_get_mode(lock) == LOCK_X
				|| lock_get_mode(lock) == LOCK_IX)) {

				ut_ad(trx->dict_operation != TRX_DICT_OP_NONE);
			}
#endif /* UNIV_DEBUG */

			if (lock_get_mode(lock) != LOCK_IS
			    && trx->undo_no != 0) {

				/* The trx may have modified the table. We
				block the use of the MySQL query cache for
				all currently active transactions. */

				table->query_cache_inv_trx_id = max_trx_id;
			}

			lock_table_dequeue(lock);
		}

		if (count == LOCK_RELEASE_INTERVAL) {
			/* Release the  mutex for a while, so that we
			do not monopolize it */

			lock_mutex_exit();

			lock_mutex_enter();

			count = 0;
		}

		++count;
	}

	/* We don't remove the locks one by one from the vector for
	efficiency reasons. We simply reset it because we would have
	released all the locks anyway. */

	ib_vector_reset(trx->lock.table_locks);

	ut_a(UT_LIST_GET_LEN(trx->lock.trx_locks) == 0);
	ut_a(ib_vector_is_empty(trx->autoinc_locks));
	ut_a(ib_vector_is_empty(trx->lock.table_locks));

	mem_heap_empty(trx->lock.lock_heap);
}

/* True if a lock mode is S or X */
#define IS_LOCK_S_OR_X(lock) \
	(lock_get_mode(lock) == LOCK_S \
	 || lock_get_mode(lock) == LOCK_X)

/*********************************************************************//**
Removes table locks of the transaction on a table to be dropped. */
static
void
lock_trx_table_locks_remove(
/*========================*/
	const lock_t*	lock_to_remove)		/*!< in: lock to remove */
{
	lint		i;
	trx_t*		trx = lock_to_remove->trx;

	ut_ad(lock_mutex_own());

	/* It is safe to read this because we are holding the lock mutex */
	if (!trx->lock.cancel) {
		trx_mutex_enter(trx);
	} else {
		ut_ad(trx_mutex_own(trx));
	}

	for (i = ib_vector_size(trx->lock.table_locks) - 1; i >= 0; --i) {
		const lock_t*	lock;

		lock = *static_cast<lock_t**>(
			ib_vector_get(trx->lock.table_locks, i));

		if (lock == NULL) {
			continue;
		}

		ut_a(trx == lock->trx);
		ut_a(lock_get_type_low(lock) & LOCK_TABLE);
		ut_a(lock->un_member.tab_lock.table != NULL);

		if (lock == lock_to_remove) {
			void*	null_var = NULL;
			ib_vector_set(trx->lock.table_locks, i, &null_var);

			if (!trx->lock.cancel) {
				trx_mutex_exit(trx);
			}

			return;
		}
	}

	if (!trx->lock.cancel) {
		trx_mutex_exit(trx);
	}

	/* Lock must exist in the vector. */
	ut_error;
}

/*********************************************************************//**
Removes locks of a transaction on a table to be dropped.
If remove_also_table_sx_locks is TRUE then table-level S and X locks are
also removed in addition to other table-level and record-level locks.
No lock that is going to be removed is allowed to be a wait lock. */
static
void
lock_remove_all_on_table_for_trx(
/*=============================*/
	dict_table_t*	table,			/*!< in: table to be dropped */
	trx_t*		trx,			/*!< in: a transaction */
	ibool		remove_also_table_sx_locks)/*!< in: also removes
						table S and X locks */
{
	lock_t*		lock;
	lock_t*		prev_lock;

	ut_ad(lock_mutex_own());

	for (lock = UT_LIST_GET_LAST(trx->lock.trx_locks);
	     lock != NULL;
	     lock = prev_lock) {

		prev_lock = UT_LIST_GET_PREV(trx_locks, lock);

		if (lock_get_type_low(lock) == LOCK_REC
		    && lock->index->table == table) {
			ut_a(!lock_get_wait(lock));

			lock_rec_discard(lock);
		} else if (lock_get_type_low(lock) & LOCK_TABLE
			   && lock->un_member.tab_lock.table == table
			   && (remove_also_table_sx_locks
			       || !IS_LOCK_S_OR_X(lock))) {

			ut_a(!lock_get_wait(lock));

			lock_trx_table_locks_remove(lock);
			lock_table_remove_low(lock);
		}
	}
}

/*******************************************************************//**
Remove any explicit record locks held by recovering transactions on
the table.
@return number of recovered transactions examined */
static
ulint
lock_remove_recovered_trx_record_locks(
/*===================================*/
	dict_table_t*	table)	/*!< in: check if there are any locks
				held on records in this table or on the
				table itself */
{
	trx_t*		trx;
	ulint		n_recovered_trx = 0;

	ut_a(table != NULL);
	ut_ad(lock_mutex_own());

	mutex_enter(&trx_sys->mutex);

	for (trx = UT_LIST_GET_FIRST(trx_sys->rw_trx_list);
	     trx != NULL;
	     trx = UT_LIST_GET_NEXT(trx_list, trx)) {

		lock_t*	lock;
		lock_t*	next_lock;

		assert_trx_in_rw_list(trx);

		if (!trx->is_recovered) {
			continue;
		}

		/* Because we are holding the lock_sys->mutex,
		implicit locks cannot be converted to explicit ones
		while we are scanning the explicit locks. */

		for (lock = UT_LIST_GET_FIRST(trx->lock.trx_locks);
		     lock != NULL;
		     lock = next_lock) {

			ut_a(lock->trx == trx);

			/* Recovered transactions can't wait on a lock. */

			ut_a(!lock_get_wait(lock));

			next_lock = UT_LIST_GET_NEXT(trx_locks, lock);

			switch (lock_get_type_low(lock)) {
			default:
				ut_error;
			case LOCK_TABLE:
				if (lock->un_member.tab_lock.table == table) {
					lock_trx_table_locks_remove(lock);
					lock_table_remove_low(lock);
				}
				break;
			case LOCK_REC:
				if (lock->index->table == table) {
					lock_rec_discard(lock);
				}
			}
		}

		++n_recovered_trx;
	}

	mutex_exit(&trx_sys->mutex);

	return(n_recovered_trx);
}

/*********************************************************************//**
Removes locks on a table to be dropped or truncated.
If remove_also_table_sx_locks is TRUE then table-level S and X locks are
also removed in addition to other table-level and record-level locks.
No lock, that is going to be removed, is allowed to be a wait lock. */
UNIV_INTERN
void
lock_remove_all_on_table(
/*=====================*/
	dict_table_t*	table,			/*!< in: table to be dropped
						or truncated */
	ibool		remove_also_table_sx_locks)/*!< in: also removes
						table S and X locks */
{
	lock_t*		lock;

	lock_mutex_enter();

	for (lock = UT_LIST_GET_FIRST(table->locks);
	     lock != NULL;
	     /* No op */) {

		lock_t*	prev_lock;

		prev_lock = UT_LIST_GET_PREV(un_member.tab_lock.locks, lock);

		/* If we should remove all locks (remove_also_table_sx_locks
		is TRUE), or if the lock is not table-level S or X lock,
		then check we are not going to remove a wait lock. */
		if (remove_also_table_sx_locks
		    || !(lock_get_type(lock) == LOCK_TABLE
			 && IS_LOCK_S_OR_X(lock))) {

			ut_a(!lock_get_wait(lock));
		}

		lock_remove_all_on_table_for_trx(
			table, lock->trx, remove_also_table_sx_locks);

		if (prev_lock == NULL) {
			if (lock == UT_LIST_GET_FIRST(table->locks)) {
				/* lock was not removed, pick its successor */
				lock = UT_LIST_GET_NEXT(
					un_member.tab_lock.locks, lock);
			} else {
				/* lock was removed, pick the first one */
				lock = UT_LIST_GET_FIRST(table->locks);
			}
		} else if (UT_LIST_GET_NEXT(un_member.tab_lock.locks,
					    prev_lock) != lock) {
			/* If lock was removed by
			lock_remove_all_on_table_for_trx() then pick the
			successor of prev_lock ... */
			lock = UT_LIST_GET_NEXT(
				un_member.tab_lock.locks, prev_lock);
		} else {
			/* ... otherwise pick the successor of lock. */
			lock = UT_LIST_GET_NEXT(
				un_member.tab_lock.locks, lock);
		}
	}

	/* Note: Recovered transactions don't have table level IX or IS locks
	but can have implicit record locks that have been converted to explicit
	record locks. Such record locks cannot be freed by traversing the
	transaction lock list in dict_table_t (as above). */

	if (!lock_sys->rollback_complete
	    && lock_remove_recovered_trx_record_locks(table) == 0) {

		lock_sys->rollback_complete = TRUE;
	}

	lock_mutex_exit();
}

/*===================== VALIDATION AND DEBUGGING  ====================*/

/*********************************************************************//**
Prints info of a table lock. */
UNIV_INTERN
void
lock_table_print(
/*=============*/
	FILE*		file,	/*!< in: file where to print */
	const lock_t*	lock)	/*!< in: table type lock */
{
	ut_ad(lock_mutex_own());
	ut_a(lock_get_type_low(lock) == LOCK_TABLE);

	fputs("TABLE LOCK table ", file);
	ut_print_name(file, lock->trx, TRUE,
		      lock->un_member.tab_lock.table->name);
	fprintf(file, " trx id " TRX_ID_FMT, lock->trx->id);

	if (lock_get_mode(lock) == LOCK_S) {
		fputs(" lock mode S", file);
	} else if (lock_get_mode(lock) == LOCK_X) {
		fputs(" lock mode X", file);
	} else if (lock_get_mode(lock) == LOCK_IS) {
		fputs(" lock mode IS", file);
	} else if (lock_get_mode(lock) == LOCK_IX) {
		fputs(" lock mode IX", file);
	} else if (lock_get_mode(lock) == LOCK_AUTO_INC) {
		fputs(" lock mode AUTO-INC", file);
	} else {
		fprintf(file, " unknown lock mode %lu",
			(ulong) lock_get_mode(lock));
	}

	if (lock_get_wait(lock)) {
		fputs(" waiting", file);
	}

	putc('\n', file);
}

/*********************************************************************//**
Prints info of a record lock. */
UNIV_INTERN
void
lock_rec_print(
/*===========*/
	FILE*		file,	/*!< in: file where to print */
	const lock_t*	lock)	/*!< in: record type lock */
{
	const buf_block_t*	block;
	ulint			space;
	ulint			page_no;
	ulint			i;
	mtr_t			mtr;
	mem_heap_t*		heap		= NULL;
	ulint			offsets_[REC_OFFS_NORMAL_SIZE];
	ulint*			offsets		= offsets_;
	rec_offs_init(offsets_);

	ut_ad(lock_mutex_own());
	ut_a(lock_get_type_low(lock) == LOCK_REC);

	space = lock->un_member.rec_lock.space;
	page_no = lock->un_member.rec_lock.page_no;

	fprintf(file, "RECORD LOCKS space id %lu page no %lu n bits %lu ",
		(ulong) space, (ulong) page_no,
		(ulong) lock_rec_get_n_bits(lock));
	dict_index_name_print(file, lock->trx, lock->index);
	fprintf(file, " trx id " TRX_ID_FMT, lock->trx->id);

	if (lock_get_mode(lock) == LOCK_S) {
		fputs(" lock mode S", file);
	} else if (lock_get_mode(lock) == LOCK_X) {
		fputs(" lock_mode X", file);
	} else {
		ut_error;
	}

	if (lock_rec_get_gap(lock)) {
		fputs(" locks gap before rec", file);
	}

	if (lock_rec_get_rec_not_gap(lock)) {
		fputs(" locks rec but not gap", file);
	}

	if (lock_rec_get_insert_intention(lock)) {
		fputs(" insert intention", file);
	}

	if (lock_get_wait(lock)) {
		fputs(" waiting", file);
	}

	mtr_start(&mtr);

	putc('\n', file);

	if ( srv_show_verbose_locks ) {
	block = buf_page_try_get(space, page_no, &mtr);

	for (i = 0; i < lock_rec_get_n_bits(lock); ++i) {

		if (!lock_rec_get_nth_bit(lock, i)) {
			continue;
		}

		fprintf(file, "Record lock, heap no %lu", (ulong) i);

		if (block) {
			const rec_t*	rec;

			rec = page_find_rec_with_heap_no(
				buf_block_get_frame(block), i);

			offsets = rec_get_offsets(
				rec, lock->index, offsets,
				ULINT_UNDEFINED, &heap);

			putc(' ', file);
			rec_print_new(file, rec, offsets);
		}

		putc('\n', file);
	}
	}

	mtr_commit(&mtr);
	if (UNIV_LIKELY_NULL(heap)) {
		mem_heap_free(heap);
	}
}

#ifdef UNIV_DEBUG
/* Print the number of lock structs from lock_print_info_summary() only
in non-production builds for performance reasons, see
http://bugs.mysql.com/36942 */
#define PRINT_NUM_OF_LOCK_STRUCTS
#endif /* UNIV_DEBUG */

#ifdef PRINT_NUM_OF_LOCK_STRUCTS
/*********************************************************************//**
Calculates the number of record lock structs in the record lock hash table.
@return	number of record locks */
static
ulint
lock_get_n_rec_locks(void)
/*======================*/
{
	ulint	n_locks	= 0;
	ulint	i;

	ut_ad(lock_mutex_own());

	for (i = 0; i < hash_get_n_cells(lock_sys->rec_hash); i++) {
		const lock_t*	lock;

		for (lock = static_cast<const lock_t*>(
				HASH_GET_FIRST(lock_sys->rec_hash, i));
		     lock != 0;
		     lock = static_cast<const lock_t*>(
				HASH_GET_NEXT(hash, lock))) {

			n_locks++;
		}
	}

	return(n_locks);
}
#endif /* PRINT_NUM_OF_LOCK_STRUCTS */

/*********************************************************************//**
Prints info of locks for all transactions.
@return FALSE if not able to obtain lock mutex
and exits without printing info */
UNIV_INTERN
ibool
lock_print_info_summary(
/*====================*/
	FILE*	file,	/*!< in: file where to print */
	ibool   nowait)	/*!< in: whether to wait for the lock mutex */
{
	/* if nowait is FALSE, wait on the lock mutex,
	otherwise return immediately if fail to obtain the
	mutex. */
	if (!nowait) {
		lock_mutex_enter();
	} else if (lock_mutex_enter_nowait()) {
		fputs("FAIL TO OBTAIN LOCK MUTEX, "
		      "SKIP LOCK INFO PRINTING\n", file);
		return(FALSE);
	}

	if (lock_deadlock_found) {
		fputs("------------------------\n"
		      "LATEST DETECTED DEADLOCK\n"
		      "------------------------\n", file);

		if (!srv_read_only_mode) {
			ut_copy_file(file, lock_latest_err_file);
		}
	}

	fputs("------------\n"
	      "TRANSACTIONS\n"
	      "------------\n", file);

	fprintf(file, "Trx id counter " TRX_ID_FMT "\n",
		trx_sys_get_max_trx_id());

	fprintf(file,
		"Purge done for trx's n:o < " TRX_ID_FMT
		" undo n:o < " TRX_ID_FMT " state: ",
		purge_sys->iter.trx_no,
		purge_sys->iter.undo_no);

	/* Note: We are reading the state without the latch. One because it
	will violate the latching order and two because we are merely querying
	the state of the variable for display. */

	switch (purge_sys->state){
	case PURGE_STATE_INIT:
		/* Should never be in this state while the system is running. */
		ut_error;

	case PURGE_STATE_EXIT:
		fprintf(file, "exited");
		break;

	case PURGE_STATE_DISABLED:
		fprintf(file, "disabled");
		break;

	case PURGE_STATE_RUN:
		fprintf(file, "running");
		/* Check if it is waiting for more data to arrive. */
		if (!purge_sys->running) {
			fprintf(file, " but idle");
		}
		break;

	case PURGE_STATE_STOP:
		fprintf(file, "stopped");
		break;
	}

	fprintf(file, "\n");

	fprintf(file,
		"History list length %lu\n",
		(ulong) trx_sys->rseg_history_len);

#ifdef PRINT_NUM_OF_LOCK_STRUCTS
	fprintf(file,
		"Total number of lock structs in row lock hash table %lu\n",
		(ulong) lock_get_n_rec_locks());
#endif /* PRINT_NUM_OF_LOCK_STRUCTS */
	return(TRUE);
}

/*********************************************************************//**
Prints info of locks for each transaction. This function assumes that the
caller holds the lock mutex and more importantly it will release the lock
mutex on behalf of the caller. (This should be fixed in the future). */
UNIV_INTERN
void
lock_print_info_all_transactions(
/*=============================*/
	FILE*	file)	/*!< in: file where to print */
{
	const lock_t*	lock;
	ibool		load_page_first = TRUE;
	ulint		nth_trx		= 0;
	ulint		nth_lock	= 0;
	ulint		i;
	mtr_t		mtr;
	const trx_t*	trx;
	trx_list_t*	trx_list = &trx_sys->rw_trx_list;

	fprintf(file, "LIST OF TRANSACTIONS FOR EACH SESSION:\n");

	ut_ad(lock_mutex_own());

	mutex_enter(&trx_sys->mutex);

	/* First print info on non-active transactions */

	/* NOTE: information of auto-commit non-locking read-only
	transactions will be omitted here. The information will be
	available from INFORMATION_SCHEMA.INNODB_TRX. */

	for (trx = UT_LIST_GET_FIRST(trx_sys->mysql_trx_list);
	     trx != NULL;
	     trx = UT_LIST_GET_NEXT(mysql_trx_list, trx)) {

		ut_ad(trx->in_mysql_trx_list);

		/* See state transitions and locking rules in trx0trx.h */

		if (trx_state_eq(trx, TRX_STATE_NOT_STARTED)) {
			fputs("---", file);
			trx_print_latched(file, trx, 600);
		}
	}

loop:
	/* Since we temporarily release lock_sys->mutex and
	trx_sys->mutex when reading a database page in below,
	variable trx may be obsolete now and we must loop
	through the trx list to get probably the same trx,
	or some other trx. */

	for (trx = UT_LIST_GET_FIRST(*trx_list), i = 0;
	     trx && (i < nth_trx);
	     trx = UT_LIST_GET_NEXT(trx_list, trx), i++) {

		assert_trx_in_list(trx);
		ut_ad(trx->read_only == (trx_list == &trx_sys->ro_trx_list));
	}

	ut_ad(trx == NULL
	      || trx->read_only == (trx_list == &trx_sys->ro_trx_list));

	if (trx == NULL) {
		/* Check the read-only transaction list next. */
		if (trx_list == &trx_sys->rw_trx_list) {
			trx_list = &trx_sys->ro_trx_list;
			nth_trx = 0;
			nth_lock = 0;
			goto loop;
		}

		lock_mutex_exit();
		mutex_exit(&trx_sys->mutex);

		ut_ad(lock_validate());

		return;
	}

	assert_trx_in_list(trx);

	if (nth_lock == 0) {
		fputs("---", file);

		trx_print_latched(file, trx, 600);

		if (trx->read_view) {
			fprintf(file,
				"Trx read view will not see trx with"
				" id >= " TRX_ID_FMT
				", sees < " TRX_ID_FMT "\n",
				trx->read_view->low_limit_id,
				trx->read_view->up_limit_id);
		}

		if (trx->lock.que_state == TRX_QUE_LOCK_WAIT) {

			fprintf(file,
				"------- TRX HAS BEEN WAITING %lu SEC"
				" FOR THIS LOCK TO BE GRANTED:\n",
				(ulong) difftime(ut_time(),
						 trx->lock.wait_started));

			if (lock_get_type_low(trx->lock.wait_lock) == LOCK_REC) {
				lock_rec_print(file, trx->lock.wait_lock);
			} else {
				lock_table_print(file, trx->lock.wait_lock);
			}

			fputs("------------------\n", file);
		}
	}

        if (!srv_print_innodb_lock_monitor && !srv_show_locks_held) {
		nth_trx++;
		goto loop;
	}

	i = 0;

	/* Look at the note about the trx loop above why we loop here:
	lock may be an obsolete pointer now. */

	lock = UT_LIST_GET_FIRST(trx->lock.trx_locks);

	while (lock && (i < nth_lock)) {
		lock = UT_LIST_GET_NEXT(trx_locks, lock);
		i++;
	}

	if (lock == NULL) {
		nth_trx++;
		nth_lock = 0;

		goto loop;
	}

	if (lock_get_type_low(lock) == LOCK_REC) {
		if (load_page_first) {
			ulint	space	= lock->un_member.rec_lock.space;
			ulint	zip_size= fil_space_get_zip_size(space);
			ulint	page_no = lock->un_member.rec_lock.page_no;
			ibool	tablespace_being_deleted = FALSE;

			if (UNIV_UNLIKELY(zip_size == ULINT_UNDEFINED)) {

				/* It is a single table tablespace and
				the .ibd file is missing (TRUNCATE
				TABLE probably stole the locks): just
				print the lock without attempting to
				load the page in the buffer pool. */

				fprintf(file, "RECORD LOCKS on"
					" non-existing space %lu\n",
					(ulong) space);
				goto print_rec;
			}

			lock_mutex_exit();
			mutex_exit(&trx_sys->mutex);

<<<<<<< HEAD
			if (srv_show_verbose_locks) {

				mtr_start(&mtr);

=======
			DEBUG_SYNC_C("innodb_monitor_before_lock_page_read");

			/* Check if the space is exists or not. only when the space
			is valid, try to get the page. */
			tablespace_being_deleted = fil_inc_pending_ops(space, false);

			if (!tablespace_being_deleted) {
				mtr_start(&mtr);

>>>>>>> f9725ff9
				buf_page_get_gen(space, zip_size, page_no,
						 RW_NO_LATCH, NULL,
						 BUF_GET_POSSIBLY_FREED,
						 __FILE__, __LINE__, &mtr);

				mtr_commit(&mtr);
<<<<<<< HEAD
=======

				fil_decr_pending_ops(space);
			} else {
				fprintf(file, "RECORD LOCKS on"
					" non-existing space %lu\n",
					(ulong) space);
>>>>>>> f9725ff9
			}

			load_page_first = FALSE;

			lock_mutex_enter();

			mutex_enter(&trx_sys->mutex);

			goto loop;
		}

print_rec:
		lock_rec_print(file, lock);
	} else {
		ut_ad(lock_get_type_low(lock) & LOCK_TABLE);

		lock_table_print(file, lock);
	}

	load_page_first = TRUE;

	nth_lock++;

	if (nth_lock >= srv_show_locks_held) {
		fputs("TOO MANY LOCKS PRINTED FOR THIS TRX:"
		      " SUPPRESSING FURTHER PRINTS\n",
		      file);

		nth_trx++;
		nth_lock = 0;
	}

	goto loop;
}

#ifdef UNIV_DEBUG
/*********************************************************************//**
Find the the lock in the trx_t::trx_lock_t::table_locks vector.
@return TRUE if found */
static
ibool
lock_trx_table_locks_find(
/*======================*/
	trx_t*		trx,		/*!< in: trx to validate */
	const lock_t*	find_lock)	/*!< in: lock to find */
{
	lint		i;
	ibool		found = FALSE;

	trx_mutex_enter(trx);

	for (i = ib_vector_size(trx->lock.table_locks) - 1; i >= 0; --i) {
		const lock_t*	lock;

		lock = *static_cast<const lock_t**>(
			ib_vector_get(trx->lock.table_locks, i));

		if (lock == NULL) {
			continue;
		} else if (lock == find_lock) {
			/* Can't be duplicates. */
			ut_a(!found);
			found = TRUE;
		}

		ut_a(trx == lock->trx);
		ut_a(lock_get_type_low(lock) & LOCK_TABLE);
		ut_a(lock->un_member.tab_lock.table != NULL);
	}

	trx_mutex_exit(trx);

	return(found);
}

/*********************************************************************//**
Validates the lock queue on a table.
@return	TRUE if ok */
static
ibool
lock_table_queue_validate(
/*======================*/
	const dict_table_t*	table)	/*!< in: table */
{
	const lock_t*	lock;

	ut_ad(lock_mutex_own());
	ut_ad(mutex_own(&trx_sys->mutex));

	for (lock = UT_LIST_GET_FIRST(table->locks);
	     lock != NULL;
	     lock = UT_LIST_GET_NEXT(un_member.tab_lock.locks, lock)) {

		/* lock->trx->state cannot change from or to NOT_STARTED
		while we are holding the trx_sys->mutex. It may change
		from ACTIVE to PREPARED, but it may not change to
		COMMITTED, because we are holding the lock_sys->mutex. */
		ut_ad(trx_assert_started(lock->trx));

		if (!lock_get_wait(lock)) {

			ut_a(!lock_table_other_has_incompatible(
				     lock->trx, 0, table,
				     lock_get_mode(lock)));
		} else {

			ut_a(lock_table_has_to_wait_in_queue(lock));
		}

		ut_a(lock_trx_table_locks_find(lock->trx, lock));
	}

	return(TRUE);
}

/*********************************************************************//**
Validates the lock queue on a single record.
@return	TRUE if ok */
static
ibool
lock_rec_queue_validate(
/*====================*/
	ibool			locked_lock_trx_sys,
					/*!< in: if the caller holds
					both the lock mutex and
					trx_sys_t->lock. */
	const buf_block_t*	block,	/*!< in: buffer block containing rec */
	const rec_t*		rec,	/*!< in: record to look at */
	const dict_index_t*	index,	/*!< in: index, or NULL if not known */
	const ulint*		offsets)/*!< in: rec_get_offsets(rec, index) */
{
	const lock_t*	lock;
	ulint		heap_no;

	ut_a(rec);
	ut_a(block->frame == page_align(rec));
	ut_ad(rec_offs_validate(rec, index, offsets));
	ut_ad(!page_rec_is_comp(rec) == !rec_offs_comp(offsets));
	ut_ad(lock_mutex_own() == locked_lock_trx_sys);
	ut_ad(!index || dict_index_is_clust(index)
	      || !dict_index_is_online_ddl(index));

	heap_no = page_rec_get_heap_no(rec);

	if (!locked_lock_trx_sys) {
		lock_mutex_enter();
		mutex_enter(&trx_sys->mutex);
	}

	if (!page_rec_is_user_rec(rec)) {

		for (lock = lock_rec_get_first(block, heap_no);
		     lock != NULL;
		     lock = lock_rec_get_next_const(heap_no, lock)) {

			ut_a(trx_in_trx_list(lock->trx));

			if (lock_get_wait(lock)) {
				ut_a(lock_rec_has_to_wait_in_queue(lock));
			}

			if (index) {
				ut_a(lock->index == index);
			}
		}

		goto func_exit;
	}

	if (!index);
	else if (dict_index_is_clust(index)) {
		trx_id_t	trx_id;
		trx_id_t*	trx_desc;

		/* Unlike the non-debug code, this invariant can only succeed
		if the check and assertion are covered by the lock mutex. */

		trx_id = lock_clust_rec_some_has_impl(rec, index, offsets);
		trx_desc = trx_find_descriptor(trx_sys->descriptors,
					       trx_sys->descr_n_used,
					       trx_id);

		ut_ad(lock_mutex_own());
		/* trx_id cannot be committed until lock_mutex_exit()
		because lock_trx_release_locks() acquires lock_sys->mutex */

		if (trx_desc != NULL
		    && lock_rec_other_has_expl_req(LOCK_S, 0, LOCK_WAIT,
						   block, heap_no, trx_id)) {

			ut_ad(trx_id == *trx_desc);
			ut_a(lock_rec_has_expl(LOCK_X | LOCK_REC_NOT_GAP,
					       block, heap_no, trx_id));
		}
	}

	for (lock = lock_rec_get_first(block, heap_no);
	     lock != NULL;
	     lock = lock_rec_get_next_const(heap_no, lock)) {

		ut_a(trx_in_trx_list(lock->trx));

		if (index) {
			ut_a(lock->index == index);
		}

		if (!lock_rec_get_gap(lock) && !lock_get_wait(lock)) {

			enum lock_mode	mode;

			if (lock_get_mode(lock) == LOCK_S) {
				mode = LOCK_X;
			} else {
				mode = LOCK_S;
			}
			ut_a(!lock_rec_other_has_expl_req(
				     mode, 0, 0, block, heap_no,
				     lock->trx->id));

		} else if (lock_get_wait(lock) && !lock_rec_get_gap(lock)) {

			ut_a(lock_rec_has_to_wait_in_queue(lock));
		}
	}

func_exit:
	if (!locked_lock_trx_sys) {
		lock_mutex_exit();
		mutex_exit(&trx_sys->mutex);
	}

	return(TRUE);
}

/*********************************************************************//**
Validates the record lock queues on a page.
@return	TRUE if ok */
static
ibool
lock_rec_validate_page(
/*===================*/
	const buf_block_t*	block)	/*!< in: buffer block */
{
	const lock_t*	lock;
	const rec_t*	rec;
	ulint		nth_lock	= 0;
	ulint		nth_bit		= 0;
	ulint		i;
	mem_heap_t*	heap		= NULL;
	ulint		offsets_[REC_OFFS_NORMAL_SIZE];
	ulint*		offsets		= offsets_;
	rec_offs_init(offsets_);

	ut_ad(!lock_mutex_own());

	lock_mutex_enter();
	mutex_enter(&trx_sys->mutex);
loop:
	lock = lock_rec_get_first_on_page_addr(buf_block_get_space(block),
					       buf_block_get_page_no(block));

	if (!lock) {
		goto function_exit;
	}

#if defined UNIV_DEBUG_FILE_ACCESSES || defined UNIV_DEBUG
	ut_a(!block->page.file_page_was_freed);
#endif

	for (i = 0; i < nth_lock; i++) {

		lock = lock_rec_get_next_on_page_const(lock);

		if (!lock) {
			goto function_exit;
		}
	}

	ut_a(trx_in_trx_list(lock->trx));

# ifdef UNIV_SYNC_DEBUG
	/* Only validate the record queues when this thread is not
	holding a space->latch.  Deadlocks are possible due to
	latching order violation when UNIV_DEBUG is defined while
	UNIV_SYNC_DEBUG is not. */
	if (!sync_thread_levels_contains(SYNC_FSP))
# endif /* UNIV_SYNC_DEBUG */
	for (i = nth_bit; i < lock_rec_get_n_bits(lock); i++) {

		if (i == 1 || lock_rec_get_nth_bit(lock, i)) {

			rec = page_find_rec_with_heap_no(block->frame, i);
			ut_a(rec);
			offsets = rec_get_offsets(rec, lock->index, offsets,
						  ULINT_UNDEFINED, &heap);
#if 0
			fprintf(stderr,
				"Validating %u %u\n",
				block->page.space, block->page.offset);
#endif
			/* If this thread is holding the file space
			latch (fil_space_t::latch), the following
			check WILL break the latching order and may
			cause a deadlock of threads. */

			lock_rec_queue_validate(
				TRUE, block, rec, lock->index, offsets);

			nth_bit = i + 1;

			goto loop;
		}
	}

	nth_bit = 0;
	nth_lock++;

	goto loop;

function_exit:
	lock_mutex_exit();
	mutex_exit(&trx_sys->mutex);

	if (UNIV_LIKELY_NULL(heap)) {
		mem_heap_free(heap);
	}
	return(TRUE);
}

/*********************************************************************//**
Validates the table locks.
@return	TRUE if ok */
static
ibool
lock_validate_table_locks(
/*======================*/
	const trx_list_t*	trx_list)	/*!< in: trx list */
{
	const trx_t*	trx;

	ut_ad(lock_mutex_own());
	ut_ad(mutex_own(&trx_sys->mutex));

	ut_ad(trx_list == &trx_sys->rw_trx_list
	      || trx_list == &trx_sys->ro_trx_list);

	for (trx = UT_LIST_GET_FIRST(*trx_list);
	     trx != NULL;
	     trx = UT_LIST_GET_NEXT(trx_list, trx)) {

		const lock_t*	lock;

		assert_trx_in_list(trx);
		ut_ad(trx->read_only == (trx_list == &trx_sys->ro_trx_list));

		for (lock = UT_LIST_GET_FIRST(trx->lock.trx_locks);
		     lock != NULL;
		     lock = UT_LIST_GET_NEXT(trx_locks, lock)) {

			if (lock_get_type_low(lock) & LOCK_TABLE) {

				lock_table_queue_validate(
					lock->un_member.tab_lock.table);
			}
		}
	}

	return(TRUE);
}

/*********************************************************************//**
Validate record locks up to a limit.
@return lock at limit or NULL if no more locks in the hash bucket */
static __attribute__((nonnull, warn_unused_result))
const lock_t*
lock_rec_validate(
/*==============*/
	ulint		start,		/*!< in: lock_sys->rec_hash
					bucket */
	ib_uint64_t*	limit)		/*!< in/out: upper limit of
					(space, page_no) */
{
	ut_ad(lock_mutex_own());
	ut_ad(mutex_own(&trx_sys->mutex));

	for (const lock_t* lock = static_cast<const lock_t*>(
			HASH_GET_FIRST(lock_sys->rec_hash, start));
	     lock != NULL;
	     lock = static_cast<const lock_t*>(HASH_GET_NEXT(hash, lock))) {

		ib_uint64_t	current;

		ut_a(trx_in_trx_list(lock->trx));
		ut_a(lock_get_type(lock) == LOCK_REC);

		current = ut_ull_create(
			lock->un_member.rec_lock.space,
			lock->un_member.rec_lock.page_no);

		if (current > *limit) {
			*limit = current + 1;
			return(lock);
		}
	}

	return(0);
}

/*********************************************************************//**
Validate a record lock's block */
static
void
lock_rec_block_validate(
/*====================*/
	ulint		space,
	ulint		page_no)
{
	/* The lock and the block that it is referring to may be freed at
	this point. We pass BUF_GET_POSSIBLY_FREED to skip a debug check.
	If the lock exists in lock_rec_validate_page() we assert
	!block->page.file_page_was_freed. */

	buf_block_t*	block;
	mtr_t		mtr;

	/* Make sure that the tablespace is not deleted while we are
	trying to access the page. */
	if (!fil_inc_pending_ops(space, true)) {
		mtr_start(&mtr);
		block = buf_page_get_gen(
			space, fil_space_get_zip_size(space),
			page_no, RW_X_LATCH, NULL,
			BUF_GET_POSSIBLY_FREED,
			__FILE__, __LINE__, &mtr);

		buf_block_dbg_add_level(block, SYNC_NO_ORDER_CHECK);

		ut_ad(lock_rec_validate_page(block));
		mtr_commit(&mtr);

		fil_decr_pending_ops(space);
	}
}

/*********************************************************************//**
Validates the lock system.
@return	TRUE if ok */
static
bool
lock_validate()
/*===========*/
{
	typedef	std::pair<ulint, ulint> page_addr_t;
	typedef std::set<page_addr_t> page_addr_set;
	page_addr_set pages;

	lock_mutex_enter();
	mutex_enter(&trx_sys->mutex);

	ut_a(lock_validate_table_locks(&trx_sys->rw_trx_list));
	ut_a(lock_validate_table_locks(&trx_sys->ro_trx_list));

	/* Iterate over all the record locks and validate the locks. We
	don't want to hog the lock_sys_t::mutex and the trx_sys_t::mutex.
	Release both mutexes during the validation check. */

	for (ulint i = 0; i < hash_get_n_cells(lock_sys->rec_hash); i++) {
		const lock_t*	lock;
		ib_uint64_t	limit = 0;

		while ((lock = lock_rec_validate(i, &limit)) != 0) {

			ulint	space = lock->un_member.rec_lock.space;
			ulint	page_no = lock->un_member.rec_lock.page_no;

			pages.insert(std::make_pair(space, page_no));
		}
	}

	mutex_exit(&trx_sys->mutex);
	lock_mutex_exit();

	for (page_addr_set::const_iterator it = pages.begin();
	     it != pages.end();
	     ++it) {
		lock_rec_block_validate((*it).first, (*it).second);
	}

	return(true);
}
#endif /* UNIV_DEBUG */
/*============ RECORD LOCK CHECKS FOR ROW OPERATIONS ====================*/

/*********************************************************************//**
Checks if locks of other transactions prevent an immediate insert of
a record. If they do, first tests if the query thread should anyway
be suspended for some reason; if not, then puts the transaction and
the query thread to the lock wait state and inserts a waiting request
for a gap x-lock to the lock queue.
@return	DB_SUCCESS, DB_LOCK_WAIT, DB_DEADLOCK, or DB_QUE_THR_SUSPENDED */
UNIV_INTERN
dberr_t
lock_rec_insert_check_and_lock(
/*===========================*/
	ulint		flags,	/*!< in: if BTR_NO_LOCKING_FLAG bit is
				set, does nothing */
	const rec_t*	rec,	/*!< in: record after which to insert */
	buf_block_t*	block,	/*!< in/out: buffer block of rec */
	dict_index_t*	index,	/*!< in: index */
	que_thr_t*	thr,	/*!< in: query thread */
	mtr_t*		mtr,	/*!< in/out: mini-transaction */
	ibool*		inherit)/*!< out: set to TRUE if the new
				inserted record maybe should inherit
				LOCK_GAP type locks from the successor
				record */
{
	const rec_t*	next_rec;
	trx_t*		trx;
	lock_t*		lock;
	dberr_t		err;
	ulint		next_rec_heap_no;
	ibool		inherit_in = *inherit;

	ut_ad(block->frame == page_align(rec));
	ut_ad(!dict_index_is_online_ddl(index)
	      || dict_index_is_clust(index)
	      || (flags & BTR_CREATE_FLAG));
	ut_ad((flags & BTR_NO_LOCKING_FLAG) || thr);

	if (flags & BTR_NO_LOCKING_FLAG) {

		return(DB_SUCCESS);
	}

	trx = thr_get_trx(thr);

	if (UNIV_UNLIKELY(trx->fake_changes)) {
		return(DB_SUCCESS);
	}

	next_rec = page_rec_get_next_const(rec);
	next_rec_heap_no = page_rec_get_heap_no(next_rec);

	lock_mutex_enter();
	/* Because this code is invoked for a running transaction by
	the thread that is serving the transaction, it is not necessary
	to hold trx->mutex here. */

	/* When inserting a record into an index, the table must be at
	least IX-locked. When we are building an index, we would pass
	BTR_NO_LOCKING_FLAG and skip the locking altogether. */
	ut_ad(lock_table_has(trx, index->table, LOCK_IX));

	lock = lock_rec_get_first(block, next_rec_heap_no);

	if (UNIV_LIKELY(lock == NULL)) {
		/* We optimize CPU time usage in the simplest case */

		lock_mutex_exit();

		if (inherit_in && !dict_index_is_clust(index)) {
			/* Update the page max trx id field */
			page_update_max_trx_id(block,
					       buf_block_get_page_zip(block),
					       trx->id, mtr);
		}

		*inherit = FALSE;

		return(DB_SUCCESS);
	}

	*inherit = TRUE;

	/* If another transaction has an explicit lock request which locks
	the gap, waiting or granted, on the successor, the insert has to wait.

	An exception is the case where the lock by the another transaction
	is a gap type lock which it placed to wait for its turn to insert. We
	do not consider that kind of a lock conflicting with our insert. This
	eliminates an unnecessary deadlock which resulted when 2 transactions
	had to wait for their insert. Both had waiting gap type lock requests
	on the successor, which produced an unnecessary deadlock. */

	if (lock_rec_other_has_conflicting(
		    static_cast<enum lock_mode>(
			    LOCK_X | LOCK_GAP | LOCK_INSERT_INTENTION),
		    block, next_rec_heap_no, trx)) {

		/* Note that we may get DB_SUCCESS also here! */
		trx_mutex_enter(trx);

		err = lock_rec_enqueue_waiting(
			LOCK_X | LOCK_GAP | LOCK_INSERT_INTENTION,
			block, next_rec_heap_no, index, thr);

		trx_mutex_exit(trx);
	} else {
		err = DB_SUCCESS;
	}

	lock_mutex_exit();

	switch (err) {
	case DB_SUCCESS_LOCKED_REC:
		err = DB_SUCCESS;
		/* fall through */
	case DB_SUCCESS:
		if (!inherit_in || dict_index_is_clust(index)) {
			break;
		}
		/* Update the page max trx id field */
		page_update_max_trx_id(block,
				       buf_block_get_page_zip(block),
				       trx->id, mtr);
	default:
		/* We only care about the two return values. */
		break;
	}

#ifdef UNIV_DEBUG
	{
		mem_heap_t*	heap		= NULL;
		ulint		offsets_[REC_OFFS_NORMAL_SIZE];
		const ulint*	offsets;
		rec_offs_init(offsets_);

		offsets = rec_get_offsets(next_rec, index, offsets_,
					  ULINT_UNDEFINED, &heap);

		ut_ad(lock_rec_queue_validate(
				FALSE, block, next_rec, index, offsets));

		if (UNIV_LIKELY_NULL(heap)) {
			mem_heap_free(heap);
		}
	}
#endif /* UNIV_DEBUG */

	return(err);
}

/*********************************************************************//**
If a transaction has an implicit x-lock on a record, but no explicit x-lock
set on the record, sets one for it. */
static
void
lock_rec_convert_impl_to_expl(
/*==========================*/
	const buf_block_t*	block,	/*!< in: buffer block of rec */
	const rec_t*		rec,	/*!< in: user record on page */
	dict_index_t*		index,	/*!< in: index of record */
	const ulint*		offsets)/*!< in: rec_get_offsets(rec, index) */
{
	trx_id_t		trx_id;

	ut_ad(!lock_mutex_own());
	ut_ad(page_rec_is_user_rec(rec));
	ut_ad(rec_offs_validate(rec, index, offsets));
	ut_ad(!page_rec_is_comp(rec) == !rec_offs_comp(offsets));

	if (dict_index_is_clust(index)) {
		trx_id = lock_clust_rec_some_has_impl(rec, index, offsets);
		/* The clustered index record was last modified by
		this transaction. The transaction may have been
		committed a long time ago. */
	} else {
		ut_ad(!dict_index_is_online_ddl(index));
		trx_id = lock_sec_rec_some_has_impl(rec, index, offsets);
		/* The transaction can be committed before the
		trx_is_active(trx_id, NULL) check below, because we are not
		holding lock_mutex. */

		ut_ad(!lock_rec_other_trx_holds_expl(LOCK_S | LOCK_REC_NOT_GAP,
						     trx_id, rec, block));
	}

	if (trx_id != 0) {
		trx_id_t*	impl_trx_desc;
		ulint		heap_no = page_rec_get_heap_no(rec);

		lock_mutex_enter();

		/* If the transaction is still active and has no
		explicit x-lock set on the record, set one for it */

		mutex_enter(&trx_sys->mutex);
		impl_trx_desc = trx_find_descriptor(trx_sys->descriptors,
						    trx_sys->descr_n_used,
						    trx_id);
		mutex_exit(&trx_sys->mutex);

		/* trx_id cannot be committed until lock_mutex_exit()
		because lock_trx_release_locks() acquires lock_sys->mutex */

		if (impl_trx_desc != NULL
		    && !lock_rec_has_expl(LOCK_X | LOCK_REC_NOT_GAP, block,
					  heap_no, trx_id)) {
			ulint	type_mode = (LOCK_REC | LOCK_X
					     | LOCK_REC_NOT_GAP);

			mutex_enter(&trx_sys->mutex);
			trx_t*	impl_trx = trx_rw_get_active_trx_by_id(trx_id,
								       NULL);
			mutex_exit(&trx_sys->mutex);
			ut_ad(impl_trx != NULL);

			lock_rec_add_to_queue(
				type_mode, block, heap_no, index,
				impl_trx, FALSE);
		}

		lock_mutex_exit();
	}
}

/*********************************************************************//**
Checks if locks of other transactions prevent an immediate modify (update,
delete mark, or delete unmark) of a clustered index record. If they do,
first tests if the query thread should anyway be suspended for some
reason; if not, then puts the transaction and the query thread to the
lock wait state and inserts a waiting request for a record x-lock to the
lock queue.
@return	DB_SUCCESS, DB_LOCK_WAIT, DB_DEADLOCK, or DB_QUE_THR_SUSPENDED */
UNIV_INTERN
dberr_t
lock_clust_rec_modify_check_and_lock(
/*=================================*/
	ulint			flags,	/*!< in: if BTR_NO_LOCKING_FLAG
					bit is set, does nothing */
	const buf_block_t*	block,	/*!< in: buffer block of rec */
	const rec_t*		rec,	/*!< in: record which should be
					modified */
	dict_index_t*		index,	/*!< in: clustered index */
	const ulint*		offsets,/*!< in: rec_get_offsets(rec, index) */
	que_thr_t*		thr)	/*!< in: query thread */
{
	dberr_t	err;
	ulint	heap_no;

	ut_ad(rec_offs_validate(rec, index, offsets));
	ut_ad(dict_index_is_clust(index));
	ut_ad(block->frame == page_align(rec));

	if (flags & BTR_NO_LOCKING_FLAG) {

		return(DB_SUCCESS);
	}

	if (UNIV_UNLIKELY(thr_get_trx(thr)->fake_changes)) {
		return(DB_SUCCESS);
	}

	heap_no = rec_offs_comp(offsets)
		? rec_get_heap_no_new(rec)
		: rec_get_heap_no_old(rec);

	/* If a transaction has no explicit x-lock set on the record, set one
	for it */

	lock_rec_convert_impl_to_expl(block, rec, index, offsets);

	lock_mutex_enter();

	ut_ad(lock_table_has(thr_get_trx(thr), index->table, LOCK_IX));

	err = lock_rec_lock(TRUE, LOCK_X | LOCK_REC_NOT_GAP,
			    block, heap_no, index, thr);

	MONITOR_INC(MONITOR_NUM_RECLOCK_REQ);

	lock_mutex_exit();

	ut_ad(lock_rec_queue_validate(FALSE, block, rec, index, offsets));

	if (UNIV_UNLIKELY(err == DB_SUCCESS_LOCKED_REC)) {
		err = DB_SUCCESS;
	}

	return(err);
}

/*********************************************************************//**
Checks if locks of other transactions prevent an immediate modify (delete
mark or delete unmark) of a secondary index record.
@return	DB_SUCCESS, DB_LOCK_WAIT, DB_DEADLOCK, or DB_QUE_THR_SUSPENDED */
UNIV_INTERN
dberr_t
lock_sec_rec_modify_check_and_lock(
/*===============================*/
	ulint		flags,	/*!< in: if BTR_NO_LOCKING_FLAG
				bit is set, does nothing */
	buf_block_t*	block,	/*!< in/out: buffer block of rec */
	const rec_t*	rec,	/*!< in: record which should be
				modified; NOTE: as this is a secondary
				index, we always have to modify the
				clustered index record first: see the
				comment below */
	dict_index_t*	index,	/*!< in: secondary index */
	que_thr_t*	thr,	/*!< in: query thread
				(can be NULL if BTR_NO_LOCKING_FLAG) */
	mtr_t*		mtr)	/*!< in/out: mini-transaction */
{
	dberr_t	err;
	ulint	heap_no;

	ut_ad(!dict_index_is_clust(index));
	ut_ad(!dict_index_is_online_ddl(index) || (flags & BTR_CREATE_FLAG));
	ut_ad(block->frame == page_align(rec));

	if (flags & BTR_NO_LOCKING_FLAG) {

		return(DB_SUCCESS);
	}

	if (UNIV_UNLIKELY(thr_get_trx(thr)->fake_changes)) {
		return(DB_SUCCESS);
	}

	heap_no = page_rec_get_heap_no(rec);

	/* Another transaction cannot have an implicit lock on the record,
	because when we come here, we already have modified the clustered
	index record, and this would not have been possible if another active
	transaction had modified this secondary index record. */

	lock_mutex_enter();

	ut_ad(lock_table_has(thr_get_trx(thr), index->table, LOCK_IX));

	err = lock_rec_lock(TRUE, LOCK_X | LOCK_REC_NOT_GAP,
			    block, heap_no, index, thr);

	MONITOR_INC(MONITOR_NUM_RECLOCK_REQ);

	lock_mutex_exit();

#ifdef UNIV_DEBUG
	{
		mem_heap_t*	heap		= NULL;
		ulint		offsets_[REC_OFFS_NORMAL_SIZE];
		const ulint*	offsets;
		rec_offs_init(offsets_);

		offsets = rec_get_offsets(rec, index, offsets_,
					  ULINT_UNDEFINED, &heap);

		ut_ad(lock_rec_queue_validate(
			FALSE, block, rec, index, offsets));

		if (UNIV_LIKELY_NULL(heap)) {
			mem_heap_free(heap);
		}
	}
#endif /* UNIV_DEBUG */

	if (err == DB_SUCCESS || err == DB_SUCCESS_LOCKED_REC) {
		/* Update the page max trx id field */
		/* It might not be necessary to do this if
		err == DB_SUCCESS (no new lock created),
		but it should not cost too much performance. */
		page_update_max_trx_id(block,
				       buf_block_get_page_zip(block),
				       thr_get_trx(thr)->id, mtr);
		err = DB_SUCCESS;
	}

	return(err);
}

/*********************************************************************//**
Like lock_clust_rec_read_check_and_lock(), but reads a
secondary index record.
@return	DB_SUCCESS, DB_SUCCESS_LOCKED_REC, DB_LOCK_WAIT, DB_DEADLOCK,
or DB_QUE_THR_SUSPENDED */
UNIV_INTERN
dberr_t
lock_sec_rec_read_check_and_lock(
/*=============================*/
	ulint			flags,	/*!< in: if BTR_NO_LOCKING_FLAG
					bit is set, does nothing */
	const buf_block_t*	block,	/*!< in: buffer block of rec */
	const rec_t*		rec,	/*!< in: user record or page
					supremum record which should
					be read or passed over by a
					read cursor */
	dict_index_t*		index,	/*!< in: secondary index */
	const ulint*		offsets,/*!< in: rec_get_offsets(rec, index) */
	enum lock_mode		mode,	/*!< in: mode of the lock which
					the read cursor should set on
					records: LOCK_S or LOCK_X; the
					latter is possible in
					SELECT FOR UPDATE */
	ulint			gap_mode,/*!< in: LOCK_ORDINARY, LOCK_GAP, or
					LOCK_REC_NOT_GAP */
	que_thr_t*		thr)	/*!< in: query thread */
{
	dberr_t	err;
	ulint	heap_no;

	ut_ad(!dict_index_is_clust(index));
	ut_ad(!dict_index_is_online_ddl(index));
	ut_ad(block->frame == page_align(rec));
	ut_ad(page_rec_is_user_rec(rec) || page_rec_is_supremum(rec));
	ut_ad(rec_offs_validate(rec, index, offsets));
	ut_ad(mode == LOCK_X || mode == LOCK_S);

	if (flags & BTR_NO_LOCKING_FLAG) {

		return(DB_SUCCESS);
	}

	if (UNIV_UNLIKELY((thr && thr_get_trx(thr)->fake_changes))) {
		if (!srv_fake_changes_locks) {
			return(DB_SUCCESS);
		}
		if (mode == LOCK_X) {
			mode = LOCK_S;
		}
	}

	heap_no = page_rec_get_heap_no(rec);

	/* Some transaction may have an implicit x-lock on the record only
	if the max trx id for the page >= min trx id for the trx list or a
	database recovery is running. */

	if ((page_get_max_trx_id(block->frame) >= trx_rw_min_trx_id()
	     || recv_recovery_is_on())
	    && !page_rec_is_supremum(rec)) {

		lock_rec_convert_impl_to_expl(block, rec, index, offsets);
	}

	lock_mutex_enter();

	ut_ad(mode != LOCK_X
	      || lock_table_has(thr_get_trx(thr), index->table, LOCK_IX));
	ut_ad(mode != LOCK_S
	      || lock_table_has(thr_get_trx(thr), index->table, LOCK_IS));

	err = lock_rec_lock(FALSE, mode | gap_mode,
			    block, heap_no, index, thr);

	MONITOR_INC(MONITOR_NUM_RECLOCK_REQ);

	lock_mutex_exit();

	ut_ad(lock_rec_queue_validate(FALSE, block, rec, index, offsets));

	return(err);
}

/*********************************************************************//**
Checks if locks of other transactions prevent an immediate read, or passing
over by a read cursor, of a clustered index record. If they do, first tests
if the query thread should anyway be suspended for some reason; if not, then
puts the transaction and the query thread to the lock wait state and inserts a
waiting request for a record lock to the lock queue. Sets the requested mode
lock on the record.
@return	DB_SUCCESS, DB_SUCCESS_LOCKED_REC, DB_LOCK_WAIT, DB_DEADLOCK,
or DB_QUE_THR_SUSPENDED */
UNIV_INTERN
dberr_t
lock_clust_rec_read_check_and_lock(
/*===============================*/
	ulint			flags,	/*!< in: if BTR_NO_LOCKING_FLAG
					bit is set, does nothing */
	const buf_block_t*	block,	/*!< in: buffer block of rec */
	const rec_t*		rec,	/*!< in: user record or page
					supremum record which should
					be read or passed over by a
					read cursor */
	dict_index_t*		index,	/*!< in: clustered index */
	const ulint*		offsets,/*!< in: rec_get_offsets(rec, index) */
	enum lock_mode		mode,	/*!< in: mode of the lock which
					the read cursor should set on
					records: LOCK_S or LOCK_X; the
					latter is possible in
					SELECT FOR UPDATE */
	ulint			gap_mode,/*!< in: LOCK_ORDINARY, LOCK_GAP, or
					LOCK_REC_NOT_GAP */
	que_thr_t*		thr)	/*!< in: query thread */
{
	dberr_t	err;
	ulint	heap_no;

	ut_ad(dict_index_is_clust(index));
	ut_ad(block->frame == page_align(rec));
	ut_ad(page_rec_is_user_rec(rec) || page_rec_is_supremum(rec));
	ut_ad(gap_mode == LOCK_ORDINARY || gap_mode == LOCK_GAP
	      || gap_mode == LOCK_REC_NOT_GAP);
	ut_ad(rec_offs_validate(rec, index, offsets));

	if (flags & BTR_NO_LOCKING_FLAG) {

		return(DB_SUCCESS);
	}

	if (UNIV_UNLIKELY((thr && thr_get_trx(thr)->fake_changes))) {
		if (!srv_fake_changes_locks) {
			return(DB_SUCCESS);
		}
		if (mode == LOCK_X) {
			mode = LOCK_S;
		}
	}

	heap_no = page_rec_get_heap_no(rec);

	if (UNIV_LIKELY(heap_no != PAGE_HEAP_NO_SUPREMUM)) {

		lock_rec_convert_impl_to_expl(block, rec, index, offsets);
	}

	lock_mutex_enter();

	ut_ad(mode != LOCK_X
	      || lock_table_has(thr_get_trx(thr), index->table, LOCK_IX));
	ut_ad(mode != LOCK_S
	      || lock_table_has(thr_get_trx(thr), index->table, LOCK_IS));

	err = lock_rec_lock(FALSE, mode | gap_mode,
			    block, heap_no, index, thr);

	MONITOR_INC(MONITOR_NUM_RECLOCK_REQ);

	lock_mutex_exit();

	ut_ad(lock_rec_queue_validate(FALSE, block, rec, index, offsets));

	return(err);
}
/*********************************************************************//**
Checks if locks of other transactions prevent an immediate read, or passing
over by a read cursor, of a clustered index record. If they do, first tests
if the query thread should anyway be suspended for some reason; if not, then
puts the transaction and the query thread to the lock wait state and inserts a
waiting request for a record lock to the lock queue. Sets the requested mode
lock on the record. This is an alternative version of
lock_clust_rec_read_check_and_lock() that does not require the parameter
"offsets".
@return	DB_SUCCESS, DB_LOCK_WAIT, DB_DEADLOCK, or DB_QUE_THR_SUSPENDED */
UNIV_INTERN
dberr_t
lock_clust_rec_read_check_and_lock_alt(
/*===================================*/
	ulint			flags,	/*!< in: if BTR_NO_LOCKING_FLAG
					bit is set, does nothing */
	const buf_block_t*	block,	/*!< in: buffer block of rec */
	const rec_t*		rec,	/*!< in: user record or page
					supremum record which should
					be read or passed over by a
					read cursor */
	dict_index_t*		index,	/*!< in: clustered index */
	enum lock_mode		mode,	/*!< in: mode of the lock which
					the read cursor should set on
					records: LOCK_S or LOCK_X; the
					latter is possible in
					SELECT FOR UPDATE */
	ulint			gap_mode,/*!< in: LOCK_ORDINARY, LOCK_GAP, or
					LOCK_REC_NOT_GAP */
	que_thr_t*		thr)	/*!< in: query thread */
{
	mem_heap_t*	tmp_heap	= NULL;
	ulint		offsets_[REC_OFFS_NORMAL_SIZE];
	ulint*		offsets		= offsets_;
	dberr_t		err;
	rec_offs_init(offsets_);

	offsets = rec_get_offsets(rec, index, offsets,
				  ULINT_UNDEFINED, &tmp_heap);
	err = lock_clust_rec_read_check_and_lock(flags, block, rec, index,
						 offsets, mode, gap_mode, thr);
	if (tmp_heap) {
		mem_heap_free(tmp_heap);
	}

	if (UNIV_UNLIKELY(err == DB_SUCCESS_LOCKED_REC)) {
		err = DB_SUCCESS;
	}

	return(err);
}

/*******************************************************************//**
Release the last lock from the transaction's autoinc locks. */
UNIV_INLINE
void
lock_release_autoinc_last_lock(
/*===========================*/
	ib_vector_t*	autoinc_locks)	/*!< in/out: vector of AUTOINC locks */
{
	ulint		last;
	lock_t*		lock;

	ut_ad(lock_mutex_own());
	ut_a(!ib_vector_is_empty(autoinc_locks));

	/* The lock to be release must be the last lock acquired. */
	last = ib_vector_size(autoinc_locks) - 1;
	lock = *static_cast<lock_t**>(ib_vector_get(autoinc_locks, last));

	/* Should have only AUTOINC locks in the vector. */
	ut_a(lock_get_mode(lock) == LOCK_AUTO_INC);
	ut_a(lock_get_type(lock) == LOCK_TABLE);

	ut_a(lock->un_member.tab_lock.table != NULL);

	/* This will remove the lock from the trx autoinc_locks too. */
	lock_table_dequeue(lock);

	/* Remove from the table vector too. */
	lock_trx_table_locks_remove(lock);
}

/*******************************************************************//**
Check if a transaction holds any autoinc locks.
@return TRUE if the transaction holds any AUTOINC locks. */
static
ibool
lock_trx_holds_autoinc_locks(
/*=========================*/
	const trx_t*	trx)		/*!< in: transaction */
{
	ut_a(trx->autoinc_locks != NULL);

	return(!ib_vector_is_empty(trx->autoinc_locks));
}

/*******************************************************************//**
Release all the transaction's autoinc locks. */
static
void
lock_release_autoinc_locks(
/*=======================*/
	trx_t*		trx)		/*!< in/out: transaction */
{
	ut_ad(lock_mutex_own());
	/* If this is invoked for a running transaction by the thread
	that is serving the transaction, then it is not necessary to
	hold trx->mutex here. */

	ut_a(trx->autoinc_locks != NULL);

	/* We release the locks in the reverse order. This is to
	avoid searching the vector for the element to delete at
	the lower level. See (lock_table_remove_low()) for details. */
	while (!ib_vector_is_empty(trx->autoinc_locks)) {

		/* lock_table_remove_low() will also remove the lock from
		the transaction's autoinc_locks vector. */
		lock_release_autoinc_last_lock(trx->autoinc_locks);
	}

	/* Should release all locks. */
	ut_a(ib_vector_is_empty(trx->autoinc_locks));
}

/*******************************************************************//**
Gets the type of a lock. Non-inline version for using outside of the
lock module.
@return	LOCK_TABLE or LOCK_REC */
UNIV_INTERN
ulint
lock_get_type(
/*==========*/
	const lock_t*	lock)	/*!< in: lock */
{
	return(lock_get_type_low(lock));
}

/*******************************************************************//**
Gets the id of the transaction owning a lock.
@return	transaction id */
UNIV_INTERN
trx_id_t
lock_get_trx_id(
/*============*/
	const lock_t*	lock)	/*!< in: lock */
{
	return(lock->trx->id);
}

/*******************************************************************//**
Gets the mode of a lock in a human readable string.
The string should not be free()'d or modified.
@return	lock mode */
UNIV_INTERN
const char*
lock_get_mode_str(
/*==============*/
	const lock_t*	lock)	/*!< in: lock */
{
	ibool	is_gap_lock;

	is_gap_lock = lock_get_type_low(lock) == LOCK_REC
		&& lock_rec_get_gap(lock);

	switch (lock_get_mode(lock)) {
	case LOCK_S:
		if (is_gap_lock) {
			return("S,GAP");
		} else {
			return("S");
		}
	case LOCK_X:
		if (is_gap_lock) {
			return("X,GAP");
		} else {
			return("X");
		}
	case LOCK_IS:
		if (is_gap_lock) {
			return("IS,GAP");
		} else {
			return("IS");
		}
	case LOCK_IX:
		if (is_gap_lock) {
			return("IX,GAP");
		} else {
			return("IX");
		}
	case LOCK_AUTO_INC:
		return("AUTO_INC");
	default:
		return("UNKNOWN");
	}
}

/*******************************************************************//**
Gets the type of a lock in a human readable string.
The string should not be free()'d or modified.
@return	lock type */
UNIV_INTERN
const char*
lock_get_type_str(
/*==============*/
	const lock_t*	lock)	/*!< in: lock */
{
	switch (lock_get_type_low(lock)) {
	case LOCK_REC:
		return("RECORD");
	case LOCK_TABLE:
		return("TABLE");
	default:
		return("UNKNOWN");
	}
}

/*******************************************************************//**
Gets the table on which the lock is.
@return	table */
UNIV_INLINE
dict_table_t*
lock_get_table(
/*===========*/
	const lock_t*	lock)	/*!< in: lock */
{
	switch (lock_get_type_low(lock)) {
	case LOCK_REC:
		ut_ad(dict_index_is_clust(lock->index)
		      || !dict_index_is_online_ddl(lock->index));
		return(lock->index->table);
	case LOCK_TABLE:
		return(lock->un_member.tab_lock.table);
	default:
		ut_error;
		return(NULL);
	}
}

/*******************************************************************//**
Gets the id of the table on which the lock is.
@return	id of the table */
UNIV_INTERN
table_id_t
lock_get_table_id(
/*==============*/
	const lock_t*	lock)	/*!< in: lock */
{
	dict_table_t*	table;

	table = lock_get_table(lock);

	return(table->id);
}

/*******************************************************************//**
Gets the name of the table on which the lock is.
The string should not be free()'d or modified.
@return	name of the table */
UNIV_INTERN
const char*
lock_get_table_name(
/*================*/
	const lock_t*	lock)	/*!< in: lock */
{
	dict_table_t*	table;

	table = lock_get_table(lock);

	return(table->name);
}

/*******************************************************************//**
For a record lock, gets the index on which the lock is.
@return	index */
UNIV_INTERN
const dict_index_t*
lock_rec_get_index(
/*===============*/
	const lock_t*	lock)	/*!< in: lock */
{
	ut_a(lock_get_type_low(lock) == LOCK_REC);
	ut_ad(dict_index_is_clust(lock->index)
	      || !dict_index_is_online_ddl(lock->index));

	return(lock->index);
}

/*******************************************************************//**
For a record lock, gets the name of the index on which the lock is.
The string should not be free()'d or modified.
@return	name of the index */
UNIV_INTERN
const char*
lock_rec_get_index_name(
/*====================*/
	const lock_t*	lock)	/*!< in: lock */
{
	ut_a(lock_get_type_low(lock) == LOCK_REC);
	ut_ad(dict_index_is_clust(lock->index)
	      || !dict_index_is_online_ddl(lock->index));

	return(lock->index->name);
}

/*******************************************************************//**
For a record lock, gets the tablespace number on which the lock is.
@return	tablespace number */
UNIV_INTERN
ulint
lock_rec_get_space_id(
/*==================*/
	const lock_t*	lock)	/*!< in: lock */
{
	ut_a(lock_get_type_low(lock) == LOCK_REC);

	return(lock->un_member.rec_lock.space);
}

/*******************************************************************//**
For a record lock, gets the page number on which the lock is.
@return	page number */
UNIV_INTERN
ulint
lock_rec_get_page_no(
/*=================*/
	const lock_t*	lock)	/*!< in: lock */
{
	ut_a(lock_get_type_low(lock) == LOCK_REC);

	return(lock->un_member.rec_lock.page_no);
}

/*********************************************************************//**
Cancels a waiting lock request and releases possible other transactions
waiting behind it. */
UNIV_INTERN
void
lock_cancel_waiting_and_release(
/*============================*/
	lock_t*	lock)	/*!< in/out: waiting lock request */
{
	que_thr_t*	thr;

	ut_ad(lock_mutex_own());
	ut_ad(trx_mutex_own(lock->trx));

	lock->trx->lock.cancel = TRUE;

	if (lock_get_type_low(lock) == LOCK_REC) {

		lock_rec_dequeue_from_page(lock);
	} else {
		ut_ad(lock_get_type_low(lock) & LOCK_TABLE);

		if (lock->trx->autoinc_locks != NULL) {
			/* Release the transaction's AUTOINC locks. */
			lock_release_autoinc_locks(lock->trx);
		}

		lock_table_dequeue(lock);
	}

	/* Reset the wait flag and the back pointer to lock in trx. */

	lock_reset_lock_and_trx_wait(lock);

	/* The following function releases the trx from lock wait. */

	thr = que_thr_end_lock_wait(lock->trx);

	if (thr != NULL) {
		lock_wait_release_thread_if_suspended(thr);
	}

	lock->trx->lock.cancel = FALSE;
}

/*********************************************************************//**
Unlocks AUTO_INC type locks that were possibly reserved by a trx. This
function should be called at the the end of an SQL statement, by the
connection thread that owns the transaction (trx->mysql_thd). */
UNIV_INTERN
void
lock_unlock_table_autoinc(
/*======================*/
	trx_t*	trx)	/*!< in/out: transaction */
{
	ut_ad(!lock_mutex_own());
	ut_ad(!trx_mutex_own(trx));
	ut_ad(!trx->lock.wait_lock);
	/* This can be invoked on NOT_STARTED, ACTIVE, PREPARED,
	but not COMMITTED transactions. */
	ut_ad(trx_state_eq(trx, TRX_STATE_NOT_STARTED)
	      || !trx_state_eq(trx, TRX_STATE_COMMITTED_IN_MEMORY));

	/* This function is invoked for a running transaction by the
	thread that is serving the transaction. Therefore it is not
	necessary to hold trx->mutex here. */

	if (lock_trx_holds_autoinc_locks(trx)) {
		lock_mutex_enter();

		lock_release_autoinc_locks(trx);

		lock_mutex_exit();
	}
}

/*********************************************************************//**
Releases a transaction's locks, and releases possible other transactions
waiting because of these locks. Change the state of the transaction to
TRX_STATE_COMMITTED_IN_MEMORY. */
UNIV_INTERN
void
lock_trx_release_locks(
/*===================*/
	trx_t*	trx)	/*!< in/out: transaction */
{
	assert_trx_in_list(trx);

	if (trx_state_eq(trx, TRX_STATE_PREPARED)) {
		mutex_enter(&trx_sys->mutex);
		ut_a(trx_sys->n_prepared_trx > 0);
		trx_sys->n_prepared_trx--;
		if (trx->is_recovered) {
			ut_a(trx_sys->n_prepared_recovered_trx > 0);
			trx_sys->n_prepared_recovered_trx--;
		}
		mutex_exit(&trx_sys->mutex);
	} else {
		ut_ad(trx_state_eq(trx, TRX_STATE_ACTIVE));
	}

	/* The transition of trx->state to TRX_STATE_COMMITTED_IN_MEMORY
	is protected by both the lock_sys->mutex and the trx->mutex.
	We also lock trx_sys->mutex, because state transition to
	TRX_STATE_COMMITTED_IN_MEMORY must be atomic with removing trx
	from the descriptors array. */
	lock_mutex_enter();
	mutex_enter(&trx_sys->mutex);
	trx_mutex_enter(trx);

	/* The following assignment makes the transaction committed in memory
	and makes its changes to data visible to other transactions.
	NOTE that there is a small discrepancy from the strict formal
	visibility rules here: a human user of the database can see
	modifications made by another transaction T even before the necessary
	log segment has been flushed to the disk. If the database happens to
	crash before the flush, the user has seen modifications from T which
	will never be a committed transaction. However, any transaction T2
	which sees the modifications of the committing transaction T, and
	which also itself makes modifications to the database, will get an lsn
	larger than the committing transaction T. In the case where the log
	flush fails, and T never gets committed, also T2 will never get
	committed. */

	/*--------------------------------------*/
	trx->state = TRX_STATE_COMMITTED_IN_MEMORY;
	/* The following also removes trx from trx_serial_list */
	trx_release_descriptor(trx);
	/*--------------------------------------*/

	/* If the background thread trx_rollback_or_clean_recovered()
	is still active then there is a chance that the rollback
	thread may see this trx as COMMITTED_IN_MEMORY and goes ahead
	to clean it up calling trx_cleanup_at_db_startup(). This can
	happen in the case we are committing a trx here that is left
	in PREPARED state during the crash. Note that commit of the
	rollback of a PREPARED trx happens in the recovery thread
	while the rollback of other transactions happen in the
	background thread. To avoid this race we unconditionally unset
	the is_recovered flag. */

	trx->is_recovered = FALSE;

	trx_mutex_exit(trx);

	mutex_exit(&trx_sys->mutex);

	lock_release(trx);

	lock_mutex_exit();
}

/*********************************************************************//**
Check whether the transaction has already been rolled back because it
was selected as a deadlock victim, or if it has to wait then cancel
the wait lock.
@return DB_DEADLOCK, DB_LOCK_WAIT or DB_SUCCESS */
UNIV_INTERN
dberr_t
lock_trx_handle_wait(
/*=================*/
	trx_t*	trx)	/*!< in/out: trx lock state */
{
	dberr_t	err;

	lock_mutex_enter();

	trx_mutex_enter(trx);

	if (trx->lock.was_chosen_as_deadlock_victim) {
		err = DB_DEADLOCK;
	} else if (trx->lock.wait_lock != NULL) {
		lock_cancel_waiting_and_release(trx->lock.wait_lock);
		err = DB_LOCK_WAIT;
	} else {
		/* The lock was probably granted before we got here. */
		err = DB_SUCCESS;
	}

	lock_mutex_exit();
	trx_mutex_exit(trx);

	return(err);
}

/*********************************************************************//**
Get the number of locks on a table.
@return number of locks */
UNIV_INTERN
ulint
lock_table_get_n_locks(
/*===================*/
	const dict_table_t*	table)	/*!< in: table */
{
	ulint		n_table_locks;

	lock_mutex_enter();

	n_table_locks = UT_LIST_GET_LEN(table->locks);

	lock_mutex_exit();

	return(n_table_locks);
}

#ifdef UNIV_DEBUG
/*******************************************************************//**
Do an exhaustive check for any locks (table or rec) against the table.
@return	lock if found */
static
const lock_t*
lock_table_locks_lookup(
/*====================*/
	const dict_table_t*	table,		/*!< in: check if there are
						any locks held on records in
						this table or on the table
						itself */
	const trx_list_t*	trx_list)	/*!< in: trx list to check */
{
	trx_t*			trx;

	ut_a(table != NULL);
	ut_ad(lock_mutex_own());
	ut_ad(mutex_own(&trx_sys->mutex));

	ut_ad(trx_list == &trx_sys->rw_trx_list
	      || trx_list == &trx_sys->ro_trx_list);

	for (trx = UT_LIST_GET_FIRST(*trx_list);
	     trx != NULL;
	     trx = UT_LIST_GET_NEXT(trx_list, trx)) {

		const lock_t*	lock;

		assert_trx_in_list(trx);
		ut_ad(trx->read_only == (trx_list == &trx_sys->ro_trx_list));

		for (lock = UT_LIST_GET_FIRST(trx->lock.trx_locks);
		     lock != NULL;
		     lock = UT_LIST_GET_NEXT(trx_locks, lock)) {

			ut_a(lock->trx == trx);

			if (lock_get_type_low(lock) == LOCK_REC) {
				ut_ad(!dict_index_is_online_ddl(lock->index)
				      || dict_index_is_clust(lock->index));
				if (lock->index->table == table) {
					return(lock);
				}
			} else if (lock->un_member.tab_lock.table == table) {
				return(lock);
			}
		}
	}

	return(NULL);
}
#endif /* UNIV_DEBUG */

/*******************************************************************//**
Check if there are any locks (table or rec) against table.
@return	TRUE if table has either table or record locks. */
UNIV_INTERN
ibool
lock_table_has_locks(
/*=================*/
	const dict_table_t*	table)	/*!< in: check if there are any locks
					held on records in this table or on the
					table itself */
{
	ibool			has_locks;

	lock_mutex_enter();

	has_locks = UT_LIST_GET_LEN(table->locks) > 0 || table->n_rec_locks > 0;

#ifdef UNIV_DEBUG
	if (!has_locks) {
		mutex_enter(&trx_sys->mutex);

		ut_ad(!lock_table_locks_lookup(table, &trx_sys->rw_trx_list));
		ut_ad(!lock_table_locks_lookup(table, &trx_sys->ro_trx_list));

		mutex_exit(&trx_sys->mutex);
	}
#endif /* UNIV_DEBUG */

	lock_mutex_exit();

	return(has_locks);
}

#ifdef UNIV_DEBUG
/*******************************************************************//**
Check if the transaction holds any locks on the sys tables
or its records.
@return	the strongest lock found on any sys table or 0 for none */
UNIV_INTERN
const lock_t*
lock_trx_has_sys_table_locks(
/*=========================*/
	const trx_t*	trx)	/*!< in: transaction to check */
{
	lint		i;
	const lock_t*	strongest_lock = 0;
	lock_mode	strongest = LOCK_NONE;

	lock_mutex_enter();

	/* Find a valid mode. Note: ib_vector_size() can be 0. */
	for (i = ib_vector_size(trx->lock.table_locks) - 1; i >= 0; --i) {
		const lock_t*	lock;

		lock = *static_cast<const lock_t**>(
			ib_vector_get(trx->lock.table_locks, i));

		if (lock != NULL
		    && dict_is_sys_table(lock->un_member.tab_lock.table->id)) {

			strongest = lock_get_mode(lock);
			ut_ad(strongest != LOCK_NONE);
			strongest_lock = lock;
			break;
		}
	}

	if (strongest == LOCK_NONE) {
		lock_mutex_exit();
		return(NULL);
	}

	for (/* No op */; i >= 0; --i) {
		const lock_t*	lock;

		lock = *static_cast<const lock_t**>(
			ib_vector_get(trx->lock.table_locks, i));

		if (lock == NULL) {
			continue;
		}

		ut_ad(trx == lock->trx);
		ut_ad(lock_get_type_low(lock) & LOCK_TABLE);
		ut_ad(lock->un_member.tab_lock.table != NULL);

		lock_mode	mode = lock_get_mode(lock);

		if (dict_is_sys_table(lock->un_member.tab_lock.table->id)
		    && lock_mode_stronger_or_eq(mode, strongest)) {

			strongest = mode;
			strongest_lock = lock;
		}
	}

	lock_mutex_exit();

	return(strongest_lock);
}

/*******************************************************************//**
Check if the transaction holds an exclusive lock on a record.
@return	whether the locks are held */
UNIV_INTERN
bool
lock_trx_has_rec_x_lock(
/*====================*/
	const trx_t*		trx,	/*!< in: transaction to check */
	const dict_table_t*	table,	/*!< in: table to check */
	const buf_block_t*	block,	/*!< in: buffer block of the record */
	ulint			heap_no)/*!< in: record heap number */
{
	enum lock_mode	intention_lock;
	enum lock_mode	rec_lock;
	ut_ad(heap_no > PAGE_HEAP_NO_SUPREMUM);

	if (UNIV_UNLIKELY(trx->fake_changes)) {

		intention_lock = LOCK_IS;
		rec_lock = LOCK_S;
	} else {

		intention_lock = LOCK_IX;
		rec_lock = LOCK_X;
	}
	lock_mutex_enter();
	ut_a(lock_table_has(trx, table, intention_lock));
	if (UNIV_LIKELY(srv_fake_changes_locks)) {

		ut_a(lock_rec_has_expl(rec_lock | LOCK_REC_NOT_GAP,
				       block, heap_no, trx->id));
	}
	lock_mutex_exit();
	return(true);
}
#endif /* UNIV_DEBUG */<|MERGE_RESOLUTION|>--- conflicted
+++ resolved
@@ -5423,37 +5423,33 @@
 			lock_mutex_exit();
 			mutex_exit(&trx_sys->mutex);
 
-<<<<<<< HEAD
 			if (srv_show_verbose_locks) {
 
-				mtr_start(&mtr);
-
-=======
-			DEBUG_SYNC_C("innodb_monitor_before_lock_page_read");
-
-			/* Check if the space is exists or not. only when the space
-			is valid, try to get the page. */
-			tablespace_being_deleted = fil_inc_pending_ops(space, false);
-
-			if (!tablespace_being_deleted) {
-				mtr_start(&mtr);
-
->>>>>>> f9725ff9
-				buf_page_get_gen(space, zip_size, page_no,
-						 RW_NO_LATCH, NULL,
-						 BUF_GET_POSSIBLY_FREED,
-						 __FILE__, __LINE__, &mtr);
-
-				mtr_commit(&mtr);
-<<<<<<< HEAD
-=======
-
-				fil_decr_pending_ops(space);
-			} else {
-				fprintf(file, "RECORD LOCKS on"
-					" non-existing space %lu\n",
-					(ulong) space);
->>>>>>> f9725ff9
+				DEBUG_SYNC_C("innodb_monitor_before_lock_page_read");
+
+				/* Check if the space is exists or not. only
+                                when the space is valid, try to get the page. */
+				tablespace_being_deleted
+					= fil_inc_pending_ops(space, false);
+
+				if (!tablespace_being_deleted) {
+					mtr_start(&mtr);
+
+					buf_page_get_gen(space, zip_size,
+							 page_no, RW_NO_LATCH,
+							 NULL,
+							 BUF_GET_POSSIBLY_FREED,
+							 __FILE__, __LINE__,
+							 &mtr);
+
+					mtr_commit(&mtr);
+
+					fil_decr_pending_ops(space);
+				} else {
+					fprintf(file, "RECORD LOCKS on"
+						" non-existing space %lu\n",
+						(ulong) space);
+				}
 			}
 
 			load_page_first = FALSE;
