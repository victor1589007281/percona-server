/*****************************************************************************

Copyright (c) 1996, 2014, Oracle and/or its affiliates. All Rights Reserved.

This program is free software; you can redistribute it and/or modify it under
the terms of the GNU General Public License as published by the Free Software
Foundation; version 2 of the License.

This program is distributed in the hope that it will be useful, but WITHOUT
ANY WARRANTY; without even the implied warranty of MERCHANTABILITY or FITNESS
FOR A PARTICULAR PURPOSE. See the GNU General Public License for more details.

You should have received a copy of the GNU General Public License along with
this program; if not, write to the Free Software Foundation, Inc.,
51 Franklin Street, Suite 500, Boston, MA 02110-1335 USA

*****************************************************************************/

/**************************************************//**
@file lock/lock0lock.cc
The transaction lock system

Created 5/7/1996 Heikki Tuuri
*******************************************************/

#define LOCK_MODULE_IMPLEMENTATION

#include "ha_prototypes.h"

#include "lock0lock.h"
#include "lock0priv.h"

#ifdef UNIV_NONINL
#include "lock0lock.ic"
#include "lock0priv.ic"
#endif

#include "dict0mem.h"
#include "usr0sess.h"
#include "trx0purge.h"
#include "trx0sys.h"
#include "srv0mon.h"
#include "ut0vec.h"
#include "btr0btr.h"
#include "dict0boot.h"
#include "ut0new.h"

#include <set>

/** Total number of cached record locks */
static const ulint	REC_LOCK_CACHE = 8;

/** Maximum record lock size in bytes */
static const ulint	REC_LOCK_SIZE = sizeof(ib_lock_t) + 256;

/** Total number of cached table locks */
static const ulint	TABLE_LOCK_CACHE = 8;

/** Size in bytes, of the table lock instance */
static const ulint	TABLE_LOCK_SIZE = sizeof(ib_lock_t);

/** Deadlock checker. */
class DeadlockChecker {
public:
	/** Checks if a joining lock request results in a deadlock. If
	a deadlock is found this function will resolve the deadlock
	by choosing a victim transaction and rolling it back. It
	will attempt to resolve all deadlocks. The returned transaction
	id will be the joining transaction id or 0 if some other
	transaction was chosen as a victim and rolled back or no
	deadlock found.

	@param lock lock the transaction is requesting
	@param trx transaction requesting the lock

	@return id of transaction chosen as victim or 0 */
	static const trx_t* check_and_resolve(
		const lock_t*	lock,
		const trx_t*	trx);

private:
	/** Do a shallow copy. Default destructor OK.
	@param trx the start transaction (start node)
	@param wait_lock lock that a transaction wants
	@param mark_start visited node counter */
	DeadlockChecker(
		const trx_t*	trx,
		const lock_t*	wait_lock,
		ib_uint64_t	mark_start)
		:
		m_cost(),
		m_start(trx),
		m_too_deep(),
		m_wait_lock(wait_lock),
		m_mark_start(mark_start),
		m_n_elems()
	{
	}

	/** Check if the search is too deep. */
	bool is_too_deep() const
	{
		return(m_n_elems > LOCK_MAX_DEPTH_IN_DEADLOCK_CHECK
		       || m_cost > LOCK_MAX_N_STEPS_IN_DEADLOCK_CHECK);
	}

	/** Save current state.
	@param lock lock to push on the stack.
	@param heap_no the heap number to push on the stack.
	@return false if stack is full. */
	bool push(const lock_t*	lock, ulint heap_no)
	{
		ut_ad((lock_get_type_low(lock) & LOCK_REC)
		      || (lock_get_type_low(lock) & LOCK_TABLE));

		ut_ad(((lock_get_type_low(lock) & LOCK_TABLE) != 0)
		      == (heap_no == ULINT_UNDEFINED));

		/* Ensure that the stack is bounded. */
		if (m_n_elems >= UT_ARR_SIZE(s_states)) {
			return(false);
		}

		state_t&	state = s_states[m_n_elems++];

		state.m_lock = lock;
		state.m_wait_lock = m_wait_lock;
		state.m_heap_no =heap_no;

		return(true);
	}

	/** Restore state.
	@param[out] lock current lock
	@param[out] heap_no current heap_no */
	void pop(const lock_t*& lock, ulint& heap_no)
	{
		ut_a(m_n_elems > 0);

		const state_t&	state = s_states[--m_n_elems];

		lock = state.m_lock;
		heap_no = state.m_heap_no;
		m_wait_lock = state.m_wait_lock;
	}

	/** Check whether the node has been visited.
	@param lock lock to check
	@return true if the node has been visited */
	bool is_visited(const lock_t* lock) const
	{
		return(lock->trx->lock.deadlock_mark > m_mark_start);
	}

	/** Get the next lock in the queue that is owned by a transaction
	whose sub-tree has not already been searched.
	Note: "next" here means PREV for table locks.
	@param lock Lock in queue
	@param heap_no heap_no if lock is a record lock else ULINT_UNDEFINED
	@return next lock or NULL if at end of queue */
	const lock_t* get_next_lock(const lock_t* lock, ulint heap_no) const;

	/** Get the first lock to search. The search starts from the current
	wait_lock. What we are really interested in is an edge from the
	current wait_lock's owning transaction to another transaction that has
	a lock ahead in the queue. We skip locks where the owning transaction's
	sub-tree has already been searched.

	Note: The record locks are traversed from the oldest lock to the
	latest. For table locks we go from latest to oldest.

	For record locks, we first position the iterator on first lock on
	the page and then reposition on the actual heap_no. This is required
	due to the way the record lock has is implemented.

	@param[out] heap_no if rec lock, else ULINT_UNDEFINED.

	@return first lock or NULL */
	const lock_t* get_first_lock(ulint* heap_no) const;

	/** Notify that a deadlock has been detected and print the conflicting
	transaction info.
	@param lock lock causing deadlock */
	void notify(const lock_t* lock) const;

	/** Select the victim transaction that should be rolledback.
	@return victim transaction */
	const trx_t* select_victim() const;

	/** Rollback transaction selected as the victim. */
	void trx_rollback();

	/** Looks iteratively for a deadlock. Note: the joining transaction
	may have been granted its lock by the deadlock checks.

	@return 0 if no deadlock else the victim transaction.*/
	const trx_t* search();

	/** Print transaction data to the deadlock file and possibly to stderr.
	@param trx transaction
	@param max_query_len max query length to print */
	static void print(const trx_t* trx, ulint max_query_len);

	/** rewind(3) the file used for storing the latest detected deadlock
	and print a heading message to stderr if printing of all deadlocks to
	stderr is enabled. */
	static void start_print();

	/** Print lock data to the deadlock file and possibly to stderr.
	@param lock record or table type lock */
	static void print(const lock_t* lock);

	/** Print a message to the deadlock file and possibly to stderr.
	@param msg message to print */
	static void print(const char* msg);

	/** Print info about transaction that was rolled back.
	@param trx transaction rolled back
	@param lock lock trx wants */
	static void rollback_print(const trx_t* trx, const lock_t* lock);

private:
	/** DFS state information, used during deadlock checking. */
	struct state_t {
		const lock_t*	m_lock;		/*!< Current lock */
		const lock_t*	m_wait_lock;	/*!< Waiting for lock */
		ulint		m_heap_no;	/*!< heap number if rec lock */
	};

	/** Used in deadlock tracking. Protected by lock_sys->mutex. */
	static ib_uint64_t	s_lock_mark_counter;

	/** Calculation steps thus far. It is the count of the nodes visited. */
	ulint			m_cost;

	/** Joining transaction that is requesting a lock in an
	incompatible mode */
	const trx_t*		m_start;

	/** TRUE if search was too deep and was aborted */
	bool			m_too_deep;

	/** Lock that trx wants */
	const lock_t*		m_wait_lock;

	/**  Value of lock_mark_count at the start of the deadlock check. */
	ib_uint64_t		m_mark_start;

	/** Number of states pushed onto the stack */
	size_t			m_n_elems;

	/** This is to avoid malloc/free calls. */
	static state_t		s_states[MAX_STACK_SIZE];
};

/** Counter to mark visited nodes during deadlock search. */
ib_uint64_t	DeadlockChecker::s_lock_mark_counter = 0;

/** The stack used for deadlock searches. */
DeadlockChecker::state_t	DeadlockChecker::s_states[MAX_STACK_SIZE];

#ifdef UNIV_DEBUG
/*********************************************************************//**
Validates the lock system.
@return TRUE if ok */
static
bool
lock_validate();
/*============*/

/*********************************************************************//**
Validates the record lock queues on a page.
@return TRUE if ok */
static
ibool
lock_rec_validate_page(
/*===================*/
	const buf_block_t*	block)	/*!< in: buffer block */
	__attribute__((warn_unused_result));
#endif /* UNIV_DEBUG */

/* The lock system */
lock_sys_t*	lock_sys	= NULL;

/** We store info on the latest deadlock error to this buffer. InnoDB
Monitor will then fetch it and print */
bool	lock_deadlock_found = false;

/** Only created if !srv_read_only_mode */
static FILE*		lock_latest_err_file;

/*********************************************************************//**
Reports that a transaction id is insensible, i.e., in the future. */
void
lock_report_trx_id_insanity(
/*========================*/
	trx_id_t	trx_id,		/*!< in: trx id */
	const rec_t*	rec,		/*!< in: user record */
	dict_index_t*	index,		/*!< in: index */
	const ulint*	offsets,	/*!< in: rec_get_offsets(rec, index) */
	trx_id_t	max_trx_id)	/*!< in: trx_sys_get_max_trx_id() */
{
	ib::error() << "Transaction id associated with record";
	rec_print_new(stderr, rec, offsets);
	fputs("InnoDB: in ", stderr);
	dict_index_name_print(stderr, NULL, index);
	fprintf(stderr, "\n"
		"InnoDB: is " TRX_ID_FMT " which is higher than the"
		" global trx id counter " TRX_ID_FMT "!\n"
		"InnoDB: The table is corrupt. You have to do"
		" dump + drop + reimport.\n",
		trx_id, max_trx_id);
}

/*********************************************************************//**
Checks that a transaction id is sensible, i.e., not in the future.
@return true if ok */
#ifdef UNIV_DEBUG

#else
static __attribute__((warn_unused_result))
#endif
bool
lock_check_trx_id_sanity(
/*=====================*/
	trx_id_t	trx_id,		/*!< in: trx id */
	const rec_t*	rec,		/*!< in: user record */
	dict_index_t*	index,		/*!< in: index */
	const ulint*	offsets)	/*!< in: rec_get_offsets(rec, index) */
{
	ut_ad(rec_offs_validate(rec, index, offsets));

	trx_id_t	max_trx_id = trx_sys_get_max_trx_id();
	bool		is_ok = trx_id < max_trx_id;

	if (!is_ok) {
		lock_report_trx_id_insanity(
			trx_id, rec, index, offsets, max_trx_id);
	}

	return(is_ok);
}

/*********************************************************************//**
Checks that a record is seen in a consistent read.
@return true if sees, or false if an earlier version of the record
should be retrieved */
bool
lock_clust_rec_cons_read_sees(
/*==========================*/
	const rec_t*	rec,	/*!< in: user record which should be read or
				passed over by a read cursor */
	dict_index_t*	index,	/*!< in: clustered index */
	const ulint*	offsets,/*!< in: rec_get_offsets(rec, index) */
	ReadView*	view)	/*!< in: consistent read view */
{
	ut_ad(dict_index_is_clust(index));
	ut_ad(page_rec_is_user_rec(rec));
	ut_ad(rec_offs_validate(rec, index, offsets));

	/* Temp-tables are not shared across connections and multiple
	transactions from different connections cannot simultaneously
	operate on same temp-table and so read of temp-table is
	always consistent read. */
	if (srv_read_only_mode || dict_table_is_temporary(index->table)) {
		ut_ad(view == 0 || dict_table_is_temporary(index->table));
		return(true);
	}

	/* NOTE that we call this function while holding the search
	system latch. */

	trx_id_t	trx_id = row_get_rec_trx_id(rec, index, offsets);

	return(view->changes_visible(trx_id));
}

/*********************************************************************//**
Checks that a non-clustered index record is seen in a consistent read.

NOTE that a non-clustered index page contains so little information on
its modifications that also in the case false, the present version of
rec may be the right, but we must check this from the clustered index
record.

@return true if certainly sees, or false if an earlier version of the
clustered index record might be needed */
bool
lock_sec_rec_cons_read_sees(
/*========================*/
	const rec_t*		rec,	/*!< in: user record which
					should be read or passed over
					by a read cursor */
	const dict_index_t*	index,	/*!< in: index */
	const ReadView*	view)	/*!< in: consistent read view */
{
	ut_ad(page_rec_is_user_rec(rec));

	/* NOTE that we might call this function while holding the search
	system latch. */

	if (recv_recovery_is_on()) {

		return(false);

	} else if (dict_table_is_temporary(index->table)) {

		/* Temp-tables are not shared across connections and multiple
		transactions from different connections cannot simultaneously
		operate on same temp-table and so read of temp-table is
		always consistent read. */

		return(true);
	}

	trx_id_t	max_trx_id = page_get_max_trx_id(page_align(rec));

	ut_ad(max_trx_id > 0);

	return(view->sees(max_trx_id));
}

/*********************************************************************//**
Creates the lock system at database start. */
void
lock_sys_create(
/*============*/
	ulint	n_cells)	/*!< in: number of slots in lock hash table */
{
	ulint	lock_sys_sz;

	lock_sys_sz = sizeof(*lock_sys) + OS_THREAD_MAX_N * sizeof(srv_slot_t);

	lock_sys = static_cast<lock_sys_t*>(ut_zalloc_nokey(lock_sys_sz));

	void*	ptr = &lock_sys[1];

	lock_sys->waiting_threads = static_cast<srv_slot_t*>(ptr);

	lock_sys->last_slot = lock_sys->waiting_threads;

	mutex_create("lock_sys", &lock_sys->mutex);

	mutex_create("lock_sys_wait", &lock_sys->wait_mutex);

	lock_sys->timeout_event = os_event_create(0);

	lock_sys->rec_hash = hash_create(n_cells);
	lock_sys->prdt_hash = hash_create(n_cells);
	lock_sys->prdt_page_hash = hash_create(n_cells);

	if (!srv_read_only_mode) {
		lock_latest_err_file = os_file_create_tmpfile();
		ut_a(lock_latest_err_file);
	}
}

/** Calculates the fold value of a lock: used in migrating the hash table.
@param[in]	lock	record lock object
@return	folded value */
static
ulint
lock_rec_lock_fold(
	const lock_t*	lock)
{
	return(lock_rec_fold(lock->un_member.rec_lock.space,
			     lock->un_member.rec_lock.page_no));
}

/** Resize the lock hash tables.
@param[in]	n_cells	number of slots in lock hash table */
void
lock_sys_resize(
	ulint	n_cells)
{
	hash_table_t*	old_hash;

	lock_mutex_enter();

	old_hash = lock_sys->rec_hash;
	lock_sys->rec_hash = hash_create(n_cells);
	HASH_MIGRATE(old_hash, lock_sys->rec_hash, lock_t, hash,
		     lock_rec_lock_fold);
	hash_table_free(old_hash);

	old_hash = lock_sys->prdt_hash;
	lock_sys->prdt_hash = hash_create(n_cells);
	HASH_MIGRATE(old_hash, lock_sys->prdt_hash, lock_t, hash,
		     lock_rec_lock_fold);
	hash_table_free(old_hash);

	old_hash = lock_sys->prdt_page_hash;
	lock_sys->prdt_page_hash = hash_create(n_cells);
	HASH_MIGRATE(old_hash, lock_sys->prdt_page_hash, lock_t, hash,
		     lock_rec_lock_fold);
	hash_table_free(old_hash);

	/* need to update block->lock_hash_val */
	for (ulint i = 0; i < srv_buf_pool_instances; ++i) {
		buf_pool_t*	buf_pool = buf_pool_from_array(i);

		buf_pool_mutex_enter(buf_pool);
		buf_page_t*	bpage;
		bpage = UT_LIST_GET_FIRST(buf_pool->LRU);

		while (bpage != NULL) {
			if (buf_page_get_state(bpage)
			    == BUF_BLOCK_FILE_PAGE) {
				buf_block_t*	block;
				block = reinterpret_cast<buf_block_t*>(
					bpage);

				block->lock_hash_val
					= lock_rec_hash(
						bpage->id.space(),
						bpage->id.page_no());
			}
			bpage = UT_LIST_GET_NEXT(LRU, bpage);
		}
		buf_pool_mutex_exit(buf_pool);
	}

	lock_mutex_exit();
}

/*********************************************************************//**
Closes the lock system at database shutdown. */
void
lock_sys_close(void)
/*================*/
{
	if (lock_latest_err_file != NULL) {
		fclose(lock_latest_err_file);
		lock_latest_err_file = NULL;
	}

	hash_table_free(lock_sys->rec_hash);
	hash_table_free(lock_sys->prdt_hash);
	hash_table_free(lock_sys->prdt_page_hash);

	os_event_destroy(lock_sys->timeout_event);

	mutex_destroy(&lock_sys->mutex);
	mutex_destroy(&lock_sys->wait_mutex);

	srv_slot_t*	slot = lock_sys->waiting_threads;

	for (ulint i = 0; i < OS_THREAD_MAX_N; i++, ++slot) {
		if (slot->event != NULL) {
			os_event_destroy(slot->event);
		}
	}

	ut_free(lock_sys);

	lock_sys = NULL;
}

/*********************************************************************//**
Gets the size of a lock struct.
@return size in bytes */
ulint
lock_get_size(void)
/*===============*/
{
	return((ulint) sizeof(lock_t));
}

/*********************************************************************//**
Gets the source table of an ALTER TABLE transaction.  The table must be
covered by an IX or IS table lock.
@return the source table of transaction, if it is covered by an IX or
IS table lock; dest if there is no source table, and NULL if the
transaction is locking more than two tables or an inconsistency is
found */
dict_table_t*
lock_get_src_table(
/*===============*/
	trx_t*		trx,	/*!< in: transaction */
	dict_table_t*	dest,	/*!< in: destination of ALTER TABLE */
	lock_mode*	mode)	/*!< out: lock mode of the source table */
{
	dict_table_t*	src;
	lock_t*		lock;

	ut_ad(!lock_mutex_own());

	src = NULL;
	*mode = LOCK_NONE;

	/* The trx mutex protects the trx_locks for our purposes.
	Other transactions could want to convert one of our implicit
	record locks to an explicit one. For that, they would need our
	trx mutex. Waiting locks can be removed while only holding
	lock_sys->mutex, but this is a running transaction and cannot
	thus be holding any waiting locks. */
	trx_mutex_enter(trx);

	for (lock = UT_LIST_GET_FIRST(trx->lock.trx_locks);
	     lock != NULL;
	     lock = UT_LIST_GET_NEXT(trx_locks, lock)) {
		lock_table_t*	tab_lock;
		lock_mode	lock_mode;
		if (!(lock_get_type_low(lock) & LOCK_TABLE)) {
			/* We are only interested in table locks. */
			continue;
		}
		tab_lock = &lock->un_member.tab_lock;
		if (dest == tab_lock->table) {
			/* We are not interested in the destination table. */
			continue;
		} else if (!src) {
			/* This presumably is the source table. */
			src = tab_lock->table;
			if (UT_LIST_GET_LEN(src->locks) != 1
			    || UT_LIST_GET_FIRST(src->locks) != lock) {
				/* We only support the case when
				there is only one lock on this table. */
				src = NULL;
				goto func_exit;
			}
		} else if (src != tab_lock->table) {
			/* The transaction is locking more than
			two tables (src and dest): abort */
			src = NULL;
			goto func_exit;
		}

		/* Check that the source table is locked by
		LOCK_IX or LOCK_IS. */
		lock_mode = lock_get_mode(lock);
		if (lock_mode == LOCK_IX || lock_mode == LOCK_IS) {
			if (*mode != LOCK_NONE && *mode != lock_mode) {
				/* There are multiple locks on src. */
				src = NULL;
				goto func_exit;
			}
			*mode = lock_mode;
		}
	}

	if (!src) {
		/* No source table lock found: flag the situation to caller */
		src = dest;
	}

func_exit:
	trx_mutex_exit(trx);
	return(src);
}

/*********************************************************************//**
Determine if the given table is exclusively "owned" by the given
transaction, i.e., transaction holds LOCK_IX and possibly LOCK_AUTO_INC
on the table.
@return TRUE if table is only locked by trx, with LOCK_IX, and
possibly LOCK_AUTO_INC */
ibool
lock_is_table_exclusive(
/*====================*/
	const dict_table_t*	table,	/*!< in: table */
	const trx_t*		trx)	/*!< in: transaction */
{
	const lock_t*	lock;
	ibool		ok	= FALSE;

	ut_ad(table);
	ut_ad(trx);

	lock_mutex_enter();

	for (lock = UT_LIST_GET_FIRST(table->locks);
	     lock != NULL;
	     lock = UT_LIST_GET_NEXT(locks, &lock->un_member.tab_lock)) {
		if (lock->trx != trx) {
			/* A lock on the table is held
			by some other transaction. */
			goto not_ok;
		}

		if (!(lock_get_type_low(lock) & LOCK_TABLE)) {
			/* We are interested in table locks only. */
			continue;
		}

		switch (lock_get_mode(lock)) {
		case LOCK_IX:
			ok = TRUE;
			break;
		case LOCK_AUTO_INC:
			/* It is allowed for trx to hold an
			auto_increment lock. */
			break;
		default:
not_ok:
			/* Other table locks than LOCK_IX are not allowed. */
			ok = FALSE;
			goto func_exit;
		}
	}

func_exit:
	lock_mutex_exit();

	return(ok);
}

/*********************************************************************//**
Sets the wait flag of a lock and the back pointer in trx to lock. */
UNIV_INLINE
void
lock_set_lock_and_trx_wait(
/*=======================*/
	lock_t*	lock,	/*!< in: lock */
	trx_t*	trx)	/*!< in/out: trx */
{
	ut_ad(lock);
	ut_ad(lock->trx == trx);
	ut_ad(trx->lock.wait_lock == NULL);
	ut_ad(lock_mutex_own());
	ut_ad(trx_mutex_own(trx));

	trx->lock.wait_lock = lock;
	lock->type_mode |= LOCK_WAIT;
}

/**********************************************************************//**
The back pointer to a waiting lock request in the transaction is set to NULL
and the wait bit in lock type_mode is reset. */
UNIV_INLINE
void
lock_reset_lock_and_trx_wait(
/*=========================*/
	lock_t*	lock)	/*!< in/out: record lock */
{
	ut_ad(lock->trx->lock.wait_lock == lock);
	ut_ad(lock_get_wait(lock));
	ut_ad(lock_mutex_own());

	lock->trx->lock.wait_lock = NULL;
	lock->type_mode &= ~LOCK_WAIT;
}

/*********************************************************************//**
Gets the gap flag of a record lock.
@return LOCK_GAP or 0 */
UNIV_INLINE
ulint
lock_rec_get_gap(
/*=============*/
	const lock_t*	lock)	/*!< in: record lock */
{
	ut_ad(lock);
	ut_ad(lock_get_type_low(lock) == LOCK_REC);

	return(lock->type_mode & LOCK_GAP);
}

/*********************************************************************//**
Gets the LOCK_REC_NOT_GAP flag of a record lock.
@return LOCK_REC_NOT_GAP or 0 */
UNIV_INLINE
ulint
lock_rec_get_rec_not_gap(
/*=====================*/
	const lock_t*	lock)	/*!< in: record lock */
{
	ut_ad(lock);
	ut_ad(lock_get_type_low(lock) == LOCK_REC);

	return(lock->type_mode & LOCK_REC_NOT_GAP);
}

/*********************************************************************//**
Gets the waiting insert flag of a record lock.
@return LOCK_INSERT_INTENTION or 0 */
UNIV_INLINE
ulint
lock_rec_get_insert_intention(
/*==========================*/
	const lock_t*	lock)	/*!< in: record lock */
{
	ut_ad(lock);
	ut_ad(lock_get_type_low(lock) == LOCK_REC);

	return(lock->type_mode & LOCK_INSERT_INTENTION);
}

/*********************************************************************//**
Checks if a lock request for a new lock has to wait for request lock2.
@return TRUE if new lock has to wait for lock2 to be removed */
UNIV_INLINE
ibool
lock_rec_has_to_wait(
/*=================*/
	const trx_t*	trx,	/*!< in: trx of new lock */
	ulint		type_mode,/*!< in: precise mode of the new lock
				to set: LOCK_S or LOCK_X, possibly
				ORed to LOCK_GAP or LOCK_REC_NOT_GAP,
				LOCK_INSERT_INTENTION */
	const lock_t*	lock2,	/*!< in: another record lock; NOTE that
				it is assumed that this has a lock bit
				set on the same record as in the new
				lock we are setting */
	bool		lock_is_on_supremum)
				/*!< in: TRUE if we are setting the
				lock on the 'supremum' record of an
				index page: we know then that the lock
				request is really for a 'gap' type lock */
{
	ut_ad(trx && lock2);
	ut_ad(lock_get_type_low(lock2) == LOCK_REC);

	if (trx != lock2->trx
	    && !lock_mode_compatible(static_cast<lock_mode>(
			             LOCK_MODE_MASK & type_mode),
				     lock_get_mode(lock2))) {

		/* We have somewhat complex rules when gap type record locks
		cause waits */

		if ((lock_is_on_supremum || (type_mode & LOCK_GAP))
		    && !(type_mode & LOCK_INSERT_INTENTION)) {

			/* Gap type locks without LOCK_INSERT_INTENTION flag
			do not need to wait for anything. This is because
			different users can have conflicting lock types
			on gaps. */

			return(FALSE);
		}

		if (!(type_mode & LOCK_INSERT_INTENTION)
		    && lock_rec_get_gap(lock2)) {

			/* Record lock (LOCK_ORDINARY or LOCK_REC_NOT_GAP
			does not need to wait for a gap type lock */

			return(FALSE);
		}

		if ((type_mode & LOCK_GAP)
		    && lock_rec_get_rec_not_gap(lock2)) {

			/* Lock on gap does not need to wait for
			a LOCK_REC_NOT_GAP type lock */

			return(FALSE);
		}

		if (lock_rec_get_insert_intention(lock2)) {

			/* No lock request needs to wait for an insert
			intention lock to be removed. This is ok since our
			rules allow conflicting locks on gaps. This eliminates
			a spurious deadlock caused by a next-key lock waiting
			for an insert intention lock; when the insert
			intention lock was granted, the insert deadlocked on
			the waiting next-key lock.

			Also, insert intention locks do not disturb each
			other. */

			return(FALSE);
		}

		return(TRUE);
	}

	return(FALSE);
}

/*********************************************************************//**
Checks if a lock request lock1 has to wait for request lock2.
@return TRUE if lock1 has to wait for lock2 to be removed */
ibool
lock_has_to_wait(
/*=============*/
	const lock_t*	lock1,	/*!< in: waiting lock */
	const lock_t*	lock2)	/*!< in: another lock; NOTE that it is
				assumed that this has a lock bit set
				on the same record as in lock1 if the
				locks are record locks */
{
	ut_ad(lock1 && lock2);

	if (lock1->trx != lock2->trx
	    && !lock_mode_compatible(lock_get_mode(lock1),
				     lock_get_mode(lock2))) {
		if (lock_get_type_low(lock1) == LOCK_REC) {
			ut_ad(lock_get_type_low(lock2) == LOCK_REC);

			/* If this lock request is for a supremum record
			then the second bit on the lock bitmap is set */

			if (lock1->type_mode
			    & (LOCK_PREDICATE | LOCK_PRDT_PAGE)) {
				return(lock_prdt_has_to_wait(
					lock1->trx, lock1->type_mode,
					lock_get_prdt_from_lock(lock1),
					lock2));
			} else {
				return(lock_rec_has_to_wait(
					lock1->trx, lock1->type_mode, lock2,
					lock_rec_get_nth_bit(lock1, true)));
			}
		}

		return(TRUE);
	}

	return(FALSE);
}

/*============== RECORD LOCK BASIC FUNCTIONS ============================*/

/**********************************************************************//**
Looks for a set bit in a record lock bitmap. Returns ULINT_UNDEFINED,
if none found.
@return bit index == heap number of the record, or ULINT_UNDEFINED if
none found */
ulint
lock_rec_find_set_bit(
/*==================*/
	const lock_t*	lock)	/*!< in: record lock with at least one bit set */
{
	for (ulint i = 0; i < lock_rec_get_n_bits(lock); ++i) {

		if (lock_rec_get_nth_bit(lock, i)) {

			return(i);
		}
	}

	return(ULINT_UNDEFINED);
}

/** Reset the nth bit of a record lock.
@param[in,out] lock record lock
@param[in] i index of the bit that will be reset
@return previous value of the bit */
UNIV_INLINE
byte
lock_rec_reset_nth_bit(
	lock_t*	lock,
	ulint	i)
{
	ut_ad(lock_get_type_low(lock) == LOCK_REC);
	ut_ad(i < lock->un_member.rec_lock.n_bits);

	byte*	b = reinterpret_cast<byte*>(&lock[1]) + (i >> 3);
	byte	mask = 1 << (i & 7);
	byte	bit = *b & mask;
	*b &= ~mask;

	if (bit != 0) {
		ut_ad(lock->trx->lock.n_rec_locks > 0);
		--lock->trx->lock.n_rec_locks;
	}

	return(bit);
}

/** Reset the nth bit of a record lock.
@param[in,out]	lock record lock
@param[in] i	index of the bit that will be reset
@param[in] type	whether the lock is in wait mode */
void
lock_rec_trx_wait(
	lock_t*	lock,
	ulint	i,
	ulint	type)
{
	lock_rec_reset_nth_bit(lock, i);

	if (type & LOCK_WAIT) {
		lock_reset_lock_and_trx_wait(lock);
	}
}

/*********************************************************************//**
Determines if there are explicit record locks on a page.
@return an explicit record lock on the page, or NULL if there are none */
lock_t*
lock_rec_expl_exist_on_page(
/*========================*/
	ulint	space,	/*!< in: space id */
	ulint	page_no)/*!< in: page number */
{
	lock_t*	lock;

	lock_mutex_enter();
	/* Only used in ibuf pages, so rec_hash is good enough */
	lock = lock_rec_get_first_on_page_addr(lock_sys->rec_hash,
					       space, page_no);
	lock_mutex_exit();

	return(lock);
}

/*********************************************************************//**
Resets the record lock bitmap to zero. NOTE: does not touch the wait_lock
pointer in the transaction! This function is used in lock object creation
and resetting. */
static
void
lock_rec_bitmap_reset(
/*==================*/
	lock_t*	lock)	/*!< in: record lock */
{
	ulint	n_bytes;

	ut_ad(lock_get_type_low(lock) == LOCK_REC);

	/* Reset to zero the bitmap which resides immediately after the lock
	struct */

	n_bytes = lock_rec_get_n_bits(lock) / 8;

	ut_ad((lock_rec_get_n_bits(lock) % 8) == 0);

	memset(&lock[1], 0, n_bytes);
}

/*********************************************************************//**
Copies a record lock to heap.
@return copy of lock */
static
lock_t*
lock_rec_copy(
/*==========*/
	const lock_t*	lock,	/*!< in: record lock */
	mem_heap_t*	heap)	/*!< in: memory heap */
{
	ulint	size;

	ut_ad(lock_get_type_low(lock) == LOCK_REC);

	size = sizeof(lock_t) + lock_rec_get_n_bits(lock) / 8;

	return(static_cast<lock_t*>(mem_heap_dup(heap, lock, size)));
}

/*********************************************************************//**
Gets the previous record lock set on a record.
@return previous lock on the same record, NULL if none exists */
const lock_t*
lock_rec_get_prev(
/*==============*/
	const lock_t*	in_lock,/*!< in: record lock */
	ulint		heap_no)/*!< in: heap number of the record */
{
	lock_t*		lock;
	ulint		space;
	ulint		page_no;
	lock_t*		found_lock	= NULL;
	hash_table_t*	hash;

	ut_ad(lock_mutex_own());
	ut_ad(lock_get_type_low(in_lock) == LOCK_REC);

	space = in_lock->un_member.rec_lock.space;
	page_no = in_lock->un_member.rec_lock.page_no;

	hash = lock_hash_get(in_lock->type_mode);

	for (lock = lock_rec_get_first_on_page_addr(hash, space, page_no);
	     /* No op */;
	     lock = lock_rec_get_next_on_page(lock)) {

		ut_ad(lock);

		if (lock == in_lock) {

			return(found_lock);
		}

		if (lock_rec_get_nth_bit(lock, heap_no)) {

			found_lock = lock;
		}
	}
}

/*============= FUNCTIONS FOR ANALYZING RECORD LOCK QUEUE ================*/

/*********************************************************************//**
Checks if a transaction has a GRANTED explicit lock on rec stronger or equal
to precise_mode.
@return lock or NULL */
UNIV_INLINE
lock_t*
lock_rec_has_expl(
/*==============*/
	ulint			precise_mode,/*!< in: LOCK_S or LOCK_X
					possibly ORed to LOCK_GAP or
					LOCK_REC_NOT_GAP, for a
					supremum record we regard this
					always a gap type request */
	const buf_block_t*	block,	/*!< in: buffer block containing
					the record */
	ulint			heap_no,/*!< in: heap number of the record */
	const trx_t*		trx)	/*!< in: transaction */
{
	lock_t*	lock;

	ut_ad(lock_mutex_own());
	ut_ad((precise_mode & LOCK_MODE_MASK) == LOCK_S
	      || (precise_mode & LOCK_MODE_MASK) == LOCK_X);
	ut_ad(!(precise_mode & LOCK_INSERT_INTENTION));

	for (lock = lock_rec_get_first(lock_sys->rec_hash, block, heap_no);
	     lock != NULL;
	     lock = lock_rec_get_next(heap_no, lock)) {

		if (lock->trx == trx
		    && !lock_rec_get_insert_intention(lock)
		    && lock_mode_stronger_or_eq(
			    lock_get_mode(lock),
			    static_cast<lock_mode>(
				    precise_mode & LOCK_MODE_MASK))
		    && !lock_get_wait(lock)
		    && (!lock_rec_get_rec_not_gap(lock)
			|| (precise_mode & LOCK_REC_NOT_GAP)
			|| heap_no == PAGE_HEAP_NO_SUPREMUM)
		    && (!lock_rec_get_gap(lock)
			|| (precise_mode & LOCK_GAP)
			|| heap_no == PAGE_HEAP_NO_SUPREMUM)) {

			return(lock);
		}
	}

	return(NULL);
}

#ifdef UNIV_DEBUG
/*********************************************************************//**
Checks if some other transaction has a lock request in the queue.
@return lock or NULL */
const lock_t*
lock_rec_other_has_expl_req(
/*========================*/
	lock_mode		mode,	/*!< in: LOCK_S or LOCK_X */
	const buf_block_t*	block,	/*!< in: buffer block containing
					the record */
	bool			wait,	/*!< in: whether also waiting locks
					are taken into account */
	ulint			heap_no,/*!< in: heap number of the record */
	const trx_t*		trx)	/*!< in: transaction, or NULL if
					requests by all transactions
					are taken into account */
{

	ut_ad(lock_mutex_own());
	ut_ad(mode == LOCK_X || mode == LOCK_S);

	/* Only GAP lock can be on SUPREMUM, and we are not looking for
	GAP lock */
	if (heap_no == PAGE_HEAP_NO_SUPREMUM) {
		return(NULL);
	}

	for (const lock_t* lock = lock_rec_get_first(lock_sys->rec_hash,
						     block, heap_no);
	     lock != NULL;
	     lock = lock_rec_get_next_const(heap_no, lock)) {

		if (lock->trx != trx
		    && !lock_rec_get_gap(lock)
		    && (!wait || !lock_get_wait(lock))
		    && lock_mode_stronger_or_eq(lock_get_mode(lock), mode)) {

			return(lock);
		}
	}

	return(NULL);
}
#endif /* UNIV_DEBUG */

/*********************************************************************//**
Checks if some other transaction has a conflicting explicit lock request
in the queue, so that we have to wait.
@return lock or NULL */
static
const lock_t*
lock_rec_other_has_conflicting(
/*===========================*/
	ulint			mode,	/*!< in: LOCK_S or LOCK_X,
					possibly ORed to LOCK_GAP or
					LOC_REC_NOT_GAP,
					LOCK_INSERT_INTENTION */
	const buf_block_t*	block,	/*!< in: buffer block containing
					the record */
	ulint			heap_no,/*!< in: heap number of the record */
	const trx_t*		trx)	/*!< in: our transaction */
{
	const lock_t*		lock;

	ut_ad(lock_mutex_own());

	bool	is_supremum = (heap_no == PAGE_HEAP_NO_SUPREMUM);

	for (lock = lock_rec_get_first(lock_sys->rec_hash, block, heap_no);
	     lock != NULL;
	     lock = lock_rec_get_next_const(heap_no, lock)) {

		if (lock_rec_has_to_wait(trx, mode, lock, is_supremum)) {
			return(lock);
		}
	}

	return(NULL);
}

/*********************************************************************//**
Checks if some transaction has an implicit x-lock on a record in a secondary
index.
@return transaction id of the transaction which has the x-lock, or 0;
NOTE that this function can return false positives but never false
negatives. The caller must confirm all positive results by calling
trx_is_active(). */
static
trx_t*
lock_sec_rec_some_has_impl(
/*=======================*/
	const rec_t*	rec,	/*!< in: user record */
	dict_index_t*	index,	/*!< in: secondary index */
	const ulint*	offsets)/*!< in: rec_get_offsets(rec, index) */
{
	trx_t*		trx;
	trx_id_t	max_trx_id;
	const page_t*	page = page_align(rec);

	ut_ad(!lock_mutex_own());
	ut_ad(!trx_sys_mutex_own());
	ut_ad(!dict_index_is_clust(index));
	ut_ad(page_rec_is_user_rec(rec));
	ut_ad(rec_offs_validate(rec, index, offsets));

	max_trx_id = page_get_max_trx_id(page);

	/* Some transaction may have an implicit x-lock on the record only
	if the max trx id for the page >= min trx id for the trx list, or
	database recovery is running. We do not write the changes of a page
	max trx id to the log, and therefore during recovery, this value
	for a page may be incorrect. */

	if (max_trx_id < trx_rw_min_trx_id() && !recv_recovery_is_on()) {

		trx = 0;

	} else if (!lock_check_trx_id_sanity(max_trx_id, rec, index, offsets)) {

		buf_page_print(page, univ_page_size, 0);

		/* The page is corrupt: try to avoid a crash by returning 0 */
		trx = 0;

	/* In this case it is possible that some transaction has an implicit
	x-lock. We have to look in the clustered index. */

	} else {
		trx = row_vers_impl_x_locked(rec, index, offsets);
	}

	return(trx);
}

#ifdef UNIV_DEBUG
/*********************************************************************//**
Checks if some transaction, other than given trx_id, has an explicit
lock on the given rec, in the given precise_mode.
@return	the transaction, whose id is not equal to trx_id, that has an
explicit lock on the given rec, in the given precise_mode or NULL.*/
static
trx_t*
lock_rec_other_trx_holds_expl(
/*==========================*/
	ulint			precise_mode,	/*!< in: LOCK_S or LOCK_X
						possibly ORed to LOCK_GAP or
						LOCK_REC_NOT_GAP. */
	trx_t*			trx,		/*!< in: trx holding implicit
						lock on rec */
	const rec_t*		rec,		/*!< in: user record */
	const buf_block_t*	block)		/*!< in: buffer block
						containing the record */
{
	trx_t* holds = NULL;

	lock_mutex_enter();

	if (trx_t* impl_trx = trx_rw_is_active(trx->id, NULL, false)) {
		ulint heap_no = page_rec_get_heap_no(rec);
		mutex_enter(&trx_sys->mutex);

		for (trx_t* t = UT_LIST_GET_FIRST(trx_sys->rw_trx_list);
		     t != NULL;
		     t = UT_LIST_GET_NEXT(trx_list, t)) {

			lock_t* expl_lock = lock_rec_has_expl(
				precise_mode, block, heap_no, t);

			if (expl_lock && expl_lock->trx != impl_trx) {
				/* An explicit lock is held by trx other than
				the trx holding the implicit lock. */
				holds = expl_lock->trx;
				break;
			}
		}

		mutex_exit(&trx_sys->mutex);
	}

	lock_mutex_exit();

	return(holds);
}
#endif /* UNIV_DEBUG */

/*********************************************************************//**
Return approximate number or record locks (bits set in the bitmap) for
this transaction. Since delete-marked records may be removed, the
record count will not be precise.
The caller must be holding lock_sys->mutex. */
ulint
lock_number_of_rows_locked(
/*=======================*/
	const trx_lock_t*	trx_lock)	/*!< in: transaction locks */
{
	ut_ad(lock_mutex_own());

	return(trx_lock->n_rec_locks);
}

/*********************************************************************//**
Return the number of table locks for a transaction.
The caller must be holding lock_sys->mutex. */
ulint
lock_number_of_tables_locked(
/*=========================*/
	const trx_lock_t*	trx_lock)	/*!< in: transaction locks */
{
	const lock_t*	lock;
	ulint		n_tables = 0;

	ut_ad(lock_mutex_own());

	for (lock = UT_LIST_GET_FIRST(trx_lock->trx_locks);
	     lock != NULL;
	     lock = UT_LIST_GET_NEXT(trx_locks, lock)) {

		if (lock_get_type_low(lock) == LOCK_TABLE) {
			n_tables++;
		}
	}

	return(n_tables);
}

/*============== RECORD LOCK CREATION AND QUEUE MANAGEMENT =============*/

<<<<<<< HEAD
/**
Check of the lock is on m_rec_id.
@param[in] lock			Lock to compare with
@return true if the record lock is on m_rec_id*/
/**
@param[in] rhs			Lock to compare with
@return true if the record lock equals rhs */
bool
RecLock::is_on_row(const lock_t* lock) const
=======
/*********************************************************************//**
Creates a new record lock and inserts it to the lock queue. Does NOT check
for deadlocks or lock compatibility!
@return created lock */
lock_t*
lock_rec_create_low(
/*================*/
	ulint			type_mode,/*!< in: lock mode and wait
					flag, type is ignored and
					replaced by LOCK_REC */
        ulint                   space,  /*!< in: space number */
        ulint                   page_no,/*!< in: page number */
        const page_t*           page,   /*!< in: buffer page or NULL*/
	ulint			heap_no,/*!< in: heap number of the record */
	dict_index_t*		index,	/*!< in: index of record */
	trx_t*			trx,	/*!< in/out: transaction */
	ibool			caller_owns_trx_mutex)
					/*!< in: TRUE if caller owns
					trx mutex */
>>>>>>> 62b7b26e
{
	ut_ad(lock_get_type_low(lock) == LOCK_REC);

	const lock_rec_t&	other = lock->un_member.rec_lock;

	return(other.space == m_rec_id.m_space_id
	       && other.page_no == m_rec_id.m_page_no
	       && lock_rec_get_nth_bit(lock, m_rec_id.m_heap_no));
}

/**
Do some checks and prepare for creating a new record lock */
void
RecLock::prepare() const
{
	ut_ad(lock_mutex_own());
	ut_ad(m_trx == thr_get_trx(m_thr));

	/* Test if there already is some other reason to suspend thread:
	we do not enqueue a lock request if the query thread should be
	stopped anyway */

	if (que_thr_stop(m_thr)) {
		ut_error;
	}

	switch (trx_get_dict_operation(m_trx)) {
	case TRX_DICT_OP_NONE:
		break;
	case TRX_DICT_OP_TABLE:
	case TRX_DICT_OP_INDEX:
		ib::error() << "A record lock wait happens in a dictionary"
			" operation. index "
			<< ut_get_name(m_trx, FALSE, m_index->name)
			<< " of table "
			<< ut_get_name(m_trx, TRUE, m_index->table_name)
			<< ". " << BUG_REPORT_MSG;
		ut_ad(0);
	}

	ut_ad(m_index->table->n_ref_count > 0
	      || !m_index->table->can_be_evicted);
}

/**
Create the lock instance
@param[in, out] trx	The transaction requesting the lock
@param[in, out] index	Index on which record lock is required
@param[in] mode		The lock mode desired
@param[in] rec_id	The record id
@param[in] size		Size of the lock + bitmap requested
@return a record lock instance */
lock_t*
RecLock::lock_alloc(
	trx_t*		trx,
	dict_index_t*	index,
	ulint		mode,
	const RecID&	rec_id,
	ulint		size)
{
	ut_ad(lock_mutex_own());

	lock_t*	lock;

	if (trx->lock.rec_cached >= trx->lock.rec_pool.size()
	    || sizeof(*lock) + size > REC_LOCK_SIZE) {

		ulint		n_bytes = size + sizeof(*lock);
		mem_heap_t*	heap = trx->lock.lock_heap;

		lock = reinterpret_cast<lock_t*>(mem_heap_alloc(heap, n_bytes));
	} else {

		lock = trx->lock.rec_pool[trx->lock.rec_cached];
		++trx->lock.rec_cached;
	}

	lock->trx = trx;

	lock->index = index;

	/* Setup the lock attributes */

	lock->type_mode = LOCK_REC | (mode & ~LOCK_TYPE_MASK);

	lock_rec_t&	rec_lock = lock->un_member.rec_lock;

	/* Predicate lock always on INFIMUM (0) */

	if (is_predicate_lock(mode)) {

		rec_lock.n_bits = 8;

		memset(&lock[1], 0x0, 1);

	} else {

		rec_lock.n_bits = 8 * size;

		memset(&lock[1], 0x0, size);
	}

	rec_lock.space = rec_id.m_space_id;

	rec_lock.page_no = rec_id.m_page_no;

	/* Set the bit corresponding to rec */

	lock_rec_set_nth_bit(lock, rec_id.m_heap_no);

	MONITOR_INC(MONITOR_NUM_RECLOCK);

	MONITOR_INC(MONITOR_RECLOCK_CREATED);

	return(lock);
}

/**
Add the lock to the record lock hash and the transaction's lock list
@param[in,out] lock	Newly created record lock to add to the rec hash
@param[in] add_to_hash	If the lock should be added to the hash table */
void
RecLock::lock_add(lock_t* lock, bool add_to_hash)
{
	ut_ad(lock_mutex_own());
	ut_ad(trx_mutex_own(lock->trx));

	if (add_to_hash) {
		ulint	key = m_rec_id.fold();

		++lock->index->table->n_rec_locks;

		HASH_INSERT(lock_t, hash, lock_hash_get(m_mode), key, lock);
	}

	if (m_mode & LOCK_WAIT) {
		lock_set_lock_and_trx_wait(lock, lock->trx);
	}

	UT_LIST_ADD_LAST(lock->trx->lock.trx_locks, lock);
}

/**
Create a new lock.
@param[in,out] trx		Transaction requesting the lock
@param[in] owns_trx_mutex	true if caller owns the trx_t::mutex
@param[in] prdt			Predicate lock (optional)
@return a new lock instance */
lock_t*
RecLock::create(trx_t* trx, bool owns_trx_mutex, const lock_prdt_t* prdt)
{
	ut_ad(lock_mutex_own());
	ut_ad(owns_trx_mutex == trx_mutex_own(trx));

	/* Create the explicit lock instance and initialise it. */

	lock_t*	lock = lock_alloc(trx, m_index, m_mode, m_rec_id, m_size);

	if (prdt != NULL && (m_mode & LOCK_PREDICATE)) {

		lock_prdt_set_prdt(lock, prdt);
	}

	/* Ensure that another transaction doesn't access the trx
	lock state and lock data structures while we are adding the
	lock and changing the transaction state to LOCK_WAIT */

	if (!owns_trx_mutex) {
		trx_mutex_enter(trx);
	}

	lock_add(lock, true);

	if (!owns_trx_mutex) {
		trx_mutex_exit(trx);
	}

	return(lock);
}

<<<<<<< HEAD
/**
Check the outcome of the deadlock check
@param[in,out] victim_trx	Transaction selected for rollback
@param[in,out] lock		Lock being requested
@return DB_LOCK_WAIT, DB_DEADLOCK or DB_SUCCESS_LOCKED_REC */
=======
/*********************************************************************//**
Enqueues a waiting request for a lock which cannot be granted immediately.
Checks for deadlocks.
@return DB_LOCK_WAIT, DB_DEADLOCK, or DB_QUE_THR_SUSPENDED, or
DB_SUCCESS_LOCKED_REC; DB_SUCCESS_LOCKED_REC means that
there was a deadlock, but another transaction was chosen as a victim,
and we got the lock immediately: no need to wait then */
>>>>>>> 62b7b26e
dberr_t
RecLock::check_deadlock_result(const trx_t* victim_trx, lock_t* lock)
{
	ut_ad(lock_mutex_own());
	ut_ad(m_trx == lock->trx);
	ut_ad(trx_mutex_own(m_trx));

	if (victim_trx != NULL) {

		ut_ad(victim_trx == m_trx);

		lock_reset_lock_and_trx_wait(lock);

		lock_rec_reset_nth_bit(lock, m_rec_id.m_heap_no);

		return(DB_DEADLOCK);

	} else if (m_trx->lock.wait_lock == NULL) {

		/* If there was a deadlock but we chose another
		transaction as a victim, it is possible that we
		already have the lock now granted! */

		return(DB_SUCCESS_LOCKED_REC);
	}

	return(DB_LOCK_WAIT);
}

/**
Check and resolve any deadlocks
@param[in, out] lock		The lock being acquired
@return DB_LOCK_WAIT, DB_DEADLOCK, or DB_QUE_THR_SUSPENDED, or
	DB_SUCCESS_LOCKED_REC; DB_SUCCESS_LOCKED_REC means that
	there was a deadlock, but another transaction was chosen
	as a victim, and we got the lock immediately: no need to
	wait then */
dberr_t
RecLock::deadlock_check(lock_t* lock)
{
	ut_ad(lock_mutex_own());
	ut_ad(lock->trx == m_trx);
	ut_ad(trx_mutex_own(m_trx));

	/* This is safe, because DeadlockChecker::check_and_resolve()
	is invoked when a lock wait is enqueued for the currently
	running transaction. Because m_trx is a running transaction
	(it is not currently suspended because of a lock wait),
	its state can only be changed by this thread, which is
	currently associated with the transaction. */

	trx_mutex_exit(m_trx);

	const trx_t*	victim_trx;

	victim_trx = DeadlockChecker::check_and_resolve(lock, m_trx);

	trx_mutex_enter(m_trx);

	/* Check the outcome of the deadlock test. It is possible that
	the transaction that blocked our lock was rolled back and we
	were granted our lock. */

	dberr_t	err = check_deadlock_result(victim_trx, lock);

	if (err == DB_LOCK_WAIT) {

		set_wait_state(lock);

		MONITOR_INC(MONITOR_LOCKREC_WAIT);
	}

	return(err);
}

/**
Rollback the transaction that is blocking the requesting transaction
@param[in, out] lock	The blocking lock */
void
RecLock::rollback_blocking_trx(lock_t* lock) const
{
	ut_ad(lock_mutex_own());
	ut_ad(m_trx != lock->trx);
	ut_ad(!trx_mutex_own(m_trx));
	ut_ad(lock->trx->lock.que_state == TRX_QUE_LOCK_WAIT);

	lock->trx->lock.was_chosen_as_deadlock_victim = true;

	/* Remove the blocking transaction from the hit list. */
	m_trx->hit_list.remove(hit_list_t::value_type(lock->trx));

	lock_cancel_waiting_and_release(lock);
}

/**
Collect the transactions that will need to be rolled back asynchronously
@param[in, out] trx	Transaction to be rolled back */
void
RecLock::mark_trx_for_rollback(trx_t* trx)
{
	trx->abort = true;

	ut_ad(!trx->read_only);
	ut_ad(trx_mutex_own(m_trx));
	ut_ad(!(trx->in_innodb & TRX_FORCE_ROLLBACK));
	ut_ad(!(trx->in_innodb & TRX_FORCE_ROLLBACK_ASYNC));
	ut_ad(!(trx->in_innodb & TRX_FORCE_ROLLBACK_DISABLE));

	/* Note that we will attempt an async rollback. The _ASYNC
	flag will be cleared if the transaction is rolled back
	synchronously before we get a chance to do it. */

	trx->in_innodb |= TRX_FORCE_ROLLBACK | TRX_FORCE_ROLLBACK_ASYNC;

	bool		cas;
	os_thread_id_t	thread_id = os_thread_get_curr_id();

	cas = os_compare_and_swap_thread_id(&trx->killed_by, 0, thread_id);

	ut_a(cas);

	m_trx->hit_list.push_back(hit_list_t::value_type(trx));

	THD*	thd = trx->mysql_thd;

	if (thd != NULL) {

		char	buffer[1024];

		ib_logf(IB_LOG_LEVEL_INFO,
			"Blocking transaction: ID: " TRX_ID_FMT " - %s",
			trx->id,
			thd_security_context(thd, buffer, sizeof(buffer), 512));
	}
}

/**
Add the lock to the head of the record lock {space, page_no} wait queue and
the transaction's lock list. If the transactions holding blocking locks are
already marked for termination then they are not added to the hit list.

@param[in, out] lock		Lock being requested
@param[in, out] wait_for	The blocking lock
@param[in] kill_trx		true if the transaction that m_trx is waiting
				for should be killed */
void
RecLock::jump_queue(lock_t* lock, const lock_t* wait_for, bool kill_trx)
{
	ut_ad(m_trx == lock->trx);
	ut_ad(trx_mutex_own(m_trx));
	ut_ad(wait_for->trx != m_trx);
	ut_ad(trx_is_high_priority(m_trx));
	ut_ad(m_rec_id.m_heap_no != ULINT32_UNDEFINED);

	/* We need to change the hash bucket list pointers only. */

	lock_t*	head = const_cast<lock_t*>(wait_for);

	/* If it is already marked for asynchronous rollback, we don't
	roll it back */

	if (kill_trx && !wait_for->trx->abort) {

		mark_trx_for_rollback(wait_for->trx);
	}

	/* H -> T => H -> Lock -> T */
	lock->hash = head->hash;
	head->hash = lock;

	++lock->index->table->n_rec_locks;

	typedef std::set<trx_t*> Trxs;

	Trxs	trxs;

	/* Locks ahead in the queue need to be rolled back */

	for (lock_t* next = lock->hash; next != NULL; next = next->hash) {

		trx_t*		trx = next->trx;

		if (!is_on_row(next)
		    || (trx->lock.que_state == TRX_QUE_LOCK_WAIT
			&& trx->lock.wait_lock == next)
		    || trx->read_only
		    || trx == lock->trx
		    || trx == wait_for->trx) {

			continue;
		}

		ut_ad(next != lock);
		ut_ad(next != wait_for);

		Trxs::iterator	it;

		/* If the transaction is waiting on some other lock.
		The abort state cannot change while we hold the lock
		sys mutex.

		There is one loose end. We are ignoring transactions
		that are marked for abort by some other transaction.
		We have to be careful that the other transaction must
		kill these (skipped) transactions, ie. it cannot be
		interrupted before it acts on the trx_t::hit_list.

		If the aborted transactions are not killed the worst
		case should be that the high priority transaction
		ends up waiting, it should not affect correctness. */

		trx_mutex_enter(trx);

		if (!trx->abort
		    && (trx->in_innodb & TRX_FORCE_ROLLBACK_DISABLE) == 0
		    && (it = trxs.find(trx)) == trxs.end()) {

			mark_trx_for_rollback(trx);

			trxs.insert(it, trx);
		}

		trx_mutex_exit(trx);
	}
}

/**
Setup the requesting transaction state for lock grant
@param[in,out] lock		Lock for which to change state */
void
RecLock::set_wait_state(lock_t* lock)
{
	ut_ad(lock_mutex_own());
	ut_ad(m_trx == lock->trx);
	ut_ad(trx_mutex_own(m_trx));
	ut_ad(lock_get_wait(lock));

	m_trx->lock.wait_started = ut_time();

	m_trx->lock.que_state = TRX_QUE_LOCK_WAIT;

	m_trx->lock.was_chosen_as_deadlock_victim = false;

	bool	stopped = que_thr_stop(m_thr);
	ut_a(stopped);
}

/**
Enqueue a lock wait for a high priority transaction, jump the record lock
wait queue and if the transaction at the head of the queue is itself waiting
roll it back.
@param[in, out] wait_for	The lock that the the joining transaction is
				waiting for
@return NULL if the lock was granted */
lock_t*
RecLock::enqueue_priority(const lock_t* wait_for, const lock_prdt_t* prdt)
{
	/* Create the explicit lock instance and initialise it. */

	lock_t*	lock = lock_alloc(m_trx, m_index, m_mode, m_rec_id, m_size);

	if (prdt != NULL && (m_mode & LOCK_PREDICATE)) {

		lock_prdt_set_prdt(lock, prdt);
	}

	trx_mutex_enter(wait_for->trx);

#ifdef UNIV_DEBUG
	ulint	version = wait_for->trx->version;
#endif /* UNIV_DEBUG */

	bool	read_only = wait_for->trx->read_only;

	bool	waiting = wait_for->trx->lock.que_state == TRX_QUE_LOCK_WAIT;

	/* If the transaction that is blocking m_trx is itself waiting then
	we kill it in this method, unless it is waiting for the same lock
	that m_trx wants. For the latter case we kill it before doing the
	lock wait.

	If the transaction is not waiting but is a read-only transaction
	started with START TRANSACTION READ ONLY then we wait for it. */

	bool	kill_trx;

	if (waiting) {

		ut_ad(wait_for->trx->lock.wait_lock != NULL);

		/* Check if "wait_for" trx is waiting for the same lock
		and we can roll it back asynchronously. */

		kill_trx = wait_for->trx->lock.wait_lock != wait_for
			   && !read_only
			   && !(wait_for->trx->in_innodb
				& TRX_FORCE_ROLLBACK_DISABLE);

	} else if (read_only) {

		/* Wait for running read-only transactions */

		kill_trx = false;

	} else {

		/* Rollback any running non-ro blocking transactions */

		kill_trx = !(wait_for->trx->in_innodb
			     & TRX_FORCE_ROLLBACK_DISABLE);
	}

	/* Move the lock being requested to the head of
	the wait queue so that if the transaction that
	we are waiting for is rolled back we get dibs
	on the row. */

	jump_queue(lock, wait_for, kill_trx);


	/* Only if the blocking transaction is itself waiting, but
	waiting on a different lock we do the rollback here. For active
	transactions we do the rollback before we enter lock wait. */

	if (waiting && kill_trx) {

		UT_LIST_ADD_LAST(m_trx->lock.trx_locks, lock);

		set_wait_state(lock);

		lock_set_lock_and_trx_wait(lock, m_trx);

		trx_mutex_exit(m_trx);

		/* Rollback the transaction that is blocking us. It should
		be the one that is at the head of the queue. Note this
		doesn't guarantee that our lock will be granted. We will kill
		other blocking transactions later in trx_kill_blocking(). */

		rollback_blocking_trx(wait_for->trx->lock.wait_lock);

		trx_mutex_exit(wait_for->trx);

		/* This state should not change even if we release the
		wait_for->trx->mutex. These can only change if we release
		the lock_sys_t::mutex.  */

		ut_ad(version == wait_for->trx->version);
		ut_ad(read_only == wait_for->trx->read_only);

		trx_mutex_enter(m_trx);

		/* There is no guaranteed that the lock will have been granted
		even if we were the first in the queue. There could be other
		transactions that hold e.g., a granted S lock but are waiting
		for another lock. They will be rolled back later. */

		return(lock_get_wait(lock) ? lock : NULL);

	} else {

		trx_mutex_exit(wait_for->trx);

		lock_add(lock, false);
	}

	/* This state should not change even if we release the
	wait_for->trx->mutex. These can only change if we release
	the lock_sys_t::mutex.  */

	ut_ad(version == wait_for->trx->version);
	ut_ad(read_only == wait_for->trx->read_only);

	return(lock);
}

/**
Enqueue a lock wait for normal transaction. If it is a high priority transaction
then jump the record lock wait queue and if the transaction at the head of the
queue is itself waiting roll it back, also do a deadlock check and resolve.
@param[in, out] wait_for	The lock that the joining transaction is
				waiting for
@param[in] prdt			Predicate [optional]
@return DB_LOCK_WAIT, DB_DEADLOCK, or DB_QUE_THR_SUSPENDED, or
	DB_SUCCESS_LOCKED_REC; DB_SUCCESS_LOCKED_REC means that
	there was a deadlock, but another transaction was chosen
	as a victim, and we got the lock immediately: no need to
	wait then */
dberr_t
RecLock::add_to_waitq(const lock_t* wait_for, const lock_prdt_t* prdt)
{
	ut_ad(lock_mutex_own());
	ut_ad(m_trx == thr_get_trx(m_thr));
	ut_ad(trx_mutex_own(m_trx));

	DEBUG_SYNC_C("rec_lock_add_to_waitq");

	m_mode |= LOCK_WAIT;

	/* Do the preliminary checks, and set query thread state */

	prepare();

	lock_t*		lock;
	const trx_t*	victim_trx;

	/* We don't rollback internal (basically background statistics
	gathering) transactions. The problem is that we don't currently
	block them using the TrxInInnoDB() mechanism. */

	if (wait_for->trx->mysql_thd == NULL) {

		victim_trx = NULL;

	} else {

		/* Currently, if both are high priority transactions then
		the requesting transaction will be rolled back. */

		victim_trx = trx_arbitrate(m_trx, wait_for->trx);
	}

	if (victim_trx == m_trx || victim_trx == NULL) {

		/* Ensure that the wait flag is not set. */
		lock = create(m_trx, true, prdt);

		/* If a high priority transaction has been selected as
		a victim there is nothing we can do. */

		if (trx_is_high_priority(m_trx) && victim_trx != NULL) {

			lock_reset_lock_and_trx_wait(lock);

			lock_rec_reset_nth_bit(lock, m_rec_id.m_heap_no);

			if (victim_trx->mysql_thd != NULL) {
				char	buffer[1024];
				THD*	thd = victim_trx->mysql_thd;

				ib_logf(IB_LOG_LEVEL_INFO,
					"High priority transaction selected"
					" for rollback : %s",
					thd_security_context(
						thd, buffer, sizeof(buffer),
						512));
			}

			return(DB_DEADLOCK);
		}

	} else if ((lock = enqueue_priority(wait_for, prdt)) == NULL) {

		/* Lock was granted */
		return(DB_SUCCESS);
	}

	ut_ad(lock_get_wait(lock));

	dberr_t	err = deadlock_check(lock);

	ut_ad(trx_mutex_own(m_trx));

	return(err);
}

/*********************************************************************//**
Adds a record lock request in the record queue. The request is normally
added as the last in the queue, but if there are no waiting lock requests
on the record, and the request to be added is not a waiting request, we
can reuse a suitable record lock object already existing on the same page,
just setting the appropriate bit in its bitmap. This is a low-level function
which does NOT check for deadlocks or lock compatibility!
@return lock where the bit was set */
static
void
lock_rec_add_to_queue(
/*==================*/
	ulint			type_mode,/*!< in: lock mode, wait, gap
					etc. flags; type is ignored
					and replaced by LOCK_REC */
	const buf_block_t*	block,	/*!< in: buffer block containing
					the record */
	ulint			heap_no,/*!< in: heap number of the record */
	dict_index_t*		index,	/*!< in: index of record */
	trx_t*			trx,	/*!< in/out: transaction */
	bool			caller_owns_trx_mutex)
					/*!< in: TRUE if caller owns the
					transaction mutex */
{
#ifdef UNIV_DEBUG
	ut_ad(lock_mutex_own());
	ut_ad(caller_owns_trx_mutex == trx_mutex_own(trx));
	ut_ad(dict_index_is_clust(index) || !dict_index_is_online_ddl(index));

	switch (type_mode & LOCK_MODE_MASK) {
	case LOCK_X:
	case LOCK_S:
		break;
	default:
		ut_error;
	}

	if (!(type_mode & (LOCK_WAIT | LOCK_GAP))) {
		lock_mode	mode = (type_mode & LOCK_MODE_MASK) == LOCK_S
			? LOCK_X
			: LOCK_S;
		const lock_t*	other_lock
			= lock_rec_other_has_expl_req(
				mode, block, false, heap_no, trx);
		ut_a(!other_lock);
	}
#endif /* UNIV_DEBUG */

	type_mode |= LOCK_REC;

	/* If rec is the supremum record, then we can reset the gap bit, as
	all locks on the supremum are automatically of the gap type, and we
	try to avoid unnecessary memory consumption of a new record lock
	struct for a gap type lock */

	if (heap_no == PAGE_HEAP_NO_SUPREMUM) {
		ut_ad(!(type_mode & LOCK_REC_NOT_GAP));

		/* There should never be LOCK_REC_NOT_GAP on a supremum
		record, but let us play safe */

		type_mode &= ~(LOCK_GAP | LOCK_REC_NOT_GAP);
	}

	lock_t*		lock;
	lock_t*		first_lock;
	hash_table_t*	hash = lock_hash_get(type_mode);

	/* Look for a waiting lock request on the same record or on a gap */

	for (first_lock = lock = lock_rec_get_first_on_page(hash, block);
	     lock != NULL;
	     lock = lock_rec_get_next_on_page(lock)) {

		if (lock_get_wait(lock)
		    && lock_rec_get_nth_bit(lock, heap_no)) {

			break;
		}
	}

	if (lock == NULL && !(type_mode & LOCK_WAIT)) {

		/* Look for a similar record lock on the same page:
		if one is found and there are no waiting lock requests,
		we can just set the bit */

		lock = lock_rec_find_similar_on_page(
			type_mode, heap_no, first_lock, trx);

		if (lock != NULL) {

			lock_rec_set_nth_bit(lock, heap_no);

			return;
		}
	}

	RecLock		rec_lock(index, block, heap_no, type_mode);

	rec_lock.create(trx, caller_owns_trx_mutex);
}

/*********************************************************************//**
This is a fast routine for locking a record in the most common cases:
there are no explicit locks on the page, or there is just one lock, owned
by this transaction, and of the right type_mode. This is a low-level function
which does NOT look at implicit locks! Checks lock compatibility within
explicit locks. This function sets a normal next-key lock, or in the case of
a page supremum record, a gap type lock.
@return whether the locking succeeded */
UNIV_INLINE
lock_rec_req_status
lock_rec_lock_fast(
/*===============*/
	bool			impl,	/*!< in: if TRUE, no lock is set
					if no wait is necessary: we
					assume that the caller will
					set an implicit lock */
	ulint			mode,	/*!< in: lock mode: LOCK_X or
					LOCK_S possibly ORed to either
					LOCK_GAP or LOCK_REC_NOT_GAP */
	const buf_block_t*	block,	/*!< in: buffer block containing
					the record */
	ulint			heap_no,/*!< in: heap number of record */
	dict_index_t*		index,	/*!< in: index of record */
	que_thr_t*		thr)	/*!< in: query thread */
{
	ut_ad(lock_mutex_own());
	ut_ad(!srv_read_only_mode);
	ut_ad((LOCK_MODE_MASK & mode) != LOCK_S
	      || lock_table_has(thr_get_trx(thr), index->table, LOCK_IS));
	ut_ad((LOCK_MODE_MASK & mode) != LOCK_X
	      || lock_table_has(thr_get_trx(thr), index->table, LOCK_IX)
	      || srv_read_only_mode);
	ut_ad((LOCK_MODE_MASK & mode) == LOCK_S
	      || (LOCK_MODE_MASK & mode) == LOCK_X);
	ut_ad(mode - (LOCK_MODE_MASK & mode) == LOCK_GAP
	      || mode - (LOCK_MODE_MASK & mode) == 0
	      || mode - (LOCK_MODE_MASK & mode) == LOCK_REC_NOT_GAP);
	ut_ad(dict_index_is_clust(index) || !dict_index_is_online_ddl(index));

	DBUG_EXECUTE_IF("innodb_report_deadlock", return(LOCK_REC_FAIL););

	lock_t*	lock = lock_rec_get_first_on_page(lock_sys->rec_hash, block);

	trx_t*	trx = thr_get_trx(thr);

	lock_rec_req_status	status = LOCK_REC_SUCCESS;

	if (lock == NULL) {

		if (!impl) {
			RecLock	rec_lock(index, block, heap_no, mode);

			/* Note that we don't own the trx mutex. */
			rec_lock.create(trx, false);
		}

		status = LOCK_REC_SUCCESS_CREATED;
	} else {
		trx_mutex_enter(trx);

		if (lock_rec_get_next_on_page(lock)
		     || lock->trx != trx
		     || lock->type_mode != (mode | LOCK_REC)
		     || lock_rec_get_n_bits(lock) <= heap_no) {

			status = LOCK_REC_FAIL;
		} else if (!impl) {
			/* If the nth bit of the record lock is already set
			then we do not set a new lock bit, otherwise we do
			set */
			if (!lock_rec_get_nth_bit(lock, heap_no)) {
				lock_rec_set_nth_bit(lock, heap_no);
				status = LOCK_REC_SUCCESS_CREATED;
			}
		}

		trx_mutex_exit(trx);
	}

	return(status);
}

/*********************************************************************//**
This is the general, and slower, routine for locking a record. This is a
low-level function which does NOT look at implicit locks! Checks lock
compatibility within explicit locks. This function sets a normal next-key
lock, or in the case of a page supremum record, a gap type lock.
@return DB_SUCCESS, DB_SUCCESS_LOCKED_REC, DB_LOCK_WAIT, DB_DEADLOCK,
or DB_QUE_THR_SUSPENDED */
static
dberr_t
lock_rec_lock_slow(
/*===============*/
	ibool			impl,	/*!< in: if TRUE, no lock is set
					if no wait is necessary: we
					assume that the caller will
					set an implicit lock */
	ulint			mode,	/*!< in: lock mode: LOCK_X or
					LOCK_S possibly ORed to either
					LOCK_GAP or LOCK_REC_NOT_GAP */
	const buf_block_t*	block,	/*!< in: buffer block containing
					the record */
	ulint			heap_no,/*!< in: heap number of record */
	dict_index_t*		index,	/*!< in: index of record */
	que_thr_t*		thr)	/*!< in: query thread */
{
	ut_ad(lock_mutex_own());
	ut_ad(!srv_read_only_mode);
	ut_ad((LOCK_MODE_MASK & mode) != LOCK_S
	      || lock_table_has(thr_get_trx(thr), index->table, LOCK_IS));
	ut_ad((LOCK_MODE_MASK & mode) != LOCK_X
	      || lock_table_has(thr_get_trx(thr), index->table, LOCK_IX));
	ut_ad((LOCK_MODE_MASK & mode) == LOCK_S
	      || (LOCK_MODE_MASK & mode) == LOCK_X);
	ut_ad(mode - (LOCK_MODE_MASK & mode) == LOCK_GAP
	      || mode - (LOCK_MODE_MASK & mode) == 0
	      || mode - (LOCK_MODE_MASK & mode) == LOCK_REC_NOT_GAP);
	ut_ad(dict_index_is_clust(index) || !dict_index_is_online_ddl(index));

	DBUG_EXECUTE_IF("innodb_report_deadlock", return(DB_DEADLOCK););

	dberr_t	err;
	trx_t*	trx = thr_get_trx(thr);

	trx_mutex_enter(trx);

	if (lock_rec_has_expl(mode, block, heap_no, trx)) {

		/* The trx already has a strong enough lock on rec: do
		nothing */

		err = DB_SUCCESS;

	} else {

		const lock_t* wait_for = lock_rec_other_has_conflicting(
			mode, block, heap_no, trx);

		if (wait_for != NULL) {

			/* If another transaction has a non-gap conflicting
			request in the queue, as this transaction does not
			have a lock strong enough already granted on the
			record, we may have to wait. */

			RecLock	rec_lock(thr, index, block, heap_no, mode);

			err = rec_lock.add_to_waitq(wait_for);

		} else if (!impl) {

			/* Set the requested lock on the record, note that
			we already own the transaction mutex. */

			lock_rec_add_to_queue(
				LOCK_REC | mode, block, heap_no, index, trx,
				true);

			err = DB_SUCCESS_LOCKED_REC;
		} else {
			err = DB_SUCCESS;
		}
	}

	trx_mutex_exit(trx);

	return(err);
}

/*********************************************************************//**
Tries to lock the specified record in the mode requested. If not immediately
possible, enqueues a waiting lock request. This is a low-level function
which does NOT look at implicit locks! Checks lock compatibility within
explicit locks. This function sets a normal next-key lock, or in the case
of a page supremum record, a gap type lock.
@return DB_SUCCESS, DB_SUCCESS_LOCKED_REC, DB_LOCK_WAIT, DB_DEADLOCK,
or DB_QUE_THR_SUSPENDED */
static
dberr_t
lock_rec_lock(
/*==========*/
	bool			impl,	/*!< in: if true, no lock is set
					if no wait is necessary: we
					assume that the caller will
					set an implicit lock */
	ulint			mode,	/*!< in: lock mode: LOCK_X or
					LOCK_S possibly ORed to either
					LOCK_GAP or LOCK_REC_NOT_GAP */
	const buf_block_t*	block,	/*!< in: buffer block containing
					the record */
	ulint			heap_no,/*!< in: heap number of record */
	dict_index_t*		index,	/*!< in: index of record */
	que_thr_t*		thr)	/*!< in: query thread */
{
	ut_ad(lock_mutex_own());
	ut_ad(!srv_read_only_mode);
	ut_ad((LOCK_MODE_MASK & mode) != LOCK_S
	      || lock_table_has(thr_get_trx(thr), index->table, LOCK_IS));
	ut_ad((LOCK_MODE_MASK & mode) != LOCK_X
	      || lock_table_has(thr_get_trx(thr), index->table, LOCK_IX));
	ut_ad((LOCK_MODE_MASK & mode) == LOCK_S
	      || (LOCK_MODE_MASK & mode) == LOCK_X);
	ut_ad(mode - (LOCK_MODE_MASK & mode) == LOCK_GAP
	      || mode - (LOCK_MODE_MASK & mode) == LOCK_REC_NOT_GAP
	      || mode - (LOCK_MODE_MASK & mode) == 0);
	ut_ad(dict_index_is_clust(index) || !dict_index_is_online_ddl(index));

	/* We try a simplified and faster subroutine for the most
	common cases */
	switch (lock_rec_lock_fast(impl, mode, block, heap_no, index, thr)) {
	case LOCK_REC_SUCCESS:
		return(DB_SUCCESS);
	case LOCK_REC_SUCCESS_CREATED:
		return(DB_SUCCESS_LOCKED_REC);
	case LOCK_REC_FAIL:
		return(lock_rec_lock_slow(impl, mode, block,
					  heap_no, index, thr));
	}

	ut_error;
	return(DB_ERROR);
}

/*********************************************************************//**
Checks if a waiting record lock request still has to wait in a queue.
@return lock that is causing the wait */
static
const lock_t*
lock_rec_has_to_wait_in_queue(
/*==========================*/
	const lock_t*	wait_lock)	/*!< in: waiting record lock */
{
	const lock_t*	lock;
	ulint		space;
	ulint		page_no;
	ulint		heap_no;
	ulint		bit_mask;
	ulint		bit_offset;
	hash_table_t*	hash;

	ut_ad(lock_mutex_own());
	ut_ad(lock_get_wait(wait_lock));
	ut_ad(lock_get_type_low(wait_lock) == LOCK_REC);

	space = wait_lock->un_member.rec_lock.space;
	page_no = wait_lock->un_member.rec_lock.page_no;
	heap_no = lock_rec_find_set_bit(wait_lock);

	bit_offset = heap_no / 8;
	bit_mask = static_cast<ulint>(1 << (heap_no % 8));

	hash = lock_hash_get(wait_lock->type_mode);

	for (lock = lock_rec_get_first_on_page_addr(hash, space, page_no);
	     lock != wait_lock;
	     lock = lock_rec_get_next_on_page_const(lock)) {

		const byte*	p = (const byte*) &lock[1];

		if (heap_no < lock_rec_get_n_bits(lock)
		    && (p[bit_offset] & bit_mask)
		    && lock_has_to_wait(wait_lock, lock)) {

			return(lock);
		}
	}

	return(NULL);
}

/*************************************************************//**
Grants a lock to a waiting lock request and releases the waiting transaction.
The caller must hold lock_sys->mutex but not lock->trx->mutex. */
static
void
lock_grant(
/*=======*/
	lock_t*	lock)	/*!< in/out: waiting lock request */
{
	ut_ad(lock_mutex_own());

	lock_reset_lock_and_trx_wait(lock);

	trx_mutex_enter(lock->trx);

	if (lock_get_mode(lock) == LOCK_AUTO_INC) {
		dict_table_t*	table = lock->un_member.tab_lock.table;

		if (table->autoinc_trx == lock->trx) {
			ib::error() << "Transaction already had an"
				<< " AUTO-INC lock!";
		} else {
			table->autoinc_trx = lock->trx;

			ib_vector_push(lock->trx->autoinc_locks, &lock);
		}
	}

	DBUG_PRINT("ib_lock", ("wait for trx " TRX_ID_FMT " ends",
			       trx_get_id_for_print(lock->trx)));

	/* If we are resolving a deadlock by choosing another transaction
	as a victim, then our original transaction may not be in the
	TRX_QUE_LOCK_WAIT state, and there is no need to end the lock wait
	for it */

	if (lock->trx->lock.que_state == TRX_QUE_LOCK_WAIT) {
		que_thr_t*	thr;

		thr = que_thr_end_lock_wait(lock->trx);

		if (thr != NULL) {
			lock_wait_release_thread_if_suspended(thr);
		}
	}

	trx_mutex_exit(lock->trx);
}

/*************************************************************//**
Cancels a waiting record lock request and releases the waiting transaction
that requested it. NOTE: does NOT check if waiting lock requests behind this
one can now be granted! */
static
void
lock_rec_cancel(
/*============*/
	lock_t*	lock)	/*!< in: waiting record lock request */
{
	que_thr_t*	thr;

	ut_ad(lock_mutex_own());
	ut_ad(lock_get_type_low(lock) == LOCK_REC);

	/* Reset the bit (there can be only one set bit) in the lock bitmap */
	lock_rec_reset_nth_bit(lock, lock_rec_find_set_bit(lock));

	/* Reset the wait flag and the back pointer to lock in trx */

	lock_reset_lock_and_trx_wait(lock);

	/* The following function releases the trx from lock wait */

	trx_mutex_enter(lock->trx);

	thr = que_thr_end_lock_wait(lock->trx);

	if (thr != NULL) {
		lock_wait_release_thread_if_suspended(thr);
	}

	trx_mutex_exit(lock->trx);
}

/*************************************************************//**
Removes a record lock request, waiting or granted, from the queue and
grants locks to other transactions in the queue if they now are entitled
to a lock. NOTE: all record locks contained in in_lock are removed. */
void
lock_rec_dequeue_from_page(
/*=======================*/
	lock_t*		in_lock)	/*!< in: record lock object: all
					record locks which are contained in
					this lock object are removed;
					transactions waiting behind will
					get their lock requests granted,
					if they are now qualified to it */
{
	ulint		space;
	ulint		page_no;
	lock_t*		lock;
	trx_lock_t*	trx_lock;
	hash_table_t*	lock_hash;

	ut_ad(lock_mutex_own());
	ut_ad(lock_get_type_low(in_lock) == LOCK_REC);
	/* We may or may not be holding in_lock->trx->mutex here. */

	trx_lock = &in_lock->trx->lock;

	space = in_lock->un_member.rec_lock.space;
	page_no = in_lock->un_member.rec_lock.page_no;

	ut_ad(in_lock->index->table->n_rec_locks > 0);
	in_lock->index->table->n_rec_locks--;

	lock_hash = lock_hash_get(in_lock->type_mode);

	HASH_DELETE(lock_t, hash, lock_hash,
		    lock_rec_fold(space, page_no), in_lock);

	UT_LIST_REMOVE(trx_lock->trx_locks, in_lock);

	MONITOR_INC(MONITOR_RECLOCK_REMOVED);
	MONITOR_DEC(MONITOR_NUM_RECLOCK);

	/* Check if waiting locks in the queue can now be granted: grant
	locks if there are no conflicting locks ahead. Stop at the first
	X lock that is waiting or has been granted. */

	for (lock = lock_rec_get_first_on_page_addr(lock_hash, space, page_no);
	     lock != NULL;
	     lock = lock_rec_get_next_on_page(lock)) {

		if (lock_get_wait(lock)
		    && !lock_rec_has_to_wait_in_queue(lock)) {

			/* Grant the lock */
			ut_ad(lock->trx != in_lock->trx);
			lock_grant(lock);
		}
	}
}

/*************************************************************//**
Removes a record lock request, waiting or granted, from the queue. */
void
lock_rec_discard(
/*=============*/
	lock_t*		in_lock)	/*!< in: record lock object: all
					record locks which are contained
					in this lock object are removed */
{
	ulint		space;
	ulint		page_no;
	trx_lock_t*	trx_lock;

	ut_ad(lock_mutex_own());
	ut_ad(lock_get_type_low(in_lock) == LOCK_REC);

	trx_lock = &in_lock->trx->lock;

	space = in_lock->un_member.rec_lock.space;
	page_no = in_lock->un_member.rec_lock.page_no;

	ut_ad(in_lock->index->table->n_rec_locks > 0);
	in_lock->index->table->n_rec_locks--;

	HASH_DELETE(lock_t, hash, lock_hash_get(in_lock->type_mode),
			    lock_rec_fold(space, page_no), in_lock);

	UT_LIST_REMOVE(trx_lock->trx_locks, in_lock);

	MONITOR_INC(MONITOR_RECLOCK_REMOVED);
	MONITOR_DEC(MONITOR_NUM_RECLOCK);
}

/*************************************************************//**
Removes record lock objects set on an index page which is discarded. This
function does not move locks, or check for waiting locks, therefore the
lock bitmaps must already be reset when this function is called. */
static
void
lock_rec_free_all_from_discard_page_low(
/*====================================*/
	ulint		space,
	ulint		page_no,
	hash_table_t*	lock_hash)
{
	lock_t*	lock;
	lock_t*	next_lock;

	lock = lock_rec_get_first_on_page_addr(lock_hash, space, page_no);

	while (lock != NULL) {
		ut_ad(lock_rec_find_set_bit(lock) == ULINT_UNDEFINED);
		ut_ad(!lock_get_wait(lock));

		next_lock = lock_rec_get_next_on_page(lock);

		lock_rec_discard(lock);

		lock = next_lock;
	}
}

/*************************************************************//**
Removes record lock objects set on an index page which is discarded. This
function does not move locks, or check for waiting locks, therefore the
lock bitmaps must already be reset when this function is called. */
void
lock_rec_free_all_from_discard_page(
/*================================*/
	const buf_block_t*	block)	/*!< in: page to be discarded */
{
	ulint	space;
	ulint	page_no;

	ut_ad(lock_mutex_own());

	space = block->page.id.space();
	page_no = block->page.id.page_no();

	lock_rec_free_all_from_discard_page_low(
		space, page_no, lock_sys->rec_hash);
	lock_rec_free_all_from_discard_page_low(
		space, page_no, lock_sys->prdt_hash);
	lock_rec_free_all_from_discard_page_low(
		space, page_no, lock_sys->prdt_page_hash);
}

/*============= RECORD LOCK MOVING AND INHERITING ===================*/

/*************************************************************//**
Resets the lock bits for a single record. Releases transactions waiting for
lock requests here. */
static
void
lock_rec_reset_and_release_wait_low(
/*================================*/
	hash_table_t*		hash,	/*!< in: hash table */
	const buf_block_t*	block,	/*!< in: buffer block containing
					the record */
	ulint			heap_no)/*!< in: heap number of record */
{
	lock_t*	lock;

	ut_ad(lock_mutex_own());

	for (lock = lock_rec_get_first(hash, block, heap_no);
	     lock != NULL;
	     lock = lock_rec_get_next(heap_no, lock)) {

		if (lock_get_wait(lock)) {
			lock_rec_cancel(lock);
		} else {
			lock_rec_reset_nth_bit(lock, heap_no);
		}
	}
}

/*************************************************************//**
Resets the lock bits for a single record. Releases transactions waiting for
lock requests here. */
static
void
lock_rec_reset_and_release_wait(
/*============================*/
	const buf_block_t*	block,	/*!< in: buffer block containing
					the record */
	ulint			heap_no)/*!< in: heap number of record */
{
	lock_rec_reset_and_release_wait_low(
		lock_sys->rec_hash, block, heap_no);

	lock_rec_reset_and_release_wait_low(
		lock_sys->prdt_hash, block, PAGE_HEAP_NO_INFIMUM);
	lock_rec_reset_and_release_wait_low(
		lock_sys->prdt_page_hash, block, PAGE_HEAP_NO_INFIMUM);
}

/*************************************************************//**
Makes a record to inherit the locks (except LOCK_INSERT_INTENTION type)
of another record as gap type locks, but does not reset the lock bits of
the other record. Also waiting lock requests on rec are inherited as
GRANTED gap locks. */
static
void
lock_rec_inherit_to_gap(
/*====================*/
	const buf_block_t*	heir_block,	/*!< in: block containing the
						record which inherits */
	const buf_block_t*	block,		/*!< in: block containing the
						record from which inherited;
						does NOT reset the locks on
						this record */
	ulint			heir_heap_no,	/*!< in: heap_no of the
						inheriting record */
	ulint			heap_no)	/*!< in: heap_no of the
						donating record */
{
	lock_t*	lock;

	ut_ad(lock_mutex_own());

	/* If srv_locks_unsafe_for_binlog is TRUE or session is using
	READ COMMITTED isolation level, we do not want locks set
	by an UPDATE or a DELETE to be inherited as gap type locks. But we
	DO want S-locks set by a consistency constraint to be inherited also
	then. */

	for (lock = lock_rec_get_first(lock_sys->rec_hash, block, heap_no);
	     lock != NULL;
	     lock = lock_rec_get_next(heap_no, lock)) {

		if (!lock_rec_get_insert_intention(lock)
		    && !((srv_locks_unsafe_for_binlog
			  || lock->trx->isolation_level
			  <= TRX_ISO_READ_COMMITTED)
			 && lock_get_mode(lock) == LOCK_X)) {

			lock_rec_add_to_queue(
				LOCK_REC | LOCK_GAP | lock_get_mode(lock),
				heir_block, heir_heap_no, lock->index,
				lock->trx, FALSE);
		}
	}
}

/*************************************************************//**
Makes a record to inherit the gap locks (except LOCK_INSERT_INTENTION type)
of another record as gap type locks, but does not reset the lock bits of the
other record. Also waiting lock requests are inherited as GRANTED gap locks. */
static
void
lock_rec_inherit_to_gap_if_gap_lock(
/*================================*/
	const buf_block_t*	block,		/*!< in: buffer block */
	ulint			heir_heap_no,	/*!< in: heap_no of
						record which inherits */
	ulint			heap_no)	/*!< in: heap_no of record
						from which inherited;
						does NOT reset the locks
						on this record */
{
	lock_t*	lock;

	lock_mutex_enter();

	for (lock = lock_rec_get_first(lock_sys->rec_hash, block, heap_no);
	     lock != NULL;
	     lock = lock_rec_get_next(heap_no, lock)) {

		if (!lock_rec_get_insert_intention(lock)
		    && (heap_no == PAGE_HEAP_NO_SUPREMUM
			|| !lock_rec_get_rec_not_gap(lock))) {

			lock_rec_add_to_queue(
				LOCK_REC | LOCK_GAP | lock_get_mode(lock),
				block, heir_heap_no, lock->index,
				lock->trx, FALSE);
		}
	}

	lock_mutex_exit();
}

/*************************************************************//**
Moves the locks of a record to another record and resets the lock bits of
the donating record. */
void
lock_rec_move_low(
/*==============*/
	hash_table_t*		lock_hash,	/*!< in: hash table to use */
	const buf_block_t*	receiver,	/*!< in: buffer block containing
						the receiving record */
	const buf_block_t*	donator,	/*!< in: buffer block containing
						the donating record */
	ulint			receiver_heap_no,/*!< in: heap_no of the record
						which gets the locks; there
						must be no lock requests
						on it! */
	ulint			donator_heap_no)/*!< in: heap_no of the record
						which gives the locks */
{
	lock_t*	lock;

	ut_ad(lock_mutex_own());

	/* If the lock is predicate lock, it resides on INFIMUM record */
	ut_ad(lock_rec_get_first(
		lock_hash, receiver, receiver_heap_no) == NULL
	      || lock_hash == lock_sys->prdt_hash
	      || lock_hash == lock_sys->prdt_page_hash);

	for (lock = lock_rec_get_first(lock_hash,
				       donator, donator_heap_no);
	     lock != NULL;
	     lock = lock_rec_get_next(donator_heap_no, lock)) {

		const ulint	type_mode = lock->type_mode;

		lock_rec_reset_nth_bit(lock, donator_heap_no);

		if (type_mode & LOCK_WAIT) {
			lock_reset_lock_and_trx_wait(lock);
		}

		/* Note that we FIRST reset the bit, and then set the lock:
		the function works also if donator == receiver */

		lock_rec_add_to_queue(
			type_mode, receiver, receiver_heap_no,
			lock->index, lock->trx, FALSE);
	}

	ut_ad(lock_rec_get_first(lock_sys->rec_hash,
				 donator, donator_heap_no) == NULL);
}

/*************************************************************//**
Updates the lock table when we have reorganized a page. NOTE: we copy
also the locks set on the infimum of the page; the infimum may carry
locks if an update of a record is occurring on the page, and its locks
were temporarily stored on the infimum. */
void
lock_move_reorganize_page(
/*======================*/
	const buf_block_t*	block,	/*!< in: old index page, now
					reorganized */
	const buf_block_t*	oblock)	/*!< in: copy of the old, not
					reorganized page */
{
	lock_t*		lock;
	UT_LIST_BASE_NODE_T(lock_t)	old_locks;
	mem_heap_t*	heap		= NULL;
	ulint		comp;

	lock_mutex_enter();

	/* FIXME: This needs to deal with predicate lock too */
	lock = lock_rec_get_first_on_page(lock_sys->rec_hash, block);

	if (lock == NULL) {
		lock_mutex_exit();

		return;
	}

	heap = mem_heap_create(256);

	/* Copy first all the locks on the page to heap and reset the
	bitmaps in the original locks; chain the copies of the locks
	using the trx_locks field in them. */

	UT_LIST_INIT(old_locks, &lock_t::trx_locks);

	do {
		/* Make a copy of the lock */
		lock_t*	old_lock = lock_rec_copy(lock, heap);

		UT_LIST_ADD_LAST(old_locks, old_lock);

		/* Reset bitmap of lock */
		lock_rec_bitmap_reset(lock);

		if (lock_get_wait(lock)) {

			lock_reset_lock_and_trx_wait(lock);
		}

		lock = lock_rec_get_next_on_page(lock);
	} while (lock != NULL);

	comp = page_is_comp(block->frame);
	ut_ad(comp == page_is_comp(oblock->frame));

	for (lock = UT_LIST_GET_FIRST(old_locks); lock;
	     lock = UT_LIST_GET_NEXT(trx_locks, lock)) {
		/* NOTE: we copy also the locks set on the infimum and
		supremum of the page; the infimum may carry locks if an
		update of a record is occurring on the page, and its locks
		were temporarily stored on the infimum */
		const rec_t*	rec1 = page_get_infimum_rec(
			buf_block_get_frame(block));
		const rec_t*	rec2 = page_get_infimum_rec(
			buf_block_get_frame(oblock));

		/* Set locks according to old locks */
		for (;;) {
			ulint	old_heap_no;
			ulint	new_heap_no;

			if (comp) {
				old_heap_no = rec_get_heap_no_new(rec2);
				new_heap_no = rec_get_heap_no_new(rec1);

				rec1 = page_rec_get_next_low(rec1, TRUE);
				rec2 = page_rec_get_next_low(rec2, TRUE);
			} else {
				old_heap_no = rec_get_heap_no_old(rec2);
				new_heap_no = rec_get_heap_no_old(rec1);
				ut_ad(!memcmp(rec1, rec2,
					      rec_get_data_size_old(rec2)));

				rec1 = page_rec_get_next_low(rec1, FALSE);
				rec2 = page_rec_get_next_low(rec2, FALSE);
			}

			/* Clear the bit in old_lock. */
			if (old_heap_no < lock->un_member.rec_lock.n_bits
			    && lock_rec_reset_nth_bit(lock, old_heap_no)) {
				/* NOTE that the old lock bitmap could be too
				small for the new heap number! */

				lock_rec_add_to_queue(
					lock->type_mode, block, new_heap_no,
					lock->index, lock->trx, FALSE);
			}

			if (new_heap_no == PAGE_HEAP_NO_SUPREMUM) {
				ut_ad(old_heap_no == PAGE_HEAP_NO_SUPREMUM);
				break;
			}
		}

#ifdef UNIV_DEBUG
		{
			ulint	i = lock_rec_find_set_bit(lock);

			/* Check that all locks were moved. */
			if (i != ULINT_UNDEFINED) {
				ib::fatal() << "lock_move_reorganize_page(): "
					<< i << " not moved in "
					<< (void*) lock;
			}
		}
#endif /* UNIV_DEBUG */
	}

	lock_mutex_exit();

	mem_heap_free(heap);

#ifdef UNIV_DEBUG_LOCK_VALIDATE
	ut_ad(lock_rec_validate_page(block));
#endif
}

/*************************************************************//**
Moves the explicit locks on user records to another page if a record
list end is moved to another page. */
void
lock_move_rec_list_end(
/*===================*/
	const buf_block_t*	new_block,	/*!< in: index page to move to */
	const buf_block_t*	block,		/*!< in: index page */
	const rec_t*		rec)		/*!< in: record on page: this
						is the first record moved */
{
	lock_t*		lock;
	const ulint	comp	= page_rec_is_comp(rec);

	ut_ad(buf_block_get_frame(block) == page_align(rec));
	ut_ad(comp == page_is_comp(buf_block_get_frame(new_block)));

	lock_mutex_enter();

	/* Note: when we move locks from record to record, waiting locks
	and possible granted gap type locks behind them are enqueued in
	the original order, because new elements are inserted to a hash
	table to the end of the hash chain, and lock_rec_add_to_queue
	does not reuse locks if there are waiters in the queue. */

	for (lock = lock_rec_get_first_on_page(lock_sys->rec_hash, block); lock;
	     lock = lock_rec_get_next_on_page(lock)) {
		const rec_t*	rec1	= rec;
		const rec_t*	rec2;
		const ulint	type_mode = lock->type_mode;

		if (comp) {
			if (page_offset(rec1) == PAGE_NEW_INFIMUM) {
				rec1 = page_rec_get_next_low(rec1, TRUE);
			}

			rec2 = page_rec_get_next_low(
				buf_block_get_frame(new_block)
				+ PAGE_NEW_INFIMUM, TRUE);
		} else {
			if (page_offset(rec1) == PAGE_OLD_INFIMUM) {
				rec1 = page_rec_get_next_low(rec1, FALSE);
			}

			rec2 = page_rec_get_next_low(
				buf_block_get_frame(new_block)
				+ PAGE_OLD_INFIMUM, FALSE);
		}

		/* Copy lock requests on user records to new page and
		reset the lock bits on the old */

		for (;;) {
			ulint	rec1_heap_no;
			ulint	rec2_heap_no;

			if (comp) {
				rec1_heap_no = rec_get_heap_no_new(rec1);

				if (rec1_heap_no == PAGE_HEAP_NO_SUPREMUM) {
					break;
				}

				rec2_heap_no = rec_get_heap_no_new(rec2);
				rec1 = page_rec_get_next_low(rec1, TRUE);
				rec2 = page_rec_get_next_low(rec2, TRUE);
			} else {
				rec1_heap_no = rec_get_heap_no_old(rec1);

				if (rec1_heap_no == PAGE_HEAP_NO_SUPREMUM) {
					break;
				}

				rec2_heap_no = rec_get_heap_no_old(rec2);

				ut_ad(!memcmp(rec1, rec2,
					      rec_get_data_size_old(rec2)));

				rec1 = page_rec_get_next_low(rec1, FALSE);
				rec2 = page_rec_get_next_low(rec2, FALSE);
			}

			if (rec1_heap_no < lock->un_member.rec_lock.n_bits
			    && lock_rec_reset_nth_bit(lock, rec1_heap_no)) {
				if (type_mode & LOCK_WAIT) {
					lock_reset_lock_and_trx_wait(lock);
				}

				lock_rec_add_to_queue(
					type_mode, new_block, rec2_heap_no,
					lock->index, lock->trx, FALSE);
			}
		}
	}

	lock_mutex_exit();

#ifdef UNIV_DEBUG_LOCK_VALIDATE
	ut_ad(lock_rec_validate_page(block));
	ut_ad(lock_rec_validate_page(new_block));
#endif
}

/*************************************************************//**
Moves the explicit locks on user records to another page if a record
list start is moved to another page. */
void
lock_move_rec_list_start(
/*=====================*/
	const buf_block_t*	new_block,	/*!< in: index page to
						move to */
	const buf_block_t*	block,		/*!< in: index page */
	const rec_t*		rec,		/*!< in: record on page:
						this is the first
						record NOT copied */
	const rec_t*		old_end)	/*!< in: old
						previous-to-last
						record on new_page
						before the records
						were copied */
{
	lock_t*		lock;
	const ulint	comp	= page_rec_is_comp(rec);

	ut_ad(block->frame == page_align(rec));
	ut_ad(new_block->frame == page_align(old_end));
	ut_ad(comp == page_rec_is_comp(old_end));

	lock_mutex_enter();

	for (lock = lock_rec_get_first_on_page(lock_sys->rec_hash, block); lock;
	     lock = lock_rec_get_next_on_page(lock)) {
		const rec_t*	rec1;
		const rec_t*	rec2;
		const ulint	type_mode = lock->type_mode;

		if (comp) {
			rec1 = page_rec_get_next_low(
				buf_block_get_frame(block)
				+ PAGE_NEW_INFIMUM, TRUE);
			rec2 = page_rec_get_next_low(old_end, TRUE);
		} else {
			rec1 = page_rec_get_next_low(
				buf_block_get_frame(block)
				+ PAGE_OLD_INFIMUM, FALSE);
			rec2 = page_rec_get_next_low(old_end, FALSE);
		}

		/* Copy lock requests on user records to new page and
		reset the lock bits on the old */

		while (rec1 != rec) {
			ulint	rec1_heap_no;
			ulint	rec2_heap_no;

			if (comp) {
				rec1_heap_no = rec_get_heap_no_new(rec1);
				rec2_heap_no = rec_get_heap_no_new(rec2);

				rec1 = page_rec_get_next_low(rec1, TRUE);
				rec2 = page_rec_get_next_low(rec2, TRUE);
			} else {
				rec1_heap_no = rec_get_heap_no_old(rec1);
				rec2_heap_no = rec_get_heap_no_old(rec2);

				ut_ad(!memcmp(rec1, rec2,
					      rec_get_data_size_old(rec2)));

				rec1 = page_rec_get_next_low(rec1, FALSE);
				rec2 = page_rec_get_next_low(rec2, FALSE);
			}

			if (rec1_heap_no < lock->un_member.rec_lock.n_bits
			    && lock_rec_reset_nth_bit(lock, rec1_heap_no)) {
				if (type_mode & LOCK_WAIT) {
					lock_reset_lock_and_trx_wait(lock);
				}

				lock_rec_add_to_queue(
					type_mode, new_block, rec2_heap_no,
					lock->index, lock->trx, FALSE);
			}
		}

#ifdef UNIV_DEBUG
		if (page_rec_is_supremum(rec)) {
			ulint	i;

			for (i = PAGE_HEAP_NO_USER_LOW;
			     i < lock_rec_get_n_bits(lock); i++) {
				if (lock_rec_get_nth_bit(lock, i)) {
					ib::fatal()
						<< "lock_move_rec_list_start():"
						<< i << " not moved in "
						<<  (void*) lock;
				}
			}
		}
#endif /* UNIV_DEBUG */
	}

	lock_mutex_exit();

#ifdef UNIV_DEBUG_LOCK_VALIDATE
	ut_ad(lock_rec_validate_page(block));
#endif
}

/*************************************************************//**
Moves the explicit locks on user records to another page if a record
list start is moved to another page. */
void
lock_rtr_move_rec_list(
/*===================*/
	const buf_block_t*	new_block,	/*!< in: index page to
						move to */
	const buf_block_t*	block,		/*!< in: index page */
	rtr_rec_move_t*		rec_move,       /*!< in: recording records
						moved */
	ulint			num_move)       /*!< in: num of rec to move */
{
	lock_t*		lock;
	ulint		comp;

	if (!num_move) {
		return;
	}

	comp = page_rec_is_comp(rec_move[0].old_rec);

	ut_ad(block->frame == page_align(rec_move[0].old_rec));
	ut_ad(new_block->frame == page_align(rec_move[0].new_rec));
	ut_ad(comp == page_rec_is_comp(rec_move[0].new_rec));

	lock_mutex_enter();

	for (lock = lock_rec_get_first_on_page(lock_sys->rec_hash, block); lock;
	     lock = lock_rec_get_next_on_page(lock)) {
		ulint		moved = 0;
		const rec_t*	rec1;
		const rec_t*	rec2;
		const ulint	type_mode = lock->type_mode;

		/* Copy lock requests on user records to new page and
		reset the lock bits on the old */

		while (moved < num_move) {
			ulint	rec1_heap_no;
			ulint	rec2_heap_no;

			rec1 = rec_move[moved].old_rec;
			rec2 = rec_move[moved].new_rec;

			if (comp) {
				rec1_heap_no = rec_get_heap_no_new(rec1);
				rec2_heap_no = rec_get_heap_no_new(rec2);

			} else {
				rec1_heap_no = rec_get_heap_no_old(rec1);
				rec2_heap_no = rec_get_heap_no_old(rec2);

				ut_ad(!memcmp(rec1, rec2,
					      rec_get_data_size_old(rec2)));
			}

			if (rec1_heap_no < lock->un_member.rec_lock.n_bits
			    && lock_rec_reset_nth_bit(lock, rec1_heap_no)) {
				if (type_mode & LOCK_WAIT) {
					lock_reset_lock_and_trx_wait(lock);
				}

				lock_rec_add_to_queue(
					type_mode, new_block, rec2_heap_no,
					lock->index, lock->trx, FALSE);

				rec_move[moved].moved = true;
			}

			moved++;
		}
	}

	lock_mutex_exit();

#ifdef UNIV_DEBUG_LOCK_VALIDATE
	ut_ad(lock_rec_validate_page(block));
#endif
}
/*************************************************************//**
Updates the lock table when a page is split to the right. */
void
lock_update_split_right(
/*====================*/
	const buf_block_t*	right_block,	/*!< in: right page */
	const buf_block_t*	left_block)	/*!< in: left page */
{
	ulint	heap_no = lock_get_min_heap_no(right_block);

	lock_mutex_enter();

	/* Move the locks on the supremum of the left page to the supremum
	of the right page */

	lock_rec_move(right_block, left_block,
		      PAGE_HEAP_NO_SUPREMUM, PAGE_HEAP_NO_SUPREMUM);

	/* Inherit the locks to the supremum of left page from the successor
	of the infimum on right page */

	lock_rec_inherit_to_gap(left_block, right_block,
				PAGE_HEAP_NO_SUPREMUM, heap_no);

	lock_mutex_exit();
}

/*************************************************************//**
Updates the lock table when a page is merged to the right. */
void
lock_update_merge_right(
/*====================*/
	const buf_block_t*	right_block,	/*!< in: right page to
						which merged */
	const rec_t*		orig_succ,	/*!< in: original
						successor of infimum
						on the right page
						before merge */
	const buf_block_t*	left_block)	/*!< in: merged index
						page which will be
						discarded */
{
	lock_mutex_enter();

	/* Inherit the locks from the supremum of the left page to the
	original successor of infimum on the right page, to which the left
	page was merged */

	lock_rec_inherit_to_gap(right_block, left_block,
				page_rec_get_heap_no(orig_succ),
				PAGE_HEAP_NO_SUPREMUM);

	/* Reset the locks on the supremum of the left page, releasing
	waiting transactions */

	lock_rec_reset_and_release_wait_low(
		lock_sys->rec_hash, left_block, PAGE_HEAP_NO_SUPREMUM);

#ifdef UNIV_DEBUG
	/* there should exist no page lock on the left page,
	otherwise, it will be blocked from merge */
	ulint	space = left_block->page.id.space();
	ulint	page_no = left_block->page.id.page_no();
	ut_ad(lock_rec_get_first_on_page_addr(
			lock_sys->prdt_page_hash, space, page_no) == NULL);
#endif /* UNIV_DEBUG */

	lock_rec_free_all_from_discard_page(left_block);

	lock_mutex_exit();

}

/*************************************************************//**
Updates the lock table when the root page is copied to another in
btr_root_raise_and_insert. Note that we leave lock structs on the
root page, even though they do not make sense on other than leaf
pages: the reason is that in a pessimistic update the infimum record
of the root page will act as a dummy carrier of the locks of the record
to be updated. */
void
lock_update_root_raise(
/*===================*/
	const buf_block_t*	block,	/*!< in: index page to which copied */
	const buf_block_t*	root)	/*!< in: root page */
{
	lock_mutex_enter();

	/* Move the locks on the supremum of the root to the supremum
	of block */

	lock_rec_move(block, root,
		      PAGE_HEAP_NO_SUPREMUM, PAGE_HEAP_NO_SUPREMUM);
	lock_mutex_exit();
}

/*************************************************************//**
Updates the lock table when a page is copied to another and the original page
is removed from the chain of leaf pages, except if page is the root! */
void
lock_update_copy_and_discard(
/*=========================*/
	const buf_block_t*	new_block,	/*!< in: index page to
						which copied */
	const buf_block_t*	block)		/*!< in: index page;
						NOT the root! */
{
	lock_mutex_enter();

	/* Move the locks on the supremum of the old page to the supremum
	of new_page */

	lock_rec_move(new_block, block,
		      PAGE_HEAP_NO_SUPREMUM, PAGE_HEAP_NO_SUPREMUM);
	lock_rec_free_all_from_discard_page(block);

	lock_mutex_exit();
}

/*************************************************************//**
Updates the lock table when a page is split to the left. */
void
lock_update_split_left(
/*===================*/
	const buf_block_t*	right_block,	/*!< in: right page */
	const buf_block_t*	left_block)	/*!< in: left page */
{
	ulint	heap_no = lock_get_min_heap_no(right_block);

	lock_mutex_enter();

	/* Inherit the locks to the supremum of the left page from the
	successor of the infimum on the right page */

	lock_rec_inherit_to_gap(left_block, right_block,
				PAGE_HEAP_NO_SUPREMUM, heap_no);

	lock_mutex_exit();
}

/*************************************************************//**
Updates the lock table when a page is merged to the left. */
void
lock_update_merge_left(
/*===================*/
	const buf_block_t*	left_block,	/*!< in: left page to
						which merged */
	const rec_t*		orig_pred,	/*!< in: original predecessor
						of supremum on the left page
						before merge */
	const buf_block_t*	right_block)	/*!< in: merged index page
						which will be discarded */
{
	const rec_t*	left_next_rec;

	ut_ad(left_block->frame == page_align(orig_pred));

	lock_mutex_enter();

	left_next_rec = page_rec_get_next_const(orig_pred);

	if (!page_rec_is_supremum(left_next_rec)) {

		/* Inherit the locks on the supremum of the left page to the
		first record which was moved from the right page */

		lock_rec_inherit_to_gap(left_block, left_block,
					page_rec_get_heap_no(left_next_rec),
					PAGE_HEAP_NO_SUPREMUM);

		/* Reset the locks on the supremum of the left page,
		releasing waiting transactions */

		lock_rec_reset_and_release_wait_low(
			lock_sys->rec_hash, left_block, PAGE_HEAP_NO_SUPREMUM);
	}

	/* Move the locks from the supremum of right page to the supremum
	of the left page */

	lock_rec_move(left_block, right_block,
		      PAGE_HEAP_NO_SUPREMUM, PAGE_HEAP_NO_SUPREMUM);

#ifdef UNIV_DEBUG
	/* there should exist no page lock on the right page,
	otherwise, it will be blocked from merge */
	ulint	space = right_block->page.id.space();
	ulint	page_no = right_block->page.id.page_no();
	lock_t*	lock_test = lock_rec_get_first_on_page_addr(
		lock_sys->prdt_page_hash, space, page_no);
	ut_ad(!lock_test);
#endif /* UNIV_DEBUG */

	lock_rec_free_all_from_discard_page(right_block);

	lock_mutex_exit();
}

/*************************************************************//**
Resets the original locks on heir and replaces them with gap type locks
inherited from rec. */
void
lock_rec_reset_and_inherit_gap_locks(
/*=================================*/
	const buf_block_t*	heir_block,	/*!< in: block containing the
						record which inherits */
	const buf_block_t*	block,		/*!< in: block containing the
						record from which inherited;
						does NOT reset the locks on
						this record */
	ulint			heir_heap_no,	/*!< in: heap_no of the
						inheriting record */
	ulint			heap_no)	/*!< in: heap_no of the
						donating record */
{
	lock_mutex_enter();

	lock_rec_reset_and_release_wait(heir_block, heir_heap_no);

	lock_rec_inherit_to_gap(heir_block, block, heir_heap_no, heap_no);

	lock_mutex_exit();
}

/*************************************************************//**
Updates the lock table when a page is discarded. */
void
lock_update_discard(
/*================*/
	const buf_block_t*	heir_block,	/*!< in: index page
						which will inherit the locks */
	ulint			heir_heap_no,	/*!< in: heap_no of the record
						which will inherit the locks */
	const buf_block_t*	block)		/*!< in: index page
						which will be discarded */
{
	const rec_t*	rec;
	ulint		heap_no;
	const page_t*	page = block->frame;

	lock_mutex_enter();

	if (!lock_rec_get_first_on_page(lock_sys->rec_hash, block)
	    && (!lock_rec_get_first_on_page(lock_sys->prdt_hash, block))) {
		/* No locks exist on page, nothing to do */

		lock_mutex_exit();

		return;
	}

	/* Inherit all the locks on the page to the record and reset all
	the locks on the page */

	if (page_is_comp(page)) {
		rec = page + PAGE_NEW_INFIMUM;

		do {
			heap_no = rec_get_heap_no_new(rec);

			lock_rec_inherit_to_gap(heir_block, block,
						heir_heap_no, heap_no);

			lock_rec_reset_and_release_wait(block, heap_no);

			rec = page + rec_get_next_offs(rec, TRUE);
		} while (heap_no != PAGE_HEAP_NO_SUPREMUM);
	} else {
		rec = page + PAGE_OLD_INFIMUM;

		do {
			heap_no = rec_get_heap_no_old(rec);

			lock_rec_inherit_to_gap(heir_block, block,
						heir_heap_no, heap_no);

			lock_rec_reset_and_release_wait(block, heap_no);

			rec = page + rec_get_next_offs(rec, FALSE);
		} while (heap_no != PAGE_HEAP_NO_SUPREMUM);
	}

	lock_rec_free_all_from_discard_page(block);

	lock_mutex_exit();
}

/*************************************************************//**
Updates the lock table when a new user record is inserted. */
void
lock_update_insert(
/*===============*/
	const buf_block_t*	block,	/*!< in: buffer block containing rec */
	const rec_t*		rec)	/*!< in: the inserted record */
{
	ulint	receiver_heap_no;
	ulint	donator_heap_no;

	ut_ad(block->frame == page_align(rec));

	/* Inherit the gap-locking locks for rec, in gap mode, from the next
	record */

	if (page_rec_is_comp(rec)) {
		receiver_heap_no = rec_get_heap_no_new(rec);
		donator_heap_no = rec_get_heap_no_new(
			page_rec_get_next_low(rec, TRUE));
	} else {
		receiver_heap_no = rec_get_heap_no_old(rec);
		donator_heap_no = rec_get_heap_no_old(
			page_rec_get_next_low(rec, FALSE));
	}

	lock_rec_inherit_to_gap_if_gap_lock(
		block, receiver_heap_no, donator_heap_no);
}

/*************************************************************//**
Updates the lock table when a record is removed. */
void
lock_update_delete(
/*===============*/
	const buf_block_t*	block,	/*!< in: buffer block containing rec */
	const rec_t*		rec)	/*!< in: the record to be removed */
{
	const page_t*	page = block->frame;
	ulint		heap_no;
	ulint		next_heap_no;

	ut_ad(page == page_align(rec));

	if (page_is_comp(page)) {
		heap_no = rec_get_heap_no_new(rec);
		next_heap_no = rec_get_heap_no_new(page
						   + rec_get_next_offs(rec,
								       TRUE));
	} else {
		heap_no = rec_get_heap_no_old(rec);
		next_heap_no = rec_get_heap_no_old(page
						   + rec_get_next_offs(rec,
								       FALSE));
	}

	lock_mutex_enter();

	/* Let the next record inherit the locks from rec, in gap mode */

	lock_rec_inherit_to_gap(block, block, next_heap_no, heap_no);

	/* Reset the lock bits on rec and release waiting transactions */

	lock_rec_reset_and_release_wait(block, heap_no);

	lock_mutex_exit();
}

/*********************************************************************//**
Stores on the page infimum record the explicit locks of another record.
This function is used to store the lock state of a record when it is
updated and the size of the record changes in the update. The record
is moved in such an update, perhaps to another page. The infimum record
acts as a dummy carrier record, taking care of lock releases while the
actual record is being moved. */
void
lock_rec_store_on_page_infimum(
/*===========================*/
	const buf_block_t*	block,	/*!< in: buffer block containing rec */
	const rec_t*		rec)	/*!< in: record whose lock state
					is stored on the infimum
					record of the same page; lock
					bits are reset on the
					record */
{
	ulint	heap_no = page_rec_get_heap_no(rec);

	ut_ad(block->frame == page_align(rec));

	lock_mutex_enter();

	lock_rec_move(block, block, PAGE_HEAP_NO_INFIMUM, heap_no);

	lock_mutex_exit();
}

/*********************************************************************//**
Restores the state of explicit lock requests on a single record, where the
state was stored on the infimum of the page. */
void
lock_rec_restore_from_page_infimum(
/*===============================*/
	const buf_block_t*	block,	/*!< in: buffer block containing rec */
	const rec_t*		rec,	/*!< in: record whose lock state
					is restored */
	const buf_block_t*	donator)/*!< in: page (rec is not
					necessarily on this page)
					whose infimum stored the lock
					state; lock bits are reset on
					the infimum */
{
	ulint	heap_no = page_rec_get_heap_no(rec);

	lock_mutex_enter();

	lock_rec_move(block, donator, heap_no, PAGE_HEAP_NO_INFIMUM);

	lock_mutex_exit();
}

/*========================= TABLE LOCKS ==============================*/

/** Functor for accessing the embedded node within a table lock. */
struct TableLockGetNode {
	ut_list_node<lock_t>& operator() (lock_t& elem)
	{
		return(elem.un_member.tab_lock.locks);
	}
};

/*********************************************************************//**
Creates a table lock object and adds it as the last in the lock queue
of the table. Does NOT check for deadlocks or lock compatibility.
@return own: new lock object */
UNIV_INLINE
lock_t*
lock_table_create(
/*==============*/
	dict_table_t*	table,	/*!< in/out: database table
				in dictionary cache */
	ulint		type_mode,/*!< in: lock mode possibly ORed with
				LOCK_WAIT */
	trx_t*		trx)	/*!< in: trx */
{
	lock_t*		lock;

	ut_ad(table && trx);
	ut_ad(lock_mutex_own());
	ut_ad(trx_mutex_own(trx));

	check_trx_state(trx);

	if ((type_mode & LOCK_MODE_MASK) == LOCK_AUTO_INC) {
		++table->n_waiting_or_granted_auto_inc_locks;
	}

	/* For AUTOINC locking we reuse the lock instance only if
	there is no wait involved else we allocate the waiting lock
	from the transaction lock heap. */
	if (type_mode == LOCK_AUTO_INC) {

		lock = table->autoinc_lock;

		table->autoinc_trx = trx;

		ib_vector_push(trx->autoinc_locks, &lock);

	} else if (trx->lock.table_cached < trx->lock.table_pool.size()) {
		lock = trx->lock.table_pool[trx->lock.table_cached++];
	} else {

		lock = static_cast<lock_t*>(
			mem_heap_alloc(trx->lock.lock_heap, sizeof(*lock)));

	}

	lock->type_mode = ib_uint32_t(type_mode | LOCK_TABLE);
	lock->trx = trx;

	lock->un_member.tab_lock.table = table;

	ut_ad(table->n_ref_count > 0 || !table->can_be_evicted);

	UT_LIST_ADD_LAST(trx->lock.trx_locks, lock);

	ut_list_append(table->locks, lock, TableLockGetNode());

	if (type_mode & LOCK_WAIT) {

		lock_set_lock_and_trx_wait(lock, trx);
	}

	lock->trx->lock.table_locks.push_back(lock);

	MONITOR_INC(MONITOR_TABLELOCK_CREATED);
	MONITOR_INC(MONITOR_NUM_TABLELOCK);

	return(lock);
}

/*************************************************************//**
Pops autoinc lock requests from the transaction's autoinc_locks. We
handle the case where there are gaps in the array and they need to
be popped off the stack. */
UNIV_INLINE
void
lock_table_pop_autoinc_locks(
/*=========================*/
	trx_t*	trx)	/*!< in/out: transaction that owns the AUTOINC locks */
{
	ut_ad(lock_mutex_own());
	ut_ad(!ib_vector_is_empty(trx->autoinc_locks));

	/* Skip any gaps, gaps are NULL lock entries in the
	trx->autoinc_locks vector. */

	do {
		ib_vector_pop(trx->autoinc_locks);

		if (ib_vector_is_empty(trx->autoinc_locks)) {
			return;
		}

	} while (*(lock_t**) ib_vector_get_last(trx->autoinc_locks) == NULL);
}

/*************************************************************//**
Removes an autoinc lock request from the transaction's autoinc_locks. */
UNIV_INLINE
void
lock_table_remove_autoinc_lock(
/*===========================*/
	lock_t*	lock,	/*!< in: table lock */
	trx_t*	trx)	/*!< in/out: transaction that owns the lock */
{
	lock_t*	autoinc_lock;
	lint	i = ib_vector_size(trx->autoinc_locks) - 1;

	ut_ad(lock_mutex_own());
	ut_ad(lock_get_mode(lock) == LOCK_AUTO_INC);
	ut_ad(lock_get_type_low(lock) & LOCK_TABLE);
	ut_ad(!ib_vector_is_empty(trx->autoinc_locks));

	/* With stored functions and procedures the user may drop
	a table within the same "statement". This special case has
	to be handled by deleting only those AUTOINC locks that were
	held by the table being dropped. */

	autoinc_lock = *static_cast<lock_t**>(
		ib_vector_get(trx->autoinc_locks, i));

	/* This is the default fast case. */

	if (autoinc_lock == lock) {
		lock_table_pop_autoinc_locks(trx);
	} else {
		/* The last element should never be NULL */
		ut_a(autoinc_lock != NULL);

		/* Handle freeing the locks from within the stack. */

		while (--i >= 0) {
			autoinc_lock = *static_cast<lock_t**>(
				ib_vector_get(trx->autoinc_locks, i));

			if (autoinc_lock == lock) {
				void*	null_var = NULL;
				ib_vector_set(trx->autoinc_locks, i, &null_var);
				return;
			}
		}

		/* Must find the autoinc lock. */
		ut_error;
	}
}

/*************************************************************//**
Removes a table lock request from the queue and the trx list of locks;
this is a low-level function which does NOT check if waiting requests
can now be granted. */
UNIV_INLINE
void
lock_table_remove_low(
/*==================*/
	lock_t*	lock)	/*!< in/out: table lock */
{
	trx_t*		trx;
	dict_table_t*	table;

	ut_ad(lock_mutex_own());

	trx = lock->trx;
	table = lock->un_member.tab_lock.table;

	/* Remove the table from the transaction's AUTOINC vector, if
	the lock that is being released is an AUTOINC lock. */
	if (lock_get_mode(lock) == LOCK_AUTO_INC) {

		/* The table's AUTOINC lock can get transferred to
		another transaction before we get here. */
		if (table->autoinc_trx == trx) {
			table->autoinc_trx = NULL;
		}

		/* The locks must be freed in the reverse order from
		the one in which they were acquired. This is to avoid
		traversing the AUTOINC lock vector unnecessarily.

		We only store locks that were granted in the
		trx->autoinc_locks vector (see lock_table_create()
		and lock_grant()). Therefore it can be empty and we
		need to check for that. */

		if (!lock_get_wait(lock)
		    && !ib_vector_is_empty(trx->autoinc_locks)) {

			lock_table_remove_autoinc_lock(lock, trx);
		}

		ut_a(table->n_waiting_or_granted_auto_inc_locks > 0);
		table->n_waiting_or_granted_auto_inc_locks--;
	}

	UT_LIST_REMOVE(trx->lock.trx_locks, lock);
	ut_list_remove(table->locks, lock, TableLockGetNode());

	MONITOR_INC(MONITOR_TABLELOCK_REMOVED);
	MONITOR_DEC(MONITOR_NUM_TABLELOCK);
}

/*********************************************************************//**
Enqueues a waiting request for a table lock which cannot be granted
immediately. Checks for deadlocks.
@return DB_LOCK_WAIT, DB_DEADLOCK, or DB_QUE_THR_SUSPENDED, or
DB_SUCCESS; DB_SUCCESS means that there was a deadlock, but another
transaction was chosen as a victim, and we got the lock immediately:
no need to wait then */
static
dberr_t
lock_table_enqueue_waiting(
/*=======================*/
	ulint		mode,	/*!< in: lock mode this transaction is
				requesting */
	dict_table_t*	table,	/*!< in/out: table */
	que_thr_t*	thr)	/*!< in: query thread */
{
	trx_t*		trx;
	lock_t*		lock;

	ut_ad(lock_mutex_own());
	ut_ad(!srv_read_only_mode);

	trx = thr_get_trx(thr);
	ut_ad(trx_mutex_own(trx));

	/* Test if there already is some other reason to suspend thread:
	we do not enqueue a lock request if the query thread should be
	stopped anyway */

	if (que_thr_stop(thr)) {
		ut_error;

		return(DB_QUE_THR_SUSPENDED);
	}

	switch (trx_get_dict_operation(trx)) {
	case TRX_DICT_OP_NONE:
		break;
	case TRX_DICT_OP_TABLE:
	case TRX_DICT_OP_INDEX:
		ib::error() << "A table lock wait happens in a dictionary"
			" operation. Table name "
			<< ut_get_name(trx, TRUE, table->name)
			<< ". " << BUG_REPORT_MSG;
		ut_ad(0);
	}

	/* Enqueue the lock request that will wait to be granted */

	lock = lock_table_create(table, mode | LOCK_WAIT, trx);

	/* Release the mutex to obey the latching order.
	This is safe, because DeadlockChecker::check_and_resolve()
	is invoked when a lock wait is enqueued for the currently
	running transaction. Because trx is a running transaction
	(it is not currently suspended because of a lock wait),
	its state can only be changed by this thread, which is
	currently associated with the transaction. */

	trx_mutex_exit(trx);

	const trx_t*	victim_trx;

	victim_trx = DeadlockChecker::check_and_resolve(lock, trx);

	trx_mutex_enter(trx);

	if (victim_trx != 0) {
		ut_ad(victim_trx == trx);

		/* The order here is important, we don't want to
		lose the state of the lock before calling remove. */
		lock_table_remove_low(lock);
		lock_reset_lock_and_trx_wait(lock);

		return(DB_DEADLOCK);

	} else if (trx->lock.wait_lock == NULL) {
		/* Deadlock resolution chose another transaction as a victim,
		and we accidentally got our lock granted! */

		return(DB_SUCCESS);
	}

	trx->lock.que_state = TRX_QUE_LOCK_WAIT;

	trx->lock.wait_started = ut_time();
	trx->lock.was_chosen_as_deadlock_victim = false;

	ut_a(que_thr_stop(thr));

	MONITOR_INC(MONITOR_TABLELOCK_WAIT);

	return(DB_LOCK_WAIT);
}

/*********************************************************************//**
Checks if other transactions have an incompatible mode lock request in
the lock queue.
@return lock or NULL */
UNIV_INLINE
const lock_t*
lock_table_other_has_incompatible(
/*==============================*/
	const trx_t*		trx,	/*!< in: transaction, or NULL if all
					transactions should be included */
	ulint			wait,	/*!< in: LOCK_WAIT if also
					waiting locks are taken into
					account, or 0 if not */
	const dict_table_t*	table,	/*!< in: table */
	lock_mode		mode)	/*!< in: lock mode */
{
	const lock_t*	lock;

	ut_ad(lock_mutex_own());

	for (lock = UT_LIST_GET_LAST(table->locks);
	     lock != NULL;
	     lock = UT_LIST_GET_PREV(un_member.tab_lock.locks, lock)) {

		if (lock->trx != trx
		    && !lock_mode_compatible(lock_get_mode(lock), mode)
		    && (wait || !lock_get_wait(lock))) {

			return(lock);
		}
	}

	return(NULL);
}

/*********************************************************************//**
Locks the specified database table in the mode given. If the lock cannot
be granted immediately, the query thread is put to wait.
@return DB_SUCCESS, DB_LOCK_WAIT, DB_DEADLOCK, or DB_QUE_THR_SUSPENDED */
dberr_t
lock_table(
/*=======*/
	ulint		flags,	/*!< in: if BTR_NO_LOCKING_FLAG bit is set,
				does nothing */
	dict_table_t*	table,	/*!< in/out: database table
				in dictionary cache */
	lock_mode	mode,	/*!< in: lock mode */
	que_thr_t*	thr)	/*!< in: query thread */
{
	trx_t*		trx;
	dberr_t		err;
	const lock_t*	wait_for;

	ut_ad(table && thr);

	/* Given limited visibility of temp-table we can avoid
	locking overhead */
	if ((flags & BTR_NO_LOCKING_FLAG)
	    || srv_read_only_mode
	    || dict_table_is_temporary(table)) {

		return(DB_SUCCESS);
	}

	ut_a(flags == 0);

	trx = thr_get_trx(thr);

	/* Look for equal or stronger locks the same trx already
	has on the table. No need to acquire the lock mutex here
	because only this transacton can add/access table locks
	to/from trx_t::table_locks. */

	if (lock_table_has(trx, table, mode)) {

		return(DB_SUCCESS);
	}

	/* Read only transactions can write to temp tables, we don't want
	to promote them to RW transactions. Their updates cannot be visible
	to other transactions. Therefore we can keep them out
	of the read views. */

	if ((mode == LOCK_IX || mode == LOCK_X)
	    && !trx->read_only
	    && trx->rsegs.m_redo.rseg == 0) {

		trx_set_rw_mode(trx);
	}

	lock_mutex_enter();

	/* We have to check if the new lock is compatible with any locks
	other transactions have in the table lock queue. */

	wait_for = lock_table_other_has_incompatible(
		trx, LOCK_WAIT, table, mode);

	trx_mutex_enter(trx);

	/* Another trx has a request on the table in an incompatible
	mode: this trx may have to wait */

	if (wait_for != NULL) {
		err = lock_table_enqueue_waiting(mode | flags, table, thr);
	} else {
		lock_table_create(table, mode | flags, trx);

		ut_a(!flags || mode == LOCK_S || mode == LOCK_X);

		err = DB_SUCCESS;
	}

	lock_mutex_exit();

	trx_mutex_exit(trx);

	return(err);
}

/*********************************************************************//**
Creates a table IX lock object for a resurrected transaction. */
void
lock_table_ix_resurrect(
/*====================*/
	dict_table_t*	table,	/*!< in/out: table */
	trx_t*		trx)	/*!< in/out: transaction */
{
	ut_ad(trx->is_recovered);

	if (lock_table_has(trx, table, LOCK_IX)) {
		return;
	}

	lock_mutex_enter();

	/* We have to check if the new lock is compatible with any locks
	other transactions have in the table lock queue. */

	ut_ad(!lock_table_other_has_incompatible(
		      trx, LOCK_WAIT, table, LOCK_IX));

	trx_mutex_enter(trx);
	lock_table_create(table, LOCK_IX, trx);
	lock_mutex_exit();
	trx_mutex_exit(trx);
}

/*********************************************************************//**
Checks if a waiting table lock request still has to wait in a queue.
@return TRUE if still has to wait */
static
bool
lock_table_has_to_wait_in_queue(
/*============================*/
	const lock_t*	wait_lock)	/*!< in: waiting table lock */
{
	const dict_table_t*	table;
	const lock_t*		lock;

	ut_ad(lock_mutex_own());
	ut_ad(lock_get_wait(wait_lock));

	table = wait_lock->un_member.tab_lock.table;

	for (lock = UT_LIST_GET_FIRST(table->locks);
	     lock != wait_lock;
	     lock = UT_LIST_GET_NEXT(un_member.tab_lock.locks, lock)) {

		if (lock_has_to_wait(wait_lock, lock)) {

			return(true);
		}
	}

	return(false);
}

/*************************************************************//**
Removes a table lock request, waiting or granted, from the queue and grants
locks to other transactions in the queue, if they now are entitled to a
lock. */
static
void
lock_table_dequeue(
/*===============*/
	lock_t*	in_lock)/*!< in/out: table lock object; transactions waiting
			behind will get their lock requests granted, if
			they are now qualified to it */
{
	ut_ad(lock_mutex_own());
	ut_a(lock_get_type_low(in_lock) == LOCK_TABLE);

	lock_t*	lock = UT_LIST_GET_NEXT(un_member.tab_lock.locks, in_lock);

	lock_table_remove_low(in_lock);

	/* Check if waiting locks in the queue can now be granted: grant
	locks if there are no conflicting locks ahead. */

	for (/* No op */;
	     lock != NULL;
	     lock = UT_LIST_GET_NEXT(un_member.tab_lock.locks, lock)) {

		if (lock_get_wait(lock)
		    && !lock_table_has_to_wait_in_queue(lock)) {

			/* Grant the lock */
			ut_ad(in_lock->trx != lock->trx);
			lock_grant(lock);
		}
	}
}

/*=========================== LOCK RELEASE ==============================*/

/*************************************************************//**
Removes a granted record lock of a transaction from the queue and grants
locks to other transactions waiting in the queue if they now are entitled
to a lock. */
void
lock_rec_unlock(
/*============*/
	trx_t*			trx,	/*!< in/out: transaction that has
					set a record lock */
	const buf_block_t*	block,	/*!< in: buffer block containing rec */
	const rec_t*		rec,	/*!< in: record */
	lock_mode		lock_mode)/*!< in: LOCK_S or LOCK_X */
{
	lock_t*		first_lock;
	lock_t*		lock;
	ulint		heap_no;
	const char*	stmt;
	size_t		stmt_len;

	ut_ad(trx);
	ut_ad(rec);
	ut_ad(block->frame == page_align(rec));
	ut_ad(!trx->lock.wait_lock);
	ut_ad(trx_state_eq(trx, TRX_STATE_ACTIVE));

	heap_no = page_rec_get_heap_no(rec);

	lock_mutex_enter();
	trx_mutex_enter(trx);

	first_lock = lock_rec_get_first(lock_sys->rec_hash, block, heap_no);

	/* Find the last lock with the same lock_mode and transaction
	on the record. */

	for (lock = first_lock; lock != NULL;
	     lock = lock_rec_get_next(heap_no, lock)) {
		if (lock->trx == trx && lock_get_mode(lock) == lock_mode) {
			goto released;
		}
	}

	lock_mutex_exit();
	trx_mutex_exit(trx);

	stmt = innobase_get_stmt_unsafe(trx->mysql_thd, &stmt_len);

	{
		ib::error	err;
		err << "Unlock row could not find a " << lock_mode
			<< " mode lock on the record. Current statement: ";
		err.write(stmt, stmt_len);
	}

	return;

released:
	ut_a(!lock_get_wait(lock));
	lock_rec_reset_nth_bit(lock, heap_no);

	/* Check if we can now grant waiting lock requests */

	for (lock = first_lock; lock != NULL;
	     lock = lock_rec_get_next(heap_no, lock)) {
		if (lock_get_wait(lock)
		    && !lock_rec_has_to_wait_in_queue(lock)) {

			/* Grant the lock */
			ut_ad(trx != lock->trx);
			lock_grant(lock);
		}
	}

	lock_mutex_exit();
	trx_mutex_exit(trx);
}

#ifdef UNIV_DEBUG
/*********************************************************************//**
Check if a transaction that has X or IX locks has set the dict_op
code correctly. */
static
void
lock_check_dict_lock(
/*==================*/
	const lock_t*	lock)	/*!< in: lock to check */
{
	if (lock_get_type_low(lock) == LOCK_REC) {

		/* Check if the transcation locked a record
		in a system table in X mode. It should have set
		the dict_op code correctly if it did. */
		if (lock->index->table->id < DICT_HDR_FIRST_ID
		    && lock_get_mode(lock) == LOCK_X) {

			ut_ad(lock_get_mode(lock) != LOCK_IX);
			ut_ad(lock->trx->dict_operation != TRX_DICT_OP_NONE);
		}
	} else {
		ut_ad(lock_get_type_low(lock) & LOCK_TABLE);

		const dict_table_t*	table;

		table = lock->un_member.tab_lock.table;

		/* Check if the transcation locked a system table
		in IX mode. It should have set the dict_op code
		correctly if it did. */
		if (table->id < DICT_HDR_FIRST_ID
		    && (lock_get_mode(lock) == LOCK_X
			|| lock_get_mode(lock) == LOCK_IX)) {

			ut_ad(lock->trx->dict_operation != TRX_DICT_OP_NONE);
		}
	}
}
#endif /* UNIV_DEBUG */

/*********************************************************************//**
Releases transaction locks, and releases possible other transactions waiting
because of these locks. */
static
void
lock_release(
/*=========*/
	trx_t*	trx)	/*!< in/out: transaction */
{
	lock_t*		lock;
	ulint		count = 0;
	trx_id_t	max_trx_id = trx_sys_get_max_trx_id();

	ut_ad(lock_mutex_own());
	ut_ad(!trx_mutex_own(trx));
	ut_ad(!trx->is_dd_trx);

	for (lock = UT_LIST_GET_LAST(trx->lock.trx_locks);
	     lock != NULL;
	     lock = UT_LIST_GET_LAST(trx->lock.trx_locks)) {

		ut_d(lock_check_dict_lock(lock));

		if (lock_get_type_low(lock) == LOCK_REC) {

			lock_rec_dequeue_from_page(lock);
		} else {
			dict_table_t*	table;

			table = lock->un_member.tab_lock.table;

			if (lock_get_mode(lock) != LOCK_IS
			    && trx->undo_no != 0) {

				/* The trx may have modified the table. We
				block the use of the MySQL query cache for
				all currently active transactions. */

				table->query_cache_inv_id = max_trx_id;
			}

			lock_table_dequeue(lock);
		}

		if (count == LOCK_RELEASE_INTERVAL) {
			/* Release the mutex for a while, so that we
			do not monopolize it */

			lock_mutex_exit();

			lock_mutex_enter();

			count = 0;
		}

		++count;
	}
}

/* True if a lock mode is S or X */
#define IS_LOCK_S_OR_X(lock) \
	(lock_get_mode(lock) == LOCK_S \
	 || lock_get_mode(lock) == LOCK_X)

/*********************************************************************//**
Removes table locks of the transaction on a table to be dropped. */
static
void
lock_trx_table_locks_remove(
/*========================*/
	const lock_t*	lock_to_remove)		/*!< in: lock to remove */
{
	trx_t*		trx = lock_to_remove->trx;

	ut_ad(lock_mutex_own());

	/* It is safe to read this because we are holding the lock mutex */
	if (!trx->lock.cancel) {
		trx_mutex_enter(trx);
	} else {
		ut_ad(trx_mutex_own(trx));
	}

	typedef lock_pool_t::reverse_iterator iterator;

	iterator	end = trx->lock.table_locks.rend();

	for (iterator it = trx->lock.table_locks.rbegin(); it != end; ++it) {

		const lock_t*	lock = *it;

		if (lock == NULL) {
			continue;
		}

		ut_a(trx == lock->trx);
		ut_a(lock_get_type_low(lock) & LOCK_TABLE);
		ut_a(lock->un_member.tab_lock.table != NULL);

		if (lock == lock_to_remove) {

			*it = NULL;

			if (!trx->lock.cancel) {
				trx_mutex_exit(trx);
			}

			return;
		}
	}

	if (!trx->lock.cancel) {
		trx_mutex_exit(trx);
	}

	/* Lock must exist in the vector. */
	ut_error;
}

/*********************************************************************//**
Removes locks of a transaction on a table to be dropped.
If remove_also_table_sx_locks is TRUE then table-level S and X locks are
also removed in addition to other table-level and record-level locks.
No lock that is going to be removed is allowed to be a wait lock. */
static
void
lock_remove_all_on_table_for_trx(
/*=============================*/
	dict_table_t*	table,			/*!< in: table to be dropped */
	trx_t*		trx,			/*!< in: a transaction */
	ibool		remove_also_table_sx_locks)/*!< in: also removes
						table S and X locks */
{
	lock_t*		lock;
	lock_t*		prev_lock;

	ut_ad(lock_mutex_own());

	for (lock = UT_LIST_GET_LAST(trx->lock.trx_locks);
	     lock != NULL;
	     lock = prev_lock) {

		prev_lock = UT_LIST_GET_PREV(trx_locks, lock);

		if (lock_get_type_low(lock) == LOCK_REC
		    && lock->index->table == table) {
			ut_a(!lock_get_wait(lock));

			lock_rec_discard(lock);
		} else if (lock_get_type_low(lock) & LOCK_TABLE
			   && lock->un_member.tab_lock.table == table
			   && (remove_also_table_sx_locks
			       || !IS_LOCK_S_OR_X(lock))) {

			ut_a(!lock_get_wait(lock));

			lock_trx_table_locks_remove(lock);
			lock_table_remove_low(lock);
		}
	}
}

/*******************************************************************//**
Remove any explicit record locks held by recovering transactions on
the table.
@return number of recovered transactions examined */
static
ulint
lock_remove_recovered_trx_record_locks(
/*===================================*/
	dict_table_t*	table)	/*!< in: check if there are any locks
				held on records in this table or on the
				table itself */
{
	ut_a(table != NULL);
	ut_ad(lock_mutex_own());

	ulint		n_recovered_trx = 0;

	mutex_enter(&trx_sys->mutex);

	for (trx_t* trx = UT_LIST_GET_FIRST(trx_sys->rw_trx_list);
	     trx != NULL;
	     trx = UT_LIST_GET_NEXT(trx_list, trx)) {

		assert_trx_in_rw_list(trx);

		if (!trx->is_recovered) {
			continue;
		}

		/* Because we are holding the lock_sys->mutex,
		implicit locks cannot be converted to explicit ones
		while we are scanning the explicit locks. */

		lock_t*	next_lock;

		for (lock_t* lock = UT_LIST_GET_FIRST(trx->lock.trx_locks);
		     lock != NULL;
		     lock = next_lock) {

			ut_a(lock->trx == trx);

			/* Recovered transactions can't wait on a lock. */

			ut_a(!lock_get_wait(lock));

			next_lock = UT_LIST_GET_NEXT(trx_locks, lock);

			switch (lock_get_type_low(lock)) {
			default:
				ut_error;
			case LOCK_TABLE:
				if (lock->un_member.tab_lock.table == table) {
					lock_trx_table_locks_remove(lock);
					lock_table_remove_low(lock);
				}
				break;
			case LOCK_REC:
				if (lock->index->table == table) {
					lock_rec_discard(lock);
				}
			}
		}

		++n_recovered_trx;
	}

	mutex_exit(&trx_sys->mutex);

	return(n_recovered_trx);
}

/*********************************************************************//**
Removes locks on a table to be dropped or truncated.
If remove_also_table_sx_locks is TRUE then table-level S and X locks are
also removed in addition to other table-level and record-level locks.
No lock, that is going to be removed, is allowed to be a wait lock. */
void
lock_remove_all_on_table(
/*=====================*/
	dict_table_t*	table,			/*!< in: table to be dropped
						or truncated */
	ibool		remove_also_table_sx_locks)/*!< in: also removes
						table S and X locks */
{
	lock_t*		lock;

	lock_mutex_enter();

	for (lock = UT_LIST_GET_FIRST(table->locks);
	     lock != NULL;
	     /* No op */) {

		lock_t*	prev_lock;

		prev_lock = UT_LIST_GET_PREV(un_member.tab_lock.locks, lock);

		/* If we should remove all locks (remove_also_table_sx_locks
		is TRUE), or if the lock is not table-level S or X lock,
		then check we are not going to remove a wait lock. */
		if (remove_also_table_sx_locks
		    || !(lock_get_type(lock) == LOCK_TABLE
			 && IS_LOCK_S_OR_X(lock))) {

			ut_a(!lock_get_wait(lock));
		}

		lock_remove_all_on_table_for_trx(
			table, lock->trx, remove_also_table_sx_locks);

		if (prev_lock == NULL) {
			if (lock == UT_LIST_GET_FIRST(table->locks)) {
				/* lock was not removed, pick its successor */
				lock = UT_LIST_GET_NEXT(
					un_member.tab_lock.locks, lock);
			} else {
				/* lock was removed, pick the first one */
				lock = UT_LIST_GET_FIRST(table->locks);
			}
		} else if (UT_LIST_GET_NEXT(un_member.tab_lock.locks,
					    prev_lock) != lock) {
			/* If lock was removed by
			lock_remove_all_on_table_for_trx() then pick the
			successor of prev_lock ... */
			lock = UT_LIST_GET_NEXT(
				un_member.tab_lock.locks, prev_lock);
		} else {
			/* ... otherwise pick the successor of lock. */
			lock = UT_LIST_GET_NEXT(
				un_member.tab_lock.locks, lock);
		}
	}

	/* Note: Recovered transactions don't have table level IX or IS locks
	but can have implicit record locks that have been converted to explicit
	record locks. Such record locks cannot be freed by traversing the
	transaction lock list in dict_table_t (as above). */

	if (!lock_sys->rollback_complete
	    && lock_remove_recovered_trx_record_locks(table) == 0) {

		lock_sys->rollback_complete = TRUE;
	}

	lock_mutex_exit();
}

/*===================== VALIDATION AND DEBUGGING ====================*/

/*********************************************************************//**
Prints info of a table lock. */
void
lock_table_print(
/*=============*/
	FILE*		file,	/*!< in: file where to print */
	const lock_t*	lock)	/*!< in: table type lock */
{
	ut_ad(lock_mutex_own());
	ut_a(lock_get_type_low(lock) == LOCK_TABLE);

	fputs("TABLE LOCK table ", file);
	ut_print_name(file, lock->trx, TRUE,
		      lock->un_member.tab_lock.table->name);
	fprintf(file, " trx id " TRX_ID_FMT, trx_get_id_for_print(lock->trx));

	if (lock_get_mode(lock) == LOCK_S) {
		fputs(" lock mode S", file);
	} else if (lock_get_mode(lock) == LOCK_X) {
		ut_ad(lock->trx->id != 0);
		fputs(" lock mode X", file);
	} else if (lock_get_mode(lock) == LOCK_IS) {
		fputs(" lock mode IS", file);
	} else if (lock_get_mode(lock) == LOCK_IX) {
		ut_ad(lock->trx->id != 0);
		fputs(" lock mode IX", file);
	} else if (lock_get_mode(lock) == LOCK_AUTO_INC) {
		fputs(" lock mode AUTO-INC", file);
	} else {
		fprintf(file, " unknown lock mode %lu",
			(ulong) lock_get_mode(lock));
	}

	if (lock_get_wait(lock)) {
		fputs(" waiting", file);
	}

	putc('\n', file);
}

/*********************************************************************//**
Prints info of a record lock. */
void
lock_rec_print(
/*===========*/
	FILE*		file,	/*!< in: file where to print */
	const lock_t*	lock)	/*!< in: record type lock */
{
	ulint			space;
	ulint			page_no;
	mtr_t			mtr;
	mem_heap_t*		heap		= NULL;
	ulint			offsets_[REC_OFFS_NORMAL_SIZE];
	ulint*			offsets		= offsets_;
	rec_offs_init(offsets_);

	ut_ad(lock_mutex_own());
	ut_a(lock_get_type_low(lock) == LOCK_REC);

	space = lock->un_member.rec_lock.space;
	page_no = lock->un_member.rec_lock.page_no;

	fprintf(file, "RECORD LOCKS space id %lu page no %lu n bits %lu ",
		(ulong) space, (ulong) page_no,
		(ulong) lock_rec_get_n_bits(lock));
	dict_index_name_print(file, lock->trx, lock->index);
	fprintf(file, " trx id " TRX_ID_FMT, trx_get_id_for_print(lock->trx));

	if (lock_get_mode(lock) == LOCK_S) {
		fputs(" lock mode S", file);
	} else if (lock_get_mode(lock) == LOCK_X) {
		fputs(" lock_mode X", file);
	} else {
		ut_error;
	}

	if (lock_rec_get_gap(lock)) {
		fputs(" locks gap before rec", file);
	}

	if (lock_rec_get_rec_not_gap(lock)) {
		fputs(" locks rec but not gap", file);
	}

	if (lock_rec_get_insert_intention(lock)) {
		fputs(" insert intention", file);
	}

	if (lock_get_wait(lock)) {
		fputs(" waiting", file);
	}

	mtr_start(&mtr);

	putc('\n', file);

	const buf_block_t*	block;

	block = buf_page_try_get(page_id_t(space, page_no), &mtr);

	for (ulint i = 0; i < lock_rec_get_n_bits(lock); ++i) {

		if (!lock_rec_get_nth_bit(lock, i)) {
			continue;
		}

		fprintf(file, "Record lock, heap no %lu", (ulong) i);

		if (block) {
			const rec_t*	rec;

			rec = page_find_rec_with_heap_no(
				buf_block_get_frame(block), i);

			offsets = rec_get_offsets(
				rec, lock->index, offsets,
				ULINT_UNDEFINED, &heap);

			putc(' ', file);
			rec_print_new(file, rec, offsets);
		}

		putc('\n', file);
	}

	mtr_commit(&mtr);

	if (heap) {
		mem_heap_free(heap);
	}
}

#ifdef UNIV_DEBUG
/* Print the number of lock structs from lock_print_info_summary() only
in non-production builds for performance reasons, see
http://bugs.mysql.com/36942 */
#define PRINT_NUM_OF_LOCK_STRUCTS
#endif /* UNIV_DEBUG */

#ifdef PRINT_NUM_OF_LOCK_STRUCTS
/*********************************************************************//**
Calculates the number of record lock structs in the record lock hash table.
@return number of record locks */
static
ulint
lock_get_n_rec_locks(void)
/*======================*/
{
	ulint	n_locks	= 0;
	ulint	i;

	ut_ad(lock_mutex_own());

	for (i = 0; i < hash_get_n_cells(lock_sys->rec_hash); i++) {
		const lock_t*	lock;

		for (lock = static_cast<const lock_t*>(
				HASH_GET_FIRST(lock_sys->rec_hash, i));
		     lock != 0;
		     lock = static_cast<const lock_t*>(
				HASH_GET_NEXT(hash, lock))) {

			n_locks++;
		}
	}

	return(n_locks);
}
#endif /* PRINT_NUM_OF_LOCK_STRUCTS */

/*********************************************************************//**
Prints info of locks for all transactions.
@return FALSE if not able to obtain lock mutex
and exits without printing info */
ibool
lock_print_info_summary(
/*====================*/
	FILE*	file,	/*!< in: file where to print */
	ibool	nowait)	/*!< in: whether to wait for the lock mutex */
{
	/* if nowait is FALSE, wait on the lock mutex,
	otherwise return immediately if fail to obtain the
	mutex. */
	if (!nowait) {
		lock_mutex_enter();
	} else if (lock_mutex_enter_nowait()) {
		fputs("FAIL TO OBTAIN LOCK MUTEX,"
		      " SKIP LOCK INFO PRINTING\n", file);
		return(FALSE);
	}

	if (lock_deadlock_found) {
		fputs("------------------------\n"
		      "LATEST DETECTED DEADLOCK\n"
		      "------------------------\n", file);

		if (!srv_read_only_mode) {
			ut_copy_file(file, lock_latest_err_file);
		}
	}

	fputs("------------\n"
	      "TRANSACTIONS\n"
	      "------------\n", file);

	fprintf(file, "Trx id counter " TRX_ID_FMT "\n",
		trx_sys_get_max_trx_id());

	fprintf(file,
		"Purge done for trx's n:o < " TRX_ID_FMT
		" undo n:o < " TRX_ID_FMT " state: ",
		purge_sys->iter.trx_no,
		purge_sys->iter.undo_no);

	/* Note: We are reading the state without the latch. One because it
	will violate the latching order and two because we are merely querying
	the state of the variable for display. */

	switch (purge_sys->state){
	case PURGE_STATE_INIT:
		/* Should never be in this state while the system is running. */
		ut_error;

	case PURGE_STATE_EXIT:
		fprintf(file, "exited");
		break;

	case PURGE_STATE_DISABLED:
		fprintf(file, "disabled");
		break;

	case PURGE_STATE_RUN:
		fprintf(file, "running");
		/* Check if it is waiting for more data to arrive. */
		if (!purge_sys->running) {
			fprintf(file, " but idle");
		}
		break;

	case PURGE_STATE_STOP:
		fprintf(file, "stopped");
		break;
	}

	fprintf(file, "\n");

	fprintf(file,
		"History list length %lu\n",
		(ulong) trx_sys->rseg_history_len);

#ifdef PRINT_NUM_OF_LOCK_STRUCTS
	fprintf(file,
		"Total number of lock structs in row lock hash table %lu\n",
		(ulong) lock_get_n_rec_locks());
#endif /* PRINT_NUM_OF_LOCK_STRUCTS */
	return(TRUE);
}

/** Functor to print not-started transaction from the mysql_trx_list. */

struct	PrintNotStarted {

	PrintNotStarted(FILE* file) : m_file(file) { }

	void	operator()(const trx_t* trx)
	{
		ut_ad(trx->in_mysql_trx_list);
		ut_ad(mutex_own(&trx_sys->mutex));

		/* See state transitions and locking rules in trx0trx.h */

		if (trx_state_eq(trx, TRX_STATE_NOT_STARTED)) {

			fputs("---", m_file);
			trx_print_latched(m_file, trx, 600);
		}
	}

	FILE*		m_file;
};

/** Iterate over a transaction's locks. Keeping track of the
iterator using an ordinal value. */

class TrxLockIterator {
public:
	TrxLockIterator() { rewind(); }

	/** Get the m_index(th) lock of a transaction.
	@return current lock or 0 */
	const lock_t* current(const trx_t* trx) const
	{
		lock_t*	lock;
		ulint	i = 0;

		for (lock = UT_LIST_GET_FIRST(trx->lock.trx_locks);
		     lock != NULL && i < m_index;
		     lock = UT_LIST_GET_NEXT(trx_locks, lock), ++i) {

			/* No op */
		}

		return(lock);
	}

	/** Set the ordinal value to 0 */
	void rewind()
	{
		m_index = 0;
	}

	/** Increment the ordinal value.
	@retun the current index value */
	ulint next()
	{
		return(++m_index);
	}

private:
	/** Current iterator position */
	ulint		m_index;
};

/** This iterates over both the RW and RO trx_sys lists. We need to keep
track where the iterator was up to and we do that using an ordinal value. */

class TrxListIterator {
public:
	TrxListIterator() : m_index()
	{
		/* We iterate over the RW trx list first. */

		m_trx_list = &trx_sys->rw_trx_list;
	}

	/** Get the current transaction whose ordinality is m_index.
	@return current transaction or 0 */

	const trx_t* current()
	{
		return(reposition());
	}

	/** Advance the transaction current ordinal value and reset the
	transaction lock ordinal value */

	void next()
	{
		++m_index;
		m_lock_iter.rewind();
	}

	TrxLockIterator& lock_iter()
	{
		return(m_lock_iter);
	}

private:
	/** Reposition the "cursor" on the current transaction. If it
	is the first time then the "cursor" will be positioned on the
	first transaction.

	@return transaction instance or 0 */
	const trx_t* reposition() const
	{
		ulint	i;
		trx_t*	trx;

		/* Make the transaction at the ordinal value of m_index
		the current transaction. ie. reposition/restore */

		for (i = 0, trx = UT_LIST_GET_FIRST(*m_trx_list);
		     trx != NULL && (i < m_index);
		     trx = UT_LIST_GET_NEXT(trx_list, trx), ++i) {

			check_trx_state(trx);
		}

		return(trx);
	}

	/** Ordinal value of the transaction in the current transaction list */
	ulint			m_index;

	/** Current transaction list */
	trx_ut_list_t*		m_trx_list;

	/** For iterating over a transaction's locks */
	TrxLockIterator		m_lock_iter;
};

/** Prints transaction lock wait and MVCC state.
@param[in,out]	file	file where to print
@param[in]	trx	transaction */
void
lock_trx_print_wait_and_mvcc_state(
	FILE*		file,
	const trx_t*	trx)
{
	fprintf(file, "---");

	trx_print_latched(file, trx, 600);

	const ReadView*	read_view = trx_get_read_view(trx);

	if (read_view != NULL) {
		read_view->print_limits(file);
	}

	if (trx->lock.que_state == TRX_QUE_LOCK_WAIT) {

		fprintf(file,
			"------- TRX HAS BEEN WAITING %lu SEC"
			" FOR THIS LOCK TO BE GRANTED:\n",
			(ulong) difftime(ut_time(), trx->lock.wait_started));

		if (lock_get_type_low(trx->lock.wait_lock) == LOCK_REC) {
			lock_rec_print(file, trx->lock.wait_lock);
		} else {
			lock_table_print(file, trx->lock.wait_lock);
		}

		fprintf(file, "------------------\n");
	}
}

/*********************************************************************//**
Prints info of locks for a transaction. This function will release the
lock mutex and the trx_sys_t::mutex if the page was read from disk.
@return true if page was read from the tablespace */
static
bool
lock_rec_fetch_page(
/*================*/
	const lock_t*	lock)	/*!< in: record lock */
{
	ut_ad(lock_get_type_low(lock) == LOCK_REC);

	ulint			space = lock->un_member.rec_lock.space;
	bool			found;
	const page_size_t&	page_size = fil_space_get_page_size(space,
								    &found);
	ulint			page_no = lock->un_member.rec_lock.page_no;

	/* Check if the .ibd file exists. */
	if (found) {
		mtr_t	mtr;

		lock_mutex_exit();

		mutex_exit(&trx_sys->mutex);

		mtr_start(&mtr);

		buf_page_get_with_no_latch(
			page_id_t(space, page_no), page_size, &mtr);

		mtr_commit(&mtr);

		lock_mutex_enter();

		mutex_enter(&trx_sys->mutex);

		return(true);
	}

	return(false);
}

/*********************************************************************//**
Prints info of locks for a transaction.
@return true if all printed, false if latches were released. */
static
bool
lock_trx_print_locks(
/*=================*/
	FILE*		file,		/*!< in/out: File to write */
	const trx_t*	trx,		/*!< in: current transaction */
	TrxLockIterator&iter,		/*!< in: transaction lock iterator */
	bool		load_block)	/*!< in: if true then read block
					from disk */
{
	const lock_t* lock;

	/* Iterate over the transaction's locks. */
	while ((lock = iter.current(trx)) != 0) {

		if (lock_get_type_low(lock) == LOCK_REC) {

			if (load_block) {

				/* Note: lock_rec_fetch_page() will
				release both the lock mutex and the
				trx_sys_t::mutex if it does a read
				from disk. */

				if (lock_rec_fetch_page(lock)) {
					/* We need to resync the
					current transaction. */
					return(false);
				}

				/* It is a single table tablespace
				and the .ibd file is missing
				(TRUNCATE TABLE probably stole the
				locks): just print the lock without
				attempting to load the page in the
				buffer pool. */

				fprintf(file,
					"RECORD LOCKS on non-existing"
					" space %u\n",
					lock->un_member.rec_lock.space);
			}

			/* Print all the record locks on the page from
			the record lock bitmap */

			lock_rec_print(file, lock);

			load_block = true;

		} else {
			ut_ad(lock_get_type_low(lock) & LOCK_TABLE);

			lock_table_print(file, lock);
		}

		if (iter.next() >= 10) {

			fprintf(file,
				"10 LOCKS PRINTED FOR THIS TRX:"
				" SUPPRESSING FURTHER PRINTS\n");

			break;
		}
	}

	return(true);
}

/*********************************************************************//**
Prints info of locks for each transaction. This function assumes that the
caller holds the lock mutex and more importantly it will release the lock
mutex on behalf of the caller. (This should be fixed in the future). */
void
lock_print_info_all_transactions(
/*=============================*/
	FILE*		file)	/*!< in/out: file where to print */
{
	ut_ad(lock_mutex_own());

	fprintf(file, "LIST OF TRANSACTIONS FOR EACH SESSION:\n");

	mutex_enter(&trx_sys->mutex);

	/* First print info on non-active transactions */

	/* NOTE: information of auto-commit non-locking read-only
	transactions will be omitted here. The information will be
	available from INFORMATION_SCHEMA.INNODB_TRX. */

	PrintNotStarted	print_not_started(file);
	ut_list_map(trx_sys->mysql_trx_list, print_not_started);

	const trx_t*	trx;
	TrxListIterator	trx_iter;
	const trx_t*	prev_trx = 0;

	/* Control whether a block should be fetched from the buffer pool. */
	bool		load_block = true;
	bool		monitor = srv_print_innodb_lock_monitor;

	while ((trx = trx_iter.current()) != 0) {

		check_trx_state(trx);

		if (trx != prev_trx) {
			lock_trx_print_wait_and_mvcc_state(file, trx);
			prev_trx = trx;

			/* The transaction that read in the page is no
			longer the one that read the page in. We need to
			force a page read. */
			load_block = true;
		}

		/* If we need to print the locked record contents then we
		need to fetch the containing block from the buffer pool. */
		if (monitor) {

			/* Print the locks owned by the current transaction. */
			TrxLockIterator& lock_iter = trx_iter.lock_iter();

			if (!lock_trx_print_locks(
					file, trx, lock_iter, load_block)) {

				/* Resync trx_iter, the trx_sys->mutex and
				the lock mutex were released. A page was
				successfully read in.  We need to print its
				contents on the next call to
				lock_trx_print_locks(). On the next call to
				lock_trx_print_locks() we should simply print
				the contents of the page just read in.*/
				load_block = false;

				continue;
			}
		}

		load_block = true;

		/* All record lock details were printed without fetching
		a page from disk, or we didn't need to print the detail. */
		trx_iter.next();
	}

	lock_mutex_exit();
	mutex_exit(&trx_sys->mutex);

	ut_ad(lock_validate());
}

#ifdef UNIV_DEBUG
/*********************************************************************//**
Find the the lock in the trx_t::trx_lock_t::table_locks vector.
@return true if found */
static
bool
lock_trx_table_locks_find(
/*======================*/
	trx_t*		trx,		/*!< in: trx to validate */
	const lock_t*	find_lock)	/*!< in: lock to find */
{
	bool		found = false;

	trx_mutex_enter(trx);

	typedef lock_pool_t::const_reverse_iterator iterator;

	iterator	end = trx->lock.table_locks.rend();

	for (iterator it = trx->lock.table_locks.rbegin(); it != end; ++it) {

		const lock_t*	lock = *it;

		if (lock == NULL) {

			continue;

		} else if (lock == find_lock) {

			/* Can't be duplicates. */
			ut_a(!found);
			found = true;
		}

		ut_a(trx == lock->trx);
		ut_a(lock_get_type_low(lock) & LOCK_TABLE);
		ut_a(lock->un_member.tab_lock.table != NULL);
	}

	trx_mutex_exit(trx);

	return(found);
}

/*********************************************************************//**
Validates the lock queue on a table.
@return TRUE if ok */
static
ibool
lock_table_queue_validate(
/*======================*/
	const dict_table_t*	table)	/*!< in: table */
{
	const lock_t*	lock;

	ut_ad(lock_mutex_own());
	ut_ad(trx_sys_mutex_own());

	for (lock = UT_LIST_GET_FIRST(table->locks);
	     lock != NULL;
	     lock = UT_LIST_GET_NEXT(un_member.tab_lock.locks, lock)) {

		/* lock->trx->state cannot change from or to NOT_STARTED
		while we are holding the trx_sys->mutex. It may change
		from ACTIVE to PREPARED, but it may not change to
		COMMITTED, because we are holding the lock_sys->mutex. */
		ut_ad(trx_assert_started(lock->trx));

		if (!lock_get_wait(lock)) {

			ut_a(!lock_table_other_has_incompatible(
				     lock->trx, 0, table,
				     lock_get_mode(lock)));
		} else {

			ut_a(lock_table_has_to_wait_in_queue(lock));
		}

		ut_a(lock_trx_table_locks_find(lock->trx, lock));
	}

	return(TRUE);
}

/*********************************************************************//**
Validates the lock queue on a single record.
@return TRUE if ok */
static
ibool
lock_rec_queue_validate(
/*====================*/
	ibool			locked_lock_trx_sys,
					/*!< in: if the caller holds
					both the lock mutex and
					trx_sys_t->lock. */
	const buf_block_t*	block,	/*!< in: buffer block containing rec */
	const rec_t*		rec,	/*!< in: record to look at */
	const dict_index_t*	index,	/*!< in: index, or NULL if not known */
	const ulint*		offsets)/*!< in: rec_get_offsets(rec, index) */
{
	const trx_t*	impl_trx;
	const lock_t*	lock;
	ulint		heap_no;

	ut_a(rec);
	ut_a(block->frame == page_align(rec));
	ut_ad(rec_offs_validate(rec, index, offsets));
	ut_ad(!page_rec_is_comp(rec) == !rec_offs_comp(offsets));
	ut_ad(lock_mutex_own() == locked_lock_trx_sys);
	ut_ad(!index || dict_index_is_clust(index)
	      || !dict_index_is_online_ddl(index));

	heap_no = page_rec_get_heap_no(rec);

	if (!locked_lock_trx_sys) {
		lock_mutex_enter();
		mutex_enter(&trx_sys->mutex);
	}

	if (!page_rec_is_user_rec(rec)) {

		for (lock = lock_rec_get_first(lock_sys->rec_hash, block, heap_no);
		     lock != NULL;
		     lock = lock_rec_get_next_const(heap_no, lock)) {

			ut_ad(!trx_is_ac_nl_ro(lock->trx));

			if (lock_get_wait(lock)) {
				ut_a(lock_rec_has_to_wait_in_queue(lock));
			}

			if (index) {
				ut_a(lock->index == index);
			}
		}

		goto func_exit;
	}

	if (!index);
	else if (dict_index_is_clust(index)) {
		trx_id_t	trx_id;

		/* Unlike the non-debug code, this invariant can only succeed
		if the check and assertion are covered by the lock mutex. */

		trx_id = lock_clust_rec_some_has_impl(rec, index, offsets);
		impl_trx = trx_rw_is_active_low(trx_id, NULL);

		ut_ad(lock_mutex_own());
		/* impl_trx cannot be committed until lock_mutex_exit()
		because lock_trx_release_locks() acquires lock_sys->mutex */

		if (impl_trx != NULL
		    && lock_rec_other_has_expl_req(
			    LOCK_S, block, false, heap_no, impl_trx)) {

			ut_a(lock_rec_has_expl(LOCK_X | LOCK_REC_NOT_GAP,
					       block, heap_no, impl_trx));
		}
	}

	for (lock = lock_rec_get_first(lock_sys->rec_hash, block, heap_no);
	     lock != NULL;
	     lock = lock_rec_get_next_const(heap_no, lock)) {

		ut_ad(!trx_is_ac_nl_ro(lock->trx));

		if (index) {
			ut_a(lock->index == index);
		}

		if (!lock_rec_get_gap(lock) && !lock_get_wait(lock)) {

			lock_mode	mode;

			if (lock_get_mode(lock) == LOCK_S) {
				mode = LOCK_X;
			} else {
				mode = LOCK_S;
			}
			ut_a(!lock_rec_other_has_expl_req(
				     mode, block, true, heap_no, lock->trx));

		} else if (lock_get_wait(lock) && !lock_rec_get_gap(lock)) {

			ut_a(lock_rec_has_to_wait_in_queue(lock));
		}
	}

func_exit:
	if (!locked_lock_trx_sys) {
		lock_mutex_exit();
		mutex_exit(&trx_sys->mutex);
	}

	return(TRUE);
}

/*********************************************************************//**
Validates the record lock queues on a page.
@return TRUE if ok */
static
ibool
lock_rec_validate_page(
/*===================*/
	const buf_block_t*	block)	/*!< in: buffer block */
{
	const lock_t*	lock;
	const rec_t*	rec;
	ulint		nth_lock	= 0;
	ulint		nth_bit		= 0;
	ulint		i;
	mem_heap_t*	heap		= NULL;
	ulint		offsets_[REC_OFFS_NORMAL_SIZE];
	ulint*		offsets		= offsets_;
	rec_offs_init(offsets_);

	ut_ad(!lock_mutex_own());

	lock_mutex_enter();
	mutex_enter(&trx_sys->mutex);
loop:
	lock = lock_rec_get_first_on_page_addr(
		lock_sys->rec_hash,
		block->page.id.space(), block->page.id.page_no());

	if (!lock) {
		goto function_exit;
	}

#if defined UNIV_DEBUG_FILE_ACCESSES || defined UNIV_DEBUG
	ut_a(!block->page.file_page_was_freed);
#endif

	for (i = 0; i < nth_lock; i++) {

		lock = lock_rec_get_next_on_page_const(lock);

		if (!lock) {
			goto function_exit;
		}
	}

	ut_ad(!trx_is_ac_nl_ro(lock->trx));

# ifdef UNIV_SYNC_DEBUG
	/* Only validate the record queues when this thread is not
	holding a space->latch.  Deadlocks are possible due to
	latching order violation when UNIV_DEBUG is defined while
	UNIV_SYNC_DEBUG is not. */
	if (!sync_check_find(SYNC_FSP))
# endif /* UNIV_SYNC_DEBUG */
	for (i = nth_bit; i < lock_rec_get_n_bits(lock); i++) {

		if (i == 1 || lock_rec_get_nth_bit(lock, i)) {

			rec = page_find_rec_with_heap_no(block->frame, i);
			ut_a(rec);
			offsets = rec_get_offsets(rec, lock->index, offsets,
						  ULINT_UNDEFINED, &heap);

			/* If this thread is holding the file space
			latch (fil_space_t::latch), the following
			check WILL break the latching order and may
			cause a deadlock of threads. */

			lock_rec_queue_validate(
				TRUE, block, rec, lock->index, offsets);

			nth_bit = i + 1;

			goto loop;
		}
	}

	nth_bit = 0;
	nth_lock++;

	goto loop;

function_exit:
	lock_mutex_exit();
	mutex_exit(&trx_sys->mutex);

	if (heap != NULL) {
		mem_heap_free(heap);
	}
	return(TRUE);
}

/*********************************************************************//**
Validates the table locks.
@return TRUE if ok */
static
ibool
lock_validate_table_locks(
/*======================*/
	const trx_ut_list_t*	trx_list)	/*!< in: trx list */
{
	const trx_t*	trx;

	ut_ad(lock_mutex_own());
	ut_ad(trx_sys_mutex_own());

	ut_ad(trx_list == &trx_sys->rw_trx_list);

	for (trx = UT_LIST_GET_FIRST(*trx_list);
	     trx != NULL;
	     trx = UT_LIST_GET_NEXT(trx_list, trx)) {

		const lock_t*	lock;

		check_trx_state(trx);

		for (lock = UT_LIST_GET_FIRST(trx->lock.trx_locks);
		     lock != NULL;
		     lock = UT_LIST_GET_NEXT(trx_locks, lock)) {

			if (lock_get_type_low(lock) & LOCK_TABLE) {

				lock_table_queue_validate(
					lock->un_member.tab_lock.table);
			}
		}
	}

	return(TRUE);
}

/*********************************************************************//**
Validate record locks up to a limit.
@return lock at limit or NULL if no more locks in the hash bucket */
static __attribute__((warn_unused_result))
const lock_t*
lock_rec_validate(
/*==============*/
	ulint		start,		/*!< in: lock_sys->rec_hash
					bucket */
	ib_uint64_t*	limit)		/*!< in/out: upper limit of
					(space, page_no) */
{
	ut_ad(lock_mutex_own());
	ut_ad(trx_sys_mutex_own());

	for (const lock_t* lock = static_cast<const lock_t*>(
			HASH_GET_FIRST(lock_sys->rec_hash, start));
	     lock != NULL;
	     lock = static_cast<const lock_t*>(HASH_GET_NEXT(hash, lock))) {

		ib_uint64_t	current;

		ut_ad(!trx_is_ac_nl_ro(lock->trx));
		ut_ad(lock_get_type(lock) == LOCK_REC);

		current = ut_ull_create(
			lock->un_member.rec_lock.space,
			lock->un_member.rec_lock.page_no);

		if (current > *limit) {
			*limit = current + 1;
			return(lock);
		}
	}

	return(0);
}

/*********************************************************************//**
Validate a record lock's block */
static
void
lock_rec_block_validate(
/*====================*/
	ulint		space,
	ulint		page_no)
{
	/* The lock and the block that it is referring to may be freed at
	this point. We pass BUF_GET_POSSIBLY_FREED to skip a debug check.
	If the lock exists in lock_rec_validate_page() we assert
	!block->page.file_page_was_freed. */

	buf_block_t*	block;
	mtr_t		mtr;

	/* Make sure that the tablespace is not deleted while we are
	trying to access the page. */
	if (!fil_inc_pending_ops(space)) {
		mtr_start(&mtr);

		bool			found;
		const page_size_t&	page_size
			= fil_space_get_page_size(space, &found);

		ut_ad(found);

		block = buf_page_get_gen(
			page_id_t(space, page_no), page_size,
			RW_X_LATCH, NULL,
			BUF_GET_POSSIBLY_FREED,
			__FILE__, __LINE__, &mtr);

		buf_block_dbg_add_level(block, SYNC_NO_ORDER_CHECK);

		ut_ad(lock_rec_validate_page(block));
		mtr_commit(&mtr);

		fil_decr_pending_ops(space);
	}
}

/*********************************************************************//**
Validates the lock system.
@return TRUE if ok */
static
bool
lock_validate()
/*===========*/
{
	typedef	std::pair<ulint, ulint>		page_addr_t;
	typedef std::set<
		page_addr_t,
		std::less<page_addr_t>,
		ut_allocator<page_addr_t> >	page_addr_set;

	page_addr_set	pages;

	lock_mutex_enter();
	mutex_enter(&trx_sys->mutex);

	ut_a(lock_validate_table_locks(&trx_sys->rw_trx_list));

	/* Iterate over all the record locks and validate the locks. We
	don't want to hog the lock_sys_t::mutex and the trx_sys_t::mutex.
	Release both mutexes during the validation check. */

	for (ulint i = 0; i < hash_get_n_cells(lock_sys->rec_hash); i++) {
		const lock_t*	lock;
		ib_uint64_t	limit = 0;

		while ((lock = lock_rec_validate(i, &limit)) != 0) {

			ulint	space = lock->un_member.rec_lock.space;
			ulint	page_no = lock->un_member.rec_lock.page_no;

			pages.insert(std::make_pair(space, page_no));
		}
	}

	mutex_exit(&trx_sys->mutex);
	lock_mutex_exit();

	for (page_addr_set::const_iterator it = pages.begin();
	     it != pages.end();
	     ++it) {
		lock_rec_block_validate((*it).first, (*it).second);
	}

	return(true);
}
#endif /* UNIV_DEBUG */
/*============ RECORD LOCK CHECKS FOR ROW OPERATIONS ====================*/

/*********************************************************************//**
Checks if locks of other transactions prevent an immediate insert of
a record. If they do, first tests if the query thread should anyway
be suspended for some reason; if not, then puts the transaction and
the query thread to the lock wait state and inserts a waiting request
for a gap x-lock to the lock queue.
@return DB_SUCCESS, DB_LOCK_WAIT, DB_DEADLOCK, or DB_QUE_THR_SUSPENDED */
dberr_t
lock_rec_insert_check_and_lock(
/*===========================*/
	ulint		flags,	/*!< in: if BTR_NO_LOCKING_FLAG bit is
				set, does nothing */
	const rec_t*	rec,	/*!< in: record after which to insert */
	buf_block_t*	block,	/*!< in/out: buffer block of rec */
	dict_index_t*	index,	/*!< in: index */
	que_thr_t*	thr,	/*!< in: query thread */
	mtr_t*		mtr,	/*!< in/out: mini-transaction */
	ibool*		inherit)/*!< out: set to TRUE if the new
				inserted record maybe should inherit
				LOCK_GAP type locks from the successor
				record */
{
	ut_ad(block->frame == page_align(rec));
	ut_ad(!dict_index_is_online_ddl(index)
	      || dict_index_is_clust(index)
	      || (flags & BTR_CREATE_FLAG));
	ut_ad(mtr->is_named_space(index->space));

	if (flags & BTR_NO_LOCKING_FLAG) {

		return(DB_SUCCESS);
	}

	ut_ad(!dict_table_is_temporary(index->table));

	dberr_t		err;
	lock_t*		lock;
	ibool		inherit_in = *inherit;
	trx_t*		trx = thr_get_trx(thr);
	const rec_t*	next_rec = page_rec_get_next_const(rec);
	ulint		heap_no = page_rec_get_heap_no(next_rec);

	lock_mutex_enter();
	/* Because this code is invoked for a running transaction by
	the thread that is serving the transaction, it is not necessary
	to hold trx->mutex here. */

	/* When inserting a record into an index, the table must be at
	least IX-locked. When we are building an index, we would pass
	BTR_NO_LOCKING_FLAG and skip the locking altogether. */
	ut_ad(lock_table_has(trx, index->table, LOCK_IX));

	lock = lock_rec_get_first(lock_sys->rec_hash, block, heap_no);

	if (lock == NULL) {
		/* We optimize CPU time usage in the simplest case */

		lock_mutex_exit();

		if (inherit_in && !dict_index_is_clust(index)) {
			/* Update the page max trx id field */
			page_update_max_trx_id(block,
					       buf_block_get_page_zip(block),
					       trx->id, mtr);
		}

		*inherit = FALSE;

		return(DB_SUCCESS);
	}

	/* Spatial index does not use GAP lock protection. It uses
	"predicate lock" to protect the "range" */
	if (dict_index_is_spatial(index)) {
		return(DB_SUCCESS);
	}

	*inherit = TRUE;

	/* If another transaction has an explicit lock request which locks
	the gap, waiting or granted, on the successor, the insert has to wait.

	An exception is the case where the lock by the another transaction
	is a gap type lock which it placed to wait for its turn to insert. We
	do not consider that kind of a lock conflicting with our insert. This
	eliminates an unnecessary deadlock which resulted when 2 transactions
	had to wait for their insert. Both had waiting gap type lock requests
	on the successor, which produced an unnecessary deadlock. */

	const ulint	type_mode = LOCK_X | LOCK_GAP | LOCK_INSERT_INTENTION;

	const lock_t*	wait_for = lock_rec_other_has_conflicting(
				type_mode, block, heap_no, trx);

	if (wait_for != NULL) {

		RecLock	rec_lock(thr, index, block, heap_no, type_mode);

		trx_mutex_enter(trx);

		err = rec_lock.add_to_waitq(wait_for);

		trx_mutex_exit(trx);

	} else {
		err = DB_SUCCESS;
	}

	lock_mutex_exit();

	switch (err) {
	case DB_SUCCESS_LOCKED_REC:
		err = DB_SUCCESS;
		/* fall through */
	case DB_SUCCESS:
		if (!inherit_in || dict_index_is_clust(index)) {
			break;
		}

		/* Update the page max trx id field */
		page_update_max_trx_id(
			block, buf_block_get_page_zip(block), trx->id, mtr);
	default:
		/* We only care about the two return values. */
		break;
	}

#ifdef UNIV_DEBUG
	{
		mem_heap_t*	heap		= NULL;
		ulint		offsets_[REC_OFFS_NORMAL_SIZE];
		const ulint*	offsets;
		rec_offs_init(offsets_);

		offsets = rec_get_offsets(next_rec, index, offsets_,
					  ULINT_UNDEFINED, &heap);

		ut_ad(lock_rec_queue_validate(
				FALSE, block, next_rec, index, offsets));

		if (heap != NULL) {
			mem_heap_free(heap);
		}
	}
#endif /* UNIV_DEBUG */

	return(err);
}

/*********************************************************************//**
Creates an explicit record lock for a running transaction that currently only
has an implicit lock on the record. The transaction instance must have a
reference count > 0 so that it can't be committed and freed before this
function has completed. */
static
void
lock_rec_convert_impl_to_expl_for_trx(
/*==================================*/
	const buf_block_t*	block,	/*!< in: buffer block of rec */
	const rec_t*		rec,	/*!< in: user record on page */
	dict_index_t*		index,	/*!< in: index of record */
	const ulint*		offsets,/*!< in: rec_get_offsets(rec, index) */
	trx_t*			trx,	/*!< in/out: active transaction */
	ulint			heap_no)/*!< in: rec heap number to lock */
{
	ut_ad(trx_is_referenced(trx));

	DEBUG_SYNC_C("before_lock_rec_convert_impl_to_expl_for_trx");

	lock_mutex_enter();

	ut_ad(!trx_state_eq(trx, TRX_STATE_NOT_STARTED));

	if (!trx_state_eq(trx, TRX_STATE_COMMITTED_IN_MEMORY)
	    && !lock_rec_has_expl(LOCK_X | LOCK_REC_NOT_GAP,
				  block, heap_no, trx)) {

		ulint	type_mode;

		type_mode = (LOCK_REC | LOCK_X | LOCK_REC_NOT_GAP);

		lock_rec_add_to_queue(
			type_mode, block, heap_no, index, trx, FALSE);
	}

	lock_mutex_exit();

	trx_release_reference(trx);

	DEBUG_SYNC_C("after_lock_rec_convert_impl_to_expl_for_trx");
}

/*********************************************************************//**
If a transaction has an implicit x-lock on a record, but no explicit x-lock
set on the record, sets one for it. */
static
void
lock_rec_convert_impl_to_expl(
/*==========================*/
	const buf_block_t*	block,	/*!< in: buffer block of rec */
	const rec_t*		rec,	/*!< in: user record on page */
	dict_index_t*		index,	/*!< in: index of record */
	const ulint*		offsets)/*!< in: rec_get_offsets(rec, index) */
{
	trx_t*		trx;

	ut_ad(!lock_mutex_own());
	ut_ad(page_rec_is_user_rec(rec));
	ut_ad(rec_offs_validate(rec, index, offsets));
	ut_ad(!page_rec_is_comp(rec) == !rec_offs_comp(offsets));

	if (dict_index_is_clust(index)) {
		trx_id_t	trx_id;

		trx_id = lock_clust_rec_some_has_impl(rec, index, offsets);

		trx = trx_rw_is_active(trx_id, NULL, true);
	} else {
		ut_ad(!dict_index_is_online_ddl(index));

		trx = lock_sec_rec_some_has_impl(rec, index, offsets);

		ut_ad(!trx || !lock_rec_other_trx_holds_expl(
				LOCK_S | LOCK_REC_NOT_GAP, trx, rec, block));
	}

	if (trx != 0) {
		ulint	heap_no = page_rec_get_heap_no(rec);

		ut_ad(trx_is_referenced(trx));

		/* If the transaction is still active and has no
		explicit x-lock set on the record, set one for it.
		trx cannot be committed until the ref count is zero. */

		lock_rec_convert_impl_to_expl_for_trx(
			block, rec, index, offsets, trx, heap_no);
	}
}

/*********************************************************************//**
Checks if locks of other transactions prevent an immediate modify (update,
delete mark, or delete unmark) of a clustered index record. If they do,
first tests if the query thread should anyway be suspended for some
reason; if not, then puts the transaction and the query thread to the
lock wait state and inserts a waiting request for a record x-lock to the
lock queue.
@return DB_SUCCESS, DB_LOCK_WAIT, DB_DEADLOCK, or DB_QUE_THR_SUSPENDED */
dberr_t
lock_clust_rec_modify_check_and_lock(
/*=================================*/
	ulint			flags,	/*!< in: if BTR_NO_LOCKING_FLAG
					bit is set, does nothing */
	const buf_block_t*	block,	/*!< in: buffer block of rec */
	const rec_t*		rec,	/*!< in: record which should be
					modified */
	dict_index_t*		index,	/*!< in: clustered index */
	const ulint*		offsets,/*!< in: rec_get_offsets(rec, index) */
	que_thr_t*		thr)	/*!< in: query thread */
{
	dberr_t	err;
	ulint	heap_no;

	ut_ad(rec_offs_validate(rec, index, offsets));
	ut_ad(dict_index_is_clust(index));
	ut_ad(block->frame == page_align(rec));

	if (flags & BTR_NO_LOCKING_FLAG) {

		return(DB_SUCCESS);
	}
	ut_ad(!dict_table_is_temporary(index->table));

	heap_no = rec_offs_comp(offsets)
		? rec_get_heap_no_new(rec)
		: rec_get_heap_no_old(rec);

	/* If a transaction has no explicit x-lock set on the record, set one
	for it */

	lock_rec_convert_impl_to_expl(block, rec, index, offsets);

	lock_mutex_enter();

	ut_ad(lock_table_has(thr_get_trx(thr), index->table, LOCK_IX));

	err = lock_rec_lock(TRUE, LOCK_X | LOCK_REC_NOT_GAP,
			    block, heap_no, index, thr);

	MONITOR_INC(MONITOR_NUM_RECLOCK_REQ);

	lock_mutex_exit();

	ut_ad(lock_rec_queue_validate(FALSE, block, rec, index, offsets));

	if (err == DB_SUCCESS_LOCKED_REC) {
		err = DB_SUCCESS;
	}

	return(err);
}

/*********************************************************************//**
Checks if locks of other transactions prevent an immediate modify (delete
mark or delete unmark) of a secondary index record.
@return DB_SUCCESS, DB_LOCK_WAIT, DB_DEADLOCK, or DB_QUE_THR_SUSPENDED */
dberr_t
lock_sec_rec_modify_check_and_lock(
/*===============================*/
	ulint		flags,	/*!< in: if BTR_NO_LOCKING_FLAG
				bit is set, does nothing */
	buf_block_t*	block,	/*!< in/out: buffer block of rec */
	const rec_t*	rec,	/*!< in: record which should be
				modified; NOTE: as this is a secondary
				index, we always have to modify the
				clustered index record first: see the
				comment below */
	dict_index_t*	index,	/*!< in: secondary index */
	que_thr_t*	thr,	/*!< in: query thread
				(can be NULL if BTR_NO_LOCKING_FLAG) */
	mtr_t*		mtr)	/*!< in/out: mini-transaction */
{
	dberr_t	err;
	ulint	heap_no;

	ut_ad(!dict_index_is_clust(index));
	ut_ad(!dict_index_is_online_ddl(index) || (flags & BTR_CREATE_FLAG));
	ut_ad(block->frame == page_align(rec));
	ut_ad(mtr->is_named_space(index->space));

	if (flags & BTR_NO_LOCKING_FLAG) {

		return(DB_SUCCESS);
	}
	ut_ad(!dict_table_is_temporary(index->table));

	heap_no = page_rec_get_heap_no(rec);

	/* Another transaction cannot have an implicit lock on the record,
	because when we come here, we already have modified the clustered
	index record, and this would not have been possible if another active
	transaction had modified this secondary index record. */

	lock_mutex_enter();

	ut_ad(lock_table_has(thr_get_trx(thr), index->table, LOCK_IX));

	err = lock_rec_lock(TRUE, LOCK_X | LOCK_REC_NOT_GAP,
			    block, heap_no, index, thr);

	MONITOR_INC(MONITOR_NUM_RECLOCK_REQ);

	lock_mutex_exit();

#ifdef UNIV_DEBUG
	{
		mem_heap_t*	heap		= NULL;
		ulint		offsets_[REC_OFFS_NORMAL_SIZE];
		const ulint*	offsets;
		rec_offs_init(offsets_);

		offsets = rec_get_offsets(rec, index, offsets_,
					  ULINT_UNDEFINED, &heap);

		ut_ad(lock_rec_queue_validate(
			FALSE, block, rec, index, offsets));

		if (heap != NULL) {
			mem_heap_free(heap);
		}
	}
#endif /* UNIV_DEBUG */

	if (err == DB_SUCCESS || err == DB_SUCCESS_LOCKED_REC) {
		/* Update the page max trx id field */
		/* It might not be necessary to do this if
		err == DB_SUCCESS (no new lock created),
		but it should not cost too much performance. */
		page_update_max_trx_id(block,
				       buf_block_get_page_zip(block),
				       thr_get_trx(thr)->id, mtr);
		err = DB_SUCCESS;
	}

	return(err);
}

/*********************************************************************//**
Like lock_clust_rec_read_check_and_lock(), but reads a
secondary index record.
@return DB_SUCCESS, DB_SUCCESS_LOCKED_REC, DB_LOCK_WAIT, DB_DEADLOCK,
or DB_QUE_THR_SUSPENDED */
dberr_t
lock_sec_rec_read_check_and_lock(
/*=============================*/
	ulint			flags,	/*!< in: if BTR_NO_LOCKING_FLAG
					bit is set, does nothing */
	const buf_block_t*	block,	/*!< in: buffer block of rec */
	const rec_t*		rec,	/*!< in: user record or page
					supremum record which should
					be read or passed over by a
					read cursor */
	dict_index_t*		index,	/*!< in: secondary index */
	const ulint*		offsets,/*!< in: rec_get_offsets(rec, index) */
	lock_mode		mode,	/*!< in: mode of the lock which
					the read cursor should set on
					records: LOCK_S or LOCK_X; the
					latter is possible in
					SELECT FOR UPDATE */
	ulint			gap_mode,/*!< in: LOCK_ORDINARY, LOCK_GAP, or
					LOCK_REC_NOT_GAP */
	que_thr_t*		thr)	/*!< in: query thread */
{
	dberr_t	err;
	ulint	heap_no;

	ut_ad(!dict_index_is_clust(index));
	ut_ad(!dict_index_is_online_ddl(index));
	ut_ad(block->frame == page_align(rec));
	ut_ad(page_rec_is_user_rec(rec) || page_rec_is_supremum(rec));
	ut_ad(rec_offs_validate(rec, index, offsets));
	ut_ad(mode == LOCK_X || mode == LOCK_S);

	if ((flags & BTR_NO_LOCKING_FLAG)
	    || srv_read_only_mode
	    || dict_table_is_temporary(index->table)) {

		return(DB_SUCCESS);
	}

	heap_no = page_rec_get_heap_no(rec);

	/* Some transaction may have an implicit x-lock on the record only
	if the max trx id for the page >= min trx id for the trx list or a
	database recovery is running. */

	if ((page_get_max_trx_id(block->frame) >= trx_rw_min_trx_id()
	     || recv_recovery_is_on())
	    && !page_rec_is_supremum(rec)) {

		lock_rec_convert_impl_to_expl(block, rec, index, offsets);
	}

	lock_mutex_enter();

	ut_ad(mode != LOCK_X
	      || lock_table_has(thr_get_trx(thr), index->table, LOCK_IX));
	ut_ad(mode != LOCK_S
	      || lock_table_has(thr_get_trx(thr), index->table, LOCK_IS));

	err = lock_rec_lock(FALSE, mode | gap_mode,
			    block, heap_no, index, thr);

	MONITOR_INC(MONITOR_NUM_RECLOCK_REQ);

	lock_mutex_exit();

	ut_ad(lock_rec_queue_validate(FALSE, block, rec, index, offsets));

	return(err);
}

/*********************************************************************//**
Checks if locks of other transactions prevent an immediate read, or passing
over by a read cursor, of a clustered index record. If they do, first tests
if the query thread should anyway be suspended for some reason; if not, then
puts the transaction and the query thread to the lock wait state and inserts a
waiting request for a record lock to the lock queue. Sets the requested mode
lock on the record.
@return DB_SUCCESS, DB_SUCCESS_LOCKED_REC, DB_LOCK_WAIT, DB_DEADLOCK,
or DB_QUE_THR_SUSPENDED */
dberr_t
lock_clust_rec_read_check_and_lock(
/*===============================*/
	ulint			flags,	/*!< in: if BTR_NO_LOCKING_FLAG
					bit is set, does nothing */
	const buf_block_t*	block,	/*!< in: buffer block of rec */
	const rec_t*		rec,	/*!< in: user record or page
					supremum record which should
					be read or passed over by a
					read cursor */
	dict_index_t*		index,	/*!< in: clustered index */
	const ulint*		offsets,/*!< in: rec_get_offsets(rec, index) */
	lock_mode		mode,	/*!< in: mode of the lock which
					the read cursor should set on
					records: LOCK_S or LOCK_X; the
					latter is possible in
					SELECT FOR UPDATE */
	ulint			gap_mode,/*!< in: LOCK_ORDINARY, LOCK_GAP, or
					LOCK_REC_NOT_GAP */
	que_thr_t*		thr)	/*!< in: query thread */
{
	dberr_t	err;
	ulint	heap_no;

	ut_ad(dict_index_is_clust(index));
	ut_ad(block->frame == page_align(rec));
	ut_ad(page_rec_is_user_rec(rec) || page_rec_is_supremum(rec));
	ut_ad(gap_mode == LOCK_ORDINARY || gap_mode == LOCK_GAP
	      || gap_mode == LOCK_REC_NOT_GAP);
	ut_ad(rec_offs_validate(rec, index, offsets));

	if ((flags & BTR_NO_LOCKING_FLAG)
	    || srv_read_only_mode
	    || dict_table_is_temporary(index->table)) {

		return(DB_SUCCESS);
	}

	heap_no = page_rec_get_heap_no(rec);

	if (heap_no != PAGE_HEAP_NO_SUPREMUM) {

		lock_rec_convert_impl_to_expl(block, rec, index, offsets);
	}

	lock_mutex_enter();

	ut_ad(mode != LOCK_X
	      || lock_table_has(thr_get_trx(thr), index->table, LOCK_IX));
	ut_ad(mode != LOCK_S
	      || lock_table_has(thr_get_trx(thr), index->table, LOCK_IS));

	err = lock_rec_lock(FALSE, mode | gap_mode, block, heap_no, index, thr);

	MONITOR_INC(MONITOR_NUM_RECLOCK_REQ);

	lock_mutex_exit();

	ut_ad(lock_rec_queue_validate(FALSE, block, rec, index, offsets));

	DEBUG_SYNC_C("after_lock_clust_rec_read_check_and_lock");

	return(err);
}
/*********************************************************************//**
Checks if locks of other transactions prevent an immediate read, or passing
over by a read cursor, of a clustered index record. If they do, first tests
if the query thread should anyway be suspended for some reason; if not, then
puts the transaction and the query thread to the lock wait state and inserts a
waiting request for a record lock to the lock queue. Sets the requested mode
lock on the record. This is an alternative version of
lock_clust_rec_read_check_and_lock() that does not require the parameter
"offsets".
@return DB_SUCCESS, DB_LOCK_WAIT, DB_DEADLOCK, or DB_QUE_THR_SUSPENDED */
dberr_t
lock_clust_rec_read_check_and_lock_alt(
/*===================================*/
	ulint			flags,	/*!< in: if BTR_NO_LOCKING_FLAG
					bit is set, does nothing */
	const buf_block_t*	block,	/*!< in: buffer block of rec */
	const rec_t*		rec,	/*!< in: user record or page
					supremum record which should
					be read or passed over by a
					read cursor */
	dict_index_t*		index,	/*!< in: clustered index */
	lock_mode		mode,	/*!< in: mode of the lock which
					the read cursor should set on
					records: LOCK_S or LOCK_X; the
					latter is possible in
					SELECT FOR UPDATE */
	ulint			gap_mode,/*!< in: LOCK_ORDINARY, LOCK_GAP, or
					LOCK_REC_NOT_GAP */
	que_thr_t*		thr)	/*!< in: query thread */
{
	mem_heap_t*	tmp_heap	= NULL;
	ulint		offsets_[REC_OFFS_NORMAL_SIZE];
	ulint*		offsets		= offsets_;
	dberr_t		err;
	rec_offs_init(offsets_);

	offsets = rec_get_offsets(rec, index, offsets,
				  ULINT_UNDEFINED, &tmp_heap);
	err = lock_clust_rec_read_check_and_lock(flags, block, rec, index,
						 offsets, mode, gap_mode, thr);
	if (tmp_heap) {
		mem_heap_free(tmp_heap);
	}

	if (err == DB_SUCCESS_LOCKED_REC) {
		err = DB_SUCCESS;
	}

	return(err);
}

/*******************************************************************//**
Release the last lock from the transaction's autoinc locks. */
UNIV_INLINE
void
lock_release_autoinc_last_lock(
/*===========================*/
	ib_vector_t*	autoinc_locks)	/*!< in/out: vector of AUTOINC locks */
{
	ulint		last;
	lock_t*		lock;

	ut_ad(lock_mutex_own());
	ut_a(!ib_vector_is_empty(autoinc_locks));

	/* The lock to be release must be the last lock acquired. */
	last = ib_vector_size(autoinc_locks) - 1;
	lock = *static_cast<lock_t**>(ib_vector_get(autoinc_locks, last));

	/* Should have only AUTOINC locks in the vector. */
	ut_a(lock_get_mode(lock) == LOCK_AUTO_INC);
	ut_a(lock_get_type(lock) == LOCK_TABLE);

	ut_a(lock->un_member.tab_lock.table != NULL);

	/* This will remove the lock from the trx autoinc_locks too. */
	lock_table_dequeue(lock);

	/* Remove from the table vector too. */
	lock_trx_table_locks_remove(lock);
}

/*******************************************************************//**
Check if a transaction holds any autoinc locks.
@return TRUE if the transaction holds any AUTOINC locks. */
static
ibool
lock_trx_holds_autoinc_locks(
/*=========================*/
	const trx_t*	trx)		/*!< in: transaction */
{
	ut_a(trx->autoinc_locks != NULL);

	return(!ib_vector_is_empty(trx->autoinc_locks));
}

/*******************************************************************//**
Release all the transaction's autoinc locks. */
static
void
lock_release_autoinc_locks(
/*=======================*/
	trx_t*		trx)		/*!< in/out: transaction */
{
	ut_ad(lock_mutex_own());
	/* If this is invoked for a running transaction by the thread
	that is serving the transaction, then it is not necessary to
	hold trx->mutex here. */

	ut_a(trx->autoinc_locks != NULL);

	/* We release the locks in the reverse order. This is to
	avoid searching the vector for the element to delete at
	the lower level. See (lock_table_remove_low()) for details. */
	while (!ib_vector_is_empty(trx->autoinc_locks)) {

		/* lock_table_remove_low() will also remove the lock from
		the transaction's autoinc_locks vector. */
		lock_release_autoinc_last_lock(trx->autoinc_locks);
	}

	/* Should release all locks. */
	ut_a(ib_vector_is_empty(trx->autoinc_locks));
}

/*******************************************************************//**
Gets the type of a lock. Non-inline version for using outside of the
lock module.
@return LOCK_TABLE or LOCK_REC */
ulint
lock_get_type(
/*==========*/
	const lock_t*	lock)	/*!< in: lock */
{
	return(lock_get_type_low(lock));
}

/*******************************************************************//**
Gets the id of the transaction owning a lock.
@return transaction id */
trx_id_t
lock_get_trx_id(
/*============*/
	const lock_t*	lock)	/*!< in: lock */
{
	return(trx_get_id_for_print(lock->trx));
}

/*******************************************************************//**
Gets the mode of a lock in a human readable string.
The string should not be free()'d or modified.
@return lock mode */
const char*
lock_get_mode_str(
/*==============*/
	const lock_t*	lock)	/*!< in: lock */
{
	ibool	is_gap_lock;

	is_gap_lock = lock_get_type_low(lock) == LOCK_REC
		&& lock_rec_get_gap(lock);

	switch (lock_get_mode(lock)) {
	case LOCK_S:
		if (is_gap_lock) {
			return("S,GAP");
		} else {
			return("S");
		}
	case LOCK_X:
		if (is_gap_lock) {
			return("X,GAP");
		} else {
			return("X");
		}
	case LOCK_IS:
		if (is_gap_lock) {
			return("IS,GAP");
		} else {
			return("IS");
		}
	case LOCK_IX:
		if (is_gap_lock) {
			return("IX,GAP");
		} else {
			return("IX");
		}
	case LOCK_AUTO_INC:
		return("AUTO_INC");
	default:
		return("UNKNOWN");
	}
}

/*******************************************************************//**
Gets the type of a lock in a human readable string.
The string should not be free()'d or modified.
@return lock type */
const char*
lock_get_type_str(
/*==============*/
	const lock_t*	lock)	/*!< in: lock */
{
	switch (lock_get_type_low(lock)) {
	case LOCK_REC:
		return("RECORD");
	case LOCK_TABLE:
		return("TABLE");
	default:
		return("UNKNOWN");
	}
}

/*******************************************************************//**
Gets the table on which the lock is.
@return table */
UNIV_INLINE
dict_table_t*
lock_get_table(
/*===========*/
	const lock_t*	lock)	/*!< in: lock */
{
	switch (lock_get_type_low(lock)) {
	case LOCK_REC:
		ut_ad(dict_index_is_clust(lock->index)
		      || !dict_index_is_online_ddl(lock->index));
		return(lock->index->table);
	case LOCK_TABLE:
		return(lock->un_member.tab_lock.table);
	default:
		ut_error;
		return(NULL);
	}
}

/*******************************************************************//**
Gets the id of the table on which the lock is.
@return id of the table */
table_id_t
lock_get_table_id(
/*==============*/
	const lock_t*	lock)	/*!< in: lock */
{
	dict_table_t*	table;

	table = lock_get_table(lock);

	return(table->id);
}

/*******************************************************************//**
Gets the name of the table on which the lock is.
The string should not be free()'d or modified.
@return name of the table */
const char*
lock_get_table_name(
/*================*/
	const lock_t*	lock)	/*!< in: lock */
{
	dict_table_t*	table;

	table = lock_get_table(lock);

	return(table->name);
}

/*******************************************************************//**
For a record lock, gets the index on which the lock is.
@return index */
const dict_index_t*
lock_rec_get_index(
/*===============*/
	const lock_t*	lock)	/*!< in: lock */
{
	ut_a(lock_get_type_low(lock) == LOCK_REC);
	ut_ad(dict_index_is_clust(lock->index)
	      || !dict_index_is_online_ddl(lock->index));

	return(lock->index);
}

/*******************************************************************//**
For a record lock, gets the name of the index on which the lock is.
The string should not be free()'d or modified.
@return name of the index */
const char*
lock_rec_get_index_name(
/*====================*/
	const lock_t*	lock)	/*!< in: lock */
{
	ut_a(lock_get_type_low(lock) == LOCK_REC);
	ut_ad(dict_index_is_clust(lock->index)
	      || !dict_index_is_online_ddl(lock->index));

	return(lock->index->name);
}

/*******************************************************************//**
For a record lock, gets the tablespace number on which the lock is.
@return tablespace number */
ulint
lock_rec_get_space_id(
/*==================*/
	const lock_t*	lock)	/*!< in: lock */
{
	ut_a(lock_get_type_low(lock) == LOCK_REC);

	return(lock->un_member.rec_lock.space);
}

/*******************************************************************//**
For a record lock, gets the page number on which the lock is.
@return page number */
ulint
lock_rec_get_page_no(
/*=================*/
	const lock_t*	lock)	/*!< in: lock */
{
	ut_a(lock_get_type_low(lock) == LOCK_REC);

	return(lock->un_member.rec_lock.page_no);
}

/*********************************************************************//**
Cancels a waiting lock request and releases possible other transactions
waiting behind it. */
void
lock_cancel_waiting_and_release(
/*============================*/
	lock_t*	lock)	/*!< in/out: waiting lock request */
{
	que_thr_t*	thr;

	ut_ad(lock_mutex_own());
	ut_ad(trx_mutex_own(lock->trx));

	lock->trx->lock.cancel = true;

	if (lock_get_type_low(lock) == LOCK_REC) {

		lock_rec_dequeue_from_page(lock);
	} else {
		ut_ad(lock_get_type_low(lock) & LOCK_TABLE);

		if (lock->trx->autoinc_locks != NULL) {
			/* Release the transaction's AUTOINC locks. */
			lock_release_autoinc_locks(lock->trx);
		}

		lock_table_dequeue(lock);
	}

	/* Reset the wait flag and the back pointer to lock in trx. */

	lock_reset_lock_and_trx_wait(lock);

	/* The following function releases the trx from lock wait. */

	thr = que_thr_end_lock_wait(lock->trx);

	if (thr != NULL) {
		lock_wait_release_thread_if_suspended(thr);
	}

	lock->trx->lock.cancel = false;
}

/*********************************************************************//**
Unlocks AUTO_INC type locks that were possibly reserved by a trx. This
function should be called at the the end of an SQL statement, by the
connection thread that owns the transaction (trx->mysql_thd). */
void
lock_unlock_table_autoinc(
/*======================*/
	trx_t*	trx)	/*!< in/out: transaction */
{
	ut_ad(!lock_mutex_own());
	ut_ad(!trx_mutex_own(trx));
	ut_ad(!trx->lock.wait_lock);

	/* This can be invoked on NOT_STARTED, ACTIVE, PREPARED,
	but not COMMITTED transactions. */

	ut_ad(trx_state_eq(trx, TRX_STATE_NOT_STARTED)
	      || !trx_state_eq(trx, TRX_STATE_COMMITTED_IN_MEMORY));

	/* This function is invoked for a running transaction by the
	thread that is serving the transaction. Therefore it is not
	necessary to hold trx->mutex here. */

	if (lock_trx_holds_autoinc_locks(trx)) {
		lock_mutex_enter();

		lock_release_autoinc_locks(trx);

		lock_mutex_exit();
	}
}

/*********************************************************************//**
Releases a transaction's locks, and releases possible other transactions
waiting because of these locks. Change the state of the transaction to
TRX_STATE_COMMITTED_IN_MEMORY. */
void
lock_trx_release_locks(
/*===================*/
	trx_t*	trx)	/*!< in/out: transaction */
{
	check_trx_state(trx);

	if (trx_state_eq(trx, TRX_STATE_PREPARED)) {

		mutex_enter(&trx_sys->mutex);

		ut_a(trx_sys->n_prepared_trx > 0);
		--trx_sys->n_prepared_trx;

		if (trx->is_recovered) {
			ut_a(trx_sys->n_prepared_recovered_trx > 0);
			trx_sys->n_prepared_recovered_trx--;
		}

		mutex_exit(&trx_sys->mutex);
	} else {
		ut_ad(trx_state_eq(trx, TRX_STATE_ACTIVE));
	}

	/* The transition of trx->state to TRX_STATE_COMMITTED_IN_MEMORY
	is protected by both the lock_sys->mutex and the trx->mutex. */
	lock_mutex_enter();

	trx_mutex_enter(trx);

	/* The following assignment makes the transaction committed in memory
	and makes its changes to data visible to other transactions.
	NOTE that there is a small discrepancy from the strict formal
	visibility rules here: a human user of the database can see
	modifications made by another transaction T even before the necessary
	log segment has been flushed to the disk. If the database happens to
	crash before the flush, the user has seen modifications from T which
	will never be a committed transaction. However, any transaction T2
	which sees the modifications of the committing transaction T, and
	which also itself makes modifications to the database, will get an lsn
	larger than the committing transaction T. In the case where the log
	flush fails, and T never gets committed, also T2 will never get
	committed. */

	/*--------------------------------------*/
	trx->state = TRX_STATE_COMMITTED_IN_MEMORY;
	/*--------------------------------------*/

	if (trx_is_referenced(trx)) {

		lock_mutex_exit();

		while (trx_is_referenced(trx)) {

			trx_mutex_exit(trx);

			DEBUG_SYNC_C("waiting_trx_is_not_referenced");

			/** Doing an implicit to explicit conversion
			should not be expensive. */
			ut_delay(ut_rnd_interval(0, srv_spin_wait_delay));

			trx_mutex_enter(trx);
		}

		trx_mutex_exit(trx);

		lock_mutex_enter();

		trx_mutex_enter(trx);
	}

	ut_ad(!trx_is_referenced(trx));

	/* If the background thread trx_rollback_or_clean_recovered()
	is still active then there is a chance that the rollback
	thread may see this trx as COMMITTED_IN_MEMORY and goes ahead
	to clean it up calling trx_cleanup_at_db_startup(). This can
	happen in the case we are committing a trx here that is left
	in PREPARED state during the crash. Note that commit of the
	rollback of a PREPARED trx happens in the recovery thread
	while the rollback of other transactions happen in the
	background thread. To avoid this race we unconditionally unset
	the is_recovered flag. */

	trx->is_recovered = false;

	trx_mutex_exit(trx);

	lock_release(trx);

	trx->lock.n_rec_locks = 0;

	lock_mutex_exit();

	/* We don't remove the locks one by one from the vector for
	efficiency reasons. We simply reset it because we would have
	released all the locks anyway. */

	trx->lock.table_locks.clear();

	ut_a(UT_LIST_GET_LEN(trx->lock.trx_locks) == 0);
	ut_a(ib_vector_is_empty(trx->autoinc_locks));
	ut_a(trx->lock.table_locks.empty());

	mem_heap_empty(trx->lock.lock_heap);
}

/*********************************************************************//**
Check whether the transaction has already been rolled back because it
was selected as a deadlock victim, or if it has to wait then cancel
the wait lock.
@return DB_DEADLOCK, DB_LOCK_WAIT or DB_SUCCESS */
dberr_t
lock_trx_handle_wait(
/*=================*/
	trx_t*	trx)	/*!< in/out: trx lock state */
{
	dberr_t	err;

	lock_mutex_enter();

	trx_mutex_enter(trx);

	if (trx->lock.was_chosen_as_deadlock_victim) {
		err = DB_DEADLOCK;
	} else if (trx->lock.wait_lock != NULL) {
		lock_cancel_waiting_and_release(trx->lock.wait_lock);
		err = DB_LOCK_WAIT;
	} else {
		/* The lock was probably granted before we got here. */
		err = DB_SUCCESS;
	}

	lock_mutex_exit();

	trx_mutex_exit(trx);

	return(err);
}

/*********************************************************************//**
Get the number of locks on a table.
@return number of locks */
ulint
lock_table_get_n_locks(
/*===================*/
	const dict_table_t*	table)	/*!< in: table */
{
	ulint		n_table_locks;

	lock_mutex_enter();

	n_table_locks = UT_LIST_GET_LEN(table->locks);

	lock_mutex_exit();

	return(n_table_locks);
}

#ifdef UNIV_DEBUG
/*******************************************************************//**
Do an exhaustive check for any locks (table or rec) against the table.
@return lock if found */
static
const lock_t*
lock_table_locks_lookup(
/*====================*/
	const dict_table_t*	table,		/*!< in: check if there are
						any locks held on records in
						this table or on the table
						itself */
	const trx_ut_list_t*	trx_list)	/*!< in: trx list to check */
{
	trx_t*			trx;

	ut_a(table != NULL);
	ut_ad(lock_mutex_own());
	ut_ad(trx_sys_mutex_own());

	for (trx = UT_LIST_GET_FIRST(*trx_list);
	     trx != NULL;
	     trx = UT_LIST_GET_NEXT(trx_list, trx)) {

		const lock_t*	lock;

		check_trx_state(trx);

		for (lock = UT_LIST_GET_FIRST(trx->lock.trx_locks);
		     lock != NULL;
		     lock = UT_LIST_GET_NEXT(trx_locks, lock)) {

			ut_a(lock->trx == trx);

			if (lock_get_type_low(lock) == LOCK_REC) {
				ut_ad(!dict_index_is_online_ddl(lock->index)
				      || dict_index_is_clust(lock->index));
				if (lock->index->table == table) {
					return(lock);
				}
			} else if (lock->un_member.tab_lock.table == table) {
				return(lock);
			}
		}
	}

	return(NULL);
}
#endif /* UNIV_DEBUG */

/*******************************************************************//**
Check if there are any locks (table or rec) against table.
@return true if table has either table or record locks. */
bool
lock_table_has_locks(
/*=================*/
	const dict_table_t*	table)	/*!< in: check if there are any locks
					held on records in this table or on the
					table itself */
{
	ibool			has_locks;

	lock_mutex_enter();

	has_locks = UT_LIST_GET_LEN(table->locks) > 0 || table->n_rec_locks > 0;

#ifdef UNIV_DEBUG
	if (!has_locks) {
		mutex_enter(&trx_sys->mutex);

		ut_ad(!lock_table_locks_lookup(table, &trx_sys->rw_trx_list));

		mutex_exit(&trx_sys->mutex);
	}
#endif /* UNIV_DEBUG */

	lock_mutex_exit();

	return(has_locks);
}

/*******************************************************************//**
Initialise the table lock list. */
void
lock_table_lock_list_init(
/*======================*/
	table_lock_list_t*	lock_list)	/*!< List to initialise */
{
	UT_LIST_INIT(*lock_list, &lock_table_t::locks);
}

/*******************************************************************//**
Initialise the trx lock list. */
void
lock_trx_lock_list_init(
/*====================*/
	trx_lock_list_t*	lock_list)	/*!< List to initialise */
{
	UT_LIST_INIT(*lock_list, &lock_t::trx_locks);
}

/*******************************************************************//**
Set the lock system timeout event. */
void
lock_set_timeout_event()
/*====================*/
{
	os_event_set(lock_sys->timeout_event);
}

#ifdef UNIV_DEBUG
/*******************************************************************//**
Check if the transaction holds any locks on the sys tables
or its records.
@return the strongest lock found on any sys table or 0 for none */
const lock_t*
lock_trx_has_sys_table_locks(
/*=========================*/
	const trx_t*	trx)	/*!< in: transaction to check */
{
	const lock_t*	strongest_lock = 0;
	lock_mode	strongest = LOCK_NONE;

	lock_mutex_enter();

	typedef lock_pool_t::const_reverse_iterator iterator;

	iterator	end = trx->lock.table_locks.rend();
	iterator	it = trx->lock.table_locks.rbegin();

	/* Find a valid mode. Note: ib_vector_size() can be 0. */

	for (/* No op */; it != end; ++it) {
		const lock_t*	lock = *it;

		if (lock != NULL
		    && dict_is_sys_table(lock->un_member.tab_lock.table->id)) {

			strongest = lock_get_mode(lock);
			ut_ad(strongest != LOCK_NONE);
			strongest_lock = lock;
			break;
		}
	}

	if (strongest == LOCK_NONE) {
		lock_mutex_exit();
		return(NULL);
	}

	for (/* No op */; it != end; ++it) {
		const lock_t*	lock = *it;

		if (lock == NULL) {
			continue;
		}

		ut_ad(trx == lock->trx);
		ut_ad(lock_get_type_low(lock) & LOCK_TABLE);
		ut_ad(lock->un_member.tab_lock.table != NULL);

		lock_mode	mode = lock_get_mode(lock);

		if (dict_is_sys_table(lock->un_member.tab_lock.table->id)
		    && lock_mode_stronger_or_eq(mode, strongest)) {

			strongest = mode;
			strongest_lock = lock;
		}
	}

	lock_mutex_exit();

	return(strongest_lock);
}

/*******************************************************************//**
Check if the transaction holds an exclusive lock on a record.
@return whether the locks are held */
bool
lock_trx_has_rec_x_lock(
/*====================*/
	const trx_t*		trx,	/*!< in: transaction to check */
	const dict_table_t*	table,	/*!< in: table to check */
	const buf_block_t*	block,	/*!< in: buffer block of the record */
	ulint			heap_no)/*!< in: record heap number */
{
	ut_ad(heap_no > PAGE_HEAP_NO_SUPREMUM);

	lock_mutex_enter();
	ut_a(lock_table_has(trx, table, LOCK_IX)
	     || dict_table_is_temporary(table));
	ut_a(lock_rec_has_expl(LOCK_X | LOCK_REC_NOT_GAP,
			       block, heap_no, trx)
	     || dict_table_is_temporary(table));
	lock_mutex_exit();
	return(true);
}
#endif /* UNIV_DEBUG */

/** rewind(3) the file used for storing the latest detected deadlock and
print a heading message to stderr if printing of all deadlocks to stderr
is enabled. */
void
DeadlockChecker::start_print()
{
	ut_ad(lock_mutex_own());

	rewind(lock_latest_err_file);
	ut_print_timestamp(lock_latest_err_file);

	if (srv_print_all_deadlocks) {
		ib::info() << "Transactions deadlock detected, dumping"
			<< " detailed information.";
	}
}

/** Print a message to the deadlock file and possibly to stderr.
@param msg message to print */
void
DeadlockChecker::print(const char* msg)
{
	fputs(msg, lock_latest_err_file);

	if (srv_print_all_deadlocks) {
		ib::info() << msg;
	}
}

/** Print transaction data to the deadlock file and possibly to stderr.
@param trx transaction
@param max_query_len max query length to print */
void
DeadlockChecker::print(const trx_t* trx, ulint max_query_len)
{
	ut_ad(lock_mutex_own());

	ulint	n_rec_locks = lock_number_of_rows_locked(&trx->lock);
	ulint	n_trx_locks = UT_LIST_GET_LEN(trx->lock.trx_locks);
	ulint	heap_size = mem_heap_get_size(trx->lock.lock_heap);

	mutex_enter(&trx_sys->mutex);

	trx_print_low(lock_latest_err_file, trx, max_query_len,
		      n_rec_locks, n_trx_locks, heap_size);

	if (srv_print_all_deadlocks) {
		trx_print_low(stderr, trx, max_query_len,
			      n_rec_locks, n_trx_locks, heap_size);
	}

	mutex_exit(&trx_sys->mutex);
}

/** Print lock data to the deadlock file and possibly to stderr.
@param lock record or table type lock */
void
DeadlockChecker::print(const lock_t* lock)
{
	ut_ad(lock_mutex_own());

	if (lock_get_type_low(lock) == LOCK_REC) {
		lock_rec_print(lock_latest_err_file, lock);

		if (srv_print_all_deadlocks) {
			lock_rec_print(stderr, lock);
		}
	} else {
		lock_table_print(lock_latest_err_file, lock);

		if (srv_print_all_deadlocks) {
			lock_table_print(stderr, lock);
		}
	}
}

/** Get the next lock in the queue that is owned by a transaction whose
sub-tree has not already been searched.
Note: "next" here means PREV for table locks.

@param lock Lock in queue
@param heap_no heap_no if lock is a record lock else ULINT_UNDEFINED

@return next lock or NULL if at end of queue */
const lock_t*
DeadlockChecker::get_next_lock(const lock_t* lock, ulint heap_no) const
{
	ut_ad(lock_mutex_own());

	do {
		if (lock_get_type_low(lock) == LOCK_REC) {
			ut_ad(heap_no != ULINT_UNDEFINED);
			lock = lock_rec_get_next_const(heap_no, lock);
		} else {
			ut_ad(heap_no == ULINT_UNDEFINED);
			ut_ad(lock_get_type_low(lock) == LOCK_TABLE);

			lock = UT_LIST_GET_PREV(
				un_member.tab_lock.locks, lock);
		}

	} while (lock != NULL && is_visited(lock));

	ut_ad(lock == NULL
	      || lock_get_type_low(lock) == lock_get_type_low(m_wait_lock));

	return(lock);
}

/** Get the first lock to search. The search starts from the current
wait_lock. What we are really interested in is an edge from the
current wait_lock's owning transaction to another transaction that has
a lock ahead in the queue. We skip locks where the owning transaction's
sub-tree has already been searched.

Note: The record locks are traversed from the oldest lock to the
latest. For table locks we go from latest to oldest.

For record locks, we first position the "iterator" on the first lock on
the page and then reposition on the actual heap_no. This is required
due to the way the record lock has is implemented.

@param[out] heap_no if rec lock, else ULINT_UNDEFINED.
@return first lock or NULL */
const lock_t*
DeadlockChecker::get_first_lock(ulint* heap_no) const
{
	ut_ad(lock_mutex_own());

	const lock_t*	lock = m_wait_lock;

	if (lock_get_type_low(lock) == LOCK_REC) {
		hash_table_t*	lock_hash;

		lock_hash = lock->type_mode & LOCK_PREDICATE
			? lock_sys->prdt_hash
			: lock_sys->rec_hash;

		/* We are only interested in records that match the heap_no. */
		*heap_no = lock_rec_find_set_bit(lock);

		ut_ad(*heap_no <= 0xffff);
		ut_ad(*heap_no != ULINT_UNDEFINED);

		/* Find the locks on the page. */
		lock = lock_rec_get_first_on_page_addr(
			lock_hash,
			lock->un_member.rec_lock.space,
			lock->un_member.rec_lock.page_no);

		/* Position on the first lock on the physical record.*/
		if (!lock_rec_get_nth_bit(lock, *heap_no)) {
			lock = lock_rec_get_next_const(*heap_no, lock);
		}

		ut_a(!lock_get_wait(lock));
	} else {
		/* Table locks don't care about the heap_no. */
		*heap_no = ULINT_UNDEFINED;
		ut_ad(lock_get_type_low(lock) == LOCK_TABLE);
		lock = UT_LIST_GET_PREV(un_member.tab_lock.locks, lock);
	}

	/* Must find at least two locks, otherwise there cannot be a
	waiting lock, secondly the first lock cannot be the wait_lock. */
	ut_a(lock != NULL);
	ut_a(lock != m_wait_lock);

	/* Check that the lock type doesn't change. */
	ut_ad(lock_get_type_low(lock) == lock_get_type_low(m_wait_lock));

	return(lock);
}

/** Notify that a deadlock has been detected and print the conflicting
transaction info.
@param lock lock causing deadlock */
void
DeadlockChecker::notify(const lock_t* lock) const
{
	ut_ad(lock_mutex_own());

	start_print();

	print("\n*** (1) TRANSACTION:\n");

	print(m_wait_lock->trx, 3000);

	print("*** (1) WAITING FOR THIS LOCK TO BE GRANTED:\n");

	print(m_wait_lock);

	print("*** (2) TRANSACTION:\n");

	print(lock->trx, 3000);

	print("*** (2) HOLDS THE LOCK(S):\n");

	print(lock);

	/* It is possible that the joining transaction was granted its
	lock when we rolled back some other waiting transaction. */

	if (m_start->lock.wait_lock != 0) {
		print("*** (2) WAITING FOR THIS LOCK TO BE GRANTED:\n");

		print(m_start->lock.wait_lock);
	}

	DBUG_PRINT("ib_lock", ("deadlock detected"));
}

/** Select the victim transaction that should be rolledback.
@return victim transaction */
const trx_t*
DeadlockChecker::select_victim() const
{
	ut_ad(lock_mutex_own());
	ut_ad(m_start->lock.wait_lock != 0);
	ut_ad(m_wait_lock->trx != m_start);

	if (thd_trx_priority(m_start->mysql_thd) > 0
	    || thd_trx_priority(m_wait_lock->trx->mysql_thd) > 0) {

		const trx_t*	victim;

		victim = trx_arbitrate(m_start, m_wait_lock->trx);

		if (victim != NULL) {

			return(victim);
		}
	}

	if (trx_weight_ge(m_wait_lock->trx, m_start)) {

		/* The joining transaction is 'smaller',
		choose it as the victim and roll it back. */

		return(m_start);
	}

	return(m_wait_lock->trx);
}

/** Looks iteratively for a deadlock. Note: the joining transaction may
have been granted its lock by the deadlock checks.
@return 0 if no deadlock else the victim transaction instance.*/
const trx_t*
DeadlockChecker::search()
{
	ut_ad(lock_mutex_own());
	ut_ad(!trx_mutex_own(m_start));

	ut_ad(m_start != NULL);
	ut_ad(m_wait_lock != NULL);
	check_trx_state(m_wait_lock->trx);
	ut_ad(m_mark_start <= s_lock_mark_counter);

	/* Look at the locks ahead of wait_lock in the lock queue. */
	ulint		heap_no;
	const lock_t*	lock = get_first_lock(&heap_no);

	for (;;) {

		/* We should never visit the same sub-tree more than once. */
		ut_ad(lock == NULL || !is_visited(lock));

		while (m_n_elems > 0 && lock == NULL) {

			/* Restore previous search state. */

			pop(lock, heap_no);

			lock = get_next_lock(lock, heap_no);
		}

		if (lock == NULL) {
			break;
		} else if (lock == m_wait_lock) {

			/* We can mark this subtree as searched */
			ut_ad(lock->trx->lock.deadlock_mark <= m_mark_start);

			lock->trx->lock.deadlock_mark = ++s_lock_mark_counter;

			/* We are not prepared for an overflow. This 64-bit
			counter should never wrap around. At 10^9 increments
			per second, it would take 10^3 years of uptime. */

			ut_ad(s_lock_mark_counter > 0);

			/* Backtrack */
			lock = NULL;

		} else if (!lock_has_to_wait(m_wait_lock, lock)) {

			/* No conflict, next lock */
			lock = get_next_lock(lock, heap_no);

		} else if (lock->trx == m_start) {

			/* Found a cycle. */

			notify(lock);

			return(select_victim());

		} else if (is_too_deep()) {

			const trx_t*	victim_trx;

			/* Search too deep to continue. */

			m_too_deep = true;

			/* Select the transaction to rollback */

			victim_trx = trx_arbitrate(m_start, m_wait_lock->trx);

			if (victim_trx == NULL || victim_trx == m_start) {

				return(m_start);
			}

			return(m_wait_lock->trx);

		} else if (lock->trx->lock.que_state == TRX_QUE_LOCK_WAIT) {

			/* Another trx ahead has requested a lock in an
			incompatible mode, and is itself waiting for a lock. */

			++m_cost;

			if (!push(lock, heap_no)) {
				m_too_deep = true;
				return(m_start);
			}


			m_wait_lock = lock->trx->lock.wait_lock;

			lock = get_first_lock(&heap_no);

			if (is_visited(lock)) {
				lock = get_next_lock(lock, heap_no);
			}

		} else {
			lock = get_next_lock(lock, heap_no);
		}
	}

	ut_a(lock == NULL && m_n_elems == 0);

	/* No deadlock found. */
	return(0);
}

/** Print info about transaction that was rolled back.
@param trx transaction rolled back
@param lock lock trx wants */
void
DeadlockChecker::rollback_print(const trx_t*	trx, const lock_t* lock)
{
	ut_ad(lock_mutex_own());

	/* If the lock search exceeds the max step
	or the max depth, the current trx will be
	the victim. Print its information. */
	start_print();

	print("TOO DEEP OR LONG SEARCH IN THE LOCK TABLE"
	      " WAITS-FOR GRAPH, WE WILL ROLL BACK"
	      " FOLLOWING TRANSACTION \n\n"
	      "*** TRANSACTION:\n");

	print(trx, 3000);

	print("*** WAITING FOR THIS LOCK TO BE GRANTED:\n");

	print(lock);
}

/** Rollback transaction selected as the victim. */
void
DeadlockChecker::trx_rollback()
{
	ut_ad(lock_mutex_own());

	trx_t*	trx = m_wait_lock->trx;

	print("*** WE ROLL BACK TRANSACTION (1)\n");

	trx_mutex_enter(trx);

	trx->lock.was_chosen_as_deadlock_victim = true;

	lock_cancel_waiting_and_release(trx->lock.wait_lock);

	trx_mutex_exit(trx);
}

/** Checks if a joining lock request results in a deadlock. If a deadlock is
found this function will resolve the deadlock by choosing a victim transaction
and rolling it back. It will attempt to resolve all deadlocks. The returned
transaction id will be the joining transaction instance or NULL if some other
transaction was chosen as a victim and rolled back or no deadlock found.

@param lock lock the transaction is requesting
@param trx transaction requesting the lock

@return transaction instanace chosen as victim or 0 */
const trx_t*
DeadlockChecker::check_and_resolve(const lock_t* lock, const trx_t* trx)
{
	ut_ad(lock_mutex_own());
	check_trx_state(trx);
	ut_ad(!srv_read_only_mode);

	const trx_t*	victim_trx;

	/* Try and resolve as many deadlocks as possible. */
	do {
		DeadlockChecker	checker(trx, lock, s_lock_mark_counter);

		victim_trx = checker.search();

		/* Search too deep, we rollback the joining transaction only
		if it is possible to rollback. Otherwise we rollback the
		transaction that is holding the lock that the joining
		transaction wants. */
		if (checker.is_too_deep()) {

			ut_ad(trx == checker.m_start);

			victim_trx = trx_arbitrate(
				trx, checker.m_wait_lock->trx);

			if (victim_trx == NULL) {
				victim_trx = trx;
			}

			rollback_print(victim_trx, lock);

			MONITOR_INC(MONITOR_DEADLOCK);

			break;

		} else if (victim_trx != 0 && victim_trx != trx) {

			ut_ad(victim_trx == checker.m_wait_lock->trx);

			checker.trx_rollback();

			lock_deadlock_found = true;

			MONITOR_INC(MONITOR_DEADLOCK);
		}

	} while (victim_trx != NULL && victim_trx != trx);

	/* If the joining transaction was selected as the victim. */
	if (victim_trx != NULL) {

		print("*** WE ROLL BACK TRANSACTION (2)\n");

		lock_deadlock_found = true;
	}

	return(victim_trx);
}

/**
Allocate cached locks for the transaction.
@param trx		allocate cached record locks for this transaction */
void
lock_trx_alloc_locks(trx_t* trx)
{
	ulint	sz = REC_LOCK_SIZE * REC_LOCK_CACHE;
	byte*	ptr = reinterpret_cast<byte*>(ut_malloc_nokey(sz));

	/* We allocate one big chunk and then distribute it among
	the rest of the elements. The allocated chunk pointer is always
	at index 0. */

	for (ulint i = 0; i < REC_LOCK_CACHE; ++i, ptr += REC_LOCK_SIZE) {
		trx->lock.rec_pool.push_back(
			reinterpret_cast<ib_lock_t*>(ptr));
	}

	sz = TABLE_LOCK_SIZE * TABLE_LOCK_CACHE;
	ptr = reinterpret_cast<byte*>(ut_malloc_nokey(sz));

	for (ulint i = 0; i < TABLE_LOCK_CACHE; ++i, ptr += TABLE_LOCK_SIZE) {
		trx->lock.table_pool.push_back(
			reinterpret_cast<ib_lock_t*>(ptr));
	}

}<|MERGE_RESOLUTION|>--- conflicted
+++ resolved
@@ -1361,7 +1361,6 @@
 
 /*============== RECORD LOCK CREATION AND QUEUE MANAGEMENT =============*/
 
-<<<<<<< HEAD
 /**
 Check of the lock is on m_rec_id.
 @param[in] lock			Lock to compare with
@@ -1371,27 +1370,6 @@
 @return true if the record lock equals rhs */
 bool
 RecLock::is_on_row(const lock_t* lock) const
-=======
-/*********************************************************************//**
-Creates a new record lock and inserts it to the lock queue. Does NOT check
-for deadlocks or lock compatibility!
-@return created lock */
-lock_t*
-lock_rec_create_low(
-/*================*/
-	ulint			type_mode,/*!< in: lock mode and wait
-					flag, type is ignored and
-					replaced by LOCK_REC */
-        ulint                   space,  /*!< in: space number */
-        ulint                   page_no,/*!< in: page number */
-        const page_t*           page,   /*!< in: buffer page or NULL*/
-	ulint			heap_no,/*!< in: heap number of the record */
-	dict_index_t*		index,	/*!< in: index of record */
-	trx_t*			trx,	/*!< in/out: transaction */
-	ibool			caller_owns_trx_mutex)
-					/*!< in: TRUE if caller owns
-					trx mutex */
->>>>>>> 62b7b26e
 {
 	ut_ad(lock_get_type_low(lock) == LOCK_REC);
 
@@ -1572,21 +1550,11 @@
 	return(lock);
 }
 
-<<<<<<< HEAD
 /**
 Check the outcome of the deadlock check
 @param[in,out] victim_trx	Transaction selected for rollback
 @param[in,out] lock		Lock being requested
 @return DB_LOCK_WAIT, DB_DEADLOCK or DB_SUCCESS_LOCKED_REC */
-=======
-/*********************************************************************//**
-Enqueues a waiting request for a lock which cannot be granted immediately.
-Checks for deadlocks.
-@return DB_LOCK_WAIT, DB_DEADLOCK, or DB_QUE_THR_SUSPENDED, or
-DB_SUCCESS_LOCKED_REC; DB_SUCCESS_LOCKED_REC means that
-there was a deadlock, but another transaction was chosen as a victim,
-and we got the lock immediately: no need to wait then */
->>>>>>> 62b7b26e
 dberr_t
 RecLock::check_deadlock_result(const trx_t* victim_trx, lock_t* lock)
 {
