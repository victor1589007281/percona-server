/*****************************************************************************

Copyright (c) 1996, 2014, Oracle and/or its affiliates. All Rights Reserved.

This program is free software; you can redistribute it and/or modify it under
the terms of the GNU General Public License as published by the Free Software
Foundation; version 2 of the License.

This program is distributed in the hope that it will be useful, but WITHOUT
ANY WARRANTY; without even the implied warranty of MERCHANTABILITY or FITNESS
FOR A PARTICULAR PURPOSE. See the GNU General Public License for more details.

You should have received a copy of the GNU General Public License along with
this program; if not, write to the Free Software Foundation, Inc.,
51 Franklin Street, Suite 500, Boston, MA 02110-1335 USA

*****************************************************************************/

/**************************************************//**
@file lock/lock0lock.cc
The transaction lock system

Created 5/7/1996 Heikki Tuuri
*******************************************************/

#define LOCK_MODULE_IMPLEMENTATION

#include "ha_prototypes.h"

#include "lock0lock.h"
#include "lock0priv.h"

#ifdef UNIV_NONINL
#include "lock0lock.ic"
#include "lock0priv.ic"
#endif

#include "dict0mem.h"
#include "usr0sess.h"
#include "trx0purge.h"
#include "trx0sys.h"
#include "srv0mon.h"
#include "ut0vec.h"
#include "btr0btr.h"
#include "dict0boot.h"

#include <set>

/** Total number of cached record locks */
static const ulint	REC_LOCK_CACHE = 8;

/** Maximum record lock size in bytes */
static const ulint	REC_LOCK_SIZE = sizeof(ib_lock_t) + 256;

/** Total number of cached table locks */
static const ulint	TABLE_LOCK_CACHE = 8;

/** Size in bytes, of the table lock instance */
static const ulint	TABLE_LOCK_SIZE = sizeof(ib_lock_t);

/** Deadlock checker. */
class DeadlockChecker {
public:
	/** Checks if a joining lock request results in a deadlock. If
	a deadlock is found this function will resolve the deadlock
	by choosing a victim transaction and rolling it back. It
	will attempt to resolve all deadlocks. The returned transaction
	id will be the joining transaction id or 0 if some other
	transaction was chosen as a victim and rolled back or no
	deadlock found.

	@param lock lock the transaction is requesting
	@param trx transaction requesting the lock

	@return id of transaction chosen as victim or 0 */
	static const trx_t* check_and_resolve(
		const lock_t*	lock,
		const trx_t*	trx);

private:
	/** Do a shallow copy. Default destructor OK.
	@param trx the start transaction (start node)
	@param wait_lock lock that a transaction wants
	@param mark_start visited node counter */
	DeadlockChecker(
		const trx_t*	trx,
		const lock_t*	wait_lock,
		ib_uint64_t	mark_start)
		:
		m_cost(),
		m_start(trx),
		m_too_deep(),
		m_wait_lock(wait_lock),
		m_mark_start(mark_start),
		m_n_elems()
	{
	}

	/** Check if the search is too deep. */
	bool is_too_deep() const
	{
		return(m_n_elems > LOCK_MAX_DEPTH_IN_DEADLOCK_CHECK
		       || m_cost > LOCK_MAX_N_STEPS_IN_DEADLOCK_CHECK);
	}

	/** Save current state.
	@param lock lock to push on the stack.
	@param heap_no the heap number to push on the stack.
	@return false if stack is full. */
	bool push(const lock_t*	lock, ulint heap_no)
	{
		ut_ad((lock_get_type_low(lock) & LOCK_REC)
		      || (lock_get_type_low(lock) & LOCK_TABLE));

		ut_ad(((lock_get_type_low(lock) & LOCK_TABLE) != 0)
		      == (heap_no == ULINT_UNDEFINED));

		/* Ensure that the stack is bounded. */
		if (m_n_elems >= UT_ARR_SIZE(s_states)) {
			return(false);
		}

		state_t&	state = s_states[m_n_elems++];

		state.m_lock = lock;
		state.m_wait_lock = m_wait_lock;
		state.m_heap_no =heap_no;

		return(true);
	}

	/** Restore state.
	@param[out] lock current lock
	@param[out] heap_no current heap_no */
	void pop(const lock_t*& lock, ulint& heap_no)
	{
		ut_a(m_n_elems > 0);

		const state_t&	state = s_states[--m_n_elems];

		lock = state.m_lock;
		heap_no = state.m_heap_no;
		m_wait_lock = state.m_wait_lock;
	}

	/** Check whether the node has been visited.
	@param lock lock to check
	@return true if the node has been visited */
	bool is_visited(const lock_t* lock) const
	{
		return(lock->trx->lock.deadlock_mark > m_mark_start);
	}

	/** Get the next lock in the queue that is owned by a transaction
	whose sub-tree has not already been searched.
	Note: "next" here means PREV for table locks.
	@param lock Lock in queue
	@param heap_no heap_no if lock is a record lock else ULINT_UNDEFINED
	@return next lock or NULL if at end of queue */
	const lock_t* get_next_lock(const lock_t* lock, ulint heap_no) const;

	/** Get the first lock to search. The search starts from the current
	wait_lock. What we are really interested in is an edge from the
	current wait_lock's owning transaction to another transaction that has
	a lock ahead in the queue. We skip locks where the owning transaction's
	sub-tree has already been searched.

	Note: The record locks are traversed from the oldest lock to the
	latest. For table locks we go from latest to oldest.

	For record locks, we first position the iterator on first lock on
	the page and then reposition on the actual heap_no. This is required
	due to the way the record lock has is implemented.

	@param[out] heap_no if rec lock, else ULINT_UNDEFINED.

	@return first lock or NULL */
	const lock_t* get_first_lock(ulint* heap_no) const;

	/** Notify that a deadlock has been detected and print the conflicting
	transaction info.
	@param lock lock causing deadlock */
	void notify(const lock_t* lock) const;

	/** Select the victim transaction that should be rolledback.
	@return victim transaction */
	const trx_t* select_victim() const;

	/** Rollback transaction selected as the victim. */
	void trx_rollback();

	/** Looks iteratively for a deadlock. Note: the joining transaction
	may have been granted its lock by the deadlock checks.

	@return 0 if no deadlock else the victim transaction.*/
	const trx_t* search();

	/** Print transaction data to the deadlock file and possibly to stderr.
	@param trx transaction
	@param max_query_len max query length to print */
	static void print(const trx_t* trx, ulint max_query_len);

	/** rewind(3) the file used for storing the latest detected deadlock
	and print a heading message to stderr if printing of all deadlocks to
	stderr is enabled. */
	static void start_print();

	/** Print lock data to the deadlock file and possibly to stderr.
	@param lock record or table type lock */
	static void print(const lock_t* lock);

	/** Print a message to the deadlock file and possibly to stderr.
	@param msg message to print */
	static void print(const char* msg);

	/** Print info about transaction that was rolled back.
	@param trx transaction rolled back
	@param lock lock trx wants */
	static void joining_trx_print(const trx_t* trx, const lock_t* lock);

private:
	/** DFS state information, used during deadlock checking. */
	struct state_t {
		const lock_t*	m_lock;		/*!< Current lock */
		const lock_t*	m_wait_lock;	/*!< Waiting for lock */
		ulint		m_heap_no;	/*!< heap number if rec lock */
	};

	/** Used in deadlock tracking. Protected by lock_sys->mutex. */
	static ib_uint64_t	s_lock_mark_counter;

	/** Calculation steps thus far. It is the count of the nodes visited. */
	ulint			m_cost;

	/** Joining transaction that is requesting a lock in an
	incompatible mode */
	const trx_t*		m_start;

	/** TRUE if search was too deep and was aborted */
	bool			m_too_deep;

	/** Lock that trx wants */
	const lock_t*		m_wait_lock;

	/**  Value of lock_mark_count at the start of the deadlock check. */
	ib_uint64_t		m_mark_start;

	/** Number of states pushed onto the stack */
	size_t			m_n_elems;

	/** This is to avoid malloc/free calls. */
	static state_t		s_states[MAX_STACK_SIZE];
};

/** Counter to mark visited nodes during deadlock search. */
ib_uint64_t	DeadlockChecker::s_lock_mark_counter = 0;

/** The stack used for deadlock searches. */
DeadlockChecker::state_t	DeadlockChecker::s_states[MAX_STACK_SIZE];

#ifdef UNIV_DEBUG
/*********************************************************************//**
Validates the lock system.
@return TRUE if ok */
static
bool
lock_validate();
/*============*/

/*********************************************************************//**
Validates the record lock queues on a page.
@return TRUE if ok */
static
ibool
lock_rec_validate_page(
/*===================*/
	const buf_block_t*	block)	/*!< in: buffer block */
	__attribute__((warn_unused_result));
#endif /* UNIV_DEBUG */

/* The lock system */
lock_sys_t*	lock_sys	= NULL;

/** We store info on the latest deadlock error to this buffer. InnoDB
Monitor will then fetch it and print */
bool	lock_deadlock_found = false;

/** Only created if !srv_read_only_mode */
static FILE*		lock_latest_err_file;

/*********************************************************************//**
Reports that a transaction id is insensible, i.e., in the future. */

void
lock_report_trx_id_insanity(
/*========================*/
	trx_id_t	trx_id,		/*!< in: trx id */
	const rec_t*	rec,		/*!< in: user record */
	dict_index_t*	index,		/*!< in: index */
	const ulint*	offsets,	/*!< in: rec_get_offsets(rec, index) */
	trx_id_t	max_trx_id)	/*!< in: trx_sys_get_max_trx_id() */
{
	ib_logf(IB_LOG_LEVEL_ERROR, "Transaction id associated with record");
	rec_print_new(stderr, rec, offsets);
	fputs("InnoDB: in ", stderr);
	dict_index_name_print(stderr, NULL, index);
	fprintf(stderr, "\n"
		"InnoDB: is " TRX_ID_FMT " which is higher than the"
		" global trx id counter " TRX_ID_FMT "!\n"
		"InnoDB: The table is corrupt. You have to do"
		" dump + drop + reimport.\n",
		trx_id, max_trx_id);
}

/*********************************************************************//**
Checks that a transaction id is sensible, i.e., not in the future.
@return true if ok */
#ifdef UNIV_DEBUG

#else
static __attribute__((warn_unused_result))
#endif
bool
lock_check_trx_id_sanity(
/*=====================*/
	trx_id_t	trx_id,		/*!< in: trx id */
	const rec_t*	rec,		/*!< in: user record */
	dict_index_t*	index,		/*!< in: index */
	const ulint*	offsets)	/*!< in: rec_get_offsets(rec, index) */
{
	bool		is_ok;
	trx_id_t	max_trx_id;

	ut_ad(rec_offs_validate(rec, index, offsets));

	max_trx_id = trx_sys_get_max_trx_id();
	is_ok = trx_id < max_trx_id;

	if (UNIV_UNLIKELY(!is_ok)) {
		lock_report_trx_id_insanity(trx_id,
					    rec, index, offsets, max_trx_id);
	}

	return(is_ok);
}

/*********************************************************************//**
Checks that a record is seen in a consistent read.
@return true if sees, or false if an earlier version of the record
should be retrieved */

bool
lock_clust_rec_cons_read_sees(
/*==========================*/
	const rec_t*	rec,	/*!< in: user record which should be read or
				passed over by a read cursor */
	dict_index_t*	index,	/*!< in: clustered index */
	const ulint*	offsets,/*!< in: rec_get_offsets(rec, index) */
	ReadView*	view)	/*!< in: consistent read view */
{
	ut_ad(dict_index_is_clust(index));
	ut_ad(page_rec_is_user_rec(rec));
	ut_ad(rec_offs_validate(rec, index, offsets));

	/* Temp-tables are not shared across connections and multiple
	transactions from different connections cannot simultaneously
	operate on same temp-table and so read of temp-table is
	always consistent read. */
	if (srv_read_only_mode || dict_table_is_temporary(index->table)) {
		ut_ad(view == 0 || dict_table_is_temporary(index->table));
		return(true);
	}

	/* NOTE that we call this function while holding the search
	system latch. */

	trx_id_t	trx_id = row_get_rec_trx_id(rec, index, offsets);

	return(view->changes_visible(trx_id));
}

/*********************************************************************//**
Checks that a non-clustered index record is seen in a consistent read.

NOTE that a non-clustered index page contains so little information on
its modifications that also in the case false, the present version of
rec may be the right, but we must check this from the clustered index
record.

@return true if certainly sees, or false if an earlier version of the
clustered index record might be needed */

bool
lock_sec_rec_cons_read_sees(
/*========================*/
	const rec_t*		rec,	/*!< in: user record which
					should be read or passed over
					by a read cursor */
	const dict_index_t*	index,	/*!< in: index */
	const ReadView*	view)	/*!< in: consistent read view */
{
	trx_id_t	max_trx_id;

	ut_ad(page_rec_is_user_rec(rec));

	/* NOTE that we might call this function while holding the search
	system latch. */

	if (recv_recovery_is_on()) {

		return(false);
	}

	/* Temp-tables are not shared across connections and multiple
	transactions from different connections cannot simultaneously
	operate on same temp-table and so read of temp-table is
	always consistent read. */
	if (dict_table_is_temporary(index->table)) {
		return(true);
	}

	max_trx_id = page_get_max_trx_id(page_align(rec));
	ut_ad(max_trx_id);

	return(view->sees(max_trx_id));
}

/*********************************************************************//**
Creates the lock system at database start. */

void
lock_sys_create(
/*============*/
	ulint	n_cells)	/*!< in: number of slots in lock hash table */
{
	ulint	lock_sys_sz;

	lock_sys_sz = sizeof(*lock_sys)
		+ OS_THREAD_MAX_N * sizeof(srv_slot_t);

	lock_sys = static_cast<lock_sys_t*>(ut_zalloc(lock_sys_sz));

	void*	ptr = &lock_sys[1];

	lock_sys->waiting_threads = static_cast<srv_slot_t*>(ptr);

	lock_sys->last_slot = lock_sys->waiting_threads;

	mutex_create("lock_sys", &lock_sys->mutex);

	mutex_create("lock_sys_wait", &lock_sys->wait_mutex);

	lock_sys->timeout_event = os_event_create(0);

	lock_sys->rec_hash = hash_create(n_cells);
	lock_sys->prdt_hash = hash_create(n_cells);
	lock_sys->prdt_page_hash = hash_create(n_cells);

	if (!srv_read_only_mode) {
		lock_latest_err_file = os_file_create_tmpfile();
		ut_a(lock_latest_err_file);
	}
}

/** Calculates the fold value of a lock: used in migrating the hash table.
@param[in]	lock	record lock object
@return	folded value */
static
ulint
lock_rec_lock_fold(
	const lock_t*	lock)
{
	return(lock_rec_fold(lock->un_member.rec_lock.space,
			     lock->un_member.rec_lock.page_no));
}

/** Resize the lock hash tables.
@param[in]	n_cells	number of slots in lock hash table */

void
lock_sys_resize(
	ulint	n_cells)
{
	hash_table_t*	old_hash;

	lock_mutex_enter();

	old_hash = lock_sys->rec_hash;
	lock_sys->rec_hash = hash_create(n_cells);
	HASH_MIGRATE(old_hash, lock_sys->rec_hash, lock_t, hash,
		     lock_rec_lock_fold);
	hash_table_free(old_hash);

	old_hash = lock_sys->prdt_hash;
	lock_sys->prdt_hash = hash_create(n_cells);
	HASH_MIGRATE(old_hash, lock_sys->prdt_hash, lock_t, hash,
		     lock_rec_lock_fold);
	hash_table_free(old_hash);

	old_hash = lock_sys->prdt_page_hash;
	lock_sys->prdt_page_hash = hash_create(n_cells);
	HASH_MIGRATE(old_hash, lock_sys->prdt_page_hash, lock_t, hash,
		     lock_rec_lock_fold);
	hash_table_free(old_hash);

	/* need to update block->lock_hash_val */
	for (ulint i = 0; i < srv_buf_pool_instances; ++i) {
		buf_pool_t*	buf_pool = buf_pool_from_array(i);

		buf_pool_mutex_enter(buf_pool);
		buf_page_t*	bpage;
		bpage = UT_LIST_GET_FIRST(buf_pool->LRU);

		while (bpage != NULL) {
			if (buf_page_get_state(bpage)
			    == BUF_BLOCK_FILE_PAGE) {
				buf_block_t*	block;
				block = reinterpret_cast<buf_block_t*>(
					bpage);

				block->lock_hash_val
					= lock_rec_hash(
						bpage->id.space(),
						bpage->id.page_no());
			}
			bpage = UT_LIST_GET_NEXT(LRU, bpage);
		}
		buf_pool_mutex_exit(buf_pool);
	}

	lock_mutex_exit();
}

/*********************************************************************//**
Closes the lock system at database shutdown. */

void
lock_sys_close(void)
/*================*/
{
	if (lock_latest_err_file != NULL) {
		fclose(lock_latest_err_file);
		lock_latest_err_file = NULL;
	}

	hash_table_free(lock_sys->rec_hash);
	hash_table_free(lock_sys->prdt_hash);
	hash_table_free(lock_sys->prdt_page_hash);

	os_event_destroy(lock_sys->timeout_event);

	mutex_destroy(&lock_sys->mutex);
	mutex_destroy(&lock_sys->wait_mutex);

	srv_slot_t*	slot = lock_sys->waiting_threads;

	for (ulint i = 0; i < OS_THREAD_MAX_N; i++, ++slot) {
		if (slot->event != NULL) {
			os_event_destroy(slot->event);
		}
	}

	ut_free(lock_sys);

	lock_sys = NULL;
}

/*********************************************************************//**
Gets the size of a lock struct.
@return size in bytes */

ulint
lock_get_size(void)
/*===============*/
{
	return((ulint) sizeof(lock_t));
}

/*********************************************************************//**
Gets the source table of an ALTER TABLE transaction.  The table must be
covered by an IX or IS table lock.
@return the source table of transaction, if it is covered by an IX or
IS table lock; dest if there is no source table, and NULL if the
transaction is locking more than two tables or an inconsistency is
found */

dict_table_t*
lock_get_src_table(
/*===============*/
	trx_t*		trx,	/*!< in: transaction */
	dict_table_t*	dest,	/*!< in: destination of ALTER TABLE */
	enum lock_mode*	mode)	/*!< out: lock mode of the source table */
{
	dict_table_t*	src;
	lock_t*		lock;

	ut_ad(!lock_mutex_own());

	src = NULL;
	*mode = LOCK_NONE;

	/* The trx mutex protects the trx_locks for our purposes.
	Other transactions could want to convert one of our implicit
	record locks to an explicit one. For that, they would need our
	trx mutex. Waiting locks can be removed while only holding
	lock_sys->mutex, but this is a running transaction and cannot
	thus be holding any waiting locks. */
	trx_mutex_enter(trx);

	for (lock = UT_LIST_GET_FIRST(trx->lock.trx_locks);
	     lock != NULL;
	     lock = UT_LIST_GET_NEXT(trx_locks, lock)) {
		lock_table_t*	tab_lock;
		enum lock_mode	lock_mode;
		if (!(lock_get_type_low(lock) & LOCK_TABLE)) {
			/* We are only interested in table locks. */
			continue;
		}
		tab_lock = &lock->un_member.tab_lock;
		if (dest == tab_lock->table) {
			/* We are not interested in the destination table. */
			continue;
		} else if (!src) {
			/* This presumably is the source table. */
			src = tab_lock->table;
			if (UT_LIST_GET_LEN(src->locks) != 1
			    || UT_LIST_GET_FIRST(src->locks) != lock) {
				/* We only support the case when
				there is only one lock on this table. */
				src = NULL;
				goto func_exit;
			}
		} else if (src != tab_lock->table) {
			/* The transaction is locking more than
			two tables (src and dest): abort */
			src = NULL;
			goto func_exit;
		}

		/* Check that the source table is locked by
		LOCK_IX or LOCK_IS. */
		lock_mode = lock_get_mode(lock);
		if (lock_mode == LOCK_IX || lock_mode == LOCK_IS) {
			if (*mode != LOCK_NONE && *mode != lock_mode) {
				/* There are multiple locks on src. */
				src = NULL;
				goto func_exit;
			}
			*mode = lock_mode;
		}
	}

	if (!src) {
		/* No source table lock found: flag the situation to caller */
		src = dest;
	}

func_exit:
	trx_mutex_exit(trx);
	return(src);
}

/*********************************************************************//**
Determine if the given table is exclusively "owned" by the given
transaction, i.e., transaction holds LOCK_IX and possibly LOCK_AUTO_INC
on the table.
@return TRUE if table is only locked by trx, with LOCK_IX, and
possibly LOCK_AUTO_INC */

ibool
lock_is_table_exclusive(
/*====================*/
	const dict_table_t*	table,	/*!< in: table */
	const trx_t*		trx)	/*!< in: transaction */
{
	const lock_t*	lock;
	ibool		ok	= FALSE;

	ut_ad(table);
	ut_ad(trx);

	lock_mutex_enter();

	for (lock = UT_LIST_GET_FIRST(table->locks);
	     lock != NULL;
	     lock = UT_LIST_GET_NEXT(locks, &lock->un_member.tab_lock)) {
		if (lock->trx != trx) {
			/* A lock on the table is held
			by some other transaction. */
			goto not_ok;
		}

		if (!(lock_get_type_low(lock) & LOCK_TABLE)) {
			/* We are interested in table locks only. */
			continue;
		}

		switch (lock_get_mode(lock)) {
		case LOCK_IX:
			ok = TRUE;
			break;
		case LOCK_AUTO_INC:
			/* It is allowed for trx to hold an
			auto_increment lock. */
			break;
		default:
not_ok:
			/* Other table locks than LOCK_IX are not allowed. */
			ok = FALSE;
			goto func_exit;
		}
	}

func_exit:
	lock_mutex_exit();

	return(ok);
}

/*********************************************************************//**
Sets the wait flag of a lock and the back pointer in trx to lock. */
UNIV_INLINE
void
lock_set_lock_and_trx_wait(
/*=======================*/
	lock_t*	lock,	/*!< in: lock */
	trx_t*	trx)	/*!< in/out: trx */
{
	ut_ad(lock);
	ut_ad(lock->trx == trx);
	ut_ad(trx->lock.wait_lock == NULL);
	ut_ad(lock_mutex_own());
	ut_ad(trx_mutex_own(trx));

	trx->lock.wait_lock = lock;
	lock->type_mode |= LOCK_WAIT;
}

/**********************************************************************//**
The back pointer to a waiting lock request in the transaction is set to NULL
and the wait bit in lock type_mode is reset. */
UNIV_INLINE
void
lock_reset_lock_and_trx_wait(
/*=========================*/
	lock_t*	lock)	/*!< in/out: record lock */
{
	ut_ad(lock->trx->lock.wait_lock == lock);
	ut_ad(lock_get_wait(lock));
	ut_ad(lock_mutex_own());

	lock->trx->lock.wait_lock = NULL;
	lock->type_mode &= ~LOCK_WAIT;
}

/*********************************************************************//**
Gets the gap flag of a record lock.
@return LOCK_GAP or 0 */
UNIV_INLINE
ulint
lock_rec_get_gap(
/*=============*/
	const lock_t*	lock)	/*!< in: record lock */
{
	ut_ad(lock);
	ut_ad(lock_get_type_low(lock) == LOCK_REC);

	return(lock->type_mode & LOCK_GAP);
}

/*********************************************************************//**
Gets the LOCK_REC_NOT_GAP flag of a record lock.
@return LOCK_REC_NOT_GAP or 0 */
UNIV_INLINE
ulint
lock_rec_get_rec_not_gap(
/*=====================*/
	const lock_t*	lock)	/*!< in: record lock */
{
	ut_ad(lock);
	ut_ad(lock_get_type_low(lock) == LOCK_REC);

	return(lock->type_mode & LOCK_REC_NOT_GAP);
}

/*********************************************************************//**
Gets the waiting insert flag of a record lock.
@return LOCK_INSERT_INTENTION or 0 */
UNIV_INLINE
ulint
lock_rec_get_insert_intention(
/*==========================*/
	const lock_t*	lock)	/*!< in: record lock */
{
	ut_ad(lock);
	ut_ad(lock_get_type_low(lock) == LOCK_REC);

	return(lock->type_mode & LOCK_INSERT_INTENTION);
}

/*********************************************************************//**
Checks if a lock request for a new lock has to wait for request lock2.
@return TRUE if new lock has to wait for lock2 to be removed */
UNIV_INLINE
ibool
lock_rec_has_to_wait(
/*=================*/
	const trx_t*	trx,	/*!< in: trx of new lock */
	ulint		type_mode,/*!< in: precise mode of the new lock
				to set: LOCK_S or LOCK_X, possibly
				ORed to LOCK_GAP or LOCK_REC_NOT_GAP,
				LOCK_INSERT_INTENTION */
	const lock_t*	lock2,	/*!< in: another record lock; NOTE that
				it is assumed that this has a lock bit
				set on the same record as in the new
				lock we are setting */
	ibool lock_is_on_supremum)  /*!< in: TRUE if we are setting the
				lock on the 'supremum' record of an
				index page: we know then that the lock
				request is really for a 'gap' type lock */
{
	ut_ad(trx && lock2);
	ut_ad(lock_get_type_low(lock2) == LOCK_REC);

	if (trx != lock2->trx
	    && !lock_mode_compatible(static_cast<enum lock_mode>(
			             LOCK_MODE_MASK & type_mode),
				     lock_get_mode(lock2))) {

		/* We have somewhat complex rules when gap type record locks
		cause waits */

		if ((lock_is_on_supremum || (type_mode & LOCK_GAP))
		    && !(type_mode & LOCK_INSERT_INTENTION)) {

			/* Gap type locks without LOCK_INSERT_INTENTION flag
			do not need to wait for anything. This is because
			different users can have conflicting lock types
			on gaps. */

			return(FALSE);
		}

		if (!(type_mode & LOCK_INSERT_INTENTION)
		    && lock_rec_get_gap(lock2)) {

			/* Record lock (LOCK_ORDINARY or LOCK_REC_NOT_GAP
			does not need to wait for a gap type lock */

			return(FALSE);
		}

		if ((type_mode & LOCK_GAP)
		    && lock_rec_get_rec_not_gap(lock2)) {

			/* Lock on gap does not need to wait for
			a LOCK_REC_NOT_GAP type lock */

			return(FALSE);
		}

		if (lock_rec_get_insert_intention(lock2)) {

			/* No lock request needs to wait for an insert
			intention lock to be removed. This is ok since our
			rules allow conflicting locks on gaps. This eliminates
			a spurious deadlock caused by a next-key lock waiting
			for an insert intention lock; when the insert
			intention lock was granted, the insert deadlocked on
			the waiting next-key lock.

			Also, insert intention locks do not disturb each
			other. */

			return(FALSE);
		}

		return(TRUE);
	}

	return(FALSE);
}

/*********************************************************************//**
Checks if a lock request lock1 has to wait for request lock2.
@return TRUE if lock1 has to wait for lock2 to be removed */

ibool
lock_has_to_wait(
/*=============*/
	const lock_t*	lock1,	/*!< in: waiting lock */
	const lock_t*	lock2)	/*!< in: another lock; NOTE that it is
				assumed that this has a lock bit set
				on the same record as in lock1 if the
				locks are record locks */
{
	ut_ad(lock1 && lock2);

	if (lock1->trx != lock2->trx
	    && !lock_mode_compatible(lock_get_mode(lock1),
				     lock_get_mode(lock2))) {
		if (lock_get_type_low(lock1) == LOCK_REC) {
			ut_ad(lock_get_type_low(lock2) == LOCK_REC);

			/* If this lock request is for a supremum record
			then the second bit on the lock bitmap is set */

			if (lock1->type_mode
			    & (LOCK_PREDICATE | LOCK_PRDT_PAGE)) {
				return(lock_prdt_has_to_wait(
					lock1->trx, lock1->type_mode,
					lock_get_prdt_from_lock(lock1),
					lock2));
			} else {
				return(lock_rec_has_to_wait(
					lock1->trx, lock1->type_mode, lock2,
					lock_rec_get_nth_bit(lock1, 1)));
			}
		}

		return(TRUE);
	}

	return(FALSE);
}

/*============== RECORD LOCK BASIC FUNCTIONS ============================*/

/**********************************************************************//**
Looks for a set bit in a record lock bitmap. Returns ULINT_UNDEFINED,
if none found.
@return bit index == heap number of the record, or ULINT_UNDEFINED if
none found */

ulint
lock_rec_find_set_bit(
/*==================*/
	const lock_t*	lock)	/*!< in: record lock with at least one bit set */
{
	ulint	i;

	for (i = 0; i < lock_rec_get_n_bits(lock); i++) {

		if (lock_rec_get_nth_bit(lock, i)) {

			return(i);
		}
	}

	return(ULINT_UNDEFINED);
}

/** Reset the nth bit of a record lock.
@param[in,out] lock record lock
@param[in] i index of the bit that will be reset
@return previous value of the bit */
UNIV_INLINE
byte
lock_rec_reset_nth_bit(
	lock_t*	lock,
	ulint	i)
{
	ut_ad(lock_get_type_low(lock) == LOCK_REC);
	ut_ad(i < lock->un_member.rec_lock.n_bits);

	byte*	b = reinterpret_cast<byte*>(&lock[1]) + (i >> 3);
	byte	mask = 1 << (i & 7);
	byte	bit = *b & mask;
	*b &= ~mask;
	return(bit);
}

/** Reset the nth bit of a record lock.
@param[in,out]	lock record lock
@param[in] i	index of the bit that will be reset
@param[in] type	whether the lock is in wait mode  */

void
lock_rec_trx_wait(
	lock_t*	lock,
	ulint	i,
	ulint	type)
{
	lock_rec_reset_nth_bit(lock, i);

	if (type & LOCK_WAIT) {
		lock_reset_lock_and_trx_wait(lock);
	}
}

/*********************************************************************//**
Determines if there are explicit record locks on a page.
@return an explicit record lock on the page, or NULL if there are none */

lock_t*
lock_rec_expl_exist_on_page(
/*========================*/
	ulint	space,	/*!< in: space id */
	ulint	page_no)/*!< in: page number */
{
	lock_t*	lock;

	lock_mutex_enter();
	/* Only used in ibuf pages, so rec_hash is good enough */
	lock = lock_rec_get_first_on_page_addr(lock_sys->rec_hash,
					       space, page_no);
	lock_mutex_exit();

	return(lock);
}

/*********************************************************************//**
Resets the record lock bitmap to zero. NOTE: does not touch the wait_lock
pointer in the transaction! This function is used in lock object creation
and resetting. */
static
void
lock_rec_bitmap_reset(
/*==================*/
	lock_t*	lock)	/*!< in: record lock */
{
	ulint	n_bytes;

	ut_ad(lock_get_type_low(lock) == LOCK_REC);

	/* Reset to zero the bitmap which resides immediately after the lock
	struct */

	n_bytes = lock_rec_get_n_bits(lock) / 8;

	ut_ad((lock_rec_get_n_bits(lock) % 8) == 0);

	memset(&lock[1], 0, n_bytes);
}

/*********************************************************************//**
Copies a record lock to heap.
@return copy of lock */
static
lock_t*
lock_rec_copy(
/*==========*/
	const lock_t*	lock,	/*!< in: record lock */
	mem_heap_t*	heap)	/*!< in: memory heap */
{
	ulint	size;

	ut_ad(lock_get_type_low(lock) == LOCK_REC);

	size = sizeof(lock_t) + lock_rec_get_n_bits(lock) / 8;

	return(static_cast<lock_t*>(mem_heap_dup(heap, lock, size)));
}

/*********************************************************************//**
Gets the previous record lock set on a record.
@return previous lock on the same record, NULL if none exists */

const lock_t*
lock_rec_get_prev(
/*==============*/
	const lock_t*	in_lock,/*!< in: record lock */
	ulint		heap_no)/*!< in: heap number of the record */
{
	lock_t*		lock;
	ulint		space;
	ulint		page_no;
	lock_t*		found_lock	= NULL;
	hash_table_t*	hash;

	ut_ad(lock_mutex_own());
	ut_ad(lock_get_type_low(in_lock) == LOCK_REC);

	space = in_lock->un_member.rec_lock.space;
	page_no = in_lock->un_member.rec_lock.page_no;

	hash = lock_hash_get(in_lock->type_mode);

	for (lock = lock_rec_get_first_on_page_addr(hash, space, page_no);
	     /* No op */;
	     lock = lock_rec_get_next_on_page(lock)) {

		ut_ad(lock);

		if (lock == in_lock) {

			return(found_lock);
		}

		if (lock_rec_get_nth_bit(lock, heap_no)) {

			found_lock = lock;
		}
	}
}

/*============= FUNCTIONS FOR ANALYZING RECORD LOCK QUEUE ================*/

/*********************************************************************//**
Checks if a transaction has a GRANTED explicit lock on rec stronger or equal
to precise_mode.
@return lock or NULL */
UNIV_INLINE
lock_t*
lock_rec_has_expl(
/*==============*/
	ulint			precise_mode,/*!< in: LOCK_S or LOCK_X
					possibly ORed to LOCK_GAP or
					LOCK_REC_NOT_GAP, for a
					supremum record we regard this
					always a gap type request */
	const buf_block_t*	block,	/*!< in: buffer block containing
					the record */
	ulint			heap_no,/*!< in: heap number of the record */
	const trx_t*		trx)	/*!< in: transaction */
{
	lock_t*	lock;

	ut_ad(lock_mutex_own());
	ut_ad((precise_mode & LOCK_MODE_MASK) == LOCK_S
	      || (precise_mode & LOCK_MODE_MASK) == LOCK_X);
	ut_ad(!(precise_mode & LOCK_INSERT_INTENTION));

	for (lock = lock_rec_get_first(lock_sys->rec_hash, block, heap_no);
	     lock != NULL;
	     lock = lock_rec_get_next(heap_no, lock)) {

		if (lock->trx == trx
		    && !lock_rec_get_insert_intention(lock)
		    && lock_mode_stronger_or_eq(
			    lock_get_mode(lock),
			    static_cast<enum lock_mode>(
				    precise_mode & LOCK_MODE_MASK))
		    && !lock_get_wait(lock)
		    && (!lock_rec_get_rec_not_gap(lock)
			|| (precise_mode & LOCK_REC_NOT_GAP)
			|| heap_no == PAGE_HEAP_NO_SUPREMUM)
		    && (!lock_rec_get_gap(lock)
			|| (precise_mode & LOCK_GAP)
			|| heap_no == PAGE_HEAP_NO_SUPREMUM)) {

			return(lock);
		}
	}

	return(NULL);
}

#ifdef UNIV_DEBUG
/*********************************************************************//**
Checks if some other transaction has a lock request in the queue.
@return lock or NULL */

const lock_t*
lock_rec_other_has_expl_req(
/*========================*/
	enum lock_mode		mode,	/*!< in: LOCK_S or LOCK_X */
	const buf_block_t*	block,	/*!< in: buffer block containing
					the record */
	bool			wait,	/*!< in: whether also waiting locks
					are taken into account */
	ulint			heap_no,/*!< in: heap number of the record */
	const trx_t*		trx)	/*!< in: transaction, or NULL if
					requests by all transactions
					are taken into account */
{

	ut_ad(lock_mutex_own());
	ut_ad(mode == LOCK_X || mode == LOCK_S);

	/* Only GAP lock can be on SUPREMUM, and we are not looking for
	GAP lock */
	if (heap_no == PAGE_HEAP_NO_SUPREMUM) {
		return(NULL);
	}

	for (const lock_t* lock = lock_rec_get_first(lock_sys->rec_hash,
						     block, heap_no);
	     lock != NULL;
	     lock = lock_rec_get_next_const(heap_no, lock)) {

		if (lock->trx != trx
		    && !lock_rec_get_gap(lock)
		    && (!wait || !lock_get_wait(lock))
		    && lock_mode_stronger_or_eq(lock_get_mode(lock), mode)) {

			return(lock);
		}
	}

	return(NULL);
}
#endif /* UNIV_DEBUG */

/*********************************************************************//**
Checks if some other transaction has a conflicting explicit lock request
in the queue, so that we have to wait.
@return lock or NULL */
static
const lock_t*
lock_rec_other_has_conflicting(
/*===========================*/
	enum lock_mode		mode,	/*!< in: LOCK_S or LOCK_X,
					possibly ORed to LOCK_GAP or
					LOC_REC_NOT_GAP,
					LOCK_INSERT_INTENTION */
	const buf_block_t*	block,	/*!< in: buffer block containing
					the record */
	ulint			heap_no,/*!< in: heap number of the record */
	const trx_t*		trx)	/*!< in: our transaction */
{
	const lock_t*		lock;
	ibool			is_supremum;

	ut_ad(lock_mutex_own());

	is_supremum = (heap_no == PAGE_HEAP_NO_SUPREMUM);

	for (lock = lock_rec_get_first(lock_sys->rec_hash, block, heap_no);
	     lock != NULL;
	     lock = lock_rec_get_next_const(heap_no, lock)) {

		if (lock_rec_has_to_wait(trx, mode, lock, is_supremum)) {
			return(lock);
		}
	}

	return(NULL);
}

/*********************************************************************//**
Checks if some transaction has an implicit x-lock on a record in a secondary
index.
@return transaction id of the transaction which has the x-lock, or 0;
NOTE that this function can return false positives but never false
negatives. The caller must confirm all positive results by calling
trx_is_active(). */
static
trx_t*
lock_sec_rec_some_has_impl(
/*=======================*/
	const rec_t*	rec,	/*!< in: user record */
	dict_index_t*	index,	/*!< in: secondary index */
	const ulint*	offsets)/*!< in: rec_get_offsets(rec, index) */
{
	trx_t*		trx;
	trx_id_t	max_trx_id;
	const page_t*	page = page_align(rec);

	ut_ad(!lock_mutex_own());
	ut_ad(!trx_sys_mutex_own());
	ut_ad(!dict_index_is_clust(index));
	ut_ad(page_rec_is_user_rec(rec));
	ut_ad(rec_offs_validate(rec, index, offsets));

	max_trx_id = page_get_max_trx_id(page);

	/* Some transaction may have an implicit x-lock on the record only
	if the max trx id for the page >= min trx id for the trx list, or
	database recovery is running. We do not write the changes of a page
	max trx id to the log, and therefore during recovery, this value
	for a page may be incorrect. */

	if (max_trx_id < trx_rw_min_trx_id() && !recv_recovery_is_on()) {

		trx = 0;

	} else if (!lock_check_trx_id_sanity(max_trx_id, rec, index, offsets)) {

		buf_page_print(page, univ_page_size, 0);

		/* The page is corrupt: try to avoid a crash by returning 0 */
		trx = 0;

	/* In this case it is possible that some transaction has an implicit
	x-lock. We have to look in the clustered index. */

	} else {
		trx = row_vers_impl_x_locked(rec, index, offsets);
	}

	return(trx);
}

#ifdef UNIV_DEBUG
/*********************************************************************//**
Checks if some transaction, other than given trx_id, has an explicit
lock on the given rec, in the given precise_mode.
@return	the transaction, whose id is not equal to trx_id, that has an
explicit lock on the given rec, in the given precise_mode or NULL.*/
static
trx_t*
lock_rec_other_trx_holds_expl(
/*==========================*/
	ulint			precise_mode,	/*!< in: LOCK_S or LOCK_X
						possibly ORed to LOCK_GAP or
						LOCK_REC_NOT_GAP. */
	trx_t*			trx,		/*!< in: trx holding implicit
						lock on rec */
	const rec_t*		rec,		/*!< in: user record */
	const buf_block_t*	block)		/*!< in: buffer block
						containing the record */
{
	trx_t* holds = NULL;

	lock_mutex_enter();

	if (trx_t* impl_trx = trx_rw_is_active(trx->id, NULL, false)) {
		ulint heap_no = page_rec_get_heap_no(rec);
		mutex_enter(&trx_sys->mutex);

		for (trx_t* t = UT_LIST_GET_FIRST(trx_sys->rw_trx_list);
		     t != NULL;
		     t = UT_LIST_GET_NEXT(trx_list, t)) {

			lock_t* expl_lock = lock_rec_has_expl(
				precise_mode, block, heap_no, t);

			if (expl_lock && expl_lock->trx != impl_trx) {
				/* An explicit lock is held by trx other than
				the trx holding the implicit lock. */
				holds = expl_lock->trx;
				break;
			}
		}

		mutex_exit(&trx_sys->mutex);
        }

	lock_mutex_exit();

	return(holds);
}
#endif /* UNIV_DEBUG */

/*********************************************************************//**
Return approximate number or record locks (bits set in the bitmap) for
this transaction. Since delete-marked records may be removed, the
record count will not be precise.
The caller must be holding lock_sys->mutex. */

ulint
lock_number_of_rows_locked(
/*=======================*/
	const trx_lock_t*	trx_lock)	/*!< in: transaction locks */
{
	const lock_t*	lock;
	ulint		n_records = 0;

	ut_ad(lock_mutex_own());

	for (lock = UT_LIST_GET_FIRST(trx_lock->trx_locks);
	     lock != NULL;
	     lock = UT_LIST_GET_NEXT(trx_locks, lock)) {

		if (lock_get_type_low(lock) == LOCK_REC) {
			ulint	n_bit;
			ulint	n_bits = lock_rec_get_n_bits(lock);

			for (n_bit = 0; n_bit < n_bits; n_bit++) {
				if (lock_rec_get_nth_bit(lock, n_bit)) {
					n_records++;
				}
			}
		}
	}

	return(n_records);
}

/*********************************************************************//**
Return the number of table locks for a transaction.
The caller must be holding lock_sys->mutex. */
ulint
lock_number_of_tables_locked(
/*=========================*/
	const trx_lock_t*	trx_lock)	/*!< in: transaction locks */
{
	const lock_t*	lock;
	ulint		n_tables = 0;

	ut_ad(lock_mutex_own());

	for (lock = UT_LIST_GET_FIRST(trx_lock->trx_locks);
	     lock != NULL;
	     lock = UT_LIST_GET_NEXT(trx_locks, lock)) {

		if (lock_get_type_low(lock) == LOCK_TABLE) {
			n_tables++;
		}
	}

	return(n_tables);
}

/*============== RECORD LOCK CREATION AND QUEUE MANAGEMENT =============*/

/*********************************************************************//**
Creates a new record lock and inserts it to the lock queue. Does NOT check
for deadlocks or lock compatibility!
@return created lock */

lock_t*
lock_rec_create_low(
/*================*/
	ulint			type_mode,/*!< in: lock mode and wait
					flag, type is ignored and
					replaced by LOCK_REC */
        ulint                   space,  /*!< in: space number */
        ulint                   page_no,/*!< in: page number */
        const page_t*           page,   /*!< in: buffer page or NULL*/
	ulint			heap_no,/*!< in: heap number of the record */
	dict_index_t*		index,	/*!< in: index of record */
	trx_t*			trx,	/*!< in/out: transaction */
	ibool			caller_owns_trx_mutex)
					/*!< in: TRUE if caller owns
					trx mutex */
{
	lock_t*		lock;
	ulint		n_bits;
	ulint		n_bytes;
	bool		is_predicate_lock;

	ut_ad(lock_mutex_own());
	ut_ad(caller_owns_trx_mutex == trx_mutex_own(trx));
	ut_ad(dict_index_is_clust(index) || !dict_index_is_online_ddl(index));

#ifdef UNIV_DEBUG
	/* Non-locking autocommit read-only transactions should not set
	any locks. See comment in trx_set_rw_mode explaining why this
	conditional check is required in debug code. */
	if (caller_owns_trx_mutex) {
		check_trx_state(trx);
	}
#endif /* UNIV_DEBUG */

	is_predicate_lock = type_mode & (LOCK_PREDICATE | LOCK_PRDT_PAGE);

	/* If rec is the supremum record, then we reset the gap and
	LOCK_REC_NOT_GAP bits, as all locks on the supremum are
	automatically of the gap type */

	if (UNIV_UNLIKELY(heap_no == PAGE_HEAP_NO_SUPREMUM)) {
		ut_ad(!(type_mode & LOCK_REC_NOT_GAP));

		type_mode = type_mode & ~(LOCK_GAP | LOCK_REC_NOT_GAP);
	}

	if (!is_predicate_lock) {
		/* Make lock bitmap bigger by a safety margin */
		n_bits = page_dir_get_n_heap(page) + LOCK_PAGE_BITMAP_MARGIN;
		n_bytes = 1 + n_bits / 8;
	} else {
		ut_ad(heap_no == PRDT_HEAPNO);

		/* The lock is always on PAGE_HEAP_NO_INFIMUM (0), so
		we only need 1 bit (which round up to 1 byte) for
		lock bit setting */
		n_bytes = 1;

		if (type_mode & LOCK_PREDICATE) {
			ulint	tmp = UNIV_WORD_SIZE - 1;

			/* We will attach predicate structure after lock.
			Make sure the memory is aligned on 8 bytes,
			the mem_heap_alloc will align it with
			MEM_SPACE_NEEDED anyway. */
			n_bytes = (n_bytes + sizeof(lock_prdt_t) + tmp) & ~tmp;

			/* This should hold now */
			ut_ad(n_bytes == sizeof(lock_prdt_t) + UNIV_WORD_SIZE);
		}
	}

	if (trx->lock.rec_cached >= trx->lock.rec_pool.size()
	    || sizeof(lock_t) + n_bytes > REC_LOCK_SIZE) {

		lock = static_cast<lock_t*>(
			mem_heap_alloc(trx->lock.lock_heap,
				       sizeof(lock_t) + n_bytes));
	} else {
		lock = trx->lock.rec_pool[trx->lock.rec_cached++];
	}

	lock->trx = trx;

	lock->type_mode = (type_mode & ~LOCK_TYPE_MASK) | LOCK_REC;

#ifdef UNIV_GIS_DEBUG
	if (is_predicate_lock) {
		printf("GIS_DIAGNOSTIC: lock on page %d, space %d\n",
			(int)page_no, (int)space);
	}
#endif /* UNIV_GIS_DEBUG */

	lock->index = index;

	lock->un_member.rec_lock.space = ib_uint32_t(space);
	lock->un_member.rec_lock.page_no = ib_uint32_t(page_no);

	if (is_predicate_lock) {
		/* Predicate lock always on INFIMUM (0) */
		lock->un_member.rec_lock.n_bits = 8;
	} else {
		lock->un_member.rec_lock.n_bits = ib_uint32_t(n_bytes * 8);
	}

	/* Reset to zero the bitmap which resides immediately after the
	lock struct */

	lock_rec_bitmap_reset(lock);

	/* Set the bit corresponding to rec */
	lock_rec_set_nth_bit(lock, heap_no);

	index->table->n_rec_locks++;

	ut_ad(index->table->n_ref_count > 0 || !index->table->can_be_evicted);

	HASH_INSERT(lock_t, hash, lock_hash_get(type_mode),
		    lock_rec_fold(space, page_no), lock);

	if (!caller_owns_trx_mutex) {
		trx_mutex_enter(trx);
	}

	ut_ad(trx_mutex_own(trx));

	if (type_mode & LOCK_WAIT) {

		lock_set_lock_and_trx_wait(lock, trx);
	}

	UT_LIST_ADD_LAST(trx->lock.trx_locks, lock);

	if (!caller_owns_trx_mutex) {
		trx_mutex_exit(trx);
	}

	MONITOR_INC(MONITOR_RECLOCK_CREATED);
	MONITOR_INC(MONITOR_NUM_RECLOCK);

	return(lock);
}

/*********************************************************************//**
Enqueues a waiting request for a lock which cannot be granted immediately.
Checks for deadlocks.
@return DB_LOCK_WAIT, DB_DEADLOCK, or DB_QUE_THR_SUSPENDED, or
DB_SUCCESS_LOCKED_REC; DB_SUCCESS_LOCKED_REC means that
there was a deadlock, but another transaction was chosen as a victim,
and we got the lock immediately: no need to wait then */

dberr_t
lock_rec_enqueue_waiting(
/*=====================*/
	ulint			type_mode,/*!< in: lock mode this
					transaction is requesting:
					LOCK_S or LOCK_X, possibly
					ORed with LOCK_GAP or
					LOCK_REC_NOT_GAP, ORed with
					LOCK_INSERT_INTENTION if this
					waiting lock request is set
					when performing an insert of
					an index record */
	const buf_block_t*	block,	/*!< in: buffer block containing
					the record */
	ulint			heap_no,/*!< in: heap number of the record */
	dict_index_t*		index,	/*!< in: index of record */
	que_thr_t*		thr,	/*!< in: query thread */
	lock_prdt_t*		prdt)	/*!< in: Minimum Bounding Box */
{
	trx_t*			trx;
	lock_t*			lock;

	ut_ad(lock_mutex_own());
	ut_ad(!srv_read_only_mode);
	ut_ad(dict_index_is_clust(index) || !dict_index_is_online_ddl(index));

	trx = thr_get_trx(thr);

	ut_ad(trx_mutex_own(trx));

	/* Test if there already is some other reason to suspend thread:
	we do not enqueue a lock request if the query thread should be
	stopped anyway */

	if (que_thr_stop(thr)) {
		ut_error;

		return(DB_QUE_THR_SUSPENDED);
	}

	switch (trx_get_dict_operation(trx)) {
	case TRX_DICT_OP_NONE:
		break;
	case TRX_DICT_OP_TABLE:
	case TRX_DICT_OP_INDEX:
		ib_logf(IB_LOG_LEVEL_ERROR,
			"A record lock wait happens in a dictionary operation!."
			" index %s of table %s. %s",
			ut_get_name(trx, FALSE, index->name).c_str(),
			ut_get_name(trx, TRUE, index->table_name).c_str(),
			BUG_REPORT_MSG);
		ut_ad(0);
	}

	/* Enqueue the lock request that will wait to be granted, note that
	we already own the trx mutex. */
	lock = lock_rec_create(
		type_mode | LOCK_WAIT, block, heap_no, index, trx, TRUE);

	if (type_mode & LOCK_PREDICATE && prdt) {
		ut_ad(prdt);
		lock_prdt_set_prdt(lock, prdt);
	}

	/* Release the mutex to obey the latching order.
	This is safe, because DeadlockChecker::check_and_resolve()
	is invoked when a lock wait is enqueued for the currently
	running transaction. Because trx is a running transaction
	(it is not currently suspended because of a lock wait),
	its state can only be changed by this thread, which is
	currently associated with the transaction. */

	trx_mutex_exit(trx);

	const trx_t*	victim_trx;

	victim_trx = DeadlockChecker::check_and_resolve(lock, trx);

	trx_mutex_enter(trx);

	if (victim_trx != 0) {

		ut_ad(victim_trx == trx);

		lock_reset_lock_and_trx_wait(lock);
		lock_rec_reset_nth_bit(lock, heap_no);

		return(DB_DEADLOCK);

	} else if (trx->lock.wait_lock == NULL) {

		/* If there was a deadlock but we chose another
		transaction as a victim, it is possible that we
		already have the lock now granted! */

		return(DB_SUCCESS_LOCKED_REC);
	}

	trx->lock.que_state = TRX_QUE_LOCK_WAIT;

	trx->lock.was_chosen_as_deadlock_victim = false;
	trx->lock.wait_started = ut_time();

	ut_a(que_thr_stop(thr));

	DBUG_PRINT("ib_lock", ("wait for trx " TRX_ID_FMT
			       " in index %s of table %s",
			       trx_get_id_for_print(trx), index->name,
			       index->table_name));

	MONITOR_INC(MONITOR_LOCKREC_WAIT);

	return(DB_LOCK_WAIT);
}

/*********************************************************************//**
Adds a record lock request in the record queue. The request is normally
added as the last in the queue, but if there are no waiting lock requests
on the record, and the request to be added is not a waiting request, we
can reuse a suitable record lock object already existing on the same page,
just setting the appropriate bit in its bitmap. This is a low-level function
which does NOT check for deadlocks or lock compatibility!
@return lock where the bit was set */
static
lock_t*
lock_rec_add_to_queue(
/*==================*/
	ulint			type_mode,/*!< in: lock mode, wait, gap
					etc. flags; type is ignored
					and replaced by LOCK_REC */
	const buf_block_t*	block,	/*!< in: buffer block containing
					the record */
	ulint			heap_no,/*!< in: heap number of the record */
	dict_index_t*		index,	/*!< in: index of record */
	trx_t*			trx,	/*!< in/out: transaction */
	ibool			caller_owns_trx_mutex)
					/*!< in: TRUE if caller owns the
					transaction mutex */
{
	lock_t*	lock;
	lock_t*	first_lock;

	ut_ad(lock_mutex_own());
	ut_ad(caller_owns_trx_mutex == trx_mutex_own(trx));
	ut_ad(dict_index_is_clust(index) || !dict_index_is_online_ddl(index));
#ifdef UNIV_DEBUG
	switch (type_mode & LOCK_MODE_MASK) {
	case LOCK_X:
	case LOCK_S:
		break;
	default:
		ut_error;
	}

	if (!(type_mode & (LOCK_WAIT | LOCK_GAP))) {
		enum lock_mode	mode = (type_mode & LOCK_MODE_MASK) == LOCK_S
			? LOCK_X
			: LOCK_S;
		const lock_t*	other_lock
			= lock_rec_other_has_expl_req(
				mode, block, false, heap_no, trx);
		ut_a(!other_lock);
	}
#endif /* UNIV_DEBUG */

	type_mode |= LOCK_REC;

	/* If rec is the supremum record, then we can reset the gap bit, as
	all locks on the supremum are automatically of the gap type, and we
	try to avoid unnecessary memory consumption of a new record lock
	struct for a gap type lock */

	if (UNIV_UNLIKELY(heap_no == PAGE_HEAP_NO_SUPREMUM)) {
		ut_ad(!(type_mode & LOCK_REC_NOT_GAP));

		/* There should never be LOCK_REC_NOT_GAP on a supremum
		record, but let us play safe */

		type_mode = type_mode & ~(LOCK_GAP | LOCK_REC_NOT_GAP);
	}

	hash_table_t*	hash = lock_hash_get(type_mode);

	/* Look for a waiting lock request on the same record or on a gap */

	for (first_lock = lock = lock_rec_get_first_on_page(hash, block);
	     lock != NULL;
	     lock = lock_rec_get_next_on_page(lock)) {

		if (lock_get_wait(lock)
		    && lock_rec_get_nth_bit(lock, heap_no)) {

			goto somebody_waits;
		}
	}

	if (UNIV_LIKELY(!(type_mode & LOCK_WAIT))) {

		/* Look for a similar record lock on the same page:
		if one is found and there are no waiting lock requests,
		we can just set the bit */

		lock = lock_rec_find_similar_on_page(
			type_mode, heap_no, first_lock, trx);

		if (lock) {

			lock_rec_set_nth_bit(lock, heap_no);

			return(lock);
		}
	}

somebody_waits:
	return(lock_rec_create(
			type_mode, block, heap_no, index, trx,
			caller_owns_trx_mutex));
}

/*********************************************************************//**
This is a fast routine for locking a record in the most common cases:
there are no explicit locks on the page, or there is just one lock, owned
by this transaction, and of the right type_mode. This is a low-level function
which does NOT look at implicit locks! Checks lock compatibility within
explicit locks. This function sets a normal next-key lock, or in the case of
a page supremum record, a gap type lock.
@return whether the locking succeeded */
UNIV_INLINE
enum lock_rec_req_status
lock_rec_lock_fast(
/*===============*/
	ibool			impl,	/*!< in: if TRUE, no lock is set
					if no wait is necessary: we
					assume that the caller will
					set an implicit lock */
	ulint			mode,	/*!< in: lock mode: LOCK_X or
					LOCK_S possibly ORed to either
					LOCK_GAP or LOCK_REC_NOT_GAP */
	const buf_block_t*	block,	/*!< in: buffer block containing
					the record */
	ulint			heap_no,/*!< in: heap number of record */
	dict_index_t*		index,	/*!< in: index of record */
	que_thr_t*		thr)	/*!< in: query thread */
{
	lock_t*			lock;
	trx_t*			trx;
	enum lock_rec_req_status status = LOCK_REC_SUCCESS;

	ut_ad(lock_mutex_own());
	ut_ad(!srv_read_only_mode);
	ut_ad((LOCK_MODE_MASK & mode) != LOCK_S
	      || lock_table_has(thr_get_trx(thr), index->table, LOCK_IS));
	ut_ad((LOCK_MODE_MASK & mode) != LOCK_X
	      || lock_table_has(thr_get_trx(thr), index->table, LOCK_IX)
	      || srv_read_only_mode);
	ut_ad((LOCK_MODE_MASK & mode) == LOCK_S
	      || (LOCK_MODE_MASK & mode) == LOCK_X);
	ut_ad(mode - (LOCK_MODE_MASK & mode) == LOCK_GAP
	      || mode - (LOCK_MODE_MASK & mode) == 0
	      || mode - (LOCK_MODE_MASK & mode) == LOCK_REC_NOT_GAP);
	ut_ad(dict_index_is_clust(index) || !dict_index_is_online_ddl(index));

	DBUG_EXECUTE_IF("innodb_report_deadlock", return(LOCK_REC_FAIL););

	lock = lock_rec_get_first_on_page(lock_sys->rec_hash, block);

	trx = thr_get_trx(thr);

	if (lock == NULL) {
		if (!impl) {
			/* Note that we don't own the trx mutex. */
			lock = lock_rec_create(
				mode, block, heap_no, index, trx, FALSE);

		}
		status = LOCK_REC_SUCCESS_CREATED;
	} else {
		trx_mutex_enter(trx);

		if (lock_rec_get_next_on_page(lock)
		     || lock->trx != trx
		     || lock->type_mode != (mode | LOCK_REC)
		     || lock_rec_get_n_bits(lock) <= heap_no) {

			status = LOCK_REC_FAIL;
		} else if (!impl) {
			/* If the nth bit of the record lock is already set
			then we do not set a new lock bit, otherwise we do
			set */
			if (!lock_rec_get_nth_bit(lock, heap_no)) {
				lock_rec_set_nth_bit(lock, heap_no);
				status = LOCK_REC_SUCCESS_CREATED;
			}
		}

		trx_mutex_exit(trx);
	}

	return(status);
}

/*********************************************************************//**
This is the general, and slower, routine for locking a record. This is a
low-level function which does NOT look at implicit locks! Checks lock
compatibility within explicit locks. This function sets a normal next-key
lock, or in the case of a page supremum record, a gap type lock.
@return DB_SUCCESS, DB_SUCCESS_LOCKED_REC, DB_LOCK_WAIT, DB_DEADLOCK,
or DB_QUE_THR_SUSPENDED */
static
dberr_t
lock_rec_lock_slow(
/*===============*/
	ibool			impl,	/*!< in: if TRUE, no lock is set
					if no wait is necessary: we
					assume that the caller will
					set an implicit lock */
	ulint			mode,	/*!< in: lock mode: LOCK_X or
					LOCK_S possibly ORed to either
					LOCK_GAP or LOCK_REC_NOT_GAP */
	const buf_block_t*	block,	/*!< in: buffer block containing
					the record */
	ulint			heap_no,/*!< in: heap number of record */
	dict_index_t*		index,	/*!< in: index of record */
	que_thr_t*		thr)	/*!< in: query thread */
{
	trx_t*			trx;
	dberr_t			err = DB_SUCCESS;

	ut_ad(lock_mutex_own());
	ut_ad(!srv_read_only_mode);
	ut_ad((LOCK_MODE_MASK & mode) != LOCK_S
	      || lock_table_has(thr_get_trx(thr), index->table, LOCK_IS));
	ut_ad((LOCK_MODE_MASK & mode) != LOCK_X
	      || lock_table_has(thr_get_trx(thr), index->table, LOCK_IX));
	ut_ad((LOCK_MODE_MASK & mode) == LOCK_S
	      || (LOCK_MODE_MASK & mode) == LOCK_X);
	ut_ad(mode - (LOCK_MODE_MASK & mode) == LOCK_GAP
	      || mode - (LOCK_MODE_MASK & mode) == 0
	      || mode - (LOCK_MODE_MASK & mode) == LOCK_REC_NOT_GAP);
	ut_ad(dict_index_is_clust(index) || !dict_index_is_online_ddl(index));

	DBUG_EXECUTE_IF("innodb_report_deadlock", return(DB_DEADLOCK););

	trx = thr_get_trx(thr);
	trx_mutex_enter(trx);

	if (lock_rec_has_expl(mode, block, heap_no, trx)) {

		/* The trx already has a strong enough lock on rec: do
		nothing */

	} else if (lock_rec_other_has_conflicting(
			static_cast<enum lock_mode>(mode),
			block, heap_no, trx)) {

		/* If another transaction has a non-gap conflicting
		request in the queue, as this transaction does not
		have a lock strong enough already granted on the
		record, we have to wait. */

		err = lock_rec_enqueue_waiting(
			mode, block, heap_no, index, thr, NULL);
	} else if (!impl) {
		/* Set the requested lock on the record, note that
		we already own the transaction mutex. */

		lock_rec_add_to_queue(
			LOCK_REC | mode, block, heap_no, index, trx, TRUE);

		err = DB_SUCCESS_LOCKED_REC;
	}

	trx_mutex_exit(trx);

	return(err);
}

/*********************************************************************//**
Tries to lock the specified record in the mode requested. If not immediately
possible, enqueues a waiting lock request. This is a low-level function
which does NOT look at implicit locks! Checks lock compatibility within
explicit locks. This function sets a normal next-key lock, or in the case
of a page supremum record, a gap type lock.
@return DB_SUCCESS, DB_SUCCESS_LOCKED_REC, DB_LOCK_WAIT, DB_DEADLOCK,
or DB_QUE_THR_SUSPENDED */
static
dberr_t
lock_rec_lock(
/*==========*/
	ibool			impl,	/*!< in: if TRUE, no lock is set
					if no wait is necessary: we
					assume that the caller will
					set an implicit lock */
	ulint			mode,	/*!< in: lock mode: LOCK_X or
					LOCK_S possibly ORed to either
					LOCK_GAP or LOCK_REC_NOT_GAP */
	const buf_block_t*	block,	/*!< in: buffer block containing
					the record */
	ulint			heap_no,/*!< in: heap number of record */
	dict_index_t*		index,	/*!< in: index of record */
	que_thr_t*		thr)	/*!< in: query thread */
{
	ut_ad(lock_mutex_own());
	ut_ad(!srv_read_only_mode);
	ut_ad((LOCK_MODE_MASK & mode) != LOCK_S
	      || lock_table_has(thr_get_trx(thr), index->table, LOCK_IS));
	ut_ad((LOCK_MODE_MASK & mode) != LOCK_X
	      || lock_table_has(thr_get_trx(thr), index->table, LOCK_IX));
	ut_ad((LOCK_MODE_MASK & mode) == LOCK_S
	      || (LOCK_MODE_MASK & mode) == LOCK_X);
	ut_ad(mode - (LOCK_MODE_MASK & mode) == LOCK_GAP
	      || mode - (LOCK_MODE_MASK & mode) == LOCK_REC_NOT_GAP
	      || mode - (LOCK_MODE_MASK & mode) == 0);
	ut_ad(dict_index_is_clust(index) || !dict_index_is_online_ddl(index));

	/* We try a simplified and faster subroutine for the most
	common cases */
	switch (lock_rec_lock_fast(impl, mode, block, heap_no, index, thr)) {
	case LOCK_REC_SUCCESS:
		return(DB_SUCCESS);
	case LOCK_REC_SUCCESS_CREATED:
		return(DB_SUCCESS_LOCKED_REC);
	case LOCK_REC_FAIL:
		return(lock_rec_lock_slow(impl, mode, block,
					  heap_no, index, thr));
	}

	ut_error;
	return(DB_ERROR);
}

/*********************************************************************//**
Checks if a waiting record lock request still has to wait in a queue.
@return lock that is causing the wait */
static
const lock_t*
lock_rec_has_to_wait_in_queue(
/*==========================*/
	const lock_t*	wait_lock)	/*!< in: waiting record lock */
{
	const lock_t*	lock;
	ulint		space;
	ulint		page_no;
	ulint		heap_no;
	ulint		bit_mask;
	ulint		bit_offset;
	hash_table_t*	hash;

	ut_ad(lock_mutex_own());
	ut_ad(lock_get_wait(wait_lock));
	ut_ad(lock_get_type_low(wait_lock) == LOCK_REC);

	space = wait_lock->un_member.rec_lock.space;
	page_no = wait_lock->un_member.rec_lock.page_no;
	heap_no = lock_rec_find_set_bit(wait_lock);

	bit_offset = heap_no / 8;
	bit_mask = static_cast<ulint>(1 << (heap_no % 8));

	hash = lock_hash_get(wait_lock->type_mode);

	for (lock = lock_rec_get_first_on_page_addr(hash, space, page_no);
	     lock != wait_lock;
	     lock = lock_rec_get_next_on_page_const(lock)) {

		const byte*	p = (const byte*) &lock[1];

		if (heap_no < lock_rec_get_n_bits(lock)
		    && (p[bit_offset] & bit_mask)
		    && lock_has_to_wait(wait_lock, lock)) {

			return(lock);
		}
	}

	return(NULL);
}

/*************************************************************//**
Grants a lock to a waiting lock request and releases the waiting transaction.
The caller must hold lock_sys->mutex but not lock->trx->mutex. */
static
void
lock_grant(
/*=======*/
	lock_t*	lock)	/*!< in/out: waiting lock request */
{
	ut_ad(lock_mutex_own());

	lock_reset_lock_and_trx_wait(lock);

	trx_mutex_enter(lock->trx);

	if (lock_get_mode(lock) == LOCK_AUTO_INC) {
		dict_table_t*	table = lock->un_member.tab_lock.table;

		if (UNIV_UNLIKELY(table->autoinc_trx == lock->trx)) {
			ib_logf(IB_LOG_LEVEL_ERROR,
				"Transaction already had an AUTO-INC lock!");
		} else {
			table->autoinc_trx = lock->trx;

			ib_vector_push(lock->trx->autoinc_locks, &lock);
		}
	}

	DBUG_PRINT("ib_lock", ("wait for trx " TRX_ID_FMT " ends",
			       trx_get_id_for_print(lock->trx)));

	/* If we are resolving a deadlock by choosing another transaction
	as a victim, then our original transaction may not be in the
	TRX_QUE_LOCK_WAIT state, and there is no need to end the lock wait
	for it */

	if (lock->trx->lock.que_state == TRX_QUE_LOCK_WAIT) {
		que_thr_t*	thr;

		thr = que_thr_end_lock_wait(lock->trx);

		if (thr != NULL) {
			lock_wait_release_thread_if_suspended(thr);
		}
	}

	trx_mutex_exit(lock->trx);
}

/*************************************************************//**
Cancels a waiting record lock request and releases the waiting transaction
that requested it. NOTE: does NOT check if waiting lock requests behind this
one can now be granted! */
static
void
lock_rec_cancel(
/*============*/
	lock_t*	lock)	/*!< in: waiting record lock request */
{
	que_thr_t*	thr;

	ut_ad(lock_mutex_own());
	ut_ad(lock_get_type_low(lock) == LOCK_REC);

	/* Reset the bit (there can be only one set bit) in the lock bitmap */
	lock_rec_reset_nth_bit(lock, lock_rec_find_set_bit(lock));

	/* Reset the wait flag and the back pointer to lock in trx */

	lock_reset_lock_and_trx_wait(lock);

	/* The following function releases the trx from lock wait */

	trx_mutex_enter(lock->trx);

	thr = que_thr_end_lock_wait(lock->trx);

	if (thr != NULL) {
		lock_wait_release_thread_if_suspended(thr);
	}

	trx_mutex_exit(lock->trx);
}

/*************************************************************//**
Removes a record lock request, waiting or granted, from the queue and
grants locks to other transactions in the queue if they now are entitled
to a lock. NOTE: all record locks contained in in_lock are removed. */

void
lock_rec_dequeue_from_page(
/*=======================*/
	lock_t*		in_lock)	/*!< in: record lock object: all
					record locks which are contained in
					this lock object are removed;
					transactions waiting behind will
					get their lock requests granted,
					if they are now qualified to it */
{
	ulint		space;
	ulint		page_no;
	lock_t*		lock;
	trx_lock_t*	trx_lock;
	hash_table_t*	lock_hash;

	ut_ad(lock_mutex_own());
	ut_ad(lock_get_type_low(in_lock) == LOCK_REC);
	/* We may or may not be holding in_lock->trx->mutex here. */

	trx_lock = &in_lock->trx->lock;

	space = in_lock->un_member.rec_lock.space;
	page_no = in_lock->un_member.rec_lock.page_no;

	in_lock->index->table->n_rec_locks--;

	lock_hash = lock_hash_get(in_lock->type_mode);

	HASH_DELETE(lock_t, hash, lock_hash,
		    lock_rec_fold(space, page_no), in_lock);

	UT_LIST_REMOVE(trx_lock->trx_locks, in_lock);

	MONITOR_INC(MONITOR_RECLOCK_REMOVED);
	MONITOR_DEC(MONITOR_NUM_RECLOCK);

	/* Check if waiting locks in the queue can now be granted: grant
	locks if there are no conflicting locks ahead. Stop at the first
	X lock that is waiting or has been granted. */

	for (lock = lock_rec_get_first_on_page_addr(lock_hash, space, page_no);
	     lock != NULL;
	     lock = lock_rec_get_next_on_page(lock)) {

		if (lock_get_wait(lock)
		    && !lock_rec_has_to_wait_in_queue(lock)) {

			/* Grant the lock */
			ut_ad(lock->trx != in_lock->trx);
			lock_grant(lock);
		}
	}
}

/*************************************************************//**
Removes a record lock request, waiting or granted, from the queue. */

void
lock_rec_discard(
/*=============*/
	lock_t*		in_lock)	/*!< in: record lock object: all
					record locks which are contained
					in this lock object are removed */
{
	ulint		space;
	ulint		page_no;
	trx_lock_t*	trx_lock;

	ut_ad(lock_mutex_own());
	ut_ad(lock_get_type_low(in_lock) == LOCK_REC);

	trx_lock = &in_lock->trx->lock;

	space = in_lock->un_member.rec_lock.space;
	page_no = in_lock->un_member.rec_lock.page_no;

	in_lock->index->table->n_rec_locks--;

	HASH_DELETE(lock_t, hash, lock_hash_get(in_lock->type_mode),
			    lock_rec_fold(space, page_no), in_lock);

	UT_LIST_REMOVE(trx_lock->trx_locks, in_lock);

	MONITOR_INC(MONITOR_RECLOCK_REMOVED);
	MONITOR_DEC(MONITOR_NUM_RECLOCK);
}

/*************************************************************//**
Removes record lock objects set on an index page which is discarded. This
function does not move locks, or check for waiting locks, therefore the
lock bitmaps must already be reset when this function is called. */
static
void
lock_rec_free_all_from_discard_page_low(
/*====================================*/
	ulint		space,
	ulint		page_no,
	hash_table_t*	lock_hash)
{
	lock_t*	lock;
	lock_t*	next_lock;

	lock = lock_rec_get_first_on_page_addr(lock_hash, space, page_no);

	while (lock != NULL) {
		ut_ad(lock_rec_find_set_bit(lock) == ULINT_UNDEFINED);
		ut_ad(!lock_get_wait(lock));

		next_lock = lock_rec_get_next_on_page(lock);

		lock_rec_discard(lock);

		lock = next_lock;
	}
}

/*************************************************************//**
Removes record lock objects set on an index page which is discarded. This
function does not move locks, or check for waiting locks, therefore the
lock bitmaps must already be reset when this function is called. */

void
lock_rec_free_all_from_discard_page(
/*================================*/
	const buf_block_t*	block)	/*!< in: page to be discarded */
{
	ulint	space;
	ulint	page_no;

	ut_ad(lock_mutex_own());

	space = block->page.id.space();
	page_no = block->page.id.page_no();

	lock_rec_free_all_from_discard_page_low(
		space, page_no, lock_sys->rec_hash);
	lock_rec_free_all_from_discard_page_low(
		space, page_no, lock_sys->prdt_hash);
	lock_rec_free_all_from_discard_page_low(
		space, page_no, lock_sys->prdt_page_hash);
}

/*============= RECORD LOCK MOVING AND INHERITING ===================*/

/*************************************************************//**
Resets the lock bits for a single record. Releases transactions waiting for
lock requests here. */
static
void
lock_rec_reset_and_release_wait_low(
/*================================*/
	hash_table_t*		hash,	/*!< in: hash table */
	const buf_block_t*	block,	/*!< in: buffer block containing
					the record */
	ulint			heap_no)/*!< in: heap number of record */
{
	lock_t*	lock;

	ut_ad(lock_mutex_own());

	for (lock = lock_rec_get_first(hash, block, heap_no);
	     lock != NULL;
	     lock = lock_rec_get_next(heap_no, lock)) {

		if (lock_get_wait(lock)) {
			lock_rec_cancel(lock);
		} else {
			lock_rec_reset_nth_bit(lock, heap_no);
		}
	}
}

/*************************************************************//**
Resets the lock bits for a single record. Releases transactions waiting for
lock requests here. */
static
void
lock_rec_reset_and_release_wait(
/*============================*/
	const buf_block_t*	block,	/*!< in: buffer block containing
					the record */
	ulint			heap_no)/*!< in: heap number of record */
{
	lock_rec_reset_and_release_wait_low(
		lock_sys->rec_hash, block, heap_no);

	lock_rec_reset_and_release_wait_low(
		lock_sys->prdt_hash, block, PAGE_HEAP_NO_INFIMUM);
	lock_rec_reset_and_release_wait_low(
		lock_sys->prdt_page_hash, block, PAGE_HEAP_NO_INFIMUM);
}

/*************************************************************//**
Makes a record to inherit the locks (except LOCK_INSERT_INTENTION type)
of another record as gap type locks, but does not reset the lock bits of
the other record. Also waiting lock requests on rec are inherited as
GRANTED gap locks. */
static
void
lock_rec_inherit_to_gap(
/*====================*/
	const buf_block_t*	heir_block,	/*!< in: block containing the
						record which inherits */
	const buf_block_t*	block,		/*!< in: block containing the
						record from which inherited;
						does NOT reset the locks on
						this record */
	ulint			heir_heap_no,	/*!< in: heap_no of the
						inheriting record */
	ulint			heap_no)	/*!< in: heap_no of the
						donating record */
{
	lock_t*	lock;

	ut_ad(lock_mutex_own());

	/* If srv_locks_unsafe_for_binlog is TRUE or session is using
	READ COMMITTED isolation level, we do not want locks set
	by an UPDATE or a DELETE to be inherited as gap type locks. But we
	DO want S-locks set by a consistency constraint to be inherited also
	then. */

	for (lock = lock_rec_get_first(lock_sys->rec_hash, block, heap_no);
	     lock != NULL;
	     lock = lock_rec_get_next(heap_no, lock)) {

		if (!lock_rec_get_insert_intention(lock)
		    && !((srv_locks_unsafe_for_binlog
			  || lock->trx->isolation_level
			  <= TRX_ISO_READ_COMMITTED)
			 && lock_get_mode(lock) == LOCK_X)) {

			lock_rec_add_to_queue(
				LOCK_REC | LOCK_GAP | lock_get_mode(lock),
				heir_block, heir_heap_no, lock->index,
				lock->trx, FALSE);
		}
	}
}

/*************************************************************//**
Makes a record to inherit the gap locks (except LOCK_INSERT_INTENTION type)
of another record as gap type locks, but does not reset the lock bits of the
other record. Also waiting lock requests are inherited as GRANTED gap locks. */
static
void
lock_rec_inherit_to_gap_if_gap_lock(
/*================================*/
	const buf_block_t*	block,		/*!< in: buffer block */
	ulint			heir_heap_no,	/*!< in: heap_no of
						record which inherits */
	ulint			heap_no)	/*!< in: heap_no of record
						from which inherited;
						does NOT reset the locks
						on this record */
{
	lock_t*	lock;

	lock_mutex_enter();

	for (lock = lock_rec_get_first(lock_sys->rec_hash, block, heap_no);
	     lock != NULL;
	     lock = lock_rec_get_next(heap_no, lock)) {

		if (!lock_rec_get_insert_intention(lock)
		    && (heap_no == PAGE_HEAP_NO_SUPREMUM
			|| !lock_rec_get_rec_not_gap(lock))) {

			lock_rec_add_to_queue(
				LOCK_REC | LOCK_GAP | lock_get_mode(lock),
				block, heir_heap_no, lock->index,
				lock->trx, FALSE);
		}
	}

	lock_mutex_exit();
}

/*************************************************************//**
Moves the locks of a record to another record and resets the lock bits of
the donating record. */

void
lock_rec_move_low(
/*==============*/
	hash_table_t*		lock_hash,	/*!< in: hash table to use */
	const buf_block_t*	receiver,	/*!< in: buffer block containing
						the receiving record */
	const buf_block_t*	donator,	/*!< in: buffer block containing
						the donating record */
	ulint			receiver_heap_no,/*!< in: heap_no of the record
						which gets the locks; there
						must be no lock requests
						on it! */
	ulint			donator_heap_no)/*!< in: heap_no of the record
						which gives the locks */
{
	lock_t*	lock;

	ut_ad(lock_mutex_own());

	/* If the lock is predicate lock, it resides on INFIMUM record */
	ut_ad(lock_rec_get_first(
		lock_hash, receiver, receiver_heap_no) == NULL
	      || lock_hash == lock_sys->prdt_hash
	      || lock_hash == lock_sys->prdt_page_hash);

	for (lock = lock_rec_get_first(lock_hash,
				       donator, donator_heap_no);
	     lock != NULL;
	     lock = lock_rec_get_next(donator_heap_no, lock)) {

		const ulint	type_mode = lock->type_mode;

		lock_rec_reset_nth_bit(lock, donator_heap_no);

		if (UNIV_UNLIKELY(type_mode & LOCK_WAIT)) {
			lock_reset_lock_and_trx_wait(lock);
		}

		/* Note that we FIRST reset the bit, and then set the lock:
		the function works also if donator == receiver */

		lock_rec_add_to_queue(
			type_mode, receiver, receiver_heap_no,
			lock->index, lock->trx, FALSE);
	}

	ut_ad(lock_rec_get_first(lock_sys->rec_hash,
				 donator, donator_heap_no) == NULL);
}

/*************************************************************//**
Updates the lock table when we have reorganized a page. NOTE: we copy
also the locks set on the infimum of the page; the infimum may carry
locks if an update of a record is occurring on the page, and its locks
were temporarily stored on the infimum. */

void
lock_move_reorganize_page(
/*======================*/
	const buf_block_t*	block,	/*!< in: old index page, now
					reorganized */
	const buf_block_t*	oblock)	/*!< in: copy of the old, not
					reorganized page */
{
	lock_t*		lock;
	UT_LIST_BASE_NODE_T(lock_t)	old_locks;
	mem_heap_t*	heap		= NULL;
	ulint		comp;

	lock_mutex_enter();

	/* FIXME: This needs to deal with predicate lock too */
	lock = lock_rec_get_first_on_page(lock_sys->rec_hash, block);

	if (lock == NULL) {
		lock_mutex_exit();

		return;
	}

	heap = mem_heap_create(256);

	/* Copy first all the locks on the page to heap and reset the
	bitmaps in the original locks; chain the copies of the locks
	using the trx_locks field in them. */

	UT_LIST_INIT(old_locks, &lock_t::trx_locks);

	do {
		/* Make a copy of the lock */
		lock_t*	old_lock = lock_rec_copy(lock, heap);

		UT_LIST_ADD_LAST(old_locks, old_lock);

		/* Reset bitmap of lock */
		lock_rec_bitmap_reset(lock);

		if (lock_get_wait(lock)) {

			lock_reset_lock_and_trx_wait(lock);
		}

		lock = lock_rec_get_next_on_page(lock);
	} while (lock != NULL);

	comp = page_is_comp(block->frame);
	ut_ad(comp == page_is_comp(oblock->frame));

	for (lock = UT_LIST_GET_FIRST(old_locks); lock;
	     lock = UT_LIST_GET_NEXT(trx_locks, lock)) {
		/* NOTE: we copy also the locks set on the infimum and
		supremum of the page; the infimum may carry locks if an
		update of a record is occurring on the page, and its locks
		were temporarily stored on the infimum */
		const rec_t*	rec1 = page_get_infimum_rec(
			buf_block_get_frame(block));
		const rec_t*	rec2 = page_get_infimum_rec(
			buf_block_get_frame(oblock));

		/* Set locks according to old locks */
		for (;;) {
			ulint	old_heap_no;
			ulint	new_heap_no;

			if (comp) {
				old_heap_no = rec_get_heap_no_new(rec2);
				new_heap_no = rec_get_heap_no_new(rec1);

				rec1 = page_rec_get_next_low(rec1, TRUE);
				rec2 = page_rec_get_next_low(rec2, TRUE);
			} else {
				old_heap_no = rec_get_heap_no_old(rec2);
				new_heap_no = rec_get_heap_no_old(rec1);
				ut_ad(!memcmp(rec1, rec2,
					      rec_get_data_size_old(rec2)));

				rec1 = page_rec_get_next_low(rec1, FALSE);
				rec2 = page_rec_get_next_low(rec2, FALSE);
			}

			/* Clear the bit in old_lock. */
			if (old_heap_no < lock->un_member.rec_lock.n_bits
			    && lock_rec_reset_nth_bit(lock, old_heap_no)) {
				/* NOTE that the old lock bitmap could be too
				small for the new heap number! */

				lock_rec_add_to_queue(
					lock->type_mode, block, new_heap_no,
					lock->index, lock->trx, FALSE);
			}

			if (new_heap_no == PAGE_HEAP_NO_SUPREMUM) {
				ut_ad(old_heap_no == PAGE_HEAP_NO_SUPREMUM);
				break;
			}
		}

#ifdef UNIV_DEBUG
		{
			ulint	i = lock_rec_find_set_bit(lock);

			/* Check that all locks were moved. */
			if (UNIV_UNLIKELY(i != ULINT_UNDEFINED)) {
				ib_logf(IB_LOG_LEVEL_FATAL,
					"lock_move_reorganize_page():"
					" %lu not moved in %p",
					(ulong) i, (void*) lock);
			}
		}
#endif /* UNIV_DEBUG */
	}

	lock_mutex_exit();

	mem_heap_free(heap);

#ifdef UNIV_DEBUG_LOCK_VALIDATE
	ut_ad(lock_rec_validate_page(block));
#endif
}

/*************************************************************//**
Moves the explicit locks on user records to another page if a record
list end is moved to another page. */

void
lock_move_rec_list_end(
/*===================*/
	const buf_block_t*	new_block,	/*!< in: index page to move to */
	const buf_block_t*	block,		/*!< in: index page */
	const rec_t*		rec)		/*!< in: record on page: this
						is the first record moved */
{
	lock_t*		lock;
	const ulint	comp	= page_rec_is_comp(rec);

	ut_ad(buf_block_get_frame(block) == page_align(rec));
	ut_ad(comp == page_is_comp(buf_block_get_frame(new_block)));

	lock_mutex_enter();

	/* Note: when we move locks from record to record, waiting locks
	and possible granted gap type locks behind them are enqueued in
	the original order, because new elements are inserted to a hash
	table to the end of the hash chain, and lock_rec_add_to_queue
	does not reuse locks if there are waiters in the queue. */

	for (lock = lock_rec_get_first_on_page(lock_sys->rec_hash, block); lock;
	     lock = lock_rec_get_next_on_page(lock)) {
		const rec_t*	rec1	= rec;
		const rec_t*	rec2;
		const ulint	type_mode = lock->type_mode;

		if (comp) {
			if (page_offset(rec1) == PAGE_NEW_INFIMUM) {
				rec1 = page_rec_get_next_low(rec1, TRUE);
			}

			rec2 = page_rec_get_next_low(
				buf_block_get_frame(new_block)
				+ PAGE_NEW_INFIMUM, TRUE);
		} else {
			if (page_offset(rec1) == PAGE_OLD_INFIMUM) {
				rec1 = page_rec_get_next_low(rec1, FALSE);
			}

			rec2 = page_rec_get_next_low(
				buf_block_get_frame(new_block)
				+ PAGE_OLD_INFIMUM, FALSE);
		}

		/* Copy lock requests on user records to new page and
		reset the lock bits on the old */

		for (;;) {
			ulint	rec1_heap_no;
			ulint	rec2_heap_no;

			if (comp) {
				rec1_heap_no = rec_get_heap_no_new(rec1);

				if (rec1_heap_no == PAGE_HEAP_NO_SUPREMUM) {
					break;
				}

				rec2_heap_no = rec_get_heap_no_new(rec2);
				rec1 = page_rec_get_next_low(rec1, TRUE);
				rec2 = page_rec_get_next_low(rec2, TRUE);
			} else {
				rec1_heap_no = rec_get_heap_no_old(rec1);

				if (rec1_heap_no == PAGE_HEAP_NO_SUPREMUM) {
					break;
				}

				rec2_heap_no = rec_get_heap_no_old(rec2);

				ut_ad(!memcmp(rec1, rec2,
					      rec_get_data_size_old(rec2)));

				rec1 = page_rec_get_next_low(rec1, FALSE);
				rec2 = page_rec_get_next_low(rec2, FALSE);
			}

			if (rec1_heap_no < lock->un_member.rec_lock.n_bits
			    && lock_rec_reset_nth_bit(lock, rec1_heap_no)) {
				if (UNIV_UNLIKELY(type_mode & LOCK_WAIT)) {
					lock_reset_lock_and_trx_wait(lock);
				}

				lock_rec_add_to_queue(
					type_mode, new_block, rec2_heap_no,
					lock->index, lock->trx, FALSE);
			}
		}
	}

	lock_mutex_exit();

#ifdef UNIV_DEBUG_LOCK_VALIDATE
	ut_ad(lock_rec_validate_page(block));
	ut_ad(lock_rec_validate_page(new_block));
#endif
}

/*************************************************************//**
Moves the explicit locks on user records to another page if a record
list start is moved to another page. */

void
lock_move_rec_list_start(
/*=====================*/
	const buf_block_t*	new_block,	/*!< in: index page to
						move to */
	const buf_block_t*	block,		/*!< in: index page */
	const rec_t*		rec,		/*!< in: record on page:
						this is the first
						record NOT copied */
	const rec_t*		old_end)	/*!< in: old
						previous-to-last
						record on new_page
						before the records
						were copied */
{
	lock_t*		lock;
	const ulint	comp	= page_rec_is_comp(rec);

	ut_ad(block->frame == page_align(rec));
	ut_ad(new_block->frame == page_align(old_end));
	ut_ad(comp == page_rec_is_comp(old_end));

	lock_mutex_enter();

	for (lock = lock_rec_get_first_on_page(lock_sys->rec_hash, block); lock;
	     lock = lock_rec_get_next_on_page(lock)) {
		const rec_t*	rec1;
		const rec_t*	rec2;
		const ulint	type_mode = lock->type_mode;

		if (comp) {
			rec1 = page_rec_get_next_low(
				buf_block_get_frame(block)
				+ PAGE_NEW_INFIMUM, TRUE);
			rec2 = page_rec_get_next_low(old_end, TRUE);
		} else {
			rec1 = page_rec_get_next_low(
				buf_block_get_frame(block)
				+ PAGE_OLD_INFIMUM, FALSE);
			rec2 = page_rec_get_next_low(old_end, FALSE);
		}

		/* Copy lock requests on user records to new page and
		reset the lock bits on the old */

		while (rec1 != rec) {
			ulint	rec1_heap_no;
			ulint	rec2_heap_no;

			if (comp) {
				rec1_heap_no = rec_get_heap_no_new(rec1);
				rec2_heap_no = rec_get_heap_no_new(rec2);

				rec1 = page_rec_get_next_low(rec1, TRUE);
				rec2 = page_rec_get_next_low(rec2, TRUE);
			} else {
				rec1_heap_no = rec_get_heap_no_old(rec1);
				rec2_heap_no = rec_get_heap_no_old(rec2);

				ut_ad(!memcmp(rec1, rec2,
					      rec_get_data_size_old(rec2)));

				rec1 = page_rec_get_next_low(rec1, FALSE);
				rec2 = page_rec_get_next_low(rec2, FALSE);
			}

			if (rec1_heap_no < lock->un_member.rec_lock.n_bits
			    && lock_rec_reset_nth_bit(lock, rec1_heap_no)) {
				if (UNIV_UNLIKELY(type_mode & LOCK_WAIT)) {
					lock_reset_lock_and_trx_wait(lock);
				}

				lock_rec_add_to_queue(
					type_mode, new_block, rec2_heap_no,
					lock->index, lock->trx, FALSE);
			}
		}

#ifdef UNIV_DEBUG
		if (page_rec_is_supremum(rec)) {
			ulint	i;

			for (i = PAGE_HEAP_NO_USER_LOW;
			     i < lock_rec_get_n_bits(lock); i++) {
				if (UNIV_UNLIKELY
				    (lock_rec_get_nth_bit(lock, i))) {

					ib_logf(IB_LOG_LEVEL_FATAL,
						"lock_move_rec_list_start():"
						" %lu not moved in %p",
						(ulong) i, (void*) lock);
				}
			}
		}
#endif /* UNIV_DEBUG */
	}

	lock_mutex_exit();

#ifdef UNIV_DEBUG_LOCK_VALIDATE
	ut_ad(lock_rec_validate_page(block));
#endif
}

/*************************************************************//**
Moves the explicit locks on user records to another page if a record
list start is moved to another page. */

void
lock_rtr_move_rec_list(
/*===================*/
	const buf_block_t*	new_block,	/*!< in: index page to
						move to */
	const buf_block_t*	block,		/*!< in: index page */
	rtr_rec_move_t*		rec_move,       /*!< in: recording records
						moved */
	ulint			num_move)       /*!< in: num of rec to move */
{
	lock_t*		lock;
	ulint		comp;

	if (!num_move) {
		return;
	}

	comp = page_rec_is_comp(rec_move[0].old_rec);

	ut_ad(block->frame == page_align(rec_move[0].old_rec));
	ut_ad(new_block->frame == page_align(rec_move[0].new_rec));
	ut_ad(comp == page_rec_is_comp(rec_move[0].new_rec));

	lock_mutex_enter();

	for (lock = lock_rec_get_first_on_page(lock_sys->rec_hash, block); lock;
	     lock = lock_rec_get_next_on_page(lock)) {
		ulint		moved = 0;
		const rec_t*	rec1;
		const rec_t*	rec2;
		const ulint	type_mode = lock->type_mode;

		/* Copy lock requests on user records to new page and
		reset the lock bits on the old */

		while (moved < num_move) {
			ulint	rec1_heap_no;
			ulint	rec2_heap_no;

			rec1 = rec_move[moved].old_rec;
			rec2 = rec_move[moved].new_rec;

			if (comp) {
				rec1_heap_no = rec_get_heap_no_new(rec1);
				rec2_heap_no = rec_get_heap_no_new(rec2);

			} else {
				rec1_heap_no = rec_get_heap_no_old(rec1);
				rec2_heap_no = rec_get_heap_no_old(rec2);

				ut_ad(!memcmp(rec1, rec2,
					      rec_get_data_size_old(rec2)));
			}

			if (rec1_heap_no < lock->un_member.rec_lock.n_bits
			    && lock_rec_reset_nth_bit(lock, rec1_heap_no)) {
				if (UNIV_UNLIKELY(type_mode & LOCK_WAIT)) {
					lock_reset_lock_and_trx_wait(lock);
				}

				lock_rec_add_to_queue(
					type_mode, new_block, rec2_heap_no,
					lock->index, lock->trx, FALSE);

				rec_move[moved].moved = true;
			}

			moved++;
		}
	}

	lock_mutex_exit();

#ifdef UNIV_DEBUG_LOCK_VALIDATE
	ut_ad(lock_rec_validate_page(block));
#endif
}
/*************************************************************//**
Updates the lock table when a page is split to the right. */

void
lock_update_split_right(
/*====================*/
	const buf_block_t*	right_block,	/*!< in: right page */
	const buf_block_t*	left_block)	/*!< in: left page */
{
	ulint	heap_no = lock_get_min_heap_no(right_block);

	lock_mutex_enter();

	/* Move the locks on the supremum of the left page to the supremum
	of the right page */

	lock_rec_move(right_block, left_block,
		      PAGE_HEAP_NO_SUPREMUM, PAGE_HEAP_NO_SUPREMUM);

	/* Inherit the locks to the supremum of left page from the successor
	of the infimum on right page */

	lock_rec_inherit_to_gap(left_block, right_block,
				PAGE_HEAP_NO_SUPREMUM, heap_no);

	lock_mutex_exit();
}

/*************************************************************//**
Updates the lock table when a page is merged to the right. */

void
lock_update_merge_right(
/*====================*/
	const buf_block_t*	right_block,	/*!< in: right page to
						which merged */
	const rec_t*		orig_succ,	/*!< in: original
						successor of infimum
						on the right page
						before merge */
	const buf_block_t*	left_block)	/*!< in: merged index
						page which will be
						discarded */
{
	lock_mutex_enter();

	/* Inherit the locks from the supremum of the left page to the
	original successor of infimum on the right page, to which the left
	page was merged */

	lock_rec_inherit_to_gap(right_block, left_block,
				page_rec_get_heap_no(orig_succ),
				PAGE_HEAP_NO_SUPREMUM);

	/* Reset the locks on the supremum of the left page, releasing
	waiting transactions */

	lock_rec_reset_and_release_wait_low(
		lock_sys->rec_hash, left_block, PAGE_HEAP_NO_SUPREMUM);

#ifdef UNIV_DEBUG
	/* there should exist no page lock on the left page,
	otherwise, it will be blocked from merge */
	ulint   space = left_block->page.id.space();
	ulint   page_no = left_block->page.id.page_no();
	ut_ad(lock_rec_get_first_on_page_addr(
                lock_sys->prdt_page_hash, space, page_no) == NULL);
#endif /* UNIV_DEBUG */

	lock_rec_free_all_from_discard_page(left_block);

	lock_mutex_exit();

}

/*************************************************************//**
Updates the lock table when the root page is copied to another in
btr_root_raise_and_insert. Note that we leave lock structs on the
root page, even though they do not make sense on other than leaf
pages: the reason is that in a pessimistic update the infimum record
of the root page will act as a dummy carrier of the locks of the record
to be updated. */

void
lock_update_root_raise(
/*===================*/
	const buf_block_t*	block,	/*!< in: index page to which copied */
	const buf_block_t*	root)	/*!< in: root page */
{
	lock_mutex_enter();

	/* Move the locks on the supremum of the root to the supremum
	of block */

	lock_rec_move(block, root,
		      PAGE_HEAP_NO_SUPREMUM, PAGE_HEAP_NO_SUPREMUM);
	lock_mutex_exit();
}

/*************************************************************//**
Updates the lock table when a page is copied to another and the original page
is removed from the chain of leaf pages, except if page is the root! */

void
lock_update_copy_and_discard(
/*=========================*/
	const buf_block_t*	new_block,	/*!< in: index page to
						which copied */
	const buf_block_t*	block)		/*!< in: index page;
						NOT the root! */
{
	lock_mutex_enter();

	/* Move the locks on the supremum of the old page to the supremum
	of new_page */

	lock_rec_move(new_block, block,
		      PAGE_HEAP_NO_SUPREMUM, PAGE_HEAP_NO_SUPREMUM);
	lock_rec_free_all_from_discard_page(block);

	lock_mutex_exit();
}

/*************************************************************//**
Updates the lock table when a page is split to the left. */

void
lock_update_split_left(
/*===================*/
	const buf_block_t*	right_block,	/*!< in: right page */
	const buf_block_t*	left_block)	/*!< in: left page */
{
	ulint	heap_no = lock_get_min_heap_no(right_block);

	lock_mutex_enter();

	/* Inherit the locks to the supremum of the left page from the
	successor of the infimum on the right page */

	lock_rec_inherit_to_gap(left_block, right_block,
				PAGE_HEAP_NO_SUPREMUM, heap_no);

	lock_mutex_exit();
}

/*************************************************************//**
Updates the lock table when a page is merged to the left. */

void
lock_update_merge_left(
/*===================*/
	const buf_block_t*	left_block,	/*!< in: left page to
						which merged */
	const rec_t*		orig_pred,	/*!< in: original predecessor
						of supremum on the left page
						before merge */
	const buf_block_t*	right_block)	/*!< in: merged index page
						which will be discarded */
{
	const rec_t*	left_next_rec;

	ut_ad(left_block->frame == page_align(orig_pred));

	lock_mutex_enter();

	left_next_rec = page_rec_get_next_const(orig_pred);

	if (!page_rec_is_supremum(left_next_rec)) {

		/* Inherit the locks on the supremum of the left page to the
		first record which was moved from the right page */

		lock_rec_inherit_to_gap(left_block, left_block,
					page_rec_get_heap_no(left_next_rec),
					PAGE_HEAP_NO_SUPREMUM);

		/* Reset the locks on the supremum of the left page,
		releasing waiting transactions */

		lock_rec_reset_and_release_wait_low(
			lock_sys->rec_hash, left_block, PAGE_HEAP_NO_SUPREMUM);
	}

	/* Move the locks from the supremum of right page to the supremum
	of the left page */

	lock_rec_move(left_block, right_block,
		      PAGE_HEAP_NO_SUPREMUM, PAGE_HEAP_NO_SUPREMUM);

#ifdef UNIV_DEBUG
	/* there should exist no page lock on the right page,
	otherwise, it will be blocked from merge */
	ulint	space = right_block->page.id.space();
	ulint	page_no = right_block->page.id.page_no();
	lock_t*	lock_test = lock_rec_get_first_on_page_addr(
                lock_sys->prdt_page_hash, space, page_no);
	ut_ad(!lock_test);
#endif /* UNIV_DEBUG */

	lock_rec_free_all_from_discard_page(right_block);

	lock_mutex_exit();
}

/*************************************************************//**
Resets the original locks on heir and replaces them with gap type locks
inherited from rec. */

void
lock_rec_reset_and_inherit_gap_locks(
/*=================================*/
	const buf_block_t*	heir_block,	/*!< in: block containing the
						record which inherits */
	const buf_block_t*	block,		/*!< in: block containing the
						record from which inherited;
						does NOT reset the locks on
						this record */
	ulint			heir_heap_no,	/*!< in: heap_no of the
						inheriting record */
	ulint			heap_no)	/*!< in: heap_no of the
						donating record */
{
	lock_mutex_enter();

	lock_rec_reset_and_release_wait(heir_block, heir_heap_no);

	lock_rec_inherit_to_gap(heir_block, block, heir_heap_no, heap_no);

	lock_mutex_exit();
}

/*************************************************************//**
Updates the lock table when a page is discarded. */

void
lock_update_discard(
/*================*/
	const buf_block_t*	heir_block,	/*!< in: index page
						which will inherit the locks */
	ulint			heir_heap_no,	/*!< in: heap_no of the record
						which will inherit the locks */
	const buf_block_t*	block)		/*!< in: index page
						which will be discarded */
{
	const page_t*	page = block->frame;
	const rec_t*	rec;
	ulint		heap_no;

	lock_mutex_enter();

	if (!lock_rec_get_first_on_page(lock_sys->rec_hash, block)
	    && (!lock_rec_get_first_on_page(lock_sys->prdt_hash, block))) {
		/* No locks exist on page, nothing to do */

		lock_mutex_exit();

		return;
	}

	/* Inherit all the locks on the page to the record and reset all
	the locks on the page */

	if (page_is_comp(page)) {
		rec = page + PAGE_NEW_INFIMUM;

		do {
			heap_no = rec_get_heap_no_new(rec);

			lock_rec_inherit_to_gap(heir_block, block,
						heir_heap_no, heap_no);

			lock_rec_reset_and_release_wait(block, heap_no);

			rec = page + rec_get_next_offs(rec, TRUE);
		} while (heap_no != PAGE_HEAP_NO_SUPREMUM);
	} else {
		rec = page + PAGE_OLD_INFIMUM;

		do {
			heap_no = rec_get_heap_no_old(rec);

			lock_rec_inherit_to_gap(heir_block, block,
						heir_heap_no, heap_no);

			lock_rec_reset_and_release_wait(block, heap_no);

			rec = page + rec_get_next_offs(rec, FALSE);
		} while (heap_no != PAGE_HEAP_NO_SUPREMUM);
	}

	lock_rec_free_all_from_discard_page(block);

	lock_mutex_exit();
}

/*************************************************************//**
Updates the lock table when a new user record is inserted. */

void
lock_update_insert(
/*===============*/
	const buf_block_t*	block,	/*!< in: buffer block containing rec */
	const rec_t*		rec)	/*!< in: the inserted record */
{
	ulint	receiver_heap_no;
	ulint	donator_heap_no;

	ut_ad(block->frame == page_align(rec));

	/* Inherit the gap-locking locks for rec, in gap mode, from the next
	record */

	if (page_rec_is_comp(rec)) {
		receiver_heap_no = rec_get_heap_no_new(rec);
		donator_heap_no = rec_get_heap_no_new(
			page_rec_get_next_low(rec, TRUE));
	} else {
		receiver_heap_no = rec_get_heap_no_old(rec);
		donator_heap_no = rec_get_heap_no_old(
			page_rec_get_next_low(rec, FALSE));
	}

	lock_rec_inherit_to_gap_if_gap_lock(
		block, receiver_heap_no, donator_heap_no);
}

/*************************************************************//**
Updates the lock table when a record is removed. */

void
lock_update_delete(
/*===============*/
	const buf_block_t*	block,	/*!< in: buffer block containing rec */
	const rec_t*		rec)	/*!< in: the record to be removed */
{
	const page_t*	page = block->frame;
	ulint		heap_no;
	ulint		next_heap_no;

	ut_ad(page == page_align(rec));

	if (page_is_comp(page)) {
		heap_no = rec_get_heap_no_new(rec);
		next_heap_no = rec_get_heap_no_new(page
						   + rec_get_next_offs(rec,
								       TRUE));
	} else {
		heap_no = rec_get_heap_no_old(rec);
		next_heap_no = rec_get_heap_no_old(page
						   + rec_get_next_offs(rec,
								       FALSE));
	}

	lock_mutex_enter();

	/* Let the next record inherit the locks from rec, in gap mode */

	lock_rec_inherit_to_gap(block, block, next_heap_no, heap_no);

	/* Reset the lock bits on rec and release waiting transactions */

	lock_rec_reset_and_release_wait(block, heap_no);

	lock_mutex_exit();
}

/*********************************************************************//**
Stores on the page infimum record the explicit locks of another record.
This function is used to store the lock state of a record when it is
updated and the size of the record changes in the update. The record
is moved in such an update, perhaps to another page. The infimum record
acts as a dummy carrier record, taking care of lock releases while the
actual record is being moved. */

void
lock_rec_store_on_page_infimum(
/*===========================*/
	const buf_block_t*	block,	/*!< in: buffer block containing rec */
	const rec_t*		rec)	/*!< in: record whose lock state
					is stored on the infimum
					record of the same page; lock
					bits are reset on the
					record */
{
	ulint	heap_no = page_rec_get_heap_no(rec);

	ut_ad(block->frame == page_align(rec));

	lock_mutex_enter();

	lock_rec_move(block, block, PAGE_HEAP_NO_INFIMUM, heap_no);

	lock_mutex_exit();
}

/*********************************************************************//**
Restores the state of explicit lock requests on a single record, where the
state was stored on the infimum of the page. */

void
lock_rec_restore_from_page_infimum(
/*===============================*/
	const buf_block_t*	block,	/*!< in: buffer block containing rec */
	const rec_t*		rec,	/*!< in: record whose lock state
					is restored */
	const buf_block_t*	donator)/*!< in: page (rec is not
					necessarily on this page)
					whose infimum stored the lock
					state; lock bits are reset on
					the infimum */
{
	ulint	heap_no = page_rec_get_heap_no(rec);

	lock_mutex_enter();

	lock_rec_move(block, donator, heap_no, PAGE_HEAP_NO_INFIMUM);

	lock_mutex_exit();
}

/*========================= TABLE LOCKS ==============================*/

/** Functor for accessing the embedded node within a table lock. */
struct TableLockGetNode {
	ut_list_node<lock_t>& operator() (lock_t& elem)
	{
		return(elem.un_member.tab_lock.locks);
	}
};

/*********************************************************************//**
Creates a table lock object and adds it as the last in the lock queue
of the table. Does NOT check for deadlocks or lock compatibility.
@return own: new lock object */
UNIV_INLINE
lock_t*
lock_table_create(
/*==============*/
	dict_table_t*	table,	/*!< in/out: database table
				in dictionary cache */
	ulint		type_mode,/*!< in: lock mode possibly ORed with
				LOCK_WAIT */
	trx_t*		trx)	/*!< in: trx */
{
	lock_t*		lock;

	ut_ad(table && trx);
	ut_ad(lock_mutex_own());
	ut_ad(trx_mutex_own(trx));

	check_trx_state(trx);

	if ((type_mode & LOCK_MODE_MASK) == LOCK_AUTO_INC) {
		++table->n_waiting_or_granted_auto_inc_locks;
	}

	/* For AUTOINC locking we reuse the lock instance only if
	there is no wait involved else we allocate the waiting lock
	from the transaction lock heap. */
	if (type_mode == LOCK_AUTO_INC) {

		lock = table->autoinc_lock;

		table->autoinc_trx = trx;

		ib_vector_push(trx->autoinc_locks, &lock);

	} else if (trx->lock.table_cached < trx->lock.table_pool.size()) {
		lock = trx->lock.table_pool[trx->lock.table_cached++];
	} else {

		lock = static_cast<lock_t*>(
			mem_heap_alloc(trx->lock.lock_heap, sizeof(*lock)));

	}

	lock->type_mode = ib_uint32_t(type_mode | LOCK_TABLE);
	lock->trx = trx;

	lock->un_member.tab_lock.table = table;

	ut_ad(table->n_ref_count > 0 || !table->can_be_evicted);

	UT_LIST_ADD_LAST(trx->lock.trx_locks, lock);

	ut_list_append(table->locks, lock, TableLockGetNode());

	if (UNIV_UNLIKELY(type_mode & LOCK_WAIT)) {

		lock_set_lock_and_trx_wait(lock, trx);
	}

	ib_vector_push(lock->trx->lock.table_locks, &lock);

	MONITOR_INC(MONITOR_TABLELOCK_CREATED);
	MONITOR_INC(MONITOR_NUM_TABLELOCK);

	return(lock);
}

/*************************************************************//**
Pops autoinc lock requests from the transaction's autoinc_locks. We
handle the case where there are gaps in the array and they need to
be popped off the stack. */
UNIV_INLINE
void
lock_table_pop_autoinc_locks(
/*=========================*/
	trx_t*	trx)	/*!< in/out: transaction that owns the AUTOINC locks */
{
	ut_ad(lock_mutex_own());
	ut_ad(!ib_vector_is_empty(trx->autoinc_locks));

	/* Skip any gaps, gaps are NULL lock entries in the
	trx->autoinc_locks vector. */

	do {
		ib_vector_pop(trx->autoinc_locks);

		if (ib_vector_is_empty(trx->autoinc_locks)) {
			return;
		}

	} while (*(lock_t**) ib_vector_get_last(trx->autoinc_locks) == NULL);
}

/*************************************************************//**
Removes an autoinc lock request from the transaction's autoinc_locks. */
UNIV_INLINE
void
lock_table_remove_autoinc_lock(
/*===========================*/
	lock_t*	lock,	/*!< in: table lock */
	trx_t*	trx)	/*!< in/out: transaction that owns the lock */
{
	lock_t*	autoinc_lock;
	lint	i = ib_vector_size(trx->autoinc_locks) - 1;

	ut_ad(lock_mutex_own());
	ut_ad(lock_get_mode(lock) == LOCK_AUTO_INC);
	ut_ad(lock_get_type_low(lock) & LOCK_TABLE);
	ut_ad(!ib_vector_is_empty(trx->autoinc_locks));

	/* With stored functions and procedures the user may drop
	a table within the same "statement". This special case has
	to be handled by deleting only those AUTOINC locks that were
	held by the table being dropped. */

	autoinc_lock = *static_cast<lock_t**>(
		ib_vector_get(trx->autoinc_locks, i));

	/* This is the default fast case. */

	if (autoinc_lock == lock) {
		lock_table_pop_autoinc_locks(trx);
	} else {
		/* The last element should never be NULL */
		ut_a(autoinc_lock != NULL);

		/* Handle freeing the locks from within the stack. */

		while (--i >= 0) {
			autoinc_lock = *static_cast<lock_t**>(
				ib_vector_get(trx->autoinc_locks, i));

			if (UNIV_LIKELY(autoinc_lock == lock)) {
				void*	null_var = NULL;
				ib_vector_set(trx->autoinc_locks, i, &null_var);
				return;
			}
		}

		/* Must find the autoinc lock. */
		ut_error;
	}
}

/*************************************************************//**
Removes a table lock request from the queue and the trx list of locks;
this is a low-level function which does NOT check if waiting requests
can now be granted. */
UNIV_INLINE
void
lock_table_remove_low(
/*==================*/
	lock_t*	lock)	/*!< in/out: table lock */
{
	trx_t*		trx;
	dict_table_t*	table;

	ut_ad(lock_mutex_own());

	trx = lock->trx;
	table = lock->un_member.tab_lock.table;

	/* Remove the table from the transaction's AUTOINC vector, if
	the lock that is being released is an AUTOINC lock. */
	if (lock_get_mode(lock) == LOCK_AUTO_INC) {

		/* The table's AUTOINC lock can get transferred to
		another transaction before we get here. */
		if (table->autoinc_trx == trx) {
			table->autoinc_trx = NULL;
		}

		/* The locks must be freed in the reverse order from
		the one in which they were acquired. This is to avoid
		traversing the AUTOINC lock vector unnecessarily.

		We only store locks that were granted in the
		trx->autoinc_locks vector (see lock_table_create()
		and lock_grant()). Therefore it can be empty and we
		need to check for that. */

		if (!lock_get_wait(lock)
		    && !ib_vector_is_empty(trx->autoinc_locks)) {

			lock_table_remove_autoinc_lock(lock, trx);
		}

		ut_a(table->n_waiting_or_granted_auto_inc_locks > 0);
		table->n_waiting_or_granted_auto_inc_locks--;
	}

	UT_LIST_REMOVE(trx->lock.trx_locks, lock);
	ut_list_remove(table->locks, lock, TableLockGetNode());

	MONITOR_INC(MONITOR_TABLELOCK_REMOVED);
	MONITOR_DEC(MONITOR_NUM_TABLELOCK);
}

/*********************************************************************//**
Enqueues a waiting request for a table lock which cannot be granted
immediately. Checks for deadlocks.
@return DB_LOCK_WAIT, DB_DEADLOCK, or DB_QUE_THR_SUSPENDED, or
DB_SUCCESS; DB_SUCCESS means that there was a deadlock, but another
transaction was chosen as a victim, and we got the lock immediately:
no need to wait then */
static
dberr_t
lock_table_enqueue_waiting(
/*=======================*/
	ulint		mode,	/*!< in: lock mode this transaction is
				requesting */
	dict_table_t*	table,	/*!< in/out: table */
	que_thr_t*	thr)	/*!< in: query thread */
{
	trx_t*		trx;
	lock_t*		lock;

	ut_ad(lock_mutex_own());
	ut_ad(!srv_read_only_mode);

	trx = thr_get_trx(thr);
	ut_ad(trx_mutex_own(trx));

	/* Test if there already is some other reason to suspend thread:
	we do not enqueue a lock request if the query thread should be
	stopped anyway */

	if (que_thr_stop(thr)) {
		ut_error;

		return(DB_QUE_THR_SUSPENDED);
	}

	switch (trx_get_dict_operation(trx)) {
	case TRX_DICT_OP_NONE:
		break;
	case TRX_DICT_OP_TABLE:
	case TRX_DICT_OP_INDEX:
		ib_logf(IB_LOG_LEVEL_ERROR,
			"A table lock wait happens in a dictionary operation!."
			" Table name %s. %s",
			ut_get_name(trx, TRUE, table->name).c_str(),
			BUG_REPORT_MSG);
		ut_ad(0);
	}

	/* Enqueue the lock request that will wait to be granted */

	lock = lock_table_create(table, mode | LOCK_WAIT, trx);

	/* Release the mutex to obey the latching order.
	This is safe, because DeadlockChecker::check_and_resolve()
	is invoked when a lock wait is enqueued for the currently
	running transaction. Because trx is a running transaction
	(it is not currently suspended because of a lock wait),
	its state can only be changed by this thread, which is
	currently associated with the transaction. */

	trx_mutex_exit(trx);

	const trx_t*	victim_trx;

	victim_trx = DeadlockChecker::check_and_resolve(lock, trx);

	trx_mutex_enter(trx);

	if (victim_trx != 0) {
		ut_ad(victim_trx == trx);

		/* The order here is important, we don't want to
		lose the state of the lock before calling remove. */
		lock_table_remove_low(lock);
		lock_reset_lock_and_trx_wait(lock);

		return(DB_DEADLOCK);
	} else if (trx->lock.wait_lock == NULL) {
		/* Deadlock resolution chose another transaction as a victim,
		and we accidentally got our lock granted! */

		return(DB_SUCCESS);
	}

	trx->lock.que_state = TRX_QUE_LOCK_WAIT;

	trx->lock.wait_started = ut_time();
	trx->lock.was_chosen_as_deadlock_victim = false;

	ut_a(que_thr_stop(thr));

	MONITOR_INC(MONITOR_TABLELOCK_WAIT);

	return(DB_LOCK_WAIT);
}

/*********************************************************************//**
Checks if other transactions have an incompatible mode lock request in
the lock queue.
@return lock or NULL */
UNIV_INLINE
const lock_t*
lock_table_other_has_incompatible(
/*==============================*/
	const trx_t*		trx,	/*!< in: transaction, or NULL if all
					transactions should be included */
	ulint			wait,	/*!< in: LOCK_WAIT if also
					waiting locks are taken into
					account, or 0 if not */
	const dict_table_t*	table,	/*!< in: table */
	enum lock_mode		mode)	/*!< in: lock mode */
{
	const lock_t*	lock;

	ut_ad(lock_mutex_own());

	for (lock = UT_LIST_GET_LAST(table->locks);
	     lock != NULL;
	     lock = UT_LIST_GET_PREV(un_member.tab_lock.locks, lock)) {

		if (lock->trx != trx
		    && !lock_mode_compatible(lock_get_mode(lock), mode)
		    && (wait || !lock_get_wait(lock))) {

			return(lock);
		}
	}

	return(NULL);
}

/*********************************************************************//**
Locks the specified database table in the mode given. If the lock cannot
be granted immediately, the query thread is put to wait.
@return DB_SUCCESS, DB_LOCK_WAIT, DB_DEADLOCK, or DB_QUE_THR_SUSPENDED */

dberr_t
lock_table(
/*=======*/
	ulint		flags,	/*!< in: if BTR_NO_LOCKING_FLAG bit is set,
				does nothing */
	dict_table_t*	table,	/*!< in/out: database table
				in dictionary cache */
	lock_mode	mode,	/*!< in: lock mode */
	que_thr_t*	thr)	/*!< in: query thread */
{
	trx_t*		trx;
	dberr_t		err;
	const lock_t*	wait_for;

	ut_ad(table && thr);

	/* Given limited visibility of temp-table we can avoid
	locking overhead */
	if ((flags & BTR_NO_LOCKING_FLAG)
	    || srv_read_only_mode
	    || dict_table_is_temporary(table)) {

		return(DB_SUCCESS);
	}

	ut_a(flags == 0);

	trx = thr_get_trx(thr);

	/* Look for equal or stronger locks the same trx already
	has on the table. No need to acquire the lock mutex here
	because only this transacton can add/access table locks
	to/from trx_t::table_locks. */

	if (lock_table_has(trx, table, mode)) {

		return(DB_SUCCESS);
	}

	/* Read only transactions can write to temp tables, we don't want
	to promote them to RW transactions. Their updates cannot be visible
	to other transactions. Therefore we can keep them out
	of the read views. */

	if ((mode == LOCK_IX || mode == LOCK_X)
	    && !trx->read_only
	    && trx->rsegs.m_redo.rseg == 0) {

		trx_set_rw_mode(trx);
	}

	lock_mutex_enter();

	/* We have to check if the new lock is compatible with any locks
	other transactions have in the table lock queue. */

	wait_for = lock_table_other_has_incompatible(
		trx, LOCK_WAIT, table, mode);

	trx_mutex_enter(trx);

	/* Another trx has a request on the table in an incompatible
	mode: this trx may have to wait */

	if (wait_for != NULL) {
		err = lock_table_enqueue_waiting(mode | flags, table, thr);
	} else {
		lock_table_create(table, mode | flags, trx);

		ut_a(!flags || mode == LOCK_S || mode == LOCK_X);

		err = DB_SUCCESS;
	}

	lock_mutex_exit();

	trx_mutex_exit(trx);

	return(err);
}

/*********************************************************************//**
Creates a table IX lock object for a resurrected transaction. */

void
lock_table_ix_resurrect(
/*====================*/
	dict_table_t*	table,	/*!< in/out: table */
	trx_t*		trx)	/*!< in/out: transaction */
{
	ut_ad(trx->is_recovered);

	if (lock_table_has(trx, table, LOCK_IX)) {
		return;
	}

	lock_mutex_enter();

	/* We have to check if the new lock is compatible with any locks
	other transactions have in the table lock queue. */

	ut_ad(!lock_table_other_has_incompatible(
		      trx, LOCK_WAIT, table, LOCK_IX));

	trx_mutex_enter(trx);
	lock_table_create(table, LOCK_IX, trx);
	lock_mutex_exit();
	trx_mutex_exit(trx);
}

/*********************************************************************//**
Checks if a waiting table lock request still has to wait in a queue.
@return TRUE if still has to wait */
static
bool
lock_table_has_to_wait_in_queue(
/*============================*/
	const lock_t*	wait_lock)	/*!< in: waiting table lock */
{
	const dict_table_t*	table;
	const lock_t*		lock;

	ut_ad(lock_mutex_own());
	ut_ad(lock_get_wait(wait_lock));

	table = wait_lock->un_member.tab_lock.table;

	for (lock = UT_LIST_GET_FIRST(table->locks);
	     lock != wait_lock;
	     lock = UT_LIST_GET_NEXT(un_member.tab_lock.locks, lock)) {

		if (lock_has_to_wait(wait_lock, lock)) {

			return(true);
		}
	}

	return(false);
}

/*************************************************************//**
Removes a table lock request, waiting or granted, from the queue and grants
locks to other transactions in the queue, if they now are entitled to a
lock. */
static
void
lock_table_dequeue(
/*===============*/
	lock_t*	in_lock)/*!< in/out: table lock object; transactions waiting
			behind will get their lock requests granted, if
			they are now qualified to it */
{
	ut_ad(lock_mutex_own());
	ut_a(lock_get_type_low(in_lock) == LOCK_TABLE);

	lock_t*	lock = UT_LIST_GET_NEXT(un_member.tab_lock.locks, in_lock);

	lock_table_remove_low(in_lock);

	/* Check if waiting locks in the queue can now be granted: grant
	locks if there are no conflicting locks ahead. */

	for (/* No op */;
	     lock != NULL;
	     lock = UT_LIST_GET_NEXT(un_member.tab_lock.locks, lock)) {

		if (lock_get_wait(lock)
		    && !lock_table_has_to_wait_in_queue(lock)) {

			/* Grant the lock */
			ut_ad(in_lock->trx != lock->trx);
			lock_grant(lock);
		}
	}
}

/*=========================== LOCK RELEASE ==============================*/

/*************************************************************//**
Removes a granted record lock of a transaction from the queue and grants
locks to other transactions waiting in the queue if they now are entitled
to a lock. */

void
lock_rec_unlock(
/*============*/
	trx_t*			trx,	/*!< in/out: transaction that has
					set a record lock */
	const buf_block_t*	block,	/*!< in: buffer block containing rec */
	const rec_t*		rec,	/*!< in: record */
	enum lock_mode		lock_mode)/*!< in: LOCK_S or LOCK_X */
{
	lock_t*		first_lock;
	lock_t*		lock;
	ulint		heap_no;
	const char*	stmt;
	size_t		stmt_len;

	ut_ad(trx);
	ut_ad(rec);
	ut_ad(block->frame == page_align(rec));
	ut_ad(!trx->lock.wait_lock);
	ut_ad(trx_state_eq(trx, TRX_STATE_ACTIVE));

	heap_no = page_rec_get_heap_no(rec);

	lock_mutex_enter();
	trx_mutex_enter(trx);

	first_lock = lock_rec_get_first(lock_sys->rec_hash, block, heap_no);

	/* Find the last lock with the same lock_mode and transaction
	on the record. */

	for (lock = first_lock; lock != NULL;
	     lock = lock_rec_get_next(heap_no, lock)) {
		if (lock->trx == trx && lock_get_mode(lock) == lock_mode) {
			goto released;
		}
	}

	lock_mutex_exit();
	trx_mutex_exit(trx);

	stmt = innobase_get_stmt_unsafe(trx->mysql_thd, &stmt_len);
	ib_logf(IB_LOG_LEVEL_ERROR,
		"Unlock row could not find a %lu mode lock on the record",
		(ulong) lock_mode);
	ib_logf(IB_LOG_LEVEL_ERROR, "Current statement: %.*s",
		(int) stmt_len, stmt);

	return;

released:
	ut_a(!lock_get_wait(lock));
	lock_rec_reset_nth_bit(lock, heap_no);

	/* Check if we can now grant waiting lock requests */

	for (lock = first_lock; lock != NULL;
	     lock = lock_rec_get_next(heap_no, lock)) {
		if (lock_get_wait(lock)
		    && !lock_rec_has_to_wait_in_queue(lock)) {

			/* Grant the lock */
			ut_ad(trx != lock->trx);
			lock_grant(lock);
		}
	}

	lock_mutex_exit();
	trx_mutex_exit(trx);
}

#ifdef UNIV_DEBUG
/*********************************************************************//**
Check if a transaction that has X or IX locks has set the dict_op
code correctly. */
static
void
lock_check_dict_lock(
/*==================*/
	const lock_t*	lock)	/*!< in: lock to check */
{
	if (lock_get_type_low(lock) == LOCK_REC) {

		/* Check if the transcation locked a record
		in a system table in X mode. It should have set
		the dict_op code correctly if it did. */
		if (lock->index->table->id < DICT_HDR_FIRST_ID
		    && lock_get_mode(lock) == LOCK_X) {

			ut_ad(lock_get_mode(lock) != LOCK_IX);
			ut_ad(lock->trx->dict_operation != TRX_DICT_OP_NONE);
		}
	} else {
		ut_ad(lock_get_type_low(lock) & LOCK_TABLE);

		const dict_table_t*	table;

		table = lock->un_member.tab_lock.table;

		/* Check if the transcation locked a system table
		in IX mode. It should have set the dict_op code
		correctly if it did. */
		if (table->id < DICT_HDR_FIRST_ID
		    && (lock_get_mode(lock) == LOCK_X
			|| lock_get_mode(lock) == LOCK_IX)) {

			ut_ad(lock->trx->dict_operation != TRX_DICT_OP_NONE);
		}
	}
}
#endif /* UNIV_DEBUG */

/*********************************************************************//**
Releases transaction locks, and releases possible other transactions waiting
because of these locks. */
static
void
lock_release(
/*=========*/
	trx_t*	trx)	/*!< in/out: transaction */
{
	lock_t*		lock;
	ulint		count = 0;
	trx_id_t	max_trx_id = trx_sys_get_max_trx_id();

	ut_ad(lock_mutex_own());
	ut_ad(!trx_mutex_own(trx));

	for (lock = UT_LIST_GET_LAST(trx->lock.trx_locks);
	     lock != NULL;
	     lock = UT_LIST_GET_LAST(trx->lock.trx_locks)) {

		ut_d(lock_check_dict_lock(lock));

		if (lock_get_type_low(lock) == LOCK_REC) {

			lock_rec_dequeue_from_page(lock);
		} else {
			dict_table_t*	table;

			table = lock->un_member.tab_lock.table;

			if (lock_get_mode(lock) != LOCK_IS
			    && trx->undo_no != 0) {

				/* The trx may have modified the table. We
				block the use of the MySQL query cache for
				all currently active transactions. */

				table->query_cache_inv_id = max_trx_id;
			}

			lock_table_dequeue(lock);
		}

		if (count == LOCK_RELEASE_INTERVAL) {
			/* Release the  mutex for a while, so that we
			do not monopolize it */

			lock_mutex_exit();

			lock_mutex_enter();

			count = 0;
		}

		++count;
	}
}

/* True if a lock mode is S or X */
#define IS_LOCK_S_OR_X(lock) \
	(lock_get_mode(lock) == LOCK_S \
	 || lock_get_mode(lock) == LOCK_X)

/*********************************************************************//**
Removes table locks of the transaction on a table to be dropped. */
static
void
lock_trx_table_locks_remove(
/*========================*/
	const lock_t*	lock_to_remove)		/*!< in: lock to remove */
{
	lint		i;
	trx_t*		trx = lock_to_remove->trx;

	ut_ad(lock_mutex_own());

	/* It is safe to read this because we are holding the lock mutex */
	if (!trx->lock.cancel) {
		trx_mutex_enter(trx);
	} else {
		ut_ad(trx_mutex_own(trx));
	}

	for (i = ib_vector_size(trx->lock.table_locks) - 1; i >= 0; --i) {
		const lock_t*	lock;

		lock = *static_cast<lock_t**>(
			ib_vector_get(trx->lock.table_locks, i));

		if (lock == NULL) {
			continue;
		}

		ut_a(trx == lock->trx);
		ut_a(lock_get_type_low(lock) & LOCK_TABLE);
		ut_a(lock->un_member.tab_lock.table != NULL);

		if (lock == lock_to_remove) {
			void*	null_var = NULL;
			ib_vector_set(trx->lock.table_locks, i, &null_var);

			if (!trx->lock.cancel) {
				trx_mutex_exit(trx);
			}

			return;
		}
	}

	if (!trx->lock.cancel) {
		trx_mutex_exit(trx);
	}

	/* Lock must exist in the vector. */
	ut_error;
}

/*********************************************************************//**
Removes locks of a transaction on a table to be dropped.
If remove_also_table_sx_locks is TRUE then table-level S and X locks are
also removed in addition to other table-level and record-level locks.
No lock that is going to be removed is allowed to be a wait lock. */
static
void
lock_remove_all_on_table_for_trx(
/*=============================*/
	dict_table_t*	table,			/*!< in: table to be dropped */
	trx_t*		trx,			/*!< in: a transaction */
	ibool		remove_also_table_sx_locks)/*!< in: also removes
						table S and X locks */
{
	lock_t*		lock;
	lock_t*		prev_lock;

	ut_ad(lock_mutex_own());

	for (lock = UT_LIST_GET_LAST(trx->lock.trx_locks);
	     lock != NULL;
	     lock = prev_lock) {

		prev_lock = UT_LIST_GET_PREV(trx_locks, lock);

		if (lock_get_type_low(lock) == LOCK_REC
		    && lock->index->table == table) {
			ut_a(!lock_get_wait(lock));

			lock_rec_discard(lock);
		} else if (lock_get_type_low(lock) & LOCK_TABLE
			   && lock->un_member.tab_lock.table == table
			   && (remove_also_table_sx_locks
			       || !IS_LOCK_S_OR_X(lock))) {

			ut_a(!lock_get_wait(lock));

			lock_trx_table_locks_remove(lock);
			lock_table_remove_low(lock);
		}
	}
}

/*******************************************************************//**
Remove any explicit record locks held by recovering transactions on
the table.
@return number of recovered transactions examined */
static
ulint
lock_remove_recovered_trx_record_locks(
/*===================================*/
	dict_table_t*	table)	/*!< in: check if there are any locks
				held on records in this table or on the
				table itself */
{
	trx_t*		trx;
	ulint		n_recovered_trx = 0;

	ut_a(table != NULL);
	ut_ad(lock_mutex_own());

	mutex_enter(&trx_sys->mutex);

	for (trx = UT_LIST_GET_FIRST(trx_sys->rw_trx_list);
	     trx != NULL;
	     trx = UT_LIST_GET_NEXT(trx_list, trx)) {

		lock_t*	lock;
		lock_t*	next_lock;

		assert_trx_in_rw_list(trx);

		if (!trx->is_recovered) {
			continue;
		}

		/* Because we are holding the lock_sys->mutex,
		implicit locks cannot be converted to explicit ones
		while we are scanning the explicit locks. */

		for (lock = UT_LIST_GET_FIRST(trx->lock.trx_locks);
		     lock != NULL;
		     lock = next_lock) {

			ut_a(lock->trx == trx);

			/* Recovered transactions can't wait on a lock. */

			ut_a(!lock_get_wait(lock));

			next_lock = UT_LIST_GET_NEXT(trx_locks, lock);

			switch (lock_get_type_low(lock)) {
			default:
				ut_error;
			case LOCK_TABLE:
				if (lock->un_member.tab_lock.table == table) {
					lock_trx_table_locks_remove(lock);
					lock_table_remove_low(lock);
				}
				break;
			case LOCK_REC:
				if (lock->index->table == table) {
					lock_rec_discard(lock);
				}
			}
		}

		++n_recovered_trx;
	}

	mutex_exit(&trx_sys->mutex);

	return(n_recovered_trx);
}

/*********************************************************************//**
Removes locks on a table to be dropped or truncated.
If remove_also_table_sx_locks is TRUE then table-level S and X locks are
also removed in addition to other table-level and record-level locks.
No lock, that is going to be removed, is allowed to be a wait lock. */

void
lock_remove_all_on_table(
/*=====================*/
	dict_table_t*	table,			/*!< in: table to be dropped
						or truncated */
	ibool		remove_also_table_sx_locks)/*!< in: also removes
						table S and X locks */
{
	lock_t*		lock;

	lock_mutex_enter();

	for (lock = UT_LIST_GET_FIRST(table->locks);
	     lock != NULL;
	     /* No op */) {

		lock_t*	prev_lock;

		prev_lock = UT_LIST_GET_PREV(un_member.tab_lock.locks, lock);

		/* If we should remove all locks (remove_also_table_sx_locks
		is TRUE), or if the lock is not table-level S or X lock,
		then check we are not going to remove a wait lock. */
		if (remove_also_table_sx_locks
		    || !(lock_get_type(lock) == LOCK_TABLE
			 && IS_LOCK_S_OR_X(lock))) {

			ut_a(!lock_get_wait(lock));
		}

		lock_remove_all_on_table_for_trx(
			table, lock->trx, remove_also_table_sx_locks);

		if (prev_lock == NULL) {
			if (lock == UT_LIST_GET_FIRST(table->locks)) {
				/* lock was not removed, pick its successor */
				lock = UT_LIST_GET_NEXT(
					un_member.tab_lock.locks, lock);
			} else {
				/* lock was removed, pick the first one */
				lock = UT_LIST_GET_FIRST(table->locks);
			}
		} else if (UT_LIST_GET_NEXT(un_member.tab_lock.locks,
					    prev_lock) != lock) {
			/* If lock was removed by
			lock_remove_all_on_table_for_trx() then pick the
			successor of prev_lock ... */
			lock = UT_LIST_GET_NEXT(
				un_member.tab_lock.locks, prev_lock);
		} else {
			/* ... otherwise pick the successor of lock. */
			lock = UT_LIST_GET_NEXT(
				un_member.tab_lock.locks, lock);
		}
	}

	/* Note: Recovered transactions don't have table level IX or IS locks
	but can have implicit record locks that have been converted to explicit
	record locks. Such record locks cannot be freed by traversing the
	transaction lock list in dict_table_t (as above). */

	if (!lock_sys->rollback_complete
	    && lock_remove_recovered_trx_record_locks(table) == 0) {

		lock_sys->rollback_complete = TRUE;
	}

	lock_mutex_exit();
}

/*===================== VALIDATION AND DEBUGGING  ====================*/

/*********************************************************************//**
Prints info of a table lock. */

void
lock_table_print(
/*=============*/
	FILE*		file,	/*!< in: file where to print */
	const lock_t*	lock)	/*!< in: table type lock */
{
	ut_ad(lock_mutex_own());
	ut_a(lock_get_type_low(lock) == LOCK_TABLE);

	fputs("TABLE LOCK table ", file);
	ut_print_name(file, lock->trx, TRUE,
		      lock->un_member.tab_lock.table->name);
	fprintf(file, " trx id " TRX_ID_FMT, trx_get_id_for_print(lock->trx));

	if (lock_get_mode(lock) == LOCK_S) {
		fputs(" lock mode S", file);
	} else if (lock_get_mode(lock) == LOCK_X) {
		ut_ad(lock->trx->id != 0);
		fputs(" lock mode X", file);
	} else if (lock_get_mode(lock) == LOCK_IS) {
		fputs(" lock mode IS", file);
	} else if (lock_get_mode(lock) == LOCK_IX) {
		ut_ad(lock->trx->id != 0);
		fputs(" lock mode IX", file);
	} else if (lock_get_mode(lock) == LOCK_AUTO_INC) {
		fputs(" lock mode AUTO-INC", file);
	} else {
		fprintf(file, " unknown lock mode %lu",
			(ulong) lock_get_mode(lock));
	}

	if (lock_get_wait(lock)) {
		fputs(" waiting", file);
	}

	putc('\n', file);
}

/*********************************************************************//**
Prints info of a record lock. */

void
lock_rec_print(
/*===========*/
	FILE*		file,	/*!< in: file where to print */
	const lock_t*	lock)	/*!< in: record type lock */
{
	ulint			space;
	ulint			page_no;
	mtr_t			mtr;
	mem_heap_t*		heap		= NULL;
	ulint			offsets_[REC_OFFS_NORMAL_SIZE];
	ulint*			offsets		= offsets_;
	rec_offs_init(offsets_);

	ut_ad(lock_mutex_own());
	ut_a(lock_get_type_low(lock) == LOCK_REC);

	space = lock->un_member.rec_lock.space;
	page_no = lock->un_member.rec_lock.page_no;

	fprintf(file, "RECORD LOCKS space id %lu page no %lu n bits %lu ",
		(ulong) space, (ulong) page_no,
		(ulong) lock_rec_get_n_bits(lock));
	dict_index_name_print(file, lock->trx, lock->index);
	fprintf(file, " trx id " TRX_ID_FMT, trx_get_id_for_print(lock->trx));

	if (lock_get_mode(lock) == LOCK_S) {
		fputs(" lock mode S", file);
	} else if (lock_get_mode(lock) == LOCK_X) {
		fputs(" lock_mode X", file);
	} else {
		ut_error;
	}

	if (lock_rec_get_gap(lock)) {
		fputs(" locks gap before rec", file);
	}

	if (lock_rec_get_rec_not_gap(lock)) {
		fputs(" locks rec but not gap", file);
	}

	if (lock_rec_get_insert_intention(lock)) {
		fputs(" insert intention", file);
	}

	if (lock_get_wait(lock)) {
		fputs(" waiting", file);
	}

	mtr_start(&mtr);

	putc('\n', file);

	const buf_block_t*	block;

	block = buf_page_try_get(page_id_t(space, page_no), &mtr);

	for (ulint i = 0; i < lock_rec_get_n_bits(lock); ++i) {

		if (!lock_rec_get_nth_bit(lock, i)) {
			continue;
		}

		fprintf(file, "Record lock, heap no %lu", (ulong) i);

		if (block) {
			const rec_t*	rec;

			rec = page_find_rec_with_heap_no(
				buf_block_get_frame(block), i);

			offsets = rec_get_offsets(
				rec, lock->index, offsets,
				ULINT_UNDEFINED, &heap);

			putc(' ', file);
			rec_print_new(file, rec, offsets);
		}

		putc('\n', file);
	}

	mtr_commit(&mtr);

	if (heap) {
		mem_heap_free(heap);
	}
}

#ifdef UNIV_DEBUG
/* Print the number of lock structs from lock_print_info_summary() only
in non-production builds for performance reasons, see
http://bugs.mysql.com/36942 */
#define PRINT_NUM_OF_LOCK_STRUCTS
#endif /* UNIV_DEBUG */

#ifdef PRINT_NUM_OF_LOCK_STRUCTS
/*********************************************************************//**
Calculates the number of record lock structs in the record lock hash table.
@return number of record locks */
static
ulint
lock_get_n_rec_locks(void)
/*======================*/
{
	ulint	n_locks	= 0;
	ulint	i;

	ut_ad(lock_mutex_own());

	for (i = 0; i < hash_get_n_cells(lock_sys->rec_hash); i++) {
		const lock_t*	lock;

		for (lock = static_cast<const lock_t*>(
				HASH_GET_FIRST(lock_sys->rec_hash, i));
		     lock != 0;
		     lock = static_cast<const lock_t*>(
				HASH_GET_NEXT(hash, lock))) {

			n_locks++;
		}
	}

	return(n_locks);
}
#endif /* PRINT_NUM_OF_LOCK_STRUCTS */

/*********************************************************************//**
Prints info of locks for all transactions.
@return FALSE if not able to obtain lock mutex
and exits without printing info */

ibool
lock_print_info_summary(
/*====================*/
	FILE*	file,	/*!< in: file where to print */
	ibool   nowait)	/*!< in: whether to wait for the lock mutex */
{
	/* if nowait is FALSE, wait on the lock mutex,
	otherwise return immediately if fail to obtain the
	mutex. */
	if (!nowait) {
		lock_mutex_enter();
	} else if (lock_mutex_enter_nowait()) {
		fputs("FAIL TO OBTAIN LOCK MUTEX,"
		      " SKIP LOCK INFO PRINTING\n", file);
		return(FALSE);
	}

	if (lock_deadlock_found) {
		fputs("------------------------\n"
		      "LATEST DETECTED DEADLOCK\n"
		      "------------------------\n", file);

		if (!srv_read_only_mode) {
			ut_copy_file(file, lock_latest_err_file);
		}
	}

	fputs("------------\n"
	      "TRANSACTIONS\n"
	      "------------\n", file);

	fprintf(file, "Trx id counter " TRX_ID_FMT "\n",
		trx_sys_get_max_trx_id());

	fprintf(file,
		"Purge done for trx's n:o < " TRX_ID_FMT
		" undo n:o < " TRX_ID_FMT " state: ",
		purge_sys->iter.trx_no,
		purge_sys->iter.undo_no);

	/* Note: We are reading the state without the latch. One because it
	will violate the latching order and two because we are merely querying
	the state of the variable for display. */

	switch (purge_sys->state){
	case PURGE_STATE_INIT:
		/* Should never be in this state while the system is running. */
		ut_error;

	case PURGE_STATE_EXIT:
		fprintf(file, "exited");
		break;

	case PURGE_STATE_DISABLED:
		fprintf(file, "disabled");
		break;

	case PURGE_STATE_RUN:
		fprintf(file, "running");
		/* Check if it is waiting for more data to arrive. */
		if (!purge_sys->running) {
			fprintf(file, " but idle");
		}
		break;

	case PURGE_STATE_STOP:
		fprintf(file, "stopped");
		break;
	}

	fprintf(file, "\n");

	fprintf(file,
		"History list length %lu\n",
		(ulong) trx_sys->rseg_history_len);

#ifdef PRINT_NUM_OF_LOCK_STRUCTS
	fprintf(file,
		"Total number of lock structs in row lock hash table %lu\n",
		(ulong) lock_get_n_rec_locks());
#endif /* PRINT_NUM_OF_LOCK_STRUCTS */
	return(TRUE);
}

/** Functor to print not-started transaction from the mysql_trx_list. */

struct	PrintNotStarted {

	PrintNotStarted(FILE* file) : m_file(file) { }

	void	operator()(const trx_t* trx)
	{
		ut_ad(trx->in_mysql_trx_list);
		ut_ad(mutex_own(&trx_sys->mutex));

		/* See state transitions and locking rules in trx0trx.h */

		if (trx_state_eq(trx, TRX_STATE_NOT_STARTED)) {
			fputs("---", m_file);
			trx_print_latched(m_file, trx, 600);
		}
	}

	FILE*		m_file;
};

/** Iterate over a transaction's locks. Keeping track of the
iterator using an ordinal value. */

class TrxLockIterator {
public:
	TrxLockIterator() { rewind(); }

	/** Get the m_index(th) lock  of a transaction.
	@return current lock or 0 */
	const lock_t* current(const trx_t* trx) const
	{
		lock_t*	lock;
		ulint	i = 0;

		for (lock = UT_LIST_GET_FIRST(trx->lock.trx_locks);
		     lock != NULL && i < m_index;
		     lock = UT_LIST_GET_NEXT(trx_locks, lock), ++i) {

			/* No op */
		}

		return(lock);
	}

	/** Set the ordinal value to 0 */
	void rewind()
	{
		m_index = 0;
	}

	/** Increment the ordinal value.
	@retun the current index value */
	ulint next()
	{
		return(++m_index);
	}

private:
	/** Current iterator position */
	ulint		m_index;
};

/** This iterates over both the RW and RO trx_sys lists. We need to keep
track where the iterator was up to and we do that using an ordinal value. */

class TrxListIterator {
public:
	TrxListIterator() : m_index()
	{
		/* We iterate over the RW trx list first. */

		m_trx_list = &trx_sys->rw_trx_list;
	}

	/** Get the current transaction whose ordinality is m_index.
	@return current transaction or 0 */

	const trx_t* current()
	{
		return(reposition());
	}

	/** Advance the transaction current ordinal value and reset the
	transaction lock ordinal value */

	void next()
	{
		++m_index;
		m_lock_iter.rewind();
	}

	TrxLockIterator& lock_iter()
	{
		return(m_lock_iter);
	}

private:
	/** Reposition the "cursor" on the current transaction. If it
	is the first time then the "cursor" will be positioned on the
	first transaction.

	@return transaction instance or 0 */
	const trx_t* reposition() const
	{
		ulint	i;
		trx_t*	trx;

		/* Make the transaction at the ordinal value of m_index
		the current transaction. ie. reposition/restore */

		for (i = 0, trx = UT_LIST_GET_FIRST(*m_trx_list);
		     trx != NULL && (i < m_index);
		     trx = UT_LIST_GET_NEXT(trx_list, trx), ++i) {

			check_trx_state(trx);
		}

		return(trx);
	}

	/** Ordinal value of the transaction in the current transaction list */
	ulint			m_index;

	/** Current transaction list */
	trx_list_t*		m_trx_list;

	/** For iterating over a transaction's locks */
	TrxLockIterator		m_lock_iter;
};

/** Prints transaction lock wait and MVCC state.
@param[in,out]	file	file where to print
@param[in]	trx	transaction */

void
lock_trx_print_wait_and_mvcc_state(
	FILE*		file,
	const trx_t*	trx)
{
	fprintf(file, "---");

	trx_print_latched(file, trx, 600);

	const ReadView*	read_view = trx_get_read_view(trx);

	if (read_view != NULL) {
		read_view->print_limits(file);
	}

	if (trx->lock.que_state == TRX_QUE_LOCK_WAIT) {

		fprintf(file,
			"------- TRX HAS BEEN WAITING %lu SEC"
			" FOR THIS LOCK TO BE GRANTED:\n",
			(ulong) difftime(ut_time(), trx->lock.wait_started));

		if (lock_get_type_low(trx->lock.wait_lock) == LOCK_REC) {
			lock_rec_print(file, trx->lock.wait_lock);
		} else {
			lock_table_print(file, trx->lock.wait_lock);
		}

		fprintf(file, "------------------\n");
	}
}

/*********************************************************************//**
Prints info of locks for a transaction. This function will release the
lock mutex and the trx_sys_t::mutex if the page was read from disk.
@return true if page was read from the tablespace */
static
bool
lock_rec_fetch_page(
/*================*/
	const lock_t*	lock)	/*!< in: record lock */
{
	ut_ad(lock_get_type_low(lock) == LOCK_REC);

	ulint			space = lock->un_member.rec_lock.space;
	bool			found;
	const page_size_t&	page_size = fil_space_get_page_size(space,
								    &found);
	ulint			page_no = lock->un_member.rec_lock.page_no;

	/* Check if the .ibd file exists. */
	if (found) {
		mtr_t	mtr;

		lock_mutex_exit();

		mutex_exit(&trx_sys->mutex);

		mtr_start(&mtr);

		buf_page_get_with_no_latch(
			page_id_t(space, page_no), page_size, &mtr);

		mtr_commit(&mtr);

		lock_mutex_enter();

		mutex_enter(&trx_sys->mutex);

		return(true);
	}

	return(false);
}

/*********************************************************************//**
Prints info of locks for a transaction.
@return true if all printed, false if latches were released. */
static
bool
lock_trx_print_locks(
/*=================*/
	FILE*		file,		/*!< in/out: File to write */
	const trx_t*	trx,		/*!< in: current transaction */
	TrxLockIterator&iter,		/*!< in: transaction lock iterator */
	bool		load_block)	/*!< in: if true then read block
					from disk */
{
	const lock_t* lock;

	/* Iterate over the transaction's locks. */
	while ((lock = iter.current(trx)) != 0) {

		if (lock_get_type_low(lock) == LOCK_REC) {

			if (load_block) {

				/* Note: lock_rec_fetch_page() will
				release both the lock mutex and the
				trx_sys_t::mutex if it does a read
				from disk. */

				if (lock_rec_fetch_page(lock)) {
					/* We need to resync the
					current transaction. */
					return(false);
				}

				/* It is a single table tablespace
				and the .ibd file is missing
				(TRUNCATE TABLE probably stole the
				locks): just print the lock without
				attempting to load the page in the
				buffer pool. */

				fprintf(file,
					"RECORD LOCKS on non-existing"
					" space %u\n",
					lock->un_member.rec_lock.space);
			}

			/* Print all the record locks on the page from
			the record lock bitmap */

			lock_rec_print(file, lock);

			load_block = true;

		} else {
			ut_ad(lock_get_type_low(lock) & LOCK_TABLE);

			lock_table_print(file, lock);
		}

		if (iter.next() >= 10) {

			fprintf(file,
				"10 LOCKS PRINTED FOR THIS TRX:"
				" SUPPRESSING FURTHER PRINTS\n");

			break;
		}
	}

	return(true);
}

/*********************************************************************//**
Prints info of locks for each transaction. This function assumes that the
caller holds the lock mutex and more importantly it will release the lock
mutex on behalf of the caller. (This should be fixed in the future). */

void
lock_print_info_all_transactions(
/*=============================*/
	FILE*		file)	/*!< in/out: file where to print */
{
	ut_ad(lock_mutex_own());

	fprintf(file, "LIST OF TRANSACTIONS FOR EACH SESSION:\n");

	mutex_enter(&trx_sys->mutex);

	/* First print info on non-active transactions */

	/* NOTE: information of auto-commit non-locking read-only
	transactions will be omitted here. The information will be
	available from INFORMATION_SCHEMA.INNODB_TRX. */

	PrintNotStarted	print_not_started(file);
	ut_list_map(trx_sys->mysql_trx_list, print_not_started);

	const trx_t*	trx;
	TrxListIterator	trx_iter;
	const trx_t*	prev_trx = 0;

	/* Control whether a block should be fetched from the buffer pool. */
	bool		load_block = true;
	bool		monitor = srv_print_innodb_lock_monitor;

	while ((trx = trx_iter.current()) != 0) {

		check_trx_state(trx);

		if (trx != prev_trx) {
			lock_trx_print_wait_and_mvcc_state(file, trx);
			prev_trx = trx;

			/* The transaction that read in the page is no
			longer the one that read the page in. We need to
			force a page read. */
			load_block = true;
		}

		/* If we need to print the locked record contents then we
		need to fetch the containing block from the buffer pool. */
		if (monitor) {

			/* Print the locks owned by the current transaction. */
			TrxLockIterator& lock_iter = trx_iter.lock_iter();

			if (!lock_trx_print_locks(
					file, trx, lock_iter, load_block)) {

				/* Resync trx_iter, the trx_sys->mutex and
				the lock mutex were released. A page was
				successfully read in.  We need to print its
				contents on the next call to
				lock_trx_print_locks(). On the next call to
				lock_trx_print_locks() we should simply print
				the contents of the page just read in.*/
				load_block = false;

				continue;
			}
		}

		load_block = true;

		/* All record lock details were printed without fetching
		a page from disk, or we didn't need to print the detail. */
		trx_iter.next();
	}

	lock_mutex_exit();
	mutex_exit(&trx_sys->mutex);

	ut_ad(lock_validate());
}

#ifdef UNIV_DEBUG
/*********************************************************************//**
Find the the lock in the trx_t::trx_lock_t::table_locks vector.
@return TRUE if found */
static
ibool
lock_trx_table_locks_find(
/*======================*/
	trx_t*		trx,		/*!< in: trx to validate */
	const lock_t*	find_lock)	/*!< in: lock to find */
{
	lint		i;
	ibool		found = FALSE;

	trx_mutex_enter(trx);

	for (i = ib_vector_size(trx->lock.table_locks) - 1; i >= 0; --i) {
		const lock_t*	lock;

		lock = *static_cast<const lock_t**>(
			ib_vector_get(trx->lock.table_locks, i));

		if (lock == NULL) {
			continue;
		} else if (lock == find_lock) {
			/* Can't be duplicates. */
			ut_a(!found);
			found = TRUE;
		}

		ut_a(trx == lock->trx);
		ut_a(lock_get_type_low(lock) & LOCK_TABLE);
		ut_a(lock->un_member.tab_lock.table != NULL);
	}

	trx_mutex_exit(trx);

	return(found);
}

/*********************************************************************//**
Validates the lock queue on a table.
@return TRUE if ok */
static
ibool
lock_table_queue_validate(
/*======================*/
	const dict_table_t*	table)	/*!< in: table */
{
	const lock_t*	lock;

	ut_ad(lock_mutex_own());
	ut_ad(trx_sys_mutex_own());

	for (lock = UT_LIST_GET_FIRST(table->locks);
	     lock != NULL;
	     lock = UT_LIST_GET_NEXT(un_member.tab_lock.locks, lock)) {

		/* lock->trx->state cannot change from or to NOT_STARTED
		while we are holding the trx_sys->mutex. It may change
		from ACTIVE to PREPARED, but it may not change to
		COMMITTED, because we are holding the lock_sys->mutex. */
		ut_ad(trx_assert_started(lock->trx));

		if (!lock_get_wait(lock)) {

			ut_a(!lock_table_other_has_incompatible(
				     lock->trx, 0, table,
				     lock_get_mode(lock)));
		} else {

			ut_a(lock_table_has_to_wait_in_queue(lock));
		}

		ut_a(lock_trx_table_locks_find(lock->trx, lock));
	}

	return(TRUE);
}

/*********************************************************************//**
Validates the lock queue on a single record.
@return TRUE if ok */
static
ibool
lock_rec_queue_validate(
/*====================*/
	ibool			locked_lock_trx_sys,
					/*!< in: if the caller holds
					both the lock mutex and
					trx_sys_t->lock. */
	const buf_block_t*	block,	/*!< in: buffer block containing rec */
	const rec_t*		rec,	/*!< in: record to look at */
	const dict_index_t*	index,	/*!< in: index, or NULL if not known */
	const ulint*		offsets)/*!< in: rec_get_offsets(rec, index) */
{
	const trx_t*	impl_trx;
	const lock_t*	lock;
	ulint		heap_no;

	ut_a(rec);
	ut_a(block->frame == page_align(rec));
	ut_ad(rec_offs_validate(rec, index, offsets));
	ut_ad(!page_rec_is_comp(rec) == !rec_offs_comp(offsets));
	ut_ad(lock_mutex_own() == locked_lock_trx_sys);
	ut_ad(!index || dict_index_is_clust(index)
	      || !dict_index_is_online_ddl(index));

	heap_no = page_rec_get_heap_no(rec);

	if (!locked_lock_trx_sys) {
		lock_mutex_enter();
		mutex_enter(&trx_sys->mutex);
	}

	if (!page_rec_is_user_rec(rec)) {

		for (lock = lock_rec_get_first(lock_sys->rec_hash, block, heap_no);
		     lock != NULL;
		     lock = lock_rec_get_next_const(heap_no, lock)) {

			ut_ad(!trx_is_ac_nl_ro(lock->trx));

			if (lock_get_wait(lock)) {
				ut_a(lock_rec_has_to_wait_in_queue(lock));
			}

			if (index) {
				ut_a(lock->index == index);
			}
		}

		goto func_exit;
	}

	if (!index);
	else if (dict_index_is_clust(index)) {
		trx_id_t	trx_id;

		/* Unlike the non-debug code, this invariant can only succeed
		if the check and assertion are covered by the lock mutex. */

		trx_id = lock_clust_rec_some_has_impl(rec, index, offsets);
		impl_trx = trx_rw_is_active_low(trx_id, NULL);

		ut_ad(lock_mutex_own());
		/* impl_trx cannot be committed until lock_mutex_exit()
		because lock_trx_release_locks() acquires lock_sys->mutex */

		if (impl_trx != NULL
		    && lock_rec_other_has_expl_req(
			    LOCK_S, block, false, heap_no, impl_trx)) {

			ut_a(lock_rec_has_expl(LOCK_X | LOCK_REC_NOT_GAP,
					       block, heap_no, impl_trx));
		}
	}

	for (lock = lock_rec_get_first(lock_sys->rec_hash, block, heap_no);
	     lock != NULL;
	     lock = lock_rec_get_next_const(heap_no, lock)) {

		ut_ad(!trx_is_ac_nl_ro(lock->trx));

		if (index) {
			ut_a(lock->index == index);
		}

		if (!lock_rec_get_gap(lock) && !lock_get_wait(lock)) {

			enum lock_mode	mode;

			if (lock_get_mode(lock) == LOCK_S) {
				mode = LOCK_X;
			} else {
				mode = LOCK_S;
			}
			ut_a(!lock_rec_other_has_expl_req(
				     mode, block, true, heap_no, lock->trx));

		} else if (lock_get_wait(lock) && !lock_rec_get_gap(lock)) {

			ut_a(lock_rec_has_to_wait_in_queue(lock));
		}
	}

func_exit:
	if (!locked_lock_trx_sys) {
		lock_mutex_exit();
		mutex_exit(&trx_sys->mutex);
	}

	return(TRUE);
}

/*********************************************************************//**
Validates the record lock queues on a page.
@return TRUE if ok */
static
ibool
lock_rec_validate_page(
/*===================*/
	const buf_block_t*	block)	/*!< in: buffer block */
{
	const lock_t*	lock;
	const rec_t*	rec;
	ulint		nth_lock	= 0;
	ulint		nth_bit		= 0;
	ulint		i;
	mem_heap_t*	heap		= NULL;
	ulint		offsets_[REC_OFFS_NORMAL_SIZE];
	ulint*		offsets		= offsets_;
	rec_offs_init(offsets_);

	ut_ad(!lock_mutex_own());

	lock_mutex_enter();
	mutex_enter(&trx_sys->mutex);
loop:
	lock = lock_rec_get_first_on_page_addr(
		lock_sys->rec_hash,
		block->page.id.space(), block->page.id.page_no());

	if (!lock) {
		goto function_exit;
	}

#if defined UNIV_DEBUG_FILE_ACCESSES || defined UNIV_DEBUG
	ut_a(!block->page.file_page_was_freed);
#endif

	for (i = 0; i < nth_lock; i++) {

		lock = lock_rec_get_next_on_page_const(lock);

		if (!lock) {
			goto function_exit;
		}
	}

	ut_ad(!trx_is_ac_nl_ro(lock->trx));

# ifdef UNIV_SYNC_DEBUG
	/* Only validate the record queues when this thread is not
	holding a space->latch.  Deadlocks are possible due to
	latching order violation when UNIV_DEBUG is defined while
	UNIV_SYNC_DEBUG is not. */
	if (!sync_check_find(SYNC_FSP))
# endif /* UNIV_SYNC_DEBUG */
	for (i = nth_bit; i < lock_rec_get_n_bits(lock); i++) {

		if (i == 1 || lock_rec_get_nth_bit(lock, i)) {

			rec = page_find_rec_with_heap_no(block->frame, i);
			ut_a(rec);
			offsets = rec_get_offsets(rec, lock->index, offsets,
						  ULINT_UNDEFINED, &heap);

			/* If this thread is holding the file space
			latch (fil_space_t::latch), the following
			check WILL break the latching order and may
			cause a deadlock of threads. */

			lock_rec_queue_validate(
				TRUE, block, rec, lock->index, offsets);

			nth_bit = i + 1;

			goto loop;
		}
	}

	nth_bit = 0;
	nth_lock++;

	goto loop;

function_exit:
	lock_mutex_exit();
	mutex_exit(&trx_sys->mutex);

	if (UNIV_LIKELY_NULL(heap)) {
		mem_heap_free(heap);
	}
	return(TRUE);
}

/*********************************************************************//**
Validates the table locks.
@return TRUE if ok */
static
ibool
lock_validate_table_locks(
/*======================*/
	const trx_list_t*	trx_list)	/*!< in: trx list */
{
	const trx_t*	trx;

	ut_ad(lock_mutex_own());
	ut_ad(trx_sys_mutex_own());

	ut_ad(trx_list == &trx_sys->rw_trx_list);

	for (trx = UT_LIST_GET_FIRST(*trx_list);
	     trx != NULL;
	     trx = UT_LIST_GET_NEXT(trx_list, trx)) {

		const lock_t*	lock;

		check_trx_state(trx);

		for (lock = UT_LIST_GET_FIRST(trx->lock.trx_locks);
		     lock != NULL;
		     lock = UT_LIST_GET_NEXT(trx_locks, lock)) {

			if (lock_get_type_low(lock) & LOCK_TABLE) {

				lock_table_queue_validate(
					lock->un_member.tab_lock.table);
			}
		}
	}

	return(TRUE);
}

/*********************************************************************//**
Validate record locks up to a limit.
@return lock at limit or NULL if no more locks in the hash bucket */
static __attribute__((warn_unused_result))
const lock_t*
lock_rec_validate(
/*==============*/
	ulint		start,		/*!< in: lock_sys->rec_hash
					bucket */
	ib_uint64_t*	limit)		/*!< in/out: upper limit of
					(space, page_no) */
{
	ut_ad(lock_mutex_own());
	ut_ad(trx_sys_mutex_own());

	for (const lock_t* lock = static_cast<const lock_t*>(
			HASH_GET_FIRST(lock_sys->rec_hash, start));
	     lock != NULL;
	     lock = static_cast<const lock_t*>(HASH_GET_NEXT(hash, lock))) {

		ib_uint64_t	current;

		ut_ad(!trx_is_ac_nl_ro(lock->trx));
		ut_ad(lock_get_type(lock) == LOCK_REC);

		current = ut_ull_create(
			lock->un_member.rec_lock.space,
			lock->un_member.rec_lock.page_no);

		if (current > *limit) {
			*limit = current + 1;
			return(lock);
		}
	}

	return(0);
}

/*********************************************************************//**
Validate a record lock's block */
static
void
lock_rec_block_validate(
/*====================*/
	ulint		space,
	ulint		page_no)
{
	/* The lock and the block that it is referring to may be freed at
	this point. We pass BUF_GET_POSSIBLY_FREED to skip a debug check.
	If the lock exists in lock_rec_validate_page() we assert
	!block->page.file_page_was_freed. */

	buf_block_t*	block;
	mtr_t		mtr;

	/* Make sure that the tablespace is not deleted while we are
	trying to access the page. */
	if (!fil_inc_pending_ops(space)) {
		mtr_start(&mtr);

		bool			found;
		const page_size_t&	page_size
			= fil_space_get_page_size(space, &found);

		ut_ad(found);

		block = buf_page_get_gen(
			page_id_t(space, page_no), page_size,
			RW_X_LATCH, NULL,
			BUF_GET_POSSIBLY_FREED,
			__FILE__, __LINE__, &mtr);

		buf_block_dbg_add_level(block, SYNC_NO_ORDER_CHECK);

		ut_ad(lock_rec_validate_page(block));
		mtr_commit(&mtr);

		fil_decr_pending_ops(space);
	}
}

/*********************************************************************//**
Validates the lock system.
@return TRUE if ok */
static
bool
lock_validate()
/*===========*/
{
	typedef	std::pair<ulint, ulint> page_addr_t;
	typedef std::set<page_addr_t> page_addr_set;
	page_addr_set pages;

	lock_mutex_enter();
	mutex_enter(&trx_sys->mutex);

	ut_a(lock_validate_table_locks(&trx_sys->rw_trx_list));

	/* Iterate over all the record locks and validate the locks. We
	don't want to hog the lock_sys_t::mutex and the trx_sys_t::mutex.
	Release both mutexes during the validation check. */

	for (ulint i = 0; i < hash_get_n_cells(lock_sys->rec_hash); i++) {
		const lock_t*	lock;
		ib_uint64_t	limit = 0;

		while ((lock = lock_rec_validate(i, &limit)) != 0) {

			ulint	space = lock->un_member.rec_lock.space;
			ulint	page_no = lock->un_member.rec_lock.page_no;

			pages.insert(std::make_pair(space, page_no));
		}
	}

	mutex_exit(&trx_sys->mutex);
	lock_mutex_exit();

	for (page_addr_set::const_iterator it = pages.begin();
	     it != pages.end();
	     ++it) {
		lock_rec_block_validate((*it).first, (*it).second);
	}

	return(true);
}
#endif /* UNIV_DEBUG */
/*============ RECORD LOCK CHECKS FOR ROW OPERATIONS ====================*/

/*********************************************************************//**
Checks if locks of other transactions prevent an immediate insert of
a record. If they do, first tests if the query thread should anyway
be suspended for some reason; if not, then puts the transaction and
the query thread to the lock wait state and inserts a waiting request
for a gap x-lock to the lock queue.
@return DB_SUCCESS, DB_LOCK_WAIT, DB_DEADLOCK, or DB_QUE_THR_SUSPENDED */

dberr_t
lock_rec_insert_check_and_lock(
/*===========================*/
	ulint		flags,	/*!< in: if BTR_NO_LOCKING_FLAG bit is
				set, does nothing */
	const rec_t*	rec,	/*!< in: record after which to insert */
	buf_block_t*	block,	/*!< in/out: buffer block of rec */
	dict_index_t*	index,	/*!< in: index */
	que_thr_t*	thr,	/*!< in: query thread */
	mtr_t*		mtr,	/*!< in/out: mini-transaction */
	ibool*		inherit)/*!< out: set to TRUE if the new
				inserted record maybe should inherit
				LOCK_GAP type locks from the successor
				record */
{
	const rec_t*	next_rec;
	trx_t*		trx;
	lock_t*		lock;
	dberr_t		err;
	ulint		next_rec_heap_no;

	ut_ad(block->frame == page_align(rec));
	ut_ad(!dict_index_is_online_ddl(index)
	      || dict_index_is_clust(index)
	      || (flags & BTR_CREATE_FLAG));
	ut_ad(mtr->is_named_space(index->space));

	if (flags & BTR_NO_LOCKING_FLAG) {

		return(DB_SUCCESS);
	}
	ut_ad(!dict_table_is_temporary(index->table));

	trx = thr_get_trx(thr);
	next_rec = page_rec_get_next_const(rec);
	next_rec_heap_no = page_rec_get_heap_no(next_rec);

	lock_mutex_enter();
	/* Because this code is invoked for a running transaction by
	the thread that is serving the transaction, it is not necessary
	to hold trx->mutex here. */

	/* When inserting a record into an index, the table must be at
	least IX-locked. When we are building an index, we would pass
	BTR_NO_LOCKING_FLAG and skip the locking altogether. */
	ut_ad(lock_table_has(trx, index->table, LOCK_IX));

	lock = lock_rec_get_first(lock_sys->rec_hash, block, next_rec_heap_no);

	if (UNIV_LIKELY(lock == NULL)) {
		/* We optimize CPU time usage in the simplest case */

		lock_mutex_exit();

		if (!dict_index_is_clust(index)) {
			/* Update the page max trx id field */
			page_update_max_trx_id(block,
					       buf_block_get_page_zip(block),
					       trx->id, mtr);
		}

		*inherit = FALSE;

		return(DB_SUCCESS);
	}

	/* Spatial index does not use GAP lock protection. It uses
	"predicate lock" to protect the "range" */
	if (dict_index_is_spatial(index)) {
		return(DB_SUCCESS);
	}

	*inherit = TRUE;

	/* If another transaction has an explicit lock request which locks
	the gap, waiting or granted, on the successor, the insert has to wait.

	An exception is the case where the lock by the another transaction
	is a gap type lock which it placed to wait for its turn to insert. We
	do not consider that kind of a lock conflicting with our insert. This
	eliminates an unnecessary deadlock which resulted when 2 transactions
	had to wait for their insert. Both had waiting gap type lock requests
	on the successor, which produced an unnecessary deadlock. */

	if (lock_rec_other_has_conflicting(
		    static_cast<enum lock_mode>(
			    LOCK_X | LOCK_GAP | LOCK_INSERT_INTENTION),
		    block, next_rec_heap_no, trx)) {

		/* Note that we may get DB_SUCCESS also here! */
		trx_mutex_enter(trx);

		err = lock_rec_enqueue_waiting(
			LOCK_X | LOCK_GAP | LOCK_INSERT_INTENTION,
			block, next_rec_heap_no, index, thr, NULL);

		trx_mutex_exit(trx);
	} else {
		err = DB_SUCCESS;
	}

	lock_mutex_exit();

	switch (err) {
	case DB_SUCCESS_LOCKED_REC:
		err = DB_SUCCESS;
		/* fall through */
	case DB_SUCCESS:
		if (dict_index_is_clust(index)) {
			break;
		}
		/* Update the page max trx id field */
		page_update_max_trx_id(block,
				       buf_block_get_page_zip(block),
				       trx->id, mtr);
	default:
		/* We only care about the two return values. */
		break;
	}

#ifdef UNIV_DEBUG
	{
		mem_heap_t*	heap		= NULL;
		ulint		offsets_[REC_OFFS_NORMAL_SIZE];
		const ulint*	offsets;
		rec_offs_init(offsets_);

		offsets = rec_get_offsets(next_rec, index, offsets_,
					  ULINT_UNDEFINED, &heap);

		ut_ad(lock_rec_queue_validate(
				FALSE, block, next_rec, index, offsets));

		if (UNIV_LIKELY_NULL(heap)) {
			mem_heap_free(heap);
		}
	}
#endif /* UNIV_DEBUG */

	return(err);
}

/*********************************************************************//**
Creates an explicit record lock for a running transaction that currently only
has an implicit lock on the record. The transaction instance must have a
reference count > 0 so that it can't be committed and freed before this
function has completed. */
static
void
lock_rec_convert_impl_to_expl_for_trx(
/*==================================*/
	const buf_block_t*	block,	/*!< in: buffer block of rec */
	const rec_t*		rec,	/*!< in: user record on page */
	dict_index_t*		index,	/*!< in: index of record */
	const ulint*		offsets,/*!< in: rec_get_offsets(rec, index) */
	trx_t*			trx,	/*!< in/out: active transaction */
	ulint			heap_no)/*!< in: rec heap number to lock */
{
	ut_ad(trx_is_referenced(trx));

	DEBUG_SYNC_C("before_lock_rec_convert_impl_to_expl_for_trx");

	lock_mutex_enter();

	ut_ad(!trx_state_eq(trx, TRX_STATE_NOT_STARTED));

	if (!trx_state_eq(trx, TRX_STATE_COMMITTED_IN_MEMORY)
	    && !lock_rec_has_expl(LOCK_X | LOCK_REC_NOT_GAP,
				  block, heap_no, trx)) {

		ulint	type_mode;

		type_mode = (LOCK_REC | LOCK_X | LOCK_REC_NOT_GAP);

		lock_rec_add_to_queue(
			type_mode, block, heap_no, index, trx, FALSE);
	}

	lock_mutex_exit();

	trx_release_reference(trx);

	DEBUG_SYNC_C("after_lock_rec_convert_impl_to_expl_for_trx");
}

/*********************************************************************//**
If a transaction has an implicit x-lock on a record, but no explicit x-lock
set on the record, sets one for it. */
static
void
lock_rec_convert_impl_to_expl(
/*==========================*/
	const buf_block_t*	block,	/*!< in: buffer block of rec */
	const rec_t*		rec,	/*!< in: user record on page */
	dict_index_t*		index,	/*!< in: index of record */
	const ulint*		offsets)/*!< in: rec_get_offsets(rec, index) */
{
	trx_t*		trx;

	ut_ad(!lock_mutex_own());
	ut_ad(page_rec_is_user_rec(rec));
	ut_ad(rec_offs_validate(rec, index, offsets));
	ut_ad(!page_rec_is_comp(rec) == !rec_offs_comp(offsets));

	if (dict_index_is_clust(index)) {
		trx_id_t	trx_id;

		trx_id = lock_clust_rec_some_has_impl(rec, index, offsets);

		trx = trx_rw_is_active(trx_id, NULL, true);
	} else {
		ut_ad(!dict_index_is_online_ddl(index));

		trx = lock_sec_rec_some_has_impl(rec, index, offsets);

		ut_ad(!trx || !lock_rec_other_trx_holds_expl(
				LOCK_S | LOCK_REC_NOT_GAP, trx, rec, block));
	}

	if (trx != 0) {
		ulint	heap_no = page_rec_get_heap_no(rec);

		ut_ad(trx_is_referenced(trx));

		/* If the transaction is still active and has no
		explicit x-lock set on the record, set one for it.
		trx cannot be committed until the ref count is zero. */

		lock_rec_convert_impl_to_expl_for_trx(
			block, rec, index, offsets, trx, heap_no);
	}
}

/*********************************************************************//**
Checks if locks of other transactions prevent an immediate modify (update,
delete mark, or delete unmark) of a clustered index record. If they do,
first tests if the query thread should anyway be suspended for some
reason; if not, then puts the transaction and the query thread to the
lock wait state and inserts a waiting request for a record x-lock to the
lock queue.
@return DB_SUCCESS, DB_LOCK_WAIT, DB_DEADLOCK, or DB_QUE_THR_SUSPENDED */

dberr_t
lock_clust_rec_modify_check_and_lock(
/*=================================*/
	ulint			flags,	/*!< in: if BTR_NO_LOCKING_FLAG
					bit is set, does nothing */
	const buf_block_t*	block,	/*!< in: buffer block of rec */
	const rec_t*		rec,	/*!< in: record which should be
					modified */
	dict_index_t*		index,	/*!< in: clustered index */
	const ulint*		offsets,/*!< in: rec_get_offsets(rec, index) */
	que_thr_t*		thr)	/*!< in: query thread */
{
	dberr_t	err;
	ulint	heap_no;

	ut_ad(rec_offs_validate(rec, index, offsets));
	ut_ad(dict_index_is_clust(index));
	ut_ad(block->frame == page_align(rec));

	if (flags & BTR_NO_LOCKING_FLAG) {

		return(DB_SUCCESS);
	}
	ut_ad(!dict_table_is_temporary(index->table));

	heap_no = rec_offs_comp(offsets)
		? rec_get_heap_no_new(rec)
		: rec_get_heap_no_old(rec);

	/* If a transaction has no explicit x-lock set on the record, set one
	for it */

	lock_rec_convert_impl_to_expl(block, rec, index, offsets);

	lock_mutex_enter();

	ut_ad(lock_table_has(thr_get_trx(thr), index->table, LOCK_IX));

	err = lock_rec_lock(TRUE, LOCK_X | LOCK_REC_NOT_GAP,
			    block, heap_no, index, thr);

	MONITOR_INC(MONITOR_NUM_RECLOCK_REQ);

	lock_mutex_exit();

	ut_ad(lock_rec_queue_validate(FALSE, block, rec, index, offsets));

	if (UNIV_UNLIKELY(err == DB_SUCCESS_LOCKED_REC)) {
		err = DB_SUCCESS;
	}

	return(err);
}

/*********************************************************************//**
Checks if locks of other transactions prevent an immediate modify (delete
mark or delete unmark) of a secondary index record.
@return DB_SUCCESS, DB_LOCK_WAIT, DB_DEADLOCK, or DB_QUE_THR_SUSPENDED */

dberr_t
lock_sec_rec_modify_check_and_lock(
/*===============================*/
	ulint		flags,	/*!< in: if BTR_NO_LOCKING_FLAG
				bit is set, does nothing */
	buf_block_t*	block,	/*!< in/out: buffer block of rec */
	const rec_t*	rec,	/*!< in: record which should be
				modified; NOTE: as this is a secondary
				index, we always have to modify the
				clustered index record first: see the
				comment below */
	dict_index_t*	index,	/*!< in: secondary index */
	que_thr_t*	thr,	/*!< in: query thread
				(can be NULL if BTR_NO_LOCKING_FLAG) */
	mtr_t*		mtr)	/*!< in/out: mini-transaction */
{
	dberr_t	err;
	ulint	heap_no;

	ut_ad(!dict_index_is_clust(index));
	ut_ad(!dict_index_is_online_ddl(index) || (flags & BTR_CREATE_FLAG));
	ut_ad(block->frame == page_align(rec));
	ut_ad(mtr->is_named_space(index->space));

	if (flags & BTR_NO_LOCKING_FLAG) {

		return(DB_SUCCESS);
	}
	ut_ad(!dict_table_is_temporary(index->table));

	heap_no = page_rec_get_heap_no(rec);

	/* Another transaction cannot have an implicit lock on the record,
	because when we come here, we already have modified the clustered
	index record, and this would not have been possible if another active
	transaction had modified this secondary index record. */

	lock_mutex_enter();

	ut_ad(lock_table_has(thr_get_trx(thr), index->table, LOCK_IX));

	err = lock_rec_lock(TRUE, LOCK_X | LOCK_REC_NOT_GAP,
			    block, heap_no, index, thr);

	MONITOR_INC(MONITOR_NUM_RECLOCK_REQ);

	lock_mutex_exit();

#ifdef UNIV_DEBUG
	{
		mem_heap_t*	heap		= NULL;
		ulint		offsets_[REC_OFFS_NORMAL_SIZE];
		const ulint*	offsets;
		rec_offs_init(offsets_);

		offsets = rec_get_offsets(rec, index, offsets_,
					  ULINT_UNDEFINED, &heap);

		ut_ad(lock_rec_queue_validate(
			FALSE, block, rec, index, offsets));

		if (UNIV_LIKELY_NULL(heap)) {
			mem_heap_free(heap);
		}
	}
#endif /* UNIV_DEBUG */

	if (err == DB_SUCCESS || err == DB_SUCCESS_LOCKED_REC) {
		/* Update the page max trx id field */
		/* It might not be necessary to do this if
		err == DB_SUCCESS (no new lock created),
		but it should not cost too much performance. */
		page_update_max_trx_id(block,
				       buf_block_get_page_zip(block),
				       thr_get_trx(thr)->id, mtr);
		err = DB_SUCCESS;
	}

	return(err);
}

/*********************************************************************//**
Like lock_clust_rec_read_check_and_lock(), but reads a
secondary index record.
@return DB_SUCCESS, DB_SUCCESS_LOCKED_REC, DB_LOCK_WAIT, DB_DEADLOCK,
or DB_QUE_THR_SUSPENDED */

dberr_t
lock_sec_rec_read_check_and_lock(
/*=============================*/
	ulint			flags,	/*!< in: if BTR_NO_LOCKING_FLAG
					bit is set, does nothing */
	const buf_block_t*	block,	/*!< in: buffer block of rec */
	const rec_t*		rec,	/*!< in: user record or page
					supremum record which should
					be read or passed over by a
					read cursor */
	dict_index_t*		index,	/*!< in: secondary index */
	const ulint*		offsets,/*!< in: rec_get_offsets(rec, index) */
	enum lock_mode		mode,	/*!< in: mode of the lock which
					the read cursor should set on
					records: LOCK_S or LOCK_X; the
					latter is possible in
					SELECT FOR UPDATE */
	ulint			gap_mode,/*!< in: LOCK_ORDINARY, LOCK_GAP, or
					LOCK_REC_NOT_GAP */
	que_thr_t*		thr)	/*!< in: query thread */
{
	dberr_t	err;
	ulint	heap_no;

	ut_ad(!dict_index_is_clust(index));
	ut_ad(!dict_index_is_online_ddl(index));
	ut_ad(block->frame == page_align(rec));
	ut_ad(page_rec_is_user_rec(rec) || page_rec_is_supremum(rec));
	ut_ad(rec_offs_validate(rec, index, offsets));
	ut_ad(mode == LOCK_X || mode == LOCK_S);

	if ((flags & BTR_NO_LOCKING_FLAG)
	    || srv_read_only_mode
	    || dict_table_is_temporary(index->table)) {

		return(DB_SUCCESS);
	}

	heap_no = page_rec_get_heap_no(rec);

	/* Some transaction may have an implicit x-lock on the record only
	if the max trx id for the page >= min trx id for the trx list or a
	database recovery is running. */

	if ((page_get_max_trx_id(block->frame) >= trx_rw_min_trx_id()
	     || recv_recovery_is_on())
	    && !page_rec_is_supremum(rec)) {

		lock_rec_convert_impl_to_expl(block, rec, index, offsets);
	}

	lock_mutex_enter();

	ut_ad(mode != LOCK_X
	      || lock_table_has(thr_get_trx(thr), index->table, LOCK_IX));
	ut_ad(mode != LOCK_S
	      || lock_table_has(thr_get_trx(thr), index->table, LOCK_IS));

	err = lock_rec_lock(FALSE, mode | gap_mode,
			    block, heap_no, index, thr);

	MONITOR_INC(MONITOR_NUM_RECLOCK_REQ);

	lock_mutex_exit();

	ut_ad(lock_rec_queue_validate(FALSE, block, rec, index, offsets));

	return(err);
}

/*********************************************************************//**
Checks if locks of other transactions prevent an immediate read, or passing
over by a read cursor, of a clustered index record. If they do, first tests
if the query thread should anyway be suspended for some reason; if not, then
puts the transaction and the query thread to the lock wait state and inserts a
waiting request for a record lock to the lock queue. Sets the requested mode
lock on the record.
@return DB_SUCCESS, DB_SUCCESS_LOCKED_REC, DB_LOCK_WAIT, DB_DEADLOCK,
or DB_QUE_THR_SUSPENDED */

dberr_t
lock_clust_rec_read_check_and_lock(
/*===============================*/
	ulint			flags,	/*!< in: if BTR_NO_LOCKING_FLAG
					bit is set, does nothing */
	const buf_block_t*	block,	/*!< in: buffer block of rec */
	const rec_t*		rec,	/*!< in: user record or page
					supremum record which should
					be read or passed over by a
					read cursor */
	dict_index_t*		index,	/*!< in: clustered index */
	const ulint*		offsets,/*!< in: rec_get_offsets(rec, index) */
	enum lock_mode		mode,	/*!< in: mode of the lock which
					the read cursor should set on
					records: LOCK_S or LOCK_X; the
					latter is possible in
					SELECT FOR UPDATE */
	ulint			gap_mode,/*!< in: LOCK_ORDINARY, LOCK_GAP, or
					LOCK_REC_NOT_GAP */
	que_thr_t*		thr)	/*!< in: query thread */
{
	dberr_t	err;
	ulint	heap_no;

	ut_ad(dict_index_is_clust(index));
	ut_ad(block->frame == page_align(rec));
	ut_ad(page_rec_is_user_rec(rec) || page_rec_is_supremum(rec));
	ut_ad(gap_mode == LOCK_ORDINARY || gap_mode == LOCK_GAP
	      || gap_mode == LOCK_REC_NOT_GAP);
	ut_ad(rec_offs_validate(rec, index, offsets));

	if ((flags & BTR_NO_LOCKING_FLAG)
	    || srv_read_only_mode
	    || dict_table_is_temporary(index->table)) {

		return(DB_SUCCESS);
	}

	heap_no = page_rec_get_heap_no(rec);

	if (heap_no != PAGE_HEAP_NO_SUPREMUM) {

		lock_rec_convert_impl_to_expl(block, rec, index, offsets);
	}

	lock_mutex_enter();

	ut_ad(mode != LOCK_X
	      || lock_table_has(thr_get_trx(thr), index->table, LOCK_IX));
	ut_ad(mode != LOCK_S
	      || lock_table_has(thr_get_trx(thr), index->table, LOCK_IS));

	err = lock_rec_lock(FALSE, mode | gap_mode, block, heap_no, index, thr);

	MONITOR_INC(MONITOR_NUM_RECLOCK_REQ);

	lock_mutex_exit();

	ut_ad(lock_rec_queue_validate(FALSE, block, rec, index, offsets));

	DEBUG_SYNC_C("after_lock_clust_rec_read_check_and_lock");

	return(err);
}
/*********************************************************************//**
Checks if locks of other transactions prevent an immediate read, or passing
over by a read cursor, of a clustered index record. If they do, first tests
if the query thread should anyway be suspended for some reason; if not, then
puts the transaction and the query thread to the lock wait state and inserts a
waiting request for a record lock to the lock queue. Sets the requested mode
lock on the record. This is an alternative version of
lock_clust_rec_read_check_and_lock() that does not require the parameter
"offsets".
@return DB_SUCCESS, DB_LOCK_WAIT, DB_DEADLOCK, or DB_QUE_THR_SUSPENDED */

dberr_t
lock_clust_rec_read_check_and_lock_alt(
/*===================================*/
	ulint			flags,	/*!< in: if BTR_NO_LOCKING_FLAG
					bit is set, does nothing */
	const buf_block_t*	block,	/*!< in: buffer block of rec */
	const rec_t*		rec,	/*!< in: user record or page
					supremum record which should
					be read or passed over by a
					read cursor */
	dict_index_t*		index,	/*!< in: clustered index */
	enum lock_mode		mode,	/*!< in: mode of the lock which
					the read cursor should set on
					records: LOCK_S or LOCK_X; the
					latter is possible in
					SELECT FOR UPDATE */
	ulint			gap_mode,/*!< in: LOCK_ORDINARY, LOCK_GAP, or
					LOCK_REC_NOT_GAP */
	que_thr_t*		thr)	/*!< in: query thread */
{
	mem_heap_t*	tmp_heap	= NULL;
	ulint		offsets_[REC_OFFS_NORMAL_SIZE];
	ulint*		offsets		= offsets_;
	dberr_t		err;
	rec_offs_init(offsets_);

	offsets = rec_get_offsets(rec, index, offsets,
				  ULINT_UNDEFINED, &tmp_heap);
	err = lock_clust_rec_read_check_and_lock(flags, block, rec, index,
						 offsets, mode, gap_mode, thr);
	if (tmp_heap) {
		mem_heap_free(tmp_heap);
	}

	if (UNIV_UNLIKELY(err == DB_SUCCESS_LOCKED_REC)) {
		err = DB_SUCCESS;
	}

	return(err);
}

/*******************************************************************//**
Release the last lock from the transaction's autoinc locks. */
UNIV_INLINE
void
lock_release_autoinc_last_lock(
/*===========================*/
	ib_vector_t*	autoinc_locks)	/*!< in/out: vector of AUTOINC locks */
{
	ulint		last;
	lock_t*		lock;
<<<<<<< HEAD
=======
	dberr_t		err;
	ulint		next_rec_heap_no;
	ibool		inherit_in = *inherit;
>>>>>>> 8c5928b6

	ut_ad(lock_mutex_own());
	ut_a(!ib_vector_is_empty(autoinc_locks));

	/* The lock to be release must be the last lock acquired. */
	last = ib_vector_size(autoinc_locks) - 1;
	lock = *static_cast<lock_t**>(ib_vector_get(autoinc_locks, last));

	/* Should have only AUTOINC locks in the vector. */
	ut_a(lock_get_mode(lock) == LOCK_AUTO_INC);
	ut_a(lock_get_type(lock) == LOCK_TABLE);

	ut_a(lock->un_member.tab_lock.table != NULL);

	/* This will remove the lock from the trx autoinc_locks too. */
	lock_table_dequeue(lock);

	/* Remove from the table vector too. */
	lock_trx_table_locks_remove(lock);
}

/*******************************************************************//**
Check if a transaction holds any autoinc locks.
@return TRUE if the transaction holds any AUTOINC locks. */
static
ibool
lock_trx_holds_autoinc_locks(
/*=========================*/
	const trx_t*	trx)		/*!< in: transaction */
{
	ut_a(trx->autoinc_locks != NULL);

	return(!ib_vector_is_empty(trx->autoinc_locks));
}

/*******************************************************************//**
Release all the transaction's autoinc locks. */
static
void
lock_release_autoinc_locks(
/*=======================*/
	trx_t*		trx)		/*!< in/out: transaction */
{
	ut_ad(lock_mutex_own());
	/* If this is invoked for a running transaction by the thread
	that is serving the transaction, then it is not necessary to
	hold trx->mutex here. */

<<<<<<< HEAD
	ut_a(trx->autoinc_locks != NULL);
=======
		if (inherit_in && !dict_index_is_clust(index)) {
			/* Update the page max trx id field */
			page_update_max_trx_id(block,
					       buf_block_get_page_zip(block),
					       trx->id, mtr);
		}
>>>>>>> 8c5928b6

	/* We release the locks in the reverse order. This is to
	avoid searching the vector for the element to delete at
	the lower level. See (lock_table_remove_low()) for details. */
	while (!ib_vector_is_empty(trx->autoinc_locks)) {

		/* lock_table_remove_low() will also remove the lock from
		the transaction's autoinc_locks vector. */
		lock_release_autoinc_last_lock(trx->autoinc_locks);
	}

	/* Should release all locks. */
	ut_a(ib_vector_is_empty(trx->autoinc_locks));
}

/*******************************************************************//**
Gets the type of a lock. Non-inline version for using outside of the
lock module.
@return LOCK_TABLE or LOCK_REC */

ulint
lock_get_type(
/*==========*/
	const lock_t*	lock)	/*!< in: lock */
{
	return(lock_get_type_low(lock));
}

/*******************************************************************//**
Gets the id of the transaction owning a lock.
@return transaction id */

trx_id_t
lock_get_trx_id(
/*============*/
	const lock_t*	lock)	/*!< in: lock */
{
	return(trx_get_id_for_print(lock->trx));
}

/*******************************************************************//**
Gets the mode of a lock in a human readable string.
The string should not be free()'d or modified.
@return lock mode */

const char*
lock_get_mode_str(
/*==============*/
	const lock_t*	lock)	/*!< in: lock */
{
	ibool	is_gap_lock;

	is_gap_lock = lock_get_type_low(lock) == LOCK_REC
		&& lock_rec_get_gap(lock);

<<<<<<< HEAD
	switch (lock_get_mode(lock)) {
	case LOCK_S:
		if (is_gap_lock) {
			return("S,GAP");
		} else {
			return("S");
=======
	switch (err) {
	case DB_SUCCESS_LOCKED_REC:
		err = DB_SUCCESS;
		/* fall through */
	case DB_SUCCESS:
		if (!inherit_in || dict_index_is_clust(index)) {
			break;
>>>>>>> 8c5928b6
		}
	case LOCK_X:
		if (is_gap_lock) {
			return("X,GAP");
		} else {
			return("X");
		}
	case LOCK_IS:
		if (is_gap_lock) {
			return("IS,GAP");
		} else {
			return("IS");
		}
	case LOCK_IX:
		if (is_gap_lock) {
			return("IX,GAP");
		} else {
			return("IX");
		}
	case LOCK_AUTO_INC:
		return("AUTO_INC");
	default:
		return("UNKNOWN");
	}
}

/*******************************************************************//**
Gets the type of a lock in a human readable string.
The string should not be free()'d or modified.
@return lock type */

const char*
lock_get_type_str(
/*==============*/
	const lock_t*	lock)	/*!< in: lock */
{
	switch (lock_get_type_low(lock)) {
	case LOCK_REC:
		return("RECORD");
	case LOCK_TABLE:
		return("TABLE");
	default:
		return("UNKNOWN");
	}
}

/*******************************************************************//**
Gets the table on which the lock is.
@return table */
UNIV_INLINE
dict_table_t*
lock_get_table(
/*===========*/
	const lock_t*	lock)	/*!< in: lock */
{
	switch (lock_get_type_low(lock)) {
	case LOCK_REC:
		ut_ad(dict_index_is_clust(lock->index)
		      || !dict_index_is_online_ddl(lock->index));
		return(lock->index->table);
	case LOCK_TABLE:
		return(lock->un_member.tab_lock.table);
	default:
		ut_error;
		return(NULL);
	}
}

/*******************************************************************//**
Gets the id of the table on which the lock is.
@return id of the table */

table_id_t
lock_get_table_id(
/*==============*/
	const lock_t*	lock)	/*!< in: lock */
{
	dict_table_t*	table;

	table = lock_get_table(lock);

	return(table->id);
}

/*******************************************************************//**
Gets the name of the table on which the lock is.
The string should not be free()'d or modified.
@return name of the table */

const char*
lock_get_table_name(
/*================*/
	const lock_t*	lock)	/*!< in: lock */
{
	dict_table_t*	table;

	table = lock_get_table(lock);

	return(table->name);
}

/*******************************************************************//**
For a record lock, gets the index on which the lock is.
@return index */

const dict_index_t*
lock_rec_get_index(
/*===============*/
	const lock_t*	lock)	/*!< in: lock */
{
	ut_a(lock_get_type_low(lock) == LOCK_REC);
	ut_ad(dict_index_is_clust(lock->index)
	      || !dict_index_is_online_ddl(lock->index));

	return(lock->index);
}

/*******************************************************************//**
For a record lock, gets the name of the index on which the lock is.
The string should not be free()'d or modified.
@return name of the index */

const char*
lock_rec_get_index_name(
/*====================*/
	const lock_t*	lock)	/*!< in: lock */
{
	ut_a(lock_get_type_low(lock) == LOCK_REC);
	ut_ad(dict_index_is_clust(lock->index)
	      || !dict_index_is_online_ddl(lock->index));

	return(lock->index->name);
}

/*******************************************************************//**
For a record lock, gets the tablespace number on which the lock is.
@return tablespace number */

ulint
lock_rec_get_space_id(
/*==================*/
	const lock_t*	lock)	/*!< in: lock */
{
	ut_a(lock_get_type_low(lock) == LOCK_REC);

	return(lock->un_member.rec_lock.space);
}

/*******************************************************************//**
For a record lock, gets the page number on which the lock is.
@return page number */

ulint
lock_rec_get_page_no(
/*=================*/
	const lock_t*	lock)	/*!< in: lock */
{
	ut_a(lock_get_type_low(lock) == LOCK_REC);

	return(lock->un_member.rec_lock.page_no);
}

/*********************************************************************//**
Cancels a waiting lock request and releases possible other transactions
waiting behind it. */

void
lock_cancel_waiting_and_release(
/*============================*/
	lock_t*	lock)	/*!< in/out: waiting lock request */
{
	que_thr_t*	thr;

	ut_ad(lock_mutex_own());
	ut_ad(trx_mutex_own(lock->trx));

	lock->trx->lock.cancel = true;

	if (lock_get_type_low(lock) == LOCK_REC) {

		lock_rec_dequeue_from_page(lock);
	} else {
		ut_ad(lock_get_type_low(lock) & LOCK_TABLE);

		if (lock->trx->autoinc_locks != NULL) {
			/* Release the transaction's AUTOINC locks. */
			lock_release_autoinc_locks(lock->trx);
		}

		lock_table_dequeue(lock);
	}

	/* Reset the wait flag and the back pointer to lock in trx. */

	lock_reset_lock_and_trx_wait(lock);

	/* The following function releases the trx from lock wait. */

	thr = que_thr_end_lock_wait(lock->trx);

	if (thr != NULL) {
		lock_wait_release_thread_if_suspended(thr);
	}

	lock->trx->lock.cancel = false;
}

/*********************************************************************//**
Unlocks AUTO_INC type locks that were possibly reserved by a trx. This
function should be called at the the end of an SQL statement, by the
connection thread that owns the transaction (trx->mysql_thd). */

void
lock_unlock_table_autoinc(
/*======================*/
	trx_t*	trx)	/*!< in/out: transaction */
{
	ut_ad(!lock_mutex_own());
	ut_ad(!trx_mutex_own(trx));
	ut_ad(!trx->lock.wait_lock);
	/* This can be invoked on NOT_STARTED, ACTIVE, PREPARED,
	but not COMMITTED transactions. */
	ut_ad(trx_state_eq(trx, TRX_STATE_NOT_STARTED)
	      || !trx_state_eq(trx, TRX_STATE_COMMITTED_IN_MEMORY));

	/* This function is invoked for a running transaction by the
	thread that is serving the transaction. Therefore it is not
	necessary to hold trx->mutex here. */

	if (lock_trx_holds_autoinc_locks(trx)) {
		lock_mutex_enter();

		lock_release_autoinc_locks(trx);

		lock_mutex_exit();
	}
}

/*********************************************************************//**
Releases a transaction's locks, and releases possible other transactions
waiting because of these locks. Change the state of the transaction to
TRX_STATE_COMMITTED_IN_MEMORY. */

void
lock_trx_release_locks(
/*===================*/
	trx_t*	trx)	/*!< in/out: transaction */
{
	check_trx_state(trx);

	if (trx_state_eq(trx, TRX_STATE_PREPARED)) {

		mutex_enter(&trx_sys->mutex);

		ut_a(trx_sys->n_prepared_trx > 0);
		--trx_sys->n_prepared_trx;

		if (trx->is_recovered) {
			ut_a(trx_sys->n_prepared_recovered_trx > 0);
			trx_sys->n_prepared_recovered_trx--;
		}

		mutex_exit(&trx_sys->mutex);
	} else {
		ut_ad(trx_state_eq(trx, TRX_STATE_ACTIVE));
	}

	/* The transition of trx->state to TRX_STATE_COMMITTED_IN_MEMORY
	is protected by both the lock_sys->mutex and the trx->mutex. */
	lock_mutex_enter();

	trx_mutex_enter(trx);

	/* The following assignment makes the transaction committed in memory
	and makes its changes to data visible to other transactions.
	NOTE that there is a small discrepancy from the strict formal
	visibility rules here: a human user of the database can see
	modifications made by another transaction T even before the necessary
	log segment has been flushed to the disk. If the database happens to
	crash before the flush, the user has seen modifications from T which
	will never be a committed transaction. However, any transaction T2
	which sees the modifications of the committing transaction T, and
	which also itself makes modifications to the database, will get an lsn
	larger than the committing transaction T. In the case where the log
	flush fails, and T never gets committed, also T2 will never get
	committed. */

	/*--------------------------------------*/
	trx->state = TRX_STATE_COMMITTED_IN_MEMORY;
	/*--------------------------------------*/

	if (trx_is_referenced(trx)) {

		lock_mutex_exit();

		while (trx_is_referenced(trx)) {

			trx_mutex_exit(trx);

			DEBUG_SYNC_C("waiting_trx_is_not_referenced");

			/** Doing an implicit to explicit conversion
			should not be expensive. */
			ut_delay(ut_rnd_interval(0, srv_spin_wait_delay));

			trx_mutex_enter(trx);
		}

		trx_mutex_exit(trx);

		lock_mutex_enter();

		trx_mutex_enter(trx);
	}

	ut_ad(!trx_is_referenced(trx));

	/* If the background thread trx_rollback_or_clean_recovered()
	is still active then there is a chance that the rollback
	thread may see this trx as COMMITTED_IN_MEMORY and goes ahead
	to clean it up calling trx_cleanup_at_db_startup(). This can
	happen in the case we are committing a trx here that is left
	in PREPARED state during the crash. Note that commit of the
	rollback of a PREPARED trx happens in the recovery thread
	while the rollback of other transactions happen in the
	background thread. To avoid this race we unconditionally unset
	the is_recovered flag. */

	trx->is_recovered = false;

	trx_mutex_exit(trx);

	lock_release(trx);

	lock_mutex_exit();

	/* We don't remove the locks one by one from the vector for
	efficiency reasons. We simply reset it because we would have
	released all the locks anyway. */

	ib_vector_reset(trx->lock.table_locks);

	ut_a(UT_LIST_GET_LEN(trx->lock.trx_locks) == 0);
	ut_a(ib_vector_is_empty(trx->autoinc_locks));
	ut_a(ib_vector_is_empty(trx->lock.table_locks));

	mem_heap_empty(trx->lock.lock_heap);
}

/*********************************************************************//**
Check whether the transaction has already been rolled back because it
was selected as a deadlock victim, or if it has to wait then cancel
the wait lock.
@return DB_DEADLOCK, DB_LOCK_WAIT or DB_SUCCESS */

dberr_t
lock_trx_handle_wait(
/*=================*/
	trx_t*	trx)	/*!< in/out: trx lock state */
{
	dberr_t	err;

	lock_mutex_enter();

	trx_mutex_enter(trx);

	if (trx->lock.was_chosen_as_deadlock_victim) {
		err = DB_DEADLOCK;
	} else if (trx->lock.wait_lock != NULL) {
		lock_cancel_waiting_and_release(trx->lock.wait_lock);
		err = DB_LOCK_WAIT;
	} else {
		/* The lock was probably granted before we got here. */
		err = DB_SUCCESS;
	}

	lock_mutex_exit();
	trx_mutex_exit(trx);

	return(err);
}

/*********************************************************************//**
Get the number of locks on a table.
@return number of locks */

ulint
lock_table_get_n_locks(
/*===================*/
	const dict_table_t*	table)	/*!< in: table */
{
	ulint		n_table_locks;

	lock_mutex_enter();

	n_table_locks = UT_LIST_GET_LEN(table->locks);

	lock_mutex_exit();

	return(n_table_locks);
}

#ifdef UNIV_DEBUG
/*******************************************************************//**
Do an exhaustive check for any locks (table or rec) against the table.
@return lock if found */
static
const lock_t*
lock_table_locks_lookup(
/*====================*/
	const dict_table_t*	table,		/*!< in: check if there are
						any locks held on records in
						this table or on the table
						itself */
	const trx_list_t*	trx_list)	/*!< in: trx list to check */
{
	trx_t*			trx;

	ut_a(table != NULL);
	ut_ad(lock_mutex_own());
	ut_ad(trx_sys_mutex_own());

	for (trx = UT_LIST_GET_FIRST(*trx_list);
	     trx != NULL;
	     trx = UT_LIST_GET_NEXT(trx_list, trx)) {

		const lock_t*	lock;

		check_trx_state(trx);

		for (lock = UT_LIST_GET_FIRST(trx->lock.trx_locks);
		     lock != NULL;
		     lock = UT_LIST_GET_NEXT(trx_locks, lock)) {

			ut_a(lock->trx == trx);

			if (lock_get_type_low(lock) == LOCK_REC) {
				ut_ad(!dict_index_is_online_ddl(lock->index)
				      || dict_index_is_clust(lock->index));
				if (lock->index->table == table) {
					return(lock);
				}
			} else if (lock->un_member.tab_lock.table == table) {
				return(lock);
			}
		}
	}

	return(NULL);
}
#endif /* UNIV_DEBUG */

/*******************************************************************//**
Check if there are any locks (table or rec) against table.
@return true if table has either table or record locks. */

bool
lock_table_has_locks(
/*=================*/
	const dict_table_t*	table)	/*!< in: check if there are any locks
					held on records in this table or on the
					table itself */
{
	ibool			has_locks;

	lock_mutex_enter();

	has_locks = UT_LIST_GET_LEN(table->locks) > 0 || table->n_rec_locks > 0;

#ifdef UNIV_DEBUG
	if (!has_locks) {
		mutex_enter(&trx_sys->mutex);

		ut_ad(!lock_table_locks_lookup(table, &trx_sys->rw_trx_list));

		mutex_exit(&trx_sys->mutex);
	}
#endif /* UNIV_DEBUG */

	lock_mutex_exit();

	return(has_locks);
}

/*******************************************************************//**
Initialise the table lock list. */

void
lock_table_lock_list_init(
/*======================*/
	table_lock_list_t*	lock_list)	/*!< List to initialise */
{
	UT_LIST_INIT(*lock_list, &lock_table_t::locks);
}

/*******************************************************************//**
Initialise the trx lock list. */

void
lock_trx_lock_list_init(
/*====================*/
	trx_lock_list_t*	lock_list)	/*!< List to initialise */
{
	UT_LIST_INIT(*lock_list, &lock_t::trx_locks);
}

/*******************************************************************//**
Set the lock system timeout event. */

void
lock_set_timeout_event()
/*====================*/
{
	os_event_set(lock_sys->timeout_event);
}

#ifdef UNIV_DEBUG
/*******************************************************************//**
Check if the transaction holds any locks on the sys tables
or its records.
@return the strongest lock found on any sys table or 0 for none */

const lock_t*
lock_trx_has_sys_table_locks(
/*=========================*/
	const trx_t*	trx)	/*!< in: transaction to check */
{
	lint		i;
	const lock_t*	strongest_lock = 0;
	lock_mode	strongest = LOCK_NONE;

	lock_mutex_enter();

	/* Find a valid mode. Note: ib_vector_size() can be 0. */
	for (i = ib_vector_size(trx->lock.table_locks) - 1; i >= 0; --i) {
		const lock_t*	lock;

		lock = *static_cast<const lock_t**>(
			ib_vector_get(trx->lock.table_locks, i));

		if (lock != NULL
		    && dict_is_sys_table(lock->un_member.tab_lock.table->id)) {

			strongest = lock_get_mode(lock);
			ut_ad(strongest != LOCK_NONE);
			strongest_lock = lock;
			break;
		}
	}

	if (strongest == LOCK_NONE) {
		lock_mutex_exit();
		return(NULL);
	}

	for (/* No op */; i >= 0; --i) {
		const lock_t*	lock;

		lock = *static_cast<const lock_t**>(
			ib_vector_get(trx->lock.table_locks, i));

		if (lock == NULL) {
			continue;
		}

		ut_ad(trx == lock->trx);
		ut_ad(lock_get_type_low(lock) & LOCK_TABLE);
		ut_ad(lock->un_member.tab_lock.table != NULL);

		lock_mode	mode = lock_get_mode(lock);

		if (dict_is_sys_table(lock->un_member.tab_lock.table->id)
		    && lock_mode_stronger_or_eq(mode, strongest)) {

			strongest = mode;
			strongest_lock = lock;
		}
	}

	lock_mutex_exit();

	return(strongest_lock);
}

/*******************************************************************//**
Check if the transaction holds an exclusive lock on a record.
@return whether the locks are held */

bool
lock_trx_has_rec_x_lock(
/*====================*/
	const trx_t*		trx,	/*!< in: transaction to check */
	const dict_table_t*	table,	/*!< in: table to check */
	const buf_block_t*	block,	/*!< in: buffer block of the record */
	ulint			heap_no)/*!< in: record heap number */
{
	ut_ad(heap_no > PAGE_HEAP_NO_SUPREMUM);

	lock_mutex_enter();
	ut_a(lock_table_has(trx, table, LOCK_IX)
	     || dict_table_is_temporary(table));
	ut_a(lock_rec_has_expl(LOCK_X | LOCK_REC_NOT_GAP,
			       block, heap_no, trx)
	     || dict_table_is_temporary(table));
	lock_mutex_exit();
	return(true);
}
#endif /* UNIV_DEBUG */

/** rewind(3) the file used for storing the latest detected deadlock and
print a heading message to stderr if printing of all deadlocks to stderr
is enabled. */
void
DeadlockChecker::start_print()
{
	ut_ad(lock_mutex_own());

	rewind(lock_latest_err_file);
	ut_print_timestamp(lock_latest_err_file);

	if (srv_print_all_deadlocks) {
		ib_logf(IB_LOG_LEVEL_INFO,
			"Transactions deadlock detected, dumping detailed"
			" information.");
	}
}

/** Print a message to the deadlock file and possibly to stderr.
@param msg message to print */
void
DeadlockChecker::print(const char* msg)
{
	fputs(msg, lock_latest_err_file);

	if (srv_print_all_deadlocks) {
		ib_logf(IB_LOG_LEVEL_INFO, "%s", msg);
	}
}

/** Print transaction data to the deadlock file and possibly to stderr.
@param trx transaction
@param max_query_len max query length to print */
void
DeadlockChecker::print(const trx_t* trx, ulint max_query_len)
{
	ut_ad(lock_mutex_own());

	ulint	n_rec_locks = lock_number_of_rows_locked(&trx->lock);
	ulint	n_trx_locks = UT_LIST_GET_LEN(trx->lock.trx_locks);
	ulint	heap_size = mem_heap_get_size(trx->lock.lock_heap);

	mutex_enter(&trx_sys->mutex);

	trx_print_low(lock_latest_err_file, trx, max_query_len,
		      n_rec_locks, n_trx_locks, heap_size);

	if (srv_print_all_deadlocks) {
		trx_print_low(stderr, trx, max_query_len,
			      n_rec_locks, n_trx_locks, heap_size);
	}

	mutex_exit(&trx_sys->mutex);
}

/** Print lock data to the deadlock file and possibly to stderr.
@param lock record or table type lock */
void
DeadlockChecker::print(const lock_t* lock)
{
	ut_ad(lock_mutex_own());

	if (lock_get_type_low(lock) == LOCK_REC) {
		lock_rec_print(lock_latest_err_file, lock);

		if (srv_print_all_deadlocks) {
			lock_rec_print(stderr, lock);
		}
	} else {
		lock_table_print(lock_latest_err_file, lock);

		if (srv_print_all_deadlocks) {
			lock_table_print(stderr, lock);
		}
	}
}

/** Get the next lock in the queue that is owned by a transaction whose
sub-tree has not already been searched.
Note: "next" here means PREV for table locks.

@param lock Lock in queue
@param heap_no heap_no if lock is a record lock else ULINT_UNDEFINED

@return next lock or NULL if at end of queue */
const lock_t*
DeadlockChecker::get_next_lock(const lock_t* lock, ulint heap_no) const
{
	ut_ad(lock_mutex_own());

	do {
		if (lock_get_type_low(lock) == LOCK_REC) {
			ut_ad(heap_no != ULINT_UNDEFINED);
			lock = lock_rec_get_next_const(heap_no, lock);
		} else {
			ut_ad(heap_no == ULINT_UNDEFINED);
			ut_ad(lock_get_type_low(lock) == LOCK_TABLE);

			lock = UT_LIST_GET_PREV(
				un_member.tab_lock.locks, lock);
		}

	} while (lock != NULL && is_visited(lock));

	ut_ad(lock == NULL
	      || lock_get_type_low(lock) == lock_get_type_low(m_wait_lock));

	return(lock);
}

/** Get the first lock to search. The search starts from the current
wait_lock. What we are really interested in is an edge from the
current wait_lock's owning transaction to another transaction that has
a lock ahead in the queue. We skip locks where the owning transaction's
sub-tree has already been searched.

Note: The record locks are traversed from the oldest lock to the
latest. For table locks we go from latest to oldest.

For record locks, we first position the "iterator" on the first lock on
the page and then reposition on the actual heap_no. This is required
due to the way the record lock has is implemented.

@param[out] heap_no if rec lock, else ULINT_UNDEFINED.
@return first lock or NULL */
const lock_t*
DeadlockChecker::get_first_lock(ulint* heap_no) const
{
	ut_ad(lock_mutex_own());

	const lock_t*	lock = m_wait_lock;

	if (lock_get_type_low(lock) == LOCK_REC) {
		hash_table_t*	lock_hash;

		lock_hash = lock->type_mode & LOCK_PREDICATE
				? lock_sys->prdt_hash
				: lock_sys->rec_hash;

		/* We are only interested in records that match the heap_no. */
		*heap_no = lock_rec_find_set_bit(lock);

		ut_ad(*heap_no <= 0xffff);
		ut_ad(*heap_no != ULINT_UNDEFINED);

		/* Find the locks on the page. */
		lock = lock_rec_get_first_on_page_addr(
			lock_hash,
			lock->un_member.rec_lock.space,
			lock->un_member.rec_lock.page_no);

		/* Position on the first lock on the physical record.*/
		if (!lock_rec_get_nth_bit(lock, *heap_no)) {
			lock = lock_rec_get_next_const(*heap_no, lock);
		}

		ut_a(!lock_get_wait(lock));
	} else {
		/* Table locks don't care about the heap_no. */
		*heap_no = ULINT_UNDEFINED;
		ut_ad(lock_get_type_low(lock) == LOCK_TABLE);
		lock = UT_LIST_GET_PREV(un_member.tab_lock.locks, lock);
	}

	/* Must find at least two locks, otherwise there cannot be a
	waiting lock, secondly the first lock cannot be the wait_lock. */
	ut_a(lock != NULL);
	ut_a(lock != m_wait_lock);

	/* Check that the lock type doesn't change. */
	ut_ad(lock_get_type_low(lock) == lock_get_type_low(m_wait_lock));

	return(lock);
}

/** Notify that a deadlock has been detected and print the conflicting
transaction info.
@param lock lock causing deadlock */
void
DeadlockChecker::notify(const lock_t* lock) const
{
	ut_ad(lock_mutex_own());

	start_print();

	print("\n*** (1) TRANSACTION:\n");

	print(m_wait_lock->trx, 3000);

	print("*** (1) WAITING FOR THIS LOCK TO BE GRANTED:\n");

	print(m_wait_lock);

	print("*** (2) TRANSACTION:\n");

	print(lock->trx, 3000);

	print("*** (2) HOLDS THE LOCK(S):\n");

	print(lock);

	/* It is possible that the joining transaction was granted its
	lock when we rolled back some other waiting transaction. */

	if (m_start->lock.wait_lock != 0) {
		print("*** (2) WAITING FOR THIS LOCK TO BE GRANTED:\n");

		print(m_start->lock.wait_lock);
	}

	DBUG_PRINT("ib_lock", ("deadlock detected"));
}

/** Select the victim transaction that should be rolledback.
@return victim transaction */
const trx_t*
DeadlockChecker::select_victim() const
{
	ut_ad(lock_mutex_own());
	ut_ad(m_start->lock.wait_lock != 0);
	ut_ad(m_wait_lock->trx != m_start);

	if (trx_weight_ge(m_wait_lock->trx, m_start)) {
		/* The joining  transaction is 'smaller',
		choose it as the victim and roll it back. */

		return(m_start);
	}

	return(m_wait_lock->trx);
}

/** Looks iteratively for a deadlock. Note: the joining transaction may
have been granted its lock by the deadlock checks.
@return 0 if no deadlock else the victim transaction instance.*/
const trx_t*
DeadlockChecker::search()
{
	ut_ad(lock_mutex_own());
	ut_ad(!trx_mutex_own(m_start));

	ut_ad(m_start != NULL);
	ut_ad(m_wait_lock != NULL);
	check_trx_state(m_wait_lock->trx);
	ut_ad(m_mark_start <= s_lock_mark_counter);

	/* Look at the locks ahead of wait_lock in the lock queue. */
	ulint		heap_no;
	const lock_t*	lock = get_first_lock(&heap_no);

	for (;;) {

		/* We should never visit the same sub-tree more than once. */
		ut_ad(lock == NULL || !is_visited(lock));

		while (m_n_elems > 0 && lock == NULL) {

			/* Restore previous search state. */

			pop(lock, heap_no);

			lock = get_next_lock(lock, heap_no);
		}

		if (lock == NULL) {
			break;
		} else if (lock == m_wait_lock) {

			/* We can mark this subtree as searched */
			ut_ad(lock->trx->lock.deadlock_mark <= m_mark_start);

			lock->trx->lock.deadlock_mark = ++s_lock_mark_counter;

			/* We are not prepared for an overflow. This 64-bit
			counter should never wrap around. At 10^9 increments
			per second, it would take 10^3 years of uptime. */

			ut_ad(s_lock_mark_counter > 0);

			/* Backtrack */
			lock = NULL;

		} else if (!lock_has_to_wait(m_wait_lock, lock)) {

			/* No conflict, next lock */
			lock = get_next_lock(lock, heap_no);

		} else if (lock->trx == m_start) {

			/* Found a cycle. */

			notify(lock);

			return(select_victim());

		} else if (is_too_deep()) {

			/* Search too deep to continue. */

			m_too_deep = true;

			/* Select the joining transaction as the victim. */
			return(m_start);

		} else if (lock->trx->lock.que_state == TRX_QUE_LOCK_WAIT) {

			/* Another trx ahead has requested a lock in an
			incompatible mode, and is itself waiting for a lock. */

			++m_cost;

			if (!push(lock, heap_no)) {
				m_too_deep = true;
				return(m_start);
			}


			m_wait_lock = lock->trx->lock.wait_lock;

			lock = get_first_lock(&heap_no);

			if (is_visited(lock)) {
				lock = get_next_lock(lock, heap_no);
			}

		} else {
			lock = get_next_lock(lock, heap_no);
		}
	}

	ut_a(lock == NULL && m_n_elems == 0);

	/* No deadlock found. */
	return(0);
}

/** Print info about transaction that was rolled back.
@param trx transaction rolled back
@param lock lock trx wants */
void
DeadlockChecker::joining_trx_print(const trx_t*	trx, const lock_t* lock)
{
	ut_ad(lock_mutex_own());

	/* If the lock search exceeds the max step
	or the max depth, the current trx will be
	the victim. Print its information. */
	start_print();

	print("TOO DEEP OR LONG SEARCH IN THE LOCK TABLE"
	      " WAITS-FOR GRAPH, WE WILL ROLL BACK"
	      " FOLLOWING TRANSACTION \n\n"
	      "*** TRANSACTION:\n");

	print(trx, 3000);

	print("*** WAITING FOR THIS LOCK TO BE GRANTED:\n");

	print(lock);
}

/** Rollback transaction selected as the victim. */
void
DeadlockChecker::trx_rollback()
{
	ut_ad(lock_mutex_own());

	trx_t*	trx = m_wait_lock->trx;

	print("*** WE ROLL BACK TRANSACTION (1)\n");

	trx_mutex_enter(trx);

	trx->lock.was_chosen_as_deadlock_victim = true;

	lock_cancel_waiting_and_release(trx->lock.wait_lock);

	trx_mutex_exit(trx);
}

/** Checks if a joining lock request results in a deadlock. If a deadlock is
found this function will resolve the deadlock by choosing a victim transaction
and rolling it back. It will attempt to resolve all deadlocks. The returned
transaction id will be the joining transaction id or 0 if some other
transaction was chosen as a victim and rolled back or no deadlock found.

@param lock lock the transaction is requesting
@param trx transaction requesting the lock

@return transaction instanace chosen as victim or 0 */
const trx_t*
DeadlockChecker::check_and_resolve(const lock_t* lock, const trx_t* trx)
{
	ut_ad(lock_mutex_own());
	check_trx_state(trx);
	ut_ad(!srv_read_only_mode);

	const trx_t*	victim_trx;

	/* Try and resolve as many deadlocks as possible. */
	do {
		DeadlockChecker	checker(trx, lock, s_lock_mark_counter);

		victim_trx = checker.search();

		/* Search too deep, we rollback the joining transaction. */
		if (checker.is_too_deep()) {

			ut_ad(trx == checker.m_start);
			ut_ad(victim_trx == trx);

			joining_trx_print(trx, lock);

			MONITOR_INC(MONITOR_DEADLOCK);

		} else if (victim_trx != 0 && victim_trx != trx) {

			ut_ad(victim_trx == checker.m_wait_lock->trx);

			checker.trx_rollback();

			lock_deadlock_found = true;

			MONITOR_INC(MONITOR_DEADLOCK);
		}

	} while (victim_trx != 0 && victim_trx != trx);

	/* If the joining transaction was selected as the victim. */
	if (victim_trx != 0) {
		ut_a(victim_trx == trx);

		print("*** WE ROLL BACK TRANSACTION (2)\n");

		lock_deadlock_found = true;
	}

	return(victim_trx);
}

/**
Allocate cached locks for the transaction.
@param trx		allocate cached record locks for this transaction */

void
lock_trx_alloc_locks(trx_t* trx)
{
	ulint	sz = REC_LOCK_SIZE * REC_LOCK_CACHE;
	byte*	ptr = reinterpret_cast<byte*>(ut_malloc(sz));

	/* We allocate one big chunk and then distribute it among
	the rest of the elements. The allocated chunk pointer is always
	at index 0. */

	for (ulint i = 0; i < REC_LOCK_CACHE; ++i, ptr += REC_LOCK_SIZE) {
		trx->lock.rec_pool.push_back(
			reinterpret_cast<ib_lock_t*>(ptr));
	}

	sz = TABLE_LOCK_SIZE * TABLE_LOCK_CACHE;
	ptr = reinterpret_cast<byte*>(ut_malloc(sz));

	for (ulint i = 0; i < TABLE_LOCK_CACHE; ++i, ptr += TABLE_LOCK_SIZE) {
		trx->lock.table_pool.push_back(
			reinterpret_cast<ib_lock_t*>(ptr));
	}

}<|MERGE_RESOLUTION|>--- conflicted
+++ resolved
@@ -5358,6 +5358,7 @@
 	lock_t*		lock;
 	dberr_t		err;
 	ulint		next_rec_heap_no;
+	ibool		inherit_in = *inherit;
 
 	ut_ad(block->frame == page_align(rec));
 	ut_ad(!dict_index_is_online_ddl(index)
@@ -5392,7 +5393,7 @@
 
 		lock_mutex_exit();
 
-		if (!dict_index_is_clust(index)) {
+		if (inherit_in && !dict_index_is_clust(index)) {
 			/* Update the page max trx id field */
 			page_update_max_trx_id(block,
 					       buf_block_get_page_zip(block),
@@ -5446,7 +5447,7 @@
 		err = DB_SUCCESS;
 		/* fall through */
 	case DB_SUCCESS:
-		if (dict_index_is_clust(index)) {
+		if (!inherit_in || dict_index_is_clust(index)) {
 			break;
 		}
 		/* Update the page max trx id field */
@@ -5932,12 +5933,6 @@
 {
 	ulint		last;
 	lock_t*		lock;
-<<<<<<< HEAD
-=======
-	dberr_t		err;
-	ulint		next_rec_heap_no;
-	ibool		inherit_in = *inherit;
->>>>>>> 8c5928b6
 
 	ut_ad(lock_mutex_own());
 	ut_a(!ib_vector_is_empty(autoinc_locks));
@@ -5986,16 +5981,7 @@
 	that is serving the transaction, then it is not necessary to
 	hold trx->mutex here. */
 
-<<<<<<< HEAD
 	ut_a(trx->autoinc_locks != NULL);
-=======
-		if (inherit_in && !dict_index_is_clust(index)) {
-			/* Update the page max trx id field */
-			page_update_max_trx_id(block,
-					       buf_block_get_page_zip(block),
-					       trx->id, mtr);
-		}
->>>>>>> 8c5928b6
 
 	/* We release the locks in the reverse order. This is to
 	avoid searching the vector for the element to delete at
@@ -6051,22 +6037,12 @@
 	is_gap_lock = lock_get_type_low(lock) == LOCK_REC
 		&& lock_rec_get_gap(lock);
 
-<<<<<<< HEAD
 	switch (lock_get_mode(lock)) {
 	case LOCK_S:
 		if (is_gap_lock) {
 			return("S,GAP");
 		} else {
 			return("S");
-=======
-	switch (err) {
-	case DB_SUCCESS_LOCKED_REC:
-		err = DB_SUCCESS;
-		/* fall through */
-	case DB_SUCCESS:
-		if (!inherit_in || dict_index_is_clust(index)) {
-			break;
->>>>>>> 8c5928b6
 		}
 	case LOCK_X:
 		if (is_gap_lock) {
