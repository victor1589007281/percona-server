--- conflicted
+++ resolved
@@ -54,6 +54,7 @@
 #include "fts0fts.h"
 #include "fts0priv.h"
 #include "ha_prototypes.h"
+#include "lob0lob.h"
 #include "mach0data.h"
 #include "my_compiler.h"
 #include "my_dbug.h"
@@ -66,11 +67,10 @@
 
 /** Following are the InnoDB system tables. The positions in
 this array are referenced by enum dict_system_table_id. */
-<<<<<<< HEAD
 const char *SYSTEM_TABLE_NAME[] = {
-    "SYS_TABLES",      "SYS_INDEXES",   "SYS_COLUMNS",
-    "SYS_FIELDS",      "SYS_FOREIGN",   "SYS_FOREIGN_COLS",
-    "SYS_TABLESPACES", "SYS_DATAFILES", "SYS_VIRTUAL"};
+    "SYS_TABLES",  "SYS_INDEXES",      "SYS_COLUMNS",      "SYS_FIELDS",
+    "SYS_FOREIGN", "SYS_FOREIGN_COLS", "SYS_TABLESPACES",  "SYS_DATAFILES",
+    "SYS_VIRTUAL", "SYS_ZIP_DICT",     "SYS_ZIP_DICT_COLS"};
 
 /** This variant is based on name comparision and is used because
 system table id array is not built yet.
@@ -91,21 +91,6 @@
 So we maintain a std::set, which is later used to register the
 tablespaces to dictionary table mysql.tablespaces */
 missing_sys_tblsp_t missing_spaces;
-=======
-static const char* SYSTEM_TABLE_NAME[] = {
-	"SYS_TABLES",
-	"SYS_INDEXES",
-	"SYS_COLUMNS",
-	"SYS_FIELDS",
-	"SYS_FOREIGN",
-	"SYS_FOREIGN_COLS",
-	"SYS_TABLESPACES",
-	"SYS_DATAFILES",
-	"SYS_VIRTUAL",
-	"SYS_ZIP_DICT",
-	"SYS_ZIP_DICT_COLS"
-};
->>>>>>> 333b4508
 
 /** Loads a table definition and also all its index definitions.
 
@@ -983,160 +968,142 @@
   return (NULL);
 }
 
+// Percona commented out until zip dictionary reimplementation in the new DD
+#if 0
+
 /** This function parses a SYS_ZIP_DICT record, extracts necessary
 information from the record and returns to caller.
+@param[in,out]	heap		heap memory
+@param[in]	index		SYS_ZIP_DICT index definition
+@param[in]	rec		current SYS_ZIP_DICT record
+@param[out]	id		dict id
+@param[out]	name		dict name
+@param[out]	data		dict data
+@param[out]	data_len	dict data length
 @return error message, or NULL on success */
-const char*
-dict_process_sys_zip_dict(
-	mem_heap_t*	heap,		/*!< in/out: heap memory */
-	const page_size_t&
-			page_size,	/*!< in: BLOB page size */
-	const rec_t*	rec,		/*!< in: current SYS_ZIP_DICT rec */
-	ulint*		id,		/*!< out: dict id */
-	const char**	name,		/*!< out: dict name */
-	const char**	data,		/*!< out: dict data */
-	ulint*		data_len)	/*!< out: dict data length */
-{
-	ulint		len;
-	const byte*	field;
-
-	/* Initialize the output values */
-	*id = ULINT_UNDEFINED;
-	*name = NULL;
-	*data = NULL;
-	*data_len = 0;
-
-	if (UNIV_UNLIKELY(rec_get_deleted_flag(rec, 0))) {
-		return("delete-marked record in SYS_ZIP_DICT");
-	}
-
-	if (UNIV_UNLIKELY(
-		rec_get_n_fields_old(rec)!= DICT_NUM_FIELDS__SYS_ZIP_DICT)) {
-		return("wrong number of columns in SYS_ZIP_DICT record");
-	}
-
-	field = rec_get_nth_field_old(
-		rec, DICT_FLD__SYS_ZIP_DICT__ID, &len);
-	if (UNIV_UNLIKELY(len != DICT_FLD_LEN_SPACE)) {
-		goto err_len;
-	}
-	*id = mach_read_from_4(field);
-
-	rec_get_nth_field_offs_old(
-		rec, DICT_FLD__SYS_ZIP_DICT__DB_TRX_ID, &len);
-	if (UNIV_UNLIKELY(len != DATA_TRX_ID_LEN && len != UNIV_SQL_NULL)) {
-		goto err_len;
-	}
-
-	rec_get_nth_field_offs_old(
-		rec, DICT_FLD__SYS_ZIP_DICT__DB_ROLL_PTR, &len);
-	if (UNIV_UNLIKELY(len != DATA_ROLL_PTR_LEN && len != UNIV_SQL_NULL)) {
-		goto err_len;
-	}
-
-	field = rec_get_nth_field_old(
-		rec, DICT_FLD__SYS_ZIP_DICT__NAME, &len);
-	if (UNIV_UNLIKELY(len == 0 || len == UNIV_SQL_NULL)) {
-		goto err_len;
-	}
-	*name = mem_heap_strdupl(heap, (char*) field, len);
-
-	field = rec_get_nth_field_old(
-		rec, DICT_FLD__SYS_ZIP_DICT__DATA, &len);
-	if (UNIV_UNLIKELY(len == UNIV_SQL_NULL)) {
-		goto err_len;
-	}
-
-	if (rec_get_1byte_offs_flag(rec) == 0 &&
-		rec_2_is_field_extern(rec, DICT_FLD__SYS_ZIP_DICT__DATA)) {
-		ut_a(len >= BTR_EXTERN_FIELD_REF_SIZE);
-
-		if (UNIV_UNLIKELY
-			(!memcmp(field + len - BTR_EXTERN_FIELD_REF_SIZE,
-				field_ref_zero,
-				BTR_EXTERN_FIELD_REF_SIZE))) {
-			goto err_len;
-		}
-		*data = reinterpret_cast<char*>(
-			btr_copy_externally_stored_field(data_len, field,
-				page_size, len, heap));
-	}
-	else {
-		*data_len = len;
-		*data = static_cast<char*>(mem_heap_dup(heap, field, len));
-	}
-
-	return(NULL);
+const char* dict_process_sys_zip_dict(mem_heap_t *heap,
+				      const dict_index_t &index,
+				      const rec_t *rec, ulint *id,
+				      const char **name, const char **data,
+				      ulint *data_len) {
+
+  /* Initialize the output values */
+  *id = ULINT_UNDEFINED;
+  *name = nullptr;
+  *data = nullptr;
+  *data_len = 0;
+
+  if (UNIV_UNLIKELY(rec_get_deleted_flag(rec, 0)))
+    return("delete-marked record in SYS_ZIP_DICT");
+
+  if (UNIV_UNLIKELY(rec_get_n_fields_old(rec) !=
+		    DICT_NUM_FIELDS__SYS_ZIP_DICT))
+    return("wrong number of columns in SYS_ZIP_DICT record");
+
+  const page_size_t page_size{dict_table_page_size(index.table)};
+  ulint	len;
+  const byte *field = rec_get_nth_field_old(rec, DICT_FLD__SYS_ZIP_DICT__ID,
+					    &len);
+  if (UNIV_UNLIKELY(len != DICT_FLD_LEN_SPACE))
+    goto err_len;
+  *id = mach_read_from_4(field);
+
+  rec_get_nth_field_offs_old(rec, DICT_FLD__SYS_ZIP_DICT__DB_TRX_ID, &len);
+  if (UNIV_UNLIKELY(len != DATA_TRX_ID_LEN && len != UNIV_SQL_NULL))
+    goto err_len;
+
+  rec_get_nth_field_offs_old(rec, DICT_FLD__SYS_ZIP_DICT__DB_ROLL_PTR, &len);
+  if (UNIV_UNLIKELY(len != DATA_ROLL_PTR_LEN && len != UNIV_SQL_NULL))
+    goto err_len;
+
+  field = rec_get_nth_field_old(rec, DICT_FLD__SYS_ZIP_DICT__NAME, &len);
+  if (UNIV_UNLIKELY(len == 0 || len == UNIV_SQL_NULL))
+    goto err_len;
+  *name = mem_heap_strdupl(heap, (char*) field, len);
+
+  field = rec_get_nth_field_old(rec, DICT_FLD__SYS_ZIP_DICT__DATA, &len);
+  if (UNIV_UNLIKELY(len == UNIV_SQL_NULL))
+    goto err_len;
+
+  if (rec_get_1byte_offs_flag(rec) == 0 &&
+      rec_2_is_field_extern(rec, DICT_FLD__SYS_ZIP_DICT__DATA)) {
+    ut_a(len >= BTR_EXTERN_FIELD_REF_SIZE);
+
+    if (UNIV_UNLIKELY(!memcmp(field + len - BTR_EXTERN_FIELD_REF_SIZE,
+			      field_ref_zero,
+			      BTR_EXTERN_FIELD_REF_SIZE)))
+      goto err_len;
+    *data = reinterpret_cast<char*>(
+      lob::btr_copy_externally_stored_field(&index, data_len, field, page_size,
+					    len, true, heap));
+  } else {
+    *data_len = len;
+    *data = static_cast<char*>(mem_heap_dup(heap, field, len));
+  }
+
+  return(nullptr);
 
 err_len:
-	return("incorrect column length in SYS_ZIP_DICT");
+  return("incorrect column length in SYS_ZIP_DICT");
 }
 
 /** This function parses a SYS_ZIP_DICT_COLS record, extracts necessary
 information from the record and returns to caller.
+@param[in,out]	heap		heap memory
+@param[in]	rec		current SYS_ZIP_DICT record
+@param[out]	table_id	table id
+@param[out]	column_pos	column position
+@param[out]	dict_id		dict id
 @return error message, or NULL on success */
-const char*
-dict_process_sys_zip_dict_cols(
-	mem_heap_t*	heap,		/*!< in/out: heap memory */
-	const rec_t*	rec,		/*!< in: current SYS_ZIP_DICT rec */
-	ulint*		table_id,	/*!< out: table id */
-	ulint*		column_pos,	/*!< out: column position */
-	ulint*		dict_id)	/*!< out: dict id */
-{
-	ulint		len;
-	const byte*	field;
-
-	/* Initialize the output values */
-	*table_id = ULINT_UNDEFINED;
-	*column_pos = ULINT_UNDEFINED;
-	*dict_id = ULINT_UNDEFINED;
-
-	if (UNIV_UNLIKELY(rec_get_deleted_flag(rec, 0))) {
-		return("delete-marked record in SYS_ZIP_DICT_COLS");
-	}
-
-	if (UNIV_UNLIKELY(rec_get_n_fields_old(rec) !=
-		DICT_NUM_FIELDS__SYS_ZIP_DICT_COLS)) {
-		return("wrong number of columns in SYS_ZIP_DICT_COLS"
-			" record");
-	}
-
-	field = rec_get_nth_field_old(
-		rec, DICT_FLD__SYS_ZIP_DICT_COLS__TABLE_ID, &len);
-	if (UNIV_UNLIKELY(len != DICT_FLD_LEN_SPACE)) {
+const char* dict_process_sys_zip_dict_cols(mem_heap_t *heap, const rec_t *rec,
+					   ulint *table_id, ulint *column_pos,
+					   ulint *dict_id) noexcept {
+  /* Initialize the output values */
+  *table_id = ULINT_UNDEFINED;
+  *column_pos = ULINT_UNDEFINED;
+  *dict_id = ULINT_UNDEFINED;
+
+  if (UNIV_UNLIKELY(rec_get_deleted_flag(rec, 0)))
+    return("delete-marked record in SYS_ZIP_DICT_COLS");
+
+  if (UNIV_UNLIKELY(rec_get_n_fields_old(rec) !=
+		    DICT_NUM_FIELDS__SYS_ZIP_DICT_COLS))
+    return("wrong number of columns in SYS_ZIP_DICT_COLS record");
+
+  ulint len;
+  const byte *field =
+    rec_get_nth_field_old(rec, DICT_FLD__SYS_ZIP_DICT_COLS__TABLE_ID, &len);
+  if (UNIV_UNLIKELY(len != DICT_FLD_LEN_SPACE)) {
 err_len:
-		return("incorrect column length in SYS_ZIP_DICT_COLS");
-	}
-	*table_id = mach_read_from_4(field);
-
-	field = rec_get_nth_field_old(
-		rec, DICT_FLD__SYS_ZIP_DICT_COLS__COLUMN_POS, &len);
-	if (UNIV_UNLIKELY(len != DICT_FLD_LEN_SPACE)) {
-		goto err_len;
-	}
-	*column_pos = mach_read_from_4(field);
-
-	rec_get_nth_field_offs_old(
-		rec, DICT_FLD__SYS_ZIP_DICT_COLS__DB_TRX_ID, &len);
-	if (UNIV_UNLIKELY(len != DATA_TRX_ID_LEN && len != UNIV_SQL_NULL)) {
-		goto err_len;
-	}
-
-	rec_get_nth_field_offs_old(
-		rec, DICT_FLD__SYS_ZIP_DICT_COLS__DB_ROLL_PTR, &len);
-	if (UNIV_UNLIKELY(len != DATA_ROLL_PTR_LEN && len != UNIV_SQL_NULL)) {
-		goto err_len;
-	}
-
-	field = rec_get_nth_field_old(
-		rec, DICT_FLD__SYS_ZIP_DICT_COLS__DICT_ID, &len);
-	if (UNIV_UNLIKELY(len != DICT_FLD_LEN_SPACE)) {
-		goto err_len;
-	}
-	*dict_id = mach_read_from_4(field);
-
-	return(NULL);
-}
+    return("incorrect column length in SYS_ZIP_DICT_COLS");
+  }
+  *table_id = mach_read_from_4(field);
+
+  field = rec_get_nth_field_old(rec, DICT_FLD__SYS_ZIP_DICT_COLS__COLUMN_POS,
+				&len);
+  if (UNIV_UNLIKELY(len != DICT_FLD_LEN_SPACE))
+    goto err_len;
+  *column_pos = mach_read_from_4(field);
+
+  rec_get_nth_field_offs_old(rec, DICT_FLD__SYS_ZIP_DICT_COLS__DB_TRX_ID, &len);
+  if (UNIV_UNLIKELY(len != DATA_TRX_ID_LEN && len != UNIV_SQL_NULL))
+    goto err_len;
+
+  rec_get_nth_field_offs_old(rec, DICT_FLD__SYS_ZIP_DICT_COLS__DB_ROLL_PTR,
+			     &len);
+  if (UNIV_UNLIKELY(len != DATA_ROLL_PTR_LEN && len != UNIV_SQL_NULL))
+    goto err_len;
+
+  field = rec_get_nth_field_old(rec, DICT_FLD__SYS_ZIP_DICT_COLS__DICT_ID,
+				&len);
+  if (UNIV_UNLIKELY(len != DICT_FLD_LEN_SPACE))
+    goto err_len;
+  *dict_id = mach_read_from_4(field);
+
+  return(nullptr);
+}
+
+#endif
 
 /** Get the first filepath from SYS_DATAFILES for a given space_id.
 @param[in]	space_id	Tablespace ID
