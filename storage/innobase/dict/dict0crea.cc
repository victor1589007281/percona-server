--- conflicted
+++ resolved
@@ -836,32 +836,21 @@
 }
 
 /*******************************************************************//**
-<<<<<<< HEAD
 Drops the index tree associated with a row in SYS_INDEXES table.
 @return index root page number of FIL_NULL if it was already freed. */
-UNIV_INTERN
+
 ulint
 dict_drop_index_tree(
 /*=================*/
-	rec_t*	rec,		/*!< in/out: record in the clustered index
-				of SYS_INDEXES table */
-	btr_pcur_t*	pcur,	/*!< in/out: persistent cursor pointing to
-				record in the clustered index of
-				SYS_INDEXES table. The cursor may be
-				repositioned in this call. */
-	bool	is_drop,	/*!< in: true if we are dropping a table */
-	mtr_t*	mtr)		/*!< in/out: mtr having the latch on
-				the record page */
-=======
-Drops the index tree associated with a row in SYS_INDEXES table. */
-
-void
-dict_drop_index_tree_step(
-/*======================*/
-	rec_t*	rec,	/*!< in/out: record in the clustered index
-			of SYS_INDEXES table */
-	mtr_t*	mtr)	/*!< in: mtr having the latch on the record page */
->>>>>>> 0fe4370b
+	rec_t*		rec,		/*!< in/out: record in the clustered
+					index of SYS_INDEXES table */
+	btr_pcur_t*	pcur,		/*!< in/out: persistent cursor pointing
+					to record in the clustered index of
+					SYS_INDEXES table. The cursor may be
+					repositioned in this call. */
+	bool		is_drop,	/*!< in: true if we are dropping a table */
+	mtr_t*		mtr)		/*!< in/out: mtr having the latch on
+					the record page */
 {
 	const byte*	ptr;
 	ulint		len;
@@ -1066,25 +1055,13 @@
 }
 
 /*******************************************************************//**
-<<<<<<< HEAD
 Truncates the index tree but don't update SYSTEM TABLES.
 @return DB_SUCCESS or error */
-UNIV_INTERN
+
 dberr_t
 dict_truncate_index_tree_in_mem(
 /*============================*/
 	dict_index_t*	index)		/*!< in/out: index */
-=======
-Truncates the index tree but don't update SYSTEM TABLES. */
-
-void
-dict_truncate_index_tree(
-/*=====================*/
-	dict_index_t*	index,	/*!< in/out: index */
-	bool		truncate_tablespace_objects)
-				/* !< in: if true: truncate tablespace
-				objects */
->>>>>>> 0fe4370b
 {
 	mtr_t		mtr;
 	bool		truncate;
