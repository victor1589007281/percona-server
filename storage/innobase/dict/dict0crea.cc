--- conflicted
+++ resolved
@@ -1603,15 +1603,7 @@
 
 		err = dict_index_add_to_cache_w_vcol(
 			node->table, node->index, node->add_v, FIL_NULL,
-<<<<<<< HEAD
-			trx_is_strict(trx)
-			|| dict_table_has_atomic_blobs(node->table));
-=======
 			trx_is_strict(trx));
-
-		node->index = dict_index_get_if_in_cache_low(index_id);
-		ut_a(!node->index == (err != DB_SUCCESS));
->>>>>>> 4ff5aed6
 
 		if (err != DB_SUCCESS) {
 			node->index = NULL;
