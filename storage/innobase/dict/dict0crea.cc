/*****************************************************************************

Copyright (c) 1996, 2018, Oracle and/or its affiliates. All Rights Reserved.

This program is free software; you can redistribute it and/or modify it under
the terms of the GNU General Public License, version 2.0, as published by the
Free Software Foundation.

This program is also distributed with certain software (including but not
limited to OpenSSL) that is licensed under separate terms, as designated in a
particular file or component or in included license documentation. The authors
of MySQL hereby grant you an additional permission to link the program and
your derivative works with the separately licensed software that they have
included with MySQL.

This program is distributed in the hope that it will be useful, but WITHOUT
ANY WARRANTY; without even the implied warranty of MERCHANTABILITY or FITNESS
FOR A PARTICULAR PURPOSE. See the GNU General Public License, version 2.0,
for more details.

You should have received a copy of the GNU General Public License along with
this program; if not, write to the Free Software Foundation, Inc.,
51 Franklin St, Fifth Floor, Boston, MA 02110-1301  USA

*****************************************************************************/

/** @file dict/dict0crea.cc
 Database object creation

 Created 1/8/1996 Heikki Tuuri
 *******************************************************/

#include "dict0crea.h"
#include "btr0btr.h"
#include "btr0pcur.h"
#include "dict0boot.h"
#include "dict0dict.h"
#include "dict0priv.h"
#include "dict0stats.h"
#include "fsp0space.h"
#include "fsp0sysspace.h"
#include "fts0priv.h"
#include "ha_prototypes.h"
#include "mach0data.h"

#include "my_dbug.h"

#include "dict0upgrade.h"
#include "page0page.h"
#include "pars0pars.h"
#include "que0que.h"
#include "row0ins.h"
#include "row0mysql.h"
#include "srv0start.h"
#include "trx0roll.h"
#include "usr0sess.h"
#include "ut0vec.h"

/** Build a table definition without updating SYSTEM TABLES
@param[in,out]	table	dict table object
@param[in,out]	trx	transaction instance
@return DB_SUCCESS or error code */
dberr_t dict_build_table_def(dict_table_t *table, trx_t *trx) {
  char db_buf[NAME_LEN + 1];
  char tbl_buf[NAME_LEN + 1];

  dd_parse_tbl_name(table->name.m_name, db_buf, tbl_buf, nullptr, nullptr,
                    nullptr);

  bool is_dd_table = dd::get_dictionary()->is_dd_table_name(db_buf, tbl_buf);

  /** In-memory counter used for assigning table_id
  of data dictionary table. This counter is only used
  during bootstrap or upgrade */
  static uint32_t dd_table_id = 1;

  if (is_dd_table) {
    table->id = dd_table_id++;
    table->is_dd_table = true;

    ut_ad(strcmp(tbl_buf, innodb_dd_table[table->id - 1].name) == 0);

  } else {
    dict_table_assign_new_id(table, trx);
  }

  dberr_t err = dict_build_tablespace_for_table(table, trx);

  return (err);
}

/** Build a tablespace to store various objects.
@param[in,out]	trx		DD transaction
@param[in,out]	tablespace	Tablespace object describing what to build.
@return DB_SUCCESS or error code. */
dberr_t dict_build_tablespace(trx_t *trx, Tablespace *tablespace) {
  dberr_t err = DB_SUCCESS;
  mtr_t mtr;
  space_id_t space = 0;
  ut_d(static uint32_t crash_injection_after_create_counter = 1;);

  ut_ad(mutex_own(&dict_sys->mutex));
  ut_ad(tablespace);

  DBUG_EXECUTE_IF("out_of_tablespace_disk", return (DB_OUT_OF_FILE_SPACE););
  /* Get a new space id. */
  dict_hdr_get_new_id(NULL, NULL, &space, NULL, false);
  if (space == SPACE_UNKNOWN) {
    return (DB_ERROR);
  }
  tablespace->set_space_id(space);

  Datafile *datafile = tablespace->first_datafile();

  /* If file already exists we cannot write delete space to ddl log. */
  os_file_type_t type;
  bool exists;
  if (os_file_status(datafile->filepath(), &exists, &type)) {
    if (exists) {
      return DB_TABLESPACE_EXISTS;
    }
  } else {
    return DB_IO_ERROR;
  }

  log_ddl->write_delete_space_log(trx, NULL, space, datafile->filepath(), false,
                                  true);

  /* We create a new generic empty tablespace.
  We initially let it be 4 pages:
  - page 0 is the fsp header and an extent descriptor page,
  - page 1 is an ibuf bitmap page,
  - page 2 is the first inode page,
  - page 3 will contain the root of the clustered index of the
  first table we create here. */

  err = fil_ibd_create(space, tablespace->name(), datafile->filepath(),
                       tablespace->flags(), FIL_IBD_FILE_INITIAL_SIZE);

  DBUG_INJECT_CRASH("ddl_crash_after_create_tablespace",
                    crash_injection_after_create_counter++);

  if (err != DB_SUCCESS) {
    return (err);
  }

  DBUG_EXECUTE_IF("innodb_fail_to_update_tablespace_dict",
                  return (DB_INTERRUPTED););

  mtr_start(&mtr);

  /* Once we allow temporary general tablespaces, we must do this;
  mtr_set_log_mode(&mtr, MTR_LOG_NO_REDO); */
  ut_a(!FSP_FLAGS_GET_TEMPORARY(tablespace->flags()));

  bool ret = fsp_header_init(space, FIL_IBD_FILE_INITIAL_SIZE, &mtr, false);
  mtr_commit(&mtr);

  DBUG_EXECUTE_IF("fil_ibd_create_log",
                  log_write_up_to(*log_sys, mtr.commit_lsn(), true);
                  DBUG_SUICIDE(););

  if (!ret) {
    return (DB_ERROR);
  }

  return (err);
}

/** Builds a tablespace to contain a table, using file-per-table=1.
@param[in,out]	table	Table to build in its own tablespace.
@param[in,out]	trx	Transaction
@return DB_SUCCESS or error code */
dberr_t dict_build_tablespace_for_table(dict_table_t *table, trx_t *trx) {
  dberr_t err = DB_SUCCESS;
  mtr_t mtr;
  space_id_t space = 0;
  bool needs_file_per_table;
  char *filepath;
  ut_d(static uint32_t crash_injection_after_create_counter = 1;);

  ut_ad(!mutex_own(&dict_sys->mutex));

  needs_file_per_table =
      DICT_TF2_FLAG_IS_SET(table, DICT_TF2_USE_FILE_PER_TABLE);

  if (needs_file_per_table) {
    /* Temporary table would always reside in the same
    shared temp tablespace. */
    ut_ad(!table->is_temporary());
    /* This table will need a new tablespace. */

    ut_ad(DICT_TF_GET_ZIP_SSIZE(table->flags) == 0 ||
          dict_table_has_atomic_blobs(table));

    /* Get a new tablespace ID */
    dict_hdr_get_new_id(NULL, NULL, &space, table, false);

    DBUG_EXECUTE_IF("ib_create_table_fail_out_of_space_ids",
                    space = SPACE_UNKNOWN;);

    if (space == SPACE_UNKNOWN) {
      return (DB_ERROR);
    }
    table->space = space;

    /* Determine the tablespace flags. */
<<<<<<< HEAD
    const bool is_encrypted =
        (srv_tmp_tablespace_encrypt && table->is_temporary()) ||
        dict_table_is_encrypted(table);
=======
    ulint fsp_flags = dict_tf_to_fsp_flags(table->flags);
>>>>>>> e4924f36

    /* For file-per-table tablespace, set encryption flag */
    if (DICT_TF2_FLAG_IS_SET(table, DICT_TF2_ENCRYPTION_FILE_PER_TABLE)) {
      fsp_flags |= FSP_FLAGS_MASK_ENCRYPTION;
    }

    if (DICT_TF_HAS_DATA_DIR(table->flags)) {
      std::string path;

      path = dict_table_get_datadir(table);

      filepath = Fil_path::make(path, table->name.m_name, IBD, true);
    } else {
      filepath = Fil_path::make_ibd_from_table_name(table->name.m_name);
    }

    /* If file already exists we cannot write delete space to ddl log. */
    os_file_type_t type;
    bool exists;
    if (os_file_status(filepath, &exists, &type)) {
      if (exists) {
        ut_free(filepath);
        return DB_TABLESPACE_EXISTS;
      }
    } else {
      ut_free(filepath);
      return DB_IO_ERROR;
    }

    log_ddl->write_delete_space_log(trx, table, space, filepath, false, false);

    /* We create a new single-table tablespace for the table.
    We initially let it be 4 pages:
    - page 0 is the fsp header and an extent descriptor page,
    - page 1 is an ibuf bitmap page,
    - page 2 is the first inode page,
    - page 3 will contain the root of the clustered index of
    the table we create here. */

    std::string tablespace_name;

    dd_filename_to_spacename(table->name.m_name, &tablespace_name);

    err = fil_ibd_create(space, tablespace_name.c_str(), filepath, fsp_flags,
                         FIL_IBD_FILE_INITIAL_SIZE);

    ut_free(filepath);

    DBUG_INJECT_CRASH("ddl_crash_after_create_tablespace",
                      crash_injection_after_create_counter++);

    if (err != DB_SUCCESS) {
      return (err);
    }

    mtr_start(&mtr);

    bool ret =
        fsp_header_init(table->space, FIL_IBD_FILE_INITIAL_SIZE, &mtr, false);
    mtr_commit(&mtr);

    DBUG_EXECUTE_IF("fil_ibd_create_log",
                    log_write_up_to(*log_sys, mtr.commit_lsn(), true);
                    DBUG_SUICIDE(););

    if (!ret) {
      return (DB_ERROR);
    }

    err = btr_sdi_create_index(table->space, false);
    return (err);

  } else {
    /* We do not need to build a tablespace for this table. It
    is already built.  Just find the correct tablespace ID. */

    if (DICT_TF_HAS_SHARED_SPACE(table->flags)) {
      ut_ad(table->tablespace != NULL);

      ut_ad(table->space == fil_space_get_id_by_name(table->tablespace()));
    } else if (table->is_temporary()) {
      /* Use the shared temporary tablespace.
      Note: The temp tablespace supports all non-Compressed
      row formats whereas the system tablespace only
      supports Redundant and Compact */
      ut_ad(dict_tf_get_rec_format(table->flags) != REC_FORMAT_COMPRESSED);

      innodb_session_t *innodb_session = thd_to_innodb_session(trx->mysql_thd);
      ibt::Tablespace *tblsp = nullptr;

      bool is_slave_thd = thd_is_replication_slave_thread(trx->mysql_thd);
      if (is_slave_thd) {
        tblsp = ibt::get_rpl_slave_tblsp();
      } else if (table->is_intrinsic()) {
        tblsp = innodb_session->get_instrinsic_temp_tblsp();
      } else {
        tblsp = innodb_session->get_usr_temp_tblsp();
      }

      /* Session temporary tablespace couldn't be allocated. This means,
      we have run out of disk space */
      if (tblsp == nullptr) {
        return (DB_NO_SESSION_TEMP);
      }

      table->space = tblsp->space_id();

    } else {
      /* Create in the system tablespace. */
      ut_ad(table->space == TRX_SYS_SPACE);
    }

    DBUG_EXECUTE_IF("ib_ddl_crash_during_tablespace_alloc", DBUG_SUICIDE(););
  }

  return (DB_SUCCESS);
}

/** Builds an index definition
 @return DB_SUCCESS or error code */
void dict_build_index_def(const dict_table_t *table, /*!< in: table */
                          dict_index_t *index,       /*!< in/out: index */
                          trx_t *trx) /*!< in/out: InnoDB transaction handle */
{
  ut_ad(!mutex_own(&dict_sys->mutex));
  ut_ad((UT_LIST_GET_LEN(table->indexes) > 0) || index->is_clustered());

  if (!table->is_intrinsic()) {
    if (srv_is_upgrade_mode) {
      index->id = dd_upgrade_indexes_num++;
      ut_ad(index->id <= dd_get_total_indexes_num());
    } else {
      dict_hdr_get_new_id(NULL, &index->id, NULL, table, false);
    }

  } else {
    /* Index are re-loaded in process of creation using id.
    If same-id is used for all indexes only first index will always
    be retrieved when expected is iterative return of all indexes*/
    if (UT_LIST_GET_LEN(table->indexes) > 0) {
      index->id = UT_LIST_GET_LAST(table->indexes)->id + 1;
    } else {
      index->id = 1;
    }
  }

  /* Inherit the space id from the table; we store all indexes of a
  table in the same tablespace */

  index->space = table->space;

  /* Note that the index was created by this transaction. */
  index->trx_id = trx->id;
}

/** Creates an index tree for the index if it is not a member of a cluster.
@param[in,out]	index	InnoDB index object
@param[in,out]	trx	transaction
@return DB_SUCCESS or DB_OUT_OF_FILE_SPACE */
dberr_t dict_create_index_tree_in_mem(dict_index_t *index, trx_t *trx) {
  mtr_t mtr;
  ulint page_no = FIL_NULL;

  ut_ad(!mutex_own(&dict_sys->mutex));

  DBUG_EXECUTE_IF("ib_dict_create_index_tree_fail", return (DB_OUT_OF_MEMORY););

  if (index->type == DICT_FTS) {
    /* FTS index does not need an index tree */
    return (DB_SUCCESS);
  }

  const bool missing =
      index->table->ibd_file_missing || dict_table_is_discarded(index->table);

  if (missing) {
    index->page = FIL_NULL;
    index->trx_id = trx->id;

    return (DB_SUCCESS);
  }

  mtr_start(&mtr);

  if (index->table->is_temporary()) {
    mtr_set_log_mode(&mtr, MTR_LOG_NO_REDO);
  }

  dberr_t err = DB_SUCCESS;

  page_no =
      btr_create(index->type, index->space, dict_table_page_size(index->table),
                 index->id, index, &mtr);

  index->page = page_no;
  index->trx_id = trx->id;

  mtr_commit(&mtr);
  if (page_no == FIL_NULL) {
    err = DB_OUT_OF_FILE_SPACE;
  } else {
    /* FIXME: Now writing ddl log after the index has been created,
    so if server crashes before the redo log gets persisted,
    there is no way to find the resources(two segments, etc.)
    allocated to this index. Since this is a rare case, living
    with it is acceptable */
    /* FIXME: if it's part of CREATE TABLE, and file_per_table is
    true, skip ddl log, because during rollback, the whole
    tablespace would be dropped */

    /* During upgrade, etc., the log_ddl may haven't been
    initialized and we don't need to write DDL logs too.
    This can only happen for CREATE TABLE. */
    if (log_ddl != nullptr) {
      err = log_ddl->write_free_tree_log(trx, index, false);
    }
  }

  return (err);
}

/** Drop an index tree belonging to a temporary table.
@param[in]	index		index in a temporary table
@param[in]	root_page_no	index root page number */
void dict_drop_temporary_table_index(const dict_index_t *index,
                                     page_no_t root_page_no) {
  ut_ad(mutex_own(&dict_sys->mutex) || index->table->is_intrinsic());
  ut_ad(index->table->is_temporary());
  ut_ad(index->page == FIL_NULL);

  space_id_t space = index->space;
  bool found;
  const page_size_t page_size(fil_space_get_page_size(space, &found));

  /* If tree has already been freed or it is a single table
  tablespace and the .ibd file is missing do nothing,
  else free the all the pages */
  if (root_page_no != FIL_NULL && found) {
    btr_free(page_id_t(space, root_page_no), page_size);
  }
}

/** Check whether a column is in an index by the column name
@param[in]	col_name	column name for the column to be checked
@param[in]	index		the index to be searched
@return	true if this column is in the index, otherwise, false */
static bool dict_index_has_col_by_name(const char *col_name,
                                       const dict_index_t *index) {
  for (ulint i = 0; i < index->n_fields; i++) {
    dict_field_t *field = index->get_field(i);

    if (strcmp(field->name, col_name) == 0) {
      return (true);
    }
  }
  return (false);
}

/** Check whether the foreign constraint could be on a column that is
part of a virtual index (index contains virtual column) in the table
@param[in]	fk_col_name	FK column name to be checked
@param[in]	table		the table
@return	true if this column is indexed with other virtual columns */
bool dict_foreign_has_col_in_v_index(const char *fk_col_name,
                                     const dict_table_t *table) {
  /* virtual column can't be Primary Key, so start with secondary index */
  for (const dict_index_t *index = table->first_index()->next(); index;
       index = index->next()) {
    if (dict_index_has_virtual(index)) {
      if (dict_index_has_col_by_name(fk_col_name, index)) {
        return (true);
      }
    }
  }

  return (false);
}

/** Check whether the foreign constraint could be on a column that is
a base column of some indexed virtual columns.
@param[in]	col_name	column name for the column to be checked
@param[in]	table		the table
@return	true if this column is a base column, otherwise, false */
bool dict_foreign_has_col_as_base_col(const char *col_name,
                                      const dict_table_t *table) {
  /* Loop through each virtual column and check if its base column has
  the same name as the column name being checked */
  for (ulint i = 0; i < table->n_v_cols; i++) {
    dict_v_col_t *v_col = dict_table_get_nth_v_col(table, i);

    /* Only check if the virtual column is indexed */
    if (!v_col->m_col.ord_part) {
      continue;
    }

    for (ulint j = 0; j < v_col->num_base; j++) {
      if (strcmp(col_name, table->get_col_name(v_col->base_col[j]->ind)) == 0) {
        return (true);
      }
    }
  }

  return (false);
}

/** Check if a foreign constraint is on the given column name.
@param[in]	col_name	column name to be searched for fk constraint
@param[in]	table		table to which foreign key constraint belongs
@return true if fk constraint is present on the table, false otherwise. */
static bool dict_foreign_base_for_stored(const char *col_name,
                                         const dict_table_t *table) {
  /* Loop through each stored column and check if its base column has
  the same name as the column name being checked */
  dict_s_col_list::const_iterator it;
  for (it = table->s_cols->begin(); it != table->s_cols->end(); ++it) {
    dict_s_col_t s_col = *it;

    for (ulint j = 0; j < s_col.num_base; j++) {
      /** If the stored column can refer to virtual column
      or stored column then it can points to NULL. */

      if (s_col.base_col[j] == NULL) {
        continue;
      }

      if (strcmp(col_name, table->get_col_name(s_col.base_col[j]->ind)) == 0) {
        return (true);
      }
    }
  }

  return (false);
}

/** Check if a foreign constraint is on columns served as base columns
of any stored column. This is to prevent creating SET NULL or CASCADE
constraint on such columns
@param[in]	local_fk_set	set of foreign key objects, to be added to
the dictionary tables
@param[in]	table		table to which the foreign key objects in
local_fk_set belong to
@return true if yes, otherwise, false */
bool dict_foreigns_has_s_base_col(const dict_foreign_set &local_fk_set,
                                  const dict_table_t *table) {
  dict_foreign_t *foreign;

  if (table->s_cols == NULL) {
    return (false);
  }

  for (dict_foreign_set::const_iterator it = local_fk_set.begin();
       it != local_fk_set.end(); ++it) {
    foreign = *it;
    ulint type = foreign->type;

    type &=
        ~(DICT_FOREIGN_ON_DELETE_NO_ACTION | DICT_FOREIGN_ON_UPDATE_NO_ACTION);

    if (type == 0) {
      continue;
    }

    for (ulint i = 0; i < foreign->n_fields; i++) {
      /* Check if the constraint is on a column that
      is a base column of any stored column */
      if (dict_foreign_base_for_stored(foreign->foreign_col_names[i], table)) {
        return (true);
      }
    }
  }

  return (false);
}

/** Check if a column is in foreign constraint with CASCADE properties or
SET NULL
@param[in]	table		table
@param[in]	col_name	name for the column to be checked
@return true if the column is in foreign constraint, otherwise, false */
bool dict_foreigns_has_this_col(const dict_table_t *table,
                                const char *col_name) {
  dict_foreign_t *foreign;
  const dict_foreign_set *local_fk_set = &table->foreign_set;

  for (dict_foreign_set::const_iterator it = local_fk_set->begin();
       it != local_fk_set->end(); ++it) {
    foreign = *it;
    ut_ad(foreign->id != NULL);
    ulint type = foreign->type;

    type &=
        ~(DICT_FOREIGN_ON_DELETE_NO_ACTION | DICT_FOREIGN_ON_UPDATE_NO_ACTION);

    if (type == 0) {
      continue;
    }

    for (ulint i = 0; i < foreign->n_fields; i++) {
      if (strcmp(foreign->foreign_col_names[i], col_name) == 0) {
        return (true);
      }
    }
  }
  return (false);
}

/** Assign a new table ID and put it into the table cache and the transaction.
@param[in,out]	table	Table that needs an ID
@param[in,out]	trx	Transaction */
void dict_table_assign_new_id(dict_table_t *table, trx_t *trx) {
  if (table->is_intrinsic()) {
    /* There is no significance of this table->id (if table is
    intrinsic) so assign it default instead of something meaningful
    to avoid confusion.*/
    table->id = ULINT_UNDEFINED;
  } else {
    dict_hdr_get_new_id(&table->id, NULL, NULL, table, false);
  }
}

/** Create in-memory tablespace dictionary index & table
@param[in]	space		tablespace id
@param[in]	space_discarded	true if space is discarded
@param[in]	in_flags	space flags to use when space_discarded is true
@param[in]	is_create	true when creating SDI index
@return in-memory index structure for tablespace dictionary or NULL */
dict_index_t *dict_sdi_create_idx_in_mem(space_id_t space, bool space_discarded,
                                         ulint in_flags, bool is_create) {
  ulint flags = space_discarded ? in_flags : fil_space_get_flags(space);

  /* This means the tablespace is evicted from cache */
  if (flags == ULINT_UNDEFINED) {
    return (NULL);
  }

  ut_ad(fsp_flags_is_valid(flags));

  mutex_exit(&dict_sys->mutex);

  rec_format_t rec_format;

  ulint zip_ssize = FSP_FLAGS_GET_ZIP_SSIZE(flags);
  ulint atomic_blobs = FSP_FLAGS_HAS_ATOMIC_BLOBS(flags);
  bool has_data_dir = FSP_FLAGS_HAS_DATA_DIR(flags);
  bool has_shared_space = FSP_FLAGS_GET_SHARED(flags);

  if (zip_ssize > 0) {
    rec_format = REC_FORMAT_COMPRESSED;
  } else if (atomic_blobs) {
    rec_format = REC_FORMAT_DYNAMIC;
  } else {
    rec_format = REC_FORMAT_COMPACT;
  }

  ulint table_flags = 0;
  dict_tf_set(&table_flags, rec_format, zip_ssize, has_data_dir,
              has_shared_space);

  /* 18 = strlen(SDI) + Max digits of 4 byte spaceid (10) + 1 */
  char table_name[18];
  mem_heap_t *heap = mem_heap_create(DICT_HEAP_SIZE);
  snprintf(table_name, sizeof(table_name), "SDI_" SPACE_ID_PF, space);

  dict_table_t *table =
      dict_mem_table_create(table_name, space, 5, 0, table_flags, 0);

  dict_mem_table_add_col(table, heap, "type", DATA_INT,
                         DATA_NOT_NULL | DATA_UNSIGNED, 4);
  dict_mem_table_add_col(table, heap, "id", DATA_INT,
                         DATA_NOT_NULL | DATA_UNSIGNED, 8);
  dict_mem_table_add_col(table, heap, "compressed_len", DATA_INT,
                         DATA_NOT_NULL | DATA_UNSIGNED, 4);
  dict_mem_table_add_col(table, heap, "uncompressed_len", DATA_INT,
                         DATA_NOT_NULL | DATA_UNSIGNED, 4);
  dict_mem_table_add_col(table, heap, "data", DATA_BLOB, DATA_NOT_NULL, 0);

  table->id = dict_sdi_get_table_id(space);

  /* Disable persistent statistics on the table */
  dict_stats_set_persistent(table, false, true);

  dict_table_add_system_columns(table, heap);

  const char *index_name = "CLUST_IND_SDI";

  dict_index_t *temp_index =
      dict_mem_index_create(table_name, index_name, space,
                            DICT_CLUSTERED | DICT_UNIQUE | DICT_SDI, 2);
  ut_ad(temp_index);

  temp_index->add_field("type", 0, true);
  temp_index->add_field("id", 0, true);

  temp_index->table = table;

  /* Disable AHI on SDI tables */
  temp_index->disable_ahi = true;

  page_no_t index_root_page_num;

  /* When we do DISCARD TABLESPACE, there will be no fil_space_t
  for the tablespace. In this case, we should not use fil_space_*()
  methods */
  if (!space_discarded && !is_create) {
    mtr_t mtr;
    mtr.start();

    index_root_page_num =
        fsp_sdi_get_root_page_num(space, page_size_t(flags), &mtr);

    mtr_commit(&mtr);

  } else {
    index_root_page_num = FIL_NULL;
  }

  temp_index->id = dict_sdi_get_index_id();

  dberr_t error =
      dict_index_add_to_cache(table, temp_index, index_root_page_num, false);
  ut_a(error == DB_SUCCESS);

  mutex_enter(&dict_sys->mutex);

  /* After re-acquiring dict_sys mutex, check if there is already
  a table created by other threads. Just keep one copy in memory */
  dict_table_t *exist = dict_table_check_if_in_cache_low(table->name.m_name);
  if (exist != nullptr) {
    dict_index_remove_from_cache(table, table->first_index());
    dict_mem_table_free(table);
    table = exist;
  } else {
    dict_table_add_to_cache(table, TRUE, heap);
  }

  mem_heap_free(heap);
  return (table->first_index());
}

// Percona commented out to be removed for the new DD
#if 0
/** Creates the zip_dict system table inside InnoDB
at server bootstrap or server start if it is not found or is
not of the right form.
@return	DB_SUCCESS or error code */
dberr_t
dict_create_or_check_sys_zip_dict(void)
{
    ut_a(srv_get_active_thread_type() == SRV_NONE);

    /* Note: The master thread has not been started at this point. */

    dberr_t sys_zip_dict_err = dict_check_if_system_table_exists(
	"SYS_ZIP_DICT", DICT_NUM_FIELDS__SYS_ZIP_DICT + 1, 2);
    dberr_t sys_zip_dict_cols_err = dict_check_if_system_table_exists(
	"SYS_ZIP_DICT_COLS", DICT_NUM_FIELDS__SYS_ZIP_DICT_COLS + 1,
	1);

    if (sys_zip_dict_err == DB_SUCCESS &&
	sys_zip_dict_cols_err == DB_SUCCESS)
	return (DB_SUCCESS);

    trx_t *trx = trx_allocate_for_mysql();

    trx_set_dict_operation(trx, TRX_DICT_OP_TABLE);

    trx->op_info = "creating zip_dict and zip_dict_cols sys tables";

    row_mysql_lock_data_dictionary(trx);

    /* Check which incomplete table definition to drop. */

    if (sys_zip_dict_err == DB_CORRUPTION) {
	ib::warn() << "Dropping incompletely created "
	    "SYS_ZIP_DICT table.";
	row_drop_table_for_mysql("SYS_ZIP_DICT", trx, TRUE);
    }
    if (sys_zip_dict_cols_err == DB_CORRUPTION) {
	ib::warn() << "Dropping incompletely created "
	    "SYS_ZIP_DICT_COLS table.";
	row_drop_table_for_mysql("SYS_ZIP_DICT_COLS", trx, TRUE);
    }

    ib::info() << "Creating zip_dict and zip_dict_cols system tables.";

    /* We always want SYSTEM tables to be created inside the system
    tablespace. */
    bool srv_file_per_table_backup = srv_file_per_table;
    srv_file_per_table = false;

    dberr_t err = que_eval_sql(
	NULL,
	"PROCEDURE CREATE_SYS_ZIP_DICT_PROC () IS\n"
	"BEGIN\n"
	"CREATE TABLE SYS_ZIP_DICT(\n"
	"  ID INT UNSIGNED NOT NULL,\n"
	"  NAME CHAR("
	STRINGIFY_ARG(ZIP_DICT_MAX_NAME_LENGTH)
	") NOT NULL,\n"
	"  DATA BLOB NOT NULL\n"
	");\n"
	"CREATE UNIQUE CLUSTERED INDEX SYS_ZIP_DICT_ID"
	" ON SYS_ZIP_DICT (ID);\n"
	"CREATE UNIQUE INDEX SYS_ZIP_DICT_NAME"
	" ON SYS_ZIP_DICT (NAME);\n"
	"CREATE TABLE SYS_ZIP_DICT_COLS(\n"
	"  TABLE_ID INT UNSIGNED NOT NULL,\n"
	"  COLUMN_POS INT UNSIGNED NOT NULL,\n"
	"  DICT_ID INT UNSIGNED NOT NULL\n"
	");\n"
	"CREATE UNIQUE CLUSTERED INDEX SYS_ZIP_DICT_COLS_COMPOSITE"
	" ON SYS_ZIP_DICT_COLS (TABLE_ID, COLUMN_POS);\n"
	"END;\n",
	FALSE, trx);

    if (err != DB_SUCCESS) {
	ib::error() <<
	    "Creation of SYS_ZIP_DICT and SYS_ZIP_DICT_COLS"
	    "has failed with error " << err <<
	    ". Tablespace is full. "
	    "Dropping incompletely created tables.";

	ut_a(err == DB_OUT_OF_FILE_SPACE
	     || err == DB_TOO_MANY_CONCURRENT_TRXS);

	row_drop_table_for_mysql("SYS_ZIP_DICT", trx, TRUE);
	row_drop_table_for_mysql("SYS_ZIP_DICT_COLS", trx, TRUE);

	if (err == DB_OUT_OF_FILE_SPACE) {
	    err = DB_MUST_GET_MORE_FILE_SPACE;
	}
    }

    trx_commit_for_mysql(trx);

    row_mysql_unlock_data_dictionary(trx);

    trx_free_for_mysql(trx);

    srv_file_per_table = srv_file_per_table_backup;

    if (err == DB_SUCCESS) {
	ib::info() <<
	    "zip_dict and zip_dict_cols system tables created.";
    }

    /* Note: The master thread has not been started at this point. */
    /* Confirm and move to the non-LRU part of the table LRU list. */

    sys_zip_dict_err = dict_check_if_system_table_exists(
	"SYS_ZIP_DICT", DICT_NUM_FIELDS__SYS_ZIP_DICT + 1, 2);
    ut_a(sys_zip_dict_err == DB_SUCCESS);
    sys_zip_dict_cols_err = dict_check_if_system_table_exists(
	"SYS_ZIP_DICT_COLS",
	DICT_NUM_FIELDS__SYS_ZIP_DICT_COLS + 1, 1);
    ut_a(sys_zip_dict_cols_err == DB_SUCCESS);

    return(err);
}

/** Add a single compression dictionary definition to the SYS_ZIP_DICT
InnoDB system table.
@return	error code or DB_SUCCESS */
dberr_t
dict_create_add_zip_dict(
	const char*	name,		/*!< in: dict name */
	ulint		name_len,	/*!< in: dict name length */
	const char*	data,		/*!< in: dict data */
	ulint		data_len,	/*!< in: dict data length */
	trx_t*		trx)		/*!< in/out: transaction */
{
	ut_ad(name);
	ut_ad(data);

	pars_info_t* info = pars_info_create();

	pars_info_add_literal(info, "name", name, name_len,
		DATA_VARCHAR, DATA_ENGLISH);
	pars_info_add_literal(info, "data", data, data_len,
		DATA_BLOB, DATA_BINARY_TYPE | DATA_NOT_NULL);

	dberr_t error = que_eval_sql(info,
		"PROCEDURE P () IS\n"
		"  max_id INT;\n"
		"DECLARE CURSOR cur IS\n"
		"  SELECT ID FROM SYS_ZIP_DICT\n"
		"  ORDER BY ID DESC;\n"
		"BEGIN\n"
		"  max_id := 0;\n"
		"  OPEN cur;\n"
		"  FETCH cur INTO max_id;\n"
		"  IF (cur % NOTFOUND) THEN\n"
		"    max_id := 0;\n"
		"  END IF;\n"
		"  CLOSE cur;\n"
		"  INSERT INTO SYS_ZIP_DICT VALUES"
		"    (max_id + 1, :name, :data);\n"
		"END;\n",
		FALSE, trx);

	return error;
}

/** Fetch callback, just stores extracted zip_dict id in the external
variable.
@return TRUE if all OK */
static
ibool
dict_create_extract_int_aux(
	void*	row,		/*!< in: sel_node_t* */
	void*	user_arg)	/*!< in: int32 id */
{
	sel_node_t*	node = static_cast<sel_node_t*>(row);
	dfield_t*	dfield = que_node_get_val(node->select_list);
	dtype_t*	type = dfield_get_type(dfield);
	ulint		len = dfield_get_len(dfield);

	ut_a(dtype_get_mtype(type) == DATA_INT);
	ut_a(len == sizeof(ib_uint32_t));

	memcpy(user_arg, dfield_get_data(dfield), sizeof(ib_uint32_t));

	return(TRUE);
}

/** Add a single compression dictionary reference to the SYS_ZIP_DICT_COLS
InnoDB system table.
@return	error code or DB_SUCCESS */
dberr_t
dict_create_add_zip_dict_reference(
	ulint		table_id,	/*!< in: table id */
	ulint		column_pos,	/*!< in: column position */
	ulint		dict_id,	/*!< in: dict id */
	trx_t*		trx)		/*!< in/out: transaction */
{
	pars_info_t* info = pars_info_create();

	pars_info_add_int4_literal(info, "table_id", table_id);
	pars_info_add_int4_literal(info, "column_pos", column_pos);
	pars_info_add_int4_literal(info, "dict_id", dict_id);

	dberr_t error = que_eval_sql(info,
		"PROCEDURE P () IS\n"
		"BEGIN\n"
		"  INSERT INTO SYS_ZIP_DICT_COLS VALUES"
		"    (:table_id, :column_pos, :dict_id);\n"
		"END;\n",
		FALSE, trx);
	return error;
}

/** Get a single compression dictionary id for the given
(table id, column pos) pair.
@return	error code or DB_SUCCESS */
dberr_t
dict_create_get_zip_dict_id_by_reference(
	ulint	table_id,	/*!< in: table id */
	ulint	column_pos,	/*!< in: column position */
	ulint*	dict_id,	/*!< out: dict id */
	trx_t*	trx)		/*!< in/out: transaction */
{
	ut_ad(dict_id);

	pars_info_t* info = pars_info_create();

	ib_uint32_t dict_id_buf;
	mach_write_to_4(reinterpret_cast<byte*>(&dict_id_buf),
		ULINT32_UNDEFINED);

	pars_info_add_int4_literal(info, "table_id", table_id);
	pars_info_add_int4_literal(info, "column_pos", column_pos);
	pars_info_bind_function(
		info, "my_func", dict_create_extract_int_aux, &dict_id_buf);

	dberr_t error = que_eval_sql(info,
		"PROCEDURE P () IS\n"
		"DECLARE FUNCTION my_func;\n"
		"DECLARE CURSOR cur IS\n"
		"  SELECT DICT_ID FROM SYS_ZIP_DICT_COLS\n"
		"    WHERE TABLE_ID = :table_id AND\n"
		"          COLUMN_POS = :column_pos;\n"
		"BEGIN\n"
		"  OPEN cur;\n"
		"  FETCH cur INTO my_func();\n"
		"  CLOSE cur;\n"
		"END;\n",
		FALSE, trx);
	if (error == DB_SUCCESS) {
		ib_uint32_t local_dict_id = mach_read_from_4(
			reinterpret_cast<const byte*>(&dict_id_buf));
		if (local_dict_id == ULINT32_UNDEFINED)
			error = DB_RECORD_NOT_FOUND;
		else
			*dict_id = local_dict_id;
	}
	return error;
}

/** Get compression dictionary id for the given name.
@return	error code or DB_SUCCESS */
dberr_t
dict_create_get_zip_dict_id_by_name(
	const char*	dict_name,	/*!< in: dict name */
	ulint		dict_name_len,	/*!< in: dict name length */
	ulint*		dict_id,	/*!< out: dict id */
	trx_t*		trx)		/*!< in/out: transaction */
{
	ut_ad(dict_name);
	ut_ad(dict_name_len);
	ut_ad(dict_id);

	pars_info_t* info = pars_info_create();

	pars_info_add_literal(info, "dict_name", dict_name, dict_name_len,
		DATA_VARCHAR, DATA_ENGLISH);

	ib_uint32_t dict_id_buf;
	mach_write_to_4(reinterpret_cast<byte*>(&dict_id_buf),
		ULINT32_UNDEFINED);
	pars_info_bind_function(
		info, "my_func", dict_create_extract_int_aux, &dict_id_buf);

	dberr_t error = que_eval_sql(info,
		"PROCEDURE P () IS\n"
		"DECLARE FUNCTION my_func;\n"
		"DECLARE CURSOR cur IS\n"
		"  SELECT ID FROM SYS_ZIP_DICT\n"
		"    WHERE NAME = :dict_name;\n"
		"BEGIN\n"
		"  OPEN cur;\n"
		"  FETCH cur INTO my_func();\n"
		"  CLOSE cur;\n"
		"END;\n",
		FALSE, trx);
	if (error == DB_SUCCESS) {
		ib_uint32_t local_dict_id = mach_read_from_4(
			reinterpret_cast<const byte*>(&dict_id_buf));
		if (local_dict_id == ULINT32_UNDEFINED)
			error = DB_RECORD_NOT_FOUND;
		else
			*dict_id = local_dict_id;
	}
	return error;
}

/** Auxiliary enum used to indicate zip dict data extraction result code */
enum zip_dict_info_aux_code {
	zip_dict_info_success,		/*!< success */
	zip_dict_info_not_found,	/*!< zip dict record not found */
	zip_dict_info_oom,		/*!< out of memory */
	zip_dict_info_corrupted_name,	/*!< corrupted zip dict name */
	zip_dict_info_corrupted_data	/*!< corrupted zip dict data */
};

/** Auxiliary struct used to return zip dict info aling with result code */
struct zip_dict_info_aux {
	LEX_STRING	name;	/*!< zip dict name */
	LEX_STRING	data;	/*!< zip dict data */
	int		code;	/*!< result code (0 - success) */
};

/** Fetch callback, just stores extracted zip_dict data in the external
variable.
@return always returns TRUE */
static
ibool
dict_create_get_zip_dict_info_by_id_aux(
	void*	row,		/*!< in: sel_node_t* */
	void*	user_arg)	/*!< in: pointer to zip_dict_info_aux* */
{
	sel_node_t*		node = static_cast<sel_node_t*>(row);
	zip_dict_info_aux*	result =
		static_cast<zip_dict_info_aux*>(user_arg);

	result->code = zip_dict_info_success;
	result->name.str = 0;
	result->name.length = 0;
	result->data.str = 0;
	result->data.length = 0;

	/* NAME field */
	que_node_t*	exp = node->select_list;
	ut_a(exp != 0);

	dfield_t*	dfield = que_node_get_val(exp);
	dtype_t*	type = dfield_get_type(dfield);
	ut_a(dtype_get_mtype(type) == DATA_VARCHAR);

	ulint	len = dfield_get_len(dfield);
	void*	data = dfield_get_data(dfield);


	if (len == UNIV_SQL_NULL) {
		result->code = zip_dict_info_corrupted_name;
	}
	else {
		result->name.str =
			static_cast<char*>(my_malloc(PSI_INSTRUMENT_ME,
				len + 1, MYF(0)));
		if (result->name.str == 0) {
			result->code = zip_dict_info_oom;
		}
		else {
			memcpy(result->name.str, data, len);
			result->name.str[len] = '\0';
			result->name.length = len;
		}
	}

	/* DATA field */
	exp = que_node_get_next(exp);
	ut_a(exp != 0);

	dfield = que_node_get_val(exp);
	type = dfield_get_type(dfield);
	ut_a(dtype_get_mtype(type) == DATA_BLOB);

	len = dfield_get_len(dfield);
	data = dfield_get_data(dfield);

	if (len == UNIV_SQL_NULL) {
		result->code = zip_dict_info_corrupted_data;
	}
	else {
		result->data.str =
			static_cast<char*>(my_malloc(PSI_INSTRUMENT_ME,
				len == 0 ? 1 : len, MYF(0)));
		if (result->data.str == 0) {
			result->code = zip_dict_info_oom;
		}
		else {
			memcpy(result->data.str, data, len);
			result->data.length = len;
		}
	}

	ut_ad(que_node_get_next(exp) == 0);

	if (result->code != zip_dict_info_success) {
		if (result->name.str == 0) {
			my_free(result->name.str);
			result->name.str = 0;
			result->name.length = 0;
		}
		if (result->data.str == 0) {
			my_free(result->data.str);
			result->data.str = 0;
			result->data.length = 0;
		}
	}

	return TRUE;
}

/** Get compression dictionary info (name and data) for the given id.
Allocates memory for name and data on success.
Must be freed with my_free().
@return	error code or DB_SUCCESS */
dberr_t
dict_create_get_zip_dict_info_by_id(
	ulint	dict_id,	/*!< in: dict id */
	char**	name,		/*!< out: dict name */
	ulint*	name_len,	/*!< out: dict name length*/
	char**	data,		/*!< out: dict data */
	ulint*	data_len,	/*!< out: dict data length*/
	trx_t*	trx)		/*!< in/out: transaction */
{
	ut_ad(name);
	ut_ad(data);

	zip_dict_info_aux rec;
	rec.code = zip_dict_info_not_found;
	pars_info_t* info = pars_info_create();

	pars_info_add_int4_literal(info, "id", dict_id);
	pars_info_bind_function(
		info, "my_func", dict_create_get_zip_dict_info_by_id_aux,
		&rec);

	dberr_t error = que_eval_sql(info,
		"PROCEDURE P () IS\n"
		"DECLARE FUNCTION my_func;\n"
		"DECLARE CURSOR cur IS\n"
		"  SELECT NAME, DATA FROM SYS_ZIP_DICT\n"
		"    WHERE ID = :id;\n"
		"BEGIN\n"
		"  OPEN cur;\n"
		"  FETCH cur INTO my_func();\n"
		"  CLOSE cur;\n"
		"END;\n",
		FALSE, trx);
	if (error == DB_SUCCESS) {
		switch (rec.code) {
		case zip_dict_info_success:
			*name = rec.name.str;
			*name_len = rec.name.length;
			*data = rec.data.str;
			*data_len = rec.data.length;
			break;
		case zip_dict_info_not_found:
			error = DB_RECORD_NOT_FOUND;
			break;
		case zip_dict_info_oom:
			error = DB_OUT_OF_MEMORY;
			break;
		case zip_dict_info_corrupted_name:
		case zip_dict_info_corrupted_data:
			error = DB_INVALID_NULL;
			break;
		default:
			ut_error;
		}
	}
	return error;
}

/** Remove a single compression dictionary from the data dictionary
tables in the database.
@return	error code or DB_SUCCESS */
dberr_t
dict_create_remove_zip_dict(
	const char*	name,		/*!< in: dict name */
	ulint		name_len,	/*!< in: dict name length */
	trx_t*		trx)		/*!< in/out: transaction */
{
	ut_ad(name);

	pars_info_t* info = pars_info_create();

	ib_uint32_t dict_id_buf;
	mach_write_to_4(reinterpret_cast<byte*>(&dict_id_buf),
		ULINT32_UNDEFINED);
	ib_uint32_t counter_buf;
	mach_write_to_4(reinterpret_cast<byte*>(&counter_buf),
		ULINT32_UNDEFINED);

	pars_info_add_literal(info, "name", name, name_len,
		DATA_VARCHAR, DATA_ENGLISH);
	pars_info_bind_int4_literal(info, "dict_id", &dict_id_buf);
	pars_info_bind_function(info, "find_dict_func",
		dict_create_extract_int_aux, &dict_id_buf);
	pars_info_bind_function(info, "count_func",
		dict_create_extract_int_aux, &counter_buf);

	dberr_t error = que_eval_sql(info,
		"PROCEDURE P () IS\n"
		"DECLARE FUNCTION find_dict_func;\n"
		"DECLARE FUNCTION count_func;\n"
		"DECLARE CURSOR dict_cur IS\n"
		"  SELECT ID FROM SYS_ZIP_DICT\n"
		"    WHERE NAME = :name\n"
		"  FOR UPDATE;\n"
		"DECLARE CURSOR ref_cur IS\n"
		"  SELECT 1 FROM SYS_ZIP_DICT_COLS\n"
		"    WHERE DICT_ID = :dict_id;\n"
		"BEGIN\n"
		"  OPEN dict_cur;\n"
		"  FETCH dict_cur INTO find_dict_func();\n"
		"  IF NOT (SQL % NOTFOUND) THEN\n"
		"    OPEN ref_cur;\n"
		"    FETCH ref_cur INTO count_func();\n"
		"    IF SQL % NOTFOUND THEN\n"
		"      DELETE FROM SYS_ZIP_DICT WHERE CURRENT OF dict_cur;\n"
		"    END IF;\n"
		"    CLOSE ref_cur;\n"
		"  END IF;\n"
		"  CLOSE dict_cur;\n"
		"END;\n",
		FALSE, trx);
	if (error == DB_SUCCESS) {
		ib_uint32_t local_dict_id = mach_read_from_4(
			reinterpret_cast<const byte*>(&dict_id_buf));
		if (local_dict_id == ULINT32_UNDEFINED) {
			error = DB_RECORD_NOT_FOUND;
		}
		else {
			ib_uint32_t local_counter = mach_read_from_4(
				reinterpret_cast<const byte*>(&counter_buf));
			if (local_counter != ULINT32_UNDEFINED)
				error = DB_ROW_IS_REFERENCED;
		}
	}
	return error;
}

/** Remove all compression dictionary references for the given table ID from
the data dictionary tables in the database.
@return	error code or DB_SUCCESS */
dberr_t
dict_create_remove_zip_dict_references_for_table(
	ulint	table_id,	/*!< in: table id */
	trx_t*	trx)		/*!< in/out: transaction */
{
	pars_info_t* info = pars_info_create();

	pars_info_add_int4_literal(info, "table_id", table_id);

	dberr_t error = que_eval_sql(info,
		"PROCEDURE P () IS\n"
		"BEGIN\n"
		"  DELETE FROM SYS_ZIP_DICT_COLS\n"
		"    WHERE TABLE_ID = :table_id;\n"
		"END;\n",
		FALSE, trx);
	return error;
}
#endif<|MERGE_RESOLUTION|>--- conflicted
+++ resolved
@@ -205,13 +205,7 @@
     table->space = space;
 
     /* Determine the tablespace flags. */
-<<<<<<< HEAD
-    const bool is_encrypted =
-        (srv_tmp_tablespace_encrypt && table->is_temporary()) ||
-        dict_table_is_encrypted(table);
-=======
     ulint fsp_flags = dict_tf_to_fsp_flags(table->flags);
->>>>>>> e4924f36
 
     /* For file-per-table tablespace, set encryption flag */
     if (DICT_TF2_FLAG_IS_SET(table, DICT_TF2_ENCRYPTION_FILE_PER_TABLE)) {
