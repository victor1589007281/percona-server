--- conflicted
+++ resolved
@@ -844,102 +844,17 @@
 
   memcpy(user_arg, dfield_get_data(dfield), sizeof(ib_uint32_t));
 
-<<<<<<< HEAD
   return (TRUE);
-=======
-	return(TRUE);
-}
-
-/** Add a single compression dictionary reference to the SYS_ZIP_DICT_COLS
-InnoDB system table.
-@return	error code or DB_SUCCESS */
-dberr_t
-dict_create_add_zip_dict_reference(
-	table_id_t	table_id,	/*!< in: table id */
-	ulint		column_pos,	/*!< in: column position */
-	ulint		dict_id,	/*!< in: dict id */
-	trx_t*		trx)		/*!< in/out: transaction */
-{
-	pars_info_t* info = pars_info_create();
-
-	pars_info_add_int4_literal(info, "table_id", table_id);
-	pars_info_add_int4_literal(info, "column_pos", column_pos);
-	pars_info_add_int4_literal(info, "dict_id", dict_id);
-
-	dberr_t error = que_eval_sql(info,
-		"PROCEDURE P () IS\n"
-		"BEGIN\n"
-		"  INSERT INTO SYS_ZIP_DICT_COLS VALUES"
-		"    (:table_id, :column_pos, :dict_id);\n"
-		"END;\n",
-		FALSE, trx);
-	return error;
->>>>>>> 0b23ec72
 }
 
 /** Get a single compression dictionary id for the given
 (table id, column pos) pair.
 @return	error code or DB_SUCCESS */
-<<<<<<< HEAD
 dberr_t dict_create_get_zip_dict_id_by_reference(
-    ulint table_id,   /*!< in: table id */
-    ulint column_pos, /*!< in: column position */
-    ulint *dict_id,   /*!< out: dict id */
-    trx_t *trx)       /*!< in/out: transaction */
-=======
-dberr_t
-dict_create_get_zip_dict_id_by_reference(
-	table_id_t	table_id,	/*!< in: table id */
-	ulint		column_pos,	/*!< in: column position */
-	ulint*		dict_id,	/*!< out: dict id */
-	trx_t*		trx)		/*!< in/out: transaction */
-{
-	ut_ad(dict_id);
-
-	pars_info_t* info = pars_info_create();
-
-	ib_uint32_t dict_id_buf;
-	mach_write_to_4(reinterpret_cast<byte*>(&dict_id_buf),
-		ULINT32_UNDEFINED);
-
-	pars_info_add_int4_literal(info, "table_id", table_id);
-	pars_info_add_int4_literal(info, "column_pos", column_pos);
-	pars_info_bind_function(
-		info, "my_func", dict_create_extract_int_aux, &dict_id_buf);
-
-	dberr_t error = que_eval_sql(info,
-		"PROCEDURE P () IS\n"
-		"DECLARE FUNCTION my_func;\n"
-		"DECLARE CURSOR cur IS\n"
-		"  SELECT DICT_ID FROM SYS_ZIP_DICT_COLS\n"
-		"    WHERE TABLE_ID = :table_id AND\n"
-		"          COLUMN_POS = :column_pos;\n"
-		"BEGIN\n"
-		"  OPEN cur;\n"
-		"  FETCH cur INTO my_func();\n"
-		"  CLOSE cur;\n"
-		"END;\n",
-		FALSE, trx);
-	if (error == DB_SUCCESS) {
-		ib_uint32_t local_dict_id = mach_read_from_4(
-			reinterpret_cast<const byte*>(&dict_id_buf));
-		if (local_dict_id == ULINT32_UNDEFINED)
-			error = DB_RECORD_NOT_FOUND;
-		else
-			*dict_id = local_dict_id;
-	}
-	return error;
-}
-
-/** Get compression dictionary id for the given name.
-@return	error code or DB_SUCCESS */
-dberr_t
-dict_create_get_zip_dict_id_by_name(
-	const char*	dict_name,	/*!< in: dict name */
-	ulint		dict_name_len,	/*!< in: dict name length */
-	ulint*		dict_id,	/*!< out: dict id */
-	trx_t*		trx)		/*!< in/out: transaction */
->>>>>>> 0b23ec72
+    table_id_t table_id, /*!< in: table id */
+    ulint column_pos,    /*!< in: column position */
+    ulint *dict_id,      /*!< out: dict id */
+    trx_t *trx)          /*!< in/out: transaction */
 {
   ut_ad(dict_id);
   ut_ad(srv_is_upgrade_mode);
@@ -1081,7 +996,6 @@
 Allocates memory for name and data on success.
 Must be freed with my_free().
 @return	error code or DB_SUCCESS */
-<<<<<<< HEAD
 dberr_t dict_create_get_zip_dict_info_by_id(
     ulint dict_id,   /*!< in: dict id */
     char **name,     /*!< out: dict name */
@@ -1089,142 +1003,6 @@
     char **data,     /*!< out: dict data */
     ulint *data_len, /*!< out: dict data length*/
     trx_t *trx)      /*!< in/out: transaction */
-=======
-dberr_t
-dict_create_get_zip_dict_info_by_id(
-	ulint	dict_id,	/*!< in: dict id */
-	char**	name,		/*!< out: dict name */
-	ulint*	name_len,	/*!< out: dict name length*/
-	char**	data,		/*!< out: dict data */
-	ulint*	data_len,	/*!< out: dict data length*/
-	trx_t*	trx)		/*!< in/out: transaction */
-{
-	ut_ad(name);
-	ut_ad(data);
-
-	zip_dict_info_aux rec;
-	rec.code = zip_dict_info_not_found;
-	pars_info_t* info = pars_info_create();
-
-	pars_info_add_int4_literal(info, "id", dict_id);
-	pars_info_bind_function(
-		info, "my_func", dict_create_get_zip_dict_info_by_id_aux,
-		&rec);
-
-	dberr_t error = que_eval_sql(info,
-		"PROCEDURE P () IS\n"
-		"DECLARE FUNCTION my_func;\n"
-		"DECLARE CURSOR cur IS\n"
-		"  SELECT NAME, DATA FROM SYS_ZIP_DICT\n"
-		"    WHERE ID = :id;\n"
-		"BEGIN\n"
-		"  OPEN cur;\n"
-		"  FETCH cur INTO my_func();\n"
-		"  CLOSE cur;\n"
-		"END;\n",
-		FALSE, trx);
-	if (error == DB_SUCCESS) {
-		switch (rec.code) {
-		case zip_dict_info_success:
-			*name = rec.name.str;
-			*name_len = rec.name.length;
-			*data = rec.data.str;
-			*data_len = rec.data.length;
-			break;
-		case zip_dict_info_not_found:
-			error = DB_RECORD_NOT_FOUND;
-			break;
-		case zip_dict_info_oom:
-			error = DB_OUT_OF_MEMORY;
-			break;
-		case zip_dict_info_corrupted_name:
-		case zip_dict_info_corrupted_data:
-			error = DB_INVALID_NULL;
-			break;
-		default:
-			ut_error;
-		}
-	}
-	return error;
-}
-
-/** Remove a single compression dictionary from the data dictionary
-tables in the database.
-@return	error code or DB_SUCCESS */
-dberr_t
-dict_create_remove_zip_dict(
-	const char*	name,		/*!< in: dict name */
-	ulint		name_len,	/*!< in: dict name length */
-	trx_t*		trx)		/*!< in/out: transaction */
-{
-	ut_ad(name);
-
-	pars_info_t* info = pars_info_create();
-
-	ib_uint32_t dict_id_buf;
-	mach_write_to_4(reinterpret_cast<byte*>(&dict_id_buf),
-		ULINT32_UNDEFINED);
-	ib_uint32_t counter_buf;
-	mach_write_to_4(reinterpret_cast<byte*>(&counter_buf),
-		ULINT32_UNDEFINED);
-
-	pars_info_add_literal(info, "name", name, name_len,
-		DATA_VARCHAR, DATA_ENGLISH);
-	pars_info_bind_int4_literal(info, "dict_id", &dict_id_buf);
-	pars_info_bind_function(info, "find_dict_func",
-		dict_create_extract_int_aux, &dict_id_buf);
-	pars_info_bind_function(info, "count_func",
-		dict_create_extract_int_aux, &counter_buf);
-
-	dberr_t error = que_eval_sql(info,
-		"PROCEDURE P () IS\n"
-		"DECLARE FUNCTION find_dict_func;\n"
-		"DECLARE FUNCTION count_func;\n"
-		"DECLARE CURSOR dict_cur IS\n"
-		"  SELECT ID FROM SYS_ZIP_DICT\n"
-		"    WHERE NAME = :name\n"
-		"  FOR UPDATE;\n"
-		"DECLARE CURSOR ref_cur IS\n"
-		"  SELECT 1 FROM SYS_ZIP_DICT_COLS\n"
-		"    WHERE DICT_ID = :dict_id;\n"
-		"BEGIN\n"
-		"  OPEN dict_cur;\n"
-		"  FETCH dict_cur INTO find_dict_func();\n"
-		"  IF NOT (SQL % NOTFOUND) THEN\n"
-		"    OPEN ref_cur;\n"
-		"    FETCH ref_cur INTO count_func();\n"
-		"    IF SQL % NOTFOUND THEN\n"
-		"      DELETE FROM SYS_ZIP_DICT WHERE CURRENT OF dict_cur;\n"
-		"    END IF;\n"
-		"    CLOSE ref_cur;\n"
-		"  END IF;\n"
-		"  CLOSE dict_cur;\n"
-		"END;\n",
-		FALSE, trx);
-	if (error == DB_SUCCESS) {
-		ib_uint32_t local_dict_id = mach_read_from_4(
-			reinterpret_cast<const byte*>(&dict_id_buf));
-		if (local_dict_id == ULINT32_UNDEFINED) {
-			error = DB_RECORD_NOT_FOUND;
-		}
-		else {
-			ib_uint32_t local_counter = mach_read_from_4(
-				reinterpret_cast<const byte*>(&counter_buf));
-			if (local_counter != ULINT32_UNDEFINED)
-				error = DB_ROW_IS_REFERENCED;
-		}
-	}
-	return error;
-}
-
-/** Remove all compression dictionary references for the given table ID from
-the data dictionary tables in the database.
-@return	error code or DB_SUCCESS */
-dberr_t
-dict_create_remove_zip_dict_references_for_table(
-	table_id_t	table_id,	/*!< in: table id */
-	trx_t*		trx)		/*!< in/out: transaction */
->>>>>>> 0b23ec72
 {
   ut_ad(name);
   ut_ad(data);
