/*****************************************************************************

<<<<<<< HEAD
Copyright (c) 2009, 2018, Oracle and/or its affiliates. All Rights Reserved.
=======
Copyright (c) 2009, 2019, Oracle and/or its affiliates. All Rights Reserved.
>>>>>>> b1f84e0e

This program is free software; you can redistribute it and/or modify it under
the terms of the GNU General Public License as published by the Free Software
Foundation; version 2 of the License.

This program is distributed in the hope that it will be useful, but WITHOUT
ANY WARRANTY; without even the implied warranty of MERCHANTABILITY or FITNESS
FOR A PARTICULAR PURPOSE. See the GNU General Public License for more details.

You should have received a copy of the GNU General Public License along with
this program; if not, write to the Free Software Foundation, Inc.,
51 Franklin Street, Suite 500, Boston, MA 02110-1335 USA

*****************************************************************************/

/**************************************************//**
@file dict/dict0stats.cc
Code used for calculating and manipulating table statistics.

Created Jan 06, 2010 Vasil Dimov
*******************************************************/

#ifndef UNIV_HOTBACKUP

#include "univ.i"

#include "ut0ut.h"
#include "ut0rnd.h"
#include "dyn0buf.h"
#include "row0sel.h"
#include "trx0trx.h"
#include "pars0pars.h"
#include "dict0stats.h"
#include "ha_prototypes.h"
#include "ut0new.h"
#include <mysql_com.h>
#include "row0mysql.h"

#include <algorithm>
#include <map>
#include <vector>

/* Sampling algorithm description @{

The algorithm is controlled by one number - N_SAMPLE_PAGES(index),
let it be A, which is the number of leaf pages to analyze for a given index
for each n-prefix (if the index is on 3 columns, then 3*A leaf pages will be
analyzed).

Let the total number of leaf pages in the table be T.
Level 0 - leaf pages, level H - root.

Definition: N-prefix-boring record is a record on a non-leaf page that equals
the next (to the right, cross page boundaries, skipping the supremum and
infimum) record on the same level when looking at the fist n-prefix columns.
The last (user) record on a level is not boring (it does not match the
non-existent user record to the right). We call the records boring because all
the records on the page below a boring record are equal to that boring record.

We avoid diving below boring records when searching for a leaf page to
estimate the number of distinct records because we know that such a leaf
page will have number of distinct records == 1.

For each n-prefix: start from the root level and full scan subsequent lower
levels until a level that contains at least A*10 distinct records is found.
Lets call this level LA.
As an optimization the search is canceled if it has reached level 1 (never
descend to the level 0 (leaf)) and also if the next level to be scanned
would contain more than A pages. The latter is because the user has asked
to analyze A leaf pages and it does not make sense to scan much more than
A non-leaf pages with the sole purpose of finding a good sample of A leaf
pages.

After finding the appropriate level LA with >A*10 distinct records (or less in
the exceptions described above), divide it into groups of equal records and
pick A such groups. Then pick the last record from each group. For example,
let the level be:

index:  0,1,2,3,4,5,6,7,8,9,10
record: 1,1,1,2,2,7,7,7,7,7,9

There are 4 groups of distinct records and if A=2 random ones are selected,
e.g. 1,1,1 and 7,7,7,7,7, then records with indexes 2 and 9 will be selected.

After selecting A records as described above, dive below them to find A leaf
pages and analyze them, finding the total number of distinct records. The
dive to the leaf level is performed by selecting a non-boring record from
each page and diving below it.

This way, a total of A leaf pages are analyzed for the given n-prefix.

Let the number of different key values found in each leaf page i be Pi (i=1..A).
Let N_DIFF_AVG_LEAF be (P1 + P2 + ... + PA) / A.
Let the number of different key values on level LA be N_DIFF_LA.
Let the total number of records on level LA be TOTAL_LA.
Let R be N_DIFF_LA / TOTAL_LA, we assume this ratio is the same on the
leaf level.
Let the number of leaf pages be N.
Then the total number of different key values on the leaf level is:
N * R * N_DIFF_AVG_LEAF.
See REF01 for the implementation.

The above describes how to calculate the cardinality of an index.
This algorithm is executed for each n-prefix of a multi-column index
where n=1..n_uniq.
@} */

/* names of the tables from the persistent statistics storage */
#define TABLE_STATS_NAME	"mysql/innodb_table_stats"
#define TABLE_STATS_NAME_PRINT	"mysql.innodb_table_stats"
#define INDEX_STATS_NAME	"mysql/innodb_index_stats"
#define INDEX_STATS_NAME_PRINT	"mysql.innodb_index_stats"

#ifdef UNIV_STATS_DEBUG
#define DEBUG_PRINTF(fmt, ...)	printf(fmt, ## __VA_ARGS__)
#else /* UNIV_STATS_DEBUG */
#define DEBUG_PRINTF(fmt, ...)	/* noop */
#endif /* UNIV_STATS_DEBUG */

/* Gets the number of leaf pages to sample in persistent stats estimation */
#define N_SAMPLE_PAGES(index)					\
	static_cast<ib_uint64_t>(				\
		(index)->table->stats_sample_pages != 0		\
		? (index)->table->stats_sample_pages		\
		: srv_stats_persistent_sample_pages)

/* number of distinct records on a given level that are required to stop
descending to lower levels and fetch N_SAMPLE_PAGES(index) records
from that level */
#define N_DIFF_REQUIRED(index)	(N_SAMPLE_PAGES(index) * 10)

/* A dynamic array where we store the boundaries of each distinct group
of keys. For example if a btree level is:
index: 0,1,2,3,4,5,6,7,8,9,10,11,12
data:  b,b,b,b,b,b,g,g,j,j,j, x, y
then we would store 5,7,10,11,12 in the array. */
typedef std::vector<ib_uint64_t, ut_allocator<ib_uint64_t> >	boundaries_t;

/** Allocator type used for index_map_t. */
typedef ut_allocator<std::pair<const char* const, dict_index_t*> >
	index_map_t_allocator;

/** Auxiliary map used for sorting indexes by name in dict_stats_save(). */
typedef std::map<const char*, dict_index_t*, ut_strcmp_functor,
		index_map_t_allocator>	index_map_t;

/*********************************************************************//**
Checks whether an index should be ignored in stats manipulations:
* stats fetch
* stats recalc
* stats save
@return true if exists and all tables are ok */
UNIV_INLINE
bool
dict_stats_should_ignore_index(
/*===========================*/
	const dict_index_t*	index)	/*!< in: index */
{
	return((index->type & DICT_FTS)
	       || dict_index_is_corrupted(index)
	       || dict_index_is_spatial(index)
	       || index->to_be_dropped
	       || !index->is_committed());
}

/*********************************************************************//**
Checks whether the persistent statistics storage exists and that all
tables have the proper structure.
@return true if exists and all tables are ok */
static
bool
dict_stats_persistent_storage_check(
/*================================*/
	bool	caller_has_dict_sys_mutex)	/*!< in: true if the caller
						owns dict_sys->mutex */
{
	/* definition for the table TABLE_STATS_NAME */
	dict_col_meta_t	table_stats_columns[] = {
		{"database_name", DATA_VARMYSQL,
			DATA_NOT_NULL, 192},

		{"table_name", DATA_VARMYSQL,
			DATA_NOT_NULL, 597},

		{"last_update", DATA_FIXBINARY,
			DATA_NOT_NULL, 4},

		{"n_rows", DATA_INT,
			DATA_NOT_NULL | DATA_UNSIGNED, 8},

		{"clustered_index_size", DATA_INT,
			DATA_NOT_NULL | DATA_UNSIGNED, 8},

		{"sum_of_other_index_sizes", DATA_INT,
			DATA_NOT_NULL | DATA_UNSIGNED, 8}
	};
	dict_table_schema_t	table_stats_schema = {
		TABLE_STATS_NAME,
		UT_ARR_SIZE(table_stats_columns),
		table_stats_columns,
		0 /* n_foreign */,
		0 /* n_referenced */
	};

	/* definition for the table INDEX_STATS_NAME */
	dict_col_meta_t	index_stats_columns[] = {
		{"database_name", DATA_VARMYSQL,
			DATA_NOT_NULL, 192},

		{"table_name", DATA_VARMYSQL,
			DATA_NOT_NULL, 597},

		{"index_name", DATA_VARMYSQL,
			DATA_NOT_NULL, 192},

		{"last_update", DATA_FIXBINARY,
			DATA_NOT_NULL, 4},

		{"stat_name", DATA_VARMYSQL,
			DATA_NOT_NULL, 64*3},

		{"stat_value", DATA_INT,
			DATA_NOT_NULL | DATA_UNSIGNED, 8},

		{"sample_size", DATA_INT,
			DATA_UNSIGNED, 8},

		{"stat_description", DATA_VARMYSQL,
			DATA_NOT_NULL, 1024*3}
	};
	dict_table_schema_t	index_stats_schema = {
		INDEX_STATS_NAME,
		UT_ARR_SIZE(index_stats_columns),
		index_stats_columns,
		0 /* n_foreign */,
		0 /* n_referenced */
	};

	char		errstr[512];
	dberr_t		ret;

	if (!caller_has_dict_sys_mutex) {
		mutex_enter(&dict_sys->mutex);
	}

	ut_ad(mutex_own(&dict_sys->mutex));

	/* first check table_stats */
	ret = dict_table_schema_check(&table_stats_schema, errstr,
				      sizeof(errstr));
	if (ret == DB_SUCCESS) {
		/* if it is ok, then check index_stats */
		ret = dict_table_schema_check(&index_stats_schema, errstr,
					      sizeof(errstr));
	}

	if (!caller_has_dict_sys_mutex) {
		mutex_exit(&dict_sys->mutex);
	}

	if (ret != DB_SUCCESS) {
		ib::error() << errstr;
		return(false);
	}
	/* else */

	return(true);
}

/** Executes a given SQL statement using the InnoDB internal SQL parser.
This function will free the pinfo object.
@param[in,out]	pinfo	pinfo to pass to que_eval_sql() must already
have any literals bound to it
@param[in]	sql	SQL string to execute
@param[in,out]	trx	in case of NULL the function will allocate and
free the trx object. If it is not NULL then it will be rolled back
only in the case of error, but not freed.
@return DB_SUCCESS or error code */
static
dberr_t
dict_stats_exec_sql(
	pars_info_t*	pinfo,
	const char*	sql,
	trx_t*		trx)
{
	dberr_t	err;
	bool	trx_started = false;

	ut_ad(rw_lock_own(dict_operation_lock, RW_LOCK_X));
	ut_ad(mutex_own(&dict_sys->mutex));

	if (!dict_stats_persistent_storage_check(true)) {
		pars_info_free(pinfo);
		return(DB_STATS_DO_NOT_EXIST);
	}

	if (trx == NULL) {
		trx = trx_allocate_for_background();
		trx_started = true;

		if (srv_read_only_mode) {
			trx_start_internal_read_only(trx);
		} else {
			trx_start_internal(trx);
		}
	}

	err = que_eval_sql(pinfo, sql, FALSE, trx); /* pinfo is freed here */

	DBUG_EXECUTE_IF("stats_index_error",
		if (!trx_started) {
			err = DB_STATS_DO_NOT_EXIST;
			trx->error_state = DB_STATS_DO_NOT_EXIST;
		});

	if (!trx_started && err == DB_SUCCESS) {
		return(DB_SUCCESS);
	}

	if (err == DB_SUCCESS) {
		trx_commit_for_mysql(trx);
	} else {
		trx->op_info = "rollback of internal trx on stats tables";
		trx->dict_operation_lock_mode = RW_X_LATCH;
		trx_rollback_to_savepoint(trx, NULL);
		trx->dict_operation_lock_mode = 0;
		trx->op_info = "";
		ut_a(trx->error_state == DB_SUCCESS);
	}

	if (trx_started) {
		trx_free_for_background(trx);
	}

	return(err);
}

/*********************************************************************//**
Duplicate a table object and its indexes.
This function creates a dummy dict_table_t object and initializes the
following table and index members:
dict_table_t::id (copied)
dict_table_t::heap (newly created)
dict_table_t::name (copied)
dict_table_t::corrupted (copied)
dict_table_t::indexes<> (newly created)
dict_table_t::magic_n
for each entry in dict_table_t::indexes, the following are initialized:
(indexes that have DICT_FTS set in index->type are skipped)
dict_index_t::id (copied)
dict_index_t::name (copied)
dict_index_t::table_name (points to the copied table name)
dict_index_t::table (points to the above semi-initialized object)
dict_index_t::type (copied)
dict_index_t::to_be_dropped (copied)
dict_index_t::online_status (copied)
dict_index_t::n_uniq (copied)
dict_index_t::fields[] (newly created, only first n_uniq, only fields[i].name)
dict_index_t::indexes<> (newly created)
dict_index_t::stat_n_diff_key_vals[] (only allocated, left uninitialized)
dict_index_t::stat_n_sample_sizes[] (only allocated, left uninitialized)
dict_index_t::stat_n_non_null_key_vals[] (only allocated, left uninitialized)
dict_index_t::magic_n
The returned object should be freed with dict_stats_table_clone_free()
when no longer needed.
@return incomplete table object */
static
dict_table_t*
dict_stats_table_clone_create(
/*==========================*/
	const dict_table_t*	table)	/*!< in: table whose stats to copy */
{
	size_t		heap_size;
	dict_index_t*	index;

	/* Estimate the size needed for the table and all of its indexes */

	heap_size = 0;
	heap_size += sizeof(dict_table_t);
	heap_size += strlen(table->name.m_name) + 1;

	for (index = dict_table_get_first_index(table);
	     index != NULL;
	     index = dict_table_get_next_index(index)) {

		if (dict_stats_should_ignore_index(index)) {
			continue;
		}

		ut_ad(!dict_index_is_ibuf(index));

		ulint	n_uniq = dict_index_get_n_unique(index);

		heap_size += sizeof(dict_index_t);
		heap_size += strlen(index->name) + 1;
		heap_size += n_uniq * sizeof(index->fields[0]);
		for (ulint i = 0; i < n_uniq; i++) {
			heap_size += strlen(index->fields[i].name) + 1;
		}
		heap_size += n_uniq * sizeof(index->stat_n_diff_key_vals[0]);
		heap_size += n_uniq * sizeof(index->stat_n_sample_sizes[0]);
		heap_size += n_uniq * sizeof(index->stat_n_non_null_key_vals[0]);
	}

	/* Allocate the memory and copy the members */

	mem_heap_t*	heap;

	heap = mem_heap_create(heap_size);

	dict_table_t*	t;

	t = (dict_table_t*) mem_heap_alloc(heap, sizeof(*t));

	UNIV_MEM_ASSERT_RW_ABORT(&table->id, sizeof(table->id));
	t->id = table->id;

	t->heap = heap;

	t->name.m_name = mem_heap_strdup(heap, table->name.m_name);

	t->corrupted = table->corrupted;

	/* This private object "t" is not shared with other threads, so
	we do not need the stats_latch (thus we pass false below). The
	dict_table_stats_lock()/unlock() routines will do nothing. */
	dict_table_stats_latch_create(t, false);

	UT_LIST_INIT(t->indexes, &dict_index_t::indexes);

	for (index = dict_table_get_first_index(table);
	     index != NULL;
	     index = dict_table_get_next_index(index)) {

		if (dict_stats_should_ignore_index(index)) {
			continue;
		}

		ut_ad(!dict_index_is_ibuf(index));

		dict_index_t*	idx;

		idx = (dict_index_t*) mem_heap_alloc(heap, sizeof(*idx));

		UNIV_MEM_ASSERT_RW_ABORT(&index->id, sizeof(index->id));
		idx->id = index->id;

		idx->name = mem_heap_strdup(heap, index->name);

		idx->table_name = t->name.m_name;

		idx->table = t;

		idx->type = index->type;

		idx->to_be_dropped = 0;

		idx->online_status = ONLINE_INDEX_COMPLETE;
		idx->set_committed(true);

		idx->n_uniq = index->n_uniq;

		idx->fields = (dict_field_t*) mem_heap_alloc(
			heap, idx->n_uniq * sizeof(idx->fields[0]));

		for (ulint i = 0; i < idx->n_uniq; i++) {
			idx->fields[i].name = mem_heap_strdup(
				heap, index->fields[i].name);
		}

		/* hook idx into t->indexes */
		UT_LIST_ADD_LAST(t->indexes, idx);

		idx->stat_n_diff_key_vals = (ib_uint64_t*) mem_heap_alloc(
			heap,
			idx->n_uniq * sizeof(idx->stat_n_diff_key_vals[0]));

		idx->stat_n_sample_sizes = (ib_uint64_t*) mem_heap_alloc(
			heap,
			idx->n_uniq * sizeof(idx->stat_n_sample_sizes[0]));

		idx->stat_n_non_null_key_vals = (ib_uint64_t*) mem_heap_alloc(
			heap,
			idx->n_uniq * sizeof(idx->stat_n_non_null_key_vals[0]));
		ut_d(idx->magic_n = DICT_INDEX_MAGIC_N);
	}

	ut_d(t->magic_n = DICT_TABLE_MAGIC_N);

	return(t);
}

/*********************************************************************//**
Free the resources occupied by an object returned by
dict_stats_table_clone_create(). */
static
void
dict_stats_table_clone_free(
/*========================*/
	dict_table_t*	t)	/*!< in: dummy table object to free */
{
	dict_table_stats_latch_destroy(t);
	mem_heap_free(t->heap);
}

/*********************************************************************//**
Write all zeros (or 1 where it makes sense) into an index
statistics members. The resulting stats correspond to an empty index.
The caller must own index's table stats latch in X mode
(dict_table_stats_lock(table, RW_X_LATCH)) */
static
void
dict_stats_empty_index(
/*===================*/
	dict_index_t*	index)	/*!< in/out: index */
{
	ut_ad(!(index->type & DICT_FTS));
	ut_ad(!dict_index_is_ibuf(index));

	ulint	n_uniq = index->n_uniq;

	for (ulint i = 0; i < n_uniq; i++) {
		index->stat_n_diff_key_vals[i] = 0;
		index->stat_n_sample_sizes[i] = 1;
		index->stat_n_non_null_key_vals[i] = 0;
	}

	index->stat_index_size = 1;
	index->stat_n_leaf_pages = 1;
}

/*********************************************************************//**
Write all zeros (or 1 where it makes sense) into a table and its indexes'
statistics members. The resulting stats correspond to an empty table. */
static
void
dict_stats_empty_table(
/*===================*/
	dict_table_t*	table)	/*!< in/out: table */
{
	/* Zero the stats members */

	dict_table_stats_lock(table, RW_X_LATCH);

	table->stat_n_rows = 0;
	table->stat_clustered_index_size = 1;
	/* 1 page for each index, not counting the clustered */
	table->stat_sum_of_other_index_sizes
		= UT_LIST_GET_LEN(table->indexes) - 1;
	table->stat_modified_counter = 0;

	dict_index_t*	index;

	for (index = dict_table_get_first_index(table);
	     index != NULL;
	     index = dict_table_get_next_index(index)) {

		if (index->type & DICT_FTS) {
			continue;
		}

		ut_ad(!dict_index_is_ibuf(index));

		dict_stats_empty_index(index);
	}

	table->stat_initialized = TRUE;

	dict_table_stats_unlock(table, RW_X_LATCH);
}

/*********************************************************************//**
Check whether index's stats are initialized (assert if they are not). */
static
void
dict_stats_assert_initialized_index(
/*================================*/
	const dict_index_t*	index)	/*!< in: index */
{
	UNIV_MEM_ASSERT_RW_ABORT(
		index->stat_n_diff_key_vals,
		index->n_uniq * sizeof(index->stat_n_diff_key_vals[0]));

	UNIV_MEM_ASSERT_RW_ABORT(
		index->stat_n_sample_sizes,
		index->n_uniq * sizeof(index->stat_n_sample_sizes[0]));

	UNIV_MEM_ASSERT_RW_ABORT(
		index->stat_n_non_null_key_vals,
		index->n_uniq * sizeof(index->stat_n_non_null_key_vals[0]));

	UNIV_MEM_ASSERT_RW_ABORT(
		&index->stat_index_size,
		sizeof(index->stat_index_size));

	UNIV_MEM_ASSERT_RW_ABORT(
		&index->stat_n_leaf_pages,
		sizeof(index->stat_n_leaf_pages));
}

/*********************************************************************//**
Check whether table's stats are initialized (assert if they are not). */
static
void
dict_stats_assert_initialized(
/*==========================*/
	const dict_table_t*	table)	/*!< in: table */
{
	ut_a(table->stat_initialized);

	UNIV_MEM_ASSERT_RW_ABORT(&table->stats_last_recalc,
			   sizeof(table->stats_last_recalc));

	UNIV_MEM_ASSERT_RW_ABORT(&table->stat_persistent,
			   sizeof(table->stat_persistent));

	UNIV_MEM_ASSERT_RW_ABORT(&table->stats_auto_recalc,
			   sizeof(table->stats_auto_recalc));

	UNIV_MEM_ASSERT_RW_ABORT(&table->stats_sample_pages,
			   sizeof(table->stats_sample_pages));

	UNIV_MEM_ASSERT_RW_ABORT(&table->stat_n_rows,
			   sizeof(table->stat_n_rows));

	UNIV_MEM_ASSERT_RW_ABORT(&table->stat_clustered_index_size,
			   sizeof(table->stat_clustered_index_size));

	UNIV_MEM_ASSERT_RW_ABORT(&table->stat_sum_of_other_index_sizes,
			   sizeof(table->stat_sum_of_other_index_sizes));

	UNIV_MEM_ASSERT_RW_ABORT(&table->stat_modified_counter,
			   sizeof(table->stat_modified_counter));

	UNIV_MEM_ASSERT_RW_ABORT(&table->stats_bg_flag,
			   sizeof(table->stats_bg_flag));

	for (dict_index_t* index = dict_table_get_first_index(table);
	     index != NULL;
	     index = dict_table_get_next_index(index)) {

		if (!dict_stats_should_ignore_index(index)) {
			dict_stats_assert_initialized_index(index);
		}
	}
}

#define INDEX_EQ(i1, i2) \
	((i1) != NULL \
	 && (i2) != NULL \
	 && (i1)->id == (i2)->id \
	 && strcmp((i1)->name, (i2)->name) == 0)

/*********************************************************************//**
Copy table and index statistics from one table to another, including index
stats. Extra indexes in src are ignored and extra indexes in dst are
initialized to correspond to an empty index. */
static
void
dict_stats_copy(
/*============*/
	dict_table_t*		dst,	/*!< in/out: destination table */
	const dict_table_t*	src)	/*!< in: source table */
{
	dst->stats_last_recalc = src->stats_last_recalc;
	dst->stat_n_rows = src->stat_n_rows;
	dst->stat_clustered_index_size = src->stat_clustered_index_size;
	dst->stat_sum_of_other_index_sizes = src->stat_sum_of_other_index_sizes;
	dst->stat_modified_counter = src->stat_modified_counter;

	dict_index_t*	dst_idx;
	dict_index_t*	src_idx;

	for (dst_idx = dict_table_get_first_index(dst),
	     src_idx = dict_table_get_first_index(src);
	     dst_idx != NULL;
	     dst_idx = dict_table_get_next_index(dst_idx),
	     (src_idx != NULL
	      && (src_idx = dict_table_get_next_index(src_idx)))) {

		if (dict_stats_should_ignore_index(dst_idx)) {
			if (!(dst_idx->type & DICT_FTS)) {
				dict_stats_empty_index(dst_idx);
			}
			continue;
		}

		ut_ad(!dict_index_is_ibuf(dst_idx));

		if (!INDEX_EQ(src_idx, dst_idx)) {
			for (src_idx = dict_table_get_first_index(src);
			     src_idx != NULL;
			     src_idx = dict_table_get_next_index(src_idx)) {

				if (INDEX_EQ(src_idx, dst_idx)) {
					break;
				}
			}
		}

		if (!INDEX_EQ(src_idx, dst_idx)) {
			dict_stats_empty_index(dst_idx);
			continue;
		}

		ulint	n_copy_el;

		if (dst_idx->n_uniq > src_idx->n_uniq) {
			n_copy_el = src_idx->n_uniq;
			/* Since src is smaller some elements in dst
			will remain untouched by the following memmove(),
			thus we init all of them here. */
			dict_stats_empty_index(dst_idx);
		} else {
			n_copy_el = dst_idx->n_uniq;
		}

		memmove(dst_idx->stat_n_diff_key_vals,
			src_idx->stat_n_diff_key_vals,
			n_copy_el * sizeof(dst_idx->stat_n_diff_key_vals[0]));

		memmove(dst_idx->stat_n_sample_sizes,
			src_idx->stat_n_sample_sizes,
			n_copy_el * sizeof(dst_idx->stat_n_sample_sizes[0]));

		memmove(dst_idx->stat_n_non_null_key_vals,
			src_idx->stat_n_non_null_key_vals,
			n_copy_el * sizeof(dst_idx->stat_n_non_null_key_vals[0]));

		dst_idx->stat_index_size = src_idx->stat_index_size;

		dst_idx->stat_n_leaf_pages = src_idx->stat_n_leaf_pages;
	}

	dst->stat_initialized = TRUE;
}

/** Duplicate the stats of a table and its indexes.
This function creates a dummy dict_table_t object and copies the input
table's stats into it. The returned table object is not in the dictionary
cache and cannot be accessed by any other threads. In addition to the
members copied in dict_stats_table_clone_create() this function initializes
the following:
dict_table_t::stat_initialized
dict_table_t::stat_persistent
dict_table_t::stat_n_rows
dict_table_t::stat_clustered_index_size
dict_table_t::stat_sum_of_other_index_sizes
dict_table_t::stat_modified_counter
dict_index_t::stat_n_diff_key_vals[]
dict_index_t::stat_n_sample_sizes[]
dict_index_t::stat_n_non_null_key_vals[]
dict_index_t::stat_index_size
dict_index_t::stat_n_leaf_pages
The returned object should be freed with dict_stats_snapshot_free()
when no longer needed.
@param[in]	table	table whose stats to copy
@return incomplete table object */
static
dict_table_t*
dict_stats_snapshot_create(
	dict_table_t*	table)
{
	mutex_enter(&dict_sys->mutex);

	dict_table_stats_lock(table, RW_S_LATCH);

	dict_stats_assert_initialized(table);

	dict_table_t*	t;

	t = dict_stats_table_clone_create(table);

	dict_stats_copy(t, table);

	t->stat_persistent = table->stat_persistent;
	t->stats_auto_recalc = table->stats_auto_recalc;
	t->stats_sample_pages = table->stats_sample_pages;
	t->stats_bg_flag = table->stats_bg_flag;

	dict_table_stats_unlock(table, RW_S_LATCH);

	mutex_exit(&dict_sys->mutex);

	return(t);
}

/*********************************************************************//**
Free the resources occupied by an object returned by
dict_stats_snapshot_create(). */
static
void
dict_stats_snapshot_free(
/*=====================*/
	dict_table_t*	t)	/*!< in: dummy table object to free */
{
	dict_stats_table_clone_free(t);
}

/*********************************************************************//**
Calculates new estimates for index statistics. This function is
relatively quick and is used to calculate transient statistics that
are not saved on disk. This was the only way to calculate statistics
before the Persistent Statistics feature was introduced. */
static
void
dict_stats_update_transient_for_index(
/*==================================*/
	dict_index_t*	index)	/*!< in/out: index */
{
	if (srv_force_recovery >= SRV_FORCE_NO_TRX_UNDO
	    && (srv_force_recovery >= SRV_FORCE_NO_LOG_REDO
		|| !dict_index_is_clust(index))) {
		/* If we have set a high innodb_force_recovery
		level, do not calculate statistics, as a badly
		corrupted index can cause a crash in it.
		Initialize some bogus index cardinality
		statistics, so that the data can be queried in
		various means, also via secondary indexes. */
		dict_stats_empty_index(index);
#if defined UNIV_DEBUG || defined UNIV_IBUF_DEBUG
	} else if (ibuf_debug && !dict_index_is_clust(index)) {
		dict_stats_empty_index(index);
#endif /* UNIV_DEBUG || UNIV_IBUF_DEBUG */
	} else {
		mtr_t	mtr;
		ulint	size;

		mtr_start(&mtr);
		dict_disable_redo_if_temporary(index->table, &mtr);

		mtr_s_lock(dict_index_get_lock(index), &mtr);

		size = btr_get_size(index, BTR_TOTAL_SIZE, &mtr);

		if (size != ULINT_UNDEFINED) {
			index->stat_index_size = size;

			size = btr_get_size(
				index, BTR_N_LEAF_PAGES, &mtr);
		}

		mtr_commit(&mtr);

		switch (size) {
		case ULINT_UNDEFINED:
			dict_stats_empty_index(index);
			return;
		case 0:
			/* The root node of the tree is a leaf */
			size = 1;
		}

		index->stat_n_leaf_pages = size;

		/* We don't handle the return value since it will be false
		only when some thread is dropping the table and we don't
		have to empty the statistics of the to be dropped index */
		btr_estimate_number_of_different_key_vals(index);
	}
}

/*********************************************************************//**
Calculates new estimates for table and index statistics. This function
is relatively quick and is used to calculate transient statistics that
are not saved on disk.
This was the only way to calculate statistics before the
Persistent Statistics feature was introduced. */
void
dict_stats_update_transient(
/*========================*/
	dict_table_t*	table)	/*!< in/out: table */
{
	dict_index_t*	index;
	ulint		sum_of_index_sizes	= 0;

	/* Find out the sizes of the indexes and how many different values
	for the key they approximately have */

	index = dict_table_get_first_index(table);

	if (dict_table_is_discarded(table)) {
		/* Nothing to do. */
		dict_stats_empty_table(table);
		return;
	} else if (index == NULL) {
		/* Table definition is corrupt */

		ib::warn() << "Table " << table->name
			<< " has no indexes. Cannot calculate statistics.";
		dict_stats_empty_table(table);
		return;
	}

	for (; index != NULL; index = dict_table_get_next_index(index)) {

		ut_ad(!dict_index_is_ibuf(index));

		if (index->type & DICT_FTS || dict_index_is_spatial(index)) {
			continue;
		}

		dict_stats_empty_index(index);

		if (dict_stats_should_ignore_index(index)) {
			continue;
		}

		dict_stats_update_transient_for_index(index);

		sum_of_index_sizes += index->stat_index_size;
	}

	index = dict_table_get_first_index(table);

	table->stat_n_rows = index->stat_n_diff_key_vals[
		dict_index_get_n_unique(index) - 1];

	table->stat_clustered_index_size = index->stat_index_size;

	table->stat_sum_of_other_index_sizes = sum_of_index_sizes
		- index->stat_index_size;

	table->stats_last_recalc = ut_time();

	table->stat_modified_counter = 0;

	table->stat_initialized = TRUE;
}

/* @{ Pseudo code about the relation between the following functions

let N = N_SAMPLE_PAGES(index)

dict_stats_analyze_index()
  for each n_prefix
    search for good enough level:
      dict_stats_analyze_index_level() // only called if level has <= N pages
        // full scan of the level in one mtr
        collect statistics about the given level
      if we are not satisfied with the level, search next lower level
    we have found a good enough level here
    dict_stats_analyze_index_for_n_prefix(that level, stats collected above)
      // full scan of the level in one mtr
      dive below some records and analyze the leaf page there:
      dict_stats_analyze_index_below_cur()
@} */

/*********************************************************************//**
Find the total number and the number of distinct keys on a given level in
an index. Each of the 1..n_uniq prefixes are looked up and the results are
saved in the array n_diff[0] .. n_diff[n_uniq - 1]. The total number of
records on the level is saved in total_recs.
Also, the index of the last record in each group of equal records is saved
in n_diff_boundaries[0..n_uniq - 1], records indexing starts from the leftmost
record on the level and continues cross pages boundaries, counting from 0. */
static
void
dict_stats_analyze_index_level(
/*===========================*/
	dict_index_t*	index,		/*!< in: index */
	ulint		level,		/*!< in: level */
	ib_uint64_t*	n_diff,		/*!< out: array for number of
					distinct keys for all prefixes */
	ib_uint64_t*	total_recs,	/*!< out: total number of records */
	ib_uint64_t*	total_pages,	/*!< out: total number of pages */
	boundaries_t*	n_diff_boundaries,/*!< out: boundaries of the groups
					of distinct keys */
	mtr_t*		mtr)		/*!< in/out: mini-transaction */
{
	ulint		n_uniq;
	mem_heap_t*	heap;
	btr_pcur_t	pcur;
	const page_t*	page;
	const rec_t*	rec;
	const rec_t*	prev_rec;
	bool		prev_rec_is_copied;
	byte*		prev_rec_buf = NULL;
	ulint		prev_rec_buf_size = 0;
	ulint*		rec_offsets;
	ulint*		prev_rec_offsets;
	ulint		i;

	DEBUG_PRINTF("    %s(table=%s, index=%s, level=%lu)\n", __func__,
		     index->table->name, index->name, level);

	ut_ad(mtr_memo_contains(mtr, dict_index_get_lock(index),
				MTR_MEMO_SX_LOCK));

	n_uniq = dict_index_get_n_unique(index);

	/* elements in the n_diff array are 0..n_uniq-1 (inclusive) */
	memset(n_diff, 0x0, n_uniq * sizeof(n_diff[0]));

	/* Allocate space for the offsets header (the allocation size at
	offsets[0] and the REC_OFFS_HEADER_SIZE bytes), and n_fields + 1,
	so that this will never be less than the size calculated in
	rec_get_offsets_func(). */
	i = (REC_OFFS_HEADER_SIZE + 1 + 1) + index->n_fields;

	heap = mem_heap_create((2 * sizeof *rec_offsets) * i);
	rec_offsets = static_cast<ulint*>(
		mem_heap_alloc(heap, i * sizeof *rec_offsets));
	prev_rec_offsets = static_cast<ulint*>(
		mem_heap_alloc(heap, i * sizeof *prev_rec_offsets));
	rec_offs_set_n_alloc(rec_offsets, i);
	rec_offs_set_n_alloc(prev_rec_offsets, i);

	/* reset the dynamic arrays n_diff_boundaries[0..n_uniq-1] */
	if (n_diff_boundaries != NULL) {
		for (i = 0; i < n_uniq; i++) {
			n_diff_boundaries[i].erase(
				n_diff_boundaries[i].begin(),
				n_diff_boundaries[i].end());
		}
	}

	/* Position pcur on the leftmost record on the leftmost page
	on the desired level. */

	btr_pcur_open_at_index_side(
		true, index, BTR_SEARCH_TREE | BTR_ALREADY_S_LATCHED,
		&pcur, true, level, mtr);
	btr_pcur_move_to_next_on_page(&pcur);

	page = btr_pcur_get_page(&pcur);

	/* The page must not be empty, except when
	it is the root page (and the whole index is empty). */
	ut_ad(btr_pcur_is_on_user_rec(&pcur) || page_is_leaf(page));
	ut_ad(btr_pcur_get_rec(&pcur)
	      == page_rec_get_next_const(page_get_infimum_rec(page)));

	/* check that we are indeed on the desired level */
	ut_a(btr_page_get_level(page, mtr) == level);

	/* there should not be any pages on the left */
	ut_a(btr_page_get_prev(page, mtr) == FIL_NULL);

	/* check whether the first record on the leftmost page is marked
	as such, if we are on a non-leaf level */
	ut_a((level == 0)
	     == !(REC_INFO_MIN_REC_FLAG & rec_get_info_bits(
			  btr_pcur_get_rec(&pcur), page_is_comp(page))));

	prev_rec = NULL;
	prev_rec_is_copied = false;

	/* no records by default */
	*total_recs = 0;

	*total_pages = 0;

	/* iterate over all user records on this level
	and compare each two adjacent ones, even the last on page
	X and the fist on page X+1 */
	for (;
	     btr_pcur_is_on_user_rec(&pcur);
	     btr_pcur_move_to_next_user_rec(&pcur, mtr)) {

		bool	rec_is_last_on_page;

		rec = btr_pcur_get_rec(&pcur);

		/* If rec and prev_rec are on different pages, then prev_rec
		must have been copied, because we hold latch only on the page
		where rec resides. */
		if (prev_rec != NULL
		    && page_align(rec) != page_align(prev_rec)) {

			ut_a(prev_rec_is_copied);
		}

		rec_is_last_on_page =
			page_rec_is_supremum(page_rec_get_next_const(rec));

		/* increment the pages counter at the end of each page */
		if (rec_is_last_on_page) {

			(*total_pages)++;
		}

		/* Skip delete-marked records on the leaf level. If we
		do not skip them, then ANALYZE quickly after DELETE
		could count them or not (purge may have already wiped
		them away) which brings non-determinism. We skip only
		leaf-level delete marks because delete marks on
		non-leaf level do not make sense. */

		if (level == 0 && (srv_stats_include_delete_marked ? 0:
		    rec_get_deleted_flag(
			    rec,
			    page_is_comp(btr_pcur_get_page(&pcur))))) {

			if (rec_is_last_on_page
			    && !prev_rec_is_copied
			    && prev_rec != NULL) {
				/* copy prev_rec */

				prev_rec_offsets = rec_get_offsets(
					prev_rec, index, prev_rec_offsets,
					n_uniq, &heap);

				prev_rec = rec_copy_prefix_to_buf(
					prev_rec, index,
					rec_offs_n_fields(prev_rec_offsets),
					&prev_rec_buf, &prev_rec_buf_size);

				prev_rec_is_copied = true;
			}

			continue;
		}
		rec_offsets = rec_get_offsets(
			rec, index, rec_offsets, n_uniq, &heap);

		(*total_recs)++;

		if (prev_rec != NULL) {
			ulint	matched_fields;

			prev_rec_offsets = rec_get_offsets(
				prev_rec, index, prev_rec_offsets,
				n_uniq, &heap);

			cmp_rec_rec_with_match(rec,
					       prev_rec,
					       rec_offsets,
					       prev_rec_offsets,
					       index,
					       FALSE,
					       &matched_fields);

			for (i = matched_fields; i < n_uniq; i++) {

				if (n_diff_boundaries != NULL) {
					/* push the index of the previous
					record, that is - the last one from
					a group of equal keys */

					ib_uint64_t	idx;

					/* the index of the current record
					is total_recs - 1, the index of the
					previous record is total_recs - 2;
					we know that idx is not going to
					become negative here because if we
					are in this branch then there is a
					previous record and thus
					total_recs >= 2 */
					idx = *total_recs - 2;

					n_diff_boundaries[i].push_back(idx);
				}

				/* increment the number of different keys
				for n_prefix=i+1 (e.g. if i=0 then we increment
				for n_prefix=1 which is stored in n_diff[0]) */
				n_diff[i]++;
			}
		} else {
			/* this is the first non-delete marked record */
			for (i = 0; i < n_uniq; i++) {
				n_diff[i] = 1;
			}
		}

		if (rec_is_last_on_page) {
			/* end of a page has been reached */

			/* we need to copy the record instead of assigning
			like prev_rec = rec; because when we traverse the
			records on this level at some point we will jump from
			one page to the next and then rec and prev_rec will
			be on different pages and
			btr_pcur_move_to_next_user_rec() will release the
			latch on the page that prev_rec is on */
			prev_rec = rec_copy_prefix_to_buf(
				rec, index, rec_offs_n_fields(rec_offsets),
				&prev_rec_buf, &prev_rec_buf_size);
			prev_rec_is_copied = true;

		} else {
			/* still on the same page, the next call to
			btr_pcur_move_to_next_user_rec() will not jump
			on the next page, we can simply assign pointers
			instead of copying the records like above */

			prev_rec = rec;
			prev_rec_is_copied = false;
		}
	}

	/* if *total_pages is left untouched then the above loop was not
	entered at all and there is one page in the whole tree which is
	empty or the loop was entered but this is level 0, contains one page
	and all records are delete-marked */
	if (*total_pages == 0) {

		ut_ad(level == 0);
		ut_ad(*total_recs == 0);

		*total_pages = 1;
	}

	/* if there are records on this level and boundaries
	should be saved */
	if (*total_recs > 0 && n_diff_boundaries != NULL) {

		/* remember the index of the last record on the level as the
		last one from the last group of equal keys; this holds for
		all possible prefixes */
		for (i = 0; i < n_uniq; i++) {
			ib_uint64_t	idx;

			idx = *total_recs - 1;

			n_diff_boundaries[i].push_back(idx);
		}
	}

	/* now in n_diff_boundaries[i] there are exactly n_diff[i] integers,
	for i=0..n_uniq-1 */

#ifdef UNIV_STATS_DEBUG
	for (i = 0; i < n_uniq; i++) {

		DEBUG_PRINTF("    %s(): total recs: " UINT64PF
			     ", total pages: " UINT64PF
			     ", n_diff[%lu]: " UINT64PF "\n",
			     __func__, *total_recs,
			     *total_pages,
			     i, n_diff[i]);

#if 0
		if (n_diff_boundaries != NULL) {
			ib_uint64_t	j;

			DEBUG_PRINTF("    %s(): boundaries[%lu]: ",
				     __func__, i);

			for (j = 0; j < n_diff[i]; j++) {
				ib_uint64_t	idx;

				idx = n_diff_boundaries[i][j];

				DEBUG_PRINTF(UINT64PF "=" UINT64PF ", ",
					     j, idx);
			}
			DEBUG_PRINTF("\n");
		}
#endif
	}
#endif /* UNIV_STATS_DEBUG */

	/* Release the latch on the last page, because that is not done by
	btr_pcur_close(). This function works also for non-leaf pages. */
	btr_leaf_page_release(btr_pcur_get_block(&pcur), BTR_SEARCH_LEAF, mtr);

	btr_pcur_close(&pcur);
	ut_free(prev_rec_buf);
	mem_heap_free(heap);
}

/* aux enum for controlling the behavior of dict_stats_scan_page() @{ */
enum page_scan_method_t {
	COUNT_ALL_NON_BORING_AND_SKIP_DEL_MARKED,/* scan all records on
				the given page and count the number of
				distinct ones, also ignore delete marked
				records */
	QUIT_ON_FIRST_NON_BORING,/* quit when the first record that differs
				from its right neighbor is found */
	COUNT_ALL_NON_BORING_INCLUDE_DEL_MARKED/* scan all records on
				the given page and count the number of
				distinct ones, include delete marked
				records */
};
/* @} */

/** Scan a page, reading records from left to right and counting the number
of distinct records (looking only at the first n_prefix
columns) and the number of external pages pointed by records from this page.
If scan_method is QUIT_ON_FIRST_NON_BORING then the function
will return as soon as it finds a record that does not match its neighbor
to the right, which means that in the case of QUIT_ON_FIRST_NON_BORING the
returned n_diff can either be 0 (empty page), 1 (the whole page has all keys
equal) or 2 (the function found a non-boring record and returned).
@param[out]	out_rec			record, or NULL
@param[out]	offsets1		rec_get_offsets() working space (must
be big enough)
@param[out]	offsets2		rec_get_offsets() working space (must
be big enough)
@param[in]	index			index of the page
@param[in]	page			the page to scan
@param[in]	n_prefix		look at the first n_prefix columns
@param[in]	scan_method		scan to the end of the page or not
@param[out]	n_diff			number of distinct records encountered
@param[out]	n_external_pages	if this is non-NULL then it will be set
to the number of externally stored pages which were encountered
@return offsets1 or offsets2 (the offsets of *out_rec),
or NULL if the page is empty and does not contain user records. */
UNIV_INLINE
ulint*
dict_stats_scan_page(
	const rec_t**		out_rec,
	ulint*			offsets1,
	ulint*			offsets2,
	const dict_index_t*	index,
	const page_t*		page,
	ulint			n_prefix,
	page_scan_method_t	scan_method,
	ib_uint64_t*		n_diff,
	ib_uint64_t*		n_external_pages)
{
	ulint*		offsets_rec		= offsets1;
	ulint*		offsets_next_rec	= offsets2;
	const rec_t*	rec;
	const rec_t*	next_rec;
	/* A dummy heap, to be passed to rec_get_offsets().
	Because offsets1,offsets2 should be big enough,
	this memory heap should never be used. */
	mem_heap_t*	heap			= NULL;
	const rec_t*	(*get_next)(const rec_t*);

	if (scan_method == COUNT_ALL_NON_BORING_AND_SKIP_DEL_MARKED) {
		get_next = page_rec_get_next_non_del_marked;
	} else {
		get_next = page_rec_get_next_const;
	}

	const bool	should_count_external_pages = n_external_pages != NULL;

	if (should_count_external_pages) {
		*n_external_pages = 0;
	}

	rec = get_next(page_get_infimum_rec(page));

	if (page_rec_is_supremum(rec)) {
		/* the page is empty or contains only delete-marked records */
		*n_diff = 0;
		*out_rec = NULL;
		return(NULL);
	}

	offsets_rec = rec_get_offsets(rec, index, offsets_rec,
				      ULINT_UNDEFINED, &heap);

	if (should_count_external_pages) {
		*n_external_pages += btr_rec_get_externally_stored_len(
			rec, offsets_rec);
	}

	next_rec = get_next(rec);

	*n_diff = 1;

	while (!page_rec_is_supremum(next_rec)) {

		ulint	matched_fields;

		offsets_next_rec = rec_get_offsets(next_rec, index,
						   offsets_next_rec,
						   ULINT_UNDEFINED,
						   &heap);

		/* check whether rec != next_rec when looking at
		the first n_prefix fields */
		cmp_rec_rec_with_match(rec, next_rec,
				       offsets_rec, offsets_next_rec,
				       index, FALSE, &matched_fields);

		if (matched_fields < n_prefix) {
			/* rec != next_rec, => rec is non-boring */

			(*n_diff)++;

			if (scan_method == QUIT_ON_FIRST_NON_BORING) {
				break;
			}
		}

		rec = next_rec;
		{
			/* Assign offsets_rec = offsets_next_rec
			so that offsets_rec matches with rec which
			was just assigned rec = next_rec above.
			Also need to point offsets_next_rec to the
			place where offsets_rec was pointing before
			because we have just 2 placeholders where
			data is actually stored:
			offsets1 and offsets2 and we
			are using them in circular fashion
			(offsets[_next]_rec are just pointers to
			those placeholders). */
			ulint*	offsets_tmp;
			offsets_tmp = offsets_rec;
			offsets_rec = offsets_next_rec;
			offsets_next_rec = offsets_tmp;
		}

		if (should_count_external_pages) {
			*n_external_pages += btr_rec_get_externally_stored_len(
				rec, offsets_rec);
		}

		next_rec = get_next(next_rec);
	}

	/* offsets1,offsets2 should have been big enough */
	ut_a(heap == NULL);
	*out_rec = rec;
	return(offsets_rec);
}

/** Dive below the current position of a cursor and calculate the number of
distinct records on the leaf page, when looking at the fist n_prefix
columns. Also calculate the number of external pages pointed by records
on the leaf page.
@param[in]	cur			cursor
@param[in]	n_prefix		look at the first n_prefix columns
when comparing records
@param[out]	n_diff			number of distinct records
@param[out]	n_external_pages	number of external pages
@return number of distinct records on the leaf page */
static
void
dict_stats_analyze_index_below_cur(
	const btr_cur_t*	cur,
	ulint			n_prefix,
	ib_uint64_t*		n_diff,
	ib_uint64_t*		n_external_pages)
{
	dict_index_t*	index;
	buf_block_t*	block;
	const page_t*	page;
	mem_heap_t*	heap;
	const rec_t*	rec;
	ulint*		offsets1;
	ulint*		offsets2;
	ulint*		offsets_rec;
	ulint		size;
	mtr_t		mtr;

	index = btr_cur_get_index(cur);

	/* Allocate offsets for the record and the node pointer, for
	node pointer records. In a secondary index, the node pointer
	record will consist of all index fields followed by a child
	page number.
	Allocate space for the offsets header (the allocation size at
	offsets[0] and the REC_OFFS_HEADER_SIZE bytes), and n_fields + 1,
	so that this will never be less than the size calculated in
	rec_get_offsets_func(). */
	size = (1 + REC_OFFS_HEADER_SIZE) + 1 + dict_index_get_n_fields(index);

	heap = mem_heap_create(size * (sizeof *offsets1 + sizeof *offsets2));

	offsets1 = static_cast<ulint*>(mem_heap_alloc(
			heap, size * sizeof *offsets1));

	offsets2 = static_cast<ulint*>(mem_heap_alloc(
			heap, size * sizeof *offsets2));

	rec_offs_set_n_alloc(offsets1, size);
	rec_offs_set_n_alloc(offsets2, size);

	rec = btr_cur_get_rec(cur);

	offsets_rec = rec_get_offsets(rec, index, offsets1,
				      ULINT_UNDEFINED, &heap);

	page_id_t		page_id(dict_index_get_space(index),
					btr_node_ptr_get_child_page_no(
						rec, offsets_rec));
	const page_size_t	page_size(dict_table_page_size(index->table));

	/* assume no external pages by default - in case we quit from this
	function without analyzing any leaf pages */
	*n_external_pages = 0;

	mtr_start(&mtr);

	/* descend to the leaf level on the B-tree */
	for (;;) {

		block = buf_page_get_gen(page_id, page_size, RW_S_LATCH,
					 NULL /* no guessed block */,
					 BUF_GET, __FILE__, __LINE__, &mtr);

		page = buf_block_get_frame(block);

		if (btr_page_get_level(page, mtr) == 0) {
			/* leaf level */
			break;
		}
		/* else */

		/* search for the first non-boring record on the page */
		offsets_rec = dict_stats_scan_page(
			&rec, offsets1, offsets2, index, page, n_prefix,
			QUIT_ON_FIRST_NON_BORING, n_diff, NULL);

		/* pages on level > 0 are not allowed to be empty */
		ut_a(offsets_rec != NULL);
		/* if page is not empty (offsets_rec != NULL) then n_diff must
		be > 0, otherwise there is a bug in dict_stats_scan_page() */
		ut_a(*n_diff > 0);

		if (*n_diff == 1) {
			mtr_commit(&mtr);

			/* page has all keys equal and the end of the page
			was reached by dict_stats_scan_page(), no need to
			descend to the leaf level */
			mem_heap_free(heap);
			/* can't get an estimate for n_external_pages here
			because we do not dive to the leaf level, assume no
			external pages (*n_external_pages was assigned to 0
			above). */
			return;
		}
		/* else */

		/* when we instruct dict_stats_scan_page() to quit on the
		first non-boring record it finds, then the returned n_diff
		can either be 0 (empty page), 1 (page has all keys equal) or
		2 (non-boring record was found) */
		ut_a(*n_diff == 2);

		/* we have a non-boring record in rec, descend below it */

		page_id.set_page_no(
			btr_node_ptr_get_child_page_no(rec, offsets_rec));
	}

	/* make sure we got a leaf page as a result from the above loop */
	ut_ad(btr_page_get_level(page, &mtr) == 0);

	/* scan the leaf page and find the number of distinct keys,
	when looking only at the first n_prefix columns; also estimate
	the number of externally stored pages pointed by records on this
	page */

	offsets_rec = dict_stats_scan_page(
		&rec, offsets1, offsets2, index, page, n_prefix,
		srv_stats_include_delete_marked ?
		COUNT_ALL_NON_BORING_INCLUDE_DEL_MARKED:
		COUNT_ALL_NON_BORING_AND_SKIP_DEL_MARKED, n_diff,
		n_external_pages);

#if 0
	DEBUG_PRINTF("      %s(): n_diff below page_no=%lu: " UINT64PF "\n",
		     __func__, page_no, n_diff);
#endif

	mtr_commit(&mtr);
	mem_heap_free(heap);
}

/** Input data that is used to calculate dict_index_t::stat_n_diff_key_vals[]
for each n-columns prefix (n from 1 to n_uniq). */
struct n_diff_data_t {
	/** Index of the level on which the descent through the btree
	stopped. level 0 is the leaf level. This is >= 1 because we
	avoid scanning the leaf level because it may contain too many
	pages and doing so is useless when combined with the random dives -
	if we are to scan the leaf level, this means a full scan and we can
	simply do that instead of fiddling with picking random records higher
	in the tree and to dive below them. At the start of the analyzing
	we may decide to do full scan of the leaf level, but then this
	structure is not used in that code path. */
	ulint		level;

	/** Number of records on the level where the descend through the btree
	stopped. When we scan the btree from the root, we stop at some mid
	level, choose some records from it and dive below them towards a leaf
	page to analyze. */
	ib_uint64_t	n_recs_on_level;

	/** Number of different key values that were found on the mid level. */
	ib_uint64_t	n_diff_on_level;

	/** Number of leaf pages that are analyzed. This is also the same as
	the number of records that we pick from the mid level and dive below
	them. */
	ib_uint64_t	n_leaf_pages_to_analyze;

	/** Cumulative sum of the number of different key values that were
	found on all analyzed pages. */
	ib_uint64_t	n_diff_all_analyzed_pages;

	/** Cumulative sum of the number of external pages (stored outside of
	the btree but in the same file segment). */
	ib_uint64_t	n_external_pages_sum;
};

/** Estimate the number of different key values in an index when looking at
the first n_prefix columns. For a given level in an index select
n_diff_data->n_leaf_pages_to_analyze records from that level and dive below
them to the corresponding leaf pages, then scan those leaf pages and save the
sampling results in n_diff_data->n_diff_all_analyzed_pages.
@param[in]	index			index
@param[in]	n_prefix		look at first 'n_prefix' columns when
comparing records
@param[in]	boundaries		a vector that contains
n_diff_data->n_diff_on_level integers each of which represents the index (on
level 'level', counting from left/smallest to right/biggest from 0) of the
last record from each group of distinct keys
@param[in,out]	n_diff_data		n_diff_all_analyzed_pages and
n_external_pages_sum in this structure will be set by this function. The
members level, n_diff_on_level and n_leaf_pages_to_analyze must be set by the
caller in advance - they are used by some calculations inside this function
@param[in,out]	mtr			mini-transaction */
static
void
dict_stats_analyze_index_for_n_prefix(
	dict_index_t*		index,
	ulint			n_prefix,
	const boundaries_t*	boundaries,
	n_diff_data_t*		n_diff_data,
	mtr_t*			mtr)
{
	btr_pcur_t	pcur;
	const page_t*	page;
	ib_uint64_t	rec_idx;
	ib_uint64_t	i;

#if 0
	DEBUG_PRINTF("    %s(table=%s, index=%s, level=%lu, n_prefix=%lu,"
		     " n_diff_on_level=" UINT64PF ")\n",
		     __func__, index->table->name, index->name, level,
		     n_prefix, n_diff_data->n_diff_on_level);
#endif

	ut_ad(mtr_memo_contains(mtr, dict_index_get_lock(index),
				MTR_MEMO_SX_LOCK));

	/* Position pcur on the leftmost record on the leftmost page
	on the desired level. */

	btr_pcur_open_at_index_side(
		true, index, BTR_SEARCH_TREE | BTR_ALREADY_S_LATCHED,
		&pcur, true, n_diff_data->level, mtr);
	btr_pcur_move_to_next_on_page(&pcur);

	page = btr_pcur_get_page(&pcur);

	const rec_t*	first_rec = btr_pcur_get_rec(&pcur);

	/* We shouldn't be scanning the leaf level. The caller of this function
	should have stopped the descend on level 1 or higher. */
	ut_ad(n_diff_data->level > 0);
	ut_ad(!page_is_leaf(page));

	/* The page must not be empty, except when
	it is the root page (and the whole index is empty). */
	ut_ad(btr_pcur_is_on_user_rec(&pcur));
	ut_ad(first_rec == page_rec_get_next_const(page_get_infimum_rec(page)));

	/* check that we are indeed on the desired level */
	ut_a(btr_page_get_level(page, mtr) == n_diff_data->level);

	/* there should not be any pages on the left */
	ut_a(btr_page_get_prev(page, mtr) == FIL_NULL);

	/* check whether the first record on the leftmost page is marked
	as such; we are on a non-leaf level */
	ut_a(rec_get_info_bits(first_rec, page_is_comp(page))
	     & REC_INFO_MIN_REC_FLAG);

	const ib_uint64_t	last_idx_on_level = boundaries->at(
		static_cast<unsigned>(n_diff_data->n_diff_on_level - 1));

	rec_idx = 0;

	n_diff_data->n_diff_all_analyzed_pages = 0;
	n_diff_data->n_external_pages_sum = 0;

	for (i = 0; i < n_diff_data->n_leaf_pages_to_analyze; i++) {
		/* there are n_diff_on_level elements
		in 'boundaries' and we divide those elements
		into n_leaf_pages_to_analyze segments, for example:

		let n_diff_on_level=100, n_leaf_pages_to_analyze=4, then:
		segment i=0:  [0, 24]
		segment i=1: [25, 49]
		segment i=2: [50, 74]
		segment i=3: [75, 99] or

		let n_diff_on_level=1, n_leaf_pages_to_analyze=1, then:
		segment i=0: [0, 0] or

		let n_diff_on_level=2, n_leaf_pages_to_analyze=2, then:
		segment i=0: [0, 0]
		segment i=1: [1, 1] or

		let n_diff_on_level=13, n_leaf_pages_to_analyze=7, then:
		segment i=0:  [0,  0]
		segment i=1:  [1,  2]
		segment i=2:  [3,  4]
		segment i=3:  [5,  6]
		segment i=4:  [7,  8]
		segment i=5:  [9, 10]
		segment i=6: [11, 12]

		then we select a random record from each segment and dive
		below it */
		const ib_uint64_t	n_diff = n_diff_data->n_diff_on_level;
		const ib_uint64_t	n_pick
			= n_diff_data->n_leaf_pages_to_analyze;

		const ib_uint64_t	left = n_diff * i / n_pick;
		const ib_uint64_t	right = n_diff * (i + 1) / n_pick - 1;

		ut_a(left <= right);
		ut_a(right <= last_idx_on_level);

		/* we do not pass (left, right) because we do not want to ask
		ut_rnd_interval() to work with too big numbers since
		ib_uint64_t could be bigger than ulint */
		const ulint	rnd = ut_rnd_interval(
			0, static_cast<ulint>(right - left));

		const ib_uint64_t	dive_below_idx
			= boundaries->at(static_cast<unsigned>(left + rnd));

#if 0
		DEBUG_PRINTF("    %s(): dive below record with index="
			     UINT64PF "\n", __func__, dive_below_idx);
#endif

		/* seek to the record with index dive_below_idx */
		while (rec_idx < dive_below_idx
		       && btr_pcur_is_on_user_rec(&pcur)) {

			btr_pcur_move_to_next_user_rec(&pcur, mtr);
			rec_idx++;
		}

		/* if the level has finished before the record we are
		searching for, this means that the B-tree has changed in
		the meantime, quit our sampling and use whatever stats
		we have collected so far */
		if (rec_idx < dive_below_idx) {

			ut_ad(!btr_pcur_is_on_user_rec(&pcur));
			break;
		}

		/* it could be that the tree has changed in such a way that
		the record under dive_below_idx is the supremum record, in
		this case rec_idx == dive_below_idx and pcur is positioned
		on the supremum, we do not want to dive below it */
		if (!btr_pcur_is_on_user_rec(&pcur)) {
			break;
		}

		ut_a(rec_idx == dive_below_idx);

		ib_uint64_t	n_diff_on_leaf_page;
		ib_uint64_t	n_external_pages;

		dict_stats_analyze_index_below_cur(btr_pcur_get_btr_cur(&pcur),
						   n_prefix,
						   &n_diff_on_leaf_page,
						   &n_external_pages);

		/* We adjust n_diff_on_leaf_page here to avoid counting
		one value twice - once as the last on some page and once
		as the first on another page. Consider the following example:
		Leaf level:
		page: (2,2,2,2,3,3)
		... many pages like (3,3,3,3,3,3) ...
		page: (3,3,3,3,5,5)
		... many pages like (5,5,5,5,5,5) ...
		page: (5,5,5,5,8,8)
		page: (8,8,8,8,9,9)
		our algo would (correctly) get an estimate that there are
		2 distinct records per page (average). Having 4 pages below
		non-boring records, it would (wrongly) estimate the number
		of distinct records to 8. */
		if (n_diff_on_leaf_page > 0) {
			n_diff_on_leaf_page--;
		}

		n_diff_data->n_diff_all_analyzed_pages += n_diff_on_leaf_page;

		n_diff_data->n_external_pages_sum += n_external_pages;
	}

	btr_pcur_close(&pcur);
}

/** Set dict_index_t::stat_n_diff_key_vals[] and stat_n_sample_sizes[].
@param[in]	n_diff_data	input data to use to derive the results
@param[in,out]	index		index whose stat_n_diff_key_vals[] to set */
UNIV_INLINE
void
dict_stats_index_set_n_diff(
	const n_diff_data_t*	n_diff_data,
	dict_index_t*		index)
{
	for (ulint n_prefix = dict_index_get_n_unique(index);
	     n_prefix >= 1;
	     n_prefix--) {
		/* n_diff_all_analyzed_pages can be 0 here if
		all the leaf pages sampled contained only
		delete-marked records. In this case we should assign
		0 to index->stat_n_diff_key_vals[n_prefix - 1], which
		the formula below does. */

		const n_diff_data_t*	data = &n_diff_data[n_prefix - 1];

		ut_ad(data->n_leaf_pages_to_analyze > 0);
		ut_ad(data->n_recs_on_level > 0);

		ib_uint64_t	n_ordinary_leaf_pages;

		if (data->level == 1) {
			/* If we know the number of records on level 1, then
			this number is the same as the number of pages on
			level 0 (leaf). */
			n_ordinary_leaf_pages = data->n_recs_on_level;
		} else {
			/* If we analyzed D ordinary leaf pages and found E
			external pages in total linked from those D ordinary
			leaf pages, then this means that the ratio
			ordinary/external is D/E. Then the ratio ordinary/total
			is D / (D + E). Knowing that the total number of pages
			is T (including ordinary and external) then we estimate
			that the total number of ordinary leaf pages is
			T * D / (D + E). */
			n_ordinary_leaf_pages
				= index->stat_n_leaf_pages
				* data->n_leaf_pages_to_analyze
				/ (data->n_leaf_pages_to_analyze
				   + data->n_external_pages_sum);
		}

		/* See REF01 for an explanation of the algorithm */
		index->stat_n_diff_key_vals[n_prefix - 1]
			= n_ordinary_leaf_pages

			* data->n_diff_on_level
			/ data->n_recs_on_level

			* data->n_diff_all_analyzed_pages
			/ data->n_leaf_pages_to_analyze;

		index->stat_n_sample_sizes[n_prefix - 1]
			= data->n_leaf_pages_to_analyze;

		DEBUG_PRINTF("    %s(): n_diff=" UINT64PF " for n_prefix=%lu"
			     " (%lu"
			     " * " UINT64PF " / " UINT64PF
			     " * " UINT64PF " / " UINT64PF ")\n",
			     __func__,
			     index->stat_n_diff_key_vals[n_prefix - 1],
			     n_prefix,
			     index->stat_n_leaf_pages,
			     data->n_diff_on_level,
			     data->n_recs_on_level,
			     data->n_diff_all_analyzed_pages,
			     data->n_leaf_pages_to_analyze);
	}
}

/*********************************************************************//**
Calculates new statistics for a given index and saves them to the index
members stat_n_diff_key_vals[], stat_n_sample_sizes[], stat_index_size and
stat_n_leaf_pages. This function could be slow. */
static
void
dict_stats_analyze_index(
/*=====================*/
	dict_index_t*	index)	/*!< in/out: index to analyze */
{
	ulint		root_level;
	ulint		level;
	bool		level_is_analyzed;
	ulint		n_uniq;
	ulint		n_prefix;
	ib_uint64_t	total_recs;
	ib_uint64_t	total_pages;
	mtr_t		mtr;
	ulint		size;
	DBUG_ENTER("dict_stats_analyze_index");

	DBUG_PRINT("info", ("index: %s, online status: %d", index->name(),
			    dict_index_get_online_status(index)));

	/* Disable update statistic for Rtree */
	if (dict_index_is_spatial(index)) {
		DBUG_VOID_RETURN;
	}

	DEBUG_PRINTF("  %s(index=%s)\n", __func__, index->name());

	dict_stats_empty_index(index);

	mtr_start(&mtr);

	mtr_s_lock(dict_index_get_lock(index), &mtr);

	size = btr_get_size(index, BTR_TOTAL_SIZE, &mtr);

	if (size != ULINT_UNDEFINED) {
		index->stat_index_size = size;
		size = btr_get_size(index, BTR_N_LEAF_PAGES, &mtr);
	}

	/* Release the X locks on the root page taken by btr_get_size() */
	mtr_commit(&mtr);

	switch (size) {
	case ULINT_UNDEFINED:
		dict_stats_assert_initialized_index(index);
		DBUG_VOID_RETURN;
	case 0:
		/* The root node of the tree is a leaf */
		size = 1;
	}

	index->stat_n_leaf_pages = size;

	mtr_start(&mtr);

	mtr_sx_lock(dict_index_get_lock(index), &mtr);

	root_level = btr_height_get(index, &mtr);

	n_uniq = dict_index_get_n_unique(index);

	/* If the tree has just one level (and one page) or if the user
	has requested to sample too many pages then do full scan.

	For each n-column prefix (for n=1..n_uniq) N_SAMPLE_PAGES(index)
	will be sampled, so in total N_SAMPLE_PAGES(index) * n_uniq leaf
	pages will be sampled. If that number is bigger than the total
	number of leaf pages then do full scan of the leaf level instead
	since it will be faster and will give better results. */

	if (root_level == 0
	    || N_SAMPLE_PAGES(index) * n_uniq > index->stat_n_leaf_pages) {

		if (root_level == 0) {
			DEBUG_PRINTF("  %s(): just one page,"
				     " doing full scan\n", __func__);
		} else {
			DEBUG_PRINTF("  %s(): too many pages requested for"
				     " sampling, doing full scan\n", __func__);
		}

		/* do full scan of level 0; save results directly
		into the index */

		dict_stats_analyze_index_level(index,
					       0 /* leaf level */,
					       index->stat_n_diff_key_vals,
					       &total_recs,
					       &total_pages,
					       NULL /* boundaries not needed */,
					       &mtr);

		for (ulint i = 0; i < n_uniq; i++) {
			index->stat_n_sample_sizes[i] = total_pages;
		}

		mtr_commit(&mtr);

		dict_stats_assert_initialized_index(index);
		DBUG_VOID_RETURN;
	}

	/* For each level that is being scanned in the btree, this contains the
	number of different key values for all possible n-column prefixes. */
	ib_uint64_t*	n_diff_on_level = UT_NEW_ARRAY(
		ib_uint64_t, n_uniq, mem_key_dict_stats_n_diff_on_level);

	/* For each level that is being scanned in the btree, this contains the
	index of the last record from each group of equal records (when
	comparing only the first n columns, n=1..n_uniq). */
	boundaries_t*	n_diff_boundaries = UT_NEW_ARRAY_NOKEY(boundaries_t,
							       n_uniq);

	/* For each n-column prefix this array contains the input data that is
	used to calculate dict_index_t::stat_n_diff_key_vals[]. */
	n_diff_data_t*	n_diff_data = UT_NEW_ARRAY_NOKEY(n_diff_data_t, n_uniq);

	/* total_recs is also used to estimate the number of pages on one
	level below, so at the start we have 1 page (the root) */
	total_recs = 1;

	/* Here we use the following optimization:
	If we find that level L is the first one (searching from the
	root) that contains at least D distinct keys when looking at
	the first n_prefix columns, then:
	if we look at the first n_prefix-1 columns then the first
	level that contains D distinct keys will be either L or a
	lower one.
	So if we find that the first level containing D distinct
	keys (on n_prefix columns) is L, we continue from L when
	searching for D distinct keys on n_prefix-1 columns. */
	level = root_level;
	level_is_analyzed = false;

	for (n_prefix = n_uniq; n_prefix >= 1; n_prefix--) {

		DEBUG_PRINTF("  %s(): searching level with >=%llu"
			     " distinct records, n_prefix=%lu\n",
			     __func__, N_DIFF_REQUIRED(index), n_prefix);

		/* Commit the mtr to release the tree S lock to allow
		other threads to do some work too. */
		mtr_commit(&mtr);
		mtr_start(&mtr);
		mtr_sx_lock(dict_index_get_lock(index), &mtr);
		if (root_level != btr_height_get(index, &mtr)) {
			/* Just quit if the tree has changed beyond
			recognition here. The old stats from previous
			runs will remain in the values that we have
			not calculated yet. Initially when the index
			object is created the stats members are given
			some sensible values so leaving them untouched
			here even the first time will not cause us to
			read uninitialized memory later. */
			break;
		}

		/* check whether we should pick the current level;
		we pick level 1 even if it does not have enough
		distinct records because we do not want to scan the
		leaf level because it may contain too many records */
		if (level_is_analyzed
		    && (n_diff_on_level[n_prefix - 1] >= N_DIFF_REQUIRED(index)
			|| level == 1)) {

			goto found_level;
		}

		/* search for a level that contains enough distinct records */

		if (level_is_analyzed && level > 1) {

			/* if this does not hold we should be on
			"found_level" instead of here */
			ut_ad(n_diff_on_level[n_prefix - 1]
			      < N_DIFF_REQUIRED(index));

			level--;
			level_is_analyzed = false;
		}

		/* descend into the tree, searching for "good enough" level */
		for (;;) {

			/* make sure we do not scan the leaf level
			accidentally, it may contain too many pages */
			ut_ad(level > 0);

			/* scanning the same level twice is an optimization
			bug */
			ut_ad(!level_is_analyzed);

			/* Do not scan if this would read too many pages.
			Here we use the following fact:
			the number of pages on level L equals the number
			of records on level L+1, thus we deduce that the
			following call would scan total_recs pages, because
			total_recs is left from the previous iteration when
			we scanned one level upper or we have not scanned any
			levels yet in which case total_recs is 1. */
			if (total_recs > N_SAMPLE_PAGES(index)) {

				/* if the above cond is true then we are
				not at the root level since on the root
				level total_recs == 1 (set before we
				enter the n-prefix loop) and cannot
				be > N_SAMPLE_PAGES(index) */
				ut_a(level != root_level);

				/* step one level back and be satisfied with
				whatever it contains */
				level++;
				level_is_analyzed = true;

				break;
			}

			dict_stats_analyze_index_level(index,
						       level,
						       n_diff_on_level,
						       &total_recs,
						       &total_pages,
						       n_diff_boundaries,
						       &mtr);

			level_is_analyzed = true;

			if (level == 1
			    || n_diff_on_level[n_prefix - 1]
			    >= N_DIFF_REQUIRED(index)) {
				/* we have reached the last level we could scan
				or we found a good level with many distinct
				records */
				break;
			}

			level--;
			level_is_analyzed = false;
		}
found_level:

		DEBUG_PRINTF("  %s(): found level %lu that has " UINT64PF
			     " distinct records for n_prefix=%lu\n",
			     __func__, level, n_diff_on_level[n_prefix - 1],
			     n_prefix);
		/* here we are either on level 1 or the level that we are on
		contains >= N_DIFF_REQUIRED distinct keys or we did not scan
		deeper levels because they would contain too many pages */

		ut_ad(level > 0);

		ut_ad(level_is_analyzed);

		/* if any of these is 0 then there is exactly one page in the
		B-tree and it is empty and we should have done full scan and
		should not be here */
		ut_ad(total_recs > 0);
		ut_ad(n_diff_on_level[n_prefix - 1] > 0);

		ut_ad(N_SAMPLE_PAGES(index) > 0);

		n_diff_data_t*	data = &n_diff_data[n_prefix - 1];

		data->level = level;

		data->n_recs_on_level = total_recs;

		data->n_diff_on_level = n_diff_on_level[n_prefix - 1];

		data->n_leaf_pages_to_analyze = std::min(
			N_SAMPLE_PAGES(index),
			n_diff_on_level[n_prefix - 1]);

		/* pick some records from this level and dive below them for
		the given n_prefix */

		dict_stats_analyze_index_for_n_prefix(
			index, n_prefix, &n_diff_boundaries[n_prefix - 1],
			data, &mtr);
	}

	mtr_commit(&mtr);

	UT_DELETE_ARRAY(n_diff_boundaries);

	UT_DELETE_ARRAY(n_diff_on_level);

	/* n_prefix == 0 means that the above loop did not end up prematurely
	due to tree being changed and so n_diff_data[] is set up. */
	if (n_prefix == 0) {
		dict_stats_index_set_n_diff(n_diff_data, index);
	}

	UT_DELETE_ARRAY(n_diff_data);

	dict_stats_assert_initialized_index(index);
	DBUG_VOID_RETURN;
}

/*********************************************************************//**
Calculates new estimates for table and index statistics. This function
is relatively slow and is used to calculate persistent statistics that
will be saved on disk.
@return DB_SUCCESS or error code */
static
dberr_t
dict_stats_update_persistent(
/*=========================*/
	dict_table_t*	table)		/*!< in/out: table */
{
	dict_index_t*	index;

	DEBUG_PRINTF("%s(table=%s)\n", __func__, table->name);

	dict_table_stats_lock(table, RW_X_LATCH);

	/* analyze the clustered index first */

	index = dict_table_get_first_index(table);

	if (index == NULL
	    || dict_index_is_corrupted(index)
	    || (index->type | DICT_UNIQUE) != (DICT_CLUSTERED | DICT_UNIQUE)) {

		/* Table definition is corrupt */
		dict_table_stats_unlock(table, RW_X_LATCH);
		dict_stats_empty_table(table);

		return(DB_CORRUPTION);
	}

	ut_ad(!dict_index_is_ibuf(index));

	dict_stats_analyze_index(index);

	ulint	n_unique = dict_index_get_n_unique(index);

	table->stat_n_rows = index->stat_n_diff_key_vals[n_unique - 1];

	table->stat_clustered_index_size = index->stat_index_size;

	/* analyze other indexes from the table, if any */

	table->stat_sum_of_other_index_sizes = 0;

	for (index = dict_table_get_next_index(index);
	     index != NULL;
	     index = dict_table_get_next_index(index)) {

		ut_ad(!dict_index_is_ibuf(index));

		if (index->type & DICT_FTS || dict_index_is_spatial(index)) {
			continue;
		}

		dict_stats_empty_index(index);

		if (dict_stats_should_ignore_index(index)) {
			continue;
		}

		if (!(table->stats_bg_flag & BG_STAT_SHOULD_QUIT)) {
			dict_stats_analyze_index(index);
		}

		table->stat_sum_of_other_index_sizes
			+= index->stat_index_size;
	}

	table->stats_last_recalc = ut_time();

	table->stat_modified_counter = 0;

	table->stat_initialized = TRUE;

	dict_stats_assert_initialized(table);

	dict_table_stats_unlock(table, RW_X_LATCH);

	return(DB_SUCCESS);
}

#include "mysql_com.h"
/** Save an individual index's statistic into the persistent statistics
storage.
@param[in]	index			index to be updated
@param[in]	last_update		timestamp of the stat
@param[in]	stat_name		name of the stat
@param[in]	stat_value		value of the stat
@param[in]	sample_size		n pages sampled or NULL
@param[in]	stat_description	description of the stat
@param[in,out]	trx			in case of NULL the function will
allocate and free the trx object. If it is not NULL then it will be
rolled back only in the case of error, but not freed.
@return DB_SUCCESS or error code */
static
dberr_t
dict_stats_save_index_stat(
	dict_index_t*	index,
	lint		last_update,
	const char*	stat_name,
	ib_uint64_t	stat_value,
	ib_uint64_t*	sample_size,
	const char*	stat_description,
	trx_t*		trx)
{
	dberr_t		ret;
	pars_info_t*	pinfo;
	char		db_utf8[MAX_DB_UTF8_LEN];
	char		table_utf8[MAX_TABLE_UTF8_LEN];

	ut_ad(rw_lock_own(dict_operation_lock, RW_LOCK_X));
	ut_ad(mutex_own(&dict_sys->mutex));

	dict_fs2utf8(index->table->name.m_name, db_utf8, sizeof(db_utf8),
		     table_utf8, sizeof(table_utf8));

	pinfo = pars_info_create();
	pars_info_add_str_literal(pinfo, "database_name", db_utf8);
	pars_info_add_str_literal(pinfo, "table_name", table_utf8);
	pars_info_add_str_literal(pinfo, "index_name", index->name);
	UNIV_MEM_ASSERT_RW_ABORT(&last_update, 4);
	pars_info_add_int4_literal(pinfo, "last_update", last_update);
	UNIV_MEM_ASSERT_RW_ABORT(stat_name, strlen(stat_name));
	pars_info_add_str_literal(pinfo, "stat_name", stat_name);
	UNIV_MEM_ASSERT_RW_ABORT(&stat_value, 8);
	pars_info_add_ull_literal(pinfo, "stat_value", stat_value);
	if (sample_size != NULL) {
		UNIV_MEM_ASSERT_RW_ABORT(sample_size, 8);
		pars_info_add_ull_literal(pinfo, "sample_size", *sample_size);
	} else {
		pars_info_add_literal(pinfo, "sample_size", NULL,
				      UNIV_SQL_NULL, DATA_FIXBINARY, 0);
	}
	UNIV_MEM_ASSERT_RW_ABORT(stat_description, strlen(stat_description));
	pars_info_add_str_literal(pinfo, "stat_description",
				  stat_description);

	ret = dict_stats_exec_sql(
		pinfo,
		"PROCEDURE INDEX_STATS_SAVE () IS\n"
		"BEGIN\n"

		"DELETE FROM \"" INDEX_STATS_NAME "\"\n"
		"WHERE\n"
		"database_name = :database_name AND\n"
		"table_name = :table_name AND\n"
		"index_name = :index_name AND\n"
		"stat_name = :stat_name;\n"

		"INSERT INTO \"" INDEX_STATS_NAME "\"\n"
		"VALUES\n"
		"(\n"
		":database_name,\n"
		":table_name,\n"
		":index_name,\n"
		":last_update,\n"
		":stat_name,\n"
		":stat_value,\n"
		":sample_size,\n"
		":stat_description\n"
		");\n"
		"END;", trx);

	if (ret != DB_SUCCESS) {
		ib::error() << "Cannot save index statistics for table "
			<< index->table->name
			<< ", index " << index->name
			<< ", stat name \"" << stat_name << "\": "
			<< ut_strerr(ret);
	}

	return(ret);
}

/** Save the table's statistics into the persistent statistics storage.
@param[in]	table_orig	table whose stats to save
@param[in]	only_for_index	if this is non-NULL, then stats for indexes
that are not equal to it will not be saved, if NULL, then all indexes' stats
are saved
@return DB_SUCCESS or error code */
static
dberr_t
dict_stats_save(
	dict_table_t*		table_orig,
	const index_id_t*	only_for_index)
{
	pars_info_t*	pinfo;
	lint		now;
	dberr_t		ret;
	dict_table_t*	table;
	char		db_utf8[MAX_DB_UTF8_LEN];
	char		table_utf8[MAX_TABLE_UTF8_LEN];

	table = dict_stats_snapshot_create(table_orig);

	dict_fs2utf8(table->name.m_name, db_utf8, sizeof(db_utf8),
		     table_utf8, sizeof(table_utf8));

	rw_lock_x_lock(dict_operation_lock);
	mutex_enter(&dict_sys->mutex);

	/* MySQL's timestamp is 4 byte, so we use
	pars_info_add_int4_literal() which takes a lint arg, so "now" is
	lint */
	now = (lint) ut_time();

	pinfo = pars_info_create();

	pars_info_add_str_literal(pinfo, "database_name", db_utf8);
	pars_info_add_str_literal(pinfo, "table_name", table_utf8);
	pars_info_add_int4_literal(pinfo, "last_update", now);
	pars_info_add_ull_literal(pinfo, "n_rows", table->stat_n_rows);
	pars_info_add_ull_literal(pinfo, "clustered_index_size",
		table->stat_clustered_index_size);
	pars_info_add_ull_literal(pinfo, "sum_of_other_index_sizes",
		table->stat_sum_of_other_index_sizes);

	ret = dict_stats_exec_sql(
		pinfo,
		"PROCEDURE TABLE_STATS_SAVE () IS\n"
		"BEGIN\n"

		"DELETE FROM \"" TABLE_STATS_NAME "\"\n"
		"WHERE\n"
		"database_name = :database_name AND\n"
		"table_name = :table_name;\n"

		"INSERT INTO \"" TABLE_STATS_NAME "\"\n"
		"VALUES\n"
		"(\n"
		":database_name,\n"
		":table_name,\n"
		":last_update,\n"
		":n_rows,\n"
		":clustered_index_size,\n"
		":sum_of_other_index_sizes\n"
		");\n"
		"END;", NULL);

	if (ret != DB_SUCCESS) {
		ib::error() << "Cannot save table statistics for table "
			<< table->name << ": " << ut_strerr(ret);

		mutex_exit(&dict_sys->mutex);
		rw_lock_x_unlock(dict_operation_lock);

		dict_stats_snapshot_free(table);

		return(ret);
	}

	trx_t*	trx = trx_allocate_for_background();

	if (srv_read_only_mode) {
		trx_start_internal_read_only(trx);
	} else {
		trx_start_internal(trx);
	}

	dict_index_t*	index;
	index_map_t	indexes(
		(ut_strcmp_functor()),
		index_map_t_allocator(mem_key_dict_stats_index_map_t));

	/* Below we do all the modifications in innodb_index_stats in a single
	transaction for performance reasons. Modifying more than one row in a
	single transaction may deadlock with other transactions if they
	lock the rows in different order. Other transaction could be for
	example when we DROP a table and do
	DELETE FROM innodb_index_stats WHERE database_name = '...'
	AND table_name = '...'; which will affect more than one row. To
	prevent deadlocks we always lock the rows in the same order - the
	order of the PK, which is (database_name, table_name, index_name,
	stat_name). This is why below we sort the indexes by name and then
	for each index, do the mods ordered by stat_name. */

	for (index = dict_table_get_first_index(table);
	     index != NULL;
	     index = dict_table_get_next_index(index)) {

		indexes[index->name] = index;
	}

	index_map_t::const_iterator	it;

	for (it = indexes.begin(); it != indexes.end(); ++it) {

		index = it->second;

		if (only_for_index != NULL && index->id != *only_for_index) {
			continue;
		}

		if (dict_stats_should_ignore_index(index)) {
			continue;
		}

		ut_ad(!dict_index_is_ibuf(index));

		for (ulint i = 0; i < index->n_uniq; i++) {

			char	stat_name[16];
			char	stat_description[1024];
			ulint	j;

			ut_snprintf(stat_name, sizeof(stat_name),
				    "n_diff_pfx%02lu", i + 1);

			/* craft a string that contains the column names */
			ut_snprintf(stat_description,
				    sizeof(stat_description),
				    "%s", index->fields[0].name());
			for (j = 1; j <= i; j++) {
				size_t	len;

				len = strlen(stat_description);

				ut_snprintf(stat_description + len,
					    sizeof(stat_description) - len,
					    ",%s", index->fields[j].name());
			}

			ret = dict_stats_save_index_stat(
				index, now, stat_name,
				index->stat_n_diff_key_vals[i],
				&index->stat_n_sample_sizes[i],
				stat_description, trx);

			if (ret != DB_SUCCESS) {
				goto end;
			}
		}

		ret = dict_stats_save_index_stat(index, now, "n_leaf_pages",
						 index->stat_n_leaf_pages,
						 NULL,
						 "Number of leaf pages "
						 "in the index", trx);
		if (ret != DB_SUCCESS) {
			goto end;
		}

		ret = dict_stats_save_index_stat(index, now, "size",
						 index->stat_index_size,
						 NULL,
						 "Number of pages "
						 "in the index", trx);
		if (ret != DB_SUCCESS) {
			goto end;
		}
	}

	trx_commit_for_mysql(trx);

end:
	trx_free_for_background(trx);

	mutex_exit(&dict_sys->mutex);
	rw_lock_x_unlock(dict_operation_lock);

	dict_stats_snapshot_free(table);

	return(ret);
}

/*********************************************************************//**
Called for the row that is selected by
SELECT ... FROM mysql.innodb_table_stats WHERE table='...'
The second argument is a pointer to the table and the fetched stats are
written to it.
@return non-NULL dummy */
static
ibool
dict_stats_fetch_table_stats_step(
/*==============================*/
	void*	node_void,	/*!< in: select node */
	void*	table_void)	/*!< out: table */
{
	sel_node_t*	node = (sel_node_t*) node_void;
	dict_table_t*	table = (dict_table_t*) table_void;
	que_common_t*	cnode;
	int		i;

	/* this should loop exactly 3 times - for
	n_rows,clustered_index_size,sum_of_other_index_sizes */
	for (cnode = static_cast<que_common_t*>(node->select_list), i = 0;
	     cnode != NULL;
	     cnode = static_cast<que_common_t*>(que_node_get_next(cnode)),
	     i++) {

		const byte*	data;
		dfield_t*	dfield = que_node_get_val(cnode);
		dtype_t*	type = dfield_get_type(dfield);
		ulint		len = dfield_get_len(dfield);

		data = static_cast<const byte*>(dfield_get_data(dfield));

		switch (i) {
		case 0: /* mysql.innodb_table_stats.n_rows */

			ut_a(dtype_get_mtype(type) == DATA_INT);
			ut_a(len == 8);

			table->stat_n_rows = mach_read_from_8(data);

			break;

		case 1: /* mysql.innodb_table_stats.clustered_index_size */

			ut_a(dtype_get_mtype(type) == DATA_INT);
			ut_a(len == 8);

			table->stat_clustered_index_size
				= (ulint) mach_read_from_8(data);

			break;

		case 2: /* mysql.innodb_table_stats.sum_of_other_index_sizes */

			ut_a(dtype_get_mtype(type) == DATA_INT);
			ut_a(len == 8);

			table->stat_sum_of_other_index_sizes
				= (ulint) mach_read_from_8(data);

			break;

		default:

			/* someone changed SELECT
			n_rows,clustered_index_size,sum_of_other_index_sizes
			to select more columns from innodb_table_stats without
			adjusting here */
			ut_error;
		}
	}

	/* if i < 3 this means someone changed the
	SELECT n_rows,clustered_index_size,sum_of_other_index_sizes
	to select less columns from innodb_table_stats without adjusting here;
	if i > 3 we would have ut_error'ed earlier */
	ut_a(i == 3 /*n_rows,clustered_index_size,sum_of_other_index_sizes*/);

	/* XXX this is not used but returning non-NULL is necessary */
	return(TRUE);
}

/** Aux struct used to pass a table and a boolean to
dict_stats_fetch_index_stats_step(). */
struct index_fetch_t {
	dict_table_t*	table;	/*!< table whose indexes are to be modified */
	bool		stats_were_modified; /*!< will be set to true if at
				least one index stats were modified */
};

/*********************************************************************//**
Called for the rows that are selected by
SELECT ... FROM mysql.innodb_index_stats WHERE table='...'
The second argument is a pointer to the table and the fetched stats are
written to its indexes.
Let a table has N indexes and each index has Ui unique columns for i=1..N,
then mysql.innodb_index_stats will have SUM(Ui) i=1..N rows for that table.
So this function will be called SUM(Ui) times where SUM(Ui) is of magnitude
N*AVG(Ui). In each call it searches for the currently fetched index into
table->indexes linearly, assuming this list is not sorted. Thus, overall,
fetching all indexes' stats from mysql.innodb_index_stats is O(N^2) where N
is the number of indexes.
This can be improved if we sort table->indexes in a temporary area just once
and then search in that sorted list. Then the complexity will be O(N*log(N)).
We assume a table will not have more than 100 indexes, so we go with the
simpler N^2 algorithm.
@return non-NULL dummy */
static
ibool
dict_stats_fetch_index_stats_step(
/*==============================*/
	void*	node_void,	/*!< in: select node */
	void*	arg_void)	/*!< out: table + a flag that tells if we
				modified anything */
{
	sel_node_t*	node = (sel_node_t*) node_void;
	index_fetch_t*	arg = (index_fetch_t*) arg_void;
	dict_table_t*	table = arg->table;
	dict_index_t*	index = NULL;
	que_common_t*	cnode;
	const char*	stat_name = NULL;
	ulint		stat_name_len = ULINT_UNDEFINED;
	ib_uint64_t	stat_value = UINT64_UNDEFINED;
	ib_uint64_t	sample_size = UINT64_UNDEFINED;
	int		i;

	/* this should loop exactly 4 times - for the columns that
	were selected: index_name,stat_name,stat_value,sample_size */
	for (cnode = static_cast<que_common_t*>(node->select_list), i = 0;
	     cnode != NULL;
	     cnode = static_cast<que_common_t*>(que_node_get_next(cnode)),
	     i++) {

		const byte*	data;
		dfield_t*	dfield = que_node_get_val(cnode);
		dtype_t*	type = dfield_get_type(dfield);
		ulint		len = dfield_get_len(dfield);

		data = static_cast<const byte*>(dfield_get_data(dfield));

		switch (i) {
		case 0: /* mysql.innodb_index_stats.index_name */

			ut_a(dtype_get_mtype(type) == DATA_VARMYSQL);

			/* search for index in table's indexes whose name
			matches data; the fetched index name is in data,
			has no terminating '\0' and has length len */
			for (index = dict_table_get_first_index(table);
			     index != NULL;
			     index = dict_table_get_next_index(index)) {

				if (index->is_committed()
				    && strlen(index->name) == len
				    && memcmp(index->name, data, len) == 0) {
					/* the corresponding index was found */
					break;
				}
			}

			/* if index is NULL here this means that
			mysql.innodb_index_stats contains more rows than the
			number of indexes in the table; this is ok, we just
			return ignoring those extra rows; in other words
			dict_stats_fetch_index_stats_step() has been called
			for a row from index_stats with unknown index_name
			column */
			if (index == NULL) {

				return(TRUE);
			}

			break;

		case 1: /* mysql.innodb_index_stats.stat_name */

			ut_a(dtype_get_mtype(type) == DATA_VARMYSQL);

			ut_a(index != NULL);

			stat_name = (const char*) data;
			stat_name_len = len;

			break;

		case 2: /* mysql.innodb_index_stats.stat_value */

			ut_a(dtype_get_mtype(type) == DATA_INT);
			ut_a(len == 8);

			ut_a(index != NULL);
			ut_a(stat_name != NULL);
			ut_a(stat_name_len != ULINT_UNDEFINED);

			stat_value = mach_read_from_8(data);

			break;

		case 3: /* mysql.innodb_index_stats.sample_size */

			ut_a(dtype_get_mtype(type) == DATA_INT);
			ut_a(len == 8 || len == UNIV_SQL_NULL);

			ut_a(index != NULL);
			ut_a(stat_name != NULL);
			ut_a(stat_name_len != ULINT_UNDEFINED);
			ut_a(stat_value != UINT64_UNDEFINED);

			if (len == UNIV_SQL_NULL) {
				break;
			}
			/* else */

			sample_size = mach_read_from_8(data);

			break;

		default:

			/* someone changed
			SELECT index_name,stat_name,stat_value,sample_size
			to select more columns from innodb_index_stats without
			adjusting here */
			ut_error;
		}
	}

	/* if i < 4 this means someone changed the
	SELECT index_name,stat_name,stat_value,sample_size
	to select less columns from innodb_index_stats without adjusting here;
	if i > 4 we would have ut_error'ed earlier */
	ut_a(i == 4 /* index_name,stat_name,stat_value,sample_size */);

	ut_a(index != NULL);
	ut_a(stat_name != NULL);
	ut_a(stat_name_len != ULINT_UNDEFINED);
	ut_a(stat_value != UINT64_UNDEFINED);
	/* sample_size could be UINT64_UNDEFINED here, if it is NULL */

#define PFX	"n_diff_pfx"
#define PFX_LEN	10

	if (stat_name_len == 4 /* strlen("size") */
	    && native_strncasecmp("size", stat_name, stat_name_len) == 0) {
		index->stat_index_size = (ulint) stat_value;
		arg->stats_were_modified = true;
	} else if (stat_name_len == 12 /* strlen("n_leaf_pages") */
		   && native_strncasecmp("n_leaf_pages", stat_name, stat_name_len)
		   == 0) {
		index->stat_n_leaf_pages = (ulint) stat_value;
		arg->stats_were_modified = true;
	} else if (stat_name_len > PFX_LEN /* e.g. stat_name=="n_diff_pfx01" */
		   && native_strncasecmp(PFX, stat_name, PFX_LEN) == 0) {

		const char*	num_ptr;
		unsigned long	n_pfx;

		/* point num_ptr into "1" from "n_diff_pfx12..." */
		num_ptr = stat_name + PFX_LEN;

		/* stat_name should have exactly 2 chars appended to PFX
		and they should be digits */
		if (stat_name_len != PFX_LEN + 2
		    || num_ptr[0] < '0' || num_ptr[0] > '9'
		    || num_ptr[1] < '0' || num_ptr[1] > '9') {

			char	db_utf8[MAX_DB_UTF8_LEN];
			char	table_utf8[MAX_TABLE_UTF8_LEN];

			dict_fs2utf8(table->name.m_name,
				     db_utf8, sizeof(db_utf8),
				     table_utf8, sizeof(table_utf8));

			ib::info	out;
			out << "Ignoring strange row from "
				<< INDEX_STATS_NAME_PRINT << " WHERE"
				" database_name = '" << db_utf8
				<< "' AND table_name = '" << table_utf8
				<< "' AND index_name = '" << index->name()
				<< "' AND stat_name = '";
			out.write(stat_name, stat_name_len);
			out << "'; because stat_name is malformed";
			return(TRUE);
		}
		/* else */

		/* extract 12 from "n_diff_pfx12..." into n_pfx
		note that stat_name does not have a terminating '\0' */
		n_pfx = (num_ptr[0] - '0') * 10 + (num_ptr[1] - '0');

		ulint	n_uniq = index->n_uniq;

		if (n_pfx == 0 || n_pfx > n_uniq) {

			char	db_utf8[MAX_DB_UTF8_LEN];
			char	table_utf8[MAX_TABLE_UTF8_LEN];

			dict_fs2utf8(table->name.m_name,
				     db_utf8, sizeof(db_utf8),
				     table_utf8, sizeof(table_utf8));

			ib::info	out;
			out << "Ignoring strange row from "
				<< INDEX_STATS_NAME_PRINT << " WHERE"
				" database_name = '" << db_utf8
				<< "' AND table_name = '" << table_utf8
				<< "' AND index_name = '" << index->name()
				<< "' AND stat_name = '";
			out.write(stat_name, stat_name_len);
			out << "'; because stat_name is out of range, the index"
				" has " << n_uniq << " unique columns";

			return(TRUE);
		}
		/* else */

		index->stat_n_diff_key_vals[n_pfx - 1] = stat_value;

		if (sample_size != UINT64_UNDEFINED) {
			index->stat_n_sample_sizes[n_pfx - 1] = sample_size;
		} else {
			/* hmm, strange... the user must have UPDATEd the
			table manually and SET sample_size = NULL */
			index->stat_n_sample_sizes[n_pfx - 1] = 0;
		}

		index->stat_n_non_null_key_vals[n_pfx - 1] = 0;

		arg->stats_were_modified = true;
	} else {
		/* silently ignore rows with unknown stat_name, the
		user may have developed her own stats */
	}

	/* XXX this is not used but returning non-NULL is necessary */
	return(TRUE);
}

/*********************************************************************//**
Read table's statistics from the persistent statistics storage.
@return DB_SUCCESS or error code */
static
dberr_t
dict_stats_fetch_from_ps(
/*=====================*/
	dict_table_t*	table)	/*!< in/out: table */
{
	index_fetch_t	index_fetch_arg;
	trx_t*		trx;
	pars_info_t*	pinfo;
	dberr_t		ret;
	char		db_utf8[MAX_DB_UTF8_LEN];
	char		table_utf8[MAX_TABLE_UTF8_LEN];

	ut_ad(!mutex_own(&dict_sys->mutex));

	/* Initialize all stats to dummy values before fetching because if
	the persistent storage contains incomplete stats (e.g. missing stats
	for some index) then we would end up with (partially) uninitialized
	stats. */
	dict_stats_empty_table(table);

	trx = trx_allocate_for_background();

	/* Use 'read-uncommitted' so that the SELECTs we execute
	do not get blocked in case some user has locked the rows we
	are SELECTing */

	trx->isolation_level = TRX_ISO_READ_UNCOMMITTED;

	if (srv_read_only_mode) {
		trx_start_internal_read_only(trx);
	} else {
		trx_start_internal(trx);
	}

	dict_fs2utf8(table->name.m_name, db_utf8, sizeof(db_utf8),
		     table_utf8, sizeof(table_utf8));

	pinfo = pars_info_create();

	pars_info_add_str_literal(pinfo, "database_name", db_utf8);

	pars_info_add_str_literal(pinfo, "table_name", table_utf8);

	pars_info_bind_function(pinfo,
			       "fetch_table_stats_step",
			       dict_stats_fetch_table_stats_step,
			       table);

	index_fetch_arg.table = table;
	index_fetch_arg.stats_were_modified = false;
	pars_info_bind_function(pinfo,
			        "fetch_index_stats_step",
			        dict_stats_fetch_index_stats_step,
			        &index_fetch_arg);

	ret = que_eval_sql(pinfo,
			   "PROCEDURE FETCH_STATS () IS\n"
			   "found INT;\n"
			   "DECLARE FUNCTION fetch_table_stats_step;\n"
			   "DECLARE FUNCTION fetch_index_stats_step;\n"
			   "DECLARE CURSOR table_stats_cur IS\n"
			   "  SELECT\n"
			   /* if you change the selected fields, be
			   sure to adjust
			   dict_stats_fetch_table_stats_step() */
			   "  n_rows,\n"
			   "  clustered_index_size,\n"
			   "  sum_of_other_index_sizes\n"
			   "  FROM \"" TABLE_STATS_NAME "\"\n"
			   "  WHERE\n"
			   "  database_name = :database_name AND\n"
			   "  table_name = :table_name;\n"
			   "DECLARE CURSOR index_stats_cur IS\n"
			   "  SELECT\n"
			   /* if you change the selected fields, be
			   sure to adjust
			   dict_stats_fetch_index_stats_step() */
			   "  index_name,\n"
			   "  stat_name,\n"
			   "  stat_value,\n"
			   "  sample_size\n"
			   "  FROM \"" INDEX_STATS_NAME "\"\n"
			   "  WHERE\n"
			   "  database_name = :database_name AND\n"
			   "  table_name = :table_name;\n"

			   "BEGIN\n"

			   "OPEN table_stats_cur;\n"
			   "FETCH table_stats_cur INTO\n"
			   "  fetch_table_stats_step();\n"
			   "IF (SQL % NOTFOUND) THEN\n"
			   "  CLOSE table_stats_cur;\n"
			   "  RETURN;\n"
			   "END IF;\n"
			   "CLOSE table_stats_cur;\n"

			   "OPEN index_stats_cur;\n"
			   "found := 1;\n"
			   "WHILE found = 1 LOOP\n"
			   "  FETCH index_stats_cur INTO\n"
			   "    fetch_index_stats_step();\n"
			   "  IF (SQL % NOTFOUND) THEN\n"
			   "    found := 0;\n"
			   "  END IF;\n"
			   "END LOOP;\n"
			   "CLOSE index_stats_cur;\n"

			   "END;",
			   TRUE, trx);
	/* pinfo is freed by que_eval_sql() */

	trx_commit_for_mysql(trx);

	trx_free_for_background(trx);

	if (!index_fetch_arg.stats_were_modified) {
		return(DB_STATS_DO_NOT_EXIST);
	}

	return(ret);
}

/*********************************************************************//**
Fetches or calculates new estimates for index statistics. */
void
dict_stats_update_for_index(
/*========================*/
	dict_index_t*	index)	/*!< in/out: index */
{
	DBUG_ENTER("dict_stats_update_for_index");

	ut_ad(!mutex_own(&dict_sys->mutex));

	if (dict_stats_is_persistent_enabled(index->table)) {

		if (dict_stats_persistent_storage_check(false)) {
			dict_table_stats_lock(index->table, RW_X_LATCH);
			dict_stats_analyze_index(index);
			index->table->stat_sum_of_other_index_sizes += index->stat_index_size;
			dict_table_stats_unlock(index->table, RW_X_LATCH);
			dict_stats_save(index->table, &index->id);
			DBUG_VOID_RETURN;
		}
		/* else */

		/* Fall back to transient stats since the persistent
		storage is not present or is corrupted */

		ib::info() << "Recalculation of persistent statistics"
			" requested for table " << index->table->name
			<< " index " << index->name
			<< " but the required"
			" persistent statistics storage is not present or is"
			" corrupted. Using transient stats instead.";
	}

	dict_table_stats_lock(index->table, RW_X_LATCH);
	dict_stats_update_transient_for_index(index);
	dict_table_stats_unlock(index->table, RW_X_LATCH);

	DBUG_VOID_RETURN;
}

/*********************************************************************//**
Calculates new estimates for table and index statistics. The statistics
are used in query optimization.
@return DB_SUCCESS or error code */
dberr_t
dict_stats_update(
/*==============*/
	dict_table_t*		table,	/*!< in/out: table */
	dict_stats_upd_option_t	stats_upd_option)
					/*!< in: whether to (re) calc
					the stats or to fetch them from
					the persistent statistics
					storage */
{
	ut_ad(!mutex_own(&dict_sys->mutex));

	if (table->ibd_file_missing) {

		ib::warn() << "Cannot calculate statistics for table "
			<< table->name
			<< " because the .ibd file is missing. "
			<< TROUBLESHOOTING_MSG;

		dict_stats_empty_table(table);
		return(DB_TABLESPACE_DELETED);
	} else if (srv_force_recovery >= SRV_FORCE_NO_IBUF_MERGE) {
		/* If we have set a high innodb_force_recovery level, do
		not calculate statistics, as a badly corrupted index can
		cause a crash in it. */
		dict_stats_empty_table(table);
		return(DB_SUCCESS);
	}

	switch (stats_upd_option) {
	case DICT_STATS_RECALC_PERSISTENT:

		if (srv_read_only_mode) {
			goto transient;
		}

		/* Persistent recalculation requested, called from
		1) ANALYZE TABLE, or
		2) the auto recalculation background thread, or
		3) open table if stats do not exist on disk and auto recalc
		   is enabled */

		/* InnoDB internal tables (e.g. SYS_TABLES) cannot have
		persistent stats enabled */
		ut_a(strchr(table->name.m_name, '/') != NULL);

		/* check if the persistent statistics storage exists
		before calling the potentially slow function
		dict_stats_update_persistent(); that is a
		prerequisite for dict_stats_save() succeeding */
		if (dict_stats_persistent_storage_check(false)) {

			dberr_t	err;

			err = dict_stats_update_persistent(table);

			if (err != DB_SUCCESS) {
				return(err);
			}

			err = dict_stats_save(table, NULL);

			return(err);
		}

		/* Fall back to transient stats since the persistent
		storage is not present or is corrupted */

		ib::warn() << "Recalculation of persistent statistics"
			" requested for table "
			<< table->name
			<< " but the required persistent"
			" statistics storage is not present or is corrupted."
			" Using transient stats instead.";

		goto transient;

	case DICT_STATS_RECALC_TRANSIENT:

		goto transient;

	case DICT_STATS_EMPTY_TABLE:

		dict_stats_empty_table(table);

		/* If table is using persistent stats,
		then save the stats on disk */

		if (dict_stats_is_persistent_enabled(table)) {

			if (dict_stats_persistent_storage_check(false)) {

				return(dict_stats_save(table, NULL));
			}

			return(DB_STATS_DO_NOT_EXIST);
		}

		return(DB_SUCCESS);

	case DICT_STATS_FETCH_ONLY_IF_NOT_IN_MEMORY:

		/* fetch requested, either fetch from persistent statistics
		storage or use the old method */

		if (table->stat_initialized) {
			return(DB_SUCCESS);
		}

		/* InnoDB internal tables (e.g. SYS_TABLES) cannot have
		persistent stats enabled */
		ut_a(strchr(table->name.m_name, '/') != NULL);

		if (!dict_stats_persistent_storage_check(false)) {
			/* persistent statistics storage does not exist
			or is corrupted, calculate the transient stats */

			ib::error() << "Fetch of persistent statistics"
				" requested for table "
				<< table->name
				<< " but the required system tables "
				<< TABLE_STATS_NAME_PRINT
				<< " and " << INDEX_STATS_NAME_PRINT
				<< " are not present or have unexpected"
				" structure. Using transient stats instead.";

			goto transient;
		}

		dict_table_t*	t;

		/* Create a dummy table object with the same name and
		indexes, suitable for fetching the stats into it. */
		t = dict_stats_table_clone_create(table);

		dberr_t	err = dict_stats_fetch_from_ps(t);

		t->stats_last_recalc = table->stats_last_recalc;
		t->stat_modified_counter = 0;

		switch (err) {
		case DB_SUCCESS:

			dict_table_stats_lock(table, RW_X_LATCH);

			dict_stats_copy(table, t);

			dict_stats_assert_initialized(table);

			dict_table_stats_unlock(table, RW_X_LATCH);

			dict_stats_table_clone_free(t);

			return(DB_SUCCESS);
		case DB_STATS_DO_NOT_EXIST:

			dict_stats_table_clone_free(t);

			if (srv_read_only_mode) {
				goto transient;
			}

			if (dict_stats_auto_recalc_is_enabled(table)) {
				return(dict_stats_update(
						table,
						DICT_STATS_RECALC_PERSISTENT));
			}

			ib::info() << "Trying to use table " << table->name
				<< " which has persistent statistics enabled,"
				" but auto recalculation turned off and the"
				" statistics do not exist in "
				TABLE_STATS_NAME_PRINT
				" and " INDEX_STATS_NAME_PRINT
				". Please either run \"ANALYZE TABLE "
				<< table->name << ";\" manually or enable the"
				" auto recalculation with \"ALTER TABLE "
				<< table->name << " STATS_AUTO_RECALC=1;\"."
				" InnoDB will now use transient statistics for "
				<< table->name << ".";

			goto transient;
		default:

			dict_stats_table_clone_free(t);

			ib::error() << "Error fetching persistent statistics"
				" for table "
				<< table->name
				<< " from " TABLE_STATS_NAME_PRINT " and "
				INDEX_STATS_NAME_PRINT ": " << ut_strerr(err)
				<< ". Using transient stats method instead.";

			goto transient;
		}
	/* no "default:" in order to produce a compilation warning
	about unhandled enumeration value */
	}

transient:

	dict_table_stats_lock(table, RW_X_LATCH);

	dict_stats_update_transient(table);

	dict_table_stats_unlock(table, RW_X_LATCH);

	return(DB_SUCCESS);
}

/*********************************************************************//**
Removes the information for a particular index's stats from the persistent
storage if it exists and if there is data stored for this index.
This function creates its own trx and commits it.
A note from Marko why we cannot edit user and sys_* tables in one trx:
marko: The problem is that ibuf merges should be disabled while we are
rolling back dict transactions.
marko: If ibuf merges are not disabled, we need to scan the *.ibd files.
But we shouldn't open *.ibd files before we have rolled back dict
transactions and opened the SYS_* records for the *.ibd files.
@return DB_SUCCESS or error code */
dberr_t
dict_stats_drop_index(
/*==================*/
	const char*	db_and_table,/*!< in: db and table, e.g. 'db/table' */
	const char*	iname,	/*!< in: index name */
	char*		errstr, /*!< out: error message if != DB_SUCCESS
				is returned */
	ulint		errstr_sz)/*!< in: size of the errstr buffer */
{
	char		db_utf8[MAX_DB_UTF8_LEN];
	char		table_utf8[MAX_TABLE_UTF8_LEN];
	pars_info_t*	pinfo;
	dberr_t		ret;

	ut_ad(!mutex_own(&dict_sys->mutex));

	/* skip indexes whose table names do not contain a database name
	e.g. if we are dropping an index from SYS_TABLES */
	if (strchr(db_and_table, '/') == NULL) {

		return(DB_SUCCESS);
	}

	dict_fs2utf8(db_and_table, db_utf8, sizeof(db_utf8),
		     table_utf8, sizeof(table_utf8));

	pinfo = pars_info_create();

	pars_info_add_str_literal(pinfo, "database_name", db_utf8);

	pars_info_add_str_literal(pinfo, "table_name", table_utf8);

	pars_info_add_str_literal(pinfo, "index_name", iname);

	rw_lock_x_lock(dict_operation_lock);
	mutex_enter(&dict_sys->mutex);

	ret = dict_stats_exec_sql(
		pinfo,
		"PROCEDURE DROP_INDEX_STATS () IS\n"
		"BEGIN\n"
		"DELETE FROM \"" INDEX_STATS_NAME "\" WHERE\n"
		"database_name = :database_name AND\n"
		"table_name = :table_name AND\n"
		"index_name = :index_name;\n"
		"END;\n", NULL);

	mutex_exit(&dict_sys->mutex);
	rw_lock_x_unlock(dict_operation_lock);

	if (ret == DB_STATS_DO_NOT_EXIST) {
		ret = DB_SUCCESS;
	}

	if (ret != DB_SUCCESS) {
		ut_snprintf(errstr, errstr_sz,
			    "Unable to delete statistics for index %s"
			    " from %s%s: %s. They can be deleted later using"
			    " DELETE FROM %s WHERE"
			    " database_name = '%s' AND"
			    " table_name = '%s' AND"
			    " index_name = '%s';",
			    iname,
			    INDEX_STATS_NAME_PRINT,
			    (ret == DB_LOCK_WAIT_TIMEOUT
			     ? " because the rows are locked"
			     : ""),
			    ut_strerr(ret),
			    INDEX_STATS_NAME_PRINT,
			    db_utf8,
			    table_utf8,
			    iname);

		ut_print_timestamp(stderr);
		fprintf(stderr, " InnoDB: %s\n", errstr);
	}

	return(ret);
}

/*********************************************************************//**
Executes
DELETE FROM mysql.innodb_table_stats
WHERE database_name = '...' AND table_name = '...';
Creates its own transaction and commits it.
@return DB_SUCCESS or error code */
UNIV_INLINE
dberr_t
dict_stats_delete_from_table_stats(
/*===============================*/
	const char*	database_name,	/*!< in: database name, e.g. 'db' */
	const char*	table_name)	/*!< in: table name, e.g. 'table' */
{
	pars_info_t*	pinfo;
	dberr_t		ret;

	ut_ad(rw_lock_own(dict_operation_lock, RW_LOCK_X));
	ut_ad(mutex_own(&dict_sys->mutex));

	pinfo = pars_info_create();

	pars_info_add_str_literal(pinfo, "database_name", database_name);
	pars_info_add_str_literal(pinfo, "table_name", table_name);

	ret = dict_stats_exec_sql(
		pinfo,
		"PROCEDURE DELETE_FROM_TABLE_STATS () IS\n"
		"BEGIN\n"
		"DELETE FROM \"" TABLE_STATS_NAME "\" WHERE\n"
		"database_name = :database_name AND\n"
		"table_name = :table_name;\n"
		"END;\n", NULL);

	return(ret);
}

/*********************************************************************//**
Executes
DELETE FROM mysql.innodb_index_stats
WHERE database_name = '...' AND table_name = '...';
Creates its own transaction and commits it.
@return DB_SUCCESS or error code */
UNIV_INLINE
dberr_t
dict_stats_delete_from_index_stats(
/*===============================*/
	const char*	database_name,	/*!< in: database name, e.g. 'db' */
	const char*	table_name)	/*!< in: table name, e.g. 'table' */
{
	pars_info_t*	pinfo;
	dberr_t		ret;

	ut_ad(rw_lock_own(dict_operation_lock, RW_LOCK_X));
	ut_ad(mutex_own(&dict_sys->mutex));

	pinfo = pars_info_create();

	pars_info_add_str_literal(pinfo, "database_name", database_name);
	pars_info_add_str_literal(pinfo, "table_name", table_name);

	ret = dict_stats_exec_sql(
		pinfo,
		"PROCEDURE DELETE_FROM_INDEX_STATS () IS\n"
		"BEGIN\n"
		"DELETE FROM \"" INDEX_STATS_NAME "\" WHERE\n"
		"database_name = :database_name AND\n"
		"table_name = :table_name;\n"
		"END;\n", NULL);

	return(ret);
}

/*********************************************************************//**
Removes the statistics for a table and all of its indexes from the
persistent statistics storage if it exists and if there is data stored for
the table. This function creates its own transaction and commits it.
@return DB_SUCCESS or error code */
dberr_t
dict_stats_drop_table(
/*==================*/
	const char*	db_and_table,	/*!< in: db and table, e.g. 'db/table' */
	char*		errstr,		/*!< out: error message
					if != DB_SUCCESS is returned */
	ulint		errstr_sz)	/*!< in: size of errstr buffer */
{
	char		db_utf8[MAX_DB_UTF8_LEN];
	char		table_utf8[MAX_TABLE_UTF8_LEN];
	dberr_t		ret;

	ut_ad(rw_lock_own(dict_operation_lock, RW_LOCK_X));
	ut_ad(mutex_own(&dict_sys->mutex));

	/* skip tables that do not contain a database name
	e.g. if we are dropping SYS_TABLES */
	if (strchr(db_and_table, '/') == NULL) {

		return(DB_SUCCESS);
	}

	/* skip innodb_table_stats and innodb_index_stats themselves */
	if (strcmp(db_and_table, TABLE_STATS_NAME) == 0
	    || strcmp(db_and_table, INDEX_STATS_NAME) == 0) {

		return(DB_SUCCESS);
	}

	dict_fs2utf8(db_and_table, db_utf8, sizeof(db_utf8),
		     table_utf8, sizeof(table_utf8));

	ret = dict_stats_delete_from_table_stats(db_utf8, table_utf8);

	if (ret == DB_SUCCESS) {
		ret = dict_stats_delete_from_index_stats(db_utf8, table_utf8);
	}

	if (ret == DB_STATS_DO_NOT_EXIST) {
		ret = DB_SUCCESS;
	}

	if (ret != DB_SUCCESS) {

		ut_snprintf(errstr, errstr_sz,
			    "Unable to delete statistics for table %s.%s: %s."
			    " They can be deleted later using"

			    " DELETE FROM %s WHERE"
			    " database_name = '%s' AND"
			    " table_name = '%s';"

			    " DELETE FROM %s WHERE"
			    " database_name = '%s' AND"
			    " table_name = '%s';",

			    db_utf8, table_utf8,
			    ut_strerr(ret),

			    INDEX_STATS_NAME_PRINT,
			    db_utf8, table_utf8,

			    TABLE_STATS_NAME_PRINT,
			    db_utf8, table_utf8);
	}

	return(ret);
}

/*********************************************************************//**
Executes
UPDATE mysql.innodb_table_stats SET
database_name = '...', table_name = '...'
WHERE database_name = '...' AND table_name = '...';
Creates its own transaction and commits it.
@return DB_SUCCESS or error code */
UNIV_INLINE
dberr_t
dict_stats_rename_table_in_table_stats(
/*===================================*/
	const char*	old_dbname_utf8,/*!< in: database name, e.g. 'olddb' */
	const char*	old_tablename_utf8,/*!< in: table name, e.g. 'oldtable' */
	const char*	new_dbname_utf8,/*!< in: database name, e.g. 'newdb' */
	const char*	new_tablename_utf8)/*!< in: table name, e.g. 'newtable' */
{
	pars_info_t*	pinfo;
	dberr_t		ret;

	ut_ad(rw_lock_own(dict_operation_lock, RW_LOCK_X));
	ut_ad(mutex_own(&dict_sys->mutex));

	pinfo = pars_info_create();

	pars_info_add_str_literal(pinfo, "old_dbname_utf8", old_dbname_utf8);
	pars_info_add_str_literal(pinfo, "old_tablename_utf8", old_tablename_utf8);
	pars_info_add_str_literal(pinfo, "new_dbname_utf8", new_dbname_utf8);
	pars_info_add_str_literal(pinfo, "new_tablename_utf8", new_tablename_utf8);

	ret = dict_stats_exec_sql(
		pinfo,
		"PROCEDURE RENAME_TABLE_IN_TABLE_STATS () IS\n"
		"BEGIN\n"
		"UPDATE \"" TABLE_STATS_NAME "\" SET\n"
		"database_name = :new_dbname_utf8,\n"
		"table_name = :new_tablename_utf8\n"
		"WHERE\n"
		"database_name = :old_dbname_utf8 AND\n"
		"table_name = :old_tablename_utf8;\n"
		"END;\n", NULL);

	return(ret);
}

/*********************************************************************//**
Executes
UPDATE mysql.innodb_index_stats SET
database_name = '...', table_name = '...'
WHERE database_name = '...' AND table_name = '...';
Creates its own transaction and commits it.
@return DB_SUCCESS or error code */
UNIV_INLINE
dberr_t
dict_stats_rename_table_in_index_stats(
/*===================================*/
	const char*	old_dbname_utf8,/*!< in: database name, e.g. 'olddb' */
	const char*	old_tablename_utf8,/*!< in: table name, e.g. 'oldtable' */
	const char*	new_dbname_utf8,/*!< in: database name, e.g. 'newdb' */
	const char*	new_tablename_utf8)/*!< in: table name, e.g. 'newtable' */
{
	pars_info_t*	pinfo;
	dberr_t		ret;

	ut_ad(rw_lock_own(dict_operation_lock, RW_LOCK_X));
	ut_ad(mutex_own(&dict_sys->mutex));

	pinfo = pars_info_create();

	pars_info_add_str_literal(pinfo, "old_dbname_utf8", old_dbname_utf8);
	pars_info_add_str_literal(pinfo, "old_tablename_utf8", old_tablename_utf8);
	pars_info_add_str_literal(pinfo, "new_dbname_utf8", new_dbname_utf8);
	pars_info_add_str_literal(pinfo, "new_tablename_utf8", new_tablename_utf8);

	ret = dict_stats_exec_sql(
		pinfo,
		"PROCEDURE RENAME_TABLE_IN_INDEX_STATS () IS\n"
		"BEGIN\n"
		"UPDATE \"" INDEX_STATS_NAME "\" SET\n"
		"database_name = :new_dbname_utf8,\n"
		"table_name = :new_tablename_utf8\n"
		"WHERE\n"
		"database_name = :old_dbname_utf8 AND\n"
		"table_name = :old_tablename_utf8;\n"
		"END;\n", NULL);

	return(ret);
}

/*********************************************************************//**
Renames a table in InnoDB persistent stats storage.
This function creates its own transaction and commits it.
@return DB_SUCCESS or error code */
dberr_t
dict_stats_rename_table(
/*====================*/
	bool		dict_locked,	/*!< in: true if dict_sys mutex
					and dict_operation_lock are held,
					otherwise false*/
	const char*	old_name,	/*!< in: old name, e.g. 'db/table' */
	const char*	new_name,	/*!< in: new name, e.g. 'db/table' */
	char*		errstr,		/*!< out: error string if != DB_SUCCESS
					is returned */
	size_t		errstr_sz)	/*!< in: errstr size */
{
	char		old_db_utf8[MAX_DB_UTF8_LEN];
	char		new_db_utf8[MAX_DB_UTF8_LEN];
	char		old_table_utf8[MAX_TABLE_UTF8_LEN];
	char		new_table_utf8[MAX_TABLE_UTF8_LEN];
	dberr_t		ret;

	if (!dict_locked) {
		ut_ad(!rw_lock_own(dict_operation_lock, RW_LOCK_X));
		ut_ad(!mutex_own(&dict_sys->mutex));
	}
	/* skip innodb_table_stats and innodb_index_stats themselves */
	if (strcmp(old_name, TABLE_STATS_NAME) == 0
	    || strcmp(old_name, INDEX_STATS_NAME) == 0
	    || strcmp(new_name, TABLE_STATS_NAME) == 0
	    || strcmp(new_name, INDEX_STATS_NAME) == 0) {

		return(DB_SUCCESS);
	}

	dict_fs2utf8(old_name, old_db_utf8, sizeof(old_db_utf8),
		     old_table_utf8, sizeof(old_table_utf8));

	dict_fs2utf8(new_name, new_db_utf8, sizeof(new_db_utf8),
		     new_table_utf8, sizeof(new_table_utf8));

	if (!dict_locked) {
		rw_lock_x_lock(dict_operation_lock);
		mutex_enter(&dict_sys->mutex);
	}
	ulint	n_attempts = 0;
	do {
		n_attempts++;

		ret = dict_stats_rename_table_in_table_stats(
			old_db_utf8, old_table_utf8,
			new_db_utf8, new_table_utf8);

		if (ret == DB_DUPLICATE_KEY) {
			dict_stats_delete_from_table_stats(
				new_db_utf8, new_table_utf8);
		}

		if (ret == DB_STATS_DO_NOT_EXIST) {
			ret = DB_SUCCESS;
		}
		DBUG_EXECUTE_IF("rename_stats",
				mutex_exit(&dict_sys->mutex);
				rw_lock_x_unlock(dict_operation_lock);
				os_thread_sleep(20000000);
				DEBUG_SYNC_C("rename_stats");
				rw_lock_x_lock(dict_operation_lock);
				mutex_enter(&dict_sys->mutex););

		if (ret != DB_SUCCESS) {
			mutex_exit(&dict_sys->mutex);
			rw_lock_x_unlock(dict_operation_lock);
			os_thread_sleep(200000 /* 0.2 sec */);
			rw_lock_x_lock(dict_operation_lock);
			mutex_enter(&dict_sys->mutex);
		}
	} while ((ret == DB_DEADLOCK
		  || ret == DB_DUPLICATE_KEY
		  || ret == DB_LOCK_WAIT_TIMEOUT)
		 && n_attempts < 5);

	if (ret != DB_SUCCESS) {
		ut_snprintf(errstr, errstr_sz,
			    "Unable to rename statistics from"
			    " %s.%s to %s.%s in %s: %s."
			    " They can be renamed later using"

			    " UPDATE %s SET"
			    " database_name = '%s',"
			    " table_name = '%s'"
			    " WHERE"
			    " database_name = '%s' AND"
			    " table_name = '%s';",

			    old_db_utf8, old_table_utf8,
			    new_db_utf8, new_table_utf8,
			    TABLE_STATS_NAME_PRINT,
			    ut_strerr(ret),

			    TABLE_STATS_NAME_PRINT,
			    new_db_utf8, new_table_utf8,
			    old_db_utf8, old_table_utf8);
		mutex_exit(&dict_sys->mutex);
		rw_lock_x_unlock(dict_operation_lock);
		return(ret);
	}
	/* else */

	n_attempts = 0;
	do {
		n_attempts++;

		ret = dict_stats_rename_table_in_index_stats(
			old_db_utf8, old_table_utf8,
			new_db_utf8, new_table_utf8);

		if (ret == DB_DUPLICATE_KEY) {
			dict_stats_delete_from_index_stats(
				new_db_utf8, new_table_utf8);
		}

		if (ret == DB_STATS_DO_NOT_EXIST) {
			ret = DB_SUCCESS;
		}

		if (ret != DB_SUCCESS) {
			mutex_exit(&dict_sys->mutex);
			rw_lock_x_unlock(dict_operation_lock);
			os_thread_sleep(200000 /* 0.2 sec */);
			rw_lock_x_lock(dict_operation_lock);
			mutex_enter(&dict_sys->mutex);
		}
	} while ((ret == DB_DEADLOCK
		  || ret == DB_DUPLICATE_KEY
		  || ret == DB_LOCK_WAIT_TIMEOUT)
		 && n_attempts < 5);

	if(!dict_locked) {
		mutex_exit(&dict_sys->mutex);
		rw_lock_x_unlock(dict_operation_lock);
	}
	if (ret != DB_SUCCESS) {
		ut_snprintf(errstr, errstr_sz,
			    "Unable to rename statistics from"
			    " %s.%s to %s.%s in %s: %s."
			    " They can be renamed later using"

			    " UPDATE %s SET"
			    " database_name = '%s',"
			    " table_name = '%s'"
			    " WHERE"
			    " database_name = '%s' AND"
			    " table_name = '%s';",

			    old_db_utf8, old_table_utf8,
			    new_db_utf8, new_table_utf8,
			    INDEX_STATS_NAME_PRINT,
			    ut_strerr(ret),

			    INDEX_STATS_NAME_PRINT,
			    new_db_utf8, new_table_utf8,
			    old_db_utf8, old_table_utf8);
	}

	return(ret);
}

/*********************************************************************//**
Renames an index in InnoDB persistent stats storage.
This function creates its own transaction and commits it.
@return DB_SUCCESS or error code. DB_STATS_DO_NOT_EXIST will be returned
if the persistent stats do not exist. */
dberr_t
dict_stats_rename_index(
/*====================*/
	const dict_table_t*	table,		/*!< in: table whose index
						is renamed */
	const char*		old_index_name,	/*!< in: old index name */
	const char*		new_index_name)	/*!< in: new index name */
{
	rw_lock_x_lock(dict_operation_lock);
	mutex_enter(&dict_sys->mutex);

	if (!dict_stats_persistent_storage_check(true)) {
		mutex_exit(&dict_sys->mutex);
		rw_lock_x_unlock(dict_operation_lock);
		return(DB_STATS_DO_NOT_EXIST);
	}

	char	dbname_utf8[MAX_DB_UTF8_LEN];
	char	tablename_utf8[MAX_TABLE_UTF8_LEN];

	dict_fs2utf8(table->name.m_name, dbname_utf8, sizeof(dbname_utf8),
		     tablename_utf8, sizeof(tablename_utf8));

	pars_info_t*	pinfo;

	pinfo = pars_info_create();

	pars_info_add_str_literal(pinfo, "dbname_utf8", dbname_utf8);
	pars_info_add_str_literal(pinfo, "tablename_utf8", tablename_utf8);
	pars_info_add_str_literal(pinfo, "new_index_name", new_index_name);
	pars_info_add_str_literal(pinfo, "old_index_name", old_index_name);

	dberr_t	ret;

	ret = dict_stats_exec_sql(
		pinfo,
		"PROCEDURE RENAME_INDEX_IN_INDEX_STATS () IS\n"
		"BEGIN\n"
		"UPDATE \"" INDEX_STATS_NAME "\" SET\n"
		"index_name = :new_index_name\n"
		"WHERE\n"
		"database_name = :dbname_utf8 AND\n"
		"table_name = :tablename_utf8 AND\n"
		"index_name = :old_index_name;\n"
		"END;\n", NULL);

	mutex_exit(&dict_sys->mutex);
	rw_lock_x_unlock(dict_operation_lock);

	return(ret);
}

/* tests @{ */
#ifdef UNIV_ENABLE_UNIT_TEST_DICT_STATS

/* The following unit tests test some of the functions in this file
individually, such testing cannot be performed by the mysql-test framework
via SQL. */

/* test_dict_table_schema_check() @{ */
void
test_dict_table_schema_check()
{
	/*
	CREATE TABLE tcheck (
		c01 VARCHAR(123),
		c02 INT,
		c03 INT NOT NULL,
		c04 INT UNSIGNED,
		c05 BIGINT,
		c06 BIGINT UNSIGNED NOT NULL,
		c07 TIMESTAMP
	) ENGINE=INNODB;
	*/
	/* definition for the table 'test/tcheck' */
	dict_col_meta_t	columns[] = {
		{"c01", DATA_VARCHAR, 0, 123},
		{"c02", DATA_INT, 0, 4},
		{"c03", DATA_INT, DATA_NOT_NULL, 4},
		{"c04", DATA_INT, DATA_UNSIGNED, 4},
		{"c05", DATA_INT, 0, 8},
		{"c06", DATA_INT, DATA_NOT_NULL | DATA_UNSIGNED, 8},
		{"c07", DATA_INT, 0, 4},
		{"c_extra", DATA_INT, 0, 4}
	};
	dict_table_schema_t	schema = {
		"test/tcheck",
		0 /* will be set individually for each test below */,
		columns
	};
	char	errstr[512];

	ut_snprintf(errstr, sizeof(errstr), "Table not found");

	/* prevent any data dictionary modifications while we are checking
	the tables' structure */

	mutex_enter(&dict_sys->mutex);

	/* check that a valid table is reported as valid */
	schema.n_cols = 7;
	if (dict_table_schema_check(&schema, errstr, sizeof(errstr))
	    == DB_SUCCESS) {
		printf("OK: test.tcheck ok\n");
	} else {
		printf("ERROR: %s\n", errstr);
		printf("ERROR: test.tcheck not present or corrupted\n");
		goto test_dict_table_schema_check_end;
	}

	/* check columns with wrong length */
	schema.columns[1].len = 8;
	if (dict_table_schema_check(&schema, errstr, sizeof(errstr))
	    != DB_SUCCESS) {
		printf("OK: test.tcheck.c02 has different length and is"
		       " reported as corrupted\n");
	} else {
		printf("OK: test.tcheck.c02 has different length but is"
		       " reported as ok\n");
		goto test_dict_table_schema_check_end;
	}
	schema.columns[1].len = 4;

	/* request that c02 is NOT NULL while actually it does not have
	this flag set */
	schema.columns[1].prtype_mask |= DATA_NOT_NULL;
	if (dict_table_schema_check(&schema, errstr, sizeof(errstr))
	    != DB_SUCCESS) {
		printf("OK: test.tcheck.c02 does not have NOT NULL while"
		       " it should and is reported as corrupted\n");
	} else {
		printf("ERROR: test.tcheck.c02 does not have NOT NULL while"
		       " it should and is not reported as corrupted\n");
		goto test_dict_table_schema_check_end;
	}
	schema.columns[1].prtype_mask &= ~DATA_NOT_NULL;

	/* check a table that contains some extra columns */
	schema.n_cols = 6;
	if (dict_table_schema_check(&schema, errstr, sizeof(errstr))
	    == DB_SUCCESS) {
		printf("ERROR: test.tcheck has more columns but is not"
		       " reported as corrupted\n");
		goto test_dict_table_schema_check_end;
	} else {
		printf("OK: test.tcheck has more columns and is"
		       " reported as corrupted\n");
	}

	/* check a table that has some columns missing */
	schema.n_cols = 8;
	if (dict_table_schema_check(&schema, errstr, sizeof(errstr))
	    != DB_SUCCESS) {
		printf("OK: test.tcheck has missing columns and is"
		       " reported as corrupted\n");
	} else {
		printf("ERROR: test.tcheck has missing columns but is"
		       " reported as ok\n");
		goto test_dict_table_schema_check_end;
	}

	/* check non-existent table */
	schema.table_name = "test/tcheck_nonexistent";
	if (dict_table_schema_check(&schema, errstr, sizeof(errstr))
	    != DB_SUCCESS) {
		printf("OK: test.tcheck_nonexistent is not present\n");
	} else {
		printf("ERROR: test.tcheck_nonexistent is present!?\n");
		goto test_dict_table_schema_check_end;
	}

test_dict_table_schema_check_end:

	mutex_exit(&dict_sys->mutex);
}
/* @} */

/* save/fetch aux macros @{ */
#define TEST_DATABASE_NAME		"foobardb"
#define TEST_TABLE_NAME			"test_dict_stats"

#define TEST_N_ROWS			111
#define TEST_CLUSTERED_INDEX_SIZE	222
#define TEST_SUM_OF_OTHER_INDEX_SIZES	333

#define TEST_IDX1_NAME			"tidx1"
#define TEST_IDX1_COL1_NAME		"tidx1_col1"
#define TEST_IDX1_INDEX_SIZE		123
#define TEST_IDX1_N_LEAF_PAGES		234
#define TEST_IDX1_N_DIFF1		50
#define TEST_IDX1_N_DIFF1_SAMPLE_SIZE	500

#define TEST_IDX2_NAME			"tidx2"
#define TEST_IDX2_COL1_NAME		"tidx2_col1"
#define TEST_IDX2_COL2_NAME		"tidx2_col2"
#define TEST_IDX2_COL3_NAME		"tidx2_col3"
#define TEST_IDX2_COL4_NAME		"tidx2_col4"
#define TEST_IDX2_INDEX_SIZE		321
#define TEST_IDX2_N_LEAF_PAGES		432
#define TEST_IDX2_N_DIFF1		60
#define TEST_IDX2_N_DIFF1_SAMPLE_SIZE	600
#define TEST_IDX2_N_DIFF2		61
#define TEST_IDX2_N_DIFF2_SAMPLE_SIZE	610
#define TEST_IDX2_N_DIFF3		62
#define TEST_IDX2_N_DIFF3_SAMPLE_SIZE	620
#define TEST_IDX2_N_DIFF4		63
#define TEST_IDX2_N_DIFF4_SAMPLE_SIZE	630
/* @} */

/* test_dict_stats_save() @{ */
void
test_dict_stats_save()
{
	dict_table_t	table;
	dict_index_t	index1;
	dict_field_t	index1_fields[1];
	ib_uint64_t	index1_stat_n_diff_key_vals[1];
	ib_uint64_t	index1_stat_n_sample_sizes[1];
	dict_index_t	index2;
	dict_field_t	index2_fields[4];
	ib_uint64_t	index2_stat_n_diff_key_vals[4];
	ib_uint64_t	index2_stat_n_sample_sizes[4];
	dberr_t		ret;

	/* craft a dummy dict_table_t */
	table.name.m_name = (char*) (TEST_DATABASE_NAME "/" TEST_TABLE_NAME);
	table.stat_n_rows = TEST_N_ROWS;
	table.stat_clustered_index_size = TEST_CLUSTERED_INDEX_SIZE;
	table.stat_sum_of_other_index_sizes = TEST_SUM_OF_OTHER_INDEX_SIZES;
	UT_LIST_INIT(table.indexes, &dict_index_t::indexes);
	UT_LIST_ADD_LAST(table.indexes, &index1);
	UT_LIST_ADD_LAST(table.indexes, &index2);
	ut_d(table.magic_n = DICT_TABLE_MAGIC_N);
	ut_d(index1.magic_n = DICT_INDEX_MAGIC_N);

	index1.name = TEST_IDX1_NAME;
	index1.table = &table;
	index1.cached = 1;
	index1.n_uniq = 1;
	index1.fields = index1_fields;
	index1.stat_n_diff_key_vals = index1_stat_n_diff_key_vals;
	index1.stat_n_sample_sizes = index1_stat_n_sample_sizes;
	index1.stat_index_size = TEST_IDX1_INDEX_SIZE;
	index1.stat_n_leaf_pages = TEST_IDX1_N_LEAF_PAGES;
	index1_fields[0].name = TEST_IDX1_COL1_NAME;
	index1_stat_n_diff_key_vals[0] = TEST_IDX1_N_DIFF1;
	index1_stat_n_sample_sizes[0] = TEST_IDX1_N_DIFF1_SAMPLE_SIZE;

	ut_d(index2.magic_n = DICT_INDEX_MAGIC_N);
	index2.name = TEST_IDX2_NAME;
	index2.table = &table;
	index2.cached = 1;
	index2.n_uniq = 4;
	index2.fields = index2_fields;
	index2.stat_n_diff_key_vals = index2_stat_n_diff_key_vals;
	index2.stat_n_sample_sizes = index2_stat_n_sample_sizes;
	index2.stat_index_size = TEST_IDX2_INDEX_SIZE;
	index2.stat_n_leaf_pages = TEST_IDX2_N_LEAF_PAGES;
	index2_fields[0].name = TEST_IDX2_COL1_NAME;
	index2_fields[1].name = TEST_IDX2_COL2_NAME;
	index2_fields[2].name = TEST_IDX2_COL3_NAME;
	index2_fields[3].name = TEST_IDX2_COL4_NAME;
	index2_stat_n_diff_key_vals[0] = TEST_IDX2_N_DIFF1;
	index2_stat_n_diff_key_vals[1] = TEST_IDX2_N_DIFF2;
	index2_stat_n_diff_key_vals[2] = TEST_IDX2_N_DIFF3;
	index2_stat_n_diff_key_vals[3] = TEST_IDX2_N_DIFF4;
	index2_stat_n_sample_sizes[0] = TEST_IDX2_N_DIFF1_SAMPLE_SIZE;
	index2_stat_n_sample_sizes[1] = TEST_IDX2_N_DIFF2_SAMPLE_SIZE;
	index2_stat_n_sample_sizes[2] = TEST_IDX2_N_DIFF3_SAMPLE_SIZE;
	index2_stat_n_sample_sizes[3] = TEST_IDX2_N_DIFF4_SAMPLE_SIZE;

	ret = dict_stats_save(&table, NULL);

	ut_a(ret == DB_SUCCESS);

	printf("\nOK: stats saved successfully, now go ahead and read"
	       " what's inside %s and %s:\n\n",
	       TABLE_STATS_NAME_PRINT,
	       INDEX_STATS_NAME_PRINT);

	printf("SELECT COUNT(*) = 1 AS table_stats_saved_successfully\n"
	       "FROM %s\n"
	       "WHERE\n"
	       "database_name = '%s' AND\n"
	       "table_name = '%s' AND\n"
	       "n_rows = %d AND\n"
	       "clustered_index_size = %d AND\n"
	       "sum_of_other_index_sizes = %d;\n"
	       "\n",
	       TABLE_STATS_NAME_PRINT,
	       TEST_DATABASE_NAME,
	       TEST_TABLE_NAME,
	       TEST_N_ROWS,
	       TEST_CLUSTERED_INDEX_SIZE,
	       TEST_SUM_OF_OTHER_INDEX_SIZES);

	printf("SELECT COUNT(*) = 3 AS tidx1_stats_saved_successfully\n"
	       "FROM %s\n"
	       "WHERE\n"
	       "database_name = '%s' AND\n"
	       "table_name = '%s' AND\n"
	       "index_name = '%s' AND\n"
	       "(\n"
	       " (stat_name = 'size' AND stat_value = %d AND"
	       "  sample_size IS NULL) OR\n"
	       " (stat_name = 'n_leaf_pages' AND stat_value = %d AND"
	       "  sample_size IS NULL) OR\n"
	       " (stat_name = 'n_diff_pfx01' AND stat_value = %d AND"
	       "  sample_size = '%d' AND stat_description = '%s')\n"
	       ");\n"
	       "\n",
	       INDEX_STATS_NAME_PRINT,
	       TEST_DATABASE_NAME,
	       TEST_TABLE_NAME,
	       TEST_IDX1_NAME,
	       TEST_IDX1_INDEX_SIZE,
	       TEST_IDX1_N_LEAF_PAGES,
	       TEST_IDX1_N_DIFF1,
	       TEST_IDX1_N_DIFF1_SAMPLE_SIZE,
	       TEST_IDX1_COL1_NAME);

	printf("SELECT COUNT(*) = 6 AS tidx2_stats_saved_successfully\n"
	       "FROM %s\n"
	       "WHERE\n"
	       "database_name = '%s' AND\n"
	       "table_name = '%s' AND\n"
	       "index_name = '%s' AND\n"
	       "(\n"
	       " (stat_name = 'size' AND stat_value = %d AND"
	       "  sample_size IS NULL) OR\n"
	       " (stat_name = 'n_leaf_pages' AND stat_value = %d AND"
	       "  sample_size IS NULL) OR\n"
	       " (stat_name = 'n_diff_pfx01' AND stat_value = %d AND"
	       "  sample_size = '%d' AND stat_description = '%s') OR\n"
	       " (stat_name = 'n_diff_pfx02' AND stat_value = %d AND"
	       "  sample_size = '%d' AND stat_description = '%s,%s') OR\n"
	       " (stat_name = 'n_diff_pfx03' AND stat_value = %d AND"
	       "  sample_size = '%d' AND stat_description = '%s,%s,%s') OR\n"
	       " (stat_name = 'n_diff_pfx04' AND stat_value = %d AND"
	       "  sample_size = '%d' AND stat_description = '%s,%s,%s,%s')\n"
	       ");\n"
	       "\n",
	       INDEX_STATS_NAME_PRINT,
	       TEST_DATABASE_NAME,
	       TEST_TABLE_NAME,
	       TEST_IDX2_NAME,
	       TEST_IDX2_INDEX_SIZE,
	       TEST_IDX2_N_LEAF_PAGES,
	       TEST_IDX2_N_DIFF1,
	       TEST_IDX2_N_DIFF1_SAMPLE_SIZE, TEST_IDX2_COL1_NAME,
	       TEST_IDX2_N_DIFF2,
	       TEST_IDX2_N_DIFF2_SAMPLE_SIZE,
	       TEST_IDX2_COL1_NAME, TEST_IDX2_COL2_NAME,
	       TEST_IDX2_N_DIFF3,
	       TEST_IDX2_N_DIFF3_SAMPLE_SIZE,
	       TEST_IDX2_COL1_NAME, TEST_IDX2_COL2_NAME, TEST_IDX2_COL3_NAME,
	       TEST_IDX2_N_DIFF4,
	       TEST_IDX2_N_DIFF4_SAMPLE_SIZE,
	       TEST_IDX2_COL1_NAME, TEST_IDX2_COL2_NAME, TEST_IDX2_COL3_NAME,
	       TEST_IDX2_COL4_NAME);
}
/* @} */

/* test_dict_stats_fetch_from_ps() @{ */
void
test_dict_stats_fetch_from_ps()
{
	dict_table_t	table;
	dict_index_t	index1;
	ib_uint64_t	index1_stat_n_diff_key_vals[1];
	ib_uint64_t	index1_stat_n_sample_sizes[1];
	dict_index_t	index2;
	ib_uint64_t	index2_stat_n_diff_key_vals[4];
	ib_uint64_t	index2_stat_n_sample_sizes[4];
	dberr_t		ret;

	/* craft a dummy dict_table_t */
	table.name.m_name = (char*) (TEST_DATABASE_NAME "/" TEST_TABLE_NAME);
	UT_LIST_INIT(table.indexes, &dict_index_t::indexes);
	UT_LIST_ADD_LAST(table.indexes, &index1);
	UT_LIST_ADD_LAST(table.indexes, &index2);
	ut_d(table.magic_n = DICT_TABLE_MAGIC_N);

	index1.name = TEST_IDX1_NAME;
	ut_d(index1.magic_n = DICT_INDEX_MAGIC_N);
	index1.cached = 1;
	index1.n_uniq = 1;
	index1.stat_n_diff_key_vals = index1_stat_n_diff_key_vals;
	index1.stat_n_sample_sizes = index1_stat_n_sample_sizes;

	index2.name = TEST_IDX2_NAME;
	ut_d(index2.magic_n = DICT_INDEX_MAGIC_N);
	index2.cached = 1;
	index2.n_uniq = 4;
	index2.stat_n_diff_key_vals = index2_stat_n_diff_key_vals;
	index2.stat_n_sample_sizes = index2_stat_n_sample_sizes;

	ret = dict_stats_fetch_from_ps(&table);

	ut_a(ret == DB_SUCCESS);

	ut_a(table.stat_n_rows == TEST_N_ROWS);
	ut_a(table.stat_clustered_index_size == TEST_CLUSTERED_INDEX_SIZE);
	ut_a(table.stat_sum_of_other_index_sizes
	     == TEST_SUM_OF_OTHER_INDEX_SIZES);

	ut_a(index1.stat_index_size == TEST_IDX1_INDEX_SIZE);
	ut_a(index1.stat_n_leaf_pages == TEST_IDX1_N_LEAF_PAGES);
	ut_a(index1_stat_n_diff_key_vals[0] == TEST_IDX1_N_DIFF1);
	ut_a(index1_stat_n_sample_sizes[0] == TEST_IDX1_N_DIFF1_SAMPLE_SIZE);

	ut_a(index2.stat_index_size == TEST_IDX2_INDEX_SIZE);
	ut_a(index2.stat_n_leaf_pages == TEST_IDX2_N_LEAF_PAGES);
	ut_a(index2_stat_n_diff_key_vals[0] == TEST_IDX2_N_DIFF1);
	ut_a(index2_stat_n_sample_sizes[0] == TEST_IDX2_N_DIFF1_SAMPLE_SIZE);
	ut_a(index2_stat_n_diff_key_vals[1] == TEST_IDX2_N_DIFF2);
	ut_a(index2_stat_n_sample_sizes[1] == TEST_IDX2_N_DIFF2_SAMPLE_SIZE);
	ut_a(index2_stat_n_diff_key_vals[2] == TEST_IDX2_N_DIFF3);
	ut_a(index2_stat_n_sample_sizes[2] == TEST_IDX2_N_DIFF3_SAMPLE_SIZE);
	ut_a(index2_stat_n_diff_key_vals[3] == TEST_IDX2_N_DIFF4);
	ut_a(index2_stat_n_sample_sizes[3] == TEST_IDX2_N_DIFF4_SAMPLE_SIZE);

	printf("OK: fetch successful\n");
}
/* @} */

/* test_dict_stats_all() @{ */
void
test_dict_stats_all()
{
	test_dict_table_schema_check();

	test_dict_stats_save();

	test_dict_stats_fetch_from_ps();
}
/* @} */

#endif /* UNIV_ENABLE_UNIT_TEST_DICT_STATS */
/* @} */

#endif /* UNIV_HOTBACKUP */<|MERGE_RESOLUTION|>--- conflicted
+++ resolved
@@ -1,10 +1,6 @@
 /*****************************************************************************
 
-<<<<<<< HEAD
-Copyright (c) 2009, 2018, Oracle and/or its affiliates. All Rights Reserved.
-=======
 Copyright (c) 2009, 2019, Oracle and/or its affiliates. All Rights Reserved.
->>>>>>> b1f84e0e
 
 This program is free software; you can redistribute it and/or modify it under
 the terms of the GNU General Public License as published by the Free Software
