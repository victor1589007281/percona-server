/*****************************************************************************

Copyright (c) 1995, 2014, Oracle and/or its affiliates. All Rights Reserved.

This program is free software; you can redistribute it and/or modify it under
the terms of the GNU General Public License as published by the Free Software
Foundation; version 2 of the License.

This program is distributed in the hope that it will be useful, but WITHOUT
ANY WARRANTY; without even the implied warranty of MERCHANTABILITY or FITNESS
FOR A PARTICULAR PURPOSE. See the GNU General Public License for more details.

You should have received a copy of the GNU General Public License along with
this program; if not, write to the Free Software Foundation, Inc.,
51 Franklin Street, Suite 500, Boston, MA 02110-1335 USA

*****************************************************************************/

/******************************************************************//**
@file mach/mach0data.cc
Utilities for converting data from the database file
to the machine format.

Created 11/28/1995 Heikki Tuuri
***********************************************************************/

#include "mach0data.h"

#ifdef UNIV_NONINL
#include "mach0data.ic"
#endif

/** Read a 32-bit integer in a compressed form.
@param[in,out]	ptr	pointer to memory where to read;
advanced by the number of bytes consumed, or set NULL if out of space
@param[in]	end_ptr	end of the buffer
@return unsigned value */
ib_uint32_t
mach_parse_compressed(
	const byte**	ptr,
	const byte*	end_ptr)
{
	ulint	val;

	if (*ptr >= end_ptr) {
		*ptr = NULL;
		return(0);
	}

<<<<<<< HEAD
	val = mach_read_from_1(*ptr);

	if (val < 0x80) {
		/* 0nnnnnnn (7 bits) */
		++*ptr;
		return(static_cast<ib_uint32_t>(val));
	} else if (val < 0xC0) {
		/* 10nnnnnn nnnnnnnn (14 bits) */
		if (end_ptr >= *ptr + 2) {
			val = mach_read_from_2(*ptr) & 0x3FFF;
			ut_ad(val > 0x7F);
			*ptr += 2;
			return(static_cast<ib_uint32_t>(val));
=======
	flag = mach_read_from_1(ptr);

	if (flag < 0x80UL) {
		*val = flag;
		return(ptr + 1);

	}

	/* Workaround GCC bug
	https://gcc.gnu.org/bugzilla/show_bug.cgi?id=77673:
	the compiler moves mach_read_from_4 right to the beginning of the
	function, causing and out-of-bounds read if we are reading a short
	integer close to the end of buffer. */
#if defined(__GNUC__) && (__GNUC__ >= 5) && !defined(__clang__)
	asm volatile("": : :"memory");
#endif

	if (flag < 0xC0UL) {
		if (end_ptr < ptr + 2) {
			return(NULL);
>>>>>>> b3b52a27
		}
	} else if (val < 0xE0) {
		/* 110nnnnn nnnnnnnn nnnnnnnn (21 bits) */
		if (end_ptr >= *ptr + 3) {
			val = mach_read_from_3(*ptr) & 0x1FFFFF;
			ut_ad(val > 0x3FFF);
			*ptr += 3;
			return(static_cast<ib_uint32_t>(val));
		}
	} else if (val < 0xF0) {
		/* 1110nnnn nnnnnnnn nnnnnnnn nnnnnnnn (28 bits) */
		if (end_ptr >= *ptr + 4) {
			val = mach_read_from_4(*ptr) & 0xFFFFFFF;
			ut_ad(val > 0x1FFFFF);
			*ptr += 4;
			return(static_cast<ib_uint32_t>(val));
		}
	} else {
		ut_ad(val == 0xF0);

		/* 11110000 nnnnnnnn nnnnnnnn nnnnnnnn nnnnnnnn (32 bits) */
		if (end_ptr >= *ptr + 5) {
			val = mach_read_from_4(*ptr + 1);
			ut_ad(val > 0xFFFFFFF);
			*ptr += 5;
			return(static_cast<ib_uint32_t>(val));
		}
	}

	*ptr = NULL;
	return(0);
}<|MERGE_RESOLUTION|>--- conflicted
+++ resolved
@@ -47,27 +47,12 @@
 		return(0);
 	}
 
-<<<<<<< HEAD
 	val = mach_read_from_1(*ptr);
 
 	if (val < 0x80) {
 		/* 0nnnnnnn (7 bits) */
 		++*ptr;
 		return(static_cast<ib_uint32_t>(val));
-	} else if (val < 0xC0) {
-		/* 10nnnnnn nnnnnnnn (14 bits) */
-		if (end_ptr >= *ptr + 2) {
-			val = mach_read_from_2(*ptr) & 0x3FFF;
-			ut_ad(val > 0x7F);
-			*ptr += 2;
-			return(static_cast<ib_uint32_t>(val));
-=======
-	flag = mach_read_from_1(ptr);
-
-	if (flag < 0x80UL) {
-		*val = flag;
-		return(ptr + 1);
-
 	}
 
 	/* Workaround GCC bug
@@ -79,10 +64,13 @@
 	asm volatile("": : :"memory");
 #endif
 
-	if (flag < 0xC0UL) {
-		if (end_ptr < ptr + 2) {
-			return(NULL);
->>>>>>> b3b52a27
+	if (val < 0xC0) {
+		/* 10nnnnnn nnnnnnnn (14 bits) */
+		if (end_ptr >= *ptr + 2) {
+			val = mach_read_from_2(*ptr) & 0x3FFF;
+			ut_ad(val > 0x7F);
+			*ptr += 2;
+			return(static_cast<ib_uint32_t>(val));
 		}
 	} else if (val < 0xE0) {
 		/* 110nnnnn nnnnnnnn nnnnnnnn (21 bits) */
