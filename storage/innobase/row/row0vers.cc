--- conflicted
+++ resolved
@@ -446,10 +446,11 @@
 @param[in,out]	row		the cluster index row in dtuple form
 @param[in]	clust_index	clustered index
 @param[in]	index		the secondary index
-<<<<<<< HEAD
-@param[in]	heap		heap used to build virtual dtuple */
+@param[in]	heap		heap used to build virtual dtuple
+@param[in]	prebuilt	compress_heap must be taken from here */
 static void row_vers_build_clust_v_col(dtuple_t *row, dict_index_t *clust_index,
-                                       dict_index_t *index, mem_heap_t *heap) {
+                                       dict_index_t *index, mem_heap_t *heap,
+                                       row_prebuilt_t *prebuilt) {
   mem_heap_t *local_heap = NULL;
   for (ulint i = 0; i < dict_index_get_n_fields(index); i++) {
     const dict_field_t *ind_field = index->get_field(i);
@@ -460,47 +461,14 @@
       col = reinterpret_cast<const dict_v_col_t *>(ind_field->col);
 
       innobase_get_computed_value(row, col, clust_index, &local_heap, heap,
-                                  NULL, current_thd, NULL, NULL, NULL, NULL);
+                                  NULL, current_thd, NULL, NULL, NULL, NULL,
+                                  prebuilt);
     }
   }
 
   if (local_heap) {
     mem_heap_free(local_heap);
   }
-=======
-@param[in]	heap		heap used to build virtual dtuple
-@param[in]	prebuilt	compress_heap must be taken from here */
-static
-void
-row_vers_build_clust_v_col(
-	dtuple_t*	row,
-	dict_index_t*	clust_index,
-	dict_index_t*	index,
-	mem_heap_t*	heap,
-	row_prebuilt_t*	prebuilt)
-{
-	mem_heap_t*	local_heap = NULL;
-	for (ulint i = 0; i < dict_index_get_n_fields(index); i++) {
-		const dict_field_t* ind_field = dict_index_get_nth_field(
-				index, i);
-
-		if (dict_col_is_virtual(ind_field->col)) {
-			const dict_v_col_t*       col;
-
-			col = reinterpret_cast<const dict_v_col_t*>(
-				ind_field->col);
-
-			innobase_get_computed_value(
-				row, col, clust_index, &local_heap,
-				heap, NULL, current_thd, NULL, NULL,
-				NULL, NULL, prebuilt);
-		}
-	}
-
-	if (local_heap) {
-		mem_heap_free(local_heap);
-	}
->>>>>>> 333b4508
 }
 
 /** Build latest virtual column data from undo log
@@ -770,12 +738,11 @@
 @param[in]	mtr		mtr holding the latch on rec
 @param[in]	prebuilt	compress_heap must be taken from here
 @return dtuple contains virtual column data */
-<<<<<<< HEAD
 static const dtuple_t *row_vers_build_cur_vrow(
     bool in_purge, const rec_t *rec, dict_index_t *clust_index,
     ulint **clust_offsets, dict_index_t *index, const dtuple_t *ientry,
     roll_ptr_t roll_ptr, trx_id_t trx_id, mem_heap_t *heap, mem_heap_t *v_heap,
-    mtr_t *mtr) {
+    mtr_t *mtr, row_prebuilt_t *prebuilt) {
   const dtuple_t *cur_vrow = NULL;
 
   roll_ptr_t t_roll_ptr =
@@ -792,7 +759,7 @@
     dtuple_t *row = row_build(ROW_COPY_POINTERS, clust_index, rec,
                               *clust_offsets, NULL, NULL, NULL, NULL, heap);
 
-    row_vers_build_clust_v_col(row, clust_index, index, heap);
+    row_vers_build_clust_v_col(row, clust_index, index, heap, prebuilt);
     cur_vrow = dtuple_copy(row, v_heap);
     dtuple_dup_v_fld(cur_vrow, v_heap);
   } else {
@@ -814,17 +781,19 @@
  the alphabetical ordering; exactly in this case we return TRUE.
  @return true if earlier version should have */
 ibool row_vers_old_has_index_entry(
-    ibool also_curr,        /*!< in: TRUE if also rec is included in the
-                          versions to search; otherwise only versions
-                          prior to it are searched */
-    const rec_t *rec,       /*!< in: record in the clustered index; the
-                            caller must have a latch on the page */
-    mtr_t *mtr,             /*!< in: mtr holding the latch on rec; it will
-                            also hold the latch on purge_view */
-    dict_index_t *index,    /*!< in: the secondary index */
-    const dtuple_t *ientry, /*!< in: the secondary index entry */
-    roll_ptr_t roll_ptr,    /*!< in: roll_ptr for the purge record */
-    trx_id_t trx_id)        /*!< in: transaction ID on the purging record */
+    ibool also_curr,          /*!< in: TRUE if also rec is included in the
+                            versions to search; otherwise only versions
+                            prior to it are searched */
+    const rec_t *rec,         /*!< in: record in the clustered index; the
+                              caller must have a latch on the page */
+    mtr_t *mtr,               /*!< in: mtr holding the latch on rec; it will
+                              also hold the latch on purge_view */
+    dict_index_t *index,      /*!< in: the secondary index */
+    const dtuple_t *ientry,   /*!< in: the secondary index entry */
+    roll_ptr_t roll_ptr,      /*!< in: roll_ptr for the purge record */
+    trx_id_t trx_id,          /*!< in: transaction ID on the purging record */
+    row_prebuilt_t *prebuilt) /*!< in: compress_heap must be taken from
+                           here */
 {
   const rec_t *version;
   rec_t *prev_version;
@@ -892,7 +861,7 @@
       columns need to be computed */
       if (trx_undo_roll_ptr_is_insert(t_roll_ptr) || dbug_v_purge) {
 #ifdef INNODB_DD_VC_SUPPORT
-        row_vers_build_clust_v_col(row, clust_index, index, heap);
+        row_vers_build_clust_v_col(row, clust_index, index, heap, prebuilt);
 
         entry = row_build_index_entry(row, ext, index, heap);
         if (entry && dtuple_coll_eq(ientry, entry)) {
@@ -975,7 +944,7 @@
     associated with current cluster index */
     cur_vrow = row_vers_build_cur_vrow(also_curr, rec, clust_index,
                                        &clust_offsets, index, ientry, roll_ptr,
-                                       trx_id, heap, v_heap, mtr);
+                                       trx_id, heap, v_heap, mtr, prebuilt);
   }
 
   version = rec;
@@ -1063,314 +1032,6 @@
 
     version = prev_version;
   }
-=======
-static
-const dtuple_t*
-row_vers_build_cur_vrow(
-	bool		in_purge,
-	const rec_t*	rec,
-	dict_index_t*	clust_index,
-	ulint**		clust_offsets,
-	dict_index_t*	index,
-	const dtuple_t*	ientry,
-	roll_ptr_t	roll_ptr,
-	trx_id_t	trx_id,
-	mem_heap_t*	heap,
-	mem_heap_t*	v_heap,
-	mtr_t*		mtr,
-	row_prebuilt_t*	prebuilt)
-{
-	const dtuple_t*	cur_vrow = NULL;
-
-	roll_ptr_t t_roll_ptr = row_get_rec_roll_ptr(
-		rec, clust_index, *clust_offsets);
-
-	/* if the row is newly inserted, then the virtual
-	columns need to be computed */
-	if (trx_undo_roll_ptr_is_insert(t_roll_ptr)) {
-
-		ut_ad(!rec_get_deleted_flag(rec, page_rec_is_comp(rec)));
-
-		/* This is a newly inserted record and cannot
-		be deleted, So the externally stored field
-		cannot be freed yet. */
-		dtuple_t* row = row_build(ROW_COPY_POINTERS, clust_index,
-					  rec, *clust_offsets,
-					  NULL, NULL, NULL, NULL, heap);
-
-		row_vers_build_clust_v_col(
-			row, clust_index, index, heap, prebuilt);
-		cur_vrow = dtuple_copy(row, v_heap);
-		dtuple_dup_v_fld(cur_vrow, v_heap);
-	} else {
-		/* Try to fetch virtual column data from undo log */
-		row_vers_build_cur_vrow_low(
-			in_purge, rec, clust_index, *clust_offsets,
-			index, roll_ptr, trx_id, v_heap, &cur_vrow, mtr);
-	}
-
-	*clust_offsets = rec_get_offsets(rec, clust_index, NULL,
-					 ULINT_UNDEFINED, &heap);
-	return(cur_vrow);
-}
-
-/*****************************************************************//**
-Finds out if a version of the record, where the version >= the current
-purge view, should have ientry as its secondary index entry. We check
-if there is any not delete marked version of the record where the trx
-id >= purge view, and the secondary index entry and ientry are identified in
-the alphabetical ordering; exactly in this case we return TRUE.
-@return TRUE if earlier version should have */
-ibool
-row_vers_old_has_index_entry(
-/*=========================*/
-	ibool		also_curr,/*!< in: TRUE if also rec is included in the
-				versions to search; otherwise only versions
-				prior to it are searched */
-	const rec_t*	rec,	/*!< in: record in the clustered index; the
-				caller must have a latch on the page */
-	mtr_t*		mtr,	/*!< in: mtr holding the latch on rec; it will
-				also hold the latch on purge_view */
-	dict_index_t*	index,	/*!< in: the secondary index */
-	const dtuple_t*	ientry,	/*!< in: the secondary index entry */
-	roll_ptr_t	roll_ptr,/*!< in: roll_ptr for the purge record */
-	trx_id_t	trx_id,	/*!< in: transaction ID on the purging record */
-	row_prebuilt_t*	prebuilt)/*!< in: compress_heap must be taken from
-				here */
-{
-	const rec_t*	version;
-	rec_t*		prev_version;
-	dict_index_t*	clust_index;
-	ulint*		clust_offsets;
-	mem_heap_t*	heap;
-	mem_heap_t*	heap2;
-	dtuple_t*	row;
-	const dtuple_t*	entry;
-	ulint		comp;
-	const dtuple_t*	vrow = NULL;
-	mem_heap_t*	v_heap = NULL;
-	const dtuple_t*	cur_vrow = NULL;
-
-	ut_ad(mtr_memo_contains_page(mtr, rec, MTR_MEMO_PAGE_X_FIX)
-	      || mtr_memo_contains_page(mtr, rec, MTR_MEMO_PAGE_S_FIX));
-	ut_ad(!rw_lock_own(&(purge_sys->latch), RW_LOCK_S));
-
-	clust_index = dict_table_get_first_index(index->table);
-
-	comp = page_rec_is_comp(rec);
-	ut_ad(!dict_table_is_comp(index->table) == !comp);
-	heap = mem_heap_create(1024);
-	clust_offsets = rec_get_offsets(rec, clust_index, NULL,
-					ULINT_UNDEFINED, &heap);
-
-	if (dict_index_has_virtual(index)) {
-		v_heap = mem_heap_create(100);
-	}
-
-	DBUG_EXECUTE_IF("ib_purge_virtual_index_crash",
-			DBUG_SUICIDE(););
-
-	if (also_curr && !rec_get_deleted_flag(rec, comp)) {
-		row_ext_t*	ext;
-
-		/* The top of the stack of versions is locked by the
-		mtr holding a latch on the page containing the
-		clustered index record. The bottom of the stack is
-		locked by the fact that the purge_sys->view must
-		'overtake' any read view of an active transaction.
-		Thus, it is safe to fetch the prefixes for
-		externally stored columns. */
-		row = row_build(ROW_COPY_POINTERS, clust_index,
-				rec, clust_offsets,
-				NULL, NULL, NULL, &ext, heap);
-
-		if (dict_index_has_virtual(index)) {
-#ifdef DBUG_OFF
-# define dbug_v_purge false
-#else /* DBUG_OFF */
-                        bool    dbug_v_purge = false;
-#endif /* DBUG_OFF */
-
-			DBUG_EXECUTE_IF(
-				"ib_purge_virtual_index_callback",
-				dbug_v_purge = true;);
-
-			roll_ptr_t t_roll_ptr = row_get_rec_roll_ptr(
-				rec, clust_index, clust_offsets);
-
-			/* if the row is newly inserted, then the virtual
-			columns need to be computed */
-			if (trx_undo_roll_ptr_is_insert(t_roll_ptr)
-			    || dbug_v_purge) {
-				row_vers_build_clust_v_col(
-					row, clust_index, index, heap,
-					prebuilt);
-
-				entry = row_build_index_entry(
-					row, ext, index, heap);
-				if (entry && !dtuple_coll_cmp(ientry, entry)) {
-
-					mem_heap_free(heap);
-
-					if (v_heap) {
-						mem_heap_free(v_heap);
-					}
-
-					return(TRUE);
-				}
-			} else {
-				if (row_vers_vc_matches_cluster(
-					also_curr, rec, row, ext, clust_index,
-					clust_offsets, index, ientry, roll_ptr,
-					trx_id, NULL, &vrow, mtr)) {
-					mem_heap_free(heap);
-
-					if (v_heap) {
-						mem_heap_free(v_heap);
-					}
-
-					return(TRUE);
-				}
-			}
-			clust_offsets = rec_get_offsets(rec, clust_index, NULL,
-							ULINT_UNDEFINED, &heap);
-		} else {
-
-			entry = row_build_index_entry(
-				row, ext, index, heap);
-
-			/* If entry == NULL, the record contains unset BLOB
-			pointers.  This must be a freshly inserted record.  If
-			this is called from
-			row_purge_remove_sec_if_poss_low(), the thread will
-			hold latches on the clustered index and the secondary
-			index.  Because the insert works in three steps:
-
-				(1) insert the record to clustered index
-				(2) store the BLOBs and update BLOB pointers
-				(3) insert records to secondary indexes
-
-			the purge thread can safely ignore freshly inserted
-			records and delete the secondary index record.  The
-			thread that inserted the new record will be inserting
-			the secondary index records. */
-
-			/* NOTE that we cannot do the comparison as binary
-			fields because the row is maybe being modified so that
-			the clustered index record has already been updated to
-			a different binary value in a char field, but the
-			collation identifies the old and new value anyway! */
-			if (entry && !dtuple_coll_cmp(ientry, entry)) {
-
-				mem_heap_free(heap);
-
-				if (v_heap) {
-					mem_heap_free(v_heap);
-				}
-				return(TRUE);
-			}
-		}
-	} else if (dict_index_has_virtual(index)) {
-		/* The current cluster index record could be
-		deleted, but the previous version of it might not. We will
-		need to get the virtual column data from undo record
-		associated with current cluster index */
-		cur_vrow = row_vers_build_cur_vrow(
-			also_curr, rec, clust_index, &clust_offsets,
-			index, ientry, roll_ptr, trx_id, heap, v_heap, mtr,
-			prebuilt);
-	}
-
-	version = rec;
-
-	for (;;) {
-		heap2 = heap;
-		heap = mem_heap_create(1024);
-		vrow = NULL;
-
-		trx_undo_prev_version_build(rec, mtr, version,
-					    clust_index, clust_offsets,
-					    heap, &prev_version, NULL,
-					    dict_index_has_virtual(index)
-						? &vrow : NULL, 0);
-		mem_heap_free(heap2); /* free version and clust_offsets */
-
-		if (!prev_version) {
-			/* Versions end here */
-
-			mem_heap_free(heap);
-
-			if (v_heap) {
-				mem_heap_free(v_heap);
-			}
-
-			return(FALSE);
-		}
-
-		clust_offsets = rec_get_offsets(prev_version, clust_index,
-						NULL, ULINT_UNDEFINED, &heap);
-
-		if (dict_index_has_virtual(index)) {
-			if (vrow) {
-				/* Keep the virtual row info for the next
-				version, unless it is changed */
-				mem_heap_empty(v_heap);
-				cur_vrow = dtuple_copy(vrow, v_heap);
-				dtuple_dup_v_fld(cur_vrow, v_heap);
-			}
-
-			if (!cur_vrow) {
-				/* Nothing for this index has changed,
-				continue */
-				version = prev_version;
-				continue;
-			}
-		}
-
-		if (!rec_get_deleted_flag(prev_version, comp)) {
-			row_ext_t*	ext;
-
-			/* The stack of versions is locked by mtr.
-			Thus, it is safe to fetch the prefixes for
-			externally stored columns. */
-			row = row_build(ROW_COPY_POINTERS, clust_index,
-					prev_version, clust_offsets,
-					NULL, NULL, NULL, &ext, heap);
-
-			if (dict_index_has_virtual(index)) {
-				ut_ad(cur_vrow);
-				ut_ad(row->n_v_fields == cur_vrow->n_v_fields);
-				dtuple_copy_v_fields(row, cur_vrow);
-			}
-
-			entry = row_build_index_entry(row, ext, index, heap);
-
-			/* If entry == NULL, the record contains unset
-			BLOB pointers.  This must be a freshly
-			inserted record that we can safely ignore.
-			For the justification, see the comments after
-			the previous row_build_index_entry() call. */
-
-			/* NOTE that we cannot do the comparison as binary
-			fields because maybe the secondary index record has
-			already been updated to a different binary value in
-			a char field, but the collation identifies the old
-			and new value anyway! */
-
-			if (entry && !dtuple_coll_cmp(ientry, entry)) {
-
-				mem_heap_free(heap);
-				if (v_heap) {
-					mem_heap_free(v_heap);
-				}
-
-				return(TRUE);
-			}
-		}
-
-		version = prev_version;
-	}
->>>>>>> 333b4508
 }
 
 /** Constructs the version of a clustered index record which a consistent
