--- conflicted
+++ resolved
@@ -84,13 +84,8 @@
 
 /***********************************************************//**
 Repositions the pcur in the purge node on the clustered index record,
-<<<<<<< HEAD
-if found.
+if found. If the record is not found, close pcur.
 @return TRUE if the record was found */
-=======
-if found. If the record is not found, close pcur.
-@return	TRUE if the record was found */
->>>>>>> fbd1f8f9
 static
 ibool
 row_purge_reposition_pcur(
