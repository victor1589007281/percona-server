--- conflicted
+++ resolved
@@ -2915,11 +2915,6 @@
 /*===============================*/
 	trx_t*	trx)	/*!< in/out: transaction */
 {
-<<<<<<< HEAD
-	//ut_ad(lock_trx_has_sys_table_locks(trx) == NULL);
-
-=======
->>>>>>> 69ba7630
 	ut_a(trx->dict_operation_lock_mode == RW_S_LATCH);
 
 	rw_lock_s_unlock(dict_operation_lock);
@@ -2956,11 +2951,6 @@
 /*=============================*/
 	trx_t*	trx)	/*!< in/out: transaction */
 {
-<<<<<<< HEAD
-	//ut_ad(lock_trx_has_sys_table_locks(trx) == NULL);
-
-=======
->>>>>>> 69ba7630
 	ut_a(trx->dict_operation_lock_mode == RW_X_LATCH);
 
 	/* Serialize data dictionary operations with dictionary mutex:
