--- conflicted
+++ resolved
@@ -49,10 +49,6 @@
 #include "dict0dict.h"
 #include "dict0load.h"
 #include "dict0priv.h"
-<<<<<<< HEAD
-=======
-#include "dict0boot.h"
->>>>>>> 333b4508
 #include "dict0stats.h"
 #include "dict0stats_bg.h"
 #include "fil0fil.h"
@@ -84,23 +80,12 @@
 #include "trx0roll.h"
 #include "trx0undo.h"
 #include "ut0new.h"
-<<<<<<< HEAD
+#include "zlib.h"
 
 static const char *MODIFICATIONS_NOT_ALLOWED_MSG_FORCE_RECOVERY =
     "innodb_force_recovery is on. We do not allow database modifications"
     " by the user. Shut down mysqld and edit my.cnf to set"
     " innodb_force_recovery=0";
-=======
-#include "zlib.h"
-#include <algorithm>
-#include <deque>
-#include <vector>
-
-const char* MODIFICATIONS_NOT_ALLOWED_MSG_FORCE_RECOVERY =
-	"innodb_force_recovery is on. We do not allow database modifications"
-	" by the user. Shut down mysqld and edit my.cnf to set"
-	" innodb_force_recovery=0";
->>>>>>> 333b4508
 
 /** Provide optional 4.x backwards compatibility for 5.0 and above */
 ibool row_rollback_on_timeout = FALSE;
@@ -113,7 +98,7 @@
 Compression level to be used by zlib for compressed-blob columns.
 Settable by user.
 */
-uint	srv_compressed_columns_zip_level = DEFAULT_COMPRESSION_LEVEL;
+uint srv_compressed_columns_zip_level = DEFAULT_COMPRESSION_LEVEL;
 /**
 (Z_FILTERED | Z_HUFFMAN_ONLY | Z_RLE | Z_FIXED | Z_DEFAULT_STRATEGY)
 
@@ -133,20 +118,20 @@
 dynamic Huffman codes, allowing for a simpler decoder for special
 applications.
 */
-const uint	srv_compressed_columns_zlib_strategy = Z_DEFAULT_STRATEGY;
+const uint srv_compressed_columns_zlib_strategy = Z_DEFAULT_STRATEGY;
 /** Compress the column if the data length exceeds this value. */
-ulong	srv_compressed_columns_threshold = 96;
+ulong srv_compressed_columns_threshold = 96;
 /**
 Determine if zlib needs to compute adler32 value for the compressed data.
 This variables is similar to page_zip_zlib_wrap, but only used by
 compressed blob columns.
 */
-const bool	srv_compressed_columns_zlib_wrap = true;
+const bool srv_compressed_columns_zlib_wrap = true;
 /**
 Determine if zlib will use custom memory allocation functions based on
 InnoDB memory heap routines (mem_heap_t*).
 */
-const bool	srv_compressed_columns_zlib_use_heap = false;
+const bool srv_compressed_columns_zlib_use_heap = false;
 /** Chain node of the list of tables to drop in the background. */
 struct row_mysql_drop_t {
   char *table_name; /*!< table name */
@@ -213,7 +198,14 @@
   DBUG_VOID_RETURN;
 }
 
-<<<<<<< HEAD
+/** Frees the compress heap in prebuilt when no longer needed.
+@param[in]      prebuilt        prebuilt struct of a ha_innobase::table
+                                handle  */
+void row_mysql_prebuilt_free_compress_heap(row_prebuilt_t *prebuilt) noexcept {
+  mem_heap_free(prebuilt->compress_heap);
+  prebuilt->compress_heap = nullptr;
+}
+
 /** Stores a >= 5.0.3 format true VARCHAR length to dest, in the MySQL row
  format.
  @return pointer to the data, we skip the 1 or 2 bytes at the start
@@ -222,29 +214,6 @@
     byte *dest,   /*!< in: where to store */
     ulint len,    /*!< in: length, must fit in two bytes */
     ulint lenlen) /*!< in: storage length of len: either 1 or 2 bytes */
-=======
-/** Frees the compress heap in prebuilt when no longer needed. */
-void
-row_mysql_prebuilt_free_compress_heap(
-	row_prebuilt_t*	prebuilt)	/*!< in: prebuilt struct of a
-					ha_innobase:: table handle */
-{
-	mem_heap_free(prebuilt->compress_heap);
-	prebuilt->compress_heap = NULL;
-}
-
-/*******************************************************************//**
-Stores a >= 5.0.3 format true VARCHAR length to dest, in the MySQL row
-format.
-@return pointer to the data, we skip the 1 or 2 bytes at the start
-that are used to store the len */
-byte*
-row_mysql_store_true_var_len(
-/*=========================*/
-	byte*	dest,	/*!< in: where to store */
-	ulint	len,	/*!< in: length, must fit in two bytes */
-	ulint	lenlen)	/*!< in: storage length of len: either 1 or 2 bytes */
->>>>>>> 333b4508
 {
   if (lenlen == 2) {
     ut_a(len < 256 * 256);
@@ -285,7 +254,365 @@
   return (field + 1);
 }
 
-<<<<<<< HEAD
+/**
+   Compressed BLOB header format:
+   ---------------------------------------------------------------
+   | reserved | wrap | algorithm | len-len | compressed | unused |
+   |      [1] |  [1] |       [5] |     [3] |        [1] |    [5] |
+   ---------------------------------------------------------------
+   | 0      0 | 1  1 | 2       6 | 7     9 | 10      10 | 11  15 |
+   ---------------------------------------------------------------
+   * 'reserved' bit is planned to be used in future versions of the BLOB
+   header. In this version it must always be
+   'default_zip_column_reserved_value' (0).
+   * 'wrap' identifies if compression algorithm calculated a checksum
+   (adler32 in case of zlib) and appended it to the compressed data.
+   * 'algorithm' identifies which algoritm was used to compress this BLOB.
+   Currently, the only value 'default_zip_column_algorithm_value' (0) is
+   supported.
+   * 'len-len' field identifies the length of the column length data portion
+   followed by this header (see below).
+   * If 'compressed' bit is set to 1, then this header is immediately followed
+   by 1..8 bytes (depending on the value of 'len-len' bitfield) which
+   determine original (uncompressed) block size. These 'len-len' bytes are
+   followed by compressed representation of the original data.
+   * If 'compressed' bit is set to 0, every other bitfield ('wrap',
+   'algorithm' and 'le-len') must be ignored. In this case the header is
+   immediately followed by uncompressed (original) data.
+*/
+
+/**
+   Currently the only supported value for the 'reserved' field is
+   false (0).
+*/
+static constexpr bool default_zip_column_reserved_value = false;
+
+/**
+   Currently the only supported value for the 'algorithm' field is 0, which
+   means 'zlib'.
+*/
+static constexpr uint default_zip_column_algorithm_value = 0;
+
+static constexpr size_t zip_column_prefix_max_length =
+    ZIP_COLUMN_HEADER_LENGTH + 8;
+static constexpr size_t zip_column_header_length = ZIP_COLUMN_HEADER_LENGTH;
+
+/* 'reserved', bit 0 */
+static constexpr uint zip_column_reserved = 0;
+/* 0000 0000 0000 0001 */
+static constexpr uint zip_column_reserved_mask = 0x0001;
+
+/* 'wrap', bit 1 */
+static constexpr uint zip_column_wrap = 1;
+/* 0000 0000 0000 0010 */
+static constexpr uint zip_column_wrap_mask = 0x0002;
+
+/* 'algorithm', bit 2,3,4,5,6 */
+static constexpr uint zip_column_algorithm = 2;
+/* 0000 0000 0111 1100 */
+static constexpr uint zip_column_algorithm_mask = 0x007C;
+
+/* 'len-len', bit 7,8,9 */
+static constexpr uint zip_column_data_length = 7;
+/* 0000 0011 1000 0000 */
+static constexpr uint zip_column_data_length_mask = 0x0380;
+
+/* 'compressed', bit 10 */
+static constexpr uint zip_column_compressed = 10;
+/* 0000 0100 0000 0000 */
+static constexpr uint zip_column_compressed_mask = 0x0400;
+
+/** Updates compressed block header with the given components */
+static void column_set_compress_header(byte *data, bool compressed,
+                                       ulint lenlen, uint alg, bool wrap,
+                                       bool reserved) noexcept {
+  ulint header = 0;
+  header |= (compressed << zip_column_compressed);
+  header |= (lenlen << zip_column_data_length);
+  header |= (alg << zip_column_algorithm);
+  header |= (wrap << zip_column_wrap);
+  header |= (reserved << zip_column_reserved);
+  mach_write_to_2(data, header);
+}
+
+/** Parse compressed block header into components */
+static void column_get_compress_header(const byte *data, bool *compressed,
+                                       ulint *lenlen, uint *alg, bool *wrap,
+                                       bool *reserved) noexcept {
+  const ulint header = mach_read_from_2(data);
+  *compressed =
+      ((header & zip_column_compressed_mask) >> zip_column_compressed);
+  *lenlen = ((header & zip_column_data_length_mask) >> zip_column_data_length);
+  *alg = ((header & zip_column_algorithm_mask) >> zip_column_algorithm);
+  *wrap = ((header & zip_column_wrap_mask) >> zip_column_wrap);
+  *reserved = ((header & zip_column_reserved_mask) >> zip_column_reserved);
+}
+
+/** Allocate memory for zlib.
+@param[in,out]  opaque  memory heap
+@param[in]      items   number of items to allocate
+@param[in]      size    size of an item in bytes */
+static void *column_zip_zalloc(void *opaque, uInt items, uInt size) noexcept {
+  return (mem_heap_zalloc(static_cast<mem_heap_t *>(opaque), items * size));
+}
+
+/** Deallocate memory for zlib.
+@param[in]      opaque  memory heap
+@param[in]      address object to free */
+static void column_zip_free(void *opaque MY_ATTRIBUTE((unused)),
+                            void *address MY_ATTRIBUTE((unused))) noexcept {}
+
+/** Configure the zlib allocator to use the given memory heap.
+@param[in,out]  stream  zlib stream
+@param[in]      heap    memory heap to use */
+static void column_zip_set_alloc(void *stream, mem_heap_t *heap) noexcept {
+  auto *const strm = static_cast<z_stream *>(stream);
+
+  if (srv_compressed_columns_zlib_use_heap) {
+    strm->zalloc = column_zip_zalloc;
+    strm->zfree = column_zip_free;
+    strm->opaque = heap;
+  } else {
+    strm->zalloc = static_cast<alloc_func>(nullptr);
+    strm->zfree = static_cast<free_func>(nullptr);
+    strm->opaque = static_cast<voidpf>(nullptr);
+  }
+}
+
+/** Compress blob/text/varchar column using zlib
+@param[in]      data            data in mysql (uncompressed) format
+@param[in,out]  len             in: data length, out: length of compressed data
+@param[in]      lenlen          bytes used to store the length of data
+@param[in]      dict_data       optional dictionary data used for compression
+@param[in]      dict_data_len   optional dictionary data length
+@param[in]      prebuilt        use prebuilt->compress only here
+@return pointer to the compressed data */
+byte *row_compress_column(const byte *data, ulint *len, ulint lenlen,
+                          const byte *dict_data, ulint dict_data_len,
+                          row_prebuilt_t *prebuilt) {
+  int err = 0;
+  ulint comp_len = *len;
+  ulint buf_len = *len + zip_column_prefix_max_length;
+  byte *buf;
+  byte *ptr;
+  z_stream c_stream;
+  bool wrap = srv_compressed_columns_zlib_wrap;
+
+  int window_bits = wrap ? MAX_WBITS : -MAX_WBITS;
+
+  if (!prebuilt->compress_heap)
+    prebuilt->compress_heap = mem_heap_create(ut_max(UNIV_PAGE_SIZE, buf_len));
+
+  buf = static_cast<byte *>(mem_heap_zalloc(prebuilt->compress_heap, buf_len));
+
+  if (*len < srv_compressed_columns_threshold ||
+      srv_compressed_columns_zip_level == Z_NO_COMPRESSION)
+    goto do_not_compress;
+
+  ptr = buf + zip_column_header_length + lenlen;
+
+  /* init deflate object */
+  c_stream.next_in = const_cast<Bytef *>(data);
+  c_stream.avail_in = *len;
+  c_stream.next_out = ptr;
+  c_stream.avail_out = comp_len;
+
+  column_zip_set_alloc(&c_stream, prebuilt->compress_heap);
+
+  err = deflateInit2(&c_stream, srv_compressed_columns_zip_level, Z_DEFLATED,
+                     window_bits, MAX_MEM_LEVEL,
+                     srv_compressed_columns_zlib_strategy);
+  ut_a(err == Z_OK);
+
+  if (dict_data != 0 && dict_data_len != 0) {
+    err = deflateSetDictionary(&c_stream, dict_data, dict_data_len);
+    ut_a(err == Z_OK);
+  }
+
+  err = deflate(&c_stream, Z_FINISH);
+  if (err != Z_STREAM_END) {
+    deflateEnd(&c_stream);
+    if (err == Z_OK) err = Z_BUF_ERROR;
+  } else {
+    comp_len = c_stream.total_out;
+    err = deflateEnd(&c_stream);
+  }
+
+  switch (err) {
+    case Z_OK:
+      break;
+    case Z_BUF_ERROR:
+      /* data after compress is larger than uncompressed data*/
+      break;
+    default:
+      ib::error() << "failed to compress the column, error: " << err << '\n';
+  }
+
+  /* make sure the compressed data size is smaller than uncompressed data */
+  if (err == Z_OK && *len > (comp_len + zip_column_header_length + lenlen)) {
+    column_set_compress_header(buf, true, lenlen - 1,
+                               default_zip_column_algorithm_value, wrap,
+                               default_zip_column_reserved_value);
+    ptr = buf + zip_column_header_length;
+    /*store the uncompressed data length*/
+    switch (lenlen) {
+      case 1:
+        mach_write_to_1(ptr, *len);
+        break;
+      case 2:
+        mach_write_to_2(ptr, *len);
+        break;
+      case 3:
+        mach_write_to_3(ptr, *len);
+        break;
+      case 4:
+        mach_write_to_4(ptr, *len);
+        break;
+      default:
+        ut_error;
+    }
+
+    *len = comp_len + zip_column_header_length + lenlen;
+    return buf;
+  }
+
+do_not_compress:
+  ptr = buf;
+  column_set_compress_header(ptr, false, 0, default_zip_column_algorithm_value,
+                             false, default_zip_column_reserved_value);
+  ptr += zip_column_header_length;
+  memcpy(ptr, data, *len);
+  *len += zip_column_header_length;
+  return buf;
+}
+
+/** Uncompress blob/text/varchar column using zlib
+@param[in]      data    data in InnoDB (compressed) format
+@param[in,out]  len     in: data length; out: length of decompressed data
+@param[in]      dict_data       optional dictionary data used for decompression
+@param[in]      dict_data_len   optional dictionary data length
+@param[in]      prebuilt        use prebuilt->compress_heap only here
+@return pointer to the uncompressed data */
+const byte *row_decompress_column(const byte *data, ulint *len,
+                                  const byte *dict_data, ulint dict_data_len,
+                                  row_prebuilt_t *prebuilt) {
+  ulint buf_len = 0;
+  byte *buf;
+  int err = 0;
+  int window_bits = 0;
+  z_stream d_stream;
+  bool is_compressed = false;
+  bool wrap = false;
+  bool reserved = false;
+  ulint lenlen = 0;
+  uint alg = 0;
+
+  ut_ad(*len != ULINT_UNDEFINED);
+  ut_ad(*len >= zip_column_header_length);
+
+  column_get_compress_header(data, &is_compressed, &lenlen, &alg, &wrap,
+                             &reserved);
+
+  if (reserved != default_zip_column_reserved_value) {
+    ib::fatal() << "unsupported compressed BLOB header format\n";
+  }
+
+  if (alg != default_zip_column_algorithm_value) {
+    ib::fatal() << "unsupported 'algorithm' value in the compressed BLOB "
+                   "header\n";
+  }
+
+  ut_a(lenlen < 4);
+
+  data += zip_column_header_length;
+  if (!is_compressed) { /* column not compressed */
+    *len -= zip_column_header_length;
+    return data;
+  }
+
+  lenlen++;
+
+  ulint comp_len = *len - zip_column_header_length - lenlen;
+
+  ulint uncomp_len = 0;
+  switch (lenlen) {
+    case 1:
+      uncomp_len = mach_read_from_1(data);
+      break;
+    case 2:
+      uncomp_len = mach_read_from_2(data);
+      break;
+    case 3:
+      uncomp_len = mach_read_from_3(data);
+      break;
+    case 4:
+      uncomp_len = mach_read_from_4(data);
+      break;
+    default:
+      ut_error;
+  }
+
+  data += lenlen;
+
+  /* data is compressed, decompress it*/
+  if (!prebuilt->compress_heap) {
+    prebuilt->compress_heap =
+        mem_heap_create(ut_max(UNIV_PAGE_SIZE, uncomp_len));
+  }
+
+  buf_len = uncomp_len;
+  buf = static_cast<byte *>(mem_heap_zalloc(prebuilt->compress_heap, buf_len));
+
+  /* init d_stream */
+  d_stream.next_in = const_cast<Bytef *>(data);
+  d_stream.avail_in = comp_len;
+  d_stream.next_out = buf;
+  d_stream.avail_out = buf_len;
+
+  column_zip_set_alloc(&d_stream, prebuilt->compress_heap);
+
+  window_bits = wrap ? MAX_WBITS : -MAX_WBITS;
+  err = inflateInit2(&d_stream, window_bits);
+  ut_a(err == Z_OK);
+
+  err = inflate(&d_stream, Z_FINISH);
+  if (err == Z_NEED_DICT) {
+    ut_a(dict_data != 0 && dict_data_len != 0);
+    err = inflateSetDictionary(&d_stream, dict_data, dict_data_len);
+    ut_a(err == Z_OK);
+    err = inflate(&d_stream, Z_FINISH);
+  }
+
+  if (err != Z_STREAM_END) {
+    inflateEnd(&d_stream);
+    if (err == Z_BUF_ERROR && d_stream.avail_in == 0) err = Z_DATA_ERROR;
+  } else {
+    buf_len = d_stream.total_out;
+    err = inflateEnd(&d_stream);
+  }
+
+  switch (err) {
+    case Z_OK:
+      break;
+    case Z_BUF_ERROR:
+      ib::fatal() << "zlib buf error, this shouldn't happen\n";
+      break;
+    default:
+      ib::fatal() << "failed to decompress column, error: " << err << '\n';
+  }
+
+  if (err == Z_OK) {
+    if (buf_len != uncomp_len) {
+      ib::fatal() << "failed to decompress blob column, may be corrupted\n";
+    }
+    *len = buf_len;
+    return buf;
+  }
+
+  *len -= (zip_column_header_length + lenlen);
+  return data;
+}
+
 /** Stores a reference to a BLOB in the MySQL format. */
 void row_mysql_store_blob_ref(
     byte *dest,       /*!< in: where to store */
@@ -295,458 +622,21 @@
                       to 4 bytes */
     const void *data, /*!< in: BLOB data; if the value to store
                       is SQL NULL this should be NULL pointer */
-    ulint len)        /*!< in: BLOB length; if the value to store
-                      is SQL NULL this should be 0; remember
-                      also to set the NULL bit in the MySQL record
-                      header! */
-=======
-/**
-  Compressed BLOB header format:
-  ---------------------------------------------------------------
-  | reserved | wrap | algorithm | len-len | compressed | unused |
-  |      [1] |  [1] |       [5] |     [3] |        [1] |    [5] |
-  ---------------------------------------------------------------
-  | 0      0 | 1  1 | 2       6 | 7     9 | 10      10 | 11  15 |
-  ---------------------------------------------------------------
-  * 'reserved' bit is planned to be used in future versions of the BLOB
-  header. In this version it must always be
-  'default_zip_column_reserved_value' (0).
-  * 'wrap' identifies if compression algorithm calculated a checksum
-  (adler32 in case of zlib) and appended it to the compressed data.
-  * 'algorithm' identifies which algoritm was used to compress this BLOB.
-  Currently, the only value 'default_zip_column_algorithm_value' (0) is
-  supported.
-  * 'len-len' field identifies the length of the column length data portion
-  followed by this header (see below).
-  * If 'compressed' bit is set to 1, then this header is immediately followed
-  by 1..8 bytes (depending on the value of 'len-len' bitfield) which
-  determine original (uncompressed) block size. These 'len-len' bytes are
-  followed by compressed representation of the original data.
-  * If 'compressed' bit is set to 0, every other bitfield ('wrap',
-  'algorithm' and 'le-len') must be ignored. In this case the header is
-  immediately followed by uncompressed (original) data.
-*/
-
-/**
-  Currently the only supported value for the 'reserved' field is
-  false (0).
-*/
-static const bool default_zip_column_reserved_value = false;
-
-/**
-  Currently the only supported value for the 'algorithm' field is 0, which
-  means 'zlib'.
-*/
-static const uint default_zip_column_algorithm_value = 0;
-
-static const size_t zip_column_prefix_max_length =
-	ZIP_COLUMN_HEADER_LENGTH + 8;
-static const size_t zip_column_header_length = ZIP_COLUMN_HEADER_LENGTH;
-
-/* 'reserved', bit 0 */
-static const uint zip_column_reserved = 0;
-/* 0000 0000 0000 0001 */
-static const uint zip_column_reserved_mask = 0x0001;
-
-/* 'wrap', bit 1 */
-static const uint zip_column_wrap = 1;
-/* 0000 0000 0000 0010 */
-static const uint zip_column_wrap_mask = 0x0002;
-
-/* 'algorithm', bit 2,3,4,5,6 */
-static const uint zip_column_algorithm = 2;
-/* 0000 0000 0111 1100 */
-static const uint zip_column_algorithm_mask = 0x007C;
-
-/* 'len-len', bit 7,8,9 */
-static const uint zip_column_data_length = 7;
-/* 0000 0011 1000 0000 */
-static const uint zip_column_data_length_mask = 0x0380;
-
-/* 'compressed', bit 10 */
-static const uint zip_column_compressed = 10;
-/* 0000 0100 0000 0000 */
-static const uint zip_column_compressed_mask = 0x0400;
-
-/** Updates compressed block header with the given components */
-static void
-column_set_compress_header(
-	byte*	data,
-	bool	compressed,
-	ulint	lenlen,
-	uint	alg,
-	bool	wrap,
-	bool	reserved)
-{
-	ulint header = 0;
-	header |= (compressed << zip_column_compressed);
-	header |= (lenlen << zip_column_data_length);
-	header |= (alg << zip_column_algorithm);
-	header |= (wrap << zip_column_wrap);
-	header |= (reserved << zip_column_reserved);
-	mach_write_to_2(data, header);
-}
-
-/** Parse compressed block header into components */
-static void
-column_get_compress_header(
-	const byte*	data,
-	bool*		compressed,
-	ulint*		lenlen,
-	uint*		alg,
-	bool*		wrap,
-	bool*		reserved
-)
-{
-	ulint header = mach_read_from_2(data);
-	*compressed = ((header & zip_column_compressed_mask) >>
-		zip_column_compressed);
-	*lenlen = ((header & zip_column_data_length_mask) >>
-		zip_column_data_length);
-	*alg = ((header & zip_column_algorithm_mask) >>
-		zip_column_algorithm);
-	*wrap = ((header & zip_column_wrap_mask) >>
-		zip_column_wrap);
-	*reserved = ((header & zip_column_reserved_mask) >>
-		zip_column_reserved);
-}
-
-/** Allocate memory for zlib. */
-static
-void*
-column_zip_zalloc(
-	void*	opaque,	/*!< in/out: memory heap */
-	uInt	items,	/*!< in: number of items to allocate */
-	uInt	size)	/*!< in: size of an item in bytes */
-{
-	return(mem_heap_zalloc(static_cast<mem_heap_t*>(opaque),
-		items * size));
-}
-
-/** Deallocate memory for zlib. */
-static
-void
-column_zip_free(
-	 void*	opaque MY_ATTRIBUTE((unused)),	/*!< in: memory heap */
-	 void*	address MY_ATTRIBUTE((unused)))	/*!< in: object to free */
-{
-}
-
-/** Configure the zlib allocator to use the given memory heap. */
-void
-column_zip_set_alloc(
-	void*		stream,	/*!< in/out: zlib stream */
-	mem_heap_t*	heap)	/*!< in: memory heap to use */
-{
-	z_stream* strm = static_cast<z_stream*>(stream);
-
-	if (srv_compressed_columns_zlib_use_heap) {
-		strm->zalloc = column_zip_zalloc;
-		strm->zfree = column_zip_free;
-		strm->opaque = heap;
-	} else {
-		strm->zalloc = (alloc_func)0;
-		strm->zfree = (free_func)0;
-		strm->opaque = (voidpf)0;
-	}
-}
-
-/** Compress blob/text/varchar column using zlib
-@return pointer to the compressed data */
-byte*
-row_compress_column(
-	const byte*	data,	/*!< in: data in mysql(uncompressed)
-				format */
-	ulint		*len,	/*!< in: data length; out: length of
-				compressed data*/
-	ulint		lenlen,	/*!< in: bytes used to store the length of
-				data */
-	const byte*	dict_data,
-				/*!< in: optional dictionary data used for
-				compression */
-	ulint		dict_data_len,
-				/*!< in: optional dictionary data length */
-	row_prebuilt_t*	prebuilt)
-				/*!< in: use prebuilt->compress_heap only
-				here*/
-{
-	int err = 0;
-	ulint comp_len = *len;
-	ulint buf_len = *len + zip_column_prefix_max_length;
-	byte* buf;
-	byte* ptr;
-	z_stream c_stream;
-	bool wrap = srv_compressed_columns_zlib_wrap;
-
-	int window_bits = wrap ? MAX_WBITS : -MAX_WBITS;
-
-	if (!prebuilt->compress_heap) {
-		prebuilt->compress_heap =
-			mem_heap_create(ut_max(UNIV_PAGE_SIZE, buf_len));
-	}
-
-	buf = static_cast<byte*>(mem_heap_zalloc(
-			prebuilt->compress_heap,buf_len));
-
-	if (*len < srv_compressed_columns_threshold ||
-		srv_compressed_columns_zip_level == Z_NO_COMPRESSION)
-		goto do_not_compress;
-
-	ptr = buf + zip_column_header_length + lenlen;
-
-	/*init deflate object*/
-	c_stream.next_in = const_cast<Bytef*>(data);
-	c_stream.avail_in = *len;
-	c_stream.next_out = ptr;
-	c_stream.avail_out = comp_len;
-
-	column_zip_set_alloc(&c_stream, prebuilt->compress_heap);
-
-	err = deflateInit2(&c_stream, srv_compressed_columns_zip_level,
-		Z_DEFLATED, window_bits, MAX_MEM_LEVEL,
-		srv_compressed_columns_zlib_strategy);
-	ut_a(err == Z_OK);
-
-	if (dict_data != 0 && dict_data_len != 0) {
-		err = deflateSetDictionary(&c_stream, dict_data,
-			dict_data_len);
-		ut_a(err == Z_OK);
-	}
-
-	err = deflate(&c_stream, Z_FINISH);
-	if (err != Z_STREAM_END) {
-		deflateEnd(&c_stream);
-		if (err == Z_OK)
-			err = Z_BUF_ERROR;
-	} else {
-		comp_len = c_stream.total_out;
-		err = deflateEnd(&c_stream);
-	}
-
-	switch (err) {
-	case Z_OK:
-		break;
-	case Z_BUF_ERROR:
-		/* data after compress is larger than uncompressed data*/
-		break;
-	default:
-		ib::error() << "failed to compress the column, error: " <<
-			err << '\n';
-	}
-
-	/* make sure the compressed data size is smaller than
-	uncompressed data */
-	if (err == Z_OK &&
-		*len > (comp_len + zip_column_header_length + lenlen)) {
-		column_set_compress_header(buf, true, lenlen - 1,
-			default_zip_column_algorithm_value, wrap,
-			default_zip_column_reserved_value);
-		ptr = buf + zip_column_header_length;
-		/*store the uncompressed data length*/
-		switch (lenlen) {
-		case 1:
-			mach_write_to_1(ptr, *len);
-			break;
-		case 2:
-			mach_write_to_2(ptr, *len);
-			break;
-		case 3:
-			mach_write_to_3(ptr, *len);
-			break;
-		case 4:
-			mach_write_to_4(ptr, *len);
-			break;
-		default:
-			ut_error;
-		}
-
-		*len = comp_len + zip_column_header_length + lenlen;
-		return buf;
-	}
-
-do_not_compress:
-	ptr = buf;
-	column_set_compress_header(ptr, false, 0,
-		default_zip_column_algorithm_value, false,
-		default_zip_column_reserved_value);
-	ptr += zip_column_header_length;
-	memcpy(ptr, data, *len);
-	*len += zip_column_header_length;
-	return buf;
-}
-
-/** Uncompress blob/text/varchar column using zlib
-@return pointer to the uncompressed data */
-const byte*
-row_decompress_column(
-	const byte*	data,	/*!< in: data in innodb(compressed) format */
-	ulint		*len,	/*!< in: data length; out: length of
-				decompressed data*/
-	const byte*	dict_data,
-				/*!< in: optional dictionary data used for
-				decompression */
-	ulint		dict_data_len,
-				/*!< in: optional dictionary data length */
-	row_prebuilt_t*	prebuilt)
-				/*!< in: use prebuilt->compress_heap only
-				here*/
-{
-	ulint buf_len = 0;
-	byte* buf;
-	int err = 0;
-	int window_bits = 0;
-	z_stream d_stream;
-	bool is_compressed = false;
-	bool wrap = false;
-	bool reserved = false;
-	ulint lenlen = 0;
-	uint alg = 0;
-
-	ut_ad(*len != ULINT_UNDEFINED);
-	ut_ad(*len >= zip_column_header_length);
-
-	column_get_compress_header(data, &is_compressed, &lenlen, &alg,
-		&wrap, &reserved);
-
-	if (reserved != default_zip_column_reserved_value) {
-		ib::fatal() <<
-			"unsupported compressed BLOB header format\n";
-	}
-
-	if (alg != default_zip_column_algorithm_value) {
-		ib::fatal() <<
-			"unsupported 'algorithm' value in the"
-			" compressed BLOB header\n";
-	}
-
-	ut_a(lenlen < 4);
-
-	data += zip_column_header_length;
-	if (!is_compressed) { /* column not compressed */
-		*len -= zip_column_header_length;
-		return data;
-	}
-
-	lenlen++;
-
-	ulint comp_len = *len - zip_column_header_length - lenlen;
-
-	ulint uncomp_len = 0;
-	switch (lenlen) {
-	case 1:
-		uncomp_len = mach_read_from_1(data);
-		break;
-	case 2:
-		uncomp_len = mach_read_from_2(data);
-		break;
-	case 3:
-		uncomp_len = mach_read_from_3(data);
-		break;
-	case 4:
-		uncomp_len = mach_read_from_4(data);
-		break;
-	default:
-		ut_error;
-	}
-
-	data += lenlen;
-
-	/* data is compressed, decompress it*/
-	if (!prebuilt->compress_heap) {
-		prebuilt->compress_heap =
-			mem_heap_create(ut_max(UNIV_PAGE_SIZE, uncomp_len));
-	}
-
-	buf_len = uncomp_len;
-	buf = static_cast<byte*>(mem_heap_zalloc(
-				 prebuilt->compress_heap, buf_len));
-
-	/* init d_stream */
-	d_stream.next_in = const_cast<Bytef*>(data);
-	d_stream.avail_in = comp_len;
-	d_stream.next_out = buf;
-	d_stream.avail_out = buf_len;
-
-	column_zip_set_alloc(&d_stream, prebuilt->compress_heap);
-
-	window_bits = wrap ? MAX_WBITS : -MAX_WBITS;
-	err = inflateInit2(&d_stream, window_bits);
-	ut_a(err == Z_OK);
-
-	err = inflate(&d_stream, Z_FINISH);
-	if (err == Z_NEED_DICT) {
-		ut_a(dict_data != 0 && dict_data_len != 0);
-		err = inflateSetDictionary(&d_stream, dict_data,
-			dict_data_len);
-		ut_a(err == Z_OK);
-		err = inflate(&d_stream, Z_FINISH);
-	}
-
-	if (err != Z_STREAM_END) {
-		inflateEnd(&d_stream);
-		if (err == Z_BUF_ERROR && d_stream.avail_in == 0)
-			err = Z_DATA_ERROR;
-	} else {
-		buf_len = d_stream.total_out;
-		err = inflateEnd(&d_stream);
-	}
-
-	switch (err) {
-	case Z_OK:
-		break;
-	case Z_BUF_ERROR:
-		ib::fatal() <<
-			"zlib buf error, this shouldn't happen\n";
-		break;
-	default:
-		ib::fatal() <<
-			"failed to decompress column, error: " <<
-			err << '\n';
-	}
-
-	if (err == Z_OK) {
-		if (buf_len != uncomp_len) {
-			ib::fatal() <<
-				"failed to decompress blob column, may"
-				" be corrupted\n";
-		}
-		*len = buf_len;
-		return buf;
-	}
-
-	*len -= (zip_column_header_length + lenlen);
-	return data;
-}
-
-
-/*******************************************************************//**
-Stores a reference to a BLOB in the MySQL format. */
-void
-row_mysql_store_blob_ref(
-/*=====================*/
-	byte*		dest,	/*!< in: where to store */
-	ulint		col_len,/*!< in: dest buffer size: determines into
-				how many bytes the BLOB length is stored,
-				the space for the length may vary from 1
-				to 4 bytes */
-	const void*	data,	/*!< in: BLOB data; if the value to store
-				is SQL NULL this should be NULL pointer */
-	ulint		len,	/*!< in: BLOB length; if the value to store
-				is SQL NULL this should be 0; remember
-				also to set the NULL bit in the MySQL record
-				header! */
-	bool		need_decompression,
-				/*!< in: if the data need to be compressed*/
-	const byte*	dict_data,
-				/*!< in: optional compression dictionary
-				data */
-	ulint		dict_data_len,
-				/*!< in: optional compression dictionary data
-				length */
-	row_prebuilt_t*	prebuilt)
-				/*<! in: use prebuilt->compress_heap only
-				here */
->>>>>>> 333b4508
+    ulint len,        /*!< in: BLOB length; if the value to store
+            is SQL NULL this should be 0; remember
+            also to set the NULL bit in the MySQL record
+            header! */
+    bool need_decompression,
+    /*!< in: if the data need to be compressed*/
+    const byte *dict_data,
+    /*!< in: optional compression dictionary
+    data */
+    ulint dict_data_len,
+    /*!< in: optional compression dictionary data
+    length */
+    row_prebuilt_t *prebuilt)
+/*<! in: use prebuilt->compress_heap only
+here */
 {
   /* MySQL might assume the field is set to zero except the length and
   the pointer fields */
@@ -758,14 +648,26 @@
   In 32-bit architectures we only use the first 4 bytes of the pointer
   slot. */
 
-<<<<<<< HEAD
-  ut_a(col_len - 8 > 1 || len < 256);
-  ut_a(col_len - 8 > 2 || len < 256 * 256);
-  ut_a(col_len - 8 > 3 || len < 256 * 256 * 256);
+  ut_a(col_len - 8 > 1 ||
+       len < 256 + (need_decompression ? ZIP_COLUMN_HEADER_LENGTH : 0));
+  ut_a(col_len - 8 > 2 ||
+       len < 256 * 256 + (need_decompression ? ZIP_COLUMN_HEADER_LENGTH : 0));
+  ut_a(col_len - 8 > 3 ||
+       len < 256 * 256 * 256 +
+                 (need_decompression ? ZIP_COLUMN_HEADER_LENGTH : 0));
+
+  const byte *ptr = NULL;
+
+  if (need_decompression)
+    ptr = row_decompress_column((const byte *)data, &len, dict_data,
+                                dict_data_len, prebuilt);
+
+  if (ptr)
+    memcpy(dest + col_len - 8, &ptr, sizeof ptr);
+  else
+    memcpy(dest + col_len - 8, &data, sizeof data);
 
   mach_write_to_n_little_endian(dest, col_len - 8, len);
-
-  memcpy(dest + col_len - 8, &data, sizeof data);
 }
 
 /** Reads a reference to a BLOB in the MySQL format.
@@ -774,76 +676,32 @@
     ulint *len,      /*!< out: BLOB length */
     const byte *ref, /*!< in: BLOB reference in the
                      MySQL format */
-    ulint col_len)   /*!< in: BLOB reference length
-                     (not BLOB length) */
+    ulint col_len,   /*!< in: BLOB reference length
+  (not BLOB length) */
+    bool need_compression,
+    /*!< in: if the data need to be
+    compressed*/
+    const byte *dict_data,    /*!< in: optional compression
+                              dictionary data */
+    ulint dict_data_len,      /*!< in: optional compression
+                              dictionary data length */
+    row_prebuilt_t *prebuilt) /*!< in: use prebuilt->compress_heap
+                              only here */
 {
-  byte *data;
-=======
-	ut_a(col_len - 8 > 1 ||
-		len < 256 +
-		(need_decompression ? ZIP_COLUMN_HEADER_LENGTH : 0));
-	ut_a(col_len - 8 > 2 ||
-		len < 256 * 256 +
-		(need_decompression ? ZIP_COLUMN_HEADER_LENGTH : 0));
-	ut_a(col_len - 8 > 3 ||
-		len < 256 * 256 * 256 +
-		(need_decompression ? ZIP_COLUMN_HEADER_LENGTH : 0));
-
-	const byte *ptr = NULL;
-
-	if (need_decompression)
-		ptr = row_decompress_column((const byte*)data, &len,
-			dict_data, dict_data_len, prebuilt);
-
-	if (ptr)
-		memcpy(dest + col_len - 8, &ptr, sizeof ptr);
-	else
-		memcpy(dest + col_len - 8, &data, sizeof data);
-
-	mach_write_to_n_little_endian(dest, col_len - 8, len);
-}
-
-/*******************************************************************//**
-Reads a reference to a BLOB in the MySQL format.
-@return pointer to BLOB data */
-const byte*
-row_mysql_read_blob_ref(
-/*====================*/
-	ulint*		len,		/*!< out: BLOB length */
-	const byte*	ref,		/*!< in: BLOB reference in the
-					MySQL format */
-	ulint		col_len,	/*!< in: BLOB reference length
-					(not BLOB length) */
-	bool		need_compression,
-					/*!< in: if the data need to be
-					compressed*/
-	const byte*	dict_data,	/*!< in: optional compression
-					dictionary data */
-	ulint		dict_data_len,	/*!< in: optional compression
-					dictionary data length */
-	row_prebuilt_t*	prebuilt)	/*!< in: use prebuilt->compress_heap
-					only here */
-{
-	byte*	data = NULL;
-	byte*	ptr = NULL;
->>>>>>> 333b4508
+  byte *data = nullptr;
+  byte *ptr = nullptr;
 
   *len = mach_read_from_n_little_endian(ref, col_len - 8);
 
   memcpy(&data, ref + col_len - 8, sizeof data);
 
-<<<<<<< HEAD
+  if (need_compression) {
+    ptr = row_compress_column(data, len, col_len - 8, dict_data, dict_data_len,
+                              prebuilt);
+    if (ptr) data = ptr;
+  }
+
   return (data);
-=======
-	if (need_compression) {
-		ptr = row_compress_column(data, len, col_len - 8, dict_data,
-			dict_data_len, prebuilt);
-		if (ptr)
-			data = ptr;
-	}
-
-	return(data);
->>>>>>> 333b4508
 }
 
 /** Converting InnoDB geometry data format to MySQL data format. */
@@ -974,7 +832,6 @@
   }
 }
 
-<<<<<<< HEAD
 /** Stores a non-SQL-NULL field given in the MySQL format in the InnoDB format.
  The counterpart of this function is row_sel_field_store_in_mysql_format() in
  row0sel.cc.
@@ -1007,7 +864,16 @@
                             necessarily the length of the actual
                             payload data; if the column is a true
                             VARCHAR then this is irrelevant */
-    ulint comp)             /*!< in: nonzero=compact format */
+    ulint comp,             /*!< in: nonzero=compact format */
+    bool need_compression,
+    /*!< in: if the data need to be
+    compressed*/
+    const byte *dict_data,    /*!< in: optional compression
+                              dictionary data */
+    ulint dict_data_len,      /*!< in: optional compression
+                              dictionary data length */
+    row_prebuilt_t *prebuilt) /*!< in: use prebuilt->compress_heap
+                              only here */
 {
   const byte *ptr = mysql_data;
   const dtype_t *dtype;
@@ -1057,7 +923,13 @@
         lenlen = 2;
       }
 
-      ptr = row_mysql_read_true_varchar(&col_len, mysql_data, lenlen);
+      const byte *tmp_ptr =
+          row_mysql_read_true_varchar(&col_len, mysql_data, lenlen);
+      if (need_compression)
+        ptr = row_compress_column(tmp_ptr, &col_len, lenlen, dict_data,
+                                  dict_data_len, prebuilt);
+      else
+        ptr = tmp_ptr;
     } else {
       /* Remove trailing spaces from old style VARCHAR
       columns. */
@@ -1138,7 +1010,9 @@
     since the length is always stored in 2 bytes,
     we need do nothing here. */
   } else if (type == DATA_BLOB) {
-    ptr = row_mysql_read_blob_ref(&col_len, mysql_data, col_len);
+    ptr =
+        row_mysql_read_blob_ref(&col_len, mysql_data, col_len, need_compression,
+                                dict_data, dict_data_len, prebuilt);
   } else if (DATA_GEOMETRY_MTYPE(type)) {
     /* We use blob to store geometry data except DATA_POINT
     internally, but in MySQL Layer the datatype is always blob. */
@@ -1148,210 +1022,6 @@
   dfield_set_data(dfield, ptr, col_len);
 
   return (buf);
-=======
-/**************************************************************//**
-Stores a non-SQL-NULL field given in the MySQL format in the InnoDB format.
-The counterpart of this function is row_sel_field_store_in_mysql_format() in
-row0sel.cc.
-@return up to which byte we used buf in the conversion */
-byte*
-row_mysql_store_col_in_innobase_format(
-/*===================================*/
-	dfield_t*	dfield,		/*!< in/out: dfield where dtype
-					information must be already set when
-					this function is called! */
-	byte*		buf,		/*!< in/out: buffer for a converted
-					integer value; this must be at least
-					col_len long then! NOTE that dfield
-					may also get a pointer to 'buf',
-					therefore do not discard this as long
-					as dfield is used! */
-	ibool		row_format_col,	/*!< TRUE if the mysql_data is from
-					a MySQL row, FALSE if from a MySQL
-					key value;
-					in MySQL, a true VARCHAR storage
-					format differs in a row and in a
-					key value: in a key value the length
-					is always stored in 2 bytes! */
-	const byte*	mysql_data,	/*!< in: MySQL column value, not
-					SQL NULL; NOTE that dfield may also
-					get a pointer to mysql_data,
-					therefore do not discard this as long
-					as dfield is used! */
-	ulint		col_len,	/*!< in: MySQL column length; NOTE that
-					this is the storage length of the
-					column in the MySQL format row, not
-					necessarily the length of the actual
-					payload data; if the column is a true
-					VARCHAR then this is irrelevant */
-	ulint		comp,		/*!< in: nonzero=compact format */
-	bool		need_compression,
-					/*!< in: if the data need to be
-					compressed*/
-	const byte*	dict_data,	/*!< in: optional compression
-					dictionary data */
-	ulint		dict_data_len,	/*!< in: optional compression
-					dictionary data length */
-	row_prebuilt_t*	prebuilt)	/*!< in: use prebuilt->compress_heap
-					only here */
-{
-	const byte*	ptr	= mysql_data;
-	const dtype_t*	dtype;
-	ulint		type;
-	ulint		lenlen;
-
-	dtype = dfield_get_type(dfield);
-
-	type = dtype->mtype;
-
-	if (type == DATA_INT) {
-		/* Store integer data in Innobase in a big-endian format,
-		sign bit negated if the data is a signed integer. In MySQL,
-		integers are stored in a little-endian format. */
-
-		byte*	p = buf + col_len;
-
-		for (;;) {
-			p--;
-			*p = *mysql_data;
-			if (p == buf) {
-				break;
-			}
-			mysql_data++;
-		}
-
-		if (!(dtype->prtype & DATA_UNSIGNED)) {
-
-			*buf ^= 128;
-		}
-
-		ptr = buf;
-		buf += col_len;
-	} else if ((type == DATA_VARCHAR
-		    || type == DATA_VARMYSQL
-		    || type == DATA_BINARY)) {
-
-		if (dtype_get_mysql_type(dtype) == DATA_MYSQL_TRUE_VARCHAR) {
-			/* The length of the actual data is stored to 1 or 2
-			bytes at the start of the field */
-
-			if (row_format_col) {
-				if (dtype->prtype & DATA_LONG_TRUE_VARCHAR) {
-					lenlen = 2;
-				} else {
-					lenlen = 1;
-				}
-			} else {
-				/* In a MySQL key value, lenlen is always 2 */
-				lenlen = 2;
-			}
-
-			const byte* tmp_ptr = row_mysql_read_true_varchar(
-				&col_len, mysql_data, lenlen);
-			if (need_compression)
-				ptr = row_compress_column(tmp_ptr, &col_len,
-					lenlen, dict_data, dict_data_len,
-					prebuilt);
-			else
-				ptr = tmp_ptr;
-		} else {
-			/* Remove trailing spaces from old style VARCHAR
-			columns. */
-
-			/* Handle Unicode strings differently. */
-			ulint	mbminlen	= dtype_get_mbminlen(dtype);
-
-			ptr = mysql_data;
-
-			switch (mbminlen) {
-			default:
-				ut_error;
-			case 4:
-				/* space=0x00000020 */
-				/* Trim "half-chars", just in case. */
-				col_len &= ~3;
-
-				while (col_len >= 4
-				       && ptr[col_len - 4] == 0x00
-				       && ptr[col_len - 3] == 0x00
-				       && ptr[col_len - 2] == 0x00
-				       && ptr[col_len - 1] == 0x20) {
-					col_len -= 4;
-				}
-				break;
-			case 2:
-				/* space=0x0020 */
-				/* Trim "half-chars", just in case. */
-				col_len &= ~1;
-
-				while (col_len >= 2 && ptr[col_len - 2] == 0x00
-				       && ptr[col_len - 1] == 0x20) {
-					col_len -= 2;
-				}
-				break;
-			case 1:
-				/* space=0x20 */
-				while (col_len > 0
-				       && ptr[col_len - 1] == 0x20) {
-					col_len--;
-				}
-			}
-		}
-	} else if (comp && type == DATA_MYSQL
-		   && dtype_get_mbminlen(dtype) == 1
-		   && dtype_get_mbmaxlen(dtype) > 1) {
-		/* In some cases we strip trailing spaces from UTF-8 and other
-		multibyte charsets, from FIXED-length CHAR columns, to save
-		space. UTF-8 would otherwise normally use 3 * the string length
-		bytes to store an ASCII string! */
-
-		/* We assume that this CHAR field is encoded in a
-		variable-length character set where spaces have
-		1:1 correspondence to 0x20 bytes, such as UTF-8.
-
-		Consider a CHAR(n) field, a field of n characters.
-		It will contain between n * mbminlen and n * mbmaxlen bytes.
-		We will try to truncate it to n bytes by stripping
-		space padding.	If the field contains single-byte
-		characters only, it will be truncated to n characters.
-		Consider a CHAR(5) field containing the string
-		".a   " where "." denotes a 3-byte character represented
-		by the bytes "$%&". After our stripping, the string will
-		be stored as "$%&a " (5 bytes). The string
-		".abc " will be stored as "$%&abc" (6 bytes).
-
-		The space padding will be restored in row0sel.cc, function
-		row_sel_field_store_in_mysql_format(). */
-
-		ulint		n_chars;
-
-		ut_a(!(dtype_get_len(dtype) % dtype_get_mbmaxlen(dtype)));
-
-		n_chars = dtype_get_len(dtype) / dtype_get_mbmaxlen(dtype);
-
-		/* Strip space padding. */
-		while (col_len > n_chars && ptr[col_len - 1] == 0x20) {
-			col_len--;
-		}
-	} else if (!row_format_col) {
-		/* if mysql data is from a MySQL key value
-		since the length is always stored in 2 bytes,
-		we need do nothing here. */
-	} else if (type == DATA_BLOB) {
-
-		ptr = row_mysql_read_blob_ref(&col_len, mysql_data, col_len,
-			need_compression, dict_data, dict_data_len,
-			prebuilt);
-	} else if (DATA_GEOMETRY_MTYPE(type)) {
-		/* We use blob to store geometry data except DATA_POINT
-		internally, but in MySQL Layer the datatype is always blob. */
-		ptr = row_mysql_read_geometry(&col_len, mysql_data, col_len);
-	}
-
-	dfield_set_data(dfield, ptr, col_len);
-
-	return(buf);
->>>>>>> 333b4508
 }
 
 /** Convert a row in the MySQL format to a row in the Innobase format. Note that
@@ -1370,7 +1040,6 @@
     mem_heap_t **blob_heap)   /*!< in: FIX_ME, remove this after
                               server fixes its issue */
 {
-<<<<<<< HEAD
   const mysql_row_templ_t *templ;
   dfield_t *dfield;
   ulint i;
@@ -1409,7 +1078,9 @@
         dfield, prebuilt->ins_upd_rec_buff + templ->mysql_col_offset,
         TRUE, /* MySQL row format data */
         mysql_rec + templ->mysql_col_offset, templ->mysql_col_len,
-        dict_table_is_comp(prebuilt->table));
+        dict_table_is_comp(prebuilt->table), templ->compressed,
+        reinterpret_cast<const byte *>(templ->zip_dict_data.str),
+        templ->zip_dict_data.length, prebuilt);
 
     /* server has issue regarding handling BLOB virtual fields,
     and we need to duplicate it with our own memory here */
@@ -1429,77 +1100,6 @@
 
     fts_create_doc_id(prebuilt->table, row, prebuilt->heap);
   }
-=======
-	const mysql_row_templ_t*templ;
-	dfield_t*		dfield;
-	ulint			i;
-	ulint			n_col = 0;
-	ulint			n_v_col = 0;
-
-	ut_ad(prebuilt->template_type == ROW_MYSQL_WHOLE_ROW);
-	ut_ad(prebuilt->mysql_template);
-
-	for (i = 0; i < prebuilt->n_template; i++) {
-
-		templ = prebuilt->mysql_template + i;
-
-		if (templ->is_virtual) {
-			ut_ad(n_v_col < dtuple_get_n_v_fields(row));
-			dfield = dtuple_get_nth_v_field(row, n_v_col);
-			n_v_col++;
-		} else {
-			dfield = dtuple_get_nth_field(row, n_col);
-			n_col++;
-		}
-
-		if (templ->mysql_null_bit_mask != 0) {
-			/* Column may be SQL NULL */
-
-			if (mysql_rec[templ->mysql_null_byte_offset]
-			    & (byte) (templ->mysql_null_bit_mask)) {
-
-				/* It is SQL NULL */
-
-				dfield_set_null(dfield);
-
-				goto next_column;
-			}
-		}
-
-		row_mysql_store_col_in_innobase_format(
-			dfield,
-			prebuilt->ins_upd_rec_buff + templ->mysql_col_offset,
-			TRUE, /* MySQL row format data */
-			mysql_rec + templ->mysql_col_offset,
-			templ->mysql_col_len,
-			dict_table_is_comp(prebuilt->table),
-			templ->compressed,
-			reinterpret_cast<const byte*>(
-				templ->zip_dict_data.str),
-			templ->zip_dict_data.length, prebuilt);
-
-		/* server has issue regarding handling BLOB virtual fields,
-		and we need to duplicate it with our own memory here */
-		if (templ->is_virtual
-		    && DATA_LARGE_MTYPE(dfield_get_type(dfield)->mtype)) {
-			if (*blob_heap == NULL) {
-				*blob_heap = mem_heap_create(dfield->len);
-			}
-			dfield_dup(dfield, *blob_heap);
-		}
-next_column:
-		;
-	}
-
-	/* If there is a FTS doc id column and it is not user supplied (
-	generated by server) then assign it a new doc id. */
-	if (prebuilt->table->fts) {
-
-		ut_a(prebuilt->table->fts->doc_col != ULINT_UNDEFINED);
-
-		fts_create_doc_id(prebuilt->table, row, prebuilt->heap);
-	}
->>>>>>> 333b4508
 }
 
 /** Handles user errors and lock waits detected by the database engine.
@@ -1810,23 +1410,17 @@
     row_mysql_prebuilt_free_blob_heap(prebuilt);
   }
 
+  if (prebuilt->compress_heap) {
+    mem_heap_free(prebuilt->compress_heap);
+  }
+
   if (prebuilt->old_vers_heap) {
     mem_heap_free(prebuilt->old_vers_heap);
   }
 
-<<<<<<< HEAD
   if (prebuilt->fetch_cache[0] != NULL) {
     byte *base = prebuilt->fetch_cache[0] - 4;
     byte *ptr = base;
-=======
-	if (prebuilt->compress_heap) {
-		mem_heap_free(prebuilt->compress_heap);
-	}
-
-	if (prebuilt->old_vers_heap) {
-		mem_heap_free(prebuilt->old_vers_heap);
-	}
->>>>>>> 333b4508
 
     for (ulint i = 0; i < MYSQL_FETCH_CACHE_SIZE; i++) {
       ulint magic1 = mach_read_from_4(ptr);
@@ -2211,7 +1805,6 @@
     }
 #endif /* UNIV_DEBUG */
 
-<<<<<<< HEAD
     /* For now varchar field this has to be always 0 so
     memcpy of 0 bytes shouldn't affect the original col_len. */
     if (dtype->mtype == DATA_INT) {
@@ -2241,7 +1834,7 @@
       row_mysql_read_true_varchar(&col_len, ptr, templ->mysql_length_bytes);
       ptr += templ->mysql_length_bytes;
     } else if (dtype->mtype == DATA_BLOB) {
-      ptr = row_mysql_read_blob_ref(&col_len, ptr, col_len);
+      ptr = row_mysql_read_blob_ref(&col_len, ptr, col_len, false, 0, 0, 0);
     } else if (DATA_GEOMETRY_MTYPE(dtype->mtype)) {
       /* Point, Var-Point, Geometry */
       ptr = row_mysql_read_geometry(&col_len, ptr, col_len);
@@ -2249,51 +1842,6 @@
 
     dfield_set_data(dfield, ptr, col_len);
   }
-=======
-		/* For now varchar field this has to be always 0 so
-		memcpy of 0 bytes shouldn't affect the original col_len. */
-		if (dtype->mtype == DATA_INT) {
-			/* Convert and Store in big-endian. */
-			byte*	buf = prebuilt->ins_upd_rec_buff
-				+ templ->mysql_col_offset;
-			byte*	copy_to = buf + col_len;
-			for (;;) {
-				copy_to--;
-				*copy_to = *ptr;
-				if (copy_to == buf) {
-					break;
-				}
-				ptr++;
-			}
-
-			if (!(dtype->prtype & DATA_UNSIGNED)) {
-				*buf ^= 128;
-			}
-
-			ptr = buf;
-			buf += col_len;
-		} else if (dtype_get_mysql_type(dtype) ==
-				DATA_MYSQL_TRUE_VARCHAR) {
-
-			ut_ad(dtype->mtype == DATA_VARCHAR
-			      || dtype->mtype == DATA_VARMYSQL
-			      || dtype->mtype == DATA_BINARY);
-
-			col_len = 0;
-			row_mysql_read_true_varchar(
-				&col_len, ptr, templ->mysql_length_bytes);
-			ptr += templ->mysql_length_bytes;
-		} else if (dtype->mtype == DATA_BLOB) {
-			ptr = row_mysql_read_blob_ref(&col_len, ptr, col_len,
-				false, 0, 0, 0);
-		} else if (DATA_GEOMETRY_MTYPE(dtype->mtype)) {
-			/* Point, Var-Point, Geometry */
-			ptr = row_mysql_read_geometry(&col_len, ptr, col_len);
-		}
-
-		dfield_set_data(dfield, ptr, col_len);
-	}
->>>>>>> 333b4508
 }
 
 /** Does an insert for MySQL using cursor interface.
@@ -2448,21 +1996,17 @@
     return (DB_TABLE_CORRUPT);
   }
 
+  if (UNIV_LIKELY_NULL(prebuilt->compress_heap))
+    mem_heap_empty(prebuilt->compress_heap);
+
   trx->op_info = "inserting";
 
   row_mysql_delay_if_needed();
 
   trx_start_if_not_started_xa(trx, true);
 
-<<<<<<< HEAD
   row_get_prebuilt_insert_row(prebuilt);
   node = prebuilt->ins_node;
-=======
-	if (UNIV_LIKELY_NULL(prebuilt->compress_heap))
-		mem_heap_empty(prebuilt->compress_heap);
-
-	trx->op_info = "inserting";
->>>>>>> 333b4508
 
   row_mysql_convert_row_to_innobase(node->row, prebuilt, mysql_rec, &blob_heap);
 
@@ -4138,7 +3682,6 @@
 @param[in,out]	table	table
 @param[out]	new_id	new table id
 @return error code or DB_SUCCESS */
-<<<<<<< HEAD
 static dberr_t row_mysql_table_id_reassign(dict_table_t *table,
                                            table_id_t *new_id) {
   dict_hdr_get_new_id(new_id, NULL, NULL, table, false);
@@ -4147,48 +3690,6 @@
   lock_remove_all_on_table(table, FALSE);
 
   return (DB_SUCCESS);
-=======
-dberr_t
-row_mysql_table_id_reassign(
-	dict_table_t*	table,
-	trx_t*		trx,
-	table_id_t*	new_id)
-{
-	dberr_t		err;
-	pars_info_t*	info	= pars_info_create();
-
-	dict_hdr_get_new_id(new_id, NULL, NULL, table, false);
-
-	/* Remove all locks except the table-level S and X locks. */
-	lock_remove_all_on_table(table, FALSE);
-
-	pars_info_add_ull_literal(info, "old_id", table->id);
-	pars_info_add_ull_literal(info, "new_id", *new_id);
-
-	/* As micro-SQL does not support int4 == int8 comparisons,
-	old and new IDs are added again under different names as
-	int4 values */
-	pars_info_add_int4_literal(info, "old_id_narrow", table->id);
-	pars_info_add_int4_literal(info, "new_id_narrow", *new_id);
-
-	err = que_eval_sql(
-		info,
-		"PROCEDURE RENUMBER_TABLE_PROC () IS\n"
-		"BEGIN\n"
-		"UPDATE SYS_TABLES SET ID = :new_id\n"
-		" WHERE ID = :old_id;\n"
-		"UPDATE SYS_COLUMNS SET TABLE_ID = :new_id\n"
-		" WHERE TABLE_ID = :old_id;\n"
-		"UPDATE SYS_INDEXES SET TABLE_ID = :new_id\n"
-		" WHERE TABLE_ID = :old_id;\n"
-		"UPDATE SYS_VIRTUAL SET TABLE_ID = :new_id\n"
-		" WHERE TABLE_ID = :old_id;\n"
-		"UPDATE SYS_ZIP_DICT_COLS SET TABLE_ID = :new_id_narrow\n"
-		" WHERE TABLE_ID = :old_id_narrow;\n"
-		"END;\n", FALSE, trx);
-
-	return(err);
->>>>>>> 333b4508
 }
 
 /** Setup the pre-requisites for DISCARD TABLESPACE. It will start the
@@ -4697,7 +4198,6 @@
 and reacquire dict_operation_lock
 @param[in,out]	handler		Table handler
 @return error code or DB_SUCCESS */
-<<<<<<< HEAD
 dberr_t row_drop_table_for_mysql(const char *name, trx_t *trx,
                                  enum enum_sql_command sqlcom, bool nonatomic,
                                  dict_table_t *handler) {
@@ -5040,6 +4540,19 @@
   /* Make sure the data_dir_path is set if needed. */
   dd_get_and_save_data_dir_path(table, table_def, true);
 
+  /* Remove all compression dictionary references for the table */
+  if (table->id != ULINT_UNDEFINED) {
+  // Percona commented out until zip dict reimplementation in the new DD
+#if 0
+    err = dict_create_remove_zip_dict_references_for_table(table->id, trx);
+    if (err != DB_SUCCESS) {
+      ib::error() << "Error: (" << ut_strerr(err) << ") not able to remove "
+        "compression dictionary references for table " << name;
+      goto funct_exit;
+    }
+#endif
+  }
+
   if (dict_table_has_fts_index(table) ||
       DICT_TF2_FLAG_IS_SET(table, DICT_TF2_FTS_HAS_DOC_ID)) {
     ut_ad(!is_temp);
@@ -5095,613 +4608,6 @@
 
   ut_ad(file_per_table);
   log_ddl->write_delete_space_log(trx, nullptr, space_id, filepath, true, true);
-=======
-dberr_t
-row_drop_table_for_mysql(
-	const char*	name,
-	trx_t*		trx,
-	bool		drop_db,
-	bool		nonatomic,
-	dict_table_t*	handler)
-{
-	dberr_t		err;
-	dict_foreign_t*	foreign;
-	dict_table_t*	table			= NULL;
-	char*		filepath		= NULL;
-	char*		tablename		= NULL;
-	bool		locked_dictionary	= false;
-	pars_info_t*	info			= NULL;
-	mem_heap_t*	heap			= NULL;
-	bool		is_intrinsic_temp_table	= false;
-
-	DBUG_ENTER("row_drop_table_for_mysql");
-	DBUG_PRINT("row_drop_table_for_mysql", ("table: '%s'", name));
-
-	ut_a(name != NULL);
-
-	/* Serialize data dictionary operations with dictionary mutex:
-	no deadlocks can occur then in these operations */
-
-	trx->op_info = "dropping table";
-
-	if (handler != NULL && dict_table_is_intrinsic(handler)) {
-		table = handler;
-		is_intrinsic_temp_table = true;
-	}
-
-	if (table == NULL) {
-
-		if (trx->dict_operation_lock_mode != RW_X_LATCH) {
-			/* Prevent foreign key checks etc. while we are
-			dropping the table */
-
-			row_mysql_lock_data_dictionary(trx);
-
-			locked_dictionary = true;
-			nonatomic = true;
-		}
-
-		ut_ad(mutex_own(&dict_sys->mutex));
-		ut_ad(rw_lock_own(dict_operation_lock, RW_LOCK_X));
-
-		table = dict_table_open_on_name(
-			name, TRUE, FALSE,
-			static_cast<dict_err_ignore_t>(
-				DICT_ERR_IGNORE_INDEX_ROOT
-				| DICT_ERR_IGNORE_CORRUPT));
-	} else {
-		table->acquire();
-		ut_ad(dict_table_is_intrinsic(table));
-	}
-
-	if (!table) {
-		err = DB_TABLE_NOT_FOUND;
-		goto funct_exit;
-	}
-
-	/* This function is called recursively via fts_drop_tables(). */
-	if (!trx_is_started(trx)) {
-
-		if (!dict_table_is_temporary(table)) {
-			trx_start_for_ddl(trx, TRX_DICT_OP_TABLE);
-		} else {
-			trx_set_dict_operation(trx, TRX_DICT_OP_TABLE);
-		}
-	}
-
-	/* Turn on this drop bit before we could release the dictionary
-	latch */
-	table->to_be_dropped = true;
-
-	if (nonatomic) {
-		/* This trx did not acquire any locks on dictionary
-		table records yet. Thus it is safe to release and
-		reacquire the data dictionary latches. */
-		if (table->fts) {
-			ut_ad(!table->fts->add_wq);
-			ut_ad(lock_trx_has_sys_table_locks(trx) == 0);
-
-			for (;;) {
-				bool retry = false;
-				if (dict_fts_index_syncing(table)) {
-					retry = true;
-				}
-				if (!retry) {
-			        break;
-				}
-				DICT_BG_YIELD(trx);
-			}
-
-			row_mysql_unlock_data_dictionary(trx);
-			fts_optimize_remove_table(table);
-			row_mysql_lock_data_dictionary(trx);
-		}
-
-		/* Do not bother to deal with persistent stats for temp
-		tables since we know temp tables do not use persistent
-		stats. */
-		if (!dict_table_is_temporary(table)) {
-			dict_stats_wait_bg_to_stop_using_table(
-				table, trx);
-		}
-	}
-
-	/* make sure background stats thread is not running on the table */
-	ut_ad(!(table->stats_bg_flag & BG_STAT_IN_PROGRESS));
-
-	/* Delete the link file if used. */
-	if (DICT_TF_HAS_DATA_DIR(table->flags)) {
-		RemoteDatafile::delete_link_file(name);
-	}
-
-	if (!dict_table_is_temporary(table)) {
-
-		dict_stats_recalc_pool_del(table);
-
-		/* Remove stats for this table and all of its indexes from the
-		persistent storage if it exists and if there are stats for this
-		table in there. This function creates its own trx and commits
-		it. */
-		char	errstr[1024];
-		err = dict_stats_drop_table(name, errstr, sizeof(errstr));
-
-		if (err != DB_SUCCESS) {
-			ib::warn() << errstr;
-		}
-	}
-
-	if (!dict_table_is_intrinsic(table)) {
-		dict_table_prevent_eviction(table);
-	}
-
-	dict_table_close(table, TRUE, FALSE);
-
-	/* Check if the table is referenced by foreign key constraints from
-	some other table (not the table itself) */
-
-	if (!srv_read_only_mode && trx->check_foreigns) {
-
-		for (dict_foreign_set::iterator it
-			= table->referenced_set.begin();
-		     it != table->referenced_set.end();
-		     ++it) {
-
-			foreign = *it;
-
-			const bool	ref_ok = drop_db
-				&& dict_tables_have_same_db(
-					name,
-					foreign->foreign_table_name_lookup);
-
-			if (foreign->foreign_table != table && !ref_ok) {
-
-				FILE*	ef	= dict_foreign_err_file;
-
-				/* We only allow dropping a referenced table
-				if FOREIGN_KEY_CHECKS is set to 0 */
-
-				err = DB_CANNOT_DROP_CONSTRAINT;
-
-				mutex_enter(&dict_foreign_err_mutex);
-				rewind(ef);
-				ut_print_timestamp(ef);
-
-				fputs("  Cannot drop table ", ef);
-				ut_print_name(ef, trx, name);
-				fputs("\n"
-				      "because it is referenced by ", ef);
-				ut_print_name(ef, trx,
-					      foreign->foreign_table_name);
-				putc('\n', ef);
-				mutex_exit(&dict_foreign_err_mutex);
-
-				goto funct_exit;
-			}
-		}
-	}
-
-
-	DBUG_EXECUTE_IF("row_drop_table_add_to_background",
-		row_add_table_to_background_drop_list(table->name.m_name);
-		err = DB_SUCCESS;
-		goto funct_exit;
-	);
-
-	/* TODO: could we replace the counter n_foreign_key_checks_running
-	with lock checks on the table? Acquire here an exclusive lock on the
-	table, and rewrite lock0lock.cc and the lock wait in srv0srv.cc so that
-	they can cope with the table having been dropped here? Foreign key
-	checks take an IS or IX lock on the table. */
-
-	if (table->n_foreign_key_checks_running > 0) {
-
-		const char*	save_tablename = table->name.m_name;
-		ibool		added;
-
-		added = row_add_table_to_background_drop_list(save_tablename);
-
-		if (added) {
-			ib::info() << "You are trying to drop table "
-				<< table->name
-				<< " though there is a foreign key check"
-				" running on it. Adding the table to the"
-				" background drop queue.";
-
-			/* We return DB_SUCCESS to MySQL though the drop will
-			happen lazily later */
-
-			err = DB_SUCCESS;
-		} else {
-			/* The table is already in the background drop list */
-			err = DB_ERROR;
-		}
-
-		goto funct_exit;
-	}
-
-	/* Remove all locks that are on the table or its records, if there
-	are no references to the table but it has record locks, we release
-	the record locks unconditionally. One use case is:
-
-		CREATE TABLE t2 (PRIMARY KEY (a)) SELECT * FROM t1;
-
-	If after the user transaction has done the SELECT and there is a
-	problem in completing the CREATE TABLE operation, MySQL will drop
-	the table. InnoDB will create a new background transaction to do the
-	actual drop, the trx instance that is passed to this function. To
-	preserve existing behaviour we remove the locks but ideally we
-	shouldn't have to. There should never be record locks on a table
-	that is going to be dropped. */
-
-	if (table->get_ref_count() == 0) {
-		/* We don't take lock on intrinsic table so nothing to remove.*/
-		if (!dict_table_is_intrinsic(table)) {
-			lock_remove_all_on_table(table, TRUE);
-		}
-		ut_a(table->n_rec_locks == 0);
-	} else if (table->get_ref_count() > 0 || table->n_rec_locks > 0) {
-		ibool	added;
-
-		ut_ad(!dict_table_is_intrinsic(table));
-
-		added = row_add_table_to_background_drop_list(
-			table->name.m_name);
-
-		if (added) {
-			ib::info() << "MySQL is trying to drop table "
-				<< table->name
-				<< " though there are still open handles to"
-				" it. Adding the table to the background drop"
-				" queue.";
-
-			/* We return DB_SUCCESS to MySQL though the drop will
-			happen lazily later */
-			err = DB_SUCCESS;
-		} else {
-			/* The table is already in the background drop list */
-			err = DB_ERROR;
-		}
-
-		goto funct_exit;
-	}
-
-	/* The "to_be_dropped" marks table that is to be dropped, but
-	has not been dropped, instead, was put in the background drop
-	list due to being used by concurrent DML operations. Clear it
-	here since there are no longer any concurrent activities on it,
-	and it is free to be dropped */
-	table->to_be_dropped = false;
-
-	/* If we get this far then the table to be dropped must not have
-	any table or record locks on it. */
-
-	ut_a(dict_table_is_intrinsic(table) || !lock_table_has_locks(table));
-
-	switch (trx_get_dict_operation(trx)) {
-	case TRX_DICT_OP_NONE:
-		trx_set_dict_operation(trx, TRX_DICT_OP_TABLE);
-		trx->table_id = table->id;
-	case TRX_DICT_OP_TABLE:
-		break;
-	case TRX_DICT_OP_INDEX:
-		/* If the transaction was previously flagged as
-		TRX_DICT_OP_INDEX, we should be dropping auxiliary
-		tables for full-text indexes or temp tables. */
-		ut_ad(strstr(table->name.m_name, "/FTS_") != NULL
-		      || strstr(table->name.m_name, TEMP_FILE_PREFIX_INNODB)
-		      != NULL);
-	}
-
-	/* Mark all indexes unavailable in the data dictionary cache
-	before starting to drop the table. */
-
-	unsigned*	page_no;
-	unsigned*	page_nos;
-	heap = mem_heap_create(
-		200 + UT_LIST_GET_LEN(table->indexes) * sizeof *page_nos);
-	tablename = mem_heap_strdup(heap, name);
-
-	page_no = page_nos = static_cast<unsigned*>(
-		mem_heap_alloc(
-			heap,
-			UT_LIST_GET_LEN(table->indexes) * sizeof *page_no));
-
-	for (dict_index_t* index = dict_table_get_first_index(table);
-	     index != NULL;
-	     index = dict_table_get_next_index(index)) {
-		rw_lock_x_lock(dict_index_get_lock(index));
-		/* Save the page numbers so that we can restore them
-		if the operation fails. */
-		*page_no++ = index->page;
-		/* Mark the index unusable. */
-		index->page = FIL_NULL;
-		rw_lock_x_unlock(dict_index_get_lock(index));
-	}
-
-	/* As we don't insert entries to SYSTEM TABLES for temp-tables
-	we need to avoid running removal of these entries. */
-	if (!dict_table_is_temporary(table)) {
-		/* We use the private SQL parser of Innobase to generate the
-		query graphs needed in deleting the dictionary data from system
-		tables in Innobase. Deleting a row from SYS_INDEXES table also
-		frees the file segments of the B-tree associated with the
-		index. */
-
-		info = pars_info_create();
-
-		pars_info_add_str_literal(info, "table_name", name);
-
-		std::basic_string<char, std::char_traits<char>,
-				  ut_allocator<char> > sql;
-		sql.reserve(2000);
-
-		sql =	"PROCEDURE DROP_TABLE_PROC () IS\n"
-			"sys_foreign_id CHAR;\n"
-			"table_id CHAR;\n"
-			"index_id CHAR;\n"
-			"foreign_id CHAR;\n"
-			"space_id INT;\n"
-			"found INT;\n";
-
-		sql +=	"DECLARE CURSOR cur_fk IS\n"
-			"SELECT ID FROM SYS_FOREIGN\n"
-			"WHERE FOR_NAME = :table_name\n"
-			"AND TO_BINARY(FOR_NAME)\n"
-			"  = TO_BINARY(:table_name)\n"
-			"LOCK IN SHARE MODE;\n";
-
-		sql +=	"DECLARE CURSOR cur_idx IS\n"
-			"SELECT ID FROM SYS_INDEXES\n"
-			"WHERE TABLE_ID = table_id\n"
-			"LOCK IN SHARE MODE;\n";
-
-		sql +=	"BEGIN\n";
-
-		sql +=	"SELECT ID INTO table_id\n"
-			"FROM SYS_TABLES\n"
-			"WHERE NAME = :table_name\n"
-			"LOCK IN SHARE MODE;\n"
-			"IF (SQL % NOTFOUND) THEN\n"
-			"       RETURN;\n"
-			"END IF;\n";
-
-		sql +=	"SELECT SPACE INTO space_id\n"
-			"FROM SYS_TABLES\n"
-			"WHERE NAME = :table_name;\n"
-			"IF (SQL % NOTFOUND) THEN\n"
-			"       RETURN;\n"
-			"END IF;\n";
-
-		sql +=	"found := 1;\n"
-			"SELECT ID INTO sys_foreign_id\n"
-			"FROM SYS_TABLES\n"
-			"WHERE NAME = 'SYS_FOREIGN'\n"
-			"LOCK IN SHARE MODE;\n"
-			"IF (SQL % NOTFOUND) THEN\n"
-			"       found := 0;\n"
-			"END IF;\n"
-			"IF (:table_name = 'SYS_FOREIGN') THEN\n"
-			"       found := 0;\n"
-			"END IF;\n"
-			"IF (:table_name = 'SYS_FOREIGN_COLS') \n"
-			"THEN\n"
-			"       found := 0;\n"
-			"END IF;\n";
-
-		sql +=	"OPEN cur_fk;\n"
-			"WHILE found = 1 LOOP\n"
-			"       FETCH cur_fk INTO foreign_id;\n"
-			"       IF (SQL % NOTFOUND) THEN\n"
-			"               found := 0;\n"
-			"       ELSE\n"
-			"               DELETE FROM \n"
-			"		   SYS_FOREIGN_COLS\n"
-			"               WHERE ID = foreign_id;\n"
-			"               DELETE FROM SYS_FOREIGN\n"
-			"               WHERE ID = foreign_id;\n"
-			"       END IF;\n"
-			"END LOOP;\n"
-			"CLOSE cur_fk;\n";
-
-		sql +=	"found := 1;\n"
-			"OPEN cur_idx;\n"
-			"WHILE found = 1 LOOP\n"
-			"       FETCH cur_idx INTO index_id;\n"
-			"       IF (SQL % NOTFOUND) THEN\n"
-			"               found := 0;\n"
-			"       ELSE\n"
-			"               DELETE FROM SYS_FIELDS\n"
-			"               WHERE INDEX_ID = index_id;\n"
-			"               DELETE FROM SYS_INDEXES\n"
-			"               WHERE ID = index_id\n"
-			"               AND TABLE_ID = table_id;\n"
-			"       END IF;\n"
-			"END LOOP;\n"
-			"CLOSE cur_idx;\n";
-
-		sql +=	"DELETE FROM SYS_COLUMNS\n"
-			"WHERE TABLE_ID = table_id;\n"
-			"DELETE FROM SYS_TABLES\n"
-			"WHERE NAME = :table_name;\n";
-
-		if (dict_table_is_file_per_table(table)) {
-			sql += "DELETE FROM SYS_TABLESPACES\n"
-				"WHERE SPACE = space_id;\n"
-				"DELETE FROM SYS_DATAFILES\n"
-				"WHERE SPACE = space_id;\n";
-		}
-
-		sql +=	"DELETE FROM SYS_VIRTUAL\n"
-			"WHERE TABLE_ID = table_id;\n";
-
-		sql += "END;\n";
-
-		err = que_eval_sql(info, sql.c_str(), FALSE, trx);
-	} else {
-		page_no = page_nos;
-		for (dict_index_t* index = dict_table_get_first_index(table);
-		     index != NULL;
-		     index = dict_table_get_next_index(index)) {
-			/* remove the index object associated. */
-			dict_drop_index_tree_in_mem(index, *page_no++);
-		}
-		err = DB_SUCCESS;
-	}
-
-	switch (err) {
-		ulint	space_id;
-		bool	is_temp;
-		bool	is_encrypted;
-		bool	ibd_file_missing;
-		bool	is_discarded;
-		bool	shared_tablespace;
-
-	case DB_SUCCESS:
-		space_id = table->space;
-		ibd_file_missing = table->ibd_file_missing;
-		is_discarded = dict_table_is_discarded(table);
-		is_temp = dict_table_is_temporary(table);
-		is_encrypted = dict_table_is_encrypted(table);
-		shared_tablespace = DICT_TF_HAS_SHARED_SPACE(table->flags);
-
-		/* If there is a temp path then the temp flag is set.
-		However, during recovery, we might have a temp flag but
-		not know the temp path */
-		ut_a(table->dir_path_of_temp_table == NULL || is_temp);
-
-		/* We do not allow temporary tables with a remote path. */
-		ut_a(!(is_temp && DICT_TF_HAS_DATA_DIR(table->flags)));
-
-		/* Make sure the data_dir_path is set if needed. */
-		dict_get_and_save_data_dir_path(table, true);
-
-		/* Remove all compression dictionary references for the
-		table */
-		if (table->id != ULINT_UNDEFINED) {
-			err =
-			dict_create_remove_zip_dict_references_for_table(
-				table->id, trx);
-			if (err != DB_SUCCESS) {
-				ib::error() << "Error: (" <<
-					ut_strerr(err) <<
-					") not able to remove compression "
-					"dictionary references for table " <<
-					tablename;
-
-				break;
-			}
-		}
-
-		err = row_drop_ancillary_fts_tables(table, trx);
-		if (err != DB_SUCCESS) {
-			break;
-		}
-
-		/* Determine the tablespace filename before we drop
-		dict_table_t.  Free this memory before returning. */
-		if (DICT_TF_HAS_DATA_DIR(table->flags)) {
-			ut_a(table->data_dir_path);
-
-			filepath = fil_make_filepath(
-				table->data_dir_path,
-				table->name.m_name, IBD, true);
-		} else if (table->dir_path_of_temp_table) {
-			filepath = fil_make_filepath(
-				table->dir_path_of_temp_table,
-				NULL, IBD, false);
-		} else if (!shared_tablespace) {
-			filepath = fil_make_filepath(
-				NULL, table->name.m_name, IBD, false);
-		}
-
-		/* Free the dict_table_t object. */
-		err = row_drop_table_from_cache(tablename, table, trx);
-		if (err != DB_SUCCESS) {
-			break;
-		}
-
-		/* Do not attempt to drop known-to-be-missing tablespaces,
-		nor system or shared general tablespaces. */
-		if (is_discarded || ibd_file_missing || shared_tablespace
-		    || is_system_tablespace(space_id)) {
-			/* For encrypted table, if ibd file can not be decrypt,
-			we also set ibd_file_missing. We still need to try to
-			remove the ibd file for this. */
-			if (is_discarded || !is_encrypted
-			    || !ibd_file_missing) {
-				break;
-			}
-		}
-
-		if (is_encrypted) {
-			/* Require the mutex to block key rotation. */
-			mutex_enter(&master_key_id_mutex);
-		}
-		/* We can now drop the single-table tablespace. */
-		err = row_drop_single_table_tablespace(
-			space_id, tablename, filepath,
-			is_temp, is_encrypted, trx);
-
-		if (is_encrypted) {
-			mutex_exit(&master_key_id_mutex);
-		}
-		break;
-
-	case DB_OUT_OF_FILE_SPACE:
-		err = DB_MUST_GET_MORE_FILE_SPACE;
-
-		row_mysql_handle_errors(&err, trx, NULL, NULL);
-
-		/* raise error */
-		ut_error;
-		break;
-
-	case DB_TOO_MANY_CONCURRENT_TRXS:
-		/* Cannot even find a free slot for the
-		the undo log. We can directly exit here
-		and return the DB_TOO_MANY_CONCURRENT_TRXS
-		error. */
-
-	default:
-		/* This is some error we do not expect. Print
-		the error number and rollback the transaction */
-		ib::error() << "Unknown error code " << err << " while"
-			" dropping table: "
-			<< ut_get_name(trx, tablename) << ".";
-
-		trx->error_state = DB_SUCCESS;
-		trx_rollback_to_savepoint(trx, NULL);
-		trx->error_state = DB_SUCCESS;
-
-		/* Mark all indexes available in the data dictionary
-		cache again. */
-
-		page_no = page_nos;
-
-		for (dict_index_t* index = dict_table_get_first_index(table);
-		     index != NULL;
-		     index = dict_table_get_next_index(index)) {
-			rw_lock_x_lock(dict_index_get_lock(index));
-			ut_a(index->page == FIL_NULL);
-			index->page = *page_no++;
-			rw_lock_x_unlock(dict_index_get_lock(index));
-		}
-	}
-
-	if (err != DB_SUCCESS && table != NULL) {
-		/* Drop table has failed with error but as drop table is not
-		transaction safe we should mark the table as corrupted to avoid
-		unwarranted follow-up action on this table that can result
-		in more serious issues. */
-
-		table->corrupted = true;
-		for (dict_index_t* index = UT_LIST_GET_FIRST(table->indexes);
-		     index != NULL;
-		     index = UT_LIST_GET_NEXT(indexes, index)) {
-			dict_set_corrupted(index, trx, "DROP TABLE");
-		}
-	}
->>>>>>> 333b4508
 
 funct_exit:
 
@@ -5730,100 +4636,7 @@
     fts_free_aux_names(&aux_vec);
   }
 
-<<<<<<< HEAD
   DBUG_RETURN(err);
-=======
-/*********************************************************************//**
-Drop all temporary tables during crash recovery. */
-void
-row_mysql_drop_temp_tables(void)
-/*============================*/
-{
-	trx_t*		trx;
-	btr_pcur_t	pcur;
-	mtr_t		mtr;
-	mem_heap_t*	heap;
-
-	trx = trx_allocate_for_background();
-	trx->op_info = "dropping temporary tables";
-	row_mysql_lock_data_dictionary(trx);
-
-	heap = mem_heap_create(200);
-
-	mtr_start(&mtr);
-
-	btr_pcur_open_at_index_side(
-		true,
-		dict_table_get_first_index(dict_sys->sys_tables),
-		BTR_SEARCH_LEAF, &pcur, true, 0, &mtr);
-
-	for (;;) {
-		const rec_t*	rec;
-		const byte*	field;
-		ulint		len;
-		const char*	table_name;
-		dict_table_t*	table;
-
-		btr_pcur_move_to_next_user_rec(&pcur, &mtr);
-
-		if (!btr_pcur_is_on_user_rec(&pcur)) {
-			break;
-		}
-
-		/* The high order bit of N_COLS is set unless
-		ROW_FORMAT=REDUNDANT. */
-		rec = btr_pcur_get_rec(&pcur);
-		field = rec_get_nth_field_old(
-			rec, DICT_FLD__SYS_TABLES__NAME, &len);
-		field = rec_get_nth_field_old(
-			rec, DICT_FLD__SYS_TABLES__N_COLS, &len);
-		if (len != 4
-		    || !(mach_read_from_4(field) & DICT_N_COLS_COMPACT)) {
-			continue;
-		}
-
-		/* Older versions of InnoDB, which only supported tables
-		in ROW_FORMAT=REDUNDANT could write garbage to
-		SYS_TABLES.MIX_LEN, where we now store the is_temp flag.
-		Above, we assumed is_temp=0 if ROW_FORMAT=REDUNDANT. */
-		field = rec_get_nth_field_old(
-			rec, DICT_FLD__SYS_TABLES__MIX_LEN, &len);
-		if (len != 4
-		    || !(mach_read_from_4(field) & DICT_TF2_TEMPORARY)) {
-			continue;
-		}
-
-		/* This is a temporary table. */
-		field = rec_get_nth_field_old(
-			rec, DICT_FLD__SYS_TABLES__NAME, &len);
-		if (len == UNIV_SQL_NULL || len == 0) {
-			/* Corrupted SYS_TABLES.NAME */
-			continue;
-		}
-
-		table_name = mem_heap_strdupl(heap, (const char*) field, len);
-
-		btr_pcur_store_position(&pcur, &mtr);
-		btr_pcur_commit_specify_mtr(&pcur, &mtr);
-
-		table = dict_table_get_low(table_name);
-
-		if (table) {
-			row_drop_table_for_mysql(table_name, trx, FALSE);
-			trx_commit_for_mysql(trx);
-		}
-
-		mtr_start(&mtr);
-		btr_pcur_restore_position(BTR_SEARCH_LEAF,
-					  &pcur, &mtr);
-	}
-
-	btr_pcur_close(&pcur);
-	mtr_commit(&mtr);
-	mem_heap_free(heap);
-	row_mysql_unlock_data_dictionary(trx);
-	trx_free_for_background(trx);
->>>>>>> 333b4508
 }
 
 /** Checks if a table name contains the string "/#sql" which denotes temporary
@@ -6116,7 +4929,6 @@
 
   ret = row_search_for_mysql(buf, PAGE_CUR_G, prebuilt, 0, 0);
 loop:
-<<<<<<< HEAD
   /* Check thd->killed every 1,000 scanned rows */
   if (--cnt == 0) {
     if (trx_is_interrupted(prebuilt->trx)) {
@@ -6141,7 +4953,8 @@
                                   " table "
                                << index->table->name << " returned " << ret;
     }
-    /* fall through (this error is ignored by CHECK TABLE) */
+      /* Fall through */
+      /* (this error is ignored by CHECK TABLE) */
     case DB_END_OF_INDEX:
       ret = DB_SUCCESS;
     func_exit:
@@ -6225,41 +5038,6 @@
       mem_heap_free(tmp_heap);
     }
   }
-=======
-	/* Check thd->killed every 1,000 scanned rows */
-	if (--cnt == 0) {
-		if (trx_is_interrupted(prebuilt->trx)) {
-			ret = DB_INTERRUPTED;
-			goto func_exit;
-		}
-		cnt = 1000;
-	}
-
-	switch (ret) {
-	case DB_SUCCESS:
-		break;
-	case DB_DEADLOCK:
-	case DB_LOCK_TABLE_FULL:
-	case DB_LOCK_WAIT_TIMEOUT:
-	case DB_INTERRUPTED:
-		goto func_exit;
-	default:
-	{
-		const char* doing = "CHECK TABLE";
-		ib::warn() << doing << " on index " << index->name << " of"
-			" table " << index->table->name << " returned " << ret;
-	}
-	/* Fall through */
-	/* (this error is ignored by CHECK TABLE) */
-	case DB_END_OF_INDEX:
-		ret = DB_SUCCESS;
-func_exit:
-		ut_free(buf);
-		mem_heap_free(heap);
-
-		return(ret);
-	}
->>>>>>> 333b4508
 
 next_rec:
   ret = row_search_for_mysql(buf, PAGE_CUR_G, prebuilt, 0, ROW_SEL_NEXT);
