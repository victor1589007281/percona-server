/*****************************************************************************

Copyright (c) 1997, 2016, Oracle and/or its affiliates. All Rights Reserved.
Copyright (c) 2008, Google Inc.

Portions of this file contain modifications contributed and copyrighted by
Google, Inc. Those modifications are gratefully acknowledged and are described
briefly in the InnoDB documentation. The contributions by Google are
incorporated with their permission, and subject to the conditions contained in
the file COPYING.Google.

This program is free software; you can redistribute it and/or modify it under
the terms of the GNU General Public License as published by the Free Software
Foundation; version 2 of the License.

This program is distributed in the hope that it will be useful, but WITHOUT
ANY WARRANTY; without even the implied warranty of MERCHANTABILITY or FITNESS
FOR A PARTICULAR PURPOSE. See the GNU General Public License for more details.

You should have received a copy of the GNU General Public License along with
this program; if not, write to the Free Software Foundation, Inc.,
51 Franklin Street, Suite 500, Boston, MA 02110-1335 USA

*****************************************************************************/

/***************************************************//**
@file row/row0sel.cc
Select

Created 12/19/1997 Heikki Tuuri
*******************************************************/

#include "row0sel.h"

#ifdef UNIV_NONINL
#include "row0sel.ic"
#endif

#include "dict0dict.h"
#include "dict0boot.h"
#include "trx0undo.h"
#include "trx0trx.h"
#include "btr0btr.h"
#include "btr0cur.h"
#include "btr0sea.h"
#include "mach0data.h"
#include "que0que.h"
#include "row0upd.h"
#include "row0row.h"
#include "row0vers.h"
#include "rem0cmp.h"
#include "lock0lock.h"
#include "eval0eval.h"
#include "pars0sym.h"
#include "pars0pars.h"
#include "row0mysql.h"
#include "read0read.h"
#include "buf0lru.h"
#include "ha_prototypes.h"
#include "srv0start.h"
#include "m_string.h" /* for my_sys.h */
#include "my_sys.h" /* DEBUG_SYNC_C */

#include "my_compare.h" /* enum icp_result */
#include "thr_lock.h"
#include "handler.h"
#include "ha_innodb.h"

/* Maximum number of rows to prefetch; MySQL interface has another parameter */
#define SEL_MAX_N_PREFETCH	16

/* Number of rows fetched, after which to start prefetching; MySQL interface
has another parameter */
#define SEL_PREFETCH_LIMIT	1

/* When a select has accessed about this many pages, it returns control back
to que_run_threads: this is to allow canceling runaway queries */

#define SEL_COST_LIMIT	100

/* Flags for search shortcut */
#define SEL_FOUND	0
#define	SEL_EXHAUSTED	1
#define SEL_RETRY	2

/********************************************************************//**
Returns TRUE if the user-defined column in a secondary index record
is alphabetically the same as the corresponding BLOB column in the clustered
index record.
NOTE: the comparison is NOT done as a binary comparison, but character
fields are compared with collation!
@return	TRUE if the columns are equal */
static
ibool
row_sel_sec_rec_is_for_blob(
/*========================*/
	ulint		mtype,		/*!< in: main type */
	ulint		prtype,		/*!< in: precise type */
	ulint		mbminmaxlen,	/*!< in: minimum and maximum length of
					a multi-byte character */
	const byte*	clust_field,	/*!< in: the locally stored part of
					the clustered index column, including
					the BLOB pointer; the clustered
					index record must be covered by
					a lock or a page latch to protect it
					against deletion (rollback or purge) */
	ulint		clust_len,	/*!< in: length of clust_field */
	const byte*	sec_field,	/*!< in: column in secondary index */
	ulint		sec_len,	/*!< in: length of sec_field */
	ulint		prefix_len,	/*!< in: index column prefix length
					in bytes */
	dict_table_t*	table)		/*!< in: table */
{
	ulint	len;
	byte	buf[REC_VERSION_56_MAX_INDEX_COL_LEN];
	ulint	zip_size = dict_tf_get_zip_size(table->flags);

	/* This function should never be invoked on an Antelope format
	table, because they should always contain enough prefix in the
	clustered index record. */
	ut_ad(dict_table_get_format(table) >= UNIV_FORMAT_B);
	ut_a(clust_len >= BTR_EXTERN_FIELD_REF_SIZE);
	ut_ad(prefix_len >= sec_len);
	ut_ad(prefix_len > 0);
	ut_a(prefix_len <= sizeof buf);

	if (UNIV_UNLIKELY
	    (!memcmp(clust_field + clust_len - BTR_EXTERN_FIELD_REF_SIZE,
		     field_ref_zero, BTR_EXTERN_FIELD_REF_SIZE))) {
		/* The externally stored field was not written yet.
		This record should only be seen by
		recv_recovery_rollback_active() or any
		TRX_ISO_READ_UNCOMMITTED transactions. */
		return(FALSE);
	}

	len = btr_copy_externally_stored_field_prefix(buf, prefix_len,
						      zip_size,
						      clust_field, clust_len);

	if (UNIV_UNLIKELY(len == 0)) {
		/* The BLOB was being deleted as the server crashed.
		There should not be any secondary index records
		referring to this clustered index record, because
		btr_free_externally_stored_field() is called after all
		secondary index entries of the row have been purged. */
		return(FALSE);
	}

	len = dtype_get_at_most_n_mbchars(prtype, mbminmaxlen,
					  prefix_len, len, (const char*) buf);

	return(!cmp_data_data(mtype, prtype, buf, len, sec_field, sec_len));
}

/********************************************************************//**
Returns TRUE if the user-defined column values in a secondary index record
are alphabetically the same as the corresponding columns in the clustered
index record.
NOTE: the comparison is NOT done as a binary comparison, but character
fields are compared with collation!
@return TRUE if the secondary record is equal to the corresponding
fields in the clustered record, when compared with collation;
FALSE if not equal or if the clustered record has been marked for deletion */
static
ibool
row_sel_sec_rec_is_for_clust_rec(
/*=============================*/
	const rec_t*	sec_rec,	/*!< in: secondary index record */
	dict_index_t*	sec_index,	/*!< in: secondary index */
	const rec_t*	clust_rec,	/*!< in: clustered index record;
					must be protected by a lock or
					a page latch against deletion
					in rollback or purge */
	dict_index_t*	clust_index)	/*!< in: clustered index */
{
	const byte*	sec_field;
	ulint		sec_len;
	const byte*	clust_field;
	ulint		n;
	ulint		i;
	mem_heap_t*	heap		= NULL;
	ulint		clust_offsets_[REC_OFFS_NORMAL_SIZE];
	ulint		sec_offsets_[REC_OFFS_SMALL_SIZE];
	ulint*		clust_offs	= clust_offsets_;
	ulint*		sec_offs	= sec_offsets_;
	ibool		is_equal	= TRUE;

	rec_offs_init(clust_offsets_);
	rec_offs_init(sec_offsets_);

	if (rec_get_deleted_flag(clust_rec,
				 dict_table_is_comp(clust_index->table))) {

		/* The clustered index record is delete-marked;
		it is not visible in the read view.  Besides,
		if there are any externally stored columns,
		some of them may have already been purged. */
		return(FALSE);
	}

	clust_offs = rec_get_offsets(clust_rec, clust_index, clust_offs,
				     ULINT_UNDEFINED, &heap);
	sec_offs = rec_get_offsets(sec_rec, sec_index, sec_offs,
				   ULINT_UNDEFINED, &heap);

	n = dict_index_get_n_ordering_defined_by_user(sec_index);

	for (i = 0; i < n; i++) {
		const dict_field_t*	ifield;
		const dict_col_t*	col;
		ulint			clust_pos;
		ulint			clust_len;
		ulint			len;

		ifield = dict_index_get_nth_field(sec_index, i);
		col = dict_field_get_col(ifield);
		clust_pos = dict_col_get_clust_pos(col, clust_index);

		clust_field = rec_get_nth_field(
			clust_rec, clust_offs, clust_pos, &clust_len);
		sec_field = rec_get_nth_field(sec_rec, sec_offs, i, &sec_len);

		len = clust_len;

		if (ifield->prefix_len > 0 && len != UNIV_SQL_NULL
		    && sec_len != UNIV_SQL_NULL) {

			if (rec_offs_nth_extern(clust_offs, clust_pos)) {
				len -= BTR_EXTERN_FIELD_REF_SIZE;
			}

			len = dtype_get_at_most_n_mbchars(
				col->prtype, col->mbminmaxlen,
				ifield->prefix_len, len, (char*) clust_field);

			if (rec_offs_nth_extern(clust_offs, clust_pos)
			    && len < sec_len) {
				if (!row_sel_sec_rec_is_for_blob(
					    col->mtype, col->prtype,
					    col->mbminmaxlen,
					    clust_field, clust_len,
					    sec_field, sec_len,
					    ifield->prefix_len,
					    clust_index->table)) {
					goto inequal;
				}

				continue;
			}
		}

		if (0 != cmp_data_data(col->mtype, col->prtype,
				       clust_field, len,
				       sec_field, sec_len)) {
inequal:
			is_equal = FALSE;
			goto func_exit;
		}
	}

func_exit:
	if (UNIV_LIKELY_NULL(heap)) {
		mem_heap_free(heap);
	}
	return(is_equal);
}

/*********************************************************************//**
Creates a select node struct.
@return	own: select node struct */
UNIV_INTERN
sel_node_t*
sel_node_create(
/*============*/
	mem_heap_t*	heap)	/*!< in: memory heap where created */
{
	sel_node_t*	node;

	node = static_cast<sel_node_t*>(
		mem_heap_alloc(heap, sizeof(sel_node_t)));

	node->common.type = QUE_NODE_SELECT;
	node->state = SEL_NODE_OPEN;

	node->plans = NULL;

	return(node);
}

/*********************************************************************//**
Frees the memory private to a select node when a query graph is freed,
does not free the heap where the node was originally created. */
UNIV_INTERN
void
sel_node_free_private(
/*==================*/
	sel_node_t*	node)	/*!< in: select node struct */
{
	ulint	i;
	plan_t*	plan;

	if (node->plans != NULL) {
		for (i = 0; i < node->n_tables; i++) {
			plan = sel_node_get_nth_plan(node, i);

			btr_pcur_close(&(plan->pcur));
			btr_pcur_close(&(plan->clust_pcur));

			if (plan->old_vers_heap) {
				mem_heap_free(plan->old_vers_heap);
			}
		}
	}
}

/*********************************************************************//**
Evaluates the values in a select list. If there are aggregate functions,
their argument value is added to the aggregate total. */
UNIV_INLINE
void
sel_eval_select_list(
/*=================*/
	sel_node_t*	node)	/*!< in: select node */
{
	que_node_t*	exp;

	exp = node->select_list;

	while (exp) {
		eval_exp(exp);

		exp = que_node_get_next(exp);
	}
}

/*********************************************************************//**
Assigns the values in the select list to the possible into-variables in
SELECT ... INTO ... */
UNIV_INLINE
void
sel_assign_into_var_values(
/*=======================*/
	sym_node_t*	var,	/*!< in: first variable in a list of
				variables */
	sel_node_t*	node)	/*!< in: select node */
{
	que_node_t*	exp;

	if (var == NULL) {

		return;
	}

	for (exp = node->select_list;
	     var != 0;
	     var = static_cast<sym_node_t*>(que_node_get_next(var))) {

		ut_ad(exp);

		eval_node_copy_val(var->alias, exp);

		exp = que_node_get_next(exp);
	}
}

/*********************************************************************//**
Resets the aggregate value totals in the select list of an aggregate type
query. */
UNIV_INLINE
void
sel_reset_aggregate_vals(
/*=====================*/
	sel_node_t*	node)	/*!< in: select node */
{
	func_node_t*	func_node;

	ut_ad(node->is_aggregate);

	for (func_node = static_cast<func_node_t*>(node->select_list);
	     func_node != 0;
	     func_node = static_cast<func_node_t*>(
		     	que_node_get_next(func_node))) {

		eval_node_set_int_val(func_node, 0);
	}

	node->aggregate_already_fetched = FALSE;
}

/*********************************************************************//**
Copies the input variable values when an explicit cursor is opened. */
UNIV_INLINE
void
row_sel_copy_input_variable_vals(
/*=============================*/
	sel_node_t*	node)	/*!< in: select node */
{
	sym_node_t*	var;

	var = UT_LIST_GET_FIRST(node->copy_variables);

	while (var) {
		eval_node_copy_val(var, var->alias);

		var->indirection = NULL;

		var = UT_LIST_GET_NEXT(col_var_list, var);
	}
}

/*********************************************************************//**
Fetches the column values from a record. */
static
void
row_sel_fetch_columns(
/*==================*/
	dict_index_t*	index,	/*!< in: record index */
	const rec_t*	rec,	/*!< in: record in a clustered or non-clustered
				index; must be protected by a page latch */
	const ulint*	offsets,/*!< in: rec_get_offsets(rec, index) */
	sym_node_t*	column)	/*!< in: first column in a column list, or
				NULL */
{
	dfield_t*	val;
	ulint		index_type;
	ulint		field_no;
	const byte*	data;
	ulint		len;

	ut_ad(rec_offs_validate(rec, index, offsets));

	if (dict_index_is_clust(index)) {
		index_type = SYM_CLUST_FIELD_NO;
	} else {
		index_type = SYM_SEC_FIELD_NO;
	}

	while (column) {
		mem_heap_t*	heap = NULL;
		ibool		needs_copy;

		field_no = column->field_nos[index_type];

		if (field_no != ULINT_UNDEFINED) {

			if (UNIV_UNLIKELY(rec_offs_nth_extern(offsets,
							      field_no))) {

				/* Copy an externally stored field to the
				temporary heap, if possible. */

				heap = mem_heap_create(1);

				data = btr_rec_copy_externally_stored_field(
					rec, offsets,
					dict_table_zip_size(index->table),
					field_no, &len, heap);

				/* data == NULL means that the
				externally stored field was not
				written yet. This record
				should only be seen by
				recv_recovery_rollback_active() or any
				TRX_ISO_READ_UNCOMMITTED
				transactions. The InnoDB SQL parser
				(the sole caller of this function)
				does not implement READ UNCOMMITTED,
				and it is not involved during rollback. */
				ut_a(data);
				ut_a(len != UNIV_SQL_NULL);

				needs_copy = TRUE;
			} else {
				data = rec_get_nth_field(rec, offsets,
							 field_no, &len);

				needs_copy = column->copy_val;
			}

			if (needs_copy) {
				eval_node_copy_and_alloc_val(column, data,
							     len);
			} else {
				val = que_node_get_val(column);
				dfield_set_data(val, data, len);
			}

			if (UNIV_LIKELY_NULL(heap)) {
				mem_heap_free(heap);
			}
		}

		column = UT_LIST_GET_NEXT(col_var_list, column);
	}
}

/*********************************************************************//**
Allocates a prefetch buffer for a column when prefetch is first time done. */
static
void
sel_col_prefetch_buf_alloc(
/*=======================*/
	sym_node_t*	column)	/*!< in: symbol table node for a column */
{
	sel_buf_t*	sel_buf;
	ulint		i;

	ut_ad(que_node_get_type(column) == QUE_NODE_SYMBOL);

	column->prefetch_buf = static_cast<sel_buf_t*>(
		mem_alloc(SEL_MAX_N_PREFETCH * sizeof(sel_buf_t)));

	for (i = 0; i < SEL_MAX_N_PREFETCH; i++) {
		sel_buf = column->prefetch_buf + i;

		sel_buf->data = NULL;
		sel_buf->len = 0;
		sel_buf->val_buf_size = 0;
	}
}

/*********************************************************************//**
Frees a prefetch buffer for a column, including the dynamically allocated
memory for data stored there. */
UNIV_INTERN
void
sel_col_prefetch_buf_free(
/*======================*/
	sel_buf_t*	prefetch_buf)	/*!< in, own: prefetch buffer */
{
	sel_buf_t*	sel_buf;
	ulint		i;

	for (i = 0; i < SEL_MAX_N_PREFETCH; i++) {
		sel_buf = prefetch_buf + i;

		if (sel_buf->val_buf_size > 0) {

			mem_free(sel_buf->data);
		}
	}

	mem_free(prefetch_buf);
}

/*********************************************************************//**
Pops the column values for a prefetched, cached row from the column prefetch
buffers and places them to the val fields in the column nodes. */
static
void
sel_dequeue_prefetched_row(
/*=======================*/
	plan_t*	plan)	/*!< in: plan node for a table */
{
	sym_node_t*	column;
	sel_buf_t*	sel_buf;
	dfield_t*	val;
	byte*		data;
	ulint		len;
	ulint		val_buf_size;

	ut_ad(plan->n_rows_prefetched > 0);

	column = UT_LIST_GET_FIRST(plan->columns);

	while (column) {
		val = que_node_get_val(column);

		if (!column->copy_val) {
			/* We did not really push any value for the
			column */

			ut_ad(!column->prefetch_buf);
			ut_ad(que_node_get_val_buf_size(column) == 0);
			ut_d(dfield_set_null(val));

			goto next_col;
		}

		ut_ad(column->prefetch_buf);
		ut_ad(!dfield_is_ext(val));

		sel_buf = column->prefetch_buf + plan->first_prefetched;

		data = sel_buf->data;
		len = sel_buf->len;
		val_buf_size = sel_buf->val_buf_size;

		/* We must keep track of the allocated memory for
		column values to be able to free it later: therefore
		we swap the values for sel_buf and val */

		sel_buf->data = static_cast<byte*>(dfield_get_data(val));
		sel_buf->len = dfield_get_len(val);
		sel_buf->val_buf_size = que_node_get_val_buf_size(column);

		dfield_set_data(val, data, len);
		que_node_set_val_buf_size(column, val_buf_size);
next_col:
		column = UT_LIST_GET_NEXT(col_var_list, column);
	}

	plan->n_rows_prefetched--;

	plan->first_prefetched++;
}

/*********************************************************************//**
Pushes the column values for a prefetched, cached row to the column prefetch
buffers from the val fields in the column nodes. */
UNIV_INLINE
void
sel_enqueue_prefetched_row(
/*=======================*/
	plan_t*	plan)	/*!< in: plan node for a table */
{
	sym_node_t*	column;
	sel_buf_t*	sel_buf;
	dfield_t*	val;
	byte*		data;
	ulint		len;
	ulint		pos;
	ulint		val_buf_size;

	if (plan->n_rows_prefetched == 0) {
		pos = 0;
		plan->first_prefetched = 0;
	} else {
		pos = plan->n_rows_prefetched;

		/* We have the convention that pushing new rows starts only
		after the prefetch stack has been emptied: */

		ut_ad(plan->first_prefetched == 0);
	}

	plan->n_rows_prefetched++;

	ut_ad(pos < SEL_MAX_N_PREFETCH);

	for (column = UT_LIST_GET_FIRST(plan->columns);
	     column != 0;
	     column = UT_LIST_GET_NEXT(col_var_list, column)) {

		if (!column->copy_val) {
			/* There is no sense to push pointers to database
			page fields when we do not keep latch on the page! */
			continue;
		}

		if (!column->prefetch_buf) {
			/* Allocate a new prefetch buffer */

			sel_col_prefetch_buf_alloc(column);
		}

		sel_buf = column->prefetch_buf + pos;

		val = que_node_get_val(column);

		data = static_cast<byte*>(dfield_get_data(val));
		len = dfield_get_len(val);
		val_buf_size = que_node_get_val_buf_size(column);

		/* We must keep track of the allocated memory for
		column values to be able to free it later: therefore
		we swap the values for sel_buf and val */

		dfield_set_data(val, sel_buf->data, sel_buf->len);
		que_node_set_val_buf_size(column, sel_buf->val_buf_size);

		sel_buf->data = data;
		sel_buf->len = len;
		sel_buf->val_buf_size = val_buf_size;
	}
}

/*********************************************************************//**
Builds a previous version of a clustered index record for a consistent read
@return	DB_SUCCESS or error code */
static MY_ATTRIBUTE((nonnull, warn_unused_result))
dberr_t
row_sel_build_prev_vers(
/*====================*/
	read_view_t*	read_view,	/*!< in: read view */
	dict_index_t*	index,		/*!< in: plan node for table */
	rec_t*		rec,		/*!< in: record in a clustered index */
	ulint**		offsets,	/*!< in/out: offsets returned by
					rec_get_offsets(rec, plan->index) */
	mem_heap_t**	offset_heap,	/*!< in/out: memory heap from which
					the offsets are allocated */
	mem_heap_t**    old_vers_heap,  /*!< out: old version heap to use */
	rec_t**		old_vers,	/*!< out: old version, or NULL if the
					record does not exist in the view:
					i.e., it was freshly inserted
					afterwards */
	mtr_t*		mtr)		/*!< in: mtr */
{
	dberr_t	err;

	if (*old_vers_heap) {
		mem_heap_empty(*old_vers_heap);
	} else {
		*old_vers_heap = mem_heap_create(512);
	}

	err = row_vers_build_for_consistent_read(
		rec, mtr, index, offsets, read_view, offset_heap,
		*old_vers_heap, old_vers);
	return(err);
}

/*********************************************************************//**
Builds the last committed version of a clustered index record for a
semi-consistent read. */
static MY_ATTRIBUTE((nonnull))
void
row_sel_build_committed_vers_for_mysql(
/*===================================*/
	dict_index_t*	clust_index,	/*!< in: clustered index */
	row_prebuilt_t*	prebuilt,	/*!< in: prebuilt struct */
	const rec_t*	rec,		/*!< in: record in a clustered index */
	ulint**		offsets,	/*!< in/out: offsets returned by
					rec_get_offsets(rec, clust_index) */
	mem_heap_t**	offset_heap,	/*!< in/out: memory heap from which
					the offsets are allocated */
	const rec_t**	old_vers,	/*!< out: old version, or NULL if the
					record does not exist in the view:
					i.e., it was freshly inserted
					afterwards */
	mtr_t*		mtr)		/*!< in: mtr */
{
	if (prebuilt->old_vers_heap) {
		mem_heap_empty(prebuilt->old_vers_heap);
	} else {
		prebuilt->old_vers_heap = mem_heap_create(
			rec_offs_size(*offsets));
	}

	row_vers_build_for_semi_consistent_read(
		rec, mtr, clust_index, offsets, offset_heap,
		prebuilt->old_vers_heap, old_vers);
}

/*********************************************************************//**
Tests the conditions which determine when the index segment we are searching
through has been exhausted.
@return	TRUE if row passed the tests */
UNIV_INLINE
ibool
row_sel_test_end_conds(
/*===================*/
	plan_t*	plan)	/*!< in: plan for the table; the column values must
			already have been retrieved and the right sides of
			comparisons evaluated */
{
	func_node_t*	cond;

	/* All conditions in end_conds are comparisons of a column to an
	expression */

	for (cond = UT_LIST_GET_FIRST(plan->end_conds);
	     cond != 0;
	     cond = UT_LIST_GET_NEXT(cond_list, cond)) {

		/* Evaluate the left side of the comparison, i.e., get the
		column value if there is an indirection */

		eval_sym(static_cast<sym_node_t*>(cond->args));

		/* Do the comparison */

		if (!eval_cmp(cond)) {

			return(FALSE);
		}
	}

	return(TRUE);
}

/*********************************************************************//**
Tests the other conditions.
@return	TRUE if row passed the tests */
UNIV_INLINE
ibool
row_sel_test_other_conds(
/*=====================*/
	plan_t*	plan)	/*!< in: plan for the table; the column values must
			already have been retrieved */
{
	func_node_t*	cond;

	cond = UT_LIST_GET_FIRST(plan->other_conds);

	while (cond) {
		eval_exp(cond);

		if (!eval_node_get_ibool_val(cond)) {

			return(FALSE);
		}

		cond = UT_LIST_GET_NEXT(cond_list, cond);
	}

	return(TRUE);
}

/*********************************************************************//**
Retrieves the clustered index record corresponding to a record in a
non-clustered index. Does the necessary locking.
@return	DB_SUCCESS or error code */
static MY_ATTRIBUTE((nonnull, warn_unused_result))
dberr_t
row_sel_get_clust_rec(
/*==================*/
	sel_node_t*	node,	/*!< in: select_node */
	plan_t*		plan,	/*!< in: plan node for table */
	rec_t*		rec,	/*!< in: record in a non-clustered index */
	que_thr_t*	thr,	/*!< in: query thread */
	rec_t**		out_rec,/*!< out: clustered record or an old version of
				it, NULL if the old version did not exist
				in the read view, i.e., it was a fresh
				inserted version */
	mtr_t*		mtr)	/*!< in: mtr used to get access to the
				non-clustered record; the same mtr is used to
				access the clustered index */
{
	dict_index_t*	index;
	rec_t*		clust_rec;
	rec_t*		old_vers;
	dberr_t		err;
	mem_heap_t*	heap		= NULL;
	ulint		offsets_[REC_OFFS_NORMAL_SIZE];
	ulint*		offsets		= offsets_;
	rec_offs_init(offsets_);

	*out_rec = NULL;

	offsets = rec_get_offsets(rec,
				  btr_pcur_get_btr_cur(&plan->pcur)->index,
				  offsets, ULINT_UNDEFINED, &heap);

	row_build_row_ref_fast(plan->clust_ref, plan->clust_map, rec, offsets);

	index = dict_table_get_first_index(plan->table);

	btr_pcur_open_with_no_init(index, plan->clust_ref, PAGE_CUR_LE,
				   BTR_SEARCH_LEAF, &plan->clust_pcur,
				   0, mtr);

	clust_rec = btr_pcur_get_rec(&(plan->clust_pcur));

	/* Note: only if the search ends up on a non-infimum record is the
	low_match value the real match to the search tuple */

	if (!page_rec_is_user_rec(clust_rec)
	    || btr_pcur_get_low_match(&(plan->clust_pcur))
	    < dict_index_get_n_unique(index)) {

		ut_a(rec_get_deleted_flag(rec,
					  dict_table_is_comp(plan->table)));
		ut_a(node->read_view);

		/* In a rare case it is possible that no clust rec is found
		for a delete-marked secondary index record: if in row0umod.cc
		in row_undo_mod_remove_clust_low() we have already removed
		the clust rec, while purge is still cleaning and removing
		secondary index records associated with earlier versions of
		the clustered index record. In that case we know that the
		clustered index record did not exist in the read view of
		trx. */

		goto func_exit;
	}

	offsets = rec_get_offsets(clust_rec, index, offsets,
				  ULINT_UNDEFINED, &heap);

	if (!node->read_view) {
		/* Try to place a lock on the index record */

		/* If innodb_locks_unsafe_for_binlog option is used
		or this session is using READ COMMITTED isolation level
		we lock only the record, i.e., next-key locking is
		not used. */
		ulint	lock_type;
		trx_t*	trx;

		trx = thr_get_trx(thr);

		if (srv_locks_unsafe_for_binlog
		    || trx->isolation_level <= TRX_ISO_READ_COMMITTED) {
			lock_type = LOCK_REC_NOT_GAP;
		} else {
			lock_type = LOCK_ORDINARY;
		}

		err = lock_clust_rec_read_check_and_lock(
			0, btr_pcur_get_block(&plan->clust_pcur),
			clust_rec, index, offsets,
			static_cast<enum lock_mode>(node->row_lock_mode),
			lock_type,
			thr);

		switch (err) {
		case DB_SUCCESS:
		case DB_SUCCESS_LOCKED_REC:
			/* Declare the variable uninitialized in Valgrind.
			It should be set to DB_SUCCESS at func_exit. */
			UNIV_MEM_INVALID(&err, sizeof err);
			break;
		default:
			goto err_exit;
		}
	} else {
		/* This is a non-locking consistent read: if necessary, fetch
		a previous version of the record */

		old_vers = NULL;

		if (!lock_clust_rec_cons_read_sees(clust_rec, index, offsets,
						   node->read_view)) {

			err = row_sel_build_prev_vers(
				node->read_view, index, clust_rec,
				&offsets, &heap, &plan->old_vers_heap,
				&old_vers, mtr);

			if (err != DB_SUCCESS) {

				goto err_exit;
			}

			clust_rec = old_vers;

			if (clust_rec == NULL) {
				goto func_exit;
			}
		}

		/* If we had to go to an earlier version of row or the
		secondary index record is delete marked, then it may be that
		the secondary index record corresponding to clust_rec
		(or old_vers) is not rec; in that case we must ignore
		such row because in our snapshot rec would not have existed.
		Remember that from rec we cannot see directly which transaction
		id corresponds to it: we have to go to the clustered index
		record. A query where we want to fetch all rows where
		the secondary index value is in some interval would return
		a wrong result if we would not drop rows which we come to
		visit through secondary index records that would not really
		exist in our snapshot. */

		if ((old_vers
		     || rec_get_deleted_flag(rec, dict_table_is_comp(
						     plan->table)))
		    && !row_sel_sec_rec_is_for_clust_rec(rec, plan->index,
							 clust_rec, index)) {
			goto func_exit;
		}
	}

	/* Fetch the columns needed in test conditions.  The clustered
	index record is protected by a page latch that was acquired
	when plan->clust_pcur was positioned.  The latch will not be
	released until mtr_commit(mtr). */

	ut_ad(!rec_get_deleted_flag(clust_rec, rec_offs_comp(offsets)));
	row_sel_fetch_columns(index, clust_rec, offsets,
			      UT_LIST_GET_FIRST(plan->columns));
	*out_rec = clust_rec;
func_exit:
	err = DB_SUCCESS;
err_exit:
	if (UNIV_LIKELY_NULL(heap)) {
		mem_heap_free(heap);
	}
	return(err);
}

/*********************************************************************//**
Sets a lock on a record.
@return	DB_SUCCESS, DB_SUCCESS_LOCKED_REC, or error code */
UNIV_INLINE
dberr_t
sel_set_rec_lock(
/*=============*/
	const buf_block_t*	block,	/*!< in: buffer block of rec */
	const rec_t*		rec,	/*!< in: record */
	dict_index_t*		index,	/*!< in: index */
	const ulint*		offsets,/*!< in: rec_get_offsets(rec, index) */
	ulint			mode,	/*!< in: lock mode */
	ulint			type,	/*!< in: LOCK_ORDINARY, LOCK_GAP, or
					LOC_REC_NOT_GAP */
	que_thr_t*		thr)	/*!< in: query thread */
{
	trx_t*		trx;
	dberr_t		err;

	trx = thr_get_trx(thr);

	if (UT_LIST_GET_LEN(trx->lock.trx_locks) > 10000) {
		if (buf_LRU_buf_pool_running_out()) {

			return(DB_LOCK_TABLE_FULL);
		}
	}

	if (dict_index_is_clust(index)) {
		err = lock_clust_rec_read_check_and_lock(
			0, block, rec, index, offsets,
			static_cast<enum lock_mode>(mode), type, thr);
	} else {
		err = lock_sec_rec_read_check_and_lock(
			0, block, rec, index, offsets,
			static_cast<enum lock_mode>(mode), type, thr);
	}

	return(err);
}

/*********************************************************************//**
Opens a pcur to a table index. */
static
void
row_sel_open_pcur(
/*==============*/
	plan_t*		plan,		/*!< in: table plan */
	ibool		search_latch_locked,
					/*!< in: TRUE if the thread currently
					has the search latch locked in
					s-mode */
	mtr_t*		mtr)		/*!< in: mtr */
{
	dict_index_t*	index;
	func_node_t*	cond;
	que_node_t*	exp;
	ulint		n_fields;
	ulint		has_search_latch = 0;	/* RW_S_LATCH or 0 */
	ulint		i;

	if (search_latch_locked) {
		has_search_latch = RW_S_LATCH;
	}

	index = plan->index;

	/* Calculate the value of the search tuple: the exact match columns
	get their expressions evaluated when we evaluate the right sides of
	end_conds */

	cond = UT_LIST_GET_FIRST(plan->end_conds);

	while (cond) {
		eval_exp(que_node_get_next(cond->args));

		cond = UT_LIST_GET_NEXT(cond_list, cond);
	}

	if (plan->tuple) {
		n_fields = dtuple_get_n_fields(plan->tuple);

		if (plan->n_exact_match < n_fields) {
			/* There is a non-exact match field which must be
			evaluated separately */

			eval_exp(plan->tuple_exps[n_fields - 1]);
		}

		for (i = 0; i < n_fields; i++) {
			exp = plan->tuple_exps[i];

			dfield_copy_data(dtuple_get_nth_field(plan->tuple, i),
					 que_node_get_val(exp));
		}

		/* Open pcur to the index */

		btr_pcur_open_with_no_init(index, plan->tuple, plan->mode,
					   BTR_SEARCH_LEAF, &plan->pcur,
					   has_search_latch, mtr);
	} else {
		/* Open the cursor to the start or the end of the index
		(FALSE: no init) */

		btr_pcur_open_at_index_side(plan->asc, index, BTR_SEARCH_LEAF,
					    &(plan->pcur), false, 0, mtr);
	}

	ut_ad(plan->n_rows_prefetched == 0);
	ut_ad(plan->n_rows_fetched == 0);
	ut_ad(plan->cursor_at_end == FALSE);

	plan->pcur_is_open = TRUE;
}

/*********************************************************************//**
Restores a stored pcur position to a table index.
@return TRUE if the cursor should be moved to the next record after we
return from this function (moved to the previous, in the case of a
descending cursor) without processing again the current cursor
record */
static
ibool
row_sel_restore_pcur_pos(
/*=====================*/
	plan_t*		plan,	/*!< in: table plan */
	mtr_t*		mtr)	/*!< in: mtr */
{
	ibool	equal_position;
	ulint	relative_position;

	ut_ad(!plan->cursor_at_end);

	relative_position = btr_pcur_get_rel_pos(&(plan->pcur));

	equal_position = btr_pcur_restore_position(BTR_SEARCH_LEAF,
						   &(plan->pcur), mtr);

	/* If the cursor is traveling upwards, and relative_position is

	(1) BTR_PCUR_BEFORE: this is not allowed, as we did not have a lock
	yet on the successor of the page infimum;
	(2) BTR_PCUR_AFTER: btr_pcur_restore_position placed the cursor on the
	first record GREATER than the predecessor of a page supremum; we have
	not yet processed the cursor record: no need to move the cursor to the
	next record;
	(3) BTR_PCUR_ON: btr_pcur_restore_position placed the cursor on the
	last record LESS or EQUAL to the old stored user record; (a) if
	equal_position is FALSE, this means that the cursor is now on a record
	less than the old user record, and we must move to the next record;
	(b) if equal_position is TRUE, then if
	plan->stored_cursor_rec_processed is TRUE, we must move to the next
	record, else there is no need to move the cursor. */

	if (plan->asc) {
		if (relative_position == BTR_PCUR_ON) {

			if (equal_position) {

				return(plan->stored_cursor_rec_processed);
			}

			return(TRUE);
		}

		ut_ad(relative_position == BTR_PCUR_AFTER
		      || relative_position == BTR_PCUR_AFTER_LAST_IN_TREE);

		return(FALSE);
	}

	/* If the cursor is traveling downwards, and relative_position is

	(1) BTR_PCUR_BEFORE: btr_pcur_restore_position placed the cursor on
	the last record LESS than the successor of a page infimum; we have not
	processed the cursor record: no need to move the cursor;
	(2) BTR_PCUR_AFTER: btr_pcur_restore_position placed the cursor on the
	first record GREATER than the predecessor of a page supremum; we have
	processed the cursor record: we should move the cursor to the previous
	record;
	(3) BTR_PCUR_ON: btr_pcur_restore_position placed the cursor on the
	last record LESS or EQUAL to the old stored user record; (a) if
	equal_position is FALSE, this means that the cursor is now on a record
	less than the old user record, and we need not move to the previous
	record; (b) if equal_position is TRUE, then if
	plan->stored_cursor_rec_processed is TRUE, we must move to the previous
	record, else there is no need to move the cursor. */

	if (relative_position == BTR_PCUR_BEFORE
	    || relative_position == BTR_PCUR_BEFORE_FIRST_IN_TREE) {

		return(FALSE);
	}

	if (relative_position == BTR_PCUR_ON) {

		if (equal_position) {

			return(plan->stored_cursor_rec_processed);
		}

		return(FALSE);
	}

	ut_ad(relative_position == BTR_PCUR_AFTER
	      || relative_position == BTR_PCUR_AFTER_LAST_IN_TREE);

	return(TRUE);
}

/*********************************************************************//**
Resets a plan cursor to a closed state. */
UNIV_INLINE
void
plan_reset_cursor(
/*==============*/
	plan_t*	plan)	/*!< in: plan */
{
	plan->pcur_is_open = FALSE;
	plan->cursor_at_end = FALSE;
	plan->n_rows_fetched = 0;
	plan->n_rows_prefetched = 0;
}

/*********************************************************************//**
Tries to do a shortcut to fetch a clustered index record with a unique key,
using the hash index if possible (not always).
@return	SEL_FOUND, SEL_EXHAUSTED, SEL_RETRY */
static
ulint
row_sel_try_search_shortcut(
/*========================*/
	sel_node_t*	node,	/*!< in: select node for a consistent read */
	plan_t*		plan,	/*!< in: plan for a unique search in clustered
				index */
	ibool		search_latch_locked,
				/*!< in: whether the search holds
				btr_search_latch */
	mtr_t*		mtr)	/*!< in: mtr */
{
	dict_index_t*	index;
	rec_t*		rec;
	mem_heap_t*	heap		= NULL;
	ulint		offsets_[REC_OFFS_NORMAL_SIZE];
	ulint*		offsets		= offsets_;
	ulint		ret;
	rec_offs_init(offsets_);

	index = plan->index;

	ut_ad(node->read_view);
	ut_ad(plan->unique_search);
	ut_ad(!plan->must_get_clust);
#ifdef UNIV_SYNC_DEBUG
	if (search_latch_locked) {
		ut_ad(rw_lock_own(btr_search_get_latch(index),
				  RW_LOCK_SHARED));
	}
#endif /* UNIV_SYNC_DEBUG */

	row_sel_open_pcur(plan, search_latch_locked, mtr);

	rec = btr_pcur_get_rec(&(plan->pcur));

	if (!page_rec_is_user_rec(rec)) {

		return(SEL_RETRY);
	}

	ut_ad(plan->mode == PAGE_CUR_GE);

	/* As the cursor is now placed on a user record after a search with
	the mode PAGE_CUR_GE, the up_match field in the cursor tells how many
	fields in the user record matched to the search tuple */

	if (btr_pcur_get_up_match(&(plan->pcur)) < plan->n_exact_match) {

		return(SEL_EXHAUSTED);
	}

	/* This is a non-locking consistent read: if necessary, fetch
	a previous version of the record */

	offsets = rec_get_offsets(rec, index, offsets, ULINT_UNDEFINED, &heap);

	if (dict_index_is_clust(index)) {
		if (!lock_clust_rec_cons_read_sees(rec, index, offsets,
						   node->read_view)) {
			ret = SEL_RETRY;
			goto func_exit;
		}
	} else if (!lock_sec_rec_cons_read_sees(rec, node->read_view)) {

		ret = SEL_RETRY;
		goto func_exit;
	}

	/* Test the deleted flag. */

	if (rec_get_deleted_flag(rec, dict_table_is_comp(plan->table))) {

		ret = SEL_EXHAUSTED;
		goto func_exit;
	}

	/* Fetch the columns needed in test conditions.  The index
	record is protected by a page latch that was acquired when
	plan->pcur was positioned.  The latch will not be released
	until mtr_commit(mtr). */

	row_sel_fetch_columns(index, rec, offsets,
			      UT_LIST_GET_FIRST(plan->columns));

	/* Test the rest of search conditions */

	if (!row_sel_test_other_conds(plan)) {

		ret = SEL_EXHAUSTED;
		goto func_exit;
	}

	ut_ad(plan->pcur.latch_mode == BTR_SEARCH_LEAF);

	plan->n_rows_fetched++;
	ret = SEL_FOUND;
func_exit:
	if (UNIV_LIKELY_NULL(heap)) {
		mem_heap_free(heap);
	}
	return(ret);
}

/*********************************************************************//**
Performs a select step.
@return	DB_SUCCESS or error code */
static MY_ATTRIBUTE((nonnull, warn_unused_result))
dberr_t
row_sel(
/*====*/
	sel_node_t*	node,	/*!< in: select node */
	que_thr_t*	thr)	/*!< in: query thread */
{
	dict_index_t*	index;
	plan_t*		plan;
	mtr_t		mtr;
	ibool		moved;
	rec_t*		rec;
	rec_t*		old_vers;
	rec_t*		clust_rec;
	ibool		search_latch_locked;
	ibool		consistent_read;

	/* The following flag becomes TRUE when we are doing a
	consistent read from a non-clustered index and we must look
	at the clustered index to find out the previous delete mark
	state of the non-clustered record: */

	ibool		cons_read_requires_clust_rec	= FALSE;
	ulint		cost_counter			= 0;
	ibool		cursor_just_opened;
	ibool		must_go_to_next;
	ibool		mtr_has_extra_clust_latch	= FALSE;
	/* TRUE if the search was made using
	a non-clustered index, and we had to
	access the clustered record: now &mtr
	contains a clustered index latch, and
	&mtr must be committed before we move
	to the next non-clustered record */
	ulint		found_flag;
	dberr_t		err;
	mem_heap_t*	heap				= NULL;
	ulint		offsets_[REC_OFFS_NORMAL_SIZE];
	ulint*		offsets				= offsets_;
	rec_offs_init(offsets_);

	ut_ad(thr->run_node == node);

	search_latch_locked = FALSE;

	if (node->read_view) {
		/* In consistent reads, we try to do with the hash index and
		not to use the buffer page get. This is to reduce memory bus
		load resulting from semaphore operations. The search latch
		will be s-locked when we access an index with a unique search
		condition, but not locked when we access an index with a
		less selective search condition. */

		consistent_read = TRUE;
	} else {
		consistent_read = FALSE;
	}

table_loop:
	/* TABLE LOOP
	----------
	This is the outer major loop in calculating a join. We come here when
	node->fetch_table changes, and after adding a row to aggregate totals
	and, of course, when this function is called. */

	ut_ad(mtr_has_extra_clust_latch == FALSE);

	plan = sel_node_get_nth_plan(node, node->fetch_table);
	index = plan->index;

	if (plan->n_rows_prefetched > 0) {
		sel_dequeue_prefetched_row(plan);

		goto next_table_no_mtr;
	}

	if (plan->cursor_at_end) {
		/* The cursor has already reached the result set end: no more
		rows to process for this table cursor, as also the prefetch
		stack was empty */

		ut_ad(plan->pcur_is_open);

		goto table_exhausted_no_mtr;
	}

	/* Open a cursor to index, or restore an open cursor position */

	mtr_start(&mtr);

	if (consistent_read && plan->unique_search && !plan->pcur_is_open
	    && !plan->must_get_clust
	    && !plan->table->big_rows) {
		if (!search_latch_locked) {
			rw_lock_s_lock(btr_search_get_latch(index));

			search_latch_locked = TRUE;
		} else if (rw_lock_get_writer(btr_search_get_latch(index))
			   == RW_LOCK_WAIT_EX) {

			/* There is an x-latch request waiting: release the
			s-latch for a moment; as an s-latch here is often
			kept for some 10 searches before being released,
			a waiting x-latch request would block other threads
			from acquiring an s-latch for a long time, lowering
			performance significantly in multiprocessors. */

			rw_lock_s_unlock(btr_search_get_latch(index));
			rw_lock_s_lock(btr_search_get_latch(index));
		}

		found_flag = row_sel_try_search_shortcut(node, plan,
							 search_latch_locked,
							 &mtr);

		if (found_flag == SEL_FOUND) {

			goto next_table;

		} else if (found_flag == SEL_EXHAUSTED) {

			goto table_exhausted;
		}

		ut_ad(found_flag == SEL_RETRY);

		plan_reset_cursor(plan);

		mtr_commit(&mtr);
		mtr_start(&mtr);
	}

	if (search_latch_locked) {
		rw_lock_s_unlock(btr_search_get_latch(index));

		search_latch_locked = FALSE;
	}

	if (!plan->pcur_is_open) {
		/* Evaluate the expressions to build the search tuple and
		open the cursor */

		row_sel_open_pcur(plan, search_latch_locked, &mtr);

		cursor_just_opened = TRUE;

		/* A new search was made: increment the cost counter */
		cost_counter++;
	} else {
		/* Restore pcur position to the index */

		must_go_to_next = row_sel_restore_pcur_pos(plan, &mtr);

		cursor_just_opened = FALSE;

		if (must_go_to_next) {
			/* We have already processed the cursor record: move
			to the next */

			goto next_rec;
		}
	}

rec_loop:
	/* RECORD LOOP
	-----------
	In this loop we use pcur and try to fetch a qualifying row, and
	also fill the prefetch buffer for this table if n_rows_fetched has
	exceeded a threshold. While we are inside this loop, the following
	holds:
	(1) &mtr is started,
	(2) pcur is positioned and open.

	NOTE that if cursor_just_opened is TRUE here, it means that we came
	to this point right after row_sel_open_pcur. */

	ut_ad(mtr_has_extra_clust_latch == FALSE);

	rec = btr_pcur_get_rec(&(plan->pcur));

	/* PHASE 1: Set a lock if specified */

	if (!node->asc && cursor_just_opened
	    && !page_rec_is_supremum(rec)) {

		/* When we open a cursor for a descending search, we must set
		a next-key lock on the successor record: otherwise it would
		be possible to insert new records next to the cursor position,
		and it might be that these new records should appear in the
		search result set, resulting in the phantom problem. */

		if (!consistent_read) {

			/* If innodb_locks_unsafe_for_binlog option is used
			or this session is using READ COMMITTED isolation
			level, we lock only the record, i.e., next-key
			locking is not used. */

			rec_t*	next_rec = page_rec_get_next(rec);
			ulint	lock_type;
			trx_t*	trx;

			trx = thr_get_trx(thr);

			offsets = rec_get_offsets(next_rec, index, offsets,
						  ULINT_UNDEFINED, &heap);

			if (srv_locks_unsafe_for_binlog
			    || trx->isolation_level
			    <= TRX_ISO_READ_COMMITTED) {

				if (page_rec_is_supremum(next_rec)) {

					goto skip_lock;
				}

				lock_type = LOCK_REC_NOT_GAP;
			} else {
				lock_type = LOCK_ORDINARY;
			}

			err = sel_set_rec_lock(btr_pcur_get_block(&plan->pcur),
					       next_rec, index, offsets,
					       node->row_lock_mode,
					       lock_type, thr);

			switch (err) {
			case DB_SUCCESS_LOCKED_REC:
				err = DB_SUCCESS;
			case DB_SUCCESS:
				break;
			default:
				/* Note that in this case we will store in pcur
				the PREDECESSOR of the record we are waiting
				the lock for */
				goto lock_wait_or_error;
			}
		}
	}

skip_lock:
	if (page_rec_is_infimum(rec)) {

		/* The infimum record on a page cannot be in the result set,
		and neither can a record lock be placed on it: we skip such
		a record. We also increment the cost counter as we may have
		processed yet another page of index. */

		cost_counter++;

		goto next_rec;
	}

	if (!consistent_read) {
		/* Try to place a lock on the index record */

		/* If innodb_locks_unsafe_for_binlog option is used
		or this session is using READ COMMITTED isolation level,
		we lock only the record, i.e., next-key locking is
		not used. */

		ulint	lock_type;
		trx_t*	trx;

		offsets = rec_get_offsets(rec, index, offsets,
					  ULINT_UNDEFINED, &heap);

		trx = thr_get_trx(thr);

		if (srv_locks_unsafe_for_binlog
		    || trx->isolation_level <= TRX_ISO_READ_COMMITTED) {

			if (page_rec_is_supremum(rec)) {

				goto next_rec;
			}

			lock_type = LOCK_REC_NOT_GAP;
		} else {
			lock_type = LOCK_ORDINARY;
		}

		err = sel_set_rec_lock(btr_pcur_get_block(&plan->pcur),
				       rec, index, offsets,
				       node->row_lock_mode, lock_type, thr);

		switch (err) {
		case DB_SUCCESS_LOCKED_REC:
			err = DB_SUCCESS;
		case DB_SUCCESS:
			break;
		default:
			goto lock_wait_or_error;
		}
	}

	if (page_rec_is_supremum(rec)) {

		/* A page supremum record cannot be in the result set: skip
		it now when we have placed a possible lock on it */

		goto next_rec;
	}

	ut_ad(page_rec_is_user_rec(rec));

	if (cost_counter > SEL_COST_LIMIT) {

		/* Now that we have placed the necessary locks, we can stop
		for a while and store the cursor position; NOTE that if we
		would store the cursor position BEFORE placing a record lock,
		it might happen that the cursor would jump over some records
		that another transaction could meanwhile insert adjacent to
		the cursor: this would result in the phantom problem. */

		goto stop_for_a_while;
	}

	/* PHASE 2: Check a mixed index mix id if needed */

	if (plan->unique_search && cursor_just_opened) {

		ut_ad(plan->mode == PAGE_CUR_GE);

		/* As the cursor is now placed on a user record after a search
		with the mode PAGE_CUR_GE, the up_match field in the cursor
		tells how many fields in the user record matched to the search
		tuple */

		if (btr_pcur_get_up_match(&(plan->pcur))
		    < plan->n_exact_match) {
			goto table_exhausted;
		}

		/* Ok, no need to test end_conds or mix id */

	}

	/* We are ready to look at a possible new index entry in the result
	set: the cursor is now placed on a user record */

	/* PHASE 3: Get previous version in a consistent read */

	cons_read_requires_clust_rec = FALSE;
	offsets = rec_get_offsets(rec, index, offsets, ULINT_UNDEFINED, &heap);

	if (consistent_read) {
		/* This is a non-locking consistent read: if necessary, fetch
		a previous version of the record */

		if (dict_index_is_clust(index)) {

			if (!lock_clust_rec_cons_read_sees(rec, index, offsets,
							   node->read_view)) {

				err = row_sel_build_prev_vers(
					node->read_view, index, rec,
					&offsets, &heap, &plan->old_vers_heap,
					&old_vers, &mtr);

				if (err != DB_SUCCESS) {

					goto lock_wait_or_error;
				}

				if (old_vers == NULL) {
					/* The record does not exist
					in our read view. Skip it, but
					first attempt to determine
					whether the index segment we
					are searching through has been
					exhausted. */

					offsets = rec_get_offsets(
						rec, index, offsets,
						ULINT_UNDEFINED, &heap);

					/* Fetch the columns needed in
					test conditions. The clustered
					index record is protected by a
					page latch that was acquired
					by row_sel_open_pcur() or
					row_sel_restore_pcur_pos().
					The latch will not be released
					until mtr_commit(mtr). */

					row_sel_fetch_columns(
						index, rec, offsets,
						UT_LIST_GET_FIRST(
							plan->columns));

					if (!row_sel_test_end_conds(plan)) {

						goto table_exhausted;
					}

					goto next_rec;
				}

				rec = old_vers;
			}
		} else if (!lock_sec_rec_cons_read_sees(rec,
							node->read_view)) {
			cons_read_requires_clust_rec = TRUE;
		}
	}

	/* PHASE 4: Test search end conditions and deleted flag */

	/* Fetch the columns needed in test conditions.  The record is
	protected by a page latch that was acquired by
	row_sel_open_pcur() or row_sel_restore_pcur_pos().  The latch
	will not be released until mtr_commit(mtr). */

	row_sel_fetch_columns(index, rec, offsets,
			      UT_LIST_GET_FIRST(plan->columns));

	/* Test the selection end conditions: these can only contain columns
	which already are found in the index, even though the index might be
	non-clustered */

	if (plan->unique_search && cursor_just_opened) {

		/* No test necessary: the test was already made above */

	} else if (!row_sel_test_end_conds(plan)) {

		goto table_exhausted;
	}

	if (rec_get_deleted_flag(rec, dict_table_is_comp(plan->table))
	    && !cons_read_requires_clust_rec) {

		/* The record is delete marked: we can skip it if this is
		not a consistent read which might see an earlier version
		of a non-clustered index record */

		if (plan->unique_search) {

			goto table_exhausted;
		}

		goto next_rec;
	}

	/* PHASE 5: Get the clustered index record, if needed and if we did
	not do the search using the clustered index */

	if (plan->must_get_clust || cons_read_requires_clust_rec) {

		/* It was a non-clustered index and we must fetch also the
		clustered index record */

		err = row_sel_get_clust_rec(node, plan, rec, thr, &clust_rec,
					    &mtr);
		mtr_has_extra_clust_latch = TRUE;

		if (err != DB_SUCCESS) {

			goto lock_wait_or_error;
		}

		/* Retrieving the clustered record required a search:
		increment the cost counter */

		cost_counter++;

		if (clust_rec == NULL) {
			/* The record did not exist in the read view */
			ut_ad(consistent_read);

			goto next_rec;
		}

		if (rec_get_deleted_flag(clust_rec,
					 dict_table_is_comp(plan->table))) {

			/* The record is delete marked: we can skip it */

			goto next_rec;
		}

		if (node->can_get_updated) {

			btr_pcur_store_position(&(plan->clust_pcur), &mtr);
		}
	}

	/* PHASE 6: Test the rest of search conditions */

	if (!row_sel_test_other_conds(plan)) {

		if (plan->unique_search) {

			goto table_exhausted;
		}

		goto next_rec;
	}

	/* PHASE 7: We found a new qualifying row for the current table; push
	the row if prefetch is on, or move to the next table in the join */

	plan->n_rows_fetched++;

	ut_ad(plan->pcur.latch_mode == BTR_SEARCH_LEAF);

	if ((plan->n_rows_fetched <= SEL_PREFETCH_LIMIT)
	    || plan->unique_search || plan->no_prefetch
	    || plan->table->big_rows) {

		/* No prefetch in operation: go to the next table */

		goto next_table;
	}

	sel_enqueue_prefetched_row(plan);

	if (plan->n_rows_prefetched == SEL_MAX_N_PREFETCH) {

		/* The prefetch buffer is now full */

		sel_dequeue_prefetched_row(plan);

		goto next_table;
	}

next_rec:
	ut_ad(!search_latch_locked);

	if (mtr_has_extra_clust_latch) {

		/* We must commit &mtr if we are moving to the next
		non-clustered index record, because we could break the
		latching order if we would access a different clustered
		index page right away without releasing the previous. */

		goto commit_mtr_for_a_while;
	}

	if (node->asc) {
		moved = btr_pcur_move_to_next(&(plan->pcur), &mtr);
	} else {
		moved = btr_pcur_move_to_prev(&(plan->pcur), &mtr);
	}

	if (!moved) {

		goto table_exhausted;
	}

	cursor_just_opened = FALSE;

	/* END OF RECORD LOOP
	------------------ */
	goto rec_loop;

next_table:
	/* We found a record which satisfies the conditions: we can move to
	the next table or return a row in the result set */

	ut_ad(btr_pcur_is_on_user_rec(&plan->pcur));

	if (plan->unique_search && !node->can_get_updated) {

		plan->cursor_at_end = TRUE;
	} else {
		ut_ad(!search_latch_locked);

		plan->stored_cursor_rec_processed = TRUE;

		btr_pcur_store_position(&(plan->pcur), &mtr);
	}

	mtr_commit(&mtr);

	mtr_has_extra_clust_latch = FALSE;

next_table_no_mtr:
	/* If we use 'goto' to this label, it means that the row was popped
	from the prefetched rows stack, and &mtr is already committed */

	if (node->fetch_table + 1 == node->n_tables) {

		sel_eval_select_list(node);

		if (node->is_aggregate) {

			goto table_loop;
		}

		sel_assign_into_var_values(node->into_list, node);

		thr->run_node = que_node_get_parent(node);

		err = DB_SUCCESS;
		goto func_exit;
	}

	node->fetch_table++;

	/* When we move to the next table, we first reset the plan cursor:
	we do not care about resetting it when we backtrack from a table */

	plan_reset_cursor(sel_node_get_nth_plan(node, node->fetch_table));

	goto table_loop;

table_exhausted:
	/* The table cursor pcur reached the result set end: backtrack to the
	previous table in the join if we do not have cached prefetched rows */

	plan->cursor_at_end = TRUE;

	mtr_commit(&mtr);

	mtr_has_extra_clust_latch = FALSE;

	if (plan->n_rows_prefetched > 0) {
		/* The table became exhausted during a prefetch */

		sel_dequeue_prefetched_row(plan);

		goto next_table_no_mtr;
	}

table_exhausted_no_mtr:
	if (node->fetch_table == 0) {
		err = DB_SUCCESS;

		if (node->is_aggregate && !node->aggregate_already_fetched) {

			node->aggregate_already_fetched = TRUE;

			sel_assign_into_var_values(node->into_list, node);

			thr->run_node = que_node_get_parent(node);
		} else {
			node->state = SEL_NODE_NO_MORE_ROWS;

			thr->run_node = que_node_get_parent(node);
		}

		goto func_exit;
	}

	node->fetch_table--;

	goto table_loop;

stop_for_a_while:
	/* Return control for a while to que_run_threads, so that runaway
	queries can be canceled. NOTE that when we come here, we must, in a
	locking read, have placed the necessary (possibly waiting request)
	record lock on the cursor record or its successor: when we reposition
	the cursor, this record lock guarantees that nobody can meanwhile have
	inserted new records which should have appeared in the result set,
	which would result in the phantom problem. */

	ut_ad(!search_latch_locked);

	plan->stored_cursor_rec_processed = FALSE;
	btr_pcur_store_position(&(plan->pcur), &mtr);

	mtr_commit(&mtr);

#ifdef UNIV_SYNC_DEBUG
	ut_ad(sync_thread_levels_empty_except_dict());
#endif /* UNIV_SYNC_DEBUG */
	err = DB_SUCCESS;
	goto func_exit;

commit_mtr_for_a_while:
	/* Stores the cursor position and commits &mtr; this is used if
	&mtr may contain latches which would break the latching order if
	&mtr would not be committed and the latches released. */

	plan->stored_cursor_rec_processed = TRUE;

	ut_ad(!search_latch_locked);
	btr_pcur_store_position(&(plan->pcur), &mtr);

	mtr_commit(&mtr);

	mtr_has_extra_clust_latch = FALSE;

#ifdef UNIV_SYNC_DEBUG
	ut_ad(sync_thread_levels_empty_except_dict());
#endif /* UNIV_SYNC_DEBUG */

	goto table_loop;

lock_wait_or_error:
	/* See the note at stop_for_a_while: the same holds for this case */

	ut_ad(!btr_pcur_is_before_first_on_page(&plan->pcur) || !node->asc);
	ut_ad(!search_latch_locked);

	plan->stored_cursor_rec_processed = FALSE;
	btr_pcur_store_position(&(plan->pcur), &mtr);

	mtr_commit(&mtr);

#ifdef UNIV_SYNC_DEBUG
	ut_ad(sync_thread_levels_empty_except_dict());
#endif /* UNIV_SYNC_DEBUG */

func_exit:
	if (search_latch_locked) {
		rw_lock_s_unlock(btr_search_get_latch(index));
	}
	if (UNIV_LIKELY_NULL(heap)) {
		mem_heap_free(heap);
	}
	return(err);
}

/**********************************************************************//**
Performs a select step. This is a high-level function used in SQL execution
graphs.
@return	query thread to run next or NULL */
UNIV_INTERN
que_thr_t*
row_sel_step(
/*=========*/
	que_thr_t*	thr)	/*!< in: query thread */
{
	sel_node_t*	node;

	ut_ad(thr);

	node = static_cast<sel_node_t*>(thr->run_node);

	ut_ad(que_node_get_type(node) == QUE_NODE_SELECT);

	/* If this is a new time this node is executed (or when execution
	resumes after wait for a table intention lock), set intention locks
	on the tables, or assign a read view */

	if (node->into_list && (thr->prev_node == que_node_get_parent(node))) {

		node->state = SEL_NODE_OPEN;
	}

	if (node->state == SEL_NODE_OPEN) {

		/* It may be that the current session has not yet started
		its transaction, or it has been committed: */

		trx_start_if_not_started_xa(thr_get_trx(thr));

		plan_reset_cursor(sel_node_get_nth_plan(node, 0));

		if (node->consistent_read) {
			/* Assign a read view for the query */
			node->read_view = trx_assign_read_view(
				thr_get_trx(thr));
		} else {
			sym_node_t*	table_node;
			enum lock_mode	i_lock_mode;

			if (node->set_x_locks) {
				i_lock_mode = LOCK_IX;
			} else {
				i_lock_mode = LOCK_IS;
			}

			for (table_node = node->table_list;
			     table_node != 0;
			     table_node = static_cast<sym_node_t*>(
					que_node_get_next(table_node))) {

				dberr_t	err = lock_table(
					0, table_node->table, i_lock_mode,
					thr);

				if (err != DB_SUCCESS) {
					trx_t*	trx;

					trx = thr_get_trx(thr);
					trx->error_state = err;

					return(NULL);
				}
			}
		}

		/* If this is an explicit cursor, copy stored procedure
		variable values, so that the values cannot change between
		fetches (currently, we copy them also for non-explicit
		cursors) */

		if (node->explicit_cursor
		    && UT_LIST_GET_FIRST(node->copy_variables)) {

			row_sel_copy_input_variable_vals(node);
		}

		node->state = SEL_NODE_FETCH;
		node->fetch_table = 0;

		if (node->is_aggregate) {
			/* Reset the aggregate total values */
			sel_reset_aggregate_vals(node);
		}
	}

	dberr_t	err = row_sel(node, thr);

	/* NOTE! if queries are parallelized, the following assignment may
	have problems; the assignment should be made only if thr is the
	only top-level thr in the graph: */

	thr->graph->last_sel_node = node;

	if (err != DB_SUCCESS) {
		thr_get_trx(thr)->error_state = err;

		return(NULL);
	}

	return(thr);
}

/**********************************************************************//**
Performs a fetch for a cursor.
@return	query thread to run next or NULL */
UNIV_INTERN
que_thr_t*
fetch_step(
/*=======*/
	que_thr_t*	thr)	/*!< in: query thread */
{
	sel_node_t*	sel_node;
	fetch_node_t*	node;

	ut_ad(thr);

	node = static_cast<fetch_node_t*>(thr->run_node);
	sel_node = node->cursor_def;

	ut_ad(que_node_get_type(node) == QUE_NODE_FETCH);

	if (thr->prev_node != que_node_get_parent(node)) {

		if (sel_node->state != SEL_NODE_NO_MORE_ROWS) {

			if (node->into_list) {
				sel_assign_into_var_values(node->into_list,
							   sel_node);
			} else {
				ibool ret = (*node->func->func)(
					sel_node, node->func->arg);

				if (!ret) {
					sel_node->state
						 = SEL_NODE_NO_MORE_ROWS;
				}
			}
		}

		thr->run_node = que_node_get_parent(node);

		return(thr);
	}

	/* Make the fetch node the parent of the cursor definition for
	the time of the fetch, so that execution knows to return to this
	fetch node after a row has been selected or we know that there is
	no row left */

	sel_node->common.parent = node;

	if (sel_node->state == SEL_NODE_CLOSED) {
		fprintf(stderr,
			"InnoDB: Error: fetch called on a closed cursor\n");

		thr_get_trx(thr)->error_state = DB_ERROR;

		return(NULL);
	}

	thr->run_node = sel_node;

	return(thr);
}

/****************************************************************//**
Sample callback function for fetch that prints each row.
@return	always returns non-NULL */
UNIV_INTERN
void*
row_fetch_print(
/*============*/
	void*	row,		/*!< in:  sel_node_t* */
	void*	user_arg)	/*!< in:  not used */
{
	que_node_t*	exp;
	ulint		i = 0;
	sel_node_t*	node = static_cast<sel_node_t*>(row);

	UT_NOT_USED(user_arg);

	fprintf(stderr, "row_fetch_print: row %p\n", row);

	for (exp = node->select_list;
	     exp != 0;
	     exp = que_node_get_next(exp), i++) {

		dfield_t*	dfield = que_node_get_val(exp);
		const dtype_t*	type = dfield_get_type(dfield);

		fprintf(stderr, " column %lu:\n", (ulong) i);

		dtype_print(type);
		putc('\n', stderr);

		if (dfield_get_len(dfield) != UNIV_SQL_NULL) {
			ut_print_buf(stderr, dfield_get_data(dfield),
				     dfield_get_len(dfield));
			putc('\n', stderr);
		} else {
			fputs(" <NULL>;\n", stderr);
		}
	}

	return((void*)42);
}

/***********************************************************//**
Prints a row in a select result.
@return	query thread to run next or NULL */
UNIV_INTERN
que_thr_t*
row_printf_step(
/*============*/
	que_thr_t*	thr)	/*!< in: query thread */
{
	row_printf_node_t*	node;
	sel_node_t*		sel_node;
	que_node_t*		arg;

	ut_ad(thr);

	node = static_cast<row_printf_node_t*>(thr->run_node);

	sel_node = node->sel_node;

	ut_ad(que_node_get_type(node) == QUE_NODE_ROW_PRINTF);

	if (thr->prev_node == que_node_get_parent(node)) {

		/* Reset the cursor */
		sel_node->state = SEL_NODE_OPEN;

		/* Fetch next row to print */

		thr->run_node = sel_node;

		return(thr);
	}

	if (sel_node->state != SEL_NODE_FETCH) {

		ut_ad(sel_node->state == SEL_NODE_NO_MORE_ROWS);

		/* No more rows to print */

		thr->run_node = que_node_get_parent(node);

		return(thr);
	}

	arg = sel_node->select_list;

	while (arg) {
		dfield_print_also_hex(que_node_get_val(arg));

		fputs(" ::: ", stderr);

		arg = que_node_get_next(arg);
	}

	putc('\n', stderr);

	/* Fetch next row to print */

	thr->run_node = sel_node;

	return(thr);
}

/****************************************************************//**
Converts a key value stored in MySQL format to an Innobase dtuple. The last
field of the key value may be just a prefix of a fixed length field: hence
the parameter key_len. But currently we do not allow search keys where the
last field is only a prefix of the full key field len and print a warning if
such appears. A counterpart of this function is
ha_innobase::store_key_val_for_row() in ha_innodb.cc. */
UNIV_INTERN
void
row_sel_convert_mysql_key_to_innobase(
/*==================================*/
	dtuple_t*	tuple,		/*!< in/out: tuple where to build;
					NOTE: we assume that the type info
					in the tuple is already according
					to index! */
	byte*		buf,		/*!< in: buffer to use in field
					conversions; NOTE that dtuple->data
					may end up pointing inside buf so
					do not discard that buffer while
					the tuple is being used. See
					row_mysql_store_col_in_innobase_format()
					in the case of DATA_INT */
	ulint		buf_len,	/*!< in: buffer length */
	dict_index_t*	index,		/*!< in: index of the key value */
	const byte*	key_ptr,	/*!< in: MySQL key value */
	ulint		key_len,	/*!< in: MySQL key value length */
	trx_t*		trx)		/*!< in: transaction */
{
	byte*		original_buf	= buf;
	const byte*	original_key_ptr = key_ptr;
	dict_field_t*	field;
	dfield_t*	dfield;
	ulint		data_offset;
	ulint		data_len;
	ulint		data_field_len;
	ibool		is_null;
	const byte*	key_end;
	ulint		n_fields = 0;

	/* For documentation of the key value storage format in MySQL, see
	ha_innobase::store_key_val_for_row() in ha_innodb.cc. */

	key_end = key_ptr + key_len;

	/* Permit us to access any field in the tuple (ULINT_MAX): */

	dtuple_set_n_fields(tuple, ULINT_MAX);

	dfield = dtuple_get_nth_field(tuple, 0);
	field = dict_index_get_nth_field(index, 0);

	if (UNIV_UNLIKELY(dfield_get_type(dfield)->mtype == DATA_SYS)) {
		/* A special case: we are looking for a position in the
		generated clustered index which InnoDB automatically added
		to a table with no primary key: the first and the only
		ordering column is ROW_ID which InnoDB stored to the key_ptr
		buffer. */

		ut_a(key_len == DATA_ROW_ID_LEN);

		dfield_set_data(dfield, key_ptr, DATA_ROW_ID_LEN);

		dtuple_set_n_fields(tuple, 1);

		return;
	}

	while (key_ptr < key_end) {

		ulint	type = dfield_get_type(dfield)->mtype;
		ut_a(field->col->mtype == type);

		data_offset = 0;
		is_null = FALSE;

		if (!(dfield_get_type(dfield)->prtype & DATA_NOT_NULL)) {
			/* The first byte in the field tells if this is
			an SQL NULL value */

			data_offset = 1;

			if (*key_ptr != 0) {
				dfield_set_null(dfield);

				is_null = TRUE;
			}
		}

		/* Calculate data length and data field total length */

		if (type == DATA_BLOB) {
			/* The key field is a column prefix of a BLOB or
			TEXT */

			ut_a(field->prefix_len > 0);

			/* MySQL stores the actual data length to the first 2
			bytes after the optional SQL NULL marker byte. The
			storage format is little-endian, that is, the most
			significant byte at a higher address. In UTF-8, MySQL
			seems to reserve field->prefix_len bytes for
			storing this field in the key value buffer, even
			though the actual value only takes data_len bytes
			from the start. */

			data_len = key_ptr[data_offset]
				+ 256 * key_ptr[data_offset + 1];
			data_field_len = data_offset + 2 + field->prefix_len;

			data_offset += 2;

			/* Now that we know the length, we store the column
			value like it would be a fixed char field */

		} else if (field->prefix_len > 0) {
			/* Looks like MySQL pads unused end bytes in the
			prefix with space. Therefore, also in UTF-8, it is ok
			to compare with a prefix containing full prefix_len
			bytes, and no need to take at most prefix_len / 3
			UTF-8 characters from the start.
			If the prefix is used as the upper end of a LIKE
			'abc%' query, then MySQL pads the end with chars
			0xff. TODO: in that case does it any harm to compare
			with the full prefix_len bytes. How do characters
			0xff in UTF-8 behave? */

			data_len = field->prefix_len;
			data_field_len = data_offset + data_len;
		} else {
			data_len = dfield_get_type(dfield)->len;
			data_field_len = data_offset + data_len;
		}

		if (UNIV_UNLIKELY
		    (dtype_get_mysql_type(dfield_get_type(dfield))
		     == DATA_MYSQL_TRUE_VARCHAR)
		    && UNIV_LIKELY(type != DATA_INT)) {
			/* In a MySQL key value format, a true VARCHAR is
			always preceded by 2 bytes of a length field.
			dfield_get_type(dfield)->len returns the maximum
			'payload' len in bytes. That does not include the
			2 bytes that tell the actual data length.

			We added the check != DATA_INT to make sure we do
			not treat MySQL ENUM or SET as a true VARCHAR! */

			data_len += 2;
			data_field_len += 2;
		}

		/* Storing may use at most data_len bytes of buf */

		if (UNIV_LIKELY(!is_null)) {
			buf = row_mysql_store_col_in_innobase_format(
					dfield, buf,
					/* MySQL key value format col */
					FALSE,
					key_ptr + data_offset, data_len,
					dict_table_is_comp(index->table),
					false, 0, 0 ,0);
			ut_a(buf <= original_buf + buf_len);
		}

		key_ptr += data_field_len;

		if (UNIV_UNLIKELY(key_ptr > key_end)) {
			/* The last field in key was not a complete key field
			but a prefix of it.

			Print a warning about this! HA_READ_PREFIX_LAST does
			not currently work in InnoDB with partial-field key
			value prefixes. Since MySQL currently uses a padding
			trick to calculate LIKE 'abc%' type queries there
			should never be partial-field prefixes in searches. */

			ut_print_timestamp(stderr);

			fputs("  InnoDB: Warning: using a partial-field"
			      " key prefix in search.\n"
			      "InnoDB: ", stderr);
			dict_index_name_print(stderr, trx, index);
			fprintf(stderr, ". Last data field length %lu bytes,\n"
				"InnoDB: key ptr now exceeds"
				" key end by %lu bytes.\n"
				"InnoDB: Key value in the MySQL format:\n",
				(ulong) data_field_len,
				(ulong) (key_ptr - key_end));
			fflush(stderr);
			ut_print_buf(stderr, original_key_ptr, key_len);
			putc('\n', stderr);

			if (!is_null) {
				ulint	len = dfield_get_len(dfield);
				dfield_set_len(dfield, len
					       - (ulint) (key_ptr - key_end));
			}
                        ut_ad(0);
		}

		n_fields++;
		field++;
		dfield++;
	}

	ut_a(buf <= original_buf + buf_len);

	/* We set the length of tuple to n_fields: we assume that the memory
	area allocated for it is big enough (usually bigger than n_fields). */

	dtuple_set_n_fields(tuple, n_fields);
}

/**************************************************************//**
Stores the row id to the prebuilt struct. */
static
void
row_sel_store_row_id_to_prebuilt(
/*=============================*/
	row_prebuilt_t*		prebuilt,	/*!< in/out: prebuilt */
	const rec_t*		index_rec,	/*!< in: record */
	const dict_index_t*	index,		/*!< in: index of the record */
	const ulint*		offsets)	/*!< in: rec_get_offsets
						(index_rec, index) */
{
	const byte*	data;
	ulint		len;

	ut_ad(rec_offs_validate(index_rec, index, offsets));

	data = rec_get_nth_field(
		index_rec, offsets,
		dict_index_get_sys_col_pos(index, DATA_ROW_ID), &len);

	if (UNIV_UNLIKELY(len != DATA_ROW_ID_LEN)) {
		fprintf(stderr,
			"InnoDB: Error: Row id field is"
			" wrong length %lu in ", (ulong) len);
		dict_index_name_print(stderr, prebuilt->trx, index);
		fprintf(stderr, "\n"
			"InnoDB: Field number %lu, record:\n",
			(ulong) dict_index_get_sys_col_pos(index,
							   DATA_ROW_ID));
		rec_print_new(stderr, index_rec, offsets);
		putc('\n', stderr);
		ut_error;
	}

	ut_memcpy(prebuilt->row_id, data, len);
}

#ifdef UNIV_DEBUG
/** Convert a non-SQL-NULL field from Innobase format to MySQL format. */
# define row_sel_field_store_in_mysql_format( \
	dest,templ,idx,field,src,len,prebuilt) \
	row_sel_field_store_in_mysql_format_func \
	(dest,templ,idx,field,src,len, prebuilt)
#else /* UNIV_DEBUG */
/** Convert a non-SQL-NULL field from Innobase format to MySQL format. */
# define row_sel_field_store_in_mysql_format( \
	dest,templ,idx,field,src,len,prebuilt) \
	row_sel_field_store_in_mysql_format_func \
	(dest,templ,src,len, prebuilt)
#endif /* UNIV_DEBUG */

/**************************************************************//**
Stores a non-SQL-NULL field in the MySQL format. The counterpart of this
function is row_mysql_store_col_in_innobase_format() in row0mysql.cc. */
static MY_ATTRIBUTE((nonnull))
void
row_sel_field_store_in_mysql_format_func(
/*=====================================*/
	byte*		dest,	/*!< in/out: buffer where to store; NOTE
				that BLOBs are not in themselves
				stored here: the caller must allocate
				and copy the BLOB into buffer before,
				and pass the pointer to the BLOB in
				'data' */
	const mysql_row_templ_t* templ,
				/*!< in: MySQL column template.
				Its following fields are referenced:
				type, is_unsigned, mysql_col_len,
				mbminlen, mbmaxlen */
#ifdef UNIV_DEBUG
	const dict_index_t* index,
				/*!< in: InnoDB index */
	ulint		field_no,
				/*!< in: templ->rec_field_no or
				templ->clust_rec_field_no or
				templ->icp_rec_field_no */
#endif /* UNIV_DEBUG */
	const byte*	data,	/*!< in: data to store */
	ulint		len,	/*!< in: length of the data */
	row_prebuilt_t* prebuilt)
				/*!< in: use prebuilt->compress_heap
				only here */
{
	byte*			ptr;
#ifdef UNIV_DEBUG
	const dict_field_t*	field
		= dict_index_get_nth_field(index, field_no);
#endif /* UNIV_DEBUG */

	ut_ad(len != UNIV_SQL_NULL);
	UNIV_MEM_ASSERT_RW(data, len);
	UNIV_MEM_ASSERT_W(dest, templ->mysql_col_len);
	UNIV_MEM_INVALID(dest, templ->mysql_col_len);

	switch (templ->type) {
		const byte*	field_end;
		byte*		pad;
	case DATA_INT:
		/* Convert integer data from Innobase to a little-endian
		format, sign bit restored to normal */

		ptr = dest + len;

		for (;;) {
			ptr--;
			*ptr = *data;
			if (ptr == dest) {
				break;
			}
			data++;
		}

		if (!templ->is_unsigned) {
			dest[len - 1] = (byte) (dest[len - 1] ^ 128);
		}

		ut_ad(templ->mysql_col_len == len);
		break;

	case DATA_VARCHAR:
	case DATA_VARMYSQL:
	case DATA_BINARY:
		field_end = dest + templ->mysql_col_len;

		if (templ->mysql_type == DATA_MYSQL_TRUE_VARCHAR) {
			/* If this is a compressed column,
			decompress it first */
			if (templ->compressed)
				data = row_decompress_column(data, &len,
					reinterpret_cast<const byte*>(
						templ->zip_dict_data.str),
					templ->zip_dict_data.length,
					prebuilt);

			/* This is a >= 5.0.3 type true VARCHAR. Store the
			length of the data to the first byte or the first
			two bytes of dest. */

			dest = row_mysql_store_true_var_len(
				dest, len, templ->mysql_length_bytes);
			/* Copy the actual data. Leave the rest of the
			buffer uninitialized. */
			memcpy(dest, data, len);
			break;
		}

		/* Copy the actual data */
		ut_memcpy(dest, data, len);

		/* Pad with trailing spaces. */

		pad = dest + len;

		ut_ad(templ->mbminlen <= templ->mbmaxlen);

		/* We treat some Unicode charset strings specially. */
		switch (templ->mbminlen) {
		case 4:
			/* InnoDB should never have stripped partial
			UTF-32 characters. */
			ut_a(!(len & 3));
			break;
		case 2:
			/* A space char is two bytes,
			0x0020 in UCS2 and UTF-16 */

			if (UNIV_UNLIKELY(len & 1)) {
				/* A 0x20 has been stripped from the column.
				Pad it back. */

				if (pad < field_end) {
					*pad++ = 0x20;
				}
			}
		}

		row_mysql_pad_col(templ->mbminlen, pad, field_end - pad);
		break;

	case DATA_BLOB:
		/* Store a pointer to the BLOB buffer to dest: the BLOB was
		already copied to the buffer in row_sel_store_mysql_rec */

		row_mysql_store_blob_ref(dest, templ->mysql_col_len, data,
					len, templ->compressed,
					reinterpret_cast<const byte*>(
						templ->zip_dict_data.str),
					templ->zip_dict_data.length,
					prebuilt);
		break;

	case DATA_MYSQL:
		memcpy(dest, data, len);

		ut_ad(templ->mysql_col_len >= len);
		ut_ad(templ->mbmaxlen >= templ->mbminlen);

		/* If field_no equals to templ->icp_rec_field_no,
		we are examining a row pointed by "icp_rec_field_no".
		There is possibility that icp_rec_field_no refers to
		a field in a secondary index while templ->rec_field_no
		points to field in a primary index. The length
		should still be equal, unless the field pointed
		by icp_rec_field_no has a prefix */
		ut_ad(templ->mbmaxlen > templ->mbminlen
		      || templ->mysql_col_len == len
		      || (field_no == templ->icp_rec_field_no
			  && field->prefix_len > 0));

		/* The following assertion would fail for old tables
		containing UTF-8 ENUM columns due to Bug #9526. */
		ut_ad(!templ->mbmaxlen
		      || !(templ->mysql_col_len % templ->mbmaxlen));
		ut_ad(len * templ->mbmaxlen >= templ->mysql_col_len
		      || (field_no == templ->icp_rec_field_no
			  && field->prefix_len > 0)
		      || templ->rec_field_is_prefix);
		ut_ad(!(field->prefix_len % templ->mbmaxlen));

		if (templ->mbminlen == 1 && templ->mbmaxlen != 1) {
			/* Pad with spaces. This undoes the stripping
			done in row0mysql.cc, function
			row_mysql_store_col_in_innobase_format(). */

			memset(dest + len, 0x20, templ->mysql_col_len - len);
		}
		break;

	default:
#ifdef UNIV_DEBUG
	case DATA_SYS_CHILD:
	case DATA_SYS:
		/* These column types should never be shipped to MySQL. */
		ut_ad(0);

	case DATA_CHAR:
	case DATA_FIXBINARY:
	case DATA_FLOAT:
	case DATA_DOUBLE:
	case DATA_DECIMAL:
		/* Above are the valid column types for MySQL data. */
#endif /* UNIV_DEBUG */
		ut_ad(field->prefix_len
		      ? field->prefix_len == len
		      : templ->mysql_col_len == len);
		memcpy(dest, data, len);
	}
}

#ifdef UNIV_DEBUG
/** Convert a field from Innobase format to MySQL format. */
# define row_sel_store_mysql_field(m,p,r,i,o,f,t,c) \
	row_sel_store_mysql_field_func(m,p,r,i,o,f,t,c)
#else /* UNIV_DEBUG */
/** Convert a field from Innobase format to MySQL format. */
# define row_sel_store_mysql_field(m,p,r,i,o,f,t,c) \
	row_sel_store_mysql_field_func(m,p,r,o,f,t,c)
#endif /* UNIV_DEBUG */
/** Convert a field in the Innobase format to a field in the MySQL format.
@param[out]	mysql_rec		record in the MySQL format
@param[in,out]	prebuilt		prebuilt struct
@param[in]	rec			InnoDB record; must be protected
					by a page latch
@param[in]	index			index of rec
@param[in]	offsets			array returned by rec_get_offsets()
@param[in]	field_no		templ->rec_field_no or
					templ->clust_rec_field_no
					or templ->icp_rec_field_no
					or sec field no if clust_templ_for_sec
					is TRUE
@param[in]	templ			row template
@param[in]	clust_templ_for_sec     TRUE if rec belongs to secondary index
					but prebuilt template is in clustered
					index format and used only for end
					range comparison. */
static MY_ATTRIBUTE((warn_unused_result))
ibool
row_sel_store_mysql_field_func(
	byte*			mysql_rec,
	row_prebuilt_t*		prebuilt,
	const rec_t*		rec,
#ifdef UNIV_DEBUG
	const dict_index_t*	index,
#endif
	const ulint*		offsets,
	ulint			field_no,
	const mysql_row_templ_t*templ,
	bool			clust_templ_for_sec)
{
	const byte*	data;
	ulint		len;

	ut_ad(prebuilt->default_rec);
	ut_ad(templ);
	ut_ad(templ >= prebuilt->mysql_template);
	ut_ad(templ < &prebuilt->mysql_template[prebuilt->n_template]);
	ut_ad(clust_templ_for_sec
	      || field_no == templ->clust_rec_field_no
	      || field_no == templ->rec_field_no
	      || field_no == templ->icp_rec_field_no);
	ut_ad(rec_offs_validate(rec,
		clust_templ_for_sec == true ? prebuilt->index : index, offsets));

	if (UNIV_UNLIKELY(rec_offs_nth_extern(offsets, field_no))) {

		mem_heap_t*	heap;
		/* Copy an externally stored field to a temporary heap */

		ut_a(!prebuilt->trx->has_search_latch);
#ifdef UNIV_SYNC_DEBUG
		ut_ad(!btr_search_own_any());
#endif
		ut_ad(field_no == templ->clust_rec_field_no);

		if (UNIV_UNLIKELY(templ->type == DATA_BLOB)) {
			if (prebuilt->blob_heap == NULL) {
				prebuilt->blob_heap = mem_heap_create(
					UNIV_PAGE_SIZE);
			}

			heap = prebuilt->blob_heap;
		} else {
			heap = mem_heap_create(UNIV_PAGE_SIZE);
		}

		/* NOTE: if we are retrieving a big BLOB, we may
		already run out of memory in the next call, which
		causes an assert */

		data = btr_rec_copy_externally_stored_field(
			rec, offsets,
			dict_table_zip_size(prebuilt->table),
			field_no, &len, heap);

		if (UNIV_UNLIKELY(!data)) {
			/* The externally stored field was not written
			yet. This record should only be seen by
			recv_recovery_rollback_active() or any
			TRX_ISO_READ_UNCOMMITTED transactions. */

			if (heap != prebuilt->blob_heap) {
				mem_heap_free(heap);
			}

			ut_a(prebuilt->trx->isolation_level
			     == TRX_ISO_READ_UNCOMMITTED);
			return(FALSE);
		}

		ut_a(len != UNIV_SQL_NULL);

		row_sel_field_store_in_mysql_format(
			mysql_rec + templ->mysql_col_offset,
			templ, index, field_no, data, len, prebuilt);

		if (heap != prebuilt->blob_heap) {
			mem_heap_free(heap);
		}
	} else {
		/* Field is stored in the row. */

		data = rec_get_nth_field(rec, offsets, field_no, &len);

		if (len == UNIV_SQL_NULL) {
			/* MySQL assumes that the field for an SQL
			NULL value is set to the default value. */
			ut_ad(templ->mysql_null_bit_mask);

			UNIV_MEM_ASSERT_RW(prebuilt->default_rec
					   + templ->mysql_col_offset,
					   templ->mysql_col_len);
			mysql_rec[templ->mysql_null_byte_offset]
				|= (byte) templ->mysql_null_bit_mask;
			memcpy(mysql_rec + templ->mysql_col_offset,
			       (const byte*) prebuilt->default_rec
			       + templ->mysql_col_offset,
			       templ->mysql_col_len);
			return(TRUE);
		}

		if (UNIV_UNLIKELY(templ->type == DATA_BLOB)) {

			/* It is a BLOB field locally stored in the
			InnoDB record: we MUST copy its contents to
			prebuilt->blob_heap here because
			row_sel_field_store_in_mysql_format() stores a
			pointer to the data, and the data passed to us
			will be invalid as soon as the
			mini-transaction is committed and the page
			latch on the clustered index page is
			released. */

			if (prebuilt->blob_heap == NULL) {
				prebuilt->blob_heap = mem_heap_create(
					UNIV_PAGE_SIZE);
			}

			data = static_cast<byte*>(
				mem_heap_dup(prebuilt->blob_heap, data, len));
		}

		row_sel_field_store_in_mysql_format(
			mysql_rec + templ->mysql_col_offset,
			templ, index, field_no, data, len, prebuilt);
	}

	ut_ad(len != UNIV_SQL_NULL);

	if (templ->mysql_null_bit_mask) {
		/* It is a nullable column with a non-NULL
		value */
		mysql_rec[templ->mysql_null_byte_offset]
			&= ~(byte) templ->mysql_null_bit_mask;
	}

	return(TRUE);
}

/** Convert a row in the Innobase format to a row in the MySQL format.
Note that the template in prebuilt may advise us to copy only a few
columns to mysql_rec, other columns are left blank. All columns may not
be needed in the query.
@param[out]	mysql_rec		row in the MySQL format
@param[in]	prebuilt		prebuilt structure
@param[in]	rec			Innobase record in the index
					which was described in prebuilt's
					template, or in the clustered index;
					must be protected by a page latch
@param[in]	rec_clust		TRUE if the rec in the clustered index
@param[in]	index			index of rec
@param[in]	offsets			array returned by rec_get_offsets(rec)
@param[in]	clust_templ_for_sec	TRUE if rec belongs to secondary index
					but the prebuilt->template is in
					clustered index format and it is
					used only for end range comparison
@return TRUE on success, FALSE if not all columns could be retrieved */
static MY_ATTRIBUTE((warn_unused_result))
ibool
row_sel_store_mysql_rec(
	byte*		mysql_rec,
	row_prebuilt_t*	prebuilt,
	const rec_t*	rec,
	ibool		rec_clust,
	const dict_index_t* index,
	const ulint*	offsets,
	bool		clust_templ_for_sec)
{
	ulint			i;
	std::vector<ulint>	template_col;

	ut_ad(rec_clust || index == prebuilt->index);
	ut_ad(!rec_clust || dict_index_is_clust(index));

	if (UNIV_LIKELY_NULL(prebuilt->blob_heap)) {
		mem_heap_free(prebuilt->blob_heap);
		prebuilt->blob_heap = NULL;
	}

<<<<<<< HEAD
	if (UNIV_LIKELY_NULL(prebuilt->compress_heap))
		mem_heap_empty(prebuilt->compress_heap);
=======
	if (clust_templ_for_sec) {
		/* Store all clustered index field of
		secondary index record. */
		for (i = 0; i < dict_index_get_n_fields(
				prebuilt->index); i++) {
			ulint   sec_field = dict_index_get_nth_field_pos(
				index, prebuilt->index, i);
			template_col.push_back(sec_field);
		}
	}
>>>>>>> 3a4e7bc7

	for (i = 0; i < prebuilt->n_template; i++) {
		const mysql_row_templ_t*templ = &prebuilt->mysql_template[i];
		ulint		field_no
			= rec_clust
			? templ->clust_rec_field_no
			: templ->rec_field_no;
		/* We should never deliver column prefixes to MySQL,
		except for evaluating innobase_index_cond() and if the prefix
		index is longer than the actual row data. */

		ut_ad(dict_index_get_nth_field(index, field_no)->prefix_len
		      == 0 || templ->rec_field_is_prefix);

		if (clust_templ_for_sec) {
			std::vector<ulint>::iterator	it;
			it = std::find(template_col.begin(),
				       template_col.end(), field_no);

			if (it == template_col.end()) {
				continue;
			}

			ut_ad(templ->rec_field_no == templ->clust_rec_field_no);

			field_no = it - template_col.begin();
		}

		if (!row_sel_store_mysql_field(mysql_rec, prebuilt,
					       rec, index, offsets,
					       field_no, templ,
					       clust_templ_for_sec)) {
			return(FALSE);
		}
	}

	/* FIXME: We only need to read the doc_id if an FTS indexed
	column is being updated.
	NOTE, the record must be cluster index record. Secondary index
	might not have the Doc ID */
	if (dict_table_has_fts_index(prebuilt->table)
	    && dict_index_is_clust(index)) {

		prebuilt->fts_doc_id = fts_get_doc_id_from_rec(
			prebuilt->table, rec, NULL);
	}

	return(TRUE);
}

/*********************************************************************//**
Builds a previous version of a clustered index record for a consistent read
@return	DB_SUCCESS or error code */
static MY_ATTRIBUTE((nonnull, warn_unused_result))
dberr_t
row_sel_build_prev_vers_for_mysql(
/*==============================*/
	read_view_t*	read_view,	/*!< in: read view */
	dict_index_t*	clust_index,	/*!< in: clustered index */
	row_prebuilt_t*	prebuilt,	/*!< in: prebuilt struct */
	const rec_t*	rec,		/*!< in: record in a clustered index */
	ulint**		offsets,	/*!< in/out: offsets returned by
					rec_get_offsets(rec, clust_index) */
	mem_heap_t**	offset_heap,	/*!< in/out: memory heap from which
					the offsets are allocated */
	rec_t**		old_vers,	/*!< out: old version, or NULL if the
					record does not exist in the view:
					i.e., it was freshly inserted
					afterwards */
	mtr_t*		mtr)		/*!< in: mtr */
{
	dberr_t	err;

	if (prebuilt->old_vers_heap) {
		mem_heap_empty(prebuilt->old_vers_heap);
	} else {
		prebuilt->old_vers_heap = mem_heap_create(200);
	}

	err = row_vers_build_for_consistent_read(
		rec, mtr, clust_index, offsets, read_view, offset_heap,
		prebuilt->old_vers_heap, old_vers);
	return(err);
}

/*********************************************************************//**
Retrieves the clustered index record corresponding to a record in a
non-clustered index. Does the necessary locking. Used in the MySQL
interface.
@return	DB_SUCCESS, DB_SUCCESS_LOCKED_REC, or error code */
static MY_ATTRIBUTE((nonnull, warn_unused_result))
dberr_t
row_sel_get_clust_rec_for_mysql(
/*============================*/
	row_prebuilt_t*	prebuilt,/*!< in: prebuilt struct in the handle */
	dict_index_t*	sec_index,/*!< in: secondary index where rec resides */
	const rec_t*	rec,	/*!< in: record in a non-clustered index; if
				this is a locking read, then rec is not
				allowed to be delete-marked, and that would
				not make sense either */
	que_thr_t*	thr,	/*!< in: query thread */
	const rec_t**	out_rec,/*!< out: clustered record or an old version of
				it, NULL if the old version did not exist
				in the read view, i.e., it was a fresh
				inserted version */
	ulint**		offsets,/*!< in: offsets returned by
				rec_get_offsets(rec, sec_index);
				out: offsets returned by
				rec_get_offsets(out_rec, clust_index) */
	mem_heap_t**	offset_heap,/*!< in/out: memory heap from which
				the offsets are allocated */
	mtr_t*		mtr)	/*!< in: mtr used to get access to the
				non-clustered record; the same mtr is used to
				access the clustered index */
{
	dict_index_t*	clust_index;
	const rec_t*	clust_rec;
	rec_t*		old_vers;
	dberr_t		err;
	trx_t*		trx;

	os_atomic_increment_ulint(&srv_sec_rec_cluster_reads, 1);

	*out_rec = NULL;
	trx = thr_get_trx(thr);

	row_build_row_ref_in_tuple(prebuilt->clust_ref, rec,
				   sec_index, *offsets, trx);

	clust_index = dict_table_get_first_index(sec_index->table);

	btr_pcur_open_with_no_init(clust_index, prebuilt->clust_ref,
				   PAGE_CUR_LE, BTR_SEARCH_LEAF,
				   &prebuilt->clust_pcur, 0, mtr);

	clust_rec = btr_pcur_get_rec(&prebuilt->clust_pcur);

	prebuilt->clust_pcur.trx_if_known = trx;

	/* Note: only if the search ends up on a non-infimum record is the
	low_match value the real match to the search tuple */

	if (!page_rec_is_user_rec(clust_rec)
	    || btr_pcur_get_low_match(&prebuilt->clust_pcur)
	    < dict_index_get_n_unique(clust_index)) {

		/* In a rare case it is possible that no clust rec is found
		for a delete-marked secondary index record: if in row0umod.cc
		in row_undo_mod_remove_clust_low() we have already removed
		the clust rec, while purge is still cleaning and removing
		secondary index records associated with earlier versions of
		the clustered index record. In that case we know that the
		clustered index record did not exist in the read view of
		trx. */

		if (!rec_get_deleted_flag(rec,
					  dict_table_is_comp(sec_index->table))
		    || prebuilt->select_lock_type != LOCK_NONE) {
			ut_print_timestamp(stderr);
			fputs("  InnoDB: error clustered record"
			      " for sec rec not found\n"
			      "InnoDB: ", stderr);
			dict_index_name_print(stderr, trx, sec_index);
			fputs("\n"
			      "InnoDB: sec index record ", stderr);
			rec_print(stderr, rec, sec_index);
			fputs("\n"
			      "InnoDB: clust index record ", stderr);
			rec_print(stderr, clust_rec, clust_index);
			putc('\n', stderr);
			trx_print(stderr, trx, 600);
			fputs("\n"
			      "InnoDB: Submit a detailed bug report"
			      " to http://bugs.mysql.com\n", stderr);
			ut_ad(0);
		}

		clust_rec = NULL;

		err = DB_SUCCESS;
		goto func_exit;
	}

	*offsets = rec_get_offsets(clust_rec, clust_index, *offsets,
				   ULINT_UNDEFINED, offset_heap);

	if (prebuilt->select_lock_type != LOCK_NONE) {
		/* Try to place a lock on the index record; we are searching
		the clust rec with a unique condition, hence
		we set a LOCK_REC_NOT_GAP type lock */

		err = lock_clust_rec_read_check_and_lock(
			0, btr_pcur_get_block(&prebuilt->clust_pcur),
			clust_rec, clust_index, *offsets,
			static_cast<enum lock_mode>(prebuilt->select_lock_type),
			LOCK_REC_NOT_GAP,
			thr);

		switch (err) {
		case DB_SUCCESS:
		case DB_SUCCESS_LOCKED_REC:
			break;
		default:
			goto err_exit;
		}
	} else {
		/* This is a non-locking consistent read: if necessary, fetch
		a previous version of the record */

		old_vers = NULL;

		/* If the isolation level allows reading of uncommitted data,
		then we never look for an earlier version */

		if (trx->isolation_level > TRX_ISO_READ_UNCOMMITTED
		    && !lock_clust_rec_cons_read_sees(
			    clust_rec, clust_index, *offsets,
			    trx->read_view)) {

			/* The following call returns 'offsets' associated with
			'old_vers' */
			err = row_sel_build_prev_vers_for_mysql(
				trx->read_view, clust_index, prebuilt,
				clust_rec, offsets, offset_heap, &old_vers,
				mtr);

			if (err != DB_SUCCESS || old_vers == NULL) {

				goto err_exit;
			}

			clust_rec = old_vers;
		}

		/* If we had to go to an earlier version of row or the
		secondary index record is delete marked, then it may be that
		the secondary index record corresponding to clust_rec
		(or old_vers) is not rec; in that case we must ignore
		such row because in our snapshot rec would not have existed.
		Remember that from rec we cannot see directly which transaction
		id corresponds to it: we have to go to the clustered index
		record. A query where we want to fetch all rows where
		the secondary index value is in some interval would return
		a wrong result if we would not drop rows which we come to
		visit through secondary index records that would not really
		exist in our snapshot. */

		if (clust_rec
		    && (old_vers
			|| trx->isolation_level <= TRX_ISO_READ_UNCOMMITTED
			|| rec_get_deleted_flag(rec, dict_table_is_comp(
							sec_index->table)))
		    && !row_sel_sec_rec_is_for_clust_rec(
			    rec, sec_index, clust_rec, clust_index)) {
			clust_rec = NULL;
#ifdef UNIV_SEARCH_DEBUG
		} else {
			ut_a(clust_rec == NULL
			     || row_sel_sec_rec_is_for_clust_rec(
				     rec, sec_index, clust_rec, clust_index));
#endif
		}

		err = DB_SUCCESS;
	}

func_exit:
	*out_rec = clust_rec;

	/* Store the current position if select_lock_type is not
	LOCK_NONE or if we are scanning using InnoDB APIs */
	if (prebuilt->select_lock_type != LOCK_NONE
	    || prebuilt->innodb_api) {
		/* We may use the cursor in update or in unlock_row():
		store its position */

		btr_pcur_store_position(&prebuilt->clust_pcur, mtr);
	}

err_exit:
	return(err);
}

/********************************************************************//**
Restores cursor position after it has been stored. We have to take into
account that the record cursor was positioned on may have been deleted.
Then we may have to move the cursor one step up or down.
@return TRUE if we may need to process the record the cursor is now
positioned on (i.e. we should not go to the next record yet) */
static
ibool
sel_restore_position_for_mysql(
/*===========================*/
	ibool*		same_user_rec,	/*!< out: TRUE if we were able to restore
					the cursor on a user record with the
					same ordering prefix in in the
					B-tree index */
	ulint		latch_mode,	/*!< in: latch mode wished in
					restoration */
	btr_pcur_t*	pcur,		/*!< in: cursor whose position
					has been stored */
	ibool		moves_up,	/*!< in: TRUE if the cursor moves up
					in the index */
	mtr_t*		mtr)		/*!< in: mtr; CAUTION: may commit
					mtr temporarily! */
{
	ibool		success;

	success = btr_pcur_restore_position(latch_mode, pcur, mtr);

	*same_user_rec = success;

	ut_ad(!success || pcur->rel_pos == BTR_PCUR_ON);
#ifdef UNIV_DEBUG
	if (pcur->pos_state == BTR_PCUR_IS_POSITIONED_OPTIMISTIC) {
		ut_ad(pcur->rel_pos == BTR_PCUR_BEFORE
		      || pcur->rel_pos == BTR_PCUR_AFTER);
	} else {
		ut_ad(pcur->pos_state == BTR_PCUR_IS_POSITIONED);
		ut_ad((pcur->rel_pos == BTR_PCUR_ON)
		      == btr_pcur_is_on_user_rec(pcur));
	}
#endif

	/* The position may need be adjusted for rel_pos and moves_up. */

	switch (pcur->rel_pos) {
	case BTR_PCUR_ON:
		if (!success && moves_up) {
next:
			btr_pcur_move_to_next(pcur, mtr);
			return(TRUE);
		}
		return(!success);
	case BTR_PCUR_AFTER_LAST_IN_TREE:
	case BTR_PCUR_BEFORE_FIRST_IN_TREE:
		return(TRUE);
	case BTR_PCUR_AFTER:
		/* positioned to record after pcur->old_rec. */
		pcur->pos_state = BTR_PCUR_IS_POSITIONED;
prev:
		if (btr_pcur_is_on_user_rec(pcur) && !moves_up) {
			btr_pcur_move_to_prev(pcur, mtr);
		}
		return(TRUE);
	case BTR_PCUR_BEFORE:
		/* For non optimistic restoration:
		The position is now set to the record before pcur->old_rec.

		For optimistic restoration:
		The position also needs to take the previous search_mode into
		consideration. */

		switch (pcur->pos_state) {
		case BTR_PCUR_IS_POSITIONED_OPTIMISTIC:
			pcur->pos_state = BTR_PCUR_IS_POSITIONED;
			if (pcur->search_mode == PAGE_CUR_GE) {
				/* Positioned during Greater or Equal search
				with BTR_PCUR_BEFORE. Optimistic restore to
				the same record. If scanning for lower then
				we must move to previous record.
				This can happen with:
				HANDLER READ idx a = (const);
				HANDLER READ idx PREV; */
				goto prev;
			}
			return(TRUE);
		case BTR_PCUR_IS_POSITIONED:
			if (moves_up && btr_pcur_is_on_user_rec(pcur)) {
				goto next;
			}
			return(TRUE);
		case BTR_PCUR_WAS_POSITIONED:
		case BTR_PCUR_NOT_POSITIONED:
			break;
		}
	}
	ut_ad(0);
	return(TRUE);
}

/********************************************************************//**
Copies a cached field for MySQL from the fetch cache. */
static
void
row_sel_copy_cached_field_for_mysql(
/*================================*/
	byte*			buf,	/*!< in/out: row buffer */
	const byte*		cache,	/*!< in: cached row */
	const mysql_row_templ_t*templ)	/*!< in: column template */
{
	ulint	len;

	buf += templ->mysql_col_offset;
	cache += templ->mysql_col_offset;

	UNIV_MEM_ASSERT_W(buf, templ->mysql_col_len);

	if (templ->mysql_type == DATA_MYSQL_TRUE_VARCHAR
	    && templ->type != DATA_INT) {
		/* Check for != DATA_INT to make sure we do
		not treat MySQL ENUM or SET as a true VARCHAR!
		Find the actual length of the true VARCHAR field. */
		row_mysql_read_true_varchar(
			&len, cache, templ->mysql_length_bytes);
		len += templ->mysql_length_bytes;
		UNIV_MEM_INVALID(buf, templ->mysql_col_len);
	} else {
		len = templ->mysql_col_len;
	}

	ut_memcpy(buf, cache, len);
}

/********************************************************************//**
Pops a cached row for MySQL from the fetch cache. */
UNIV_INLINE
void
row_sel_dequeue_cached_row_for_mysql(
/*=================================*/
	byte*		buf,		/*!< in/out: buffer where to copy the
					row */
	row_prebuilt_t*	prebuilt)	/*!< in: prebuilt struct */
{
	ulint			i;
	const mysql_row_templ_t*templ;
	const byte*		cached_rec;
	ut_ad(prebuilt->n_fetch_cached > 0);
	ut_ad(prebuilt->mysql_prefix_len <= prebuilt->mysql_row_len);

	UNIV_MEM_ASSERT_W(buf, prebuilt->mysql_row_len);

	cached_rec = prebuilt->fetch_cache[prebuilt->fetch_cache_first];

	if (UNIV_UNLIKELY(prebuilt->keep_other_fields_on_keyread)) {
		/* Copy cache record field by field, don't touch fields that
		are not covered by current key */

		for (i = 0; i < prebuilt->n_template; i++) {
			templ = prebuilt->mysql_template + i;
			row_sel_copy_cached_field_for_mysql(
				buf, cached_rec, templ);
			/* Copy NULL bit of the current field from cached_rec
			to buf */
			if (templ->mysql_null_bit_mask) {
				buf[templ->mysql_null_byte_offset]
					^= (buf[templ->mysql_null_byte_offset]
					    ^ cached_rec[templ->mysql_null_byte_offset])
					& (byte) templ->mysql_null_bit_mask;
			}
		}
	} else if (prebuilt->mysql_prefix_len > 63) {
		/* The record is long. Copy it field by field, in case
		there are some long VARCHAR column of which only a
		small length is being used. */
		UNIV_MEM_INVALID(buf, prebuilt->mysql_prefix_len);

		/* First copy the NULL bits. */
		ut_memcpy(buf, cached_rec, prebuilt->null_bitmap_len);
		/* Then copy the requested fields. */

		for (i = 0; i < prebuilt->n_template; i++) {
			row_sel_copy_cached_field_for_mysql(
				buf, cached_rec, prebuilt->mysql_template + i);
		}
	} else {
		ut_memcpy(buf, cached_rec, prebuilt->mysql_prefix_len);
	}

	prebuilt->n_fetch_cached--;
	prebuilt->fetch_cache_first++;

	if (prebuilt->n_fetch_cached == 0) {
		prebuilt->fetch_cache_first = 0;
	}
}

/********************************************************************//**
Initialise the prefetch cache. */
UNIV_INLINE
void
row_sel_prefetch_cache_init(
/*========================*/
	row_prebuilt_t*	prebuilt)	/*!< in/out: prebuilt struct */
{
	ulint	i;
	ulint	sz;
	byte*	ptr;

	/* Reserve space for the magic number. */
	sz = UT_ARR_SIZE(prebuilt->fetch_cache) * (prebuilt->mysql_row_len + 8);
	ptr = static_cast<byte*>(mem_alloc(sz));

	for (i = 0; i < UT_ARR_SIZE(prebuilt->fetch_cache); i++) {

		/* A user has reported memory corruption in these
		buffers in Linux. Put magic numbers there to help
		to track a possible bug. */

		mach_write_to_4(ptr, ROW_PREBUILT_FETCH_MAGIC_N);
		ptr += 4;

		prebuilt->fetch_cache[i] = ptr;
		ptr += prebuilt->mysql_row_len;

		mach_write_to_4(ptr, ROW_PREBUILT_FETCH_MAGIC_N);
		ptr += 4;
	}
}

/********************************************************************//**
Get the last fetch cache buffer from the queue.
@return pointer to buffer. */
UNIV_INLINE
byte*
row_sel_fetch_last_buf(
/*===================*/
	row_prebuilt_t*	prebuilt)	/*!< in/out: prebuilt struct */
{
	ut_ad(!prebuilt->templ_contains_blob);
	ut_ad(prebuilt->n_fetch_cached < MYSQL_FETCH_CACHE_SIZE);

	if (prebuilt->fetch_cache[0] == NULL) {
		/* Allocate memory for the fetch cache */
		ut_ad(prebuilt->n_fetch_cached == 0);

		row_sel_prefetch_cache_init(prebuilt);
	}

	ut_ad(prebuilt->fetch_cache_first == 0);
	UNIV_MEM_INVALID(prebuilt->fetch_cache[prebuilt->n_fetch_cached],
			 prebuilt->mysql_row_len);

	return(prebuilt->fetch_cache[prebuilt->n_fetch_cached]);
}

/********************************************************************//**
Pushes a row for MySQL to the fetch cache. */
UNIV_INLINE
void
row_sel_enqueue_cache_row_for_mysql(
/*================================*/
	byte*		mysql_rec,	/*!< in/out: MySQL record */
	row_prebuilt_t*	prebuilt)	/*!< in/out: prebuilt struct */
{
	/* For non ICP code path the row should already exist in the
	next fetch cache slot. */

	if (prebuilt->idx_cond != NULL) {
		byte*	dest = row_sel_fetch_last_buf(prebuilt);

		ut_memcpy(dest, mysql_rec, prebuilt->mysql_row_len);
	}

	++prebuilt->n_fetch_cached;
}

/*********************************************************************//**
Tries to do a shortcut to fetch a clustered index record with a unique key,
using the hash index if possible (not always). We assume that the search
mode is PAGE_CUR_GE, it is a consistent read, there is a read view in trx,
btr search latch has been locked in S-mode if AHI is enabled.
@return	SEL_FOUND, SEL_EXHAUSTED, SEL_RETRY */
static
ulint
row_sel_try_search_shortcut_for_mysql(
/*==================================*/
	const rec_t**	out_rec,/*!< out: record if found */
	row_prebuilt_t*	prebuilt,/*!< in: prebuilt struct */
	ulint**		offsets,/*!< in/out: for rec_get_offsets(*out_rec) */
	mem_heap_t**	heap,	/*!< in/out: heap for rec_get_offsets() */
	mtr_t*		mtr)	/*!< in: started mtr */
{
	dict_index_t*	index		= prebuilt->index;
	const dtuple_t*	search_tuple	= prebuilt->search_tuple;
	btr_pcur_t*	pcur		= &prebuilt->pcur;
	trx_t*		trx		= prebuilt->trx;
	const rec_t*	rec;

	ut_ad(dict_index_is_clust(index));
	ut_ad(!prebuilt->templ_contains_blob);

#ifndef UNIV_SEARCH_DEBUG
	ut_ad(trx->has_search_latch);

	btr_pcur_open_with_no_init(index, search_tuple, PAGE_CUR_GE,
				   BTR_SEARCH_LEAF, pcur,
				   RW_S_LATCH,
				   mtr);
#else /* UNIV_SEARCH_DEBUG */
	btr_pcur_open_with_no_init(index, search_tuple, PAGE_CUR_GE,
				   BTR_SEARCH_LEAF, pcur,
				   0,
				   mtr);
#endif /* UNIV_SEARCH_DEBUG */
	rec = btr_pcur_get_rec(pcur);

	if (!page_rec_is_user_rec(rec)) {

		return(SEL_RETRY);
	}

	/* As the cursor is now placed on a user record after a search with
	the mode PAGE_CUR_GE, the up_match field in the cursor tells how many
	fields in the user record matched to the search tuple */

	if (btr_pcur_get_up_match(pcur) < dtuple_get_n_fields(search_tuple)) {

		return(SEL_EXHAUSTED);
	}

	/* This is a non-locking consistent read: if necessary, fetch
	a previous version of the record */

	*offsets = rec_get_offsets(rec, index, *offsets,
				   ULINT_UNDEFINED, heap);

	if (!lock_clust_rec_cons_read_sees(rec, index,
					   *offsets, trx->read_view)) {

		return(SEL_RETRY);
	}

	if (rec_get_deleted_flag(rec, dict_table_is_comp(index->table))) {

		return(SEL_EXHAUSTED);
	}

	*out_rec = rec;

	return(SEL_FOUND);
}

/*********************************************************************//**
Check a pushed-down index condition.
@return ICP_NO_MATCH, ICP_MATCH, or ICP_OUT_OF_RANGE */
static
enum icp_result
row_search_idx_cond_check(
/*======================*/
	byte*			mysql_rec,	/*!< out: record
						in MySQL format (invalid unless
						prebuilt->idx_cond!=NULL and
						we return ICP_MATCH) */
	row_prebuilt_t*		prebuilt,	/*!< in/out: prebuilt struct
						for the table handle */
	const rec_t*		rec,		/*!< in: InnoDB record */
	const ulint*		offsets)	/*!< in: rec_get_offsets() */
{
	enum icp_result result;
	ulint		i;

	ut_ad(rec_offs_validate(rec, prebuilt->index, offsets));

	if (!prebuilt->idx_cond) {
		return(ICP_MATCH);
	}

	MONITOR_INC(MONITOR_ICP_ATTEMPTS);

	/* Convert to MySQL format those fields that are needed for
	evaluating the index condition. */

	if (UNIV_LIKELY_NULL(prebuilt->blob_heap)) {
		mem_heap_empty(prebuilt->blob_heap);
	}

	for (i = 0; i < prebuilt->idx_cond_n_cols; i++) {
		const mysql_row_templ_t*templ = &prebuilt->mysql_template[i];

		if (!row_sel_store_mysql_field(mysql_rec, prebuilt,
					       rec, prebuilt->index, offsets,
					       templ->icp_rec_field_no,
					       templ, false)) {
			return(ICP_NO_MATCH);
		}
	}

	/* We assume that the index conditions on
	case-insensitive columns are case-insensitive. The
	case of such columns may be wrong in a secondary
	index, if the case of the column has been updated in
	the past, or a record has been deleted and a record
	inserted in a different case. */
	result = innobase_index_cond(prebuilt->idx_cond);
	switch (result) {
	case ICP_MATCH:
		/* Convert the remaining fields to MySQL format.
		If this is a secondary index record, we must defer
		this until we have fetched the clustered index record. */
		if (!prebuilt->need_to_access_clustered
		    || dict_index_is_clust(prebuilt->index)) {
			if (!row_sel_store_mysql_rec(
				    mysql_rec, prebuilt, rec, FALSE,
				    prebuilt->index, offsets, false)) {
				ut_ad(dict_index_is_clust(prebuilt->index));
				return(ICP_NO_MATCH);
			}
		}
		MONITOR_INC(MONITOR_ICP_MATCH);
		return(result);
	case ICP_NO_MATCH:
		MONITOR_INC(MONITOR_ICP_NO_MATCH);
		return(result);
	case ICP_OUT_OF_RANGE:
		MONITOR_INC(MONITOR_ICP_OUT_OF_RANGE);
		return(result);
	}

	ut_error;
	return(result);
}

<<<<<<< HEAD
/** Return the record field length in characters.
@param[in]	col		table column of the field
@param[in]	field_no	field number
@param[in]	rec		physical record
@param[in]	offsets		field offsets in the physical record

@return field length in characters */
static
size_t
rec_field_len_in_chars(const dict_col_t &col,
		       const ulint field_no,
		       const rec_t *rec,
		       const ulint *offsets)
{
	const ulint cset = dtype_get_charset_coll(col.prtype);
	const CHARSET_INFO* cs = all_charsets[cset];
	ulint rec_field_len;
	const char* rec_field = reinterpret_cast<const char *>(
		rec_get_nth_field(
			rec, offsets, field_no, &rec_field_len));
	return(cs->cset->numchars(cs, rec_field, rec_field + rec_field_len));
=======
/** Check the pushed down end range condition to avoid extra traversal
if records are not within view and also to avoid prefetching in the
cache buffer.
@param[in]	mysql_rec	record in MySQL format
@param[in,out]	handler		the MySQL handler performing the scan
@retval true	if the row in mysql_rec is out of range
@retval false	if the row in mysql_rec is in range */
static
bool
row_search_end_range_check(
	const byte*	mysql_rec,
	ha_innobase*	handler)
{
	if (handler->end_range &&
	    handler->compare_key_in_buffer(mysql_rec) > 0) {
		return(true);
	}

	return(false);
>>>>>>> 3a4e7bc7
}

/********************************************************************//**
Searches for rows in the database. This is used in the interface to
MySQL. This function opens a cursor, and also implements fetch next
and fetch prev. NOTE that if we do a search with a full key value
from a unique index (ROW_SEL_EXACT), then we will not store the cursor
position and fetch next or fetch prev must not be tried to the cursor!
@return DB_SUCCESS, DB_RECORD_NOT_FOUND, DB_END_OF_INDEX, DB_DEADLOCK,
DB_LOCK_TABLE_FULL, DB_CORRUPTION, or DB_TOO_BIG_RECORD */
UNIV_INTERN
dberr_t
row_search_for_mysql(
/*=================*/
	byte*		buf,		/*!< in/out: buffer for the fetched
					row in the MySQL format */
	ulint		mode,		/*!< in: search mode PAGE_CUR_L, ... */
	row_prebuilt_t*	prebuilt,	/*!< in: prebuilt struct for the
					table handle; this contains the info
					of search_tuple, index; if search
					tuple contains 0 fields then we
					position the cursor at the start or
					the end of the index, depending on
					'mode' */
	ulint		match_mode,	/*!< in: 0 or ROW_SEL_EXACT or
					ROW_SEL_EXACT_PREFIX */
	ulint		direction)	/*!< in: 0 or ROW_SEL_NEXT or
					ROW_SEL_PREV; NOTE: if this is != 0,
					then prebuilt must have a pcur
					with stored position! In opening of a
					cursor 'direction' should be 0. */
{
	dict_index_t*	index		= prebuilt->index;
	ibool		comp		= dict_table_is_comp(index->table);
	const dtuple_t*	search_tuple	= prebuilt->search_tuple;
	btr_pcur_t*	pcur		= &prebuilt->pcur;
	trx_t*		trx		= prebuilt->trx;
	dict_index_t*	clust_index;
	que_thr_t*	thr;
	const rec_t*	prev_rec = NULL;
	const rec_t*	rec = NULL;
	byte*		end_range_cache = NULL;
	const rec_t*	result_rec = NULL;
	const rec_t*	clust_rec;
	dberr_t		err				= DB_SUCCESS;
	ibool		unique_search			= FALSE;
	ibool		mtr_has_extra_clust_latch	= FALSE;
	ibool		moves_up			= FALSE;
	ibool		set_also_gap_locks		= TRUE;
	/* if the query is a plain locking SELECT, and the isolation level
	is <= TRX_ISO_READ_COMMITTED, then this is set to FALSE */
	ibool		did_semi_consistent_read	= FALSE;
	/* if the returned record was locked and we did a semi-consistent
	read (fetch the newest committed version), then this is set to
	TRUE */
#ifdef UNIV_SEARCH_DEBUG
	ulint		cnt				= 0;
#endif /* UNIV_SEARCH_DEBUG */
	ulint		next_offs;
	ibool		same_user_rec;
	mtr_t		mtr;
	mem_heap_t*	heap				= NULL;
	ulint		offsets_[REC_OFFS_NORMAL_SIZE];
	ulint*		offsets				= offsets_;
	ibool		table_lock_waited		= FALSE;
	byte*		next_buf			= 0;
<<<<<<< HEAD
	bool		use_clustered_index		= false;
=======
	ulint		end_loop			= 0;
>>>>>>> 3a4e7bc7

	rec_offs_init(offsets_);

	ut_ad(index && pcur && search_tuple);

	/* We don't support FTS queries from the HANDLER interfaces, because
	we implemented FTS as reversed inverted index with auxiliary tables.
	So anything related to traditional index query would not apply to
	it. */
	if (index->type & DICT_FTS) {
		return(DB_END_OF_INDEX);
	}

	ut_ad(!trx->has_search_latch);
#ifdef UNIV_SYNC_DEBUG
	ut_ad(!btr_search_own_any());
	ut_ad(!sync_thread_levels_nonempty_trx(trx->has_search_latch));
#endif /* UNIV_SYNC_DEBUG */

	if (dict_table_is_discarded(prebuilt->table)) {

		return(DB_TABLESPACE_DELETED);

	} else if (prebuilt->table->ibd_file_missing) {

		return(DB_TABLESPACE_NOT_FOUND);

	} else if (!prebuilt->index_usable) {

		return(DB_MISSING_HISTORY);

	} else if (dict_index_is_corrupted(index)) {

		return(DB_CORRUPTION);

	} else if (prebuilt->magic_n != ROW_PREBUILT_ALLOCATED) {
		fprintf(stderr,
			"InnoDB: Error: trying to free a corrupt\n"
			"InnoDB: table handle. Magic n %lu, table name ",
			(ulong) prebuilt->magic_n);
		ut_print_name(stderr, trx, TRUE, prebuilt->table->name);
		putc('\n', stderr);

		mem_analyze_corruption(prebuilt);

		ut_error;
	}

#if 0
	/* August 19, 2005 by Heikki: temporarily disable this error
	print until the cursor lock count is done correctly.
	See bugs #12263 and #12456!*/

	if (trx->n_mysql_tables_in_use == 0
	    && UNIV_UNLIKELY(prebuilt->select_lock_type == LOCK_NONE)) {
		/* Note that if MySQL uses an InnoDB temp table that it
		created inside LOCK TABLES, then n_mysql_tables_in_use can
		be zero; in that case select_lock_type is set to LOCK_X in
		::start_stmt. */

		fputs("InnoDB: Error: MySQL is trying to perform a SELECT\n"
		      "InnoDB: but it has not locked"
		      " any tables in ::external_lock()!\n",
		      stderr);
		trx_print(stderr, trx, 600);
		fputc('\n', stderr);
	}
#endif

#if 0
	fprintf(stderr, "Match mode %lu\n search tuple ",
		(ulong) match_mode);
	dtuple_print(search_tuple);
	fprintf(stderr, "N tables locked %lu\n",
		(ulong) trx->mysql_n_tables_locked);
#endif
	/* Reset the new record lock info if srv_locks_unsafe_for_binlog
	is set or session is using a READ COMMITED isolation level. Then
	we are able to remove the record locks set here on an individual
	row. */
	prebuilt->new_rec_locks = 0;

	/*-------------------------------------------------------------*/
	/* PHASE 1: Try to pop the row from the prefetch cache */

	if (UNIV_UNLIKELY(direction == 0)) {
		trx->op_info = "starting index read";

		prebuilt->n_rows_fetched = 0;
		prebuilt->n_fetch_cached = 0;
		prebuilt->fetch_cache_first = 0;

		if (prebuilt->sel_graph == NULL) {
			/* Build a dummy select query graph */
			row_prebuild_sel_graph(prebuilt);
		}
	} else {
		trx->op_info = "fetching rows";

		if (prebuilt->n_rows_fetched == 0) {
			prebuilt->fetch_direction = direction;
		}

		if (UNIV_UNLIKELY(direction != prebuilt->fetch_direction)) {
			if (UNIV_UNLIKELY(prebuilt->n_fetch_cached > 0)) {
				ut_error;
				/* TODO: scrollable cursor: restore cursor to
				the place of the latest returned row,
				or better: prevent caching for a scroll
				cursor! */
			}

			prebuilt->n_rows_fetched = 0;
			prebuilt->n_fetch_cached = 0;
			prebuilt->fetch_cache_first = 0;

		} else if (UNIV_LIKELY(prebuilt->n_fetch_cached > 0)) {
			row_sel_dequeue_cached_row_for_mysql(buf, prebuilt);

			prebuilt->n_rows_fetched++;

			err = DB_SUCCESS;
			goto func_exit;
		} else if (prebuilt->end_range == true) {
			prebuilt->end_range = false;
			err = DB_RECORD_NOT_FOUND;
			goto func_exit;
		}

		if (prebuilt->fetch_cache_first > 0
		    && prebuilt->fetch_cache_first < MYSQL_FETCH_CACHE_SIZE) {

			/* The previous returned row was popped from the fetch
			cache, but the cache was not full at the time of the
			popping: no more rows can exist in the result set */

			err = DB_RECORD_NOT_FOUND;
			goto func_exit;
		}

		prebuilt->n_rows_fetched++;

		if (prebuilt->n_rows_fetched > 1000000000) {
			/* Prevent wrap-over */
			prebuilt->n_rows_fetched = 500000000;
		}

		mode = pcur->search_mode;
	}

	/* In a search where at most one record in the index may match, we
	can use a LOCK_REC_NOT_GAP type record lock when locking a
	non-delete-marked matching record.

	Note that in a unique secondary index there may be different
	delete-marked versions of a record where only the primary key
	values differ: thus in a secondary index we must use next-key
	locks when locking delete-marked records. */

	if (match_mode == ROW_SEL_EXACT
	    && dict_index_is_unique(index)
	    && dtuple_get_n_fields(search_tuple)
	    == dict_index_get_n_unique(index)
	    && (dict_index_is_clust(index)
		|| !dtuple_contains_null(search_tuple))) {

		/* Note above that a UNIQUE secondary index can contain many
		rows with the same key value if one of the columns is the SQL
		null. A clustered index under MySQL can never contain null
		columns because we demand that all the columns in primary key
		are non-null. */

		unique_search = TRUE;

		/* Even if the condition is unique, MySQL seems to try to
		retrieve also a second row if a primary key contains more than
		1 column. Return immediately if this is not a HANDLER
		command. */

		if (UNIV_UNLIKELY(direction != 0
				  && !prebuilt->used_in_HANDLER)) {

			err = DB_RECORD_NOT_FOUND;
			goto func_exit;
		}
	}

	mtr_start(&mtr);

	/*-------------------------------------------------------------*/
	/* PHASE 2: Try fast adaptive hash index search if possible */

	/* Next test if this is the special case where we can use the fast
	adaptive hash index to try the search. Since we must release the
	search system latch when we retrieve an externally stored field, we
	cannot use the adaptive hash index in a search in the case the row
	may be long and there may be externally stored fields */

	if (UNIV_UNLIKELY(direction == 0)
	    && unique_search
	    && dict_index_is_clust(index)
	    && !prebuilt->templ_contains_blob
	    && !prebuilt->used_in_HANDLER
	    && (prebuilt->mysql_row_len < UNIV_PAGE_SIZE / 8)
	    && !prebuilt->innodb_api) {

		mode = PAGE_CUR_GE;

		if (trx->mysql_n_tables_locked == 0
		    && prebuilt->select_lock_type == LOCK_NONE
		    && trx->isolation_level > TRX_ISO_READ_UNCOMMITTED
		    && trx->read_view) {

			/* This is a SELECT query done as a consistent read,
			and the read view has already been allocated:
			let us try a search shortcut through the hash
			index.
			NOTE that we must also test that
			mysql_n_tables_locked == 0, because this might
			also be INSERT INTO ... SELECT ... or
			CREATE TABLE ... SELECT ... . Our algorithm is
			NOT prepared to inserts interleaved with the SELECT,
			and if we try that, we can deadlock on the adaptive
			hash index semaphore! */

#ifndef UNIV_SEARCH_DEBUG
			ut_ad(!trx->has_search_latch);
			rw_lock_s_lock(btr_search_get_latch(index));
			trx->has_search_latch = TRUE;
#endif
			switch (row_sel_try_search_shortcut_for_mysql(
					&rec, prebuilt, &offsets, &heap,
					&mtr)) {
			case SEL_FOUND:
#ifdef UNIV_SEARCH_DEBUG
				ut_a(0 == cmp_dtuple_rec(search_tuple,
							 rec, offsets));
#endif
				/* At this point, rec is protected by
				a page latch that was acquired by
				row_sel_try_search_shortcut_for_mysql().
				The latch will not be released until
				mtr_commit(&mtr). */
				ut_ad(!rec_get_deleted_flag(rec, comp));

				if (prebuilt->idx_cond) {
					switch (row_search_idx_cond_check(
							buf, prebuilt,
							rec, offsets)) {
					case ICP_NO_MATCH:
					case ICP_OUT_OF_RANGE:
						goto shortcut_mismatch;
					case ICP_MATCH:
						goto shortcut_match;
					}
				}

				if (!row_sel_store_mysql_rec(
					    buf, prebuilt,
					    rec, FALSE, index,
					    offsets, false)) {
					/* Only fresh inserts may contain
					incomplete externally stored
					columns. Pretend that such
					records do not exist. Such
					records may only be accessed
					at the READ UNCOMMITTED
					isolation level or when
					rolling back a recovered
					transaction. Rollback happens
					at a lower level, not here. */

					/* Proceed as in case SEL_RETRY. */
					break;
				}

			shortcut_match:
				mtr_commit(&mtr);

				/* ut_print_name(stderr, index->name);
				fputs(" shortcut\n", stderr); */

				err = DB_SUCCESS;
				goto release_search_latch;

			case SEL_EXHAUSTED:
			shortcut_mismatch:
				mtr_commit(&mtr);

				/* ut_print_name(stderr, index->name);
				fputs(" record not found 2\n", stderr); */

				err = DB_RECORD_NOT_FOUND;
release_search_latch:
				rw_lock_s_unlock(
					btr_search_get_latch(index));
				trx->has_search_latch = FALSE;

				/* NOTE that we do NOT store the cursor
				position */
				goto func_exit;

			case SEL_RETRY:
				break;

			default:
				ut_ad(0);
			}

			mtr_commit(&mtr);
			mtr_start(&mtr);

			rw_lock_s_unlock(btr_search_get_latch(index));
			trx->has_search_latch = FALSE;
		}
	}

	/*-------------------------------------------------------------*/
	/* PHASE 3: Open or restore index cursor position */

	ut_ad(!trx->has_search_latch);
#ifdef UNIV_SYNC_DEBUG
	ut_ad(!btr_search_own_any());
#endif

	/* The state of a running trx can only be changed by the
	thread that is currently serving the transaction. Because we
	are that thread, we can read trx->state without holding any
	mutex. */
	ut_ad(prebuilt->sql_stat_start || trx->state == TRX_STATE_ACTIVE);

	ut_ad(trx->state == TRX_STATE_NOT_STARTED
	      || trx->state == TRX_STATE_ACTIVE);

	ut_ad(prebuilt->sql_stat_start
	      || prebuilt->select_lock_type != LOCK_NONE
	      || trx->read_view);

	trx_start_if_not_started(trx);

	if (trx->isolation_level <= TRX_ISO_READ_COMMITTED
	    && prebuilt->select_lock_type != LOCK_NONE
	    && trx->mysql_thd != NULL
	    && thd_is_select(trx->mysql_thd)) {
		/* It is a plain locking SELECT and the isolation
		level is low: do not lock gaps */

		set_also_gap_locks = FALSE;
	}

	/* Note that if the search mode was GE or G, then the cursor
	naturally moves upward (in fetch next) in alphabetical order,
	otherwise downward */

	if (UNIV_UNLIKELY(direction == 0)) {
		if (mode == PAGE_CUR_GE || mode == PAGE_CUR_G) {
			moves_up = TRUE;
		}
	} else if (direction == ROW_SEL_NEXT) {
		moves_up = TRUE;
	}

	thr = que_fork_get_first_thr(prebuilt->sel_graph);

	que_thr_move_to_run_state_for_mysql(thr, trx);

	clust_index = dict_table_get_first_index(index->table);

	/* Do some start-of-statement preparations */

	if (!prebuilt->sql_stat_start) {
		/* No need to set an intention lock or assign a read view */

		if (UNIV_UNLIKELY
		    (trx->read_view == NULL
		     && prebuilt->select_lock_type == LOCK_NONE)) {

			fputs("InnoDB: Error: MySQL is trying to"
			      " perform a consistent read\n"
			      "InnoDB: but the read view is not assigned!\n",
			      stderr);
			trx_print(stderr, trx, 600);
			fputc('\n', stderr);
			ut_error;
		}
	} else if (prebuilt->select_lock_type == LOCK_NONE) {
		/* This is a consistent read */
		/* Assign a read view for the query */

		trx_assign_read_view(trx);
		prebuilt->sql_stat_start = FALSE;
	} else {
wait_table_again:
		err = lock_table(0, index->table,
				 prebuilt->select_lock_type == LOCK_S
				 ? LOCK_IS : LOCK_IX, thr);

		if (err != DB_SUCCESS) {

			table_lock_waited = TRUE;
			goto lock_table_wait;
		}
		prebuilt->sql_stat_start = FALSE;
	}

	/* Open or restore index cursor position */

	if (UNIV_LIKELY(direction != 0)) {
		ibool	need_to_process = sel_restore_position_for_mysql(
			&same_user_rec, BTR_SEARCH_LEAF,
			pcur, moves_up, &mtr);

		if (UNIV_UNLIKELY(need_to_process)) {
			if (UNIV_UNLIKELY(prebuilt->row_read_type
					  == ROW_READ_DID_SEMI_CONSISTENT)) {
				/* We did a semi-consistent read,
				but the record was removed in
				the meantime. */
				prebuilt->row_read_type
					= ROW_READ_TRY_SEMI_CONSISTENT;
			}
		} else if (UNIV_LIKELY(prebuilt->row_read_type
				       != ROW_READ_DID_SEMI_CONSISTENT)) {

			/* The cursor was positioned on the record
			that we returned previously.  If we need
			to repeat a semi-consistent read as a
			pessimistic locking read, the record
			cannot be skipped. */

			goto next_rec;
		}

	} else if (dtuple_get_n_fields(search_tuple) > 0) {

		btr_pcur_open_with_no_init(index, search_tuple, mode,
					   BTR_SEARCH_LEAF,
					   pcur, 0, &mtr);

		pcur->trx_if_known = trx;

		rec = btr_pcur_get_rec(pcur);

		if (!moves_up
		    && !page_rec_is_supremum(rec)
		    && set_also_gap_locks
		    && !(srv_locks_unsafe_for_binlog
			 || trx->isolation_level <= TRX_ISO_READ_COMMITTED)
		    && prebuilt->select_lock_type != LOCK_NONE) {

			/* Try to place a gap lock on the next index record
			to prevent phantoms in ORDER BY ... DESC queries */
			const rec_t*	next_rec = page_rec_get_next_const(rec);

			offsets = rec_get_offsets(next_rec, index, offsets,
						  ULINT_UNDEFINED, &heap);
			err = sel_set_rec_lock(btr_pcur_get_block(pcur),
					       next_rec, index, offsets,
					       prebuilt->select_lock_type,
					       LOCK_GAP, thr);

			switch (err) {
			case DB_SUCCESS_LOCKED_REC:
				err = DB_SUCCESS;
			case DB_SUCCESS:
				break;
			default:
				goto lock_wait_or_error;
			}
		}
	} else if (mode == PAGE_CUR_G || mode == PAGE_CUR_L) {
		btr_pcur_open_at_index_side(
			mode == PAGE_CUR_G, index, BTR_SEARCH_LEAF,
			pcur, false, 0, &mtr);
	}

rec_loop:
	DEBUG_SYNC_C("row_search_rec_loop");
	if (trx_is_interrupted(trx)) {
		btr_pcur_store_position(pcur, &mtr);
		err = DB_INTERRUPTED;
		goto normal_return;
	}

	/*-------------------------------------------------------------*/
	/* PHASE 4: Look for matching records in a loop */

	rec = btr_pcur_get_rec(pcur);

	SRV_CORRUPT_TABLE_CHECK(rec,
	{
		err = DB_CORRUPTION;
		goto lock_wait_or_error;
	});

	ut_ad(!!page_rec_is_comp(rec) == comp);
#ifdef UNIV_SEARCH_DEBUG
	/*
	fputs("Using ", stderr);
	dict_index_name_print(stderr, trx, index);
	fprintf(stderr, " cnt %lu ; Page no %lu\n", cnt,
	page_get_page_no(page_align(rec)));
	rec_print(stderr, rec, index);
	printf("delete-mark: %lu\n",
	       rec_get_deleted_flag(rec, page_rec_is_comp(rec)));
	*/
#endif /* UNIV_SEARCH_DEBUG */

	if (page_rec_is_infimum(rec)) {

		/* The infimum record on a page cannot be in the result set,
		and neither can a record lock be placed on it: we skip such
		a record. */

		prev_rec = NULL;
		goto next_rec;
	}

	if (page_rec_is_supremum(rec)) {

		/** Compare the last record of the page with end range
		passed to InnoDB when there is no ICP and number of loops
		in row_search_for_mysql for rows found but not
		reporting due to search views etc. */
		if (prev_rec != NULL
		    && prebuilt->mysql_handler->end_range != NULL
		    && prebuilt->idx_cond == NULL
		    && end_loop >= 100) {

			dict_index_t*	key_index = prebuilt->index;
			bool		clust_templ_for_sec = false;

			if (end_range_cache == NULL) {
				end_range_cache = static_cast<byte*>(
					ut_malloc(prebuilt->mysql_row_len));
			}

			if (index != clust_index
			    && prebuilt->need_to_access_clustered) {
				/** Secondary index record but the template
				based on PK. */
				key_index = clust_index;
				clust_templ_for_sec = true;
			}

			/** Create offsets based on prebuilt index. */
			offsets = rec_get_offsets(prev_rec, prebuilt->index,
					offsets, ULINT_UNDEFINED, &heap);

			if (row_sel_store_mysql_rec(
				end_range_cache, prebuilt, prev_rec,
				clust_templ_for_sec, key_index, offsets,
				clust_templ_for_sec)) {

				if (row_search_end_range_check(
					end_range_cache,
					prebuilt->mysql_handler)) {

					/** In case of prebuilt->fetch,
					set the error in prebuilt->end_range. */
					if (prebuilt->n_fetch_cached > 0) {
						prebuilt->end_range = true;
					}

					err = DB_RECORD_NOT_FOUND;
					goto normal_return;
				}
			}
		}

		if (set_also_gap_locks
		    && !(srv_locks_unsafe_for_binlog
			 || trx->isolation_level <= TRX_ISO_READ_COMMITTED)
		    && prebuilt->select_lock_type != LOCK_NONE) {

			/* Try to place a lock on the index record */

			/* If innodb_locks_unsafe_for_binlog option is used
			or this session is using a READ COMMITTED isolation
			level we do not lock gaps. Supremum record is really
			a gap and therefore we do not set locks there. */

			offsets = rec_get_offsets(rec, index, offsets,
						  ULINT_UNDEFINED, &heap);
			err = sel_set_rec_lock(btr_pcur_get_block(pcur),
					       rec, index, offsets,
					       prebuilt->select_lock_type,
					       LOCK_ORDINARY, thr);

			switch (err) {
			case DB_SUCCESS_LOCKED_REC:
				err = DB_SUCCESS;
			case DB_SUCCESS:
				break;
			default:
				goto lock_wait_or_error;
			}
		}
		/* A page supremum record cannot be in the result set: skip
		it now that we have placed a possible lock on it */

		prev_rec = NULL;
		goto next_rec;
	}

	/*-------------------------------------------------------------*/
	/* Do sanity checks in case our cursor has bumped into page
	corruption */

	if (comp) {
		next_offs = rec_get_next_offs(rec, TRUE);
		if (UNIV_UNLIKELY(next_offs < PAGE_NEW_SUPREMUM)) {

			goto wrong_offs;
		}
	} else {
		next_offs = rec_get_next_offs(rec, FALSE);
		if (UNIV_UNLIKELY(next_offs < PAGE_OLD_SUPREMUM)) {

			goto wrong_offs;
		}
	}

	if (UNIV_UNLIKELY(next_offs >= UNIV_PAGE_SIZE - PAGE_DIR)) {

wrong_offs:
		if (srv_pass_corrupt_table && index->table->space != 0 &&
		    index->table->space < SRV_LOG_SPACE_FIRST_ID) {
			index->table->is_corrupt = TRUE;
			fil_space_set_corrupt(index->table->space);
		}

		if ((srv_force_recovery == 0 || moves_up == FALSE)
		    && srv_pass_corrupt_table <= 1) {
			ut_print_timestamp(stderr);
			buf_page_print(page_align(rec), 0,
				       BUF_PAGE_PRINT_NO_CRASH);
			fprintf(stderr,
				"\nInnoDB: rec address %p,"
				" buf block fix count %lu\n",
				(void*) rec, (ulong)
				btr_cur_get_block(btr_pcur_get_btr_cur(pcur))
				->page.buf_fix_count);
			fprintf(stderr,
				"InnoDB: Index corruption: rec offs %lu"
				" next offs %lu, page no %lu,\n"
				"InnoDB: ",
				(ulong) page_offset(rec),
				(ulong) next_offs,
				(ulong) page_get_page_no(page_align(rec)));
			dict_index_name_print(stderr, trx, index);
			fputs(". Run CHECK TABLE. You may need to\n"
			      "InnoDB: restore from a backup, or"
			      " dump + drop + reimport the table.\n",
			      stderr);
			ut_ad(0);
			err = DB_CORRUPTION;

			goto lock_wait_or_error;
		} else {
			/* The user may be dumping a corrupt table. Jump
			over the corruption to recover as much as possible. */

			fprintf(stderr,
				"InnoDB: Index corruption: rec offs %lu"
				" next offs %lu, page no %lu,\n"
				"InnoDB: ",
				(ulong) page_offset(rec),
				(ulong) next_offs,
				(ulong) page_get_page_no(page_align(rec)));
			dict_index_name_print(stderr, trx, index);
			fputs(". We try to skip the rest of the page.\n",
			      stderr);

			btr_pcur_move_to_last_on_page(pcur, &mtr);

			prev_rec = NULL;
			goto next_rec;
		}
	}
	/*-------------------------------------------------------------*/

	/* Calculate the 'offsets' associated with 'rec' */

	ut_ad(fil_page_get_type(btr_pcur_get_page(pcur)) == FIL_PAGE_INDEX);
	ut_ad(btr_page_get_index_id(btr_pcur_get_page(pcur)) == index->id);

	offsets = rec_get_offsets(rec, index, offsets, ULINT_UNDEFINED, &heap);

	if (UNIV_UNLIKELY(srv_force_recovery > 0
			  || (index->table->is_corrupt &&
			      srv_pass_corrupt_table == 2))) {
		if (!rec_validate(rec, offsets)
		    || !btr_index_rec_validate(rec, index, FALSE)) {
			fprintf(stderr,
				"InnoDB: Index corruption: rec offs %lu"
				" next offs %lu, page no %lu,\n"
				"InnoDB: ",
				(ulong) page_offset(rec),
				(ulong) next_offs,
				(ulong) page_get_page_no(page_align(rec)));
			dict_index_name_print(stderr, trx, index);
			fputs(". We try to skip the record.\n",
			      stderr);

			prev_rec = NULL;
			goto next_rec;
		}
	}

	prev_rec = rec;

	/* Note that we cannot trust the up_match value in the cursor at this
	place because we can arrive here after moving the cursor! Thus
	we have to recompare rec and search_tuple to determine if they
	match enough. */

	if (match_mode == ROW_SEL_EXACT) {
		/* Test if the index record matches completely to search_tuple
		in prebuilt: if not, then we return with DB_RECORD_NOT_FOUND */

		/* fputs("Comparing rec and search tuple\n", stderr); */

		if (0 != cmp_dtuple_rec(search_tuple, rec, offsets)) {

			if (set_also_gap_locks
			    && !(srv_locks_unsafe_for_binlog
				 || trx->isolation_level
				 <= TRX_ISO_READ_COMMITTED)
			    && prebuilt->select_lock_type != LOCK_NONE) {

				/* Try to place a gap lock on the index
				record only if innodb_locks_unsafe_for_binlog
				option is not set or this session is not
				using a READ COMMITTED isolation level. */

				err = sel_set_rec_lock(
					btr_pcur_get_block(pcur),
					rec, index, offsets,
					prebuilt->select_lock_type, LOCK_GAP,
					thr);

				switch (err) {
				case DB_SUCCESS_LOCKED_REC:
				case DB_SUCCESS:
					break;
				default:
					goto lock_wait_or_error;
				}
			}

			btr_pcur_store_position(pcur, &mtr);

			/* The found record was not a match, but may be used
			as NEXT record (index_next). Set the relative position
			to BTR_PCUR_BEFORE, to reflect that the position of
			the persistent cursor is before the found/stored row
			(pcur->old_rec). */
			ut_ad(pcur->rel_pos == BTR_PCUR_ON);
			pcur->rel_pos = BTR_PCUR_BEFORE;

			err = DB_RECORD_NOT_FOUND;
#if 0
			ut_print_name(stderr, trx, FALSE, index->name);
			fputs(" record not found 3\n", stderr);
#endif

			goto normal_return;
		}

	} else if (match_mode == ROW_SEL_EXACT_PREFIX) {

		if (!cmp_dtuple_is_prefix_of_rec(search_tuple, rec, offsets)) {

			if (set_also_gap_locks
			    && !(srv_locks_unsafe_for_binlog
				 || trx->isolation_level
				 <= TRX_ISO_READ_COMMITTED)
			    && prebuilt->select_lock_type != LOCK_NONE) {

				/* Try to place a gap lock on the index
				record only if innodb_locks_unsafe_for_binlog
				option is not set or this session is not
				using a READ COMMITTED isolation level. */

				err = sel_set_rec_lock(
					btr_pcur_get_block(pcur),
					rec, index, offsets,
					prebuilt->select_lock_type, LOCK_GAP,
					thr);

				switch (err) {
				case DB_SUCCESS_LOCKED_REC:
				case DB_SUCCESS:
					break;
				default:
					goto lock_wait_or_error;
				}
			}

			btr_pcur_store_position(pcur, &mtr);

			/* The found record was not a match, but may be used
			as NEXT record (index_next). Set the relative position
			to BTR_PCUR_BEFORE, to reflect that the position of
			the persistent cursor is before the found/stored row
			(pcur->old_rec). */
			ut_ad(pcur->rel_pos == BTR_PCUR_ON);
			pcur->rel_pos = BTR_PCUR_BEFORE;

			err = DB_RECORD_NOT_FOUND;
#if 0
			ut_print_name(stderr, trx, FALSE, index->name);
			fputs(" record not found 4\n", stderr);
#endif

			goto normal_return;
		}
	}

	/* We are ready to look at a possible new index entry in the result
	set: the cursor is now placed on a user record */

	if (prebuilt->select_lock_type != LOCK_NONE) {
		/* Try to place a lock on the index record; note that delete
		marked records are a special case in a unique search. If there
		is a non-delete marked record, then it is enough to lock its
		existence with LOCK_REC_NOT_GAP. */

		/* If innodb_locks_unsafe_for_binlog option is used
		or this session is using a READ COMMITED isolation
		level we lock only the record, i.e., next-key locking is
		not used. */

		ulint	lock_type;

		if (!set_also_gap_locks
		    || srv_locks_unsafe_for_binlog
		    || trx->isolation_level <= TRX_ISO_READ_COMMITTED
		    || (unique_search && !rec_get_deleted_flag(rec, comp))) {

			goto no_gap_lock;
		} else {
			lock_type = LOCK_ORDINARY;
		}

		/* If we are doing a 'greater or equal than a primary key
		value' search from a clustered index, and we find a record
		that has that exact primary key value, then there is no need
		to lock the gap before the record, because no insert in the
		gap can be in our search range. That is, no phantom row can
		appear that way.

		An example: if col1 is the primary key, the search is WHERE
		col1 >= 100, and we find a record where col1 = 100, then no
		need to lock the gap before that record. */

		if (index == clust_index
		    && mode == PAGE_CUR_GE
		    && direction == 0
		    && dtuple_get_n_fields_cmp(search_tuple)
		    == dict_index_get_n_unique(index)
		    && 0 == cmp_dtuple_rec(search_tuple, rec, offsets)) {
no_gap_lock:
			lock_type = LOCK_REC_NOT_GAP;
		}

		err = sel_set_rec_lock(btr_pcur_get_block(pcur),
				       rec, index, offsets,
				       prebuilt->select_lock_type,
				       lock_type, thr);

		switch (err) {
			const rec_t*	old_vers;
		case DB_SUCCESS_LOCKED_REC:
			if (srv_locks_unsafe_for_binlog
			    || trx->isolation_level
			    <= TRX_ISO_READ_COMMITTED) {
				/* Note that a record of
				prebuilt->index was locked. */
				prebuilt->new_rec_locks = 1;
			}
			err = DB_SUCCESS;
		case DB_SUCCESS:
			break;
		case DB_LOCK_WAIT:
			/* Never unlock rows that were part of a conflict. */
			prebuilt->new_rec_locks = 0;

			if (UNIV_LIKELY(prebuilt->row_read_type
					!= ROW_READ_TRY_SEMI_CONSISTENT)
			    || unique_search
			    || index != clust_index) {

				goto lock_wait_or_error;
			}

			/* The following call returns 'offsets'
			associated with 'old_vers' */
			row_sel_build_committed_vers_for_mysql(
				clust_index, prebuilt, rec,
				&offsets, &heap, &old_vers, &mtr);

			/* Check whether it was a deadlock or not, if not
			a deadlock and the transaction had to wait then
			release the lock it is waiting on. */

			err = lock_trx_handle_wait(trx);

			switch (err) {
			case DB_SUCCESS:
				/* The lock was granted while we were
				searching for the last committed version.
				Do a normal locking read. */

				offsets = rec_get_offsets(
					rec, index, offsets, ULINT_UNDEFINED,
					&heap);
				goto locks_ok;
			case DB_DEADLOCK:
				goto lock_wait_or_error;
			case DB_LOCK_WAIT:
				err = DB_SUCCESS;
				break;
			default:
				ut_error;
			}

			if (old_vers == NULL) {
				/* The row was not yet committed */

				goto next_rec;
			}

			did_semi_consistent_read = TRUE;
			rec = old_vers;
			prev_rec = rec;
			break;
		default:

			goto lock_wait_or_error;
		}
	} else {
		/* This is a non-locking consistent read: if necessary, fetch
		a previous version of the record */

		if (trx->isolation_level == TRX_ISO_READ_UNCOMMITTED) {

			/* Do nothing: we let a non-locking SELECT read the
			latest version of the record */

		} else if (index == clust_index) {

			/* Fetch a previous version of the row if the current
			one is not visible in the snapshot; if we have a very
			high force recovery level set, we try to avoid crashes
			by skipping this lookup */

			if (UNIV_LIKELY(srv_force_recovery < 5)
			    && !lock_clust_rec_cons_read_sees(
				    rec, index, offsets, trx->read_view)) {

				rec_t*	old_vers;
				/* The following call returns 'offsets'
				associated with 'old_vers' */
				err = row_sel_build_prev_vers_for_mysql(
					trx->read_view, clust_index,
					prebuilt, rec, &offsets, &heap,
					&old_vers, &mtr);

				if (err != DB_SUCCESS) {

					goto lock_wait_or_error;
				}

				if (old_vers == NULL) {
					/* The row did not exist yet in
					the read view */

					goto next_rec;
				}

				rec = old_vers;
				prev_rec = rec;
			}
		} else {
			/* We are looking into a non-clustered index,
			and to get the right version of the record we
			have to look also into the clustered index: this
			is necessary, because we can only get the undo
			information via the clustered index record. */

			ut_ad(!dict_index_is_clust(index));

			if (!lock_sec_rec_cons_read_sees(
				    rec, trx->read_view)) {
				/* We should look at the clustered index.
				However, as this is a non-locking read,
				we can skip the clustered index lookup if
				the condition does not match the secondary
				index entry. */
				switch (row_search_idx_cond_check(
						buf, prebuilt, rec, offsets)) {
				case ICP_NO_MATCH:
					goto next_rec;
				case ICP_OUT_OF_RANGE:
					err = DB_RECORD_NOT_FOUND;
					goto idx_cond_failed;
				case ICP_MATCH:
					goto requires_clust_rec;
				}

				ut_error;
			}
		}
	}

locks_ok:
	/* NOTE that at this point rec can be an old version of a clustered
	index record built for a consistent read. We cannot assume after this
	point that rec is on a buffer pool page. Functions like
	page_rec_is_comp() cannot be used! */

	if (rec_get_deleted_flag(rec, comp)) {

		/* The record is delete-marked: we can skip it */

		if ((srv_locks_unsafe_for_binlog
		     || trx->isolation_level <= TRX_ISO_READ_COMMITTED)
		    && prebuilt->select_lock_type != LOCK_NONE
		    && !did_semi_consistent_read) {

			/* No need to keep a lock on a delete-marked record
			if we do not want to use next-key locking. */

			row_unlock_for_mysql(prebuilt, TRUE);
		}

		/* This is an optimization to skip setting the next key lock
		on the record that follows this delete-marked record. This
		optimization works because of the unique search criteria
		which precludes the presence of a range lock between this
		delete marked record and the record following it.

		For now this is applicable only to clustered indexes while
		doing a unique search except for HANDLER queries because
		HANDLER allows NEXT and PREV even in unique search on
		clustered index. There is scope for further optimization
		applicable to unique secondary indexes. Current behaviour is
		to widen the scope of a lock on an already delete marked record
		if the same record is deleted twice by the same transaction */
		if (index == clust_index && unique_search
		    && !prebuilt->used_in_HANDLER) {

			err = DB_RECORD_NOT_FOUND;

			goto normal_return;
		}

		goto next_rec;
	}

	/* Check if the record matches the index condition. */
	switch (row_search_idx_cond_check(buf, prebuilt, rec, offsets)) {
	case ICP_NO_MATCH:
		if (did_semi_consistent_read) {
			row_unlock_for_mysql(prebuilt, TRUE);
		}
		goto next_rec;
	case ICP_OUT_OF_RANGE:
		err = DB_RECORD_NOT_FOUND;
		goto idx_cond_failed;
	case ICP_MATCH:
		break;
	}

	/* Get the clustered index record if needed, if we did not do the
	search using the clustered index... */

	use_clustered_index =
		(index != clust_index && prebuilt->need_to_access_clustered);

	if (use_clustered_index && prebuilt->n_template <= index->n_fields) {
		/* ...but, perhaps avoid the clustered index lookup if
		all of the following are true:
		1) all columns are in the secondary index
		2) all values for columns that are prefix-only
		   indexes are shorter than the prefix size
		This optimization can avoid many IOs for certain schemas.
		*/
		bool row_contains_all_values = true;
		unsigned int i;
		for (i = 0; i < prebuilt->n_template; i++) {
			/* Condition (1) from above: is the field in the
			index (prefix or not)? */
			const mysql_row_templ_t* templ =
				prebuilt->mysql_template + i;
			ulint secondary_index_field_no =
				templ->rec_prefix_field_no;
			if (secondary_index_field_no == ULINT_UNDEFINED) {
				row_contains_all_values = false;
				break;
			}
			/* Condition (2) from above: if this is a
			prefix, is this row's value size shorter
			than the prefix? */
			if (templ->rec_field_is_prefix) {
				ulint record_size = rec_offs_nth_size(
					offsets,
					secondary_index_field_no);
				const dict_field_t *field =
					dict_index_get_nth_field(
						index,
						secondary_index_field_no);
				ut_a(field->prefix_len > 0);
				if (record_size
				    < field->prefix_len / templ->mbmaxlen) {

					/* Record in bytes shorter than the
					index prefix length in characters */
					continue;

				} else if (record_size * templ->mbminlen
					 >= field->prefix_len) {

					/* The shortest represantable string by
					the byte length of the record is longer
					than the maximum possible index
					prefix. */
					row_contains_all_values = false;
					break;
				} else {

					/* The record could or could not fit
					into the index prefix, calculate length
					to find out */

					if (rec_field_len_in_chars(
						    *field->col,
						    secondary_index_field_no,
						    rec, offsets)
					    >= (field->prefix_len
						/ templ->mbmaxlen)) {

						row_contains_all_values = false;
						break;
					}
				}
			}
		}
		/* If (1) and (2) were true for all columns above, use
		rec_prefix_field_no instead of rec_field_no, and skip
		the clustered lookup below. */
		if (row_contains_all_values) {
			for (i = 0; i < prebuilt->n_template; i++) {
				mysql_row_templ_t* templ =
					prebuilt->mysql_template + i;
				templ->rec_field_no =
					templ->rec_prefix_field_no;
				ut_a(templ->rec_field_no != ULINT_UNDEFINED);
			}
			use_clustered_index = false;
			os_atomic_increment_ulint(
				&srv_sec_rec_cluster_reads_avoided, 1);
		}
	}

	if (use_clustered_index) {
requires_clust_rec:
		ut_ad(index != clust_index);
		/* We use a 'goto' to the preceding label if a consistent
		read of a secondary index record requires us to look up old
		versions of the associated clustered index record. */

		ut_ad(rec_offs_validate(rec, index, offsets));

		/* It was a non-clustered index and we must fetch also the
		clustered index record */

		mtr_has_extra_clust_latch = TRUE;

		/* The following call returns 'offsets' associated with
		'clust_rec'. Note that 'clust_rec' can be an old version
		built for a consistent read. */

		err = row_sel_get_clust_rec_for_mysql(prebuilt, index, rec,
						      thr, &clust_rec,
						      &offsets, &heap, &mtr);
		switch (err) {
		case DB_SUCCESS:
			if (clust_rec == NULL) {
				/* The record did not exist in the read view */
				ut_ad(prebuilt->select_lock_type == LOCK_NONE);

				goto next_rec;
			}
			break;
		case DB_SUCCESS_LOCKED_REC:
			ut_a(clust_rec != NULL);
			if (srv_locks_unsafe_for_binlog
			     || trx->isolation_level
			    <= TRX_ISO_READ_COMMITTED) {
				/* Note that the clustered index record
				was locked. */
				prebuilt->new_rec_locks = 2;
			}
			err = DB_SUCCESS;
			break;
		default:
			goto lock_wait_or_error;
		}

		if (rec_get_deleted_flag(clust_rec, comp)) {

			/* The record is delete marked: we can skip it */

			if ((srv_locks_unsafe_for_binlog
			     || trx->isolation_level <= TRX_ISO_READ_COMMITTED)
			    && prebuilt->select_lock_type != LOCK_NONE) {

				/* No need to keep a lock on a delete-marked
				record if we do not want to use next-key
				locking. */

				row_unlock_for_mysql(prebuilt, TRUE);
			}

			goto next_rec;
		}

		result_rec = clust_rec;
		ut_ad(rec_offs_validate(result_rec, clust_index, offsets));

		if (prebuilt->idx_cond) {
			/* Convert the record to MySQL format. We were
			unable to do this in row_search_idx_cond_check(),
			because the condition is on the secondary index
			and the requested column is in the clustered index.
			We convert all fields, including those that
			may have been used in ICP, because the
			secondary index may contain a column prefix
			rather than the full column. Also, as noted
			in Bug #56680, the column in the secondary
			index may be in the wrong case, and the
			authoritative case is in result_rec, the
			appropriate version of the clustered index record. */
			if (!row_sel_store_mysql_rec(
				    buf, prebuilt, result_rec,
				    TRUE, clust_index, offsets, false)) {
				goto next_rec;
			}
		}
	} else {
		result_rec = rec;
	}

	/* We found a qualifying record 'result_rec'. At this point,
	'offsets' are associated with 'result_rec'. */

	ut_ad(rec_offs_validate(result_rec,
				result_rec != rec ? clust_index : index,
				offsets));
	ut_ad(!rec_get_deleted_flag(result_rec, comp));

	/* At this point, the clustered index record is protected
	by a page latch that was acquired when pcur was positioned.
	The latch will not be released until mtr_commit(&mtr). */

	if ((match_mode == ROW_SEL_EXACT
	     || prebuilt->n_rows_fetched >= MYSQL_FETCH_CACHE_THRESHOLD)
	    && prebuilt->select_lock_type == LOCK_NONE
	    && !prebuilt->templ_contains_blob
	    && !prebuilt->clust_index_was_generated
	    && !prebuilt->used_in_HANDLER
	    && !prebuilt->innodb_api
	    && prebuilt->template_type
	    != ROW_MYSQL_DUMMY_TEMPLATE
	    && !prebuilt->in_fts_query) {

		/* Inside an update, for example, we do not cache rows,
		since we may use the cursor position to do the actual
		update, that is why we require ...lock_type == LOCK_NONE.
		Since we keep space in prebuilt only for the BLOBs of
		a single row, we cannot cache rows in the case there
		are BLOBs in the fields to be fetched. In HANDLER we do
		not cache rows because there the cursor is a scrollable
		cursor. */

		ut_a(prebuilt->n_fetch_cached < MYSQL_FETCH_CACHE_SIZE);

		/* We only convert from InnoDB row format to MySQL row
		format when ICP is disabled. */

		if (!prebuilt->idx_cond) {

			/* We use next_buf to track the allocation of buffers
			where we store and enqueue the buffers for our
			pre-fetch optimisation.

			If next_buf == 0 then we store the converted record
			directly into the MySQL record buffer (buf). If it is
			!= 0 then we allocate a pre-fetch buffer and store the
			converted record there.

			If the conversion fails and the MySQL record buffer
			was not written to then we reset next_buf so that
			we can re-use the MySQL record buffer in the next
			iteration. */

			next_buf = next_buf
				 ? row_sel_fetch_last_buf(prebuilt) : buf;

			if (!row_sel_store_mysql_rec(
				next_buf, prebuilt, result_rec,
				result_rec != rec,
				result_rec != rec ? clust_index : index,
				offsets, false)) {

				if (next_buf == buf) {
					ut_a(prebuilt->n_fetch_cached == 0);
					next_buf = 0;
				}

				/* Only fresh inserts may contain incomplete
				externally stored columns. Pretend that such
				records do not exist. Such records may only be
				accessed at the READ UNCOMMITTED isolation
				level or when rolling back a recovered
				transaction. Rollback happens at a lower
				level, not here. */
				goto next_rec;
			}

			if (next_buf != buf) {
				row_sel_enqueue_cache_row_for_mysql(
					next_buf, prebuilt);
			}
		} else {
			row_sel_enqueue_cache_row_for_mysql(buf, prebuilt);
		}

		if (prebuilt->n_fetch_cached < MYSQL_FETCH_CACHE_SIZE) {
			goto next_rec;
		}

	} else {
		if (UNIV_UNLIKELY
		    (prebuilt->template_type == ROW_MYSQL_DUMMY_TEMPLATE)) {
			/* CHECK TABLE: fetch the row */

			if (result_rec != rec
			    && !prebuilt->need_to_access_clustered) {
				/* We used 'offsets' for the clust
				rec, recalculate them for 'rec' */
				offsets = rec_get_offsets(rec, index, offsets,
							  ULINT_UNDEFINED,
							  &heap);
				result_rec = rec;
			}

			memcpy(buf + 4, result_rec
			       - rec_offs_extra_size(offsets),
			       rec_offs_size(offsets));
			mach_write_to_4(buf,
					rec_offs_extra_size(offsets) + 4);
		} else if (!prebuilt->idx_cond && !prebuilt->innodb_api) {
			/* The record was not yet converted to MySQL format. */
			if (!row_sel_store_mysql_rec(
				    buf, prebuilt, result_rec,
				    result_rec != rec,
				    result_rec != rec ? clust_index : index,
				    offsets, false)) {
				/* Only fresh inserts may contain
				incomplete externally stored
				columns. Pretend that such records do
				not exist. Such records may only be
				accessed at the READ UNCOMMITTED
				isolation level or when rolling back a
				recovered transaction. Rollback
				happens at a lower level, not here. */
				goto next_rec;
			}
		}

		if (prebuilt->clust_index_was_generated) {
			row_sel_store_row_id_to_prebuilt(
				prebuilt, result_rec,
				result_rec == rec ? index : clust_index,
				offsets);
		}
	}

	/* From this point on, 'offsets' are invalid. */

	/* We have an optimization to save CPU time: if this is a consistent
	read on a unique condition on the clustered index, then we do not
	store the pcur position, because any fetch next or prev will anyway
	return 'end of file'. Exceptions are locking reads and the MySQL
	HANDLER command where the user can move the cursor with PREV or NEXT
	even after a unique search. */

	err = DB_SUCCESS;

idx_cond_failed:
	if (!unique_search
	    || !dict_index_is_clust(index)
	    || direction != 0
	    || prebuilt->select_lock_type != LOCK_NONE
	    || prebuilt->used_in_HANDLER
	    || prebuilt->innodb_api) {

		/* Inside an update always store the cursor position */

		btr_pcur_store_position(pcur, &mtr);

		if (prebuilt->innodb_api) {
			prebuilt->innodb_api_rec = result_rec;
		}
	}

	goto normal_return;

next_rec:
	end_loop++;

	/* Reset the old and new "did semi-consistent read" flags. */
	if (UNIV_UNLIKELY(prebuilt->row_read_type
			  == ROW_READ_DID_SEMI_CONSISTENT)) {
		prebuilt->row_read_type = ROW_READ_TRY_SEMI_CONSISTENT;
	}
	did_semi_consistent_read = FALSE;
	prebuilt->new_rec_locks = 0;

	/*-------------------------------------------------------------*/
	/* PHASE 5: Move the cursor to the next index record */

	/* NOTE: For moves_up==FALSE, the mini-transaction will be
	committed and restarted every time when switching b-tree
	pages. For moves_up==TRUE in index condition pushdown, we can
	scan an entire secondary index tree within a single
	mini-transaction. As long as the prebuilt->idx_cond does not
	match, we do not need to consult the clustered index or
	return records to MySQL, and thus we can avoid repositioning
	the cursor. What prevents us from buffer-fixing all leaf pages
	within the mini-transaction is the btr_leaf_page_release()
	call in btr_pcur_move_to_next_page(). Only the leaf page where
	the cursor is positioned will remain buffer-fixed. */

	if (UNIV_UNLIKELY(mtr_has_extra_clust_latch)) {
		/* We must commit mtr if we are moving to the next
		non-clustered index record, because we could break the
		latching order if we would access a different clustered
		index page right away without releasing the previous. */

		btr_pcur_store_position(pcur, &mtr);

		mtr_commit(&mtr);
		mtr_has_extra_clust_latch = FALSE;

		mtr_start(&mtr);
		if (sel_restore_position_for_mysql(&same_user_rec,
						   BTR_SEARCH_LEAF,
						   pcur, moves_up, &mtr)) {
#ifdef UNIV_SEARCH_DEBUG
			cnt++;
#endif /* UNIV_SEARCH_DEBUG */

			goto rec_loop;
		}
	}

	if (moves_up) {
		if (UNIV_UNLIKELY(!btr_pcur_move_to_next(pcur, &mtr))) {
not_moved:
			btr_pcur_store_position(pcur, &mtr);

			if (match_mode != 0) {
				err = DB_RECORD_NOT_FOUND;
			} else {
				err = DB_END_OF_INDEX;
			}

			goto normal_return;
		}
	} else {
		if (UNIV_UNLIKELY(!btr_pcur_move_to_prev(pcur, &mtr))) {
			goto not_moved;
		}
	}

#ifdef UNIV_SEARCH_DEBUG
	cnt++;
#endif /* UNIV_SEARCH_DEBUG */

	goto rec_loop;

lock_wait_or_error:
	/* Reset the old and new "did semi-consistent read" flags. */
	if (UNIV_UNLIKELY(prebuilt->row_read_type
			  == ROW_READ_DID_SEMI_CONSISTENT)) {
		prebuilt->row_read_type = ROW_READ_TRY_SEMI_CONSISTENT;
	}
	did_semi_consistent_read = FALSE;

	/*-------------------------------------------------------------*/

	btr_pcur_store_position(pcur, &mtr);

lock_table_wait:
	mtr_commit(&mtr);
	mtr_has_extra_clust_latch = FALSE;

	trx->error_state = err;

	/* The following is a patch for MySQL */

	que_thr_stop_for_mysql(thr);

	thr->lock_state = QUE_THR_LOCK_ROW;

	if (row_mysql_handle_errors(&err, trx, thr, NULL)) {
		/* It was a lock wait, and it ended */

		thr->lock_state = QUE_THR_LOCK_NOLOCK;
		mtr_start(&mtr);

		/* Table lock waited, go try to obtain table lock
		again */
		if (table_lock_waited) {
			table_lock_waited = FALSE;

			goto wait_table_again;
		}

		sel_restore_position_for_mysql(&same_user_rec,
					       BTR_SEARCH_LEAF, pcur,
					       moves_up, &mtr);

		if ((srv_locks_unsafe_for_binlog
		     || trx->isolation_level <= TRX_ISO_READ_COMMITTED)
		    && !same_user_rec) {

			/* Since we were not able to restore the cursor
			on the same user record, we cannot use
			row_unlock_for_mysql() to unlock any records, and
			we must thus reset the new rec lock info. Since
			in lock0lock.cc we have blocked the inheriting of gap
			X-locks, we actually do not have any new record locks
			set in this case.

			Note that if we were able to restore on the 'same'
			user record, it is still possible that we were actually
			waiting on a delete-marked record, and meanwhile
			it was removed by purge and inserted again by some
			other user. But that is no problem, because in
			rec_loop we will again try to set a lock, and
			new_rec_lock_info in trx will be right at the end. */

			prebuilt->new_rec_locks = 0;
		}

		mode = pcur->search_mode;

		goto rec_loop;
	}

	thr->lock_state = QUE_THR_LOCK_NOLOCK;

#ifdef UNIV_SEARCH_DEBUG
	/*	fputs("Using ", stderr);
	dict_index_name_print(stderr, index);
	fprintf(stderr, " cnt %lu ret value %lu err\n", cnt, err); */
#endif /* UNIV_SEARCH_DEBUG */
	goto func_exit;

normal_return:
	/*-------------------------------------------------------------*/
	que_thr_stop_for_mysql_no_error(thr, trx);

	mtr_commit(&mtr);

	if (prebuilt->idx_cond != 0) {

		/* When ICP is active we don't write to the MySQL buffer
		directly, only to buffers that are enqueued in the pre-fetch
		queue. We need to dequeue the first buffer and copy the contents
		to the record buffer that was passed in by MySQL. */

		if (prebuilt->n_fetch_cached > 0) {
			row_sel_dequeue_cached_row_for_mysql(buf, prebuilt);
			err = DB_SUCCESS;
		}

	} else if (next_buf != 0) {

		/* We may or may not have enqueued some buffers to the
		pre-fetch queue, but we definitely wrote to the record
		buffer passed to use by MySQL. */

		DEBUG_SYNC_C("row_search_cached_row");
		err = DB_SUCCESS;
	}

#ifdef UNIV_SEARCH_DEBUG
	/*	fputs("Using ", stderr);
	dict_index_name_print(stderr, index);
	fprintf(stderr, " cnt %lu ret value %lu err\n", cnt, err); */
#endif /* UNIV_SEARCH_DEBUG */

func_exit:
	trx->op_info = "";

	if (end_range_cache != NULL) {
		ut_free(end_range_cache);
	}

	if (UNIV_LIKELY_NULL(heap)) {
		mem_heap_free(heap);
	}

	/* Set or reset the "did semi-consistent read" flag on return.
	The flag did_semi_consistent_read is set if and only if
	the record being returned was fetched with a semi-consistent read. */
	ut_ad(prebuilt->row_read_type != ROW_READ_WITH_LOCKS
	      || !did_semi_consistent_read);

	if (UNIV_UNLIKELY(prebuilt->row_read_type != ROW_READ_WITH_LOCKS)) {
		if (UNIV_UNLIKELY(did_semi_consistent_read)) {
			prebuilt->row_read_type = ROW_READ_DID_SEMI_CONSISTENT;
		} else {
			prebuilt->row_read_type = ROW_READ_TRY_SEMI_CONSISTENT;
		}
	}

	ut_ad(!trx->has_search_latch);
#ifdef UNIV_SYNC_DEBUG
	ut_ad(!btr_search_own_any());
	ut_ad(!sync_thread_levels_nonempty_trx(trx->has_search_latch));
#endif /* UNIV_SYNC_DEBUG */

	DEBUG_SYNC_C("innodb_row_search_for_mysql_exit");

	return(err);
}

/*******************************************************************//**
Checks if MySQL at the moment is allowed for this table to retrieve a
consistent read result, or store it to the query cache.
@return	TRUE if storing or retrieving from the query cache is permitted */
UNIV_INTERN
ibool
row_search_check_if_query_cache_permitted(
/*======================================*/
	trx_t*		trx,		/*!< in: transaction object */
	const char*	norm_name)	/*!< in: concatenation of database name,
					'/' char, table name */
{
	dict_table_t*	table;
	ibool		ret	= FALSE;

	/* Disable query cache altogether for all tables if recovered XA
	transactions in prepared state exist. This is because we do not
	restore the table locks for those transactions and we may wrongly
	set ret=TRUE above if "lock_table_get_n_locks(table) == 0". See
	"Bug#14658648 XA ROLLBACK (DISTRIBUTED DATABASE) NOT WORKING WITH
	QUERY CACHE ENABLED".
	Read trx_sys->n_prepared_recovered_trx without mutex protection,
	not possible to end up with a torn read since n_prepared_recovered_trx
	is word size. */
	if (trx_sys->n_prepared_recovered_trx > 0) {

		return(FALSE);
	}

	table = dict_table_open_on_name(norm_name, FALSE, FALSE,
					DICT_ERR_IGNORE_NONE);

	if (table == NULL) {

		return(FALSE);
	}

	/* Start the transaction if it is not started yet */

	trx_start_if_not_started(trx);

	/* If there are locks on the table or some trx has invalidated the
	cache up to our trx id, then ret = FALSE.
	We do not check what type locks there are on the table, though only
	IX type locks actually would require ret = FALSE. */

	if (lock_table_get_n_locks(table) == 0
	    && trx->id >= table->query_cache_inv_trx_id) {

		ret = TRUE;

		/* If the isolation level is high, assign a read view for the
		transaction if it does not yet have one */

		if (trx->isolation_level >= TRX_ISO_REPEATABLE_READ
		    && !trx->read_view) {

			trx->read_view =
				read_view_open_now(trx->id,
						   trx->prebuilt_view);
			trx->global_read_view = trx->read_view;
		}
	}

	dict_table_close(table, FALSE, FALSE);

	return(ret);
}

/*******************************************************************//**
Read the AUTOINC column from the current row. If the value is less than
0 and the type is not unsigned then we reset the value to 0.
@return	value read from the column */
static
ib_uint64_t
row_search_autoinc_read_column(
/*===========================*/
	dict_index_t*	index,		/*!< in: index to read from */
	const rec_t*	rec,		/*!< in: current rec */
	ulint		col_no,		/*!< in: column number */
	ulint		mtype,		/*!< in: column main type */
	ibool		unsigned_type)	/*!< in: signed or unsigned flag */
{
	ulint		len;
	const byte*	data;
	ib_uint64_t	value;
	mem_heap_t*	heap = NULL;
	ulint		offsets_[REC_OFFS_NORMAL_SIZE];
	ulint*		offsets	= offsets_;

	rec_offs_init(offsets_);

	offsets = rec_get_offsets(rec, index, offsets, col_no + 1, &heap);

	if (rec_offs_nth_sql_null(offsets, col_no)) {
		/* There is no non-NULL value in the auto-increment column. */
		value = 0;
		goto func_exit;
	}

	data = rec_get_nth_field(rec, offsets, col_no, &len);

	switch (mtype) {
	case DATA_INT:
		ut_a(len <= sizeof value);
		value = mach_read_int_type(data, len, unsigned_type);
		break;

	case DATA_FLOAT:
		ut_a(len == sizeof(float));
		value = (ib_uint64_t) mach_float_read(data);
		break;

	case DATA_DOUBLE:
		ut_a(len == sizeof(double));
		value = (ib_uint64_t) mach_double_read(data);
		break;

	default:
		ut_error;
	}

	if (!unsigned_type && (ib_int64_t) value < 0) {
		value = 0;
	}

func_exit:
	if (UNIV_LIKELY_NULL(heap)) {
		mem_heap_free(heap);
	}

	return(value);
}

/** Get the maximum and non-delete-marked record in an index.
@param[in]	index	index tree
@param[in,out]	mtr	mini-transaction (may be committed and restarted)
@return maximum record, page s-latched in mtr
@retval NULL if there are no records, or if all of them are delete-marked */
static
const rec_t*
row_search_get_max_rec(
	dict_index_t*	index,
	mtr_t*		mtr)
{
	btr_pcur_t	pcur;
	const rec_t*	rec;
	/* Open at the high/right end (false), and init cursor */
	btr_pcur_open_at_index_side(
		false, index, BTR_SEARCH_LEAF, &pcur, true, 0, mtr);

	do {
		const page_t*	page;

		page = btr_pcur_get_page(&pcur);
		rec = page_find_rec_max_not_deleted(page);

		if (page_rec_is_user_rec(rec)) {
			break;
		} else {
			rec = NULL;
		}
		btr_pcur_move_before_first_on_page(&pcur);
	} while (btr_pcur_move_to_prev(&pcur, mtr));

	btr_pcur_close(&pcur);

	return(rec);
}

/*******************************************************************//**
Read the max AUTOINC value from an index.
@return DB_SUCCESS if all OK else error code, DB_RECORD_NOT_FOUND if
column name can't be found in index */
UNIV_INTERN
dberr_t
row_search_max_autoinc(
/*===================*/
	dict_index_t*	index,		/*!< in: index to search */
	const char*	col_name,	/*!< in: name of autoinc column */
	ib_uint64_t*	value)		/*!< out: AUTOINC value read */
{
	dict_field_t*	dfield = dict_index_get_nth_field(index, 0);
	dberr_t		error = DB_SUCCESS;
	*value = 0;

	if (strcmp(col_name, dfield->name) != 0) {
		error = DB_RECORD_NOT_FOUND;
	} else {
		mtr_t		mtr;
		const rec_t*	rec;

		mtr_start(&mtr);

		rec = row_search_get_max_rec(index, &mtr);

		if (rec != NULL) {
			ibool unsigned_type = (
				dfield->col->prtype & DATA_UNSIGNED);

			*value = row_search_autoinc_read_column(
				index, rec, 0,
				dfield->col->mtype, unsigned_type);
		}

		mtr_commit(&mtr);
	}

	return(error);
}<|MERGE_RESOLUTION|>--- conflicted
+++ resolved
@@ -2979,10 +2979,9 @@
 		prebuilt->blob_heap = NULL;
 	}
 
-<<<<<<< HEAD
 	if (UNIV_LIKELY_NULL(prebuilt->compress_heap))
 		mem_heap_empty(prebuilt->compress_heap);
-=======
+
 	if (clust_templ_for_sec) {
 		/* Store all clustered index field of
 		secondary index record. */
@@ -2993,7 +2992,6 @@
 			template_col.push_back(sec_field);
 		}
 	}
->>>>>>> 3a4e7bc7
 
 	for (i = 0; i < prebuilt->n_template; i++) {
 		const mysql_row_templ_t*templ = &prebuilt->mysql_template[i];
@@ -3707,29 +3705,6 @@
 	return(result);
 }
 
-<<<<<<< HEAD
-/** Return the record field length in characters.
-@param[in]	col		table column of the field
-@param[in]	field_no	field number
-@param[in]	rec		physical record
-@param[in]	offsets		field offsets in the physical record
-
-@return field length in characters */
-static
-size_t
-rec_field_len_in_chars(const dict_col_t &col,
-		       const ulint field_no,
-		       const rec_t *rec,
-		       const ulint *offsets)
-{
-	const ulint cset = dtype_get_charset_coll(col.prtype);
-	const CHARSET_INFO* cs = all_charsets[cset];
-	ulint rec_field_len;
-	const char* rec_field = reinterpret_cast<const char *>(
-		rec_get_nth_field(
-			rec, offsets, field_no, &rec_field_len));
-	return(cs->cset->numchars(cs, rec_field, rec_field + rec_field_len));
-=======
 /** Check the pushed down end range condition to avoid extra traversal
 if records are not within view and also to avoid prefetching in the
 cache buffer.
@@ -3749,7 +3724,29 @@
 	}
 
 	return(false);
->>>>>>> 3a4e7bc7
+}
+
+/** Return the record field length in characters.
+@param[in]	col		table column of the field
+@param[in]	field_no	field number
+@param[in]	rec		physical record
+@param[in]	offsets		field offsets in the physical record
+
+@return field length in characters */
+static
+size_t
+rec_field_len_in_chars(const dict_col_t &col,
+		       const ulint field_no,
+		       const rec_t *rec,
+		       const ulint *offsets)
+{
+	const ulint cset = dtype_get_charset_coll(col.prtype);
+	const CHARSET_INFO* cs = all_charsets[cset];
+	ulint rec_field_len;
+	const char* rec_field = reinterpret_cast<const char *>(
+		rec_get_nth_field(
+			rec, offsets, field_no, &rec_field_len));
+	return(cs->cset->numchars(cs, rec_field, rec_field + rec_field_len));
 }
 
 /********************************************************************//**
@@ -3816,11 +3813,8 @@
 	ulint*		offsets				= offsets_;
 	ibool		table_lock_waited		= FALSE;
 	byte*		next_buf			= 0;
-<<<<<<< HEAD
+	ulint		end_loop			= 0;
 	bool		use_clustered_index		= false;
-=======
-	ulint		end_loop			= 0;
->>>>>>> 3a4e7bc7
 
 	rec_offs_init(offsets_);
 
