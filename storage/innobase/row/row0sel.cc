/*****************************************************************************

Copyright (c) 1997, 2020, Oracle and/or its affiliates. All Rights Reserved.
Copyright (c) 2008, Google Inc.

Portions of this file contain modifications contributed and copyrighted by
Google, Inc. Those modifications are gratefully acknowledged and are described
briefly in the InnoDB documentation. The contributions by Google are
incorporated with their permission, and subject to the conditions contained in
the file COPYING.Google.

This program is free software; you can redistribute it and/or modify it under
the terms of the GNU General Public License, version 2.0, as published by the
Free Software Foundation.

This program is also distributed with certain software (including but not
limited to OpenSSL) that is licensed under separate terms, as designated in a
particular file or component or in included license documentation. The authors
of MySQL hereby grant you an additional permission to link the program and
your derivative works with the separately licensed software that they have
included with MySQL.

This program is distributed in the hope that it will be useful, but WITHOUT
ANY WARRANTY; without even the implied warranty of MERCHANTABILITY or FITNESS
FOR A PARTICULAR PURPOSE. See the GNU General Public License, version 2.0,
for more details.

You should have received a copy of the GNU General Public License along with
this program; if not, write to the Free Software Foundation, Inc.,
51 Franklin St, Fifth Floor, Boston, MA 02110-1301  USA

*****************************************************************************/

/** @file row/row0sel.cc
 Select

 Created 12/19/1997 Heikki Tuuri
 *******************************************************/

#include "row0sel.h"

#include <sys/types.h>

#include "btr0btr.h"
#include "btr0cur.h"
#include "btr0sea.h"
#include "buf0lru.h"
#include "dict0boot.h"
#include "dict0dd.h"
#include "dict0dict.h"
#include "eval0eval.h"
#include "gis0rtree.h"
#include "ha_innodb.h"
#include "ha_prototypes.h"
#include "handler.h"
#include "lob0lob.h"
#include "lob0undo.h"
#include "lock0lock.h"
#include "mach0data.h"
#include "pars0pars.h"
#include "pars0sym.h"
#include "que0que.h"
#include "read0read.h"
#include "record_buffer.h"
#include "rem0cmp.h"
#include "row0mysql.h"
#include "row0row.h"
#include "row0upd.h"
#include "row0vers.h"
#include "srv0mon.h"
#include "trx0trx.h"
#include "trx0undo.h"
#include "ut0new.h"

#include "my_dbug.h"

/** Maximum number of rows to prefetch; MySQL interface has another parameter */
#define SEL_MAX_N_PREFETCH 16

/** Number of rows fetched, after which to start prefetching; MySQL interface
has another parameter */
#define SEL_PREFETCH_LIMIT 1

/** When a select has accessed about this many pages, it returns control back
to que_run_threads: this is to allow canceling runaway queries */

#define SEL_COST_LIMIT 100

/** Flags for search shortcut */
#define SEL_FOUND 0
#define SEL_EXHAUSTED 1
#define SEL_RETRY 2

/** Returns TRUE if the user-defined column in a secondary index record
 is alphabetically the same as the corresponding BLOB column in the clustered
 index record.
 NOTE: the comparison is NOT done as a binary comparison, but character
 fields are compared with collation!
 @return true if the columns are equal */
static ibool row_sel_sec_rec_is_for_blob(
    trx_t *trx,              /*!< in: the operating transaction */
    ulint mtype,             /*!< in: main type */
    ulint prtype,            /*!< in: precise type */
    ulint mbminmaxlen,       /*!< in: minimum and maximum length of
                             a multi-byte character */
    const byte *clust_field, /*!< in: the locally stored part of
                             the clustered index column, including
                             the BLOB pointer; the clustered
                             index record must be covered by
                             a lock or a page latch to protect it
                             against deletion (rollback or purge) */
    ulint clust_len,         /*!< in: length of clust_field */
    const byte *sec_field,   /*!< in: column in secondary index */
    ulint sec_len,           /*!< in: length of sec_field */
    ulint prefix_len,        /*!< in: index column prefix length
                             in bytes */
    dict_table_t *table)     /*!< in: table */
{
  ulint len;
  byte buf[REC_VERSION_56_MAX_INDEX_COL_LEN];

  /* This function should never be invoked on tables in
  ROW_FORMAT=REDUNDANT or ROW_FORMAT=COMPACT, because they
  should always contain enough prefix in the clustered index record. */
  ut_ad(dict_table_has_atomic_blobs(table));
  ut_a(clust_len >= BTR_EXTERN_FIELD_REF_SIZE);
  ut_ad(prefix_len >= sec_len);
  ut_ad(prefix_len > 0);
  ut_a(prefix_len <= sizeof buf);

  if (!memcmp(clust_field + clust_len - BTR_EXTERN_FIELD_REF_SIZE,
              field_ref_zero, BTR_EXTERN_FIELD_REF_SIZE)) {
    /* The externally stored field was not written yet.
    This record should only be seen by
    trx_rollback_or_clean_all_recovered() or any
    TRX_ISO_READ_UNCOMMITTED transactions. */
    return (FALSE);
  }

  len = lob::btr_copy_externally_stored_field_prefix(
      trx, table->first_index(), buf, prefix_len,
      dict_tf_get_page_size(table->flags), clust_field,
      dict_table_is_sdi(table->id), clust_len);

  if (len == 0) {
    /* The BLOB was being deleted as the server crashed.
    There should not be any secondary index records
    referring to this clustered index record, because
    btr_free_externally_stored_field() is called after all
    secondary index entries of the row have been purged. */
    return (FALSE);
  }

  len = dtype_get_at_most_n_mbchars(prtype, mbminmaxlen, prefix_len, len,
                                    (const char *)buf);

  /* We are testing for equality; ASC/DESC does not matter. */
  return (!cmp_data_data(mtype, prtype, true, buf, len, sec_field, sec_len));
}

/** Returns TRUE if the user-defined column values in a secondary index record
are alphabetically the same as the corresponding columns in the clustered
index record.
NOTE: the comparison is NOT done as a binary comparison, but character
fields are compared with collation!
@param[in]	sec_rec		secondary index record
@param[in]	sec_index	secondary index
@param[in]	clust_rec	clustered index record;
                                must be protected by a page s-latch
@param[in]	clust_index	clustered index
@param[in]	thr		query thread
@param[out]	is_equal	set to true if the secondary record is equal
to the corresponding fields in the clustered record, when compared with
                                collation; false if not equal or if the
clustered record has been marked for deletion; only valid if DB_SUCCESS was
returned
@return DB_SUCCESS or error code */
static dberr_t row_sel_sec_rec_is_for_clust_rec(
    const rec_t *sec_rec, dict_index_t *sec_index, const rec_t *clust_rec,
    dict_index_t *clust_index, que_thr_t *thr, bool &is_equal) {
  const byte *sec_field;
  ulint sec_len;
  const byte *clust_field;
  ulint n;
  ulint i;
  mem_heap_t *heap = nullptr;
  ulint clust_offsets_[REC_OFFS_NORMAL_SIZE];
  ulint sec_offsets_[REC_OFFS_SMALL_SIZE];
  ulint *clust_offs = clust_offsets_;
  ulint *sec_offs = sec_offsets_;
  trx_t *trx = thr_get_trx(thr);
  dberr_t err = DB_SUCCESS;

  is_equal = true;

  rec_offs_init(clust_offsets_);
  rec_offs_init(sec_offsets_);

  if (rec_get_deleted_flag(clust_rec, dict_table_is_comp(clust_index->table))) {
    /* The clustered index record is delete-marked;
    it is not visible in the read view.  Besides,
    if there are any externally stored columns,
    some of them may have already been purged. */
    is_equal = false;
    return (DB_SUCCESS);
  }

  heap = mem_heap_create(256);

  clust_offs = rec_get_offsets(clust_rec, clust_index, clust_offs,
                               ULINT_UNDEFINED, &heap);
  sec_offs =
      rec_get_offsets(sec_rec, sec_index, sec_offs, ULINT_UNDEFINED, &heap);

  n = dict_index_get_n_ordering_defined_by_user(sec_index);

  for (i = 0; i < n; i++) {
    const dict_field_t *ifield;
    const dict_col_t *col;
    ulint clust_pos = 0;
    ulint clust_len;
    ulint len;
    row_ext_t *ext;

    ifield = sec_index->get_field(i);
    col = ifield->col;

    /* For virtual column, its value will need to be
    reconstructed from base column in cluster index */
    if (col->is_virtual()) {
      const dict_v_col_t *v_col;
      const dtuple_t *row;
      dfield_t *vfield;

      v_col = reinterpret_cast<const dict_v_col_t *>(col);

      row = row_build(ROW_COPY_POINTERS, clust_index, clust_rec, clust_offs,
                      nullptr, nullptr, nullptr, &ext, heap);

      vfield = innobase_get_computed_value(row, v_col, clust_index, &heap, heap,
                                           nullptr, thr_get_trx(thr)->mysql_thd,
                                           thr->prebuilt->m_mysql_table,
                                           nullptr, nullptr, nullptr);

      if (vfield == nullptr) {
        /* This may happen e.g. when this statement is executed in
         * read-uncommited isolation and value (like json function)
         * depends on an externally stored lob (like json) which
         * was not written yet. */
        err = DB_COMPUTE_VALUE_FAILED;
        goto func_exit;
      }

      clust_len = vfield->len;
      clust_field = static_cast<byte *>(vfield->data);

    } else {
      clust_pos = dict_col_get_clust_pos(col, clust_index);

      clust_field = rec_get_nth_field_instant(clust_rec, clust_offs, clust_pos,
                                              clust_index, &clust_len);
    }

    sec_field = rec_get_nth_field(sec_rec, sec_offs, i, &sec_len);

    len = clust_len;

    if (ifield->prefix_len > 0 && len != UNIV_SQL_NULL &&
        sec_len != UNIV_SQL_NULL && !col->is_virtual()) {
      if (rec_offs_nth_extern(clust_offs, clust_pos)) {
        len -= BTR_EXTERN_FIELD_REF_SIZE;
      }

      len = dtype_get_at_most_n_mbchars(col->prtype, col->mbminmaxlen,
                                        ifield->prefix_len, len,
                                        (char *)clust_field);

      /* Check sec index field matches that of cluster index
      in the case of for table with ATOMIC BLOB, note
      we also need to check if sec_len is 0 */
      if (rec_offs_nth_extern(clust_offs, clust_pos) &&
          (len < sec_len ||
           (dict_table_has_atomic_blobs(sec_index->table) && sec_len == 0))) {
        if (!row_sel_sec_rec_is_for_blob(
                trx, col->mtype, col->prtype, col->mbminmaxlen, clust_field,
                clust_len, sec_field, sec_len, ifield->prefix_len,
                clust_index->table)) {
          is_equal = false;
          goto func_exit;
        }

        continue;
      }
    }

    /* For spatial index, the first field is MBR, we check
    if the MBR is equal or not. */
    if (dict_index_is_spatial(sec_index) && i == 0) {
      rtr_mbr_t tmp_mbr;
      rtr_mbr_t sec_mbr;
      byte *dptr = const_cast<byte *>(clust_field);

      ut_ad(clust_len != UNIV_SQL_NULL);

      /* For externally stored field, we need to get full
      geo data to generate the MBR for comparing. */
      if (rec_offs_nth_extern(clust_offs, clust_pos)) {
        dptr = lob::btr_copy_externally_stored_field(
            trx, clust_index, &clust_len, nullptr, dptr,
            dict_tf_get_page_size(sec_index->table->flags), len,
            dict_index_is_sdi(sec_index), heap);
      }

      get_mbr_from_store(sec_index->rtr_srs.get(), dptr,
                         static_cast<uint>(clust_len), SPDIMS,
                         reinterpret_cast<double *>(&tmp_mbr), nullptr);
      rtr_read_mbr(sec_field, &sec_mbr);

      if (!mbr_equal_cmp(sec_index->rtr_srs.get(), &sec_mbr, &tmp_mbr)) {
        is_equal = false;
        goto func_exit;
      }
    } else if (col->is_multi_value()) {
      if (!is_multi_value_clust_and_sec_equal(clust_field, clust_len, sec_field,
                                              sec_len, col)) {
        is_equal = false;
        goto func_exit;
      }
    } else {
      /* We are testing for equality; ASC/DESC does not
      matter */
      if (0 != cmp_data_data(col->mtype, col->prtype, true, clust_field, len,
                             sec_field, sec_len)) {
        is_equal = false;
        goto func_exit;
      }
    }
  }

func_exit:
  if (UNIV_LIKELY_NULL(heap)) {
    mem_heap_free(heap);
  }
  return (err);
}

/** Creates a select node struct.
 @return own: select node struct */
sel_node_t *sel_node_create(
    mem_heap_t *heap) /*!< in: memory heap where created */
{
  sel_node_t *node;

  node = static_cast<sel_node_t *>(mem_heap_alloc(heap, sizeof(sel_node_t)));

  node->common.type = QUE_NODE_SELECT;
  node->state = SEL_NODE_OPEN;

  node->plans = nullptr;

  return (node);
}

/** Frees the memory private to a select node when a query graph is freed,
 does not free the heap where the node was originally created. */
void sel_node_free_private(sel_node_t *node) /*!< in: select node struct */
{
  ulint i;
  plan_t *plan;

  if (node->plans != nullptr) {
    for (i = 0; i < node->n_tables; i++) {
      plan = sel_node_get_nth_plan(node, i);

      btr_pcur_close(&(plan->pcur));
      btr_pcur_close(&(plan->clust_pcur));

      if (plan->old_vers_heap) {
        mem_heap_free(plan->old_vers_heap);
      }
    }
  }
}

/** Evaluates the values in a select list. If there are aggregate functions,
 their argument value is added to the aggregate total. */
UNIV_INLINE
void sel_eval_select_list(sel_node_t *node) /*!< in: select node */
{
  que_node_t *exp;

  exp = node->select_list;

  while (exp) {
    eval_exp(exp);

    exp = que_node_get_next(exp);
  }
}

/** Assigns the values in the select list to the possible into-variables in
 SELECT ... INTO ... */
UNIV_INLINE
void sel_assign_into_var_values(sym_node_t *var,  /*!< in: first variable in a
                                                  list of  variables */
                                sel_node_t *node) /*!< in: select node */
{
  que_node_t *exp;

  if (var == nullptr) {
    return;
  }

  for (exp = node->select_list; var != nullptr;
       var = static_cast<sym_node_t *>(que_node_get_next(var))) {
    ut_ad(exp);

    eval_node_copy_val(var->alias, exp);

    exp = que_node_get_next(exp);
  }
}

/** Resets the aggregate value totals in the select list of an aggregate type
 query. */
UNIV_INLINE
void sel_reset_aggregate_vals(sel_node_t *node) /*!< in: select node */
{
  func_node_t *func_node;

  ut_ad(node->is_aggregate);

  for (func_node = static_cast<func_node_t *>(node->select_list);
       func_node != nullptr;
       func_node = static_cast<func_node_t *>(que_node_get_next(func_node))) {
    eval_node_set_int_val(func_node, 0);
  }

  node->aggregate_already_fetched = FALSE;
}

/** Copies the input variable values when an explicit cursor is opened. */
UNIV_INLINE
void row_sel_copy_input_variable_vals(sel_node_t *node) /*!< in: select node */
{
  sym_node_t *var;

  var = UT_LIST_GET_FIRST(node->copy_variables);

  while (var) {
    eval_node_copy_val(var, var->alias);

    var->indirection = nullptr;

    var = UT_LIST_GET_NEXT(col_var_list, var);
  }
}

/** Fetches the column values from a record.
@param[in]   trx             the current transaction or nullptr
@param[in]   index           record index
@param[in]   rec             record in a clustered or non-clustered index;
                             must be protected by a page latch
@param[in]   offsets         rec_get_offsets(rec, index)
@param[in]   column          first column in a column list, or NULL
@param[in]   allow_null_lob  allow null lob if true. default is false. */
static void row_sel_fetch_columns(trx_t *trx, dict_index_t *index,
                                  const rec_t *rec, const ulint *offsets,
                                  sym_node_t *column,
                                  bool allow_null_lob = false) {
  dfield_t *val;
  ulint index_type;
  ulint field_no;
  const byte *data;
  ulint len;

  ut_ad(rec_offs_validate(rec, index, offsets));

  if (index->is_clustered()) {
    index_type = SYM_CLUST_FIELD_NO;
  } else {
    index_type = SYM_SEC_FIELD_NO;
  }

  while (column) {
    mem_heap_t *heap = nullptr;
    bool needs_copy;

    field_no = column->field_nos[index_type];

    if (field_no != ULINT_UNDEFINED) {
      if (UNIV_UNLIKELY(rec_offs_nth_extern(offsets, field_no))) {
        /* Copy an externally stored field to the
        temporary heap, if possible. */

        heap = mem_heap_create(1);

        data = lob::btr_rec_copy_externally_stored_field(
            trx, index, rec, offsets, dict_table_page_size(index->table),
            field_no, &len, nullptr, dict_index_is_sdi(index), heap);

        if (data == nullptr) {
          /* This means that the externally stored field was not written yet.
          This record should only be seen by following situations:
           * Read uncommitted transactions (TRX_ISO_READ_UNCOMMITTED)
           * During crash recovery [trx_rollback_or_clean_all_recovered().]
           * During lock-less consistent read, when the trx reads LOB even
             though the clust_rec is not to be seen. */
          ut_ad(allow_null_lob);
          len = UNIV_SQL_NULL;
          needs_copy = false;
        } else {
          needs_copy = true;
        }
      } else {
        data = rec_get_nth_field_instant(rec, offsets, field_no, index, &len);

        needs_copy = column->copy_val;
      }

      if (needs_copy) {
        eval_node_copy_and_alloc_val(column, data, len);
      } else {
        val = que_node_get_val(column);
        dfield_set_data(val, data, len);
      }

      if (UNIV_LIKELY_NULL(heap)) {
        mem_heap_free(heap);
      }
    }

    column = UT_LIST_GET_NEXT(col_var_list, column);
  }
}

/** Allocates a prefetch buffer for a column when prefetch is first time done.
 */
static void sel_col_prefetch_buf_alloc(
    sym_node_t *column) /*!< in: symbol table node for a column */
{
  sel_buf_t *sel_buf;
  ulint i;

  ut_ad(que_node_get_type(column) == QUE_NODE_SYMBOL);

  column->prefetch_buf = static_cast<sel_buf_t *>(
      ut_malloc_nokey(SEL_MAX_N_PREFETCH * sizeof(sel_buf_t)));

  for (i = 0; i < SEL_MAX_N_PREFETCH; i++) {
    sel_buf = column->prefetch_buf + i;

    sel_buf->data = nullptr;
    sel_buf->len = 0;
    sel_buf->val_buf_size = 0;
  }
}

/** Frees a prefetch buffer for a column, including the dynamically allocated
 memory for data stored there. */
void sel_col_prefetch_buf_free(
    sel_buf_t *prefetch_buf) /*!< in, own: prefetch buffer */
{
  sel_buf_t *sel_buf;
  ulint i;

  for (i = 0; i < SEL_MAX_N_PREFETCH; i++) {
    sel_buf = prefetch_buf + i;

    if (sel_buf->val_buf_size > 0) {
      ut_free(sel_buf->data);
    }
  }

  ut_free(prefetch_buf);
}

/** Pops the column values for a prefetched, cached row from the column prefetch
 buffers and places them to the val fields in the column nodes. */
static void sel_dequeue_prefetched_row(
    plan_t *plan) /*!< in: plan node for a table */
{
  sym_node_t *column;
  sel_buf_t *sel_buf;
  dfield_t *val;
  byte *data;
  ulint len;
  ulint val_buf_size;

  ut_ad(plan->n_rows_prefetched > 0);

  column = UT_LIST_GET_FIRST(plan->columns);

  while (column) {
    val = que_node_get_val(column);

    if (!column->copy_val) {
      /* We did not really push any value for the
      column */

      ut_ad(!column->prefetch_buf);
      ut_ad(que_node_get_val_buf_size(column) == 0);
      ut_d(dfield_set_null(val));

      goto next_col;
    }

    ut_ad(column->prefetch_buf);
    ut_ad(!dfield_is_ext(val));

    sel_buf = column->prefetch_buf + plan->first_prefetched;

    data = sel_buf->data;
    len = sel_buf->len;
    val_buf_size = sel_buf->val_buf_size;

    /* We must keep track of the allocated memory for
    column values to be able to free it later: therefore
    we swap the values for sel_buf and val */

    sel_buf->data = static_cast<byte *>(dfield_get_data(val));
    sel_buf->len = dfield_get_len(val);
    sel_buf->val_buf_size = que_node_get_val_buf_size(column);

    dfield_set_data(val, data, len);
    que_node_set_val_buf_size(column, val_buf_size);
  next_col:
    column = UT_LIST_GET_NEXT(col_var_list, column);
  }

  plan->n_rows_prefetched--;

  plan->first_prefetched++;
}

/** Pushes the column values for a prefetched, cached row to the column prefetch
 buffers from the val fields in the column nodes. */
UNIV_INLINE
void sel_enqueue_prefetched_row(plan_t *plan) /*!< in: plan node for a table */
{
  sym_node_t *column;
  sel_buf_t *sel_buf;
  dfield_t *val;
  byte *data;
  ulint len;
  ulint pos;
  ulint val_buf_size;

  if (plan->n_rows_prefetched == 0) {
    pos = 0;
    plan->first_prefetched = 0;
  } else {
    pos = plan->n_rows_prefetched;

    /* We have the convention that pushing new rows starts only
    after the prefetch stack has been emptied: */

    ut_ad(plan->first_prefetched == 0);
  }

  plan->n_rows_prefetched++;

  ut_ad(pos < SEL_MAX_N_PREFETCH);

  for (column = UT_LIST_GET_FIRST(plan->columns); column != nullptr;
       column = UT_LIST_GET_NEXT(col_var_list, column)) {
    if (!column->copy_val) {
      /* There is no sense to push pointers to database
      page fields when we do not keep latch on the page! */
      continue;
    }

    if (!column->prefetch_buf) {
      /* Allocate a new prefetch buffer */

      sel_col_prefetch_buf_alloc(column);
    }

    sel_buf = column->prefetch_buf + pos;

    val = que_node_get_val(column);

    data = static_cast<byte *>(dfield_get_data(val));
    len = dfield_get_len(val);
    val_buf_size = que_node_get_val_buf_size(column);

    /* We must keep track of the allocated memory for
    column values to be able to free it later: therefore
    we swap the values for sel_buf and val */

    dfield_set_data(val, sel_buf->data, sel_buf->len);
    que_node_set_val_buf_size(column, sel_buf->val_buf_size);

    sel_buf->data = data;
    sel_buf->len = len;
    sel_buf->val_buf_size = val_buf_size;
  }
}

/** Builds a previous version of a clustered index record for a consistent read
 @return DB_SUCCESS or error code */
static MY_ATTRIBUTE((warn_unused_result)) dberr_t row_sel_build_prev_vers(
    ReadView *read_view,        /*!< in: read view */
    dict_index_t *index,        /*!< in: plan node for table */
    rec_t *rec,                 /*!< in: record in a clustered index */
    ulint **offsets,            /*!< in/out: offsets returned by
                                rec_get_offsets(rec, plan->index) */
    mem_heap_t **offset_heap,   /*!< in/out: memory heap from which
                                the offsets are allocated */
    mem_heap_t **old_vers_heap, /*!< out: old version heap to use */
    rec_t **old_vers,           /*!< out: old version, or NULL if the
                                record does not exist in the view:
                                i.e., it was freshly inserted
                                afterwards */
    mtr_t *mtr)                 /*!< in: mtr */
{
  dberr_t err;

  if (*old_vers_heap) {
    mem_heap_empty(*old_vers_heap);
  } else {
    *old_vers_heap = mem_heap_create(512);
  }

  err = row_vers_build_for_consistent_read(rec, mtr, index, offsets, read_view,
                                           offset_heap, *old_vers_heap,
                                           old_vers, nullptr, nullptr);
  return (err);
}

/** Builds the last committed version of a clustered index record for a
 semi-consistent read. */
static void row_sel_build_committed_vers_for_mysql(
    dict_index_t *clust_index, /*!< in: clustered index */
    row_prebuilt_t *prebuilt,  /*!< in: prebuilt struct */
    const rec_t *rec,          /*!< in: record in a clustered index */
    ulint **offsets,           /*!< in/out: offsets returned by
                               rec_get_offsets(rec, clust_index) */
    mem_heap_t **offset_heap,  /*!< in/out: memory heap from which
                               the offsets are allocated */
    const rec_t **old_vers,    /*!< out: old version, or NULL if the
                               record does not exist in the view:
                               i.e., it was freshly inserted
                               afterwards */
    const dtuple_t **vrow,     /*!< out: to be filled with old virtual
                               column version if any */
    mtr_t *mtr)                /*!< in: mtr */
{
  if (prebuilt->old_vers_heap) {
    mem_heap_empty(prebuilt->old_vers_heap);
  } else {
    prebuilt->old_vers_heap = mem_heap_create(rec_offs_size(*offsets));
  }

  row_vers_build_for_semi_consistent_read(rec, mtr, clust_index, offsets,
                                          offset_heap, prebuilt->old_vers_heap,
                                          old_vers, vrow);
}

/** Tests the conditions which determine when the index segment we are searching
 through has been exhausted.
 @return true if row passed the tests */
UNIV_INLINE
ibool row_sel_test_end_conds(
    plan_t *plan) /*!< in: plan for the table; the column values must
                  already have been retrieved and the right sides of
                  comparisons evaluated */
{
  func_node_t *cond;

  /* All conditions in end_conds are comparisons of a column to an
  expression */

  for (cond = UT_LIST_GET_FIRST(plan->end_conds); cond != nullptr;
       cond = UT_LIST_GET_NEXT(cond_list, cond)) {
    /* Evaluate the left side of the comparison, i.e., get the
    column value if there is an indirection */

    eval_sym(static_cast<sym_node_t *>(cond->args));

    /* Do the comparison */

    if (!eval_cmp(cond)) {
      return (FALSE);
    }
  }

  return (TRUE);
}

/** Tests the other conditions.
 @return true if row passed the tests */
UNIV_INLINE
ibool row_sel_test_other_conds(
    plan_t *plan) /*!< in: plan for the table; the column values must
                  already have been retrieved */
{
  func_node_t *cond;

  cond = UT_LIST_GET_FIRST(plan->other_conds);

  while (cond) {
    eval_exp(cond);

    if (!eval_node_get_ibool_val(cond)) {
      return (FALSE);
    }

    cond = UT_LIST_GET_NEXT(cond_list, cond);
  }

  return (TRUE);
}

/** Retrieves the clustered index record corresponding to a record in a
 non-clustered index. Does the necessary locking.
 @return DB_SUCCESS or error code */
static MY_ATTRIBUTE((warn_unused_result)) dberr_t row_sel_get_clust_rec(
    sel_node_t *node, /*!< in: select_node */
    plan_t *plan,     /*!< in: plan node for table */
    rec_t *rec,       /*!< in: record in a non-clustered index */
    que_thr_t *thr,   /*!< in: query thread */
    rec_t **out_rec,  /*!< out: clustered record or an old version of
                      it, NULL if the old version did not exist
                      in the read view, i.e., it was a fresh
                      inserted version */
    mtr_t *mtr)       /*!< in: mtr used to get access to the
                      non-clustered record; the same mtr is used to
                      access the clustered index */
{
  dict_index_t *index;
  rec_t *clust_rec;
  rec_t *old_vers;
  dberr_t err;
  mem_heap_t *heap = nullptr;
  ulint offsets_[REC_OFFS_NORMAL_SIZE];
  ulint *offsets = offsets_;
  rec_offs_init(offsets_);

  *out_rec = nullptr;

  offsets = rec_get_offsets(rec, btr_pcur_get_btr_cur(&plan->pcur)->index,
                            offsets, ULINT_UNDEFINED, &heap);

  row_build_row_ref_fast(plan->clust_ref, plan->clust_map, rec, offsets);

  index = plan->table->first_index();

  btr_pcur_open_with_no_init(index, plan->clust_ref, PAGE_CUR_LE,
                             BTR_SEARCH_LEAF, &plan->clust_pcur, 0, mtr);

  clust_rec = btr_pcur_get_rec(&(plan->clust_pcur));

  /* Note: only if the search ends up on a non-infimum record is the
  low_match value the real match to the search tuple */

  if (!page_rec_is_user_rec(clust_rec) ||
      btr_pcur_get_low_match(&(plan->clust_pcur)) <
          dict_index_get_n_unique(index)) {
    ut_a(rec_get_deleted_flag(rec, dict_table_is_comp(plan->table)));
    ut_a(node->read_view);

    /* In a rare case it is possible that no clust rec is found
    for a delete-marked secondary index record: if in row0umod.cc
    in row_undo_mod_remove_clust_low() we have already removed
    the clust rec, while purge is still cleaning and removing
    secondary index records associated with earlier versions of
    the clustered index record. In that case we know that the
    clustered index record did not exist in the read view of
    trx. */

    goto func_exit;
  }

  offsets = rec_get_offsets(clust_rec, index, offsets, ULINT_UNDEFINED, &heap);

  if (!node->read_view) {
    /* Try to place a lock on the index record */

    ulint lock_type;
    trx_t *trx;

    trx = thr_get_trx(thr);

    lock_type = trx->skip_gap_locks() ? LOCK_REC_NOT_GAP : LOCK_ORDINARY;

    err = lock_clust_rec_read_check_and_lock(
        lock_duration_t::REGULAR, btr_pcur_get_block(&plan->clust_pcur),
        clust_rec, index, offsets, SELECT_ORDINARY,
        static_cast<lock_mode>(node->row_lock_mode), lock_type, thr);

    switch (err) {
      case DB_SUCCESS:
      case DB_SUCCESS_LOCKED_REC:
        /* Declare the variable uninitialized in Valgrind.
        It should be set to DB_SUCCESS at func_exit. */
        UNIV_MEM_INVALID(&err, sizeof err);
        break;
      default:
        goto err_exit;
    }
  } else {
    /* This is a non-locking consistent read: if necessary, fetch
    a previous version of the record */

    old_vers = nullptr;

    if (!lock_clust_rec_cons_read_sees(clust_rec, index, offsets,
                                       node->read_view)) {
      err =
          row_sel_build_prev_vers(node->read_view, index, clust_rec, &offsets,
                                  &heap, &plan->old_vers_heap, &old_vers, mtr);

      if (err != DB_SUCCESS) {
        goto err_exit;
      }

      clust_rec = old_vers;

      if (clust_rec == nullptr) {
        goto func_exit;
      }
    }

    /* If we had to go to an earlier version of row or the
    secondary index record is delete marked, then it may be that
    the secondary index record corresponding to clust_rec
    (or old_vers) is not rec; in that case we must ignore
    such row because in our snapshot rec would not have existed.
    Remember that from rec we cannot see directly which transaction
    id corresponds to it: we have to go to the clustered index
    record. A query where we want to fetch all rows where
    the secondary index value is in some interval would return
    a wrong result if we would not drop rows which we come to
    visit through secondary index records that would not really
    exist in our snapshot. */

    if (old_vers ||
        rec_get_deleted_flag(rec, dict_table_is_comp(plan->table))) {
      bool rec_equal;

      err = row_sel_sec_rec_is_for_clust_rec(rec, plan->index, clust_rec, index,
                                             thr, rec_equal);
      if (err != DB_SUCCESS) {
        goto err_exit;
      } else if (!rec_equal) {
        goto func_exit;
      }
    }
  }

  /* Fetch the columns needed in test conditions.  The clustered
  index record is protected by a page latch that was acquired
  when plan->clust_pcur was positioned.  The latch will not be
  released until mtr_commit(mtr). */

  ut_ad(!rec_get_deleted_flag(clust_rec, rec_offs_comp(offsets)));
  row_sel_fetch_columns(thr_get_trx(thr), index, clust_rec, offsets,
                        UT_LIST_GET_FIRST(plan->columns));
  *out_rec = clust_rec;
func_exit:
  err = DB_SUCCESS;
err_exit:
  if (UNIV_LIKELY_NULL(heap)) {
    mem_heap_free(heap);
  }
  return (err);
}

/** Sets a lock on a page of R-Tree record. This is all or none action,
mostly due to we cannot reposition a record in R-Tree (with the
nature of splitting)
@param[in]	pcur		cursor
@param[in]	first_rec	record
@param[in]	index		index
@param[in]	offsets		rec_get_offsets(rec, index)
@param[in]	sel_mode	select mode: SELECT_ORDINARY,
                                SELECT_SKIP_LOKCED, or SELECT_NO_WAIT
@param[in]	mode		lock mode
@param[in]	type		LOCK_ORDINARY, LOCK_GAP, or LOC_REC_NOT_GAP
@param[in]	thr		query thread
@param[in]	mtr		mtr
@return DB_SUCCESS, DB_SUCCESS_LOCKED_REC, or error code */
UNIV_INLINE
dberr_t sel_set_rtr_rec_lock(btr_pcur_t *pcur, const rec_t *first_rec,
                             dict_index_t *index, const ulint *offsets,
                             select_mode sel_mode, ulint mode, ulint type,
                             que_thr_t *thr, mtr_t *mtr) {
  matched_rec_t *match = pcur->m_btr_cur.rtr_info->matches;
  mem_heap_t *heap = nullptr;
  dberr_t err = DB_SUCCESS;
  trx_t *trx = thr_get_trx(thr);
  buf_block_t *cur_block = btr_pcur_get_block(pcur);
  ulint offsets_[REC_OFFS_NORMAL_SIZE];
  ulint *my_offsets = const_cast<ulint *>(offsets);
  rec_t *rec = const_cast<rec_t *>(first_rec);
  rtr_rec_vector *match_rec;
  rtr_rec_vector::iterator end;

  rec_offs_init(offsets_);

  if (match->locked || page_rec_is_supremum(first_rec)) {
    return (DB_SUCCESS_LOCKED_REC);
  }

  ut_ad(page_align(first_rec) == cur_block->frame);
  ut_ad(match->valid);

  rw_lock_x_lock(&(match->block.lock));
retry:
  cur_block = btr_pcur_get_block(pcur);
  ut_ad(rw_lock_own(&(match->block.lock), RW_LOCK_X) ||
        rw_lock_own(&(match->block.lock), RW_LOCK_S));
  ut_ad(page_is_leaf(buf_block_get_frame(cur_block)));

  err = lock_sec_rec_read_check_and_lock(
      lock_duration_t::REGULAR, cur_block, rec, index, my_offsets, sel_mode,
      static_cast<lock_mode>(mode), type, thr);

  switch (err) {
    case DB_SUCCESS:
    case DB_SUCCESS_LOCKED_REC:
    case DB_SKIP_LOCKED:
      goto lock_match;

    case DB_LOCK_WAIT:
    re_scan:
      mtr_commit(mtr);
      trx->error_state = err;
      que_thr_stop_for_mysql(thr);
      thr->lock_state = QUE_THR_LOCK_ROW;
      if (row_mysql_handle_errors(&err, trx, thr, nullptr)) {
        thr->lock_state = QUE_THR_LOCK_NOLOCK;
        mtr_start(mtr);

        mutex_enter(&match->rtr_match_mutex);
        if (!match->valid && match->matched_recs->empty()) {
          mutex_exit(&match->rtr_match_mutex);
          err = DB_RECORD_NOT_FOUND;
          goto func_end;
        }
        mutex_exit(&match->rtr_match_mutex);

        page_no_t page_no = page_get_page_no(btr_pcur_get_page(pcur));
        page_id_t page_id(dict_index_get_space(index), page_no);

        cur_block = buf_page_get_gen(
            page_id, dict_table_page_size(index->table), RW_X_LATCH, nullptr,
            Page_fetch::NORMAL, __FILE__, __LINE__, mtr);
      } else {
        mtr_start(mtr);
        goto func_end;
      }

      DEBUG_SYNC_C("rtr_set_lock_wait");

      if (!match->valid) {
        /* Page got deleted */
        mtr_commit(mtr);
        mtr_start(mtr);
        err = DB_RECORD_NOT_FOUND;
        goto func_end;
      }

      match->matched_recs->clear();

      rtr_cur_search_with_match(
          cur_block, index, pcur->m_btr_cur.rtr_info->search_tuple,
          pcur->m_btr_cur.rtr_info->search_mode, &pcur->m_btr_cur.page_cur,
          pcur->m_btr_cur.rtr_info);

      if (!page_is_leaf(buf_block_get_frame(cur_block))) {
        /* Page got splitted and promoted (only for
        root page it is possible).  Release the
        page and ask for a re-search */
        mtr_commit(mtr);
        mtr_start(mtr);
        err = DB_RECORD_NOT_FOUND;
        goto func_end;
      }

      rec = btr_pcur_get_rec(pcur);
      my_offsets = offsets_;
      my_offsets =
          rec_get_offsets(rec, index, my_offsets, ULINT_UNDEFINED, &heap);

      /* No match record */
      if (page_rec_is_supremum(rec) || !match->valid) {
        mtr_commit(mtr);
        mtr_start(mtr);
        err = DB_RECORD_NOT_FOUND;
        goto func_end;
      }

      goto retry;

    default:
      goto func_end;
  }

lock_match:
  my_offsets = offsets_;
  match_rec = match->matched_recs;
  end = match_rec->end();

  for (rtr_rec_vector::iterator it = match_rec->begin(); it != end; ++it) {
    rtr_rec_t *rtr_rec = &(*it);

    my_offsets = rec_get_offsets(rtr_rec->r_rec, index, my_offsets,
                                 ULINT_UNDEFINED, &heap);

    err = lock_sec_rec_read_check_and_lock(
        lock_duration_t::REGULAR, &match->block, rtr_rec->r_rec, index,
        my_offsets, sel_mode, static_cast<lock_mode>(mode), type, thr);

    switch (err) {
      case DB_SUCCESS:
      case DB_SUCCESS_LOCKED_REC:
        rtr_rec->locked = true;
        break;

      case DB_LOCK_WAIT:
        goto re_scan;

      case DB_SKIP_LOCKED:
        break;

      default:
        goto func_end;
    }
  }

  match->locked = true;

func_end:
  rw_lock_x_unlock(&(match->block.lock));
  if (heap != nullptr) {
    mem_heap_free(heap);
  }

  ut_ad(err != DB_LOCK_WAIT);

  return (err);
}

/** Sets a lock on a record.
mostly due to we cannot reposition a record in R-Tree (with the
nature of splitting)
@param[in]	pcur		cursor
@param[in]	rec		record
@param[in]	index		index
@param[in]	offsets		rec_get_offsets(rec, index)
@param[in]	sel_mode	select mode: SELECT_ORDINARY,
                                SELECT_SKIP_LOKCED, or SELECT_NO_WAIT
@param[in]	mode		lock mode
@param[in]	type		LOCK_ORDINARY, LOCK_GAP, or LOC_REC_NOT_GAP
@param[in]	thr		query thread
@param[in]	mtr		mtr
@return DB_SUCCESS, DB_SUCCESS_LOCKED_REC, or error code */
UNIV_INLINE
dberr_t sel_set_rec_lock(btr_pcur_t *pcur, const rec_t *rec,
                         dict_index_t *index, const ulint *offsets,
                         select_mode sel_mode, ulint mode, ulint type,
                         que_thr_t *thr, mtr_t *mtr) {
  trx_t *trx;
  dberr_t err = DB_SUCCESS;
  const buf_block_t *block;

  block = btr_pcur_get_block(pcur);

  trx = thr_get_trx(thr);
  trx_mutex_enter(trx);
  ut_ad(trx_can_be_handled_by_current_thread(trx));
  bool too_many_locks = (UT_LIST_GET_LEN(trx->lock.trx_locks) > 10000);
  trx_mutex_exit(trx);

  if (too_many_locks) {
    if (buf_LRU_buf_pool_running_out()) {
      return (DB_LOCK_TABLE_FULL);
    }
  }

  if (index->is_clustered()) {
    err = lock_clust_rec_read_check_and_lock(
        lock_duration_t::REGULAR, block, rec, index, offsets, sel_mode,
        static_cast<lock_mode>(mode), type, thr);
  } else {
    if (dict_index_is_spatial(index)) {
      if (type == LOCK_GAP || type == LOCK_ORDINARY) {
        ut_ad(0);
        ib::error(ER_IB_MSG_1026) << "Incorrectly request GAP lock "
                                     "on RTree";
        return (DB_SUCCESS);
      }
      err = sel_set_rtr_rec_lock(pcur, rec, index, offsets, sel_mode, mode,
                                 type, thr, mtr);
    } else {
      err = lock_sec_rec_read_check_and_lock(
          lock_duration_t::REGULAR, block, rec, index, offsets, sel_mode,
          static_cast<lock_mode>(mode), type, thr);
    }
  }

  return (err);
}

/** Opens a pcur to a table index. */
static void row_sel_open_pcur(plan_t *plan, /*!< in: table plan */
                              ibool search_latch_locked,
                              /*!< in: TRUE if the thread currently
                              has the search latch locked in
                              s-mode */
                              mtr_t *mtr) /*!< in: mtr */
{
  dict_index_t *index;
  func_node_t *cond;
  que_node_t *exp;
  ulint n_fields;
  ulint has_search_latch = 0; /* RW_S_LATCH or 0 */
  ulint i;

  if (search_latch_locked) {
    has_search_latch = RW_S_LATCH;
  }

  index = plan->index;

  /* Calculate the value of the search tuple: the exact match columns
  get their expressions evaluated when we evaluate the right sides of
  end_conds */

  cond = UT_LIST_GET_FIRST(plan->end_conds);

  while (cond) {
    eval_exp(que_node_get_next(cond->args));

    cond = UT_LIST_GET_NEXT(cond_list, cond);
  }

  if (plan->tuple) {
    n_fields = dtuple_get_n_fields(plan->tuple);

    if (plan->n_exact_match < n_fields) {
      /* There is a non-exact match field which must be
      evaluated separately */

      eval_exp(plan->tuple_exps[n_fields - 1]);
    }

    for (i = 0; i < n_fields; i++) {
      exp = plan->tuple_exps[i];

      dfield_copy_data(dtuple_get_nth_field(plan->tuple, i),
                       que_node_get_val(exp));
    }

    /* Open pcur to the index */

    btr_pcur_open_with_no_init(index, plan->tuple, plan->mode, BTR_SEARCH_LEAF,
                               &plan->pcur, has_search_latch, mtr);
  } else {
    /* Open the cursor to the start or the end of the index
    (FALSE: no init) */

    btr_pcur_open_at_index_side(plan->asc, index, BTR_SEARCH_LEAF,
                                &(plan->pcur), false, 0, mtr);
  }

  ut_ad(plan->n_rows_prefetched == 0);
  ut_ad(plan->n_rows_fetched == 0);
  ut_ad(plan->cursor_at_end == FALSE);

  plan->pcur_is_open = TRUE;
}

/** Restores a stored pcur position to a table index.
 @return true if the cursor should be moved to the next record after we
 return from this function (moved to the previous, in the case of a
 descending cursor) without processing again the current cursor
 record */
static ibool row_sel_restore_pcur_pos(plan_t *plan, /*!< in: table plan */
                                      mtr_t *mtr)   /*!< in: mtr */
{
  ibool equal_position;
  ulint relative_position;

  ut_ad(!plan->cursor_at_end);

  relative_position = btr_pcur_get_rel_pos(&(plan->pcur));

  equal_position =
      btr_pcur_restore_position(BTR_SEARCH_LEAF, &(plan->pcur), mtr);

  /* If the cursor is traveling upwards, and relative_position is

  (1) BTR_PCUR_BEFORE: this is not allowed, as we did not have a lock
  yet on the successor of the page infimum;
  (2) BTR_PCUR_AFTER: btr_pcur_restore_position placed the cursor on the
  first record GREATER than the predecessor of a page supremum; we have
  not yet processed the cursor record: no need to move the cursor to the
  next record;
  (3) BTR_PCUR_ON: btr_pcur_restore_position placed the cursor on the
  last record LESS or EQUAL to the old stored user record; (a) if
  equal_position is FALSE, this means that the cursor is now on a record
  less than the old user record, and we must move to the next record;
  (b) if equal_position is TRUE, then if
  plan->stored_cursor_rec_processed is TRUE, we must move to the next
  record, else there is no need to move the cursor. */

  if (plan->asc) {
    if (relative_position == BTR_PCUR_ON) {
      if (equal_position) {
        return (plan->stored_cursor_rec_processed);
      }

      return (TRUE);
    }

    ut_ad(relative_position == BTR_PCUR_AFTER ||
          relative_position == BTR_PCUR_AFTER_LAST_IN_TREE);

    return (FALSE);
  }

  /* If the cursor is traveling downwards, and relative_position is

  (1) BTR_PCUR_BEFORE: btr_pcur_restore_position placed the cursor on
  the last record LESS than the successor of a page infimum; we have not
  processed the cursor record: no need to move the cursor;
  (2) BTR_PCUR_AFTER: btr_pcur_restore_position placed the cursor on the
  first record GREATER than the predecessor of a page supremum; we have
  processed the cursor record: we should move the cursor to the previous
  record;
  (3) BTR_PCUR_ON: btr_pcur_restore_position placed the cursor on the
  last record LESS or EQUAL to the old stored user record; (a) if
  equal_position is FALSE, this means that the cursor is now on a record
  less than the old user record, and we need not move to the previous
  record; (b) if equal_position is TRUE, then if
  plan->stored_cursor_rec_processed is TRUE, we must move to the previous
  record, else there is no need to move the cursor. */

  if (relative_position == BTR_PCUR_BEFORE ||
      relative_position == BTR_PCUR_BEFORE_FIRST_IN_TREE) {
    return (FALSE);
  }

  if (relative_position == BTR_PCUR_ON) {
    if (equal_position) {
      return (plan->stored_cursor_rec_processed);
    }

    return (FALSE);
  }

  ut_ad(relative_position == BTR_PCUR_AFTER ||
        relative_position == BTR_PCUR_AFTER_LAST_IN_TREE);

  return (TRUE);
}

/** Resets a plan cursor to a closed state. */
UNIV_INLINE
void plan_reset_cursor(plan_t *plan) /*!< in: plan */
{
  plan->pcur_is_open = FALSE;
  plan->cursor_at_end = FALSE;
  plan->n_rows_fetched = 0;
  plan->n_rows_prefetched = 0;
}

/** Tries to do a shortcut to fetch a clustered index record with a unique key,
 using the hash index if possible (not always).
 @return SEL_FOUND, SEL_EXHAUSTED, SEL_RETRY */
static ulint row_sel_try_search_shortcut(
    trx_t *trx,       /*!< in: trx doing the operation. */
    sel_node_t *node, /*!< in: select node for a consistent read */
    plan_t *plan,     /*!< in: plan for a unique search in clustered
                      index */
    ibool search_latch_locked,
    /*!< in: whether the search holds latch on
    search system. */
    mtr_t *mtr) /*!< in: mtr */
{
  dict_index_t *index;
  rec_t *rec;
  mem_heap_t *heap = nullptr;
  ulint offsets_[REC_OFFS_NORMAL_SIZE];
  ulint *offsets = offsets_;
  ulint ret;
  rec_offs_init(offsets_);

  index = plan->index;

  ut_ad(node->read_view);
  ut_ad(plan->unique_search);
  ut_ad(!plan->must_get_clust);
#ifdef UNIV_DEBUG
  if (search_latch_locked) {
    ut_ad(rw_lock_own(btr_get_search_latch(index), RW_LOCK_S));
  }
#endif /* UNIV_DEBUG */

  row_sel_open_pcur(plan, search_latch_locked, mtr);

  rec = btr_pcur_get_rec(&(plan->pcur));

  if (!page_rec_is_user_rec(rec)) {
    return (SEL_RETRY);
  }

  ut_ad(plan->mode == PAGE_CUR_GE);

  /* As the cursor is now placed on a user record after a search with
  the mode PAGE_CUR_GE, the up_match field in the cursor tells how many
  fields in the user record matched to the search tuple */

  if (btr_pcur_get_up_match(&(plan->pcur)) < plan->n_exact_match) {
    return (SEL_EXHAUSTED);
  }

  /* This is a non-locking consistent read: if necessary, fetch
  a previous version of the record */

  offsets = rec_get_offsets(rec, index, offsets, ULINT_UNDEFINED, &heap);

  if (index->is_clustered()) {
    if (!lock_clust_rec_cons_read_sees(rec, index, offsets, node->read_view)) {
      ret = SEL_RETRY;
      goto func_exit;
    }
  } else if (!srv_read_only_mode &&
             !lock_sec_rec_cons_read_sees(rec, index, node->read_view)) {
    ret = SEL_RETRY;
    goto func_exit;
  }

  /* Test the deleted flag. */

  if (rec_get_deleted_flag(rec, dict_table_is_comp(plan->table))) {
    ret = SEL_EXHAUSTED;
    goto func_exit;
  }

  /* Fetch the columns needed in test conditions.  The index
  record is protected by a page latch that was acquired when
  plan->pcur was positioned.  The latch will not be released
  until mtr_commit(mtr). */

  row_sel_fetch_columns(trx, index, rec, offsets,
                        UT_LIST_GET_FIRST(plan->columns));

  /* Test the rest of search conditions */

  if (!row_sel_test_other_conds(plan)) {
    ret = SEL_EXHAUSTED;
    goto func_exit;
  }

  ut_ad(plan->pcur.m_latch_mode == BTR_SEARCH_LEAF);

  plan->n_rows_fetched++;
  ret = SEL_FOUND;
func_exit:
  if (UNIV_LIKELY_NULL(heap)) {
    mem_heap_free(heap);
  }
  return (ret);
}

/** Performs a select step.
 @return DB_SUCCESS or error code */
static MY_ATTRIBUTE((warn_unused_result)) dberr_t
    row_sel(sel_node_t *node, /*!< in: select node */
            que_thr_t *thr)   /*!< in: query thread */
{
  dict_index_t *index;
  plan_t *plan;
  mtr_t mtr;
  ibool moved;
  rec_t *rec;
  rec_t *old_vers;
  rec_t *clust_rec;
  ibool search_latch_locked;
  ibool consistent_read;

  /* The following flag becomes TRUE when we are doing a
  consistent read from a non-clustered index and we must look
  at the clustered index to find out the previous delete mark
  state of the non-clustered record: */

  ibool cons_read_requires_clust_rec = FALSE;
  ulint cost_counter = 0;
  ibool cursor_just_opened;
  ibool must_go_to_next;
  ibool mtr_has_extra_clust_latch = FALSE;
  /* TRUE if the search was made using
  a non-clustered index, and we had to
  access the clustered record: now &mtr
  contains a clustered index latch, and
  &mtr must be committed before we move
  to the next non-clustered record */
  ulint found_flag;
  dberr_t err;
  mem_heap_t *heap = nullptr;
  ulint offsets_[REC_OFFS_NORMAL_SIZE];
  ulint *offsets = offsets_;
  rec_offs_init(offsets_);

  ut_ad(thr->run_node == node);

  search_latch_locked = FALSE;

  if (node->read_view) {
    /* In consistent reads, we try to do with the hash index and
    not to use the buffer page get. This is to reduce memory bus
    load resulting from semaphore operations. The search latch
    will be s-locked when we access an index with a unique search
    condition, but not locked when we access an index with a
    less selective search condition. */

    consistent_read = TRUE;
  } else {
    consistent_read = FALSE;
  }

table_loop:
  /* TABLE LOOP
  ----------
  This is the outer major loop in calculating a join. We come here when
  node->fetch_table changes, and after adding a row to aggregate totals
  and, of course, when this function is called. */

  ut_ad(mtr_has_extra_clust_latch == FALSE);

  plan = sel_node_get_nth_plan(node, node->fetch_table);
  index = plan->index;

  if (plan->n_rows_prefetched > 0) {
    sel_dequeue_prefetched_row(plan);

    goto next_table_no_mtr;
  }

  if (plan->cursor_at_end) {
    /* The cursor has already reached the result set end: no more
    rows to process for this table cursor, as also the prefetch
    stack was empty */

    ut_ad(plan->pcur_is_open);

    goto table_exhausted_no_mtr;
  }

  /* Open a cursor to index, or restore an open cursor position */

  mtr_start(&mtr);

  if (consistent_read && plan->unique_search && !plan->pcur_is_open &&
      !plan->must_get_clust && !plan->table->big_rows) {
    if (!search_latch_locked) {
      rw_lock_s_lock(btr_get_search_latch(index));

      search_latch_locked = TRUE;
    } else if (rw_lock_get_writer(btr_get_search_latch(index)) ==
               RW_LOCK_X_WAIT) {
      /* There is an x-latch request waiting: release the
      s-latch for a moment; as an s-latch here is often
      kept for some 10 searches before being released,
      a waiting x-latch request would block other threads
      from acquiring an s-latch for a long time, lowering
      performance significantly in multiprocessors. */

      rw_lock_s_unlock(btr_get_search_latch(index));
      rw_lock_s_lock(btr_get_search_latch(index));
    }

    found_flag = row_sel_try_search_shortcut(thr_get_trx(thr), node, plan,
                                             search_latch_locked, &mtr);

    if (found_flag == SEL_FOUND) {
      goto next_table;

    } else if (found_flag == SEL_EXHAUSTED) {
      goto table_exhausted;
    }

    ut_ad(found_flag == SEL_RETRY);

    plan_reset_cursor(plan);

    mtr_commit(&mtr);
    mtr_start(&mtr);
  }

  if (search_latch_locked) {
    rw_lock_s_unlock(btr_get_search_latch(index));

    search_latch_locked = FALSE;
  }

  if (!plan->pcur_is_open) {
    /* Evaluate the expressions to build the search tuple and
    open the cursor */

    row_sel_open_pcur(plan, search_latch_locked, &mtr);

    cursor_just_opened = TRUE;

    /* A new search was made: increment the cost counter */
    cost_counter++;
  } else {
    /* Restore pcur position to the index */

    must_go_to_next = row_sel_restore_pcur_pos(plan, &mtr);

    cursor_just_opened = FALSE;

    if (must_go_to_next) {
      /* We have already processed the cursor record: move
      to the next */

      goto next_rec;
    }
  }

rec_loop:
  /* RECORD LOOP
  -----------
  In this loop we use pcur and try to fetch a qualifying row, and
  also fill the prefetch buffer for this table if n_rows_fetched has
  exceeded a threshold. While we are inside this loop, the following
  holds:
  (1) &mtr is started,
  (2) pcur is positioned and open.

  NOTE that if cursor_just_opened is TRUE here, it means that we came
  to this point right after row_sel_open_pcur. */

  ut_ad(mtr_has_extra_clust_latch == FALSE);

  rec = btr_pcur_get_rec(&(plan->pcur));

  /* PHASE 1: Set a lock if specified */

  if (!node->asc && cursor_just_opened && !page_rec_is_supremum(rec)) {
    /* Do not support "descending search" for Spatial index */
    ut_ad(!dict_index_is_spatial(index));

    /* When we open a cursor for a descending search, we must set
    a next-key lock on the successor record: otherwise it would
    be possible to insert new records next to the cursor position,
    and it might be that these new records should appear in the
    search result set, resulting in the phantom problem. */

    if (!consistent_read) {
      rec_t *next_rec = page_rec_get_next(rec);
      ulint lock_type;
      trx_t *trx;

      trx = thr_get_trx(thr);

      offsets =
          rec_get_offsets(next_rec, index, offsets, ULINT_UNDEFINED, &heap);

      if (trx->skip_gap_locks()) {
        if (page_rec_is_supremum(next_rec)) {
          goto skip_lock;
        }

        lock_type = LOCK_REC_NOT_GAP;
      } else {
        lock_type = LOCK_ORDINARY;
      }

      err = sel_set_rec_lock(&plan->pcur, next_rec, index, offsets,
                             SELECT_ORDINARY, node->row_lock_mode, lock_type,
                             thr, &mtr);

      switch (err) {
        case DB_SUCCESS_LOCKED_REC:
          err = DB_SUCCESS;
        case DB_SUCCESS:
          break;
        default:
          /* Note that in this case we will store in pcur
          the PREDECESSOR of the record we are waiting
          the lock for */
          goto lock_wait_or_error;
      }
    }
  }

skip_lock:
  if (page_rec_is_infimum(rec)) {
    /* The infimum record on a page cannot be in the result set,
    and neither can a record lock be placed on it: we skip such
    a record. We also increment the cost counter as we may have
    processed yet another page of index. */

    cost_counter++;

    goto next_rec;
  }

  if (!consistent_read) {
    /* Try to place a lock on the index record */

    ulint lock_type;
    trx_t *trx;

    offsets = rec_get_offsets(rec, index, offsets, ULINT_UNDEFINED, &heap);

    trx = thr_get_trx(thr);

    if (trx->skip_gap_locks() || dict_index_is_spatial(index)) {
      if (page_rec_is_supremum(rec)) {
        goto next_rec;
      }

      lock_type = LOCK_REC_NOT_GAP;
    } else {
      lock_type = LOCK_ORDINARY;
    }

    err = sel_set_rec_lock(&plan->pcur, rec, index, offsets, SELECT_ORDINARY,
                           node->row_lock_mode, lock_type, thr, &mtr);

    switch (err) {
      case DB_SUCCESS_LOCKED_REC:
        err = DB_SUCCESS;
      case DB_SUCCESS:
        break;
      default:
        goto lock_wait_or_error;
    }
  }

  if (page_rec_is_supremum(rec)) {
    /* A page supremum record cannot be in the result set: skip
    it now when we have placed a possible lock on it */

    goto next_rec;
  }

  ut_ad(page_rec_is_user_rec(rec));

  if (cost_counter > SEL_COST_LIMIT) {
    /* Now that we have placed the necessary locks, we can stop
    for a while and store the cursor position; NOTE that if we
    would store the cursor position BEFORE placing a record lock,
    it might happen that the cursor would jump over some records
    that another transaction could meanwhile insert adjacent to
    the cursor: this would result in the phantom problem. */

    goto stop_for_a_while;
  }

  /* PHASE 2: Check a mixed index mix id if needed */

  if (plan->unique_search && cursor_just_opened) {
    ut_ad(plan->mode == PAGE_CUR_GE);

    /* As the cursor is now placed on a user record after a search
    with the mode PAGE_CUR_GE, the up_match field in the cursor
    tells how many fields in the user record matched to the search
    tuple */

    if (btr_pcur_get_up_match(&(plan->pcur)) < plan->n_exact_match) {
      goto table_exhausted;
    }

    /* Ok, no need to test end_conds or mix id */
  }

  /* We are ready to look at a possible new index entry in the result
  set: the cursor is now placed on a user record */

  /* PHASE 3: Get previous version in a consistent read */

  cons_read_requires_clust_rec = FALSE;
  offsets = rec_get_offsets(rec, index, offsets, ULINT_UNDEFINED, &heap);

  if (consistent_read) {
    /* This is a non-locking consistent read: if necessary, fetch
    a previous version of the record */

    if (index->is_clustered()) {
      if (!lock_clust_rec_cons_read_sees(rec, index, offsets,
                                         node->read_view)) {
        err = row_sel_build_prev_vers(node->read_view, index, rec, &offsets,
                                      &heap, &plan->old_vers_heap, &old_vers,
                                      &mtr);

        if (err != DB_SUCCESS) {
          goto lock_wait_or_error;
        }

        if (old_vers == nullptr) {
          /* The record does not exist
          in our read view. Skip it, but
          first attempt to determine
          whether the index segment we
          are searching through has been
          exhausted. */

          offsets =
              rec_get_offsets(rec, index, offsets, ULINT_UNDEFINED, &heap);

          /* Fetch the columns needed in
          test conditions. The clustered
          index record is protected by a
          page latch that was acquired
          by row_sel_open_pcur() or
          row_sel_restore_pcur_pos().
          The latch will not be released
          until mtr_commit(mtr). */

          const bool allow_null_lob = true;
          row_sel_fetch_columns(thr_get_trx(thr), index, rec, offsets,
                                UT_LIST_GET_FIRST(plan->columns),
                                allow_null_lob);

          if (!row_sel_test_end_conds(plan)) {
            goto table_exhausted;
          }

          goto next_rec;
        }

        rec = old_vers;
      }
    } else if (!srv_read_only_mode &&
               !lock_sec_rec_cons_read_sees(rec, index, node->read_view)) {
      cons_read_requires_clust_rec = TRUE;
    }
  }

  /* PHASE 4: Test search end conditions and deleted flag */

  /* Fetch the columns needed in test conditions.  The record is
  protected by a page latch that was acquired by
  row_sel_open_pcur() or row_sel_restore_pcur_pos().  The latch
  will not be released until mtr_commit(mtr). */

  row_sel_fetch_columns(thr_get_trx(thr), index, rec, offsets,
                        UT_LIST_GET_FIRST(plan->columns));

  /* Test the selection end conditions: these can only contain columns
  which already are found in the index, even though the index might be
  non-clustered */

  if (plan->unique_search && cursor_just_opened) {
    /* No test necessary: the test was already made above */

  } else if (!row_sel_test_end_conds(plan)) {
    goto table_exhausted;
  }

  if (rec_get_deleted_flag(rec, dict_table_is_comp(plan->table)) &&
      !cons_read_requires_clust_rec) {
    /* The record is delete marked: we can skip it if this is
    not a consistent read which might see an earlier version
    of a non-clustered index record */

    if (plan->unique_search) {
      goto table_exhausted;
    }

    goto next_rec;
  }

  /* PHASE 5: Get the clustered index record, if needed and if we did
  not do the search using the clustered index */

  if (plan->must_get_clust || cons_read_requires_clust_rec) {
    /* It was a non-clustered index and we must fetch also the
    clustered index record */

    err = row_sel_get_clust_rec(node, plan, rec, thr, &clust_rec, &mtr);
    mtr_has_extra_clust_latch = TRUE;

    if (err != DB_SUCCESS) {
      goto lock_wait_or_error;
    }

    /* Retrieving the clustered record required a search:
    increment the cost counter */

    cost_counter++;

    if (clust_rec == nullptr) {
      /* The record did not exist in the read view */
      ut_ad(consistent_read);

      goto next_rec;
    }

    if (rec_get_deleted_flag(clust_rec, dict_table_is_comp(plan->table))) {
      /* The record is delete marked: we can skip it */

      goto next_rec;
    }

    if (node->can_get_updated) {
      btr_pcur_store_position(&(plan->clust_pcur), &mtr);
    }
  }

  /* PHASE 6: Test the rest of search conditions */

  if (!row_sel_test_other_conds(plan)) {
    if (plan->unique_search) {
      goto table_exhausted;
    }

    goto next_rec;
  }

  /* PHASE 7: We found a new qualifying row for the current table; push
  the row if prefetch is on, or move to the next table in the join */

  plan->n_rows_fetched++;

  ut_ad(plan->pcur.m_latch_mode == BTR_SEARCH_LEAF);

  if ((plan->n_rows_fetched <= SEL_PREFETCH_LIMIT) || plan->unique_search ||
      plan->no_prefetch || plan->table->big_rows) {
    /* No prefetch in operation: go to the next table */

    goto next_table;
  }

  sel_enqueue_prefetched_row(plan);

  if (plan->n_rows_prefetched == SEL_MAX_N_PREFETCH) {
    /* The prefetch buffer is now full */

    sel_dequeue_prefetched_row(plan);

    goto next_table;
  }

next_rec:
  ut_ad(!search_latch_locked);

  if (mtr_has_extra_clust_latch) {
    /* We must commit &mtr if we are moving to the next
    non-clustered index record, because we could break the
    latching order if we would access a different clustered
    index page right away without releasing the previous. */

    goto commit_mtr_for_a_while;
  }

  if (node->asc) {
    moved = btr_pcur_move_to_next(&(plan->pcur), &mtr);
  } else {
    moved = btr_pcur_move_to_prev(&(plan->pcur), &mtr);
  }

  if (!moved) {
    goto table_exhausted;
  }

  cursor_just_opened = FALSE;

  /* END OF RECORD LOOP
  ------------------ */
  goto rec_loop;

next_table:
  /* We found a record which satisfies the conditions: we can move to
  the next table or return a row in the result set */

  ut_ad(btr_pcur_is_on_user_rec(&plan->pcur));

  if (plan->unique_search && !node->can_get_updated) {
    plan->cursor_at_end = TRUE;
  } else {
    ut_ad(!search_latch_locked);

    plan->stored_cursor_rec_processed = TRUE;

    btr_pcur_store_position(&(plan->pcur), &mtr);
  }

  mtr_commit(&mtr);

  mtr_has_extra_clust_latch = FALSE;

next_table_no_mtr:
  /* If we use 'goto' to this label, it means that the row was popped
  from the prefetched rows stack, and &mtr is already committed */

  if (node->fetch_table + 1 == node->n_tables) {
    sel_eval_select_list(node);

    if (node->is_aggregate) {
      goto table_loop;
    }

    sel_assign_into_var_values(node->into_list, node);

    thr->run_node = que_node_get_parent(node);

    err = DB_SUCCESS;
    goto func_exit;
  }

  node->fetch_table++;

  /* When we move to the next table, we first reset the plan cursor:
  we do not care about resetting it when we backtrack from a table */

  plan_reset_cursor(sel_node_get_nth_plan(node, node->fetch_table));

  goto table_loop;

table_exhausted:
  /* The table cursor pcur reached the result set end: backtrack to the
  previous table in the join if we do not have cached prefetched rows */

  plan->cursor_at_end = TRUE;

  mtr_commit(&mtr);

  mtr_has_extra_clust_latch = FALSE;

  if (plan->n_rows_prefetched > 0) {
    /* The table became exhausted during a prefetch */

    sel_dequeue_prefetched_row(plan);

    goto next_table_no_mtr;
  }

table_exhausted_no_mtr:
  if (node->fetch_table == 0) {
    err = DB_SUCCESS;

    if (node->is_aggregate && !node->aggregate_already_fetched) {
      node->aggregate_already_fetched = TRUE;

      sel_assign_into_var_values(node->into_list, node);

      thr->run_node = que_node_get_parent(node);
    } else {
      node->state = SEL_NODE_NO_MORE_ROWS;

      thr->run_node = que_node_get_parent(node);
    }

    goto func_exit;
  }

  node->fetch_table--;

  goto table_loop;

stop_for_a_while:
  /* Return control for a while to que_run_threads, so that runaway
  queries can be canceled. NOTE that when we come here, we must, in a
  locking read, have placed the necessary (possibly waiting request)
  record lock on the cursor record or its successor: when we reposition
  the cursor, this record lock guarantees that nobody can meanwhile have
  inserted new records which should have appeared in the result set,
  which would result in the phantom problem. */

  ut_ad(!search_latch_locked);

  plan->stored_cursor_rec_processed = FALSE;
  btr_pcur_store_position(&(plan->pcur), &mtr);

  mtr_commit(&mtr);

#ifdef UNIV_DEBUG
  {
    btrsea_sync_check check(true);

    ut_ad(!sync_check_iterate(check));
  }
#endif /* UNIV_DEBUG */

  err = DB_SUCCESS;
  goto func_exit;

commit_mtr_for_a_while:
  /* Stores the cursor position and commits &mtr; this is used if
  &mtr may contain latches which would break the latching order if
  &mtr would not be committed and the latches released. */

  plan->stored_cursor_rec_processed = TRUE;

  ut_ad(!search_latch_locked);
  btr_pcur_store_position(&(plan->pcur), &mtr);

  mtr_commit(&mtr);

  mtr_has_extra_clust_latch = FALSE;

#ifdef UNIV_DEBUG
  {
    dict_sync_check check(true);

    ut_ad(!sync_check_iterate(check));
  }
#endif /* UNIV_DEBUG */

  goto table_loop;

lock_wait_or_error:
  /* See the note at stop_for_a_while: the same holds for this case */

  ut_ad(!btr_pcur_is_before_first_on_page(&plan->pcur) || !node->asc);
  ut_ad(!search_latch_locked);

  plan->stored_cursor_rec_processed = FALSE;
  btr_pcur_store_position(&(plan->pcur), &mtr);

  mtr_commit(&mtr);

#ifdef UNIV_DEBUG
  {
    dict_sync_check check(true);

    ut_ad(!sync_check_iterate(check));
  }
#endif /* UNIV_DEBUG */

func_exit:
  if (search_latch_locked) {
    rw_lock_s_unlock(btr_get_search_latch(index));
  }

  if (heap != nullptr) {
    mem_heap_free(heap);
  }
  return (err);
}

/** Performs a select step. This is a high-level function used in SQL execution
 graphs.
 @return query thread to run next or NULL */
que_thr_t *row_sel_step(que_thr_t *thr) /*!< in: query thread */
{
  sel_node_t *node;

  ut_ad(thr);

  node = static_cast<sel_node_t *>(thr->run_node);

  ut_ad(que_node_get_type(node) == QUE_NODE_SELECT);

  /* If this is a new time this node is executed (or when execution
  resumes after wait for a table intention lock), set intention locks
  on the tables, or assign a read view */

  if (node->into_list && (thr->prev_node == que_node_get_parent(node))) {
    node->state = SEL_NODE_OPEN;
  }

  if (node->state == SEL_NODE_OPEN) {
    /* It may be that the current session has not yet started
    its transaction, or it has been committed: */

    trx_start_if_not_started_xa(thr_get_trx(thr), false);

    plan_reset_cursor(sel_node_get_nth_plan(node, 0));

    if (node->consistent_read) {
      /* Assign a read view for the query */
      trx_assign_read_view(thr_get_trx(thr));

      if (thr_get_trx(thr)->read_view != nullptr) {
        node->read_view = thr_get_trx(thr)->read_view;
      } else {
        node->read_view = nullptr;
      }

    } else {
      sym_node_t *table_node;
      lock_mode i_lock_mode;

      if (node->set_x_locks) {
        i_lock_mode = LOCK_IX;
      } else {
        i_lock_mode = LOCK_IS;
      }

      for (table_node = node->table_list; table_node != nullptr;
           table_node =
               static_cast<sym_node_t *>(que_node_get_next(table_node))) {
        dberr_t err = lock_table(0, table_node->table, i_lock_mode, thr);

        if (err != DB_SUCCESS) {
          trx_t *trx;

          trx = thr_get_trx(thr);
          trx->error_state = err;

          return (nullptr);
        }
      }
    }

    /* If this is an explicit cursor, copy stored procedure
    variable values, so that the values cannot change between
    fetches (currently, we copy them also for non-explicit
    cursors) */

    if (node->explicit_cursor && UT_LIST_GET_FIRST(node->copy_variables)) {
      row_sel_copy_input_variable_vals(node);
    }

    node->state = SEL_NODE_FETCH;
    node->fetch_table = 0;

    if (node->is_aggregate) {
      /* Reset the aggregate total values */
      sel_reset_aggregate_vals(node);
    }
  }

  dberr_t err = row_sel(node, thr);

  /* NOTE! if queries are parallelized, the following assignment may
  have problems; the assignment should be made only if thr is the
  only top-level thr in the graph: */

  thr->graph->last_sel_node = node;

  if (err != DB_SUCCESS) {
    thr_get_trx(thr)->error_state = err;

    return (nullptr);
  }

  return (thr);
}

/** Performs a fetch for a cursor.
 @return query thread to run next or NULL */
que_thr_t *fetch_step(que_thr_t *thr) /*!< in: query thread */
{
  sel_node_t *sel_node;
  fetch_node_t *node;

  ut_ad(thr);

  node = static_cast<fetch_node_t *>(thr->run_node);
  sel_node = node->cursor_def;

  ut_ad(que_node_get_type(node) == QUE_NODE_FETCH);

  if (thr->prev_node != que_node_get_parent(node)) {
    if (sel_node->state != SEL_NODE_NO_MORE_ROWS) {
      if (node->into_list) {
        sel_assign_into_var_values(node->into_list, sel_node);
      } else {
        ibool ret = (*node->func->func)(sel_node, node->func->arg);

        if (!ret) {
          sel_node->state = SEL_NODE_NO_MORE_ROWS;
        }
      }
    }

    thr->run_node = que_node_get_parent(node);

    return (thr);
  }

  /* Make the fetch node the parent of the cursor definition for
  the time of the fetch, so that execution knows to return to this
  fetch node after a row has been selected or we know that there is
  no row left */

  sel_node->common.parent = node;

  if (sel_node->state == SEL_NODE_CLOSED) {
    ib::error(ER_IB_MSG_1027) << "fetch called on a closed cursor";

    thr_get_trx(thr)->error_state = DB_ERROR;

    return (nullptr);
  }

  thr->run_node = sel_node;

  return (thr);
}

/** Converts a key value stored in MySQL format to an Innobase dtuple. The last
 field of the key value may be just a prefix of a fixed length field: hence
 the parameter key_len. But currently we do not allow search keys where the
 last field is only a prefix of the full key field len and print a warning if
 such appears. A counterpart of this function is
 ha_innobase::store_key_val_for_row() in ha_innodb.cc. */
void row_sel_convert_mysql_key_to_innobase(
    dtuple_t *tuple,     /*!< in/out: tuple where to build;
                         NOTE: we assume that the type info
                         in the tuple is already according
                         to index! */
    byte *buf,           /*!< in: buffer to use in field
                         conversions; NOTE that dtuple->data
                         may end up pointing inside buf so
                         do not discard that buffer while
                         the tuple is being used. See
                         row_mysql_store_col_in_innobase_format()
                         in the case of DATA_INT */
    ulint buf_len,       /*!< in: buffer length */
    dict_index_t *index, /*!< in: index of the key value */
    const byte *key_ptr, /*!< in: MySQL key value */
    ulint key_len,       /*!< in: MySQL key value length */
    trx_t *trx)          /*!< in: transaction */
{
  byte *original_buf = buf;
  const byte *original_key_ptr = key_ptr;
  dict_field_t *field;
  dfield_t *dfield;
  ulint data_offset;
  ulint data_len;
  ulint data_field_len;
  ibool is_null;
  const byte *key_end;
  ulint n_fields = 0;

  /* For documentation of the key value storage format in MySQL, see
  ha_innobase::store_key_val_for_row() in ha_innodb.cc. */

  key_end = key_ptr + key_len;

  /* Permit us to access any field in the tuple (ULINT_MAX): */

  dtuple_set_n_fields(tuple, ULINT_MAX);

  dfield = dtuple_get_nth_field(tuple, 0);
  field = index->get_field(0);

  if (UNIV_UNLIKELY(dfield_get_type(dfield)->mtype == DATA_SYS)) {
    /* A special case: we are looking for a position in the
    generated clustered index which InnoDB automatically added
    to a table with no primary key: the first and the only
    ordering column is ROW_ID which InnoDB stored to the key_ptr
    buffer. */

    ut_a(key_len == DATA_ROW_ID_LEN);

    dfield_set_data(dfield, key_ptr, DATA_ROW_ID_LEN);

    dtuple_set_n_fields(tuple, 1);

    return;
  }

  while (key_ptr < key_end) {
    ulint type = dfield_get_type(dfield)->mtype;
    ut_a(field->col->mtype == type);

    data_offset = 0;
    is_null = FALSE;

    if (!(dfield_get_type(dfield)->prtype & DATA_NOT_NULL)) {
      /* The first byte in the field tells if this is
      an SQL NULL value */

      data_offset = 1;

      if (*key_ptr != 0) {
        dfield_set_null(dfield);

        is_null = TRUE;
      }
    }

    /* Calculate data length and data field total length */
    if (DATA_LARGE_MTYPE(type) || DATA_GEOMETRY_MTYPE(type)) {
      /* For R-tree index, data length should be the
      total size of the wkb data.*/
      if (dict_index_is_spatial(index)) {
        ut_ad(DATA_GEOMETRY_MTYPE(type));
        data_len = key_len;
        data_field_len = data_offset + data_len;
      } else {
        /* The key field is a column prefix of a BLOB
        or TEXT, except DATA_POINT of GEOMETRY. */

        ut_a(field->prefix_len > 0 || DATA_POINT_MTYPE(type));

        /* MySQL stores the actual data length to the
        first 2 bytes after the optional SQL NULL
        marker byte. The storage format is
        little-endian, that is, the most significant
        byte at a higher address. In UTF-8, MySQL
        seems to reserve field->prefix_len bytes for
        storing this field in the key value buffer,
        even though the actual value only takes data
        len bytes from the start.
        For POINT of GEOMETRY, which has no prefix
        because it's now a fixed length type in
        InnoDB, we have to get DATA_POINT_LEN bytes,
        which is original prefix length of POINT. */

        data_len = key_ptr[data_offset] + 256 * key_ptr[data_offset + 1];
        data_field_len =
            data_offset + 2 +
            (type == DATA_POINT ? DATA_POINT_LEN : field->prefix_len);

        data_offset += 2;

        /* Now that we know the length, we store the
        column value like it would be a fixed char
        field */
      }

    } else if (field->prefix_len > 0) {
      /* Looks like MySQL pads unused end bytes in the
      prefix with space. Therefore, also in UTF-8, it is ok
      to compare with a prefix containing full prefix_len
      bytes, and no need to take at most prefix_len / 3
      UTF-8 characters from the start.
      If the prefix is used as the upper end of a LIKE
      'abc%' query, then MySQL pads the end with chars
      0xff. TODO: in that case does it any harm to compare
      with the full prefix_len bytes. How do characters
      0xff in UTF-8 behave? */

      data_len = field->prefix_len;
      data_field_len = data_offset + data_len;
    } else {
      data_len = dfield_get_type(dfield)->len;
      data_field_len = data_offset + data_len;
    }

    if ((dtype_get_mysql_type(dfield_get_type(dfield)) ==
         DATA_MYSQL_TRUE_VARCHAR) &&
        (type != DATA_INT)) {
      /* In a MySQL key value format, a true VARCHAR is
      always preceded by 2 bytes of a length field.
      dfield_get_type(dfield)->len returns the maximum
      'payload' len in bytes. That does not include the
      2 bytes that tell the actual data length.

      We added the check != DATA_INT to make sure we do
      not treat MySQL ENUM or SET as a true VARCHAR! */

      data_len += 2;
      data_field_len += 2;
    }

    /* Storing may use at most data_len bytes of buf */

    if (UNIV_LIKELY(!is_null)) {
      buf = row_mysql_store_col_in_innobase_format(
          dfield, buf, FALSE, /* MySQL key value format col */
          key_ptr + data_offset, data_len, dict_table_is_comp(index->table));
      ut_a(buf <= original_buf + buf_len);
    }

    key_ptr += data_field_len;

    if (UNIV_UNLIKELY(key_ptr > key_end)) {
      /* The last field in key was not a complete key field
      but a prefix of it.

      Print a warning about this! HA_READ_PREFIX_LAST does
      not currently work in InnoDB with partial-field key
      value prefixes. Since MySQL currently uses a padding
      trick to calculate LIKE 'abc%' type queries there
      should never be partial-field prefixes in searches. */

      ib::warn(ER_IB_MSG_1028)
          << "Using a partial-field key prefix in"
             " search, index "
          << index->name << " of table " << index->table->name
          << ". Last data field length " << data_field_len
          << " bytes, key ptr now"
             " exceeds key end by "
          << (key_ptr - key_end) << " bytes. Key value in the MySQL format:";

      ut_print_buf(stderr, original_key_ptr, key_len);
      putc('\n', stderr);

      if (!is_null) {
        ulint len = dfield_get_len(dfield);
        dfield_set_len(dfield, len - (ulint)(key_ptr - key_end));
      }
      ut_ad(0);
    }

    n_fields++;
    field++;
    dfield++;
  }

  ut_a(buf <= original_buf + buf_len);

  /* We set the length of tuple to n_fields: we assume that the memory
  area allocated for it is big enough (usually bigger than n_fields). */

  dtuple_set_n_fields(tuple, n_fields);
}

/** Stores the row id to the prebuilt struct. */
static void row_sel_store_row_id_to_prebuilt(
    row_prebuilt_t *prebuilt,  /*!< in/out: prebuilt */
    const rec_t *index_rec,    /*!< in: record */
    const dict_index_t *index, /*!< in: index of the record */
    const ulint *offsets)      /*!< in: rec_get_offsets
                               (index_rec, index) */
{
  const byte *data;
  ulint len;

  ut_ad(rec_offs_validate(index_rec, index, offsets));

  data = rec_get_nth_field(index_rec, offsets,
                           index->get_sys_col_pos(DATA_ROW_ID), &len);

  if (UNIV_UNLIKELY(len != DATA_ROW_ID_LEN)) {
    ib::error(ER_IB_MSG_1029)
        << "Row id field is wrong length " << len
        << " in"
           " index "
        << index->name << " of table " << index->table->name
        << ", Field number " << index->get_sys_col_pos(DATA_ROW_ID)
        << ", record:";

    rec_print_new(stderr, index_rec, offsets);
    putc('\n', stderr);
    ut_error;
  }

  ut_memcpy(prebuilt->row_id, data, len);
}

#ifdef UNIV_DEBUG
/** Convert a non-SQL-NULL field from Innobase format to MySQL format. */
#define row_sel_field_store_in_mysql_format(dest, templ, idx, field, src, len, \
                                            sec)                               \
  row_sel_field_store_in_mysql_format_func(dest, templ, idx, field, src, len,  \
                                           sec)
#else /* UNIV_DEBUG */
/** Convert a non-SQL-NULL field from Innobase format to MySQL format. */
#define row_sel_field_store_in_mysql_format(dest, templ, idx, field, src, len, \
                                            sec)                               \
  row_sel_field_store_in_mysql_format_func(dest, templ, idx, src, len)
#endif /* UNIV_DEBUG */

/** Stores a non-SQL-NULL field in the MySQL format. The counterpart of this
function is row_mysql_store_col_in_innobase_format() in row0mysql.cc.
@param[in,out] dest		buffer where to store; NOTE
                                that BLOBs are not in themselves stored
                                here: the caller must allocate and copy
                                the BLOB into buffer before, and pass
                                the pointer to the BLOB in 'data'
@param[in]	templ		MySQL column template. Its following fields
                                are referenced: type, is_unsigned,
mysql_col_len, mbminlen, mbmaxlen
@param[in]	index		InnoDB index */
#ifdef UNIV_DEBUG
/**
@param[in]	field_no	templ->rec_field_no or templ->clust_rec_field_no
                                or templ->icp_rec_field_no */
#endif /* UNIV_DEBUG */
/**
@param[in]	data		data to store
@param[in]	len		length of the data */
#ifdef UNIV_DEBUG
/**
@param[in]	sec_field	secondary index field no if the secondary index
                                record but the prebuilt template is in
                                clustered index format and used only for end
                                range comparison. */
#endif /* UNIV_DEBUG */
void row_sel_field_store_in_mysql_format_func(byte *dest,
                                              const mysql_row_templ_t *templ,
                                              const dict_index_t *index,
#ifdef UNIV_DEBUG
                                              ulint field_no,
#endif /* UNIV_DEBUG */
                                              const byte *data, ulint len
#ifdef UNIV_DEBUG
                                              ,
                                              ulint sec_field
#endif /* UNIV_DEBUG */
) {
  byte *ptr;
#ifdef UNIV_DEBUG
  const dict_field_t *field =
      templ->is_virtual ? nullptr : index->get_field(field_no);

  bool clust_templ_for_sec = (sec_field != ULINT_UNDEFINED);
#endif /* UNIV_DEBUG */
  ulint mysql_col_len =
      templ->is_multi_val ? templ->mysql_mvidx_len : templ->mysql_col_len;

  ut_ad(rec_field_not_null_not_add_col_def(len));
  UNIV_MEM_ASSERT_RW(data, len);
  UNIV_MEM_ASSERT_W(dest, templ->mysql_col_len);
  UNIV_MEM_INVALID(dest, templ->mysql_col_len);

  switch (templ->type) {
    const byte *field_end;
    byte *pad;
    case DATA_INT:
      /* Convert integer data from Innobase to a little-endian
      format, sign bit restored to normal */

      ptr = dest + len;

      for (;;) {
        ptr--;
        *ptr = *data;
        if (ptr == dest) {
          break;
        }
        data++;
      }

      if (!templ->is_unsigned) {
        dest[len - 1] = (byte)(dest[len - 1] ^ 128);
      }

      ut_ad(mysql_col_len == len);

      break;

    case DATA_VARCHAR:
    case DATA_VARMYSQL:
    case DATA_BINARY:
      field_end = dest + mysql_col_len;

      if (templ->mysql_type == DATA_MYSQL_TRUE_VARCHAR) {
        /* This is a >= 5.0.3 type true VARCHAR. Store the
        length of the data to the first byte or the first
        two bytes of dest. */

        dest =
            row_mysql_store_true_var_len(dest, len, templ->mysql_length_bytes);
        /* Copy the actual data. Leave the rest of the
        buffer uninitialized. */
        memcpy(dest, data, len);
        break;
      }

      /* Copy the actual data */
      ut_memcpy(dest, data, len);

      /* Pad with trailing spaces. */

      pad = dest + len;

      ut_ad(templ->mbminlen <= templ->mbmaxlen);

      /* We treat some Unicode charset strings specially. */
      switch (templ->mbminlen) {
        case 4:
          /* InnoDB should never have stripped partial
          UTF-32 characters. */
          ut_a(!(len & 3));
          break;
        case 2:
          /* A space char is two bytes,
          0x0020 in UCS2 and UTF-16 */

          if (UNIV_UNLIKELY(len & 1)) {
            /* A 0x20 has been stripped from the column.
            Pad it back. */

            if (pad < field_end) {
              *pad++ = 0x20;
            }
          }
      }

      row_mysql_pad_col(templ->mbminlen, pad, field_end - pad);
      break;

    case DATA_BLOB:
      /* Store a pointer to the BLOB buffer to dest: the BLOB was
      already copied to the buffer in row_sel_store_mysql_rec */

      row_mysql_store_blob_ref(dest, templ->mysql_col_len, data, len);
      break;

    case DATA_POINT:
    case DATA_VAR_POINT:
    case DATA_GEOMETRY:
      /* We store all geometry data as BLOB data at server layer. */
      row_mysql_store_geometry(dest, templ->mysql_col_len, data, len);
      break;

    case DATA_MYSQL:
      memcpy(dest, data, len);

      ut_ad(mysql_col_len >= len);
      ut_ad(templ->mbmaxlen >= templ->mbminlen);

      /* If field_no equals to templ->icp_rec_field_no,
      we are examining a row pointed by "icp_rec_field_no".
      There is possibility that icp_rec_field_no refers to
      a field in a secondary index while templ->rec_field_no
      points to field in a primary index. The length
      should still be equal, unless the field pointed
      by icp_rec_field_no has a prefix or this is a virtual
      column */
      ut_ad(templ->is_virtual || templ->mbmaxlen > templ->mbminlen ||
            mysql_col_len == len ||
            (field_no == templ->icp_rec_field_no && field->prefix_len > 0));

      /* The following assertion would fail for old tables
      containing UTF-8 ENUM columns due to Bug #9526. */
      ut_ad(!templ->mbmaxlen || !(mysql_col_len % templ->mbmaxlen));
      /* Length of the record will be less in case of
      clust_templ_for_sec is true or if it is fetched
      from prefix virtual column in virtual index. */
      ut_ad(templ->is_virtual || clust_templ_for_sec ||
            len * templ->mbmaxlen >= mysql_col_len ||
            (field_no == templ->icp_rec_field_no && field->prefix_len > 0));
      ut_ad(templ->is_virtual || !(field->prefix_len % templ->mbmaxlen));

      /* Pad with spaces. This undoes the stripping
      done in row0mysql.cc, function
      row_mysql_store_col_in_innobase_format(). */
      if ((templ->mbminlen == 1 && templ->mbmaxlen != 1) ||
          (templ->is_virtual && templ->mysql_col_len > len)) {
        /* NOTE: This comment is for the second condition:
        This probably comes from a prefix virtual index, where no complete
        value can be got because the full virtual column can only be
        calculated in server layer for now. Since server now assumes the
        returned value should always have padding spaces, thus the fixup.
        However, a proper and more efficient solution is that server does
        not depend on the trailing spaces to check the terminal of the CHAR
        string, because at least in this case,server should know it's a prefix
        index search and no complete value would be got. */
        memset(dest + len, 0x20, mysql_col_len - len);
      }
      break;

    default:
#ifdef UNIV_DEBUG
    case DATA_SYS_CHILD:
    case DATA_SYS:
      /* These column types should never be shipped to MySQL. */
      ut_ad(0);

    case DATA_CHAR:
    case DATA_FIXBINARY:
    case DATA_FLOAT:
    case DATA_DOUBLE:
    case DATA_DECIMAL:
      /* Above are the valid column types for MySQL data. */
#endif /* UNIV_DEBUG */

      /* If sec_field value is present then mapping of
      secondary index records to clustered index template
      happens for end range comparison. So length can
      vary according to secondary index record length. */
      ut_ad((templ->is_virtual && !field) ||
            (field && field->prefix_len
                 ? field->prefix_len == len
                 : clust_templ_for_sec ? 1 : mysql_col_len == len));
      memcpy(dest, data, len);
  }
}

/** Convert a field from Innobase format to MySQL format. */
#define row_sel_store_mysql_field(m, p, r, ri, pi, o, f, t, s, l, bh) \
  row_sel_store_mysql_field_func(m, p, r, ri, pi, o, f, t, s, l, bh)
// clang-format off
/** Convert a field in the Innobase format to a field in the MySQL format.
@param[out]     mysql_rec       Record in the MySQL format
@param[in,out]  prebuilt        Prebuilt struct
@param[in]      rec             InnoDB record; must be protected by a page
                                latch
@param[in]      rec_index       Index of rec
@param[in]      prebuilt_index  prebuilt->index
@param[in]      offsets         Array returned by rec_get_offsets()
@param[in]      field_no        templ->rec_field_no or
                                templ->clust_rec_field_no or
                                templ->icp_rec_field_no or sec field no if
                                clust_templ_for_sec is true
@param[in]      templ           row template
@param[in]      sec_field_no    Secondary index field no if the secondary index
                                record but the prebuilt template is in
                                clustered index format and used only for end
                                range comparison.
@param[in]      lob_undo        the LOB undo information.
@param[in,out]  blob_heap       If not null then use this heap for BLOBs */
// clang-format on
static MY_ATTRIBUTE((warn_unused_result)) bool row_sel_store_mysql_field_func(
    byte *mysql_rec, row_prebuilt_t *prebuilt, const rec_t *rec,
    const dict_index_t *rec_index, const dict_index_t *prebuilt_index,
    const ulint *offsets, ulint field_no, const mysql_row_templ_t *templ,
    ulint sec_field_no, lob::undo_vers_t *lob_undo, mem_heap_t *&blob_heap) {
  DBUG_TRACE;

  const byte *data;
  ulint len;
  ulint clust_field_no = 0;
  bool clust_templ_for_sec = (sec_field_no != ULINT_UNDEFINED);

  ut_ad(templ);
  ut_ad(prebuilt->default_rec);
  ut_ad(templ >= prebuilt->mysql_template);
  ut_ad(templ < &prebuilt->mysql_template[prebuilt->n_template]);

  ut_ad(clust_templ_for_sec || field_no == templ->clust_rec_field_no ||
        field_no == templ->rec_field_no || field_no == templ->icp_rec_field_no);

  ut_ad(rec_offs_validate(
      rec, clust_templ_for_sec == true ? prebuilt_index : rec_index, offsets));

  /* If sec_field_no is present then extract the data from record
  using secondary field no. */
  if (clust_templ_for_sec) {
    clust_field_no = field_no;
    field_no = sec_field_no;
  }

  if (rec_offs_nth_extern(offsets, field_no)) {
    /* Copy an externally stored field to a temporary heap */

    ut_a(!prebuilt->trx->has_search_latch);
    ut_ad(field_no == templ->clust_rec_field_no);
    ut_ad(templ->type != DATA_POINT);

    mem_heap_t *heap;

    if (DATA_LARGE_MTYPE(templ->type)) {
      if (blob_heap == nullptr) {
        blob_heap = mem_heap_create(UNIV_PAGE_SIZE);
      }

      heap = blob_heap;
    } else {
      heap = mem_heap_create(UNIV_PAGE_SIZE);
    }

    /* NOTE: if we are retrieving a big BLOB, we may
    already run out of memory in the next call, which
    causes an assert */

    dict_index_t *clust_index = rec_index->table->first_index();

    const page_size_t page_size = dict_table_page_size(rec_index->table);

    size_t lob_version = 0;

    data = lob::btr_rec_copy_externally_stored_field(
        prebuilt->trx, clust_index, rec, offsets, page_size, field_no, &len,
        &lob_version, dict_index_is_sdi(rec_index), heap);

    if (data == nullptr) {
      /* The externally stored field was not written
      yet. This record should only be seen by
      trx_rollback_or_clean_all_recovered() or any
      yet. This can happen after optimization which
      was done after for Bug#23481444 where we read
      last record in the page to find the end range
      scan. If we encounter this we just return false
      In any other case this row should be only seen
      by recv_recovery_rollback_active() or any
      TRX_ISO_READ_UNCOMMITTED transactions. */

      if (heap != blob_heap) {
        mem_heap_free(heap);
      }

      ut_a((!prebuilt->idx_cond &&
            prebuilt->m_mysql_handler->end_range != nullptr) ||
           (prebuilt->trx->isolation_level == TRX_ISO_READ_UNCOMMITTED));
      return false;
    }

    if (lob_undo != nullptr) {
      ulint local_len;
      const byte *field_data = rec_get_nth_field_instant(rec, offsets, field_no,
                                                         rec_index, &local_len);
      const byte *field_ref =
          field_data + local_len - BTR_EXTERN_FIELD_REF_SIZE;

      lob::ref_t ref(const_cast<byte *>(field_ref));
      lob_undo->apply(clust_index, field_no, const_cast<byte *>(data), len,
                      lob_version, ref.page_no());
    }

    ut_a(rec_field_not_null_not_add_col_def(len));

    row_sel_field_store_in_mysql_format(mysql_rec + templ->mysql_col_offset,
                                        templ, rec_index, field_no, data, len,
                                        ULINT_UNDEFINED);

    if (heap != blob_heap) {
      mem_heap_free(heap);
    }
  } else {
    /* Field is stored in the row. */

    data = rec_get_nth_field_instant(rec, offsets, field_no, rec_index, &len);

    if (len == UNIV_SQL_NULL) {
      /* MySQL assumes that the field for an SQL
      NULL value is set to the default value. */
      ut_ad(templ->mysql_null_bit_mask);

      UNIV_MEM_ASSERT_RW(prebuilt->default_rec + templ->mysql_col_offset,
                         templ->mysql_col_len);
      mysql_rec[templ->mysql_null_byte_offset] |=
          (byte)templ->mysql_null_bit_mask;
      memcpy(mysql_rec + templ->mysql_col_offset,
             (const byte *)prebuilt->default_rec + templ->mysql_col_offset,
             templ->mysql_col_len);
      return true;
    }

    if (DATA_LARGE_MTYPE(templ->type) || DATA_GEOMETRY_MTYPE(templ->type)) {
      /* It is a BLOB field locally stored in the
      InnoDB record: we MUST copy its contents to
      prebuilt->blob_heap here because
      row_sel_field_store_in_mysql_format() stores a
      pointer to the data, and the data passed to us
      will be invalid as soon as the
      mini-transaction is committed and the page
      latch on the clustered index page is
      released.
      For DATA_POINT, it's stored like CHAR in InnoDB,
      but it should be a BLOB field in MySQL layer. So we
      still treated it as BLOB here. */

      mem_heap_t *heap{};

      if (blob_heap == nullptr) {
        blob_heap = mem_heap_create(UNIV_PAGE_SIZE);
      }

      heap = blob_heap;
      data = static_cast<byte *>(mem_heap_dup(heap, data, len));
    }

    /* Reassign the clustered index field no. */
    if (clust_templ_for_sec) {
      field_no = clust_field_no;
    }

    row_sel_field_store_in_mysql_format(mysql_rec + templ->mysql_col_offset,
                                        templ, rec_index, field_no, data, len,
                                        sec_field_no);
  }

  ut_ad(rec_field_not_null_not_add_col_def(len));

  if (templ->mysql_null_bit_mask) {
    /* It is a nullable column with a non-NULL value */
    mysql_rec[templ->mysql_null_byte_offset] &=
        ~(byte)templ->mysql_null_bit_mask;
  }

  return true;
}

bool row_sel_store_mysql_rec(byte *mysql_rec, row_prebuilt_t *prebuilt,
                             const rec_t *rec, const dtuple_t *vrow,
                             bool rec_clust, const dict_index_t *rec_index,
                             const dict_index_t *prebuilt_index,
                             const ulint *offsets, bool clust_templ_for_sec,
                             lob::undo_vers_t *lob_undo,
                             mem_heap_t *&blob_heap) {
  std::vector<const dict_col_t *> template_col;

  DBUG_TRACE;

  ut_ad(rec_clust || rec_index == prebuilt_index);
  ut_ad(!rec_clust || rec_index->is_clustered());

  if (blob_heap != nullptr) {
    mem_heap_empty(blob_heap);
  }

  if (clust_templ_for_sec) {
    /* Store all clustered index column of secondary index record. */
    for (ulint i = 0; i < dict_index_get_n_fields(prebuilt_index); i++) {
      auto sec_field =
          dict_index_get_nth_field_pos(rec_index, prebuilt_index, i);

      if (sec_field == ULINT_UNDEFINED) {
        template_col.push_back(nullptr);
        continue;
      }

      const auto field = rec_index->get_field(sec_field);
      const auto col = field->col;
      template_col.push_back(col);
    }
  }

  for (ulint i = 0; i < prebuilt->n_template; i++) {
    const auto templ = &prebuilt->mysql_template[i];

    if (templ->is_virtual && rec_index->is_clustered()) {
      /* Skip virtual columns if it is not a covered
      search or virtual key read is not requested. */
      if ((prebuilt_index != nullptr &&
           !dict_index_has_virtual(prebuilt_index)) ||
          (!prebuilt->read_just_key && !prebuilt->m_read_virtual_key) ||
          !rec_clust) {
        continue;
      }

      dict_v_col_t *col;
      col =
          dict_table_get_nth_v_col(rec_index->table, templ->clust_rec_field_no);

      ut_ad(vrow);

      const auto dfield = dtuple_get_nth_v_field(vrow, col->v_pos);

      /* If this is a partitioned table, it might request
      InnoDB to fill out virtual column data for serach
      index key values while other non key columns are also
      getting selected. The non-key virtual columns may
      not be materialized and we should skip them. */
      if (dfield_get_type(dfield)->mtype == DATA_MISSING) {
        ut_ad(prebuilt->m_read_virtual_key);

        /* If it is part of index key the data should
        have been materialized. */
        ut_ad(prebuilt_index->get_col_pos(col->v_pos, false, true) ==
              ULINT_UNDEFINED);

        continue;
      }

      if (dfield->len == UNIV_SQL_NULL) {
        mysql_rec[templ->mysql_null_byte_offset] |=
            (byte)templ->mysql_null_bit_mask;
        memcpy(mysql_rec + templ->mysql_col_offset,
               (const byte *)prebuilt->default_rec + templ->mysql_col_offset,
               templ->mysql_col_len);
      } else {
        row_sel_field_store_in_mysql_format(
            mysql_rec + templ->mysql_col_offset, templ, rec_index,
            templ->clust_rec_field_no, (const byte *)dfield->data, dfield->len,
            ULINT_UNDEFINED);
        if (templ->mysql_null_bit_mask) {
          mysql_rec[templ->mysql_null_byte_offset] &=
              ~(byte)templ->mysql_null_bit_mask;
        }
      }

      continue;
    }

    ulint field_no =
        rec_clust ? templ->clust_rec_field_no : templ->rec_field_no;

    ulint sec_field_no = ULINT_UNDEFINED;

    /* We should never deliver column prefixes to MySQL,
    except for evaluating innobase_index_cond() or
    row_search_end_range_check(). */
    ut_ad(rec_index->get_field(field_no)->prefix_len == 0);

    if (clust_templ_for_sec) {
      std::vector<const dict_col_t *>::iterator it;
      const dict_field_t *field = rec_index->get_field(field_no);
      const dict_col_t *col = field->col;

      it = std::find(template_col.begin(), template_col.end(), col);

      if (it == template_col.end()) {
        continue;
      }

      ut_ad(templ->rec_field_no == templ->clust_rec_field_no);

      sec_field_no = it - template_col.begin();
    }

    if (!row_sel_store_mysql_field(mysql_rec, prebuilt, rec, rec_index,
                                   prebuilt_index, offsets, field_no, templ,
                                   sec_field_no, lob_undo, blob_heap)) {
      return false;
    }
  }

  /* FIXME: We only need to read the doc_id if an FTS indexed column is being
  updated.
  NOTE, the record can be cluster or secondary index record.
  If secondary index is used then FTS_DOC_ID column should be part of this
  index. */
  if (dict_table_has_fts_index(rec_index->table)) {
    if ((rec_index->is_clustered() && !clust_templ_for_sec) ||
        prebuilt->fts_doc_id_in_read_set) {
      prebuilt->fts_doc_id =
          fts_get_doc_id_from_rec(rec_index->table, rec, rec_index, nullptr);
    }
  }

  return true;
}

/** Builds a previous version of a clustered index record for a consistent read
@param[in]	read_view	read view
@param[in]	clust_index	clustered index
@param[in]	prebuilt	prebuilt struct
@param[in]	rec		record in clustered index
@param[in,out]	offsets		offsets returned by
                                rec_get_offsets(rec, clust_index)
@param[in,out]	offset_heap	memory heap from which the offsets are
                                allocated
@param[out]	old_vers	old version, or NULL if the record does not
                                exist in the view: i.e., it was freshly
                                inserted afterwards
@param[out]	vrow		dtuple to hold old virtual column data
@param[in]	mtr		the mini transaction context.
@param[in,out]	lob_undo	Undo information for BLOBs.
@return DB_SUCCESS or error code */
static MY_ATTRIBUTE((warn_unused_result)) dberr_t
    row_sel_build_prev_vers_for_mysql(ReadView *read_view,
                                      dict_index_t *clust_index,
                                      row_prebuilt_t *prebuilt,
                                      const rec_t *rec, ulint **offsets,
                                      mem_heap_t **offset_heap,
                                      rec_t **old_vers, const dtuple_t **vrow,
                                      mtr_t *mtr, lob::undo_vers_t *lob_undo) {
  DBUG_TRACE;

  dberr_t err;

  if (prebuilt->old_vers_heap) {
    mem_heap_empty(prebuilt->old_vers_heap);
  } else {
    prebuilt->old_vers_heap = mem_heap_create(200);
  }

  err = row_vers_build_for_consistent_read(
      rec, mtr, clust_index, offsets, read_view, offset_heap,
      prebuilt->old_vers_heap, old_vers, vrow, lob_undo);

  return err;
}

/** Helper class to cache clust_rec and old_ver */
class Row_sel_get_clust_rec_for_mysql {
  const rec_t *cached_clust_rec;
  rec_t *cached_old_vers;

 public:
  /** Constructor */
  Row_sel_get_clust_rec_for_mysql()
      : cached_clust_rec(nullptr), cached_old_vers(nullptr) {}

  /** Retrieve the clustered index record corresponding to a record in a
  non-clustered index. Does the necessary locking.
  @param[in]     prebuilt    prebuilt struct in the handle
  @param[in]     sec_index   secondary index where rec resides
  @param[in]     rec         record in a non-clustered index
  @param[in]     thr         query thread
  @param[out]    out_rec     clustered record or an old version of it,
                             NULL if the old version did not exist in the
                             read view, i.e., it was a fresh inserted version
  @param[in,out] offsets     in: offsets returned by
                                 rec_get_offsets(rec, sec_index);
                             out: offsets returned by
                                 rec_get_offsets(out_rec, clust_index)
  @param[in,out] offset_heap memory heap from which the offsets are allocated
  @param[out]    vrow        virtual column to fill
  @param[in]     mtr         mtr used to get access to the non-clustered record;
                             the same mtr is used to access the clustered index
  @param[in]     lob_undo    the LOB undo information.
  @return DB_SUCCESS, DB_SUCCESS_LOCKED_REC, or error code */
  dberr_t operator()(row_prebuilt_t *prebuilt, dict_index_t *sec_index,
                     const rec_t *rec, que_thr_t *thr, const rec_t **out_rec,
                     ulint **offsets, mem_heap_t **offset_heap,
                     const dtuple_t **vrow, mtr_t *mtr,
                     lob::undo_vers_t *lob_undo);
};

/** Retrieve the clustered index record corresponding to a record in a
non-clustered index. Does the necessary locking.
  @return DB_SUCCESS, DB_SUCCESS_LOCKED_REC, or error code */
MY_ATTRIBUTE((warn_unused_result))
dberr_t Row_sel_get_clust_rec_for_mysql::operator()(
    row_prebuilt_t *prebuilt, dict_index_t *sec_index, const rec_t *rec,
    que_thr_t *thr, const rec_t **out_rec, ulint **offsets,
    mem_heap_t **offset_heap, const dtuple_t **vrow, mtr_t *mtr,
    lob::undo_vers_t *lob_undo) {
  DBUG_TRACE;

  dict_index_t *clust_index;
  const rec_t *clust_rec;
  rec_t *old_vers;
  dberr_t err;
  trx_t *trx;

  *out_rec = nullptr;
  trx = thr_get_trx(thr);

  row_build_row_ref_in_tuple(prebuilt->clust_ref, rec, sec_index, *offsets,
                             trx);

  clust_index = sec_index->table->first_index();

  btr_pcur_open_with_no_init(clust_index, prebuilt->clust_ref, PAGE_CUR_LE,
                             BTR_SEARCH_LEAF, prebuilt->clust_pcur, 0, mtr);

  clust_rec = btr_pcur_get_rec(prebuilt->clust_pcur);

  prebuilt->clust_pcur->m_trx_if_known = trx;

  /* Note: only if the search ends up on a non-infimum record is the
  low_match value the real match to the search tuple */

  if (!page_rec_is_user_rec(clust_rec) ||
      btr_pcur_get_low_match(prebuilt->clust_pcur) <
          dict_index_get_n_unique(clust_index)) {
    btr_cur_t *btr_cur = btr_pcur_get_btr_cur(prebuilt->pcur);

    /* If this is a spatial index scan, and we are reading
    from a shadow buffer, the record could be already
    deleted (due to rollback etc.). So get the original
    page and verify that */
    if (dict_index_is_spatial(sec_index) && btr_cur->rtr_info->matches &&
        (page_align(rec) == btr_cur->rtr_info->matches->block.frame ||
         rec != btr_pcur_get_rec(prebuilt->pcur))) {
#ifdef UNIV_DEBUG
      rtr_info_t *rtr_info = btr_cur->rtr_info;
      mutex_enter(&rtr_info->matches->rtr_match_mutex);
      /* The page could be deallocated (by rollback etc.) */
      if (!rtr_info->matches->valid) {
        mutex_exit(&rtr_info->matches->rtr_match_mutex);
        clust_rec = nullptr;

        err = DB_SUCCESS;
        goto func_exit;
      }
      mutex_exit(&rtr_info->matches->rtr_match_mutex);

      if (rec_get_deleted_flag(rec, dict_table_is_comp(sec_index->table)) &&
          prebuilt->select_lock_type == LOCK_NONE) {
        clust_rec = nullptr;

        err = DB_SUCCESS;
        goto func_exit;
      }

      if (rec != btr_pcur_get_rec(prebuilt->pcur)) {
        clust_rec = nullptr;

        err = DB_SUCCESS;
        goto func_exit;
      }

      page_no_t page_no = page_get_page_no(btr_pcur_get_page(prebuilt->pcur));

      page_id_t page_id(dict_index_get_space(sec_index), page_no);

      buf_block_t *block = buf_page_get_gen(
          page_id, dict_table_page_size(sec_index->table), RW_NO_LATCH, nullptr,
          Page_fetch::NORMAL, __FILE__, __LINE__, mtr);

      mem_heap_t *heap = mem_heap_create(256);
      dtuple_t *tuple =
          dict_index_build_data_tuple(sec_index, const_cast<rec_t *>(rec),
                                      dict_index_get_n_fields(sec_index), heap);
      ;
      page_cur_t page_cursor;

      ulint low_match =
          page_cur_search(block, sec_index, tuple, PAGE_CUR_LE, &page_cursor);

      ut_ad(low_match < dtuple_get_n_fields_cmp(tuple));
      mem_heap_free(heap);
      clust_rec = nullptr;

      err = DB_SUCCESS;
      goto func_exit;
#endif /* UNIV_DEBUG */
    } else if (!rec_get_deleted_flag(rec,
                                     dict_table_is_comp(sec_index->table)) ||
               prebuilt->select_lock_type != LOCK_NONE) {
      /* In a rare case it is possible that no clust
      rec is found for a delete-marked secondary index
      record: if in row0umod.cc in
      row_undo_mod_remove_clust_low() we have already removed
      the clust rec, while purge is still cleaning and
      removing secondary index records associated with
      earlier versions of the clustered index record.
      In that case we know that the clustered index
      record did not exist in the read view of trx. */
      ib::error(ER_IB_MSG_1030)
          << "Clustered record for sec rec not found"
             " index "
          << sec_index->name << " of table " << sec_index->table->name;

      fputs("InnoDB: sec index record ", stderr);
      rec_print(stderr, rec, sec_index);
      fputs(
          "\n"
          "InnoDB: clust index record ",
          stderr);
      rec_print(stderr, clust_rec, clust_index);
      putc('\n', stderr);
      trx_print(stderr, trx, 600);
      fputs(
          "\n"
          "InnoDB: Submit a detailed bug report"
          " to http://bugs.mysql.com\n",
          stderr);
      ut_ad(0);
    }

    clust_rec = nullptr;

    err = DB_SUCCESS;
    goto func_exit;
  }

  *offsets = rec_get_offsets(clust_rec, clust_index, *offsets, ULINT_UNDEFINED,
                             offset_heap);

  if (prebuilt->select_lock_type != LOCK_NONE) {
    /* Try to place a lock on the index record; we are searching
    the clust rec with a unique condition, hence
    we set a LOCK_REC_NOT_GAP type lock */

    err = lock_clust_rec_read_check_and_lock(
        lock_duration_t::REGULAR, btr_pcur_get_block(prebuilt->clust_pcur),
        clust_rec, clust_index, *offsets, prebuilt->select_mode,
        static_cast<lock_mode>(prebuilt->select_lock_type), LOCK_REC_NOT_GAP,
        thr);

    switch (err) {
      case DB_SUCCESS:
      case DB_SUCCESS_LOCKED_REC:
        break;
      default:
        goto err_exit;
    }
  } else {
    /* This is a non-locking consistent read: if necessary, fetch
    a previous version of the record */

    old_vers = nullptr;

    /* If the isolation level allows reading of uncommitted data,
    then we never look for an earlier version */

    if (trx->isolation_level > TRX_ISO_READ_UNCOMMITTED &&
        !lock_clust_rec_cons_read_sees(clust_rec, clust_index, *offsets,
                                       trx_get_read_view(trx))) {
      if (clust_rec != cached_clust_rec) {
        /* The following call returns 'offsets' associated with 'old_vers' */
        err = row_sel_build_prev_vers_for_mysql(
            trx->read_view, clust_index, prebuilt, clust_rec, offsets,
            offset_heap, &old_vers, vrow, mtr, lob_undo);

        if (err != DB_SUCCESS) {
          goto err_exit;
        }
        cached_clust_rec = clust_rec;
        cached_old_vers = old_vers;
      } else {
        err = DB_SUCCESS;
        old_vers = cached_old_vers;

        if (old_vers != nullptr) {
          DBUG_EXECUTE_IF("innodb_cached_old_vers_offsets", {
            rec_offs_make_valid(old_vers, clust_index, *offsets);
            if (!lob::rec_check_lobref_space_id(clust_index, old_vers,
                                                *offsets)) {
              DBUG_SUICIDE();
            }
          });

          /* The offsets need not be same for the latest version of
          clust_rec and its old version old_vers.  Re-calculate the offsets
          for old_vers. */
          *offsets = rec_get_offsets(old_vers, clust_index, *offsets,
                                     ULINT_UNDEFINED, offset_heap);
          ut_ad(
              lob::rec_check_lobref_space_id(clust_index, old_vers, *offsets));
        }
      }

      if (old_vers == nullptr) {
        goto err_exit;
      }

      clust_rec = old_vers;
    }

    /* If we had to go to an earlier version of row or the
    secondary index record is delete marked, then it may be that
    the secondary index record corresponding to clust_rec
    (or old_vers) is not rec; in that case we must ignore
    such row because in our snapshot rec would not have existed.
    Remember that from rec we cannot see directly which transaction
    id corresponds to it: we have to go to the clustered index
    record. A query where we want to fetch all rows where
    the secondary index value is in some interval would return
    a wrong result if we would not drop rows which we come to
    visit through secondary index records that would not really
    exist in our snapshot. */

    /* And for spatial index, since the rec is from shadow buffer,
    so we need to check if it's exactly match the clust_rec. */
    if (clust_rec &&
        (old_vers || trx->isolation_level <= TRX_ISO_READ_UNCOMMITTED ||
         dict_index_is_spatial(sec_index) ||
         rec_get_deleted_flag(rec, dict_table_is_comp(sec_index->table)))) {
      bool rec_equal;

      err = row_sel_sec_rec_is_for_clust_rec(rec, sec_index, clust_rec,
                                             clust_index, thr, rec_equal);
      if (err != DB_SUCCESS) {
        goto err_exit;
      } else if (!rec_equal) {
        clust_rec = nullptr;
      }
    }

    err = DB_SUCCESS;
  }

func_exit:
  *out_rec = clust_rec;

  /* Store the current position if select_lock_type is not
  LOCK_NONE or if we are scanning using InnoDB APIs */
  if (prebuilt->select_lock_type != LOCK_NONE || prebuilt->innodb_api) {
    /* We may use the cursor in update or in unlock_row():
    store its position */

    btr_pcur_store_position(prebuilt->clust_pcur, mtr);
  }

err_exit:
  return err;
}

/** Restores cursor position after it has been stored. We have to take into
 account that the record cursor was positioned on may have been deleted.
 Then we may have to move the cursor one step up or down.
 @return true if we may need to process the record the cursor is now
 positioned on (i.e. we should not go to the next record yet) */
static ibool sel_restore_position_for_mysql(
    ibool *same_user_rec, /*!< out: TRUE if we were able to restore
                          the cursor on a user record with the
                          same ordering prefix in in the
                          B-tree index */
    ulint latch_mode,     /*!< in: latch mode wished in
                          restoration */
    btr_pcur_t *pcur,     /*!< in: cursor whose position
                          has been stored */
    ibool moves_up,       /*!< in: TRUE if the cursor moves up
                          in the index */
    mtr_t *mtr)           /*!< in: mtr; CAUTION: may commit
                          mtr temporarily! */
{
  ibool success;

  success = btr_pcur_restore_position(latch_mode, pcur, mtr);

  *same_user_rec = success;

  ut_ad(!success || pcur->m_rel_pos == BTR_PCUR_ON);
#ifdef UNIV_DEBUG
  if (pcur->m_pos_state == BTR_PCUR_IS_POSITIONED_OPTIMISTIC) {
    ut_ad(pcur->m_rel_pos == BTR_PCUR_BEFORE ||
          pcur->m_rel_pos == BTR_PCUR_AFTER);
  } else {
    ut_ad(pcur->m_pos_state == BTR_PCUR_IS_POSITIONED);
    ut_ad((pcur->m_rel_pos == BTR_PCUR_ON) == btr_pcur_is_on_user_rec(pcur));
  }
#endif /* UNIV_DEBUG */

  /* The position may need be adjusted for rel_pos and moves_up. */

  switch (pcur->m_rel_pos) {
    case BTR_PCUR_UNSET:
      ut_ad(0);
      return (TRUE);
    case BTR_PCUR_ON:
      if (!success && moves_up) {
      next:
        btr_pcur_move_to_next(pcur, mtr);
        return (TRUE);
      }
      return (!success);
    case BTR_PCUR_AFTER_LAST_IN_TREE:
    case BTR_PCUR_BEFORE_FIRST_IN_TREE:
      return (TRUE);
    case BTR_PCUR_AFTER:
      /* positioned to record after pcur->old_rec. */
      pcur->m_pos_state = BTR_PCUR_IS_POSITIONED;
    prev:
      if (btr_pcur_is_on_user_rec(pcur) && !moves_up) {
        btr_pcur_move_to_prev(pcur, mtr);
      }
      return (TRUE);
    case BTR_PCUR_BEFORE:
      /* For non optimistic restoration:
      The position is now set to the record before pcur->old_rec.

      For optimistic restoration:
      The position also needs to take the previous search_mode into
      consideration. */

      switch (pcur->m_pos_state) {
        case BTR_PCUR_IS_POSITIONED_OPTIMISTIC:
          pcur->m_pos_state = BTR_PCUR_IS_POSITIONED;
          if (pcur->m_search_mode == PAGE_CUR_GE) {
            /* Positioned during Greater or Equal search
            with BTR_PCUR_BEFORE. Optimistic restore to
            the same record. If scanning for lower then
            we must move to previous record.
            This can happen with:
            HANDLER READ idx a = (const);
            HANDLER READ idx PREV; */
            goto prev;
          }
          return (TRUE);
        case BTR_PCUR_IS_POSITIONED:
          if (moves_up && btr_pcur_is_on_user_rec(pcur)) {
            goto next;
          }
          return (TRUE);
        case BTR_PCUR_WAS_POSITIONED:
        case BTR_PCUR_NOT_POSITIONED:
          break;
      }
  }
  ut_ad(0);
  return (TRUE);
}

/** Copies a cached field for MySQL from the fetch cache. */
static void row_sel_copy_cached_field_for_mysql(
    byte *buf,                      /*!< in/out: row buffer */
    const byte *cache,              /*!< in: cached row */
    const mysql_row_templ_t *templ) /*!< in: column template */
{
  ulint len;

  buf += templ->mysql_col_offset;
  cache += templ->mysql_col_offset;

  UNIV_MEM_ASSERT_W(buf, templ->mysql_col_len);

  if (templ->mysql_type == DATA_MYSQL_TRUE_VARCHAR &&
      (templ->type != DATA_INT)) {
    /* Check for != DATA_INT to make sure we do
    not treat MySQL ENUM or SET as a true VARCHAR!
    Find the actual length of the true VARCHAR field. */
    row_mysql_read_true_varchar(&len, cache, templ->mysql_length_bytes);
    len += templ->mysql_length_bytes;
    UNIV_MEM_INVALID(buf, templ->mysql_col_len);
  } else {
    len = templ->mysql_col_len;
  }

  ut_memcpy(buf, cache, len);
}

/** Copy used fields from cached row.
Copy cache record field by field, don't touch fields that
are not covered by current key.
@param[out]	buf		Where to copy the MySQL row.
@param[in]	cached_rec	What to copy (in MySQL row format).
@param[in]	prebuilt	prebuilt struct. */
void row_sel_copy_cached_fields_for_mysql(byte *buf, const byte *cached_rec,
                                          row_prebuilt_t *prebuilt) {
  const mysql_row_templ_t *templ;
  ulint i;
  for (i = 0; i < prebuilt->n_template; i++) {
    templ = prebuilt->mysql_template + i;

    /* Skip virtual columns */
    if (templ->is_virtual) {
      continue;
    }

    row_sel_copy_cached_field_for_mysql(buf, cached_rec, templ);
    /* Copy NULL bit of the current field from cached_rec
    to buf */
    if (templ->mysql_null_bit_mask) {
      buf[templ->mysql_null_byte_offset] ^=
          (buf[templ->mysql_null_byte_offset] ^
           cached_rec[templ->mysql_null_byte_offset]) &
          (byte)templ->mysql_null_bit_mask;
    }
  }
}

/** Get the record buffer provided by the server, if there is one.
@param	prebuilt	prebuilt struct
@return the record buffer, or nullptr if none was provided */
static Record_buffer *row_sel_get_record_buffer(
    const row_prebuilt_t *prebuilt) {
  if (prebuilt->m_mysql_handler == nullptr) {
    return nullptr;
  }
  return prebuilt->m_mysql_handler->ha_get_record_buffer();
}

/** Pops a cached row for MySQL from the fetch cache. */
UNIV_INLINE
void row_sel_dequeue_cached_row_for_mysql(
    byte *buf,                /*!< in/out: buffer where to copy the
                              row */
    row_prebuilt_t *prebuilt) /*!< in: prebuilt struct */
{
  ulint i;
  const mysql_row_templ_t *templ;
  const byte *cached_rec;
  ut_ad(prebuilt->n_fetch_cached > 0);
  ut_ad(prebuilt->mysql_prefix_len <= prebuilt->mysql_row_len);

  UNIV_MEM_ASSERT_W(buf, prebuilt->mysql_row_len);

  /* The row is cached in the server-provided buffer, if there
  is one. If not, get it from our own prefetch cache.*/
  const auto record_buffer = row_sel_get_record_buffer(prebuilt);
  cached_rec = record_buffer
                   ? record_buffer->record(prebuilt->fetch_cache_first)
                   : prebuilt->fetch_cache[prebuilt->fetch_cache_first];

  if (UNIV_UNLIKELY(prebuilt->keep_other_fields_on_keyread)) {
    row_sel_copy_cached_fields_for_mysql(buf, cached_rec, prebuilt);
  } else if (prebuilt->mysql_prefix_len > 63) {
    /* The record is long. Copy it field by field, in case
    there are some long VARCHAR column of which only a
    small length is being used. */
    UNIV_MEM_INVALID(buf, prebuilt->mysql_prefix_len);

    /* First copy the NULL bits. */
    ut_memcpy(buf, cached_rec, prebuilt->null_bitmap_len);
    /* Then copy the requested fields. */

    for (i = 0; i < prebuilt->n_template; i++) {
      templ = prebuilt->mysql_template + i;

      /* Skip virtual columns */
      if (templ->is_virtual && !(dict_index_has_virtual(prebuilt->index) &&
                                 prebuilt->read_just_key)) {
        continue;
      }

      row_sel_copy_cached_field_for_mysql(buf, cached_rec, templ);
    }
  } else {
    ut_memcpy(buf, cached_rec, prebuilt->mysql_prefix_len);
  }

  prebuilt->n_fetch_cached--;
  prebuilt->fetch_cache_first++;

  if (prebuilt->n_fetch_cached == 0) {
    /* All the prefetched records have been returned.
    Rewind so that we can insert records at the beginning
    of the prefetch cache or record buffer. */
    prebuilt->fetch_cache_first = 0;
    if (record_buffer != nullptr) {
      record_buffer->clear();
    }
  }
}

/** Initialise the prefetch cache. */
UNIV_INLINE
void row_sel_prefetch_cache_init(
    row_prebuilt_t *prebuilt) /*!< in/out: prebuilt struct */
{
  ulint i;
  ulint sz;
  byte *ptr;

  /* We use our own prefetch cache only if the server didn't
  provide one. */
  ut_ad(row_sel_get_record_buffer(prebuilt) == nullptr);

  /* Reserve space for the magic number. */
  sz = UT_ARR_SIZE(prebuilt->fetch_cache) * (prebuilt->mysql_row_len + 8);
  ptr = static_cast<byte *>(ut_malloc_nokey(sz));

  for (i = 0; i < UT_ARR_SIZE(prebuilt->fetch_cache); i++) {
    /* A user has reported memory corruption in these
    buffers in Linux. Put magic numbers there to help
    to track a possible bug. */

    mach_write_to_4(ptr, ROW_PREBUILT_FETCH_MAGIC_N);
    ptr += 4;

    prebuilt->fetch_cache[i] = ptr;
    ptr += prebuilt->mysql_row_len;

    mach_write_to_4(ptr, ROW_PREBUILT_FETCH_MAGIC_N);
    ptr += 4;
  }
}

/** Get the last fetch cache buffer from the queue.
 @return pointer to buffer. */
UNIV_INLINE
byte *row_sel_fetch_last_buf(
    row_prebuilt_t *prebuilt) /*!< in/out: prebuilt struct */
{
  const auto record_buffer = row_sel_get_record_buffer(prebuilt);

  ut_ad(!prebuilt->templ_contains_blob);
  if (record_buffer == nullptr) {
    ut_ad(prebuilt->n_fetch_cached < MYSQL_FETCH_CACHE_SIZE);
  } else {
    ut_ad(prebuilt->mysql_prefix_len <= record_buffer->record_size());
    ut_ad(record_buffer->records() == prebuilt->n_fetch_cached);
  }

  if (record_buffer == nullptr && prebuilt->fetch_cache[0] == nullptr) {
    /* Allocate memory for the fetch cache */
    ut_ad(prebuilt->n_fetch_cached == 0);

    row_sel_prefetch_cache_init(prebuilt);
  }

  /* Use the server-provided buffer if there is one. Otherwise,
  use our own prefetch buffer. */
  byte *buf = record_buffer ? record_buffer->add_record()
                            : prebuilt->fetch_cache[prebuilt->n_fetch_cached];

  ut_ad(prebuilt->fetch_cache_first == 0);
  UNIV_MEM_INVALID(buf, record_buffer ? record_buffer->record_size()
                                      : prebuilt->mysql_row_len);

  return (buf);
}

/** Pushes a row for MySQL to the fetch cache. */
UNIV_INLINE
void row_sel_enqueue_cache_row_for_mysql(
    byte *mysql_rec,          /*!< in/out: MySQL record */
    row_prebuilt_t *prebuilt) /*!< in/out: prebuilt struct */
{
  /* For non ICP code path the row should already exist in the
  next fetch cache slot. */

  if (prebuilt->idx_cond) {
    byte *dest = row_sel_fetch_last_buf(prebuilt);

    ut_memcpy(dest, mysql_rec, prebuilt->mysql_prefix_len);
  }

  ++prebuilt->n_fetch_cached;
}

/** Tries to do a shortcut to fetch a clustered index record with a unique key,
 using the hash index if possible (not always). We assume that the search
 mode is PAGE_CUR_GE, it is a consistent read, there is a read view in trx,
 btr search latch has been locked in S-mode if AHI is enabled.
 @return SEL_FOUND, SEL_EXHAUSTED, SEL_RETRY */
static ulint row_sel_try_search_shortcut_for_mysql(
    const rec_t **out_rec,    /*!< out: record if found */
    row_prebuilt_t *prebuilt, /*!< in: prebuilt struct */
    ulint **offsets,          /*!< in/out: for rec_get_offsets(*out_rec) */
    mem_heap_t **heap,        /*!< in/out: heap for rec_get_offsets() */
    mtr_t *mtr)               /*!< in: started mtr */
{
  dict_index_t *index = prebuilt->index;
  const dtuple_t *search_tuple = prebuilt->search_tuple;
  btr_pcur_t *pcur = prebuilt->pcur;
  trx_t *trx = prebuilt->trx;
  const rec_t *rec;

  ut_ad(index->is_clustered());
  ut_ad(!prebuilt->templ_contains_blob);

  btr_pcur_open_with_no_init(index, search_tuple, PAGE_CUR_GE, BTR_SEARCH_LEAF,
                             pcur, (trx->has_search_latch) ? RW_S_LATCH : 0,
                             mtr);
  rec = btr_pcur_get_rec(pcur);

  if (!page_rec_is_user_rec(rec)) {
    return (SEL_RETRY);
  }

  /* As the cursor is now placed on a user record after a search with
  the mode PAGE_CUR_GE, the up_match field in the cursor tells how many
  fields in the user record matched to the search tuple */

  if (btr_pcur_get_up_match(pcur) < dtuple_get_n_fields(search_tuple)) {
    return (SEL_EXHAUSTED);
  }

  /* This is a non-locking consistent read: if necessary, fetch
  a previous version of the record */

  *offsets = rec_get_offsets(rec, index, *offsets, ULINT_UNDEFINED, heap);

  if (!lock_clust_rec_cons_read_sees(rec, index, *offsets,
                                     trx_get_read_view(trx))) {
    return (SEL_RETRY);
  }

  if (rec_get_deleted_flag(rec, dict_table_is_comp(index->table))) {
    return (SEL_EXHAUSTED);
  }

  *out_rec = rec;

  return (SEL_FOUND);
}

/** Check a pushed-down index condition.
 @return ICP_NO_MATCH, ICP_MATCH, or ICP_OUT_OF_RANGE */
static ICP_RESULT row_search_idx_cond_check(
    byte *mysql_rec,          /*!< out: record
                              in MySQL format (invalid unless
                              prebuilt->idx_cond == true and
                              we return ICP_MATCH) */
    row_prebuilt_t *prebuilt, /*!< in/out: prebuilt struct
                              for the table handle */
    const rec_t *rec,         /*!< in: InnoDB record */
    const ulint *offsets)     /*!< in: rec_get_offsets() */
{
  ICP_RESULT result;
  ulint i;

  ut_ad(rec_offs_validate(rec, prebuilt->index, offsets));

  if (!prebuilt->idx_cond) {
    return (ICP_MATCH);
  }

  MONITOR_INC(MONITOR_ICP_ATTEMPTS);

  /* Convert to MySQL format those fields that are needed for
  evaluating the index condition. */

  if (prebuilt->blob_heap != nullptr) {
    mem_heap_empty(prebuilt->blob_heap);
  }

  for (i = 0; i < prebuilt->idx_cond_n_cols; i++) {
    const mysql_row_templ_t *templ = &prebuilt->mysql_template[i];

    /* Skip virtual columns */
    if (templ->is_virtual) {
      continue;
    }

    if (!row_sel_store_mysql_field(
            mysql_rec, prebuilt, rec, prebuilt->index, prebuilt->index, offsets,
            templ->icp_rec_field_no, templ, ULINT_UNDEFINED, nullptr,
            prebuilt->blob_heap)) {
      return (ICP_NO_MATCH);
    }
  }

  /* We assume that the index conditions on
  case-insensitive columns are case-insensitive. The
  case of such columns may be wrong in a secondary
  index, if the case of the column has been updated in
  the past, or a record has been deleted and a record
  inserted in a different case. */
  result = innobase_index_cond(prebuilt->m_mysql_handler);
  switch (result) {
    case ICP_MATCH:
      /* Convert the remaining fields to MySQL format.
      If this is a secondary index record, we must defer
      this until we have fetched the clustered index record. */
      if (!prebuilt->need_to_access_clustered ||
          prebuilt->index->is_clustered()) {
        if (!row_sel_store_mysql_rec(mysql_rec, prebuilt, rec, nullptr, FALSE,
                                     prebuilt->index, prebuilt->index, offsets,
                                     false, nullptr, prebuilt->blob_heap)) {
          ut_ad(prebuilt->index->is_clustered());
          return (ICP_NO_MATCH);
        }
      }
      MONITOR_INC(MONITOR_ICP_MATCH);
      return (result);
    case ICP_NO_MATCH:
      MONITOR_INC(MONITOR_ICP_NO_MATCH);
      return (result);
    case ICP_OUT_OF_RANGE:
      MONITOR_INC(MONITOR_ICP_OUT_OF_RANGE);
      const auto record_buffer = row_sel_get_record_buffer(prebuilt);
      if (record_buffer) {
        record_buffer->set_out_of_range(true);
      }
      return (result);
  }

  ut_error;
  return (result);
}

/** Check the pushed-down end-range condition to avoid extra traversal
if records are not with in view and also to avoid prefetching too
many records into the record buffer.
@param[in]	mysql_rec		record in MySQL format
@param[in]	rec			InnoDB record
@param[in]	prebuilt		prebuilt struct
@param[in]	clust_templ_for_sec	true if \a rec belongs to the secondary
                                        index but the \a prebuilt template is in
                                        clustered index format
@param[in]	offsets			information about column offsets in the
                                        secondary index, if virtual columns need
                                        to be copied into \a mysql_rec
@param[in,out]	record_buffer		the record buffer we are reading into,
                                        or \c nullptr if there is no buffer
@retval true	if the row in \a mysql_rec is out of range
@retval false	if the row in \a mysql_rec is in range */
static bool row_search_end_range_check(byte *mysql_rec, const rec_t *rec,
                                       row_prebuilt_t *prebuilt,
                                       bool clust_templ_for_sec,
                                       const ulint *offsets,
                                       Record_buffer *record_buffer) {
  const auto handler = prebuilt->m_mysql_handler;
  ut_ad(handler->end_range != nullptr);

  /* When reading from non-covering secondary indexes, mysql_rec won't
  have the values of virtual columns until the handler has called
  update_generated_read_fields(). If the end-range condition refers to a
  virtual column, we may have to copy its value from the secondary index
  before evaluating the condition. */
  if (clust_templ_for_sec && handler->m_virt_gcol_in_end_range) {
    ut_ad(offsets != nullptr);
    for (ulint i = 0; i < prebuilt->n_template; ++i) {
      const auto &templ = prebuilt->mysql_template[i];

      if (templ.is_virtual && templ.icp_rec_field_no != ULINT_UNDEFINED &&
          !row_sel_store_mysql_field(
              mysql_rec, prebuilt, rec, prebuilt->index, prebuilt->index,
              offsets, templ.icp_rec_field_no, &templ, ULINT_UNDEFINED, nullptr,
              prebuilt->blob_heap)) {
        return (false);
      }
    }
  }

  if (handler->compare_key_in_buffer(mysql_rec) > 0) {
    if (record_buffer != nullptr) {
      record_buffer->set_out_of_range(true);
    }

    return (true);
  }

  return (false);
}

/** Traverse to next/previous record.
@param[in]	moves_up	if true, move to next record else previous
@param[in]	match_mode	0 or ROW_SEL_EXACT or ROW_SEL_EXACT_PREFIX
@param[in,out]	pcur		cursor to record
@param[in]	mtr		mini transaction

@return DB_SUCCESS or error code */
static dberr_t row_search_traverse(bool moves_up, ulint match_mode,
                                   btr_pcur_t *pcur, mtr_t *mtr) {
  dberr_t err = DB_SUCCESS;

  if (moves_up) {
    if (!btr_pcur_move_to_next(pcur, mtr)) {
      err = (match_mode != 0) ? DB_RECORD_NOT_FOUND : DB_END_OF_INDEX;
      return (err);
    }
  } else {
    if (!btr_pcur_move_to_prev(pcur, mtr)) {
      err = (match_mode != 0) ? DB_RECORD_NOT_FOUND : DB_END_OF_INDEX;
      return (err);
    }
  }

  return (err);
}

/** Searches for rows in the database using cursor.
Function is for temporary tables that are not shared accross connections
and so lot of complexity is reduced especially locking and transaction related.
The cursor is an iterator over the table/index.

@param[out]	buf		buffer for the fetched row in MySQL format
@param[in]	mode		search mode PAGE_CUR_L
@param[in,out]	prebuilt	prebuilt struct for the table handler;
                                this contains the info to search_tuple,
                                index; if search tuple contains 0 field then
                                we position the cursor at start or the end of
                                index, depending on 'mode'
@param[in]	match_mode	0 or ROW_SEL_EXACT or ROW_SEL_EXACT_PREFIX
@param[in]	direction	0 or ROW_SEL_NEXT or ROW_SEL_PREV;
                                Note: if this is != 0, then prebuilt must has a
                                pcur with stored position! In opening of a
                                cursor 'direction' should be 0.
@return DB_SUCCESS or error code */
dberr_t row_search_no_mvcc(byte *buf, page_cur_mode_t mode,
                           row_prebuilt_t *prebuilt, ulint match_mode,
                           ulint direction) {
  dict_index_t *index = prebuilt->index;
  ut_ad(index->table->is_intrinsic());

  const dtuple_t *search_tuple = prebuilt->search_tuple;
  btr_pcur_t *pcur = prebuilt->pcur;
  Row_sel_get_clust_rec_for_mysql row_sel_get_clust_rec_for_mysql;

  const rec_t *result_rec = nullptr;
  const rec_t *clust_rec = nullptr;

  dberr_t err = DB_SUCCESS;

  mem_heap_t *heap = nullptr;
  ulint offsets_[REC_OFFS_NORMAL_SIZE];
  ulint *offsets = offsets_;
  rec_offs_init(offsets_);
  ut_ad(index && pcur && search_tuple);

  /* Step-0: Re-use the cached mtr. */
  mtr_t *mtr;
  dict_index_t *clust_index = index->table->first_index();

  if (!index->last_sel_cur) {
    dict_allocate_mem_intrinsic_cache(index);
  }

  mtr = &index->last_sel_cur->mtr;

  /* Step-1: Build the select graph. */
  if (direction == 0 && prebuilt->sel_graph == nullptr) {
    row_prebuild_sel_graph(prebuilt);
  }

  que_thr_t *thr = que_fork_get_first_thr(prebuilt->sel_graph);

  bool moves_up;

  if (direction == 0) {
    if (mode == PAGE_CUR_GE || mode == PAGE_CUR_G) {
      moves_up = true;
    } else {
      moves_up = false;
    }

  } else if (direction == ROW_SEL_NEXT) {
    moves_up = true;
  } else {
    moves_up = false;
  }

  /* Step-2: Open or Restore the cursor.
  If search key is specified, cursor is open using the key else
  cursor is open to return all the records. */
  if (direction != 0) {
    if (prebuilt->m_temp_read_shared && !prebuilt->m_temp_tree_modified) {
      if (!mtr->is_active()) {
        mtr_start(mtr);
      }

      /* This is an intrinsic table shared read, so we
      do not rely on index->last_sel_cur, instead we rely
      on "prebuilt->pcur", which supposes to position on
      last read position for each read session. */
      ut_ad(pcur->m_pos_state == BTR_PCUR_IS_POSITIONED);
      err = row_search_traverse(moves_up, match_mode, pcur, mtr);

      if (err != DB_SUCCESS) {
        return (err); /* purecov: inspected */
      }

    } else if (index->last_sel_cur->invalid || prebuilt->m_temp_tree_modified) {
      /* Index tree has changed and so active cached cursor is no more valid.
      Re-set it based on the last selected position. */
      index->last_sel_cur->release();
      prebuilt->m_temp_tree_modified = false;

      if (direction == ROW_SEL_NEXT && pcur->m_search_mode == PAGE_CUR_GE) {
        pcur->m_search_mode = PAGE_CUR_G;
      }

      mtr_start(mtr);
      mtr_set_log_mode(mtr, MTR_LOG_NO_REDO);

      mem_heap_t *heap = mem_heap_create(256);

      dtuple_t *tuple = dict_index_build_data_tuple(index, pcur->m_old_rec,
                                                    pcur->m_old_n_fields, heap);

      btr_pcur_open_with_no_init(index, tuple, pcur->m_search_mode,
                                 BTR_SEARCH_LEAF, pcur, 0, mtr);

      mem_heap_free(heap);
    } else {
      /* Restore the cursor for reading next record from cache
      information. */
      ut_ad(index->last_sel_cur->rec != nullptr);
      pcur->m_btr_cur.page_cur.rec = index->last_sel_cur->rec;
      pcur->m_btr_cur.page_cur.block = index->last_sel_cur->block;

      err = row_search_traverse(moves_up, match_mode, pcur, mtr);
      if (err != DB_SUCCESS) {
        return (err);
      }
    }
  } else {
    /* There could be previous uncommitted transaction if SELECT
    is operation as part of SELECT (IF NOT FOUND) INSERT
    (IF DUPLICATE) UPDATE plan. */
    index->last_sel_cur->release();

    /* Capture table snapshot in form of trx-id. */
    index->trx_id = dict_table_get_curr_table_sess_trx_id(index->table);

    /* Fresh search commences. */
    mtr_start(mtr);
    dict_disable_redo_if_temporary(index->table, mtr);

    if (dtuple_get_n_fields(search_tuple) > 0) {
      btr_pcur_open_with_no_init(index, search_tuple, mode, BTR_SEARCH_LEAF,
                                 pcur, 0, mtr);

    } else if (mode == PAGE_CUR_G || mode == PAGE_CUR_L) {
      btr_pcur_open_at_index_side(mode == PAGE_CUR_G, index, BTR_SEARCH_LEAF,
                                  pcur, false, 0, mtr);
    }
  }

  /* Step-3: Traverse the records filtering non-qualifiying records. */
  for (/* No op */; err == DB_SUCCESS;
       err = row_search_traverse(moves_up, match_mode, pcur, mtr)) {
    const rec_t *rec = btr_pcur_get_rec(pcur);

    if (page_rec_is_infimum(rec) || page_rec_is_supremum(rec) ||
        rec_get_deleted_flag(rec, dict_table_is_comp(index->table))) {
      /* The infimum record on a page cannot be in the
      result set, and neither can a record lock be placed on
      it: we skip such a record. */
      continue;
    }

    offsets = rec_get_offsets(rec, index, offsets, ULINT_UNDEFINED, &heap);

    /* Note that we cannot trust the up_match value in the cursor
    at this place because we can arrive here after moving the
    cursor! Thus we have to recompare rec and search_tuple to
    determine if they match enough. */
    if (match_mode == ROW_SEL_EXACT) {
      /* Test if the index record matches completely to
      search_tuple in prebuilt: if not, then we return with
      DB_RECORD_NOT_FOUND */
      if (0 != cmp_dtuple_rec(search_tuple, rec, index, offsets)) {
        err = DB_RECORD_NOT_FOUND;
        break;
      }
    } else if (match_mode == ROW_SEL_EXACT_PREFIX) {
      if (!cmp_dtuple_is_prefix_of_rec(search_tuple, rec, index, offsets)) {
        err = DB_RECORD_NOT_FOUND;
        break;
      }
    }

    /* Get the clustered index. We always need clustered index
    record for snapshort verification. */
    if (index != clust_index) {
      err = row_sel_get_clust_rec_for_mysql(prebuilt, index, rec, thr,
                                            &clust_rec, &offsets, &heap,
                                            nullptr, mtr, nullptr);

      if (err != DB_SUCCESS) {
        break;
      }

      if (rec_get_deleted_flag(clust_rec, dict_table_is_comp(index->table))) {
        /* The record is delete marked in clustered
        index. We can skip this record. */
        continue;
      }

      result_rec = clust_rec;
    } else {
      result_rec = rec;
    }

    /* Step-4: Cache the row-id of selected row to prebuilt cache.*/
    if (prebuilt->clust_index_was_generated) {
      row_sel_store_row_id_to_prebuilt(prebuilt, result_rec, clust_index,
                                       offsets);
    }

    /* Step-5: Convert selected record to MySQL format and
    store it. */
    if (prebuilt->template_type == ROW_MYSQL_DUMMY_TEMPLATE) {
      const rec_t *ret_rec =
          (index != clust_index && prebuilt->need_to_access_clustered)
              ? result_rec
              : rec;

      offsets =
          rec_get_offsets(ret_rec, index, offsets, ULINT_UNDEFINED, &heap);

      memcpy(buf + 4, ret_rec - rec_offs_extra_size(offsets),
             rec_offs_size(offsets));

      mach_write_to_4(buf, rec_offs_extra_size(offsets) + 4);

    } else if (!row_sel_store_mysql_rec(buf, prebuilt, result_rec, nullptr,
                                        TRUE, clust_index, prebuilt->index,
                                        offsets, false, nullptr,
                                        prebuilt->blob_heap)) {
      err = DB_ERROR;
      break;
    }

    /* Step-6: Store cursor position to fetch next record.
    MySQL calls this function iteratively get_next(), get_next()
    fashion. */
    ut_ad(err == DB_SUCCESS);
    index->last_sel_cur->rec = btr_pcur_get_rec(pcur);
    index->last_sel_cur->block = btr_pcur_get_block(pcur);

    /* This is needed in order to restore the cursor if index
    structure changes while SELECT is still active. */
    pcur->m_old_rec = dict_index_copy_rec_order_prefix(
        index, rec, &pcur->m_old_n_fields, &pcur->m_old_rec_buf,
        &pcur->m_buf_size);

    break;
  }

  if (err != DB_SUCCESS) {
    index->last_sel_cur->release();
  }

  if (heap != nullptr) {
    mem_heap_free(heap);
  }
  return (err);
}

/** Extract virtual column data from a virtual index record and fill a dtuple
@param[in]	rec		the virtual (secondary) index record
@param[in]	index		the virtual index
@param[in,out]	vrow		the dtuple where data extract to
@param[in]	heap		memory heap to allocate memory
*/
static void row_sel_fill_vrow(const rec_t *rec, dict_index_t *index,
                              const dtuple_t **vrow, mem_heap_t *heap) {
  ulint offsets_[REC_OFFS_NORMAL_SIZE];
  ulint *offsets = offsets_;
  rec_offs_init(offsets_);

  ut_ad(!(*vrow));

  offsets = rec_get_offsets(rec, index, offsets, ULINT_UNDEFINED, &heap);

  *vrow =
      dtuple_create_with_vcol(heap, 0, dict_table_get_n_v_cols(index->table));

  /* Initialize all virtual row's mtype to DATA_MISSING */
  dtuple_init_v_fld(*vrow);

  for (ulint i = 0; i < dict_index_get_n_fields(index); i++) {
    const dict_field_t *field;
    const dict_col_t *col;

    field = index->get_field(i);
    col = field->col;

    if (col->is_virtual()) {
      const byte *data;
      ulint len;

      data = rec_get_nth_field(rec, offsets, i, &len);

      const dict_v_col_t *vcol = reinterpret_cast<const dict_v_col_t *>(col);

      dfield_t *dfield = dtuple_get_nth_v_field(*vrow, vcol->v_pos);
      dfield_set_data(dfield, data, len);
      col->copy_type(dfield_get_type(dfield));
    }
  }
}
/** The return type of row_compare_row_to_range() which summarizes information
about the relation between the row being processed, and the range of the scan */
struct row_to_range_relation_t {
  /** true: we don't know, false: row is not in range */
  bool row_can_be_in_range;
  /** true: we don't know, false: gap has nothing in common with range */
  bool gap_can_intersect_range;
  /** true: row exactly matches end of range, false: we don't know */
  bool row_must_be_at_end;
};

/** A helper function extracted from row_search_mvcc() which compares the row
being processed with the range of the scan.
It does not modify any of it's arguments and returns a summary of situation.
All the arguments are named the same way as local variables at place of call,
and have same values. */
static row_to_range_relation_t row_compare_row_to_range(
    const bool set_also_gap_locks, const trx_t *const trx,
    const ibool unique_search, const dict_index_t *const index,
    const dict_index_t *const clust_index, const rec_t *const rec,
    const ibool comp, const page_cur_mode_t mode, const ulint direction,
    const dtuple_t *search_tuple, const ulint *const offsets,
    const ibool moves_up, const row_prebuilt_t *const prebuilt) {
  row_to_range_relation_t row_to_range_relation;
  row_to_range_relation.row_can_be_in_range = true;
  row_to_range_relation.gap_can_intersect_range = true;
  row_to_range_relation.row_must_be_at_end = false;

  /* We don't know how to compare row which is on supremum with range, but this
  should not be a problem because row_search_mvcc "skips" over them without
  calling our function */
  ut_ad(!page_rec_is_supremum(rec));
  if (page_rec_is_supremum(rec)) {
    return (row_to_range_relation);
  }

  /* Try to place a lock on the index record; note that delete
  marked records are a special case in a unique search. If there
  is a non-delete marked record, then it is enough to lock its
  existence with LOCK_REC_NOT_GAP. */

  /* If we are doing a 'greater or equal than a primary key
  value' search from a clustered index, and we find a record
  that has that exact primary key value, then there is no need
  to lock the gap before the record, because no insert in the
  gap can be in our search range. That is, no phantom row can
  appear that way.

  An example: if col1 is the primary key, the search is WHERE
  col1 >= 100, and we find a record where col1 = 100, then no
  need to lock the gap before that record. */

  if (!set_also_gap_locks || trx->skip_gap_locks() ||
      (unique_search && !rec_get_deleted_flag(rec, comp)) ||
      dict_index_is_spatial(index) ||
      (index == clust_index && mode == PAGE_CUR_GE && direction == 0 &&
       dtuple_get_n_fields_cmp(search_tuple) ==
           dict_index_get_n_unique(index) &&
       0 == cmp_dtuple_rec(search_tuple, rec, index, offsets))) {
    row_to_range_relation.gap_can_intersect_range = false;
    return (row_to_range_relation);
  }

  /* We don't know how to handle HANDLER interface */
  if (prebuilt->used_in_HANDLER) {
    return (row_to_range_relation);
  }

  /* While I believe that we handle semi-consistent reads correctly, the proof
  is quite complicated and lingers on the fact that semi-consistent reads are
  used only if we don't use gap locks. And fortunately, we've already checked
  above that trx->skip_gap_locks() is false, so we don't have to go through the
  whole reasoning about what exactly happens in case the row which is at the
  end of the range got locked by another transaction, removed, purged, and while
  we were doing semi-consistent read on it. */
  ut_ad(!trx->skip_gap_locks());
  ut_ad(prebuilt->row_read_type == ROW_READ_WITH_LOCKS);

  /* Following heuristics are meant to avoid locking the row itself, or even
  the gap before it, in case when the row is "after the end of range". The
  difficulty here is in that the index itself can be declared as either
  ascending or descending, separately for each column, and cursor can be
  PAGE_CUR_G(E) or PAGE_CUR_L(E) etc., and direction of scan can be 0,
  ROW_SEL_NEXT or ROW_SEL_PREV, and this might be a secondary index (with
  duplicates). So we limit ourselves just to the cases, which are at the
  same common, tested, actionable and easy to reason about.
  In particular we only handle cases where we iterate the index in its
  natural order. */
  if (index == clust_index && (mode == PAGE_CUR_GE || mode == PAGE_CUR_G) &&
      (direction == 0 || direction == ROW_SEL_NEXT) &&
      prebuilt->is_reading_range()) {
    ut_ad(moves_up);
    const auto stop_len = dtuple_get_n_fields_cmp(prebuilt->m_stop_tuple);
    if (0 < stop_len) {
      const auto index_len = dict_index_get_n_unique(index);
      ut_ad(prebuilt->m_mysql_handler->end_range != nullptr);
      if (stop_len <= index_len) {
        const auto cmp =
            cmp_dtuple_rec(prebuilt->m_stop_tuple, rec, index, offsets);

        if (cmp < 0) {
          row_to_range_relation.row_can_be_in_range = false;
          if (prebuilt->m_stop_tuple_found) {
            ut_ad(stop_len == index_len);
            row_to_range_relation.gap_can_intersect_range = false;
            return (row_to_range_relation);
          }
          return (row_to_range_relation);
        }

        if (cmp == 0) {
          ut_ad(!prebuilt->m_stop_tuple_found);
          row_to_range_relation.row_can_be_in_range =
              prebuilt->m_mysql_handler->end_range->flag != HA_READ_BEFORE_KEY;
          row_to_range_relation.row_must_be_at_end = stop_len == index_len;
          return (row_to_range_relation);
        }
      }
    }
  }
  return (row_to_range_relation);
}

/** Searches for rows in the database using cursor.
Function is mainly used for tables that are shared accorss connection and
so it employs technique that can help re-construct the rows that
transaction is suppose to see.
It also has optimization such as pre-caching the rows, using AHI, etc.

@param[out]	buf		buffer for the fetched row in MySQL format
@param[in]	mode		search mode PAGE_CUR_L
@param[in,out]	prebuilt	prebuilt struct for the table handler;
                                this contains the info to search_tuple,
                                index; if search tuple contains 0 field then
                                we position the cursor at start or the end of
                                index, depending on 'mode'
@param[in]	match_mode	0 or ROW_SEL_EXACT or ROW_SEL_EXACT_PREFIX
@param[in]	direction	0 or ROW_SEL_NEXT or ROW_SEL_PREV;
                                Note: if this is != 0, then prebuilt must has a
                                pcur with stored position! In opening of a
                                cursor 'direction' should be 0.
@return DB_SUCCESS or error code */
<<<<<<< HEAD
dberr_t row_search_mvcc(byte *buf, page_cur_mode_t mode,
                        row_prebuilt_t *prebuilt, ulint match_mode,
                        const ulint direction) {
  DBUG_TRACE;

  dict_index_t *index = prebuilt->index;
  ibool comp = dict_table_is_comp(index->table);
  const dtuple_t *search_tuple = prebuilt->search_tuple;
  btr_pcur_t *pcur = prebuilt->pcur;
  trx_t *trx = prebuilt->trx;
  dict_index_t *clust_index;
  /* True if we are scanning a secondary index, but the template is based
  on the primary index. */
  bool clust_templ_for_sec;
  que_thr_t *thr;
  const rec_t *prev_rec = nullptr;
#ifdef UNIV_DEBUG
  const rec_t *prev_rec_debug = nullptr;
  ulint prev_rec_debug_n_fields = 0;
  byte *prev_rec_debug_buf = nullptr;
  size_t prev_rec_debug_buf_size = 0;
#endif /* UNIV_DEBUG */
  const rec_t *rec = nullptr;
  byte *end_range_cache = nullptr;
  const dtuple_t *prev_vrow = nullptr;
  const dtuple_t *vrow = nullptr;
  const rec_t *result_rec = nullptr;
  const rec_t *clust_rec;
  Row_sel_get_clust_rec_for_mysql row_sel_get_clust_rec_for_mysql;
  dberr_t err = DB_SUCCESS;
  ibool unique_search = FALSE;
  ibool mtr_has_extra_clust_latch = FALSE;
  ibool moves_up = FALSE;
  bool set_also_gap_locks = true;
  /* if the query is a plain locking SELECT, and the isolation level
  is <= TRX_ISO_READ_COMMITTED, then this is set to FALSE */
  ibool did_semi_consistent_read = FALSE;
  /* if the returned record was locked and we did a semi-consistent
  read (fetch the newest committed version), then this is set to
  TRUE */
  ulint next_offs;
  ibool same_user_rec = FALSE;
  mtr_t mtr;
  mem_heap_t *heap = nullptr;
  ulint offsets_[REC_OFFS_NORMAL_SIZE];
  ulint *offsets = offsets_;
  ulint sec_offsets_[REC_OFFS_NORMAL_SIZE];
  ulint *sec_offsets = nullptr;
  ibool table_lock_waited = FALSE;
  byte *next_buf = nullptr;
  bool spatial_search = false;
  ulint end_loop = 0;

  rec_offs_init(offsets_);

  ut_ad(index && pcur && search_tuple);
  ut_a(prebuilt->magic_n == ROW_PREBUILT_ALLOCATED);
  ut_a(prebuilt->magic_n2 == ROW_PREBUILT_ALLOCATED);
  ut_a(!trx->has_search_latch);

  /* We don't support FTS queries from the HANDLER interfaces, because
  we implemented FTS as reversed inverted index with auxiliary tables.
  So anything related to traditional index query would not apply to
  it. */
  if (prebuilt->index->type & DICT_FTS) {
    return DB_END_OF_INDEX;
  }
=======
dberr_t
row_search_mvcc(
	byte*		buf,
	page_cur_mode_t	mode,
	row_prebuilt_t*	prebuilt,
	ulint		match_mode,
	ulint		direction)
{
	DBUG_ENTER("row_search_mvcc");

	dict_index_t*	index		= prebuilt->index;
	ibool		comp		= dict_table_is_comp(index->table);
	const dtuple_t*	search_tuple	= prebuilt->search_tuple;
	btr_pcur_t*	pcur		= prebuilt->pcur;
	trx_t*		trx		= prebuilt->trx;
	dict_index_t*	clust_index;
	que_thr_t*	thr;
	const rec_t*	prev_rec = NULL;
	const rec_t*	rec = NULL;
	byte*		end_range_cache = NULL;
	const dtuple_t*	prev_vrow = NULL;
	const dtuple_t*	vrow = NULL;
	const rec_t*	result_rec = NULL;
	const rec_t*	clust_rec;
	dberr_t		err				= DB_SUCCESS;
	ibool		unique_search			= FALSE;
	ibool		mtr_has_extra_clust_latch	= FALSE;
	ibool		moves_up			= FALSE;
	ibool		set_also_gap_locks		= TRUE;
	/* if the query is a plain locking SELECT, and the isolation level
	is <= TRX_ISO_READ_COMMITTED, then this is set to FALSE */
	ibool		did_semi_consistent_read	= FALSE;
	/* if the returned record was locked and we did a semi-consistent
	read (fetch the newest committed version), then this is set to
	TRUE */
	ulint		next_offs;
	ibool		same_user_rec;
	mtr_t		mtr;
	mem_heap_t*	heap				= NULL;
	ulint		offsets_[REC_OFFS_NORMAL_SIZE];
	ulint*		offsets				= offsets_;
	ibool		table_lock_waited		= FALSE;
	byte*		next_buf			= 0;
	bool		spatial_search			= false;
	ulint		end_loop			= 0;

	rec_offs_init(offsets_);

	ut_ad(index && pcur && search_tuple);
	ut_a(prebuilt->magic_n == ROW_PREBUILT_ALLOCATED);
	ut_a(prebuilt->magic_n2 == ROW_PREBUILT_ALLOCATED);

	/* We don't support FTS queries from the HANDLER interfaces, because
	we implemented FTS as reversed inverted index with auxiliary tables.
	So anything related to traditional index query would not apply to
	it. */
	if (prebuilt->index->type & DICT_FTS) {
		DBUG_RETURN(DB_END_OF_INDEX);
	}
>>>>>>> 7fb601df

#ifdef UNIV_DEBUG
  {
    btrsea_sync_check check(trx->has_search_latch);
    ut_ad(!sync_check_iterate(check));
  }
#endif /* UNIV_DEBUG */

<<<<<<< HEAD
  if (dict_table_is_discarded(prebuilt->table)) {
    return DB_TABLESPACE_DELETED;

  } else if (prebuilt->table->ibd_file_missing) {
    return DB_TABLESPACE_NOT_FOUND;

  } else if (!prebuilt->index_usable) {
    return DB_MISSING_HISTORY;

  } else if (prebuilt->index->is_corrupted()) {
    return DB_CORRUPTION;
  }

  /* We need to get the virtual column values stored in secondary
  index key, if this is covered index scan or virtual key read is
  requested. */
  bool need_vrow = dict_index_has_virtual(prebuilt->index) &&
                   (prebuilt->read_just_key || prebuilt->m_read_virtual_key);

  /* Reset the new record lock info if trx_t::allow_semi_consistent().
  Then we are able to remove the record locks set here on an
  individual row. */
  std::fill_n(prebuilt->new_rec_lock, row_prebuilt_t::LOCK_COUNT, false);
  /*-------------------------------------------------------------*/
  /* PHASE 1: Try to pop the row from the record buffer or from
  the prefetch cache */

  const auto record_buffer = row_sel_get_record_buffer(prebuilt);

  if (UNIV_UNLIKELY(direction == 0)) {
    trx->op_info = "starting index read";

    prebuilt->n_rows_fetched = 0;
    prebuilt->n_fetch_cached = 0;
    prebuilt->fetch_cache_first = 0;
    if (record_buffer != nullptr) {
      record_buffer->reset();
    }

    if (prebuilt->sel_graph == nullptr) {
      /* Build a dummy select query graph */
      row_prebuild_sel_graph(prebuilt);
    }
  } else {
    trx->op_info = "fetching rows";

    if (prebuilt->n_rows_fetched == 0) {
      prebuilt->fetch_direction = direction;
    }

    if (UNIV_UNLIKELY(direction != prebuilt->fetch_direction)) {
      if (UNIV_UNLIKELY(prebuilt->n_fetch_cached > 0)) {
        ut_error;
        /* TODO: scrollable cursor: restore cursor to
        the place of the latest returned row,
        or better: prevent caching for a scroll
        cursor! */
      }

      prebuilt->n_rows_fetched = 0;
      prebuilt->n_fetch_cached = 0;
      prebuilt->fetch_cache_first = 0;

      /* A record buffer is not used for scroll cursors.
      Otherwise, it would have to be reset here too. */
      ut_ad(record_buffer == nullptr);

    } else if (UNIV_LIKELY(prebuilt->n_fetch_cached > 0)) {
      row_sel_dequeue_cached_row_for_mysql(buf, prebuilt);

      prebuilt->n_rows_fetched++;

      err = DB_SUCCESS;
      goto func_exit;
    } else if (prebuilt->m_end_range == true) {
      prebuilt->m_end_range = false;
      err = DB_RECORD_NOT_FOUND;
      goto func_exit;
    }

    /* The prefetch cache is exhausted, so fetch_cache_first
    should point to the beginning of the cache. */
    ut_ad(prebuilt->fetch_cache_first == 0);

    if (record_buffer != nullptr && record_buffer->is_out_of_range()) {
      /* The previous returned row was popped from
      the fetch cache, but the end of the range was
      reached while filling the cache, so there are
      no more rows to put into the cache. */

      err = DB_RECORD_NOT_FOUND;
      goto func_exit;
    }

    prebuilt->n_rows_fetched++;

    if (prebuilt->n_rows_fetched > 1000000000) {
      /* Prevent wrap-over */
      prebuilt->n_rows_fetched = 500000000;
    }

    mode = pcur->m_search_mode;
  }

  /* In a search where at most one record in the index may match, we
  can use a LOCK_REC_NOT_GAP type record lock when locking a
  non-delete-marked matching record.

  Note that in a unique secondary index there may be different
  delete-marked versions of a record where only the primary key
  values differ: thus in a secondary index we must use next-key
  locks when locking delete-marked records. */

  if (match_mode == ROW_SEL_EXACT && dict_index_is_unique(index) &&
      dtuple_get_n_fields(search_tuple) == dict_index_get_n_unique(index) &&
      (index->is_clustered() || !dtuple_contains_null(search_tuple))) {
    /* Note above that a UNIQUE secondary index can contain many
    rows with the same key value if one of the columns is the SQL
    null. A clustered index under MySQL can never contain null
    columns because we demand that all the columns in primary key
    are non-null. */

    unique_search = TRUE;

    /* Even if the condition is unique, MySQL seems to try to
    retrieve also a second row if a primary key contains more than
    1 column. Return immediately if this is not a HANDLER
    command. */

    if (UNIV_UNLIKELY(direction != 0 && !prebuilt->used_in_HANDLER)) {
      err = DB_RECORD_NOT_FOUND;
      goto func_exit;
    }
  }

  /* We don't support sequential scan for Rtree index, because it
  is no meaning to do so. */
  if (dict_index_is_spatial(index) && !RTREE_SEARCH_MODE(mode)) {
    err = DB_END_OF_INDEX;
    goto func_exit;
  }

  mtr_start(&mtr);

  /*-------------------------------------------------------------*/
  /* PHASE 2: Try fast adaptive hash index search if possible */

  /* Next test if this is the special case where we can use the fast
  adaptive hash index to try the search. Since we must release the
  search system latch when we retrieve an externally stored field, we
  cannot use the adaptive hash index in a search in the case the row
  may be long and there may be externally stored fields */

  if (UNIV_UNLIKELY(direction == 0) && unique_search && btr_search_enabled &&
      index->is_clustered() && !prebuilt->templ_contains_blob &&
      !prebuilt->used_in_HANDLER &&
      (prebuilt->mysql_row_len < UNIV_PAGE_SIZE / 8) && !prebuilt->innodb_api) {
    mode = PAGE_CUR_GE;

    if (trx->mysql_n_tables_locked == 0 && !prebuilt->ins_sel_stmt &&
        prebuilt->select_lock_type == LOCK_NONE &&
        trx->isolation_level > TRX_ISO_READ_UNCOMMITTED &&
        MVCC::is_view_active(trx->read_view)) {
      /* This is a SELECT query done as a consistent read,
      and the read view has already been allocated:
      let us try a search shortcut through the hash
      index.
      NOTE that we must also test that
      mysql_n_tables_locked == 0, because this might
      also be INSERT INTO ... SELECT ... or
      CREATE TABLE ... SELECT ... . Our algorithm is
      NOT prepared to inserts interleaved with the SELECT,
      and if we try that, we can deadlock on the adaptive
      hash index semaphore! */

      ut_a(!trx->has_search_latch);
      rw_lock_s_lock(btr_get_search_latch(index));
      trx->has_search_latch = true;

      switch (row_sel_try_search_shortcut_for_mysql(&rec, prebuilt, &offsets,
                                                    &heap, &mtr)) {
        case SEL_FOUND:
          /* At this point, rec is protected by
          a page latch that was acquired by
          row_sel_try_search_shortcut_for_mysql().
          The latch will not be released until
          mtr_commit(&mtr). */
          ut_ad(!rec_get_deleted_flag(rec, comp));

          if (prebuilt->idx_cond) {
            switch (row_search_idx_cond_check(buf, prebuilt, rec, offsets)) {
              case ICP_NO_MATCH:
              case ICP_OUT_OF_RANGE:
                goto shortcut_mismatch;
              case ICP_MATCH:
                goto shortcut_match;
            }
          }

          if (!row_sel_store_mysql_rec(buf, prebuilt, rec, nullptr, FALSE,
                                       index, prebuilt->index, offsets, false,
                                       nullptr, prebuilt->blob_heap)) {
            /* Only fresh inserts may contain
            incomplete externally stored
            columns. Pretend that such
            records do not exist. Such
            records may only be accessed
            at the READ UNCOMMITTED
            isolation level or when
            rolling back a recovered
            transaction. Rollback happens
            at a lower level, not here. */

            /* Proceed as in case SEL_RETRY. */
            break;
          }

        shortcut_match:
          mtr_commit(&mtr);

          /* NOTE that we do NOT store the cursor
          position */

          err = DB_SUCCESS;

          rw_lock_s_unlock(btr_get_search_latch(index));
          trx->has_search_latch = false;

          goto func_exit;

        case SEL_EXHAUSTED:
        shortcut_mismatch:
          mtr_commit(&mtr);

          err = DB_RECORD_NOT_FOUND;

          rw_lock_s_unlock(btr_get_search_latch(index));
          trx->has_search_latch = false;

          /* NOTE that we do NOT store the cursor
          position */

          goto func_exit;

        case SEL_RETRY:
          break;

        default:
          ut_ad(0);
      }

      mtr_commit(&mtr);
      mtr_start(&mtr);

      rw_lock_s_unlock(btr_get_search_latch(index));
      trx->has_search_latch = false;
    }
  }

  /*-------------------------------------------------------------*/
  /* PHASE 3: Open or restore index cursor position */

  spatial_search = dict_index_is_spatial(index) && mode >= PAGE_CUR_CONTAIN;

  /* The state of a running trx can only be changed by the
  thread that is currently serving the transaction. Because we
  are that thread, we can read trx->state without holding any
  mutex. */
  ut_ad(prebuilt->sql_stat_start || trx->state == TRX_STATE_ACTIVE);

  ut_ad(!trx_is_started(trx) || trx->state == TRX_STATE_ACTIVE);

  ut_ad(prebuilt->sql_stat_start || prebuilt->select_lock_type != LOCK_NONE ||
        MVCC::is_view_active(trx->read_view) || srv_read_only_mode);

  trx_start_if_not_started(trx, false);

  if (prebuilt->table->skip_gap_locks() ||
      (trx->skip_gap_locks() && prebuilt->select_lock_type != LOCK_NONE &&
       trx->mysql_thd != nullptr && thd_is_select(trx->mysql_thd))) {
    /* It is a plain locking SELECT and the isolation
    level is low: do not lock gaps */

    /* Reads on DD tables dont require gap-locks as serializability
    between different DDL statements is achieved using
    metadata locks */
    set_also_gap_locks = false;
  }

  /* Note that if the search mode was GE or G, then the cursor
  naturally moves upward (in fetch next) in alphabetical order,
  otherwise downward */

  if (direction == 0) {
    if (mode == PAGE_CUR_GE || mode == PAGE_CUR_G || mode >= PAGE_CUR_CONTAIN) {
      moves_up = TRUE;
    }

  } else if (direction == ROW_SEL_NEXT) {
    moves_up = TRUE;
  }

  thr = que_fork_get_first_thr(prebuilt->sel_graph);

  que_thr_move_to_run_state_for_mysql(thr, trx);

  clust_index = index->table->first_index();

  clust_templ_for_sec =
      index != clust_index && prebuilt->need_to_access_clustered;

  /* Do some start-of-statement preparations */

  if (!prebuilt->sql_stat_start) {
    /* No need to set an intention lock or assign a read view */

    if (!MVCC::is_view_active(trx->read_view) && !srv_read_only_mode &&
        prebuilt->select_lock_type == LOCK_NONE) {
      ib::error(ER_IB_MSG_1031) << "MySQL is trying to perform a"
                                   " consistent read but the read view is not"
                                   " assigned!";
      trx_print(stderr, trx, 600);
      fputc('\n', stderr);
      ut_error;
    }
  } else if (prebuilt->select_lock_type == LOCK_NONE) {
    /* This is a consistent read */
    /* Assign a read view for the query */

    if (!srv_read_only_mode) {
      trx_assign_read_view(trx);
    }

    prebuilt->sql_stat_start = FALSE;
  } else {
  wait_table_again:
    err = lock_table(0, index->table,
                     prebuilt->select_lock_type == LOCK_S ? LOCK_IS : LOCK_IX,
                     thr);

    if (err != DB_SUCCESS) {
      table_lock_waited = TRUE;
      goto lock_table_wait;
    }
    prebuilt->sql_stat_start = FALSE;
  }

  /* Open or restore index cursor position */

  if (UNIV_LIKELY(direction != 0)) {
    if (spatial_search) {
      /* R-Tree access does not need to do
      cursor position and resposition */
      goto next_rec;
    }

    ibool need_to_process = sel_restore_position_for_mysql(
        &same_user_rec, BTR_SEARCH_LEAF, pcur, moves_up, &mtr);

    ut_ad(prev_rec == nullptr);

    if (UNIV_UNLIKELY(need_to_process)) {
      if (UNIV_UNLIKELY(prebuilt->row_read_type ==
                        ROW_READ_DID_SEMI_CONSISTENT)) {
        /* We did a semi-consistent read,
        but the record was removed in
        the meantime. */
        prebuilt->row_read_type = ROW_READ_TRY_SEMI_CONSISTENT;
      }
    } else if (UNIV_LIKELY(prebuilt->row_read_type !=
                           ROW_READ_DID_SEMI_CONSISTENT)) {
      /* The cursor was positioned on the record
      that we returned previously.  If we need
      to repeat a semi-consistent read as a
      pessimistic locking read, the record
      cannot be skipped. */

      goto next_rec;
    }

  } else if (dtuple_get_n_fields(search_tuple) > 0) {
    pcur->m_btr_cur.thr = thr;

    if (dict_index_is_spatial(index)) {
      bool need_pred_lock = set_also_gap_locks && !trx->skip_gap_locks() &&
                            prebuilt->select_lock_type != LOCK_NONE;

      if (!prebuilt->rtr_info) {
        prebuilt->rtr_info = rtr_create_rtr_info(
            need_pred_lock, true, btr_pcur_get_btr_cur(pcur), index);
        prebuilt->rtr_info->search_tuple = search_tuple;
        prebuilt->rtr_info->search_mode = mode;
        rtr_info_update_btr(btr_pcur_get_btr_cur(pcur), prebuilt->rtr_info);
      } else {
        rtr_info_reinit_in_cursor(btr_pcur_get_btr_cur(pcur), index,
                                  need_pred_lock);
        prebuilt->rtr_info->search_tuple = search_tuple;
        prebuilt->rtr_info->search_mode = mode;
      }
    }

    btr_pcur_open_with_no_init(index, search_tuple, mode, BTR_SEARCH_LEAF, pcur,
                               0, &mtr);

    pcur->m_trx_if_known = trx;

    rec = btr_pcur_get_rec(pcur);

    if (!moves_up && !page_rec_is_supremum(rec) && set_also_gap_locks &&
        !trx->skip_gap_locks() && prebuilt->select_lock_type != LOCK_NONE &&
        !dict_index_is_spatial(index)) {
      /* Try to place a gap lock on the next index record
      to prevent phantoms in ORDER BY ... DESC queries */
      const rec_t *next_rec = page_rec_get_next_const(rec);

      offsets =
          rec_get_offsets(next_rec, index, offsets, ULINT_UNDEFINED, &heap);
      err = sel_set_rec_lock(pcur, next_rec, index, offsets,
                             prebuilt->select_mode, prebuilt->select_lock_type,
                             LOCK_GAP, thr, &mtr);

      switch (err) {
        case DB_SUCCESS_LOCKED_REC:
          err = DB_SUCCESS;
        case DB_SUCCESS:
          break;
        case DB_SKIP_LOCKED:
        case DB_LOCK_NOWAIT:
          ut_ad(0);
          goto next_rec;
        default:
          goto lock_wait_or_error;
      }
    }
  } else if (mode == PAGE_CUR_G || mode == PAGE_CUR_L) {
    btr_pcur_open_at_index_side(mode == PAGE_CUR_G, index, BTR_SEARCH_LEAF,
                                pcur, false, 0, &mtr);
  }

rec_loop:
  ut_ad(trx_can_be_handled_by_current_thread(trx));
  DEBUG_SYNC_C("row_search_rec_loop");

  prebuilt->lob_undo_reset();

  if (trx_is_interrupted(trx)) {
    if (!spatial_search) {
      btr_pcur_store_position(pcur, &mtr);
    }
    err = DB_INTERRUPTED;
    goto normal_return;
  }

  /*-------------------------------------------------------------*/
  /* PHASE 4: Look for matching records in a loop */

  rec = btr_pcur_get_rec(pcur);

  ut_ad(!!page_rec_is_comp(rec) == comp);

  if (page_rec_is_infimum(rec)) {
    /* The infimum record on a page cannot be in the result set,
    and neither can a record lock be placed on it: we skip such
    a record. */

    prev_rec = nullptr;
    goto next_rec;
  }

  if (page_rec_is_supremum(rec)) {
    DBUG_EXECUTE_IF(
        "compare_end_range", if (end_loop < 100) { end_loop = 100; });

    /** Compare the last record of the page with end range
    passed to InnoDB when there is no ICP and number of
    loops in row_search_mvcc for rows found but not
    reporting due to search views etc. */
    if (prev_rec != nullptr && !prebuilt->innodb_api &&
        prebuilt->m_mysql_handler->end_range != nullptr &&
        prebuilt->idx_cond == false && end_loop >= 100) {
      dict_index_t *key_index = prebuilt->index;

      if (end_range_cache == nullptr) {
        end_range_cache =
            static_cast<byte *>(ut_malloc_nokey(prebuilt->mysql_row_len));
      }

      if (clust_templ_for_sec) {
        /** Secondary index record but the template
        based on PK. */
        key_index = clust_index;
      }

      /** Create offsets based on prebuilt index. */
      offsets = rec_get_offsets(prev_rec, prebuilt->index, offsets,
                                ULINT_UNDEFINED, &heap);

      if (row_sel_store_mysql_rec(end_range_cache, prebuilt, prev_rec,
                                  prev_vrow, clust_templ_for_sec, key_index,
                                  prebuilt->index, offsets, clust_templ_for_sec,
                                  prebuilt->get_lob_undo(),
                                  prebuilt->blob_heap)) {
        if (row_search_end_range_check(end_range_cache, prev_rec, prebuilt,
                                       clust_templ_for_sec, offsets,
                                       record_buffer)) {
          /** In case of prebuilt->fetch,
          set the error in prebuilt->end_range. */
          if (next_buf != nullptr) {
            prebuilt->m_end_range = true;
          }

          err = DB_RECORD_NOT_FOUND;
          goto normal_return;
        }
      }
      DEBUG_SYNC_C("allow_insert");
    }

    if (set_also_gap_locks && !trx->skip_gap_locks() &&
        prebuilt->select_lock_type != LOCK_NONE &&
        !dict_index_is_spatial(index)) {
      /* Try to place a lock on the index record */

      offsets = rec_get_offsets(rec, index, offsets, ULINT_UNDEFINED, &heap);
      err = sel_set_rec_lock(pcur, rec, index, offsets, prebuilt->select_mode,
                             prebuilt->select_lock_type, LOCK_ORDINARY, thr,
                             &mtr);

      switch (err) {
        case DB_SUCCESS_LOCKED_REC:
          err = DB_SUCCESS;
        case DB_SUCCESS:
          break;
        case DB_SKIP_LOCKED:
        case DB_LOCK_NOWAIT:
          ut_ad(0);
        default:
          goto lock_wait_or_error;
      }
      DEBUG_SYNC_C("allow_insert");
    }

    /* A page supremum record cannot be in the result set: skip
    it now that we have placed a possible lock on it */

    prev_rec = nullptr;
    goto next_rec;
  }

  /*-------------------------------------------------------------*/
  /* Do sanity checks in case our cursor has bumped into page
  corruption */

  if (comp) {
    next_offs = rec_get_next_offs(rec, TRUE);
    if (UNIV_UNLIKELY(next_offs < PAGE_NEW_SUPREMUM)) {
      goto wrong_offs;
    }
  } else {
    next_offs = rec_get_next_offs(rec, FALSE);
    if (UNIV_UNLIKELY(next_offs < PAGE_OLD_SUPREMUM)) {
      goto wrong_offs;
    }
  }

  if (UNIV_UNLIKELY(next_offs >= UNIV_PAGE_SIZE - PAGE_DIR)) {
  wrong_offs:
    if (srv_force_recovery == 0 || moves_up == FALSE) {
      ib::error(ER_IB_MSG_1032)
          << "Rec address " << static_cast<const void *>(rec)
          << ", buf block fix count "
          << btr_cur_get_block(btr_pcur_get_btr_cur(pcur))->page.buf_fix_count;

      ib::error(ER_IB_MSG_1033)
          << "Index corruption: rec offs " << page_offset(rec) << " next offs "
          << next_offs << ", page no " << page_get_page_no(page_align(rec))
          << ", index " << index->name << " of table " << index->table->name
          << ". Run CHECK TABLE. You may need to"
             " restore from a backup, or dump + drop +"
             " reimport the table.";
      ut_ad(0);
      err = DB_CORRUPTION;

      goto lock_wait_or_error;
    } else {
      /* The user may be dumping a corrupt table. Jump
      over the corruption to recover as much as possible. */

      ib::info(ER_IB_MSG_1034)
          << "Index corruption: rec offs " << page_offset(rec) << " next offs "
          << next_offs << ", page no " << page_get_page_no(page_align(rec))
          << ", index " << index->name << " of table " << index->table->name
          << ". We try to skip the rest of the page.";

      btr_pcur_move_to_last_on_page(pcur, &mtr);

      prev_rec = nullptr;
      goto next_rec;
    }
  }
  /*-------------------------------------------------------------*/

  /* Calculate the 'offsets' associated with 'rec' */

  ut_ad(fil_page_index_page_check(btr_pcur_get_page(pcur)));
  ut_ad(btr_page_get_index_id(btr_pcur_get_page(pcur)) == index->id);

  offsets = rec_get_offsets(rec, index, offsets, ULINT_UNDEFINED, &heap);

  if (UNIV_UNLIKELY(srv_force_recovery > 0)) {
    if (!rec_validate(rec, offsets) ||
        !btr_index_rec_validate(rec, index, FALSE)) {
      ib::info(ER_IB_MSG_1035)
          << "Index corruption: rec offs " << page_offset(rec) << " next offs "
          << next_offs << ", page no " << page_get_page_no(page_align(rec))
          << ", index " << index->name << " of table " << index->table->name
          << ". We try to skip the record.";

      prev_rec = nullptr;
      goto next_rec;
    }
  }

  prev_rec = rec;
#ifdef UNIV_DEBUG
  prev_rec_debug = dict_index_copy_rec_order_prefix(
      index, prev_rec, &prev_rec_debug_n_fields, &prev_rec_debug_buf,
      &prev_rec_debug_buf_size);
#endif /* UNIV_DEBUG */

  /* Note that we cannot trust the up_match value in the cursor at this
  place because we can arrive here after moving the cursor! Thus
  we have to recompare rec and search_tuple to determine if they
  match enough. */

  if (match_mode == ROW_SEL_EXACT) {
    /* Test if the index record matches completely to search_tuple
    in prebuilt: if not, then we return with DB_RECORD_NOT_FOUND */

    /* fputs("Comparing rec and search tuple\n", stderr); */

    if (0 != cmp_dtuple_rec(search_tuple, rec, index, offsets)) {
      if (set_also_gap_locks && !trx->skip_gap_locks() &&
          prebuilt->select_lock_type != LOCK_NONE &&
          !dict_index_is_spatial(index)) {
        err = sel_set_rec_lock(pcur, rec, index, offsets, prebuilt->select_mode,
                               prebuilt->select_lock_type, LOCK_GAP, thr, &mtr);

        switch (err) {
          case DB_SUCCESS_LOCKED_REC:
          case DB_SUCCESS:
            break;
          case DB_SKIP_LOCKED:
          case DB_LOCK_NOWAIT:
            ut_ad(0);
          default:
            goto lock_wait_or_error;
        }
      }

      btr_pcur_store_position(pcur, &mtr);

      /* The found record was not a match, but may be used
      as NEXT record (index_next). Set the relative position
      to BTR_PCUR_BEFORE, to reflect that the position of
      the persistent cursor is before the found/stored row
      (pcur->m_old_rec). */
      ut_ad(pcur->m_rel_pos == BTR_PCUR_ON);
      pcur->m_rel_pos = BTR_PCUR_BEFORE;

      err = DB_RECORD_NOT_FOUND;
      goto normal_return;
    }

  } else if (match_mode == ROW_SEL_EXACT_PREFIX) {
    if (!cmp_dtuple_is_prefix_of_rec(search_tuple, rec, index, offsets)) {
      if (set_also_gap_locks && !trx->skip_gap_locks() &&
          prebuilt->select_lock_type != LOCK_NONE &&
          !dict_index_is_spatial(index)) {
        err = sel_set_rec_lock(pcur, rec, index, offsets, prebuilt->select_mode,
                               prebuilt->select_lock_type, LOCK_GAP, thr, &mtr);

        switch (err) {
          case DB_SUCCESS_LOCKED_REC:
          case DB_SUCCESS:
            break;
          case DB_SKIP_LOCKED:
          case DB_LOCK_NOWAIT:
            ut_ad(0);
          default:
            goto lock_wait_or_error;
        }
      }

      btr_pcur_store_position(pcur, &mtr);

      /* The found record was not a match, but may be used
      as NEXT record (index_next). Set the relative position
      to BTR_PCUR_BEFORE, to reflect that the position of
      the persistent cursor is before the found/stored row
      (pcur->old_rec). */
      ut_ad(pcur->m_rel_pos == BTR_PCUR_ON);
      pcur->m_rel_pos = BTR_PCUR_BEFORE;

      err = DB_RECORD_NOT_FOUND;
      goto normal_return;
    }
  }

  /* We are ready to look at a possible new index entry in the result
  set: the cursor is now placed on a user record */

  if (prebuilt->select_lock_type != LOCK_NONE) {
    auto row_to_range_relation = row_compare_row_to_range(
        set_also_gap_locks, trx, unique_search, index, clust_index, rec, comp,
        mode, direction, search_tuple, offsets, moves_up, prebuilt);

    ulint lock_type;
    if (row_to_range_relation.row_can_be_in_range) {
      if (row_to_range_relation.gap_can_intersect_range) {
        lock_type = LOCK_ORDINARY;
      } else {
        lock_type = LOCK_REC_NOT_GAP;
      }
    } else {
      if (row_to_range_relation.gap_can_intersect_range) {
        lock_type = LOCK_GAP;
      } else {
        err = DB_RECORD_NOT_FOUND;
        goto normal_return;
      }
    }

    err = sel_set_rec_lock(pcur, rec, index, offsets, prebuilt->select_mode,
                           prebuilt->select_lock_type, lock_type, thr, &mtr);

    switch (err) {
      const rec_t *old_vers;
      case DB_SUCCESS_LOCKED_REC:
        if (trx->allow_semi_consistent()) {
          /* Note that a record of
          prebuilt->index was locked. */
          ut_ad(!prebuilt->new_rec_lock[row_prebuilt_t::LOCK_PCUR]);
          prebuilt->new_rec_lock[row_prebuilt_t::LOCK_PCUR] = true;
        }
        err = DB_SUCCESS;
        // Fall through
      case DB_SUCCESS:
        if (row_to_range_relation.row_must_be_at_end) {
          prebuilt->m_stop_tuple_found = true;
        }
        break;
      case DB_SKIP_LOCKED:
        goto next_rec;
      case DB_LOCK_WAIT:
        /* Lock wait for R-tree should already
        be handled in sel_set_rtr_rec_lock() */
        ut_ad(!dict_index_is_spatial(index));
        /* Never unlock rows that were part of a conflict. */
        std::fill_n(prebuilt->new_rec_lock, row_prebuilt_t::LOCK_COUNT, false);

        if (UNIV_LIKELY(prebuilt->row_read_type !=
                        ROW_READ_TRY_SEMI_CONSISTENT) ||
            unique_search || index != clust_index) {
          goto lock_wait_or_error;
        }

        /* The following call returns 'offsets' associated with 'old_vers' */
        row_sel_build_committed_vers_for_mysql(
            clust_index, prebuilt, rec, &offsets, &heap, &old_vers,
            need_vrow ? &vrow : nullptr, &mtr);

        /* Check whether it was a deadlock or not, if not
        a deadlock and the transaction had to wait then
        release the lock it is waiting on. */

        DEBUG_SYNC_C("semi_consistent_read_would_wait");
        err = lock_trx_handle_wait(trx);

        switch (err) {
          case DB_SUCCESS:
            /* The lock was granted while we were
            searching for the last committed version.
            Do a normal locking read. */

            offsets =
                rec_get_offsets(rec, index, offsets, ULINT_UNDEFINED, &heap);
            goto locks_ok;
          case DB_DEADLOCK:
            goto lock_wait_or_error;
          case DB_LOCK_WAIT:
            ut_ad(!dict_index_is_spatial(index));
            err = DB_SUCCESS;
            break;
          default:
            ut_error;
        }

        if (old_vers == nullptr) {
          /* The row was not yet committed */

          goto next_rec;
        }

        did_semi_consistent_read = TRUE;
        rec = old_vers;
        prev_rec = rec;
#ifdef UNIV_DEBUG
        prev_rec_debug = dict_index_copy_rec_order_prefix(
            index, prev_rec, &prev_rec_debug_n_fields, &prev_rec_debug_buf,
            &prev_rec_debug_buf_size);
#endif /* UNIV_DEBUG */
        break;
      case DB_RECORD_NOT_FOUND:
        if (dict_index_is_spatial(index)) {
          goto next_rec;
        } else {
          goto lock_wait_or_error;
        }

      default:

        goto lock_wait_or_error;
    }
  locks_ok:
    if (err == DB_SUCCESS && !row_to_range_relation.row_can_be_in_range) {
      err = DB_RECORD_NOT_FOUND;
      goto normal_return;
    }
  } else {
    /* This is a non-locking consistent read: if necessary, fetch
    a previous version of the record */

    if (trx->isolation_level == TRX_ISO_READ_UNCOMMITTED) {
      /* Do nothing: we let a non-locking SELECT read the
      latest version of the record */

    } else if (index == clust_index) {
      /* Fetch a previous version of the row if the current
      one is not visible in the snapshot; if we have a very
      high force recovery level set, we try to avoid crashes
      by skipping this lookup */

      if (srv_force_recovery < 5 &&
          !lock_clust_rec_cons_read_sees(rec, index, offsets,
                                         trx_get_read_view(trx))) {
        rec_t *old_vers;
        /* The following call returns 'offsets' associated with 'old_vers' */
        err = row_sel_build_prev_vers_for_mysql(
            trx->read_view, clust_index, prebuilt, rec, &offsets, &heap,
            &old_vers, need_vrow ? &vrow : nullptr, &mtr,
            prebuilt->get_lob_undo());

        if (err != DB_SUCCESS) {
          goto lock_wait_or_error;
        }

        if (old_vers == nullptr) {
          /* The row did not exist yet in
          the read view */

          goto next_rec;
        }

        rec = old_vers;
        prev_rec = rec;
#ifdef UNIV_DEBUG
        prev_rec_debug = dict_index_copy_rec_order_prefix(
            index, prev_rec, &prev_rec_debug_n_fields, &prev_rec_debug_buf,
            &prev_rec_debug_buf_size);
#endif /* UNIV_DEBUG */
      }
    } else {
      /* We are looking into a non-clustered index,
      and to get the right version of the record we
      have to look also into the clustered index: this
      is necessary, because we can only get the undo
      information via the clustered index record. */

      ut_ad(!index->is_clustered());

      if (!srv_read_only_mode &&
          !lock_sec_rec_cons_read_sees(rec, index, trx->read_view)) {
        /* We should look at the clustered index.
        However, as this is a non-locking read,
        we can skip the clustered index lookup if
        the condition does not match the secondary
        index entry. */
        switch (row_search_idx_cond_check(buf, prebuilt, rec, offsets)) {
          case ICP_NO_MATCH:
            goto next_rec;
          case ICP_OUT_OF_RANGE:
            err = DB_RECORD_NOT_FOUND;
            goto idx_cond_failed;
          case ICP_MATCH:
            goto requires_clust_rec;
        }

        ut_error;
      }
    }
  }

  /* NOTE that at this point rec can be an old version of a clustered
  index record built for a consistent read. We cannot assume after this
  point that rec is on a buffer pool page. Functions like
  page_rec_is_comp() cannot be used! */

  if (rec_get_deleted_flag(rec, comp)) {
    /* The record is delete-marked: we can skip it */

    if (trx->allow_semi_consistent() &&
        prebuilt->select_lock_type != LOCK_NONE && !did_semi_consistent_read) {
      /* No need to keep a lock on a delete-marked record
      if we do not want to use next-key locking. */

      row_unlock_for_mysql(prebuilt, TRUE);
    }

    /* This is an optimization to skip setting the next key lock
    on the record that follows this delete-marked record. This
    optimization works because of the unique search criteria
    which precludes the presence of a range lock between this
    delete marked record and the record following it.

    For now this is applicable only to clustered indexes while
    doing a unique search except for HANDLER queries because
    HANDLER allows NEXT and PREV even in unique search on
    clustered index. There is scope for further optimization
    applicable to unique secondary indexes. Current behaviour is
    to widen the scope of a lock on an already delete marked record
    if the same record is deleted twice by the same transaction */
    if (index == clust_index && unique_search && !prebuilt->used_in_HANDLER) {
      err = DB_RECORD_NOT_FOUND;

      goto normal_return;
    }

    goto next_rec;
  }

  /* Check if the record matches the index condition. */
  switch (row_search_idx_cond_check(buf, prebuilt, rec, offsets)) {
    case ICP_NO_MATCH:
      if (did_semi_consistent_read) {
        row_unlock_for_mysql(prebuilt, TRUE);
      }
      goto next_rec;
    case ICP_OUT_OF_RANGE:
      err = DB_RECORD_NOT_FOUND;
      goto idx_cond_failed;
    case ICP_MATCH:
      break;
  }

  /* Get the clustered index record if needed, if we did not do the
  search using the clustered index. */

  if (index != clust_index && prebuilt->need_to_access_clustered) {
  requires_clust_rec:
    ut_ad(index != clust_index);
    /* We use a 'goto' to the preceding label if a consistent
    read of a secondary index record requires us to look up old
    versions of the associated clustered index record. */

    ut_ad(rec_offs_validate(rec, index, offsets));

    /* It was a non-clustered index and we must fetch also the
    clustered index record */

    mtr_has_extra_clust_latch = TRUE;

    ut_ad(!vrow);

    /* The following call returns 'offsets' associated with
    'clust_rec'. Note that 'clust_rec' can be an old version
    built for a consistent read. */
    err = row_sel_get_clust_rec_for_mysql(
        prebuilt, index, rec, thr, &clust_rec, &offsets, &heap,
        need_vrow ? &vrow : nullptr, &mtr, prebuilt->get_lob_undo());
    switch (err) {
      case DB_SUCCESS:
        if (clust_rec == nullptr) {
          /* The record did not exist in the read view */
          ut_ad(prebuilt->select_lock_type == LOCK_NONE ||
                dict_index_is_spatial(index));

          goto next_rec;
        }
        break;
      case DB_SKIP_LOCKED:
        goto next_rec;
      case DB_SUCCESS_LOCKED_REC:
        ut_a(clust_rec != nullptr);
        if (trx->allow_semi_consistent()) {
          /* Note that the clustered index record
          was locked. */
          ut_ad(!prebuilt->new_rec_lock[row_prebuilt_t::LOCK_CLUST_PCUR]);
          prebuilt->new_rec_lock[row_prebuilt_t::LOCK_CLUST_PCUR] = true;
        }
        err = DB_SUCCESS;
        break;
      default:
        vrow = nullptr;
        goto lock_wait_or_error;
    }

    if (rec_get_deleted_flag(clust_rec, comp)) {
      /* The record is delete marked: we can skip it */

      if (trx->allow_semi_consistent() &&
          prebuilt->select_lock_type != LOCK_NONE) {
        /* No need to keep a lock on a delete-marked
        record if we do not want to use next-key
        locking. */

        row_unlock_for_mysql(prebuilt, TRUE);
      }

      goto next_rec;
    }

    if (need_vrow && !vrow) {
      if (!heap) {
        heap = mem_heap_create(100);
      }
      row_sel_fill_vrow(rec, index, &vrow, heap);
    }

    result_rec = clust_rec;
    ut_ad(rec_offs_validate(result_rec, clust_index, offsets));

    if (prebuilt->idx_cond) {
      /* Convert the record to MySQL format. We were
      unable to do this in row_search_idx_cond_check(),
      because the condition is on the secondary index
      and the requested column is in the clustered index.
      We convert all fields, including those that
      may have been used in ICP, because the
      secondary index may contain a column prefix
      rather than the full column. Also, as noted
      in Bug #56680, the column in the secondary
      index may be in the wrong case, and the
      authoritative case is in result_rec, the
      appropriate version of the clustered index record. */
      if (!row_sel_store_mysql_rec(buf, prebuilt, result_rec, vrow, TRUE,
                                   clust_index, prebuilt->index, offsets, false,
                                   nullptr, prebuilt->blob_heap)) {
        goto next_rec;
      }
    }

    /* TODO: This is for a temporary fix, will be removed later */
    /* Check duplicate rec for spatial index. */
    if (dict_index_is_spatial(index) && rec_get_deleted_flag(rec, comp) &&
        prebuilt->rtr_info->is_dup) {
      dtuple_t *clust_row;
      row_ext_t *ext = nullptr;
      rtr_mbr_t clust_mbr;
      rtr_mbr_t index_mbr;
      ulint *index_offsets;
      const dtuple_t *index_entry;
      bool *is_dup_rec = prebuilt->rtr_info->is_dup;

      *is_dup_rec = false;

      if (!heap) {
        heap = mem_heap_create(100);
      }

      clust_row = row_build(ROW_COPY_DATA, clust_index, clust_rec, offsets,
                            nullptr, nullptr, nullptr, &ext, heap);
      index_entry = row_build_index_entry(clust_row, ext, index, heap);
      rtr_get_mbr_from_tuple(index_entry, &clust_mbr);

      index_offsets =
          rec_get_offsets(rec, index, nullptr, ULINT_UNDEFINED, &heap);
      rtr_get_mbr_from_rec(rec, index_offsets, &index_mbr);

      if (mbr_equal_cmp(index->rtr_srs.get(), &clust_mbr, &index_mbr)) {
        *is_dup_rec = true;
      }
    }
  } else {
    result_rec = rec;
  }

  /* We found a qualifying record 'result_rec'. At this point,
  'offsets' are associated with 'result_rec'. */

  ut_ad(rec_offs_validate(result_rec, result_rec != rec ? clust_index : index,
                          offsets));
  ut_ad(!rec_get_deleted_flag(result_rec, comp));

  /* If we cannot prefetch records, we should not have a record buffer.
  See ha_innobase::ha_is_record_buffer_wanted(). */
  ut_ad(prebuilt->can_prefetch_records() || record_buffer == nullptr);

  /* Decide whether to prefetch extra rows.
  At this point, the clustered index record is protected
  by a page latch that was acquired when pcur was positioned.
  The latch will not be released until mtr_commit(&mtr). */

  if (record_buffer != nullptr ||
      ((match_mode == ROW_SEL_EXACT ||
        prebuilt->n_rows_fetched >= MYSQL_FETCH_CACHE_THRESHOLD) &&
       prebuilt->can_prefetch_records())) {
    /* Inside an update, for example, we do not cache rows,
    since we may use the cursor position to do the actual
    update, that is why we require ...lock_type == LOCK_NONE.
    Since we keep space in prebuilt only for the BLOBs of
    a single row, we cannot cache rows in the case there
    are BLOBs in the fields to be fetched. In HANDLER (note:
    the HANDLER statement, not the handler class) we do
    not cache rows because there the cursor is a scrollable
    cursor. */

    const auto max_rows_to_cache =
        record_buffer ? record_buffer->max_records() : MYSQL_FETCH_CACHE_SIZE;
    ut_a(prebuilt->n_fetch_cached < max_rows_to_cache);

    /* We only convert from InnoDB row format to MySQL row
    format when ICP is disabled. */

    if (!prebuilt->idx_cond) {
      /* We use next_buf to track the allocation of buffers
      where we store and enqueue the buffers for our
      pre-fetch optimisation.

      If next_buf == 0 then we store the converted record
      directly into the MySQL record buffer (buf). If it is
      != 0 then we allocate a pre-fetch buffer and store the
      converted record there.

      If the conversion fails and the MySQL record buffer
      was not written to then we reset next_buf so that
      we can re-use the MySQL record buffer in the next
      iteration. */
      byte *prev_buf = next_buf;

      next_buf = next_buf ? row_sel_fetch_last_buf(prebuilt) : buf;

      if (!row_sel_store_mysql_rec(
              next_buf, prebuilt, result_rec, vrow, result_rec != rec,
              result_rec != rec ? clust_index : index, prebuilt->index, offsets,
              false, nullptr, prebuilt->blob_heap)) {
        if (next_buf == buf) {
          ut_a(prebuilt->n_fetch_cached == 0);
          next_buf = nullptr;
        }

        /* Only fresh inserts may contain incomplete
        externally stored columns. Pretend that such
        records do not exist. Such records may only be
        accessed at the READ UNCOMMITTED isolation
        level or when rolling back a recovered
        transaction. Rollback happens at a lower
        level, not here. */
        goto next_rec;
      }

      /* If we are filling a server-provided buffer, and the
      server has pushed down an end range condition, evaluate
      the condition to prevent that we read too many rows. */
      if (record_buffer != nullptr &&
          prebuilt->m_mysql_handler->end_range != nullptr) {
        /* If the end-range condition refers to a
        virtual column and we are reading from the
        clustered index, next_buf does not have the
        value of the virtual column. Get the offsets in
        the secondary index so that we can read the
        virtual column from the index. */
        if (clust_templ_for_sec &&
            prebuilt->m_mysql_handler->m_virt_gcol_in_end_range) {
          if (sec_offsets == nullptr) {
            rec_offs_init(sec_offsets_);
            sec_offsets = sec_offsets_;
          }
          sec_offsets =
              rec_get_offsets(rec, index, sec_offsets, ULINT_UNDEFINED, &heap);
        }

        if (row_search_end_range_check(next_buf, rec, prebuilt,
                                       clust_templ_for_sec, sec_offsets,
                                       record_buffer)) {
          if (next_buf != buf) {
            record_buffer->remove_last();
          }
          next_buf = prev_buf;
          err = DB_RECORD_NOT_FOUND;
          goto normal_return;
        }
      }

      if (next_buf != buf) {
        row_sel_enqueue_cache_row_for_mysql(next_buf, prebuilt);
      }
    } else {
      row_sel_enqueue_cache_row_for_mysql(buf, prebuilt);
    }

    if (prebuilt->n_fetch_cached < max_rows_to_cache) {
      goto next_rec;
    }

  } else {
    /* We cannot use a record buffer for this scan, so assert that
    we don't have one. If we have a record buffer here,
    ha_innobase::is_record_buffer_wanted() should be updated so
    that a buffer is not allocated unnecessarily. */
    ut_ad(record_buffer == nullptr);

    if (UNIV_UNLIKELY(prebuilt->template_type == ROW_MYSQL_DUMMY_TEMPLATE)) {
      /* CHECK TABLE: fetch the row */

      if (result_rec != rec && !prebuilt->need_to_access_clustered) {
        /* We used 'offsets' for the clust
        rec, recalculate them for 'rec' */
        offsets = rec_get_offsets(rec, index, offsets, ULINT_UNDEFINED, &heap);
        result_rec = rec;
      }

      memcpy(buf + 4, result_rec - rec_offs_extra_size(offsets),
             rec_offs_size(offsets));
      mach_write_to_4(buf, rec_offs_extra_size(offsets) + 4);
    } else if (!prebuilt->idx_cond && !prebuilt->innodb_api) {
      /* The record was not yet converted to MySQL format. */
      if (!row_sel_store_mysql_rec(
              buf, prebuilt, result_rec, vrow, result_rec != rec,
              result_rec != rec ? clust_index : index, prebuilt->index, offsets,
              false, prebuilt->get_lob_undo(), prebuilt->blob_heap)) {
        /* Only fresh inserts may contain
        incomplete externally stored
        columns. Pretend that such records do
        not exist. Such records may only be
        accessed at the READ UNCOMMITTED
        isolation level or when rolling back a
        recovered transaction. Rollback
        happens at a lower level, not here. */
        goto next_rec;
      }
    }

    if (prebuilt->clust_index_was_generated) {
      row_sel_store_row_id_to_prebuilt(prebuilt, result_rec,
                                       result_rec == rec ? index : clust_index,
                                       offsets);
    }
  }

  /* From this point on, 'offsets' are invalid. */

  /* We have an optimization to save CPU time: if this is a consistent
  read on a unique condition on the clustered index, then we do not
  store the pcur position, because any fetch next or prev will anyway
  return 'end of file'. Exceptions are locking reads and the MySQL
  HANDLER command where the user can move the cursor with PREV or NEXT
  even after a unique search. */

  err = DB_SUCCESS;
=======
	if (dict_table_is_discarded(prebuilt->table)) {

		DBUG_RETURN(DB_TABLESPACE_DELETED);

	} else if (prebuilt->table->ibd_file_missing) {

		DBUG_RETURN(DB_TABLESPACE_NOT_FOUND);

	} else if (!prebuilt->index_usable) {

		DBUG_RETURN(DB_MISSING_HISTORY);

	} else if (dict_index_is_corrupted(prebuilt->index)) {

		DBUG_RETURN(DB_CORRUPTION);
	}

	/* We need to get the virtual column values stored in secondary
	index key, if this is covered index scan or virtual key read is
	requested. */
	bool    need_vrow = dict_index_has_virtual(prebuilt->index)
		&& (prebuilt->read_just_key
		    || prebuilt->m_read_virtual_key);

	/*-------------------------------------------------------------*/
	/* PHASE 0: Release a possible s-latch we are holding on the
	adaptive hash index latch if there is someone waiting behind */

	if (trx->has_search_latch
#ifndef INNODB_RW_LOCKS_USE_ATOMICS
	    && rw_lock_get_writer(
		btr_get_search_latch(index)) != RW_LOCK_NOT_LOCKED
#endif /* !INNODB_RW_LOCKS_USE_ATOMICS */
	    ) {

		/* There is an x-latch request on the adaptive hash index:
		release the s-latch to reduce starvation and wait for
		BTR_SEA_TIMEOUT rounds before trying to keep it again over
		calls from MySQL */

		trx_search_latch_release_if_reserved(trx);
	}

	/* Reset the new record lock info if srv_locks_unsafe_for_binlog
	is set or session is using a READ COMMITED isolation level. Then
	we are able to remove the record locks set here on an individual
	row. */
	prebuilt->new_rec_locks = 0;

	/*-------------------------------------------------------------*/
	/* PHASE 1: Try to pop the row from the prefetch cache */

	if (UNIV_UNLIKELY(direction == 0)) {
		trx->op_info = "starting index read";

		prebuilt->n_rows_fetched = 0;
		prebuilt->n_fetch_cached = 0;
		prebuilt->fetch_cache_first = 0;
		prebuilt->m_end_range = false;

		if (prebuilt->sel_graph == NULL) {
			/* Build a dummy select query graph */
			row_prebuild_sel_graph(prebuilt);
		}
	} else {
		trx->op_info = "fetching rows";

		if (prebuilt->n_rows_fetched == 0) {
			prebuilt->fetch_direction = direction;
		}

		if (UNIV_UNLIKELY(direction != prebuilt->fetch_direction)) {
			if (UNIV_UNLIKELY(prebuilt->n_fetch_cached > 0)) {
				ut_error;
				/* TODO: scrollable cursor: restore cursor to
				the place of the latest returned row,
				or better: prevent caching for a scroll
				cursor! */
			}

			prebuilt->n_rows_fetched = 0;
			prebuilt->n_fetch_cached = 0;
			prebuilt->fetch_cache_first = 0;

		} else if (UNIV_LIKELY(prebuilt->n_fetch_cached > 0)) {
			row_sel_dequeue_cached_row_for_mysql(buf, prebuilt);

			prebuilt->n_rows_fetched++;

			err = DB_SUCCESS;
			goto func_exit;
		} else if (prebuilt->m_end_range == true) {

			prebuilt->m_end_range = false;

			err = DB_RECORD_NOT_FOUND;
			goto func_exit;
		}

		if (prebuilt->fetch_cache_first > 0
		    && prebuilt->fetch_cache_first < MYSQL_FETCH_CACHE_SIZE) {

			/* The previous returned row was popped from the fetch
			cache, but the cache was not full at the time of the
			popping: no more rows can exist in the result set */

			err = DB_RECORD_NOT_FOUND;
			goto func_exit;
		}

		prebuilt->n_rows_fetched++;

		if (prebuilt->n_rows_fetched > 1000000000) {
			/* Prevent wrap-over */
			prebuilt->n_rows_fetched = 500000000;
		}

		mode = pcur->search_mode;
	}

	/* In a search where at most one record in the index may match, we
	can use a LOCK_REC_NOT_GAP type record lock when locking a
	non-delete-marked matching record.

	Note that in a unique secondary index there may be different
	delete-marked versions of a record where only the primary key
	values differ: thus in a secondary index we must use next-key
	locks when locking delete-marked records. */

	if (match_mode == ROW_SEL_EXACT
	    && dict_index_is_unique(index)
	    && dtuple_get_n_fields(search_tuple)
	    == dict_index_get_n_unique(index)
	    && (dict_index_is_clust(index)
		|| !dtuple_contains_null(search_tuple))) {

		/* Note above that a UNIQUE secondary index can contain many
		rows with the same key value if one of the columns is the SQL
		null. A clustered index under MySQL can never contain null
		columns because we demand that all the columns in primary key
		are non-null. */

		unique_search = TRUE;

		/* Even if the condition is unique, MySQL seems to try to
		retrieve also a second row if a primary key contains more than
		1 column. Return immediately if this is not a HANDLER
		command. */

		if (UNIV_UNLIKELY(direction != 0
				  && !prebuilt->used_in_HANDLER)) {

			err = DB_RECORD_NOT_FOUND;
			goto func_exit;
		}
	}

	/* We don't support sequencial scan for Rtree index, because it
	is no meaning to do so. */
	if (dict_index_is_spatial(index)
		&& !RTREE_SEARCH_MODE(mode)) {
		err = DB_END_OF_INDEX;
		goto func_exit;
	}

	mtr_start(&mtr);

	/*-------------------------------------------------------------*/
	/* PHASE 2: Try fast adaptive hash index search if possible */

	/* Next test if this is the special case where we can use the fast
	adaptive hash index to try the search. Since we must release the
	search system latch when we retrieve an externally stored field, we
	cannot use the adaptive hash index in a search in the case the row
	may be long and there may be externally stored fields */

	if (UNIV_UNLIKELY(direction == 0)
	    && unique_search
	    && btr_search_enabled
	    && dict_index_is_clust(index)
	    && !prebuilt->templ_contains_blob
	    && !prebuilt->used_in_HANDLER
	    && (prebuilt->mysql_row_len < UNIV_PAGE_SIZE / 8)
	    && !prebuilt->innodb_api) {

		mode = PAGE_CUR_GE;

		if (trx->mysql_n_tables_locked == 0
		    && !prebuilt->ins_sel_stmt
		    && prebuilt->select_lock_type == LOCK_NONE
		    && trx->isolation_level > TRX_ISO_READ_UNCOMMITTED
		    && MVCC::is_view_active(trx->read_view)) {

			/* This is a SELECT query done as a consistent read,
			and the read view has already been allocated:
			let us try a search shortcut through the hash
			index.
			NOTE that we must also test that
			mysql_n_tables_locked == 0, because this might
			also be INSERT INTO ... SELECT ... or
			CREATE TABLE ... SELECT ... . Our algorithm is
			NOT prepared to inserts interleaved with the SELECT,
			and if we try that, we can deadlock on the adaptive
			hash index semaphore! */

			ut_a(!trx->has_search_latch);
			rw_lock_s_lock(btr_get_search_latch(index));
			trx->has_search_latch = true;

			switch (row_sel_try_search_shortcut_for_mysql(
					&rec, prebuilt, &offsets, &heap,
					&mtr)) {
			case SEL_FOUND:
				/* At this point, rec is protected by
				a page latch that was acquired by
				row_sel_try_search_shortcut_for_mysql().
				The latch will not be released until
				mtr_commit(&mtr). */
				ut_ad(!rec_get_deleted_flag(rec, comp));

				if (prebuilt->idx_cond) {
					switch (row_search_idx_cond_check(
							buf, prebuilt,
							rec, offsets)) {
					case ICP_NO_MATCH:
					case ICP_OUT_OF_RANGE:
						goto shortcut_mismatch;
					case ICP_MATCH:
						goto shortcut_match;
					}
				}

				if (!row_sel_store_mysql_rec(
					    buf, prebuilt,
					    rec, NULL, FALSE, index,
					    offsets, false)) {
					/* Only fresh inserts may contain
					incomplete externally stored
					columns. Pretend that such
					records do not exist. Such
					records may only be accessed
					at the READ UNCOMMITTED
					isolation level or when
					rolling back a recovered
					transaction. Rollback happens
					at a lower level, not here. */

					/* Proceed as in case SEL_RETRY. */
					break;
				}

			shortcut_match:
				mtr_commit(&mtr);

				/* NOTE that we do NOT store the cursor
				position */

				err = DB_SUCCESS;

				rw_lock_s_unlock(btr_get_search_latch(index));
				trx->has_search_latch = false;

				goto func_exit;

			case SEL_EXHAUSTED:
			shortcut_mismatch:
				mtr_commit(&mtr);

				err = DB_RECORD_NOT_FOUND;

				rw_lock_s_unlock(btr_get_search_latch(index));
				trx->has_search_latch = false;

				/* NOTE that we do NOT store the cursor
				position */

				goto func_exit;

			case SEL_RETRY:
				break;

			default:
				ut_ad(0);
			}

			mtr_commit(&mtr);
			mtr_start(&mtr);

                        rw_lock_s_unlock(btr_get_search_latch(index));
                        trx->has_search_latch = false;
		}
	}

	/*-------------------------------------------------------------*/
	/* PHASE 3: Open or restore index cursor position */

	trx_search_latch_release_if_reserved(trx);

	spatial_search = dict_index_is_spatial(index)
			 && mode >= PAGE_CUR_CONTAIN;

	/* The state of a running trx can only be changed by the
	thread that is currently serving the transaction. Because we
	are that thread, we can read trx->state without holding any
	mutex. */
	ut_ad(prebuilt->sql_stat_start || trx->state == TRX_STATE_ACTIVE);

	ut_ad(!trx_is_started(trx) || trx->state == TRX_STATE_ACTIVE);

	ut_ad(prebuilt->sql_stat_start
	      || prebuilt->select_lock_type != LOCK_NONE
	      || MVCC::is_view_active(trx->read_view)
	      || srv_read_only_mode);

	trx_start_if_not_started(trx, false);

	if (trx->isolation_level <= TRX_ISO_READ_COMMITTED
	    && prebuilt->select_lock_type != LOCK_NONE
	    && trx->mysql_thd != NULL
	    && thd_is_select(trx->mysql_thd)) {
		/* It is a plain locking SELECT and the isolation
		level is low: do not lock gaps */

		set_also_gap_locks = FALSE;
	}

	/* Note that if the search mode was GE or G, then the cursor
	naturally moves upward (in fetch next) in alphabetical order,
	otherwise downward */

	if (direction == 0) {

		if (mode == PAGE_CUR_GE
		    || mode == PAGE_CUR_G
		    || mode >= PAGE_CUR_CONTAIN) {

			moves_up = TRUE;
		}

	} else if (direction == ROW_SEL_NEXT) {

		moves_up = TRUE;
	}

	thr = que_fork_get_first_thr(prebuilt->sel_graph);

	que_thr_move_to_run_state_for_mysql(thr, trx);

	clust_index = dict_table_get_first_index(index->table);

	/* Do some start-of-statement preparations */

	if (!prebuilt->sql_stat_start) {
		/* No need to set an intention lock or assign a read view */

		if (!MVCC::is_view_active(trx->read_view)
		    && !srv_read_only_mode
		    && prebuilt->select_lock_type == LOCK_NONE) {

			ib::error() << "MySQL is trying to perform a"
				" consistent read but the read view is not"
				" assigned!";
			trx_print(stderr, trx, 600);
			fputc('\n', stderr);
			ut_error;
		}
	} else if (prebuilt->select_lock_type == LOCK_NONE) {
		/* This is a consistent read */
		/* Assign a read view for the query */

		if (!srv_read_only_mode) {
			trx_assign_read_view(trx);
		}

		prebuilt->sql_stat_start = FALSE;
	} else {
wait_table_again:
		err = lock_table(0, index->table,
				 prebuilt->select_lock_type == LOCK_S
				 ? LOCK_IS : LOCK_IX, thr);

		if (err != DB_SUCCESS) {

			table_lock_waited = TRUE;
			goto lock_table_wait;
		}
		prebuilt->sql_stat_start = FALSE;
	}

	/* Open or restore index cursor position */

	if (UNIV_LIKELY(direction != 0)) {
		if (spatial_search) {
			/* R-Tree access does not need to do
			cursor position and resposition */
			goto next_rec;
		}

		ibool	need_to_process = sel_restore_position_for_mysql(
			&same_user_rec, BTR_SEARCH_LEAF,
			pcur, moves_up, &mtr);

		if (UNIV_UNLIKELY(need_to_process)) {
			if (UNIV_UNLIKELY(prebuilt->row_read_type
					  == ROW_READ_DID_SEMI_CONSISTENT)) {
				/* We did a semi-consistent read,
				but the record was removed in
				the meantime. */
				prebuilt->row_read_type
					= ROW_READ_TRY_SEMI_CONSISTENT;
			}
		} else if (UNIV_LIKELY(prebuilt->row_read_type
				       != ROW_READ_DID_SEMI_CONSISTENT)) {

			/* The cursor was positioned on the record
			that we returned previously.  If we need
			to repeat a semi-consistent read as a
			pessimistic locking read, the record
			cannot be skipped. */

			goto next_rec;
		}

	} else if (dtuple_get_n_fields(search_tuple) > 0) {
		pcur->btr_cur.thr = thr;

		if (dict_index_is_spatial(index)) {
			bool	need_pred_lock;

			need_pred_lock = (set_also_gap_locks
					  && !(srv_locks_unsafe_for_binlog
					      || trx->isolation_level
						 <= TRX_ISO_READ_COMMITTED)
					  && prebuilt->select_lock_type
						 != LOCK_NONE);

			if (!prebuilt->rtr_info) {
				prebuilt->rtr_info = rtr_create_rtr_info(
					need_pred_lock, true,
					btr_pcur_get_btr_cur(pcur), index);
				prebuilt->rtr_info->search_tuple = search_tuple;
				prebuilt->rtr_info->search_mode = mode;
				rtr_info_update_btr(btr_pcur_get_btr_cur(pcur),
						    prebuilt->rtr_info);
			} else {
				rtr_info_reinit_in_cursor(
					btr_pcur_get_btr_cur(pcur),
					index, need_pred_lock);
				prebuilt->rtr_info->search_tuple = search_tuple;
				prebuilt->rtr_info->search_mode = mode;
			}
		}

		btr_pcur_open_with_no_init(index, search_tuple, mode,
					   BTR_SEARCH_LEAF,
					   pcur, 0, &mtr);

		pcur->trx_if_known = trx;

		rec = btr_pcur_get_rec(pcur);

		if (!moves_up
		    && !page_rec_is_supremum(rec)
		    && set_also_gap_locks
		    && !(srv_locks_unsafe_for_binlog
			 || trx->isolation_level <= TRX_ISO_READ_COMMITTED)
		    && prebuilt->select_lock_type != LOCK_NONE
		    && !dict_index_is_spatial(index)) {

			/* Try to place a gap lock on the next index record
			to prevent phantoms in ORDER BY ... DESC queries */
			const rec_t*	next_rec = page_rec_get_next_const(rec);

			offsets = rec_get_offsets(next_rec, index, offsets,
						  ULINT_UNDEFINED, &heap);
			err = sel_set_rec_lock(pcur,
					       next_rec, index, offsets,
					       prebuilt->select_lock_type,
					       LOCK_GAP, thr, &mtr);

			switch (err) {
			case DB_SUCCESS_LOCKED_REC:
				err = DB_SUCCESS;
			case DB_SUCCESS:
				break;
			default:
				goto lock_wait_or_error;
			}
		}
	} else if (mode == PAGE_CUR_G || mode == PAGE_CUR_L) {
		btr_pcur_open_at_index_side(
			mode == PAGE_CUR_G, index, BTR_SEARCH_LEAF,
			pcur, false, 0, &mtr);
	}

rec_loop:
	DEBUG_SYNC_C("row_search_rec_loop");
	if (trx_is_interrupted(trx)) {
		if (!spatial_search) {
			btr_pcur_store_position(pcur, &mtr);
		}
		err = DB_INTERRUPTED;
		goto normal_return;
	}

	/*-------------------------------------------------------------*/
	/* PHASE 4: Look for matching records in a loop */

	rec = btr_pcur_get_rec(pcur);

	ut_ad(!!page_rec_is_comp(rec) == comp);

	if (page_rec_is_infimum(rec)) {

		/* The infimum record on a page cannot be in the result set,
		and neither can a record lock be placed on it: we skip such
		a record. */

		prev_rec = NULL;
		goto next_rec;
	}

	if (page_rec_is_supremum(rec)) {

		DBUG_EXECUTE_IF("compare_end_range",
				if (end_loop < 100) {
					end_loop = 100;
				});
		/** Compare the last record of the page with end range
		passed to InnoDB when there is no ICP and number of
		loops in row_search_mvcc for rows found but not
		reporting due to search views etc. */
		if (prev_rec != NULL && !prebuilt->innodb_api
		    && prebuilt->m_mysql_handler->end_range != NULL
		    && prebuilt->idx_cond == NULL && end_loop >= 100) {

			bool clust_templ_for_sec =
				index != clust_index &&
				prebuilt->need_to_access_clustered;
			dict_index_t*	key_index = prebuilt->index;

			if (end_range_cache == NULL) {
				end_range_cache = static_cast<byte*>(
					ut_malloc_nokey(prebuilt->mysql_row_len));
			}

			if (clust_templ_for_sec) {
				/** Secondary index record but the template
				based on PK. */
				key_index = clust_index;
				clust_templ_for_sec = true;
			}

			/** Create offsets based on prebuilt index. */
			offsets = rec_get_offsets(prev_rec, prebuilt->index,
					offsets, ULINT_UNDEFINED, &heap);

			if (row_sel_store_mysql_rec(
				end_range_cache, prebuilt, prev_rec, prev_vrow,
				clust_templ_for_sec, key_index, offsets,
				clust_templ_for_sec)) {

				if (row_search_end_range_check(
					end_range_cache, prev_rec, prebuilt,
					clust_templ_for_sec, offsets)) {

					/** In case of prebuilt->fetch,
					set the error in prebuilt->end_range. */
					if (next_buf != NULL) {
						prebuilt->m_end_range = true;
					}

					err = DB_RECORD_NOT_FOUND;
					goto normal_return;
				}
			}

			DEBUG_SYNC_C("allow_insert");
		}

		if (set_also_gap_locks
		    && !(srv_locks_unsafe_for_binlog
			 || trx->isolation_level <= TRX_ISO_READ_COMMITTED)
		    && prebuilt->select_lock_type != LOCK_NONE
		    && !dict_index_is_spatial(index)) {

			/* Try to place a lock on the index record */

			/* If innodb_locks_unsafe_for_binlog option is used
			or this session is using a READ COMMITTED isolation
			level we do not lock gaps. Supremum record is really
			a gap and therefore we do not set locks there. */

			offsets = rec_get_offsets(rec, index, offsets,
						  ULINT_UNDEFINED, &heap);
			err = sel_set_rec_lock(pcur,
					       rec, index, offsets,
					       prebuilt->select_lock_type,
					       LOCK_ORDINARY, thr, &mtr);

			switch (err) {
			case DB_SUCCESS_LOCKED_REC:
				err = DB_SUCCESS;
			case DB_SUCCESS:
				break;
			default:
				goto lock_wait_or_error;
			}
		}

		/* A page supremum record cannot be in the result set: skip
		it now that we have placed a possible lock on it */

		prev_rec = NULL;
		goto next_rec;
	}

	/*-------------------------------------------------------------*/
	/* Do sanity checks in case our cursor has bumped into page
	corruption */

	if (comp) {
		next_offs = rec_get_next_offs(rec, TRUE);
		if (UNIV_UNLIKELY(next_offs < PAGE_NEW_SUPREMUM)) {

			goto wrong_offs;
		}
	} else {
		next_offs = rec_get_next_offs(rec, FALSE);
		if (UNIV_UNLIKELY(next_offs < PAGE_OLD_SUPREMUM)) {

			goto wrong_offs;
		}
	}

	if (UNIV_UNLIKELY(next_offs >= UNIV_PAGE_SIZE - PAGE_DIR)) {

wrong_offs:
		if (srv_force_recovery == 0 || moves_up == FALSE) {
			ib::error() << "Rec address "
				<< static_cast<const void*>(rec)
				<< ", buf block fix count "
				<< btr_cur_get_block(
					btr_pcur_get_btr_cur(pcur))->page
					.buf_fix_count;

			ib::error() << "Index corruption: rec offs "
				<< page_offset(rec) << " next offs "
				<< next_offs << ", page no "
				<< page_get_page_no(page_align(rec))
				<< ", index " << index->name
				<< " of table " << index->table->name
				<< ". Run CHECK TABLE. You may need to"
				" restore from a backup, or dump + drop +"
				" reimport the table.";
			ut_ad(0);
			err = DB_CORRUPTION;

			goto lock_wait_or_error;
		} else {
			/* The user may be dumping a corrupt table. Jump
			over the corruption to recover as much as possible. */

			ib::info() << "Index corruption: rec offs "
				<< page_offset(rec) << " next offs "
				<< next_offs << ", page no "
				<< page_get_page_no(page_align(rec))
				<< ", index " << index->name
				<< " of table " << index->table->name
				<< ". We try to skip the rest of the page.";

			btr_pcur_move_to_last_on_page(pcur, &mtr);

			prev_rec = NULL;
			goto next_rec;
		}
	}
	/*-------------------------------------------------------------*/

	/* Calculate the 'offsets' associated with 'rec' */

	ut_ad(fil_page_index_page_check(btr_pcur_get_page(pcur)));
	ut_ad(btr_page_get_index_id(btr_pcur_get_page(pcur)) == index->id);

	offsets = rec_get_offsets(rec, index, offsets, ULINT_UNDEFINED, &heap);

	if (UNIV_UNLIKELY(srv_force_recovery > 0)) {
		if (!rec_validate(rec, offsets)
		    || !btr_index_rec_validate(rec, index, FALSE)) {

			ib::info() << "Index corruption: rec offs "
				<< page_offset(rec) << " next offs "
				<< next_offs << ", page no "
				<< page_get_page_no(page_align(rec))
				<< ", index " << index->name
				<< " of table " << index->table->name
				<< ". We try to skip the record.";

			prev_rec = NULL;
			goto next_rec;
		}
	}

	prev_rec = rec;

	/* Note that we cannot trust the up_match value in the cursor at this
	place because we can arrive here after moving the cursor! Thus
	we have to recompare rec and search_tuple to determine if they
	match enough. */

	if (match_mode == ROW_SEL_EXACT) {
		/* Test if the index record matches completely to search_tuple
		in prebuilt: if not, then we return with DB_RECORD_NOT_FOUND */

		/* fputs("Comparing rec and search tuple\n", stderr); */

		if (0 != cmp_dtuple_rec(search_tuple, rec, offsets)) {

			if (set_also_gap_locks
			    && !(srv_locks_unsafe_for_binlog
				 || trx->isolation_level
				 <= TRX_ISO_READ_COMMITTED)
			    && prebuilt->select_lock_type != LOCK_NONE
			    && !dict_index_is_spatial(index)) {

				/* Try to place a gap lock on the index
				record only if innodb_locks_unsafe_for_binlog
				option is not set or this session is not
				using a READ COMMITTED isolation level. */

				err = sel_set_rec_lock(
					pcur,
					rec, index, offsets,
					prebuilt->select_lock_type, LOCK_GAP,
					thr, &mtr);

				switch (err) {
				case DB_SUCCESS_LOCKED_REC:
				case DB_SUCCESS:
					break;
				default:
					goto lock_wait_or_error;
				}
			}

			btr_pcur_store_position(pcur, &mtr);

			/* The found record was not a match, but may be used
			as NEXT record (index_next). Set the relative position
			to BTR_PCUR_BEFORE, to reflect that the position of
			the persistent cursor is before the found/stored row
			(pcur->old_rec). */
			ut_ad(pcur->rel_pos == BTR_PCUR_ON);
			pcur->rel_pos = BTR_PCUR_BEFORE;

			err = DB_RECORD_NOT_FOUND;
			goto normal_return;
		}

	} else if (match_mode == ROW_SEL_EXACT_PREFIX) {

		if (!cmp_dtuple_is_prefix_of_rec(search_tuple, rec, offsets)) {

			if (set_also_gap_locks
			    && !(srv_locks_unsafe_for_binlog
				 || trx->isolation_level
				 <= TRX_ISO_READ_COMMITTED)
			    && prebuilt->select_lock_type != LOCK_NONE
			    && !dict_index_is_spatial(index)) {

				/* Try to place a gap lock on the index
				record only if innodb_locks_unsafe_for_binlog
				option is not set or this session is not
				using a READ COMMITTED isolation level. */

				err = sel_set_rec_lock(
					pcur,
					rec, index, offsets,
					prebuilt->select_lock_type, LOCK_GAP,
					thr, &mtr);

				switch (err) {
				case DB_SUCCESS_LOCKED_REC:
				case DB_SUCCESS:
					break;
				default:
					goto lock_wait_or_error;
				}
			}

			btr_pcur_store_position(pcur, &mtr);

			/* The found record was not a match, but may be used
			as NEXT record (index_next). Set the relative position
			to BTR_PCUR_BEFORE, to reflect that the position of
			the persistent cursor is before the found/stored row
			(pcur->old_rec). */
			ut_ad(pcur->rel_pos == BTR_PCUR_ON);
			pcur->rel_pos = BTR_PCUR_BEFORE;

			err = DB_RECORD_NOT_FOUND;
			goto normal_return;
		}
	}

	/* We are ready to look at a possible new index entry in the result
	set: the cursor is now placed on a user record */

	if (prebuilt->select_lock_type != LOCK_NONE) {
		/* Try to place a lock on the index record; note that delete
		marked records are a special case in a unique search. If there
		is a non-delete marked record, then it is enough to lock its
		existence with LOCK_REC_NOT_GAP. */

		/* If innodb_locks_unsafe_for_binlog option is used
		or this session is using a READ COMMITED isolation
		level we lock only the record, i.e., next-key locking is
		not used. */

		ulint	lock_type;

		if (!set_also_gap_locks
		    || srv_locks_unsafe_for_binlog
		    || trx->isolation_level <= TRX_ISO_READ_COMMITTED
		    || (unique_search && !rec_get_deleted_flag(rec, comp))
		    || dict_index_is_spatial(index)) {

			goto no_gap_lock;
		} else {
			lock_type = LOCK_ORDINARY;
		}

		/* If we are doing a 'greater or equal than a primary key
		value' search from a clustered index, and we find a record
		that has that exact primary key value, then there is no need
		to lock the gap before the record, because no insert in the
		gap can be in our search range. That is, no phantom row can
		appear that way.

		An example: if col1 is the primary key, the search is WHERE
		col1 >= 100, and we find a record where col1 = 100, then no
		need to lock the gap before that record. */

		if (index == clust_index
		    && mode == PAGE_CUR_GE
		    && direction == 0
		    && dtuple_get_n_fields_cmp(search_tuple)
		    == dict_index_get_n_unique(index)
		    && 0 == cmp_dtuple_rec(search_tuple, rec, offsets)) {
no_gap_lock:
			lock_type = LOCK_REC_NOT_GAP;
		}

		err = sel_set_rec_lock(pcur,
				       rec, index, offsets,
				       prebuilt->select_lock_type,
				       lock_type, thr, &mtr);

		switch (err) {
			const rec_t*	old_vers;
		case DB_SUCCESS_LOCKED_REC:
			if (srv_locks_unsafe_for_binlog
			    || trx->isolation_level
			    <= TRX_ISO_READ_COMMITTED) {
				/* Note that a record of
				prebuilt->index was locked. */
				prebuilt->new_rec_locks = 1;
			}
			err = DB_SUCCESS;
 			// Fall through
		case DB_SUCCESS:
			break;
		case DB_LOCK_WAIT:
			/* Lock wait for R-tree should already
			be handled in sel_set_rtr_rec_lock() */
			ut_ad(!dict_index_is_spatial(index));
			/* Never unlock rows that were part of a conflict. */
			prebuilt->new_rec_locks = 0;

			if (UNIV_LIKELY(prebuilt->row_read_type
					!= ROW_READ_TRY_SEMI_CONSISTENT)
			    || unique_search
			    || index != clust_index) {

				goto lock_wait_or_error;
			}

			/* The following call returns 'offsets'
			associated with 'old_vers' */
			row_sel_build_committed_vers_for_mysql(
				clust_index, prebuilt, rec,
				&offsets, &heap, &old_vers, need_vrow ? &vrow : NULL,
			        &mtr);

			/* Check whether it was a deadlock or not, if not
			a deadlock and the transaction had to wait then
			release the lock it is waiting on. */

			err = lock_trx_handle_wait(trx);

			switch (err) {
			case DB_SUCCESS:
				/* The lock was granted while we were
				searching for the last committed version.
				Do a normal locking read. */

				offsets = rec_get_offsets(
					rec, index, offsets, ULINT_UNDEFINED,
					&heap);
				goto locks_ok;
			case DB_DEADLOCK:
				goto lock_wait_or_error;
			case DB_LOCK_WAIT:
				ut_ad(!dict_index_is_spatial(index));
				err = DB_SUCCESS;
				break;
			default:
				ut_error;
			}

			if (old_vers == NULL) {
				/* The row was not yet committed */

				goto next_rec;
			}

			did_semi_consistent_read = TRUE;
			rec = old_vers;
			prev_rec = rec;
			break;
		case DB_RECORD_NOT_FOUND:
			if (dict_index_is_spatial(index)) {
				goto next_rec;
			} else {
				goto lock_wait_or_error;
			}

		default:

			goto lock_wait_or_error;
		}
	} else {
		/* This is a non-locking consistent read: if necessary, fetch
		a previous version of the record */

		if (trx->isolation_level == TRX_ISO_READ_UNCOMMITTED) {

			/* Do nothing: we let a non-locking SELECT read the
			latest version of the record */

		} else if (index == clust_index) {

			/* Fetch a previous version of the row if the current
			one is not visible in the snapshot; if we have a very
			high force recovery level set, we try to avoid crashes
			by skipping this lookup */

			if (srv_force_recovery < 5
			    && !lock_clust_rec_cons_read_sees(
				    rec, index, offsets,
				    trx_get_read_view(trx))) {

				rec_t*	old_vers;
				/* The following call returns 'offsets'
				associated with 'old_vers' */
				err = row_sel_build_prev_vers_for_mysql(
					trx->read_view, clust_index,
					prebuilt, rec, &offsets, &heap,
					&old_vers, need_vrow ? &vrow : NULL,
					&mtr);

				if (err != DB_SUCCESS) {

					goto lock_wait_or_error;
				}

				if (old_vers == NULL) {
					/* The row did not exist yet in
					the read view */

					goto next_rec;
				}

				rec = old_vers;
				prev_rec = rec;
			}
		} else {
			/* We are looking into a non-clustered index,
			and to get the right version of the record we
			have to look also into the clustered index: this
			is necessary, because we can only get the undo
			information via the clustered index record. */

			ut_ad(!dict_index_is_clust(index));

			if (!srv_read_only_mode
			    && !lock_sec_rec_cons_read_sees(
					rec, index, trx->read_view)) {
				/* We should look at the clustered index.
				However, as this is a non-locking read,
				we can skip the clustered index lookup if
				the condition does not match the secondary
				index entry. */
				switch (row_search_idx_cond_check(
						buf, prebuilt, rec, offsets)) {
				case ICP_NO_MATCH:
					goto next_rec;
				case ICP_OUT_OF_RANGE:
					err = DB_RECORD_NOT_FOUND;
					goto idx_cond_failed;
				case ICP_MATCH:
					goto requires_clust_rec;
				}

				ut_error;
			}
		}
	}

locks_ok:
	/* NOTE that at this point rec can be an old version of a clustered
	index record built for a consistent read. We cannot assume after this
	point that rec is on a buffer pool page. Functions like
	page_rec_is_comp() cannot be used! */

	if (rec_get_deleted_flag(rec, comp)) {

		/* The record is delete-marked: we can skip it */

		if ((srv_locks_unsafe_for_binlog
		     || trx->isolation_level <= TRX_ISO_READ_COMMITTED)
		    && prebuilt->select_lock_type != LOCK_NONE
		    && !did_semi_consistent_read) {

			/* No need to keep a lock on a delete-marked record
			if we do not want to use next-key locking. */

			row_unlock_for_mysql(prebuilt, TRUE);
		}

		/* This is an optimization to skip setting the next key lock
		on the record that follows this delete-marked record. This
		optimization works because of the unique search criteria
		which precludes the presence of a range lock between this
		delete marked record and the record following it.

		For now this is applicable only to clustered indexes while
		doing a unique search except for HANDLER queries because
		HANDLER allows NEXT and PREV even in unique search on
		clustered index. There is scope for further optimization
		applicable to unique secondary indexes. Current behaviour is
		to widen the scope of a lock on an already delete marked record
		if the same record is deleted twice by the same transaction */
		if (index == clust_index && unique_search
		    && !prebuilt->used_in_HANDLER) {

			err = DB_RECORD_NOT_FOUND;

			goto normal_return;
		}

		goto next_rec;
	}

	/* Check if the record matches the index condition. */
	switch (row_search_idx_cond_check(buf, prebuilt, rec, offsets)) {
	case ICP_NO_MATCH:
		if (did_semi_consistent_read) {
			row_unlock_for_mysql(prebuilt, TRUE);
		}
		goto next_rec;
	case ICP_OUT_OF_RANGE:
		err = DB_RECORD_NOT_FOUND;
		goto idx_cond_failed;
	case ICP_MATCH:
		break;
	}

	/* Get the clustered index record if needed, if we did not do the
	search using the clustered index. */

	if (index != clust_index && prebuilt->need_to_access_clustered) {

requires_clust_rec:
		ut_ad(index != clust_index);
		/* We use a 'goto' to the preceding label if a consistent
		read of a secondary index record requires us to look up old
		versions of the associated clustered index record. */

		ut_ad(rec_offs_validate(rec, index, offsets));

		/* It was a non-clustered index and we must fetch also the
		clustered index record */

		mtr_has_extra_clust_latch = TRUE;

		ut_ad(!vrow);
		/* The following call returns 'offsets' associated with
		'clust_rec'. Note that 'clust_rec' can be an old version
		built for a consistent read. */

		err = row_sel_get_clust_rec_for_mysql(prebuilt, index, rec,
						      thr, &clust_rec,
						      &offsets, &heap,
						      need_vrow ? &vrow : NULL,
						      &mtr);
		switch (err) {
		case DB_SUCCESS:
			if (clust_rec == NULL) {
				/* The record did not exist in the read view */
				ut_ad(prebuilt->select_lock_type == LOCK_NONE
				      || dict_index_is_spatial(index));

				goto next_rec;
			}
			break;
		case DB_SUCCESS_LOCKED_REC:
			ut_a(clust_rec != NULL);
			if (srv_locks_unsafe_for_binlog
			     || trx->isolation_level
			    <= TRX_ISO_READ_COMMITTED) {
				/* Note that the clustered index record
				was locked. */
				prebuilt->new_rec_locks = 2;
			}
			err = DB_SUCCESS;
			break;
		default:
			vrow = NULL;
			goto lock_wait_or_error;
		}

		if (rec_get_deleted_flag(clust_rec, comp)) {

			/* The record is delete marked: we can skip it */

			if ((srv_locks_unsafe_for_binlog
			     || trx->isolation_level <= TRX_ISO_READ_COMMITTED)
			    && prebuilt->select_lock_type != LOCK_NONE) {

				/* No need to keep a lock on a delete-marked
				record if we do not want to use next-key
				locking. */

				row_unlock_for_mysql(prebuilt, TRUE);
			}

			goto next_rec;
		}

		if (need_vrow && !vrow) {
			if (!heap) {
				heap = mem_heap_create(100);
			}
			row_sel_fill_vrow(rec, index, &vrow, heap);
		}

		result_rec = clust_rec;
		ut_ad(rec_offs_validate(result_rec, clust_index, offsets));

		if (prebuilt->idx_cond) {
			/* Convert the record to MySQL format. We were
			unable to do this in row_search_idx_cond_check(),
			because the condition is on the secondary index
			and the requested column is in the clustered index.
			We convert all fields, including those that
			may have been used in ICP, because the
			secondary index may contain a column prefix
			rather than the full column. Also, as noted
			in Bug #56680, the column in the secondary
			index may be in the wrong case, and the
			authoritative case is in result_rec, the
			appropriate version of the clustered index record. */
			if (!row_sel_store_mysql_rec(
				    buf, prebuilt, result_rec, vrow,
				    TRUE, clust_index, offsets, false)) {
				goto next_rec;
			}
		}
	} else {
		result_rec = rec;
	}

	/* We found a qualifying record 'result_rec'. At this point,
	'offsets' are associated with 'result_rec'. */

	ut_ad(rec_offs_validate(result_rec,
				result_rec != rec ? clust_index : index,
				offsets));
	ut_ad(!rec_get_deleted_flag(result_rec, comp));

	/* Decide whether to prefetch extra rows.
	At this point, the clustered index record is protected
	by a page latch that was acquired when pcur was positioned.
	The latch will not be released until mtr_commit(&mtr). */

	if ((match_mode == ROW_SEL_EXACT
	     || prebuilt->n_rows_fetched >= MYSQL_FETCH_CACHE_THRESHOLD)
	    && prebuilt->select_lock_type == LOCK_NONE
	    && !prebuilt->m_no_prefetch
	    && !prebuilt->templ_contains_blob
	    && !prebuilt->templ_contains_fixed_point
	    && !prebuilt->clust_index_was_generated
	    && !prebuilt->used_in_HANDLER
	    && !prebuilt->innodb_api
	    && prebuilt->template_type != ROW_MYSQL_DUMMY_TEMPLATE
	    && !prebuilt->in_fts_query) {

		/* Inside an update, for example, we do not cache rows,
		since we may use the cursor position to do the actual
		update, that is why we require ...lock_type == LOCK_NONE.
		Since we keep space in prebuilt only for the BLOBs of
		a single row, we cannot cache rows in the case there
		are BLOBs in the fields to be fetched. In HANDLER we do
		not cache rows because there the cursor is a scrollable
		cursor. */

		ut_a(prebuilt->n_fetch_cached < MYSQL_FETCH_CACHE_SIZE);

		/* We only convert from InnoDB row format to MySQL row
		format when ICP is disabled. */

		if (!prebuilt->idx_cond) {

			/* We use next_buf to track the allocation of buffers
			where we store and enqueue the buffers for our
			pre-fetch optimisation.

			If next_buf == 0 then we store the converted record
			directly into the MySQL record buffer (buf). If it is
			!= 0 then we allocate a pre-fetch buffer and store the
			converted record there.

			If the conversion fails and the MySQL record buffer
			was not written to then we reset next_buf so that
			we can re-use the MySQL record buffer in the next
			iteration. */

			next_buf = next_buf
				 ? row_sel_fetch_last_buf(prebuilt) : buf;

			if (!row_sel_store_mysql_rec(
				next_buf, prebuilt, result_rec, vrow,
				result_rec != rec,
				result_rec != rec ? clust_index : index,
				offsets, false)) {

				if (next_buf == buf) {
					ut_a(prebuilt->n_fetch_cached == 0);
					next_buf = 0;
				}

				/* Only fresh inserts may contain incomplete
				externally stored columns. Pretend that such
				records do not exist. Such records may only be
				accessed at the READ UNCOMMITTED isolation
				level or when rolling back a recovered
				transaction. Rollback happens at a lower
				level, not here. */
				goto next_rec;
			}

			if (next_buf != buf) {
				row_sel_enqueue_cache_row_for_mysql(
					next_buf, prebuilt);
			}
		} else {
			row_sel_enqueue_cache_row_for_mysql(buf, prebuilt);
		}

		if (prebuilt->n_fetch_cached < MYSQL_FETCH_CACHE_SIZE) {
			goto next_rec;
		}

	} else {
		if (UNIV_UNLIKELY
		    (prebuilt->template_type == ROW_MYSQL_DUMMY_TEMPLATE)) {
			/* CHECK TABLE: fetch the row */

			if (result_rec != rec
			    && !prebuilt->need_to_access_clustered) {
				/* We used 'offsets' for the clust
				rec, recalculate them for 'rec' */
				offsets = rec_get_offsets(rec, index, offsets,
							  ULINT_UNDEFINED,
							  &heap);
				result_rec = rec;
			}

			memcpy(buf + 4, result_rec
			       - rec_offs_extra_size(offsets),
			       rec_offs_size(offsets));
			mach_write_to_4(buf,
					rec_offs_extra_size(offsets) + 4);
		} else if (!prebuilt->idx_cond && !prebuilt->innodb_api) {
			/* The record was not yet converted to MySQL format. */
			if (!row_sel_store_mysql_rec(
				    buf, prebuilt, result_rec, vrow,
				    result_rec != rec,
				    result_rec != rec ? clust_index : index,
				    offsets, false)) {
				/* Only fresh inserts may contain
				incomplete externally stored
				columns. Pretend that such records do
				not exist. Such records may only be
				accessed at the READ UNCOMMITTED
				isolation level or when rolling back a
				recovered transaction. Rollback
				happens at a lower level, not here. */
				goto next_rec;
			}
		}

		if (prebuilt->clust_index_was_generated) {
			row_sel_store_row_id_to_prebuilt(
				prebuilt, result_rec,
				result_rec == rec ? index : clust_index,
				offsets);
		}
	}

	/* From this point on, 'offsets' are invalid. */

	/* We have an optimization to save CPU time: if this is a consistent
	read on a unique condition on the clustered index, then we do not
	store the pcur position, because any fetch next or prev will anyway
	return 'end of file'. Exceptions are locking reads and the MySQL
	HANDLER command where the user can move the cursor with PREV or NEXT
	even after a unique search. */

	err = DB_SUCCESS;
>>>>>>> 7fb601df

idx_cond_failed:
  if (!unique_search || !index->is_clustered() || direction != 0 ||
      prebuilt->select_lock_type != LOCK_NONE || prebuilt->used_in_HANDLER ||
      prebuilt->innodb_api) {
    /* Inside an update always store the cursor position */

    if (!spatial_search) {
      btr_pcur_store_position(pcur, &mtr);
    }

    if (prebuilt->innodb_api && (btr_pcur_get_rec(pcur) != result_rec)) {
      ulint rec_size = rec_offs_size(offsets);
      if (!prebuilt->innodb_api_rec_size ||
          (prebuilt->innodb_api_rec_size < rec_size)) {
        prebuilt->innodb_api_buf = static_cast<byte *>(
            mem_heap_alloc(prebuilt->cursor_heap, rec_size));
        prebuilt->innodb_api_rec_size = rec_size;
      }
      prebuilt->innodb_api_rec =
          rec_copy(prebuilt->innodb_api_buf, result_rec, offsets);
    }
  }

  goto normal_return;

next_rec:

<<<<<<< HEAD
  if (end_loop >= 99 && need_vrow && vrow == nullptr && prev_rec != nullptr) {
    if (!heap) {
      heap = mem_heap_create(100);
    }

    prev_vrow = nullptr;
    row_sel_fill_vrow(prev_rec, index, &prev_vrow, heap);
  } else {
    prev_vrow = vrow;
  }

  end_loop++;

  /* Reset the old and new "did semi-consistent read" flags. */
  if (UNIV_UNLIKELY(prebuilt->row_read_type == ROW_READ_DID_SEMI_CONSISTENT)) {
    prebuilt->row_read_type = ROW_READ_TRY_SEMI_CONSISTENT;
  }
  did_semi_consistent_read = FALSE;
  std::fill_n(prebuilt->new_rec_lock, row_prebuilt_t::LOCK_COUNT, false);

  vrow = nullptr;

  /*-------------------------------------------------------------*/
  /* PHASE 5: Move the cursor to the next index record */

  /* NOTE: For moves_up==FALSE, the mini-transaction will be
  committed and restarted every time when switching b-tree
  pages. For moves_up==TRUE in index condition pushdown, we can
  scan an entire secondary index tree within a single
  mini-transaction. As long as the prebuilt->idx_cond does not
  match, we do not need to consult the clustered index or
  return records to MySQL, and thus we can avoid repositioning
  the cursor. What prevents us from buffer-fixing all leaf pages
  within the mini-transaction is the btr_leaf_page_release()
  call in btr_pcur_move_to_next_page(). Only the leaf page where
  the cursor is positioned will remain buffer-fixed.
  For R-tree spatial search, we also commit the mini-transaction
  each time  */

  if (mtr_has_extra_clust_latch || spatial_search) {
    /* If we have extra cluster latch, we must commit
    mtr if we are moving to the next non-clustered
    index record, because we could break the latching
    order if we would access a different clustered
    index page right away without releasing the previous. */

    bool is_pcur_rec = (btr_pcur_get_rec(pcur) == prev_rec);

    /* No need to do store restore for R-tree */
    if (!spatial_search) {
      btr_pcur_store_position(pcur, &mtr);
    }

    mtr_commit(&mtr);
    mtr_has_extra_clust_latch = FALSE;

    DEBUG_SYNC_C("row_search_before_mtr_restart_for_extra_clust");

    mtr_start(&mtr);

    if (!spatial_search) {
      const ibool result = sel_restore_position_for_mysql(
          &same_user_rec, BTR_SEARCH_LEAF, pcur, moves_up, &mtr);

      if (result) {
        prev_rec = nullptr;
        goto rec_loop;
      }

      ut_ad(same_user_rec);

      if (is_pcur_rec && btr_pcur_get_rec(pcur) != prev_rec) {
        /* prev_rec is invalid. */
        prev_rec = nullptr;
      }

#ifdef UNIV_DEBUG
      if (prev_rec != nullptr) {
        const ulint *offsets1;
        const ulint *offsets2;
=======
	if (end_loop >= 99
	    && need_vrow && vrow == NULL && prev_rec != NULL) {

		if (!heap) {
			heap = mem_heap_create(100);
		}

		prev_vrow = NULL;
		row_sel_fill_vrow(prev_rec, index, &prev_vrow, heap);
	} else {
		prev_vrow = vrow;
	}

	end_loop++;

	/* Reset the old and new "did semi-consistent read" flags. */
	if (UNIV_UNLIKELY(prebuilt->row_read_type
			  == ROW_READ_DID_SEMI_CONSISTENT)) {
		prebuilt->row_read_type = ROW_READ_TRY_SEMI_CONSISTENT;
	}
	did_semi_consistent_read = FALSE;
	prebuilt->new_rec_locks = 0;
	vrow = NULL;

	/*-------------------------------------------------------------*/
	/* PHASE 5: Move the cursor to the next index record */

	/* NOTE: For moves_up==FALSE, the mini-transaction will be
	committed and restarted every time when switching b-tree
	pages. For moves_up==TRUE in index condition pushdown, we can
	scan an entire secondary index tree within a single
	mini-transaction. As long as the prebuilt->idx_cond does not
	match, we do not need to consult the clustered index or
	return records to MySQL, and thus we can avoid repositioning
	the cursor. What prevents us from buffer-fixing all leaf pages
	within the mini-transaction is the btr_leaf_page_release()
	call in btr_pcur_move_to_next_page(). Only the leaf page where
	the cursor is positioned will remain buffer-fixed.
	For R-tree spatial search, we also commit the mini-transaction
	each time  */

	if (mtr_has_extra_clust_latch || spatial_search) {
		/* If we have extra cluster latch, we must commit
		mtr if we are moving to the next non-clustered
		index record, because we could break the latching
		order if we would access a different clustered
		index page right away without releasing the previous. */

		/* No need to do store restore for R-tree */
		if (!spatial_search) {
			btr_pcur_store_position(pcur, &mtr);
		}

		mtr_commit(&mtr);
		mtr_has_extra_clust_latch = FALSE;

		mtr_start(&mtr);

		if (!spatial_search
		    && sel_restore_position_for_mysql(&same_user_rec,
						   BTR_SEARCH_LEAF,
						   pcur, moves_up, &mtr)) {
			goto rec_loop;
		}
	}

	if (moves_up) {
		bool	 move;

		if (spatial_search) {
			move = rtr_pcur_move_to_next(
				search_tuple, mode, pcur, 0, &mtr);
		} else {
			move = btr_pcur_move_to_next(pcur, &mtr);
		}

		if (!move) {
not_moved:
			if (!spatial_search) {
				btr_pcur_store_position(pcur, &mtr);
			}

			if (match_mode != 0) {
				err = DB_RECORD_NOT_FOUND;
			} else {
				err = DB_END_OF_INDEX;
			}

			goto normal_return;
		}
	} else {
		if (UNIV_UNLIKELY(!btr_pcur_move_to_prev(pcur, &mtr))) {
			goto not_moved;
		}
	}

	goto rec_loop;
>>>>>>> 7fb601df

        auto heap_tmp = mem_heap_create(256);

        offsets1 = rec_get_offsets(prev_rec_debug, index, nullptr,
                                   prev_rec_debug_n_fields, &heap_tmp);

        offsets2 = rec_get_offsets(prev_rec, index, nullptr,
                                   prev_rec_debug_n_fields, &heap_tmp);

        ut_ad(!cmp_rec_rec(prev_rec_debug, prev_rec, offsets1, offsets2, index,
                           page_is_spatial_non_leaf(prev_rec, index), nullptr,
                           false));
        mem_heap_free(heap_tmp);
      }
#endif /* UNIV_DEBUG */
    }
  }

  if (moves_up) {
    bool move;

    if (spatial_search) {
      move = rtr_pcur_move_to_next(search_tuple, mode, prebuilt->select_mode,
                                   pcur, 0, &mtr);
    } else {
      move = btr_pcur_move_to_next(pcur, &mtr);
    }

    if (!move) {
    not_moved:
      if (!spatial_search) {
        btr_pcur_store_position(pcur, &mtr);
      }

      if (match_mode != 0) {
        err = DB_RECORD_NOT_FOUND;
      } else {
        err = DB_END_OF_INDEX;
      }

      goto normal_return;
    }
  } else {
    if (UNIV_UNLIKELY(!btr_pcur_move_to_prev(pcur, &mtr))) {
      goto not_moved;
    }
  }

  goto rec_loop;

lock_wait_or_error:
  /* Reset the old and new "did semi-consistent read" flags. */
  if (UNIV_UNLIKELY(prebuilt->row_read_type == ROW_READ_DID_SEMI_CONSISTENT)) {
    prebuilt->row_read_type = ROW_READ_TRY_SEMI_CONSISTENT;
  }
  did_semi_consistent_read = FALSE;

  /*-------------------------------------------------------------*/
  if (!dict_index_is_spatial(index)) {
    btr_pcur_store_position(pcur, &mtr);
  }

lock_table_wait:
  mtr_commit(&mtr);
  mtr_has_extra_clust_latch = FALSE;

  trx->error_state = err;

  /* The following is a patch for MySQL */

  if (thr->is_active) {
    que_thr_stop_for_mysql(thr);
  }

<<<<<<< HEAD
  thr->lock_state = QUE_THR_LOCK_ROW;
=======
		if (!dict_index_is_spatial(index)) {
			sel_restore_position_for_mysql(
				&same_user_rec, BTR_SEARCH_LEAF, pcur,
				moves_up, &mtr);
		}
>>>>>>> 7fb601df

  if (row_mysql_handle_errors(&err, trx, thr, nullptr)) {
    /* It was a lock wait, and it ended */

    thr->lock_state = QUE_THR_LOCK_NOLOCK;
    mtr_start(&mtr);

    /* Table lock waited, go try to obtain table lock
    again */
    if (table_lock_waited) {
      table_lock_waited = FALSE;

      goto wait_table_again;
    }

    if (!dict_index_is_spatial(index)) {
      sel_restore_position_for_mysql(&same_user_rec, BTR_SEARCH_LEAF, pcur,
                                     moves_up, &mtr);
      prev_rec = nullptr;
    }

    if (!same_user_rec && trx->allow_semi_consistent()) {
      /* Since we were not able to restore the cursor
      on the same user record, we cannot use
      row_unlock_for_mysql() to unlock any records, and
      we must thus reset the new rec lock info. Since
      in lock0lock.cc we have blocked the inheriting of gap
      X-locks, we actually do not have any new record locks
      set in this case.

      Note that if we were able to restore on the 'same'
      user record, it is still possible that we were actually
      waiting on a delete-marked record, and meanwhile
      it was removed by purge and inserted again by some
      other user. But that is no problem, because in
      rec_loop we will again try to set a lock, and
      new_rec_lock_info in trx will be right at the end. */

      std::fill_n(prebuilt->new_rec_lock, row_prebuilt_t::LOCK_COUNT, false);
    }

    mode = pcur->m_search_mode;

    goto rec_loop;
  }

  thr->lock_state = QUE_THR_LOCK_NOLOCK;

  goto func_exit;

normal_return:
  /*-------------------------------------------------------------*/
  que_thr_stop_for_mysql_no_error(thr, trx);

  mtr_commit(&mtr);

  /* Rollback blocking transactions from hit list for high priority
  transaction, if any. We should not be holding latches here as
  we are going to rollback the blocking transactions. */
  trx_kill_blocking(trx);

  DEBUG_SYNC_C("row_search_for_mysql_before_return");

  if (prebuilt->idx_cond != 0) {
    /* When ICP is active we don't write to the MySQL buffer
    directly, only to buffers that are enqueued in the pre-fetch
    queue. We need to dequeue the first buffer and copy the contents
    to the record buffer that was passed in by MySQL. */

    if (prebuilt->n_fetch_cached > 0) {
      row_sel_dequeue_cached_row_for_mysql(buf, prebuilt);
      err = DB_SUCCESS;
    }

  } else if (next_buf != nullptr) {
    /* We may or may not have enqueued some buffers to the
    pre-fetch queue, but we definitely wrote to the record
    buffer passed to use by MySQL. */

    DEBUG_SYNC_C("row_search_cached_row");
    err = DB_SUCCESS;
  }

#ifdef UNIV_DEBUG
  if (dict_index_is_spatial(index) && err != DB_SUCCESS &&
      err != DB_END_OF_INDEX && err != DB_INTERRUPTED) {
    rtr_node_path_t *path = pcur->m_btr_cur.rtr_info->path;

    ut_ad(path->empty());
  }
#endif

func_exit:
  trx->op_info = "";

  if (end_range_cache != nullptr) {
    ut_free(end_range_cache);
  }

  if (heap != nullptr) {
    mem_heap_free(heap);
  }

<<<<<<< HEAD
#ifdef UNIV_DEBUG
  if (prev_rec_debug_buf != nullptr) {
    ut_free(prev_rec_debug_buf);
  }
#endif /* UNIV_DEBUG */

  /* Set or reset the "did semi-consistent read" flag on return.
  The flag did_semi_consistent_read is set if and only if
  the record being returned was fetched with a semi-consistent read. */
  ut_ad(prebuilt->row_read_type != ROW_READ_WITH_LOCKS ||
        !did_semi_consistent_read);
=======
	/* Set or reset the "did semi-consistent read" flag on return.
	The flag did_semi_consistent_read is set if and only if
	the record being returned was fetched with a semi-consistent read. */
	ut_ad(prebuilt->row_read_type != ROW_READ_WITH_LOCKS
	      || !did_semi_consistent_read);
>>>>>>> 7fb601df

  if (prebuilt->row_read_type != ROW_READ_WITH_LOCKS) {
    if (did_semi_consistent_read) {
      prebuilt->row_read_type = ROW_READ_DID_SEMI_CONSISTENT;
    } else {
      prebuilt->row_read_type = ROW_READ_TRY_SEMI_CONSISTENT;
    }
  }

#ifdef UNIV_DEBUG
  {
    btrsea_sync_check check(trx->has_search_latch);

    ut_ad(!sync_check_iterate(check));
  }
#endif /* UNIV_DEBUG */

  DEBUG_SYNC_C("innodb_row_search_for_mysql_exit");

  prebuilt->lob_undo_reset();

  ut_a(!trx->has_search_latch);

  return err;
}

/** Count rows in a R-Tree leaf level.
 @return DB_SUCCESS if successful */
dberr_t row_count_rtree_recs(
    row_prebuilt_t *prebuilt, /*!< in: prebuilt struct for the
                              table handle; this contains the info
                              of search_tuple, index; if search
                              tuple contains 0 fields then we
                              position the cursor at the start or
                              the end of the index, depending on
                              'mode' */
    ulint *n_rows,            /*!< out: number of entries
                              seen in the consistent read */
    ulint *n_dups)            /*!< out: number of dup entries */
{
  dict_index_t *index = prebuilt->index;
  dberr_t ret = DB_SUCCESS;
  mtr_t mtr;
  mem_heap_t *heap;
  dtuple_t *entry;
  dtuple_t *search_entry = prebuilt->search_tuple;
  ulint entry_len;
  ulint i;
  byte *buf;
  bool is_dup = false;

  ut_a(dict_index_is_spatial(index));

  *n_rows = 0;
  *n_dups = 0;

  heap = mem_heap_create(256);

  /* Build a search tuple. */
  entry_len = dict_index_get_n_fields(index);
  entry = dtuple_create(heap, entry_len);

  for (i = 0; i < entry_len; i++) {
    const dict_field_t *ind_field = index->get_field(i);
    const dict_col_t *col = ind_field->col;
    dfield_t *dfield = dtuple_get_nth_field(entry, i);

    if (i == 0) {
      double *mbr;
      double tmp_mbr[SPDIMS * 2];

      dfield->type.mtype = DATA_GEOMETRY;
      dfield->type.prtype |= DATA_GIS_MBR;

      /* Allocate memory for mbr field */
      mbr = static_cast<double *>(mem_heap_alloc(heap, DATA_MBR_LEN));

      /* Set mbr field data. */
      dfield_set_data(dfield, mbr, DATA_MBR_LEN);

      for (uint j = 0; j < SPDIMS; j++) {
        tmp_mbr[j * 2] = DBL_MAX;
        tmp_mbr[j * 2 + 1] = -DBL_MAX;
      }
      dfield_write_mbr(dfield, tmp_mbr);
      continue;
    }

    dfield->type.mtype = col->mtype;
    dfield->type.prtype = col->prtype;
  }

  prebuilt->search_tuple = entry;

  ulint bufsize = ut_max(UNIV_PAGE_SIZE, prebuilt->mysql_row_len);
  buf = static_cast<byte *>(ut_malloc_nokey(bufsize));

  ulint cnt = 1000;

  ut_ad(!index->table->is_intrinsic());

  ret = row_search_mvcc(buf, PAGE_CUR_WITHIN, prebuilt, 0, 0);

  prebuilt->rtr_info->is_dup = &is_dup;

loop:
  /* Check thd->killed every 1,000 scanned rows */
  if (--cnt == 0) {
    if (trx_is_interrupted(prebuilt->trx)) {
      ret = DB_INTERRUPTED;
      goto func_exit;
    }
    cnt = 1000;
  }

  switch (ret) {
    case DB_SUCCESS:
      break;
    case DB_DEADLOCK:
    case DB_LOCK_TABLE_FULL:
    case DB_LOCK_WAIT_TIMEOUT:
    case DB_INTERRUPTED:
      goto func_exit;
    default:
      /* fall through (this error is ignored by CHECK TABLE) */
    case DB_END_OF_INDEX:
      ret = DB_SUCCESS;
    func_exit:
      /* This may be pointing to a local variable. */
      prebuilt->rtr_info->is_dup = nullptr;

      prebuilt->search_tuple = search_entry;
      ut_free(buf);
      mem_heap_free(heap);

      return (ret);
  }

  *n_rows = *n_rows + 1;
  if (is_dup) {
    *n_dups = *n_dups + 1;
    is_dup = false;
  }

  ret = row_search_mvcc(buf, PAGE_CUR_WITHIN, prebuilt, 0, ROW_SEL_NEXT);

  goto loop;
}

/** Read the AUTOINC column from the current row. If the value is less than
 0 and the type is not unsigned then we reset the value to 0.
 @return value read from the column */
static ib_uint64_t row_search_autoinc_read_column(
    dict_index_t *index, /*!< in: index to read from */
    const rec_t *rec,    /*!< in: current rec */
    ulint col_no,        /*!< in: column number */
    ulint mtype,         /*!< in: column main type */
    ibool unsigned_type) /*!< in: signed or unsigned flag */
{
  ulint len;
  const byte *data;
  ib_uint64_t value;
  mem_heap_t *heap = nullptr;
  ulint offsets_[REC_OFFS_NORMAL_SIZE];
  ulint *offsets = offsets_;

  rec_offs_init(offsets_);

  offsets = rec_get_offsets(rec, index, offsets, col_no + 1, &heap);

  if (rec_offs_nth_sql_null(offsets, col_no)) {
    /* There is no non-NULL value in the auto-increment column. */
    value = 0;
    goto func_exit;
  }

  data = rec_get_nth_field(rec, offsets, col_no, &len);

  value = row_parse_int(data, len, mtype, unsigned_type);

func_exit:
  if (UNIV_LIKELY_NULL(heap)) {
    mem_heap_free(heap);
  }

  return (value);
}

/** Get the maximum and non-delete-marked record in an index.
@param[in]	index	index tree
@param[in,out]	mtr	mini-transaction (may be committed and restarted)
@return maximum record, page s-latched in mtr
@retval NULL if there are no records, or if all of them are delete-marked */
static const rec_t *row_search_get_max_rec(dict_index_t *index, mtr_t *mtr) {
  btr_pcur_t pcur;
  const rec_t *rec;

  /* Open at the high/right end (false), and init cursor */
  btr_pcur_open_at_index_side(false, index, BTR_SEARCH_LEAF, &pcur, true, 0,
                              mtr);

  do {
    const page_t *page;

    page = btr_pcur_get_page(&pcur);
    rec = page_find_rec_last_not_deleted(page);

    if (page_rec_is_user_rec(rec)) {
      break;
    } else {
      rec = nullptr;
    }
    btr_pcur_move_before_first_on_page(&pcur);
  } while (btr_pcur_move_to_prev(&pcur, mtr));

  btr_pcur_close(&pcur);

  return (rec);
}

/** Read the max AUTOINC value from an index.
 @return DB_SUCCESS if all OK else error code, DB_RECORD_NOT_FOUND if
 column name can't be found in index */
dberr_t row_search_max_autoinc(
    dict_index_t *index,  /*!< in: index to search */
    const char *col_name, /*!< in: name of autoinc column */
    ib_uint64_t *value)   /*!< out: AUTOINC value read */
{
  dict_field_t *dfield = index->get_field(0);
  dberr_t error = DB_SUCCESS;
  *value = 0;

  if (strcmp(col_name, dfield->name) != 0) {
    error = DB_RECORD_NOT_FOUND;
  } else {
    mtr_t mtr;
    const rec_t *rec;

    mtr_start(&mtr);

    rec = row_search_get_max_rec(index, &mtr);

    if (rec != nullptr) {
      ibool unsigned_type = (dfield->col->prtype & DATA_UNSIGNED);

      *value = row_search_autoinc_read_column(index, rec, 0, dfield->col->mtype,
                                              unsigned_type);
    }

    mtr_commit(&mtr);
  }

  return (error);
}

/** Convert the innodb_table_stats clustered index record to
table_stats format.
@param[in]	clust_rec	clustered index record
@param[in]	clust_index	clustered index
@param[in]	clust_offsets	offsets of the clustered index
                                record
@param[out]	tbl_stats	table_stats information
                                to be filled. */
static void convert_to_table_stats_record(rec_t *clust_rec,
                                          dict_index_t *clust_index,
                                          ulint *clust_offsets,
                                          TableStatsRecord &tbl_stats) {
  for (ulint i = 0; i < rec_offs_n_fields(clust_offsets); i++) {
    const byte *data;
    ulint len;
    data = rec_get_nth_field(clust_rec, clust_offsets, i, &len);

    if (len == UNIV_SQL_NULL) {
      continue;
    }

    tbl_stats.set_data(data, i, len);
  }
}

/** Search the record present in innodb_table_stats table using
db_name, table_name and fill it in table stats structure.
@param[in]	db_name		database name
@param[in]	tbl_name	table name
@param[out]	table_stats	stats table structure.
@return true if successful else false. */
bool row_search_table_stats(const char *db_name, const char *tbl_name,
                            TableStatsRecord &table_stats) {
  mtr_t mtr;
  btr_pcur_t pcur;
  rec_t *rec;
  bool move = true;
  ulint *offsets;
  dict_table_t *table = dict_sys->table_stats;
  dict_index_t *clust_index = table->first_index();
  dtuple_t *dtuple;
  dfield_t *dfield;
  bool found_rec = false;
  mem_heap_t *heap = mem_heap_create(1000);

  dtuple = dtuple_create(heap, clust_index->n_uniq);
  dict_index_copy_types(dtuple, clust_index, clust_index->n_uniq);

  dfield = dtuple_get_nth_field(dtuple, TableStatsRecord::DB_NAME_COL_NO);
  dfield_set_data(dfield, db_name, strlen(db_name));

  dfield = dtuple_get_nth_field(dtuple, TableStatsRecord::TABLE_NAME_COL_NO);
  dfield_set_data(dfield, tbl_name, strlen(tbl_name));

  mtr_start(&mtr);
  btr_pcur_open_with_no_init(clust_index, dtuple, PAGE_CUR_GE, BTR_SEARCH_LEAF,
                             &pcur, 0, &mtr);

  for (; move == true; move = btr_pcur_move_to_next(&pcur, &mtr)) {
    rec = btr_pcur_get_rec(&pcur);
    offsets =
        rec_get_offsets(rec, clust_index, nullptr, ULINT_UNDEFINED, &heap);

    if (page_rec_is_infimum(rec) || page_rec_is_supremum(rec)) {
      continue;
    }

    if (0 != cmp_dtuple_rec(dtuple, rec, clust_index, offsets)) {
      break;
    }

    if (rec_get_deleted_flag(rec, dict_table_is_comp(table))) {
      continue;
    }

    found_rec = true;
    convert_to_table_stats_record(rec, clust_index, offsets, table_stats);
  }

  mtr_commit(&mtr);
  mem_heap_free(heap);
  return (found_rec);
}

/** Search the record present in innodb_index_stats using
db_name, table name and index_name and fill the
cardinality for the each column.
@param[in]	db_name		database name
@param[in]	tbl_name	table name
@param[in]	index_name	index name
@param[in]	col_offset	offset of the column in the index
@param[out]	cardinality	cardinality of the column.
@return true if successful else false. */
bool row_search_index_stats(const char *db_name, const char *tbl_name,
                            const char *index_name, ulint col_offset,
                            ulonglong *cardinality) {
  mtr_t mtr;
  btr_pcur_t pcur;
  rec_t *rec;
  bool move = true;
  ulint *offsets;
  dict_table_t *table = dict_sys->index_stats;
  dict_index_t *clust_index = table->first_index();
  dtuple_t *dtuple;
  dfield_t *dfield;
  mem_heap_t *heap = mem_heap_create(1000);
  ulint n_recs = 0;

  /** Number of fields to search in the table. */
  static constexpr unsigned N_SEARCH_FIELDS = 3;
  /** Column number of innodb_index_stats.database_name. */
  static constexpr unsigned DB_NAME_COL_NO = 0;
  /** Column number of innodb_index_stats.table_name. */
  static constexpr unsigned TABLE_NAME_COL_NO = 1;
  /** Column number of innodb_index_stats.index_name. */
  static constexpr unsigned INDEX_NAME_COL_NO = 2;
  /** Column number of innodb_index_stats.stat_value. */
  static constexpr unsigned STAT_VALUE_COL_NO = 5;

  ulint cardinality_index_offset = clust_index->get_col_pos(STAT_VALUE_COL_NO);

  /** Search the innodb_index_stats table using
          (database_name, table_name, index_name). */
  dtuple = dtuple_create(heap, N_SEARCH_FIELDS);
  dict_index_copy_types(dtuple, clust_index, N_SEARCH_FIELDS);

  dfield = dtuple_get_nth_field(dtuple, DB_NAME_COL_NO);
  dfield_set_data(dfield, db_name, strlen(db_name));

  dfield = dtuple_get_nth_field(dtuple, TABLE_NAME_COL_NO);
  dfield_set_data(dfield, tbl_name, strlen(tbl_name));

  dfield = dtuple_get_nth_field(dtuple, INDEX_NAME_COL_NO);
  dfield_set_data(dfield, index_name, strlen(index_name));

  mtr_start(&mtr);
  btr_pcur_open_with_no_init(clust_index, dtuple, PAGE_CUR_GE, BTR_SEARCH_LEAF,
                             &pcur, 0, &mtr);

  for (; move == true; move = btr_pcur_move_to_next(&pcur, &mtr)) {
    rec = btr_pcur_get_rec(&pcur);
    offsets =
        rec_get_offsets(rec, clust_index, nullptr, ULINT_UNDEFINED, &heap);

    if (page_rec_is_infimum(rec) || page_rec_is_supremum(rec)) {
      continue;
    }

    if (0 != cmp_dtuple_rec(dtuple, rec, clust_index, offsets)) {
      break;
    }

    if (rec_get_deleted_flag(rec, dict_table_is_comp(table))) {
      continue;
    }

    if (n_recs == col_offset) {
      const byte *data;
      ulint len;
      data = rec_get_nth_field(rec, offsets, cardinality_index_offset, &len);

      *cardinality = static_cast<ulonglong>(round(mach_read_from_8(data)));
      mtr_commit(&mtr);
      mem_heap_free(heap);
      return (true);
    }

    n_recs++;
  }

  mtr_commit(&mtr);
  mem_heap_free(heap);
  return (false);
}<|MERGE_RESOLUTION|>--- conflicted
+++ resolved
@@ -4423,7 +4423,6 @@
                                 pcur with stored position! In opening of a
                                 cursor 'direction' should be 0.
 @return DB_SUCCESS or error code */
-<<<<<<< HEAD
 dberr_t row_search_mvcc(byte *buf, page_cur_mode_t mode,
                         row_prebuilt_t *prebuilt, ulint match_mode,
                         const ulint direction) {
@@ -4440,12 +4439,6 @@
   bool clust_templ_for_sec;
   que_thr_t *thr;
   const rec_t *prev_rec = nullptr;
-#ifdef UNIV_DEBUG
-  const rec_t *prev_rec_debug = nullptr;
-  ulint prev_rec_debug_n_fields = 0;
-  byte *prev_rec_debug_buf = nullptr;
-  size_t prev_rec_debug_buf_size = 0;
-#endif /* UNIV_DEBUG */
   const rec_t *rec = nullptr;
   byte *end_range_cache = nullptr;
   const dtuple_t *prev_vrow = nullptr;
@@ -4491,67 +4484,6 @@
   if (prebuilt->index->type & DICT_FTS) {
     return DB_END_OF_INDEX;
   }
-=======
-dberr_t
-row_search_mvcc(
-	byte*		buf,
-	page_cur_mode_t	mode,
-	row_prebuilt_t*	prebuilt,
-	ulint		match_mode,
-	ulint		direction)
-{
-	DBUG_ENTER("row_search_mvcc");
-
-	dict_index_t*	index		= prebuilt->index;
-	ibool		comp		= dict_table_is_comp(index->table);
-	const dtuple_t*	search_tuple	= prebuilt->search_tuple;
-	btr_pcur_t*	pcur		= prebuilt->pcur;
-	trx_t*		trx		= prebuilt->trx;
-	dict_index_t*	clust_index;
-	que_thr_t*	thr;
-	const rec_t*	prev_rec = NULL;
-	const rec_t*	rec = NULL;
-	byte*		end_range_cache = NULL;
-	const dtuple_t*	prev_vrow = NULL;
-	const dtuple_t*	vrow = NULL;
-	const rec_t*	result_rec = NULL;
-	const rec_t*	clust_rec;
-	dberr_t		err				= DB_SUCCESS;
-	ibool		unique_search			= FALSE;
-	ibool		mtr_has_extra_clust_latch	= FALSE;
-	ibool		moves_up			= FALSE;
-	ibool		set_also_gap_locks		= TRUE;
-	/* if the query is a plain locking SELECT, and the isolation level
-	is <= TRX_ISO_READ_COMMITTED, then this is set to FALSE */
-	ibool		did_semi_consistent_read	= FALSE;
-	/* if the returned record was locked and we did a semi-consistent
-	read (fetch the newest committed version), then this is set to
-	TRUE */
-	ulint		next_offs;
-	ibool		same_user_rec;
-	mtr_t		mtr;
-	mem_heap_t*	heap				= NULL;
-	ulint		offsets_[REC_OFFS_NORMAL_SIZE];
-	ulint*		offsets				= offsets_;
-	ibool		table_lock_waited		= FALSE;
-	byte*		next_buf			= 0;
-	bool		spatial_search			= false;
-	ulint		end_loop			= 0;
-
-	rec_offs_init(offsets_);
-
-	ut_ad(index && pcur && search_tuple);
-	ut_a(prebuilt->magic_n == ROW_PREBUILT_ALLOCATED);
-	ut_a(prebuilt->magic_n2 == ROW_PREBUILT_ALLOCATED);
-
-	/* We don't support FTS queries from the HANDLER interfaces, because
-	we implemented FTS as reversed inverted index with auxiliary tables.
-	So anything related to traditional index query would not apply to
-	it. */
-	if (prebuilt->index->type & DICT_FTS) {
-		DBUG_RETURN(DB_END_OF_INDEX);
-	}
->>>>>>> 7fb601df
 
 #ifdef UNIV_DEBUG
   {
@@ -4560,7 +4492,6 @@
   }
 #endif /* UNIV_DEBUG */
 
-<<<<<<< HEAD
   if (dict_table_is_discarded(prebuilt->table)) {
     return DB_TABLESPACE_DELETED;
 
@@ -4920,8 +4851,6 @@
     ibool need_to_process = sel_restore_position_for_mysql(
         &same_user_rec, BTR_SEARCH_LEAF, pcur, moves_up, &mtr);
 
-    ut_ad(prev_rec == nullptr);
-
     if (UNIV_UNLIKELY(need_to_process)) {
       if (UNIV_UNLIKELY(prebuilt->row_read_type ==
                         ROW_READ_DID_SEMI_CONSISTENT)) {
@@ -5185,11 +5114,6 @@
   }
 
   prev_rec = rec;
-#ifdef UNIV_DEBUG
-  prev_rec_debug = dict_index_copy_rec_order_prefix(
-      index, prev_rec, &prev_rec_debug_n_fields, &prev_rec_debug_buf,
-      &prev_rec_debug_buf_size);
-#endif /* UNIV_DEBUG */
 
   /* Note that we cannot trust the up_match value in the cursor at this
   place because we can arrive here after moving the cursor! Thus
@@ -5368,11 +5292,6 @@
         did_semi_consistent_read = TRUE;
         rec = old_vers;
         prev_rec = rec;
-#ifdef UNIV_DEBUG
-        prev_rec_debug = dict_index_copy_rec_order_prefix(
-            index, prev_rec, &prev_rec_debug_n_fields, &prev_rec_debug_buf,
-            &prev_rec_debug_buf_size);
-#endif /* UNIV_DEBUG */
         break;
       case DB_RECORD_NOT_FOUND:
         if (dict_index_is_spatial(index)) {
@@ -5427,11 +5346,6 @@
 
         rec = old_vers;
         prev_rec = rec;
-#ifdef UNIV_DEBUG
-        prev_rec_debug = dict_index_copy_rec_order_prefix(
-            index, prev_rec, &prev_rec_debug_n_fields, &prev_rec_debug_buf,
-            &prev_rec_debug_buf_size);
-#endif /* UNIV_DEBUG */
       }
     } else {
       /* We are looking into a non-clustered index,
@@ -5821,1339 +5735,6 @@
   even after a unique search. */
 
   err = DB_SUCCESS;
-=======
-	if (dict_table_is_discarded(prebuilt->table)) {
-
-		DBUG_RETURN(DB_TABLESPACE_DELETED);
-
-	} else if (prebuilt->table->ibd_file_missing) {
-
-		DBUG_RETURN(DB_TABLESPACE_NOT_FOUND);
-
-	} else if (!prebuilt->index_usable) {
-
-		DBUG_RETURN(DB_MISSING_HISTORY);
-
-	} else if (dict_index_is_corrupted(prebuilt->index)) {
-
-		DBUG_RETURN(DB_CORRUPTION);
-	}
-
-	/* We need to get the virtual column values stored in secondary
-	index key, if this is covered index scan or virtual key read is
-	requested. */
-	bool    need_vrow = dict_index_has_virtual(prebuilt->index)
-		&& (prebuilt->read_just_key
-		    || prebuilt->m_read_virtual_key);
-
-	/*-------------------------------------------------------------*/
-	/* PHASE 0: Release a possible s-latch we are holding on the
-	adaptive hash index latch if there is someone waiting behind */
-
-	if (trx->has_search_latch
-#ifndef INNODB_RW_LOCKS_USE_ATOMICS
-	    && rw_lock_get_writer(
-		btr_get_search_latch(index)) != RW_LOCK_NOT_LOCKED
-#endif /* !INNODB_RW_LOCKS_USE_ATOMICS */
-	    ) {
-
-		/* There is an x-latch request on the adaptive hash index:
-		release the s-latch to reduce starvation and wait for
-		BTR_SEA_TIMEOUT rounds before trying to keep it again over
-		calls from MySQL */
-
-		trx_search_latch_release_if_reserved(trx);
-	}
-
-	/* Reset the new record lock info if srv_locks_unsafe_for_binlog
-	is set or session is using a READ COMMITED isolation level. Then
-	we are able to remove the record locks set here on an individual
-	row. */
-	prebuilt->new_rec_locks = 0;
-
-	/*-------------------------------------------------------------*/
-	/* PHASE 1: Try to pop the row from the prefetch cache */
-
-	if (UNIV_UNLIKELY(direction == 0)) {
-		trx->op_info = "starting index read";
-
-		prebuilt->n_rows_fetched = 0;
-		prebuilt->n_fetch_cached = 0;
-		prebuilt->fetch_cache_first = 0;
-		prebuilt->m_end_range = false;
-
-		if (prebuilt->sel_graph == NULL) {
-			/* Build a dummy select query graph */
-			row_prebuild_sel_graph(prebuilt);
-		}
-	} else {
-		trx->op_info = "fetching rows";
-
-		if (prebuilt->n_rows_fetched == 0) {
-			prebuilt->fetch_direction = direction;
-		}
-
-		if (UNIV_UNLIKELY(direction != prebuilt->fetch_direction)) {
-			if (UNIV_UNLIKELY(prebuilt->n_fetch_cached > 0)) {
-				ut_error;
-				/* TODO: scrollable cursor: restore cursor to
-				the place of the latest returned row,
-				or better: prevent caching for a scroll
-				cursor! */
-			}
-
-			prebuilt->n_rows_fetched = 0;
-			prebuilt->n_fetch_cached = 0;
-			prebuilt->fetch_cache_first = 0;
-
-		} else if (UNIV_LIKELY(prebuilt->n_fetch_cached > 0)) {
-			row_sel_dequeue_cached_row_for_mysql(buf, prebuilt);
-
-			prebuilt->n_rows_fetched++;
-
-			err = DB_SUCCESS;
-			goto func_exit;
-		} else if (prebuilt->m_end_range == true) {
-
-			prebuilt->m_end_range = false;
-
-			err = DB_RECORD_NOT_FOUND;
-			goto func_exit;
-		}
-
-		if (prebuilt->fetch_cache_first > 0
-		    && prebuilt->fetch_cache_first < MYSQL_FETCH_CACHE_SIZE) {
-
-			/* The previous returned row was popped from the fetch
-			cache, but the cache was not full at the time of the
-			popping: no more rows can exist in the result set */
-
-			err = DB_RECORD_NOT_FOUND;
-			goto func_exit;
-		}
-
-		prebuilt->n_rows_fetched++;
-
-		if (prebuilt->n_rows_fetched > 1000000000) {
-			/* Prevent wrap-over */
-			prebuilt->n_rows_fetched = 500000000;
-		}
-
-		mode = pcur->search_mode;
-	}
-
-	/* In a search where at most one record in the index may match, we
-	can use a LOCK_REC_NOT_GAP type record lock when locking a
-	non-delete-marked matching record.
-
-	Note that in a unique secondary index there may be different
-	delete-marked versions of a record where only the primary key
-	values differ: thus in a secondary index we must use next-key
-	locks when locking delete-marked records. */
-
-	if (match_mode == ROW_SEL_EXACT
-	    && dict_index_is_unique(index)
-	    && dtuple_get_n_fields(search_tuple)
-	    == dict_index_get_n_unique(index)
-	    && (dict_index_is_clust(index)
-		|| !dtuple_contains_null(search_tuple))) {
-
-		/* Note above that a UNIQUE secondary index can contain many
-		rows with the same key value if one of the columns is the SQL
-		null. A clustered index under MySQL can never contain null
-		columns because we demand that all the columns in primary key
-		are non-null. */
-
-		unique_search = TRUE;
-
-		/* Even if the condition is unique, MySQL seems to try to
-		retrieve also a second row if a primary key contains more than
-		1 column. Return immediately if this is not a HANDLER
-		command. */
-
-		if (UNIV_UNLIKELY(direction != 0
-				  && !prebuilt->used_in_HANDLER)) {
-
-			err = DB_RECORD_NOT_FOUND;
-			goto func_exit;
-		}
-	}
-
-	/* We don't support sequencial scan for Rtree index, because it
-	is no meaning to do so. */
-	if (dict_index_is_spatial(index)
-		&& !RTREE_SEARCH_MODE(mode)) {
-		err = DB_END_OF_INDEX;
-		goto func_exit;
-	}
-
-	mtr_start(&mtr);
-
-	/*-------------------------------------------------------------*/
-	/* PHASE 2: Try fast adaptive hash index search if possible */
-
-	/* Next test if this is the special case where we can use the fast
-	adaptive hash index to try the search. Since we must release the
-	search system latch when we retrieve an externally stored field, we
-	cannot use the adaptive hash index in a search in the case the row
-	may be long and there may be externally stored fields */
-
-	if (UNIV_UNLIKELY(direction == 0)
-	    && unique_search
-	    && btr_search_enabled
-	    && dict_index_is_clust(index)
-	    && !prebuilt->templ_contains_blob
-	    && !prebuilt->used_in_HANDLER
-	    && (prebuilt->mysql_row_len < UNIV_PAGE_SIZE / 8)
-	    && !prebuilt->innodb_api) {
-
-		mode = PAGE_CUR_GE;
-
-		if (trx->mysql_n_tables_locked == 0
-		    && !prebuilt->ins_sel_stmt
-		    && prebuilt->select_lock_type == LOCK_NONE
-		    && trx->isolation_level > TRX_ISO_READ_UNCOMMITTED
-		    && MVCC::is_view_active(trx->read_view)) {
-
-			/* This is a SELECT query done as a consistent read,
-			and the read view has already been allocated:
-			let us try a search shortcut through the hash
-			index.
-			NOTE that we must also test that
-			mysql_n_tables_locked == 0, because this might
-			also be INSERT INTO ... SELECT ... or
-			CREATE TABLE ... SELECT ... . Our algorithm is
-			NOT prepared to inserts interleaved with the SELECT,
-			and if we try that, we can deadlock on the adaptive
-			hash index semaphore! */
-
-			ut_a(!trx->has_search_latch);
-			rw_lock_s_lock(btr_get_search_latch(index));
-			trx->has_search_latch = true;
-
-			switch (row_sel_try_search_shortcut_for_mysql(
-					&rec, prebuilt, &offsets, &heap,
-					&mtr)) {
-			case SEL_FOUND:
-				/* At this point, rec is protected by
-				a page latch that was acquired by
-				row_sel_try_search_shortcut_for_mysql().
-				The latch will not be released until
-				mtr_commit(&mtr). */
-				ut_ad(!rec_get_deleted_flag(rec, comp));
-
-				if (prebuilt->idx_cond) {
-					switch (row_search_idx_cond_check(
-							buf, prebuilt,
-							rec, offsets)) {
-					case ICP_NO_MATCH:
-					case ICP_OUT_OF_RANGE:
-						goto shortcut_mismatch;
-					case ICP_MATCH:
-						goto shortcut_match;
-					}
-				}
-
-				if (!row_sel_store_mysql_rec(
-					    buf, prebuilt,
-					    rec, NULL, FALSE, index,
-					    offsets, false)) {
-					/* Only fresh inserts may contain
-					incomplete externally stored
-					columns. Pretend that such
-					records do not exist. Such
-					records may only be accessed
-					at the READ UNCOMMITTED
-					isolation level or when
-					rolling back a recovered
-					transaction. Rollback happens
-					at a lower level, not here. */
-
-					/* Proceed as in case SEL_RETRY. */
-					break;
-				}
-
-			shortcut_match:
-				mtr_commit(&mtr);
-
-				/* NOTE that we do NOT store the cursor
-				position */
-
-				err = DB_SUCCESS;
-
-				rw_lock_s_unlock(btr_get_search_latch(index));
-				trx->has_search_latch = false;
-
-				goto func_exit;
-
-			case SEL_EXHAUSTED:
-			shortcut_mismatch:
-				mtr_commit(&mtr);
-
-				err = DB_RECORD_NOT_FOUND;
-
-				rw_lock_s_unlock(btr_get_search_latch(index));
-				trx->has_search_latch = false;
-
-				/* NOTE that we do NOT store the cursor
-				position */
-
-				goto func_exit;
-
-			case SEL_RETRY:
-				break;
-
-			default:
-				ut_ad(0);
-			}
-
-			mtr_commit(&mtr);
-			mtr_start(&mtr);
-
-                        rw_lock_s_unlock(btr_get_search_latch(index));
-                        trx->has_search_latch = false;
-		}
-	}
-
-	/*-------------------------------------------------------------*/
-	/* PHASE 3: Open or restore index cursor position */
-
-	trx_search_latch_release_if_reserved(trx);
-
-	spatial_search = dict_index_is_spatial(index)
-			 && mode >= PAGE_CUR_CONTAIN;
-
-	/* The state of a running trx can only be changed by the
-	thread that is currently serving the transaction. Because we
-	are that thread, we can read trx->state without holding any
-	mutex. */
-	ut_ad(prebuilt->sql_stat_start || trx->state == TRX_STATE_ACTIVE);
-
-	ut_ad(!trx_is_started(trx) || trx->state == TRX_STATE_ACTIVE);
-
-	ut_ad(prebuilt->sql_stat_start
-	      || prebuilt->select_lock_type != LOCK_NONE
-	      || MVCC::is_view_active(trx->read_view)
-	      || srv_read_only_mode);
-
-	trx_start_if_not_started(trx, false);
-
-	if (trx->isolation_level <= TRX_ISO_READ_COMMITTED
-	    && prebuilt->select_lock_type != LOCK_NONE
-	    && trx->mysql_thd != NULL
-	    && thd_is_select(trx->mysql_thd)) {
-		/* It is a plain locking SELECT and the isolation
-		level is low: do not lock gaps */
-
-		set_also_gap_locks = FALSE;
-	}
-
-	/* Note that if the search mode was GE or G, then the cursor
-	naturally moves upward (in fetch next) in alphabetical order,
-	otherwise downward */
-
-	if (direction == 0) {
-
-		if (mode == PAGE_CUR_GE
-		    || mode == PAGE_CUR_G
-		    || mode >= PAGE_CUR_CONTAIN) {
-
-			moves_up = TRUE;
-		}
-
-	} else if (direction == ROW_SEL_NEXT) {
-
-		moves_up = TRUE;
-	}
-
-	thr = que_fork_get_first_thr(prebuilt->sel_graph);
-
-	que_thr_move_to_run_state_for_mysql(thr, trx);
-
-	clust_index = dict_table_get_first_index(index->table);
-
-	/* Do some start-of-statement preparations */
-
-	if (!prebuilt->sql_stat_start) {
-		/* No need to set an intention lock or assign a read view */
-
-		if (!MVCC::is_view_active(trx->read_view)
-		    && !srv_read_only_mode
-		    && prebuilt->select_lock_type == LOCK_NONE) {
-
-			ib::error() << "MySQL is trying to perform a"
-				" consistent read but the read view is not"
-				" assigned!";
-			trx_print(stderr, trx, 600);
-			fputc('\n', stderr);
-			ut_error;
-		}
-	} else if (prebuilt->select_lock_type == LOCK_NONE) {
-		/* This is a consistent read */
-		/* Assign a read view for the query */
-
-		if (!srv_read_only_mode) {
-			trx_assign_read_view(trx);
-		}
-
-		prebuilt->sql_stat_start = FALSE;
-	} else {
-wait_table_again:
-		err = lock_table(0, index->table,
-				 prebuilt->select_lock_type == LOCK_S
-				 ? LOCK_IS : LOCK_IX, thr);
-
-		if (err != DB_SUCCESS) {
-
-			table_lock_waited = TRUE;
-			goto lock_table_wait;
-		}
-		prebuilt->sql_stat_start = FALSE;
-	}
-
-	/* Open or restore index cursor position */
-
-	if (UNIV_LIKELY(direction != 0)) {
-		if (spatial_search) {
-			/* R-Tree access does not need to do
-			cursor position and resposition */
-			goto next_rec;
-		}
-
-		ibool	need_to_process = sel_restore_position_for_mysql(
-			&same_user_rec, BTR_SEARCH_LEAF,
-			pcur, moves_up, &mtr);
-
-		if (UNIV_UNLIKELY(need_to_process)) {
-			if (UNIV_UNLIKELY(prebuilt->row_read_type
-					  == ROW_READ_DID_SEMI_CONSISTENT)) {
-				/* We did a semi-consistent read,
-				but the record was removed in
-				the meantime. */
-				prebuilt->row_read_type
-					= ROW_READ_TRY_SEMI_CONSISTENT;
-			}
-		} else if (UNIV_LIKELY(prebuilt->row_read_type
-				       != ROW_READ_DID_SEMI_CONSISTENT)) {
-
-			/* The cursor was positioned on the record
-			that we returned previously.  If we need
-			to repeat a semi-consistent read as a
-			pessimistic locking read, the record
-			cannot be skipped. */
-
-			goto next_rec;
-		}
-
-	} else if (dtuple_get_n_fields(search_tuple) > 0) {
-		pcur->btr_cur.thr = thr;
-
-		if (dict_index_is_spatial(index)) {
-			bool	need_pred_lock;
-
-			need_pred_lock = (set_also_gap_locks
-					  && !(srv_locks_unsafe_for_binlog
-					      || trx->isolation_level
-						 <= TRX_ISO_READ_COMMITTED)
-					  && prebuilt->select_lock_type
-						 != LOCK_NONE);
-
-			if (!prebuilt->rtr_info) {
-				prebuilt->rtr_info = rtr_create_rtr_info(
-					need_pred_lock, true,
-					btr_pcur_get_btr_cur(pcur), index);
-				prebuilt->rtr_info->search_tuple = search_tuple;
-				prebuilt->rtr_info->search_mode = mode;
-				rtr_info_update_btr(btr_pcur_get_btr_cur(pcur),
-						    prebuilt->rtr_info);
-			} else {
-				rtr_info_reinit_in_cursor(
-					btr_pcur_get_btr_cur(pcur),
-					index, need_pred_lock);
-				prebuilt->rtr_info->search_tuple = search_tuple;
-				prebuilt->rtr_info->search_mode = mode;
-			}
-		}
-
-		btr_pcur_open_with_no_init(index, search_tuple, mode,
-					   BTR_SEARCH_LEAF,
-					   pcur, 0, &mtr);
-
-		pcur->trx_if_known = trx;
-
-		rec = btr_pcur_get_rec(pcur);
-
-		if (!moves_up
-		    && !page_rec_is_supremum(rec)
-		    && set_also_gap_locks
-		    && !(srv_locks_unsafe_for_binlog
-			 || trx->isolation_level <= TRX_ISO_READ_COMMITTED)
-		    && prebuilt->select_lock_type != LOCK_NONE
-		    && !dict_index_is_spatial(index)) {
-
-			/* Try to place a gap lock on the next index record
-			to prevent phantoms in ORDER BY ... DESC queries */
-			const rec_t*	next_rec = page_rec_get_next_const(rec);
-
-			offsets = rec_get_offsets(next_rec, index, offsets,
-						  ULINT_UNDEFINED, &heap);
-			err = sel_set_rec_lock(pcur,
-					       next_rec, index, offsets,
-					       prebuilt->select_lock_type,
-					       LOCK_GAP, thr, &mtr);
-
-			switch (err) {
-			case DB_SUCCESS_LOCKED_REC:
-				err = DB_SUCCESS;
-			case DB_SUCCESS:
-				break;
-			default:
-				goto lock_wait_or_error;
-			}
-		}
-	} else if (mode == PAGE_CUR_G || mode == PAGE_CUR_L) {
-		btr_pcur_open_at_index_side(
-			mode == PAGE_CUR_G, index, BTR_SEARCH_LEAF,
-			pcur, false, 0, &mtr);
-	}
-
-rec_loop:
-	DEBUG_SYNC_C("row_search_rec_loop");
-	if (trx_is_interrupted(trx)) {
-		if (!spatial_search) {
-			btr_pcur_store_position(pcur, &mtr);
-		}
-		err = DB_INTERRUPTED;
-		goto normal_return;
-	}
-
-	/*-------------------------------------------------------------*/
-	/* PHASE 4: Look for matching records in a loop */
-
-	rec = btr_pcur_get_rec(pcur);
-
-	ut_ad(!!page_rec_is_comp(rec) == comp);
-
-	if (page_rec_is_infimum(rec)) {
-
-		/* The infimum record on a page cannot be in the result set,
-		and neither can a record lock be placed on it: we skip such
-		a record. */
-
-		prev_rec = NULL;
-		goto next_rec;
-	}
-
-	if (page_rec_is_supremum(rec)) {
-
-		DBUG_EXECUTE_IF("compare_end_range",
-				if (end_loop < 100) {
-					end_loop = 100;
-				});
-		/** Compare the last record of the page with end range
-		passed to InnoDB when there is no ICP and number of
-		loops in row_search_mvcc for rows found but not
-		reporting due to search views etc. */
-		if (prev_rec != NULL && !prebuilt->innodb_api
-		    && prebuilt->m_mysql_handler->end_range != NULL
-		    && prebuilt->idx_cond == NULL && end_loop >= 100) {
-
-			bool clust_templ_for_sec =
-				index != clust_index &&
-				prebuilt->need_to_access_clustered;
-			dict_index_t*	key_index = prebuilt->index;
-
-			if (end_range_cache == NULL) {
-				end_range_cache = static_cast<byte*>(
-					ut_malloc_nokey(prebuilt->mysql_row_len));
-			}
-
-			if (clust_templ_for_sec) {
-				/** Secondary index record but the template
-				based on PK. */
-				key_index = clust_index;
-				clust_templ_for_sec = true;
-			}
-
-			/** Create offsets based on prebuilt index. */
-			offsets = rec_get_offsets(prev_rec, prebuilt->index,
-					offsets, ULINT_UNDEFINED, &heap);
-
-			if (row_sel_store_mysql_rec(
-				end_range_cache, prebuilt, prev_rec, prev_vrow,
-				clust_templ_for_sec, key_index, offsets,
-				clust_templ_for_sec)) {
-
-				if (row_search_end_range_check(
-					end_range_cache, prev_rec, prebuilt,
-					clust_templ_for_sec, offsets)) {
-
-					/** In case of prebuilt->fetch,
-					set the error in prebuilt->end_range. */
-					if (next_buf != NULL) {
-						prebuilt->m_end_range = true;
-					}
-
-					err = DB_RECORD_NOT_FOUND;
-					goto normal_return;
-				}
-			}
-
-			DEBUG_SYNC_C("allow_insert");
-		}
-
-		if (set_also_gap_locks
-		    && !(srv_locks_unsafe_for_binlog
-			 || trx->isolation_level <= TRX_ISO_READ_COMMITTED)
-		    && prebuilt->select_lock_type != LOCK_NONE
-		    && !dict_index_is_spatial(index)) {
-
-			/* Try to place a lock on the index record */
-
-			/* If innodb_locks_unsafe_for_binlog option is used
-			or this session is using a READ COMMITTED isolation
-			level we do not lock gaps. Supremum record is really
-			a gap and therefore we do not set locks there. */
-
-			offsets = rec_get_offsets(rec, index, offsets,
-						  ULINT_UNDEFINED, &heap);
-			err = sel_set_rec_lock(pcur,
-					       rec, index, offsets,
-					       prebuilt->select_lock_type,
-					       LOCK_ORDINARY, thr, &mtr);
-
-			switch (err) {
-			case DB_SUCCESS_LOCKED_REC:
-				err = DB_SUCCESS;
-			case DB_SUCCESS:
-				break;
-			default:
-				goto lock_wait_or_error;
-			}
-		}
-
-		/* A page supremum record cannot be in the result set: skip
-		it now that we have placed a possible lock on it */
-
-		prev_rec = NULL;
-		goto next_rec;
-	}
-
-	/*-------------------------------------------------------------*/
-	/* Do sanity checks in case our cursor has bumped into page
-	corruption */
-
-	if (comp) {
-		next_offs = rec_get_next_offs(rec, TRUE);
-		if (UNIV_UNLIKELY(next_offs < PAGE_NEW_SUPREMUM)) {
-
-			goto wrong_offs;
-		}
-	} else {
-		next_offs = rec_get_next_offs(rec, FALSE);
-		if (UNIV_UNLIKELY(next_offs < PAGE_OLD_SUPREMUM)) {
-
-			goto wrong_offs;
-		}
-	}
-
-	if (UNIV_UNLIKELY(next_offs >= UNIV_PAGE_SIZE - PAGE_DIR)) {
-
-wrong_offs:
-		if (srv_force_recovery == 0 || moves_up == FALSE) {
-			ib::error() << "Rec address "
-				<< static_cast<const void*>(rec)
-				<< ", buf block fix count "
-				<< btr_cur_get_block(
-					btr_pcur_get_btr_cur(pcur))->page
-					.buf_fix_count;
-
-			ib::error() << "Index corruption: rec offs "
-				<< page_offset(rec) << " next offs "
-				<< next_offs << ", page no "
-				<< page_get_page_no(page_align(rec))
-				<< ", index " << index->name
-				<< " of table " << index->table->name
-				<< ". Run CHECK TABLE. You may need to"
-				" restore from a backup, or dump + drop +"
-				" reimport the table.";
-			ut_ad(0);
-			err = DB_CORRUPTION;
-
-			goto lock_wait_or_error;
-		} else {
-			/* The user may be dumping a corrupt table. Jump
-			over the corruption to recover as much as possible. */
-
-			ib::info() << "Index corruption: rec offs "
-				<< page_offset(rec) << " next offs "
-				<< next_offs << ", page no "
-				<< page_get_page_no(page_align(rec))
-				<< ", index " << index->name
-				<< " of table " << index->table->name
-				<< ". We try to skip the rest of the page.";
-
-			btr_pcur_move_to_last_on_page(pcur, &mtr);
-
-			prev_rec = NULL;
-			goto next_rec;
-		}
-	}
-	/*-------------------------------------------------------------*/
-
-	/* Calculate the 'offsets' associated with 'rec' */
-
-	ut_ad(fil_page_index_page_check(btr_pcur_get_page(pcur)));
-	ut_ad(btr_page_get_index_id(btr_pcur_get_page(pcur)) == index->id);
-
-	offsets = rec_get_offsets(rec, index, offsets, ULINT_UNDEFINED, &heap);
-
-	if (UNIV_UNLIKELY(srv_force_recovery > 0)) {
-		if (!rec_validate(rec, offsets)
-		    || !btr_index_rec_validate(rec, index, FALSE)) {
-
-			ib::info() << "Index corruption: rec offs "
-				<< page_offset(rec) << " next offs "
-				<< next_offs << ", page no "
-				<< page_get_page_no(page_align(rec))
-				<< ", index " << index->name
-				<< " of table " << index->table->name
-				<< ". We try to skip the record.";
-
-			prev_rec = NULL;
-			goto next_rec;
-		}
-	}
-
-	prev_rec = rec;
-
-	/* Note that we cannot trust the up_match value in the cursor at this
-	place because we can arrive here after moving the cursor! Thus
-	we have to recompare rec and search_tuple to determine if they
-	match enough. */
-
-	if (match_mode == ROW_SEL_EXACT) {
-		/* Test if the index record matches completely to search_tuple
-		in prebuilt: if not, then we return with DB_RECORD_NOT_FOUND */
-
-		/* fputs("Comparing rec and search tuple\n", stderr); */
-
-		if (0 != cmp_dtuple_rec(search_tuple, rec, offsets)) {
-
-			if (set_also_gap_locks
-			    && !(srv_locks_unsafe_for_binlog
-				 || trx->isolation_level
-				 <= TRX_ISO_READ_COMMITTED)
-			    && prebuilt->select_lock_type != LOCK_NONE
-			    && !dict_index_is_spatial(index)) {
-
-				/* Try to place a gap lock on the index
-				record only if innodb_locks_unsafe_for_binlog
-				option is not set or this session is not
-				using a READ COMMITTED isolation level. */
-
-				err = sel_set_rec_lock(
-					pcur,
-					rec, index, offsets,
-					prebuilt->select_lock_type, LOCK_GAP,
-					thr, &mtr);
-
-				switch (err) {
-				case DB_SUCCESS_LOCKED_REC:
-				case DB_SUCCESS:
-					break;
-				default:
-					goto lock_wait_or_error;
-				}
-			}
-
-			btr_pcur_store_position(pcur, &mtr);
-
-			/* The found record was not a match, but may be used
-			as NEXT record (index_next). Set the relative position
-			to BTR_PCUR_BEFORE, to reflect that the position of
-			the persistent cursor is before the found/stored row
-			(pcur->old_rec). */
-			ut_ad(pcur->rel_pos == BTR_PCUR_ON);
-			pcur->rel_pos = BTR_PCUR_BEFORE;
-
-			err = DB_RECORD_NOT_FOUND;
-			goto normal_return;
-		}
-
-	} else if (match_mode == ROW_SEL_EXACT_PREFIX) {
-
-		if (!cmp_dtuple_is_prefix_of_rec(search_tuple, rec, offsets)) {
-
-			if (set_also_gap_locks
-			    && !(srv_locks_unsafe_for_binlog
-				 || trx->isolation_level
-				 <= TRX_ISO_READ_COMMITTED)
-			    && prebuilt->select_lock_type != LOCK_NONE
-			    && !dict_index_is_spatial(index)) {
-
-				/* Try to place a gap lock on the index
-				record only if innodb_locks_unsafe_for_binlog
-				option is not set or this session is not
-				using a READ COMMITTED isolation level. */
-
-				err = sel_set_rec_lock(
-					pcur,
-					rec, index, offsets,
-					prebuilt->select_lock_type, LOCK_GAP,
-					thr, &mtr);
-
-				switch (err) {
-				case DB_SUCCESS_LOCKED_REC:
-				case DB_SUCCESS:
-					break;
-				default:
-					goto lock_wait_or_error;
-				}
-			}
-
-			btr_pcur_store_position(pcur, &mtr);
-
-			/* The found record was not a match, but may be used
-			as NEXT record (index_next). Set the relative position
-			to BTR_PCUR_BEFORE, to reflect that the position of
-			the persistent cursor is before the found/stored row
-			(pcur->old_rec). */
-			ut_ad(pcur->rel_pos == BTR_PCUR_ON);
-			pcur->rel_pos = BTR_PCUR_BEFORE;
-
-			err = DB_RECORD_NOT_FOUND;
-			goto normal_return;
-		}
-	}
-
-	/* We are ready to look at a possible new index entry in the result
-	set: the cursor is now placed on a user record */
-
-	if (prebuilt->select_lock_type != LOCK_NONE) {
-		/* Try to place a lock on the index record; note that delete
-		marked records are a special case in a unique search. If there
-		is a non-delete marked record, then it is enough to lock its
-		existence with LOCK_REC_NOT_GAP. */
-
-		/* If innodb_locks_unsafe_for_binlog option is used
-		or this session is using a READ COMMITED isolation
-		level we lock only the record, i.e., next-key locking is
-		not used. */
-
-		ulint	lock_type;
-
-		if (!set_also_gap_locks
-		    || srv_locks_unsafe_for_binlog
-		    || trx->isolation_level <= TRX_ISO_READ_COMMITTED
-		    || (unique_search && !rec_get_deleted_flag(rec, comp))
-		    || dict_index_is_spatial(index)) {
-
-			goto no_gap_lock;
-		} else {
-			lock_type = LOCK_ORDINARY;
-		}
-
-		/* If we are doing a 'greater or equal than a primary key
-		value' search from a clustered index, and we find a record
-		that has that exact primary key value, then there is no need
-		to lock the gap before the record, because no insert in the
-		gap can be in our search range. That is, no phantom row can
-		appear that way.
-
-		An example: if col1 is the primary key, the search is WHERE
-		col1 >= 100, and we find a record where col1 = 100, then no
-		need to lock the gap before that record. */
-
-		if (index == clust_index
-		    && mode == PAGE_CUR_GE
-		    && direction == 0
-		    && dtuple_get_n_fields_cmp(search_tuple)
-		    == dict_index_get_n_unique(index)
-		    && 0 == cmp_dtuple_rec(search_tuple, rec, offsets)) {
-no_gap_lock:
-			lock_type = LOCK_REC_NOT_GAP;
-		}
-
-		err = sel_set_rec_lock(pcur,
-				       rec, index, offsets,
-				       prebuilt->select_lock_type,
-				       lock_type, thr, &mtr);
-
-		switch (err) {
-			const rec_t*	old_vers;
-		case DB_SUCCESS_LOCKED_REC:
-			if (srv_locks_unsafe_for_binlog
-			    || trx->isolation_level
-			    <= TRX_ISO_READ_COMMITTED) {
-				/* Note that a record of
-				prebuilt->index was locked. */
-				prebuilt->new_rec_locks = 1;
-			}
-			err = DB_SUCCESS;
- 			// Fall through
-		case DB_SUCCESS:
-			break;
-		case DB_LOCK_WAIT:
-			/* Lock wait for R-tree should already
-			be handled in sel_set_rtr_rec_lock() */
-			ut_ad(!dict_index_is_spatial(index));
-			/* Never unlock rows that were part of a conflict. */
-			prebuilt->new_rec_locks = 0;
-
-			if (UNIV_LIKELY(prebuilt->row_read_type
-					!= ROW_READ_TRY_SEMI_CONSISTENT)
-			    || unique_search
-			    || index != clust_index) {
-
-				goto lock_wait_or_error;
-			}
-
-			/* The following call returns 'offsets'
-			associated with 'old_vers' */
-			row_sel_build_committed_vers_for_mysql(
-				clust_index, prebuilt, rec,
-				&offsets, &heap, &old_vers, need_vrow ? &vrow : NULL,
-			        &mtr);
-
-			/* Check whether it was a deadlock or not, if not
-			a deadlock and the transaction had to wait then
-			release the lock it is waiting on. */
-
-			err = lock_trx_handle_wait(trx);
-
-			switch (err) {
-			case DB_SUCCESS:
-				/* The lock was granted while we were
-				searching for the last committed version.
-				Do a normal locking read. */
-
-				offsets = rec_get_offsets(
-					rec, index, offsets, ULINT_UNDEFINED,
-					&heap);
-				goto locks_ok;
-			case DB_DEADLOCK:
-				goto lock_wait_or_error;
-			case DB_LOCK_WAIT:
-				ut_ad(!dict_index_is_spatial(index));
-				err = DB_SUCCESS;
-				break;
-			default:
-				ut_error;
-			}
-
-			if (old_vers == NULL) {
-				/* The row was not yet committed */
-
-				goto next_rec;
-			}
-
-			did_semi_consistent_read = TRUE;
-			rec = old_vers;
-			prev_rec = rec;
-			break;
-		case DB_RECORD_NOT_FOUND:
-			if (dict_index_is_spatial(index)) {
-				goto next_rec;
-			} else {
-				goto lock_wait_or_error;
-			}
-
-		default:
-
-			goto lock_wait_or_error;
-		}
-	} else {
-		/* This is a non-locking consistent read: if necessary, fetch
-		a previous version of the record */
-
-		if (trx->isolation_level == TRX_ISO_READ_UNCOMMITTED) {
-
-			/* Do nothing: we let a non-locking SELECT read the
-			latest version of the record */
-
-		} else if (index == clust_index) {
-
-			/* Fetch a previous version of the row if the current
-			one is not visible in the snapshot; if we have a very
-			high force recovery level set, we try to avoid crashes
-			by skipping this lookup */
-
-			if (srv_force_recovery < 5
-			    && !lock_clust_rec_cons_read_sees(
-				    rec, index, offsets,
-				    trx_get_read_view(trx))) {
-
-				rec_t*	old_vers;
-				/* The following call returns 'offsets'
-				associated with 'old_vers' */
-				err = row_sel_build_prev_vers_for_mysql(
-					trx->read_view, clust_index,
-					prebuilt, rec, &offsets, &heap,
-					&old_vers, need_vrow ? &vrow : NULL,
-					&mtr);
-
-				if (err != DB_SUCCESS) {
-
-					goto lock_wait_or_error;
-				}
-
-				if (old_vers == NULL) {
-					/* The row did not exist yet in
-					the read view */
-
-					goto next_rec;
-				}
-
-				rec = old_vers;
-				prev_rec = rec;
-			}
-		} else {
-			/* We are looking into a non-clustered index,
-			and to get the right version of the record we
-			have to look also into the clustered index: this
-			is necessary, because we can only get the undo
-			information via the clustered index record. */
-
-			ut_ad(!dict_index_is_clust(index));
-
-			if (!srv_read_only_mode
-			    && !lock_sec_rec_cons_read_sees(
-					rec, index, trx->read_view)) {
-				/* We should look at the clustered index.
-				However, as this is a non-locking read,
-				we can skip the clustered index lookup if
-				the condition does not match the secondary
-				index entry. */
-				switch (row_search_idx_cond_check(
-						buf, prebuilt, rec, offsets)) {
-				case ICP_NO_MATCH:
-					goto next_rec;
-				case ICP_OUT_OF_RANGE:
-					err = DB_RECORD_NOT_FOUND;
-					goto idx_cond_failed;
-				case ICP_MATCH:
-					goto requires_clust_rec;
-				}
-
-				ut_error;
-			}
-		}
-	}
-
-locks_ok:
-	/* NOTE that at this point rec can be an old version of a clustered
-	index record built for a consistent read. We cannot assume after this
-	point that rec is on a buffer pool page. Functions like
-	page_rec_is_comp() cannot be used! */
-
-	if (rec_get_deleted_flag(rec, comp)) {
-
-		/* The record is delete-marked: we can skip it */
-
-		if ((srv_locks_unsafe_for_binlog
-		     || trx->isolation_level <= TRX_ISO_READ_COMMITTED)
-		    && prebuilt->select_lock_type != LOCK_NONE
-		    && !did_semi_consistent_read) {
-
-			/* No need to keep a lock on a delete-marked record
-			if we do not want to use next-key locking. */
-
-			row_unlock_for_mysql(prebuilt, TRUE);
-		}
-
-		/* This is an optimization to skip setting the next key lock
-		on the record that follows this delete-marked record. This
-		optimization works because of the unique search criteria
-		which precludes the presence of a range lock between this
-		delete marked record and the record following it.
-
-		For now this is applicable only to clustered indexes while
-		doing a unique search except for HANDLER queries because
-		HANDLER allows NEXT and PREV even in unique search on
-		clustered index. There is scope for further optimization
-		applicable to unique secondary indexes. Current behaviour is
-		to widen the scope of a lock on an already delete marked record
-		if the same record is deleted twice by the same transaction */
-		if (index == clust_index && unique_search
-		    && !prebuilt->used_in_HANDLER) {
-
-			err = DB_RECORD_NOT_FOUND;
-
-			goto normal_return;
-		}
-
-		goto next_rec;
-	}
-
-	/* Check if the record matches the index condition. */
-	switch (row_search_idx_cond_check(buf, prebuilt, rec, offsets)) {
-	case ICP_NO_MATCH:
-		if (did_semi_consistent_read) {
-			row_unlock_for_mysql(prebuilt, TRUE);
-		}
-		goto next_rec;
-	case ICP_OUT_OF_RANGE:
-		err = DB_RECORD_NOT_FOUND;
-		goto idx_cond_failed;
-	case ICP_MATCH:
-		break;
-	}
-
-	/* Get the clustered index record if needed, if we did not do the
-	search using the clustered index. */
-
-	if (index != clust_index && prebuilt->need_to_access_clustered) {
-
-requires_clust_rec:
-		ut_ad(index != clust_index);
-		/* We use a 'goto' to the preceding label if a consistent
-		read of a secondary index record requires us to look up old
-		versions of the associated clustered index record. */
-
-		ut_ad(rec_offs_validate(rec, index, offsets));
-
-		/* It was a non-clustered index and we must fetch also the
-		clustered index record */
-
-		mtr_has_extra_clust_latch = TRUE;
-
-		ut_ad(!vrow);
-		/* The following call returns 'offsets' associated with
-		'clust_rec'. Note that 'clust_rec' can be an old version
-		built for a consistent read. */
-
-		err = row_sel_get_clust_rec_for_mysql(prebuilt, index, rec,
-						      thr, &clust_rec,
-						      &offsets, &heap,
-						      need_vrow ? &vrow : NULL,
-						      &mtr);
-		switch (err) {
-		case DB_SUCCESS:
-			if (clust_rec == NULL) {
-				/* The record did not exist in the read view */
-				ut_ad(prebuilt->select_lock_type == LOCK_NONE
-				      || dict_index_is_spatial(index));
-
-				goto next_rec;
-			}
-			break;
-		case DB_SUCCESS_LOCKED_REC:
-			ut_a(clust_rec != NULL);
-			if (srv_locks_unsafe_for_binlog
-			     || trx->isolation_level
-			    <= TRX_ISO_READ_COMMITTED) {
-				/* Note that the clustered index record
-				was locked. */
-				prebuilt->new_rec_locks = 2;
-			}
-			err = DB_SUCCESS;
-			break;
-		default:
-			vrow = NULL;
-			goto lock_wait_or_error;
-		}
-
-		if (rec_get_deleted_flag(clust_rec, comp)) {
-
-			/* The record is delete marked: we can skip it */
-
-			if ((srv_locks_unsafe_for_binlog
-			     || trx->isolation_level <= TRX_ISO_READ_COMMITTED)
-			    && prebuilt->select_lock_type != LOCK_NONE) {
-
-				/* No need to keep a lock on a delete-marked
-				record if we do not want to use next-key
-				locking. */
-
-				row_unlock_for_mysql(prebuilt, TRUE);
-			}
-
-			goto next_rec;
-		}
-
-		if (need_vrow && !vrow) {
-			if (!heap) {
-				heap = mem_heap_create(100);
-			}
-			row_sel_fill_vrow(rec, index, &vrow, heap);
-		}
-
-		result_rec = clust_rec;
-		ut_ad(rec_offs_validate(result_rec, clust_index, offsets));
-
-		if (prebuilt->idx_cond) {
-			/* Convert the record to MySQL format. We were
-			unable to do this in row_search_idx_cond_check(),
-			because the condition is on the secondary index
-			and the requested column is in the clustered index.
-			We convert all fields, including those that
-			may have been used in ICP, because the
-			secondary index may contain a column prefix
-			rather than the full column. Also, as noted
-			in Bug #56680, the column in the secondary
-			index may be in the wrong case, and the
-			authoritative case is in result_rec, the
-			appropriate version of the clustered index record. */
-			if (!row_sel_store_mysql_rec(
-				    buf, prebuilt, result_rec, vrow,
-				    TRUE, clust_index, offsets, false)) {
-				goto next_rec;
-			}
-		}
-	} else {
-		result_rec = rec;
-	}
-
-	/* We found a qualifying record 'result_rec'. At this point,
-	'offsets' are associated with 'result_rec'. */
-
-	ut_ad(rec_offs_validate(result_rec,
-				result_rec != rec ? clust_index : index,
-				offsets));
-	ut_ad(!rec_get_deleted_flag(result_rec, comp));
-
-	/* Decide whether to prefetch extra rows.
-	At this point, the clustered index record is protected
-	by a page latch that was acquired when pcur was positioned.
-	The latch will not be released until mtr_commit(&mtr). */
-
-	if ((match_mode == ROW_SEL_EXACT
-	     || prebuilt->n_rows_fetched >= MYSQL_FETCH_CACHE_THRESHOLD)
-	    && prebuilt->select_lock_type == LOCK_NONE
-	    && !prebuilt->m_no_prefetch
-	    && !prebuilt->templ_contains_blob
-	    && !prebuilt->templ_contains_fixed_point
-	    && !prebuilt->clust_index_was_generated
-	    && !prebuilt->used_in_HANDLER
-	    && !prebuilt->innodb_api
-	    && prebuilt->template_type != ROW_MYSQL_DUMMY_TEMPLATE
-	    && !prebuilt->in_fts_query) {
-
-		/* Inside an update, for example, we do not cache rows,
-		since we may use the cursor position to do the actual
-		update, that is why we require ...lock_type == LOCK_NONE.
-		Since we keep space in prebuilt only for the BLOBs of
-		a single row, we cannot cache rows in the case there
-		are BLOBs in the fields to be fetched. In HANDLER we do
-		not cache rows because there the cursor is a scrollable
-		cursor. */
-
-		ut_a(prebuilt->n_fetch_cached < MYSQL_FETCH_CACHE_SIZE);
-
-		/* We only convert from InnoDB row format to MySQL row
-		format when ICP is disabled. */
-
-		if (!prebuilt->idx_cond) {
-
-			/* We use next_buf to track the allocation of buffers
-			where we store and enqueue the buffers for our
-			pre-fetch optimisation.
-
-			If next_buf == 0 then we store the converted record
-			directly into the MySQL record buffer (buf). If it is
-			!= 0 then we allocate a pre-fetch buffer and store the
-			converted record there.
-
-			If the conversion fails and the MySQL record buffer
-			was not written to then we reset next_buf so that
-			we can re-use the MySQL record buffer in the next
-			iteration. */
-
-			next_buf = next_buf
-				 ? row_sel_fetch_last_buf(prebuilt) : buf;
-
-			if (!row_sel_store_mysql_rec(
-				next_buf, prebuilt, result_rec, vrow,
-				result_rec != rec,
-				result_rec != rec ? clust_index : index,
-				offsets, false)) {
-
-				if (next_buf == buf) {
-					ut_a(prebuilt->n_fetch_cached == 0);
-					next_buf = 0;
-				}
-
-				/* Only fresh inserts may contain incomplete
-				externally stored columns. Pretend that such
-				records do not exist. Such records may only be
-				accessed at the READ UNCOMMITTED isolation
-				level or when rolling back a recovered
-				transaction. Rollback happens at a lower
-				level, not here. */
-				goto next_rec;
-			}
-
-			if (next_buf != buf) {
-				row_sel_enqueue_cache_row_for_mysql(
-					next_buf, prebuilt);
-			}
-		} else {
-			row_sel_enqueue_cache_row_for_mysql(buf, prebuilt);
-		}
-
-		if (prebuilt->n_fetch_cached < MYSQL_FETCH_CACHE_SIZE) {
-			goto next_rec;
-		}
-
-	} else {
-		if (UNIV_UNLIKELY
-		    (prebuilt->template_type == ROW_MYSQL_DUMMY_TEMPLATE)) {
-			/* CHECK TABLE: fetch the row */
-
-			if (result_rec != rec
-			    && !prebuilt->need_to_access_clustered) {
-				/* We used 'offsets' for the clust
-				rec, recalculate them for 'rec' */
-				offsets = rec_get_offsets(rec, index, offsets,
-							  ULINT_UNDEFINED,
-							  &heap);
-				result_rec = rec;
-			}
-
-			memcpy(buf + 4, result_rec
-			       - rec_offs_extra_size(offsets),
-			       rec_offs_size(offsets));
-			mach_write_to_4(buf,
-					rec_offs_extra_size(offsets) + 4);
-		} else if (!prebuilt->idx_cond && !prebuilt->innodb_api) {
-			/* The record was not yet converted to MySQL format. */
-			if (!row_sel_store_mysql_rec(
-				    buf, prebuilt, result_rec, vrow,
-				    result_rec != rec,
-				    result_rec != rec ? clust_index : index,
-				    offsets, false)) {
-				/* Only fresh inserts may contain
-				incomplete externally stored
-				columns. Pretend that such records do
-				not exist. Such records may only be
-				accessed at the READ UNCOMMITTED
-				isolation level or when rolling back a
-				recovered transaction. Rollback
-				happens at a lower level, not here. */
-				goto next_rec;
-			}
-		}
-
-		if (prebuilt->clust_index_was_generated) {
-			row_sel_store_row_id_to_prebuilt(
-				prebuilt, result_rec,
-				result_rec == rec ? index : clust_index,
-				offsets);
-		}
-	}
-
-	/* From this point on, 'offsets' are invalid. */
-
-	/* We have an optimization to save CPU time: if this is a consistent
-	read on a unique condition on the clustered index, then we do not
-	store the pcur position, because any fetch next or prev will anyway
-	return 'end of file'. Exceptions are locking reads and the MySQL
-	HANDLER command where the user can move the cursor with PREV or NEXT
-	even after a unique search. */
-
-	err = DB_SUCCESS;
->>>>>>> 7fb601df
 
 idx_cond_failed:
   if (!unique_search || !index->is_clustered() || direction != 0 ||
@@ -7182,7 +5763,6 @@
 
 next_rec:
 
-<<<<<<< HEAD
   if (end_loop >= 99 && need_vrow && vrow == nullptr && prev_rec != nullptr) {
     if (!heap) {
       heap = mem_heap_create(100);
@@ -7229,8 +5809,6 @@
     order if we would access a different clustered
     index page right away without releasing the previous. */
 
-    bool is_pcur_rec = (btr_pcur_get_rec(pcur) == prev_rec);
-
     /* No need to do store restore for R-tree */
     if (!spatial_search) {
       btr_pcur_store_position(pcur, &mtr);
@@ -7239,144 +5817,12 @@
     mtr_commit(&mtr);
     mtr_has_extra_clust_latch = FALSE;
 
-    DEBUG_SYNC_C("row_search_before_mtr_restart_for_extra_clust");
-
     mtr_start(&mtr);
 
-    if (!spatial_search) {
-      const ibool result = sel_restore_position_for_mysql(
-          &same_user_rec, BTR_SEARCH_LEAF, pcur, moves_up, &mtr);
-
-      if (result) {
-        prev_rec = nullptr;
-        goto rec_loop;
-      }
-
-      ut_ad(same_user_rec);
-
-      if (is_pcur_rec && btr_pcur_get_rec(pcur) != prev_rec) {
-        /* prev_rec is invalid. */
-        prev_rec = nullptr;
-      }
-
-#ifdef UNIV_DEBUG
-      if (prev_rec != nullptr) {
-        const ulint *offsets1;
-        const ulint *offsets2;
-=======
-	if (end_loop >= 99
-	    && need_vrow && vrow == NULL && prev_rec != NULL) {
-
-		if (!heap) {
-			heap = mem_heap_create(100);
-		}
-
-		prev_vrow = NULL;
-		row_sel_fill_vrow(prev_rec, index, &prev_vrow, heap);
-	} else {
-		prev_vrow = vrow;
-	}
-
-	end_loop++;
-
-	/* Reset the old and new "did semi-consistent read" flags. */
-	if (UNIV_UNLIKELY(prebuilt->row_read_type
-			  == ROW_READ_DID_SEMI_CONSISTENT)) {
-		prebuilt->row_read_type = ROW_READ_TRY_SEMI_CONSISTENT;
-	}
-	did_semi_consistent_read = FALSE;
-	prebuilt->new_rec_locks = 0;
-	vrow = NULL;
-
-	/*-------------------------------------------------------------*/
-	/* PHASE 5: Move the cursor to the next index record */
-
-	/* NOTE: For moves_up==FALSE, the mini-transaction will be
-	committed and restarted every time when switching b-tree
-	pages. For moves_up==TRUE in index condition pushdown, we can
-	scan an entire secondary index tree within a single
-	mini-transaction. As long as the prebuilt->idx_cond does not
-	match, we do not need to consult the clustered index or
-	return records to MySQL, and thus we can avoid repositioning
-	the cursor. What prevents us from buffer-fixing all leaf pages
-	within the mini-transaction is the btr_leaf_page_release()
-	call in btr_pcur_move_to_next_page(). Only the leaf page where
-	the cursor is positioned will remain buffer-fixed.
-	For R-tree spatial search, we also commit the mini-transaction
-	each time  */
-
-	if (mtr_has_extra_clust_latch || spatial_search) {
-		/* If we have extra cluster latch, we must commit
-		mtr if we are moving to the next non-clustered
-		index record, because we could break the latching
-		order if we would access a different clustered
-		index page right away without releasing the previous. */
-
-		/* No need to do store restore for R-tree */
-		if (!spatial_search) {
-			btr_pcur_store_position(pcur, &mtr);
-		}
-
-		mtr_commit(&mtr);
-		mtr_has_extra_clust_latch = FALSE;
-
-		mtr_start(&mtr);
-
-		if (!spatial_search
-		    && sel_restore_position_for_mysql(&same_user_rec,
-						   BTR_SEARCH_LEAF,
-						   pcur, moves_up, &mtr)) {
-			goto rec_loop;
-		}
-	}
-
-	if (moves_up) {
-		bool	 move;
-
-		if (spatial_search) {
-			move = rtr_pcur_move_to_next(
-				search_tuple, mode, pcur, 0, &mtr);
-		} else {
-			move = btr_pcur_move_to_next(pcur, &mtr);
-		}
-
-		if (!move) {
-not_moved:
-			if (!spatial_search) {
-				btr_pcur_store_position(pcur, &mtr);
-			}
-
-			if (match_mode != 0) {
-				err = DB_RECORD_NOT_FOUND;
-			} else {
-				err = DB_END_OF_INDEX;
-			}
-
-			goto normal_return;
-		}
-	} else {
-		if (UNIV_UNLIKELY(!btr_pcur_move_to_prev(pcur, &mtr))) {
-			goto not_moved;
-		}
-	}
-
-	goto rec_loop;
->>>>>>> 7fb601df
-
-        auto heap_tmp = mem_heap_create(256);
-
-        offsets1 = rec_get_offsets(prev_rec_debug, index, nullptr,
-                                   prev_rec_debug_n_fields, &heap_tmp);
-
-        offsets2 = rec_get_offsets(prev_rec, index, nullptr,
-                                   prev_rec_debug_n_fields, &heap_tmp);
-
-        ut_ad(!cmp_rec_rec(prev_rec_debug, prev_rec, offsets1, offsets2, index,
-                           page_is_spatial_non_leaf(prev_rec, index), nullptr,
-                           false));
-        mem_heap_free(heap_tmp);
-      }
-#endif /* UNIV_DEBUG */
+    if (!spatial_search &&
+        sel_restore_position_for_mysql(&same_user_rec, BTR_SEARCH_LEAF, pcur,
+                                       moves_up, &mtr)) {
+      goto rec_loop;
     }
   }
 
@@ -7436,15 +5882,7 @@
     que_thr_stop_for_mysql(thr);
   }
 
-<<<<<<< HEAD
   thr->lock_state = QUE_THR_LOCK_ROW;
-=======
-		if (!dict_index_is_spatial(index)) {
-			sel_restore_position_for_mysql(
-				&same_user_rec, BTR_SEARCH_LEAF, pcur,
-				moves_up, &mtr);
-		}
->>>>>>> 7fb601df
 
   if (row_mysql_handle_errors(&err, trx, thr, nullptr)) {
     /* It was a lock wait, and it ended */
@@ -7463,7 +5901,6 @@
     if (!dict_index_is_spatial(index)) {
       sel_restore_position_for_mysql(&same_user_rec, BTR_SEARCH_LEAF, pcur,
                                      moves_up, &mtr);
-      prev_rec = nullptr;
     }
 
     if (!same_user_rec && trx->allow_semi_consistent()) {
@@ -7548,25 +5985,11 @@
     mem_heap_free(heap);
   }
 
-<<<<<<< HEAD
-#ifdef UNIV_DEBUG
-  if (prev_rec_debug_buf != nullptr) {
-    ut_free(prev_rec_debug_buf);
-  }
-#endif /* UNIV_DEBUG */
-
   /* Set or reset the "did semi-consistent read" flag on return.
   The flag did_semi_consistent_read is set if and only if
   the record being returned was fetched with a semi-consistent read. */
   ut_ad(prebuilt->row_read_type != ROW_READ_WITH_LOCKS ||
         !did_semi_consistent_read);
-=======
-	/* Set or reset the "did semi-consistent read" flag on return.
-	The flag did_semi_consistent_read is set if and only if
-	the record being returned was fetched with a semi-consistent read. */
-	ut_ad(prebuilt->row_read_type != ROW_READ_WITH_LOCKS
-	      || !did_semi_consistent_read);
->>>>>>> 7fb601df
 
   if (prebuilt->row_read_type != ROW_READ_WITH_LOCKS) {
     if (did_semi_consistent_read) {
