/*****************************************************************************

Copyright (c) 2012, 2018, Oracle and/or its affiliates. All Rights Reserved.

This program is free software; you can redistribute it and/or modify it under
the terms of the GNU General Public License, version 2.0, as published by the
Free Software Foundation.

This program is also distributed with certain software (including but not
limited to OpenSSL) that is licensed under separate terms, as designated in a
particular file or component or in included license documentation. The authors
of MySQL hereby grant you an additional permission to link the program and
your derivative works with the separately licensed software that they have
included with MySQL.

This program is distributed in the hope that it will be useful, but WITHOUT
ANY WARRANTY; without even the implied warranty of MERCHANTABILITY or FITNESS
FOR A PARTICULAR PURPOSE. See the GNU General Public License, version 2.0,
for more details.

You should have received a copy of the GNU General Public License along with
this program; if not, write to the Free Software Foundation, Inc.,
51 Franklin St, Fifth Floor, Boston, MA 02110-1301  USA

*****************************************************************************/

/** @file row/row0import.cc
 Import a tablespace to a running instance.

 Created 2012-02-08 by Sunny Bains.
 *******************************************************/

#include <errno.h>
#include <my_aes.h>
#include <sys/types.h>
#include <memory>
#include <vector>

#include "btr0pcur.h"
#include "dict0boot.h"
#include "dict0crea.h"
#include "dict0dd.h"
#include "dict0upgrade.h"
#include "ha_prototypes.h"
#include "ibuf0ibuf.h"
#include "lob0first.h"
#include "lob0impl.h"
#include "lob0lob.h"
#include "lob0pages.h"
#include "pars0pars.h"
#include "que0que.h"
#include "row0import.h"
#include "row0mysql.h"
#include "row0quiesce.h"
#include "row0sel.h"
#include "row0upd.h"
#include "srv0start.h"
#include "ut0new.h"
#include "zlob0first.h"

#include <vector>

#include "my_aes.h"
#include "my_dbug.h"

/** The size of the buffer to use for IO. Note: os_file_read() doesn't expect
reads to fail. If you set the buffer size to be greater than a multiple of the
file size then it will assert. TODO: Fix this limitation of the IO functions.
@param	m	page size of the tablespace.
@param	n	page size of the tablespace.
@retval number of pages */
#define IO_BUFFER_SIZE(m, n) ((m) / (n))

/** For gathering stats on records during phase I */
struct row_stats_t {
  ulint m_n_deleted; /*!< Number of deleted records
                     found in the index */

  ulint m_n_purged; /*!< Number of records purged
                    optimisatically */

  ulint m_n_rows; /*!< Number of rows */

  ulint m_n_purge_failed; /*!< Number of deleted rows
                          that could not be purged */
};

/** Index information required by IMPORT. */
struct row_index_t {
  space_index_t m_id; /*!< Index id of the table
                      in the exporting server */
  byte *m_name;       /*!< Index name */

  space_id_t m_space; /*!< Space where it is placed */

  page_no_t m_page_no; /*!< Root page number */

  ulint m_type; /*!< Index type */

  ulint m_trx_id_offset; /*!< Relevant only for clustered
                         indexes, offset of transaction
                         id system column */

  ulint m_n_user_defined_cols; /*!< User defined columns */

  ulint m_n_uniq; /*!< Number of columns that can
                  uniquely identify the row */

  ulint m_n_nullable; /*!< Number of nullable
                      columns */

  ulint m_n_fields; /*!< Total number of fields */

  dict_field_t *m_fields; /*!< Index fields */

  const dict_index_t *m_srv_index; /*!< Index instance in the
                                   importing server */

  row_stats_t m_stats; /*!< Statistics gathered during
                       the import phase */
};

/** Meta data required by IMPORT. */
struct row_import {
 public:
  row_import() UNIV_NOTHROW : m_table(),
                              m_version(),
                              m_hostname(),
                              m_table_name(),
                              m_heap(nullptr),
                              m_autoinc(),
                              m_page_size(0, 0, false),
                              m_flags(),
                              m_n_cols(),
                              m_n_instant_cols(0),
                              m_cols(),
                              m_col_names(),
                              m_n_indexes(),
                              m_indexes(),
                              m_missing(true),
                              m_has_sdi(false),
                              m_cfp_missing(true),
                              m_is_keyring_encrypted(false) {}

  ~row_import() UNIV_NOTHROW;

  /** Find the index entry in in the indexes array.
  @param name index name
  @return instance if found else 0. */
  row_index_t *get_index(const char *name) const UNIV_NOTHROW;

  /** Get the number of rows in the index.
  @param name index name
  @return number of rows (doesn't include delete marked rows). */
  ulint get_n_rows(const char *name) const UNIV_NOTHROW;

  /** Find the ordinal value of the column name in the cfg table columns.
  @param name of column to look for.
  @return ULINT_UNDEFINED if not found. */
  ulint find_col(const char *name) const UNIV_NOTHROW;

  /** Get the number of rows for which purge failed during the
  convert phase.
  @param name index name
  @return number of rows for which purge failed. */
  ulint get_n_purge_failed(const char *name) const UNIV_NOTHROW;

  /** Check if the index is clean. ie. no delete-marked records
  @param name index name
  @return true if index needs to be purged. */
  bool requires_purge(const char *name) const UNIV_NOTHROW {
    return (get_n_purge_failed(name) > 0);
  }

  /** Set the index root <space, pageno> using the index name */
  void set_root_by_name() UNIV_NOTHROW;

  /** Set the index root <space, pageno> using a heuristic
  @return DB_SUCCESS or error code */
  dberr_t set_root_by_heuristic() UNIV_NOTHROW;

  /** Check if the index schema that was read from the .cfg file
  matches the in memory index definition.
  Note: It will update row_import_t::m_srv_index to map the meta-data
  read from the .cfg file to the server index instance.
  @return DB_SUCCESS or error code. */
  dberr_t match_index_columns(THD *thd, const dict_index_t *index) UNIV_NOTHROW;

  /** Check if the column default values of table schema that was
  read from the .cfg file matches the in memory column definition.
  @param[in]	thd		MySQL session variable
  @param[in]	dd_table	dd::Table
  @return	DB_SUCCESS or error code. */
  dberr_t match_col_default_values(THD *thd,
                                   const dd::Table *dd_table) UNIV_NOTHROW;

  /** Check if the table schema that was read from the .cfg file
  matches the in memory table definition.
  @param thd MySQL session variable
  @return DB_SUCCESS or error code. */
  dberr_t match_table_columns(THD *thd) UNIV_NOTHROW;

  /** Check if the table (and index) schema that was read from the
  .cfg file matches the in memory table definition.
  @param[in]	thd		MySQL session variable
  @param[in]	dd_table	dd::Table
  @return DB_SUCCESS or error code. */
  dberr_t match_schema(THD *thd, const dd::Table *dd_table) UNIV_NOTHROW;

 private:
  /** Set the instant ADD COLUMN information to the table */
  dberr_t set_instant_info(THD *thd) UNIV_NOTHROW;

 public:
  dict_table_t *m_table; /*!< Table instance */

  ulint m_version; /*!< Version of config file */

  byte *m_hostname;   /*!< Hostname where the
                      tablespace was exported */
  byte *m_table_name; /*!< Exporting instance table
                      name */

  mem_heap_t *m_heap; /*!< Memory heap for default
                      value of instant columns */

  ib_uint64_t m_autoinc; /*!< Next autoinc value */

  page_size_t m_page_size; /*!< Tablespace page size */

  ulint m_flags; /*!< Table flags */

  ulint m_n_cols; /*!< Number of columns in the
                  meta-data file */

  uint16_t m_n_instant_cols; /*!< Number of columns before
                             first instant ADD COLUMN in
                             the meta-data file */

  dict_col_t *m_cols; /*!< Column data */

  byte **m_col_names; /*!< Column names, we store the
                      column naems separately becuase
                      there is no field to store the
                      value in dict_col_t */

  ulint m_n_indexes; /*!< Number of indexes,
                     including clustered index */

  row_index_t *m_indexes; /*!< Index meta data */

  bool m_missing; /*!< true if a .cfg file was
                  found and was readable */
  bool m_has_sdi; /*!< true if tablespace has
                  SDI */

  bool m_cfp_missing; /*!< true if a .cfp file was
                      found and was readable */

  bool m_is_keyring_encrypted;
};

/** Use the page cursor to iterate over records in a block. */
class RecIterator {
 public:
  /** Default constructor */
  RecIterator() UNIV_NOTHROW {}

  /** Position the cursor on the first user record. */
  void open(buf_block_t *block) UNIV_NOTHROW {
    page_cur_set_before_first(block, &m_cur);

    if (!end()) {
      next();
    }
  }

  /** Move to the next record. */
  void next() UNIV_NOTHROW { page_cur_move_to_next(&m_cur); }

  /**
  @return the current record */
  rec_t *current() UNIV_NOTHROW {
    ut_ad(!end());
    return (page_cur_get_rec(&m_cur));
  }

  /**
  @return true if cursor is at the end */
  bool end() UNIV_NOTHROW { return (page_cur_is_after_last(&m_cur) == TRUE); }

  /** Remove the current record
  @return true on success */
  bool remove(const dict_index_t *index, page_zip_des_t *page_zip,
              ulint *offsets) UNIV_NOTHROW {
    /* We can't end up with an empty page unless it is root. */
    if (page_get_n_recs(m_cur.block->frame) <= 1) {
      return (false);
    }

    return (page_delete_rec(index, &m_cur, page_zip, offsets));
  }

 private:
  page_cur_t m_cur;
};

/** Class that purges delete marked reocords from indexes, both secondary
and cluster. It does a pessimistic delete. This should only be done if we
couldn't purge the delete marked reocrds during Phase I. */
class IndexPurge {
 public:
  /** Constructor
  @param trx the user transaction covering the import tablespace
  @param index to be imported. */
  IndexPurge(trx_t *trx, dict_index_t *index) UNIV_NOTHROW : m_trx(trx),
                                                             m_index(index),
                                                             m_n_rows(0) {
    ib::info(ER_IB_MSG_934)
        << "Phase II - Purge records from index " << index->name;
  }

  /** Descructor */
  ~IndexPurge() UNIV_NOTHROW {}

  /** Purge delete marked records.
  @return DB_SUCCESS or error code. */
  dberr_t garbage_collect() UNIV_NOTHROW;

  /** The number of records that are not delete marked.
  @return total records in the index after purge */
  ulint get_n_rows() const UNIV_NOTHROW { return (m_n_rows); }

 private:
  /** Begin import, position the cursor on the first record. */
  void open() UNIV_NOTHROW;

  /** Close the persistent curosr and commit the mini-transaction. */
  void close() UNIV_NOTHROW;

  /** Position the cursor on the next record.
  @return DB_SUCCESS or error code */
  dberr_t next() UNIV_NOTHROW;

  /** Store the persistent cursor position and reopen the
  B-tree cursor in BTR_MODIFY_TREE mode, because the
  tree structure may be changed during a pessimistic delete. */
  void purge_pessimistic_delete() UNIV_NOTHROW;

  /** Purge delete-marked records. */
  void purge() UNIV_NOTHROW;

 protected:
  // Disable copying
  IndexPurge();
  IndexPurge(const IndexPurge &);
  IndexPurge &operator=(const IndexPurge &);

 private:
  trx_t *m_trx;          /*!< User transaction */
  mtr_t m_mtr;           /*!< Mini-transaction */
  btr_pcur_t m_pcur;     /*!< Persistent cursor */
  dict_index_t *m_index; /*!< Index to be processed */
  ulint m_n_rows;        /*!< Records in index */
};

/** Functor that is called for each physical page that is read from the
tablespace file.  */
class AbstractCallback : public PageCallback {
 public:
  /** Constructor
  @param trx covering transaction */
  AbstractCallback(trx_t *trx)
      : m_trx(trx),
        m_space(SPACE_UNKNOWN),
        m_xdes(),
        m_xdes_page_no(FIL_NULL),
        m_space_flags(ULINT_UNDEFINED),
        m_table_flags(ULINT_UNDEFINED) UNIV_NOTHROW {}

  /** Free any extent descriptor instance */
  virtual ~AbstractCallback() { UT_DELETE_ARRAY(m_xdes); }

  /** Determine the page size to use for traversing the tablespace
  @param file_size size of the tablespace file in bytes
  @param block contents of the first page in the tablespace file.
  @retval DB_SUCCESS or error code. */
  virtual dberr_t init(os_offset_t file_size,
                       const buf_block_t *block) UNIV_NOTHROW;

  /** @return true if compressed table. */
  bool is_compressed_table() const UNIV_NOTHROW {
    return (get_page_size().is_compressed());
  }

 protected:
  /** Get the data page depending on the table type, compressed or not.
  @param block block read from disk
  @retval the buffer frame */
  buf_frame_t *get_frame(buf_block_t *block) const UNIV_NOTHROW {
    if (is_compressed_table()) {
      return (block->page.zip.data);
    }

    return (buf_block_get_frame(block));
  }

  /** Check for session interrupt. If required we could
  even flush to disk here every N pages.
  @retval DB_SUCCESS or error code */
  dberr_t periodic_check() UNIV_NOTHROW {
    if (trx_is_interrupted(m_trx)) {
      return (DB_INTERRUPTED);
    }

    return (DB_SUCCESS);
  }

  /** Get the physical offset of the extent descriptor within the page.
  @param page_no page number of the extent descriptor
  @param page contents of the page containing the extent descriptor.
  @return the start of the xdes array in a page */
  const xdes_t *xdes(ulint page_no, const page_t *page) const UNIV_NOTHROW {
    ulint offset;

    offset = xdes_calc_descriptor_index(get_page_size(), page_no);

    return (page + XDES_ARR_OFFSET + XDES_SIZE * offset);
  }

  /** Set the current page directory (xdes). If the extent descriptor is
  marked as free then free the current extent descriptor and set it to
  0. This implies that all pages that are covered by this extent
  descriptor are also freed.

  @param page_no offset of page within the file
  @param page page contents
  @return DB_SUCCESS or error code. */
  dberr_t set_current_xdes(page_no_t page_no, const page_t *page) UNIV_NOTHROW {
    m_xdes_page_no = page_no;

    UT_DELETE_ARRAY(m_xdes);
    m_xdes = NULL;

    ulint state;
    const xdes_t *xdesc = page + XDES_ARR_OFFSET;

    state = mach_read_ulint(xdesc + XDES_STATE, MLOG_4BYTES);

    if (state != XDES_FREE) {
      m_xdes = UT_NEW_ARRAY_NOKEY(xdes_t, m_page_size.physical());

      /* Trigger OOM */
      DBUG_EXECUTE_IF("ib_import_OOM_13", UT_DELETE_ARRAY(m_xdes);
                      m_xdes = NULL;);

      if (m_xdes == NULL) {
        return (DB_OUT_OF_MEMORY);
      }

      memcpy(m_xdes, page, m_page_size.physical());
    }

    return (DB_SUCCESS);
  }

  /**
  @return true if it is a root page */
  bool is_root_page(const page_t *page) const UNIV_NOTHROW {
    ut_ad(fil_page_index_page_check(page));

    return (mach_read_from_4(page + FIL_PAGE_NEXT) == FIL_NULL &&
            mach_read_from_4(page + FIL_PAGE_PREV) == FIL_NULL);
  }

  /** Check if the page is marked as free in the extent descriptor.
  @param page_no page number to check in the extent descriptor.
  @return true if the page is marked as free */
  bool is_free(page_no_t page_no) const UNIV_NOTHROW {
    ut_a(xdes_calc_descriptor_page(get_page_size(), page_no) == m_xdes_page_no);

    if (m_xdes != 0) {
      const xdes_t *xdesc = xdes(page_no, m_xdes);
      page_no_t pos = page_no % FSP_EXTENT_SIZE;

      return (xdes_get_bit(xdesc, XDES_FREE_BIT, pos));
    }

    /* If the current xdes was free, the page must be free. */
    return (true);
  }

 protected:
  /** Covering transaction. */
  trx_t *m_trx;

  /** Space id of the file being iterated over. */
  space_id_t m_space;

  /** Minimum page number for which the free list has not been
  initialized: the pages >= this limit are, by definition, free;
  note that in a single-table tablespace where size < 64 pages,
  this number is 64, i.e., we have initialized the space about
  the first extent, but have not physically allocted those pages
  to the file. @see FSP_LIMIT. */
  page_no_t m_free_limit;

  /** Current size of the space in pages */
  page_no_t m_size;

  /** Current extent descriptor page */
  xdes_t *m_xdes;

  /** Physical page offset in the file of the extent descriptor */
  page_no_t m_xdes_page_no;

  /** Flags value read from the header page */
  ulint m_space_flags;

  /** Derived from m_space_flags and row format type, the row format
  type is determined from the page header. */
  ulint m_table_flags;
};

/** Determine the page size to use for traversing the tablespace
@param file_size size of the tablespace file in bytes
@param block contents of the first page in the tablespace file.
@retval DB_SUCCESS or error code. */
dberr_t AbstractCallback::init(os_offset_t file_size,
                               const buf_block_t *block) UNIV_NOTHROW {
  const page_t *page = block->frame;

  m_space_flags = fsp_header_get_flags(page);

  /* Since we don't know whether it is a compressed table
  or not, the data is always read into the block->frame. */

  set_page_size(block->frame);

  /* Set the page size used to traverse the tablespace. */

  if (!is_compressed_table() && !m_page_size.equals_to(univ_page_size)) {
    ib::error(ER_IB_MSG_935)
        << "Page size " << m_page_size.physical()
        << " of ibd file is not the same as the server page"
           " size "
        << univ_page_size.physical();

    return (DB_CORRUPTION);

  } else if (file_size % m_page_size.physical() != 0) {
    ib::error(ER_IB_MSG_936) << "File size " << file_size
                             << " is not a"
                                " multiple of the page size "
                             << m_page_size.physical();

    return (DB_CORRUPTION);
  }

  ut_a(m_space == SPACE_UNKNOWN);

  m_size = mach_read_from_4(page + FSP_SIZE);
  m_free_limit = mach_read_from_4(page + FSP_FREE_LIMIT);
  m_space = mach_read_from_4(page + FSP_HEADER_OFFSET + FSP_SPACE_ID);
  dberr_t err = set_current_xdes(0, page);

  return (err);
}

/**
Try and determine the index root pages by checking if the next/prev
pointers are both FIL_NULL. We need to ensure that skip deleted pages. */
struct FetchIndexRootPages : public AbstractCallback {
  /** Index information gathered from the .ibd file. */
  struct Index {
    Index(space_index_t id, page_no_t page_no) : m_id(id), m_page_no(page_no) {}

    space_index_t m_id;  /*!< Index id */
    page_no_t m_page_no; /*!< Root page number */
  };

  typedef std::vector<Index, ut_allocator<Index>> Indexes;

  /** Constructor
  @param trx covering (user) transaction
  @param table table definition in server .*/
  FetchIndexRootPages(const dict_table_t *table, trx_t *trx)
      : AbstractCallback(trx), m_table(table) UNIV_NOTHROW {}

  /** Destructor */
  virtual ~FetchIndexRootPages() UNIV_NOTHROW {}

  /**
  @retval the space id of the tablespace being iterated over */
  virtual space_id_t get_space_id() const UNIV_NOTHROW { return (m_space); }

  /**
  @retval the space flags of the tablespace being iterated over */
  virtual ulint get_space_flags() const UNIV_NOTHROW { return (m_space_flags); }

  /** Check if the .ibd file row format is the same as the table's.
  @param ibd_table_flags determined from space and page.
  @return DB_SUCCESS or error code. */
  dberr_t check_row_format(ulint ibd_table_flags) UNIV_NOTHROW {
    dberr_t err;
    rec_format_t ibd_rec_format;
    rec_format_t table_rec_format;

    if (!dict_tf_is_valid(ibd_table_flags)) {
      ib_errf(m_trx->mysql_thd, IB_LOG_LEVEL_ERROR, ER_TABLE_SCHEMA_MISMATCH,
              ".ibd file has invalid table flags: %lx", ibd_table_flags);

      return (DB_CORRUPTION);
    }

    ibd_rec_format = dict_tf_get_rec_format(ibd_table_flags);
    table_rec_format = dict_tf_get_rec_format(m_table->flags);

    if (table_rec_format != ibd_rec_format) {
      ib_errf(m_trx->mysql_thd, IB_LOG_LEVEL_ERROR, ER_TABLE_SCHEMA_MISMATCH,
              "Table has %s row format, .ibd"
              " file has %s row format.",
              dict_tf_to_row_format_string(m_table->flags),
              dict_tf_to_row_format_string(ibd_table_flags));

      err = DB_CORRUPTION;
    } else {
      err = DB_SUCCESS;
    }

    return (err);
  }

  /** Called for each block as it is read from the file.
  @param offset physical offset in the file
  @param block block to convert, it is not from the buffer pool.
  @retval DB_SUCCESS or error code. */
  virtual dberr_t operator()(os_offset_t offset,
                             buf_block_t *block) UNIV_NOTHROW;

  /** Update the import configuration that will be used to import
  the tablespace. */
  dberr_t build_row_import(row_import *cfg) const UNIV_NOTHROW;

  /** Table definition in server. */
  const dict_table_t *m_table;

  /** Index information */
  Indexes m_indexes;
};

/** Called for each block as it is read from the file. Check index pages to
determine the exact row format. We can't get that from the tablespace
header flags alone.

@param offset physical offset in the file
@param block block to convert, it is not from the buffer pool.
@retval DB_SUCCESS or error code. */
dberr_t FetchIndexRootPages::operator()(os_offset_t offset,
                                        buf_block_t *block) UNIV_NOTHROW {
  dberr_t err;

  if ((err = periodic_check()) != DB_SUCCESS) {
    return (err);
  }

  const page_t *page = get_frame(block);

  ulint page_type = fil_page_get_type(page);

  if (block->page.id.page_no() * m_page_size.physical() != offset) {
    ib::error(ER_IB_MSG_937)
        << "Page offset doesn't match file offset:"
           " page offset: "
        << block->page.id.page_no()
        << ", file offset: " << (offset / m_page_size.physical());

    err = DB_CORRUPTION;
  } else if (page_type == FIL_PAGE_TYPE_XDES) {
    err = set_current_xdes(block->page.id.page_no(), page);
  } else if (fil_page_index_page_check(page) &&
             !is_free(block->page.id.page_no()) && is_root_page(page)) {
    space_index_t id = btr_page_get_index_id(page);

    m_indexes.push_back(Index(id, block->page.id.page_no()));

    /* Since there are SDI Indexes before normal indexes, we
    check for FIL_PAGE_INDEX type. */
    if (page_type == FIL_PAGE_INDEX) {
      m_table_flags = fsp_flags_to_dict_tf(m_space_flags,
                                           page_is_comp(page) ? true : false);

      err = check_row_format(m_table_flags);
    }
  }

  return (err);
}

/**
Update the import configuration that will be used to import the tablespace.
@return error code or DB_SUCCESS */
dberr_t FetchIndexRootPages::build_row_import(row_import *cfg) const
    UNIV_NOTHROW {
  Indexes::const_iterator end = m_indexes.end();

  ut_a(cfg->m_table == m_table);
  cfg->m_page_size.copy_from(m_page_size);
  cfg->m_n_indexes = m_indexes.size();
  cfg->m_has_sdi = FSP_FLAGS_HAS_SDI(m_space_flags);

  if (cfg->m_n_indexes == 0) {
    ib::error(ER_IB_MSG_938) << "No B+Tree found in tablespace";

    return (DB_CORRUPTION);
  }

  cfg->m_indexes = UT_NEW_ARRAY_NOKEY(row_index_t, cfg->m_n_indexes);

  /* Trigger OOM */
  DBUG_EXECUTE_IF("ib_import_OOM_11", UT_DELETE_ARRAY(cfg->m_indexes);
                  cfg->m_indexes = NULL;);

  if (cfg->m_indexes == NULL) {
    return (DB_OUT_OF_MEMORY);
  }

  memset(cfg->m_indexes, 0x0, sizeof(*cfg->m_indexes) * cfg->m_n_indexes);

  row_index_t *cfg_index = cfg->m_indexes;

  for (Indexes::const_iterator it = m_indexes.begin(); it != end;
       ++it, ++cfg_index) {
    char name[BUFSIZ];

    snprintf(name, sizeof(name), "index" IB_ID_FMT, it->m_id);

    ulint len = strlen(name) + 1;

    cfg_index->m_name = UT_NEW_ARRAY_NOKEY(byte, len);

    /* Trigger OOM */
    DBUG_EXECUTE_IF("ib_import_OOM_12", UT_DELETE_ARRAY(cfg_index->m_name);
                    cfg_index->m_name = NULL;);

    if (cfg_index->m_name == NULL) {
      return (DB_OUT_OF_MEMORY);
    }

    memcpy(cfg_index->m_name, name, len);

    cfg_index->m_id = it->m_id;

    cfg_index->m_space = m_space;

    cfg_index->m_page_no = it->m_page_no;
  }

  return (DB_SUCCESS);
}

/* Functor that is called for each physical page that is read from the
tablespace file.

  1. Check each page for corruption.

  2. Update the space id and LSN on every page
     * For the header page
       - Validate the flags
       - Update the LSN

  3. On Btree pages
     * Set the index id
     * Update the max trx id
     * In a cluster index, update the system columns
     * In a cluster index, update the BLOB ptr, set the space id
     * Purge delete marked records, but only if they can be easily
       removed from the page
     * Keep a counter of number of rows, ie. non-delete-marked rows
     * Keep a counter of number of delete marked rows
     * Keep a counter of number of purge failure
     * If a page is stamped with an index id that isn't in the .cfg file
       we assume it is deleted and the page can be ignored.

   4. Set the page state to dirty so that it will be written to disk.
*/
class PageConverter : public AbstractCallback {
 public:
  /** Constructor
  @param cfg config of table being imported.
  @param trx transaction covering the import */
  PageConverter(row_import *cfg, trx_t *trx) UNIV_NOTHROW;

  virtual ~PageConverter() UNIV_NOTHROW {
    if (m_heap != 0) {
      mem_heap_free(m_heap);
    }
  }

  /**
  @retval the server space id of the tablespace being iterated over */
  virtual space_id_t get_space_id() const UNIV_NOTHROW {
    return (m_cfg->m_table->space);
  }

  /**
  @retval the space flags of the tablespace being iterated over */
  virtual ulint get_space_flags() const UNIV_NOTHROW { return (m_space_flags); }

  /** Called for each block as it is read from the file.
  @param offset physical offset in the file
  @param block block to convert, it is not from the buffer pool.
  @retval DB_SUCCESS or error code. */
  virtual dberr_t operator()(os_offset_t offset,
                             buf_block_t *block) UNIV_NOTHROW;

 private:
  /** Status returned by PageConverter::validate() */
  enum import_page_status_t {
    IMPORT_PAGE_STATUS_OK,               /*!< Page is OK */
    IMPORT_PAGE_STATUS_ALL_ZERO,         /*!< Page is all zeros */
    IMPORT_PAGE_STATUS_CORRUPTED,        /*!< Page is corrupted */
    IMPORT_PAGE_STATUS_DECRYPTION_FAILED /*< Page decryption failed */
  };

  /** Update the page, set the space id, max trx id and index id.
  @param block block read from file
  @param page_type type of the page
  @retval DB_SUCCESS or error code */
  dberr_t update_page(buf_block_t *block, ulint &page_type) UNIV_NOTHROW;

#ifdef UNIV_DEBUG
  /**
  @return true error condition is enabled. */
  bool trigger_corruption() UNIV_NOTHROW { return (false); }
#else
#define trigger_corruption() (false)
#endif /* UNIV_DEBUG */

  /** Update the space, index id, trx id.
  @param block block to convert
  @return DB_SUCCESS or error code */
  dberr_t update_index_page(buf_block_t *block) UNIV_NOTHROW;

  /** Update the BLOB refrences and write UNDO log entries for
  rows that can't be purged optimistically.
  @param block block to update
  @retval DB_SUCCESS or error code */
  dberr_t update_records(buf_block_t *block) UNIV_NOTHROW;

  /** Validate the page, check for corruption.
  @param	offset	physical offset within file.
  @param	block	page read from file.
  @return 0 on success, 1 if all zero, 2 if corrupted */
  import_page_status_t validate(os_offset_t offset,
                                buf_block_t *block) UNIV_NOTHROW;

  /** Validate the space flags and update tablespace header page.
  @param block block read from file, not from the buffer pool.
  @retval DB_SUCCESS or error code */
  dberr_t update_header(buf_block_t *block) UNIV_NOTHROW;

  /** Adjust the BLOB reference for a single column that is externally stored
  @param rec record to update
  @param offsets column offsets for the record
  @param i column ordinal value
  @return DB_SUCCESS or error code */
  dberr_t adjust_cluster_index_blob_column(rec_t *rec, const ulint *offsets,
                                           ulint i) UNIV_NOTHROW;

  /** Adjusts the BLOB reference in the clustered index row for all
  externally stored columns.
  @param rec record to update
  @param offsets column offsets for the record
  @return DB_SUCCESS or error code */
  dberr_t adjust_cluster_index_blob_columns(rec_t *rec,
                                            const ulint *offsets) UNIV_NOTHROW;

  /** In the clustered index, adjist the BLOB pointers as needed.
  Also update the BLOB reference, write the new space id.
  @param rec record to update
  @param offsets column offsets for the record
  @return DB_SUCCESS or error code */
  dberr_t adjust_cluster_index_blob_ref(rec_t *rec,
                                        const ulint *offsets) UNIV_NOTHROW;

  /** Purge delete-marked records, only if it is possible to do
  so without re-organising the B+tree.
  @param offsets current row offsets.
  @retval true if purged */
  bool purge(const ulint *offsets) UNIV_NOTHROW;

  /** Adjust the BLOB references and sys fields for the current record.
  @param index the index being converted
  @param rec record to update
  @param offsets column offsets for the record
  @param deleted true if row is delete marked
  @return DB_SUCCESS or error code. */
  dberr_t adjust_cluster_record(const dict_index_t *index, rec_t *rec,
                                const ulint *offsets,
                                bool deleted) UNIV_NOTHROW;

  /** Find an index with the matching id.
  @return row_index_t* instance or 0 */
  row_index_t *find_index(space_index_t id) UNIV_NOTHROW {
    row_index_t *index = &m_cfg->m_indexes[0];

    for (ulint i = 0; i < m_cfg->m_n_indexes; ++i, ++index) {
      if (id == index->m_id) {
        return (index);
      }
    }

    return (0);
  }

 private:
  /** Config for table that is being imported. */
  row_import *m_cfg;

  /** Current index whose pages are being imported */
  row_index_t *m_index;

  /** Current system LSN */
  lsn_t m_current_lsn;

  /** Alias for m_page_zip, only set for compressed pages. */
  page_zip_des_t *m_page_zip_ptr;

  /** Iterator over records in a block */
  RecIterator m_rec_iter;

  /** Record offset */
  ulint m_offsets_[REC_OFFS_NORMAL_SIZE];

  /** Pointer to m_offsets_ */
  ulint *m_offsets;

  /** Memory heap for the record offsets */
  mem_heap_t *m_heap;

  /** Cluster index instance */
  dict_index_t *m_cluster_index;
};

/**
row_import destructor. */
row_import::~row_import() UNIV_NOTHROW {
  for (ulint i = 0; m_indexes != 0 && i < m_n_indexes; ++i) {
    UT_DELETE_ARRAY(m_indexes[i].m_name);

    if (m_indexes[i].m_fields == NULL) {
      continue;
    }

    dict_field_t *fields = m_indexes[i].m_fields;
    ulint n_fields = m_indexes[i].m_n_fields;

    for (ulint j = 0; j < n_fields; ++j) {
      UT_DELETE_ARRAY(const_cast<char *>(fields[j].name()));
    }

    UT_DELETE_ARRAY(fields);
  }

  for (ulint i = 0; m_col_names != 0 && i < m_n_cols; ++i) {
    UT_DELETE_ARRAY(m_col_names[i]);
  }

  UT_DELETE_ARRAY(m_cols);
  UT_DELETE_ARRAY(m_indexes);
  UT_DELETE_ARRAY(m_col_names);
  UT_DELETE_ARRAY(m_table_name);
  UT_DELETE_ARRAY(m_hostname);

  if (m_heap != nullptr) {
    mem_heap_free(m_heap);
  }
}

/** Find the index entry in in the indexes array.
@param name index name
@return instance if found else 0. */
row_index_t *row_import::get_index(const char *name) const UNIV_NOTHROW {
  for (ulint i = 0; i < m_n_indexes; ++i) {
    const char *index_name;
    row_index_t *index = &m_indexes[i];

    index_name = reinterpret_cast<const char *>(index->m_name);

    if (strcmp(index_name, name) == 0) {
      return (index);
    }
  }

  return (0);
}

/** Get the number of rows in the index.
@param name index name
@return number of rows (doesn't include delete marked rows). */
ulint row_import::get_n_rows(const char *name) const UNIV_NOTHROW {
  const row_index_t *index = get_index(name);

  ut_a(name != 0);

  return (index->m_stats.m_n_rows);
}

/** Get the number of rows for which purge failed uding the convert phase.
@param name index name
@return number of rows for which purge failed. */
ulint row_import::get_n_purge_failed(const char *name) const UNIV_NOTHROW {
  const row_index_t *index = get_index(name);

  ut_a(name != 0);

  return (index->m_stats.m_n_purge_failed);
}

/** Find the ordinal value of the column name in the cfg table columns.
@param name of column to look for.
@return ULINT_UNDEFINED if not found. */
ulint row_import::find_col(const char *name) const UNIV_NOTHROW {
  for (ulint i = 0; i < m_n_cols; ++i) {
    const char *col_name;

    col_name = reinterpret_cast<const char *>(m_col_names[i]);

    if (strcmp(col_name, name) == 0) {
      return (i);
    }
  }

  return (ULINT_UNDEFINED);
}

/**
Check if the index schema that was read from the .cfg file matches the
in memory index definition.
@return DB_SUCCESS or error code. */
dberr_t row_import::match_index_columns(THD *thd, const dict_index_t *index)
    UNIV_NOTHROW {
  row_index_t *cfg_index;
  dberr_t err = DB_SUCCESS;

  cfg_index = get_index(index->name);

  if (cfg_index == 0) {
    ib_errf(thd, IB_LOG_LEVEL_ERROR, ER_TABLE_SCHEMA_MISMATCH,
            "Index %s not found in tablespace meta-data file.", index->name());

    return (DB_ERROR);
  }

  if (cfg_index->m_n_fields != index->n_fields) {
    ib_errf(thd, IB_LOG_LEVEL_ERROR, ER_TABLE_SCHEMA_MISMATCH,
            "Index field count %lu doesn't match"
            " tablespace metadata file value %lu",
            (ulong)index->n_fields, (ulong)cfg_index->m_n_fields);

    return (DB_ERROR);
  }

  cfg_index->m_srv_index = index;

  const dict_field_t *field = index->fields;
  const dict_field_t *cfg_field = cfg_index->m_fields;

  for (ulint i = 0; i < index->n_fields; ++i, ++field, ++cfg_field) {
    if (strcmp(field->name(), cfg_field->name()) != 0) {
      ib_errf(thd, IB_LOG_LEVEL_ERROR, ER_TABLE_SCHEMA_MISMATCH,
              "Index field name %s doesn't match"
              " tablespace metadata field name %s"
              " for field position %lu",
              field->name(), cfg_field->name(), (ulong)i);

      err = DB_ERROR;
    }

    if (cfg_field->prefix_len != field->prefix_len) {
      ib_errf(thd, IB_LOG_LEVEL_ERROR, ER_TABLE_SCHEMA_MISMATCH,
              "Index %s field %s prefix len %lu"
              " doesn't match metadata file value"
              " %lu",
              index->name(), field->name(), (ulong)field->prefix_len,
              (ulong)cfg_field->prefix_len);

      err = DB_ERROR;
    }

    if (cfg_field->fixed_len != field->fixed_len) {
      ib_errf(thd, IB_LOG_LEVEL_ERROR, ER_TABLE_SCHEMA_MISMATCH,
              "Index %s field %s fixed len %lu"
              " doesn't match metadata file value"
              " %lu",
              index->name(), field->name(), (ulong)field->fixed_len,
              (ulong)cfg_field->fixed_len);

      err = DB_ERROR;
    }
  }

  return (err);
}

/** Check if the column default values of table schema that was
read from the .cfg file matches the in memory column definition.
@param[in]	thd		MySQL session variable
@param[in]	dd_table	dd::Table
@return DB_SUCCESS or error code. */
dberr_t row_import::match_col_default_values(
    THD *thd, const dd::Table *dd_table) UNIV_NOTHROW {
  dberr_t err = DB_SUCCESS;

  ut_ad(dd_table_is_partitioned(*dd_table) == dict_table_is_partition(m_table));

  err = set_instant_info(thd);

  if (err != DB_SUCCESS) {
    return (err);
  }

  /* Only check instant partitioned table. Because different partitions
  may have different number of default values, make sure the default
  values of this imported table match the default values which are
  already remembered in server.
  Also if the table in server is not instant, then all fine, just
  store the new default values */
  if (!m_table->has_instant_cols() || !dict_table_is_partition(m_table) ||
      !dd_table_has_instant_cols(*dd_table)) {
    return (err);
  }

  for (uint16_t i = 0; i < m_table->get_n_user_cols(); ++i) {
    dict_col_t *col = m_table->get_col(i);
    if (col->instant_default == nullptr) {
      continue;
    }

    const dd::Column *dd_col =
        dd_find_column(dd_table, m_table->get_col_name(i));

    if (!dd_match_default_value(dd_col, col)) {
      ib_errf(thd, IB_LOG_LEVEL_ERROR, ER_TABLE_SCHEMA_MISMATCH,
              "Default values of instant column %s mismatch",
              dd_col->name().c_str());

      err = DB_ERROR;
      break;
    }
  }

  return (err);
}

/** Check if the table schema that was read from the .cfg file matches the
in memory table definition.
@param thd MySQL session variable
@return DB_SUCCESS or error code. */
dberr_t row_import::match_table_columns(THD *thd) UNIV_NOTHROW {
  dberr_t err = DB_SUCCESS;
  const dict_col_t *col = m_table->cols;

  for (ulint i = 0; i < m_table->n_cols; ++i, ++col) {
    const char *col_name;
    ulint cfg_col_index;

    col_name = m_table->get_col_name(dict_col_get_no(col));

    cfg_col_index = find_col(col_name);

    if (cfg_col_index == ULINT_UNDEFINED) {
      ib_errf(thd, IB_LOG_LEVEL_ERROR, ER_TABLE_SCHEMA_MISMATCH,
              "Column %s not found in tablespace.", col_name);

      err = DB_ERROR;
    } else if (cfg_col_index != col->ind) {
      ib_errf(thd, IB_LOG_LEVEL_ERROR, ER_TABLE_SCHEMA_MISMATCH,
              "Column %s ordinal value mismatch, it's at"
              " %lu in the table and %lu in the tablespace"
              " meta-data file",
              col_name, (ulong)col->ind, (ulong)cfg_col_index);

      err = DB_ERROR;
    } else {
      const dict_col_t *cfg_col;

      cfg_col = &m_cols[cfg_col_index];
      ut_a(cfg_col->ind == cfg_col_index);

      if (cfg_col->prtype != col->prtype) {
        ib_errf(thd, IB_LOG_LEVEL_ERROR, ER_TABLE_SCHEMA_MISMATCH,
                "Column %s precise type mismatch.", col_name);
        err = DB_ERROR;
      }

      if (cfg_col->mtype != col->mtype) {
        ib_errf(thd, IB_LOG_LEVEL_ERROR, ER_TABLE_SCHEMA_MISMATCH,
                "Column %s main type mismatch.", col_name);
        err = DB_ERROR;
      }

      if (cfg_col->len != col->len) {
        ib_errf(thd, IB_LOG_LEVEL_ERROR, ER_TABLE_SCHEMA_MISMATCH,
                "Column %s length mismatch.", col_name);
        err = DB_ERROR;
      }

      if (cfg_col->mbminmaxlen != col->mbminmaxlen) {
        ib_errf(thd, IB_LOG_LEVEL_ERROR, ER_TABLE_SCHEMA_MISMATCH,
                "Column %s multi-byte len mismatch.", col_name);
        err = DB_ERROR;
      }

      if (cfg_col->ind != col->ind) {
        err = DB_ERROR;
      }

      if (cfg_col->ord_part != col->ord_part) {
        ib_errf(thd, IB_LOG_LEVEL_ERROR, ER_TABLE_SCHEMA_MISMATCH,
                "Column %s ordering mismatch.", col_name);
        err = DB_ERROR;
      }

      if (cfg_col->max_prefix != col->max_prefix) {
        ib_errf(thd, IB_LOG_LEVEL_ERROR, ER_TABLE_SCHEMA_MISMATCH,
                "Column %s max prefix mismatch.", col_name);
        err = DB_ERROR;
      }
    }
  }

  return (err);
}

/** Check if the table (and index) schema that was read from the .cfg file
matches the in memory table definition.
@param[in]	thd		MySQL session variable
@param[in]	dd_table	dd::Table
@return DB_SUCCESS or error code. */
dberr_t row_import::match_schema(THD *thd,
                                 const dd::Table *dd_table) UNIV_NOTHROW {
  /* Do some simple checks. */
  const auto relevant_flags = m_flags & ~DICT_TF_MASK_DATA_DIR;
  const auto relevant_table_flags = m_table->flags & ~DICT_TF_MASK_DATA_DIR;

  if (relevant_flags != relevant_table_flags) {
    if (dict_tf_to_row_format_string(relevant_flags) !=
        dict_tf_to_row_format_string(relevant_table_flags)) {
      ib_errf(thd, IB_LOG_LEVEL_ERROR, ER_TABLE_SCHEMA_MISMATCH,
              "Table flags don't match, server table has %s"
              " and the meta-data file has %s",
              (const char *)dict_tf_to_row_format_string(relevant_table_flags),
              (const char *)dict_tf_to_row_format_string(relevant_flags));
    } else {
      ib_errf(thd, IB_LOG_LEVEL_ERROR, ER_TABLE_SCHEMA_MISMATCH,
              "Table flags don't match, server table has 0x%x "
              "and the meta-data file has 0x%lx",
              relevant_table_flags, relevant_flags);
    }
    return (DB_ERROR);
  } else if (m_table->n_cols != m_n_cols) {
    ib_errf(thd, IB_LOG_LEVEL_ERROR, ER_TABLE_SCHEMA_MISMATCH,
            "Number of columns don't match, table has %lu"
            " columns but the tablespace meta-data file has"
            " %lu columns",
            (ulong)m_table->n_cols, (ulong)m_n_cols);

    return (DB_ERROR);
  } else if (UT_LIST_GET_LEN(m_table->indexes) + (m_has_sdi ? 1 : 0) !=
             m_n_indexes) {
    /* If the number of indexes don't match then it is better
    to abort the IMPORT. It is easy for the user to create a
    table matching the IMPORT definition. */

    ib_errf(thd, IB_LOG_LEVEL_ERROR, ER_TABLE_SCHEMA_MISMATCH,
            "Number of indexes don't match, table has %lu"
            " indexes but the tablespace meta-data file has"
            " %lu indexes",
            (ulong)UT_LIST_GET_LEN(m_table->indexes), (ulong)m_n_indexes);

    return (DB_ERROR);
  }

  dberr_t err = match_table_columns(thd);

  if (err != DB_SUCCESS) {
    return (err);
  }

  err = match_col_default_values(thd, dd_table);

  if (err != DB_SUCCESS) {
    return (err);
  }

  /* Check if the SDI index definitions match */
  const dict_index_t *index;

  if (m_has_sdi) {
    dict_mutex_enter_for_mysql();

    index = dict_sdi_get_index(m_table->space);

    if (index == nullptr) {
      dict_sdi_create_idx_in_mem(m_table->space, true,
                                 dict_tf_to_fsp_flags(m_flags), false);

      index = dict_sdi_get_index(m_table->space);
    }

    dict_mutex_exit_for_mysql();

    ut_ad(index != nullptr);

    dberr_t index_err = match_index_columns(thd, index);

    if (index_err != DB_SUCCESS) {
      err = index_err;
    }
  }

  if (err != DB_SUCCESS) {
    return (err);
  }

  /* Check if the index definitions match. */
  for (index = UT_LIST_GET_FIRST(m_table->indexes); index != NULL;
       index = UT_LIST_GET_NEXT(indexes, index)) {
    dberr_t index_err;

    index_err = match_index_columns(thd, index);

    if (index_err != DB_SUCCESS) {
      err = index_err;
    }
  }

  return (err);
}

/**
Set the index root <space, pageno>, using index name. */
void row_import::set_root_by_name() UNIV_NOTHROW {
  row_index_t *cfg_index = m_indexes;
  dict_index_t *index;
  ulint normal_indexes_count = m_has_sdi ? (m_n_indexes - 1) : m_n_indexes;

  if (m_has_sdi) {
    dict_mutex_enter_for_mysql();
    index = dict_sdi_get_index(m_table->space);
    dict_mutex_exit_for_mysql();

    ut_ad(index != nullptr);
    index->space = m_table->space;
    index->page = cfg_index->m_page_no;
    ++cfg_index;
  }

  for (uint32_t i = 0; i < normal_indexes_count; ++i, ++cfg_index) {
    const char *index_name;

    index_name = reinterpret_cast<const char *>(cfg_index->m_name);

    index = dict_table_get_index_on_name(m_table, index_name);

    /* We've already checked that it exists. */
    ut_a(index != 0);

    /* Set the root page number and space id. */
    index->space = m_table->space;
    index->page = cfg_index->m_page_no;
  }
}

/**
Set the index root <space, pageno>, using a heuristic.
@return DB_SUCCESS or error code */
dberr_t row_import::set_root_by_heuristic() UNIV_NOTHROW {
  row_index_t *cfg_index = m_indexes;

  ut_a(m_n_indexes > 0);

  // TODO: For now use brute force, based on ordinality

  ulint num_indexes = UT_LIST_GET_LEN(m_table->indexes) + (m_has_sdi ? 1 : 0);
  if (num_indexes != m_n_indexes) {
    ib::warn(ER_IB_MSG_939)
        << "Table " << m_table->name << " should have " << num_indexes
        << " indexes but"
           " the tablespace has "
        << m_n_indexes << " indexes";
  }

  dict_mutex_enter_for_mysql();

  ulint i = 0;
  dberr_t err = DB_SUCCESS;

  if (m_has_sdi) {
    dict_index_t *index = dict_sdi_get_index(m_table->space);
    if (index == nullptr) {
      dict_sdi_create_idx_in_mem(m_table->space, true,
                                 dict_tf_to_fsp_flags(m_flags), false);

      index = dict_sdi_get_index(m_table->space);
    }

    ut_ad(index != nullptr);
    UT_DELETE_ARRAY(cfg_index[i].m_name);

    ulint len = strlen(index->name) + 1;

    cfg_index[i].m_name = UT_NEW_ARRAY_NOKEY(byte, len);

    if (cfg_index[i].m_name == nullptr) {
      err = DB_OUT_OF_MEMORY;
      dict_mutex_exit_for_mysql();
      return (err);
    }

    memcpy(cfg_index[i].m_name, index->name, len);

    cfg_index[i].m_srv_index = index;

    index->space = m_table->space;
    index->page = cfg_index[i].m_page_no;
    ++i;
  }

  for (dict_index_t *index = UT_LIST_GET_FIRST(m_table->indexes); index != 0;
       index = UT_LIST_GET_NEXT(indexes, index)) {
    if (index->type & DICT_FTS) {
      dict_set_corrupted(index);
      ib::warn(ER_IB_MSG_940) << "Skipping FTS index: " << index->name;
    } else if (i < m_n_indexes) {
      UT_DELETE_ARRAY(cfg_index[i].m_name);

      ulint len = strlen(index->name) + 1;

      cfg_index[i].m_name = UT_NEW_ARRAY_NOKEY(byte, len);

      /* Trigger OOM */
      DBUG_EXECUTE_IF("ib_import_OOM_14", UT_DELETE_ARRAY(cfg_index[i].m_name);
                      cfg_index[i].m_name = NULL;);

      if (cfg_index[i].m_name == NULL) {
        err = DB_OUT_OF_MEMORY;
        break;
      }

      memcpy(cfg_index[i].m_name, index->name, len);

      cfg_index[i].m_srv_index = index;

      index->space = m_table->space;
      index->page = cfg_index[i].m_page_no;
      ++i;
    }
  }

  dict_mutex_exit_for_mysql();

  return (err);
}

/** Set the instant ADD COLUMN information to the table.
@return DB_SUCCESS if all instant columns are trailing columns, or error code */
dberr_t row_import::set_instant_info(THD *thd) UNIV_NOTHROW {
  dberr_t error = DB_SUCCESS;
  dict_col_t *col = m_table->cols;
  uint16_t instants = 0;
  uint64_t old_size;
  uint64_t new_size;

  if (m_n_instant_cols == 0) {
    m_table->set_instant_cols(m_table->get_n_user_cols());
    ut_ad(!m_table->has_instant_cols());
    return (error);
  }

  old_size = mem_heap_get_size(m_table->heap);

  for (ulint i = 0; i < m_table->get_n_user_cols(); ++i, ++col) {
    const char *col_name;
    ulint cfg_col_index;

    col_name = m_table->get_col_name(dict_col_get_no(col));

    cfg_col_index = find_col(col_name);
    ut_ad(cfg_col_index != ULINT_UNDEFINED);

    const dict_col_t *cfg_col = &m_cols[cfg_col_index];

    if (cfg_col->instant_default == nullptr) {
      if (instants > 0) {
        ib_errf(thd, IB_LOG_LEVEL_ERROR, ER_TABLE_SCHEMA_MISMATCH,
                "Instant columns read from meta-data"
                " file mismatch, because there are"
                " some columns which were not instantly"
                " added after columns which were"
                " instantly added");

        error = DB_ERROR;
        break;
      }

      continue;
    }

    ++instants;

    if (col->instant_default != nullptr) {
      ib_errf(thd, IB_LOG_LEVEL_ERROR, ER_TABLE_SCHEMA_MISMATCH,
              "Instant columns read from meta-data file"
              " mismatch, the column %s in server table"
              " has already been an instant column with"
              " default value",
              col_name);

      error = DB_ERROR;
      break;
    }

    col->set_default(cfg_col->instant_default->value,
                     cfg_col->instant_default->len, m_table->heap);
  }

  new_size = mem_heap_get_size(m_table->heap);
  if (new_size > old_size) {
    mutex_enter(&dict_sys->mutex);
    dict_sys->size += new_size - old_size;
    mutex_exit(&dict_sys->mutex);
  }

  if (error == DB_SUCCESS && instants != m_n_instant_cols) {
    ib_errf(thd, IB_LOG_LEVEL_ERROR, ER_TABLE_SCHEMA_MISMATCH,
            "Number of instant columns don't match, table has"
            " %lu instant columns record in meta-data file but"
            " there are %lu columns with default value",
            static_cast<ulong>(m_n_instant_cols), static_cast<ulong>(instants));

    error = DB_ERROR;
  }

  if (error != DB_SUCCESS) {
    return (error);
  }

  m_table->set_instant_cols(m_table->get_n_user_cols() - m_n_instant_cols);
  ut_ad(m_table->has_instant_cols());
  m_table->first_index()->instant_cols = true;
  /* FIXME: Force to discard the table, in case of any rollback later. */
  //	m_table->discard_after_ddl = true;

  return (DB_SUCCESS);
}

/**
Purge delete marked records.
@return DB_SUCCESS or error code. */
dberr_t IndexPurge::garbage_collect() UNIV_NOTHROW {
  dberr_t err;
  ibool comp = dict_table_is_comp(m_index->table);

  /* Open the persistent cursor and start the mini-transaction. */

  open();

  while ((err = next()) == DB_SUCCESS) {
    rec_t *rec = btr_pcur_get_rec(&m_pcur);
    ibool deleted = rec_get_deleted_flag(rec, comp);

    if (!deleted) {
      ++m_n_rows;
    } else {
      purge();
    }
  }

  /* Close the persistent cursor and commit the mini-transaction. */

  close();

  return (err == DB_END_OF_INDEX ? DB_SUCCESS : err);
}

/**
Begin import, position the cursor on the first record. */
void IndexPurge::open() UNIV_NOTHROW {
  mtr_start(&m_mtr);
  mtr_set_log_mode(&m_mtr, MTR_LOG_NO_REDO);

  btr_pcur_open_at_index_side(true, m_index, BTR_MODIFY_LEAF, &m_pcur, true, 0,
                              &m_mtr);
}

/**
Close the persistent curosr and commit the mini-transaction. */
void IndexPurge::close() UNIV_NOTHROW {
  btr_pcur_close(&m_pcur);
  mtr_commit(&m_mtr);
}

/**
Position the cursor on the next record.
@return DB_SUCCESS or error code */
dberr_t IndexPurge::next() UNIV_NOTHROW {
  btr_pcur_move_to_next_on_page(&m_pcur);

  /* When switching pages, commit the mini-transaction
  in order to release the latch on the old page. */

  if (!btr_pcur_is_after_last_on_page(&m_pcur)) {
    return (DB_SUCCESS);
  } else if (trx_is_interrupted(m_trx)) {
    /* Check after every page because the check
    is expensive. */
    return (DB_INTERRUPTED);
  }

  btr_pcur_store_position(&m_pcur, &m_mtr);

  mtr_commit(&m_mtr);

  mtr_start(&m_mtr);
  mtr_set_log_mode(&m_mtr, MTR_LOG_NO_REDO);

  btr_pcur_restore_position(BTR_MODIFY_LEAF, &m_pcur, &m_mtr);

  if (!btr_pcur_move_to_next_user_rec(&m_pcur, &m_mtr)) {
    return (DB_END_OF_INDEX);
  }

  return (DB_SUCCESS);
}

/**
Store the persistent cursor position and reopen the
B-tree cursor in BTR_MODIFY_TREE mode, because the
tree structure may be changed during a pessimistic delete. */
void IndexPurge::purge_pessimistic_delete() UNIV_NOTHROW {
  dberr_t err;

  btr_pcur_restore_position(BTR_MODIFY_TREE | BTR_LATCH_FOR_DELETE, &m_pcur,
                            &m_mtr);

  ut_ad(rec_get_deleted_flag(btr_pcur_get_rec(&m_pcur),
                             dict_table_is_comp(m_index->table)));

  btr_cur_pessimistic_delete(&err, FALSE, btr_pcur_get_btr_cur(&m_pcur), 0,
                             false, 0, 0, 0, &m_mtr);

  ut_a(err == DB_SUCCESS);

  /* Reopen the B-tree cursor in BTR_MODIFY_LEAF mode */
  mtr_commit(&m_mtr);
}

/**
Purge delete-marked records. */
void IndexPurge::purge() UNIV_NOTHROW {
  btr_pcur_store_position(&m_pcur, &m_mtr);

  purge_pessimistic_delete();

  mtr_start(&m_mtr);
  mtr_set_log_mode(&m_mtr, MTR_LOG_NO_REDO);

  btr_pcur_restore_position(BTR_MODIFY_LEAF, &m_pcur, &m_mtr);
}

/** Constructor
@param cfg config of table being imported.
@param trx transaction covering the import */
PageConverter::PageConverter(row_import *cfg, trx_t *trx)
    : AbstractCallback(trx),
      m_cfg(cfg),
      m_page_zip_ptr(0),
      m_heap(0) UNIV_NOTHROW {
  m_index = m_cfg->m_indexes;

  m_current_lsn = log_sys->flushed_to_disk_lsn;
  ut_a(m_current_lsn > 0);

  m_offsets = m_offsets_;
  rec_offs_init(m_offsets_);

  m_cluster_index = m_cfg->m_table->first_index();
}

/** Adjust the BLOB reference for a single column that is externally stored
@param rec record to update
@param offsets column offsets for the record
@param i column ordinal value
@return DB_SUCCESS or error code */
dberr_t PageConverter::adjust_cluster_index_blob_column(rec_t *rec,
                                                        const ulint *offsets,
                                                        ulint i) UNIV_NOTHROW {
  ulint len;
  byte *field;

  field = rec_get_nth_field(rec, offsets, i, &len);

  DBUG_EXECUTE_IF("ib_import_trigger_corruption_2",
                  len = BTR_EXTERN_FIELD_REF_SIZE - 1;);

  if (len < BTR_EXTERN_FIELD_REF_SIZE) {
    ib_errf(m_trx->mysql_thd, IB_LOG_LEVEL_ERROR, ER_INNODB_INDEX_CORRUPT,
            "Externally stored column(%lu) has a reference"
            " length of %lu in the cluster index %s",
            (ulong)i, (ulong)len, m_cluster_index->name());

    return (DB_CORRUPTION);
  }

  field += lob::BTR_EXTERN_SPACE_ID - BTR_EXTERN_FIELD_REF_SIZE + len;

  if (is_compressed_table()) {
    mach_write_to_4(field, get_space_id());

    ut_ad(m_index->m_srv_index != nullptr);
    ut_ad(m_index->m_srv_index->is_clustered());

    page_zip_write_blob_ptr(m_page_zip_ptr, rec, m_index->m_srv_index, offsets,
                            i, 0);

  } else {
    mlog_write_ulint(field, get_space_id(), MLOG_4BYTES, 0);
  }

  return (DB_SUCCESS);
}

/** Adjusts the BLOB reference in the clustered index row for all externally
stored columns.
@param rec record to update
@param offsets column offsets for the record
@return DB_SUCCESS or error code */
dberr_t PageConverter::adjust_cluster_index_blob_columns(
    rec_t *rec, const ulint *offsets) UNIV_NOTHROW {
  ut_ad(rec_offs_any_extern(offsets));

  /* Adjust the space_id in the BLOB pointers. */

  for (ulint i = 0; i < rec_offs_n_fields(offsets); ++i) {
    /* Only if the column is stored "externally". */

    if (rec_offs_nth_extern(offsets, i)) {
      dberr_t err;

      err = adjust_cluster_index_blob_column(rec, offsets, i);

      if (err != DB_SUCCESS) {
        return (err);
      }
    }
  }

  return (DB_SUCCESS);
}

/** In the clustered index, adjust BLOB pointers as needed. Also update the
BLOB reference, write the new space id.
@param rec record to update
@param offsets column offsets for the record
@return DB_SUCCESS or error code */
dberr_t PageConverter::adjust_cluster_index_blob_ref(
    rec_t *rec, const ulint *offsets) UNIV_NOTHROW {
  if (rec_offs_any_extern(offsets)) {
    dberr_t err;

    err = adjust_cluster_index_blob_columns(rec, offsets);

    if (err != DB_SUCCESS) {
      return (err);
    }
  }

  return (DB_SUCCESS);
}

/** Purge delete-marked records, only if it is possible to do so without
re-organising the B+tree.
@param offsets current row offsets.
@return true if purge succeeded */
bool PageConverter::purge(const ulint *offsets) UNIV_NOTHROW {
  const dict_index_t *index = m_index->m_srv_index;

  /* We can't have a page that is empty and not root. */
  if (m_rec_iter.remove(index, m_page_zip_ptr, m_offsets)) {
    ++m_index->m_stats.m_n_purged;

    return (true);
  } else {
    ++m_index->m_stats.m_n_purge_failed;
  }

  return (false);
}

/** Adjust the BLOB references and sys fields for the current record.
@param rec record to update
@param offsets column offsets for the record
@param deleted true if row is delete marked
@return DB_SUCCESS or error code. */
dberr_t PageConverter::adjust_cluster_record(const dict_index_t *index,
                                             rec_t *rec, const ulint *offsets,
                                             bool deleted) UNIV_NOTHROW {
  dberr_t err;

  ut_ad(index->is_clustered());

  if ((err = adjust_cluster_index_blob_ref(rec, offsets)) == DB_SUCCESS) {
    /* Reset DB_TRX_ID and DB_ROLL_PTR.  Normally, these fields
    are only written in conjunction with other changes to the
    record. */

    row_upd_rec_sys_fields(rec, m_page_zip_ptr, index, m_offsets, m_trx, 0);
  }

  return (err);
}

/** Update the BLOB refrences and write UNDO log entries for
rows that can't be purged optimistically.
@param block block to update
@retval DB_SUCCESS or error code */
dberr_t PageConverter::update_records(buf_block_t *block) UNIV_NOTHROW {
  ibool comp = dict_table_is_comp(m_cfg->m_table);
  bool clust_index = (m_index->m_srv_index == m_cluster_index) ||
                     dict_index_is_sdi(m_index->m_srv_index);

  /* This will also position the cursor on the first user record. */

  m_rec_iter.open(block);

  while (!m_rec_iter.end()) {
    rec_t *rec = m_rec_iter.current();

    ibool deleted = rec_get_deleted_flag(rec, comp);

    /* For the clustered index we have to adjust the BLOB
    reference and the system fields irrespective of the
    delete marked flag. The adjustment of delete marked
    cluster records is required for purge to work later. */

    if (deleted || clust_index) {
      m_offsets = rec_get_offsets(rec, m_index->m_srv_index, m_offsets,
                                  ULINT_UNDEFINED, &m_heap);
    }

    if (clust_index) {
      dberr_t err =
          adjust_cluster_record(m_index->m_srv_index, rec, m_offsets, deleted);

      if (err != DB_SUCCESS) {
        return (err);
      }
    }

    /* If it is a delete marked record then try an
    optimistic delete. */

    if (deleted) {
      /* A successful purge will move the cursor to the
      next record. */

      if (!purge(m_offsets)) {
        m_rec_iter.next();
      }

      ++m_index->m_stats.m_n_deleted;
    } else {
      ++m_index->m_stats.m_n_rows;
      m_rec_iter.next();
    }
  }

  return (DB_SUCCESS);
}

/** Update the space, index id, trx id.
@return DB_SUCCESS or error code */
dberr_t PageConverter::update_index_page(buf_block_t *block) UNIV_NOTHROW {
  space_index_t id;
  buf_frame_t *page = block->frame;

  if (is_free(block->page.id.page_no())) {
    return (DB_SUCCESS);
  } else if ((id = btr_page_get_index_id(page)) != m_index->m_id) {
    row_index_t *index = find_index(id);

    if (index == 0) {
      m_index = 0;
      return (DB_CORRUPTION);
    }

    /* Update current index */
    m_index = index;
  }

  /* If the .cfg file is missing and there is an index mismatch
  then ignore the error. */
  if (m_cfg->m_missing && (m_index == 0 || m_index->m_srv_index == 0)) {
    return (DB_SUCCESS);
  }

#ifdef UNIV_ZIP_DEBUG
  ut_a(!is_compressed_table() ||
       page_zip_validate(m_page_zip_ptr, page, m_index->m_srv_index));
#endif /* UNIV_ZIP_DEBUG */

  /* This has to be written to uncompressed index header. Set it to
  the current index id. */
  btr_page_set_index_id(page, m_page_zip_ptr, m_index->m_srv_index->id, 0);

  page_set_max_trx_id(block, m_page_zip_ptr, m_trx->id, 0);

  if (page_is_empty(block->frame)) {
    /* Only a root page can be empty. */
    if (!is_root_page(block->frame)) {
      // TODO: We should relax this and skip secondary
      // indexes. Mark them as corrupt because they can
      // always be rebuilt.
      return (DB_CORRUPTION);
    }

    return (DB_SUCCESS);
  }

  if (!page_is_leaf(block->frame)) {
    return (DB_SUCCESS);
  }

  return (update_records(block));
}

/** Validate the space flags and update tablespace header page.
@param block block read from file, not from the buffer pool.
@retval DB_SUCCESS or error code */
dberr_t PageConverter::update_header(buf_block_t *block) UNIV_NOTHROW {
  /* Check for valid header */
  switch (fsp_header_get_space_id(get_frame(block))) {
    case 0:
      return (DB_CORRUPTION);
    case SPACE_UNKNOWN:
      ib::warn(ER_IB_MSG_941) << "Space id check in the header failed: ignored";
  }

  ulint space_flags = fsp_header_get_flags(get_frame(block));

  if (!fsp_flags_is_valid(space_flags)) {
    ib::error(ER_IB_MSG_942) << "Unsupported tablespace format " << space_flags;

    return (DB_UNSUPPORTED);
  }

  /* Write space_id to the tablespace header, page 0. */
  mach_write_to_4(get_frame(block) + FSP_HEADER_OFFSET + FSP_SPACE_ID,
                  get_space_id());

  /* This is on every page in the tablespace. */
  mach_write_to_4(get_frame(block) + FIL_PAGE_ARCH_LOG_NO_OR_SPACE_ID,
                  get_space_id());

  return (DB_SUCCESS);
}

/** Update the page, set the space id, max trx id and index id.
@param block block read from file
@retval DB_SUCCESS or error code */
dberr_t PageConverter::update_page(buf_block_t *block,
                                   ulint &page_type) UNIV_NOTHROW {
  dberr_t err = DB_SUCCESS;

  switch (page_type = fil_page_get_type(get_frame(block))) {
    case FIL_PAGE_TYPE_FSP_HDR:
      /* Work directly on the uncompressed page headers. */
      ut_a(block->page.id.page_no() == 0);
      return (update_header(block));

    case FIL_PAGE_INDEX:
    case FIL_PAGE_RTREE:
    case FIL_PAGE_SDI:
      /* We need to decompress the contents into block->frame
      before we can do any thing with Btree pages. */

      if (is_compressed_table() && !buf_zip_decompress(block, TRUE)) {
        return (DB_CORRUPTION);
      }

      /* This is on every page in the tablespace. */
      mach_write_to_4(get_frame(block) + FIL_PAGE_ARCH_LOG_NO_OR_SPACE_ID,
                      get_space_id());

      /* Only update the Btree nodes. */
      return (update_index_page(block));

    case FIL_PAGE_TYPE_SYS:
      /* This is page 0 in the system tablespace. */
      return (DB_CORRUPTION);

    case FIL_PAGE_TYPE_LOB_FIRST: {
      lob::first_page_t first_page(block);
      first_page.import(m_trx->id);
      first_page.set_space_id_no_redo(get_space_id());
      return (err);
    }

    case FIL_PAGE_TYPE_LOB_INDEX: {
      lob::node_page_t node_page(block);
      node_page.import(m_trx->id);
      node_page.set_space_id_no_redo(get_space_id());
      return (err);
    }

    case FIL_PAGE_TYPE_LOB_DATA: {
      lob::data_page_t data_page(block);
      data_page.set_trx_id_no_redo(m_trx->id);
      data_page.set_space_id_no_redo(get_space_id());
      return (err);
    }

    case FIL_PAGE_TYPE_ZLOB_FIRST: {
      dict_index_t *index = const_cast<dict_index_t *>(m_index->m_srv_index);
      lob::z_first_page_t first_page(block, nullptr, index);
      first_page.import(m_trx->id);
      byte *ptr = get_frame(block) + FIL_PAGE_SPACE_ID;
      mach_write_to_4(ptr, get_space_id());
      return (err);
    }

    case FIL_PAGE_TYPE_ZLOB_DATA: {
      lob::z_data_page_t dpage(block);
      dpage.set_trx_id_no_redo(m_trx->id);
      byte *ptr = get_frame(block) + FIL_PAGE_SPACE_ID;
      mach_write_to_4(ptr, get_space_id());
      return (err);
    }

    case FIL_PAGE_TYPE_ZLOB_INDEX: {
      lob::z_index_page_t ipage(block);
      ipage.import(m_trx->id);
      byte *ptr = get_frame(block) + FIL_PAGE_SPACE_ID;
      mach_write_to_4(ptr, get_space_id());
      return (err);
    }

    case FIL_PAGE_TYPE_ZLOB_FRAG: {
      byte *ptr = get_frame(block) + FIL_PAGE_SPACE_ID;
      mach_write_to_4(ptr, get_space_id());
      return (err);
    }

    case FIL_PAGE_TYPE_ZLOB_FRAG_ENTRY: {
      byte *ptr = get_frame(block) + FIL_PAGE_SPACE_ID;
      mach_write_to_4(ptr, get_space_id());
      return (err);
    }

    case FIL_PAGE_TYPE_XDES:
      err = set_current_xdes(block->page.id.page_no(), get_frame(block));
      /* Fall through. */
    case FIL_PAGE_INODE:
    case FIL_PAGE_TYPE_TRX_SYS:
    case FIL_PAGE_IBUF_FREE_LIST:
    case FIL_PAGE_TYPE_ALLOCATED:
    case FIL_PAGE_IBUF_BITMAP:
    case FIL_PAGE_TYPE_BLOB:
    case FIL_PAGE_TYPE_ZBLOB:
    case FIL_PAGE_TYPE_ZBLOB2:
    case FIL_PAGE_SDI_BLOB:
    case FIL_PAGE_SDI_ZBLOB:
    case FIL_PAGE_TYPE_RSEG_ARRAY:

      /* Work directly on the uncompressed page headers. */
      /* This is on every page in the tablespace. */
      mach_write_to_4(get_frame(block) + FIL_PAGE_ARCH_LOG_NO_OR_SPACE_ID,
                      get_space_id());

      return (err);
  }

  ib::warn(ER_IB_MSG_943) << "Unknown page type (" << page_type << ")";

  return (DB_CORRUPTION);
}

/** Validate the page
@param	offset	physical offset within file.
@param	block	page read from file.
@return status */
PageConverter::import_page_status_t PageConverter::validate(
    os_offset_t offset, buf_block_t *block) UNIV_NOTHROW {
  buf_frame_t *page = get_frame(block);

  /* Check that the page number corresponds to the offset in
  the file. Flag as corrupt if it doesn't. Disable the check
  for LSN in buf_page_is_corrupted() */

  ulint page_type = mach_read_from_2(page + FIL_PAGE_TYPE);
  ulint original_page_type = mach_read_from_2(page + FIL_PAGE_ORIGINAL_TYPE_V1);
  bool was_page_read_encrypted = original_page_type == FIL_PAGE_ENCRYPTED;
  block->page.encrypted = block->page.encrypted || was_page_read_encrypted ||
                          page_type == FIL_PAGE_ENCRYPTED ||
                          page_type == FIL_PAGE_ENCRYPTED_RTREE ||
                          page_type == FIL_PAGE_COMPRESSED_AND_ENCRYPTED;

  BlockReporter reporter(false, page, get_page_size(),
                         fsp_is_checksum_disabled(block->page.id.space()));

  if (reporter.is_corrupted() ||
      (page_get_page_no(page) != offset / m_page_size.physical() &&
       page_get_page_no(page) != 0)) {
    return block->page.encrypted ? IMPORT_PAGE_STATUS_DECRYPTION_FAILED
                                 : IMPORT_PAGE_STATUS_CORRUPTED;

  } else if (offset > 0 && page_get_page_no(page) == 0) {
    /* The page is all zero: do nothing. We already checked
    for all NULs in buf_page_is_corrupted() */
    block->page.encrypted = false;
    return (IMPORT_PAGE_STATUS_ALL_ZERO);
  }

  block->page.encrypted = false;
  return (IMPORT_PAGE_STATUS_OK);
}

/** Called for every page in the tablespace. If the page was not
updated then its state must be set to BUF_PAGE_NOT_USED.
@param offset physical offset within the file
@param block block read from file, note it is not from the buffer pool
@retval DB_SUCCESS or error code. */
dberr_t PageConverter::operator()(os_offset_t offset,
                                  buf_block_t *block) UNIV_NOTHROW {
  ulint page_type;
  dberr_t err = DB_SUCCESS;

  if ((err = periodic_check()) != DB_SUCCESS) {
    return (err);
  }

  if (is_compressed_table()) {
    m_page_zip_ptr = &block->page.zip;
  } else {
    ut_ad(m_page_zip_ptr == 0);
  }

  switch (validate(offset, block)) {
    case IMPORT_PAGE_STATUS_OK:

      /* We have to decompress the compressed pages before
      we can work on them */

      if ((err = update_page(block, page_type)) != DB_SUCCESS) {
        return (err);
      }

      /* Note: For compressed pages this function will write to the
      zip descriptor and for uncompressed pages it will write to
      page (ie. the block->frame). Therefore the caller should write
      out the descriptor contents and not block->frame for compressed
      pages. */

      if (!is_compressed_table() || fil_page_type_is_index(page_type)) {
        buf_flush_init_for_writing(
            !is_compressed_table() ? block : NULL,
            !is_compressed_table() ? block->frame : block->page.zip.data,
            !is_compressed_table() ? 0 : m_page_zip_ptr, m_current_lsn,
            fsp_is_checksum_disabled(block->page.id.space()),
            true /* skip_lsn_check */);
      } else {
        /* Calculate and update the checksum of non-btree
        pages for compressed tables explicitly here. */

        buf_flush_update_zip_checksum(get_frame(block),
                                      get_page_size().physical(), m_current_lsn,
                                      true /* skip_lsn_check */);
      }

      break;

    case IMPORT_PAGE_STATUS_ALL_ZERO:
      /* The page is all zero: leave it as is. */
      break;

    case IMPORT_PAGE_STATUS_DECRYPTION_FAILED:
      ib::warn()
          << "Page " << (offset / m_page_size.physical()) << " at offet "
          << offset << " in file " << m_filepath << " cannot be decrypted. "
          << "Are you using correct keyring that contain the key used to "
          << "encrypt the tablespace before it was discared ?";
      return (DB_DECRYPTION_FAILED);

    case IMPORT_PAGE_STATUS_CORRUPTED:

      ib::warn(ER_IB_MSG_944)
          << "Page " << (offset / m_page_size.physical()) << " at offset "
          << offset << " looks corrupted in file " << m_filepath;

      return (DB_CORRUPTION);
  }

  return (err);
}

/** Clean up after import tablespace failure, this function will acquire
 the dictionary latches on behalf of the transaction if the transaction
 hasn't already acquired them. */
static void row_import_discard_changes(
    row_prebuilt_t *prebuilt, /*!< in/out: prebuilt from handler */
    trx_t *trx,               /*!< in/out: transaction for import */
    dberr_t err)              /*!< in: error code */
{
  dict_table_t *table = prebuilt->table;

  ut_a(err != DB_SUCCESS);

  prebuilt->trx->error_info = NULL;

  ib::info(ER_IB_MSG_945) << "Discarding tablespace of table "
                          << prebuilt->table->name << ": " << ut_strerr(err);

  if (trx->dict_operation_lock_mode != RW_X_LATCH) {
    ut_a(trx->dict_operation_lock_mode == 0);
    row_mysql_lock_data_dictionary(trx);
  }

  ut_a(trx->dict_operation_lock_mode == RW_X_LATCH);

  /* Since we update the index root page numbers on disk after
  we've done a successful import. The table will not be loadable.
  However, we need to ensure that the in memory root page numbers
  are reset to "NULL". */

  for (dict_index_t *index = UT_LIST_GET_FIRST(table->indexes); index != 0;
       index = UT_LIST_GET_NEXT(indexes, index)) {
    index->page = FIL_NULL;
    index->space = FIL_NULL;
  }

  table->set_file_unreadable();

  err = fil_close_tablespace(trx, table->space);
  ut_a(err == DB_SUCCESS || err == DB_TABLESPACE_NOT_FOUND);
}

/** Clean up after import tablespace. */
static MY_ATTRIBUTE((warn_unused_result)) dberr_t row_import_cleanup(
    row_prebuilt_t *prebuilt, /*!< in/out: prebuilt from handler */
    trx_t *trx,               /*!< in/out: transaction for import */
    dberr_t err)              /*!< in: error code */
{
  ut_a(prebuilt->trx != trx);

  if (err != DB_SUCCESS) {
    row_import_discard_changes(prebuilt, trx, err);
  }

  ut_a(trx->dict_operation_lock_mode == RW_X_LATCH);

  DBUG_EXECUTE_IF("ib_import_before_commit_crash", DBUG_SUICIDE(););

  trx_commit_for_mysql(trx);

  prebuilt->table->encryption_key = NULL;
  prebuilt->table->encryption_iv = NULL;

  row_mysql_unlock_data_dictionary(trx);

  trx_free_for_mysql(trx);

  prebuilt->trx->op_info = "";

  DBUG_EXECUTE_IF("ib_import_before_checkpoint_crash", DBUG_SUICIDE(););

  log_make_latest_checkpoint();

  return (err);
}

/** Report error during tablespace import. */
static MY_ATTRIBUTE((warn_unused_result)) dberr_t row_import_error(
    row_prebuilt_t *prebuilt, /*!< in/out: prebuilt from handler */
    trx_t *trx,               /*!< in/out: transaction for import */
    dberr_t err)              /*!< in: error code */
{
  if (!trx_is_interrupted(trx)) {
    char table_name[MAX_FULL_NAME_LEN + 1];

    innobase_format_name(table_name, sizeof(table_name),
                         prebuilt->table->name.m_name);

    ib_senderrf(trx->mysql_thd, IB_LOG_LEVEL_WARN, ER_INNODB_IMPORT_ERROR,
                table_name, (ulong)err, ut_strerr(err));
  }

  return (row_import_cleanup(prebuilt, trx, err));
}

/** Adjust the root page index node and leaf node segment headers, update
 with the new space id. For all the table's secondary indexes.
 @return error code */
static MY_ATTRIBUTE((warn_unused_result)) dberr_t
    row_import_adjust_root_pages_of_secondary_indexes(
        row_prebuilt_t *prebuilt, /*!< in/out: prebuilt from
                                  handler */
        trx_t *trx,               /*!< in: transaction used for
                                  the import */
        dict_table_t *table,      /*!< in: table the indexes
                                  belong to */
        const row_import &cfg)    /*!< Import context */
{
  dict_index_t *index;
  ulint n_rows_in_table;
  dberr_t err = DB_SUCCESS;

  /* Skip the clustered index. */
  index = table->first_index();

  n_rows_in_table = cfg.get_n_rows(index->name);

  DBUG_EXECUTE_IF("ib_import_sec_rec_count_mismatch_failure",
                  n_rows_in_table++;);

  /* Adjust the root pages of the secondary indexes only. */
  while ((index = index->next()) != NULL) {
    ut_a(!index->is_clustered());

    if (!index->is_corrupted() && index->space != FIL_NULL &&
        index->page != FIL_NULL) {
      /* Update the Btree segment headers for index node and
      leaf nodes in the root page. Set the new space id. */

      err = btr_root_adjust_on_import(index);
    } else {
      ib::warn(ER_IB_MSG_946) << "Skip adjustment of root pages for"
                                 " index "
                              << index->name << ".";

      err = DB_CORRUPTION;
    }

    if (err != DB_SUCCESS) {
      if (index->type & DICT_CLUSTERED) {
        break;
      }

      ib_errf(trx->mysql_thd, IB_LOG_LEVEL_WARN, ER_INNODB_INDEX_CORRUPT,
              "Index %s not found or corrupt,"
              " you should recreate this index.",
              index->name());

      /* Do not bail out, so that the data
      can be recovered. */

      err = DB_SUCCESS;
      dict_set_corrupted(index);
      continue;
    }

    /* If we failed to purge any records in the index then
    do it the hard way.

    TODO: We can do this in the first pass by generating UNDO log
    records for the failed rows. */

    if (!cfg.requires_purge(index->name)) {
      continue;
    }

    IndexPurge purge(trx, index);

    trx->op_info = "secondary: purge delete marked records";

    err = purge.garbage_collect();

    trx->op_info = "";

    if (err != DB_SUCCESS) {
      break;
    } else if (purge.get_n_rows() != n_rows_in_table) {
      ib_errf(trx->mysql_thd, IB_LOG_LEVEL_WARN, ER_INNODB_INDEX_CORRUPT,
              "Index %s contains %lu entries,"
              " should be %lu, you should recreate"
              " this index.",
              index->name(), (ulong)purge.get_n_rows(), (ulong)n_rows_in_table);

      dict_set_corrupted(index);

      /* Do not bail out, so that the data
      can be recovered. */

      err = DB_SUCCESS;
    }
  }

  return (err);
}

/** Ensure that dict_sys->row_id exceeds SELECT MAX(DB_ROW_ID).
 @return error code */
static MY_ATTRIBUTE((warn_unused_result)) dberr_t row_import_set_sys_max_row_id(
    row_prebuilt_t *prebuilt, /*!< in/out: prebuilt from
                              handler */
    dict_table_t *table)      /*!< in: table to import */
{
  dberr_t err;
  const rec_t *rec;
  mtr_t mtr;
  btr_pcur_t pcur;
  row_id_t row_id = 0;
  dict_index_t *index;

  index = table->first_index();
  ut_a(index->is_clustered());

  mtr_start(&mtr);

  mtr_set_log_mode(&mtr, MTR_LOG_NO_REDO);

  btr_pcur_open_at_index_side(false,  // High end
                              index, BTR_SEARCH_LEAF, &pcur,
                              true,  // Init cursor
                              0,     // Leaf level
                              &mtr);

  btr_pcur_move_to_prev_on_page(&pcur);
  rec = btr_pcur_get_rec(&pcur);

  /* Check for empty table. */
  if (!page_rec_is_infimum(rec)) {
    ulint len;
    const byte *field;
    mem_heap_t *heap = NULL;
    ulint offsets_[1 + REC_OFFS_HEADER_SIZE];
    ulint *offsets;

    rec_offs_init(offsets_);

    offsets = rec_get_offsets(rec, index, offsets_, ULINT_UNDEFINED, &heap);

    field = rec_get_nth_field(rec, offsets, index->get_sys_col_pos(DATA_ROW_ID),
                              &len);

    if (len == DATA_ROW_ID_LEN) {
      row_id = mach_read_from_6(field);
      err = DB_SUCCESS;
    } else {
      err = DB_CORRUPTION;
    }

    if (heap != NULL) {
      mem_heap_free(heap);
    }
  } else {
    /* The table is empty. */
    err = DB_SUCCESS;
  }

  btr_pcur_close(&pcur);
  mtr_commit(&mtr);

  DBUG_EXECUTE_IF("ib_import_set_max_rowid_failure", err = DB_CORRUPTION;);

  if (err != DB_SUCCESS) {
    ib_errf(prebuilt->trx->mysql_thd, IB_LOG_LEVEL_WARN,
            ER_INNODB_INDEX_CORRUPT,
            "Index `%s` corruption detected, invalid DB_ROW_ID"
            " in index.",
            index->name());

    return (err);

  } else if (row_id > 0) {
    /* Update the system row id if the imported index row id is
    greater than the max system row id. */

    mutex_enter(&dict_sys->mutex);

    if (row_id >= dict_sys->row_id) {
      dict_sys->row_id = row_id + 1;
      dict_hdr_flush_row_id();
    }

    mutex_exit(&dict_sys->mutex);
  }

  return (DB_SUCCESS);
}

/** Read the a string from the meta data file.
 @return DB_SUCCESS or error code. */
static dberr_t row_import_cfg_read_string(
    FILE *file,    /*!< in/out: File to read from */
    byte *ptr,     /*!< out: string to read */
    ulint max_len) /*!< in: maximum length of the output
                   buffer in bytes */
{
  DBUG_EXECUTE_IF("ib_import_string_read_error", errno = EINVAL;
                  return (DB_IO_ERROR););

  ulint len = 0;

  while (!feof(file)) {
    int ch = fgetc(file);

    if (ch == EOF) {
      break;
    } else if (ch != 0) {
      if (len < max_len) {
        ptr[len++] = ch;
      } else {
        break;
      }
      /* max_len includes the NUL byte */
    } else if (len != max_len - 1) {
      break;
    } else {
      ptr[len] = 0;
      return (DB_SUCCESS);
    }
  }

  errno = EINVAL;

  return (DB_IO_ERROR);
}

/** Write the meta data (index user fields) config file.
 @return DB_SUCCESS or error code. */
static MY_ATTRIBUTE((warn_unused_result)) dberr_t
    row_import_cfg_read_index_fields(
        FILE *file,         /*!< in: file to write to */
        THD *thd,           /*!< in/out: session */
        row_index_t *index, /*!< Index being read in */
        row_import *cfg)    /*!< in/out: meta-data read */
{
  byte row[sizeof(ib_uint32_t) * 3];
  ulint n_fields = index->m_n_fields;

  index->m_fields = UT_NEW_ARRAY_NOKEY(dict_field_t, n_fields);

  /* Trigger OOM */
  DBUG_EXECUTE_IF("ib_import_OOM_4", UT_DELETE_ARRAY(index->m_fields);
                  index->m_fields = NULL;);

  if (index->m_fields == NULL) {
    return (DB_OUT_OF_MEMORY);
  }

  dict_field_t *field = index->m_fields;

  std::uninitialized_fill_n(field, n_fields, dict_field_t());

  for (ulint i = 0; i < n_fields; ++i, ++field) {
    byte *ptr = row;

    /* Trigger EOF */
    DBUG_EXECUTE_IF("ib_import_io_read_error_1",
                    (void)fseek(file, 0L, SEEK_END););

    if (fread(row, 1, sizeof(row), file) != sizeof(row)) {
      ib_senderrf(thd, IB_LOG_LEVEL_ERROR, ER_IO_READ_ERROR, errno,
                  strerror(errno), "while reading index fields.");

      return (DB_IO_ERROR);
    }

    field->prefix_len = mach_read_from_4(ptr);
    ptr += sizeof(ib_uint32_t);

    field->fixed_len = mach_read_from_4(ptr);
    ptr += sizeof(ib_uint32_t);

    /* Include the NUL byte in the length. */
    ulint len = mach_read_from_4(ptr);

    byte *name = UT_NEW_ARRAY_NOKEY(byte, len);

    /* Trigger OOM */
    DBUG_EXECUTE_IF("ib_import_OOM_5", UT_DELETE_ARRAY(name); name = NULL;);

    if (name == NULL) {
      return (DB_OUT_OF_MEMORY);
    }

    field->name = reinterpret_cast<const char *>(name);

    dberr_t err = row_import_cfg_read_string(file, name, len);

    if (err != DB_SUCCESS) {
      ib_senderrf(thd, IB_LOG_LEVEL_ERROR, ER_IO_READ_ERROR, errno,
                  strerror(errno), "while parsing table name.");

      return (err);
    }
  }

  return (DB_SUCCESS);
}

/** Read the index names and root page numbers of the indexes and set the
 values. Row format [root_page_no, len of str, str ... ]
 @return DB_SUCCESS or error code. */
static MY_ATTRIBUTE((warn_unused_result)) dberr_t
    row_import_read_index_data(FILE *file,      /*!< in: File to read from */
                               THD *thd,        /*!< in: session */
                               row_import *cfg) /*!< in/out: meta-data read */
{
  byte *ptr;
  row_index_t *cfg_index;
  byte row[sizeof(space_index_t) + sizeof(ib_uint32_t) * 9];

  /* FIXME: What is the max value? */
  ut_a(cfg->m_n_indexes > 0);
  ut_a(cfg->m_n_indexes < 1024);

  cfg->m_indexes = UT_NEW_ARRAY_NOKEY(row_index_t, cfg->m_n_indexes);

  /* Trigger OOM */
  DBUG_EXECUTE_IF("ib_import_OOM_6", UT_DELETE_ARRAY(cfg->m_indexes);
                  cfg->m_indexes = NULL;);

  if (cfg->m_indexes == NULL) {
    return (DB_OUT_OF_MEMORY);
  }

  memset(cfg->m_indexes, 0x0, sizeof(*cfg->m_indexes) * cfg->m_n_indexes);

  cfg_index = cfg->m_indexes;

  for (ulint i = 0; i < cfg->m_n_indexes; ++i, ++cfg_index) {
    /* Trigger EOF */
    DBUG_EXECUTE_IF("ib_import_io_read_error_2",
                    (void)fseek(file, 0L, SEEK_END););

    /* Read the index data. */
    size_t n_bytes = fread(row, 1, sizeof(row), file);

    /* Trigger EOF */
    DBUG_EXECUTE_IF("ib_import_io_read_error",
                    (void)fseek(file, 0L, SEEK_END););

    if (n_bytes != sizeof(row)) {
      char msg[BUFSIZ];

      snprintf(msg, sizeof(msg),
               "while reading index meta-data, expected"
               " to read %lu bytes but read only %lu"
               " bytes",
               (ulong)sizeof(row), (ulong)n_bytes);

      ib_senderrf(thd, IB_LOG_LEVEL_ERROR, ER_IO_READ_ERROR, errno,
                  strerror(errno), msg);

      ib::error(ER_IB_MSG_947) << "IO Error: " << msg;

      return (DB_IO_ERROR);
    }

    ptr = row;

    cfg_index->m_id = mach_read_from_8(ptr);
    ptr += sizeof(space_index_t);

    cfg_index->m_space = mach_read_from_4(ptr);
    ptr += sizeof(ib_uint32_t);

    cfg_index->m_page_no = mach_read_from_4(ptr);
    ptr += sizeof(ib_uint32_t);

    cfg_index->m_type = mach_read_from_4(ptr);
    ptr += sizeof(ib_uint32_t);

    cfg_index->m_trx_id_offset = mach_read_from_4(ptr);
    if (cfg_index->m_trx_id_offset != mach_read_from_4(ptr)) {
      ut_ad(0);
      /* Overflow. Pretend that the clustered index
      has a variable-length PRIMARY KEY. */
      cfg_index->m_trx_id_offset = 0;
    }
    ptr += sizeof(ib_uint32_t);

    cfg_index->m_n_user_defined_cols = mach_read_from_4(ptr);
    ptr += sizeof(ib_uint32_t);

    cfg_index->m_n_uniq = mach_read_from_4(ptr);
    ptr += sizeof(ib_uint32_t);

    cfg_index->m_n_nullable = mach_read_from_4(ptr);
    ptr += sizeof(ib_uint32_t);

    cfg_index->m_n_fields = mach_read_from_4(ptr);
    ptr += sizeof(ib_uint32_t);

    /* The NUL byte is included in the name length. */
    ulint len = mach_read_from_4(ptr);

    if (len > OS_FILE_MAX_PATH) {
      ib_errf(thd, IB_LOG_LEVEL_ERROR, ER_INNODB_INDEX_CORRUPT,
              "Index name length (%lu) is too long,"
              " the meta-data is corrupt",
              len);

      return (DB_CORRUPTION);
    }

    cfg_index->m_name = UT_NEW_ARRAY_NOKEY(byte, len);

    /* Trigger OOM */
    DBUG_EXECUTE_IF("ib_import_OOM_7", UT_DELETE_ARRAY(cfg_index->m_name);
                    cfg_index->m_name = NULL;);

    if (cfg_index->m_name == NULL) {
      return (DB_OUT_OF_MEMORY);
    }

    dberr_t err;

    err = row_import_cfg_read_string(file, cfg_index->m_name, len);

    if (err != DB_SUCCESS) {
      ib_senderrf(thd, IB_LOG_LEVEL_ERROR, ER_IO_READ_ERROR, errno,
                  strerror(errno), "while parsing index name.");

      return (err);
    }

    err = row_import_cfg_read_index_fields(file, thd, cfg_index, cfg);

    if (err != DB_SUCCESS) {
      return (err);
    }
  }

  return (DB_SUCCESS);
}

/** Set the index root page number for v1 format.
 @return DB_SUCCESS or error code. */
static dberr_t row_import_read_indexes(
    FILE *file,      /*!< in: File to read from */
    THD *thd,        /*!< in: session */
    row_import *cfg) /*!< in/out: meta-data read */
{
  byte row[sizeof(ib_uint32_t)];

  /* Trigger EOF */
  DBUG_EXECUTE_IF("ib_import_io_read_error_3",
                  (void)fseek(file, 0L, SEEK_END););

  /* Read the number of indexes. */
  if (fread(row, 1, sizeof(row), file) != sizeof(row)) {
    ib_senderrf(thd, IB_LOG_LEVEL_ERROR, ER_IO_READ_ERROR, errno,
                strerror(errno), "while reading number of indexes.");

    return (DB_IO_ERROR);
  }

  cfg->m_n_indexes = mach_read_from_4(row);

  if (cfg->m_n_indexes == 0) {
    ib_errf(thd, IB_LOG_LEVEL_ERROR, ER_IO_READ_ERROR,
            "Number of indexes in meta-data file is 0");

    return (DB_CORRUPTION);

  } else if (cfg->m_n_indexes > 1024) {
    // FIXME: What is the upper limit? */
    ib_errf(thd, IB_LOG_LEVEL_ERROR, ER_IO_READ_ERROR,
            "Number of indexes in meta-data file is too high: %lu",
            (ulong)cfg->m_n_indexes);
    cfg->m_n_indexes = 0;

    return (DB_CORRUPTION);
  }

  return (row_import_read_index_data(file, thd, cfg));
}

/** Read specified bytes from the meta data file.
@param[in]	file	file to read from
@param[in]	length	length of bytes to read
@return	the bytes stream, caller has to free the memory if not nullptr */
static MY_ATTRIBUTE((warn_unused_result)) byte *row_import_read_bytes(
    FILE *file, size_t length) {
  size_t read = 0;
  byte *r = UT_NEW_ARRAY_NOKEY(byte, length);

  if (length == 0) {
    return (r);
  }

  while (!feof(file)) {
    int ch = fgetc(file);

    if (ch == EOF) {
      break;
    }

    r[read++] = ch;
    if (read == length) {
      return (r);
    }
  }

  errno = EINVAL;

  UT_DELETE_ARRAY(r);

  return (nullptr);
}

/** Read the metadata config file. Deserialise the contents of
dict_col_t::instant_default if exists.
Refer to row_quiesce_write_default_value() for the format details.
@param[in]	file	file to read from
@param[in,out]	col	column whose default value to read
@param[in,out]  heap    memory heap to store default value
@param[in,out]	read	true if default value read */
static MY_ATTRIBUTE((warn_unused_result)) dberr_t
    row_import_read_default_values(FILE *file, dict_col_t *col,
                                   mem_heap_t **heap, bool *read) {
  byte *str;

  /* Instant or not byte */
  if ((str = row_import_read_bytes(file, 1)) == nullptr) {
    return (DB_IO_ERROR);
  }

  if (str[0] == 0) {
    UT_DELETE_ARRAY(str);
    *read = false;
    return (DB_SUCCESS);
  }

  *read = true;

  UT_DELETE_ARRAY(str);

  /* Null byte */
  if ((str = row_import_read_bytes(file, 1)) == nullptr) {
    return (DB_IO_ERROR);
  }

  if (*heap == nullptr) {
    *heap = mem_heap_create(100);
  }

  if (str[0] == 1) {
    UT_DELETE_ARRAY(str);
    col->set_default(nullptr, UNIV_SQL_NULL, *heap);
    return (DB_SUCCESS);
  } else {
    UT_DELETE_ARRAY(str);

    /* Legnth bytes */
    if ((str = row_import_read_bytes(file, 4)) == nullptr) {
      return (DB_IO_ERROR);
    }

    size_t length = mach_read_from_4(str);

    UT_DELETE_ARRAY(str);

    /* Value bytes */
    if ((str = row_import_read_bytes(file, length)) == nullptr) {
      return (DB_IO_ERROR);
    }

    col->set_default(str, length, *heap);

    UT_DELETE_ARRAY(str);

    return (DB_SUCCESS);
  }
}

/** Read the meta data (table columns) config file. Deserialise the contents of
 dict_col_t structure, along with the column name. */
static MY_ATTRIBUTE((warn_unused_result)) dberr_t
    row_import_read_columns(FILE *file,      /*!< in: file to write to */
                            THD *thd,        /*!< in/out: session */
                            row_import *cfg) /*!< in/out: meta-data read */
{
  dict_col_t *col;
  byte row[sizeof(ib_uint32_t) * 8];

  /* FIXME: What should the upper limit be? */
  ut_a(cfg->m_n_cols > 0);
  ut_a(cfg->m_n_cols < 1024);

  cfg->m_cols = UT_NEW_ARRAY_NOKEY(dict_col_t, cfg->m_n_cols);

  /* Trigger OOM */
  DBUG_EXECUTE_IF("ib_import_OOM_8", UT_DELETE_ARRAY(cfg->m_cols);
                  cfg->m_cols = NULL;);

  if (cfg->m_cols == NULL) {
    return (DB_OUT_OF_MEMORY);
  }

  memset(cfg->m_cols, 0x0, sizeof(*cfg->m_cols) * cfg->m_n_cols);

  cfg->m_col_names = UT_NEW_ARRAY_NOKEY(byte *, cfg->m_n_cols);

  /* Trigger OOM */
  DBUG_EXECUTE_IF("ib_import_OOM_9", UT_DELETE_ARRAY(cfg->m_col_names);
                  cfg->m_col_names = NULL;);

  if (cfg->m_col_names == NULL) {
    return (DB_OUT_OF_MEMORY);
  }

  memset(cfg->m_col_names, 0x0, sizeof(cfg->m_col_names) * cfg->m_n_cols);

  col = cfg->m_cols;

  for (ulint i = 0; i < cfg->m_n_cols; ++i, ++col) {
    byte *ptr = row;

    /* Trigger EOF */
    DBUG_EXECUTE_IF("ib_import_io_read_error_4",
                    (void)fseek(file, 0L, SEEK_END););

    if (fread(row, 1, sizeof(row), file) != sizeof(row)) {
      ib_senderrf(thd, IB_LOG_LEVEL_ERROR, ER_IO_READ_ERROR, errno,
                  strerror(errno), "while reading table column meta-data.");

      return (DB_IO_ERROR);
    }

    col->prtype = mach_read_from_4(ptr);
    ptr += sizeof(ib_uint32_t);

    col->mtype = mach_read_from_4(ptr);
    ptr += sizeof(ib_uint32_t);

    col->len = mach_read_from_4(ptr);
    ptr += sizeof(ib_uint32_t);

    col->mbminmaxlen = mach_read_from_4(ptr);
    ptr += sizeof(ib_uint32_t);

    col->ind = mach_read_from_4(ptr);
    ptr += sizeof(ib_uint32_t);

    col->ord_part = mach_read_from_4(ptr);
    ptr += sizeof(ib_uint32_t);

    col->max_prefix = mach_read_from_4(ptr);
    ptr += sizeof(ib_uint32_t);

    /* Read in the column name as [len, byte array]. The len
    includes the NUL byte. */

    ulint len = mach_read_from_4(ptr);

    /* FIXME: What is the maximum column name length? */
    if (len == 0 || len > 128) {
      ib_errf(thd, IB_LOG_LEVEL_ERROR, ER_IO_READ_ERROR,
              "Column name length %lu, is invalid", (ulong)len);

      return (DB_CORRUPTION);
    }

    cfg->m_col_names[i] = UT_NEW_ARRAY_NOKEY(byte, len);

    /* Trigger OOM */
    DBUG_EXECUTE_IF("ib_import_OOM_10", UT_DELETE_ARRAY(cfg->m_col_names[i]);
                    cfg->m_col_names[i] = NULL;);

    if (cfg->m_col_names[i] == NULL) {
      return (DB_OUT_OF_MEMORY);
    }

    dberr_t err;

    err = row_import_cfg_read_string(file, cfg->m_col_names[i], len);

    if (err != DB_SUCCESS) {
      ib_senderrf(thd, IB_LOG_LEVEL_ERROR, ER_IO_READ_ERROR, errno,
                  strerror(errno), "while parsing table column name.");

      return (err);
    }

    if (cfg->m_version >= IB_EXPORT_CFG_VERSION_V3) {
      bool read = false;
      dberr_t err;

      err = row_import_read_default_values(file, col, &cfg->m_heap, &read);

      if (err != DB_SUCCESS) {
        ib_errf(thd, IB_LOG_LEVEL_ERROR, ER_IO_READ_ERROR,
                "while reading table column"
                " default value.");
        return (err);
      }

      if (read) {
        ++cfg->m_n_instant_cols;
      }
    }
  }

  return (DB_SUCCESS);
}

/** Read the contents of the @<tablespace@>.cfg file.
 @return DB_SUCCESS or error code. */
static MY_ATTRIBUTE((warn_unused_result)) dberr_t
    row_import_read_v1(FILE *file,      /*!< in: File to read from */
                       THD *thd,        /*!< in: session */
                       row_import *cfg) /*!< out: meta data */
{
  byte value[sizeof(ib_uint32_t)];

  /* Trigger EOF */
  DBUG_EXECUTE_IF("ib_import_io_read_error_5",
                  (void)fseek(file, 0L, SEEK_END););

  /* Read the hostname where the tablespace was exported. */
  if (fread(value, 1, sizeof(value), file) != sizeof(value)) {
    ib_senderrf(thd, IB_LOG_LEVEL_ERROR, ER_IO_READ_ERROR, errno,
                strerror(errno),
                "while reading meta-data export hostname length.");

    return (DB_IO_ERROR);
  }

  ulint len = mach_read_from_4(value);

  /* NUL byte is part of name length. */
  cfg->m_hostname = UT_NEW_ARRAY_NOKEY(byte, len);

  /* Trigger OOM */
  DBUG_EXECUTE_IF("ib_import_OOM_1", UT_DELETE_ARRAY(cfg->m_hostname);
                  cfg->m_hostname = NULL;);

  if (cfg->m_hostname == NULL) {
    return (DB_OUT_OF_MEMORY);
  }

  dberr_t err = row_import_cfg_read_string(file, cfg->m_hostname, len);

  if (err != DB_SUCCESS) {
    ib_senderrf(thd, IB_LOG_LEVEL_ERROR, ER_IO_READ_ERROR, errno,
                strerror(errno), "while parsing export hostname.");

    return (err);
  }

  /* Trigger EOF */
  DBUG_EXECUTE_IF("ib_import_io_read_error_6",
                  (void)fseek(file, 0L, SEEK_END););

  /* Read the table name of tablespace that was exported. */
  if (fread(value, 1, sizeof(value), file) != sizeof(value)) {
    ib_senderrf(thd, IB_LOG_LEVEL_ERROR, ER_IO_READ_ERROR, errno,
                strerror(errno), "while reading meta-data table name length.");

    return (DB_IO_ERROR);
  }

  len = mach_read_from_4(value);

  /* NUL byte is part of name length. */
  cfg->m_table_name = UT_NEW_ARRAY_NOKEY(byte, len);

  /* Trigger OOM */
  DBUG_EXECUTE_IF("ib_import_OOM_2", UT_DELETE_ARRAY(cfg->m_table_name);
                  cfg->m_table_name = NULL;);

  if (cfg->m_table_name == NULL) {
    return (DB_OUT_OF_MEMORY);
  }

  err = row_import_cfg_read_string(file, cfg->m_table_name, len);

  if (err != DB_SUCCESS) {
    ib_senderrf(thd, IB_LOG_LEVEL_ERROR, ER_IO_READ_ERROR, errno,
                strerror(errno), "while parsing table name.");

    return (err);
  }

  ib::info(ER_IB_MSG_948) << "Importing tablespace for table '"
                          << cfg->m_table_name
                          << "' that was exported from host '"
                          << cfg->m_hostname << "'";

  byte row[sizeof(ib_uint32_t) * 3];

  /* Trigger EOF */
  DBUG_EXECUTE_IF("ib_import_io_read_error_7",
                  (void)fseek(file, 0L, SEEK_END););

  /* Read the autoinc value. */
  if (fread(row, 1, sizeof(ib_uint64_t), file) != sizeof(ib_uint64_t)) {
    ib_senderrf(thd, IB_LOG_LEVEL_ERROR, ER_IO_READ_ERROR, errno,
                strerror(errno), "while reading autoinc value.");

    return (DB_IO_ERROR);
  }

  cfg->m_autoinc = mach_read_from_8(row);

  /* Trigger EOF */
  DBUG_EXECUTE_IF("ib_import_io_read_error_8",
                  (void)fseek(file, 0L, SEEK_END););

  /* Read the tablespace page size. */
  if (fread(row, 1, sizeof(row), file) != sizeof(row)) {
    ib_senderrf(thd, IB_LOG_LEVEL_ERROR, ER_IO_READ_ERROR, errno,
                strerror(errno), "while reading meta-data header.");

    return (DB_IO_ERROR);
  }

  byte *ptr = row;

  const ulint logical_page_size = mach_read_from_4(ptr);
  ptr += sizeof(ib_uint32_t);

  if (logical_page_size != univ_page_size.logical()) {
    ib_errf(thd, IB_LOG_LEVEL_ERROR, ER_TABLE_SCHEMA_MISMATCH,
            "Tablespace to be imported has a different"
            " page size than this server. Server page size"
            " is %u, whereas tablespace page size"
            " is " ULINTPF,
            univ_page_size.logical(), logical_page_size);

    return (DB_ERROR);
  }

  cfg->m_flags = mach_read_from_4(ptr);
  ptr += sizeof(ib_uint32_t);

  cfg->m_page_size.copy_from(dict_tf_get_page_size(cfg->m_flags));

  ut_a(logical_page_size == cfg->m_page_size.logical());

  cfg->m_n_cols = mach_read_from_4(ptr);

  if (!dict_tf_is_valid(cfg->m_flags)) {
    return (DB_CORRUPTION);
  }

  return (err);
}

/** Read tablespace flags from @<tablespace@>.cfg file
@param[in]	file	File to read from
@param[in]	thd	session
@param[in,out]	cfg	meta data
@return DB_SUCCESS or error code. */
static MY_ATTRIBUTE((nonnull, warn_unused_result)) dberr_t
    row_import_read_v2(FILE *file, THD *thd, row_import *cfg) {
  byte value[sizeof(uint32_t)];

  /* Read the tablespace flags */
  if (fread(value, 1, sizeof(value), file) != sizeof(value)) {
    ib_senderrf(thd, IB_LOG_LEVEL_ERROR, ER_IO_READ_ERROR, errno,
                strerror(errno), "while reading meta-data tablespace flags.");

    return (DB_IO_ERROR);
  }

  ulint space_flags = mach_read_from_4(value);
  ut_ad(space_flags != ULINT_UNDEFINED);
  cfg->m_has_sdi = FSP_FLAGS_HAS_SDI(space_flags);

  return (DB_SUCCESS);
}

/** Read the contents of the @<tablespace@>.cfg file
@param[in]	file	File to read from
@param[in]	thd	session
@param[in,out]	cfg	meta data
@return DB_SUCCESS or error code. */
static MY_ATTRIBUTE((nonnull, warn_unused_result)) dberr_t
    row_import_read_common(FILE *file, THD *thd, row_import *cfg) {
  dberr_t err;
  if ((err = row_import_read_columns(file, thd, cfg)) != DB_SUCCESS) {
    return (err);

  } else if ((err = row_import_read_indexes(file, thd, cfg)) != DB_SUCCESS) {
    return (err);
  }

  ut_a(err == DB_SUCCESS);
  return (err);
}

/**
Read the contents of the @<tablespace@>.cfg file.
@return DB_SUCCESS or error code. */
static MY_ATTRIBUTE((warn_unused_result)) dberr_t row_import_read_meta_data(
    dict_table_t *table, /*!< in: table */
    FILE *file,          /*!< in: File to read from */
    THD *thd,            /*!< in: session */
    row_import &cfg)     /*!< out: contents of the .cfg file */
{
  byte row[sizeof(ib_uint32_t)];

  /* Trigger EOF */
  DBUG_EXECUTE_IF("ib_import_io_read_error_9",
                  (void)fseek(file, 0L, SEEK_END););

  if (fread(&row, 1, sizeof(row), file) != sizeof(row)) {
    ib_senderrf(thd, IB_LOG_LEVEL_ERROR, ER_IO_READ_ERROR, errno,
                strerror(errno), "while reading meta-data version.");

    return (DB_IO_ERROR);
  }

  cfg.m_version = mach_read_from_4(row);

  /* Check the version number. */
  switch (cfg.m_version) {
    dberr_t err;
    case IB_EXPORT_CFG_VERSION_V1:
      err = row_import_read_v1(file, thd, &cfg);
      if (err == DB_SUCCESS) {
        err = row_import_read_common(file, thd, &cfg);
      }
      return (err);

    case IB_EXPORT_CFG_VERSION_V2:
    case IB_EXPORT_CFG_VERSION_V3:
      err = row_import_read_v1(file, thd, &cfg);

      if (err == DB_SUCCESS) {
        err = row_import_read_v2(file, thd, &cfg);
      }

      if (err == DB_SUCCESS) {
        err = row_import_read_common(file, thd, &cfg);
      }
      return (err);
    case IB_EXPORT_CFG_VERSION_V1_WITH_RK:
      cfg.m_is_keyring_encrypted = true;
      return (row_import_read_v1(file, thd, &cfg));
    default:
      ib_errf(thd, IB_LOG_LEVEL_ERROR, ER_IO_READ_ERROR,
              "Unsupported meta-data version number (%lu),"
              " file ignored",
              (ulong)cfg.m_version);
  }

  return (DB_ERROR);
}

/**
Read the contents of the @<tablename@>.cfg file.
@param[in]	table		table
@param[in]	table_def	dd table
@param[in]	thd		session
@param[in,out]	cfg		contents of the .cfg file
@return DB_SUCCESS or error code. */
static MY_ATTRIBUTE((warn_unused_result)) dberr_t
    row_import_read_cfg(dict_table_t *table, dd::Table *table_def, THD *thd,
                        row_import &cfg) {
  dberr_t err;
  char name[OS_FILE_MAX_PATH];

  cfg.m_table = table;

  dd_get_meta_data_filename(table, table_def, name, sizeof(name));

  FILE *file = fopen(name, "rb");

  if (file == NULL) {
    char msg[BUFSIZ];

    snprintf(msg, sizeof(msg),
             "Error opening '%s', will attempt to import"
             " without schema verification",
             name);

    ib_senderrf(thd, IB_LOG_LEVEL_WARN, ER_IO_READ_ERROR, errno,
                strerror(errno), msg);

    cfg.m_missing = true;

    err = DB_FAIL;
  } else {
    cfg.m_missing = false;

    err = row_import_read_meta_data(table, file, thd, cfg);
    fclose(file);
  }

  return (err);
}

/** Read the contents of the .cfp file.
@param[in]	table		table
@param[in]	file		file to read from
@param[in]	thd		session
@param[in,out]	import		meta data
@return DB_SUCCESS or error code. */
static dberr_t row_import_read_encryption_data(dict_table_t *table, FILE *file,
                                               THD *thd, row_import &import) {
  byte row[sizeof(ib_uint32_t)];
  ulint key_size;
  byte transfer_key[ENCRYPTION_KEY_LEN];
  byte encryption_key[ENCRYPTION_KEY_LEN];
  byte encryption_iv[ENCRYPTION_KEY_LEN];
  lint elen;

  if (fread(&row, 1, sizeof(row), file) != sizeof(row)) {
    ib_senderrf(thd, IB_LOG_LEVEL_ERROR, ER_IO_READ_ERROR, errno,
                strerror(errno), "while reading encrypton key size.");

    return (DB_IO_ERROR);
  }

  key_size = mach_read_from_4(row);
  if (key_size != ENCRYPTION_KEY_LEN) {
    ib_senderrf(thd, IB_LOG_LEVEL_ERROR, ER_IO_READ_ERROR, errno,
                strerror(errno), "while parsing encryption key size.");

    return (DB_IO_ERROR);
  }

  /* Read the transfer key. */
  if (fread(transfer_key, 1, ENCRYPTION_KEY_LEN, file) != ENCRYPTION_KEY_LEN) {
    ib_senderrf(thd, IB_LOG_LEVEL_WARN, ER_IO_WRITE_ERROR, errno,
                strerror(errno), "while reading tranfer key.");

    return (DB_IO_ERROR);
  }

  /* Read the encrypted key. */
  if (fread(encryption_key, 1, ENCRYPTION_KEY_LEN, file) !=
      ENCRYPTION_KEY_LEN) {
    ib_senderrf(thd, IB_LOG_LEVEL_WARN, ER_IO_WRITE_ERROR, errno,
                strerror(errno), "while reading encryption key.");

    return (DB_IO_ERROR);
  }

  /* Read the encrypted iv. */
  if (fread(encryption_iv, 1, ENCRYPTION_KEY_LEN, file) != ENCRYPTION_KEY_LEN) {
    ib_senderrf(thd, IB_LOG_LEVEL_WARN, ER_IO_WRITE_ERROR, errno,
                strerror(errno), "while reading encryption iv.");

    return (DB_IO_ERROR);
  }

  lint old_size = mem_heap_get_size(table->heap);

  table->encryption_key =
      static_cast<byte *>(mem_heap_alloc(table->heap, ENCRYPTION_KEY_LEN));

  table->encryption_iv =
      static_cast<byte *>(mem_heap_alloc(table->heap, ENCRYPTION_KEY_LEN));

  lint new_size = mem_heap_get_size(table->heap);
  dict_sys->size += new_size - old_size;

  /* Decrypt tablespace key and iv. */
  elen = my_aes_decrypt(encryption_key, ENCRYPTION_KEY_LEN,
                        table->encryption_key, transfer_key, ENCRYPTION_KEY_LEN,
                        my_aes_256_ecb, NULL, false);

  if (elen == MY_AES_BAD_DATA) {
    ib_senderrf(thd, IB_LOG_LEVEL_ERROR, ER_IO_READ_ERROR, errno,
                strerror(errno), "while decrypt encryption key.");

    return (DB_IO_ERROR);
  }

  elen = my_aes_decrypt(encryption_iv, ENCRYPTION_KEY_LEN, table->encryption_iv,
                        transfer_key, ENCRYPTION_KEY_LEN, my_aes_256_ecb, NULL,
                        false);

  if (elen == MY_AES_BAD_DATA) {
    ib_senderrf(thd, IB_LOG_LEVEL_ERROR, ER_IO_READ_ERROR, errno,
                strerror(errno), "while decrypt encryption iv.");

    return (DB_IO_ERROR);
  }

  return (DB_SUCCESS);
}

/** Read the contents of the .cfp file.
@param[in]	table		table
@param[in]	thd		session
@param[in,out]	import		meta data
@return DB_SUCCESS or error code. */
static dberr_t row_import_read_cfp(dict_table_t *table, THD *thd,
                                   row_import &import) {
  dberr_t err;
  char name[OS_FILE_MAX_PATH];

  /* Clear table encryption information. */
  table->encryption_key = NULL;
  table->encryption_iv = NULL;

  srv_get_encryption_data_filename(table, name, sizeof(name));

  FILE *file = fopen(name, "rb");

  if (file == NULL) {
    import.m_cfp_missing = true;

    /* If there's no cfp file, we assume it's not an
    encrpyted table. return directly. */

    import.m_cfp_missing = true;

    err = DB_SUCCESS;
  } else {
    import.m_cfp_missing = false;

    err = row_import_read_encryption_data(table, file, thd, import);
    fclose(file);
  }

  return (err);
}

/** Check the correctness of clustered index of imported table.
Once there is corruption found, the IMPORT would be refused. This can
help to detect the missing .cfg file for a table with instant added columns.
@param[in,out]	table		InnoDB table object
@param[in,out]	thd		MySQL session variable
@param[in]	missing		true if .cfg file is missing
@return DB_SUCCESS or error code. */
dberr_t row_import_check_corruption(dict_table_t *table, THD *thd,
                                    bool missing) {
  dberr_t err = DB_SUCCESS;
  if (btr_validate_index(table->first_index(), nullptr, false) != DB_SUCCESS) {
    err = DB_CORRUPTION;
    if (missing) {
      ib_errf(thd, IB_LOG_LEVEL_ERROR, ER_TABLE_SCHEMA_MISMATCH,
              "Clustered index validation failed. Because"
              " the .cfg file is missing, table definition"
              " of the IBD file could be different. Or"
              " the data file itself is already corrupted.");
    } else {
      ib_errf(thd, IB_LOG_LEVEL_ERROR, ER_INNODB_INDEX_CORRUPT,
              "Clustered index validation failed, due to"
              " data file corruption.");
    }
  }

  return (err);
}

/** Imports a tablespace. The space id in the .ibd file must match the space id
of the table in the data dictionary.
@param[in]	table		table
@param[in]	table_def	dd table
@param[in]	prebuilt	prebuilt struct in MySQL
@return error code or DB_SUCCESS */
dberr_t row_import_for_mysql(dict_table_t *table, dd::Table *table_def,
                             row_prebuilt_t *prebuilt) {
  dberr_t err;
  trx_t *trx;
  ib_uint64_t autoinc = 0;
  char *filepath = NULL;

  /* The caller assured that this is not read_only_mode and that no
  temorary tablespace is being imported. */
  ut_ad(!srv_read_only_mode);
  ut_ad(!table->is_temporary());

  ut_a(table->space);
  ut_ad(prebuilt->trx);
  ut_a(table->file_unreadable);

  ibuf_delete_for_discarded_space(table->space);

  trx_start_if_not_started(prebuilt->trx, true);

  trx = trx_allocate_for_mysql();

  /* So that the table is not DROPped during recovery. */
  trx_set_dict_operation(trx, TRX_DICT_OP_INDEX);

  trx_start_if_not_started(trx, true);

  /* So that we can send error messages to the user. */
  trx->mysql_thd = prebuilt->trx->mysql_thd;

  /* Assign an undo segment for the transaction, so that the
  transaction will be recovered after a crash. */

  mutex_enter(&trx->undo_mutex);

  /* IMPORT tablespace is blocked for temp-tables and so we don't
  need to assign temporary rollback segment for this trx. */
  err = trx_undo_assign_undo(trx, &trx->rsegs.m_redo, TRX_UNDO_UPDATE);

  mutex_exit(&trx->undo_mutex);

  DBUG_EXECUTE_IF("ib_import_undo_assign_failure",
                  err = DB_TOO_MANY_CONCURRENT_TRXS;);

  if (err != DB_SUCCESS) {
    return (row_import_cleanup(prebuilt, trx, err));

  } else if (trx->rsegs.m_redo.update_undo == 0) {
    err = DB_TOO_MANY_CONCURRENT_TRXS;
    return (row_import_cleanup(prebuilt, trx, err));
  }

  prebuilt->trx->op_info = "read meta-data file";

  /* Prevent DDL operations while we are checking. */

  rw_lock_s_lock_func(dict_operation_lock, 0, __FILE__, __LINE__);

  row_import cfg;
  ulint space_flags = 0;

  err = row_import_read_cfg(table, table_def, trx->mysql_thd, cfg);

  /* Check if the table column definitions match the contents
  of the config file. */

  if (err == DB_SUCCESS) {
    /* We have a schema file, try and match it with our
    data dictionary. */

    if (err == DB_SUCCESS) {
      err = cfg.match_schema(trx->mysql_thd, table_def);
    }

    /* Update index->page and SYS_INDEXES.PAGE_NO to match the
    B-tree root page numbers in the tablespace. Use the index
    name from the .cfg file to find match. */

    if (err == DB_SUCCESS) {
      cfg.set_root_by_name();
      autoinc = cfg.m_autoinc;
    }

    rw_lock_s_unlock_gen(dict_operation_lock, 0);

    DBUG_EXECUTE_IF("ib_import_set_index_root_failure",
                    err = DB_TOO_MANY_CONCURRENT_TRXS;);

  } else if (cfg.m_missing) {
    rw_lock_s_unlock_gen(dict_operation_lock, 0);

    /* We don't have a schema file, we will have to discover
    the index root pages from the .ibd file and skip the schema
    matching step. */

    ut_a(err == DB_FAIL);

    cfg.m_page_size.copy_from(univ_page_size);

    FetchIndexRootPages fetchIndexRootPages(table, trx);

    err = fil_tablespace_iterate(
        table,
        IO_BUFFER_SIZE(cfg.m_page_size.physical(), cfg.m_page_size.physical()),
        fetchIndexRootPages);

    if (err == DB_SUCCESS) {
      err = fetchIndexRootPages.build_row_import(&cfg);

      /* Update index->page and SYS_INDEXES.PAGE_NO
      to match the B-tree root page numbers in the
      tablespace. */

      if (err == DB_SUCCESS) {
        err = cfg.set_root_by_heuristic();
      }
    }

    space_flags = fetchIndexRootPages.get_space_flags();

  } else {
    rw_lock_s_unlock_gen(dict_operation_lock, 0);
  }

  /* Try to read encryption information. */
  if (err == DB_SUCCESS) {
    err = row_import_read_cfp(table, trx->mysql_thd, cfg);

    /* If table is not set to encrypted, but the fsp flag
    is not, then return error. */
    if (!dd_is_table_in_encrypted_tablespace(table) && space_flags != 0 &&
        FSP_FLAGS_GET_ENCRYPTION(space_flags)) {
      ib_errf(trx->mysql_thd, IB_LOG_LEVEL_ERROR, ER_TABLE_SCHEMA_MISMATCH,
              "Table is not marked as encrypted, but"
              " the tablespace is marked as encrypted");

      err = DB_ERROR;
      return (row_import_error(prebuilt, trx, err));
    }

    /* If table is set to encrypted, but can't find
    cfp file, then return error. */
    if (cfg.m_cfp_missing == true && !cfg.m_is_keyring_encrypted &&
        ((space_flags != 0 && FSP_FLAGS_GET_ENCRYPTION(space_flags)) ||
         dd_is_table_in_encrypted_tablespace(table))) {
      ib_errf(trx->mysql_thd, IB_LOG_LEVEL_ERROR, ER_TABLE_SCHEMA_MISMATCH,
              "Table is in an encrypted tablespace, but"
              " can't find the encryption meta-data file"
              " in importing");
      err = DB_ERROR;
      return (row_import_error(prebuilt, trx, err));
    }
  } else {
    return (row_import_error(prebuilt, trx, err));
  }

  prebuilt->trx->op_info = "importing tablespace";

  ib::info(ER_IB_MSG_949) << "Phase I - Update all pages";

  /* Iterate over all the pages and do the sanity checking and
  the conversion required to import the tablespace. */

  PageConverter converter(&cfg, trx);

  /* Set the IO buffer size in pages. */

  err = fil_tablespace_iterate(
      table,
      IO_BUFFER_SIZE(cfg.m_page_size.physical(), cfg.m_page_size.physical()),
      converter);

  DBUG_EXECUTE_IF("ib_import_reset_space_and_lsn_failure",
                  err = DB_TOO_MANY_CONCURRENT_TRXS;);

  if (err == DB_IO_NO_ENCRYPT_TABLESPACE) {
    char table_name[MAX_FULL_NAME_LEN + 1];

    innobase_format_name(table_name, sizeof(table_name), table->name.m_name);

    ib_errf(trx->mysql_thd, IB_LOG_LEVEL_ERROR, ER_TABLE_SCHEMA_MISMATCH,
            "Encryption attribute is no matched");

    return (row_import_cleanup(prebuilt, trx, err));
  }

  if (err != DB_SUCCESS) {
    char table_name[MAX_FULL_NAME_LEN + 1];

    innobase_format_name(table_name, sizeof(table_name), table->name.m_name);

    if (err != DB_DECRYPTION_FAILED) {
      ib_errf(trx->mysql_thd, IB_LOG_LEVEL_ERROR, ER_INTERNAL_ERROR,
              "Cannot reset LSNs in table %s : %s", table_name, ut_strerr(err));
    }

    return (row_import_cleanup(prebuilt, trx, err));
  }

  row_mysql_lock_data_dictionary(trx);

  if (table->has_instant_cols()) {
    dd_import_instant_add_columns(table, table_def);
  }

  /* If the table is stored in a remote tablespace, we need to
  determine that filepath from the link file and system tables.
  Find the space ID in SYS_TABLES since this is an ALTER TABLE. */
  dd_get_and_save_data_dir_path(table, table_def, true);

  if (DICT_TF_HAS_DATA_DIR(table->flags)) {
    ut_a(table->data_dir_path != nullptr);

    const auto dir = table->data_dir_path;

    filepath = Fil_path::make(dir, table->name.m_name, IBD, true);
  } else {
    filepath = Fil_path::make_ibd_from_table_name(table->name.m_name);
  }

  DBUG_EXECUTE_IF("ib_import_OOM_15", ut_free(filepath); filepath = NULL;);

  if (filepath == NULL) {
    row_mysql_unlock_data_dictionary(trx);
    return (row_import_cleanup(prebuilt, trx, DB_OUT_OF_MEMORY));
  }

  /* Open the tablespace so that we can access via the buffer pool.
  The tablespace is initially opened as a temporary one, because
  we will not be writing any redo log for it before we have invoked
  fil_space_set_imported() to declare it a persistent tablespace. */

  ulint fsp_flags = dict_tf_to_fsp_flags(table->flags);
<<<<<<< HEAD
  if (table->encryption_key != NULL || cfg.m_is_keyring_encrypted) {
    fsp_flags |= FSP_FLAGS_MASK_ENCRYPTION;
=======
  if (table->encryption_key != NULL) {
    FSP_FLAGS_SET_ENCRYPTION(fsp_flags);
>>>>>>> 8e797a5d
  }

  Keyring_encryption_info keyring_encryption_info;

  std::string tablespace_name;
  dd_filename_to_spacename(table->name.m_name, &tablespace_name);

  err = fil_ibd_open(true, FIL_TYPE_IMPORT, table->space, fsp_flags,
                     tablespace_name.c_str(), table->name.m_name, filepath,
                     true, false, keyring_encryption_info);

  if (err == DB_SUCCESS && cfg.m_is_keyring_encrypted &&
      (!keyring_encryption_info.page0_has_crypt_data ||
       !FSP_FLAGS_GET_ENCRYPTION(fsp_flags))) {
    ut_ad(!keyring_encryption_info.is_encryption_in_progress());  // it should
                                                                  // not be
                                                                  // possible to
                                                                  // FLUSH FOR
                                                                  // EXPORT when
                                                                  // encryption
                                                                  // is in
                                                                  // progress
    ib_errf(trx->mysql_thd, IB_LOG_LEVEL_ERROR, ER_TABLE_SCHEMA_MISMATCH,
            "Table is marked as encrypted with KEYRING in cfg file, but there"
            " is no KEYRING encryption information in tablespace header"
            " Please make sure that ibd and cfg files are match");
    err = DB_ERROR;
  }

  DBUG_EXECUTE_IF("ib_import_open_tablespace_failure",
                  err = DB_TABLESPACE_NOT_FOUND;);

  if (err != DB_SUCCESS) {
    row_mysql_unlock_data_dictionary(trx);

    ib_senderrf(trx->mysql_thd, IB_LOG_LEVEL_ERROR, ER_FILE_NOT_FOUND, filepath,
                err, ut_strerr(err));

    ut_free(filepath);

    return (row_import_cleanup(prebuilt, trx, err));
  }

  /*a For encrypted tablespace, set encryption information. */
  if (FSP_FLAGS_GET_ENCRYPTION(fsp_flags)) {
    err = fil_set_encryption(
        table->space,
        cfg.m_is_keyring_encrypted ? Encryption::KEYRING : Encryption::AES,
        table->encryption_key, table->encryption_iv);
  }

  row_mysql_unlock_data_dictionary(trx);

  ut_free(filepath);

  err = ibuf_check_bitmap_on_import(trx, table->space);

  DBUG_EXECUTE_IF("ib_import_check_bitmap_failure", err = DB_CORRUPTION;);

  if (err != DB_SUCCESS) {
    return (row_import_cleanup(prebuilt, trx, err));
  }

  /* The first index must always be the clustered index. */

  dict_index_t *index = table->first_index();

  if (!index->is_clustered()) {
    return (row_import_error(prebuilt, trx, DB_CORRUPTION));
  }

  /* Update the Btree segment headers for index node and
  leaf nodes in the root page. Set the new space id. */

  err = btr_root_adjust_on_import(index);

  DBUG_EXECUTE_IF("ib_import_cluster_root_adjust_failure",
                  err = DB_CORRUPTION;);

  if (err != DB_SUCCESS) {
    return (row_import_error(prebuilt, trx, err));
  }

  if (err != DB_SUCCESS) {
    return (row_import_error(prebuilt, trx, err));
  } else if (cfg.requires_purge(index->name)) {
    /* Purge any delete-marked records that couldn't be
    purged during the page conversion phase from the
    cluster index. */

    IndexPurge purge(trx, index);

    trx->op_info = "cluster: purging delete marked records";

    err = purge.garbage_collect();

    trx->op_info = "";
  }

  DBUG_EXECUTE_IF("ib_import_cluster_failure", err = DB_CORRUPTION;);

  if (err != DB_SUCCESS) {
    return (row_import_error(prebuilt, trx, err));
  }

  /* For secondary indexes, purge any records that couldn't be purged
  during the page conversion phase. */

  err = row_import_adjust_root_pages_of_secondary_indexes(prebuilt, trx, table,
                                                          cfg);

  DBUG_EXECUTE_IF("ib_import_sec_root_adjust_failure", err = DB_CORRUPTION;);

  if (err != DB_SUCCESS) {
    return (row_import_error(prebuilt, trx, err));
  }

  /* Ensure that the next available DB_ROW_ID is not smaller than
  any DB_ROW_ID stored in the table. */

  if (prebuilt->clust_index_was_generated) {
    err = row_import_set_sys_max_row_id(prebuilt, table);

    if (err != DB_SUCCESS) {
      return (row_import_error(prebuilt, trx, err));
    }
  }

  fil_space_t *space = fil_space_acquire(table->space);

  /* Update Btree segment headers for SDI Index */
  if (FSP_FLAGS_HAS_SDI(space->flags)) {
    dict_mutex_enter_for_mysql();
    dict_index_t *sdi_index = dict_sdi_get_index(table->space);
    dict_mutex_exit_for_mysql();

    err = btr_root_adjust_on_import(sdi_index);

    if (err != DB_SUCCESS) {
      fil_space_release(space);
      return (row_import_error(prebuilt, trx, err));
    }
  }
  fil_space_release(space);

  ib::info(ER_IB_MSG_950) << "Phase III - Flush changes to disk";

  /* Ensure that all pages dirtied during the IMPORT make it to disk.
  The only dirty pages generated should be from the pessimistic purge
  of delete marked records that couldn't be purged in Phase I. */

  buf_LRU_flush_or_remove_pages(prebuilt->table->space, BUF_REMOVE_FLUSH_WRITE,
                                trx);

  if (trx_is_interrupted(trx)) {
    ib::info(ER_IB_MSG_951) << "Phase III - Flush interrupted";
    return (row_import_error(prebuilt, trx, DB_INTERRUPTED));
  }

  ib::info(ER_IB_MSG_952) << "Phase IV - Flush complete";
  fil_space_set_imported(prebuilt->table->space);

  /* Check if the on-disk .ibd file doesn't have SDI index.
  If it doesn't exist, create SDI Index page now. */
  mtr_t mtr;
  mtr.start();
  buf_block_t *block =
      buf_page_get(page_id_t(table->space, 0), dict_table_page_size(table),
                   RW_SX_LATCH, &mtr);

  buf_block_dbg_add_level(block, SYNC_FSP_PAGE);

  page_t *page = buf_block_get_frame(block);

  ulint space_flags_from_disk =
      mach_read_from_4(page + FSP_HEADER_OFFSET + FSP_SPACE_FLAGS);
  mtr.commit();

  if (!FSP_FLAGS_HAS_SDI(space_flags_from_disk)) {
    /* This is IMPORT from 5.7 .ibd file or pre 8.0.1 */
    dict_mutex_enter_for_mysql();
    dict_sdi_remove_from_cache(table->space, NULL, true);
    btr_sdi_create_index(table->space, true);
    dict_mutex_exit_for_mysql();
    /* Update server and space version number in the page 0 of tablespace */
    if (upgrade_space_version(table->space, false)) {
      return (row_import_error(prebuilt, trx, DB_TABLESPACE_NOT_FOUND));
    }
  } else {
    ut_ad((space->flags & ~FSP_FLAGS_MASK_DATA_DIR) ==
          (space_flags_from_disk & ~FSP_FLAGS_MASK_DATA_DIR));
  }

  if (dd_is_table_in_encrypted_tablespace(table) &&
      !cfg.m_is_keyring_encrypted) {
    mtr_t mtr;
    byte encrypt_info[ENCRYPTION_INFO_SIZE];

    fil_space_t *space = fil_space_get(table->space);

    mtr_start(&mtr);

    mtr_x_lock_space(space, &mtr);

    memset(encrypt_info, 0, ENCRYPTION_INFO_SIZE);

    if (!fsp_header_rotate_encryption(space, encrypt_info, &mtr)) {
      mtr_commit(&mtr);
      return (row_import_cleanup(prebuilt, trx, DB_ERROR));
    }

    mtr_commit(&mtr);
  }

  /* The dictionary latches will be released in in row_import_cleanup()
  after the transaction commit, for both success and error. */

  row_mysql_lock_data_dictionary(trx);

  DBUG_EXECUTE_IF("ib_import_internal_error", trx->error_state = DB_ERROR;
                  err = DB_ERROR;
                  ib_errf(trx->mysql_thd, IB_LOG_LEVEL_ERROR, ER_INTERNAL_ERROR,
                          "While importing table %s", table->name.m_name);
                  return (row_import_error(prebuilt, trx, err)););

  table->set_file_readable();
  table->flags2 &= ~DICT_TF2_DISCARDED;

  /* Set autoinc value read from cfg file. The value is set to zero
  if the cfg file is missing and is initialized later from table
  column value. */
  ib::info(ER_IB_MSG_953) << table->name << " autoinc value set to " << autoinc;

  dict_table_autoinc_lock(table);
  dict_table_autoinc_initialize(table, autoinc);
  dict_table_autoinc_unlock(table);
  /* This should be set later in handler level, where we know the
  autoinc counter field index */
  table->autoinc_field_no = ULINT_UNDEFINED;

  ut_a(err == DB_SUCCESS);

  /* After discard, sdi_table->ibd_file_missing is set to true.
  This is avoid to purge on SDI tables after discard.
  At the end of successful import, set sdi_table->ibd_file_missing to
  false, indicating that .ibd of SDI table is available */
  dict_table_t *sdi_table = dict_sdi_get_table(space->id, true, false);
  sdi_table->set_file_readable();
  dict_sdi_close_table(sdi_table);

  row_mysql_unlock_data_dictionary(trx);

  err = row_import_check_corruption(table, trx->mysql_thd, cfg.m_missing);

  row_mysql_lock_data_dictionary(trx);

  return (row_import_cleanup(prebuilt, trx, err));
}<|MERGE_RESOLUTION|>--- conflicted
+++ resolved
@@ -3694,13 +3694,8 @@
   fil_space_set_imported() to declare it a persistent tablespace. */
 
   ulint fsp_flags = dict_tf_to_fsp_flags(table->flags);
-<<<<<<< HEAD
-  if (table->encryption_key != NULL || cfg.m_is_keyring_encrypted) {
-    fsp_flags |= FSP_FLAGS_MASK_ENCRYPTION;
-=======
-  if (table->encryption_key != NULL) {
+  if (table->encryption_key != nullptr || cfg.m_is_keyring_encrypted) {
     FSP_FLAGS_SET_ENCRYPTION(fsp_flags);
->>>>>>> 8e797a5d
   }
 
   Keyring_encryption_info keyring_encryption_info;
