--- conflicted
+++ resolved
@@ -1128,19 +1128,11 @@
 	ulint		page_no)/*!< in: starting page number of the BLOB */
 {
 	ut_ad(dict_index_is_clust(index));
-<<<<<<< HEAD
-#ifdef UNIV_DEBUG
-	ibool	corrupt	= FALSE;
-	ut_ad(trx_rw_is_active(trx_id, &corrupt, false));
-	ut_ad(!corrupt);
-#endif /* UNIV_DEBUG */
-=======
 	ut_ad(dict_index_is_online_ddl(index));
 #ifdef UNIV_SYNC_DEBUG
 	ut_ad(rw_lock_own(&index->lock, RW_LOCK_EX));
 #endif /* UNIV_SYNC_DEBUG */
 	ut_ad(page_no != FIL_NULL);
->>>>>>> 0509d49f
 
 	if (index->online_log->error != DB_SUCCESS) {
 		return;
