/*****************************************************************************

Copyright (c) 2011, 2013, Oracle and/or its affiliates. All Rights Reserved.

This program is free software; you can redistribute it and/or modify it under
the terms of the GNU General Public License as published by the Free Software
Foundation; version 2 of the License.

This program is distributed in the hope that it will be useful, but WITHOUT
ANY WARRANTY; without even the implied warranty of MERCHANTABILITY or FITNESS
FOR A PARTICULAR PURPOSE. See the GNU General Public License for more details.

You should have received a copy of the GNU General Public License along with
this program; if not, write to the Free Software Foundation, Inc.,
51 Franklin Street, Suite 500, Boston, MA 02110-1335 USA

*****************************************************************************/

/**************************************************//**
@file row/row0log.cc
Modification log for online index creation and online table rebuild

Created 2011-05-26 Marko Makela
*******************************************************/

#include "row0log.h"

#ifdef UNIV_NONINL
#include "row0log.ic"
#endif

#include "row0row.h"
#include "row0ins.h"
#include "row0upd.h"
#include "row0merge.h"
#include "row0ext.h"
#include "data0data.h"
#include "que0que.h"
#include "handler0alter.h"

#include<map>

/** Table row modification operations during online table rebuild.
Delete-marked records are not copied to the rebuilt table. */
enum row_tab_op {
	/** Insert a record */
	ROW_T_INSERT = 0x41,
	/** Update a record in place */
	ROW_T_UPDATE,
	/** Delete (purge) a record */
	ROW_T_DELETE
};

/** Index record modification operations during online index creation */
enum row_op {
	/** Insert a record */
	ROW_OP_INSERT = 0x61,
	/** Delete a record */
	ROW_OP_DELETE
};

#ifdef UNIV_DEBUG
/** Write information about the applied record to the error log */
# define ROW_LOG_APPLY_PRINT
#endif /* UNIV_DEBUG */

#ifdef ROW_LOG_APPLY_PRINT
/** When set, write information about the applied record to the error log */
static bool row_log_apply_print;
#endif /* ROW_LOG_APPLY_PRINT */

/** Size of the modification log entry header, in bytes */
#define ROW_LOG_HEADER_SIZE 2/*op, extra_size*/

/** Log block for modifications during online ALTER TABLE */
struct row_log_buf_t {
	byte*		block;	/*!< file block buffer */
	mrec_buf_t	buf;	/*!< buffer for accessing a record
				that spans two blocks */
	ulint		blocks; /*!< current position in blocks */
	ulint		bytes;	/*!< current position within block */
	ulonglong	total;	/*!< logical position, in bytes from
				the start of the row_log_table log;
				0 for row_log_online_op() and
				row_log_apply(). */
	ulint		size;	/*!< allocated size of block */
};

/** Tracks BLOB allocation during online ALTER TABLE */
class row_log_table_blob_t {
public:
	/** Constructor (declaring a BLOB freed)
	@param offset_arg	row_log_t::tail::total */
#ifdef UNIV_DEBUG
	row_log_table_blob_t(ulonglong offset_arg) :
		old_offset (0), free_offset (offset_arg),
		offset (BLOB_FREED) {}
#else /* UNIV_DEBUG */
	row_log_table_blob_t() :
		offset (BLOB_FREED) {}
#endif /* UNIV_DEBUG */

	/** Declare a BLOB freed again.
	@param offset_arg	row_log_t::tail::total */
#ifdef UNIV_DEBUG
	void blob_free(ulonglong offset_arg)
#else /* UNIV_DEBUG */
	void blob_free()
#endif /* UNIV_DEBUG */
	{
		ut_ad(offset < offset_arg);
		ut_ad(offset != BLOB_FREED);
		ut_d(old_offset = offset);
		ut_d(free_offset = offset_arg);
		offset = BLOB_FREED;
	}
	/** Declare a freed BLOB reused.
	@param offset_arg	row_log_t::tail::total */
	void blob_alloc(ulonglong offset_arg) {
		ut_ad(free_offset <= offset_arg);
		ut_d(old_offset = offset);
		offset = offset_arg;
	}
	/** Determine if a BLOB was freed at a given log position
	@param offset_arg	row_log_t::head::total after the log record
	@return true if freed */
	bool is_freed(ulonglong offset_arg) const {
		/* This is supposed to be the offset at the end of the
		current log record. */
		ut_ad(offset_arg > 0);
		/* We should never get anywhere close the magic value. */
		ut_ad(offset_arg < BLOB_FREED);
		return(offset_arg < offset);
	}
private:
	/** Magic value for a freed BLOB */
	static const ulonglong BLOB_FREED = ~0ULL;
#ifdef UNIV_DEBUG
	/** Old offset, in case a page was freed, reused, freed, ... */
	ulonglong	old_offset;
	/** Offset of last blob_free() */
	ulonglong	free_offset;
#endif /* UNIV_DEBUG */
	/** Byte offset to the log file */
	ulonglong	offset;
};

/** @brief Map of off-page column page numbers to 0 or log byte offsets.

If there is no mapping for a page number, it is safe to access.
If a page number maps to 0, it is an off-page column that has been freed.
If a page number maps to a nonzero number, the number is a byte offset
into the index->online_log, indicating that the page is safe to access
when applying log records starting from that offset. */
typedef std::map<ulint, row_log_table_blob_t> page_no_map;

/** @brief Buffer for logging modifications during online index creation

All modifications to an index that is being created will be logged by
row_log_online_op() to this buffer.

All modifications to a table that is being rebuilt will be logged by
row_log_table_delete(), row_log_table_update(), row_log_table_insert()
to this buffer.

When head.blocks == tail.blocks, the reader will access tail.block
directly. When also head.bytes == tail.bytes, both counts will be
reset to 0 and the file will be truncated. */
struct row_log_t {
	int		fd;	/*!< file descriptor */
	ib_mutex_t	mutex;	/*!< mutex protecting error,
				max_trx and tail */
	page_no_map*	blobs;	/*!< map of page numbers of off-page columns
				that have been freed during table-rebuilding
				ALTER TABLE (row_log_table_*); protected by
				index->lock X-latch only */
	dict_table_t*	table;	/*!< table that is being rebuilt,
				or NULL when this is a secondary
				index that is being created online */
	bool		same_pk;/*!< whether the definition of the PRIMARY KEY
				has remained the same */
	const dtuple_t*	add_cols;
				/*!< default values of added columns, or NULL */
	const ulint*	col_map;/*!< mapping of old column numbers to
				new ones, or NULL if !table */
	dberr_t		error;	/*!< error that occurred during online
				table rebuild */
	trx_id_t	max_trx;/*!< biggest observed trx_id in
				row_log_online_op();
				protected by mutex and index->lock S-latch,
				or by index->lock X-latch only */
	row_log_buf_t	tail;	/*!< writer context;
				protected by mutex and index->lock S-latch,
				or by index->lock X-latch only */
	row_log_buf_t	head;	/*!< reader context; protected by MDL only;
				modifiable by row_log_apply_ops() */
};


/** Allocate the memory for the log buffer.
@param[in,out]	log_buf	Buffer used for log operation
@return TRUE if success, false if not */
static __attribute__((warn_unused_result))
bool
row_log_block_allocate(
	row_log_buf_t&	log_buf)
{
	DBUG_ENTER("row_log_block_allocate");
	if (log_buf.block == NULL) {
		log_buf.size = srv_sort_buf_size;
		log_buf.block = (byte*) os_mem_alloc_large(&log_buf.size);
		DBUG_EXECUTE_IF("simulate_row_log_allocation_failure",
			if (log_buf.block)
				os_mem_free_large(log_buf.block, log_buf.size);
			log_buf.block = NULL;);
		if (!log_buf.block) {
			DBUG_RETURN(false);
		}
	}
	DBUG_RETURN(true);
}

/** Free the log buffer.
@param[in,out]	log_buf	Buffer used for log operation */
static
void
row_log_block_free(
	row_log_buf_t&	log_buf)
{
	DBUG_ENTER("row_log_block_free");
	if (log_buf.block != NULL) {
		os_mem_free_large(log_buf.block, log_buf.size);
		log_buf.block = NULL;
	}
	DBUG_VOID_RETURN;
}

/******************************************************//**
Logs an operation to a secondary index that is (or was) being created. */
UNIV_INTERN
void
row_log_online_op(
/*==============*/
	dict_index_t*	index,	/*!< in/out: index, S or X latched */
	const dtuple_t* tuple,	/*!< in: index tuple */
	trx_id_t	trx_id)	/*!< in: transaction ID for insert,
				or 0 for delete */
{
	byte*		b;
	ulint		extra_size;
	ulint		size;
	ulint		mrec_size;
	ulint		avail_size;
	row_log_t*	log;

	ut_ad(dtuple_validate(tuple));
	ut_ad(dtuple_get_n_fields(tuple) == dict_index_get_n_fields(index));
#ifdef UNIV_SYNC_DEBUG
	ut_ad(rw_lock_own(dict_index_get_lock(index), RW_LOCK_SHARED)
	      || rw_lock_own(dict_index_get_lock(index), RW_LOCK_EX));
#endif /* UNIV_SYNC_DEBUG */

	if (dict_index_is_corrupted(index)) {
		return;
	}

	ut_ad(dict_index_is_online_ddl(index));

	/* Compute the size of the record. This differs from
	row_merge_buf_encode(), because here we do not encode
	extra_size+1 (and reserve 0 as the end-of-chunk marker). */

	size = rec_get_converted_size_temp(
		index, tuple->fields, tuple->n_fields, &extra_size);
	ut_ad(size >= extra_size);
	ut_ad(size <= sizeof log->tail.buf);

	mrec_size = ROW_LOG_HEADER_SIZE
		+ (extra_size >= 0x80) + size
		+ (trx_id ? DATA_TRX_ID_LEN : 0);

	log = index->online_log;
	mutex_enter(&log->mutex);

	if (trx_id > log->max_trx) {
		log->max_trx = trx_id;
	}

	if (!row_log_block_allocate(log->tail)) {
		log->error = DB_OUT_OF_MEMORY;
		goto err_exit;
	}

	UNIV_MEM_INVALID(log->tail.buf, sizeof log->tail.buf);

	ut_ad(log->tail.bytes < srv_sort_buf_size);
	avail_size = srv_sort_buf_size - log->tail.bytes;

	if (mrec_size > avail_size) {
		b = log->tail.buf;
	} else {
		b = log->tail.block + log->tail.bytes;
	}

	if (trx_id != 0) {
		*b++ = ROW_OP_INSERT;
		trx_write_trx_id(b, trx_id);
		b += DATA_TRX_ID_LEN;
	} else {
		*b++ = ROW_OP_DELETE;
	}

	if (extra_size < 0x80) {
		*b++ = (byte) extra_size;
	} else {
		ut_ad(extra_size < 0x8000);
		*b++ = (byte) (0x80 | (extra_size >> 8));
		*b++ = (byte) extra_size;
	}

	rec_convert_dtuple_to_temp(
		b + extra_size, index, tuple->fields, tuple->n_fields);
	b += size;

	if (mrec_size >= avail_size) {
		const os_offset_t	byte_offset
			= (os_offset_t) log->tail.blocks
			* srv_sort_buf_size;
		ibool			ret;

		if (byte_offset + srv_sort_buf_size >= srv_online_max_size) {
			goto write_failed;
		}

		if (mrec_size == avail_size) {
			ut_ad(b == &log->tail.block[srv_sort_buf_size]);
		} else {
			ut_ad(b == log->tail.buf + mrec_size);
			memcpy(log->tail.block + log->tail.bytes,
			       log->tail.buf, avail_size);
		}
		UNIV_MEM_ASSERT_RW(log->tail.block, srv_sort_buf_size);
		ret = os_file_write(
			"(modification log)",
			OS_FILE_FROM_FD(log->fd),
			log->tail.block, byte_offset, srv_sort_buf_size);
		log->tail.blocks++;
		if (!ret) {
write_failed:
			/* We set the flag directly instead of invoking
			dict_set_corrupted_index_cache_only(index) here,
			because the index is not "public" yet. */
			index->type |= DICT_CORRUPT;
		}
		UNIV_MEM_INVALID(log->tail.block, srv_sort_buf_size);
		memcpy(log->tail.block, log->tail.buf + avail_size,
		       mrec_size - avail_size);
		log->tail.bytes = mrec_size - avail_size;
	} else {
		log->tail.bytes += mrec_size;
		ut_ad(b == log->tail.block + log->tail.bytes);
	}

	UNIV_MEM_INVALID(log->tail.buf, sizeof log->tail.buf);
err_exit:
	mutex_exit(&log->mutex);
}

/******************************************************//**
Gets the error status of the online index rebuild log.
@return DB_SUCCESS or error code */
UNIV_INTERN
dberr_t
row_log_table_get_error(
/*====================*/
	const dict_index_t*	index)	/*!< in: clustered index of a table
					that is being rebuilt online */
{
	ut_ad(dict_index_is_clust(index));
	ut_ad(dict_index_is_online_ddl(index));
	return(index->online_log->error);
}

/******************************************************//**
Starts logging an operation to a table that is being rebuilt.
@return pointer to log, or NULL if no logging is necessary */
static __attribute__((nonnull, warn_unused_result))
byte*
row_log_table_open(
/*===============*/
	row_log_t*	log,	/*!< in/out: online rebuild log */
	ulint		size,	/*!< in: size of log record */
	ulint*		avail)	/*!< out: available size for log record */
{
	mutex_enter(&log->mutex);

	UNIV_MEM_INVALID(log->tail.buf, sizeof log->tail.buf);

	if (log->error != DB_SUCCESS) {
err_exit:
		mutex_exit(&log->mutex);
		return(NULL);
	}

	if (!row_log_block_allocate(log->tail)) {
		log->error = DB_OUT_OF_MEMORY;
		goto err_exit;
	}

	ut_ad(log->tail.bytes < srv_sort_buf_size);
	*avail = srv_sort_buf_size - log->tail.bytes;

	if (size > *avail) {
		return(log->tail.buf);
	} else {
		return(log->tail.block + log->tail.bytes);
	}
}

/******************************************************//**
Stops logging an operation to a table that is being rebuilt. */
static __attribute__((nonnull))
void
row_log_table_close_func(
/*=====================*/
	row_log_t*	log,	/*!< in/out: online rebuild log */
#ifdef UNIV_DEBUG
	const byte*	b,	/*!< in: end of log record */
#endif /* UNIV_DEBUG */
	ulint		size,	/*!< in: size of log record */
	ulint		avail)	/*!< in: available size for log record */
{
	ut_ad(mutex_own(&log->mutex));

	if (size >= avail) {
		const os_offset_t	byte_offset
			= (os_offset_t) log->tail.blocks
			* srv_sort_buf_size;
		ibool			ret;

		if (byte_offset + srv_sort_buf_size >= srv_online_max_size) {
			goto write_failed;
		}

		if (size == avail) {
			ut_ad(b == &log->tail.block[srv_sort_buf_size]);
		} else {
			ut_ad(b == log->tail.buf + size);
			memcpy(log->tail.block + log->tail.bytes,
			       log->tail.buf, avail);
		}
		UNIV_MEM_ASSERT_RW(log->tail.block, srv_sort_buf_size);
		ret = os_file_write(
			"(modification log)",
			OS_FILE_FROM_FD(log->fd),
			log->tail.block, byte_offset, srv_sort_buf_size);
		log->tail.blocks++;
		if (!ret) {
write_failed:
			log->error = DB_ONLINE_LOG_TOO_BIG;
		}
		UNIV_MEM_INVALID(log->tail.block, srv_sort_buf_size);
		memcpy(log->tail.block, log->tail.buf + avail, size - avail);
		log->tail.bytes = size - avail;
	} else {
		log->tail.bytes += size;
		ut_ad(b == log->tail.block + log->tail.bytes);
	}

	log->tail.total += size;
	UNIV_MEM_INVALID(log->tail.buf, sizeof log->tail.buf);
	mutex_exit(&log->mutex);
}

#ifdef UNIV_DEBUG
# define row_log_table_close(log, b, size, avail)	\
	row_log_table_close_func(log, b, size, avail)
#else /* UNIV_DEBUG */
# define row_log_table_close(log, b, size, avail)	\
	row_log_table_close_func(log, size, avail)
#endif /* UNIV_DEBUG */

/******************************************************//**
Logs a delete operation to a table that is being rebuilt.
This will be merged in row_log_table_apply_delete(). */
UNIV_INTERN
void
row_log_table_delete(
/*=================*/
	const rec_t*	rec,	/*!< in: clustered index leaf page record,
				page X-latched */
	dict_index_t*	index,	/*!< in/out: clustered index, S-latched
				or X-latched */
	const ulint*	offsets,/*!< in: rec_get_offsets(rec,index) */
	bool		purge,	/*!< in: true=purging BLOBs */
	trx_id_t	trx_id)	/*!< in: DB_TRX_ID of the record before
				it was deleted */
{
	ulint		old_pk_extra_size;
	ulint		old_pk_size;
	ulint		ext_size = 0;
	ulint		mrec_size;
	ulint		avail_size;
	mem_heap_t*	heap		= NULL;
	const dtuple_t*	old_pk;
	row_ext_t*	ext;

	ut_ad(dict_index_is_clust(index));
	ut_ad(rec_offs_validate(rec, index, offsets));
	ut_ad(rec_offs_n_fields(offsets) == dict_index_get_n_fields(index));
	ut_ad(rec_offs_size(offsets) <= sizeof index->online_log->tail.buf);
#ifdef UNIV_SYNC_DEBUG
	ut_ad(rw_lock_own(&index->lock, RW_LOCK_SHARED)
	      || rw_lock_own(&index->lock, RW_LOCK_EX));
#endif /* UNIV_SYNC_DEBUG */

	if (dict_index_is_corrupted(index)
	    || !dict_index_is_online_ddl(index)
	    || index->online_log->error != DB_SUCCESS) {
		return;
	}

	dict_table_t* new_table = index->online_log->table;
	dict_index_t* new_index = dict_table_get_first_index(new_table);

	ut_ad(dict_index_is_clust(new_index));
	ut_ad(!dict_index_is_online_ddl(new_index));

	/* Create the tuple PRIMARY KEY, DB_TRX_ID in the new_table. */
	if (index->online_log->same_pk) {
		byte*		db_trx_id;
		dtuple_t*	tuple;
		ut_ad(new_index->n_uniq == index->n_uniq);

		/* The PRIMARY KEY and DB_TRX_ID are in the first
		fields of the record. */
		heap = mem_heap_create(
			DATA_TRX_ID_LEN
			+ DTUPLE_EST_ALLOC(new_index->n_uniq + 1));
		old_pk = tuple = dtuple_create(heap, new_index->n_uniq + 1);
		dict_index_copy_types(tuple, new_index, tuple->n_fields);
		dtuple_set_n_fields_cmp(tuple, new_index->n_uniq);

		for (ulint i = 0; i < new_index->n_uniq; i++) {
			ulint		len;
			const void*	field	= rec_get_nth_field(
				rec, offsets, i, &len);
			dfield_t*	dfield	= dtuple_get_nth_field(
				tuple, i);
			ut_ad(len != UNIV_SQL_NULL);
			ut_ad(!rec_offs_nth_extern(offsets, i));
			dfield_set_data(dfield, field, len);
		}

		db_trx_id = static_cast<byte*>(
			mem_heap_alloc(heap, DATA_TRX_ID_LEN));
		trx_write_trx_id(db_trx_id, trx_id);

		dfield_set_data(dtuple_get_nth_field(tuple, new_index->n_uniq),
				db_trx_id, DATA_TRX_ID_LEN);
	} else {
		/* The PRIMARY KEY has changed. Translate the tuple. */
		dfield_t*	dfield;

		old_pk = row_log_table_get_pk(rec, index, offsets, &heap);

		if (!old_pk) {
			ut_ad(index->online_log->error != DB_SUCCESS);
			return;
		}

		/* Remove DB_ROLL_PTR. */
		ut_ad(dtuple_get_n_fields_cmp(old_pk)
		      == dict_index_get_n_unique(new_index));
		ut_ad(dtuple_get_n_fields(old_pk)
		      == dict_index_get_n_unique(new_index) + 2);
		const_cast<ulint&>(old_pk->n_fields)--;

		/* Overwrite DB_TRX_ID with the old trx_id. */
		dfield = dtuple_get_nth_field(old_pk, new_index->n_uniq);
		ut_ad(dfield_get_type(dfield)->mtype == DATA_SYS);
		ut_ad(dfield_get_type(dfield)->prtype
		      == (DATA_NOT_NULL | DATA_TRX_ID));
		ut_ad(dfield_get_len(dfield) == DATA_TRX_ID_LEN);
		dfield_dup(dfield, heap);
		trx_write_trx_id(static_cast<byte*>(dfield->data), trx_id);
	}

	ut_ad(dtuple_get_n_fields(old_pk) > 1);
	ut_ad(DATA_TRX_ID_LEN == dtuple_get_nth_field(
		      old_pk, old_pk->n_fields - 1)->len);
	old_pk_size = rec_get_converted_size_temp(
		new_index, old_pk->fields, old_pk->n_fields,
		&old_pk_extra_size);
	ut_ad(old_pk_extra_size < 0x100);

	mrec_size = 4 + old_pk_size;

	/* Log enough prefix of the BLOB unless both the
	old and new table are in COMPACT or REDUNDANT format,
	which store the prefix in the clustered index record. */
	if (purge && rec_offs_any_extern(offsets)
	    && (dict_table_get_format(index->table) >= UNIV_FORMAT_B
		|| dict_table_get_format(new_table) >= UNIV_FORMAT_B)) {

		/* Build a cache of those off-page column prefixes
		that are referenced by secondary indexes. It can be
		that none of the off-page columns are needed. */
		row_build(ROW_COPY_DATA, index, rec,
			  offsets, NULL, NULL, NULL, &ext, heap);
		if (ext) {
			/* Log the row_ext_t, ext->ext and ext->buf */
			ext_size = ext->n_ext * ext->max_len
				+ sizeof(*ext)
				+ ext->n_ext * sizeof(ulint)
				+ (ext->n_ext - 1) * sizeof ext->len;
			mrec_size += ext_size;
		}
	}

	if (byte* b = row_log_table_open(index->online_log,
					 mrec_size, &avail_size)) {
		*b++ = ROW_T_DELETE;
		*b++ = static_cast<byte>(old_pk_extra_size);

		/* Log the size of external prefix we saved */
		mach_write_to_2(b, ext_size);
		b += 2;

		rec_convert_dtuple_to_temp(
			b + old_pk_extra_size, new_index,
			old_pk->fields, old_pk->n_fields);

		b += old_pk_size;

		if (ext_size) {
			ulint	cur_ext_size = sizeof(*ext)
				+ (ext->n_ext - 1) * sizeof ext->len;

			memcpy(b, ext, cur_ext_size);
			b += cur_ext_size;

			/* Check if we need to col_map to adjust the column
			number. If columns were added/removed/reordered,
			adjust the column number. */
			if (const ulint* col_map =
				index->online_log->col_map) {
				for (ulint i = 0; i < ext->n_ext; i++) {
					const_cast<ulint&>(ext->ext[i]) =
						col_map[ext->ext[i]];
				}
			}

			memcpy(b, ext->ext, ext->n_ext * sizeof(*ext->ext));
			b += ext->n_ext * sizeof(*ext->ext);

			ext_size -= cur_ext_size
				 + ext->n_ext * sizeof(*ext->ext);
			memcpy(b, ext->buf, ext_size);
			b += ext_size;
		}

		row_log_table_close(
			index->online_log, b, mrec_size, avail_size);
	}

	mem_heap_free(heap);
}

/******************************************************//**
Logs an insert or update to a table that is being rebuilt. */
static
void
row_log_table_low_redundant(
/*========================*/
	const rec_t*		rec,	/*!< in: clustered index leaf
					page record in ROW_FORMAT=REDUNDANT,
					page X-latched */
	dict_index_t*		index,	/*!< in/out: clustered index, S-latched
					or X-latched */
	bool			insert,	/*!< in: true if insert,
					false if update */
	const dtuple_t*		old_pk,	/*!< in: old PRIMARY KEY value
					(if !insert and a PRIMARY KEY
					is being created) */
	const dict_index_t*	new_index)
					/*!< in: clustered index of the
					new table, not latched */
{
	ulint		old_pk_size;
	ulint		old_pk_extra_size;
	ulint		size;
	ulint		extra_size;
	ulint		mrec_size;
	ulint		avail_size;
	mem_heap_t*	heap		= NULL;
	dtuple_t*	tuple;

	ut_ad(!page_is_comp(page_align(rec)));
	ut_ad(dict_index_get_n_fields(index) == rec_get_n_fields_old(rec));
	ut_ad(dict_tf_is_valid(index->table->flags));
	ut_ad(!dict_table_is_comp(index->table));  /* redundant row format */
	ut_ad(dict_index_is_clust(new_index));

	heap = mem_heap_create(DTUPLE_EST_ALLOC(index->n_fields));
	tuple = dtuple_create(heap, index->n_fields);
	dict_index_copy_types(tuple, index, index->n_fields);
	dtuple_set_n_fields_cmp(tuple, dict_index_get_n_unique(index));

	if (rec_get_1byte_offs_flag(rec)) {
		for (ulint i = 0; i < index->n_fields; i++) {
			dfield_t*	dfield;
			ulint		len;
			const void*	field;

			dfield = dtuple_get_nth_field(tuple, i);
			field = rec_get_nth_field_old(rec, i, &len);

			dfield_set_data(dfield, field, len);
		}
	} else {
		for (ulint i = 0; i < index->n_fields; i++) {
			dfield_t*	dfield;
			ulint		len;
			const void*	field;

			dfield = dtuple_get_nth_field(tuple, i);
			field = rec_get_nth_field_old(rec, i, &len);

			dfield_set_data(dfield, field, len);

			if (rec_2_is_field_extern(rec, i)) {
				dfield_set_ext(dfield);
			}
		}
	}

	size = rec_get_converted_size_temp(
		index, tuple->fields, tuple->n_fields, &extra_size);

	mrec_size = ROW_LOG_HEADER_SIZE + size + (extra_size >= 0x80);

	if (insert || index->online_log->same_pk) {
		ut_ad(!old_pk);
		old_pk_extra_size = old_pk_size = 0;
	} else {
		ut_ad(old_pk);
		ut_ad(old_pk->n_fields == 2 + old_pk->n_fields_cmp);
		ut_ad(DATA_TRX_ID_LEN == dtuple_get_nth_field(
			      old_pk, old_pk->n_fields - 2)->len);
		ut_ad(DATA_ROLL_PTR_LEN == dtuple_get_nth_field(
			      old_pk, old_pk->n_fields - 1)->len);

		old_pk_size = rec_get_converted_size_temp(
			new_index, old_pk->fields, old_pk->n_fields,
			&old_pk_extra_size);
		ut_ad(old_pk_extra_size < 0x100);
		mrec_size += 1/*old_pk_extra_size*/ + old_pk_size;
	}

	if (byte* b = row_log_table_open(index->online_log,
					 mrec_size, &avail_size)) {
		*b++ = insert ? ROW_T_INSERT : ROW_T_UPDATE;

		if (old_pk_size) {
			*b++ = static_cast<byte>(old_pk_extra_size);

			rec_convert_dtuple_to_temp(
				b + old_pk_extra_size, new_index,
				old_pk->fields, old_pk->n_fields);
			b += old_pk_size;
		}

		if (extra_size < 0x80) {
			*b++ = static_cast<byte>(extra_size);
		} else {
			ut_ad(extra_size < 0x8000);
			*b++ = static_cast<byte>(0x80 | (extra_size >> 8));
			*b++ = static_cast<byte>(extra_size);
		}

		rec_convert_dtuple_to_temp(
			b + extra_size, index, tuple->fields, tuple->n_fields);
		b += size;

		row_log_table_close(
			index->online_log, b, mrec_size, avail_size);
	}

	mem_heap_free(heap);
}

/******************************************************//**
Logs an insert or update to a table that is being rebuilt. */
static __attribute__((nonnull(1,2,3)))
void
row_log_table_low(
/*==============*/
	const rec_t*	rec,	/*!< in: clustered index leaf page record,
				page X-latched */
	dict_index_t*	index,	/*!< in/out: clustered index, S-latched
				or X-latched */
	const ulint*	offsets,/*!< in: rec_get_offsets(rec,index) */
	bool		insert,	/*!< in: true if insert, false if update */
	const dtuple_t*	old_pk)	/*!< in: old PRIMARY KEY value (if !insert
				and a PRIMARY KEY is being created) */
{
	ulint			omit_size;
	ulint			old_pk_size;
	ulint			old_pk_extra_size;
	ulint			extra_size;
	ulint			mrec_size;
	ulint			avail_size;
	const dict_index_t*	new_index = dict_table_get_first_index(
		index->online_log->table);
	ut_ad(dict_index_is_clust(index));
	ut_ad(dict_index_is_clust(new_index));
	ut_ad(!dict_index_is_online_ddl(new_index));
	ut_ad(rec_offs_validate(rec, index, offsets));
	ut_ad(rec_offs_n_fields(offsets) == dict_index_get_n_fields(index));
	ut_ad(rec_offs_size(offsets) <= sizeof index->online_log->tail.buf);
#ifdef UNIV_SYNC_DEBUG
	ut_ad(rw_lock_own(&index->lock, RW_LOCK_SHARED)
	      || rw_lock_own(&index->lock, RW_LOCK_EX));
#endif /* UNIV_SYNC_DEBUG */
	ut_ad(fil_page_get_type(page_align(rec)) == FIL_PAGE_INDEX);
	ut_ad(page_is_leaf(page_align(rec)));
	ut_ad(!page_is_comp(page_align(rec)) == !rec_offs_comp(offsets));

	if (dict_index_is_corrupted(index)
	    || !dict_index_is_online_ddl(index)
	    || index->online_log->error != DB_SUCCESS) {
		return;
	}

	if (!rec_offs_comp(offsets)) {
		row_log_table_low_redundant(
			rec, index, insert, old_pk, new_index);
		return;
	}

	ut_ad(page_is_comp(page_align(rec)));
	ut_ad(rec_get_status(rec) == REC_STATUS_ORDINARY);

	omit_size = REC_N_NEW_EXTRA_BYTES;

	extra_size = rec_offs_extra_size(offsets) - omit_size;

	mrec_size = ROW_LOG_HEADER_SIZE
		+ (extra_size >= 0x80) + rec_offs_size(offsets) - omit_size;

	if (insert || index->online_log->same_pk) {
		ut_ad(!old_pk);
		old_pk_extra_size = old_pk_size = 0;
	} else {
		ut_ad(old_pk);
		ut_ad(old_pk->n_fields == 2 + old_pk->n_fields_cmp);
		ut_ad(DATA_TRX_ID_LEN == dtuple_get_nth_field(
			      old_pk, old_pk->n_fields - 2)->len);
		ut_ad(DATA_ROLL_PTR_LEN == dtuple_get_nth_field(
			      old_pk, old_pk->n_fields - 1)->len);

		old_pk_size = rec_get_converted_size_temp(
			new_index, old_pk->fields, old_pk->n_fields,
			&old_pk_extra_size);
		ut_ad(old_pk_extra_size < 0x100);
		mrec_size += 1/*old_pk_extra_size*/ + old_pk_size;
	}

	if (byte* b = row_log_table_open(index->online_log,
					 mrec_size, &avail_size)) {
		*b++ = insert ? ROW_T_INSERT : ROW_T_UPDATE;

		if (old_pk_size) {
			*b++ = static_cast<byte>(old_pk_extra_size);

			rec_convert_dtuple_to_temp(
				b + old_pk_extra_size, new_index,
				old_pk->fields, old_pk->n_fields);
			b += old_pk_size;
		}

		if (extra_size < 0x80) {
			*b++ = static_cast<byte>(extra_size);
		} else {
			ut_ad(extra_size < 0x8000);
			*b++ = static_cast<byte>(0x80 | (extra_size >> 8));
			*b++ = static_cast<byte>(extra_size);
		}

		memcpy(b, rec - rec_offs_extra_size(offsets), extra_size);
		b += extra_size;
		memcpy(b, rec, rec_offs_data_size(offsets));
		b += rec_offs_data_size(offsets);

		row_log_table_close(
			index->online_log, b, mrec_size, avail_size);
	}
}

/******************************************************//**
Logs an update to a table that is being rebuilt.
This will be merged in row_log_table_apply_update(). */
UNIV_INTERN
void
row_log_table_update(
/*=================*/
	const rec_t*	rec,	/*!< in: clustered index leaf page record,
				page X-latched */
	dict_index_t*	index,	/*!< in/out: clustered index, S-latched
				or X-latched */
	const ulint*	offsets,/*!< in: rec_get_offsets(rec,index) */
	const dtuple_t*	old_pk)	/*!< in: row_log_table_get_pk()
				before the update */
{
	row_log_table_low(rec, index, offsets, false, old_pk);
}

/** Gets the old table column of a PRIMARY KEY column.
@param table	old table (before ALTER TABLE)
@param col_map	mapping of old column numbers to new ones
@param col_no	column position in the new table
@return old table column, or NULL if this is an added column */
static
const dict_col_t*
row_log_table_get_pk_old_col(
/*=========================*/
	const dict_table_t*	table,
	const ulint*		col_map,
	ulint			col_no)
{
	for (ulint i = 0; i < table->n_cols; i++) {
		if (col_no == col_map[i]) {
			return(dict_table_get_nth_col(table, i));
		}
	}

	return(NULL);
}

/** Maps an old table column of a PRIMARY KEY column.
@param col	old table column (before ALTER TABLE)
@param ifield	clustered index field in the new table (after ALTER TABLE)
@param dfield	clustered index tuple field in the new table
@param heap	memory heap for allocating dfield contents
@param rec	clustered index leaf page record in the old table
@param offsets	rec_get_offsets(rec)
@param i	rec field corresponding to col
@param zip_size	compressed page size of the old table, or 0 for uncompressed
@param max_len	maximum length of dfield
@retval DB_INVALID_NULL if a NULL value is encountered
@retval DB_TOO_BIG_INDEX_COL if the maximum prefix length is exceeded */
static
dberr_t
row_log_table_get_pk_col(
/*=====================*/
	const dict_col_t*	col,
	const dict_field_t*	ifield,
	dfield_t*		dfield,
	mem_heap_t*		heap,
	const rec_t*		rec,
	const ulint*		offsets,
	ulint			i,
	ulint			zip_size,
	ulint			max_len)
{
	const byte*	field;
	ulint		len;

	ut_ad(ut_is_2pow(zip_size));

	field = rec_get_nth_field(rec, offsets, i, &len);

	if (len == UNIV_SQL_NULL) {
		return(DB_INVALID_NULL);
	}

	if (rec_offs_nth_extern(offsets, i)) {
		ulint	field_len = ifield->prefix_len;
		byte*	blob_field;

		if (!field_len) {
			field_len = ifield->fixed_len;
			if (!field_len) {
				field_len = max_len + 1;
			}
		}

		blob_field = static_cast<byte*>(
			mem_heap_alloc(heap, field_len));

		len = btr_copy_externally_stored_field_prefix(
			blob_field, field_len, zip_size, field, len);
		if (len >= max_len + 1) {
			return(DB_TOO_BIG_INDEX_COL);
		}

		dfield_set_data(dfield, blob_field, len);
	} else {
		dfield_set_data(dfield, mem_heap_dup(heap, field, len), len);
	}

	return(DB_SUCCESS);
}

/******************************************************//**
Constructs the old PRIMARY KEY and DB_TRX_ID,DB_ROLL_PTR
of a table that is being rebuilt.
@return tuple of PRIMARY KEY,DB_TRX_ID,DB_ROLL_PTR in the rebuilt table,
or NULL if the PRIMARY KEY definition does not change */
UNIV_INTERN
const dtuple_t*
row_log_table_get_pk(
/*=================*/
	const rec_t*	rec,	/*!< in: clustered index leaf page record,
				page X-latched */
	dict_index_t*	index,	/*!< in/out: clustered index, S-latched
				or X-latched */
	const ulint*	offsets,/*!< in: rec_get_offsets(rec,index) */
	mem_heap_t**	heap)	/*!< in/out: memory heap where allocated */
{
	dtuple_t*	tuple	= NULL;
	row_log_t*	log	= index->online_log;

	ut_ad(dict_index_is_clust(index));
	ut_ad(dict_index_is_online_ddl(index));
	ut_ad(!offsets || rec_offs_validate(rec, index, offsets));
#ifdef UNIV_SYNC_DEBUG
	ut_ad(rw_lock_own(&index->lock, RW_LOCK_SHARED)
	      || rw_lock_own(&index->lock, RW_LOCK_EX));
#endif /* UNIV_SYNC_DEBUG */

	ut_ad(log);
	ut_ad(log->table);

	if (log->same_pk) {
		/* The PRIMARY KEY columns are unchanged. */
		return(NULL);
	}

	mutex_enter(&log->mutex);

	/* log->error is protected by log->mutex. */
	if (log->error == DB_SUCCESS) {
		dict_table_t*	new_table	= log->table;
		dict_index_t*	new_index
			= dict_table_get_first_index(new_table);
		const ulint	new_n_uniq
			= dict_index_get_n_unique(new_index);

		if (!*heap) {
			ulint	size = 0;

			if (!offsets) {
				size += (1 + REC_OFFS_HEADER_SIZE
					 + index->n_fields)
					* sizeof *offsets;
			}

			for (ulint i = 0; i < new_n_uniq; i++) {
				size += dict_col_get_min_size(
					dict_index_get_nth_col(new_index, i));
			}

			*heap = mem_heap_create(
				DTUPLE_EST_ALLOC(new_n_uniq + 2) + size);
		}

		if (!offsets) {
			offsets = rec_get_offsets(rec, index, NULL,
						  ULINT_UNDEFINED, heap);
		}

		tuple = dtuple_create(*heap, new_n_uniq + 2);
		dict_index_copy_types(tuple, new_index, tuple->n_fields);
		dtuple_set_n_fields_cmp(tuple, new_n_uniq);

		const ulint max_len = DICT_MAX_FIELD_LEN_BY_FORMAT(new_table);
		const ulint zip_size = dict_table_zip_size(index->table);

		for (ulint new_i = 0; new_i < new_n_uniq; new_i++) {
			dict_field_t*	ifield;
			dfield_t*	dfield;
			ulint		prtype;
			ulint		mbminmaxlen;

			ifield = dict_index_get_nth_field(new_index, new_i);
			dfield = dtuple_get_nth_field(tuple, new_i);

			const ulint	col_no
				= dict_field_get_col(ifield)->ind;

			if (const dict_col_t* col
			    = row_log_table_get_pk_old_col(
				    index->table, log->col_map, col_no)) {
				ulint	i = dict_col_get_clust_pos(col, index);

				if (i == ULINT_UNDEFINED) {
					ut_ad(0);
					log->error = DB_CORRUPTION;
					goto err_exit;
				}

				log->error = row_log_table_get_pk_col(
					col, ifield, dfield, *heap,
					rec, offsets, i, zip_size, max_len);

				if (log->error != DB_SUCCESS) {
err_exit:
					tuple = NULL;
					goto func_exit;
				}

				mbminmaxlen = col->mbminmaxlen;
				prtype = col->prtype;
			} else {
				/* No matching column was found in the old
				table, so this must be an added column.
				Copy the default value. */
				ut_ad(log->add_cols);

				dfield_copy(dfield, dtuple_get_nth_field(
						    log->add_cols, col_no));
				mbminmaxlen = dfield->type.mbminmaxlen;
				prtype = dfield->type.prtype;
			}

			ut_ad(!dfield_is_ext(dfield));
			ut_ad(!dfield_is_null(dfield));

			if (ifield->prefix_len) {
				ulint	len = dtype_get_at_most_n_mbchars(
					prtype, mbminmaxlen,
					ifield->prefix_len,
					dfield_get_len(dfield),
					static_cast<const char*>(
						dfield_get_data(dfield)));

				ut_ad(len <= dfield_get_len(dfield));
				dfield_set_len(dfield, len);
			}
		}

		const byte* trx_roll = rec
			+ row_get_trx_id_offset(index, offsets);

		dfield_set_data(dtuple_get_nth_field(tuple, new_n_uniq),
				trx_roll, DATA_TRX_ID_LEN);
		dfield_set_data(dtuple_get_nth_field(tuple, new_n_uniq + 1),
				trx_roll + DATA_TRX_ID_LEN, DATA_ROLL_PTR_LEN);
	}

func_exit:
	mutex_exit(&log->mutex);
	return(tuple);
}

/******************************************************//**
Logs an insert to a table that is being rebuilt.
This will be merged in row_log_table_apply_insert(). */
UNIV_INTERN
void
row_log_table_insert(
/*=================*/
	const rec_t*	rec,	/*!< in: clustered index leaf page record,
				page X-latched */
	dict_index_t*	index,	/*!< in/out: clustered index, S-latched
				or X-latched */
	const ulint*	offsets)/*!< in: rec_get_offsets(rec,index) */
{
	row_log_table_low(rec, index, offsets, true, NULL);
}

/******************************************************//**
Notes that a BLOB is being freed during online ALTER TABLE. */
UNIV_INTERN
void
row_log_table_blob_free(
/*====================*/
	dict_index_t*	index,	/*!< in/out: clustered index, X-latched */
	ulint		page_no)/*!< in: starting page number of the BLOB */
{
	ut_ad(dict_index_is_clust(index));
	ut_ad(dict_index_is_online_ddl(index));
#ifdef UNIV_SYNC_DEBUG
	ut_ad(rw_lock_own(&index->lock, RW_LOCK_EX));
#endif /* UNIV_SYNC_DEBUG */
	ut_ad(page_no != FIL_NULL);

	if (index->online_log->error != DB_SUCCESS) {
		return;
	}

	page_no_map*	blobs	= index->online_log->blobs;

	if (!blobs) {
		index->online_log->blobs = blobs = new page_no_map();
	}

#ifdef UNIV_DEBUG
	const ulonglong	log_pos = index->online_log->tail.total;
#else
# define log_pos /* empty */
#endif /* UNIV_DEBUG */

	const page_no_map::value_type v(page_no,
					row_log_table_blob_t(log_pos));

	std::pair<page_no_map::iterator,bool> p = blobs->insert(v);

	if (!p.second) {
		/* Update the existing mapping. */
		ut_ad(p.first->first == page_no);
		p.first->second.blob_free(log_pos);
	}
#undef log_pos
}

/******************************************************//**
Notes that a BLOB is being allocated during online ALTER TABLE. */
UNIV_INTERN
void
row_log_table_blob_alloc(
/*=====================*/
	dict_index_t*	index,	/*!< in/out: clustered index, X-latched */
	ulint		page_no)/*!< in: starting page number of the BLOB */
{
	ut_ad(dict_index_is_clust(index));
	ut_ad(dict_index_is_online_ddl(index));
#ifdef UNIV_SYNC_DEBUG
	ut_ad(rw_lock_own(&index->lock, RW_LOCK_EX));
#endif /* UNIV_SYNC_DEBUG */
	ut_ad(page_no != FIL_NULL);

	if (index->online_log->error != DB_SUCCESS) {
		return;
	}

	/* Only track allocations if the same page has been freed
	earlier. Double allocation without a free is not allowed. */
	if (page_no_map* blobs = index->online_log->blobs) {
		page_no_map::iterator p = blobs->find(page_no);

		if (p != blobs->end()) {
			ut_ad(p->first == page_no);
			p->second.blob_alloc(index->online_log->tail.total);
		}
	}
}

/******************************************************//**
Converts a log record to a table row.
@return converted row, or NULL if the conversion fails */
static __attribute__((nonnull, warn_unused_result))
const dtuple_t*
row_log_table_apply_convert_mrec(
/*=============================*/
	const mrec_t*		mrec,		/*!< in: merge record */
	dict_index_t*		index,		/*!< in: index of mrec */
	const ulint*		offsets,	/*!< in: offsets of mrec */
	const row_log_t*	log,		/*!< in: rebuild context */
	mem_heap_t*		heap,		/*!< in/out: memory heap */
	trx_id_t		trx_id,		/*!< in: DB_TRX_ID of mrec */
	dberr_t*		error)		/*!< out: DB_SUCCESS or
						reason of failure */
{
	dtuple_t*	row;

	/* This is based on row_build(). */
	if (log->add_cols) {
		row = dtuple_copy(log->add_cols, heap);
		/* dict_table_copy_types() would set the fields to NULL */
		for (ulint i = 0; i < dict_table_get_n_cols(log->table); i++) {
			dict_col_copy_type(
				dict_table_get_nth_col(log->table, i),
				dfield_get_type(dtuple_get_nth_field(row, i)));
		}
	} else {
		row = dtuple_create(heap, dict_table_get_n_cols(log->table));
		dict_table_copy_types(row, log->table);
	}

	for (ulint i = 0; i < rec_offs_n_fields(offsets); i++) {
		const dict_field_t*	ind_field
			= dict_index_get_nth_field(index, i);

		if (ind_field->prefix_len) {
			/* Column prefixes can only occur in key
			fields, which cannot be stored externally. For
			a column prefix, there should also be the full
			field in the clustered index tuple. The row
			tuple comprises full fields, not prefixes. */
			ut_ad(!rec_offs_nth_extern(offsets, i));
			continue;
		}

		const dict_col_t*	col
			= dict_field_get_col(ind_field);
		ulint			col_no
			= log->col_map[dict_col_get_no(col)];

		if (col_no == ULINT_UNDEFINED) {
			/* dropped column */
			continue;
		}

		dfield_t*		dfield
			= dtuple_get_nth_field(row, col_no);
		ulint			len;
		const byte*		data= NULL;

		if (rec_offs_nth_extern(offsets, i)) {
			ut_ad(rec_offs_any_extern(offsets));
			rw_lock_x_lock(dict_index_get_lock(index));

			if (const page_no_map* blobs = log->blobs) {
				data = rec_get_nth_field(
					mrec, offsets, i, &len);
				ut_ad(len >= BTR_EXTERN_FIELD_REF_SIZE);

				ulint	page_no = mach_read_from_4(
					data + len - (BTR_EXTERN_FIELD_REF_SIZE
						      - BTR_EXTERN_PAGE_NO));
				page_no_map::const_iterator p = blobs->find(
					page_no);
				if (p != blobs->end()
				    && p->second.is_freed(log->head.total)) {
					/* This BLOB has been freed.
					We must not access the row. */
					row = NULL;
				}
			}

			if (row) {
				data = btr_rec_copy_externally_stored_field(
					mrec, offsets,
					dict_table_zip_size(index->table),
					i, &len, heap);
				ut_a(data);
			}

			rw_lock_x_unlock(dict_index_get_lock(index));

			if (!row) {
				goto func_exit;
			}
		} else {
			data = rec_get_nth_field(mrec, offsets, i, &len);
		}

		dfield_set_data(dfield, data, len);

		/* See if any columns were changed to NULL or NOT NULL. */
		const dict_col_t*	new_col
			= dict_table_get_nth_col(log->table, col_no);
		ut_ad(new_col->mtype == col->mtype);

		/* Assert that prtype matches except for nullability. */
		ut_ad(!((new_col->prtype ^ col->prtype) & ~DATA_NOT_NULL));
		ut_ad(!((new_col->prtype ^ dfield_get_type(dfield)->prtype)
			& ~DATA_NOT_NULL));

		if (new_col->prtype == col->prtype) {
			continue;
		}

		if ((new_col->prtype & DATA_NOT_NULL)
		    && dfield_is_null(dfield)) {
			/* We got a NULL value for a NOT NULL column. */
			*error = DB_INVALID_NULL;
			return(NULL);
		}

		/* Adjust the DATA_NOT_NULL flag in the parsed row. */
		dfield_get_type(dfield)->prtype = new_col->prtype;

		ut_ad(dict_col_type_assert_equal(new_col,
						 dfield_get_type(dfield)));
	}

func_exit:
	*error = DB_SUCCESS;
	return(row);
}

/******************************************************//**
Replays an insert operation on a table that was rebuilt.
@return DB_SUCCESS or error code */
static __attribute__((nonnull, warn_unused_result))
dberr_t
row_log_table_apply_insert_low(
/*===========================*/
	que_thr_t*		thr,		/*!< in: query graph */
	const dtuple_t*		row,		/*!< in: table row
						in the old table definition */
	trx_id_t		trx_id,		/*!< in: trx_id of the row */
	mem_heap_t*		offsets_heap,	/*!< in/out: memory heap
						that can be emptied */
	mem_heap_t*		heap,		/*!< in/out: memory heap */
	row_merge_dup_t*	dup)		/*!< in/out: for reporting
						duplicate key errors */
{
	dberr_t		error;
	dtuple_t*	entry;
	const row_log_t*log	= dup->index->online_log;
	dict_index_t*	index	= dict_table_get_first_index(log->table);

	ut_ad(dtuple_validate(row));
	ut_ad(trx_id);

#ifdef ROW_LOG_APPLY_PRINT
	if (row_log_apply_print) {
		fprintf(stderr, "table apply insert "
			IB_ID_FMT " " IB_ID_FMT "\n",
			index->table->id, index->id);
		dtuple_print(stderr, row);
	}
#endif /* ROW_LOG_APPLY_PRINT */

	static const ulint	flags
		= (BTR_CREATE_FLAG
		   | BTR_NO_LOCKING_FLAG
		   | BTR_NO_UNDO_LOG_FLAG
		   | BTR_KEEP_SYS_FLAG);

	entry = row_build_index_entry(row, NULL, index, heap);

	error = row_ins_clust_index_entry_low(
		flags, BTR_MODIFY_TREE, index, index->n_uniq, entry, 0, thr);

	switch (error) {
	case DB_SUCCESS:
		break;
	case DB_SUCCESS_LOCKED_REC:
		/* The row had already been copied to the table. */
		return(DB_SUCCESS);
	default:
		return(error);
	}

	do {
		if (!(index = dict_table_get_next_index(index))) {
			break;
		}

		if (index->type & DICT_FTS) {
			continue;
		}

		entry = row_build_index_entry(row, NULL, index, heap);
		error = row_ins_sec_index_entry_low(
			flags, BTR_MODIFY_TREE,
			index, offsets_heap, heap, entry, trx_id, thr);
	} while (error == DB_SUCCESS);

	return(error);
}

/******************************************************//**
Replays an insert operation on a table that was rebuilt.
@return DB_SUCCESS or error code */
static __attribute__((nonnull, warn_unused_result))
dberr_t
row_log_table_apply_insert(
/*=======================*/
	que_thr_t*		thr,		/*!< in: query graph */
	const mrec_t*		mrec,		/*!< in: record to insert */
	const ulint*		offsets,	/*!< in: offsets of mrec */
	mem_heap_t*		offsets_heap,	/*!< in/out: memory heap
						that can be emptied */
	mem_heap_t*		heap,		/*!< in/out: memory heap */
	row_merge_dup_t*	dup,		/*!< in/out: for reporting
						duplicate key errors */
	trx_id_t		trx_id)		/*!< in: DB_TRX_ID of mrec */
{
	const row_log_t*log	= dup->index->online_log;
	dberr_t		error;
	const dtuple_t*	row	= row_log_table_apply_convert_mrec(
		mrec, dup->index, offsets, log, heap, trx_id, &error);

	ut_ad(error == DB_SUCCESS || !row);
	/* Handling of duplicate key error requires storing
	of offending key in a record buffer. */
	ut_ad(error != DB_DUPLICATE_KEY);

	if (error != DB_SUCCESS)
		return(error);

	if (row) {
		error = row_log_table_apply_insert_low(
			thr, row, trx_id, offsets_heap, heap, dup);
		if (error != DB_SUCCESS) {
			/* Report the erroneous row using the new
			version of the table. */
			innobase_row_to_mysql(dup->table, log->table, row);
		}
	}
	return(error);
}

/******************************************************//**
Deletes a record from a table that is being rebuilt.
@return DB_SUCCESS or error code */
static __attribute__((nonnull(1, 2, 4, 5), warn_unused_result))
dberr_t
row_log_table_apply_delete_low(
/*===========================*/
	btr_pcur_t*		pcur,		/*!< in/out: B-tree cursor,
						will be trashed */
	const ulint*		offsets,	/*!< in: offsets on pcur */
	const row_ext_t*	save_ext,	/*!< in: saved external field
						info, or NULL */
	mem_heap_t*		heap,		/*!< in/out: memory heap */
	mtr_t*			mtr)		/*!< in/out: mini-transaction,
						will be committed */
{
	dberr_t		error;
	row_ext_t*	ext;
	dtuple_t*	row;
	dict_index_t*	index	= btr_pcur_get_btr_cur(pcur)->index;

	ut_ad(dict_index_is_clust(index));

#ifdef ROW_LOG_APPLY_PRINT
	if (row_log_apply_print) {
		fprintf(stderr, "table apply delete "
			IB_ID_FMT " " IB_ID_FMT "\n",
			index->table->id, index->id);
		rec_print_new(stderr, btr_pcur_get_rec(pcur), offsets);
	}
#endif /* ROW_LOG_APPLY_PRINT */
	if (dict_table_get_next_index(index)) {
		/* Build a row template for purging secondary index entries. */
		row = row_build(
			ROW_COPY_DATA, index, btr_pcur_get_rec(pcur),
			offsets, NULL, NULL, NULL,
			save_ext ? NULL : &ext, heap);
		if (!save_ext) {
			save_ext = ext;
		}
	} else {
		row = NULL;
	}

	btr_cur_pessimistic_delete(&error, FALSE, btr_pcur_get_btr_cur(pcur),
				   BTR_CREATE_FLAG, RB_NONE, mtr);
	mtr_commit(mtr);

	if (error != DB_SUCCESS) {
		return(error);
	}

	while ((index = dict_table_get_next_index(index)) != NULL) {
		if (index->type & DICT_FTS) {
			continue;
		}

		const dtuple_t*	entry = row_build_index_entry(
			row, save_ext, index, heap);
		mtr_start(mtr);
		btr_pcur_open(index, entry, PAGE_CUR_LE,
			      BTR_MODIFY_TREE, pcur, mtr);
#ifdef UNIV_DEBUG
		switch (btr_pcur_get_btr_cur(pcur)->flag) {
		case BTR_CUR_DELETE_REF:
		case BTR_CUR_DEL_MARK_IBUF:
		case BTR_CUR_DELETE_IBUF:
		case BTR_CUR_INSERT_TO_IBUF:
			/* We did not request buffering. */
			break;
		case BTR_CUR_HASH:
		case BTR_CUR_HASH_FAIL:
		case BTR_CUR_BINARY:
			goto flag_ok;
		}
		ut_ad(0);
flag_ok:
#endif /* UNIV_DEBUG */

		if (page_rec_is_infimum(btr_pcur_get_rec(pcur))
		    || btr_pcur_get_low_match(pcur) < index->n_uniq) {
			/* All secondary index entries should be
			found, because new_table is being modified by
			this thread only, and all indexes should be
			updated in sync. */
			mtr_commit(mtr);
			return(DB_INDEX_CORRUPT);
		}

		btr_cur_pessimistic_delete(&error, FALSE,
					   btr_pcur_get_btr_cur(pcur),
					   BTR_CREATE_FLAG, RB_NONE, mtr);
		mtr_commit(mtr);
	}

	return(error);
}

/******************************************************//**
Replays a delete operation on a table that was rebuilt.
@return DB_SUCCESS or error code */
static __attribute__((nonnull(1, 3, 4, 5, 6, 7), warn_unused_result))
dberr_t
row_log_table_apply_delete(
/*=======================*/
	que_thr_t*		thr,		/*!< in: query graph */
	ulint			trx_id_col,	/*!< in: position of
						DB_TRX_ID in the new
						clustered index */
	const mrec_t*		mrec,		/*!< in: merge record */
	const ulint*		moffsets,	/*!< in: offsets of mrec */
	mem_heap_t*		offsets_heap,	/*!< in/out: memory heap
						that can be emptied */
	mem_heap_t*		heap,		/*!< in/out: memory heap */
	dict_table_t*		new_table,	/*!< in: rebuilt table */
	const row_ext_t*	save_ext)	/*!< in: saved external field
						info, or NULL */
{
	dict_index_t*	index = dict_table_get_first_index(new_table);
	dtuple_t*	old_pk;
	mtr_t		mtr;
	btr_pcur_t	pcur;
	ulint*		offsets;

	ut_ad(rec_offs_n_fields(moffsets)
	      == dict_index_get_n_unique(index) + 1);
	ut_ad(!rec_offs_any_extern(moffsets));

	/* Convert the row to a search tuple. */
	old_pk = dtuple_create(heap, index->n_uniq + 1);
	dict_index_copy_types(old_pk, index, old_pk->n_fields);
	dtuple_set_n_fields_cmp(old_pk, index->n_uniq);

	for (ulint i = 0; i <= index->n_uniq; i++) {
		ulint		len;
		const void*	field;
		field = rec_get_nth_field(mrec, moffsets, i, &len);
		ut_ad(len != UNIV_SQL_NULL);
		dfield_set_data(dtuple_get_nth_field(old_pk, i),
				field, len);
	}

	mtr_start(&mtr);
	btr_pcur_open(index, old_pk, PAGE_CUR_LE,
		      BTR_MODIFY_TREE, &pcur, &mtr);
#ifdef UNIV_DEBUG
	switch (btr_pcur_get_btr_cur(&pcur)->flag) {
	case BTR_CUR_DELETE_REF:
	case BTR_CUR_DEL_MARK_IBUF:
	case BTR_CUR_DELETE_IBUF:
	case BTR_CUR_INSERT_TO_IBUF:
		/* We did not request buffering. */
		break;
	case BTR_CUR_HASH:
	case BTR_CUR_HASH_FAIL:
	case BTR_CUR_BINARY:
		goto flag_ok;
	}
	ut_ad(0);
flag_ok:
#endif /* UNIV_DEBUG */

	if (page_rec_is_infimum(btr_pcur_get_rec(&pcur))
	    || btr_pcur_get_low_match(&pcur) < index->n_uniq) {
all_done:
		mtr_commit(&mtr);
		/* The record was not found. All done. */
		return(DB_SUCCESS);
	}

	offsets = rec_get_offsets(btr_pcur_get_rec(&pcur), index, NULL,
				  ULINT_UNDEFINED, &offsets_heap);
#if defined UNIV_DEBUG || defined UNIV_BLOB_LIGHT_DEBUG
	ut_a(!rec_offs_any_null_extern(btr_pcur_get_rec(&pcur), offsets));
#endif /* UNIV_DEBUG || UNIV_BLOB_LIGHT_DEBUG */

	/* Only remove the record if DB_TRX_ID matches what was
	buffered. */

	{
		ulint		len;
		const void*	mrec_trx_id
			= rec_get_nth_field(mrec, moffsets, trx_id_col, &len);
		ut_ad(len == DATA_TRX_ID_LEN);
		const void*	rec_trx_id
			= rec_get_nth_field(btr_pcur_get_rec(&pcur), offsets,
					    trx_id_col, &len);
		ut_ad(len == DATA_TRX_ID_LEN);
		if (memcmp(mrec_trx_id, rec_trx_id, DATA_TRX_ID_LEN)) {
			goto all_done;
		}
	}

	return(row_log_table_apply_delete_low(&pcur, offsets, save_ext,
					      heap, &mtr));
}

/******************************************************//**
Replays an update operation on a table that was rebuilt.
@return DB_SUCCESS or error code */
static __attribute__((nonnull, warn_unused_result))
dberr_t
row_log_table_apply_update(
/*=======================*/
	que_thr_t*		thr,		/*!< in: query graph */
	ulint			new_trx_id_col,	/*!< in: position of
						DB_TRX_ID in the new
						clustered index */
	const mrec_t*		mrec,		/*!< in: new value */
	const ulint*		offsets,	/*!< in: offsets of mrec */
	mem_heap_t*		offsets_heap,	/*!< in/out: memory heap
						that can be emptied */
	mem_heap_t*		heap,		/*!< in/out: memory heap */
	row_merge_dup_t*	dup,		/*!< in/out: for reporting
						duplicate key errors */
	trx_id_t		trx_id,		/*!< in: DB_TRX_ID of mrec */
	const dtuple_t*		old_pk)		/*!< in: PRIMARY KEY and
						DB_TRX_ID,DB_ROLL_PTR
						of the old value,
						or PRIMARY KEY if same_pk */
{
	const row_log_t*log	= dup->index->online_log;
	const dtuple_t*	row;
	dict_index_t*	index	= dict_table_get_first_index(log->table);
	mtr_t		mtr;
	btr_pcur_t	pcur;
	dberr_t		error;

	ut_ad(dtuple_get_n_fields_cmp(old_pk)
	      == dict_index_get_n_unique(index));
	ut_ad(dtuple_get_n_fields(old_pk)
	      == dict_index_get_n_unique(index)
	      + (dup->index->online_log->same_pk ? 0 : 2));

	row = row_log_table_apply_convert_mrec(
		mrec, dup->index, offsets, log, heap, trx_id, &error);

	ut_ad(error == DB_SUCCESS || !row);
	/* Handling of duplicate key error requires storing
	of offending key in a record buffer. */
	ut_ad(error != DB_DUPLICATE_KEY);

	if (!row) {
		return(error);
	}

	mtr_start(&mtr);
	btr_pcur_open(index, old_pk, PAGE_CUR_LE,
		      BTR_MODIFY_TREE, &pcur, &mtr);
#ifdef UNIV_DEBUG
	switch (btr_pcur_get_btr_cur(&pcur)->flag) {
	case BTR_CUR_DELETE_REF:
	case BTR_CUR_DEL_MARK_IBUF:
	case BTR_CUR_DELETE_IBUF:
	case BTR_CUR_INSERT_TO_IBUF:
		ut_ad(0);/* We did not request buffering. */
	case BTR_CUR_HASH:
	case BTR_CUR_HASH_FAIL:
	case BTR_CUR_BINARY:
		break;
	}
#endif /* UNIV_DEBUG */

	if (page_rec_is_infimum(btr_pcur_get_rec(&pcur))
	    || btr_pcur_get_low_match(&pcur) < index->n_uniq) {
		ut_ad(0);
		error = DB_CORRUPTION;
func_exit:
		mtr_commit(&mtr);
func_exit_committed:
		ut_ad(mtr.state == MTR_COMMITTED);

		if (error != DB_SUCCESS) {
			/* Report the erroneous row using the new
			version of the table. */
			innobase_row_to_mysql(dup->table, log->table, row);
		}

		return(error);
	}

	/* Update the record. */
	ulint*		cur_offsets	= rec_get_offsets(
		btr_pcur_get_rec(&pcur),
		index, NULL, ULINT_UNDEFINED, &offsets_heap);

	dtuple_t*	entry	= row_build_index_entry(
		row, NULL, index, heap);
	const upd_t*	update	= row_upd_build_difference_binary(
		index, entry, btr_pcur_get_rec(&pcur), cur_offsets,
		false, NULL, heap);

	error = DB_SUCCESS;

	if (!update->n_fields) {
		/* Nothing to do. */
		goto func_exit;
	}

	const bool	pk_updated
		= upd_get_nth_field(update, 0)->field_no < new_trx_id_col;

	if (pk_updated || rec_offs_any_extern(cur_offsets)) {
		/* If the record contains any externally stored
		columns, perform the update by delete and insert,
		because we will not write any undo log that would
		allow purge to free any orphaned externally stored
		columns. */

		if (pk_updated && dup->index->online_log->same_pk) {
			/* The ROW_T_UPDATE log record should only be
			written when the PRIMARY KEY fields of the
			record did not change in the old table.  We
			can only get a change of PRIMARY KEY columns
			in the rebuilt table if the PRIMARY KEY was
			redefined (!same_pk). */
			ut_ad(0);
			error = DB_CORRUPTION;
			goto func_exit;
		}

		error = row_log_table_apply_delete_low(
			&pcur, cur_offsets, NULL, heap, &mtr);
		ut_ad(mtr.state == MTR_COMMITTED);

		if (error == DB_SUCCESS) {
			error = row_log_table_apply_insert_low(
				thr, row, trx_id, offsets_heap, heap, dup);
		}

		goto func_exit_committed;
	}

	dtuple_t*	old_row;
	row_ext_t*	old_ext;

	if (dict_table_get_next_index(index)) {
		/* Construct the row corresponding to the old value of
		the record. */
		old_row = row_build(
			ROW_COPY_DATA, index, btr_pcur_get_rec(&pcur),
			cur_offsets, NULL, NULL, NULL, &old_ext, heap);
		ut_ad(old_row);
#ifdef ROW_LOG_APPLY_PRINT
		if (row_log_apply_print) {
			fprintf(stderr, "table apply update "
				IB_ID_FMT " " IB_ID_FMT "\n",
				index->table->id, index->id);
			dtuple_print(stderr, old_row);
			dtuple_print(stderr, row);
		}
#endif /* ROW_LOG_APPLY_PRINT */
	} else {
		old_row = NULL;
		old_ext = NULL;
	}

	big_rec_t*	big_rec;

	error = btr_cur_pessimistic_update(
		BTR_CREATE_FLAG | BTR_NO_LOCKING_FLAG
		| BTR_NO_UNDO_LOG_FLAG | BTR_KEEP_SYS_FLAG
		| BTR_KEEP_POS_FLAG,
		btr_pcur_get_btr_cur(&pcur),
		&cur_offsets, &offsets_heap, heap, &big_rec,
		update, 0, thr, 0, &mtr);

	if (big_rec) {
		if (error == DB_SUCCESS) {
			error = btr_store_big_rec_extern_fields(
				index, btr_pcur_get_block(&pcur),
				btr_pcur_get_rec(&pcur), cur_offsets,
				big_rec, &mtr, BTR_STORE_UPDATE);
		}

		dtuple_big_rec_free(big_rec);
	}

	while ((index = dict_table_get_next_index(index)) != NULL) {
		if (error != DB_SUCCESS) {
			break;
		}

		if (index->type & DICT_FTS) {
			continue;
		}

		if (!row_upd_changes_ord_field_binary(
			    index, update, thr, old_row, NULL)) {
			continue;
		}

		mtr_commit(&mtr);

		entry = row_build_index_entry(old_row, old_ext, index, heap);
		if (!entry) {
			ut_ad(0);
			return(DB_CORRUPTION);
		}

		mtr_start(&mtr);

		if (ROW_FOUND != row_search_index_entry(
			    index, entry, BTR_MODIFY_TREE, &pcur, &mtr)) {
			ut_ad(0);
			error = DB_CORRUPTION;
			break;
		}

		btr_cur_pessimistic_delete(
			&error, FALSE, btr_pcur_get_btr_cur(&pcur),
			BTR_CREATE_FLAG, RB_NONE, &mtr);

		if (error != DB_SUCCESS) {
			break;
		}

		mtr_commit(&mtr);

		entry = row_build_index_entry(row, NULL, index, heap);
		error = row_ins_sec_index_entry_low(
			BTR_CREATE_FLAG | BTR_NO_LOCKING_FLAG
			| BTR_NO_UNDO_LOG_FLAG | BTR_KEEP_SYS_FLAG,
			BTR_MODIFY_TREE, index, offsets_heap, heap,
			entry, trx_id, thr);

		mtr_start(&mtr);
	}

	goto func_exit;
}

/******************************************************//**
Applies an operation to a table that was rebuilt.
@return NULL on failure (mrec corruption) or when out of data;
pointer to next record on success */
static __attribute__((nonnull, warn_unused_result))
const mrec_t*
row_log_table_apply_op(
/*===================*/
	que_thr_t*		thr,		/*!< in: query graph */
	ulint			trx_id_col,	/*!< in: position of
						DB_TRX_ID in old index */
	ulint			new_trx_id_col,	/*!< in: position of
						DB_TRX_ID in new index */
	row_merge_dup_t*	dup,		/*!< in/out: for reporting
						duplicate key errors */
	dberr_t*		error,		/*!< out: DB_SUCCESS
						or error code */
	mem_heap_t*		offsets_heap,	/*!< in/out: memory heap
						that can be emptied */
	mem_heap_t*		heap,		/*!< in/out: memory heap */
	const mrec_t*		mrec,		/*!< in: merge record */
	const mrec_t*		mrec_end,	/*!< in: end of buffer */
	ulint*			offsets)	/*!< in/out: work area
						for parsing mrec */
{
	row_log_t*	log	= dup->index->online_log;
	dict_index_t*	new_index = dict_table_get_first_index(log->table);
	ulint		extra_size;
	const mrec_t*	next_mrec;
	dtuple_t*	old_pk;
	row_ext_t*	ext;
	ulint		ext_size;

	ut_ad(dict_index_is_clust(dup->index));
	ut_ad(dup->index->table != log->table);
	ut_ad(log->head.total <= log->tail.total);

	*error = DB_SUCCESS;

	/* 3 = 1 (op type) + 1 (ext_size) + at least 1 byte payload */
	if (mrec + 3 >= mrec_end) {
		return(NULL);
	}

	const mrec_t* const mrec_start = mrec;

	switch (*mrec++) {
	default:
		ut_ad(0);
		*error = DB_CORRUPTION;
		return(NULL);
	case ROW_T_INSERT:
		extra_size = *mrec++;

		if (extra_size >= 0x80) {
			/* Read another byte of extra_size. */

			extra_size = (extra_size & 0x7f) << 8;
			extra_size |= *mrec++;
		}

		mrec += extra_size;

		if (mrec > mrec_end) {
			return(NULL);
		}

		rec_offs_set_n_fields(offsets, dup->index->n_fields);
		rec_init_offsets_temp(mrec, dup->index, offsets);

		next_mrec = mrec + rec_offs_data_size(offsets);

		if (next_mrec > mrec_end) {
			return(NULL);
		} else {
			log->head.total += next_mrec - mrec_start;

			ulint		len;
			const byte*	db_trx_id
				= rec_get_nth_field(
					mrec, offsets, trx_id_col, &len);
			ut_ad(len == DATA_TRX_ID_LEN);
			*error = row_log_table_apply_insert(
				thr, mrec, offsets, offsets_heap,
				heap, dup, trx_read_trx_id(db_trx_id));
		}
		break;

	case ROW_T_DELETE:
		/* 1 (extra_size) + 2 (ext_size) + at least 1 (payload) */
		if (mrec + 4 >= mrec_end) {
			return(NULL);
		}

		extra_size = *mrec++;
		ext_size = mach_read_from_2(mrec);
		mrec += 2;
		ut_ad(mrec < mrec_end);

		/* We assume extra_size < 0x100 for the PRIMARY KEY prefix.
		For fixed-length PRIMARY key columns, it is 0. */
		mrec += extra_size;

		rec_offs_set_n_fields(offsets, new_index->n_uniq + 1);
		rec_init_offsets_temp(mrec, new_index, offsets);
		next_mrec = mrec + rec_offs_data_size(offsets) + ext_size;
		if (next_mrec > mrec_end) {
			return(NULL);
		}

		log->head.total += next_mrec - mrec_start;

		/* If there are external fields, retrieve those logged
		prefix info and reconstruct the row_ext_t */
		if (ext_size) {
			/* We use memcpy to avoid unaligned
			access on some non-x86 platforms.*/
			ext = static_cast<row_ext_t*>(
				mem_heap_dup(heap,
					     mrec + rec_offs_data_size(offsets),
					     ext_size));

			byte*	ext_start = reinterpret_cast<byte*>(ext);

			ulint	ext_len = sizeof(*ext)
				+ (ext->n_ext - 1) * sizeof ext->len;

			ext->ext = reinterpret_cast<ulint*>(ext_start + ext_len);
			ext_len += ext->n_ext * sizeof(*ext->ext);

			ext->buf = static_cast<byte*>(ext_start + ext_len);
		} else {
			ext = NULL;
		}

		*error = row_log_table_apply_delete(
			thr, new_trx_id_col,
			mrec, offsets, offsets_heap, heap,
			log->table, ext);
		break;

	case ROW_T_UPDATE:
		/* Logically, the log entry consists of the
		(PRIMARY KEY,DB_TRX_ID) of the old value (converted
		to the new primary key definition) followed by
		the new value in the old table definition. If the
		definition of the columns belonging to PRIMARY KEY
		is not changed, the log will only contain
		DB_TRX_ID,new_row. */

		if (dup->index->online_log->same_pk) {
			ut_ad(new_index->n_uniq == dup->index->n_uniq);

			extra_size = *mrec++;

			if (extra_size >= 0x80) {
				/* Read another byte of extra_size. */

				extra_size = (extra_size & 0x7f) << 8;
				extra_size |= *mrec++;
			}

			mrec += extra_size;

			if (mrec > mrec_end) {
				return(NULL);
			}

			rec_offs_set_n_fields(offsets, dup->index->n_fields);
			rec_init_offsets_temp(mrec, dup->index, offsets);

			next_mrec = mrec + rec_offs_data_size(offsets);

			if (next_mrec > mrec_end) {
				return(NULL);
			}

			old_pk = dtuple_create(heap, new_index->n_uniq);
			dict_index_copy_types(
				old_pk, new_index, old_pk->n_fields);

			/* Copy the PRIMARY KEY fields from mrec to old_pk. */
			for (ulint i = 0; i < new_index->n_uniq; i++) {
				const void*	field;
				ulint		len;
				dfield_t*	dfield;

				ut_ad(!rec_offs_nth_extern(offsets, i));

				field = rec_get_nth_field(
					mrec, offsets, i, &len);
				ut_ad(len != UNIV_SQL_NULL);

				dfield = dtuple_get_nth_field(old_pk, i);
				dfield_set_data(dfield, field, len);
			}
		} else {
			/* We assume extra_size < 0x100
			for the PRIMARY KEY prefix. */
			mrec += *mrec + 1;

			if (mrec > mrec_end) {
				return(NULL);
			}

			/* Get offsets for PRIMARY KEY,
			DB_TRX_ID, DB_ROLL_PTR. */
			rec_offs_set_n_fields(offsets, new_index->n_uniq + 2);
			rec_init_offsets_temp(mrec, new_index, offsets);

			next_mrec = mrec + rec_offs_data_size(offsets);
			if (next_mrec + 2 > mrec_end) {
				return(NULL);
			}

			/* Copy the PRIMARY KEY fields and
			DB_TRX_ID, DB_ROLL_PTR from mrec to old_pk. */
			old_pk = dtuple_create(heap, new_index->n_uniq + 2);
			dict_index_copy_types(old_pk, new_index,
					      old_pk->n_fields);

			for (ulint i = 0;
			     i < dict_index_get_n_unique(new_index) + 2;
			     i++) {
				const void*	field;
				ulint		len;
				dfield_t*	dfield;

				ut_ad(!rec_offs_nth_extern(offsets, i));

				field = rec_get_nth_field(
					mrec, offsets, i, &len);
				ut_ad(len != UNIV_SQL_NULL);

				dfield = dtuple_get_nth_field(old_pk, i);
				dfield_set_data(dfield, field, len);
			}

			mrec = next_mrec;

			/* Fetch the new value of the row as it was
			in the old table definition. */
			extra_size = *mrec++;

			if (extra_size >= 0x80) {
				/* Read another byte of extra_size. */

				extra_size = (extra_size & 0x7f) << 8;
				extra_size |= *mrec++;
			}

			mrec += extra_size;

			if (mrec > mrec_end) {
				return(NULL);
			}

			rec_offs_set_n_fields(offsets, dup->index->n_fields);
			rec_init_offsets_temp(mrec, dup->index, offsets);

			next_mrec = mrec + rec_offs_data_size(offsets);

			if (next_mrec > mrec_end) {
				return(NULL);
			}
		}

		ut_ad(next_mrec <= mrec_end);
		log->head.total += next_mrec - mrec_start;
		dtuple_set_n_fields_cmp(old_pk, new_index->n_uniq);

		{
			ulint		len;
			const byte*	db_trx_id
				= rec_get_nth_field(
					mrec, offsets, trx_id_col, &len);
			ut_ad(len == DATA_TRX_ID_LEN);
			*error = row_log_table_apply_update(
				thr, new_trx_id_col,
				mrec, offsets, offsets_heap,
				heap, dup, trx_read_trx_id(db_trx_id), old_pk);
		}

		break;
	}

	ut_ad(log->head.total <= log->tail.total);
	mem_heap_empty(offsets_heap);
	mem_heap_empty(heap);
	return(next_mrec);
}

/******************************************************//**
Applies operations to a table was rebuilt.
@return DB_SUCCESS, or error code on failure */
static __attribute__((nonnull, warn_unused_result))
dberr_t
row_log_table_apply_ops(
/*====================*/
	que_thr_t*	thr,	/*!< in: query graph */
	row_merge_dup_t*dup)	/*!< in/out: for reporting duplicate key
				errors */
{
	dberr_t		error;
	const mrec_t*	mrec		= NULL;
	const mrec_t*	next_mrec;
	const mrec_t*	mrec_end	= NULL; /* silence bogus warning */
	const mrec_t*	next_mrec_end;
	mem_heap_t*	heap;
	mem_heap_t*	offsets_heap;
	ulint*		offsets;
	bool		has_index_lock;
	dict_index_t*	index		= const_cast<dict_index_t*>(
		dup->index);
	dict_table_t*	new_table	= index->online_log->table;
	dict_index_t*	new_index	= dict_table_get_first_index(
		new_table);
	const ulint	i		= 1 + REC_OFFS_HEADER_SIZE
		+ ut_max(dict_index_get_n_fields(index),
			 dict_index_get_n_unique(new_index) + 2);
	const ulint	trx_id_col	= dict_col_get_clust_pos(
		dict_table_get_sys_col(index->table, DATA_TRX_ID), index);
	const ulint	new_trx_id_col	= dict_col_get_clust_pos(
		dict_table_get_sys_col(new_table, DATA_TRX_ID), new_index);
	trx_t*		trx		= thr_get_trx(thr);

	ut_ad(dict_index_is_clust(index));
	ut_ad(dict_index_is_online_ddl(index));
	ut_ad(trx->mysql_thd);
#ifdef UNIV_SYNC_DEBUG
	ut_ad(rw_lock_own(dict_index_get_lock(index), RW_LOCK_EX));
#endif /* UNIV_SYNC_DEBUG */
	ut_ad(!dict_index_is_online_ddl(new_index));
	ut_ad(trx_id_col > 0);
	ut_ad(trx_id_col != ULINT_UNDEFINED);
	ut_ad(new_trx_id_col > 0);
	ut_ad(new_trx_id_col != ULINT_UNDEFINED);

	UNIV_MEM_INVALID(&mrec_end, sizeof mrec_end);

	offsets = static_cast<ulint*>(ut_malloc(i * sizeof *offsets));
	offsets[0] = i;
	offsets[1] = dict_index_get_n_fields(index);

	heap = mem_heap_create(UNIV_PAGE_SIZE);
	offsets_heap = mem_heap_create(UNIV_PAGE_SIZE);
	has_index_lock = true;

next_block:
	ut_ad(has_index_lock);
#ifdef UNIV_SYNC_DEBUG
	ut_ad(rw_lock_own(dict_index_get_lock(index), RW_LOCK_EX));
#endif /* UNIV_SYNC_DEBUG */
	ut_ad(index->online_log->head.bytes == 0);

	if (trx_is_interrupted(trx)) {
		goto interrupted;
	}

	if (dict_index_is_corrupted(index)) {
		error = DB_INDEX_CORRUPT;
		goto func_exit;
	}

	ut_ad(dict_index_is_online_ddl(index));

	error = index->online_log->error;

	if (error != DB_SUCCESS) {
		goto func_exit;
	}

	if (UNIV_UNLIKELY(index->online_log->head.blocks
			  > index->online_log->tail.blocks)) {
unexpected_eof:
		fprintf(stderr, "InnoDB: unexpected end of temporary file"
			" for table %s\n", index->table_name);
corruption:
		error = DB_CORRUPTION;
		goto func_exit;
	}

	if (index->online_log->head.blocks
	    == index->online_log->tail.blocks) {
		if (index->online_log->head.blocks) {
#ifdef HAVE_FTRUNCATE
			/* Truncate the file in order to save space. */
			if (ftruncate(index->online_log->fd, 0) == -1) {
				perror("ftruncate");
			}
#endif /* HAVE_FTRUNCATE */
			index->online_log->head.blocks
				= index->online_log->tail.blocks = 0;
		}

		next_mrec = index->online_log->tail.block;
		next_mrec_end = next_mrec + index->online_log->tail.bytes;

		if (next_mrec_end == next_mrec) {
			/* End of log reached. */
all_done:
			ut_ad(has_index_lock);
			ut_ad(index->online_log->head.blocks == 0);
			ut_ad(index->online_log->tail.blocks == 0);
			index->online_log->head.bytes = 0;
			index->online_log->tail.bytes = 0;
			error = DB_SUCCESS;
			goto func_exit;
		}
	} else {
		os_offset_t	ofs;
		ibool		success;

		ofs = (os_offset_t) index->online_log->head.blocks
			* srv_sort_buf_size;

		ut_ad(has_index_lock);
		has_index_lock = false;
		rw_lock_x_unlock(dict_index_get_lock(index));

		log_free_check();

		ut_ad(dict_index_is_online_ddl(index));

		if (!row_log_block_allocate(index->online_log->head)) {
			error = DB_OUT_OF_MEMORY;
			goto func_exit;
		}

		success = os_file_read_no_error_handling(
			OS_FILE_FROM_FD(index->online_log->fd),
			index->online_log->head.block, ofs,
			srv_sort_buf_size);

		if (!success) {
			fprintf(stderr, "InnoDB: unable to read temporary file"
				" for table %s\n", index->table_name);
			goto corruption;
		}

#ifdef POSIX_FADV_DONTNEED
		/* Each block is read exactly once.  Free up the file cache. */
		posix_fadvise(index->online_log->fd,
			      ofs, srv_sort_buf_size, POSIX_FADV_DONTNEED);
#endif /* POSIX_FADV_DONTNEED */
#if 0 //def FALLOC_FL_PUNCH_HOLE
		/* Try to deallocate the space for the file on disk.
		This should work on ext4 on Linux 2.6.39 and later,
		and be ignored when the operation is unsupported. */
		fallocate(index->online_log->fd,
			  FALLOC_FL_PUNCH_HOLE | FALLOC_FL_KEEP_SIZE,
			  ofs, srv_buf_size);
#endif /* FALLOC_FL_PUNCH_HOLE */

		next_mrec = index->online_log->head.block;
		next_mrec_end = next_mrec + srv_sort_buf_size;
	}

	/* This read is not protected by index->online_log->mutex for
	performance reasons. We will eventually notice any error that
	was flagged by a DML thread. */
	error = index->online_log->error;

	if (error != DB_SUCCESS) {
		goto func_exit;
	}

	if (mrec) {
		/* A partial record was read from the previous block.
		Copy the temporary buffer full, as we do not know the
		length of the record. Parse subsequent records from
		the bigger buffer index->online_log->head.block
		or index->online_log->tail.block. */

		ut_ad(mrec == index->online_log->head.buf);
		ut_ad(mrec_end > mrec);
		ut_ad(mrec_end < (&index->online_log->head.buf)[1]);

		memcpy((mrec_t*) mrec_end, next_mrec,
		       (&index->online_log->head.buf)[1] - mrec_end);
		mrec = row_log_table_apply_op(
			thr, trx_id_col, new_trx_id_col,
			dup, &error, offsets_heap, heap,
			index->online_log->head.buf,
			(&index->online_log->head.buf)[1], offsets);
		if (error != DB_SUCCESS) {
			goto func_exit;
		} else if (UNIV_UNLIKELY(mrec == NULL)) {
			/* The record was not reassembled properly. */
			goto corruption;
		}
		/* The record was previously found out to be
		truncated. Now that the parse buffer was extended,
		it should proceed beyond the old end of the buffer. */
		ut_a(mrec > mrec_end);

		index->online_log->head.bytes = mrec - mrec_end;
		next_mrec += index->online_log->head.bytes;
	}

	ut_ad(next_mrec <= next_mrec_end);
	/* The following loop must not be parsing the temporary
	buffer, but head.block or tail.block. */

	/* mrec!=NULL means that the next record starts from the
	middle of the block */
	ut_ad((mrec == NULL) == (index->online_log->head.bytes == 0));

#ifdef UNIV_DEBUG
	if (next_mrec_end == index->online_log->head.block
	    + srv_sort_buf_size) {
		/* If tail.bytes == 0, next_mrec_end can also be at
		the end of tail.block. */
		if (index->online_log->tail.bytes == 0) {
			ut_ad(next_mrec == next_mrec_end);
			ut_ad(index->online_log->tail.blocks == 0);
			ut_ad(index->online_log->head.blocks == 0);
			ut_ad(index->online_log->head.bytes == 0);
		} else {
			ut_ad(next_mrec == index->online_log->head.block
			      + index->online_log->head.bytes);
			ut_ad(index->online_log->tail.blocks
			      > index->online_log->head.blocks);
		}
	} else if (next_mrec_end == index->online_log->tail.block
		   + index->online_log->tail.bytes) {
		ut_ad(next_mrec == index->online_log->tail.block
		      + index->online_log->head.bytes);
		ut_ad(index->online_log->tail.blocks == 0);
		ut_ad(index->online_log->head.blocks == 0);
		ut_ad(index->online_log->head.bytes
		      <= index->online_log->tail.bytes);
	} else {
		ut_error;
	}
#endif /* UNIV_DEBUG */

	mrec_end = next_mrec_end;

	while (!trx_is_interrupted(trx)) {
		mrec = next_mrec;
		ut_ad(mrec < mrec_end);

		if (!has_index_lock) {
			/* We are applying operations from a different
			block than the one that is being written to.
			We do not hold index->lock in order to
			allow other threads to concurrently buffer
			modifications. */
			ut_ad(mrec >= index->online_log->head.block);
			ut_ad(mrec_end == index->online_log->head.block
			      + srv_sort_buf_size);
			ut_ad(index->online_log->head.bytes
			      < srv_sort_buf_size);

			/* Take the opportunity to do a redo log
			checkpoint if needed. */
			log_free_check();
		} else {
			/* We are applying operations from the last block.
			Do not allow other threads to buffer anything,
			so that we can finally catch up and synchronize. */
			ut_ad(index->online_log->head.blocks == 0);
			ut_ad(index->online_log->tail.blocks == 0);
			ut_ad(mrec_end == index->online_log->tail.block
			      + index->online_log->tail.bytes);
			ut_ad(mrec >= index->online_log->tail.block);
		}

		/* This read is not protected by index->online_log->mutex
		for performance reasons. We will eventually notice any
		error that was flagged by a DML thread. */
		error = index->online_log->error;

		if (error != DB_SUCCESS) {
			goto func_exit;
		}

		next_mrec = row_log_table_apply_op(
			thr, trx_id_col, new_trx_id_col,
			dup, &error, offsets_heap, heap,
			mrec, mrec_end, offsets);

		if (error != DB_SUCCESS) {
			goto func_exit;
		} else if (next_mrec == next_mrec_end) {
			/* The record happened to end on a block boundary.
			Do we have more blocks left? */
			if (has_index_lock) {
				/* The index will be locked while
				applying the last block. */
				goto all_done;
			}

			mrec = NULL;
process_next_block:
			rw_lock_x_lock(dict_index_get_lock(index));
			has_index_lock = true;

			index->online_log->head.bytes = 0;
			index->online_log->head.blocks++;
			goto next_block;
		} else if (next_mrec != NULL) {
			ut_ad(next_mrec < next_mrec_end);
			index->online_log->head.bytes += next_mrec - mrec;
		} else if (has_index_lock) {
			/* When mrec is within tail.block, it should
			be a complete record, because we are holding
			index->lock and thus excluding the writer. */
			ut_ad(index->online_log->tail.blocks == 0);
			ut_ad(mrec_end == index->online_log->tail.block
			      + index->online_log->tail.bytes);
			ut_ad(0);
			goto unexpected_eof;
		} else {
			memcpy(index->online_log->head.buf, mrec,
			       mrec_end - mrec);
			mrec_end += index->online_log->head.buf - mrec;
			mrec = index->online_log->head.buf;
			goto process_next_block;
		}
	}

interrupted:
	error = DB_INTERRUPTED;
func_exit:
	if (!has_index_lock) {
		rw_lock_x_lock(dict_index_get_lock(index));
	}

	mem_heap_free(offsets_heap);
	mem_heap_free(heap);
	row_log_block_free(index->online_log->head);
	ut_free(offsets);
	return(error);
}

/******************************************************//**
Apply the row_log_table log to a table upon completing rebuild.
@return DB_SUCCESS, or error code on failure */
UNIV_INTERN
dberr_t
row_log_table_apply(
/*================*/
	que_thr_t*	thr,	/*!< in: query graph */
	dict_table_t*	old_table,
				/*!< in: old table */
	struct TABLE*	table)	/*!< in/out: MySQL table
				(for reporting duplicates) */
{
	dberr_t		error;
	dict_index_t*	clust_index;

	thr_get_trx(thr)->error_key_num = 0;

#ifdef UNIV_SYNC_DEBUG
	ut_ad(!rw_lock_own(&dict_operation_lock, RW_LOCK_SHARED));
#endif /* UNIV_SYNC_DEBUG */
	clust_index = dict_table_get_first_index(old_table);

	rw_lock_x_lock(dict_index_get_lock(clust_index));

	if (!clust_index->online_log) {
		ut_ad(dict_index_get_online_status(clust_index)
		      == ONLINE_INDEX_COMPLETE);
		/* This function should not be called unless
		rebuilding a table online. Build in some fault
		tolerance. */
		ut_ad(0);
		error = DB_ERROR;
	} else {
		row_merge_dup_t	dup = {
			clust_index, table,
			clust_index->online_log->col_map, 0
		};

		error = row_log_table_apply_ops(thr, &dup);

		ut_ad(error != DB_SUCCESS
		      || clust_index->online_log->head.total
		      == clust_index->online_log->tail.total);
	}

	rw_lock_x_unlock(dict_index_get_lock(clust_index));
	return(error);
}

/******************************************************//**
Allocate the row log for an index and flag the index
for online creation.
@retval true if success, false if not */
UNIV_INTERN
bool
row_log_allocate(
/*=============*/
	dict_index_t*	index,	/*!< in/out: index */
	dict_table_t*	table,	/*!< in/out: new table being rebuilt,
				or NULL when creating a secondary index */
	bool		same_pk,/*!< in: whether the definition of the
				PRIMARY KEY has remained the same */
	const dtuple_t*	add_cols,
				/*!< in: default values of
				added columns, or NULL */
	const ulint*	col_map)/*!< in: mapping of old column
				numbers to new ones, or NULL if !table */
{
	row_log_t*	log;
	DBUG_ENTER("row_log_allocate");

	ut_ad(!dict_index_is_online_ddl(index));
	ut_ad(dict_index_is_clust(index) == !!table);
	ut_ad(!table || index->table != table);
	ut_ad(same_pk || table);
	ut_ad(!table || col_map);
	ut_ad(!add_cols || col_map);
#ifdef UNIV_SYNC_DEBUG
	ut_ad(rw_lock_own(dict_index_get_lock(index), RW_LOCK_EX));
#endif /* UNIV_SYNC_DEBUG */
<<<<<<< HEAD
	size = 2 * srv_sort_buf_size + sizeof *log;
	buf = (byte*) os_mem_alloc_large(&size, FALSE);
	if (!buf) {
=======
	log = (row_log_t*) ut_malloc(sizeof *log);
	if (!log) {
>>>>>>> 9e957d56
		DBUG_RETURN(false);
	}

	log->fd = row_merge_file_create_low();
	if (log->fd < 0) {
		ut_free(log);
		DBUG_RETURN(false);
	}
	mutex_create(index_online_log_key, &log->mutex,
		     SYNC_INDEX_ONLINE_LOG);
	log->blobs = NULL;
	log->table = table;
	log->same_pk = same_pk;
	log->add_cols = add_cols;
	log->col_map = col_map;
	log->error = DB_SUCCESS;
	log->max_trx = 0;
	log->tail.blocks = log->tail.bytes = 0;
	log->tail.total = 0;
	log->tail.block = log->head.block = NULL;
	log->head.blocks = log->head.bytes = 0;
	log->head.total = 0;
	dict_index_set_online_status(index, ONLINE_INDEX_CREATION);
	index->online_log = log;

	/* While we might be holding an exclusive data dictionary lock
	here, in row_log_abort_sec() we will not always be holding it. Use
	atomic operations in both cases. */
	MONITOR_ATOMIC_INC(MONITOR_ONLINE_CREATE_INDEX);

	DBUG_RETURN(true);
}

/******************************************************//**
Free the row log for an index that was being created online. */
UNIV_INTERN
void
row_log_free(
/*=========*/
	row_log_t*&	log)	/*!< in,own: row log */
{
	MONITOR_ATOMIC_DEC(MONITOR_ONLINE_CREATE_INDEX);

	delete log->blobs;
	row_log_block_free(log->tail);
	row_log_block_free(log->head);
	row_merge_file_destroy_low(log->fd);
	mutex_free(&log->mutex);
	ut_free(log);
	log = 0;
}

/******************************************************//**
Get the latest transaction ID that has invoked row_log_online_op()
during online creation.
@return latest transaction ID, or 0 if nothing was logged */
UNIV_INTERN
trx_id_t
row_log_get_max_trx(
/*================*/
	dict_index_t*	index)	/*!< in: index, must be locked */
{
	ut_ad(dict_index_get_online_status(index) == ONLINE_INDEX_CREATION);
#ifdef UNIV_SYNC_DEBUG
	ut_ad((rw_lock_own(dict_index_get_lock(index), RW_LOCK_SHARED)
	       && mutex_own(&index->online_log->mutex))
	      || rw_lock_own(dict_index_get_lock(index), RW_LOCK_EX));
#endif /* UNIV_SYNC_DEBUG */
	return(index->online_log->max_trx);
}

/******************************************************//**
Applies an operation to a secondary index that was being created. */
static __attribute__((nonnull))
void
row_log_apply_op_low(
/*=================*/
	dict_index_t*	index,		/*!< in/out: index */
	row_merge_dup_t*dup,		/*!< in/out: for reporting
					duplicate key errors */
	dberr_t*	error,		/*!< out: DB_SUCCESS or error code */
	mem_heap_t*	offsets_heap,	/*!< in/out: memory heap for
					allocating offsets; can be emptied */
	bool		has_index_lock, /*!< in: true if holding index->lock
					in exclusive mode */
	enum row_op	op,		/*!< in: operation being applied */
	trx_id_t	trx_id,		/*!< in: transaction identifier */
	const dtuple_t*	entry)		/*!< in: row */
{
	mtr_t		mtr;
	btr_cur_t	cursor;
	ulint*		offsets = NULL;

	ut_ad(!dict_index_is_clust(index));
#ifdef UNIV_SYNC_DEBUG
	ut_ad(rw_lock_own(dict_index_get_lock(index), RW_LOCK_EX)
	      == has_index_lock);
#endif /* UNIV_SYNC_DEBUG */
	ut_ad(!dict_index_is_corrupted(index));
	ut_ad(trx_id != 0 || op == ROW_OP_DELETE);

	mtr_start(&mtr);

	/* We perform the pessimistic variant of the operations if we
	already hold index->lock exclusively. First, search the
	record. The operation may already have been performed,
	depending on when the row in the clustered index was
	scanned. */
	btr_cur_search_to_nth_level(index, 0, entry, PAGE_CUR_LE,
				    has_index_lock
				    ? BTR_MODIFY_TREE
				    : BTR_MODIFY_LEAF,
				    &cursor, 0, __FILE__, __LINE__,
				    &mtr);

	ut_ad(dict_index_get_n_unique(index) > 0);
	/* This test is somewhat similar to row_ins_must_modify_rec(),
	but not identical for unique secondary indexes. */
	if (cursor.low_match >= dict_index_get_n_unique(index)
	    && !page_rec_is_infimum(btr_cur_get_rec(&cursor))) {
		/* We have a matching record. */
		bool	exists	= (cursor.low_match
				   == dict_index_get_n_fields(index));
#ifdef UNIV_DEBUG
		rec_t*	rec	= btr_cur_get_rec(&cursor);
		ut_ad(page_rec_is_user_rec(rec));
		ut_ad(!rec_get_deleted_flag(rec, page_rec_is_comp(rec)));
#endif /* UNIV_DEBUG */

		ut_ad(exists || dict_index_is_unique(index));

		switch (op) {
		case ROW_OP_DELETE:
			if (!exists) {
				/* The existing record matches the
				unique secondary index key, but the
				PRIMARY KEY columns differ. So, this
				exact record does not exist. For
				example, we could detect a duplicate
				key error in some old index before
				logging an ROW_OP_INSERT for our
				index. This ROW_OP_DELETE could have
				been logged for rolling back
				TRX_UNDO_INSERT_REC. */
				goto func_exit;
			}

			if (btr_cur_optimistic_delete(
				    &cursor, BTR_CREATE_FLAG, &mtr)) {
				*error = DB_SUCCESS;
				break;
			}

			if (!has_index_lock) {
				/* This needs a pessimistic operation.
				Lock the index tree exclusively. */
				mtr_commit(&mtr);
				mtr_start(&mtr);
				btr_cur_search_to_nth_level(
					index, 0, entry, PAGE_CUR_LE,
					BTR_MODIFY_TREE, &cursor, 0,
					__FILE__, __LINE__, &mtr);

				/* No other thread than the current one
				is allowed to modify the index tree.
				Thus, the record should still exist. */
				ut_ad(cursor.low_match
				      >= dict_index_get_n_fields(index));
				ut_ad(page_rec_is_user_rec(
					      btr_cur_get_rec(&cursor)));
			}

			/* As there are no externally stored fields in
			a secondary index record, the parameter
			rb_ctx = RB_NONE will be ignored. */

			btr_cur_pessimistic_delete(
				error, FALSE, &cursor,
				BTR_CREATE_FLAG, RB_NONE, &mtr);
			break;
		case ROW_OP_INSERT:
			if (exists) {
				/* The record already exists. There
				is nothing to be inserted.
				This could happen when processing
				TRX_UNDO_DEL_MARK_REC in statement
				rollback:

				UPDATE of PRIMARY KEY can lead to
				statement rollback if the updated
				value of the PRIMARY KEY already
				exists. In this case, the UPDATE would
				be mapped to DELETE;INSERT, and we
				only wrote undo log for the DELETE
				part. The duplicate key error would be
				triggered before logging the INSERT
				part.

				Theoretically, we could also get a
				similar situation when a DELETE operation
				is blocked by a FOREIGN KEY constraint. */
				goto func_exit;
			}

			if (dtuple_contains_null(entry)) {
				/* The UNIQUE KEY columns match, but
				there is a NULL value in the key, and
				NULL!=NULL. */
				goto insert_the_rec;
			}

			goto duplicate;
		}
	} else {
		switch (op) {
			rec_t*		rec;
			big_rec_t*	big_rec;
		case ROW_OP_DELETE:
			/* The record does not exist. For example, we
			could detect a duplicate key error in some old
			index before logging an ROW_OP_INSERT for our
			index. This ROW_OP_DELETE could be logged for
			rolling back TRX_UNDO_INSERT_REC. */
			goto func_exit;
		case ROW_OP_INSERT:
			if (dict_index_is_unique(index)
			    && (cursor.up_match
				>= dict_index_get_n_unique(index)
				|| cursor.low_match
				>= dict_index_get_n_unique(index))
			    && (!index->n_nullable
				|| !dtuple_contains_null(entry))) {
duplicate:
				/* Duplicate key */
				ut_ad(dict_index_is_unique(index));
				row_merge_dup_report(dup, entry->fields);
				*error = DB_DUPLICATE_KEY;
				goto func_exit;
			}
insert_the_rec:
			/* Insert the record. As we are inserting into
			a secondary index, there cannot be externally
			stored columns (!big_rec). */
			*error = btr_cur_optimistic_insert(
				BTR_NO_UNDO_LOG_FLAG
				| BTR_NO_LOCKING_FLAG
				| BTR_CREATE_FLAG,
				&cursor, &offsets, &offsets_heap,
				const_cast<dtuple_t*>(entry),
				&rec, &big_rec, 0, NULL, &mtr);
			ut_ad(!big_rec);
			if (*error != DB_FAIL) {
				break;
			}

			if (!has_index_lock) {
				/* This needs a pessimistic operation.
				Lock the index tree exclusively. */
				mtr_commit(&mtr);
				mtr_start(&mtr);
				btr_cur_search_to_nth_level(
					index, 0, entry, PAGE_CUR_LE,
					BTR_MODIFY_TREE, &cursor, 0,
					__FILE__, __LINE__, &mtr);
			}

			/* We already determined that the
			record did not exist. No other thread
			than the current one is allowed to
			modify the index tree. Thus, the
			record should still not exist. */

			*error = btr_cur_pessimistic_insert(
				BTR_NO_UNDO_LOG_FLAG
				| BTR_NO_LOCKING_FLAG
				| BTR_CREATE_FLAG,
				&cursor, &offsets, &offsets_heap,
				const_cast<dtuple_t*>(entry),
				&rec, &big_rec,
				0, NULL, &mtr);
			ut_ad(!big_rec);
			break;
		}
		mem_heap_empty(offsets_heap);
	}

	if (*error == DB_SUCCESS && trx_id) {
		page_update_max_trx_id(btr_cur_get_block(&cursor),
				       btr_cur_get_page_zip(&cursor),
				       trx_id, &mtr);
	}

func_exit:
	mtr_commit(&mtr);
}

/******************************************************//**
Applies an operation to a secondary index that was being created.
@return NULL on failure (mrec corruption) or when out of data;
pointer to next record on success */
static __attribute__((nonnull, warn_unused_result))
const mrec_t*
row_log_apply_op(
/*=============*/
	dict_index_t*	index,		/*!< in/out: index */
	row_merge_dup_t*dup,		/*!< in/out: for reporting
					duplicate key errors */
	dberr_t*	error,		/*!< out: DB_SUCCESS or error code */
	mem_heap_t*	offsets_heap,	/*!< in/out: memory heap for
					allocating offsets; can be emptied */
	mem_heap_t*	heap,		/*!< in/out: memory heap for
					allocating data tuples */
	bool		has_index_lock, /*!< in: true if holding index->lock
					in exclusive mode */
	const mrec_t*	mrec,		/*!< in: merge record */
	const mrec_t*	mrec_end,	/*!< in: end of buffer */
	ulint*		offsets)	/*!< in/out: work area for
					rec_init_offsets_temp() */

{
	enum row_op	op;
	ulint		extra_size;
	ulint		data_size;
	ulint		n_ext;
	dtuple_t*	entry;
	trx_id_t	trx_id;

	/* Online index creation is only used for secondary indexes. */
	ut_ad(!dict_index_is_clust(index));
#ifdef UNIV_SYNC_DEBUG
	ut_ad(rw_lock_own(dict_index_get_lock(index), RW_LOCK_EX)
	      == has_index_lock);
#endif /* UNIV_SYNC_DEBUG */

	if (dict_index_is_corrupted(index)) {
		*error = DB_INDEX_CORRUPT;
		return(NULL);
	}

	*error = DB_SUCCESS;

	if (mrec + ROW_LOG_HEADER_SIZE >= mrec_end) {
		return(NULL);
	}

	switch (*mrec) {
	case ROW_OP_INSERT:
		if (ROW_LOG_HEADER_SIZE + DATA_TRX_ID_LEN + mrec >= mrec_end) {
			return(NULL);
		}

		op = static_cast<enum row_op>(*mrec++);
		trx_id = trx_read_trx_id(mrec);
		mrec += DATA_TRX_ID_LEN;
		break;
	case ROW_OP_DELETE:
		op = static_cast<enum row_op>(*mrec++);
		trx_id = 0;
		break;
	default:
corrupted:
		ut_ad(0);
		*error = DB_CORRUPTION;
		return(NULL);
	}

	extra_size = *mrec++;

	ut_ad(mrec < mrec_end);

	if (extra_size >= 0x80) {
		/* Read another byte of extra_size. */

		extra_size = (extra_size & 0x7f) << 8;
		extra_size |= *mrec++;
	}

	mrec += extra_size;

	if (mrec > mrec_end) {
		return(NULL);
	}

	rec_init_offsets_temp(mrec, index, offsets);

	if (rec_offs_any_extern(offsets)) {
		/* There should never be any externally stored fields
		in a secondary index, which is what online index
		creation is used for. Therefore, the log file must be
		corrupted. */
		goto corrupted;
	}

	data_size = rec_offs_data_size(offsets);

	mrec += data_size;

	if (mrec > mrec_end) {
		return(NULL);
	}

	entry = row_rec_to_index_entry_low(
		mrec - data_size, index, offsets, &n_ext, heap);
	/* Online index creation is only implemented for secondary
	indexes, which never contain off-page columns. */
	ut_ad(n_ext == 0);
#ifdef ROW_LOG_APPLY_PRINT
	if (row_log_apply_print) {
		fprintf(stderr, "apply " IB_ID_FMT " " TRX_ID_FMT " %u %u ",
			index->id, trx_id,
			unsigned (op), unsigned (has_index_lock));
		for (const byte* m = mrec - data_size; m < mrec; m++) {
			fprintf(stderr, "%02x", *m);
		}
		putc('\n', stderr);
	}
#endif /* ROW_LOG_APPLY_PRINT */
	row_log_apply_op_low(index, dup, error, offsets_heap,
			     has_index_lock, op, trx_id, entry);
	return(mrec);
}

/******************************************************//**
Applies operations to a secondary index that was being created.
@return DB_SUCCESS, or error code on failure */
static __attribute__((nonnull))
dberr_t
row_log_apply_ops(
/*==============*/
	trx_t*		trx,	/*!< in: transaction (for checking if
				the operation was interrupted) */
	dict_index_t*	index,	/*!< in/out: index */
	row_merge_dup_t*dup)	/*!< in/out: for reporting duplicate key
				errors */
{
	dberr_t		error;
	const mrec_t*	mrec	= NULL;
	const mrec_t*	next_mrec;
	const mrec_t*	mrec_end= NULL; /* silence bogus warning */
	const mrec_t*	next_mrec_end;
	mem_heap_t*	offsets_heap;
	mem_heap_t*	heap;
	ulint*		offsets;
	bool		has_index_lock;
	const ulint	i	= 1 + REC_OFFS_HEADER_SIZE
		+ dict_index_get_n_fields(index);

	ut_ad(dict_index_is_online_ddl(index));
	ut_ad(*index->name == TEMP_INDEX_PREFIX);
#ifdef UNIV_SYNC_DEBUG
	ut_ad(rw_lock_own(dict_index_get_lock(index), RW_LOCK_EX));
#endif /* UNIV_SYNC_DEBUG */
	ut_ad(index->online_log);
	UNIV_MEM_INVALID(&mrec_end, sizeof mrec_end);

	offsets = static_cast<ulint*>(ut_malloc(i * sizeof *offsets));
	offsets[0] = i;
	offsets[1] = dict_index_get_n_fields(index);

	offsets_heap = mem_heap_create(UNIV_PAGE_SIZE);
	heap = mem_heap_create(UNIV_PAGE_SIZE);
	has_index_lock = true;

next_block:
	ut_ad(has_index_lock);
#ifdef UNIV_SYNC_DEBUG
	ut_ad(rw_lock_own(dict_index_get_lock(index), RW_LOCK_EX));
#endif /* UNIV_SYNC_DEBUG */
	ut_ad(index->online_log->head.bytes == 0);

	if (trx_is_interrupted(trx)) {
		goto interrupted;
	}

	error = index->online_log->error;
	if (error != DB_SUCCESS) {
		goto func_exit;
	}

	if (dict_index_is_corrupted(index)) {
		error = DB_INDEX_CORRUPT;
		goto func_exit;
	}

	if (UNIV_UNLIKELY(index->online_log->head.blocks
			  > index->online_log->tail.blocks)) {
unexpected_eof:
		fprintf(stderr, "InnoDB: unexpected end of temporary file"
			" for index %s\n", index->name + 1);
corruption:
		error = DB_CORRUPTION;
		goto func_exit;
	}

	if (index->online_log->head.blocks
	    == index->online_log->tail.blocks) {
		if (index->online_log->head.blocks) {
#ifdef HAVE_FTRUNCATE
			/* Truncate the file in order to save space. */
			if (ftruncate(index->online_log->fd, 0) == -1) {
				perror("ftruncate");
			}
#endif /* HAVE_FTRUNCATE */
			index->online_log->head.blocks
				= index->online_log->tail.blocks = 0;
		}

		next_mrec = index->online_log->tail.block;
		next_mrec_end = next_mrec + index->online_log->tail.bytes;

		if (next_mrec_end == next_mrec) {
			/* End of log reached. */
all_done:
			ut_ad(has_index_lock);
			ut_ad(index->online_log->head.blocks == 0);
			ut_ad(index->online_log->tail.blocks == 0);
			error = DB_SUCCESS;
			goto func_exit;
		}
	} else {
		os_offset_t	ofs;
		ibool		success;

		ofs = (os_offset_t) index->online_log->head.blocks
			* srv_sort_buf_size;

		ut_ad(has_index_lock);
		has_index_lock = false;
		rw_lock_x_unlock(dict_index_get_lock(index));

		log_free_check();

		if (!row_log_block_allocate(index->online_log->head)) {
			error = DB_OUT_OF_MEMORY;
			goto func_exit;
		}

		success = os_file_read_no_error_handling(
			OS_FILE_FROM_FD(index->online_log->fd),
			index->online_log->head.block, ofs,
			srv_sort_buf_size);

		if (!success) {
			fprintf(stderr, "InnoDB: unable to read temporary file"
				" for index %s\n", index->name + 1);
			goto corruption;
		}

#ifdef POSIX_FADV_DONTNEED
		/* Each block is read exactly once.  Free up the file cache. */
		posix_fadvise(index->online_log->fd,
			      ofs, srv_sort_buf_size, POSIX_FADV_DONTNEED);
#endif /* POSIX_FADV_DONTNEED */
#if 0 //def FALLOC_FL_PUNCH_HOLE
		/* Try to deallocate the space for the file on disk.
		This should work on ext4 on Linux 2.6.39 and later,
		and be ignored when the operation is unsupported. */
		fallocate(index->online_log->fd,
			  FALLOC_FL_PUNCH_HOLE | FALLOC_FL_KEEP_SIZE,
			  ofs, srv_buf_size);
#endif /* FALLOC_FL_PUNCH_HOLE */

		next_mrec = index->online_log->head.block;
		next_mrec_end = next_mrec + srv_sort_buf_size;
	}

	if (mrec) {
		/* A partial record was read from the previous block.
		Copy the temporary buffer full, as we do not know the
		length of the record. Parse subsequent records from
		the bigger buffer index->online_log->head.block
		or index->online_log->tail.block. */

		ut_ad(mrec == index->online_log->head.buf);
		ut_ad(mrec_end > mrec);
		ut_ad(mrec_end < (&index->online_log->head.buf)[1]);

		memcpy((mrec_t*) mrec_end, next_mrec,
		       (&index->online_log->head.buf)[1] - mrec_end);
		mrec = row_log_apply_op(
			index, dup, &error, offsets_heap, heap,
			has_index_lock, index->online_log->head.buf,
			(&index->online_log->head.buf)[1], offsets);
		if (error != DB_SUCCESS) {
			goto func_exit;
		} else if (UNIV_UNLIKELY(mrec == NULL)) {
			/* The record was not reassembled properly. */
			goto corruption;
		}
		/* The record was previously found out to be
		truncated. Now that the parse buffer was extended,
		it should proceed beyond the old end of the buffer. */
		ut_a(mrec > mrec_end);

		index->online_log->head.bytes = mrec - mrec_end;
		next_mrec += index->online_log->head.bytes;
	}

	ut_ad(next_mrec <= next_mrec_end);
	/* The following loop must not be parsing the temporary
	buffer, but head.block or tail.block. */

	/* mrec!=NULL means that the next record starts from the
	middle of the block */
	ut_ad((mrec == NULL) == (index->online_log->head.bytes == 0));

#ifdef UNIV_DEBUG
	if (next_mrec_end == index->online_log->head.block
	    + srv_sort_buf_size) {
		/* If tail.bytes == 0, next_mrec_end can also be at
		the end of tail.block. */
		if (index->online_log->tail.bytes == 0) {
			ut_ad(next_mrec == next_mrec_end);
			ut_ad(index->online_log->tail.blocks == 0);
			ut_ad(index->online_log->head.blocks == 0);
			ut_ad(index->online_log->head.bytes == 0);
		} else {
			ut_ad(next_mrec == index->online_log->head.block
			      + index->online_log->head.bytes);
			ut_ad(index->online_log->tail.blocks
			      > index->online_log->head.blocks);
		}
	} else if (next_mrec_end == index->online_log->tail.block
		   + index->online_log->tail.bytes) {
		ut_ad(next_mrec == index->online_log->tail.block
		      + index->online_log->head.bytes);
		ut_ad(index->online_log->tail.blocks == 0);
		ut_ad(index->online_log->head.blocks == 0);
		ut_ad(index->online_log->head.bytes
		      <= index->online_log->tail.bytes);
	} else {
		ut_error;
	}
#endif /* UNIV_DEBUG */

	mrec_end = next_mrec_end;

	while (!trx_is_interrupted(trx)) {
		mrec = next_mrec;
		ut_ad(mrec < mrec_end);

		if (!has_index_lock) {
			/* We are applying operations from a different
			block than the one that is being written to.
			We do not hold index->lock in order to
			allow other threads to concurrently buffer
			modifications. */
			ut_ad(mrec >= index->online_log->head.block);
			ut_ad(mrec_end == index->online_log->head.block
			      + srv_sort_buf_size);
			ut_ad(index->online_log->head.bytes
			      < srv_sort_buf_size);

			/* Take the opportunity to do a redo log
			checkpoint if needed. */
			log_free_check();
		} else {
			/* We are applying operations from the last block.
			Do not allow other threads to buffer anything,
			so that we can finally catch up and synchronize. */
			ut_ad(index->online_log->head.blocks == 0);
			ut_ad(index->online_log->tail.blocks == 0);
			ut_ad(mrec_end == index->online_log->tail.block
			      + index->online_log->tail.bytes);
			ut_ad(mrec >= index->online_log->tail.block);
		}

		next_mrec = row_log_apply_op(
			index, dup, &error, offsets_heap, heap,
			has_index_lock, mrec, mrec_end, offsets);

		if (error != DB_SUCCESS) {
			goto func_exit;
		} else if (next_mrec == next_mrec_end) {
			/* The record happened to end on a block boundary.
			Do we have more blocks left? */
			if (has_index_lock) {
				/* The index will be locked while
				applying the last block. */
				goto all_done;
			}

			mrec = NULL;
process_next_block:
			rw_lock_x_lock(dict_index_get_lock(index));
			has_index_lock = true;

			index->online_log->head.bytes = 0;
			index->online_log->head.blocks++;
			goto next_block;
		} else if (next_mrec != NULL) {
			ut_ad(next_mrec < next_mrec_end);
			index->online_log->head.bytes += next_mrec - mrec;
		} else if (has_index_lock) {
			/* When mrec is within tail.block, it should
			be a complete record, because we are holding
			index->lock and thus excluding the writer. */
			ut_ad(index->online_log->tail.blocks == 0);
			ut_ad(mrec_end == index->online_log->tail.block
			      + index->online_log->tail.bytes);
			ut_ad(0);
			goto unexpected_eof;
		} else {
			memcpy(index->online_log->head.buf, mrec,
			       mrec_end - mrec);
			mrec_end += index->online_log->head.buf - mrec;
			mrec = index->online_log->head.buf;
			goto process_next_block;
		}
	}

interrupted:
	error = DB_INTERRUPTED;
func_exit:
	if (!has_index_lock) {
		rw_lock_x_lock(dict_index_get_lock(index));
	}

	switch (error) {
	case DB_SUCCESS:
		break;
	case DB_INDEX_CORRUPT:
		if (((os_offset_t) index->online_log->tail.blocks + 1)
		    * srv_sort_buf_size >= srv_online_max_size) {
			/* The log file grew too big. */
			error = DB_ONLINE_LOG_TOO_BIG;
		}
		/* fall through */
	default:
		/* We set the flag directly instead of invoking
		dict_set_corrupted_index_cache_only(index) here,
		because the index is not "public" yet. */
		index->type |= DICT_CORRUPT;
	}

	mem_heap_free(heap);
	mem_heap_free(offsets_heap);
	row_log_block_free(index->online_log->head);
	ut_free(offsets);
	return(error);
}

/******************************************************//**
Apply the row log to the index upon completing index creation.
@return DB_SUCCESS, or error code on failure */
UNIV_INTERN
dberr_t
row_log_apply(
/*==========*/
	trx_t*		trx,	/*!< in: transaction (for checking if
				the operation was interrupted) */
	dict_index_t*	index,	/*!< in/out: secondary index */
	struct TABLE*	table)	/*!< in/out: MySQL table
				(for reporting duplicates) */
{
	dberr_t		error;
	row_log_t*	log;
	row_merge_dup_t	dup = { index, table, NULL, 0 };
	DBUG_ENTER("row_log_apply");

	ut_ad(dict_index_is_online_ddl(index));
	ut_ad(!dict_index_is_clust(index));

	log_free_check();

	rw_lock_x_lock(dict_index_get_lock(index));

	if (!dict_table_is_corrupted(index->table)) {
		error = row_log_apply_ops(trx, index, &dup);
	} else {
		error = DB_SUCCESS;
	}

	if (error != DB_SUCCESS) {
		ut_a(!dict_table_is_discarded(index->table));
		/* We set the flag directly instead of invoking
		dict_set_corrupted_index_cache_only(index) here,
		because the index is not "public" yet. */
		index->type |= DICT_CORRUPT;
		index->table->drop_aborted = TRUE;

		dict_index_set_online_status(index, ONLINE_INDEX_ABORTED);
	} else {
		ut_ad(dup.n_dup == 0);
		dict_index_set_online_status(index, ONLINE_INDEX_COMPLETE);
	}

	log = index->online_log;
	index->online_log = NULL;
	/* We could remove the TEMP_INDEX_PREFIX and update the data
	dictionary to say that this index is complete, if we had
	access to the .frm file here.  If the server crashes before
	all requested indexes have been created, this completed index
	will be dropped. */
	rw_lock_x_unlock(dict_index_get_lock(index));

	row_log_free(log);

	DBUG_RETURN(error);
}<|MERGE_RESOLUTION|>--- conflicted
+++ resolved
@@ -208,7 +208,8 @@
 	DBUG_ENTER("row_log_block_allocate");
 	if (log_buf.block == NULL) {
 		log_buf.size = srv_sort_buf_size;
-		log_buf.block = (byte*) os_mem_alloc_large(&log_buf.size);
+		log_buf.block = (byte*) os_mem_alloc_large(&log_buf.size,
+							   FALSE);
 		DBUG_EXECUTE_IF("simulate_row_log_allocation_failure",
 			if (log_buf.block)
 				os_mem_free_large(log_buf.block, log_buf.size);
@@ -2648,14 +2649,8 @@
 #ifdef UNIV_SYNC_DEBUG
 	ut_ad(rw_lock_own(dict_index_get_lock(index), RW_LOCK_EX));
 #endif /* UNIV_SYNC_DEBUG */
-<<<<<<< HEAD
-	size = 2 * srv_sort_buf_size + sizeof *log;
-	buf = (byte*) os_mem_alloc_large(&size, FALSE);
-	if (!buf) {
-=======
 	log = (row_log_t*) ut_malloc(sizeof *log);
 	if (!log) {
->>>>>>> 9e957d56
 		DBUG_RETURN(false);
 	}
 
