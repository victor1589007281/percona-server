# Copyright (c) 2006, 2018, Oracle and/or its affiliates. All rights reserved.
#
# This program is free software; you can redistribute it and/or modify
# it under the terms of the GNU General Public License, version 2.0,
# as published by the Free Software Foundation.
#
# This program is also distributed with certain software (including
# but not limited to OpenSSL) that is licensed under separate terms,
# as designated in a particular file or component or in included license
# documentation.  The authors of MySQL hereby grant you an additional
# permission to link the program and your derivative works with the
# separately licensed software that they have included with MySQL.
#
# This program is distributed in the hope that it will be useful,
# but WITHOUT ANY WARRANTY; without even the implied warranty of
# MERCHANTABILITY or FITNESS FOR A PARTICULAR PURPOSE.  See the
# GNU General Public License, version 2.0, for more details.
#
# You should have received a copy of the GNU General Public License
# along with this program; if not, write to the Free Software
# Foundation, Inc., 51 Franklin St, Fifth Floor, Boston, MA 02110-1301  USA

# This is the CMakeLists for InnoDB

INCLUDE(innodb.cmake)
INCLUDE(${MYSQL_CMAKE_SCRIPT_DIR}/compile_flags.cmake)

ADD_DEFINITIONS(-DLOG_SUBSYSTEM_TAG="InnoDB")

# TODO: Fix up all non-canonical include paths and remove this.
INCLUDE_DIRECTORIES(
  ${CMAKE_SOURCE_DIR}/sql
  ${CMAKE_SOURCE_DIR}/sql/auth
)

SET(INNOBASE_ZIP_DECOMPRESS_SOURCES
	buf/buf.cc
	buf/checksum.cc
	dict/dict.cc
	dict/mem.cc
	mem/memory.cc
	os/file.cc
	os/os0thread.cc
	page/zipdecompress.cc
	rem/rec.cc
	ut/crc32.cc
	ut/ut.cc)

SET(INNOBASE_SOURCES
	api/api0api.cc
	api/api0misc.cc
	arch/arch0arch.cc
	arch/arch0page.cc
	arch/arch0log.cc
	btr/btr0btr.cc
	btr/btr0cur.cc
	btr/btr0pcur.cc
	btr/btr0sea.cc
	btr/btr0bulk.cc
	buf/buf0buddy.cc
	buf/buf0buf.cc
	buf/buf0dblwr.cc
	buf/buf0dump.cc
	buf/buf0flu.cc
	buf/buf0lru.cc
	buf/buf0rea.cc
	clone/clone0api.cc
	clone/clone0clone.cc
	clone/clone0copy.cc
	clone/clone0apply.cc
	clone/clone0desc.cc
	clone/clone0snapshot.cc
	data/data0data.cc
	data/data0type.cc
	dict/dict0boot.cc
	dict/dict0crea.cc
	dict/dict0dict.cc
	dict/dict0dd.cc
	dict/dict0load.cc
	dict/dict0mem.cc
	dict/dict0sdi.cc
	dict/dict0stats.cc
	dict/dict0stats_bg.cc
	dict/dict0upgrade.cc
	eval/eval0eval.cc
	eval/eval0proc.cc
	fil/fil0fil.cc
	fsp/fsp0fsp.cc
	fsp/fsp0file.cc
	fsp/fsp0space.cc
	fsp/fsp0sysspace.cc
	fut/fut0lst.cc
	ha/ha0ha.cc
	ha/ha0storage.cc
	ha/hash0hash.cc
	fts/fts0fts.cc
	fts/fts0ast.cc
	fts/fts0blex.cc
	fts/fts0config.cc
	fts/fts0opt.cc
	fts/fts0pars.cc
	fts/fts0que.cc
	fts/fts0sql.cc
	fts/fts0tlex.cc
	gis/gis0geo.cc
	gis/gis0rtree.cc
	gis/gis0sea.cc
	fts/fts0plugin.cc
	handler/ha_innodb.cc
	handler/ha_innopart.cc
	handler/handler0alter.cc
	handler/i_s.cc
<<<<<<< HEAD
	handler/p_s.cc
=======
	handler/xtradb_i_s.cc
>>>>>>> 333b4508
	ibuf/ibuf0ibuf.cc
        lob/lob0first.cc
        lob/lob0index.cc
        lob/lob0ins.cc
        lob/lob0pages.cc
        lob/lob0purge.cc
        lob/lob0update.cc
        lob/lob0impl.cc
	lob/lob0lob.cc
	lob/lob0del.cc
	lob/lob0util.cc
        lob/zlob0index.cc
        lob/zlob0ins.cc
        lob/zlob0update.cc
        lob/zlob0first.cc
        lob/zlob0read.cc
	lock/lock0iter.cc
	lock/lock0prdt.cc
	lock/lock0lock.cc
	lock/lock0wait.cc
	log/log0buf.cc
	log/log0chkp.cc
	log/log0ddl.cc
	log/log0log.cc
	log/log0online.cc
	log/log0recv.cc
	log/log0test.cc
	log/log0write.cc
	mach/mach0data.cc
	mtr/mtr0log.cc
	mtr/mtr0mtr.cc
	os/os0file.cc
	os/os0proc.cc
	os/os0event.cc
	page/page0cur.cc
	page/page0page.cc
	page/page0zip.cc
	pars/lexyy.cc
	pars/pars0grm.cc
	pars/pars0opt.cc
	pars/pars0pars.cc
	pars/pars0sym.cc
	que/que0que.cc
	read/read0read.cc
	rem/rem0cmp.cc
	rem/rem0rec.cc
	row/row0ext.cc
	row/row0ftsort.cc
	row/row0import.cc
	row/row0ins.cc
	row/row0merge.cc
	row/row0mysql.cc
	row/row0log.cc
	row/row0purge.cc
	row/row0row.cc
	row/row0sel.cc
	row/row0uins.cc
	row/row0umod.cc
	row/row0undo.cc
	row/row0upd.cc
	row/row0quiesce.cc
	row/row0vers.cc
	srv/srv0conc.cc
	srv/srv0mon.cc
	srv/srv0srv.cc
	srv/srv0start.cc
	sync/sync0arr.cc
	sync/sync0rw.cc
	sync/sync0debug.cc
	sync/sync0sync.cc
	trx/trx0i_s.cc
	trx/trx0purge.cc
	trx/trx0rec.cc
	trx/trx0roll.cc
	trx/trx0rseg.cc
	trx/trx0sys.cc
	trx/trx0trx.cc
	trx/trx0undo.cc
	usr/usr0sess.cc
	ut/ut0dbg.cc
	ut/ut0list.cc
	ut/ut0mem.cc
	ut/ut0new.cc
	ut/ut0rbt.cc
	ut/ut0rnd.cc
	ut/ut0ut.cc
	ut/ut0vec.cc
	ut/ut0wqueue.cc)

IF(WITH_INNODB)
  # Legacy option
  SET(WITH_INNOBASE_STORAGE_ENGINE TRUE)
ENDIF()

ADD_LIBRARY(innodb_zipdecompress STATIC ${INNOBASE_ZIP_DECOMPRESS_SOURCES})
TARGET_COMPILE_DEFINITIONS(
  innodb_zipdecompress PRIVATE UNIV_LIBRARY UNIV_NO_ERR_MSGS)
ADD_DEPENDENCIES(innodb_zipdecompress GenError)

UNSET(NUMA_LIBRARY)
IF(HAVE_LIBNUMA)
  SET(NUMA_LIBRARY "numa")
ENDIF()

MYSQL_ADD_PLUGIN(innobase
  ${INNOBASE_SOURCES} ${INNOBASE_ZIP_DECOMPRESS_SOURCES} STORAGE_ENGINE
  MANDATORY
  MODULE_OUTPUT_NAME ha_innodb
  LINK_LIBRARIES ${ZLIB_LIBRARY} ${LZ4_LIBRARY} ${NUMA_LIBRARY})


IF(WITH_INNOBASE_STORAGE_ENGINE)
  ADD_DEPENDENCIES(innobase GenError)
ENDIF()

# Avoid generating Hardware Capabilities due to crc32 instructions
IF(CMAKE_SYSTEM_NAME MATCHES "SunOS" AND CMAKE_SYSTEM_PROCESSOR MATCHES "i386")
  INCLUDE(${MYSQL_CMAKE_SCRIPT_DIR}/compile_flags.cmake)
  MY_CHECK_CXX_COMPILER_FLAG("-Wa,-nH" HAVE_WA_NH)
  IF(HAVE_WA_NH)
    ADD_COMPILE_FLAGS(
      ut/crc32.cc
      COMPILE_FLAGS "-Wa,-nH"
    )
  ENDIF()
ENDIF()

# Generated code with logical-op warnings
IF(CMAKE_COMPILER_IS_GNUCXX OR CMAKE_CXX_COMPILER_ID MATCHES "Clang")
  MY_CHECK_CXX_COMPILER_FLAG("-Wlogical-op" HAVE_LOGICAL_OP)
  IF(HAVE_LOGICAL_OP)
    INCLUDE(${MYSQL_CMAKE_SCRIPT_DIR}/compile_flags.cmake)
    ADD_COMPILE_FLAGS(fts/fts0pars.cc
                      COMPILE_FLAGS "-Wno-logical-op")
  ENDIF()
  MY_CHECK_CXX_COMPILER_FLAG("-Wcast-function-type" HAVE_CAST_FUNCTION_TYPE)
  IF(HAVE_CAST_FUNCTION_TYPE)
    ADD_COMPILE_FLAGS(fts/fts0pars.cc
                      COMPILE_FLAGS "-Wno-cast-function-type")
  ENDIF()
ENDIF()

# A GCC bug causes crash when compiling these files on ARM64 with -O1+
# Compile them with -O0 as a workaround.
IF(CMAKE_COMPILER_IS_GNUCXX AND CMAKE_SYSTEM_PROCESSOR MATCHES "aarch64")
  # Bug was fixed in GCC 5.2, so workaround only needed < 5.2
  EXECUTE_PROCESS(COMMAND ${CMAKE_C_COMPILER} -dumpversion
                  OUTPUT_VARIABLE GCC_VERSION)
  IF(GCC_VERSION VERSION_LESS 5.2)
    INCLUDE(${MYSQL_CMAKE_SCRIPT_DIR}/compile_flags.cmake)
    ADD_COMPILE_FLAGS(
      btr/btr0btr.cc
      btr/btr0cur.cc
      buf/buf0buf.cc
      gis/gis0sea.cc
      COMPILE_FLAGS "-O0"
      )
  ENDIF()
ENDIF()<|MERGE_RESOLUTION|>--- conflicted
+++ resolved
@@ -110,11 +110,8 @@
 	handler/ha_innopart.cc
 	handler/handler0alter.cc
 	handler/i_s.cc
-<<<<<<< HEAD
 	handler/p_s.cc
-=======
 	handler/xtradb_i_s.cc
->>>>>>> 333b4508
 	ibuf/ibuf0ibuf.cc
         lob/lob0first.cc
         lob/lob0index.cc
