--- conflicted
+++ resolved
@@ -407,10 +407,9 @@
 
 	tablespace_version = fil_space_get_version(page_id.space());
 
-	/* We do the i/o in the synchronous aio mode to save thread
-	switches: hence TRUE */
-
-	count = buf_read_page_low(&err, true, BUF_READ_ANY_PAGE, page_id,
+	/* We do the i/o in the asynchronous aio mode: hence FALSE */
+
+	count = buf_read_page_low(&err, false, BUF_READ_ANY_PAGE, page_id,
 				  page_size, FALSE, tablespace_version);
 	srv_stats.buf_pool_reads.add(count);
 	if (err == DB_TABLESPACE_DELETED) {
@@ -446,17 +445,7 @@
 
 	tablespace_version = fil_space_get_version(page_id.space());
 
-<<<<<<< HEAD
 	count = buf_read_page_low(&err, sync, BUF_READ_ANY_PAGE
-=======
-	if (zip_size == ULINT_UNDEFINED) {
-		return(FALSE);
-	}
-
-	tablespace_version = fil_space_get_version(space);
-
-	count = buf_read_page_low(&err, false, BUF_READ_ANY_PAGE
->>>>>>> d5f9aa81
 				  | OS_AIO_SIMULATED_WAKE_LATER
 				  | BUF_READ_IGNORE_NONEXISTENT_PAGES,
 				  page_id, page_size, FALSE,
