/*****************************************************************************

Copyright (c) 1995, 2017, Oracle and/or its affiliates. All Rights Reserved.

This program is free software; you can redistribute it and/or modify it under
the terms of the GNU General Public License as published by the Free Software
Foundation; version 2 of the License.

This program is distributed in the hope that it will be useful, but WITHOUT
ANY WARRANTY; without even the implied warranty of MERCHANTABILITY or FITNESS
FOR A PARTICULAR PURPOSE. See the GNU General Public License for more details.

You should have received a copy of the GNU General Public License along with
this program; if not, write to the Free Software Foundation, Inc.,
51 Franklin Street, Suite 500, Boston, MA 02110-1335 USA

*****************************************************************************/

/**************************************************//**
@file buf/buf0rea.cc
The database buffer read

Created 11/5/1995 Heikki Tuuri
*******************************************************/

#include "ha_prototypes.h"
#include <mysql/service_thd_wait.h>

#include "buf0rea.h"
#include "fil0fil.h"
#include "mtr0mtr.h"
#include "buf0buf.h"
#include "buf0flu.h"
#include "buf0lru.h"
#include "buf0dblwr.h"
#include "ibuf0ibuf.h"
#include "log0recv.h"
#include "trx0sys.h"
#include "os0file.h"
#include "srv0start.h"
#include "srv0srv.h"

/** There must be at least this many pages in buf_pool in the area to start
a random read-ahead */
#define BUF_READ_AHEAD_RANDOM_THRESHOLD(b)	\
				(5 + BUF_READ_AHEAD_AREA(b) / 8)

/** If there are buf_pool->curr_size per the number below pending reads, then
read-ahead is not done: this is to prevent flooding the buffer pool with
i/o-fixed buffer blocks */
#define BUF_READ_AHEAD_PEND_LIMIT	2

/********************************************************************//**
Unfixes the pages, unlatches the page,
removes it from page_hash and removes it from LRU. */
static
void
buf_read_page_handle_error(
/*=======================*/
	buf_page_t*	bpage)	/*!< in: pointer to the block */
{
	buf_pool_t*	buf_pool = buf_pool_from_bpage(bpage);
	const bool	uncompressed = (buf_page_get_state(bpage)
					== BUF_BLOCK_FILE_PAGE);
	rw_lock_t*	hash_lock = buf_page_hash_lock_get(buf_pool,
							   bpage->id);

	mutex_enter(&buf_pool->LRU_list_mutex);
	rw_lock_x_lock(hash_lock);
	mutex_enter(buf_page_get_mutex(bpage));

	/* First unfix and release lock on the bpage */
	ut_ad(buf_page_get_io_fix(bpage) == BUF_IO_READ);
	ut_ad(bpage->buf_fix_count == 0);

	/* Set BUF_IO_NONE before we remove the block from LRU list */
	buf_page_set_io_fix(bpage, BUF_IO_NONE);

	if (uncompressed) {
		rw_lock_x_unlock_gen(
			&((buf_block_t*) bpage)->lock,
			BUF_IO_READ);
	}

	/* remove the block from LRU list */
	buf_LRU_free_one_page(bpage);

	mutex_exit(&buf_pool->LRU_list_mutex);

	ut_ad(buf_pool->n_pend_reads > 0);
	os_atomic_decrement_ulint(&buf_pool->n_pend_reads, 1);
}

/** Low-level function which reads a page asynchronously from a file to the
buffer buf_pool if it is not already there, in which case does nothing.
Sets the io_fix flag and sets an exclusive lock on the buffer frame. The
flag is cleared and the x-lock released by an i/o-handler thread.

@param[out] err		DB_SUCCESS, DB_TABLESPACE_DELETED or
			DB_TABLESPACE_TRUNCATED if we are trying
			to read from a non-existent tablespace, a
			tablespace which is just now being dropped,
			or a tablespace which is truncated
@param[in] sync		true if synchronous aio is desired
@param[in] type		IO type, SIMULATED, IGNORE_MISSING
@param[in] mode		BUF_READ_IBUF_PAGES_ONLY, ...,
@param[in] page_id	page id
@param[in] unzip	true=request uncompressed page
@return 1 if a read request was queued, 0 if the page already resided
in buf_pool, or if the page is in the doublewrite buffer blocks in
which case it is never read into the pool, or if the tablespace does
not exist or is being dropped */
static
ulint
buf_read_page_low(
<<<<<<< HEAD
	dberr_t*		err,
	bool			sync,
	ulint			type,
	ulint			mode,
	const page_id_t&	page_id,
	const page_size_t&	page_size,
	bool			unzip,
	trx_t*			trx)
=======
/*==============*/
	dberr_t*	err,	/*!< out: DB_SUCCESS or DB_TABLESPACE_DELETED if we are
			trying to read from a non-existent tablespace, or a
			tablespace which is just now being dropped */
	bool	sync,	/*!< in: true if synchronous aio is desired */
	ulint	mode,	/*!< in: BUF_READ_IBUF_PAGES_ONLY, ...,
			ORed to OS_AIO_SIMULATED_WAKE_LATER (see below
			at read-ahead functions) */
	ulint	space,	/*!< in: space id */
	ulint	zip_size,/*!< in: compressed page size, or 0 */
	ibool	unzip,	/*!< in: TRUE=request uncompressed page */
	ib_int64_t tablespace_version, /*!< in: if the space memory object has
			this timestamp different from what we are giving here,
			treat the tablespace as dropped; this is a timestamp we
			use to stop dangling page reads from a tablespace
			which we have DISCARDed + IMPORTed back */
	ulint	offset,	/*!< in: page number */
	trx_t*	trx,
	bool	should_buffer)	/*!< in: whether to buffer an aio request.
			AIO read ahead uses this. If you plan to
			use this parameter, make sure you remember
			to call os_aio_dispatch_read_array_submit()
			when you're ready to commit all your requests.*/
>>>>>>> 8b0f55bf
{
	buf_page_t*	bpage;

	ut_ad(!trx || trx->take_stats);

	*err = DB_SUCCESS;

	if (page_id.space() == TRX_SYS_SPACE
	    && buf_dblwr_page_inside(page_id.page_no())) {

		ib::error() << "Trying to read doublewrite buffer page "
			<< page_id;
		return(0);
	}

	if (ibuf_bitmap_page(page_id, page_size) || trx_sys_hdr_page(page_id)) {

		/* Trx sys header is so low in the latching order that we play
		safe and do not leave the i/o-completion to an asynchronous
		i/o-thread. Ibuf bitmap pages must always be read with
		syncronous i/o, to make sure they do not get involved in
		thread deadlocks. */

		sync = true;
	}

	/* The following call will also check if the tablespace does not exist
	or is being dropped; if we succeed in initing the page in the buffer
	pool for read, then DISCARD cannot proceed until the read has
	completed */
	bpage = buf_page_init_for_read(err, mode, page_id, page_size, unzip);

	if (bpage == NULL) {

		return(0);
	}

	DBUG_PRINT("ib_buf", ("read page %u:%u size=%u unzip=%u,%s",
			      (unsigned) page_id.space(),
			      (unsigned) page_id.page_no(),
			      (unsigned) page_size.physical(),
			      (unsigned) unzip,
			      sync ? "sync" : "async"));

	ut_ad(buf_page_in_file(bpage));
	ut_ad(!mutex_own(&buf_pool_from_bpage(bpage)->LRU_list_mutex));

	if (sync) {
		thd_wait_begin(NULL, THD_WAIT_DISKIO);
	}

<<<<<<< HEAD
	void*	dst;

	if (page_size.is_compressed()) {
		dst = bpage->zip.data;
	} else {
		ut_a(buf_page_get_state(bpage) == BUF_BLOCK_FILE_PAGE);

		dst = ((buf_block_t*) bpage)->frame;
=======
	if (zip_size) {
		*err = _fil_io(OS_FILE_READ | wake_later
			       | ignore_nonexistent_pages,
			       sync, space, zip_size, offset, 0, zip_size,
			       bpage->zip.data, bpage, trx, should_buffer);
	} else {
		ut_a(buf_page_get_state(bpage) == BUF_BLOCK_FILE_PAGE);

		*err = _fil_io(OS_FILE_READ | wake_later
			      | ignore_nonexistent_pages,
			      sync, space, 0, offset, 0, UNIV_PAGE_SIZE,
			      ((buf_block_t*) bpage)->frame, bpage, trx,
			      should_buffer);
>>>>>>> 8b0f55bf
	}

	IORequest	request(type | IORequest::READ);

	*err = _fil_io(
		request, sync, page_id, page_size, 0, page_size.physical(),
		dst, bpage, trx);

	if (sync) {
		thd_wait_end(NULL);
	}

	if (*err != DB_SUCCESS) {
		if (*err == DB_TABLESPACE_TRUNCATED) {
			/* Remove the page which is outside the
			truncated tablespace bounds when recovering
			from a crash happened during a truncation */
			buf_read_page_handle_error(bpage);
			if (recv_recovery_on) {
				mutex_enter(&recv_sys->mutex);
				ut_ad(recv_sys->n_addrs > 0);
				recv_sys->n_addrs--;
				mutex_exit(&recv_sys->mutex);
			}
			return(0);
		} else if (IORequest::ignore_missing(type)
			   || *err == DB_TABLESPACE_DELETED) {
			buf_read_page_handle_error(bpage);
			return(0);
		}

		SRV_CORRUPT_TABLE_CHECK(*err == DB_SUCCESS,
					bpage->is_corrupt = true;);

	}

	if (sync) {
		/* The i/o is already completed when we arrive from
		fil_read */
		if (!buf_page_io_complete(bpage)) {
			return(0);
		}
	}

	return(1);
}

/** Applies a random read-ahead in buf_pool if there are at least a threshold
value of accessed pages from the random read-ahead area. Does not read any
page, not even the one at the position (space, offset), if the read-ahead
mechanism is not activated. NOTE 1: the calling thread may own latches on
pages: to avoid deadlocks this function must be written such that it cannot
end up waiting for these latches! NOTE 2: the calling thread must want
access to the page given: this rule is set to prevent unintended read-aheads
performed by ibuf routines, a situation which could result in a deadlock if
the OS does not support asynchronous i/o.
@param[in]	page_id		page id of a page which the current thread
wants to access
@param[in]	page_size	page size
@param[in]	inside_ibuf	TRUE if we are inside ibuf routine
@return number of page read requests issued; NOTE that if we read ibuf
pages, it may happen that the page at the given page number does not
get read even if we return a positive value! */
ulint
buf_read_ahead_random(
	const page_id_t&	page_id,
	const page_size_t&	page_size,
	ibool			inside_ibuf,
	trx_t*			trx)
{
	buf_pool_t*	buf_pool = buf_pool_get(page_id);
	ulint		recent_blocks	= 0;
	ulint		ibuf_mode;
	ulint		count;
	ulint		low, high;
	dberr_t		err;
	ulint		i;
	const ulint	buf_read_ahead_random_area
				= BUF_READ_AHEAD_AREA(buf_pool);

	ut_ad(!trx || trx->take_stats);

	if (!srv_random_read_ahead) {
		/* Disabled by user */
		return(0);
	}

	if (srv_startup_is_before_trx_rollback_phase) {
		/* No read-ahead to avoid thread deadlocks */
		return(0);
	}

	if (ibuf_bitmap_page(page_id, page_size) || trx_sys_hdr_page(page_id)) {

		/* If it is an ibuf bitmap page or trx sys hdr, we do
		no read-ahead, as that could break the ibuf page access
		order */

		return(0);
	}

	low  = (page_id.page_no() / buf_read_ahead_random_area)
		* buf_read_ahead_random_area;

	high = (page_id.page_no() / buf_read_ahead_random_area + 1)
		* buf_read_ahead_random_area;

	/* Remember the tablespace version before we ask the tablespace size
	below: if DISCARD + IMPORT changes the actual .ibd file meanwhile, we
	do not try to read outside the bounds of the tablespace! */
	if (fil_space_t* space = fil_space_acquire(page_id.space())) {

#ifdef UNIV_DEBUG
		if (srv_file_per_table) {
			ulint	size = 0;

			for (const fil_node_t*	node =
				UT_LIST_GET_FIRST(space->chain);
			     node != NULL;
			     node = UT_LIST_GET_NEXT(chain, node)) {

				size += os_file_get_size(node->handle)
					/ page_size.physical();
			}
		}
#endif /* UNIV_DEBUG */

		if (high > space->size) {
			high = space->size;
		}
		fil_space_release(space);
	} else {
		return(0);
	}

	os_rmb;
	if (buf_pool->n_pend_reads
	    > buf_pool->curr_size / BUF_READ_AHEAD_PEND_LIMIT) {

		return(0);
	}

	/* Count how many blocks in the area have been recently accessed,
	that is, reside near the start of the LRU list. */

	for (i = low; i < high; i++) {

		rw_lock_t* hash_lock;

		const buf_page_t* bpage =
			buf_page_hash_get_s_locked(buf_pool,
						   page_id_t(page_id.space(),
						   i), &hash_lock);

		if (bpage != NULL
		    && buf_page_is_accessed(bpage)
		    && buf_page_peek_if_young(bpage)) {

			recent_blocks++;

			if (recent_blocks
			    >= BUF_READ_AHEAD_RANDOM_THRESHOLD(buf_pool)) {

				rw_lock_s_unlock(hash_lock);
				goto read_ahead;
			}
		}

		if (bpage) {
			rw_lock_s_unlock(hash_lock);
		}
	}

	/* Do nothing */
	return(0);

read_ahead:
	/* Read all the suitable blocks within the area */

	if (inside_ibuf) {
		ibuf_mode = BUF_READ_IBUF_PAGES_ONLY;
	} else {
		ibuf_mode = BUF_READ_ANY_PAGE;
	}

	count = 0;

	for (i = low; i < high; i++) {
		/* It is only sensible to do read-ahead in the non-sync aio
		mode: hence FALSE as the first parameter */

		const page_id_t	cur_page_id(page_id.space(), i);

		if (!ibuf_bitmap_page(cur_page_id, page_size)) {

			count += buf_read_page_low(
				&err, false,
<<<<<<< HEAD
				IORequest::DO_NOT_WAKE,
				ibuf_mode,
				cur_page_id, page_size, false, trx);

=======
				ibuf_mode | OS_AIO_SIMULATED_WAKE_LATER,
				space, zip_size, FALSE,
				tablespace_version, i, trx, false);
>>>>>>> 8b0f55bf
			if (err == DB_TABLESPACE_DELETED) {
				ib::warn() << "Random readahead trying to"
					" access page " << cur_page_id
					<< " in nonexisting or"
					" being-dropped tablespace";
				break;
			}
		}
	}

	/* In simulated aio we wake the aio handler threads only after
	queuing all aio requests, in native aio the following call does
	nothing: */

	os_aio_simulated_wake_handler_threads();

	if (count) {
		DBUG_PRINT("ib_buf", ("random read-ahead %u pages, %u:%u",
				      (unsigned) count,
				      (unsigned) page_id.space(),
				      (unsigned) page_id.page_no()));
	}

	/* Read ahead is considered one I/O operation for the purpose of
	LRU policy decision. */
	buf_LRU_stat_inc_io();

	buf_pool->stat.n_ra_pages_read_rnd += count;
	srv_stats.buf_pool_reads.add(count);
	return(count);
}

/** High-level function which reads a page asynchronously from a file to the
buffer buf_pool if it is not already there. Sets the io_fix flag and sets
an exclusive lock on the buffer frame. The flag is cleared and the x-lock
released by the i/o-handler thread.
@param[in]	page_id		page id
@param[in]	page_size	page size
@return TRUE if page has been read in, FALSE in case of failure */
ibool
buf_read_page(
	const page_id_t&	page_id,
	const page_size_t&	page_size,
	trx_t*			trx)
{
	ulint		count;
	dberr_t		err;

	ut_ad(!trx || trx->take_stats);

	/* We do synchronous IO because our AIO completion code
	is sub-optimal. See buf_page_io_complete(), we have to
	acquire the buffer pool mutex before acquiring the block
	mutex, required for updating the page state. The acquire
	of the buffer pool mutex becomes an expensive bottleneck. */

	count = buf_read_page_low(
		&err, true,
		0, BUF_READ_ANY_PAGE, page_id, page_size, false, trx);

<<<<<<< HEAD
=======
	count = buf_read_page_low(&err, true, BUF_READ_ANY_PAGE, space,
				  zip_size, FALSE,
				  tablespace_version, offset, trx, false);
>>>>>>> 8b0f55bf
	srv_stats.buf_pool_reads.add(count);

	if (err == DB_TABLESPACE_DELETED) {
		ib::error() << "trying to read page " << page_id
			<< " in nonexisting or being-dropped tablespace";
	}

	/* Increment number of I/O operations used for LRU policy. */
	buf_LRU_stat_inc_io();

	return(count > 0);
}

/** High-level function which reads a page asynchronously from a file to the
buffer buf_pool if it is not already there. Sets the io_fix flag and sets
an exclusive lock on the buffer frame. The flag is cleared and the x-lock
released by the i/o-handler thread.
@param[in]	page_id		page id
@param[in]	page_size	page size
@param[in]	sync		true if synchronous aio is desired
@return TRUE if page has been read in, FALSE in case of failure */
ibool
buf_read_page_background(
	const page_id_t&	page_id,
	const page_size_t&	page_size,
	bool			sync)
{
	ulint		count;
	dberr_t		err;

	count = buf_read_page_low(
		&err, sync,
		IORequest::DO_NOT_WAKE | IORequest::IGNORE_MISSING,
		BUF_READ_ANY_PAGE,
		page_id, page_size, false, NULL);

<<<<<<< HEAD
=======
	count = buf_read_page_low(&err, true, BUF_READ_ANY_PAGE
				  | OS_AIO_SIMULATED_WAKE_LATER
				  | BUF_READ_IGNORE_NONEXISTENT_PAGES,
				  space, zip_size, FALSE,
				  tablespace_version, offset, NULL, false);
>>>>>>> 8b0f55bf
	srv_stats.buf_pool_reads.add(count);

	/* We do not increment number of I/O operations used for LRU policy
	here (buf_LRU_stat_inc_io()). We use this in heuristics to decide
	about evicting uncompressed version of compressed pages from the
	buffer pool. Since this function is called from buffer pool load
	these IOs are deliberate and are not part of normal workload we can
	ignore these in our heuristics. */

	return(count > 0);
}

/** Applies linear read-ahead if in the buf_pool the page is a border page of
a linear read-ahead area and all the pages in the area have been accessed.
Does not read any page if the read-ahead mechanism is not activated. Note
that the algorithm looks at the 'natural' adjacent successor and
predecessor of the page, which on the leaf level of a B-tree are the next
and previous page in the chain of leaves. To know these, the page specified
in (space, offset) must already be present in the buf_pool. Thus, the
natural way to use this function is to call it when a page in the buf_pool
is accessed the first time, calling this function just after it has been
bufferfixed.
NOTE 1: as this function looks at the natural predecessor and successor
fields on the page, what happens, if these are not initialized to any
sensible value? No problem, before applying read-ahead we check that the
area to read is within the span of the space, if not, read-ahead is not
applied. An uninitialized value may result in a useless read operation, but
only very improbably.
NOTE 2: the calling thread may own latches on pages: to avoid deadlocks this
function must be written such that it cannot end up waiting for these
latches!
NOTE 3: the calling thread must want access to the page given: this rule is
set to prevent unintended read-aheads performed by ibuf routines, a situation
which could result in a deadlock if the OS does not support asynchronous io.
@param[in]	page_id		page id; see NOTE 3 above
@param[in]	page_size	page size
@param[in]	inside_ibuf	TRUE if we are inside ibuf routine
@return number of page read requests issued */
ulint
buf_read_ahead_linear(
	const page_id_t&	page_id,
	const page_size_t&	page_size,
	ibool			inside_ibuf,
	trx_t*			trx)
{
	buf_pool_t*	buf_pool = buf_pool_get(page_id);
	buf_page_t*	bpage;
	buf_frame_t*	frame;
	buf_page_t*	pred_bpage	= NULL;
	unsigned	pred_bpage_is_accessed = 0;
	ulint		pred_offset;
	ulint		succ_offset;
	int		asc_or_desc;
	ulint		new_offset;
	ulint		fail_count;
	ulint		low, high;
	dberr_t		err;
	ulint		i;
	const ulint	buf_read_ahead_linear_area
		= BUF_READ_AHEAD_AREA(buf_pool);
	ulint		threshold;

	ut_ad(!trx || trx->take_stats);

	/* check if readahead is disabled */
	if (!srv_read_ahead_threshold) {
		return(0);
	}

	if (srv_startup_is_before_trx_rollback_phase) {
		/* No read-ahead to avoid thread deadlocks */
		return(0);
	}

	low  = (page_id.page_no() / buf_read_ahead_linear_area)
		* buf_read_ahead_linear_area;
	high = (page_id.page_no() / buf_read_ahead_linear_area + 1)
		* buf_read_ahead_linear_area;

	if ((page_id.page_no() != low) && (page_id.page_no() != high - 1)) {
		/* This is not a border page of the area: return */

		return(0);
	}

	if (ibuf_bitmap_page(page_id, page_size) || trx_sys_hdr_page(page_id)) {

		/* If it is an ibuf bitmap page or trx sys hdr, we do
		no read-ahead, as that could break the ibuf page access
		order */

		return(0);
	}

	/* Remember the tablespace version before we ask te tablespace size
	below: if DISCARD + IMPORT changes the actual .ibd file meanwhile, we
	do not try to read outside the bounds of the tablespace! */
	ulint	space_size;

	if (fil_space_t* space = fil_space_acquire(page_id.space())) {
		space_size = space->size;
		fil_space_release(space);

		if (high > space_size) {
			/* The area is not whole */
			return(0);
		}
	} else {
		return(0);
	}

	os_rmb;

	if (buf_pool->n_pend_reads
	    > buf_pool->curr_size / BUF_READ_AHEAD_PEND_LIMIT) {

		return(0);
	}

	/* Check that almost all pages in the area have been accessed; if
	offset == low, the accesses must be in a descending order, otherwise,
	in an ascending order. */

	asc_or_desc = 1;

	if (page_id.page_no() == low) {
		asc_or_desc = -1;
	}

	/* How many out of order accessed pages can we ignore
	when working out the access pattern for linear readahead */
	threshold = ut_min(static_cast<ulint>(64 - srv_read_ahead_threshold),
			   BUF_READ_AHEAD_AREA(buf_pool));

	fail_count = 0;

	rw_lock_t*	hash_lock;

	for (i = low; i < high; i++) {

		bpage = buf_page_hash_get_s_locked(buf_pool,
						   page_id_t(page_id.space(),
							     i), &hash_lock);

		if (bpage == NULL || !buf_page_is_accessed(bpage)) {
			/* Not accessed */
			fail_count++;

		} else if (pred_bpage) {
			/* Note that buf_page_is_accessed() returns
			the time of the first access.  If some blocks
			of the extent existed in the buffer pool at
			the time of a linear access pattern, the first
			access times may be nonmonotonic, even though
			the latest access times were linear.  The
			threshold (srv_read_ahead_factor) should help
			a little against this. */
			int res = ut_ulint_cmp(
				buf_page_is_accessed(bpage),
				pred_bpage_is_accessed);
			/* Accesses not in the right order */
			if (res != 0 && res != asc_or_desc) {
				fail_count++;
			}
		}

		if (fail_count > threshold) {
			/* Too many failures: return */
			if (bpage) {
				rw_lock_s_unlock(hash_lock);
			}
			return(0);
		}

		if (bpage) {
			if (buf_page_is_accessed(bpage)) {
				pred_bpage = bpage;
				pred_bpage_is_accessed
					= buf_page_is_accessed(bpage);
			}

			rw_lock_s_unlock(hash_lock);
		}
	}

	/* If we got this far, we know that enough pages in the area have
	been accessed in the right order: linear read-ahead can be sensible */

	bpage = buf_page_hash_get_s_locked(buf_pool, page_id, &hash_lock);

	if (bpage == NULL) {

		return(0);
	}

	switch (buf_page_get_state(bpage)) {
	case BUF_BLOCK_ZIP_PAGE:
		frame = bpage->zip.data;
		break;
	case BUF_BLOCK_FILE_PAGE:
		frame = ((buf_block_t*) bpage)->frame;
		break;
	default:
		ut_error;
		break;
	}

	/* Read the natural predecessor and successor page addresses from
	the page; NOTE that because the calling thread may have an x-latch
	on the page, we do not acquire an s-latch on the page, this is to
	prevent deadlocks. Even if we read values which are nonsense, the
	algorithm will work. */

	pred_offset = fil_page_get_prev(frame);
	succ_offset = fil_page_get_next(frame);

	rw_lock_s_unlock(hash_lock);

	if ((page_id.page_no() == low)
	    && (succ_offset == page_id.page_no() + 1)) {

		/* This is ok, we can continue */
		new_offset = pred_offset;

	} else if ((page_id.page_no() == high - 1)
		   && (pred_offset == page_id.page_no() - 1)) {

		/* This is ok, we can continue */
		new_offset = succ_offset;
	} else {
		/* Successor or predecessor not in the right order */

		return(0);
	}

	low  = (new_offset / buf_read_ahead_linear_area)
		* buf_read_ahead_linear_area;
	high = (new_offset / buf_read_ahead_linear_area + 1)
		* buf_read_ahead_linear_area;

	if ((new_offset != low) && (new_offset != high - 1)) {
		/* This is not a border page of the area: return */

		return(0);
	}

	if (high > space_size) {
		/* The area is not whole, return */

		return(0);
	}

	ulint	count = 0;

	/* If we got this far, read-ahead can be sensible: do it */

	ulint	ibuf_mode;

	ibuf_mode = inside_ibuf ? BUF_READ_IBUF_PAGES_ONLY : BUF_READ_ANY_PAGE;

	/* Since Windows XP seems to schedule the i/o handler thread
	very eagerly, and consequently it does not wait for the
	full read batch to be posted, we use special heuristics here */

	os_aio_simulated_put_read_threads_to_sleep();

	for (i = low; i < high; i++) {
		/* It is only sensible to do read-ahead in the non-sync
		aio mode: hence FALSE as the first parameter */

		const page_id_t	cur_page_id(page_id.space(), i);

		if (!ibuf_bitmap_page(cur_page_id, page_size)) {

			count += buf_read_page_low(
				&err, false,
<<<<<<< HEAD
				IORequest::DO_NOT_WAKE,
				ibuf_mode, cur_page_id, page_size, false, trx);

=======
				ibuf_mode,
				space, zip_size, FALSE, tablespace_version,
				i, trx, true);
>>>>>>> 8b0f55bf
			if (err == DB_TABLESPACE_DELETED) {
				ib::warn() << "linear readahead trying to"
					" access page "
					<< page_id_t(page_id.space(), i)
					<< " in nonexisting or being-dropped"
					" tablespace";
			}
		}
	}
	os_aio_dispatch_read_array_submit();

	/* In simulated aio we wake the aio handler threads only after
	queuing all aio requests, in native aio the following call does
	nothing: */

	os_aio_simulated_wake_handler_threads();

	if (count) {
		DBUG_PRINT("ib_buf", ("linear read-ahead %lu pages, "
				      UINT32PF ":" UINT32PF,
				      count,
				      page_id.space(),
				      page_id.page_no()));
	}

	/* Read ahead is considered one I/O operation for the purpose of
	LRU policy decision. */
	buf_LRU_stat_inc_io();

	buf_pool->stat.n_ra_pages_read += count;
	return(count);
}

/********************************************************************//**
Issues read requests for pages which the ibuf module wants to read in, in
order to contract the insert buffer tree. Technically, this function is like
a read-ahead function. */
void
buf_read_ibuf_merge_pages(
/*======================*/
	bool		sync,		/*!< in: true if the caller
					wants this function to wait
					for the highest address page
					to get read in, before this
					function returns */
	const ulint*	space_ids,	/*!< in: array of space ids */
	const ulint*	page_nos,	/*!< in: array of page numbers
					to read, with the highest page
					number the last in the
					array */
	ulint		n_stored)	/*!< in: number of elements
					in the arrays */
{
#ifdef UNIV_IBUF_DEBUG
	ut_a(n_stored < UNIV_PAGE_SIZE);
#endif

	for (ulint i = 0; i < n_stored; i++) {
		const page_id_t	page_id(space_ids[i], page_nos[i]);

		buf_pool_t*	buf_pool = buf_pool_get(page_id);

		bool			found;
		const page_size_t	page_size(fil_space_get_page_size(
			space_ids[i], &found));

		if (!found) {
			/* The tablespace was not found, remove the
			entries for that page */
			ibuf_merge_or_delete_for_page(NULL, page_id,
						      NULL, FALSE);
			continue;
		}

		os_rmb;
		while (buf_pool->n_pend_reads
		       > buf_pool->curr_size / BUF_READ_AHEAD_PEND_LIMIT) {
			os_thread_sleep(500000);
		}

		dberr_t	err;

<<<<<<< HEAD
		buf_read_page_low(&err,
				  sync && (i + 1 == n_stored),
				  0,
				  BUF_READ_ANY_PAGE, page_id, page_size,
				  true, NULL);
=======
			goto tablespace_deleted;
		}

		buf_read_page_low(&err, sync && (i + 1 == n_stored),
				  BUF_READ_ANY_PAGE, space_ids[i],
				  zip_size, TRUE, space_versions[i],
				  page_nos[i], NULL, false);
>>>>>>> 8b0f55bf

		if (err == DB_TABLESPACE_DELETED) {
			/* We have deleted or are deleting the single-table
			tablespace: remove the entries for that page */
			ibuf_merge_or_delete_for_page(NULL, page_id,
						      &page_size, FALSE);
		}
	}

	os_aio_simulated_wake_handler_threads();

	if (n_stored) {
		DBUG_PRINT("ib_buf",
			   ("ibuf merge read-ahead %u pages, space %u",
			    unsigned(n_stored), unsigned(space_ids[0])));
	}
}

/** Issues read requests for pages which recovery wants to read in.
@param[in]	sync		true if the caller wants this function to wait
for the highest address page to get read in, before this function returns
@param[in]	space_id	tablespace id
@param[in]	page_nos	array of page numbers to read, with the
highest page number the last in the array
@param[in]	n_stored	number of page numbers in the array */
void
buf_read_recv_pages(
	bool		sync,
	ulint		space_id,
	const ulint*	page_nos,
	ulint		n_stored)
{
	ulint			count;
	dberr_t			err;
	ulint			i;
	fil_space_t*		space	= fil_space_get(space_id);

	if (space == NULL) {
		/* The tablespace is missing: do nothing */
		return;
	}

	fil_space_open_if_needed(space);

	const page_size_t	page_size(space->flags);

	for (i = 0; i < n_stored; i++) {
		buf_pool_t*		buf_pool;
		const page_id_t	cur_page_id(space_id, page_nos[i]);

		count = 0;

		buf_pool = buf_pool_get(cur_page_id);
		os_rmb;
		while (buf_pool->n_pend_reads >= recv_n_pool_free_frames / 2) {

			os_aio_simulated_wake_handler_threads();
			os_thread_sleep(10000);

			count++;

			if (!(count % 1000)) {

				ib::error()
					<< "Waited for " << count / 100
					<< " seconds for "
					<< buf_pool->n_pend_reads
					<< " pending reads";
			}
		}

		if ((i + 1 == n_stored) && sync) {
<<<<<<< HEAD
			buf_read_page_low(
				&err, true,
				0,
				BUF_READ_ANY_PAGE,
				cur_page_id, page_size, true, NULL);
		} else {
			buf_read_page_low(
				&err, false,
				IORequest::DO_NOT_WAKE,
				BUF_READ_ANY_PAGE,
				cur_page_id, page_size, true, NULL);
=======
			buf_read_page_low(&err, true, BUF_READ_ANY_PAGE, space,
					  zip_size, TRUE, tablespace_version,
					  page_nos[i], NULL, false);
		} else {
			buf_read_page_low(&err, false, BUF_READ_ANY_PAGE
					  | OS_AIO_SIMULATED_WAKE_LATER,
					  space, zip_size, TRUE,
					  tablespace_version, page_nos[i],
					  NULL, false);
>>>>>>> 8b0f55bf
		}
	}

	os_aio_simulated_wake_handler_threads();

	DBUG_PRINT("ib_buf", ("recovery read-ahead (%u pages)",
			      unsigned(n_stored)));
}
<|MERGE_RESOLUTION|>--- conflicted
+++ resolved
@@ -106,6 +106,13 @@
 @param[in] mode		BUF_READ_IBUF_PAGES_ONLY, ...,
 @param[in] page_id	page id
 @param[in] unzip	true=request uncompressed page
+@param[in] should_buffer
+			whether to buffer an aio request.
+			AIO read ahead uses this. If you plan to
+			use this parameter, make sure you remember to
+			call os_aio_dispatch_read_array_submit()
+			when you're ready to commit all your requests.
+
 @return 1 if a read request was queued, 0 if the page already resided
 in buf_pool, or if the page is in the doublewrite buffer blocks in
 which case it is never read into the pool, or if the tablespace does
@@ -113,7 +120,6 @@
 static
 ulint
 buf_read_page_low(
-<<<<<<< HEAD
 	dberr_t*		err,
 	bool			sync,
 	ulint			type,
@@ -121,32 +127,8 @@
 	const page_id_t&	page_id,
 	const page_size_t&	page_size,
 	bool			unzip,
-	trx_t*			trx)
-=======
-/*==============*/
-	dberr_t*	err,	/*!< out: DB_SUCCESS or DB_TABLESPACE_DELETED if we are
-			trying to read from a non-existent tablespace, or a
-			tablespace which is just now being dropped */
-	bool	sync,	/*!< in: true if synchronous aio is desired */
-	ulint	mode,	/*!< in: BUF_READ_IBUF_PAGES_ONLY, ...,
-			ORed to OS_AIO_SIMULATED_WAKE_LATER (see below
-			at read-ahead functions) */
-	ulint	space,	/*!< in: space id */
-	ulint	zip_size,/*!< in: compressed page size, or 0 */
-	ibool	unzip,	/*!< in: TRUE=request uncompressed page */
-	ib_int64_t tablespace_version, /*!< in: if the space memory object has
-			this timestamp different from what we are giving here,
-			treat the tablespace as dropped; this is a timestamp we
-			use to stop dangling page reads from a tablespace
-			which we have DISCARDed + IMPORTed back */
-	ulint	offset,	/*!< in: page number */
-	trx_t*	trx,
-	bool	should_buffer)	/*!< in: whether to buffer an aio request.
-			AIO read ahead uses this. If you plan to
-			use this parameter, make sure you remember
-			to call os_aio_dispatch_read_array_submit()
-			when you're ready to commit all your requests.*/
->>>>>>> 8b0f55bf
+	trx_t*			trx,
+	bool			should_buffer)
 {
 	buf_page_t*	bpage;
 
@@ -198,7 +180,6 @@
 		thd_wait_begin(NULL, THD_WAIT_DISKIO);
 	}
 
-<<<<<<< HEAD
 	void*	dst;
 
 	if (page_size.is_compressed()) {
@@ -207,28 +188,13 @@
 		ut_a(buf_page_get_state(bpage) == BUF_BLOCK_FILE_PAGE);
 
 		dst = ((buf_block_t*) bpage)->frame;
-=======
-	if (zip_size) {
-		*err = _fil_io(OS_FILE_READ | wake_later
-			       | ignore_nonexistent_pages,
-			       sync, space, zip_size, offset, 0, zip_size,
-			       bpage->zip.data, bpage, trx, should_buffer);
-	} else {
-		ut_a(buf_page_get_state(bpage) == BUF_BLOCK_FILE_PAGE);
-
-		*err = _fil_io(OS_FILE_READ | wake_later
-			      | ignore_nonexistent_pages,
-			      sync, space, 0, offset, 0, UNIV_PAGE_SIZE,
-			      ((buf_block_t*) bpage)->frame, bpage, trx,
-			      should_buffer);
->>>>>>> 8b0f55bf
 	}
 
 	IORequest	request(type | IORequest::READ);
 
 	*err = _fil_io(
 		request, sync, page_id, page_size, 0, page_size.physical(),
-		dst, bpage, trx);
+		dst, bpage, trx, should_buffer);
 
 	if (sync) {
 		thd_wait_end(NULL);
@@ -419,16 +385,10 @@
 
 			count += buf_read_page_low(
 				&err, false,
-<<<<<<< HEAD
 				IORequest::DO_NOT_WAKE,
 				ibuf_mode,
-				cur_page_id, page_size, false, trx);
-
-=======
-				ibuf_mode | OS_AIO_SIMULATED_WAKE_LATER,
-				space, zip_size, FALSE,
-				tablespace_version, i, trx, false);
->>>>>>> 8b0f55bf
+				cur_page_id, page_size, false, trx, false);
+
 			if (err == DB_TABLESPACE_DELETED) {
 				ib::warn() << "Random readahead trying to"
 					" access page " << cur_page_id
@@ -487,14 +447,8 @@
 
 	count = buf_read_page_low(
 		&err, true,
-		0, BUF_READ_ANY_PAGE, page_id, page_size, false, trx);
-
-<<<<<<< HEAD
-=======
-	count = buf_read_page_low(&err, true, BUF_READ_ANY_PAGE, space,
-				  zip_size, FALSE,
-				  tablespace_version, offset, trx, false);
->>>>>>> 8b0f55bf
+		0, BUF_READ_ANY_PAGE, page_id, page_size, false, trx, false);
+
 	srv_stats.buf_pool_reads.add(count);
 
 	if (err == DB_TABLESPACE_DELETED) {
@@ -529,16 +483,8 @@
 		&err, sync,
 		IORequest::DO_NOT_WAKE | IORequest::IGNORE_MISSING,
 		BUF_READ_ANY_PAGE,
-		page_id, page_size, false, NULL);
-
-<<<<<<< HEAD
-=======
-	count = buf_read_page_low(&err, true, BUF_READ_ANY_PAGE
-				  | OS_AIO_SIMULATED_WAKE_LATER
-				  | BUF_READ_IGNORE_NONEXISTENT_PAGES,
-				  space, zip_size, FALSE,
-				  tablespace_version, offset, NULL, false);
->>>>>>> 8b0f55bf
+		page_id, page_size, false, NULL, false);
+
 	srv_stats.buf_pool_reads.add(count);
 
 	/* We do not increment number of I/O operations used for LRU policy
@@ -815,15 +761,10 @@
 
 			count += buf_read_page_low(
 				&err, false,
-<<<<<<< HEAD
 				IORequest::DO_NOT_WAKE,
-				ibuf_mode, cur_page_id, page_size, false, trx);
-
-=======
-				ibuf_mode,
-				space, zip_size, FALSE, tablespace_version,
-				i, trx, true);
->>>>>>> 8b0f55bf
+				ibuf_mode, cur_page_id, page_size, false,
+				trx, true);
+
 			if (err == DB_TABLESPACE_DELETED) {
 				ib::warn() << "linear readahead trying to"
 					" access page "
@@ -906,21 +847,11 @@
 
 		dberr_t	err;
 
-<<<<<<< HEAD
 		buf_read_page_low(&err,
 				  sync && (i + 1 == n_stored),
 				  0,
 				  BUF_READ_ANY_PAGE, page_id, page_size,
-				  true, NULL);
-=======
-			goto tablespace_deleted;
-		}
-
-		buf_read_page_low(&err, sync && (i + 1 == n_stored),
-				  BUF_READ_ANY_PAGE, space_ids[i],
-				  zip_size, TRUE, space_versions[i],
-				  page_nos[i], NULL, false);
->>>>>>> 8b0f55bf
+				  true, NULL, false);
 
 		if (err == DB_TABLESPACE_DELETED) {
 			/* We have deleted or are deleting the single-table
@@ -993,29 +924,17 @@
 		}
 
 		if ((i + 1 == n_stored) && sync) {
-<<<<<<< HEAD
 			buf_read_page_low(
 				&err, true,
 				0,
 				BUF_READ_ANY_PAGE,
-				cur_page_id, page_size, true, NULL);
+				cur_page_id, page_size, true, NULL, false);
 		} else {
 			buf_read_page_low(
 				&err, false,
 				IORequest::DO_NOT_WAKE,
 				BUF_READ_ANY_PAGE,
-				cur_page_id, page_size, true, NULL);
-=======
-			buf_read_page_low(&err, true, BUF_READ_ANY_PAGE, space,
-					  zip_size, TRUE, tablespace_version,
-					  page_nos[i], NULL, false);
-		} else {
-			buf_read_page_low(&err, false, BUF_READ_ANY_PAGE
-					  | OS_AIO_SIMULATED_WAKE_LATER,
-					  space, zip_size, TRUE,
-					  tablespace_version, page_nos[i],
-					  NULL, false);
->>>>>>> 8b0f55bf
+				cur_page_id, page_size, true, NULL, false);
 		}
 	}
 
