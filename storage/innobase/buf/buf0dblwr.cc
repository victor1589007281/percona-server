/*****************************************************************************

Copyright (c) 1995, 2013, Oracle and/or its affiliates. All Rights Reserved.

This program is free software; you can redistribute it and/or modify it under
the terms of the GNU General Public License as published by the Free Software
Foundation; version 2 of the License.

This program is distributed in the hope that it will be useful, but WITHOUT
ANY WARRANTY; without even the implied warranty of MERCHANTABILITY or FITNESS
FOR A PARTICULAR PURPOSE. See the GNU General Public License for more details.

You should have received a copy of the GNU General Public License along with
this program; if not, write to the Free Software Foundation, Inc.,
51 Franklin Street, Suite 500, Boston, MA 02110-1335 USA

*****************************************************************************/

/**************************************************//**
@file buf/buf0dblwr.cc
Doublwrite buffer module

Created 2011/12/19
*******************************************************/

#include "ha_prototypes.h"
#include "buf0dblwr.h"

#ifdef UNIV_NONINL
#include "buf0buf.ic"
#endif

#include "buf0buf.h"
#include "buf0checksum.h"
#include "srv0start.h"
#include "srv0srv.h"
#include "page0zip.h"
#include "trx0sys.h"

#ifndef UNIV_HOTBACKUP

/** The doublewrite buffer */
buf_dblwr_t*	buf_dblwr = NULL;

/** Set to TRUE when the doublewrite buffer is being created */
ibool	buf_dblwr_being_created = FALSE;

/****************************************************************//**
Determines if a page number is located inside the doublewrite buffer.
@return TRUE if the location is inside the two blocks of the
doublewrite buffer */

ibool
buf_dblwr_page_inside(
/*==================*/
	ulint	page_no)	/*!< in: page number */
{
	if (buf_dblwr == NULL) {

		return(FALSE);
	}

	if (page_no >= buf_dblwr->block1
	    && page_no < buf_dblwr->block1
	    + TRX_SYS_DOUBLEWRITE_BLOCK_SIZE) {
		return(TRUE);
	}

	if (page_no >= buf_dblwr->block2
	    && page_no < buf_dblwr->block2
	    + TRX_SYS_DOUBLEWRITE_BLOCK_SIZE) {
		return(TRUE);
	}

	return(FALSE);
}

/****************************************************************//**
Calls buf_page_get() on the TRX_SYS_PAGE and returns a pointer to the
doublewrite buffer within it.
@return pointer to the doublewrite buffer within the filespace header
page. */
UNIV_INLINE
byte*
buf_dblwr_get(
/*==========*/
	mtr_t*	mtr)	/*!< in/out: MTR to hold the page latch */
{
	buf_block_t*	block;

	block = buf_page_get(TRX_SYS_SPACE, 0, TRX_SYS_PAGE_NO,
			     RW_X_LATCH, mtr);
	buf_block_dbg_add_level(block, SYNC_NO_ORDER_CHECK);

	return(buf_block_get_frame(block) + TRX_SYS_DOUBLEWRITE);
}

/********************************************************************//**
Flush a batch of writes to the datafiles that have already been
written to the dblwr buffer on disk. */
UNIV_INLINE
void
buf_dblwr_sync_datafiles()
/*======================*/
{
	/* Wake possible simulated aio thread to actually post the
	writes to the operating system */
	os_aio_simulated_wake_handler_threads();

	/* Wait that all async writes to tablespaces have been posted to
	the OS */
	os_aio_wait_until_no_pending_writes();

	/* Now we flush the data to disk (for example, with fsync) */
	fil_flush_file_spaces(FIL_TABLESPACE);
}

/****************************************************************//**
Creates or initialializes the doublewrite buffer at a database start. */
static
void
buf_dblwr_init(
/*===========*/
	byte*	doublewrite)	/*!< in: pointer to the doublewrite buf
				header on trx sys page */
{
	ulint	buf_size;

	buf_dblwr = static_cast<buf_dblwr_t*>(
		ut_zalloc(sizeof(buf_dblwr_t)));

	/* There are two blocks of same size in the doublewrite
	buffer. */
	buf_size = 2 * TRX_SYS_DOUBLEWRITE_BLOCK_SIZE;

	/* There must be atleast one buffer for single page writes
	and one buffer for batch writes. */
	ut_a(srv_doublewrite_batch_size > 0
	     && srv_doublewrite_batch_size < buf_size);

	mutex_create("buf_dblwr", &buf_dblwr->mutex);

	buf_dblwr->b_event = os_event_create("dblwr_batch_event");
	buf_dblwr->s_event = os_event_create("dblwr_single_event");
	buf_dblwr->first_free = 0;
	buf_dblwr->s_reserved = 0;
	buf_dblwr->b_reserved = 0;

	buf_dblwr->block1 = mach_read_from_4(
		doublewrite + TRX_SYS_DOUBLEWRITE_BLOCK1);
	buf_dblwr->block2 = mach_read_from_4(
		doublewrite + TRX_SYS_DOUBLEWRITE_BLOCK2);

	buf_dblwr->in_use = static_cast<bool*>(
		ut_zalloc(buf_size * sizeof(bool)));

	buf_dblwr->write_buf_unaligned = static_cast<byte*>(
		ut_malloc((1 + buf_size) * UNIV_PAGE_SIZE));

	buf_dblwr->write_buf = static_cast<byte*>(
		ut_align(buf_dblwr->write_buf_unaligned,
			 UNIV_PAGE_SIZE));

	buf_dblwr->buf_block_arr = static_cast<buf_page_t**>(
		ut_zalloc(buf_size * sizeof(void*)));
}

/****************************************************************//**
Creates the doublewrite buffer to a new InnoDB installation. The header of the
doublewrite buffer is placed on the trx system header page.
@return true if successful, false if not. */
__attribute__((warn_unused_result))
bool
buf_dblwr_create(void)
/*==================*/
{
	buf_block_t*	block2;
	buf_block_t*	new_block;
	byte*	doublewrite;
	byte*	fseg_header;
	ulint	page_no;
	ulint	prev_page_no;
	ulint	i;
	mtr_t	mtr;

	if (buf_dblwr) {
		/* Already inited */

		return(true);
	}

start_again:
	mtr_start(&mtr);
	buf_dblwr_being_created = TRUE;

	doublewrite = buf_dblwr_get(&mtr);

	if (mach_read_from_4(doublewrite + TRX_SYS_DOUBLEWRITE_MAGIC)
	    == TRX_SYS_DOUBLEWRITE_MAGIC_N) {
		/* The doublewrite buffer has already been created:
		just read in some numbers */

		buf_dblwr_init(doublewrite);

		mtr_commit(&mtr);
		buf_dblwr_being_created = FALSE;
		return(true);
	}

	ib_logf(IB_LOG_LEVEL_INFO,
		"Doublewrite buffer not found: creating new");
	ulint min_doublewrite_size = 
		( ( 2 * TRX_SYS_DOUBLEWRITE_BLOCK_SIZE
		  + FSP_EXTENT_SIZE / 2
		  + 100)
		* UNIV_PAGE_SIZE);
	if (buf_pool_get_curr_size() <  min_doublewrite_size) {
		ib_logf(IB_LOG_LEVEL_ERROR,
			"Cannot create doublewrite buffer: you must"
			" increase your buffer pool size. Cannot continue"
			" operation.");

		return(false);
	}

	block2 = fseg_create(TRX_SYS_SPACE, TRX_SYS_PAGE_NO,
			     TRX_SYS_DOUBLEWRITE
			     + TRX_SYS_DOUBLEWRITE_FSEG, &mtr);

	/* fseg_create acquires a second latch on the page,
	therefore we must declare it: */

	buf_block_dbg_add_level(block2, SYNC_NO_ORDER_CHECK);

	if (block2 == NULL) {
		ib_logf(IB_LOG_LEVEL_ERROR,
			"Cannot create doublewrite buffer: you must"
			" increase your tablespace size."
			" Cannot continue operation.");

		/* We exit without committing the mtr to prevent
		its modifications to the database getting to disk */

		return(false);
	}

	fseg_header = doublewrite + TRX_SYS_DOUBLEWRITE_FSEG;
	prev_page_no = 0;

	for (i = 0; i < 2 * TRX_SYS_DOUBLEWRITE_BLOCK_SIZE
		     + FSP_EXTENT_SIZE / 2; i++) {
		new_block = fseg_alloc_free_page(
			fseg_header, prev_page_no + 1, FSP_UP, &mtr);
		if (new_block == NULL) {
			ib_logf(IB_LOG_LEVEL_ERROR,
				"Cannot create doublewrite buffer: you must"
				" increase your tablespace size."
				" Cannot continue operation.");

			return(false);
		}

		/* We read the allocated pages to the buffer pool;
		when they are written to disk in a flush, the space
		id and page number fields are also written to the
		pages. When we at database startup read pages
		from the doublewrite buffer, we know that if the
		space id and page number in them are the same as
		the page position in the tablespace, then the page
		has not been written to in doublewrite. */

		ut_ad(rw_lock_get_x_lock_count(&new_block->lock) == 1);
		page_no = buf_block_get_page_no(new_block);

		if (i == FSP_EXTENT_SIZE / 2) {
			ut_a(page_no == FSP_EXTENT_SIZE);
			mlog_write_ulint(doublewrite
					 + TRX_SYS_DOUBLEWRITE_BLOCK1,
					 page_no, MLOG_4BYTES, &mtr);
			mlog_write_ulint(doublewrite
					 + TRX_SYS_DOUBLEWRITE_REPEAT
					 + TRX_SYS_DOUBLEWRITE_BLOCK1,
					 page_no, MLOG_4BYTES, &mtr);

		} else if (i == FSP_EXTENT_SIZE / 2
			   + TRX_SYS_DOUBLEWRITE_BLOCK_SIZE) {
			ut_a(page_no == 2 * FSP_EXTENT_SIZE);
			mlog_write_ulint(doublewrite
					 + TRX_SYS_DOUBLEWRITE_BLOCK2,
					 page_no, MLOG_4BYTES, &mtr);
			mlog_write_ulint(doublewrite
					 + TRX_SYS_DOUBLEWRITE_REPEAT
					 + TRX_SYS_DOUBLEWRITE_BLOCK2,
					 page_no, MLOG_4BYTES, &mtr);

		} else if (i > FSP_EXTENT_SIZE / 2) {
			ut_a(page_no == prev_page_no + 1);
		}

		if (((i + 1) & 15) == 0) {
			/* rw_locks can only be recursively x-locked
			2048 times. (on 32 bit platforms,
			(lint) 0 - (X_LOCK_DECR * 2049)
			is no longer a negative number, and thus
			lock_word becomes like a shared lock).
			For 4k page size this loop will
			lock the fseg header too many times. Since
			this code is not done while any other threads
			are active, restart the MTR occasionally. */
			mtr_commit(&mtr);
			mtr_start(&mtr);
			doublewrite = buf_dblwr_get(&mtr);
			fseg_header = doublewrite
				      + TRX_SYS_DOUBLEWRITE_FSEG;
		}

		prev_page_no = page_no;
	}

	mlog_write_ulint(doublewrite + TRX_SYS_DOUBLEWRITE_MAGIC,
			 TRX_SYS_DOUBLEWRITE_MAGIC_N,
			 MLOG_4BYTES, &mtr);
	mlog_write_ulint(doublewrite + TRX_SYS_DOUBLEWRITE_MAGIC
			 + TRX_SYS_DOUBLEWRITE_REPEAT,
			 TRX_SYS_DOUBLEWRITE_MAGIC_N,
			 MLOG_4BYTES, &mtr);

	mlog_write_ulint(doublewrite
			 + TRX_SYS_DOUBLEWRITE_SPACE_ID_STORED,
			 TRX_SYS_DOUBLEWRITE_SPACE_ID_STORED_N,
			 MLOG_4BYTES, &mtr);
	mtr_commit(&mtr);

	/* Flush the modified pages to disk and make a checkpoint */
	log_make_checkpoint_at(LSN_MAX, TRUE);

	/* Remove doublewrite pages from LRU */
	buf_pool_invalidate();

	ib_logf(IB_LOG_LEVEL_INFO, "Doublewrite buffer created");

	goto start_again;
}

/****************************************************************//**
At a database startup initializes the doublewrite buffer memory structure if
we already have a doublewrite buffer created in the data files. If we are
upgrading to an InnoDB version which supports multiple tablespaces, then this
function performs the necessary update operations. If we are in a crash
<<<<<<< HEAD
recovery, this function uses a possible doublewrite buffer to restore
half-written pages in the data files. */

=======
recovery, this function loads the pages from double write buffer into memory. */
UNIV_INTERN
>>>>>>> 565d8fac
void
buf_dblwr_init_or_load_pages(
/*==========================*/
	bool load_corrupt_pages)
{
	byte*	buf;
	byte*	read_buf;
	byte*	unaligned_read_buf;
	ulint	block1;
	ulint	block2;
	byte*	page;
	ibool	reset_space_ids = FALSE;
	byte*	doublewrite;
	ulint	space_id;
	ulint	i;
	recv_dblwr_t& recv_dblwr = recv_sys->dblwr;

	/* We do the file i/o past the buffer pool */

	unaligned_read_buf = static_cast<byte*>(ut_malloc(2 * UNIV_PAGE_SIZE));

	read_buf = static_cast<byte*>(
		ut_align(unaligned_read_buf, UNIV_PAGE_SIZE));

	/* Read the trx sys header to check if we are using the doublewrite
	buffer */

	fil_io(OS_FILE_READ, true, TRX_SYS_SPACE, 0, TRX_SYS_PAGE_NO, 0,
	       UNIV_PAGE_SIZE, read_buf, NULL);
	doublewrite = read_buf + TRX_SYS_DOUBLEWRITE;

	if (mach_read_from_4(doublewrite + TRX_SYS_DOUBLEWRITE_MAGIC)
	    == TRX_SYS_DOUBLEWRITE_MAGIC_N) {
		/* The doublewrite buffer has been created */

		buf_dblwr_init(doublewrite);

		block1 = buf_dblwr->block1;
		block2 = buf_dblwr->block2;

		buf = buf_dblwr->write_buf;
	} else {
		goto leave_func;
	}

	if (mach_read_from_4(doublewrite + TRX_SYS_DOUBLEWRITE_SPACE_ID_STORED)
	    != TRX_SYS_DOUBLEWRITE_SPACE_ID_STORED_N) {

		/* We are upgrading from a version < 4.1.x to a version where
		multiple tablespaces are supported. We must reset the space id
		field in the pages in the doublewrite buffer because starting
		from this version the space id is stored to
		FIL_PAGE_ARCH_LOG_NO_OR_SPACE_ID. */

		reset_space_ids = TRUE;

		ib_logf(IB_LOG_LEVEL_INFO,
			"Resetting space id's in the doublewrite buffer");
	}

	/* Read the pages from the doublewrite buffer to memory */

	fil_io(OS_FILE_READ, true, TRX_SYS_SPACE, 0, block1, 0,
	       TRX_SYS_DOUBLEWRITE_BLOCK_SIZE * UNIV_PAGE_SIZE,
	       buf, NULL);
	fil_io(OS_FILE_READ, true, TRX_SYS_SPACE, 0, block2, 0,
	       TRX_SYS_DOUBLEWRITE_BLOCK_SIZE * UNIV_PAGE_SIZE,
	       buf + TRX_SYS_DOUBLEWRITE_BLOCK_SIZE * UNIV_PAGE_SIZE,
	       NULL);
	/* Check if any of these pages is half-written in data files, in the
	intended position */

	page = buf;

	for (i = 0; i < TRX_SYS_DOUBLEWRITE_BLOCK_SIZE * 2; i++) {

		ulint source_page_no;

		if (reset_space_ids) {

			space_id = 0;
			mach_write_to_4(page
					+ FIL_PAGE_ARCH_LOG_NO_OR_SPACE_ID, space_id);
			/* We do not need to calculate new checksums for the
			pages because the field .._SPACE_ID does not affect
			them. Write the page back to where we read it from. */

			if (i < TRX_SYS_DOUBLEWRITE_BLOCK_SIZE) {
				source_page_no = block1 + i;
			} else {
				source_page_no = block2
					+ i - TRX_SYS_DOUBLEWRITE_BLOCK_SIZE;
			}

			fil_io(OS_FILE_WRITE, true, space_id, 0, source_page_no, 0,
			       UNIV_PAGE_SIZE, page, NULL);

		} else if (load_corrupt_pages) {

			recv_dblwr.add(page);
		}

		page += UNIV_PAGE_SIZE;
	}

	fil_flush_file_spaces(FIL_TABLESPACE);

leave_func:
	ut_free(unaligned_read_buf);
}

/****************************************************************//**
Process the double write buffer pages. */
void
buf_dblwr_process()
/*===============*/
{
	ulint	space_id;
	ulint	page_no;
	ulint	page_no_dblwr = 0;
	byte*	page;
	byte*	read_buf;
	byte*	unaligned_read_buf;
	recv_dblwr_t& recv_dblwr = recv_sys->dblwr;

	unaligned_read_buf = static_cast<byte*>(ut_malloc(2 * UNIV_PAGE_SIZE));

	read_buf = static_cast<byte*>(
		ut_align(unaligned_read_buf, UNIV_PAGE_SIZE));

	for (std::list<byte*>::iterator i = recv_dblwr.pages.begin();
	     i != recv_dblwr.pages.end(); ++i, ++page_no_dblwr ) {

		page = *i;
		page_no  = mach_read_from_4(page + FIL_PAGE_OFFSET);
		space_id = mach_read_from_4(page + FIL_PAGE_SPACE_ID);

		if (!fil_tablespace_exists_in_mem(space_id)) {
			/* Maybe we have dropped the single-table tablespace
			and this page once belonged to it: do nothing */

		} else if (!fil_check_adress_in_tablespace(space_id,
							   page_no)) {
<<<<<<< HEAD
			/* Do not report the warning if the tablespace is
			truncated as it's reasonable */
			if (!srv_is_tablespace_truncated(space_id)) {
				ib_logf(IB_LOG_LEVEL_WARN,
					"A page in the doublewrite buffer is"
					" not within space bounds; space id %lu"
					" page number %lu, page %lu in"
					" doublewrite buf.",
					(ulong) space_id, (ulong) page_no,
					(ulong) i);
			}

		} else if (space_id == TRX_SYS_SPACE
			   && ((page_no >= block1
				&& page_no
				< block1 + TRX_SYS_DOUBLEWRITE_BLOCK_SIZE)
			       || (page_no >= block2
				   && page_no
				   < (block2
				      + TRX_SYS_DOUBLEWRITE_BLOCK_SIZE)))) {

			/* It is an unwritten doublewrite buffer page:
			do nothing */
=======
			ib_logf(IB_LOG_LEVEL_WARN,
				"A page in the doublewrite buffer is not "
				"within space bounds; space id %lu "
				"page number %lu, page %lu in "
				"doublewrite buf.",
				(ulong) space_id, (ulong) page_no,
				page_no_dblwr);
>>>>>>> 565d8fac
		} else {
			ulint	zip_size = fil_space_get_zip_size(space_id);

			/* Read in the actual page from the file */
			fil_io(OS_FILE_READ, true, space_id, zip_size,
			       page_no, 0,
			       zip_size ? zip_size : UNIV_PAGE_SIZE,
			       read_buf, NULL);

			/* Check if the page is corrupt */

			if (buf_page_is_corrupted(true, read_buf, zip_size)) {

				ib_logf(IB_LOG_LEVEL_WARN,
					"Database page corruption or a failed"
					" file read of space %lu page %lu."
					" Trying to recover it from the"
					" doublewrite buffer.",
					(ulong) space_id, (ulong) page_no);

				if (buf_page_is_corrupted(true,
							  page, zip_size)) {
					ib_logf(IB_LOG_LEVEL_ERROR,
						"Dump of the page:");
					buf_page_print(
						read_buf, zip_size,
						BUF_PAGE_PRINT_NO_CRASH);
					ib_logf(IB_LOG_LEVEL_ERROR,
						"Dump of corresponding page"
						" in doublewrite buffer:");
					buf_page_print(
						page, zip_size,
						BUF_PAGE_PRINT_NO_CRASH);

					ib_logf(IB_LOG_LEVEL_FATAL,
						"The page in the doublewrite"
						" buffer is corrupt. Cannot"
						" continue operation. You"
						" can try to recover the"
						" database with"
						" innodb_force_recovery=6");
				}

				/* Write the good page from the
				doublewrite buffer to the intended
				position */

				fil_io(OS_FILE_WRITE, true, space_id,
				       zip_size, page_no, 0,
				       zip_size ? zip_size : UNIV_PAGE_SIZE,
				       page, NULL);

				ib_logf(IB_LOG_LEVEL_INFO,
					"Recovered the page from"
					" the doublewrite buffer.");
			}
		}
	}

	fil_flush_file_spaces(FIL_TABLESPACE);
	ut_free(unaligned_read_buf);
	recv_dblwr.pages.clear();
}

/****************************************************************//**
Frees doublewrite buffer. */

void
buf_dblwr_free(void)
/*================*/
{
	/* Free the double write data structures. */
	ut_a(buf_dblwr != NULL);
	ut_ad(buf_dblwr->s_reserved == 0);
	ut_ad(buf_dblwr->b_reserved == 0);

	os_event_destroy(buf_dblwr->b_event);
	os_event_destroy(buf_dblwr->s_event);
	ut_free(buf_dblwr->write_buf_unaligned);
	buf_dblwr->write_buf_unaligned = NULL;

	ut_free(buf_dblwr->buf_block_arr);
	buf_dblwr->buf_block_arr = NULL;

	ut_free(buf_dblwr->in_use);
	buf_dblwr->in_use = NULL;

	mutex_free(&buf_dblwr->mutex);
	ut_free(buf_dblwr);
	buf_dblwr = NULL;
}

/********************************************************************//**
Updates the doublewrite buffer when an IO request is completed. */

void
buf_dblwr_update(
/*=============*/
	const buf_page_t*	bpage,	/*!< in: buffer block descriptor */
	buf_flush_t		flush_type)/*!< in: flush type */
{
	if (!srv_use_doublewrite_buf || buf_dblwr == NULL) {
		return;
	}

	switch (flush_type) {
	case BUF_FLUSH_LIST:
	case BUF_FLUSH_LRU:
		mutex_enter(&buf_dblwr->mutex);

		ut_ad(buf_dblwr->batch_running);
		ut_ad(buf_dblwr->b_reserved > 0);
		ut_ad(buf_dblwr->b_reserved <= buf_dblwr->first_free);

		buf_dblwr->b_reserved--;

		if (buf_dblwr->b_reserved == 0) {
			mutex_exit(&buf_dblwr->mutex);
			/* This will finish the batch. Sync data files
			to the disk. */
			fil_flush_file_spaces(FIL_TABLESPACE);
			mutex_enter(&buf_dblwr->mutex);

			/* We can now reuse the doublewrite memory buffer: */
			buf_dblwr->first_free = 0;
			buf_dblwr->batch_running = false;
			os_event_set(buf_dblwr->b_event);
		}

		mutex_exit(&buf_dblwr->mutex);
		break;
	case BUF_FLUSH_SINGLE_PAGE:
		{
			const ulint size = 2 * TRX_SYS_DOUBLEWRITE_BLOCK_SIZE;
			ulint i;
			mutex_enter(&buf_dblwr->mutex);
			for (i = srv_doublewrite_batch_size; i < size; ++i) {
				if (buf_dblwr->buf_block_arr[i] == bpage) {
					buf_dblwr->s_reserved--;
					buf_dblwr->buf_block_arr[i] = NULL;
					buf_dblwr->in_use[i] = false;
					break;
				}
			}

			/* The block we are looking for must exist as a
			reserved block. */
			ut_a(i < size);
		}
		os_event_set(buf_dblwr->s_event);
		mutex_exit(&buf_dblwr->mutex);
		break;
	case BUF_FLUSH_N_TYPES:
		ut_error;
	}
}

/********************************************************************//**
Check the LSN values on the page. */
static
void
buf_dblwr_check_page_lsn(
/*=====================*/
	const page_t*	page)		/*!< in: page to check */
{
	if (memcmp(page + (FIL_PAGE_LSN + 4),
		   page + (UNIV_PAGE_SIZE
			   - FIL_PAGE_END_LSN_OLD_CHKSUM + 4),
		   4)) {

		ib_logf(IB_LOG_LEVEL_ERROR,
			"The page to be written"
			" seems corrupt!."
			" The low 4 bytes of LSN fields do not match"
			" (" ULINTPF " != " ULINTPF ")!"
			" Noticed in the buffer pool.",
			mach_read_from_4(
				page + FIL_PAGE_LSN + 4),
			mach_read_from_4(
				page + UNIV_PAGE_SIZE
				- FIL_PAGE_END_LSN_OLD_CHKSUM + 4));
	}
}

/********************************************************************//**
Asserts when a corrupt block is find during writing out data to the
disk. */
static
void
buf_dblwr_assert_on_corrupt_block(
/*==============================*/
	const buf_block_t*	block)	/*!< in: block to check */
{
	buf_page_print(block->frame, 0, BUF_PAGE_PRINT_NO_CRASH);

	ib_logf(IB_LOG_LEVEL_FATAL,
		"Apparent corruption of an index page n:o %lu in space"
		" %lu to be written to data file. We intentionally crash"
		" the server to prevent corrupt data from ending up in"
		" data files.",
		(ulong) buf_block_get_page_no(block),
		(ulong) buf_block_get_space(block));
}

/********************************************************************//**
Check the LSN values on the page with which this block is associated.
Also validate the page if the option is set. */
static
void
buf_dblwr_check_block(
/*==================*/
	const buf_block_t*	block)	/*!< in: block to check */
{
	if (buf_block_get_state(block) != BUF_BLOCK_FILE_PAGE
	    || block->page.zip.data) {
		/* No simple validate for compressed pages exists. */
		return;
	}

	buf_dblwr_check_page_lsn(block->frame);

	if (!block->check_index_page_at_flush) {
		return;
	}

	if (page_is_comp(block->frame)) {
		if (!page_simple_validate_new(block->frame)) {
			buf_dblwr_assert_on_corrupt_block(block);
		}
	} else if (!page_simple_validate_old(block->frame)) {

		buf_dblwr_assert_on_corrupt_block(block);
	}
}

/********************************************************************//**
Writes a page that has already been written to the doublewrite buffer
to the datafile. It is the job of the caller to sync the datafile. */
static
void
buf_dblwr_write_block_to_datafile(
/*==============================*/
	const buf_page_t*	bpage,	/*!< in: page to write */
	bool			sync)	/*!< in: true if sync IO
					is requested */
{
	ut_a(bpage);
	ut_a(buf_page_in_file(bpage));

	const ulint flags = sync
		? OS_FILE_WRITE
		: OS_FILE_WRITE | OS_AIO_SIMULATED_WAKE_LATER;

	if (bpage->zip.data) {
		fil_io(flags, sync, buf_page_get_space(bpage),
		       buf_page_get_zip_size(bpage),
		       buf_page_get_page_no(bpage), 0,
		       buf_page_get_zip_size(bpage),
		       (void*) bpage->zip.data,
		       (void*) bpage);

		return;
	}


	const buf_block_t* block = (buf_block_t*) bpage;
	ut_a(buf_block_get_state(block) == BUF_BLOCK_FILE_PAGE);
	buf_dblwr_check_page_lsn(block->frame);

	/* The debug point ib_corrupt_page0 is used to corrupt the first half
	of the first page (page_no == 0) of the single table tablespace
	(space_id != 0).  This is to simulate a torn page write. */
#ifndef DBUG_OFF
	bool corrupted = false;
#endif /* !DBUG_OFF */
	DBUG_EXECUTE_IF("ib_corrupt_page0", {
		if (buf_block_get_space(block) != 0
		    && buf_block_get_page_no(block) == 0) {
			memset(block->frame, 0x8228, UNIV_PAGE_SIZE/2);
			ib_logf(IB_LOG_LEVEL_INFO, "Corrupting space:%lu",
				buf_block_get_space(block));
			corrupted = true;
			sync = true;
		}
	});

	fil_io(flags, sync, buf_block_get_space(block), 0,
	       buf_block_get_page_no(block), 0, UNIV_PAGE_SIZE,
	       (void*) block->frame, (void*) block);

	DBUG_EXECUTE_IF("ib_corrupt_page0", {
		if (corrupted) {
			DBUG_SUICIDE();
		}
	});
}

/********************************************************************//**
Flushes possible buffered writes from the doublewrite memory buffer to disk,
and also wakes up the aio thread if simulated aio is used. It is very
important to call this function after a batch of writes has been posted,
and also when we may have to wait for a page latch! Otherwise a deadlock
of threads can occur. */

void
buf_dblwr_flush_buffered_writes(void)
/*=================================*/
{
	byte*		write_buf;
	ulint		first_free;
	ulint		len;

	if (!srv_use_doublewrite_buf || buf_dblwr == NULL) {
		/* Sync the writes to the disk. */
		buf_dblwr_sync_datafiles();
		return;
	}

try_again:
	mutex_enter(&buf_dblwr->mutex);

	/* Write first to doublewrite buffer blocks. We use synchronous
	aio and thus know that file write has been completed when the
	control returns. */

	if (buf_dblwr->first_free == 0) {

		mutex_exit(&buf_dblwr->mutex);

		return;
	}

	if (buf_dblwr->batch_running) {
		/* Another thread is running the batch right now. Wait
		for it to finish. */
		ib_int64_t	sig_count = os_event_reset(buf_dblwr->b_event);
		mutex_exit(&buf_dblwr->mutex);

		os_event_wait_low(buf_dblwr->b_event, sig_count);
		goto try_again;
	}

	ut_a(!buf_dblwr->batch_running);
	ut_ad(buf_dblwr->first_free == buf_dblwr->b_reserved);

	/* Disallow anyone else to post to doublewrite buffer or to
	start another batch of flushing. */
	buf_dblwr->batch_running = true;
	first_free = buf_dblwr->first_free;

	/* Now safe to release the mutex. Note that though no other
	thread is allowed to post to the doublewrite batch flushing
	but any threads working on single page flushes are allowed
	to proceed. */
	mutex_exit(&buf_dblwr->mutex);

	write_buf = buf_dblwr->write_buf;

	for (ulint len2 = 0, i = 0;
	     i < buf_dblwr->first_free;
	     len2 += UNIV_PAGE_SIZE, i++) {

		const buf_block_t*	block;

		block = (buf_block_t*) buf_dblwr->buf_block_arr[i];

		if (buf_block_get_state(block) != BUF_BLOCK_FILE_PAGE
		    || block->page.zip.data) {
			/* No simple validate for compressed
			pages exists. */
			continue;
		}

		/* Check that the actual page in the buffer pool is
		not corrupt and the LSN values are sane. */
		buf_dblwr_check_block(block);

		/* Check that the page as written to the doublewrite
		buffer has sane LSN values. */
		buf_dblwr_check_page_lsn(write_buf + len2);
	}

	/* Write out the first block of the doublewrite buffer */
	len = ut_min(TRX_SYS_DOUBLEWRITE_BLOCK_SIZE,
		     buf_dblwr->first_free) * UNIV_PAGE_SIZE;

	fil_io(OS_FILE_WRITE, true, TRX_SYS_SPACE, 0,
	       buf_dblwr->block1, 0, len,
	       (void*) write_buf, NULL);

	if (buf_dblwr->first_free <= TRX_SYS_DOUBLEWRITE_BLOCK_SIZE) {
		/* No unwritten pages in the second block. */
		goto flush;
	}

	/* Write out the second block of the doublewrite buffer. */
	len = (buf_dblwr->first_free - TRX_SYS_DOUBLEWRITE_BLOCK_SIZE)
	       * UNIV_PAGE_SIZE;

	write_buf = buf_dblwr->write_buf
		    + TRX_SYS_DOUBLEWRITE_BLOCK_SIZE * UNIV_PAGE_SIZE;

	fil_io(OS_FILE_WRITE, true, TRX_SYS_SPACE, 0,
	       buf_dblwr->block2, 0, len,
	       (void*) write_buf, NULL);

flush:
	/* increment the doublewrite flushed pages counter */
	srv_stats.dblwr_pages_written.add(buf_dblwr->first_free);
	srv_stats.dblwr_writes.inc();

	/* Now flush the doublewrite buffer data to disk */
	fil_flush(TRX_SYS_SPACE);

	/* We know that the writes have been flushed to disk now
	and in recovery we will find them in the doublewrite buffer
	blocks. Next do the writes to the intended positions. */

	/* Up to this point first_free and buf_dblwr->first_free are
	same because we have set the buf_dblwr->batch_running flag
	disallowing any other thread to post any request but we
	can't safely access buf_dblwr->first_free in the loop below.
	This is so because it is possible that after we are done with
	the last iteration and before we terminate the loop, the batch
	gets finished in the IO helper thread and another thread posts
	a new batch setting buf_dblwr->first_free to a higher value.
	If this happens and we are using buf_dblwr->first_free in the
	loop termination condition then we'll end up dispatching
	the same block twice from two different threads. */
	ut_ad(first_free == buf_dblwr->first_free);
	for (ulint i = 0; i < first_free; i++) {
		buf_dblwr_write_block_to_datafile(
			buf_dblwr->buf_block_arr[i], false);
	}

	/* Wake possible simulated aio thread to actually post the
	writes to the operating system. We don't flush the files
	at this point. We leave it to the IO helper thread to flush
	datafiles when the whole batch has been processed. */
	os_aio_simulated_wake_handler_threads();
}

/********************************************************************//**
Posts a buffer page for writing. If the doublewrite memory buffer is
full, calls buf_dblwr_flush_buffered_writes and waits for for free
space to appear. */

void
buf_dblwr_add_to_batch(
/*====================*/
	buf_page_t*	bpage)	/*!< in: buffer block to write */
{
	ulint	zip_size;

	ut_a(buf_page_in_file(bpage));

try_again:
	mutex_enter(&buf_dblwr->mutex);

	ut_a(buf_dblwr->first_free <= srv_doublewrite_batch_size);

	if (buf_dblwr->batch_running) {

		/* This not nearly as bad as it looks. There is only
		page_cleaner thread which does background flushing
		in batches therefore it is unlikely to be a contention
		point. The only exception is when a user thread is
		forced to do a flush batch because of a sync
		checkpoint. */
		ib_int64_t	sig_count = os_event_reset(buf_dblwr->b_event);
		mutex_exit(&buf_dblwr->mutex);

		os_event_wait_low(buf_dblwr->b_event, sig_count);
		goto try_again;
	}

	if (buf_dblwr->first_free == srv_doublewrite_batch_size) {
		mutex_exit(&(buf_dblwr->mutex));

		buf_dblwr_flush_buffered_writes();

		goto try_again;
	}

	zip_size = buf_page_get_zip_size(bpage);

	if (zip_size) {
		UNIV_MEM_ASSERT_RW(bpage->zip.data, zip_size);
		/* Copy the compressed page and clear the rest. */
		memcpy(buf_dblwr->write_buf
		       + UNIV_PAGE_SIZE * buf_dblwr->first_free,
		       bpage->zip.data, zip_size);
		memset(buf_dblwr->write_buf
		       + UNIV_PAGE_SIZE * buf_dblwr->first_free
		       + zip_size, 0, UNIV_PAGE_SIZE - zip_size);
	} else {
		ut_a(buf_page_get_state(bpage) == BUF_BLOCK_FILE_PAGE);
		UNIV_MEM_ASSERT_RW(((buf_block_t*) bpage)->frame,
				   UNIV_PAGE_SIZE);

		memcpy(buf_dblwr->write_buf
		       + UNIV_PAGE_SIZE * buf_dblwr->first_free,
		       ((buf_block_t*) bpage)->frame, UNIV_PAGE_SIZE);
	}

	buf_dblwr->buf_block_arr[buf_dblwr->first_free] = bpage;

	buf_dblwr->first_free++;
	buf_dblwr->b_reserved++;

	ut_ad(!buf_dblwr->batch_running);
	ut_ad(buf_dblwr->first_free == buf_dblwr->b_reserved);
	ut_ad(buf_dblwr->b_reserved <= srv_doublewrite_batch_size);

	if (buf_dblwr->first_free == srv_doublewrite_batch_size) {
		mutex_exit(&(buf_dblwr->mutex));

		buf_dblwr_flush_buffered_writes();

		return;
	}

	mutex_exit(&(buf_dblwr->mutex));
}

/********************************************************************//**
Writes a page to the doublewrite buffer on disk, sync it, then write
the page to the datafile and sync the datafile. This function is used
for single page flushes. If all the buffers allocated for single page
flushes in the doublewrite buffer are in use we wait here for one to
become free. We are guaranteed that a slot will become free because any
thread that is using a slot must also release the slot before leaving
this function. */

void
buf_dblwr_write_single_page(
/*========================*/
	buf_page_t*	bpage,	/*!< in: buffer block to write */
	bool		sync)	/*!< in: true if sync IO requested */
{
	ulint		n_slots;
	ulint		size;
	ulint		zip_size;
	ulint		offset;
	ulint		i;

	ut_a(buf_page_in_file(bpage));
	ut_a(srv_use_doublewrite_buf);
	ut_a(buf_dblwr != NULL);

	/* total number of slots available for single page flushes
	starts from srv_doublewrite_batch_size to the end of the
	buffer. */
	size = 2 * TRX_SYS_DOUBLEWRITE_BLOCK_SIZE;
	ut_a(size > srv_doublewrite_batch_size);
	n_slots = size - srv_doublewrite_batch_size;

	if (buf_page_get_state(bpage) == BUF_BLOCK_FILE_PAGE) {

		/* Check that the actual page in the buffer pool is
		not corrupt and the LSN values are sane. */
		buf_dblwr_check_block((buf_block_t*) bpage);

		/* Check that the page as written to the doublewrite
		buffer has sane LSN values. */
		if (!bpage->zip.data) {
			buf_dblwr_check_page_lsn(
				((buf_block_t*) bpage)->frame);
		}
	}

retry:
	mutex_enter(&buf_dblwr->mutex);
	if (buf_dblwr->s_reserved == n_slots) {

		/* All slots are reserved. */
		ib_int64_t	sig_count =
			os_event_reset(buf_dblwr->s_event);
		mutex_exit(&buf_dblwr->mutex);
		os_event_wait_low(buf_dblwr->s_event, sig_count);

		goto retry;
	}

	for (i = srv_doublewrite_batch_size; i < size; ++i) {

		if (!buf_dblwr->in_use[i]) {
			break;
		}
	}

	/* We are guaranteed to find a slot. */
	ut_a(i < size);
	buf_dblwr->in_use[i] = true;
	buf_dblwr->s_reserved++;
	buf_dblwr->buf_block_arr[i] = bpage;

	/* increment the doublewrite flushed pages counter */
	srv_stats.dblwr_pages_written.inc();
	srv_stats.dblwr_writes.inc();

	mutex_exit(&buf_dblwr->mutex);

	/* Lets see if we are going to write in the first or second
	block of the doublewrite buffer. */
	if (i < TRX_SYS_DOUBLEWRITE_BLOCK_SIZE) {
		offset = buf_dblwr->block1 + i;
	} else {
		offset = buf_dblwr->block2 + i
			 - TRX_SYS_DOUBLEWRITE_BLOCK_SIZE;
	}

	/* We deal with compressed and uncompressed pages a little
	differently here. In case of uncompressed pages we can
	directly write the block to the allocated slot in the
	doublewrite buffer in the system tablespace and then after
	syncing the system table space we can proceed to write the page
	in the datafile.
	In case of compressed page we first do a memcpy of the block
	to the in-memory buffer of doublewrite before proceeding to
	write it. This is so because we want to pad the remaining
	bytes in the doublewrite page with zeros. */

	zip_size = buf_page_get_zip_size(bpage);
	if (zip_size) {
		memcpy(buf_dblwr->write_buf + UNIV_PAGE_SIZE * i,
		       bpage->zip.data, zip_size);
		memset(buf_dblwr->write_buf + UNIV_PAGE_SIZE * i
		       + zip_size, 0, UNIV_PAGE_SIZE - zip_size);

		fil_io(OS_FILE_WRITE, true, TRX_SYS_SPACE, 0,
		       offset, 0, UNIV_PAGE_SIZE,
		       (void*) (buf_dblwr->write_buf
				+ UNIV_PAGE_SIZE * i), NULL);
	} else {
		/* It is a regular page. Write it directly to the
		doublewrite buffer */
		fil_io(OS_FILE_WRITE, true, TRX_SYS_SPACE, 0,
		       offset, 0, UNIV_PAGE_SIZE,
		       (void*) ((buf_block_t*) bpage)->frame,
		       NULL);
	}

	/* Now flush the doublewrite buffer data to disk */
	fil_flush(TRX_SYS_SPACE);

	/* We know that the write has been flushed to disk now
	and during recovery we will find it in the doublewrite buffer
	blocks. Next do the write to the intended position. */
	buf_dblwr_write_block_to_datafile(bpage, sync);
}
#endif /* !UNIV_HOTBACKUP */<|MERGE_RESOLUTION|>--- conflicted
+++ resolved
@@ -347,14 +347,7 @@
 we already have a doublewrite buffer created in the data files. If we are
 upgrading to an InnoDB version which supports multiple tablespaces, then this
 function performs the necessary update operations. If we are in a crash
-<<<<<<< HEAD
-recovery, this function uses a possible doublewrite buffer to restore
-half-written pages in the data files. */
-
-=======
 recovery, this function loads the pages from double write buffer into memory. */
-UNIV_INTERN
->>>>>>> 565d8fac
 void
 buf_dblwr_init_or_load_pages(
 /*==========================*/
@@ -498,39 +491,18 @@
 
 		} else if (!fil_check_adress_in_tablespace(space_id,
 							   page_no)) {
-<<<<<<< HEAD
+
 			/* Do not report the warning if the tablespace is
 			truncated as it's reasonable */
 			if (!srv_is_tablespace_truncated(space_id)) {
 				ib_logf(IB_LOG_LEVEL_WARN,
-					"A page in the doublewrite buffer is"
-					" not within space bounds; space id %lu"
-					" page number %lu, page %lu in"
-					" doublewrite buf.",
-					(ulong) space_id, (ulong) page_no,
-					(ulong) i);
+					"A page in the doublewrite buffer is "
+					"not within space bounds; space id %lu"
+					" page number %lu, page %lu in "
+					"doublewrite buf.", (ulong) space_id,
+					(ulong) page_no, page_no_dblwr);
 			}
 
-		} else if (space_id == TRX_SYS_SPACE
-			   && ((page_no >= block1
-				&& page_no
-				< block1 + TRX_SYS_DOUBLEWRITE_BLOCK_SIZE)
-			       || (page_no >= block2
-				   && page_no
-				   < (block2
-				      + TRX_SYS_DOUBLEWRITE_BLOCK_SIZE)))) {
-
-			/* It is an unwritten doublewrite buffer page:
-			do nothing */
-=======
-			ib_logf(IB_LOG_LEVEL_WARN,
-				"A page in the doublewrite buffer is not "
-				"within space bounds; space id %lu "
-				"page number %lu, page %lu in "
-				"doublewrite buf.",
-				(ulong) space_id, (ulong) page_no,
-				page_no_dblwr);
->>>>>>> 565d8fac
 		} else {
 			ulint	zip_size = fil_space_get_zip_size(space_id);
 
@@ -541,6 +513,9 @@
 			       read_buf, NULL);
 
 			/* Check if the page is corrupt */
+			ib_logf(IB_LOG_LEVEL_INFO,
+					"Checking space:%lu page:%lu",
+					 (ulong) space_id, (ulong) page_no);
 
 			if (buf_page_is_corrupted(true, read_buf, zip_size)) {
 
