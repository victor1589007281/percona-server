--- conflicted
+++ resolved
@@ -3238,7 +3238,6 @@
   }
 #endif /* UNIV_LINUX */
 
-<<<<<<< HEAD
   /* We start from 1 because the coordinator thread is part of the
   same set */
   for (size_t i = 1; i < srv_threads.m_page_cleaner_workers_n; ++i) {
@@ -3552,7 +3551,8 @@
 
     buf_flush_wait_batch_end(nullptr, BUF_FLUSH_LIST);
 
-  } while (!success || n_flushed > 0);
+  } while (!success || n_flushed > 0 || buf_get_n_pending_read_ios() > 0 ||
+           buf_get_flush_list_len(nullptr) > 0);
 
   for (ulint i = 0; i < srv_buf_pool_instances; i++) {
     buf_pool_t *buf_pool = buf_pool_from_array(i);
@@ -3566,298 +3566,6 @@
   }
 
   /* We have lived our life. Time to die. */
-=======
-	buf_page_cleaner_is_active = true;
-
-	while (!srv_read_only_mode
-	       && srv_shutdown_state == SRV_SHUTDOWN_NONE
-	       && recv_sys->heap != NULL) {
-		/* treat flushing requests during recovery. */
-		ulint	n_flushed_list = 0;
-
-		os_event_wait(recv_sys->flush_start);
-
-		if (srv_shutdown_state != SRV_SHUTDOWN_NONE
-		    || recv_sys->heap == NULL) {
-			break;
-		}
-
-		/* Flush all pages */
-		do {
-		    pc_request(ULINT_MAX, LSN_MAX);
-		    while (pc_flush_slot() > 0) {}
-		} while (!pc_wait_finished(&n_flushed_list));
-
-		os_event_reset(recv_sys->flush_start);
-		os_event_set(recv_sys->flush_end);
-	}
-
-	os_event_wait(buf_flush_event);
-
-	ulint		ret_sleep = 0;
-	ulint		n_flushed_last = 0;
-	ulint		warn_interval = 1;
-	ulint		warn_count = 0;
-	int64_t		sig_count = os_event_reset(buf_flush_event);
-
-	while (srv_shutdown_state == SRV_SHUTDOWN_NONE) {
-
-		/* The page_cleaner skips sleep if the server is
-		idle and there are no pending IOs in the buffer pool
-		and there is work to do. */
-		if (srv_check_activity(last_activity)
-		    || buf_get_n_pending_read_ios()
-		    || n_flushed == 0) {
-
-			ret_sleep = pc_sleep_if_needed(
-				next_loop_time, sig_count);
-
-			if (srv_shutdown_state != SRV_SHUTDOWN_NONE) {
-				break;
-			}
-		} else if (ut_time_monotonic_ms() > next_loop_time) {
-			ret_sleep = OS_SYNC_TIME_EXCEEDED;
-		} else {
-			ret_sleep = 0;
-		}
-
-		sig_count = os_event_reset(buf_flush_event);
-
-		if (ret_sleep == OS_SYNC_TIME_EXCEEDED) {
-			ib_time_monotonic_ms_t curr_time =
-						ut_time_monotonic_ms();
-
-			if (curr_time > next_loop_time + 3000) {
-				if (warn_count == 0) {
-					ib::info() << "page_cleaner: 1000ms"
-						" intended loop took "
-						<< 1000 + curr_time
-						   - next_loop_time
-						<< "ms. The settings might not"
-						" be optimal. (flushed="
-						<< n_flushed_last
-						<< ", during the time.)";
-					if (warn_interval > 300) {
-						warn_interval = 600;
-					} else {
-						warn_interval *= 2;
-					}
-
-					warn_count = warn_interval;
-				} else {
-					--warn_count;
-				}
-			} else {
-				/* reset counter */
-				warn_interval = 1;
-				warn_count = 0;
-			}
-
-			next_loop_time = curr_time + 1000;
-			n_flushed_last = 0;
-		}
-
-		if (ret_sleep != OS_SYNC_TIME_EXCEEDED
-		    && srv_flush_sync
-		    && buf_flush_sync_lsn > 0) {
-			/* woke up for flush_sync */
-			mutex_enter(&page_cleaner->mutex);
-			lsn_t	lsn_limit = buf_flush_sync_lsn;
-			buf_flush_sync_lsn = 0;
-			mutex_exit(&page_cleaner->mutex);
-
-			/* Request flushing for threads */
-			pc_request(ULINT_MAX, lsn_limit);
-
-			ib_time_monotonic_ms_t tm = ut_time_monotonic_ms();
-
-			/* Coordinator also treats requests */
-			while (pc_flush_slot() > 0) {}
-
-			/* only coordinator is using these counters,
-			so no need to protect by lock. */
-			page_cleaner->flush_time += ut_time_monotonic_ms() - tm;
-			page_cleaner->flush_pass++;
-
-			/* Wait for all slots to be finished */
-			ulint	n_flushed_list = 0;
-			pc_wait_finished(&n_flushed_list);
-
-			if (n_flushed_list > 0) {
-				srv_stats.buf_pool_flushed.add(n_flushed_list);
-
-				MONITOR_INC_VALUE_CUMULATIVE(
-					MONITOR_FLUSH_SYNC_TOTAL_PAGE,
-					MONITOR_FLUSH_SYNC_COUNT,
-					MONITOR_FLUSH_SYNC_PAGES,
-					n_flushed_list);
-			}
-
-			n_flushed = n_flushed_list;
-
-		} else if (srv_check_activity(last_activity)) {
-			ulint	n_to_flush;
-			lsn_t	lsn_limit = 0;
-
-			/* Estimate pages from flush_list to be flushed */
-			if (ret_sleep == OS_SYNC_TIME_EXCEEDED) {
-				last_activity = srv_get_activity_count();
-				n_to_flush =
-					page_cleaner_flush_pages_recommendation(
-						&lsn_limit, last_pages);
-			} else {
-				n_to_flush = 0;
-			}
-
-			/* Request flushing for threads */
-			pc_request(n_to_flush, lsn_limit);
-
-			ib_time_monotonic_ms_t tm = ut_time_monotonic_ms();
-
-			/* Coordinator also treats requests */
-			while (pc_flush_slot() > 0) {}
-
-			/* only coordinator is using these counters,
-			so no need to protect by lock. */
-			page_cleaner->flush_time += ut_time_monotonic_ms() - tm;
-			page_cleaner->flush_pass++ ;
-
-			/* Wait for all slots to be finished */
-			ulint	n_flushed_list = 0;
-
-			pc_wait_finished(&n_flushed_list);
-
-			if (n_flushed_list) {
-				srv_stats.buf_pool_flushed.add(n_flushed_list);
-
-				MONITOR_INC_VALUE_CUMULATIVE(
-					MONITOR_FLUSH_ADAPTIVE_TOTAL_PAGE,
-					MONITOR_FLUSH_ADAPTIVE_COUNT,
-					MONITOR_FLUSH_ADAPTIVE_PAGES,
-					n_flushed_list);
-			}
-
-			if (ret_sleep == OS_SYNC_TIME_EXCEEDED) {
-				last_pages = n_flushed_list;
-			}
-
-			n_flushed_last += n_flushed_list;
-
-			n_flushed = n_flushed_list;
-
-		} else if (ret_sleep == OS_SYNC_TIME_EXCEEDED) {
-			/* no activity, slept enough */
-			buf_flush_lists(PCT_IO(100), LSN_MAX, &n_flushed);
-
-			n_flushed_last += n_flushed;
-
-			if (n_flushed) {
-				MONITOR_INC_VALUE_CUMULATIVE(
-					MONITOR_FLUSH_BACKGROUND_TOTAL_PAGE,
-					MONITOR_FLUSH_BACKGROUND_COUNT,
-					MONITOR_FLUSH_BACKGROUND_PAGES,
-					n_flushed);
-
-			}
-
-		} else {
-			/* no activity, but woken up by event */
-		}
-
-		ut_d(buf_flush_page_cleaner_disabled_loop());
-	}
-
-	ut_ad(srv_shutdown_state > 0);
-	if (srv_fast_shutdown == 2
-	    || srv_shutdown_state == SRV_SHUTDOWN_EXIT_THREADS) {
-		/* In very fast shutdown or when innodb failed to start, we
-		simulate a crash of the buffer pool. We are not required to do
-		any flushing. */
-		goto thread_exit;
-	}
-
-	/* In case of normal and slow shutdown the page_cleaner thread
-	must wait for all other activity in the server to die down.
-	Note that we can start flushing the buffer pool as soon as the
-	server enters shutdown phase but we must stay alive long enough
-	to ensure that any work done by the master or purge threads is
-	also flushed.
-	During shutdown we pass through two stages. In the first stage,
-	when SRV_SHUTDOWN_CLEANUP is set other threads like the master
-	and the purge threads may be working as well. We start flushing
-	the buffer pool but can't be sure that no new pages are being
-	dirtied until we enter SRV_SHUTDOWN_FLUSH_PHASE phase. Because
-	the LRU manager thread is also flushing at SRV_SHUTDOWN_CLEANUP
-	but not SRV_SHUTDOWN_FLUSH_PHASE, we only leave the
-	SRV_SHUTDOWN_CLEANUP loop when the LRU manager quits. */
-
-	do {
-		pc_request(ULINT_MAX, LSN_MAX);
-
-		while (pc_flush_slot() > 0) {}
-
-		ulint	n_flushed_list = 0;
-		pc_wait_finished(&n_flushed_list);
-
-		n_flushed = n_flushed_list;
-
-		/* We sleep only if there are no pages to flush */
-		if (n_flushed == 0) {
-			os_thread_sleep(100000);
-		}
-
-		os_rmb;
-	} while (srv_shutdown_state == SRV_SHUTDOWN_CLEANUP
-		 || buf_lru_manager_running_threads > 0);
-
-	/* At this point all threads including the master and the purge
-	thread must have been suspended. */
-	ut_a(srv_get_active_thread_type() == SRV_NONE);
-	ut_a(srv_shutdown_state == SRV_SHUTDOWN_FLUSH_PHASE);
-
-	/* We can now make a final sweep on flushing the buffer pool
-	and exit after we have cleaned the whole buffer pool.
-	It is important that we wait for any running batch that has
-	been triggered by us to finish. Otherwise we can end up
-	considering end of that batch as a finish of our final
-	sweep and we'll come out of the loop leaving behind dirty pages
-	in the flush_list */
-	buf_flush_wait_batch_end(NULL, BUF_FLUSH_LIST);
-
-#ifdef UNIV_DEBUG
-	os_rmb;
-	ut_ad(buf_lru_manager_running_threads == 0);
-#endif
-
-	bool	success;
-
-	do {
-		pc_request(ULINT_MAX, LSN_MAX);
-
-		while (pc_flush_slot() > 0) {}
-
-		ulint	n_flushed_list = 0;
-		success = pc_wait_finished(&n_flushed_list);
-
-		n_flushed = n_flushed_list;
-
-		buf_flush_wait_batch_end(NULL, BUF_FLUSH_LIST);
-
-	} while (!success || n_flushed > 0 ||
-		 buf_get_n_pending_read_ios() > 0 ||
-		 buf_get_flush_list_len(NULL) > 0);
-
-	/* Some sanity checks */
-	ut_a(srv_get_active_thread_type() == SRV_NONE);
-	ut_a(srv_shutdown_state == SRV_SHUTDOWN_FLUSH_PHASE);
-
-	for (ulint i = 0; i < srv_buf_pool_instances; i++) {
-		buf_pool_t* buf_pool = buf_pool_from_array(i);
-		ut_a(UT_LIST_GET_LEN(buf_pool->flush_list) == 0);
-	}
-
-	/* We have lived our life. Time to die. */
->>>>>>> 9bf70e4c
 
 thread_exit:
   /* All worker threads are waiting for the event here,
