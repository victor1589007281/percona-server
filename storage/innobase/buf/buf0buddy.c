/*****************************************************************************

Copyright (c) 2006, 2011, Oracle and/or its affiliates. All Rights Reserved.

This program is free software; you can redistribute it and/or modify it under
the terms of the GNU General Public License as published by the Free Software
Foundation; version 2 of the License.

This program is distributed in the hope that it will be useful, but WITHOUT
ANY WARRANTY; without even the implied warranty of MERCHANTABILITY or FITNESS
FOR A PARTICULAR PURPOSE. See the GNU General Public License for more details.

You should have received a copy of the GNU General Public License along with
this program; if not, write to the Free Software Foundation, Inc., 59 Temple
Place, Suite 330, Boston, MA 02111-1307 USA

*****************************************************************************/

/**************************************************//**
@file buf/buf0buddy.c
Binary buddy allocator for compressed pages

Created December 2006 by Marko Makela
*******************************************************/

#define THIS_MODULE
#include "buf0buddy.h"
#ifdef UNIV_NONINL
# include "buf0buddy.ic"
#endif
#undef THIS_MODULE
#include "buf0buf.h"
#include "buf0lru.h"
#include "buf0flu.h"
#include "page0zip.h"

/**********************************************************************//**
Get the offset of the buddy of a compressed page frame.
@return	the buddy relative of page */
UNIV_INLINE
byte*
buf_buddy_get(
/*==========*/
	byte*	page,	/*!< in: compressed page */
	ulint	size)	/*!< in: page size in bytes */
{
	ut_ad(ut_is_2pow(size));
	ut_ad(size >= BUF_BUDDY_LOW);
	ut_ad(size < BUF_BUDDY_HIGH);
	ut_ad(!ut_align_offset(page, size));

	if (((ulint) page) & size) {
		return(page - size);
	} else {
		return(page + size);
	}
}

/** Validate a given zip_free list. */
#define BUF_BUDDY_LIST_VALIDATE(b, i)				\
	UT_LIST_VALIDATE(list, buf_page_t,			\
			 b->zip_free[i],			\
			 ut_ad(buf_page_get_state(		\
				       ut_list_node_313)	\
			       == BUF_BLOCK_ZIP_FREE))

/**********************************************************************//**
Add a block to the head of the appropriate buddy free list. */
UNIV_INLINE
void
buf_buddy_add_to_free(
/*==================*/
	buf_pool_t*	buf_pool,	/*!< in: buffer pool instance */
	buf_page_t*	bpage,		/*!< in,own: block to be freed */
	ulint		i)		/*!< in: index of
					buf_pool->zip_free[] */
{
	ut_ad(buf_pool_mutex_own(buf_pool));
	ut_ad(buf_page_get_state(bpage) == BUF_BLOCK_ZIP_FREE);
	ut_ad(buf_pool->zip_free[i].start != bpage);
	UT_LIST_ADD_FIRST(list, buf_pool->zip_free[i], bpage);

}

/**********************************************************************//**
Remove a block from the appropriate buddy free list. */
UNIV_INLINE
void
buf_buddy_remove_from_free(
/*=======================*/
	buf_pool_t*	buf_pool,	/*!< in: buffer pool instance */
	buf_page_t*	bpage,		/*!< in: block to be removed */
	ulint		i)		/*!< in: index of
					buf_pool->zip_free[] */
{
#ifdef UNIV_DEBUG
	buf_page_t*	prev = UT_LIST_GET_PREV(list, bpage);
	buf_page_t*	next = UT_LIST_GET_NEXT(list, bpage);

	ut_ad(!prev || buf_page_get_state(prev) == BUF_BLOCK_ZIP_FREE);
	ut_ad(!next || buf_page_get_state(next) == BUF_BLOCK_ZIP_FREE);
#endif /* UNIV_DEBUG */

	ut_ad(buf_pool_mutex_own(buf_pool));
	ut_ad(buf_page_get_state(bpage) == BUF_BLOCK_ZIP_FREE);
	UT_LIST_REMOVE(list, buf_pool->zip_free[i], bpage);

}

/**********************************************************************//**
Try to allocate a block from buf_pool->zip_free[].
@return	allocated block, or NULL if buf_pool->zip_free[] was empty */
static
void*
buf_buddy_alloc_zip(
/*================*/
	buf_pool_t*	buf_pool,	/*!< in: buffer pool instance */
	ulint		i)		/*!< in: index of buf_pool->zip_free[] */
{
	buf_page_t*	bpage;

	ut_ad(buf_pool_mutex_own(buf_pool));
	ut_a(i < BUF_BUDDY_SIZES);
<<<<<<< HEAD
	ut_a(i >= buf_buddy_get_slot(UNIV_ZIP_SIZE_MIN));
=======
	ut_a(i >= buf_buddy_get_slot(PAGE_ZIP_MIN_SIZE));
>>>>>>> b9250d7b

	ut_d(BUF_BUDDY_LIST_VALIDATE(buf_pool, i));

	bpage = UT_LIST_GET_FIRST(buf_pool->zip_free[i]);

	if (bpage) {
		ut_a(buf_page_get_state(bpage) == BUF_BLOCK_ZIP_FREE);

		buf_buddy_remove_from_free(buf_pool, bpage, i);
	} else if (i + 1 < BUF_BUDDY_SIZES) {
		/* Attempt to split. */
		bpage = buf_buddy_alloc_zip(buf_pool, i + 1);

		if (bpage) {
			buf_page_t*	buddy = (buf_page_t*)
				(((char*) bpage) + (BUF_BUDDY_LOW << i));

			ut_ad(!buf_pool_contains_zip(buf_pool, buddy));
			ut_d(memset(buddy, i, BUF_BUDDY_LOW << i));
			buddy->state = BUF_BLOCK_ZIP_FREE;
			buf_buddy_add_to_free(buf_pool, buddy, i);
		}
	}

	if (bpage) {
		ut_d(memset(bpage, ~i, BUF_BUDDY_LOW << i));
		UNIV_MEM_ALLOC(bpage, BUF_BUDDY_SIZES << i);
	}

	return(bpage);
}

/**********************************************************************//**
Deallocate a buffer frame of UNIV_PAGE_SIZE. */
static
void
buf_buddy_block_free(
/*=================*/
	buf_pool_t*	buf_pool,	/*!< in: buffer pool instance */
	void*		buf)		/*!< in: buffer frame to deallocate */
{
	const ulint	fold	= BUF_POOL_ZIP_FOLD_PTR(buf);
	buf_page_t*	bpage;
	buf_block_t*	block;

	ut_ad(buf_pool_mutex_own(buf_pool));
	ut_ad(!mutex_own(&buf_pool->zip_mutex));
	ut_a(!ut_align_offset(buf, UNIV_PAGE_SIZE));

	HASH_SEARCH(hash, buf_pool->zip_hash, fold, buf_page_t*, bpage,
		    ut_ad(buf_page_get_state(bpage) == BUF_BLOCK_MEMORY
			  && bpage->in_zip_hash && !bpage->in_page_hash),
		    ((buf_block_t*) bpage)->frame == buf);
	ut_a(bpage);
	ut_a(buf_page_get_state(bpage) == BUF_BLOCK_MEMORY);
	ut_ad(!bpage->in_page_hash);
	ut_ad(bpage->in_zip_hash);
	ut_d(bpage->in_zip_hash = FALSE);
	HASH_DELETE(buf_page_t, hash, buf_pool->zip_hash, fold, bpage);

	ut_d(memset(buf, 0, UNIV_PAGE_SIZE));
	UNIV_MEM_INVALID(buf, UNIV_PAGE_SIZE);

	block = (buf_block_t*) bpage;
	mutex_enter(&block->mutex);
	buf_LRU_block_free_non_file_page(block);
	mutex_exit(&block->mutex);

	ut_ad(buf_pool->buddy_n_frames > 0);
	ut_d(buf_pool->buddy_n_frames--);
}

/**********************************************************************//**
Allocate a buffer block to the buddy allocator. */
static
void
buf_buddy_block_register(
/*=====================*/
	buf_block_t*	block)	/*!< in: buffer frame to allocate */
{
	buf_pool_t*	buf_pool = buf_pool_from_block(block);
	const ulint	fold = BUF_POOL_ZIP_FOLD(block);
	ut_ad(buf_pool_mutex_own(buf_pool));
	ut_ad(!mutex_own(&buf_pool->zip_mutex));
	ut_ad(buf_block_get_state(block) == BUF_BLOCK_READY_FOR_USE);

	buf_block_set_state(block, BUF_BLOCK_MEMORY);

	ut_a(block->frame);
	ut_a(!ut_align_offset(block->frame, UNIV_PAGE_SIZE));

	ut_ad(!block->page.in_page_hash);
	ut_ad(!block->page.in_zip_hash);
	ut_d(block->page.in_zip_hash = TRUE);
	HASH_INSERT(buf_page_t, hash, buf_pool->zip_hash, fold, &block->page);

	ut_d(buf_pool->buddy_n_frames++);
}

/**********************************************************************//**
Allocate a block from a bigger object.
@return	allocated block */
static
void*
buf_buddy_alloc_from(
/*=================*/
	buf_pool_t*	buf_pool,	/*!< in: buffer pool instance */
	void*		buf,		/*!< in: a block that is free to use */
	ulint		i,		/*!< in: index of
					buf_pool->zip_free[] */
	ulint		j)		/*!< in: size of buf as an index
					of buf_pool->zip_free[] */
{
	ulint	offs	= BUF_BUDDY_LOW << j;
	ut_ad(j <= BUF_BUDDY_SIZES);
<<<<<<< HEAD
	ut_ad(i >= buf_buddy_get_slot(UNIV_ZIP_SIZE_MIN));
=======
	ut_ad(i >= buf_buddy_get_slot(PAGE_ZIP_MIN_SIZE));
>>>>>>> b9250d7b
	ut_ad(j >= i);
	ut_ad(!ut_align_offset(buf, offs));

	/* Add the unused parts of the block to the free lists. */
	while (j > i) {
		buf_page_t*	bpage;

		offs >>= 1;
		j--;

		bpage = (buf_page_t*) ((byte*) buf + offs);
		ut_d(memset(bpage, j, BUF_BUDDY_LOW << j));
		bpage->state = BUF_BLOCK_ZIP_FREE;
		ut_d(BUF_BUDDY_LIST_VALIDATE(buf_pool, i));
		buf_buddy_add_to_free(buf_pool, bpage, j);
	}

	return(buf);
}

/**********************************************************************//**
Allocate a block.  The thread calling this function must hold
buf_pool->mutex and must not hold buf_pool->zip_mutex or any block->mutex.
The buf_pool_mutex may be released and reacquired.
@return        allocated block, never NULL */
UNIV_INTERN
void*
buf_buddy_alloc_low(
/*================*/
	buf_pool_t*	buf_pool,	/*!< in: buffer pool instance */
	ulint		i,		/*!< in: index of buf_pool->zip_free[],
					or BUF_BUDDY_SIZES */
	ibool*		lru)		/*!< in: pointer to a variable that
					will be assigned TRUE if storage was
					allocated from the LRU list and
					buf_pool->mutex was temporarily
					released, */
{
	buf_block_t*	block;

	ut_ad(lru);
	ut_ad(buf_pool_mutex_own(buf_pool));
	ut_ad(!mutex_own(&buf_pool->zip_mutex));
<<<<<<< HEAD
	ut_ad(i >= buf_buddy_get_slot(UNIV_ZIP_SIZE_MIN));
=======
	ut_ad(i >= buf_buddy_get_slot(PAGE_ZIP_MIN_SIZE));
>>>>>>> b9250d7b

	if (i < BUF_BUDDY_SIZES) {
		/* Try to allocate from the buddy system. */
		block = buf_buddy_alloc_zip(buf_pool, i);

		if (block) {
			goto func_exit;
		}
	}

	/* Try allocating from the buf_pool->free list. */
	block = buf_LRU_get_free_only(buf_pool);

	if (block) {

		goto alloc_big;
	}

	/* Try replacing an uncompressed page in the buffer pool. */
	buf_pool_mutex_exit(buf_pool);
	block = buf_LRU_get_free_block(buf_pool);
	*lru = TRUE;
	buf_pool_mutex_enter(buf_pool);

alloc_big:
	buf_buddy_block_register(block);

	block = buf_buddy_alloc_from(
		buf_pool, block->frame, i, BUF_BUDDY_SIZES);

func_exit:
	buf_pool->buddy_stat[i].used++;
	return(block);
}

/**********************************************************************//**
Try to relocate a block.
@return	TRUE if relocated */
static
ibool
buf_buddy_relocate(
/*===============*/
	buf_pool_t*	buf_pool,	/*!< in: buffer pool instance */
	void*		src,		/*!< in: block to relocate */
	void*		dst,		/*!< in: free block to relocate to */
	ulint		i)		/*!< in: index of
					buf_pool->zip_free[] */
{
	buf_page_t*	bpage;
	const ulint	size	= BUF_BUDDY_LOW << i;
	ullint		usec	= ut_time_us(NULL);
	mutex_t*	mutex;
	ulint		space;
	ulint		page_no;

	ut_ad(buf_pool_mutex_own(buf_pool));
	ut_ad(!mutex_own(&buf_pool->zip_mutex));
	ut_ad(!ut_align_offset(src, size));
	ut_ad(!ut_align_offset(dst, size));
<<<<<<< HEAD
	ut_ad(i >= buf_buddy_get_slot(UNIV_ZIP_SIZE_MIN));
=======
	ut_ad(i >= buf_buddy_get_slot(PAGE_ZIP_MIN_SIZE));
>>>>>>> b9250d7b
	UNIV_MEM_ASSERT_W(dst, size);

	/* We assume that all memory from buf_buddy_alloc()
	is used for compressed page frames. */

	/* We look inside the allocated objects returned by
	buf_buddy_alloc() and assume that each block is a compressed
	page that contains a valid space_id and page_no in the page
	header. Should the fields be invalid, we will be unable to
	relocate the block. */


	/* The src block may be split into smaller blocks,
	some of which may be free.  Thus, the
	mach_read_from_4() calls below may attempt to read
	from free memory.  The memory is "owned" by the buddy
	allocator (and it has been allocated from the buffer
	pool), so there is nothing wrong about this.  The
	mach_read_from_4() calls here will only trigger bogus
	Valgrind memcheck warnings in UNIV_DEBUG_VALGRIND builds. */
	space	= mach_read_from_4((const byte*) src +
			FIL_PAGE_ARCH_LOG_NO_OR_SPACE_ID);
	page_no	= mach_read_from_4((const byte*) src +
			FIL_PAGE_OFFSET);
	/* Suppress Valgrind warnings about conditional jump
	on uninitialized value. */
	UNIV_MEM_VALID(&space, sizeof space);
	UNIV_MEM_VALID(&page_no, sizeof page_no);
	bpage = buf_page_hash_get(buf_pool, space, page_no);

	if (!bpage || bpage->zip.data != src) {
		/* The block has probably been freshly
		allocated by buf_LRU_get_free_block() but not
		added to buf_pool->page_hash yet.  Obviously,
		it cannot be relocated. */

		return(FALSE);
	}

<<<<<<< HEAD
	if (page_zip_get_size(&bpage->zip) != size) {
		/* The block is of different size.  We would
		have to relocate all blocks covered by src.
		For the sake of simplicity, give up. */
		ut_ad(page_zip_get_size(&bpage->zip) < size);

		return(FALSE);
	}

	/* The block must have been allocated, but it may
	contain uninitialized data. */
	UNIV_MEM_ASSERT_W(src, size);

	mutex = buf_page_get_mutex(bpage);

	mutex_enter(mutex);

=======
	ut_ad(!buf_pool_watch_is_sentinel(buf_pool, bpage));

	if (page_zip_get_size(&bpage->zip) != size) {
		/* The block is of different size.  We would
		have to relocate all blocks covered by src.
		For the sake of simplicity, give up. */
		ut_ad(page_zip_get_size(&bpage->zip) < size);

		return(FALSE);
	}

	/* The block must have been allocated, but it may
	contain uninitialized data. */
	UNIV_MEM_ASSERT_W(src, size);

	mutex = buf_page_get_mutex(bpage);

	mutex_enter(mutex);

>>>>>>> b9250d7b
	if (buf_page_can_relocate(bpage)) {
		/* Relocate the compressed page. */
		ut_a(bpage->zip.data == src);
		memcpy(dst, src, size);
		bpage->zip.data = dst;
		mutex_exit(mutex);
		UNIV_MEM_INVALID(src, size);
		{
			buf_buddy_stat_t*	buddy_stat
				= &buf_pool->buddy_stat[i];
			buddy_stat->relocated++;
			buddy_stat->relocated_usec
				+= ut_time_us(NULL) - usec;
		}
		return(TRUE);
	}

	mutex_exit(mutex);
	return(FALSE);
}

/**********************************************************************//**
Deallocate a block. */
UNIV_INTERN
void
buf_buddy_free_low(
/*===============*/
	buf_pool_t*	buf_pool,	/*!< in: buffer pool instance */
	void*		buf,		/*!< in: block to be freed, must not be
					pointed to by the buffer pool */
	ulint		i)		/*!< in: index of buf_pool->zip_free[],
					or BUF_BUDDY_SIZES */
{
	buf_page_t*	bpage;
	buf_page_t*	buddy;

	ut_ad(buf_pool_mutex_own(buf_pool));
	ut_ad(!mutex_own(&buf_pool->zip_mutex));
	ut_ad(i <= BUF_BUDDY_SIZES);
<<<<<<< HEAD
	ut_ad(i >= buf_buddy_get_slot(UNIV_ZIP_SIZE_MIN));
=======
	ut_ad(i >= buf_buddy_get_slot(PAGE_ZIP_MIN_SIZE));
>>>>>>> b9250d7b
	ut_ad(buf_pool->buddy_stat[i].used > 0);

	buf_pool->buddy_stat[i].used--;
recombine:
	UNIV_MEM_ASSERT_AND_ALLOC(buf, BUF_BUDDY_LOW << i);
	((buf_page_t*) buf)->state = BUF_BLOCK_ZIP_FREE;

	if (i == BUF_BUDDY_SIZES) {
		buf_buddy_block_free(buf_pool, buf);
		return;
	}

	ut_ad(i < BUF_BUDDY_SIZES);
	ut_ad(buf == ut_align_down(buf, BUF_BUDDY_LOW << i));
	ut_ad(!buf_pool_contains_zip(buf_pool, buf));

	/* Do not recombine blocks if there are few free blocks.
	We may waste up to 15360*max_len bytes to free blocks
	(1024 + 2048 + 4096 + 8192 = 15360) */
	if (UT_LIST_GET_LEN(buf_pool->zip_free[i]) < 16) {
		goto func_exit;
	}
 
	/* Try to combine adjacent blocks. */
 	buddy = (buf_page_t*) buf_buddy_get(((byte*) buf), BUF_BUDDY_LOW << i);
 
 #ifndef UNIV_DEBUG_VALGRIND
	/* When Valgrind instrumentation is not enabled, we can read
	buddy->state to quickly determine that a block is not free.
	When the block is not free, buddy->state belongs to a compressed
	page frame that may be flagged uninitialized in our Valgrind
	instrumentation.  */
 
 	if (buddy->state != BUF_BLOCK_ZIP_FREE) {
 
 		goto buddy_nonfree;
 	}
#endif /* !UNIV_DEBUG_VALGRIND */

	for (bpage = UT_LIST_GET_FIRST(buf_pool->zip_free[i]); bpage; ) {
		ut_ad(buf_page_get_state(bpage) == BUF_BLOCK_ZIP_FREE);

		if (bpage == buddy) {
			/* The buddy is free: recombine */
			buf_buddy_remove_from_free(buf_pool, bpage, i);
buddy_is_free:
			ut_ad(buf_page_get_state(buddy) == BUF_BLOCK_ZIP_FREE);
			ut_ad(!buf_pool_contains_zip(buf_pool, buddy));
			i++;
			buf = ut_align_down(buf, BUF_BUDDY_LOW << i);

			goto recombine;
		}

		ut_a(bpage != buf);
		UNIV_MEM_ASSERT_W(bpage, BUF_BUDDY_LOW << i);
		bpage = UT_LIST_GET_NEXT(list, bpage);
	}

#ifndef UNIV_DEBUG_VALGRIND
buddy_nonfree:
#endif /* !UNIV_DEBUG_VALGRIND */

	 ut_d(BUF_BUDDY_LIST_VALIDATE(buf_pool, i));

	/* The buddy is not free. Is there a free block of this size? */
	bpage = UT_LIST_GET_FIRST(buf_pool->zip_free[i]);

	if (bpage) {
		/* Remove the block from the free list, because a successful
		buf_buddy_relocate() will overwrite bpage->list. */
		buf_buddy_remove_from_free(buf_pool, bpage, i);

		/* Try to relocate the buddy of buf to the free block. */
		if (buf_buddy_relocate(buf_pool, buddy, bpage, i)) {

			buddy->state = BUF_BLOCK_ZIP_FREE;
			goto buddy_is_free;
		}

		buf_buddy_add_to_free(buf_pool, bpage, i);
	}

func_exit:
	/* Free the block to the buddy list. */
	bpage = buf;

	/* Fill large blocks with a constant pattern. */
	ut_d(memset(bpage, i, BUF_BUDDY_LOW << i));
	UNIV_MEM_INVALID(bpage, BUF_BUDDY_LOW << i);
	bpage->state = BUF_BLOCK_ZIP_FREE;
	buf_buddy_add_to_free(buf_pool, bpage, i);
}<|MERGE_RESOLUTION|>--- conflicted
+++ resolved
@@ -121,11 +121,7 @@
 
 	ut_ad(buf_pool_mutex_own(buf_pool));
 	ut_a(i < BUF_BUDDY_SIZES);
-<<<<<<< HEAD
 	ut_a(i >= buf_buddy_get_slot(UNIV_ZIP_SIZE_MIN));
-=======
-	ut_a(i >= buf_buddy_get_slot(PAGE_ZIP_MIN_SIZE));
->>>>>>> b9250d7b
 
 	ut_d(BUF_BUDDY_LIST_VALIDATE(buf_pool, i));
 
@@ -241,11 +237,7 @@
 {
 	ulint	offs	= BUF_BUDDY_LOW << j;
 	ut_ad(j <= BUF_BUDDY_SIZES);
-<<<<<<< HEAD
 	ut_ad(i >= buf_buddy_get_slot(UNIV_ZIP_SIZE_MIN));
-=======
-	ut_ad(i >= buf_buddy_get_slot(PAGE_ZIP_MIN_SIZE));
->>>>>>> b9250d7b
 	ut_ad(j >= i);
 	ut_ad(!ut_align_offset(buf, offs));
 
@@ -289,11 +281,7 @@
 	ut_ad(lru);
 	ut_ad(buf_pool_mutex_own(buf_pool));
 	ut_ad(!mutex_own(&buf_pool->zip_mutex));
-<<<<<<< HEAD
 	ut_ad(i >= buf_buddy_get_slot(UNIV_ZIP_SIZE_MIN));
-=======
-	ut_ad(i >= buf_buddy_get_slot(PAGE_ZIP_MIN_SIZE));
->>>>>>> b9250d7b
 
 	if (i < BUF_BUDDY_SIZES) {
 		/* Try to allocate from the buddy system. */
@@ -353,11 +341,7 @@
 	ut_ad(!mutex_own(&buf_pool->zip_mutex));
 	ut_ad(!ut_align_offset(src, size));
 	ut_ad(!ut_align_offset(dst, size));
-<<<<<<< HEAD
 	ut_ad(i >= buf_buddy_get_slot(UNIV_ZIP_SIZE_MIN));
-=======
-	ut_ad(i >= buf_buddy_get_slot(PAGE_ZIP_MIN_SIZE));
->>>>>>> b9250d7b
 	UNIV_MEM_ASSERT_W(dst, size);
 
 	/* We assume that all memory from buf_buddy_alloc()
@@ -397,7 +381,8 @@
 		return(FALSE);
 	}
 
-<<<<<<< HEAD
+	ut_ad(!buf_pool_watch_is_sentinel(buf_pool, bpage));
+
 	if (page_zip_get_size(&bpage->zip) != size) {
 		/* The block is of different size.  We would
 		have to relocate all blocks covered by src.
@@ -415,27 +400,6 @@
 
 	mutex_enter(mutex);
 
-=======
-	ut_ad(!buf_pool_watch_is_sentinel(buf_pool, bpage));
-
-	if (page_zip_get_size(&bpage->zip) != size) {
-		/* The block is of different size.  We would
-		have to relocate all blocks covered by src.
-		For the sake of simplicity, give up. */
-		ut_ad(page_zip_get_size(&bpage->zip) < size);
-
-		return(FALSE);
-	}
-
-	/* The block must have been allocated, but it may
-	contain uninitialized data. */
-	UNIV_MEM_ASSERT_W(src, size);
-
-	mutex = buf_page_get_mutex(bpage);
-
-	mutex_enter(mutex);
-
->>>>>>> b9250d7b
 	if (buf_page_can_relocate(bpage)) {
 		/* Relocate the compressed page. */
 		ut_a(bpage->zip.data == src);
@@ -475,11 +439,7 @@
 	ut_ad(buf_pool_mutex_own(buf_pool));
 	ut_ad(!mutex_own(&buf_pool->zip_mutex));
 	ut_ad(i <= BUF_BUDDY_SIZES);
-<<<<<<< HEAD
 	ut_ad(i >= buf_buddy_get_slot(UNIV_ZIP_SIZE_MIN));
-=======
-	ut_ad(i >= buf_buddy_get_slot(PAGE_ZIP_MIN_SIZE));
->>>>>>> b9250d7b
 	ut_ad(buf_pool->buddy_stat[i].used > 0);
 
 	buf_pool->buddy_stat[i].used--;
