/*****************************************************************************

Copyright (c) 1995, 2013, Oracle and/or its affiliates. All Rights Reserved.
Copyright (c) 2008, Google Inc.

Portions of this file contain modifications contributed and copyrighted by
Google, Inc. Those modifications are gratefully acknowledged and are described
briefly in the InnoDB documentation. The contributions by Google are
incorporated with their permission, and subject to the conditions contained in
the file COPYING.Google.

This program is free software; you can redistribute it and/or modify it under
the terms of the GNU General Public License as published by the Free Software
Foundation; version 2 of the License.

This program is distributed in the hope that it will be useful, but WITHOUT
ANY WARRANTY; without even the implied warranty of MERCHANTABILITY or FITNESS
FOR A PARTICULAR PURPOSE. See the GNU General Public License for more details.

You should have received a copy of the GNU General Public License along with
this program; if not, write to the Free Software Foundation, Inc.,
51 Franklin Street, Suite 500, Boston, MA 02110-1335 USA

*****************************************************************************/

/**************************************************//**
@file buf/buf0buf.cc
The database buffer buf_pool

Created 11/5/1995 Heikki Tuuri
*******************************************************/

#include "ha_prototypes.h"

#include "buf0buf.h"

#ifdef UNIV_NONINL
#include "buf0buf.ic"
#endif

#ifdef UNIV_INNOCHECKSUM
#include "string.h"
#include "mach0data.h"
#endif /* UNIV_INNOCHECKSUM */
#ifndef UNIV_INNOCHECKSUM
#include "mem0mem.h"
#include "btr0btr.h"
#include "fil0fil.h"
#ifndef UNIV_HOTBACKUP
#include "buf0buddy.h"
#include "lock0lock.h"
#include "sync0rw.h"
#include "btr0sea.h"
#include "ibuf0ibuf.h"
#include "trx0undo.h"
#include "log0log.h"
#endif /* !UNIV_HOTBACKUP */
#include "srv0srv.h"
#include "dict0dict.h"
#include "log0recv.h"
#include "srv0mon.h"
#endif /* !UNIV_INNOCHECKSUM */
#include "page0zip.h"
#include "buf0checksum.h"
#include "sync0sync.h"

#include <new>

/*
		IMPLEMENTATION OF THE BUFFER POOL
		=================================

Performance improvement:
------------------------
Thread scheduling in NT may be so slow that the OS wait mechanism should
not be used even in waiting for disk reads to complete.
Rather, we should put waiting query threads to the queue of
waiting jobs, and let the OS thread do something useful while the i/o
is processed. In this way we could remove most OS thread switches in
an i/o-intensive benchmark like TPC-C.

A possibility is to put a user space thread library between the database
and NT. User space thread libraries might be very fast.

SQL Server 7.0 can be configured to use 'fibers' which are lightweight
threads in NT. These should be studied.

		Buffer frames and blocks
		------------------------
Following the terminology of Gray and Reuter, we call the memory
blocks where file pages are loaded buffer frames. For each buffer
frame there is a control block, or shortly, a block, in the buffer
control array. The control info which does not need to be stored
in the file along with the file page, resides in the control block.

		Buffer pool struct
		------------------
The buffer buf_pool contains a single mutex which protects all the
control data structures of the buf_pool. The content of a buffer frame is
protected by a separate read-write lock in its control block, though.
These locks can be locked and unlocked without owning the buf_pool->mutex.
The OS events in the buf_pool struct can be waited for without owning the
buf_pool->mutex.

The buf_pool->mutex is a hot-spot in main memory, causing a lot of
memory bus traffic on multiprocessor systems when processors
alternately access the mutex. On our Pentium, the mutex is accessed
maybe every 10 microseconds. We gave up the solution to have mutexes
for each control block, for instance, because it seemed to be
complicated.

A solution to reduce mutex contention of the buf_pool->mutex is to
create a separate mutex for the page hash table. On Pentium,
accessing the hash table takes 2 microseconds, about half
of the total buf_pool->mutex hold time.

		Control blocks
		--------------

The control block contains, for instance, the bufferfix count
which is incremented when a thread wants a file page to be fixed
in a buffer frame. The bufferfix operation does not lock the
contents of the frame, however. For this purpose, the control
block contains a read-write lock.

The buffer frames have to be aligned so that the start memory
address of a frame is divisible by the universal page size, which
is a power of two.

We intend to make the buffer buf_pool size on-line reconfigurable,
that is, the buf_pool size can be changed without closing the database.
Then the database administarator may adjust it to be bigger
at night, for example. The control block array must
contain enough control blocks for the maximum buffer buf_pool size
which is used in the particular database.
If the buf_pool size is cut, we exploit the virtual memory mechanism of
the OS, and just refrain from using frames at high addresses. Then the OS
can swap them to disk.

The control blocks containing file pages are put to a hash table
according to the file address of the page.
We could speed up the access to an individual page by using
"pointer swizzling": we could replace the page references on
non-leaf index pages by direct pointers to the page, if it exists
in the buf_pool. We could make a separate hash table where we could
chain all the page references in non-leaf pages residing in the buf_pool,
using the page reference as the hash key,
and at the time of reading of a page update the pointers accordingly.
Drawbacks of this solution are added complexity and,
possibly, extra space required on non-leaf pages for memory pointers.
A simpler solution is just to speed up the hash table mechanism
in the database, using tables whose size is a power of 2.

		Lists of blocks
		---------------

There are several lists of control blocks.

The free list (buf_pool->free) contains blocks which are currently not
used.

The common LRU list contains all the blocks holding a file page
except those for which the bufferfix count is non-zero.
The pages are in the LRU list roughly in the order of the last
access to the page, so that the oldest pages are at the end of the
list. We also keep a pointer to near the end of the LRU list,
which we can use when we want to artificially age a page in the
buf_pool. This is used if we know that some page is not needed
again for some time: we insert the block right after the pointer,
causing it to be replaced sooner than would normally be the case.
Currently this aging mechanism is used for read-ahead mechanism
of pages, and it can also be used when there is a scan of a full
table which cannot fit in the memory. Putting the pages near the
end of the LRU list, we make sure that most of the buf_pool stays
in the main memory, undisturbed.

The unzip_LRU list contains a subset of the common LRU list.  The
blocks on the unzip_LRU list hold a compressed file page and the
corresponding uncompressed page frame.  A block is in unzip_LRU if and
only if the predicate buf_page_belongs_to_unzip_LRU(&block->page)
holds.  The blocks in unzip_LRU will be in same order as they are in
the common LRU list.  That is, each manipulation of the common LRU
list will result in the same manipulation of the unzip_LRU list.

The chain of modified blocks (buf_pool->flush_list) contains the blocks
holding file pages that have been modified in the memory
but not written to disk yet. The block with the oldest modification
which has not yet been written to disk is at the end of the chain.
The access to this list is protected by buf_pool->flush_list_mutex.

The chain of unmodified compressed blocks (buf_pool->zip_clean)
contains the control blocks (buf_page_t) of those compressed pages
that are not in buf_pool->flush_list and for which no uncompressed
page has been allocated in the buffer pool.  The control blocks for
uncompressed pages are accessible via buf_block_t objects that are
reachable via buf_pool->chunks[].

The chains of free memory blocks (buf_pool->zip_free[]) are used by
the buddy allocator (buf0buddy.cc) to keep track of currently unused
memory blocks of size sizeof(buf_page_t)..UNIV_PAGE_SIZE / 2.  These
blocks are inside the UNIV_PAGE_SIZE-sized memory blocks of type
BUF_BLOCK_MEMORY that the buddy allocator requests from the buffer
pool.  The buddy allocator is solely used for allocating control
blocks for compressed pages (buf_page_t) and compressed page frames.

		Loading a file page
		-------------------

First, a victim block for replacement has to be found in the
buf_pool. It is taken from the free list or searched for from the
end of the LRU-list. An exclusive lock is reserved for the frame,
the io_fix field is set in the block fixing the block in buf_pool,
and the io-operation for loading the page is queued. The io-handler thread
releases the X-lock on the frame and resets the io_fix field
when the io operation completes.

A thread may request the above operation using the function
buf_page_get(). It may then continue to request a lock on the frame.
The lock is granted when the io-handler releases the x-lock.

		Read-ahead
		----------

The read-ahead mechanism is intended to be intelligent and
isolated from the semantically higher levels of the database
index management. From the higher level we only need the
information if a file page has a natural successor or
predecessor page. On the leaf level of a B-tree index,
these are the next and previous pages in the natural
order of the pages.

Let us first explain the read-ahead mechanism when the leafs
of a B-tree are scanned in an ascending or descending order.
When a read page is the first time referenced in the buf_pool,
the buffer manager checks if it is at the border of a so-called
linear read-ahead area. The tablespace is divided into these
areas of size 64 blocks, for example. So if the page is at the
border of such an area, the read-ahead mechanism checks if
all the other blocks in the area have been accessed in an
ascending or descending order. If this is the case, the system
looks at the natural successor or predecessor of the page,
checks if that is at the border of another area, and in this case
issues read-requests for all the pages in that area. Maybe
we could relax the condition that all the pages in the area
have to be accessed: if data is deleted from a table, there may
appear holes of unused pages in the area.

A different read-ahead mechanism is used when there appears
to be a random access pattern to a file.
If a new page is referenced in the buf_pool, and several pages
of its random access area (for instance, 32 consecutive pages
in a tablespace) have recently been referenced, we may predict
that the whole area may be needed in the near future, and issue
the read requests for the whole area.
*/

#if (!(defined(UNIV_HOTBACKUP) || defined(UNIV_INNOCHECKSUM)))
/** Value in microseconds */
static const int WAIT_FOR_READ	= 100;
/** Number of attemtps made to read in a page in the buffer pool */
static const ulint BUF_PAGE_READ_MAX_RETRIES = 100;

/** The buffer pools of the database */
buf_pool_t*	buf_pool_ptr;

#if defined UNIV_DEBUG || defined UNIV_BUF_DEBUG
/** This is used to insert validation operations in execution
in the debug version */
static ulint	buf_dbg_counter	= 0;
#endif /* UNIV_DEBUG || UNIV_BUF_DEBUG */

#if defined UNIV_PFS_MUTEX || defined UNIV_PFS_RWLOCK
# ifndef PFS_SKIP_BUFFER_MUTEX_RWLOCK

/* Buffer block mutexes and rwlocks can be registered
in one group rather than individually. If PFS_GROUP_BUFFER_SYNC
is defined, register buffer block mutex and rwlock
in one group after their initialization. */
#  define PFS_GROUP_BUFFER_SYNC

/* This define caps the number of mutexes/rwlocks can
be registered with performance schema. Developers can
modify this define if necessary. Please note, this would
be effective only if PFS_GROUP_BUFFER_SYNC is defined. */
#  define PFS_MAX_BUFFER_MUTEX_LOCK_REGISTER	ULINT_MAX

# endif /* !PFS_SKIP_BUFFER_MUTEX_RWLOCK */
#endif /* UNIV_PFS_MUTEX || UNIV_PFS_RWLOCK */

/** Macro to determine whether the read of write counter is used depending
on the io_type */
#define MONITOR_RW_COUNTER(io_type, counter)		\
	((io_type == BUF_IO_READ)			\
	 ? (counter##_READ)				\
	 : (counter##_WRITTEN))

/********************************************************************//**
Gets the smallest oldest_modification lsn for any page in the pool. Returns
zero if all modified pages have been flushed to disk.
@return oldest modification in pool, zero if none */

lsn_t
buf_pool_get_oldest_modification(void)
/*==================================*/
{
	ulint		i;
	buf_page_t*	bpage;
	lsn_t		lsn = 0;
	lsn_t		oldest_lsn = 0;

	/* When we traverse all the flush lists we don't want another
	thread to add a dirty page to any flush list. */
	log_flush_order_mutex_enter();

	for (i = 0; i < srv_buf_pool_instances; i++) {
		buf_pool_t*	buf_pool;

		buf_pool = buf_pool_from_array(i);

		buf_flush_list_mutex_enter(buf_pool);

		bpage = UT_LIST_GET_LAST(buf_pool->flush_list);

		if (bpage != NULL) {
			ut_ad(bpage->in_flush_list);
			lsn = bpage->oldest_modification;
		}

		buf_flush_list_mutex_exit(buf_pool);

		if (!oldest_lsn || oldest_lsn > lsn) {
			oldest_lsn = lsn;
		}
	}

	log_flush_order_mutex_exit();

	/* The returned answer may be out of date: the flush_list can
	change after the mutex has been released. */

	return(oldest_lsn);
}

/********************************************************************//**
Get total buffer pool statistics. */

void
buf_get_total_list_len(
/*===================*/
	ulint*		LRU_len,	/*!< out: length of all LRU lists */
	ulint*		free_len,	/*!< out: length of all free lists */
	ulint*		flush_list_len)	/*!< out: length of all flush lists */
{
	ulint		i;

	*LRU_len = 0;
	*free_len = 0;
	*flush_list_len = 0;

	for (i = 0; i < srv_buf_pool_instances; i++) {
		buf_pool_t*	buf_pool;

		buf_pool = buf_pool_from_array(i);

		*LRU_len += UT_LIST_GET_LEN(buf_pool->LRU);
		*free_len += UT_LIST_GET_LEN(buf_pool->free);
		*flush_list_len += UT_LIST_GET_LEN(buf_pool->flush_list);
	}
}

/********************************************************************//**
Get total list size in bytes from all buffer pools. */

void
buf_get_total_list_size_in_bytes(
/*=============================*/
	buf_pools_list_size_t*	buf_pools_list_size)	/*!< out: list sizes
							in all buffer pools */
{
	ut_ad(buf_pools_list_size);
	memset(buf_pools_list_size, 0, sizeof(*buf_pools_list_size));

	for (ulint i = 0; i < srv_buf_pool_instances; i++) {
		buf_pool_t*	buf_pool;

		buf_pool = buf_pool_from_array(i);
		/* We don't need mutex protection since this is
		for statistics purpose */
		buf_pools_list_size->LRU_bytes += buf_pool->stat.LRU_bytes;
		buf_pools_list_size->unzip_LRU_bytes +=
			UT_LIST_GET_LEN(buf_pool->unzip_LRU) * UNIV_PAGE_SIZE;
		buf_pools_list_size->flush_list_bytes +=
			buf_pool->stat.flush_list_bytes;
	}
}

/********************************************************************//**
Get total buffer pool statistics. */

void
buf_get_total_stat(
/*===============*/
	buf_pool_stat_t*	tot_stat)	/*!< out: buffer pool stats */
{
	ulint			i;

	memset(tot_stat, 0, sizeof(*tot_stat));

	for (i = 0; i < srv_buf_pool_instances; i++) {
		buf_pool_stat_t*buf_stat;
		buf_pool_t*	buf_pool;

		buf_pool = buf_pool_from_array(i);

		buf_stat = &buf_pool->stat;
		tot_stat->n_page_gets += buf_stat->n_page_gets;
		tot_stat->n_pages_read += buf_stat->n_pages_read;
		tot_stat->n_pages_written += buf_stat->n_pages_written;
		tot_stat->n_pages_created += buf_stat->n_pages_created;
		tot_stat->n_ra_pages_read_rnd += buf_stat->n_ra_pages_read_rnd;
		tot_stat->n_ra_pages_read += buf_stat->n_ra_pages_read;
		tot_stat->n_ra_pages_evicted += buf_stat->n_ra_pages_evicted;
		tot_stat->n_pages_made_young += buf_stat->n_pages_made_young;

		tot_stat->n_pages_not_made_young +=
			buf_stat->n_pages_not_made_young;
	}
}

/********************************************************************//**
Allocates a buffer block.
@return own: the allocated block, in state BUF_BLOCK_MEMORY */

buf_block_t*
buf_block_alloc(
/*============*/
	buf_pool_t*	buf_pool)	/*!< in/out: buffer pool instance,
					or NULL for round-robin selection
					of the buffer pool */
{
	buf_block_t*	block;
	ulint		index;
	static ulint	buf_pool_index;

	if (buf_pool == NULL) {
		/* We are allocating memory from any buffer pool, ensure
		we spread the grace on all buffer pool instances. */
		index = buf_pool_index++ % srv_buf_pool_instances;
		buf_pool = buf_pool_from_array(index);
	}

	block = buf_LRU_get_free_block(buf_pool);

	buf_block_set_state(block, BUF_BLOCK_MEMORY);

	return(block);
}
#endif /* !UNIV_HOTBACKUP && !UNIV_INNOCHECKSUM */

/********************************************************************//**
Checks if a page is corrupt.
@return TRUE if corrupted */

ibool
buf_page_is_corrupted(
/*==================*/
	bool		check_lsn,	/*!< in: true if we need to check
					and complain about the LSN */
	const byte*	read_buf,	/*!< in: a database page */
	ulint		zip_size	/*!< in: size of compressed page;
					0 for uncompressed pages */
#ifdef UNIV_INNOCHECKSUM
	/* these variables are used only for innochecksum tool. */
	,ullint		page_no,	/*!< in: page number of
					given read_buf */
	bool		strict_check,	/*!< in: true if strict-check
					option is enable */
	bool		is_log_enabled,	/*!< in: true if log option is
					enabled */
	FILE*		log_file	/*!< in: file pointer to log_file */
#endif /* UNIV_INNOCHECKSUM */
)
{
	ulint		checksum_field1;
	ulint		checksum_field2;
	ibool		crc32_inited = FALSE;
	ib_uint32_t	crc32 = ULINT32_UNDEFINED;

	if (!zip_size
	    && memcmp(read_buf + FIL_PAGE_LSN + 4,
		      read_buf + UNIV_PAGE_SIZE
		      - FIL_PAGE_END_LSN_OLD_CHKSUM + 4, 4)) {

		/* Stored log sequence numbers at the start and the end
		of page do not match */

		return(TRUE);
	}

#if !defined(UNIV_HOTBACKUP) && !defined(UNIV_INNOCHECKSUM)
	if (check_lsn && recv_lsn_checks_on) {
		lsn_t	current_lsn;

		/* Since we are going to reset the page LSN during the import
		phase it makes no sense to spam the log with error messages. */

		if (log_peek_lsn(&current_lsn)
		    && current_lsn
		    < mach_read_from_8(read_buf + FIL_PAGE_LSN)) {
			ut_print_timestamp(stderr);

			fprintf(stderr,
				" InnoDB: Error: page %lu log sequence number"
				" " LSN_PF "\n"
				"InnoDB: is in the future! Current system "
				"log sequence number " LSN_PF ".\n"
				"InnoDB: Your database may be corrupt or "
				"you may have copied the InnoDB\n"
				"InnoDB: tablespace but not the InnoDB "
				"log files. See\n"
				"InnoDB: " REFMAN
				"forcing-innodb-recovery.html\n"
				"InnoDB: for more information.\n",
				(ulong) mach_read_from_4(
					read_buf + FIL_PAGE_OFFSET),
				(lsn_t) mach_read_from_8(
					read_buf + FIL_PAGE_LSN),
				current_lsn);
		}
	}
#endif /* !UNIV_HOTBACKUP && !UNIV_INNOCHECKSUM */

	/* Check whether the checksum fields have correct values */

	if (srv_checksum_algorithm == SRV_CHECKSUM_ALGORITHM_NONE) {
		return(FALSE);
	}

	if (zip_size) {
#ifdef UNIV_INNOCHECKSUM
		return(!page_zip_verify_checksum(read_buf, zip_size,
						page_no, strict_check,
						is_log_enabled, log_file));
#else
		return(!page_zip_verify_checksum(read_buf, zip_size));
#endif /* UNIV_INNOCHECKSUM */
	}

	checksum_field1 = mach_read_from_4(
		read_buf + FIL_PAGE_SPACE_OR_CHKSUM);

	checksum_field2 = mach_read_from_4(
		read_buf + UNIV_PAGE_SIZE - FIL_PAGE_END_LSN_OLD_CHKSUM);

	/* declare empty pages non-corrupted */
	if (checksum_field1 == 0 && checksum_field2 == 0
	    && mach_read_from_4(read_buf + FIL_PAGE_LSN) == 0) {
		/* make sure that the page is really empty */

#ifdef UNIV_INNOCHECKSUM
		ulint i;

		for (i = 0; i < UNIV_PAGE_SIZE; i++) {
			if (read_buf[i] != 0)
				break;
		}
		if (i >= UNIV_PAGE_SIZE) {
			if (is_log_enabled) {
				fprintf(log_file, "Page::%llu is empty and "
					"uncorrupted\n",page_no);
			}
			return(FALSE);
		}
#else

		ut_d(for (ulint i = 0; i < UNIV_PAGE_SIZE; i++) {
		     ut_a(read_buf[i] == 0); });

		return(FALSE);
#endif /* UNIV_INNOCHECKSUM */

	}

	switch ((srv_checksum_algorithm_t) srv_checksum_algorithm) {
	case SRV_CHECKSUM_ALGORITHM_STRICT_CRC32:

		crc32 = buf_calc_page_crc32(read_buf);
#ifdef UNIV_INNOCHECKSUM
		if (is_log_enabled) {
			fprintf(log_file, "page::%llu; crc32 calculated = %u;"
				" recorded checksum field1 = %lu recorded "
				"checksum field2 =%lu\n",page_no, crc32,
				checksum_field1, checksum_field2);
		}
#endif /* UNIV_INNOCHECKSUM */

		return(checksum_field1 != crc32 || checksum_field2 != crc32);

	case SRV_CHECKSUM_ALGORITHM_STRICT_INNODB:
#ifdef UNIV_INNOCHECKSUM
		if (is_log_enabled) {
			fprintf(log_file, "page::%llu; old style:calculated = "
				"%lu; recorded checksum = %lu\n",
				page_no, buf_calc_page_old_checksum(read_buf),
				checksum_field2);
			fprintf(log_file, "page::%llu; new style: calculated = "
				"%lu; recorded checksum  = %lu\n",
				page_no, buf_calc_page_new_checksum(read_buf),
				checksum_field1);
		}
#endif /* UNIV_INNOCHECKSUM */

		return(checksum_field1
		       != buf_calc_page_new_checksum(read_buf)
		       || checksum_field2
		       != buf_calc_page_old_checksum(read_buf));

	case SRV_CHECKSUM_ALGORITHM_STRICT_NONE:
#ifdef UNIV_INNOCHECKSUM
		if (is_log_enabled) {
			fprintf(log_file,
				"page::%llu; none checksum: calculated"
				" = %lu; recorded checksum_field1 = %lu "
				"recorded checksum_field2 = %lu\n",
				page_no, BUF_NO_CHECKSUM_MAGIC,
				checksum_field1, checksum_field2);
		}
#endif /* UNIV_INNOCHECKSUM */

		return(checksum_field1 != BUF_NO_CHECKSUM_MAGIC
		       || checksum_field2 != BUF_NO_CHECKSUM_MAGIC);

	case SRV_CHECKSUM_ALGORITHM_CRC32:
	case SRV_CHECKSUM_ALGORITHM_INNODB:
		/* There are 3 valid formulas for
		checksum_field2 (old checksum field):

		1. Very old versions of InnoDB only stored 8 byte lsn to the
		start and the end of the page.

		2. InnoDB versions before MySQL 5.6.3 store the old formula
		checksum (buf_calc_page_old_checksum()).

		3. InnoDB versions 5.6.3 and newer with
		innodb_checksum_algorithm=strict_crc32|crc32 store CRC32. */

		/* since innodb_checksum_algorithm is not strict_* allow
		any of the algos to match for the old field */

		if (checksum_field2
		    != mach_read_from_4(read_buf + FIL_PAGE_LSN)
		    && checksum_field2 != BUF_NO_CHECKSUM_MAGIC) {

			/* The checksum does not match any of the
			fast to check. First check the selected algorithm
			for writing checksums because we assume that the
			chance of it matching is higher. */

			if (srv_checksum_algorithm
			    == SRV_CHECKSUM_ALGORITHM_CRC32) {

				crc32 = buf_calc_page_crc32(read_buf);
				crc32_inited = TRUE;

				if (checksum_field2 != crc32
				    && checksum_field2
				    != buf_calc_page_old_checksum(read_buf)) {

					return(TRUE);
				}
			} else {
				ut_ad(srv_checksum_algorithm
				     == SRV_CHECKSUM_ALGORITHM_INNODB);
#ifdef UNIV_INNOCHECKSUM
				if (is_log_enabled) {
					fprintf(log_file, "page::%llu; old "
						"style : calculated = %lu; "
						"recorded = %lu\n", page_no,
						buf_calc_page_old_checksum(
							read_buf),
						checksum_field2);
				}
#endif /* UNIV_INNOCHECKSUM */
				if (checksum_field2
				    != buf_calc_page_old_checksum(read_buf)) {

					crc32 = buf_calc_page_crc32(read_buf);
					crc32_inited = TRUE;

					if (checksum_field2 != crc32) {
#ifdef UNIV_INNOCHECKSUM
						if (is_log_enabled) {
							fprintf(log_file, "Fail"
								"; page %llu "
								"invalid (fails"
								" old style "
								"checksum)\n",
								page_no);
						}
#endif /* UNIV_INNOCHECKSUM */
						return(TRUE);
					}
				}
			}
		}

		/* old field is fine, check the new field */

		/* InnoDB versions < 4.0.14 and < 4.1.1 stored the space id
		(always equal to 0), to FIL_PAGE_SPACE_OR_CHKSUM */

		if (checksum_field1 != 0
		    && checksum_field1 != BUF_NO_CHECKSUM_MAGIC) {

			/* The checksum does not match any of the
			fast to check. First check the selected algorithm
			for writing checksums because we assume that the
			chance of it matching is higher. */

			if (srv_checksum_algorithm
			    == SRV_CHECKSUM_ALGORITHM_CRC32) {

				if (!crc32_inited) {
					crc32 = buf_calc_page_crc32(read_buf);
					crc32_inited = TRUE;
				}

				if (checksum_field1 != crc32
				    && checksum_field1
				    != buf_calc_page_new_checksum(read_buf)) {

					return(TRUE);
				}
			} else {
				ut_ad(srv_checksum_algorithm
				     == SRV_CHECKSUM_ALGORITHM_INNODB);
#ifdef UNIV_INNOCHECKSUM
				if (is_log_enabled) {
					fprintf(log_file, "page::%llu; new "
						"style: calculated = %lu; crc32"
						" = %u; recorded = %lu\n",
						page_no,
						buf_calc_page_new_checksum(
							read_buf),
						buf_calc_page_crc32(read_buf),
						checksum_field1);
				}
#endif /* UNIV_INNOCHECKSUM */
				if (checksum_field1
				    != buf_calc_page_new_checksum(read_buf)) {

					if (!crc32_inited) {
						crc32 = buf_calc_page_crc32(
							read_buf);
						crc32_inited = TRUE;
					}

					if (checksum_field1 != crc32) {
#ifdef UNIV_INNOCHECKSUM
					if (is_log_enabled) {
						fprintf(log_file,"Fail;"
							" page %llu "
							"invalid (fails"
							" innodb and "
							"crc32 checksum\n",
							page_no);
					}
#endif /* UNIV_INNOCHECKSUM */

						return(TRUE);
					}
				}
			}
		}

#ifdef UNIV_INNOCHECKSUM
		if (is_log_enabled
			&& (checksum_field1 == BUF_NO_CHECKSUM_MAGIC
			|| checksum_field2 == BUF_NO_CHECKSUM_MAGIC)) {

			fprintf(log_file, "page::%llu; old style:"
				" calculated = %lu; recorded = "
				"%lu\n", page_no,
				buf_calc_page_old_checksum(read_buf),
				checksum_field2);
			fprintf(log_file, "page::%llu; new style: "
				"calculated = %lu; crc32 = %u; "
				"recorded = %lu\n", page_no,
				buf_calc_page_new_checksum(read_buf),
				buf_calc_page_crc32(read_buf),
				checksum_field1);
		}
#endif /* UNIV_INNOCHECKSUM */

		/* If CRC32 is stored in at least one of the fields, then the
		other field must also be CRC32 */
		if (crc32_inited
		    && ((checksum_field1 == crc32
			 && checksum_field2 != crc32)
			|| (checksum_field1 != crc32
			    && checksum_field2 == crc32))) {
#ifdef UNIV_INNOCHECKSUM
			if (is_log_enabled) {
				fprintf(log_file, "Fail; page %llu invalid "
					"(fails crc32 checksum)\n",page_no);
			}
#endif /* UNIV_INNOCHECKSUM */

			return(TRUE);
		}

		break;
	case SRV_CHECKSUM_ALGORITHM_NONE:
		/* should have returned FALSE earlier */
		ut_error;
	/* no default so the compiler will emit a warning if new enum
	is added and not handled here */
	}

	DBUG_EXECUTE_IF("buf_page_is_corrupt_failure", return(TRUE); );

	return(FALSE);
}

#ifndef UNIV_INNOCHECKSUM
/********************************************************************//**
Prints a page to stderr. */

void
buf_page_print(
/*===========*/
	const byte*	read_buf,	/*!< in: a database page */
	ulint		zip_size,	/*!< in: compressed page size, or
					0 for uncompressed pages */
	ulint		flags)		/*!< in: 0 or
					BUF_PAGE_PRINT_NO_CRASH or
					BUF_PAGE_PRINT_NO_FULL */

{
#ifndef UNIV_HOTBACKUP
	dict_index_t*	index;
#endif /* !UNIV_HOTBACKUP */
	ulint		size = zip_size;

	if (!size) {
		size = UNIV_PAGE_SIZE;
	}

	if (!(flags & BUF_PAGE_PRINT_NO_FULL)) {
		ut_print_timestamp(stderr);
		fprintf(stderr,
			" InnoDB: Page dump in ascii and hex (%lu bytes):\n",
			(ulong) size);
		ut_print_buf(stderr, read_buf, size);
		fputs("\nInnoDB: End of page dump\n", stderr);
	}

	if (zip_size) {
		/* Print compressed page. */
		ut_print_timestamp(stderr);
		fprintf(stderr,
			" InnoDB: Compressed page type (" ULINTPF "); "
			"stored checksum in field1 " ULINTPF "; "
			"calculated checksums for field1: "
			"%s " UINT32PF ", "
			"%s " UINT32PF ", "
			"%s " UINT32PF "; "
			"page LSN " LSN_PF "; "
			"page number (if stored to page already) " ULINTPF "; "
			"space id (if stored to page already) " ULINTPF "\n",
			fil_page_get_type(read_buf),
			mach_read_from_4(read_buf + FIL_PAGE_SPACE_OR_CHKSUM),
			buf_checksum_algorithm_name(
				SRV_CHECKSUM_ALGORITHM_CRC32),
			page_zip_calc_checksum(read_buf, zip_size,
				SRV_CHECKSUM_ALGORITHM_CRC32),
			buf_checksum_algorithm_name(
				SRV_CHECKSUM_ALGORITHM_INNODB),
			page_zip_calc_checksum(read_buf, zip_size,
				SRV_CHECKSUM_ALGORITHM_INNODB),
			buf_checksum_algorithm_name(
				SRV_CHECKSUM_ALGORITHM_NONE),
			page_zip_calc_checksum(read_buf, zip_size,
				SRV_CHECKSUM_ALGORITHM_NONE),
			mach_read_from_8(read_buf + FIL_PAGE_LSN),
			mach_read_from_4(read_buf + FIL_PAGE_OFFSET),
			mach_read_from_4(read_buf
					 + FIL_PAGE_ARCH_LOG_NO_OR_SPACE_ID));
	} else {
		ut_print_timestamp(stderr);
		fprintf(stderr, " InnoDB: uncompressed page, "
			"stored checksum in field1 " ULINTPF ", "
			"calculated checksums for field1: "
			"%s " UINT32PF ", "
			"%s " ULINTPF ", "
			"%s " ULINTPF ", "

			"stored checksum in field2 " ULINTPF ", "
			"calculated checksums for field2: "
			"%s " UINT32PF ", "
			"%s " ULINTPF ", "
			"%s " ULINTPF ", "

			"page LSN " ULINTPF " " ULINTPF ", "
			"low 4 bytes of LSN at page end " ULINTPF ", "
			"page number (if stored to page already) " ULINTPF ", "
			"space id (if created with >= MySQL-4.1.1 "
			"and stored already) %lu\n",
			mach_read_from_4(read_buf + FIL_PAGE_SPACE_OR_CHKSUM),
			buf_checksum_algorithm_name(SRV_CHECKSUM_ALGORITHM_CRC32),
			buf_calc_page_crc32(read_buf),
			buf_checksum_algorithm_name(SRV_CHECKSUM_ALGORITHM_INNODB),
			buf_calc_page_new_checksum(read_buf),
			buf_checksum_algorithm_name(SRV_CHECKSUM_ALGORITHM_NONE),
			BUF_NO_CHECKSUM_MAGIC,

			mach_read_from_4(read_buf + UNIV_PAGE_SIZE
					 - FIL_PAGE_END_LSN_OLD_CHKSUM),
			buf_checksum_algorithm_name(SRV_CHECKSUM_ALGORITHM_CRC32),
			buf_calc_page_crc32(read_buf),
			buf_checksum_algorithm_name(SRV_CHECKSUM_ALGORITHM_INNODB),
			buf_calc_page_old_checksum(read_buf),
			buf_checksum_algorithm_name(SRV_CHECKSUM_ALGORITHM_NONE),
			BUF_NO_CHECKSUM_MAGIC,

			mach_read_from_4(read_buf + FIL_PAGE_LSN),
			mach_read_from_4(read_buf + FIL_PAGE_LSN + 4),
			mach_read_from_4(read_buf + UNIV_PAGE_SIZE
					 - FIL_PAGE_END_LSN_OLD_CHKSUM + 4),
			mach_read_from_4(read_buf + FIL_PAGE_OFFSET),
			mach_read_from_4(read_buf
					 + FIL_PAGE_ARCH_LOG_NO_OR_SPACE_ID));
	}

#ifndef UNIV_HOTBACKUP
	if (mach_read_from_2(read_buf + TRX_UNDO_PAGE_HDR + TRX_UNDO_PAGE_TYPE)
	    == TRX_UNDO_INSERT) {
		fprintf(stderr,
			"InnoDB: Page may be an insert undo log page\n");
	} else if (mach_read_from_2(read_buf + TRX_UNDO_PAGE_HDR
				    + TRX_UNDO_PAGE_TYPE)
		   == TRX_UNDO_UPDATE) {
		fprintf(stderr,
			"InnoDB: Page may be an update undo log page\n");
	}
#endif /* !UNIV_HOTBACKUP */

	switch (fil_page_get_type(read_buf)) {
		index_id_t	index_id;
	case FIL_PAGE_INDEX:
		index_id = btr_page_get_index_id(read_buf);
		fprintf(stderr,
			"InnoDB: Page may be an index page where"
			" index id is %llu\n",
			(ullint) index_id);
#ifndef UNIV_HOTBACKUP
		index = dict_index_find_on_id_low(index_id);
		if (index) {
			fputs("InnoDB: (", stderr);
			dict_index_name_print(stderr, NULL, index);
			fputs(")\n", stderr);
		}
#endif /* !UNIV_HOTBACKUP */
		break;
	case FIL_PAGE_INODE:
		fputs("InnoDB: Page may be an 'inode' page\n", stderr);
		break;
	case FIL_PAGE_IBUF_FREE_LIST:
		fputs("InnoDB: Page may be an insert buffer free list page\n",
		      stderr);
		break;
	case FIL_PAGE_TYPE_ALLOCATED:
		fputs("InnoDB: Page may be a freshly allocated page\n",
		      stderr);
		break;
	case FIL_PAGE_IBUF_BITMAP:
		fputs("InnoDB: Page may be an insert buffer bitmap page\n",
		      stderr);
		break;
	case FIL_PAGE_TYPE_SYS:
		fputs("InnoDB: Page may be a system page\n",
		      stderr);
		break;
	case FIL_PAGE_TYPE_TRX_SYS:
		fputs("InnoDB: Page may be a transaction system page\n",
		      stderr);
		break;
	case FIL_PAGE_TYPE_FSP_HDR:
		fputs("InnoDB: Page may be a file space header page\n",
		      stderr);
		break;
	case FIL_PAGE_TYPE_XDES:
		fputs("InnoDB: Page may be an extent descriptor page\n",
		      stderr);
		break;
	case FIL_PAGE_TYPE_BLOB:
		fputs("InnoDB: Page may be a BLOB page\n",
		      stderr);
		break;
	case FIL_PAGE_TYPE_ZBLOB:
	case FIL_PAGE_TYPE_ZBLOB2:
		fputs("InnoDB: Page may be a compressed BLOB page\n",
		      stderr);
		break;
	}

	ut_ad(flags & BUF_PAGE_PRINT_NO_CRASH);
}

#ifndef UNIV_HOTBACKUP

# ifdef PFS_GROUP_BUFFER_SYNC
extern mysql_pfs_key_t	buffer_block_mutex_key;

/********************************************************************//**
This function registers mutexes and rwlocks in buffer blocks with
performance schema. If PFS_MAX_BUFFER_MUTEX_LOCK_REGISTER is
defined to be a value less than chunk->size, then only mutexes
and rwlocks in the first PFS_MAX_BUFFER_MUTEX_LOCK_REGISTER
blocks are registered. */
static
void
pfs_register_buffer_block(
/*======================*/
	buf_chunk_t*	chunk)		/*!< in/out: chunk of buffers */
{
	buf_block_t*    block;
	ulint		num_to_register;

	block = chunk->blocks;

	num_to_register = ut_min(
		chunk->size, PFS_MAX_BUFFER_MUTEX_LOCK_REGISTER);

	for (ulint i = 0; i < num_to_register; i++) {
#  ifdef UNIV_PFS_MUTEX
		BPageMutex*	mutex;

		mutex = &block->mutex;
		mutex->pfs_add(buffer_block_mutex_key);
#  endif /* UNIV_PFS_MUTEX */

		rw_lock_t*	rwlock;

#  ifdef UNIV_PFS_RWLOCK
		rwlock = &block->lock;
		ut_a(!rwlock->pfs_psi);
		rwlock->pfs_psi = (PSI_server)
			? PSI_server->init_rwlock(buf_block_lock_key, rwlock)
			: NULL;

#   ifdef UNIV_SYNC_DEBUG
		rwlock = &block->debug_latch;
		ut_a(!rwlock->pfs_psi);
		rwlock->pfs_psi = (PSI_server)
			? PSI_server->init_rwlock(buf_block_debug_latch_key,
						  rwlock)
			: NULL;
#   endif /* UNIV_SYNC_DEBUG */

#  endif /* UNIV_PFS_RWLOCK */
		block++;
	}
}
# endif /* PFS_GROUP_BUFFER_SYNC */

/********************************************************************//**
Initializes a buffer control block when the buf_pool is created. */
static
void
buf_block_init(
/*===========*/
	buf_pool_t*	buf_pool,	/*!< in: buffer pool instance */
	buf_block_t*	block,		/*!< in: pointer to control block */
	byte*		frame)		/*!< in: pointer to buffer frame */
{
	UNIV_MEM_DESC(frame, UNIV_PAGE_SIZE);

	block->frame = frame;

	block->page.buf_pool_index = buf_pool_index(buf_pool);
	block->page.state = BUF_BLOCK_NOT_USED;
	block->page.buf_fix_count = 0;
	block->page.io_fix = BUF_IO_NONE;

	block->modify_clock = 0;

#if defined UNIV_DEBUG_FILE_ACCESSES || defined UNIV_DEBUG
	block->page.file_page_was_freed = FALSE;
#endif /* UNIV_DEBUG_FILE_ACCESSES || UNIV_DEBUG */

	block->check_index_page_at_flush = FALSE;
	block->index = NULL;

#ifdef UNIV_DEBUG
	block->page.in_page_hash = FALSE;
	block->page.in_zip_hash = FALSE;
	block->page.in_flush_list = FALSE;
	block->page.in_free_list = FALSE;
	block->page.in_LRU_list = FALSE;
	block->in_unzip_LRU_list = FALSE;
#endif /* UNIV_DEBUG */
#if defined UNIV_AHI_DEBUG || defined UNIV_DEBUG
	block->n_pointers = 0;
#endif /* UNIV_AHI_DEBUG || UNIV_DEBUG */
	page_zip_des_init(&block->page.zip);

	mutex_create("buf_block_mutex", &block->mutex);

#if defined PFS_SKIP_BUFFER_MUTEX_RWLOCK || defined PFS_GROUP_BUFFER_SYNC
	/* If PFS_SKIP_BUFFER_MUTEX_RWLOCK is defined, skip registration
	of buffer block rwlock with performance schema.

	If PFS_GROUP_BUFFER_SYNC is defined, skip the registration
	since buffer block rwlock will be registered later in
	pfs_register_buffer_block(). */

	rw_lock_create(PFS_NOT_INSTRUMENTED, &block->lock, SYNC_LEVEL_VARYING);

# ifdef UNIV_SYNC_DEBUG
	rw_lock_create(
		PFS_NOT_INSTRUMENTED,
		&block->debug_latch, SYNC_NO_ORDER_CHECK);
# endif /* UNIV_SYNC_DEBUG */

#else /* PFS_SKIP_BUFFER_MUTEX_RWLOCK || PFS_GROUP_BUFFER_SYNC */

	rw_lock_create(buf_block_lock_key, &block->lock, SYNC_LEVEL_VARYING);

# ifdef UNIV_SYNC_DEBUG

	rw_lock_create(buf_block_debug_latch_key,
		       &block->debug_latch, SYNC_NO_ORDER_CHECK);
# endif /* UNIV_SYNC_DEBUG */

#endif /* PFS_SKIP_BUFFER_MUTEX_RWLOCK || PFS_GROUP_BUFFER_SYNC */

	ut_ad(rw_lock_validate(&(block->lock)));
}

/********************************************************************//**
Allocates a chunk of buffer frames.
@return chunk, or NULL on failure */
static
buf_chunk_t*
buf_chunk_init(
/*===========*/
	buf_pool_t*	buf_pool,	/*!< in: buffer pool instance */
	buf_chunk_t*	chunk,		/*!< out: chunk of buffers */
	ulint		mem_size)	/*!< in: requested size in bytes */
{
	buf_block_t*	block;
	byte*		frame;
	ulint		i;

	/* Round down to a multiple of page size,
	although it already should be. */
	mem_size = ut_2pow_round(mem_size, UNIV_PAGE_SIZE);
	/* Reserve space for the block descriptors. */
	mem_size += ut_2pow_round((mem_size / UNIV_PAGE_SIZE) * (sizeof *block)
				  + (UNIV_PAGE_SIZE - 1), UNIV_PAGE_SIZE);

	chunk->mem_size = mem_size;
	chunk->mem = os_mem_alloc_large(&chunk->mem_size);

	if (UNIV_UNLIKELY(chunk->mem == NULL)) {

		return(NULL);
	}

	/* Allocate the block descriptors from
	the start of the memory block. */
	chunk->blocks = (buf_block_t*) chunk->mem;

	/* Align a pointer to the first frame.  Note that when
	os_large_page_size is smaller than UNIV_PAGE_SIZE,
	we may allocate one fewer block than requested.  When
	it is bigger, we may allocate more blocks than requested. */

	frame = (byte*) ut_align(chunk->mem, UNIV_PAGE_SIZE);
	chunk->size = chunk->mem_size / UNIV_PAGE_SIZE
		- (frame != chunk->mem);

	/* Subtract the space needed for block descriptors. */
	{
		ulint	size = chunk->size;

		while (frame < (byte*) (chunk->blocks + size)) {
			frame += UNIV_PAGE_SIZE;
			size--;
		}

		chunk->size = size;
	}

	/* Init block structs and assign frames for them. Then we
	assign the frames to the first blocks (we already mapped the
	memory above). */

	block = chunk->blocks;

	for (i = chunk->size; i--; ) {

		buf_block_init(buf_pool, block, frame);
		UNIV_MEM_INVALID(block->frame, UNIV_PAGE_SIZE);

		/* Add the block to the free list */
		UT_LIST_ADD_LAST(buf_pool->free, &block->page);

		ut_d(block->page.in_free_list = TRUE);
		ut_ad(buf_pool_from_block(block) == buf_pool);

		block++;
		frame += UNIV_PAGE_SIZE;
	}

#ifdef PFS_GROUP_BUFFER_SYNC
	pfs_register_buffer_block(chunk);
#endif /* PFS_GROUP_BUFFER_SYNC */
	return(chunk);
}

#ifdef UNIV_DEBUG
/*********************************************************************//**
Finds a block in the given buffer chunk that points to a
given compressed page.
@return buffer block pointing to the compressed page, or NULL */
static
buf_block_t*
buf_chunk_contains_zip(
/*===================*/
	buf_chunk_t*	chunk,	/*!< in: chunk being checked */
	const void*	data)	/*!< in: pointer to compressed page */
{
	buf_block_t*	block;
	ulint		i;

	block = chunk->blocks;

	for (i = chunk->size; i--; block++) {
		if (block->page.zip.data == data) {

			return(block);
		}
	}

	return(NULL);
}

/*********************************************************************//**
Finds a block in the buffer pool that points to a
given compressed page.
@return buffer block pointing to the compressed page, or NULL */

buf_block_t*
buf_pool_contains_zip(
/*==================*/
	buf_pool_t*	buf_pool,	/*!< in: buffer pool instance */
	const void*	data)		/*!< in: pointer to compressed page */
{
	ulint		n;
	buf_chunk_t*	chunk = buf_pool->chunks;

	ut_ad(buf_pool);
	ut_ad(buf_pool_mutex_own(buf_pool));
	for (n = buf_pool->n_chunks; n--; chunk++) {

		buf_block_t* block = buf_chunk_contains_zip(chunk, data);

		if (block) {
			return(block);
		}
	}

	return(NULL);
}
#endif /* UNIV_DEBUG */

/*********************************************************************//**
Checks that all file pages in the buffer chunk are in a replaceable state.
@return address of a non-free block, or NULL if all freed */
static
const buf_block_t*
buf_chunk_not_freed(
/*================*/
	buf_chunk_t*	chunk)	/*!< in: chunk being checked */
{
	buf_block_t*	block;
	ulint		i;

	block = chunk->blocks;

	for (i = chunk->size; i--; block++) {
		ibool	ready;

		switch (buf_block_get_state(block)) {
		case BUF_BLOCK_POOL_WATCH:
		case BUF_BLOCK_ZIP_PAGE:
		case BUF_BLOCK_ZIP_DIRTY:
			/* The uncompressed buffer pool should never
			contain compressed block descriptors. */
			ut_error;
			break;
		case BUF_BLOCK_NOT_USED:
		case BUF_BLOCK_READY_FOR_USE:
		case BUF_BLOCK_MEMORY:
		case BUF_BLOCK_REMOVE_HASH:
			/* Skip blocks that are not being used for
			file pages. */
			break;
		case BUF_BLOCK_FILE_PAGE:
			buf_page_mutex_enter(block);
			ready = buf_flush_ready_for_replace(&block->page);
			buf_page_mutex_exit(block);

			if (!ready) {

				return(block);
			}

			break;
		}
	}

	return(NULL);
}

/********************************************************************//**
Set buffer pool size variables after resizing it */
static
void
buf_pool_set_sizes(void)
/*====================*/
{
	ulint	i;
	ulint	curr_size = 0;

	buf_pool_mutex_enter_all();

	for (i = 0; i < srv_buf_pool_instances; i++) {
		buf_pool_t*	buf_pool;

		buf_pool = buf_pool_from_array(i);
		curr_size += buf_pool->curr_pool_size;
	}

	srv_buf_pool_curr_size = curr_size;
	srv_buf_pool_old_size = srv_buf_pool_size;

	buf_pool_mutex_exit_all();
}

/********************************************************************//**
Initialize a buffer pool instance.
@return DB_SUCCESS if all goes well. */

ulint
buf_pool_init_instance(
/*===================*/
	buf_pool_t*	buf_pool,	/*!< in: buffer pool instance */
	ulint		buf_pool_size,	/*!< in: size in bytes */
	ulint		instance_no)	/*!< in: id of the instance */
{
	ulint		i;
	buf_chunk_t*	chunk;

	/* 1. Initialize general fields
	------------------------------- */
	mutex_create("buf_pool", &buf_pool->mutex);

	mutex_create("buf_pool_zip", &buf_pool->zip_mutex);

	buf_pool_mutex_enter(buf_pool);

	if (buf_pool_size > 0) {
		buf_pool->n_chunks = 1;

		buf_pool->chunks = chunk =
			(buf_chunk_t*) mem_zalloc(sizeof *chunk);

		UT_LIST_INIT(buf_pool->LRU, &buf_page_t::LRU);
		UT_LIST_INIT(buf_pool->free, &buf_page_t::list);
		UT_LIST_INIT(buf_pool->flush_list, &buf_page_t::list);
		UT_LIST_INIT(buf_pool->unzip_LRU, &buf_block_t::unzip_LRU);

#if defined UNIV_DEBUG || defined UNIV_BUF_DEBUG
		UT_LIST_INIT(buf_pool->zip_clean, &buf_page_t::list);
#endif /* UNIV_DEBUG || UNIV_BUF_DEBUG */

		for (i = 0; i < UT_ARR_SIZE(buf_pool->zip_free); ++i) {
			UT_LIST_INIT(
				buf_pool->zip_free[i], &buf_buddy_free_t::list);
		}

		if (!buf_chunk_init(buf_pool, chunk, buf_pool_size)) {
			mem_free(chunk);
			mem_free(buf_pool);

			buf_pool_mutex_exit(buf_pool);

			return(DB_ERROR);
		}

		buf_pool->instance_no = instance_no;
		buf_pool->curr_size = chunk->size;
		buf_pool->curr_pool_size = buf_pool->curr_size * UNIV_PAGE_SIZE;

		/* Number of locks protecting page_hash must be a
		power of two */
		srv_n_page_hash_locks =
			(ulong) ut_2_power_up((ulint) srv_n_page_hash_locks);
		ut_a(srv_n_page_hash_locks != 0);
		ut_a(srv_n_page_hash_locks <= MAX_PAGE_HASH_LOCKS);

		buf_pool->page_hash = ib_create(
			2 * buf_pool->curr_size, "hash_table_rw_lock",
			srv_n_page_hash_locks, MEM_HEAP_FOR_PAGE_HASH);

		buf_pool->zip_hash = hash_create(2 * buf_pool->curr_size);

		buf_pool->last_printout_time = ut_time();
	}
	/* 2. Initialize flushing fields
	-------------------------------- */

	mutex_create("flush_list", &buf_pool->flush_list_mutex);

	for (i = BUF_FLUSH_LRU; i < BUF_FLUSH_N_TYPES; i++) {
		buf_pool->no_flush[i] = os_event_create(0);
	}

	buf_pool->watch = (buf_page_t*) mem_zalloc(
		sizeof(*buf_pool->watch) * BUF_POOL_WATCH_SIZE);

	/* All fields are initialized by mem_zalloc(). */

	buf_pool->try_LRU_scan = TRUE;

	/* Initialize the hazard pointer for flush_list batches */
	new(&buf_pool->flush_hp)
		FlushHp(buf_pool, &buf_pool->flush_list_mutex);

	/* Initialize the hazard pointer for LRU batches */
	new(&buf_pool->lru_hp) LRUHp(buf_pool, &buf_pool->mutex);

	/* Initialize the iterator for LRU scan search */
	new(&buf_pool->lru_scan_itr) LRUItr(buf_pool, &buf_pool->mutex);

	/* Initialize the iterator for single page scan search */
	new(&buf_pool->single_scan_itr) LRUItr(buf_pool, &buf_pool->mutex);

	buf_pool_mutex_exit(buf_pool);

	return(DB_SUCCESS);
}

/********************************************************************//**
free one buffer pool instance */
static
void
buf_pool_free_instance(
/*===================*/
	buf_pool_t*	buf_pool)	/* in,own: buffer pool instance
					to free */
{
	buf_chunk_t*	chunk;
	buf_chunk_t*	chunks;
	buf_page_t*	bpage;
	buf_page_t*	prev_bpage = 0;

	mutex_free(&buf_pool->mutex);
	mutex_free(&buf_pool->zip_mutex);
	mutex_free(&buf_pool->flush_list_mutex);

	for (bpage = UT_LIST_GET_LAST(buf_pool->LRU);
	     bpage != NULL;
	     bpage = prev_bpage) {

		prev_bpage = UT_LIST_GET_PREV(LRU, bpage);
		buf_page_state	state = buf_page_get_state(bpage);

		ut_ad(buf_page_in_file(bpage));
		ut_ad(bpage->in_LRU_list);

		if (state != BUF_BLOCK_FILE_PAGE) {
			/* We must not have any dirty block except
			when doing a fast shutdown. */
			ut_ad(state == BUF_BLOCK_ZIP_PAGE
			      || srv_fast_shutdown == 2);
			buf_page_free_descriptor(bpage);
		}
	}

	mem_free(buf_pool->watch);
	buf_pool->watch = NULL;

	chunks = buf_pool->chunks;
	chunk = chunks + buf_pool->n_chunks;

	while (--chunk >= chunks) {
		buf_block_t*	block = chunk->blocks;

		for (ulint i = chunk->size; i--; block++) {
			mutex_free(&block->mutex);
			rw_lock_free(&block->lock);
#ifdef UNIV_SYNC_DEBUG
			rw_lock_free(&block->debug_latch);
# endif /* UNIV_SYNC_DEBUG */
		}

		os_mem_free_large(chunk->mem, chunk->mem_size);
	}

	for (ulint i = BUF_FLUSH_LRU; i < BUF_FLUSH_N_TYPES; ++i) {
		os_event_destroy(buf_pool->no_flush[i]);
	}

	mem_free(buf_pool->chunks);
	ha_clear(buf_pool->page_hash);
	hash_table_free(buf_pool->page_hash);
	hash_table_free(buf_pool->zip_hash);
}

/********************************************************************//**
Creates the buffer pool.
@return DB_SUCCESS if success, DB_ERROR if not enough memory or error */

dberr_t
buf_pool_init(
/*==========*/
	ulint	total_size,	/*!< in: size of the total pool in bytes */
	ulint	n_instances)	/*!< in: number of instances */
{
	ulint		i;
	const ulint	size	= total_size / n_instances;

	ut_ad(n_instances > 0);
	ut_ad(n_instances <= MAX_BUFFER_POOLS);
	ut_ad(n_instances == srv_buf_pool_instances);

	buf_pool_ptr = (buf_pool_t*) mem_zalloc(
		n_instances * sizeof *buf_pool_ptr);

	for (i = 0; i < n_instances; i++) {
		buf_pool_t*	ptr	= &buf_pool_ptr[i];

		if (buf_pool_init_instance(ptr, size, i) != DB_SUCCESS) {

			/* Free all the instances created so far. */
			buf_pool_free(i);

			return(DB_ERROR);
		}
	}

	buf_pool_set_sizes();
	buf_LRU_old_ratio_update(100 * 3/ 8, FALSE);

	btr_search_sys_create(buf_pool_get_curr_size() / sizeof(void*) / 64);

	return(DB_SUCCESS);
}

/********************************************************************//**
Frees the buffer pool at shutdown.  This must not be invoked before
freeing all mutexes. */

void
buf_pool_free(
/*==========*/
	ulint	n_instances)	/*!< in: numbere of instances to free */
{
	for (ulint i = 0; i < n_instances; i++) {
		buf_pool_free_instance(buf_pool_from_array(i));
	}

	mem_free(buf_pool_ptr);
	buf_pool_ptr = NULL;
}

/********************************************************************//**
Clears the adaptive hash index on all pages in the buffer pool. */

void
buf_pool_clear_hash_index(void)
/*===========================*/
{
	ulint	p;

#ifdef UNIV_SYNC_DEBUG
	ut_ad(rw_lock_own(&btr_search_latch, RW_LOCK_X));
#endif /* UNIV_SYNC_DEBUG */
	ut_ad(!btr_search_enabled);

	for (p = 0; p < srv_buf_pool_instances; p++) {
		buf_pool_t*	buf_pool = buf_pool_from_array(p);
		buf_chunk_t*	chunks	= buf_pool->chunks;
		buf_chunk_t*	chunk	= chunks + buf_pool->n_chunks;

		while (--chunk >= chunks) {
			buf_block_t*	block	= chunk->blocks;
			ulint		i	= chunk->size;

			for (; i--; block++) {
				dict_index_t*	index	= block->index;

				/* We can set block->index = NULL
				when we have an x-latch on btr_search_latch;
				see the comment in buf0buf.h */

				if (!index) {
					/* Not hashed */
					continue;
				}

				block->index = NULL;
# if defined UNIV_AHI_DEBUG || defined UNIV_DEBUG
				block->n_pointers = 0;
# endif /* UNIV_AHI_DEBUG || UNIV_DEBUG */
			}
		}
	}
}

/********************************************************************//**
Relocate a buffer control block.  Relocates the block on the LRU list
and in buf_pool->page_hash.  Does not relocate bpage->list.
The caller must take care of relocating bpage->list. */

void
buf_relocate(
/*=========*/
	buf_page_t*	bpage,	/*!< in/out: control block being relocated;
				buf_page_get_state(bpage) must be
				BUF_BLOCK_ZIP_DIRTY or BUF_BLOCK_ZIP_PAGE */
	buf_page_t*	dpage)	/*!< in/out: destination control block */
{
	buf_page_t*	b;
	ulint		fold;
	buf_pool_t*	buf_pool = buf_pool_from_bpage(bpage);

	fold = buf_page_address_fold(bpage->space, bpage->offset);

	ut_ad(buf_pool_mutex_own(buf_pool));
	ut_ad(buf_page_hash_lock_held_x(buf_pool, bpage));
	ut_ad(mutex_own(buf_page_get_mutex(bpage)));
	ut_a(buf_page_get_io_fix(bpage) == BUF_IO_NONE);
	ut_a(bpage->buf_fix_count == 0);
	ut_ad(bpage->in_LRU_list);
	ut_ad(!bpage->in_zip_hash);
	ut_ad(bpage->in_page_hash);
	ut_ad(bpage == buf_page_hash_get_low(buf_pool,
					     bpage->space,
					     bpage->offset,
					     fold));

	ut_ad(!buf_pool_watch_is_sentinel(buf_pool, bpage));
#ifdef UNIV_DEBUG
	switch (buf_page_get_state(bpage)) {
	case BUF_BLOCK_POOL_WATCH:
	case BUF_BLOCK_NOT_USED:
	case BUF_BLOCK_READY_FOR_USE:
	case BUF_BLOCK_FILE_PAGE:
	case BUF_BLOCK_MEMORY:
	case BUF_BLOCK_REMOVE_HASH:
		ut_error;
	case BUF_BLOCK_ZIP_DIRTY:
	case BUF_BLOCK_ZIP_PAGE:
		break;
	}
#endif /* UNIV_DEBUG */

	memcpy(dpage, bpage, sizeof *dpage);

	/* Important that we adjust the hazard pointer before
	removing bpage from LRU list. */
	buf_LRU_adjust_hp(buf_pool, bpage);

	ut_d(bpage->in_LRU_list = FALSE);
	ut_d(bpage->in_page_hash = FALSE);

	/* relocate buf_pool->LRU */
	b = UT_LIST_GET_PREV(LRU, bpage);
	UT_LIST_REMOVE(buf_pool->LRU, bpage);

	if (b != NULL) {
		UT_LIST_INSERT_AFTER(buf_pool->LRU, b, dpage);
	} else {
		UT_LIST_ADD_FIRST(buf_pool->LRU, dpage);
	}

	if (UNIV_UNLIKELY(buf_pool->LRU_old == bpage)) {
		buf_pool->LRU_old = dpage;
#ifdef UNIV_LRU_DEBUG
		/* buf_pool->LRU_old must be the first item in the LRU list
		whose "old" flag is set. */
		ut_a(buf_pool->LRU_old->old);
		ut_a(!UT_LIST_GET_PREV(LRU, buf_pool->LRU_old)
		     || !UT_LIST_GET_PREV(LRU, buf_pool->LRU_old)->old);
		ut_a(!UT_LIST_GET_NEXT(LRU, buf_pool->LRU_old)
		     || UT_LIST_GET_NEXT(LRU, buf_pool->LRU_old)->old);
	} else {
		/* Check that the "old" flag is consistent in
		the block and its neighbours. */
		buf_page_set_old(dpage, buf_page_is_old(dpage));
#endif /* UNIV_LRU_DEBUG */
	}

        ut_d(UT_LIST_VALIDATE(buf_pool->LRU, CheckInLRUList()));

	/* relocate buf_pool->page_hash */
	HASH_DELETE(buf_page_t, hash, buf_pool->page_hash, fold, bpage);
	HASH_INSERT(buf_page_t, hash, buf_pool->page_hash, fold, dpage);
}

/** Hazard Pointer implementation. */

/** Set current value
@param bpage	buffer block to be set as hp */
void
HazardPointer::set(buf_page_t* bpage)
{
	ut_ad(mutex_own(m_mutex));
	ut_ad(!bpage || buf_pool_from_bpage(bpage) == m_buf_pool);
	ut_ad(!bpage || buf_page_in_file(bpage));

	m_hp = bpage;
}

/** Checks if a bpage is the hp
@param bpage    buffer block to be compared
@return true if it is hp */

bool
HazardPointer::is_hp(const buf_page_t* bpage)
{
	ut_ad(mutex_own(m_mutex));
	ut_ad(!m_hp || buf_pool_from_bpage(m_hp) == m_buf_pool);
	ut_ad(!bpage || buf_pool_from_bpage(bpage) == m_buf_pool);

	return(bpage == m_hp);
}

/** Adjust the value of hp. This happens when some other thread working
on the same list attempts to remove the hp from the list.
@param bpage	buffer block to be compared */

void
FlushHp::adjust(const buf_page_t* bpage)
{
	ut_ad(bpage != NULL);

	/** We only support reverse traversal for now. */
	if (is_hp(bpage)) {
		m_hp = UT_LIST_GET_PREV(list, m_hp);
	}

	ut_ad(!m_hp || m_hp->in_flush_list);
}

/** Adjust the value of hp. This happens when some other thread working
on the same list attempts to remove the hp from the list.
@param bpage	buffer block to be compared */

void
LRUHp::adjust(const buf_page_t* bpage)
{
	ut_ad(bpage);

	/** We only support reverse traversal for now. */
	if (is_hp(bpage)) {
		m_hp = UT_LIST_GET_PREV(LRU, m_hp);
	}

	ut_ad(!m_hp || m_hp->in_LRU_list);
}

/** Selects from where to start a scan. If we have scanned too deep into
the LRU list it resets the value to the tail of the LRU list.
@return buf_page_t from where to start scan. */

buf_page_t*
LRUItr::start()
{
	ut_ad(mutex_own(m_mutex));

	if (!m_hp || m_hp->old) {
		m_hp = UT_LIST_GET_LAST(m_buf_pool->LRU);
	}

	return(m_hp);
}

/********************************************************************//**
Determine if a block is a sentinel for a buffer pool watch.
@return TRUE if a sentinel for a buffer pool watch, FALSE if not */

ibool
buf_pool_watch_is_sentinel(
/*=======================*/
	buf_pool_t*		buf_pool,	/*!< buffer pool instance */
	const buf_page_t*	bpage)		/*!< in: block */
{
	/* We must also own the appropriate hash lock. */
	ut_ad(buf_page_hash_lock_held_s_or_x(buf_pool, bpage));
	ut_ad(buf_page_in_file(bpage));

	if (bpage < &buf_pool->watch[0]
	    || bpage >= &buf_pool->watch[BUF_POOL_WATCH_SIZE]) {

		ut_ad(buf_page_get_state(bpage) != BUF_BLOCK_ZIP_PAGE
		      || bpage->zip.data != NULL);

		return(FALSE);
	}

	ut_ad(buf_page_get_state(bpage) == BUF_BLOCK_ZIP_PAGE);
	ut_ad(!bpage->in_zip_hash);
	ut_ad(bpage->in_page_hash);
	ut_ad(bpage->zip.data == NULL);
	ut_ad(bpage->buf_fix_count > 0);
	return(TRUE);
}

/****************************************************************//**
Add watch for the given page to be read in. Caller must have
appropriate hash_lock for the bpage. This function may release the
hash_lock and reacquire it.
@return NULL if watch set, block if the page is in the buffer pool */

buf_page_t*
buf_pool_watch_set(
/*===============*/
	ulint	space,	/*!< in: space id */
	ulint	offset,	/*!< in: page number */
	ulint	fold)	/*!< in: buf_page_address_fold(space, offset) */
{
	buf_page_t*	bpage;
	ulint		i;
	buf_pool_t*	buf_pool = buf_pool_get(space, offset);
	rw_lock_t*	hash_lock;

	hash_lock = buf_page_hash_lock_get(buf_pool, fold);

#ifdef UNIV_SYNC_DEBUG
	ut_ad(rw_lock_own(hash_lock, RW_LOCK_X));
#endif /* UNIV_SYNC_DEBUG */

	bpage = buf_page_hash_get_low(buf_pool, space, offset, fold);

	if (UNIV_LIKELY_NULL(bpage)) {
page_found:
		if (!buf_pool_watch_is_sentinel(buf_pool, bpage)) {
			/* The page was loaded meanwhile. */
			return(bpage);
		}
		/* Add to an existing watch. */
		bpage->buf_fix_count++;
		return(NULL);
	}

	/* From this point this function becomes fairly heavy in terms
	of latching. We acquire the buf_pool mutex as well as all the
	hash_locks. buf_pool mutex is needed because any changes to
	the page_hash must be covered by it and hash_locks are needed
	because we don't want to read any stale information in
	buf_pool->watch[]. However, it is not in the critical code path
	as this function will be called only by the purge thread. */


	/* To obey latching order first release the hash_lock. */
	rw_lock_x_unlock(hash_lock);

	buf_pool_mutex_enter(buf_pool);
	hash_lock_x_all(buf_pool->page_hash);

	/* We have to recheck that the page
	was not loaded or a watch set by some other
	purge thread. This is because of the small
	time window between when we release the
	hash_lock to acquire buf_pool mutex above. */

	bpage = buf_page_hash_get_low(buf_pool, space, offset, fold);
	if (UNIV_LIKELY_NULL(bpage)) {
		buf_pool_mutex_exit(buf_pool);
		hash_unlock_x_all_but(buf_pool->page_hash, hash_lock);
		goto page_found;
	}

	for (i = 0; i < BUF_POOL_WATCH_SIZE; i++) {
		bpage = &buf_pool->watch[i];

		ut_ad(bpage->access_time == 0);
		ut_ad(bpage->newest_modification == 0);
		ut_ad(bpage->oldest_modification == 0);
		ut_ad(bpage->zip.data == NULL);
		ut_ad(!bpage->in_zip_hash);

		switch (bpage->state) {
		case BUF_BLOCK_POOL_WATCH:
			ut_ad(!bpage->in_page_hash);
			ut_ad(bpage->buf_fix_count == 0);

			/* bpage is pointing to buf_pool->watch[],
			which is protected by buf_pool->mutex.
			Normally, buf_page_t objects are protected by
			buf_block_t::mutex or buf_pool->zip_mutex or both. */

			bpage->state = BUF_BLOCK_ZIP_PAGE;
			bpage->space = space;
			bpage->offset = offset;
			bpage->buf_fix_count = 1;

			ut_d(bpage->in_page_hash = TRUE);
			HASH_INSERT(buf_page_t, hash, buf_pool->page_hash,
				    fold, bpage);

			buf_pool_mutex_exit(buf_pool);
			/* Once the sentinel is in the page_hash we can
			safely release all locks except just the
			relevant hash_lock */
			hash_unlock_x_all_but(buf_pool->page_hash,
						hash_lock);

			return(NULL);
		case BUF_BLOCK_ZIP_PAGE:
			ut_ad(bpage->in_page_hash);
			ut_ad(bpage->buf_fix_count > 0);
			break;
		default:
			ut_error;
		}
	}

	/* Allocation failed.  Either the maximum number of purge
	threads should never exceed BUF_POOL_WATCH_SIZE, or this code
	should be modified to return a special non-NULL value and the
	caller should purge the record directly. */
	ut_error;

	/* Fix compiler warning */
	return(NULL);
}

/****************************************************************//**
Remove the sentinel block for the watch before replacing it with a real block.
buf_page_watch_clear() or buf_page_watch_occurred() will notice that
the block has been replaced with the real block.
@return reference count, to be added to the replacement block */
static
void
buf_pool_watch_remove(
/*==================*/
	buf_pool_t*	buf_pool,	/*!< buffer pool instance */
	ulint		fold,		/*!< in: buf_page_address_fold(
					space, offset) */
	buf_page_t*	watch)		/*!< in/out: sentinel for watch */
{
#ifdef UNIV_SYNC_DEBUG
	/* We must also own the appropriate hash_bucket mutex. */
	rw_lock_t* hash_lock = buf_page_hash_lock_get(buf_pool, fold);
	ut_ad(rw_lock_own(hash_lock, RW_LOCK_X));
#endif /* UNIV_SYNC_DEBUG */

	ut_ad(buf_pool_mutex_own(buf_pool));

	HASH_DELETE(buf_page_t, hash, buf_pool->page_hash, fold, watch);
	ut_d(watch->in_page_hash = FALSE);
	watch->buf_fix_count = 0;
	watch->state = BUF_BLOCK_POOL_WATCH;
}

/****************************************************************//**
Stop watching if the page has been read in.
buf_pool_watch_set(space,offset) must have returned NULL before. */

void
buf_pool_watch_unset(
/*=================*/
	ulint	space,	/*!< in: space id */
	ulint	offset)	/*!< in: page number */
{
	buf_page_t*	bpage;
	buf_pool_t*	buf_pool = buf_pool_get(space, offset);
	ulint		fold = buf_page_address_fold(space, offset);
	rw_lock_t*	hash_lock = buf_page_hash_lock_get(buf_pool,
							     fold);

	/* We only need to have buf_pool mutex in case where we end
	up calling buf_pool_watch_remove but to obey latching order
	we acquire it here before acquiring hash_lock. This should
	not cause too much grief as this function is only ever
	called from the purge thread. */
	buf_pool_mutex_enter(buf_pool);

	rw_lock_x_lock(hash_lock);

	bpage = buf_page_hash_get_low(buf_pool, space, offset, fold);
	/* The page must exist because buf_pool_watch_set()
	increments buf_fix_count. */
	ut_a(bpage);

	if (!buf_pool_watch_is_sentinel(buf_pool, bpage)) {
		BPageMutex* block_mutex = buf_page_get_mutex(bpage);

		mutex_enter(block_mutex);
		ut_a(bpage->buf_fix_count > 0);
		bpage->buf_fix_count--;
		mutex_exit(block_mutex);
	} else {
		ut_a(bpage->buf_fix_count > 0);

		if (UNIV_LIKELY(!--bpage->buf_fix_count)) {
			buf_pool_watch_remove(buf_pool, fold, bpage);
		}
	}

	buf_pool_mutex_exit(buf_pool);
	rw_lock_x_unlock(hash_lock);
}

/****************************************************************//**
Check if the page has been read in.
This may only be called after buf_pool_watch_set(space,offset)
has returned NULL and before invoking buf_pool_watch_unset(space,offset).
@return FALSE if the given page was not read in, TRUE if it was */

ibool
buf_pool_watch_occurred(
/*====================*/
	ulint	space,	/*!< in: space id */
	ulint	offset)	/*!< in: page number */
{
	ibool		ret;
	buf_page_t*	bpage;
	buf_pool_t*	buf_pool = buf_pool_get(space, offset);
	ulint		fold	= buf_page_address_fold(space, offset);
	rw_lock_t*	hash_lock = buf_page_hash_lock_get(buf_pool,
							     fold);

	rw_lock_s_lock(hash_lock);

	bpage = buf_page_hash_get_low(buf_pool, space, offset, fold);
	/* The page must exist because buf_pool_watch_set()
	increments buf_fix_count. */
	ut_a(bpage);
	ret = !buf_pool_watch_is_sentinel(buf_pool, bpage);
	rw_lock_s_unlock(hash_lock);

	return(ret);
}

/********************************************************************//**
Moves a page to the start of the buffer pool LRU list. This high-level
function can be used to prevent an important page from slipping out of
the buffer pool. */

void
buf_page_make_young(
/*================*/
	buf_page_t*	bpage)	/*!< in: buffer block of a file page */
{
	buf_pool_t*	buf_pool = buf_pool_from_bpage(bpage);

	buf_pool_mutex_enter(buf_pool);

	ut_a(buf_page_in_file(bpage));

	buf_LRU_make_block_young(bpage);

	buf_pool_mutex_exit(buf_pool);
}

/********************************************************************//**
Moves a page to the start of the buffer pool LRU list if it is too old.
This high-level function can be used to prevent an important page from
slipping out of the buffer pool. */
static
void
buf_page_make_young_if_needed(
/*==========================*/
	buf_page_t*	bpage)		/*!< in/out: buffer block of a
					file page */
{
#ifdef UNIV_DEBUG
	buf_pool_t*	buf_pool = buf_pool_from_bpage(bpage);
	ut_ad(!buf_pool_mutex_own(buf_pool));
#endif /* UNIV_DEBUG */
	ut_a(buf_page_in_file(bpage));

	if (buf_page_peek_if_too_old(bpage)) {
		buf_page_make_young(bpage);
	}
}

/********************************************************************//**
Resets the check_index_page_at_flush field of a page if found in the buffer
pool. */

void
buf_reset_check_index_page_at_flush(
/*================================*/
	ulint	space,	/*!< in: space id */
	ulint	offset)	/*!< in: page number */
{
	buf_block_t*	block;
	buf_pool_t*	buf_pool = buf_pool_get(space, offset);

	buf_pool_mutex_enter(buf_pool);

	block = (buf_block_t*) buf_page_hash_get(buf_pool, space, offset);

	if (block && buf_block_get_state(block) == BUF_BLOCK_FILE_PAGE) {
		ut_ad(!buf_pool_watch_is_sentinel(buf_pool, &block->page));
		block->check_index_page_at_flush = FALSE;
	}

	buf_pool_mutex_exit(buf_pool);
}

#if defined UNIV_DEBUG_FILE_ACCESSES || defined UNIV_DEBUG
/********************************************************************//**
Sets file_page_was_freed TRUE if the page is found in the buffer pool.
This function should be called when we free a file page and want the
debug version to check that it is not accessed any more unless
reallocated.
@return control block if found in page hash table, otherwise NULL */

buf_page_t*
buf_page_set_file_page_was_freed(
/*=============================*/
	ulint	space,	/*!< in: space id */
	ulint	offset)	/*!< in: page number */
{
	buf_page_t*	bpage;
	buf_pool_t*	buf_pool = buf_pool_get(space, offset);
	rw_lock_t*	hash_lock;

	bpage = buf_page_hash_get_s_locked(buf_pool, space, offset,
					   &hash_lock);

	if (bpage) {
		BPageMutex*	block_mutex = buf_page_get_mutex(bpage);
		ut_ad(!buf_pool_watch_is_sentinel(buf_pool, bpage));
		mutex_enter(block_mutex);
		rw_lock_s_unlock(hash_lock);
		/* bpage->file_page_was_freed can already hold
		when this code is invoked from dict_drop_index_tree_step() */
		bpage->file_page_was_freed = TRUE;
		mutex_exit(block_mutex);
	}

	return(bpage);
}

/********************************************************************//**
Sets file_page_was_freed FALSE if the page is found in the buffer pool.
This function should be called when we free a file page and want the
debug version to check that it is not accessed any more unless
reallocated.
@return control block if found in page hash table, otherwise NULL */

buf_page_t*
buf_page_reset_file_page_was_freed(
/*===============================*/
	ulint	space,	/*!< in: space id */
	ulint	offset)	/*!< in: page number */
{
	buf_page_t*	bpage;
	buf_pool_t*	buf_pool = buf_pool_get(space, offset);
	rw_lock_t*	hash_lock;

	bpage = buf_page_hash_get_s_locked(buf_pool, space, offset,
					   &hash_lock);
	if (bpage) {
		BPageMutex*	block_mutex = buf_page_get_mutex(bpage);
		ut_ad(!buf_pool_watch_is_sentinel(buf_pool, bpage));
		mutex_enter(block_mutex);
		rw_lock_s_unlock(hash_lock);
		bpage->file_page_was_freed = FALSE;
		mutex_exit(block_mutex);
	}

	return(bpage);
}
#endif /* UNIV_DEBUG_FILE_ACCESSES || UNIV_DEBUG */

/********************************************************************//**
Attempts to discard the uncompressed frame of a compressed page. The
caller should not be holding any mutexes when this function is called.
@return TRUE if successful, FALSE otherwise. */
static
void
buf_block_try_discard_uncompressed(
/*===============================*/
	ulint		space,	/*!< in: space id */
	ulint		offset)	/*!< in: page number */
{
	buf_page_t*	bpage;
	buf_pool_t*	buf_pool = buf_pool_get(space, offset);

	/* Since we need to acquire buf_pool mutex to discard
	the uncompressed frame and because page_hash mutex resides
	below buf_pool mutex in sync ordering therefore we must
	first release the page_hash mutex. This means that the
	block in question can move out of page_hash. Therefore
	we need to check again if the block is still in page_hash. */
	buf_pool_mutex_enter(buf_pool);

	bpage = buf_page_hash_get(buf_pool, space, offset);

	if (bpage) {
		buf_LRU_free_page(bpage, false);
	}

	buf_pool_mutex_exit(buf_pool);
}

/********************************************************************//**
Get read access to a compressed page (usually of type
FIL_PAGE_TYPE_ZBLOB or FIL_PAGE_TYPE_ZBLOB2).
The page must be released with buf_page_release_zip().
NOTE: the page is not protected by any latch.  Mutual exclusion has to
be implemented at a higher level.  In other words, all possible
accesses to a given page through this function must be protected by
the same set of mutexes or latches.
@return pointer to the block */

buf_page_t*
buf_page_get_zip(
/*=============*/
	ulint		space,	/*!< in: space id */
	ulint		zip_size,/*!< in: compressed page size */
	ulint		offset)	/*!< in: page number */
{
	buf_page_t*	bpage;
	BPageMutex*	block_mutex;
	rw_lock_t*	hash_lock;
	ibool		discard_attempted = FALSE;
	ibool		must_read;
	buf_pool_t*	buf_pool = buf_pool_get(space, offset);

	buf_pool->stat.n_page_gets++;

	for (;;) {
lookup:

		/* The following call will also grab the page_hash
		mutex if the page is found. */
		bpage = buf_page_hash_get_s_locked(buf_pool, space,
						offset, &hash_lock);
		if (bpage) {
			ut_ad(!buf_pool_watch_is_sentinel(buf_pool, bpage));
			break;
		}

		/* Page not in buf_pool: needs to be read from file */

		ut_ad(!hash_lock);
		buf_read_page(space, zip_size, offset);

#if defined UNIV_DEBUG || defined UNIV_BUF_DEBUG
		ut_a(++buf_dbg_counter % 5771 || buf_validate());
#endif /* UNIV_DEBUG || UNIV_BUF_DEBUG */
	}

	ut_ad(buf_page_hash_lock_held_s(buf_pool, bpage));

	if (!bpage->zip.data) {
		/* There is no compressed page. */
err_exit:
		rw_lock_s_unlock(hash_lock);
		return(NULL);
	}

	ut_ad(!buf_pool_watch_is_sentinel(buf_pool, bpage));

	switch (buf_page_get_state(bpage)) {
	case BUF_BLOCK_POOL_WATCH:
	case BUF_BLOCK_NOT_USED:
	case BUF_BLOCK_READY_FOR_USE:
	case BUF_BLOCK_MEMORY:
	case BUF_BLOCK_REMOVE_HASH:
		break;
	case BUF_BLOCK_ZIP_PAGE:
	case BUF_BLOCK_ZIP_DIRTY:
		block_mutex = &buf_pool->zip_mutex;
		mutex_enter(block_mutex);
		bpage->buf_fix_count++;
		goto got_block;
	case BUF_BLOCK_FILE_PAGE:
		/* Discard the uncompressed page frame if possible. */
		if (!discard_attempted) {
			rw_lock_s_unlock(hash_lock);
			buf_block_try_discard_uncompressed(space,
							   offset);
			discard_attempted = TRUE;
			goto lookup;
		}

		block_mutex = &((buf_block_t*) bpage)->mutex;
		mutex_enter(block_mutex);
		buf_block_buf_fix_inc((buf_block_t*) bpage,
				      __FILE__, __LINE__);
		goto got_block;
	}

	ut_error;
	goto err_exit;

got_block:
	must_read = buf_page_get_io_fix(bpage) == BUF_IO_READ;

	rw_lock_s_unlock(hash_lock);
#if defined UNIV_DEBUG_FILE_ACCESSES || defined UNIV_DEBUG
	ut_a(!bpage->file_page_was_freed);
#endif

	buf_page_set_accessed(bpage);

	mutex_exit(block_mutex);

	buf_page_make_young_if_needed(bpage);

#if defined UNIV_DEBUG || defined UNIV_BUF_DEBUG
	ut_a(++buf_dbg_counter % 5771 || buf_validate());
	ut_a(bpage->buf_fix_count > 0);
	ut_a(buf_page_in_file(bpage));
#endif /* UNIV_DEBUG || UNIV_BUF_DEBUG */

	if (must_read) {
		/* Let us wait until the read operation
		completes */

		for (;;) {
			enum buf_io_fix	io_fix;

			mutex_enter(block_mutex);
			io_fix = buf_page_get_io_fix(bpage);
			mutex_exit(block_mutex);

			if (io_fix == BUF_IO_READ) {

				os_thread_sleep(WAIT_FOR_READ);
			} else {
				break;
			}
		}
	}

#ifdef UNIV_IBUF_COUNT_DEBUG
	ut_a(ibuf_count_get(buf_page_get_space(bpage),
			    buf_page_get_page_no(bpage)) == 0);
#endif
	return(bpage);
}

/********************************************************************//**
Initialize some fields of a control block. */
UNIV_INLINE
void
buf_block_init_low(
/*===============*/
	buf_block_t*	block)	/*!< in: block to init */
{
	block->check_index_page_at_flush = FALSE;
	block->index		= NULL;

	block->n_hash_helps	= 0;
	block->n_fields		= 1;
	block->left_side	= TRUE;
}
#endif /* !UNIV_HOTBACKUP */

/********************************************************************//**
Decompress a block.
@return TRUE if successful */

ibool
buf_zip_decompress(
/*===============*/
	buf_block_t*	block,	/*!< in/out: block */
	ibool		check)	/*!< in: TRUE=verify the page checksum */
{
	const byte*	frame = block->page.zip.data;
	ulint		size = page_zip_get_size(&block->page.zip);

	ut_ad(buf_block_get_zip_size(block));
	ut_a(buf_block_get_space(block) != 0);

	if (UNIV_UNLIKELY(check && !page_zip_verify_checksum(frame, size))) {

		ut_print_timestamp(stderr);
		fprintf(stderr,
			"  InnoDB: compressed page checksum mismatch"
			" (space %u page %u): stored: %lu, crc32: "
			UINT32PF " innodb: " UINT32PF ", none: " UINT32PF "\n",
			block->page.space, block->page.offset,
			mach_read_from_4(frame + FIL_PAGE_SPACE_OR_CHKSUM),
			page_zip_calc_checksum(frame, size,
					       SRV_CHECKSUM_ALGORITHM_CRC32),
			page_zip_calc_checksum(frame, size,
					       SRV_CHECKSUM_ALGORITHM_INNODB),
			page_zip_calc_checksum(frame, size,
					       SRV_CHECKSUM_ALGORITHM_NONE));
		return(FALSE);
	}

	switch (fil_page_get_type(frame)) {
	case FIL_PAGE_INDEX:
		if (page_zip_decompress(&block->page.zip,
					block->frame, TRUE)) {
			return(TRUE);
		}

		fprintf(stderr,
			"InnoDB: unable to decompress space %lu page %lu\n",
			(ulong) block->page.space,
			(ulong) block->page.offset);
		return(FALSE);

	case FIL_PAGE_TYPE_ALLOCATED:
	case FIL_PAGE_INODE:
	case FIL_PAGE_IBUF_BITMAP:
	case FIL_PAGE_TYPE_FSP_HDR:
	case FIL_PAGE_TYPE_XDES:
	case FIL_PAGE_TYPE_ZBLOB:
	case FIL_PAGE_TYPE_ZBLOB2:
		/* Copy to uncompressed storage. */
		memcpy(block->frame, frame,
		       buf_block_get_zip_size(block));
		return(TRUE);
	}

	ut_print_timestamp(stderr);
	fprintf(stderr,
		"  InnoDB: unknown compressed page"
		" type %lu\n",
		fil_page_get_type(frame));
	return(FALSE);
}

#ifndef UNIV_HOTBACKUP
/*******************************************************************//**
Gets the block to whose frame the pointer is pointing to if found
in this buffer pool instance.
@return pointer to block */

buf_block_t*
buf_block_align_instance(
/*=====================*/
 	buf_pool_t*	buf_pool,	/*!< in: buffer in which the block
					resides */
	const byte*	ptr)		/*!< in: pointer to a frame */
{
	buf_chunk_t*	chunk;
	ulint		i;

	/* TODO: protect buf_pool->chunks with a mutex (it will
	currently remain constant after buf_pool_init()) */
	for (chunk = buf_pool->chunks, i = buf_pool->n_chunks; i--; chunk++) {
		ulint	offs;

		if (UNIV_UNLIKELY(ptr < chunk->blocks->frame)) {

			continue;
		}
		/* else */

		offs = ptr - chunk->blocks->frame;

		offs >>= UNIV_PAGE_SIZE_SHIFT;

		if (UNIV_LIKELY(offs < chunk->size)) {
			buf_block_t*	block = &chunk->blocks[offs];

			/* The function buf_chunk_init() invokes
			buf_block_init() so that block[n].frame ==
			block->frame + n * UNIV_PAGE_SIZE.  Check it. */
			ut_ad(block->frame == page_align(ptr));
#ifdef UNIV_DEBUG
			/* A thread that updates these fields must
			hold buf_pool->mutex and block->mutex.  Acquire
			only the latter. */
			buf_page_mutex_enter(block);

			switch (buf_block_get_state(block)) {
			case BUF_BLOCK_POOL_WATCH:
			case BUF_BLOCK_ZIP_PAGE:
			case BUF_BLOCK_ZIP_DIRTY:
				/* These types should only be used in
				the compressed buffer pool, whose
				memory is allocated from
				buf_pool->chunks, in UNIV_PAGE_SIZE
				blocks flagged as BUF_BLOCK_MEMORY. */
				ut_error;
				break;
			case BUF_BLOCK_NOT_USED:
			case BUF_BLOCK_READY_FOR_USE:
			case BUF_BLOCK_MEMORY:
				/* Some data structures contain
				"guess" pointers to file pages.  The
				file pages may have been freed and
				reused.  Do not complain. */
				break;
			case BUF_BLOCK_REMOVE_HASH:
				/* buf_LRU_block_remove_hashed_page()
				will overwrite the FIL_PAGE_OFFSET and
				FIL_PAGE_ARCH_LOG_NO_OR_SPACE_ID with
				0xff and set the state to
				BUF_BLOCK_REMOVE_HASH. */
				ut_ad(page_get_space_id(page_align(ptr))
				      == 0xffffffff);
				ut_ad(page_get_page_no(page_align(ptr))
				      == 0xffffffff);
				break;
			case BUF_BLOCK_FILE_PAGE:
				ut_ad(block->page.space
				      == page_get_space_id(page_align(ptr)));
				ut_ad(block->page.offset
				      == page_get_page_no(page_align(ptr)));
				break;
			}

			buf_page_mutex_exit(block);
#endif /* UNIV_DEBUG */

			return(block);
		}
	}

	return(NULL);
}

/*******************************************************************//**
Gets the block to whose frame the pointer is pointing to.
@return pointer to block, never NULL */

buf_block_t*
buf_block_align(
/*============*/
	const byte*	ptr)	/*!< in: pointer to a frame */
{
	ulint		i;

	for (i = 0; i < srv_buf_pool_instances; i++) {
		buf_block_t*	block;

		block = buf_block_align_instance(
			buf_pool_from_array(i), ptr);
		if (block) {
			return(block);
		}
	}

	/* The block should always be found. */
	ut_error;
	return(NULL);
}

/********************************************************************//**
Find out if a pointer belongs to a buf_block_t. It can be a pointer to
the buf_block_t itself or a member of it. This functions checks one of
the buffer pool instances.
@return TRUE if ptr belongs to a buf_block_t struct */
static
ibool
buf_pointer_is_block_field_instance(
/*================================*/
	buf_pool_t*	buf_pool,	/*!< in: buffer pool instance */
	const void*	ptr)		/*!< in: pointer not dereferenced */
{
	const buf_chunk_t*		chunk	= buf_pool->chunks;
	const buf_chunk_t* const	echunk	= chunk + buf_pool->n_chunks;

	/* TODO: protect buf_pool->chunks with a mutex (it will
	currently remain constant after buf_pool_init()) */
	while (chunk < echunk) {
		if (ptr >= (void*) chunk->blocks
		    && ptr < (void*) (chunk->blocks + chunk->size)) {

			return(TRUE);
		}

		chunk++;
	}

	return(FALSE);
}

/********************************************************************//**
Find out if a pointer belongs to a buf_block_t. It can be a pointer to
the buf_block_t itself or a member of it
@return TRUE if ptr belongs to a buf_block_t struct */

ibool
buf_pointer_is_block_field(
/*=======================*/
	const void*	ptr)	/*!< in: pointer not dereferenced */
{
	ulint	i;

	for (i = 0; i < srv_buf_pool_instances; i++) {
		ibool	found;

		found = buf_pointer_is_block_field_instance(
			buf_pool_from_array(i), ptr);
		if (found) {
			return(TRUE);
		}
	}

	return(FALSE);
}

/********************************************************************//**
Find out if a buffer block was created by buf_chunk_init().
@return TRUE if "block" has been added to buf_pool->free by buf_chunk_init() */
static
ibool
buf_block_is_uncompressed(
/*======================*/
	buf_pool_t*		buf_pool,	/*!< in: buffer pool instance */
	const buf_block_t*	block)		/*!< in: pointer to block,
						not dereferenced */
{
	if (UNIV_UNLIKELY((((ulint) block) % sizeof *block) != 0)) {
		/* The pointer should be aligned. */
		return(FALSE);
	}

	return(buf_pointer_is_block_field_instance(buf_pool, (void*) block));
}

#if defined UNIV_DEBUG || defined UNIV_IBUF_DEBUG
/********************************************************************//**
Return true if probe is enabled.
@return true if probe enabled. */
static
bool
buf_debug_execute_is_force_flush()
/*==============================*/
{
	DBUG_EXECUTE_IF("ib_buf_force_flush", return(true); );

	/* This is used during queisce testing, we want to ensure maximum
	buffering by the change buffer. */

	if (srv_ibuf_disable_background_merge) {
		return(true);
	}

	return(false);
}
#endif /* UNIV_DEBUG || UNIV_IBUF_DEBUG */

/********************************************************************//**
This is the general function used to get access to a database page.
@return pointer to the block or NULL */

buf_block_t*
buf_page_get_gen(
/*=============*/
	ulint		space,	/*!< in: space id */
	ulint		zip_size,/*!< in: compressed page size in bytes
				or 0 for uncompressed pages */
	ulint		offset,	/*!< in: page number */
	ulint		rw_latch,/*!< in: RW_S_LATCH, RW_X_LATCH, RW_NO_LATCH */
	buf_block_t*	guess,	/*!< in: guessed block or NULL */
	ulint		mode,	/*!< in: BUF_GET, BUF_GET_IF_IN_POOL,
				BUF_PEEK_IF_IN_POOL, BUF_GET_NO_LATCH, or
				BUF_GET_IF_IN_POOL_OR_WATCH */
	const char*	file,	/*!< in: file name */
	ulint		line,	/*!< in: line where called */
	mtr_t*		mtr)	/*!< in: mini-transaction */
{
	buf_block_t*	block;
	ulint		fold;
	unsigned	access_time;
	ulint		fix_type;
	ibool		must_read;
	rw_lock_t*	hash_lock;
<<<<<<< HEAD
	BPageMutex*	block_mutex;
	buf_page_t*	hash_bpage;
=======
	ib_mutex_t*	block_mutex;
>>>>>>> d77d5f0c
	ulint		retries = 0;
	buf_pool_t*	buf_pool = buf_pool_get(space, offset);

	ut_ad(mtr);
	ut_ad(mtr->state == MTR_ACTIVE);
	ut_ad((rw_latch == RW_S_LATCH)
	      || (rw_latch == RW_X_LATCH)
	      || (rw_latch == RW_SX_LATCH)
	      || (rw_latch == RW_NO_LATCH));
#ifdef UNIV_DEBUG
	switch (mode) {
	case BUF_GET_NO_LATCH:
		ut_ad(rw_latch == RW_NO_LATCH);
		break;
	case BUF_GET:
	case BUF_GET_IF_IN_POOL:
	case BUF_PEEK_IF_IN_POOL:
	case BUF_GET_IF_IN_POOL_OR_WATCH:
	case BUF_GET_POSSIBLY_FREED:
		break;
	default:
		ut_error;
	}
#endif /* UNIV_DEBUG */
	ut_ad(zip_size == fil_space_get_zip_size(space));
	ut_ad(ut_is_2pow(zip_size));
#ifndef UNIV_LOG_DEBUG
	ut_ad(!ibuf_inside(mtr)
	      || ibuf_page_low(space, zip_size, offset,
			       FALSE, file, line, NULL));
#endif
	buf_pool->stat.n_page_gets++;
	fold = buf_page_address_fold(space, offset);
	hash_lock = buf_page_hash_lock_get(buf_pool, fold);
loop:
	block = guess;

	rw_lock_s_lock(hash_lock);
	if (block) {
		/* If the guess is a compressed page descriptor that
		has been allocated by buf_page_alloc_descriptor(),
		it may have been freed by buf_relocate(). */

		if (!buf_block_is_uncompressed(buf_pool, block)
		    || offset != block->page.offset
		    || space != block->page.space
		    || buf_block_get_state(block) != BUF_BLOCK_FILE_PAGE) {

			/* Our guess was bogus or things have changed
			since. */
			block = guess = NULL;
		} else {
			ut_ad(!block->page.in_zip_hash);
		}
	}

	if (block == NULL) {
		block = (buf_block_t*) buf_page_hash_get_low(
			buf_pool, space, offset, fold);
	}

	if (!block || buf_pool_watch_is_sentinel(buf_pool, &block->page)) {
		rw_lock_s_unlock(hash_lock);
		block = NULL;
	}

	if (block == NULL) {
		/* Page not in buf_pool: needs to be read from file */

		if (mode == BUF_GET_IF_IN_POOL_OR_WATCH) {
			rw_lock_x_lock(hash_lock);
			block = (buf_block_t*) buf_pool_watch_set(
				space, offset, fold);

			if (block) {
				/* We can release hash_lock after we
				acquire block_mutex to make sure that
				no state change takes place. */
				block_mutex = buf_page_get_mutex(&block->page);
				mutex_enter(block_mutex);

				/* Now safe to release page_hash mutex */
				rw_lock_x_unlock(hash_lock);
				goto got_block;
			}

			rw_lock_x_unlock(hash_lock);
		}

		if (mode == BUF_GET_IF_IN_POOL
		    || mode == BUF_PEEK_IF_IN_POOL
		    || mode == BUF_GET_IF_IN_POOL_OR_WATCH) {
#ifdef UNIV_SYNC_DEBUG
			ut_ad(!rw_lock_own(hash_lock, RW_LOCK_X));
			ut_ad(!rw_lock_own(hash_lock, RW_LOCK_S));
#endif /* UNIV_SYNC_DEBUG */
			return(NULL);
		}

		if (buf_read_page(space, zip_size, offset)) {
			buf_read_ahead_random(space, zip_size, offset,
					      ibuf_inside(mtr));

			retries = 0;
		} else if (retries < BUF_PAGE_READ_MAX_RETRIES) {
			++retries;
			DBUG_EXECUTE_IF(
				"innodb_page_corruption_retries",
				retries = BUF_PAGE_READ_MAX_RETRIES;
			);
		} else {
			ib_logf(IB_LOG_LEVEL_FATAL,
				"Unable to read tablespace %lu page no %lu"
				" into the buffer pool after %lu attempts."
				" The most probable cause of this error may"
				" be that the table has been corrupted."
				" You can try to fix this problem by using"
				" innodb_force_recovery."
				" Please see reference manual for more"
				" details.   Aborting...",
				space, offset,
				BUF_PAGE_READ_MAX_RETRIES);
		}

#if defined UNIV_DEBUG || defined UNIV_BUF_DEBUG
		ut_a(++buf_dbg_counter % 5771 || buf_validate());
#endif /* UNIV_DEBUG || UNIV_BUF_DEBUG */
		goto loop;
	}


	/* We can release hash_lock after we acquire block_mutex to
	make sure that no state change takes place. */
	block_mutex = buf_page_get_mutex(&block->page);
	mutex_enter(block_mutex);

	/* Now safe to release page_hash mutex */
	rw_lock_s_unlock(hash_lock);

got_block:
	ut_ad(page_zip_get_size(&block->page.zip) == zip_size);
	ut_ad(mutex_own(block_mutex));

	must_read = buf_block_get_io_fix(block) == BUF_IO_READ;

	if (must_read && (mode == BUF_GET_IF_IN_POOL
			  || mode == BUF_PEEK_IF_IN_POOL)) {

		/* The page is being read to buffer pool,
		but we cannot wait around for the read to
		complete. */
null_exit:
		mutex_exit(block_mutex);

		return(NULL);
	}

	switch (buf_block_get_state(block)) {
		buf_page_t*	bpage;

	case BUF_BLOCK_FILE_PAGE:
		break;

	case BUF_BLOCK_ZIP_PAGE:
	case BUF_BLOCK_ZIP_DIRTY:
		if (mode == BUF_PEEK_IF_IN_POOL) {
			/* This mode is only used for dropping an
			adaptive hash index.  There cannot be an
			adaptive hash index for a compressed-only
			page, so do not bother decompressing the page. */
			goto null_exit;
		}

		bpage = &block->page;

		if (bpage->buf_fix_count
		    || buf_page_get_io_fix(bpage) != BUF_IO_NONE) {
			/* This condition often occurs when the buffer
			is not buffer-fixed, but I/O-fixed by
			buf_page_init_for_read(). */
			mutex_exit(block_mutex);
wait_until_unfixed:
			/* The block is buffer-fixed or I/O-fixed.
			Try again later. */
			os_thread_sleep(WAIT_FOR_READ);

			goto loop;
		}

		/* Buffer-fix the block so that it cannot be evicted
		or relocated while we are attempting to allocate an
		uncompressed page. */
		bpage->buf_fix_count++;

		/* Allocate an uncompressed page. */
		mutex_exit(block_mutex);
		block = buf_LRU_get_free_block(buf_pool);
		ut_a(block);

		buf_pool_mutex_enter(buf_pool);

		rw_lock_x_lock(hash_lock);
<<<<<<< HEAD

		hash_bpage = buf_page_hash_get_low(
			buf_pool, space, offset, fold);

		buf_page_mutex_enter(block);

		if (bpage != hash_bpage
		    || bpage->buf_fix_count
		    || buf_page_get_io_fix(bpage) != BUF_IO_NONE) {

=======
		/* Buffer-fixing prevents the page_hash from changing. */
		ut_ad(bpage == buf_page_hash_get_low(
			      buf_pool, space, offset, fold));

		mutex_enter(&block->mutex);
		mutex_enter(&buf_pool->zip_mutex);

		if (--bpage->buf_fix_count
		    || buf_page_get_io_fix(bpage) != BUF_IO_NONE) {

			mutex_exit(&buf_pool->zip_mutex);
			/* The block was buffer-fixed or I/O-fixed while
			buf_pool->mutex was not held by this thread.
			Free the block that was allocated and retry.
			This should be extremely unlikely, for example,
			if buf_page_get_zip() was invoked. */

>>>>>>> d77d5f0c
			buf_LRU_block_free_non_file_page(block);
			buf_pool_mutex_exit(buf_pool);
			rw_lock_x_unlock(hash_lock);
			buf_page_mutex_exit(block);

			goto wait_until_unfixed;
		}

		/* Move the compressed page from bpage to block,
		and uncompress it. */

		buf_relocate(bpage, &block->page);
		buf_block_init_low(block);
		block->lock_hash_val = lock_rec_hash(space, offset);

		UNIV_MEM_DESC(&block->page.zip.data,
			      page_zip_get_size(&block->page.zip));

		if (buf_page_get_state(&block->page)
		    == BUF_BLOCK_ZIP_PAGE) {
#if defined UNIV_DEBUG || defined UNIV_BUF_DEBUG
			UT_LIST_REMOVE(buf_pool->zip_clean, &block->page);
#endif /* UNIV_DEBUG || UNIV_BUF_DEBUG */
			ut_ad(!block->page.in_flush_list);
		} else {
			/* Relocate buf_pool->flush_list. */
			buf_flush_relocate_on_flush_list(bpage,
							 &block->page);
		}

		/* Buffer-fix, I/O-fix, and X-latch the block
		for the duration of the decompression.
		Also add the block to the unzip_LRU list. */
		block->page.state = BUF_BLOCK_FILE_PAGE;

		/* Insert at the front of unzip_LRU list */
		buf_unzip_LRU_add_block(block, FALSE);

		block->page.buf_fix_count = 1;
		buf_block_set_io_fix(block, BUF_IO_READ);
		rw_lock_x_lock_inline(&block->lock, 0, file, line);

		UNIV_MEM_INVALID(bpage, sizeof *bpage);

		rw_lock_x_unlock(hash_lock);
		buf_pool->n_pend_unzip++;
		buf_pool_mutex_exit(buf_pool);

		access_time = buf_page_is_accessed(&block->page);

		mutex_exit(&block->mutex);
		mutex_exit(&buf_pool->zip_mutex);

		buf_page_free_descriptor(bpage);

		/* Decompress the page while not holding
		buf_pool->mutex or block->mutex. */

		/* Page checksum verification is already done when
		the page is read from disk. Hence page checksum
		verification is not necessary when decompressing the page. */
		ut_a(buf_zip_decompress(block, FALSE));

		if (UNIV_LIKELY(!recv_no_ibuf_operations)) {
			if (access_time) {
#ifdef UNIV_IBUF_COUNT_DEBUG
				ut_a(ibuf_count_get(space, offset) == 0);
#endif /* UNIV_IBUF_COUNT_DEBUG */
			} else {
				ibuf_merge_or_delete_for_page(
					block, space, offset, zip_size, TRUE);
			}
		}

		/* Unfix and unlatch the block. */
		buf_pool_mutex_enter(buf_pool);
		buf_page_mutex_enter(block);
		block->page.buf_fix_count--;
		buf_block_set_io_fix(block, BUF_IO_NONE);
		buf_pool->n_pend_unzip--;
		buf_pool_mutex_exit(buf_pool);
		rw_lock_x_unlock(&block->lock);

		break;

	case BUF_BLOCK_POOL_WATCH:
	case BUF_BLOCK_NOT_USED:
	case BUF_BLOCK_READY_FOR_USE:
	case BUF_BLOCK_MEMORY:
	case BUF_BLOCK_REMOVE_HASH:
		ut_error;
		break;
	}

#ifdef UNIV_SYNC_DEBUG
	ut_ad(!rw_lock_own(hash_lock, RW_LOCK_X));
	ut_ad(!rw_lock_own(hash_lock, RW_LOCK_S));
#endif /* UNIV_SYNC_DEBUG */

	ut_ad(buf_block_get_state(block) == BUF_BLOCK_FILE_PAGE);

#if UNIV_WORD_SIZE == 4
	/* On 32-bit systems, there is no padding in buf_page_t.  On
	other systems, Valgrind could complain about uninitialized pad
	bytes. */
	UNIV_MEM_ASSERT_RW(&block->page, sizeof block->page);
#endif
#if defined UNIV_DEBUG || defined UNIV_IBUF_DEBUG

	if ((mode == BUF_GET_IF_IN_POOL || mode == BUF_GET_IF_IN_POOL_OR_WATCH)
	    && (ibuf_debug || buf_debug_execute_is_force_flush())) {
		/* Try to evict the block from the buffer pool, to use the
		insert buffer (change buffer) as much as possible. */

		/* To obey the latching order, release the
		block->mutex before acquiring buf_pool->mutex. Protect
		the block from changes by temporarily buffer-fixing it
		for the time we are not holding block->mutex. */
		buf_block_buf_fix_inc(block, file, line);
		buf_page_mutex_exit(block);
		buf_pool_mutex_enter(buf_pool);
		buf_page_mutex_enter(block);
		buf_block_buf_fix_dec(block);
		buf_page_mutex_exit(block);

		/* Now we are only holding the buf_pool->mutex,
		not block->mutex or hash_lock. Blocks cannot be
		relocated or enter or exit the buf_pool while we
		are holding the buf_pool->mutex. */

		if (buf_LRU_free_page(&block->page, true)) {
			buf_pool_mutex_exit(buf_pool);
			rw_lock_x_lock(hash_lock);

			if (mode == BUF_GET_IF_IN_POOL_OR_WATCH) {
				/* Set the watch, as it would have
				been set if the page were not in the
				buffer pool in the first place. */
				block = (buf_block_t*) buf_pool_watch_set(
					space, offset, fold);
			} else {
				block = (buf_block_t*) buf_page_hash_get_low(
					buf_pool, space, offset, fold);
			}

			rw_lock_x_unlock(hash_lock);

			if (block != 0) {
				/* Either the page has been read in or
				a watch was set on that in the window
				where we released the buf_pool::mutex
				and before we acquire the hash_lock
				above. Try again. */
				guess = block;
				goto loop;
			}

			fprintf(stderr,
				"innodb_change_buffering_debug evict %u %u\n",
				(unsigned) space, (unsigned) offset);
			return(NULL);
		}

		buf_page_mutex_enter(block);

		if (buf_flush_page_try(buf_pool, block)) {
			fprintf(stderr,
				"innodb_change_buffering_debug flush %u %u\n",
				(unsigned) space, (unsigned) offset);
			guess = block;
			goto loop;
		}

		/* Failed to evict the page; change it directly */

		buf_pool_mutex_exit(buf_pool);
	}
#endif /* UNIV_DEBUG || UNIV_IBUF_DEBUG */

	buf_block_buf_fix_inc(block, file, line);
#if defined UNIV_DEBUG_FILE_ACCESSES || defined UNIV_DEBUG
	ut_a(mode == BUF_GET_POSSIBLY_FREED
	     || !block->page.file_page_was_freed);
#endif

	/* Check if this is the first access to the page */
	access_time = buf_page_is_accessed(&block->page);

	buf_page_set_accessed(&block->page);

	buf_page_mutex_exit(block);

	if (mode != BUF_PEEK_IF_IN_POOL) {
		buf_page_make_young_if_needed(&block->page);
	}

#if defined UNIV_DEBUG || defined UNIV_BUF_DEBUG
	ut_a(++buf_dbg_counter % 5771 || buf_validate());
	ut_a(block->page.buf_fix_count > 0);
	ut_a(buf_block_get_state(block) == BUF_BLOCK_FILE_PAGE);
#endif /* UNIV_DEBUG || UNIV_BUF_DEBUG */

	switch (rw_latch) {
	case RW_NO_LATCH:
		if (must_read) {
			/* Let us wait until the read operation
			completes */

			for (;;) {
				enum buf_io_fix	io_fix;

				buf_page_mutex_enter(block);
				io_fix = buf_block_get_io_fix(block);
				buf_page_mutex_exit(block);

				if (io_fix == BUF_IO_READ) {
					/* wait by temporaly s-latch */
					rw_lock_s_lock(&(block->lock));
					rw_lock_s_unlock(&(block->lock));
				} else {
					break;
				}
			}
		}

		fix_type = MTR_MEMO_BUF_FIX;
		break;

	case RW_S_LATCH:
		rw_lock_s_lock_inline(&(block->lock), 0, file, line);

		fix_type = MTR_MEMO_PAGE_S_FIX;
		break;

	case RW_SX_LATCH:
		rw_lock_sx_lock_inline(&block->lock, 0, file, line);

		fix_type = MTR_MEMO_PAGE_SX_FIX;
		break;

	default:
		ut_ad(rw_latch == RW_X_LATCH);
		rw_lock_x_lock_inline(&(block->lock), 0, file, line);

		fix_type = MTR_MEMO_PAGE_X_FIX;
		break;
	}

	mtr_memo_push(mtr, block, fix_type);

	if (mode != BUF_PEEK_IF_IN_POOL && !access_time) {
		/* In the case of a first access, try to apply linear
		read-ahead */

		buf_read_ahead_linear(space, zip_size, offset,
				      ibuf_inside(mtr));
	}

#ifdef UNIV_IBUF_COUNT_DEBUG
	ut_a(ibuf_count_get(buf_block_get_space(block),
			    buf_block_get_page_no(block)) == 0);
#endif
#ifdef UNIV_SYNC_DEBUG
	ut_ad(!rw_lock_own(hash_lock, RW_LOCK_X));
	ut_ad(!rw_lock_own(hash_lock, RW_LOCK_S));
#endif /* UNIV_SYNC_DEBUG */
	return(block);
}

/********************************************************************//**
This is the general function used to get optimistic access to a database
page.
@return TRUE if success */

ibool
buf_page_optimistic_get(
/*====================*/
	ulint		rw_latch,/*!< in: RW_S_LATCH, RW_X_LATCH */
	buf_block_t*	block,	/*!< in: guessed buffer block */
	ib_uint64_t	modify_clock,/*!< in: modify clock value */
	const char*	file,	/*!< in: file name */
	ulint		line,	/*!< in: line where called */
	mtr_t*		mtr)	/*!< in: mini-transaction */
{
	buf_pool_t*	buf_pool;
	unsigned	access_time;
	ibool		success;
	ulint		fix_type;

	ut_ad(block);
	ut_ad(mtr);
	ut_ad(mtr->state == MTR_ACTIVE);
	ut_ad((rw_latch == RW_S_LATCH) || (rw_latch == RW_X_LATCH));

	buf_page_mutex_enter(block);

	if (UNIV_UNLIKELY(buf_block_get_state(block) != BUF_BLOCK_FILE_PAGE)) {

		buf_page_mutex_exit(block);

		return(FALSE);
	}

	buf_block_buf_fix_inc(block, file, line);

	access_time = buf_page_is_accessed(&block->page);

	buf_page_set_accessed(&block->page);

	buf_page_mutex_exit(block);

	buf_page_make_young_if_needed(&block->page);

	ut_ad(!ibuf_inside(mtr)
	      || ibuf_page(buf_block_get_space(block),
			   buf_block_get_zip_size(block),
			   buf_block_get_page_no(block), NULL));

	switch (rw_latch) {
	case RW_S_LATCH:
		success = rw_lock_s_lock_nowait(&(block->lock),
						file, line);
		fix_type = MTR_MEMO_PAGE_S_FIX;
		break;
	case RW_X_LATCH:
		success = rw_lock_x_lock_func_nowait_inline(&(block->lock),
							    file, line);
		fix_type = MTR_MEMO_PAGE_X_FIX;
		break;
	default:
		ut_error; /* RW_SX_LATCH is not implemented yet */
	}

	if (UNIV_UNLIKELY(!success)) {
		buf_page_mutex_enter(block);
		buf_block_buf_fix_dec(block);
		buf_page_mutex_exit(block);

		return(FALSE);
	}

	if (UNIV_UNLIKELY(modify_clock != block->modify_clock)) {
		buf_block_dbg_add_level(block, SYNC_NO_ORDER_CHECK);

		if (rw_latch == RW_S_LATCH) {
			rw_lock_s_unlock(&(block->lock));
		} else {
			rw_lock_x_unlock(&(block->lock));
		}

		buf_page_mutex_enter(block);
		buf_block_buf_fix_dec(block);
		buf_page_mutex_exit(block);

		return(FALSE);
	}

	mtr_memo_push(mtr, block, fix_type);

#if defined UNIV_DEBUG || defined UNIV_BUF_DEBUG
	ut_a(++buf_dbg_counter % 5771 || buf_validate());
	ut_a(block->page.buf_fix_count > 0);
	ut_a(buf_block_get_state(block) == BUF_BLOCK_FILE_PAGE);
#endif /* UNIV_DEBUG || UNIV_BUF_DEBUG */

#if defined UNIV_DEBUG_FILE_ACCESSES || defined UNIV_DEBUG
	buf_page_mutex_enter(block);
	ut_a(!block->page.file_page_was_freed);
	buf_page_mutex_exit(block);
#endif

	if (!access_time) {
		/* In the case of a first access, try to apply linear
		read-ahead */

		buf_read_ahead_linear(buf_block_get_space(block),
				      buf_block_get_zip_size(block),
				      buf_block_get_page_no(block),
				      ibuf_inside(mtr));
	}

#ifdef UNIV_IBUF_COUNT_DEBUG
	ut_a(ibuf_count_get(buf_block_get_space(block),
			    buf_block_get_page_no(block)) == 0);
#endif
	buf_pool = buf_pool_from_block(block);
	buf_pool->stat.n_page_gets++;

	return(TRUE);
}

/********************************************************************//**
This is used to get access to a known database page, when no waiting can be
done. For example, if a search in an adaptive hash index leads us to this
frame.
@return TRUE if success */

ibool
buf_page_get_known_nowait(
/*======================*/
	ulint		rw_latch,/*!< in: RW_S_LATCH, RW_X_LATCH */
	buf_block_t*	block,	/*!< in: the known page */
	ulint		mode,	/*!< in: BUF_MAKE_YOUNG or BUF_KEEP_OLD */
	const char*	file,	/*!< in: file name */
	ulint		line,	/*!< in: line where called */
	mtr_t*		mtr)	/*!< in: mini-transaction */
{
	buf_pool_t*	buf_pool;
	ibool		success;
	ulint		fix_type;

	ut_ad(mtr);
	ut_ad(mtr->state == MTR_ACTIVE);
	ut_ad((rw_latch == RW_S_LATCH) || (rw_latch == RW_X_LATCH));

	buf_page_mutex_enter(block);

	if (buf_block_get_state(block) == BUF_BLOCK_REMOVE_HASH) {
		/* Another thread is just freeing the block from the LRU list
		of the buffer pool: do not try to access this page; this
		attempt to access the page can only come through the hash
		index because when the buffer block state is ..._REMOVE_HASH,
		we have already removed it from the page address hash table
		of the buffer pool. */

		buf_page_mutex_exit(block);

		return(FALSE);
	}

	ut_a(buf_block_get_state(block) == BUF_BLOCK_FILE_PAGE);

	buf_block_buf_fix_inc(block, file, line);

	buf_page_set_accessed(&block->page);

	buf_page_mutex_exit(block);

	buf_pool = buf_pool_from_block(block);

	if (mode == BUF_MAKE_YOUNG) {
		buf_page_make_young_if_needed(&block->page);
	}

	ut_ad(!ibuf_inside(mtr) || mode == BUF_KEEP_OLD);

	switch (rw_latch) {
	case RW_S_LATCH:
		success = rw_lock_s_lock_nowait(&(block->lock),
						file, line);
		fix_type = MTR_MEMO_PAGE_S_FIX;
		break;
	case RW_X_LATCH:
		success = rw_lock_x_lock_func_nowait_inline(&(block->lock),
							    file, line);
		fix_type = MTR_MEMO_PAGE_X_FIX;
		break;
	default:
		ut_error; /* RW_SX_LATCH is not implemented yet */
	}

	if (!success) {
		buf_page_mutex_enter(block);
		buf_block_buf_fix_dec(block);
		buf_page_mutex_exit(block);

		return(FALSE);
	}

	mtr_memo_push(mtr, block, fix_type);

#if defined UNIV_DEBUG || defined UNIV_BUF_DEBUG
	ut_a(++buf_dbg_counter % 5771 || buf_validate());
	ut_a(block->page.buf_fix_count > 0);
	ut_a(buf_block_get_state(block) == BUF_BLOCK_FILE_PAGE);
#endif /* UNIV_DEBUG || UNIV_BUF_DEBUG */
#if defined UNIV_DEBUG_FILE_ACCESSES || defined UNIV_DEBUG
	if (mode != BUF_KEEP_OLD) {
		/* If mode == BUF_KEEP_OLD, we are executing an I/O
		completion routine.  Avoid a bogus assertion failure
		when ibuf_merge_or_delete_for_page() is processing a
		page that was just freed due to DROP INDEX, or
		deleting a record from SYS_INDEXES. This check will be
		skipped in recv_recover_page() as well. */

		buf_page_mutex_enter(block);
		ut_a(!block->page.file_page_was_freed);
		buf_page_mutex_exit(block);
	}
#endif

#ifdef UNIV_IBUF_COUNT_DEBUG
	ut_a((mode == BUF_KEEP_OLD)
	     || (ibuf_count_get(buf_block_get_space(block),
				buf_block_get_page_no(block)) == 0));
#endif
	buf_pool->stat.n_page_gets++;

	return(TRUE);
}

/*******************************************************************//**
Given a tablespace id and page number tries to get that page. If the
page is not in the buffer pool it is not loaded and NULL is returned.
Suitable for using when holding the lock_sys_t::mutex.
@return pointer to a page or NULL */

const buf_block_t*
buf_page_try_get_func(
/*==================*/
	ulint		space_id,/*!< in: tablespace id */
	ulint		page_no,/*!< in: page number */
	const char*	file,	/*!< in: file name */
	ulint		line,	/*!< in: line where called */
	mtr_t*		mtr)	/*!< in: mini-transaction */
{
	buf_block_t*	block;
	ibool		success;
	ulint		fix_type;
	buf_pool_t*	buf_pool = buf_pool_get(space_id, page_no);
	rw_lock_t*	hash_lock;

	ut_ad(mtr);
	ut_ad(mtr->state == MTR_ACTIVE);

	block = buf_block_hash_get_s_locked(buf_pool, space_id,
					    page_no, &hash_lock);

	if (!block || buf_block_get_state(block) != BUF_BLOCK_FILE_PAGE) {
		if (block) {
			rw_lock_s_unlock(hash_lock);
		}
		return(NULL);
	}

	ut_ad(!buf_pool_watch_is_sentinel(buf_pool, &block->page));

	buf_page_mutex_enter(block);
	rw_lock_s_unlock(hash_lock);

#if defined UNIV_DEBUG || defined UNIV_BUF_DEBUG
	ut_a(buf_block_get_state(block) == BUF_BLOCK_FILE_PAGE);
	ut_a(buf_block_get_space(block) == space_id);
	ut_a(buf_block_get_page_no(block) == page_no);
#endif /* UNIV_DEBUG || UNIV_BUF_DEBUG */

	buf_block_buf_fix_inc(block, file, line);
	buf_page_mutex_exit(block);

	fix_type = MTR_MEMO_PAGE_S_FIX;
	success = rw_lock_s_lock_nowait(&block->lock, file, line);

	if (!success) {
		/* Let us try to get an X-latch. If the current thread
		is holding an X-latch on the page, we cannot get an
		S-latch. */

		fix_type = MTR_MEMO_PAGE_X_FIX;
		success = rw_lock_x_lock_func_nowait_inline(&block->lock,
							    file, line);
	}

	if (!success) {
		buf_page_mutex_enter(block);
		buf_block_buf_fix_dec(block);
		buf_page_mutex_exit(block);

		return(NULL);
	}

	mtr_memo_push(mtr, block, fix_type);
#if defined UNIV_DEBUG || defined UNIV_BUF_DEBUG
	ut_a(++buf_dbg_counter % 5771 || buf_validate());
	ut_a(block->page.buf_fix_count > 0);
	ut_a(buf_block_get_state(block) == BUF_BLOCK_FILE_PAGE);
#endif /* UNIV_DEBUG || UNIV_BUF_DEBUG */
#if defined UNIV_DEBUG_FILE_ACCESSES || defined UNIV_DEBUG
	buf_page_mutex_enter(block);
	ut_a(!block->page.file_page_was_freed);
	buf_page_mutex_exit(block);
#endif /* UNIV_DEBUG_FILE_ACCESSES || UNIV_DEBUG */
	buf_block_dbg_add_level(block, SYNC_NO_ORDER_CHECK);

	buf_pool->stat.n_page_gets++;

#ifdef UNIV_IBUF_COUNT_DEBUG
	ut_a(ibuf_count_get(buf_block_get_space(block),
			    buf_block_get_page_no(block)) == 0);
#endif

	return(block);
}

/********************************************************************//**
Initialize some fields of a control block. */
UNIV_INLINE
void
buf_page_init_low(
/*==============*/
	buf_page_t*	bpage)	/*!< in: block to init */
{
	bpage->flush_type = BUF_FLUSH_LRU;
	bpage->io_fix = BUF_IO_NONE;
	bpage->buf_fix_count = 0;
	bpage->freed_page_clock = 0;
	bpage->access_time = 0;
	bpage->newest_modification = 0;
	bpage->oldest_modification = 0;
	HASH_INVALIDATE(bpage, hash);
#if defined UNIV_DEBUG_FILE_ACCESSES || defined UNIV_DEBUG
	bpage->file_page_was_freed = FALSE;
#endif /* UNIV_DEBUG_FILE_ACCESSES || UNIV_DEBUG */
}

/********************************************************************//**
Inits a page to the buffer buf_pool. */
static __attribute__((nonnull))
void
buf_page_init(
/*==========*/
	buf_pool_t*	buf_pool,/*!< in/out: buffer pool */
	ulint		space,	/*!< in: space id */
	ulint		offset,	/*!< in: offset of the page within space
				in units of a page */
	ulint		fold,	/*!< in: buf_page_address_fold(space,offset) */
	ulint		zip_size,/*!< in: compressed page size, or 0 */
	buf_block_t*	block)	/*!< in/out: block to init */
{
	buf_page_t*	hash_page;

	ut_ad(buf_pool == buf_pool_get(space, offset));
	ut_ad(buf_pool_mutex_own(buf_pool));

	ut_ad(buf_page_mutex_own(block));
	ut_a(buf_block_get_state(block) != BUF_BLOCK_FILE_PAGE);

#ifdef UNIV_SYNC_DEBUG
	ut_ad(rw_lock_own(buf_page_hash_lock_get(buf_pool, fold),
			  RW_LOCK_X));
#endif /* UNIV_SYNC_DEBUG */

	/* Set the state of the block */
	buf_block_set_file_page(block, space, offset);

#ifdef UNIV_DEBUG_VALGRIND
	if (!space) {
		/* Silence valid Valgrind warnings about uninitialized
		data being written to data files.  There are some unused
		bytes on some pages that InnoDB does not initialize. */
		UNIV_MEM_VALID(block->frame, UNIV_PAGE_SIZE);
	}
#endif /* UNIV_DEBUG_VALGRIND */

	buf_block_init_low(block);

	block->lock_hash_val = lock_rec_hash(space, offset);

	buf_page_init_low(&block->page);

	/* Insert into the hash table of file pages */

	hash_page = buf_page_hash_get_low(buf_pool, space, offset, fold);

	if (UNIV_LIKELY(!hash_page)) {
	} else if (buf_pool_watch_is_sentinel(buf_pool, hash_page)) {
		/* Preserve the reference count. */
		ulint	buf_fix_count = hash_page->buf_fix_count;

		ut_a(buf_fix_count > 0);
		block->page.buf_fix_count += (unsigned) buf_fix_count;
		buf_pool_watch_remove(buf_pool, fold, hash_page);
	} else {
		fprintf(stderr,
			"InnoDB: Error: page %lu %lu already found"
			" in the hash table: %p, %p\n",
			(ulong) space,
			(ulong) offset,
			(const void*) hash_page, (const void*) block);
#if defined UNIV_DEBUG || defined UNIV_BUF_DEBUG
		buf_page_mutex_exit(block);
		buf_pool_mutex_exit(buf_pool);
		buf_print();
		buf_LRU_print();
		buf_validate();
		buf_LRU_validate();
#endif /* UNIV_DEBUG || UNIV_BUF_DEBUG */
		ut_error;
	}

	ut_ad(!block->page.in_zip_hash);
	ut_ad(!block->page.in_page_hash);
	ut_d(block->page.in_page_hash = TRUE);
	HASH_INSERT(buf_page_t, hash, buf_pool->page_hash,
		    fold, &block->page);
	if (zip_size) {
		page_zip_set_size(&block->page.zip, zip_size);
	}
}

/********************************************************************//**
Function which inits a page for read to the buffer buf_pool. If the page is
(1) already in buf_pool, or
(2) if we specify to read only ibuf pages and the page is not an ibuf page, or
(3) if the space is deleted or being deleted,
then this function does nothing.
Sets the io_fix flag to BUF_IO_READ and sets a non-recursive exclusive lock
on the buffer frame. The io-handler must take care that the flag is cleared
and the lock released later.
@return pointer to the block or NULL */

buf_page_t*
buf_page_init_for_read(
/*===================*/
	dberr_t*	err,	/*!< out: DB_SUCCESS or DB_TABLESPACE_DELETED */
	ulint		mode,	/*!< in: BUF_READ_IBUF_PAGES_ONLY, ... */
	ulint		space,	/*!< in: space id */
	ulint		zip_size,/*!< in: compressed page size, or 0 */
	ibool		unzip,	/*!< in: TRUE=request uncompressed page */
	ib_int64_t	tablespace_version,
				/*!< in: prevents reading from a wrong
				version of the tablespace in case we have done
				DISCARD + IMPORT */
	ulint		offset)	/*!< in: page number */
{
	buf_block_t*	block;
	buf_page_t*	bpage	= NULL;
	buf_page_t*	watch_page;
	rw_lock_t*	hash_lock;
	mtr_t		mtr;
	ulint		fold;
	ibool		lru	= FALSE;
	void*		data;
	buf_pool_t*	buf_pool = buf_pool_get(space, offset);

	ut_ad(buf_pool);

	*err = DB_SUCCESS;

	if (mode == BUF_READ_IBUF_PAGES_ONLY) {
		/* It is a read-ahead within an ibuf routine */

		ut_ad(!ibuf_bitmap_page(zip_size, offset));

		ibuf_mtr_start(&mtr);

		if (!recv_no_ibuf_operations
		    && !ibuf_page(space, zip_size, offset, &mtr)) {

			ibuf_mtr_commit(&mtr);

			return(NULL);
		}
	} else {
		ut_ad(mode == BUF_READ_ANY_PAGE);
	}

	if (zip_size && !unzip && !recv_recovery_is_on()) {
		block = NULL;
	} else {
		block = buf_LRU_get_free_block(buf_pool);
		ut_ad(block);
		ut_ad(buf_pool_from_block(block) == buf_pool);
	}

	fold = buf_page_address_fold(space, offset);
	hash_lock = buf_page_hash_lock_get(buf_pool, fold);

	buf_pool_mutex_enter(buf_pool);
	rw_lock_x_lock(hash_lock);

	watch_page = buf_page_hash_get_low(buf_pool, space, offset, fold);
	if (watch_page && !buf_pool_watch_is_sentinel(buf_pool, watch_page)) {
		/* The page is already in the buffer pool. */
		watch_page = NULL;
err_exit:
		rw_lock_x_unlock(hash_lock);
		if (block) {
			buf_page_mutex_enter(block);
			buf_LRU_block_free_non_file_page(block);
			buf_page_mutex_exit(block);
		}

		bpage = NULL;
		goto func_exit;
	}

	if (fil_tablespace_deleted_or_being_deleted_in_mem(
		    space, tablespace_version)) {
		/* The page belongs to a space which has been
		deleted or is being deleted. */
		*err = DB_TABLESPACE_DELETED;

		goto err_exit;
	}

	if (block) {
		bpage = &block->page;

		buf_page_mutex_enter(block);

		ut_ad(buf_pool_from_bpage(bpage) == buf_pool);

		buf_page_init(buf_pool, space, offset, fold, zip_size, block);
		rw_lock_x_unlock(hash_lock);

		/* The block must be put to the LRU list, to the old blocks */
		buf_LRU_add_block(bpage, TRUE/* to old blocks */);

		/* We set a pass-type x-lock on the frame because then
		the same thread which called for the read operation
		(and is running now at this point of code) can wait
		for the read to complete by waiting for the x-lock on
		the frame; if the x-lock were recursive, the same
		thread would illegally get the x-lock before the page
		read is completed.  The x-lock is cleared by the
		io-handler thread. */

		rw_lock_x_lock_gen(&block->lock, BUF_IO_READ);
		buf_page_set_io_fix(bpage, BUF_IO_READ);

		if (zip_size) {
			/* buf_pool->mutex may be released and
			reacquired by buf_buddy_alloc().  Thus, we
			must release block->mutex in order not to
			break the latching order in the reacquisition
			of buf_pool->mutex.  We also must defer this
			operation until after the block descriptor has
			been added to buf_pool->LRU and
			buf_pool->page_hash. */
			buf_page_mutex_exit(block);
			data = buf_buddy_alloc(buf_pool, zip_size, &lru);
			buf_page_mutex_enter(block);
			block->page.zip.data = (page_zip_t*) data;

			/* To maintain the invariant
			block->in_unzip_LRU_list
			== buf_page_belongs_to_unzip_LRU(&block->page)
			we have to add this block to unzip_LRU
			after block->page.zip.data is set. */
			ut_ad(buf_page_belongs_to_unzip_LRU(&block->page));
			buf_unzip_LRU_add_block(block, TRUE);
		}

		buf_page_mutex_exit(block);
	} else {
		rw_lock_x_unlock(hash_lock);

		/* The compressed page must be allocated before the
		control block (bpage), in order to avoid the
		invocation of buf_buddy_relocate_block() on
		uninitialized data. */
		data = buf_buddy_alloc(buf_pool, zip_size, &lru);

		rw_lock_x_lock(hash_lock);

		/* If buf_buddy_alloc() allocated storage from the LRU list,
		it released and reacquired buf_pool->mutex.  Thus, we must
		check the page_hash again, as it may have been modified. */
		if (UNIV_UNLIKELY(lru)) {

			watch_page = buf_page_hash_get_low(
				buf_pool, space, offset, fold);

			if (UNIV_UNLIKELY(watch_page
			    && !buf_pool_watch_is_sentinel(buf_pool,
							   watch_page))) {

				/* The block was added by some other thread. */
				rw_lock_x_unlock(hash_lock);
				watch_page = NULL;
				buf_buddy_free(buf_pool, data, zip_size);

				bpage = NULL;
				goto func_exit;
			}
		}

		bpage = buf_page_alloc_descriptor();

		/* Initialize the buf_pool pointer. */
		bpage->buf_pool_index = buf_pool_index(buf_pool);

		page_zip_des_init(&bpage->zip);
		page_zip_set_size(&bpage->zip, zip_size);
		bpage->zip.data = (page_zip_t*) data;

		mutex_enter(&buf_pool->zip_mutex);
		UNIV_MEM_DESC(bpage->zip.data,
			      page_zip_get_size(&bpage->zip));

		buf_page_init_low(bpage);

		bpage->state	= BUF_BLOCK_ZIP_PAGE;
		bpage->space	= space;
		bpage->offset	= offset;

#ifdef UNIV_DEBUG
		bpage->in_page_hash = FALSE;
		bpage->in_zip_hash = FALSE;
		bpage->in_flush_list = FALSE;
		bpage->in_free_list = FALSE;
		bpage->in_LRU_list = FALSE;
#endif /* UNIV_DEBUG */

		ut_d(bpage->in_page_hash = TRUE);

		if (UNIV_LIKELY_NULL(watch_page)) {

			/* Preserve the reference count. */
			ulint	buf_fix_count = watch_page->buf_fix_count;
			ut_a(buf_fix_count > 0);
			bpage->buf_fix_count += (unsigned) buf_fix_count;
			ut_ad(buf_pool_watch_is_sentinel(buf_pool, watch_page));
			buf_pool_watch_remove(buf_pool, fold, watch_page);
		}

		HASH_INSERT(buf_page_t, hash, buf_pool->page_hash, fold,
			    bpage);

		rw_lock_x_unlock(hash_lock);

		/* The block must be put to the LRU list, to the old blocks.
		The zip_size is already set into the page zip */
		buf_LRU_add_block(bpage, TRUE/* to old blocks */);
#if defined UNIV_DEBUG || defined UNIV_BUF_DEBUG
		buf_LRU_insert_zip_clean(bpage);
#endif /* UNIV_DEBUG || UNIV_BUF_DEBUG */

		buf_page_set_io_fix(bpage, BUF_IO_READ);

		mutex_exit(&buf_pool->zip_mutex);
	}

	buf_pool->n_pend_reads++;
func_exit:
	buf_pool_mutex_exit(buf_pool);

	if (mode == BUF_READ_IBUF_PAGES_ONLY) {

		ibuf_mtr_commit(&mtr);
	}


#ifdef UNIV_SYNC_DEBUG
	ut_ad(!rw_lock_own(hash_lock, RW_LOCK_X));
	ut_ad(!rw_lock_own(hash_lock, RW_LOCK_S));
#endif /* UNIV_SYNC_DEBUG */

	ut_ad(!bpage || buf_page_in_file(bpage));
	return(bpage);
}

/********************************************************************//**
Initializes a page to the buffer buf_pool. The page is usually not read
from a file even if it cannot be found in the buffer buf_pool. This is one
of the functions which perform to a block a state transition NOT_USED =>
FILE_PAGE (the other is buf_page_get_gen).
@return pointer to the block, page bufferfixed */

buf_block_t*
buf_page_create(
/*============*/
	ulint	space,	/*!< in: space id */
	ulint	offset,	/*!< in: offset of the page within space in units of
			a page */
	ulint	zip_size,/*!< in: compressed page size, or 0 */
	mtr_t*	mtr)	/*!< in: mini-transaction handle */
{
	buf_frame_t*	frame;
	buf_block_t*	block;
	ulint		fold;
	buf_block_t*	free_block	= NULL;
	buf_pool_t*	buf_pool	= buf_pool_get(space, offset);
	rw_lock_t*	hash_lock;

	ut_ad(mtr);
	ut_ad(mtr->state == MTR_ACTIVE);
	ut_ad(space || !zip_size);

	free_block = buf_LRU_get_free_block(buf_pool);

	fold = buf_page_address_fold(space, offset);
	hash_lock = buf_page_hash_lock_get(buf_pool, fold);

	buf_pool_mutex_enter(buf_pool);
	rw_lock_x_lock(hash_lock);

	block = (buf_block_t*) buf_page_hash_get_low(
		buf_pool, space, offset, fold);

	if (block
	    && buf_page_in_file(&block->page)
	    && !buf_pool_watch_is_sentinel(buf_pool, &block->page)) {
#ifdef UNIV_IBUF_COUNT_DEBUG
		ut_a(ibuf_count_get(space, offset) == 0);
#endif
#if defined UNIV_DEBUG_FILE_ACCESSES || defined UNIV_DEBUG
		block->page.file_page_was_freed = FALSE;
#endif /* UNIV_DEBUG_FILE_ACCESSES || UNIV_DEBUG */

		/* Page can be found in buf_pool */
		buf_pool_mutex_exit(buf_pool);
		rw_lock_x_unlock(hash_lock);

		buf_block_free(free_block);

		return(buf_page_get_with_no_latch(space, zip_size,
						  offset, mtr));
	}

	/* If we get here, the page was not in buf_pool: init it there */

	DBUG_PRINT("ib_buf", ("create page %u:%u",
			      unsigned(space), unsigned(offset)));

	block = free_block;

	buf_page_mutex_enter(block);

	buf_page_init(buf_pool, space, offset, fold, zip_size, block);

	rw_lock_x_unlock(hash_lock);

	/* The block must be put to the LRU list */
	buf_LRU_add_block(&block->page, FALSE);

	buf_block_buf_fix_inc(block, __FILE__, __LINE__);
	buf_pool->stat.n_pages_created++;

	if (zip_size) {
		void*	data;
		ibool	lru;

		/* Prevent race conditions during buf_buddy_alloc(),
		which may release and reacquire buf_pool->mutex,
		by IO-fixing and X-latching the block. */

		buf_page_set_io_fix(&block->page, BUF_IO_READ);
		rw_lock_x_lock(&block->lock);

		buf_page_mutex_exit(block);
		/* buf_pool->mutex may be released and reacquired by
		buf_buddy_alloc().  Thus, we must release block->mutex
		in order not to break the latching order in
		the reacquisition of buf_pool->mutex.  We also must
		defer this operation until after the block descriptor
		has been added to buf_pool->LRU and buf_pool->page_hash. */
		data = buf_buddy_alloc(buf_pool, zip_size, &lru);
		buf_page_mutex_enter(block);
		block->page.zip.data = (page_zip_t*) data;

		/* To maintain the invariant
		block->in_unzip_LRU_list
		== buf_page_belongs_to_unzip_LRU(&block->page)
		we have to add this block to unzip_LRU after
		block->page.zip.data is set. */
		ut_ad(buf_page_belongs_to_unzip_LRU(&block->page));
		buf_unzip_LRU_add_block(block, FALSE);

		buf_page_set_io_fix(&block->page, BUF_IO_NONE);
		rw_lock_x_unlock(&block->lock);
	}

	buf_pool_mutex_exit(buf_pool);

	mtr_memo_push(mtr, block, MTR_MEMO_BUF_FIX);

	buf_page_set_accessed(&block->page);

	buf_page_mutex_exit(block);

	/* Delete possible entries for the page from the insert buffer:
	such can exist if the page belonged to an index which was dropped */
	ibuf_merge_or_delete_for_page(NULL, space, offset, zip_size, TRUE);

	frame = block->frame;

	memset(frame + FIL_PAGE_PREV, 0xff, 4);
	memset(frame + FIL_PAGE_NEXT, 0xff, 4);
	mach_write_to_2(frame + FIL_PAGE_TYPE, FIL_PAGE_TYPE_ALLOCATED);

	/* Reset to zero the file flush lsn field in the page; if the first
	page of an ibdata file is 'created' in this function into the buffer
	pool then we lose the original contents of the file flush lsn stamp.
	Then InnoDB could in a crash recovery print a big, false, corruption
	warning if the stamp contains an lsn bigger than the ib_logfile lsn. */

	memset(frame + FIL_PAGE_FILE_FLUSH_LSN, 0, 8);

#if defined UNIV_DEBUG || defined UNIV_BUF_DEBUG
	ut_a(++buf_dbg_counter % 5771 || buf_validate());
#endif /* UNIV_DEBUG || UNIV_BUF_DEBUG */
#ifdef UNIV_IBUF_COUNT_DEBUG
	ut_a(ibuf_count_get(buf_block_get_space(block),
			    buf_block_get_page_no(block)) == 0);
#endif
	return(block);
}

/********************************************************************//**
Monitor the buffer page read/write activity, and increment corresponding
counter value if MONITOR_MODULE_BUF_PAGE (module_buf_page) module is
enabled. */
static
void
buf_page_monitor(
/*=============*/
	const buf_page_t*	bpage,	/*!< in: pointer to the block */
	enum buf_io_fix		io_type)/*!< in: io_fix types */
{
	const byte*	frame;
	monitor_id_t	counter;

	/* If the counter module is not turned on, just return */
	if (!MONITOR_IS_ON(MONITOR_MODULE_BUF_PAGE)) {
		return;
	}

	ut_a(io_type == BUF_IO_READ || io_type == BUF_IO_WRITE);

	frame = bpage->zip.data
		? bpage->zip.data
		: ((buf_block_t*) bpage)->frame;

	switch (fil_page_get_type(frame)) {
		ulint	level;

	case FIL_PAGE_INDEX:
		level = btr_page_get_level_low(frame);

		/* Check if it is an index page for insert buffer */
		if (btr_page_get_index_id(frame)
		    == (index_id_t)(DICT_IBUF_ID_MIN + IBUF_SPACE_ID)) {
			if (level == 0) {
				counter = MONITOR_RW_COUNTER(
					io_type, MONITOR_INDEX_IBUF_LEAF_PAGE);
			} else {
				counter = MONITOR_RW_COUNTER(
					io_type,
					MONITOR_INDEX_IBUF_NON_LEAF_PAGE);
			}
		} else {
			if (level == 0) {
				counter = MONITOR_RW_COUNTER(
					io_type, MONITOR_INDEX_LEAF_PAGE);
			} else {
				counter = MONITOR_RW_COUNTER(
					io_type, MONITOR_INDEX_NON_LEAF_PAGE);
			}
		}
		break;

        case FIL_PAGE_UNDO_LOG:
		counter = MONITOR_RW_COUNTER(io_type, MONITOR_UNDO_LOG_PAGE);
		break;

        case FIL_PAGE_INODE:
		counter = MONITOR_RW_COUNTER(io_type, MONITOR_INODE_PAGE);
		break;

        case FIL_PAGE_IBUF_FREE_LIST:
		counter = MONITOR_RW_COUNTER(io_type,
					     MONITOR_IBUF_FREELIST_PAGE);
		break;

        case FIL_PAGE_IBUF_BITMAP:
		counter = MONITOR_RW_COUNTER(io_type,
					     MONITOR_IBUF_BITMAP_PAGE);
		break;

        case FIL_PAGE_TYPE_SYS:
		counter = MONITOR_RW_COUNTER(io_type, MONITOR_SYSTEM_PAGE);
		break;

        case FIL_PAGE_TYPE_TRX_SYS:
		counter = MONITOR_RW_COUNTER(io_type, MONITOR_TRX_SYSTEM_PAGE);
		break;

        case FIL_PAGE_TYPE_FSP_HDR:
		counter = MONITOR_RW_COUNTER(io_type, MONITOR_FSP_HDR_PAGE);
		break;

        case FIL_PAGE_TYPE_XDES:
		counter = MONITOR_RW_COUNTER(io_type, MONITOR_XDES_PAGE);
		break;

        case FIL_PAGE_TYPE_BLOB:
		counter = MONITOR_RW_COUNTER(io_type, MONITOR_BLOB_PAGE);
		break;

        case FIL_PAGE_TYPE_ZBLOB:
		counter = MONITOR_RW_COUNTER(io_type, MONITOR_ZBLOB_PAGE);
		break;

        case FIL_PAGE_TYPE_ZBLOB2:
		counter = MONITOR_RW_COUNTER(io_type, MONITOR_ZBLOB2_PAGE);
		break;

	default:
		counter = MONITOR_RW_COUNTER(io_type, MONITOR_OTHER_PAGE);
	}

	MONITOR_INC_NOCHECK(counter);
}

/********************************************************************//**
Mark a table with the specified space pointed by bpage->space corrupted.
Also remove the bpage from LRU list.
@return TRUE if successful */
static
ibool
buf_mark_space_corrupt(
/*===================*/
	buf_page_t*	bpage)	/*!< in: pointer to the block in question */
{
	buf_pool_t*	buf_pool = buf_pool_from_bpage(bpage);
	const ibool	uncompressed = (buf_page_get_state(bpage)
					== BUF_BLOCK_FILE_PAGE);
	ulint		space = bpage->space;
	ibool		ret = TRUE;

	/* First unfix and release lock on the bpage */
	buf_pool_mutex_enter(buf_pool);
	mutex_enter(buf_page_get_mutex(bpage));
	ut_ad(buf_page_get_io_fix(bpage) == BUF_IO_READ);
	ut_ad(bpage->buf_fix_count == 0);

	/* Set BUF_IO_NONE before we remove the block from LRU list */
	buf_page_set_io_fix(bpage, BUF_IO_NONE);

	if (uncompressed) {
		rw_lock_x_unlock_gen(
			&((buf_block_t*) bpage)->lock,
			BUF_IO_READ);
	}

	mutex_exit(buf_page_get_mutex(bpage));

	/* Find the table with specified space id, and mark it corrupted */
	if (dict_set_corrupted_by_space(space)) {
		buf_LRU_free_one_page(bpage);
	} else {
		ret = FALSE;
	}

	ut_ad(buf_pool->n_pend_reads > 0);
	buf_pool->n_pend_reads--;

	buf_pool_mutex_exit(buf_pool);

	return(ret);
}

/********************************************************************//**
Completes an asynchronous read or write request of a file page to or from
the buffer pool.
@return true if successful */

bool
buf_page_io_complete(
/*=================*/
	buf_page_t*	bpage,	/*!< in: pointer to the block in question */
	bool		evict)	/*!< in: whether or not to evict the page
				from LRU list. */

{
	enum buf_io_fix	io_type;
	buf_pool_t*	buf_pool = buf_pool_from_bpage(bpage);
	const ibool	uncompressed = (buf_page_get_state(bpage)
					== BUF_BLOCK_FILE_PAGE);

	ut_a(buf_page_in_file(bpage));

	/* We do not need protect io_fix here by mutex to read
	it because this is the only function where we can change the value
	from BUF_IO_READ or BUF_IO_WRITE to some other value, and our code
	ensures that this is the only thread that handles the i/o for this
	block. */

	io_type = buf_page_get_io_fix(bpage);
	ut_ad(io_type == BUF_IO_READ || io_type == BUF_IO_WRITE);

	if (io_type == BUF_IO_READ) {
		ulint	read_page_no;
		ulint	read_space_id;
		byte*	frame;

		if (buf_page_get_zip_size(bpage)) {
			frame = bpage->zip.data;
			buf_pool->n_pend_unzip++;
			if (uncompressed
			    && !buf_zip_decompress((buf_block_t*) bpage,
						   FALSE)) {

				buf_pool->n_pend_unzip--;
				goto corrupt;
			}
			buf_pool->n_pend_unzip--;
		} else {
			ut_a(uncompressed);
			frame = ((buf_block_t*) bpage)->frame;
		}

		/* If this page is not uninitialized and not in the
		doublewrite buffer, then the page number and space id
		should be the same as in block. */
		read_page_no = mach_read_from_4(frame + FIL_PAGE_OFFSET);
		read_space_id = mach_read_from_4(
			frame + FIL_PAGE_ARCH_LOG_NO_OR_SPACE_ID);

		if (bpage->space == TRX_SYS_SPACE
		    && buf_dblwr_page_inside(bpage->offset)) {

			ut_print_timestamp(stderr);
			fprintf(stderr,
				"  InnoDB: Error: reading page %lu\n"
				"InnoDB: which is in the"
				" doublewrite buffer!\n",
				(ulong) bpage->offset);
		} else if (!read_space_id && !read_page_no) {
			/* This is likely an uninitialized page. */
		} else if ((bpage->space
			    && bpage->space != read_space_id)
			   || bpage->offset != read_page_no) {
			/* We did not compare space_id to read_space_id
			if bpage->space == 0, because the field on the
			page may contain garbage in MySQL < 4.1.1,
			which only supported bpage->space == 0. */

			ut_print_timestamp(stderr);
			fprintf(stderr,
				"  InnoDB: Error: space id and page n:o"
				" stored in the page\n"
				"InnoDB: read in are %lu:%lu,"
				" should be %lu:%lu!\n",
				(ulong) read_space_id, (ulong) read_page_no,
				(ulong) bpage->space,
				(ulong) bpage->offset);
		}

		/* From version 3.23.38 up we store the page checksum
		to the 4 first bytes of the page end lsn field */

		if (buf_page_is_corrupted(true, frame,
					  buf_page_get_zip_size(bpage))) {

			/* Not a real corruption if it was triggered by
			error injection */
			DBUG_EXECUTE_IF("buf_page_is_corrupt_failure",
				if (bpage->space > TRX_SYS_SPACE
				    && buf_mark_space_corrupt(bpage)) {
					ib_logf(IB_LOG_LEVEL_INFO,
						"Simulated page corruption");
					return(true);
				}
				goto page_not_corrupt;
				;);
corrupt:
			fprintf(stderr,
				"InnoDB: Database page corruption on disk"
				" or a failed\n"
				"InnoDB: file read of page %lu.\n"
				"InnoDB: You may have to recover"
				" from a backup.\n",
				(ulong) bpage->offset);
			buf_page_print(frame, buf_page_get_zip_size(bpage),
				       BUF_PAGE_PRINT_NO_CRASH);
			fprintf(stderr,
				"InnoDB: Database page corruption on disk"
				" or a failed\n"
				"InnoDB: file read of page %lu.\n"
				"InnoDB: You may have to recover"
				" from a backup.\n",
				(ulong) bpage->offset);
			fputs("InnoDB: It is also possible that"
			      " your operating\n"
			      "InnoDB: system has corrupted its"
			      " own file cache\n"
			      "InnoDB: and rebooting your computer"
			      " removes the\n"
			      "InnoDB: error.\n"
			      "InnoDB: If the corrupt page is an index page\n"
			      "InnoDB: you can also try to"
			      " fix the corruption\n"
			      "InnoDB: by dumping, dropping,"
			      " and reimporting\n"
			      "InnoDB: the corrupt table."
			      " You can use CHECK\n"
			      "InnoDB: TABLE to scan your"
			      " table for corruption.\n"
			      "InnoDB: See also "
			      REFMAN "forcing-innodb-recovery.html\n"
			      "InnoDB: about forcing recovery.\n", stderr);

			if (srv_force_recovery < SRV_FORCE_IGNORE_CORRUPT) {
				/* If page space id is larger than TRX_SYS_SPACE
				(0), we will attempt to mark the corresponding
				table as corrupted instead of crashing server */
				if (bpage->space > TRX_SYS_SPACE
				    && buf_mark_space_corrupt(bpage)) {
					return(false);
				} else {
					ib_logf(IB_LOG_LEVEL_FATAL,
						"Aborting because of a"
						" corrupt database page.");
				}
			}
		}

		DBUG_EXECUTE_IF("buf_page_is_corrupt_failure",
				page_not_corrupt:  bpage = bpage; );

		if (recv_recovery_is_on()) {
			/* Pages must be uncompressed for crash recovery. */
			ut_a(uncompressed);
			recv_recover_page(TRUE, (buf_block_t*) bpage);
		}

		/* If space is being truncated then avoid ibuf operation.
		During re-init we have already freed ibuf entries. */
		if (uncompressed
		    && !recv_no_ibuf_operations
		    && !srv_is_tablespace_truncated(bpage->space)) {
			ibuf_merge_or_delete_for_page(
				(buf_block_t*) bpage, bpage->space,
				bpage->offset, buf_page_get_zip_size(bpage),
				TRUE);
		}
	}

	buf_pool_mutex_enter(buf_pool);
	mutex_enter(buf_page_get_mutex(bpage));

#ifdef UNIV_IBUF_COUNT_DEBUG
	if (io_type == BUF_IO_WRITE || uncompressed) {
		/* For BUF_IO_READ of compressed-only blocks, the
		buffered operations will be merged by buf_page_get_gen()
		after the block has been uncompressed. */
		ut_a(ibuf_count_get(bpage->space, bpage->offset) == 0);
	}
#endif
	/* Because this thread which does the unlocking is not the same that
	did the locking, we use a pass value != 0 in unlock, which simply
	removes the newest lock debug record, without checking the thread
	id. */

	buf_page_set_io_fix(bpage, BUF_IO_NONE);
	buf_page_monitor(bpage, io_type);

	switch (io_type) {
	case BUF_IO_READ:
		/* NOTE that the call to ibuf may have moved the ownership of
		the x-latch to this OS thread: do not let this confuse you in
		debugging! */

		ut_ad(buf_pool->n_pend_reads > 0);
		buf_pool->n_pend_reads--;
		buf_pool->stat.n_pages_read++;

		if (uncompressed) {
			rw_lock_x_unlock_gen(&((buf_block_t*) bpage)->lock,
					     BUF_IO_READ);
		}

		mutex_exit(buf_page_get_mutex(bpage));

		break;

	case BUF_IO_WRITE:
		/* Write means a flush operation: call the completion
		routine in the flush system */

		buf_flush_write_complete(bpage);

		if (uncompressed) {
			rw_lock_sx_unlock_gen(&((buf_block_t*) bpage)->lock,
					      BUF_IO_WRITE);
		}

		buf_pool->stat.n_pages_written++;

		/* We decide whether or not to evict the page from the
		LRU list based on the flush_type.
		* BUF_FLUSH_LIST: don't evict
		* BUF_FLUSH_LRU: always evict
		* BUF_FLUSH_SINGLE_PAGE: eviction preference is passed
		by the caller explicitly. */
		if (buf_page_get_flush_type(bpage) == BUF_FLUSH_LRU) {
			evict = true;
		}

		if (evict) {
			mutex_exit(buf_page_get_mutex(bpage));
			buf_LRU_free_page(bpage, true);
		} else {
			mutex_exit(buf_page_get_mutex(bpage));
		}

		break;

	default:
		ut_error;
	}


	DBUG_PRINT("ib_buf", ("%s page %u:%u",
			      io_type == BUF_IO_READ ? "read" : "wrote",
			      bpage->space, bpage->offset));

	buf_pool_mutex_exit(buf_pool);

	return(true);
}

/*********************************************************************//**
Asserts that all file pages in the buffer are in a replaceable state.
@return TRUE */
static
ibool
buf_all_freed_instance(
/*===================*/
	buf_pool_t*	buf_pool)	/*!< in: buffer pool instancce */
{
	ulint		i;
	buf_chunk_t*	chunk;

	ut_ad(buf_pool);

	buf_pool_mutex_enter(buf_pool);

	chunk = buf_pool->chunks;

	for (i = buf_pool->n_chunks; i--; chunk++) {

		const buf_block_t* block = buf_chunk_not_freed(chunk);

		if (UNIV_LIKELY_NULL(block)) {
			ib_logf(IB_LOG_LEVEL_FATAL,
				"Page %lu %lu still fixed or dirty",
				(ulong) block->page.space,
				(ulong) block->page.offset);
		}
	}

	buf_pool_mutex_exit(buf_pool);

	return(TRUE);
}

/*********************************************************************//**
Invalidates file pages in one buffer pool instance */
static
void
buf_pool_invalidate_instance(
/*=========================*/
	buf_pool_t*	buf_pool)	/*!< in: buffer pool instance */
{
	ulint		i;

	buf_pool_mutex_enter(buf_pool);

	for (i = BUF_FLUSH_LRU; i < BUF_FLUSH_N_TYPES; i++) {

		/* As this function is called during startup and
		during redo application phase during recovery, InnoDB
		is single threaded (apart from IO helper threads) at
		this stage. No new write batch can be in intialization
		stage at this point. */
		ut_ad(buf_pool->init_flush[i] == FALSE);

		/* However, it is possible that a write batch that has
		been posted earlier is still not complete. For buffer
		pool invalidation to proceed we must ensure there is NO
		write activity happening. */
		if (buf_pool->n_flush[i] > 0) {
			buf_flush_t	type = static_cast<buf_flush_t>(i);

			buf_pool_mutex_exit(buf_pool);
			buf_flush_wait_batch_end(buf_pool, type);
			buf_pool_mutex_enter(buf_pool);
		}
	}

	buf_pool_mutex_exit(buf_pool);

	ut_ad(buf_all_freed_instance(buf_pool));

	buf_pool_mutex_enter(buf_pool);

	while (buf_LRU_scan_and_free_block(buf_pool, true)) {
	}

	ut_ad(UT_LIST_GET_LEN(buf_pool->LRU) == 0);
	ut_ad(UT_LIST_GET_LEN(buf_pool->unzip_LRU) == 0);

	buf_pool->freed_page_clock = 0;
	buf_pool->LRU_old = NULL;
	buf_pool->LRU_old_len = 0;

	memset(&buf_pool->stat, 0x00, sizeof(buf_pool->stat));
	buf_refresh_io_stats(buf_pool);

	buf_pool_mutex_exit(buf_pool);
}

/*********************************************************************//**
Invalidates the file pages in the buffer pool when an archive recovery is
completed. All the file pages buffered must be in a replaceable state when
this function is called: not latched and not modified. */

void
buf_pool_invalidate(void)
/*=====================*/
{
	ulint   i;

	for (i = 0; i < srv_buf_pool_instances; i++) {
		buf_pool_invalidate_instance(buf_pool_from_array(i));
	}
}

#if defined UNIV_DEBUG || defined UNIV_BUF_DEBUG
/*********************************************************************//**
Validates data in one buffer pool instance
@return TRUE */
static
ibool
buf_pool_validate_instance(
/*=======================*/
	buf_pool_t*	buf_pool)	/*!< in: buffer pool instance */
{
	buf_page_t*	b;
	buf_chunk_t*	chunk;
	ulint		i;
	ulint		n_lru_flush	= 0;
	ulint		n_page_flush	= 0;
	ulint		n_list_flush	= 0;
	ulint		n_lru		= 0;
	ulint		n_flush		= 0;
	ulint		n_free		= 0;
	ulint		n_zip		= 0;
	ulint		fold		= 0;
	ulint		space		= 0;
	ulint		offset		= 0;

	ut_ad(buf_pool);

	buf_pool_mutex_enter(buf_pool);
	hash_lock_x_all(buf_pool->page_hash);

	chunk = buf_pool->chunks;

	/* Check the uncompressed blocks. */

	for (i = buf_pool->n_chunks; i--; chunk++) {

		ulint		j;
		buf_block_t*	block = chunk->blocks;

		for (j = chunk->size; j--; block++) {

			buf_page_mutex_enter(block);

			switch (buf_block_get_state(block)) {
			case BUF_BLOCK_POOL_WATCH:
			case BUF_BLOCK_ZIP_PAGE:
			case BUF_BLOCK_ZIP_DIRTY:
				/* These should only occur on
				zip_clean, zip_free[], or flush_list. */
				ut_error;
				break;

			case BUF_BLOCK_FILE_PAGE:
				space = buf_block_get_space(block);
				offset = buf_block_get_page_no(block);
				fold = buf_page_address_fold(space, offset);
				ut_a(buf_page_hash_get_low(buf_pool,
							   space,
							   offset,
							   fold)
				     == &block->page);

#ifdef UNIV_IBUF_COUNT_DEBUG
				ut_a(buf_page_get_io_fix(&block->page)
				     == BUF_IO_READ
				     || !ibuf_count_get(buf_block_get_space(
								block),
							buf_block_get_page_no(
								block)));
#endif
				switch (buf_page_get_io_fix(&block->page)) {
				case BUF_IO_NONE:
					break;

				case BUF_IO_WRITE:
					switch (buf_page_get_flush_type(
							&block->page)) {
					case BUF_FLUSH_LRU:
						n_lru_flush++;
						goto assert_s_latched;
					case BUF_FLUSH_SINGLE_PAGE:
						n_page_flush++;
assert_s_latched:
						ut_a(rw_lock_is_locked(
							     &block->lock,
								     RW_LOCK_S)
						     || rw_lock_is_locked(
								&block->lock,
								RW_LOCK_SX));
						break;
					case BUF_FLUSH_LIST:
						n_list_flush++;
						break;
					default:
						ut_error;
					}

					break;

				case BUF_IO_READ:

					ut_a(rw_lock_is_locked(&block->lock,
							       RW_LOCK_X));
					break;

				case BUF_IO_PIN:
					break;
				}

				n_lru++;
				break;

			case BUF_BLOCK_NOT_USED:
				n_free++;
				break;

			case BUF_BLOCK_READY_FOR_USE:
			case BUF_BLOCK_MEMORY:
			case BUF_BLOCK_REMOVE_HASH:
				/* do nothing */
				break;
			}

			buf_page_mutex_exit(block);
		}
	}

	mutex_enter(&buf_pool->zip_mutex);

	/* Check clean compressed-only blocks. */

	for (b = UT_LIST_GET_FIRST(buf_pool->zip_clean); b;
	     b = UT_LIST_GET_NEXT(list, b)) {
		ut_a(buf_page_get_state(b) == BUF_BLOCK_ZIP_PAGE);
		switch (buf_page_get_io_fix(b)) {
		case BUF_IO_NONE:
		case BUF_IO_PIN:
			/* All clean blocks should be I/O-unfixed. */
			break;
		case BUF_IO_READ:
			/* In buf_LRU_free_page(), we temporarily set
			b->io_fix = BUF_IO_READ for a newly allocated
			control block in order to prevent
			buf_page_get_gen() from decompressing the block. */
			break;
		default:
			ut_error;
			break;
		}

		/* It is OK to read oldest_modification here because
		we have acquired buf_pool->zip_mutex above which acts
		as the 'block->mutex' for these bpages. */
		ut_a(!b->oldest_modification);
		fold = buf_page_address_fold(b->space, b->offset);
		ut_a(buf_page_hash_get_low(buf_pool, b->space, b->offset,
					   fold) == b);
		n_lru++;
		n_zip++;
	}

	/* Check dirty blocks. */

	buf_flush_list_mutex_enter(buf_pool);
	for (b = UT_LIST_GET_FIRST(buf_pool->flush_list); b;
	     b = UT_LIST_GET_NEXT(list, b)) {
		ut_ad(b->in_flush_list);
		ut_a(b->oldest_modification);
		n_flush++;

		switch (buf_page_get_state(b)) {
		case BUF_BLOCK_ZIP_DIRTY:
			n_lru++;
			n_zip++;
			switch (buf_page_get_io_fix(b)) {
			case BUF_IO_NONE:
			case BUF_IO_READ:
			case BUF_IO_PIN:
				break;
			case BUF_IO_WRITE:
				switch (buf_page_get_flush_type(b)) {
				case BUF_FLUSH_LRU:
					n_lru_flush++;
					break;
				case BUF_FLUSH_SINGLE_PAGE:
					n_page_flush++;
					break;
				case BUF_FLUSH_LIST:
					n_list_flush++;
					break;
				default:
					ut_error;
				}
				break;
			}
			break;
		case BUF_BLOCK_FILE_PAGE:
			/* uncompressed page */
			break;
		case BUF_BLOCK_POOL_WATCH:
		case BUF_BLOCK_ZIP_PAGE:
		case BUF_BLOCK_NOT_USED:
		case BUF_BLOCK_READY_FOR_USE:
		case BUF_BLOCK_MEMORY:
		case BUF_BLOCK_REMOVE_HASH:
			ut_error;
			break;
		}
		fold = buf_page_address_fold(b->space, b->offset);
		ut_a(buf_page_hash_get_low(buf_pool, b->space, b->offset,
					   fold) == b);
	}

	ut_a(UT_LIST_GET_LEN(buf_pool->flush_list) == n_flush);

	hash_unlock_x_all(buf_pool->page_hash);
	buf_flush_list_mutex_exit(buf_pool);

	mutex_exit(&buf_pool->zip_mutex);

	if (n_lru + n_free > buf_pool->curr_size + n_zip) {
		ib_logf(IB_LOG_LEVEL_FATAL,
			"n_LRU %lu, n_free %lu, pool %lu zip %lu"
			" Aborting...",
			(ulong) n_lru, (ulong) n_free,
			(ulong) buf_pool->curr_size, (ulong) n_zip);
	}

	ut_a(UT_LIST_GET_LEN(buf_pool->LRU) == n_lru);
	if (UT_LIST_GET_LEN(buf_pool->free) != n_free) {
		ib_logf(IB_LOG_LEVEL_FATAL,
			"Free list len %lu, free blocks %lu  Aborting...",
			(ulong) UT_LIST_GET_LEN(buf_pool->free),
			(ulong) n_free);
	}

	ut_a(buf_pool->n_flush[BUF_FLUSH_LIST] == n_list_flush);
	ut_a(buf_pool->n_flush[BUF_FLUSH_LRU] == n_lru_flush);
	ut_a(buf_pool->n_flush[BUF_FLUSH_SINGLE_PAGE] == n_page_flush);

	buf_pool_mutex_exit(buf_pool);

	ut_a(buf_LRU_validate());
	ut_a(buf_flush_validate(buf_pool));

	return(TRUE);
}

/*********************************************************************//**
Validates the buffer buf_pool data structure.
@return TRUE */

ibool
buf_validate(void)
/*==============*/
{
	ulint	i;

	for (i = 0; i < srv_buf_pool_instances; i++) {
		buf_pool_t*	buf_pool;

		buf_pool = buf_pool_from_array(i);

		buf_pool_validate_instance(buf_pool);
	}
	return(TRUE);
}

#endif /* UNIV_DEBUG || UNIV_BUF_DEBUG */

#if defined UNIV_DEBUG_PRINT || defined UNIV_DEBUG || defined UNIV_BUF_DEBUG
/*********************************************************************//**
Prints info of the buffer buf_pool data structure for one instance. */
static
void
buf_print_instance(
/*===============*/
	buf_pool_t*	buf_pool)
{
	index_id_t*	index_ids;
	ulint*		counts;
	ulint		size;
	ulint		i;
	ulint		j;
	index_id_t	id;
	ulint		n_found;
	buf_chunk_t*	chunk;
	dict_index_t*	index;

	ut_ad(buf_pool);

	size = buf_pool->curr_size;

	index_ids = static_cast<index_id_t*>(
		mem_alloc(size * sizeof *index_ids));

	counts = static_cast<ulint*>(mem_alloc(sizeof(ulint) * size));

	buf_pool_mutex_enter(buf_pool);
	buf_flush_list_mutex_enter(buf_pool);

	fprintf(stderr,
		"buf_pool size %lu\n"
		"database pages %lu\n"
		"free pages %lu\n"
		"modified database pages %lu\n"
		"n pending decompressions %lu\n"
		"n pending reads %lu\n"
		"n pending flush LRU %lu list %lu single page %lu\n"
		"pages made young %lu, not young %lu\n"
		"pages read %lu, created %lu, written %lu\n",
		(ulong) size,
		(ulong) UT_LIST_GET_LEN(buf_pool->LRU),
		(ulong) UT_LIST_GET_LEN(buf_pool->free),
		(ulong) UT_LIST_GET_LEN(buf_pool->flush_list),
		(ulong) buf_pool->n_pend_unzip,
		(ulong) buf_pool->n_pend_reads,
		(ulong) buf_pool->n_flush[BUF_FLUSH_LRU],
		(ulong) buf_pool->n_flush[BUF_FLUSH_LIST],
		(ulong) buf_pool->n_flush[BUF_FLUSH_SINGLE_PAGE],
		(ulong) buf_pool->stat.n_pages_made_young,
		(ulong) buf_pool->stat.n_pages_not_made_young,
		(ulong) buf_pool->stat.n_pages_read,
		(ulong) buf_pool->stat.n_pages_created,
		(ulong) buf_pool->stat.n_pages_written);

	buf_flush_list_mutex_exit(buf_pool);

	/* Count the number of blocks belonging to each index in the buffer */

	n_found = 0;

	chunk = buf_pool->chunks;

	for (i = buf_pool->n_chunks; i--; chunk++) {
		buf_block_t*	block		= chunk->blocks;
		ulint		n_blocks	= chunk->size;

		for (; n_blocks--; block++) {
			const buf_frame_t* frame = block->frame;

			if (fil_page_get_type(frame) == FIL_PAGE_INDEX) {

				id = btr_page_get_index_id(frame);

				/* Look for the id in the index_ids array */
				j = 0;

				while (j < n_found) {

					if (index_ids[j] == id) {
						counts[j]++;

						break;
					}
					j++;
				}

				if (j == n_found) {
					n_found++;
					index_ids[j] = id;
					counts[j] = 1;
				}
			}
		}
	}

	buf_pool_mutex_exit(buf_pool);

	for (i = 0; i < n_found; i++) {
		index = dict_index_get_if_in_cache(index_ids[i]);

		fprintf(stderr,
			"Block count for index %llu in buffer is about %lu",
			(ullint) index_ids[i],
			(ulong) counts[i]);

		if (index) {
			putc(' ', stderr);
			dict_index_name_print(stderr, NULL, index);
		}

		putc('\n', stderr);
	}

	mem_free(index_ids);
	mem_free(counts);

	ut_a(buf_pool_validate_instance(buf_pool));
}

/*********************************************************************//**
Prints info of the buffer buf_pool data structure. */

void
buf_print(void)
/*===========*/
{
	ulint   i;

	for (i = 0; i < srv_buf_pool_instances; i++) {
		buf_pool_t*	buf_pool;

		buf_pool = buf_pool_from_array(i);
		buf_print_instance(buf_pool);
	}
}
#endif /* UNIV_DEBUG_PRINT || UNIV_DEBUG || UNIV_BUF_DEBUG */

#ifdef UNIV_DEBUG
/*********************************************************************//**
Returns the number of latched pages in the buffer pool.
@return number of latched pages */

ulint
buf_get_latched_pages_number_instance(
/*==================================*/
	buf_pool_t*	buf_pool)	/*!< in: buffer pool instance */
{
	buf_page_t*	b;
	ulint		i;
	buf_chunk_t*	chunk;
	ulint		fixed_pages_number = 0;

	buf_pool_mutex_enter(buf_pool);

	chunk = buf_pool->chunks;

	for (i = buf_pool->n_chunks; i--; chunk++) {
		buf_block_t*	block;
		ulint		j;

		block = chunk->blocks;

		for (j = chunk->size; j--; block++) {
			if (buf_block_get_state(block)
			    != BUF_BLOCK_FILE_PAGE) {

				continue;
			}

			buf_page_mutex_enter(block);

			if (block->page.buf_fix_count != 0
			    || buf_page_get_io_fix(&block->page)
			    != BUF_IO_NONE) {
				fixed_pages_number++;
			}

			buf_page_mutex_exit(block);
		}
	}

	mutex_enter(&buf_pool->zip_mutex);

	/* Traverse the lists of clean and dirty compressed-only blocks. */

	for (b = UT_LIST_GET_FIRST(buf_pool->zip_clean); b;
	     b = UT_LIST_GET_NEXT(list, b)) {
		ut_a(buf_page_get_state(b) == BUF_BLOCK_ZIP_PAGE);
		ut_a(buf_page_get_io_fix(b) != BUF_IO_WRITE);

		if (b->buf_fix_count != 0
		    || buf_page_get_io_fix(b) != BUF_IO_NONE) {
			fixed_pages_number++;
		}
	}

	buf_flush_list_mutex_enter(buf_pool);
	for (b = UT_LIST_GET_FIRST(buf_pool->flush_list); b;
	     b = UT_LIST_GET_NEXT(list, b)) {
		ut_ad(b->in_flush_list);

		switch (buf_page_get_state(b)) {
		case BUF_BLOCK_ZIP_DIRTY:
			if (b->buf_fix_count != 0
			    || buf_page_get_io_fix(b) != BUF_IO_NONE) {
				fixed_pages_number++;
			}
			break;
		case BUF_BLOCK_FILE_PAGE:
			/* uncompressed page */
			break;
		case BUF_BLOCK_POOL_WATCH:
		case BUF_BLOCK_ZIP_PAGE:
		case BUF_BLOCK_NOT_USED:
		case BUF_BLOCK_READY_FOR_USE:
		case BUF_BLOCK_MEMORY:
		case BUF_BLOCK_REMOVE_HASH:
			ut_error;
			break;
		}
	}

	buf_flush_list_mutex_exit(buf_pool);
	mutex_exit(&buf_pool->zip_mutex);
	buf_pool_mutex_exit(buf_pool);

	return(fixed_pages_number);
}

/*********************************************************************//**
Returns the number of latched pages in all the buffer pools.
@return number of latched pages */

ulint
buf_get_latched_pages_number(void)
/*==============================*/
{
	ulint	i;
	ulint	total_latched_pages = 0;

	for (i = 0; i < srv_buf_pool_instances; i++) {
		buf_pool_t*	buf_pool;

		buf_pool = buf_pool_from_array(i);

		total_latched_pages += buf_get_latched_pages_number_instance(
			buf_pool);
	}

	return(total_latched_pages);
}

#endif /* UNIV_DEBUG */

/*********************************************************************//**
Returns the number of pending buf pool read ios.
@return number of pending read I/O operations */

ulint
buf_get_n_pending_read_ios(void)
/*============================*/
{
	ulint	pend_ios = 0;

	for (ulint i = 0; i < srv_buf_pool_instances; i++) {
		pend_ios += buf_pool_from_array(i)->n_pend_reads;
	}

	return(pend_ios);
}

/*********************************************************************//**
Returns the ratio in percents of modified pages in the buffer pool /
database pages in the buffer pool.
@return modified page percentage ratio */

ulint
buf_get_modified_ratio_pct(void)
/*============================*/
{
	ulint		ratio;
	ulint		lru_len = 0;
	ulint		free_len = 0;
	ulint		flush_list_len = 0;

	buf_get_total_list_len(&lru_len, &free_len, &flush_list_len);

	ratio = (100 * flush_list_len) / (1 + lru_len + free_len);

	/* 1 + is there to avoid division by zero */

	return(ratio);
}

/*******************************************************************//**
Aggregates a pool stats information with the total buffer pool stats  */
static
void
buf_stats_aggregate_pool_info(
/*==========================*/
	buf_pool_info_t*	total_info,	/*!< in/out: the buffer pool
						info to store aggregated
						result */
	const buf_pool_info_t*	pool_info)	/*!< in: individual buffer pool
						stats info */
{
	ut_a(total_info && pool_info);

	/* Nothing to copy if total_info is the same as pool_info */
	if (total_info == pool_info) {
		return;
	}

	total_info->pool_size += pool_info->pool_size;
	total_info->lru_len += pool_info->lru_len;
	total_info->old_lru_len += pool_info->old_lru_len;
	total_info->free_list_len += pool_info->free_list_len;
	total_info->flush_list_len += pool_info->flush_list_len;
	total_info->n_pend_unzip += pool_info->n_pend_unzip;
	total_info->n_pend_reads += pool_info->n_pend_reads;
	total_info->n_pending_flush_lru += pool_info->n_pending_flush_lru;
	total_info->n_pending_flush_list += pool_info->n_pending_flush_list;
	total_info->n_pages_made_young += pool_info->n_pages_made_young;
	total_info->n_pages_not_made_young += pool_info->n_pages_not_made_young;
	total_info->n_pages_read += pool_info->n_pages_read;
	total_info->n_pages_created += pool_info->n_pages_created;
	total_info->n_pages_written += pool_info->n_pages_written;
	total_info->n_page_gets += pool_info->n_page_gets;
	total_info->n_ra_pages_read_rnd += pool_info->n_ra_pages_read_rnd;
	total_info->n_ra_pages_read += pool_info->n_ra_pages_read;
	total_info->n_ra_pages_evicted += pool_info->n_ra_pages_evicted;
	total_info->page_made_young_rate += pool_info->page_made_young_rate;
	total_info->page_not_made_young_rate +=
		pool_info->page_not_made_young_rate;
	total_info->pages_read_rate += pool_info->pages_read_rate;
	total_info->pages_created_rate += pool_info->pages_created_rate;
	total_info->pages_written_rate += pool_info->pages_written_rate;
	total_info->n_page_get_delta += pool_info->n_page_get_delta;
	total_info->page_read_delta += pool_info->page_read_delta;
	total_info->young_making_delta += pool_info->young_making_delta;
	total_info->not_young_making_delta += pool_info->not_young_making_delta;
	total_info->pages_readahead_rnd_rate += pool_info->pages_readahead_rnd_rate;
	total_info->pages_readahead_rate += pool_info->pages_readahead_rate;
	total_info->pages_evicted_rate += pool_info->pages_evicted_rate;
	total_info->unzip_lru_len += pool_info->unzip_lru_len;
	total_info->io_sum += pool_info->io_sum;
	total_info->io_cur += pool_info->io_cur;
	total_info->unzip_sum += pool_info->unzip_sum;
	total_info->unzip_cur += pool_info->unzip_cur;
}
/*******************************************************************//**
Collect buffer pool stats information for a buffer pool. Also
record aggregated stats if there are more than one buffer pool
in the server */

void
buf_stats_get_pool_info(
/*====================*/
	buf_pool_t*		buf_pool,	/*!< in: buffer pool */
	ulint			pool_id,	/*!< in: buffer pool ID */
	buf_pool_info_t*	all_pool_info)	/*!< in/out: buffer pool info
						to fill */
{
	buf_pool_info_t*        pool_info;
	time_t			current_time;
	double			time_elapsed;

	/* Find appropriate pool_info to store stats for this buffer pool */
	pool_info = &all_pool_info[pool_id];

	buf_pool_mutex_enter(buf_pool);
	buf_flush_list_mutex_enter(buf_pool);

	pool_info->pool_unique_id = pool_id;

	pool_info->pool_size = buf_pool->curr_size;

	pool_info->lru_len = UT_LIST_GET_LEN(buf_pool->LRU);

	pool_info->old_lru_len = buf_pool->LRU_old_len;

	pool_info->free_list_len = UT_LIST_GET_LEN(buf_pool->free);

	pool_info->flush_list_len = UT_LIST_GET_LEN(buf_pool->flush_list);

	pool_info->n_pend_unzip = UT_LIST_GET_LEN(buf_pool->unzip_LRU);

	pool_info->n_pend_reads = buf_pool->n_pend_reads;

	pool_info->n_pending_flush_lru =
		 (buf_pool->n_flush[BUF_FLUSH_LRU]
		  + buf_pool->init_flush[BUF_FLUSH_LRU]);

	pool_info->n_pending_flush_list =
		 (buf_pool->n_flush[BUF_FLUSH_LIST]
		  + buf_pool->init_flush[BUF_FLUSH_LIST]);

	pool_info->n_pending_flush_single_page =
		 (buf_pool->n_flush[BUF_FLUSH_SINGLE_PAGE]
		  + buf_pool->init_flush[BUF_FLUSH_SINGLE_PAGE]);

	buf_flush_list_mutex_exit(buf_pool);

	current_time = time(NULL);
	time_elapsed = 0.001 + difftime(current_time,
					buf_pool->last_printout_time);

	pool_info->n_pages_made_young = buf_pool->stat.n_pages_made_young;

	pool_info->n_pages_not_made_young =
		buf_pool->stat.n_pages_not_made_young;

	pool_info->n_pages_read = buf_pool->stat.n_pages_read;

	pool_info->n_pages_created = buf_pool->stat.n_pages_created;

	pool_info->n_pages_written = buf_pool->stat.n_pages_written;

	pool_info->n_page_gets = buf_pool->stat.n_page_gets;

	pool_info->n_ra_pages_read_rnd = buf_pool->stat.n_ra_pages_read_rnd;
	pool_info->n_ra_pages_read = buf_pool->stat.n_ra_pages_read;

	pool_info->n_ra_pages_evicted = buf_pool->stat.n_ra_pages_evicted;

	pool_info->page_made_young_rate =
		 (buf_pool->stat.n_pages_made_young
		  - buf_pool->old_stat.n_pages_made_young) / time_elapsed;

	pool_info->page_not_made_young_rate =
		 (buf_pool->stat.n_pages_not_made_young
		  - buf_pool->old_stat.n_pages_not_made_young) / time_elapsed;

	pool_info->pages_read_rate =
		(buf_pool->stat.n_pages_read
		  - buf_pool->old_stat.n_pages_read) / time_elapsed;

	pool_info->pages_created_rate =
		(buf_pool->stat.n_pages_created
		 - buf_pool->old_stat.n_pages_created) / time_elapsed;

	pool_info->pages_written_rate =
		(buf_pool->stat.n_pages_written
		 - buf_pool->old_stat.n_pages_written) / time_elapsed;

	pool_info->n_page_get_delta = buf_pool->stat.n_page_gets
				      - buf_pool->old_stat.n_page_gets;

	if (pool_info->n_page_get_delta) {
		pool_info->page_read_delta = buf_pool->stat.n_pages_read
					     - buf_pool->old_stat.n_pages_read;

		pool_info->young_making_delta =
			buf_pool->stat.n_pages_made_young
			- buf_pool->old_stat.n_pages_made_young;

		pool_info->not_young_making_delta =
			buf_pool->stat.n_pages_not_made_young
			- buf_pool->old_stat.n_pages_not_made_young;
	}
	pool_info->pages_readahead_rnd_rate =
		 (buf_pool->stat.n_ra_pages_read_rnd
		  - buf_pool->old_stat.n_ra_pages_read_rnd) / time_elapsed;


	pool_info->pages_readahead_rate =
		 (buf_pool->stat.n_ra_pages_read
		  - buf_pool->old_stat.n_ra_pages_read) / time_elapsed;

	pool_info->pages_evicted_rate =
		(buf_pool->stat.n_ra_pages_evicted
		 - buf_pool->old_stat.n_ra_pages_evicted) / time_elapsed;

	pool_info->unzip_lru_len = UT_LIST_GET_LEN(buf_pool->unzip_LRU);

	pool_info->io_sum = buf_LRU_stat_sum.io;

	pool_info->io_cur = buf_LRU_stat_cur.io;

	pool_info->unzip_sum = buf_LRU_stat_sum.unzip;

	pool_info->unzip_cur = buf_LRU_stat_cur.unzip;

	buf_refresh_io_stats(buf_pool);
	buf_pool_mutex_exit(buf_pool);
}

/*********************************************************************//**
Prints info of the buffer i/o. */

void
buf_print_io_instance(
/*==================*/
	buf_pool_info_t*pool_info,	/*!< in: buffer pool info */
	FILE*		file)		/*!< in/out: buffer where to print */
{
	ut_ad(pool_info);

	fprintf(file,
		"Buffer pool size   %lu\n"
		"Free buffers       %lu\n"
		"Database pages     %lu\n"
		"Old database pages %lu\n"
		"Modified db pages  %lu\n"
		"Pending reads %lu\n"
		"Pending writes: LRU %lu, flush list %lu, single page %lu\n",
		pool_info->pool_size,
		pool_info->free_list_len,
		pool_info->lru_len,
		pool_info->old_lru_len,
		pool_info->flush_list_len,
		pool_info->n_pend_reads,
		pool_info->n_pending_flush_lru,
		pool_info->n_pending_flush_list,
		pool_info->n_pending_flush_single_page);

	fprintf(file,
		"Pages made young %lu, not young %lu\n"
		"%.2f youngs/s, %.2f non-youngs/s\n"
		"Pages read %lu, created %lu, written %lu\n"
		"%.2f reads/s, %.2f creates/s, %.2f writes/s\n",
		pool_info->n_pages_made_young,
		pool_info->n_pages_not_made_young,
		pool_info->page_made_young_rate,
		pool_info->page_not_made_young_rate,
		pool_info->n_pages_read,
		pool_info->n_pages_created,
		pool_info->n_pages_written,
		pool_info->pages_read_rate,
		pool_info->pages_created_rate,
		pool_info->pages_written_rate);

	if (pool_info->n_page_get_delta) {
		fprintf(file,
			"Buffer pool hit rate %lu / 1000,"
			" young-making rate %lu / 1000 not %lu / 1000\n",
			(ulong) (1000 - (1000 * pool_info->page_read_delta
					 / pool_info->n_page_get_delta)),
			(ulong) (1000 * pool_info->young_making_delta
				 / pool_info->n_page_get_delta),
			(ulong) (1000 * pool_info->not_young_making_delta
				 / pool_info->n_page_get_delta));
	} else {
		fputs("No buffer pool page gets since the last printout\n",
		      file);
	}

	/* Statistics about read ahead algorithm */
	fprintf(file, "Pages read ahead %.2f/s,"
		" evicted without access %.2f/s,"
		" Random read ahead %.2f/s\n",

		pool_info->pages_readahead_rate,
		pool_info->pages_evicted_rate,
		pool_info->pages_readahead_rnd_rate);

	/* Print some values to help us with visualizing what is
	happening with LRU eviction. */
	fprintf(file,
		"LRU len: %lu, unzip_LRU len: %lu\n"
		"I/O sum[%lu]:cur[%lu], unzip sum[%lu]:cur[%lu]\n",
		pool_info->lru_len, pool_info->unzip_lru_len,
		pool_info->io_sum, pool_info->io_cur,
		pool_info->unzip_sum, pool_info->unzip_cur);
}

/*********************************************************************//**
Prints info of the buffer i/o. */

void
buf_print_io(
/*=========*/
	FILE*	file)	/*!< in/out: buffer where to print */
{
	ulint			i;
	buf_pool_info_t*	pool_info;
	buf_pool_info_t*	pool_info_total;

	/* If srv_buf_pool_instances is greater than 1, allocate
	one extra buf_pool_info_t, the last one stores
	aggregated/total values from all pools */
	if (srv_buf_pool_instances > 1) {
		pool_info = (buf_pool_info_t*) mem_zalloc((
			srv_buf_pool_instances + 1) * sizeof *pool_info);

		pool_info_total = &pool_info[srv_buf_pool_instances];
	} else {
		ut_a(srv_buf_pool_instances == 1);

		pool_info_total = pool_info =
			static_cast<buf_pool_info_t*>(
				mem_zalloc(sizeof *pool_info));
	}

	for (i = 0; i < srv_buf_pool_instances; i++) {
		buf_pool_t*	buf_pool;

		buf_pool = buf_pool_from_array(i);

		/* Fetch individual buffer pool info and calculate
		aggregated stats along the way */
		buf_stats_get_pool_info(buf_pool, i, pool_info);

		/* If we have more than one buffer pool, store
		the aggregated stats  */
		if (srv_buf_pool_instances > 1) {
			buf_stats_aggregate_pool_info(pool_info_total,
						      &pool_info[i]);
		}
	}

	/* Print the aggreate buffer pool info */
	buf_print_io_instance(pool_info_total, file);

	/* If there are more than one buffer pool, print each individual pool
	info */
	if (srv_buf_pool_instances > 1) {
		fputs("----------------------\n"
		"INDIVIDUAL BUFFER POOL INFO\n"
		"----------------------\n", file);

		for (i = 0; i < srv_buf_pool_instances; i++) {
			fprintf(file, "---BUFFER POOL %lu\n", i);
			buf_print_io_instance(&pool_info[i], file);
		}
	}

	mem_free(pool_info);
}

/**********************************************************************//**
Refreshes the statistics used to print per-second averages. */

void
buf_refresh_io_stats(
/*=================*/
	buf_pool_t*	buf_pool)	/*!< in: buffer pool instance */
{
	buf_pool->last_printout_time = ut_time();
	buf_pool->old_stat = buf_pool->stat;
}

/**********************************************************************//**
Refreshes the statistics used to print per-second averages. */

void
buf_refresh_io_stats_all(void)
/*==========================*/
{
	for (ulint i = 0; i < srv_buf_pool_instances; i++) {
		buf_pool_t*	buf_pool;

		buf_pool = buf_pool_from_array(i);

		buf_refresh_io_stats(buf_pool);
	}
}

/**********************************************************************//**
Check if all pages in all buffer pools are in a replacable state.
@return FALSE if not */

ibool
buf_all_freed(void)
/*===============*/
{
	for (ulint i = 0; i < srv_buf_pool_instances; i++) {
		buf_pool_t*	buf_pool;

		buf_pool = buf_pool_from_array(i);

		if (!buf_all_freed_instance(buf_pool)) {
			return(FALSE);
		}
	}

	return(TRUE);
}

/*********************************************************************//**
Checks that there currently are no pending i/o-operations for the buffer
pool.
@return number of pending i/o */

ulint
buf_pool_check_no_pending_io(void)
/*==============================*/
{
	ulint		i;
	ulint		pending_io = 0;

	buf_pool_mutex_enter_all();

	for (i = 0; i < srv_buf_pool_instances; i++) {
		const buf_pool_t*	buf_pool;

		buf_pool = buf_pool_from_array(i);

		pending_io += buf_pool->n_pend_reads
			      + buf_pool->n_flush[BUF_FLUSH_LRU]
			      + buf_pool->n_flush[BUF_FLUSH_SINGLE_PAGE]
			      + buf_pool->n_flush[BUF_FLUSH_LIST];

	}

	buf_pool_mutex_exit_all();

	return(pending_io);
}

#if 0
Code currently not used
/*********************************************************************//**
Gets the current length of the free list of buffer blocks.
@return length of the free list */

ulint
buf_get_free_list_len(void)
/*=======================*/
{
	ulint	len;

	buf_pool_mutex_enter(buf_pool);

	len = UT_LIST_GET_LEN(buf_pool->free);

	buf_pool_mutex_exit(buf_pool);

	return(len);
}
#endif

#else /* !UNIV_HOTBACKUP */
/********************************************************************//**
Inits a page to the buffer buf_pool, for use in ibbackup --restore. */

void
buf_page_init_for_backup_restore(
/*=============================*/
	ulint		space,	/*!< in: space id */
	ulint		offset,	/*!< in: offset of the page within space
				in units of a page */
	ulint		zip_size,/*!< in: compressed page size in bytes
				or 0 for uncompressed pages */
	buf_block_t*	block)	/*!< in: block to init */
{
	block->page.state	= BUF_BLOCK_FILE_PAGE;
	block->page.space	= space;
	block->page.offset	= offset;

	page_zip_des_init(&block->page.zip);

	/* We assume that block->page.data has been allocated
	with zip_size == UNIV_PAGE_SIZE. */
	ut_ad(zip_size <= UNIV_ZIP_SIZE_MAX);
	ut_ad(ut_is_2pow(zip_size));
	page_zip_set_size(&block->page.zip, zip_size);
	if (zip_size) {
		block->page.zip.data = block->frame + UNIV_PAGE_SIZE;
	}
}
#endif /* !UNIV_HOTBACKUP */
#endif /* !UNIV_INNOCHECKSUM */<|MERGE_RESOLUTION|>--- conflicted
+++ resolved
@@ -2680,12 +2680,7 @@
 	ulint		fix_type;
 	ibool		must_read;
 	rw_lock_t*	hash_lock;
-<<<<<<< HEAD
 	BPageMutex*	block_mutex;
-	buf_page_t*	hash_bpage;
-=======
-	ib_mutex_t*	block_mutex;
->>>>>>> d77d5f0c
 	ulint		retries = 0;
 	buf_pool_t*	buf_pool = buf_pool_get(space, offset);
 
@@ -2888,18 +2883,6 @@
 		buf_pool_mutex_enter(buf_pool);
 
 		rw_lock_x_lock(hash_lock);
-<<<<<<< HEAD
-
-		hash_bpage = buf_page_hash_get_low(
-			buf_pool, space, offset, fold);
-
-		buf_page_mutex_enter(block);
-
-		if (bpage != hash_bpage
-		    || bpage->buf_fix_count
-		    || buf_page_get_io_fix(bpage) != BUF_IO_NONE) {
-
-=======
 		/* Buffer-fixing prevents the page_hash from changing. */
 		ut_ad(bpage == buf_page_hash_get_low(
 			      buf_pool, space, offset, fold));
@@ -2917,7 +2900,6 @@
 			This should be extremely unlikely, for example,
 			if buf_page_get_zip() was invoked. */
 
->>>>>>> d77d5f0c
 			buf_LRU_block_free_non_file_page(block);
 			buf_pool_mutex_exit(buf_pool);
 			rw_lock_x_unlock(hash_lock);
