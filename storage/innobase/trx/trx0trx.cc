--- conflicted
+++ resolved
@@ -919,18 +919,12 @@
 		     undo != NULL;
 		     undo = UT_LIST_GET_NEXT(undo_list, undo)) {
 
-			/* Check the trx_sys->rw_trx_list first. */
-<<<<<<< HEAD
+			/* Check the trx_sys->rw_trx_set first. */
 			trx_sys_mutex_enter();
-			trx = trx_get_rw_trx_by_id(undo->trx_id);
+
+			trx_t*	trx = trx_get_rw_trx_by_id(undo->trx_id);
+
 			trx_sys_mutex_exit();
-=======
-			mutex_enter(&trx_sys->mutex);
-
-			trx_t*	trx = trx_get_rw_trx_by_id(undo->trx_id);
-
-			mutex_exit(&trx_sys->mutex);
->>>>>>> a85718d9
 
 			if (trx == NULL) {
 				trx = trx_allocate_for_background();
@@ -1345,11 +1339,7 @@
 		noredo_rseg = noredo_rseg_undo_ptr->rseg;
 	}
 
-<<<<<<< HEAD
 	trx_sys_mutex_enter();
-=======
-	mutex_enter(&trx_sys->mutex);
->>>>>>> a85718d9
 
 	trx->no = trx_sys_get_new_trx_id();
 
@@ -1777,15 +1767,11 @@
 
 		ut_ad(trx_sys_validate_trx_list());
 
-<<<<<<< HEAD
-		trx_sys_mutex_exit();
-=======
 		if (trx->read_view != NULL) {
 			trx_sys->mvcc->view_close(trx->read_view, true);
 		}
 
-		mutex_exit(&trx_sys->mutex);
->>>>>>> a85718d9
+		trx_sys_mutex_exit();
 	}
 
 	if (lsn > 0) {
