/*****************************************************************************

<<<<<<< HEAD
Copyright (c) 1996, 2020, Oracle and/or its affiliates.
=======
Copyright (c) 1996, 2020, Oracle and/or its affiliates. All Rights Reserved.
>>>>>>> 46e60de4

This program is free software; you can redistribute it and/or modify it under
the terms of the GNU General Public License, version 2.0, as published by the
Free Software Foundation.

This program is also distributed with certain software (including but not
limited to OpenSSL) that is licensed under separate terms, as designated in a
particular file or component or in included license documentation. The authors
of MySQL hereby grant you an additional permission to link the program and
your derivative works with the separately licensed software that they have
included with MySQL.

This program is distributed in the hope that it will be useful, but WITHOUT
ANY WARRANTY; without even the implied warranty of MERCHANTABILITY or FITNESS
FOR A PARTICULAR PURPOSE. See the GNU General Public License, version 2.0,
for more details.

You should have received a copy of the GNU General Public License along with
this program; if not, write to the Free Software Foundation, Inc.,
51 Franklin St, Fifth Floor, Boston, MA 02110-1301  USA

*****************************************************************************/

/** @file trx/trx0undo.cc
 Transaction undo log

 Created 3/26/1996 Heikki Tuuri
 *******************************************************/

#include <stddef.h>

#include <sql_thd_internal_api.h>

#include "fsp0fsp.h"
#include "ha_prototypes.h"
#include "trx0undo.h"

#include "my_dbug.h"

#ifndef UNIV_HOTBACKUP
#include "clone0clone.h"
#include "current_thd.h"
#include "dict0dd.h"
#include "mach0data.h"
#include "mtr0log.h"
#include "srv0mon.h"
#include "srv0srv.h"
#include "srv0start.h"
#include "trx0purge.h"
#include "trx0rec.h"
#include "trx0rseg.h"
#include "trx0trx.h"

/* How should the old versions in the history list be managed?
   ----------------------------------------------------------
If each transaction is given a whole page for its update undo log, file
space consumption can be 10 times higher than necessary. Therefore,
partly filled update undo log pages should be reusable. But then there
is no way individual pages can be ordered so that the ordering agrees
with the serialization numbers of the transactions on the pages. Thus,
the history list must be formed of undo logs, not their header pages as
it was in the old implementation.
        However, on a single header page the transactions are placed in
the order of their serialization numbers. As old versions are purged, we
may free the page when the last transaction on the page has been purged.
        A problem is that the purge has to go through the transactions
in the serialization order. This means that we have to look through all
rollback segments for the one that has the smallest transaction number
in its history list.
        When should we do a purge? A purge is necessary when space is
running out in any of the rollback segments. Then we may have to purge
also old version which might be needed by some consistent read. How do
we trigger the start of a purge? When a transaction writes to an undo log,
it may notice that the space is running out. When a read view is closed,
it may make some history superfluous. The server can have an utility which
periodically checks if it can purge some history.
        In a parallellized purge we have the problem that a query thread
can remove a delete marked clustered index record before another query
thread has processed an earlier version of the record, which cannot then
be done because the row cannot be constructed from the clustered index
record. To avoid this problem, we will store in the update and delete mark
undo record also the columns necessary to construct the secondary index
entries which are modified.
        We can latch the stack of versions of a single clustered index record
by taking a latch on the clustered index page. As long as the latch is held,
no new versions can be added and no versions removed by undo. But, a purge
can still remove old versions from the bottom of the stack. */

/* How to protect rollback segments, undo logs, and history lists with
   -------------------------------------------------------------------
latches?
-------
The contention of the trx_sys_t::mutex should be minimized. When a transaction
does its first insert or modify in an index, an undo log is assigned for it.
Then we must have an x-latch to the rollback segment header.
        When the transaction does more modifys or rolls back, the undo log is
protected with undo_mutex in the transaction.
        When the transaction commits, its insert undo log is either reset and
cached for a fast reuse, or freed. In these cases we must have an x-latch on
the rollback segment page. The update undo log is put to the history list. If
it is not suitable for reuse, its slot in the rollback segment is reset. In
both cases, an x-latch must be acquired on the rollback segment.
        The purge operation steps through the history list without modifying
it until a truncate operation occurs, which can remove undo logs from the end
of the list and release undo log segments. In stepping through the list,
s-latches on the undo log pages are enough, but in a truncate, x-latches must
be obtained on the rollback segment and individual pages. */
#endif /* !UNIV_HOTBACKUP */

/** Initializes the fields in an undo log segment page. */
static void trx_undo_page_init(
    page_t *undo_page, /*!< in: undo log segment page */
    ulint type,        /*!< in: undo log segment type */
    mtr_t *mtr);       /*!< in: mtr */

#ifndef UNIV_HOTBACKUP
/** Creates and initializes an undo log memory object.
@param[in]   rseg     rollback segment memory object
@param[in]   id       slot index within rseg
@param[in]   type     type of the log: TRX_UNDO_INSERT or TRX_UNDO_UPDATE
@param[in]   trx_id   id of the trx for which the undo log is created
@param[in]   xid      X/Open XA transaction identification
@param[in]   page_no  undo log header page number
@param[in]   offset   undo log header byte offset on page
@return own: the undo log memory object */
static trx_undo_t *trx_undo_mem_create(trx_rseg_t *rseg, ulint id, ulint type,
                                       trx_id_t trx_id, const XID *xid,
                                       page_no_t page_no, ulint offset);
#endif /* !UNIV_HOTBACKUP */
/** Initializes a cached insert undo log header page for new use. NOTE that this
 function has its own log record type MLOG_UNDO_HDR_REUSE. You must NOT change
 the operation of this function!
 @return undo log header byte offset on page */
static ulint trx_undo_insert_header_reuse(
    page_t *undo_page, /*!< in/out: insert undo log segment
                       header page, x-latched */
    trx_id_t trx_id,   /*!< in: transaction id */
    mtr_t *mtr);       /*!< in: mtr */

#ifndef UNIV_HOTBACKUP
/** Gets the previous record in an undo log from the previous page.
 @return undo log record, the page s-latched, NULL if none */
static trx_undo_rec_t *trx_undo_get_prev_rec_from_prev_page(
    trx_undo_rec_t *rec, /*!< in: undo record */
    page_no_t page_no,   /*!< in: undo log header page number */
    ulint offset,        /*!< in: undo log header offset on page */
    bool shared,         /*!< in: true=S-latch, false=X-latch */
    mtr_t *mtr)          /*!< in: mtr */
{
  space_id_t space;
  page_no_t prev_page_no;
  page_t *prev_page;
  page_t *undo_page;

  undo_page = page_align(rec);

  prev_page_no = flst_get_prev_addr(
                     undo_page + TRX_UNDO_PAGE_HDR + TRX_UNDO_PAGE_NODE, mtr)
                     .page;

  if (prev_page_no == FIL_NULL) {
    return (nullptr);
  }

  space = page_get_space_id(undo_page);

  bool found;
  const page_size_t &page_size = fil_space_get_page_size(space, &found);

  ut_ad(found);

  buf_block_t *block = buf_page_get(page_id_t(space, prev_page_no), page_size,
                                    shared ? RW_S_LATCH : RW_X_LATCH, mtr);

  buf_block_dbg_add_level(block, SYNC_TRX_UNDO_PAGE);

  prev_page = buf_block_get_frame(block);

  return (trx_undo_page_get_last_rec(prev_page, page_no, offset));
}

/** Gets the previous record in an undo log.
 @return undo log record, the page s-latched, NULL if none */
trx_undo_rec_t *trx_undo_get_prev_rec(
    trx_undo_rec_t *rec, /*!< in: undo record */
    page_no_t page_no,   /*!< in: undo log header page number */
    ulint offset,        /*!< in: undo log header offset on page */
    bool shared,         /*!< in: true=S-latch, false=X-latch */
    mtr_t *mtr)          /*!< in: mtr */
{
  trx_undo_rec_t *prev_rec;

  prev_rec = trx_undo_page_get_prev_rec(rec, page_no, offset);

  if (prev_rec) {
    return (prev_rec);
  }

  /* We have to go to the previous undo log page to look for the
  previous record */

  return (
      trx_undo_get_prev_rec_from_prev_page(rec, page_no, offset, shared, mtr));
}

/** Gets the next record in an undo log from the next page.
@param[in]	space		undo log header space
@param[in]	page_size	page size
@param[in]	undo_page	undo log page
@param[in]	page_no		undo log header page number
@param[in]	offset		undo log header offset on page
@param[in]	mode		latch mode: RW_S_LATCH or RW_X_LATCH
@param[in,out]	mtr		mini-transaction
@return undo log record, the page latched, NULL if none */
static trx_undo_rec_t *trx_undo_get_next_rec_from_next_page(
    space_id_t space, const page_size_t &page_size, const page_t *undo_page,
    page_no_t page_no, ulint offset, ulint mode, mtr_t *mtr) {
  const trx_ulogf_t *log_hdr;
  page_no_t next_page_no;
  page_t *next_page;
  ulint next;

  if (page_no == page_get_page_no(undo_page)) {
    log_hdr = undo_page + offset;
    next = mach_read_from_2(log_hdr + TRX_UNDO_NEXT_LOG);

    if (next != 0) {
      return (nullptr);
    }
  }

  next_page_no = flst_get_next_addr(
                     undo_page + TRX_UNDO_PAGE_HDR + TRX_UNDO_PAGE_NODE, mtr)
                     .page;
  if (next_page_no == FIL_NULL) {
    return (nullptr);
  }

  const page_id_t next_page_id(space, next_page_no);

  if (mode == RW_S_LATCH) {
    next_page = trx_undo_page_get_s_latched(next_page_id, page_size, mtr);
  } else {
    ut_ad(mode == RW_X_LATCH);
    next_page = trx_undo_page_get(next_page_id, page_size, mtr);
  }

  return (trx_undo_page_get_first_rec(next_page, page_no, offset));
}

/** Gets the next record in an undo log.
 @return undo log record, the page s-latched, NULL if none */
trx_undo_rec_t *trx_undo_get_next_rec(
    trx_undo_rec_t *rec, /*!< in: undo record */
    page_no_t page_no,   /*!< in: undo log header page number */
    ulint offset,        /*!< in: undo log header offset on page */
    mtr_t *mtr)          /*!< in: mtr */
{
  space_id_t space;
  trx_undo_rec_t *next_rec;

  next_rec = trx_undo_page_get_next_rec(rec, page_no, offset);

  if (next_rec) {
    return (next_rec);
  }

  space = page_get_space_id(page_align(rec));

  bool found;
  const page_size_t &page_size = fil_space_get_page_size(space, &found);

  ut_ad(found);

  return (trx_undo_get_next_rec_from_next_page(
      space, page_size, page_align(rec), page_no, offset, RW_S_LATCH, mtr));
}

/** Gets the first record in an undo log.
@param[out]	modifier_trx_id	the modifier trx identifier.
@param[in]	space		undo log header space
@param[in]	page_size	page size
@param[in]	page_no		undo log header page number
@param[in]	offset		undo log header offset on page
@param[in]	mode		latching mode: RW_S_LATCH or RW_X_LATCH
@param[in,out]	mtr		mini-transaction
@return undo log record, the page latched, NULL if none */
trx_undo_rec_t *trx_undo_get_first_rec(trx_id_t *modifier_trx_id,
                                       space_id_t space,
                                       const page_size_t &page_size,
                                       page_no_t page_no, ulint offset,
                                       ulint mode, mtr_t *mtr) {
  page_t *undo_page;
  trx_undo_rec_t *rec;

  const page_id_t page_id(space, page_no);

  if (mode == RW_S_LATCH) {
    undo_page = trx_undo_page_get_s_latched(page_id, page_size, mtr);
  } else {
    undo_page = trx_undo_page_get(page_id, page_size, mtr);
  }

  if (modifier_trx_id != nullptr) {
    trx_ulogf_t *undo_header = undo_page + offset;
    *modifier_trx_id = mach_read_from_8(undo_header + TRX_UNDO_TRX_ID);
  }

  rec = trx_undo_page_get_first_rec(undo_page, page_no, offset);

  if (rec) {
    return (rec);
  }

  return (trx_undo_get_next_rec_from_next_page(space, page_size, undo_page,
                                               page_no, offset, mode, mtr));
}

/*============== UNDO LOG FILE COPY CREATION AND FREEING ==================*/

/** Writes the mtr log entry of an undo log page initialization. */
UNIV_INLINE
void trx_undo_page_init_log(page_t *undo_page, /*!< in: undo log page */
                            ulint type,        /*!< in: undo log type */
                            mtr_t *mtr)        /*!< in: mtr */
{
  mlog_write_initial_log_record(undo_page, MLOG_UNDO_INIT, mtr);

  mlog_catenate_ulint_compressed(mtr, type);
}
#else /* !UNIV_HOTBACKUP */
#define trx_undo_page_init_log(undo_page, type, mtr) ((void)0)
#endif /* !UNIV_HOTBACKUP */

/** Parses the redo log entry of an undo log page initialization.
 @return end of log record or NULL */
byte *trx_undo_parse_page_init(const byte *ptr,     /*!< in: buffer */
                               const byte *end_ptr, /*!< in: buffer end */
                               page_t *page,        /*!< in: page or NULL */
                               mtr_t *mtr)          /*!< in: mtr or NULL */
{
  ulint type;

  type = mach_parse_compressed(&ptr, end_ptr);

  if (ptr == nullptr) {
    return (nullptr);
  }

  if (page) {
    trx_undo_page_init(page, type, mtr);
  }

  return (const_cast<byte *>(ptr));
}

/** Initializes the fields in an undo log segment page. */
static void trx_undo_page_init(
    page_t *undo_page, /*!< in: undo log segment page */
    ulint type,        /*!< in: undo log segment type */
    mtr_t *mtr)        /*!< in: mtr */
{
  trx_upagef_t *page_hdr;

  page_hdr = undo_page + TRX_UNDO_PAGE_HDR;

  mach_write_to_2(page_hdr + TRX_UNDO_PAGE_TYPE, type);

  mach_write_to_2(page_hdr + TRX_UNDO_PAGE_START,
                  TRX_UNDO_PAGE_HDR + TRX_UNDO_PAGE_HDR_SIZE);
  mach_write_to_2(page_hdr + TRX_UNDO_PAGE_FREE,
                  TRX_UNDO_PAGE_HDR + TRX_UNDO_PAGE_HDR_SIZE);

  fil_page_set_type(undo_page, FIL_PAGE_UNDO_LOG);

  trx_undo_page_init_log(undo_page, type, mtr);
}

#ifndef UNIV_HOTBACKUP
/** Creates a new undo log segment in file.
 @return DB_SUCCESS if page creation OK possible error codes are:
 DB_TOO_MANY_CONCURRENT_TRXS DB_OUT_OF_FILE_SPACE */
static MY_ATTRIBUTE((warn_unused_result)) dberr_t trx_undo_seg_create(
    trx_rseg_t *rseg MY_ATTRIBUTE((unused)), /*!< in: rollback segment */
    trx_rsegf_t *rseg_hdr, /*!< in: rollback segment header, page
                          x-latched */
    ulint type,            /*!< in: type of the segment: TRX_UNDO_INSERT or
                           TRX_UNDO_UPDATE */
    ulint *id,             /*!< out: slot index within rseg header */
    page_t **undo_page,
    /*!< out: segment header page x-latched, NULL
    if there was an error */
    mtr_t *mtr) /*!< in: mtr */
{
  ulint slot_no = ULINT_UNDEFINED;
  space_id_t space;
  buf_block_t *block;
  trx_upagef_t *page_hdr;
  trx_usegf_t *seg_hdr;
  ulint n_reserved;
  bool success;
  dberr_t err = DB_SUCCESS;

  ut_ad(mtr != nullptr);
  ut_ad(id != nullptr);
  ut_ad(rseg_hdr != nullptr);
  ut_ad(mutex_own(&(rseg->mutex)));

#ifdef UNIV_DEBUG
  if (!srv_inject_too_many_concurrent_trxs)
#endif
  {
    slot_no = trx_rsegf_undo_find_free(rseg_hdr, mtr);
  }
  if (slot_no == ULINT_UNDEFINED) {
    ib::error(ER_IB_MSG_1212)
        << "Cannot find a free slot for an undo log."
           " You may have too many active transactions running concurrently."
           " Please add more rollback segments or undo tablespaces.";

    return (DB_TOO_MANY_CONCURRENT_TRXS);
  }

  space = page_get_space_id(page_align(rseg_hdr));

  success = fsp_reserve_free_extents(&n_reserved, space, 2, FSP_UNDO, mtr);
  if (!success) {
    return (DB_OUT_OF_FILE_SPACE);
  }

  /* Allocate a new file segment for the undo log */
  block = fseg_create_general(space, 0, TRX_UNDO_SEG_HDR + TRX_UNDO_FSEG_HEADER,
                              TRUE, mtr);

  fil_space_release_free_extents(space, n_reserved);

  if (block == nullptr) {
    /* No space left */

    return (DB_OUT_OF_FILE_SPACE);
  }

  buf_block_dbg_add_level(block, SYNC_TRX_UNDO_PAGE);

  *undo_page = buf_block_get_frame(block);

  page_hdr = *undo_page + TRX_UNDO_PAGE_HDR;
  seg_hdr = *undo_page + TRX_UNDO_SEG_HDR;

  trx_undo_page_init(*undo_page, type, mtr);

  mlog_write_ulint(page_hdr + TRX_UNDO_PAGE_FREE,
                   TRX_UNDO_SEG_HDR + TRX_UNDO_SEG_HDR_SIZE, MLOG_2BYTES, mtr);

  mlog_write_ulint(seg_hdr + TRX_UNDO_LAST_LOG, 0, MLOG_2BYTES, mtr);

  flst_init(seg_hdr + TRX_UNDO_PAGE_LIST, mtr);

  flst_add_last(seg_hdr + TRX_UNDO_PAGE_LIST, page_hdr + TRX_UNDO_PAGE_NODE,
                mtr);

  trx_rsegf_set_nth_undo(rseg_hdr, slot_no, page_get_page_no(*undo_page), mtr);
  *id = slot_no;

  MONITOR_INC(MONITOR_NUM_UNDO_SLOT_USED);

  return (err);
}

/** Writes the mtr log entry of an undo log header initialization. */
UNIV_INLINE
void trx_undo_header_create_log(
    const page_t *undo_page, /*!< in: undo log header page */
    trx_id_t trx_id,         /*!< in: transaction id */
    mtr_t *mtr)              /*!< in: mtr */
{
  mlog_write_initial_log_record(undo_page, MLOG_UNDO_HDR_CREATE, mtr);

  mlog_catenate_ull_compressed(mtr, trx_id);
}
#else /* !UNIV_HOTBACKUP */
#define trx_undo_header_create_log(undo_page, trx_id, mtr) ((void)0)
#endif /* !UNIV_HOTBACKUP */

/** Creates a new undo log header in file. NOTE that this function has its own
 log record type MLOG_UNDO_HDR_CREATE. You must NOT change the operation of
 this function!
 @return header byte offset on page */
static ulint trx_undo_header_create(
    page_t *undo_page, /*!< in/out: undo log segment
                       header page, x-latched; it is
                       assumed that there is
                       TRX_UNDO_LOG_HDR_SIZE bytes
                       free space on it */
    trx_id_t trx_id,   /*!< in: transaction id */
    mtr_t *mtr)        /*!< in: mtr */
{
  trx_upagef_t *page_hdr;
  trx_usegf_t *seg_hdr;
  trx_ulogf_t *log_hdr;
  ulint prev_log;
  ulint free;
  ulint new_free;

  ut_ad(mtr && undo_page);

  page_hdr = undo_page + TRX_UNDO_PAGE_HDR;
  seg_hdr = undo_page + TRX_UNDO_SEG_HDR;

  free = mach_read_from_2(page_hdr + TRX_UNDO_PAGE_FREE);

  log_hdr = undo_page + free;

  new_free = free + TRX_UNDO_LOG_OLD_HDR_SIZE;

  ut_a(free + TRX_UNDO_LOG_HDR_SIZE < UNIV_PAGE_SIZE - 100);

  mach_write_to_2(page_hdr + TRX_UNDO_PAGE_START, new_free);

  mach_write_to_2(page_hdr + TRX_UNDO_PAGE_FREE, new_free);

  mach_write_to_2(seg_hdr + TRX_UNDO_STATE, TRX_UNDO_ACTIVE);

  prev_log = mach_read_from_2(seg_hdr + TRX_UNDO_LAST_LOG);

  if (prev_log != 0) {
    trx_ulogf_t *prev_log_hdr;

    prev_log_hdr = undo_page + prev_log;

    mach_write_to_2(prev_log_hdr + TRX_UNDO_NEXT_LOG, free);
  }

  mach_write_to_2(seg_hdr + TRX_UNDO_LAST_LOG, free);

  log_hdr = undo_page + free;

  mach_write_to_2(log_hdr + TRX_UNDO_DEL_MARKS, TRUE);

  mach_write_to_8(log_hdr + TRX_UNDO_TRX_ID, trx_id);
  mach_write_to_2(log_hdr + TRX_UNDO_LOG_START, new_free);

  mach_write_to_1(log_hdr + TRX_UNDO_FLAGS, 0);
  mach_write_to_1(log_hdr + TRX_UNDO_DICT_TRANS, FALSE);

  mach_write_to_2(log_hdr + TRX_UNDO_NEXT_LOG, 0);
  mach_write_to_2(log_hdr + TRX_UNDO_PREV_LOG, prev_log);

  /* Write the log record about the header creation */
  trx_undo_header_create_log(undo_page, trx_id, mtr);

  return (free);
}

#ifndef UNIV_HOTBACKUP
/** Write X/Open XA Transaction Identification (XID) to undo log header */
static void trx_undo_write_xid(
    trx_ulogf_t *log_hdr, /*!< in: undo log header */
    const XID *xid,       /*!< in: X/Open XA Transaction Identification */
    mtr_t *mtr)           /*!< in: mtr */
{
  mlog_write_ulint(log_hdr + TRX_UNDO_XA_FORMAT,
                   static_cast<ulint>(xid->get_format_id()), MLOG_4BYTES, mtr);

  mlog_write_ulint(log_hdr + TRX_UNDO_XA_TRID_LEN,
                   static_cast<ulint>(xid->get_gtrid_length()), MLOG_4BYTES,
                   mtr);

  mlog_write_ulint(log_hdr + TRX_UNDO_XA_BQUAL_LEN,
                   static_cast<ulint>(xid->get_bqual_length()), MLOG_4BYTES,
                   mtr);

  mlog_write_string(log_hdr + TRX_UNDO_XA_XID,
                    reinterpret_cast<const byte *>(xid->get_data()),
                    XIDDATASIZE, mtr);
}

void trx_undo_gtid_flush_prepare(trx_t *trx) {
  /* Only relevant for prepared transaction. */
  if (!trx_state_eq(trx, TRX_STATE_PREPARED)) {
    return;
  }
  /* Only external transactions have GTID for XA PREPARE. */
  if (trx_is_mysql_xa(trx)) {
    return;
  }
  /* Wait for XA Prepare GTID to flush. */
  auto &gtid_persistor = clone_sys->get_gtid_persistor();
  gtid_persistor.wait_flush(true, false, false, nullptr);
}

dberr_t trx_undo_gtid_add_update_undo(trx_t *trx, bool prepare, bool rollback) {
  ut_ad(!(prepare && rollback));
  /* Check if GTID persistence is needed. */
  auto &gtid_persistor = clone_sys->get_gtid_persistor();
  bool alloc = gtid_persistor.trx_check_set(trx, prepare, rollback);

  if (!alloc) {
    return (DB_SUCCESS);
  }

  /* For GTID persistence we need update undo segment. Allocate update
  undo segment here if it is insert only transaction. If no undo segment
  is allocated yet, then transaction didn't do any modification and
  no GTID would be allotted to it. */
  auto undo_ptr = &trx->rsegs.m_redo;
  dberr_t db_err = DB_SUCCESS;
  if (undo_ptr->is_insert_only()) {
    ut_ad(!rollback);
    mutex_enter(&trx->undo_mutex);
    db_err = trx_undo_assign_undo(trx, undo_ptr, TRX_UNDO_UPDATE);
    mutex_exit(&trx->undo_mutex);
  }
  /* In rare cases we might find no available update undo segment for insert
  only transactions. It is still fine to return error at prepare stage.
  Cannot do it earlier as GTID information is not known before. Keep the
  debug assert to know if it really happens ever. */
  if (db_err != DB_SUCCESS) {
    ut_ad(false);
    trx->persists_gtid = false;
    ib::error(ER_IB_CLONE_GTID_PERSIST)
        << "Could not allocate undo segment"
        << " slot for persisting GTID. DB Error: " << db_err;
  }
  return (db_err);
}

void trx_undo_gtid_set(trx_t *trx, trx_undo_t *undo) {
  /* Reset GTID flag */
  undo->flag &= ~TRX_UNDO_FLAG_GTID;

  if (!trx->persists_gtid) {
    return;
  }

  /* Verify that we have allocated for GTID */
  if (!undo->gtid_allocated) {
    ut_ad(false);
    ib::error(ER_IB_CLONE_GTID_PERSIST)
        << "Could not persist GTID as space for GTID is not allocated.";
    return;
  }
  undo->flag |= TRX_UNDO_FLAG_GTID;
}

void trx_undo_gtid_read_and_persist(trx_ulogf_t *undo_header) {
  /* Check if undo log has GTID. */
  auto flag = mach_read_ulint(undo_header + TRX_UNDO_FLAGS, MLOG_1BYTE);
  if ((flag & TRX_UNDO_FLAG_GTID) == 0) {
    return;
  }
  /* Extract and add GTID information of the transaction to the persister. */
  Gtid_desc gtid_desc;

  /* Get GTID format version. */
  gtid_desc.m_version = static_cast<uint32_t>(
      mach_read_from_1(undo_header + TRX_UNDO_LOG_GTID_VERSION));
  /* Get GTID information string. */
  memcpy(&gtid_desc.m_info[0], undo_header + TRX_UNDO_LOG_GTID,
         TRX_UNDO_LOG_GTID_LEN);
  /* Mark GTID valid. */
  gtid_desc.m_is_set = true;

  /* Get GTID persister */
  auto &gtid_persistor = clone_sys->get_gtid_persistor();

  /* No concurrency is involved during recovery but satisfy
  the interface requirement. */
  trx_sys_mutex_enter();
  gtid_persistor.add(gtid_desc);
  trx_sys_mutex_exit();
}

void trx_undo_gtid_write(trx_t *trx, trx_ulogf_t *undo_header, trx_undo_t *undo,
                         mtr_t *mtr) {
  if ((undo->flag & TRX_UNDO_FLAG_GTID) == 0) {
    return;
  }

  /* Reset GTID flag */
  undo->flag &= ~TRX_UNDO_FLAG_GTID;

  /* We must have allocated for GTID but add a safe check. */
  if (!undo->gtid_allocated) {
    ut_ad(false);
    return;
  }

  Gtid_desc gtid_desc;
  auto &gtid_persistor = clone_sys->get_gtid_persistor();

  gtid_persistor.get_gtid_info(trx, gtid_desc);

  if (gtid_desc.m_is_set) {
    /* Persist GTID version */
    mlog_write_ulint(undo_header + TRX_UNDO_LOG_GTID_VERSION,
                     gtid_desc.m_version, MLOG_1BYTE, mtr);
    /* Persist fixed length GTID */
    ut_ad(TRX_UNDO_LOG_GTID_LEN == GTID_INFO_SIZE);
    mlog_write_string(undo_header + TRX_UNDO_LOG_GTID, &gtid_desc.m_info[0],
                      TRX_UNDO_LOG_GTID_LEN, mtr);
    undo->flag |= TRX_UNDO_FLAG_GTID;
  }
  mlog_write_ulint(undo_header + TRX_UNDO_FLAGS, undo->flag, MLOG_1BYTE, mtr);
}

/** Read X/Open XA Transaction Identification (XID) from undo log header */
static void trx_undo_read_xid(
    trx_ulogf_t *log_hdr, /*!< in: undo log header */
    XID *xid)             /*!< out: X/Open XA Transaction Identification */
{
  xid->set_format_id(
      static_cast<long>(mach_read_from_4(log_hdr + TRX_UNDO_XA_FORMAT)));

  xid->set_gtrid_length(
      static_cast<long>(mach_read_from_4(log_hdr + TRX_UNDO_XA_TRID_LEN)));

  xid->set_bqual_length(
      static_cast<long>(mach_read_from_4(log_hdr + TRX_UNDO_XA_BQUAL_LEN)));

  xid->set_data(log_hdr + TRX_UNDO_XA_XID, XIDDATASIZE);
}

/** Adds space for the XA XID after an undo log old-style header.
@param[in,out]	undo_page	undo log segment header page
@param[in,out]	log_hdr		undo log header
@param[in,out]	mtr		mini transaction
@param[in]	add_gtid	add space for GTID */
static void trx_undo_header_add_space_for_xid(page_t *undo_page,
                                              trx_ulogf_t *log_hdr, mtr_t *mtr,
                                              bool add_gtid) {
  trx_upagef_t *page_hdr;
  ulint free;
  ulint new_free;

  page_hdr = undo_page + TRX_UNDO_PAGE_HDR;

  free = mach_read_from_2(page_hdr + TRX_UNDO_PAGE_FREE);

  /* free is now the end offset of the old style undo log header */
  ut_a(free == (ulint)(log_hdr - undo_page) + TRX_UNDO_LOG_OLD_HDR_SIZE);

  ulint new_limit = add_gtid ? TRX_UNDO_LOG_HDR_SIZE : TRX_UNDO_LOG_XA_HDR_SIZE;

  new_free = free + (new_limit - TRX_UNDO_LOG_OLD_HDR_SIZE);

  /* Add space for a XID after the header, update the free offset
  fields on the undo log page and in the undo log header */

  mlog_write_ulint(page_hdr + TRX_UNDO_PAGE_START, new_free, MLOG_2BYTES, mtr);

  mlog_write_ulint(page_hdr + TRX_UNDO_PAGE_FREE, new_free, MLOG_2BYTES, mtr);

  mlog_write_ulint(log_hdr + TRX_UNDO_LOG_START, new_free, MLOG_2BYTES, mtr);
}

/** Writes the mtr log entry of an undo log header reuse. */
UNIV_INLINE
void trx_undo_insert_header_reuse_log(
    const page_t *undo_page, /*!< in: undo log header page */
    trx_id_t trx_id,         /*!< in: transaction id */
    mtr_t *mtr)              /*!< in: mtr */
{
  mlog_write_initial_log_record(undo_page, MLOG_UNDO_HDR_REUSE, mtr);

  mlog_catenate_ull_compressed(mtr, trx_id);
}
#else /* !UNIV_HOTBACKUP */
#define trx_undo_insert_header_reuse_log(undo_page, trx_id, mtr) ((void)0)
#endif /* !UNIV_HOTBACKUP */

/** Parse the redo log entry of an undo log page header create or reuse.
@param[in]      type     MLOG_UNDO_HDR_CREATE or MLOG_UNDO_HDR_REUSE
@param[in]      ptr      redo log record
@param[in]      end_ptr  end of log buffer
@param[in,out]  page     page frame or NULL
@param[in,out]  mtr      mini-transaction or NULL
@return end of log record or NULL */
byte *trx_undo_parse_page_header(mlog_id_t type, const byte *ptr,
                                 const byte *end_ptr, page_t *page,
                                 mtr_t *mtr) {
  trx_id_t trx_id = mach_u64_parse_compressed(&ptr, end_ptr);

  if (ptr != nullptr && page != nullptr) {
    switch (type) {
      case MLOG_UNDO_HDR_CREATE:
        trx_undo_header_create(page, trx_id, mtr);
        return (const_cast<byte *>(ptr));
      case MLOG_UNDO_HDR_REUSE:
        trx_undo_insert_header_reuse(page, trx_id, mtr);
        return (const_cast<byte *>(ptr));
      default:
        break;
    }
    ut_ad(0);
  }

  return (const_cast<byte *>(ptr));
}

/** Initializes a cached insert undo log header page for new use. NOTE that this
 function has its own log record type MLOG_UNDO_HDR_REUSE. You must NOT change
 the operation of this function!
 @return undo log header byte offset on page */
static ulint trx_undo_insert_header_reuse(
    page_t *undo_page, /*!< in/out: insert undo log segment
                       header page, x-latched */
    trx_id_t trx_id,   /*!< in: transaction id */
    mtr_t *mtr)        /*!< in: mtr */
{
  trx_upagef_t *page_hdr;
  trx_usegf_t *seg_hdr;
  trx_ulogf_t *log_hdr;
  ulint free;
  ulint new_free;

  ut_ad(mtr && undo_page);

  page_hdr = undo_page + TRX_UNDO_PAGE_HDR;
  seg_hdr = undo_page + TRX_UNDO_SEG_HDR;

  free = TRX_UNDO_SEG_HDR + TRX_UNDO_SEG_HDR_SIZE;

  ut_a(free + TRX_UNDO_LOG_HDR_SIZE < UNIV_PAGE_SIZE - 100);

  log_hdr = undo_page + free;

  new_free = free + TRX_UNDO_LOG_OLD_HDR_SIZE;

  /* Insert undo data is not needed after commit: we may free all
  the space on the page */

  ut_a(mach_read_from_2(undo_page + TRX_UNDO_PAGE_HDR + TRX_UNDO_PAGE_TYPE) ==
       TRX_UNDO_INSERT);

  mach_write_to_2(page_hdr + TRX_UNDO_PAGE_START, new_free);

  mach_write_to_2(page_hdr + TRX_UNDO_PAGE_FREE, new_free);

  mach_write_to_2(seg_hdr + TRX_UNDO_STATE, TRX_UNDO_ACTIVE);

  log_hdr = undo_page + free;

  mach_write_to_8(log_hdr + TRX_UNDO_TRX_ID, trx_id);
  mach_write_to_2(log_hdr + TRX_UNDO_LOG_START, new_free);

  mach_write_to_1(log_hdr + TRX_UNDO_FLAGS, 0);
  mach_write_to_1(log_hdr + TRX_UNDO_DICT_TRANS, FALSE);

  /* Write the log record MLOG_UNDO_HDR_REUSE */
  trx_undo_insert_header_reuse_log(undo_page, trx_id, mtr);

  return (free);
}

#ifndef UNIV_HOTBACKUP
/** Tries to add a page to the undo log segment where the undo log is placed.
 @return X-latched block if success, else NULL */
buf_block_t *trx_undo_add_page(
    trx_t *trx,               /*!< in: transaction */
    trx_undo_t *undo,         /*!< in: undo log memory object */
    trx_undo_ptr_t *undo_ptr, /*!< in: assign undo log from
                              referred rollback segment. */
    mtr_t *mtr)               /*!< in: mtr which does not have
                              a latch to any undo log page;
                              the caller must have reserved
                              the rollback segment mutex */
{
  page_t *header_page;
  buf_block_t *new_block;
  page_t *new_page;
  trx_rseg_t *rseg;
  ulint n_reserved;

  ut_ad(mutex_own(&(trx->undo_mutex)));
  ut_ad(mutex_own(&(undo_ptr->rseg->mutex)));

  rseg = undo_ptr->rseg;

  if (rseg->get_curr_size() == rseg->max_size) {
    return (nullptr);
  }

  header_page = trx_undo_page_get(page_id_t(undo->space, undo->hdr_page_no),
                                  undo->page_size, mtr);

  if (!fsp_reserve_free_extents(&n_reserved, undo->space, 1, FSP_UNDO, mtr)) {
    return (nullptr);
  }

  new_block = fseg_alloc_free_page_general(
      TRX_UNDO_SEG_HDR + TRX_UNDO_FSEG_HEADER + header_page,
      undo->top_page_no + 1, FSP_UP, TRUE, mtr, mtr);

  fil_space_release_free_extents(undo->space, n_reserved);

  if (new_block == nullptr) {
    /* No space left */

    return (nullptr);
  }

  ut_ad(rw_lock_get_x_lock_count(&new_block->lock) == 1);
  buf_block_dbg_add_level(new_block, SYNC_TRX_UNDO_PAGE);
  undo->last_page_no = new_block->page.id.page_no();

  new_page = buf_block_get_frame(new_block);

  trx_undo_page_init(new_page, undo->type, mtr);

  flst_add_last(header_page + TRX_UNDO_SEG_HDR + TRX_UNDO_PAGE_LIST,
                new_page + TRX_UNDO_PAGE_HDR + TRX_UNDO_PAGE_NODE, mtr);
  undo->size++;
  rseg->incr_curr_size();

  return (new_block);
}

/** Frees an undo log page that is not the header page.
 @return last page number in remaining log */
static page_no_t trx_undo_free_page(
    trx_rseg_t *rseg,      /*!< in: rollback segment */
    ibool in_history,      /*!< in: TRUE if the undo log is in the history
                           list */
    space_id_t space,      /*!< in: space */
    page_no_t hdr_page_no, /*!< in: header page number */
    page_no_t page_no,     /*!< in: page number to free: must not be the
                           header page */
    mtr_t *mtr)            /*!< in: mtr which does not have a latch to any
                           undo log page; the caller must have reserved
                           the rollback segment mutex */
{
  page_t *header_page;
  page_t *undo_page;
  fil_addr_t last_addr;
  trx_rsegf_t *rseg_header;
  ulint hist_size;

  ut_a(hdr_page_no != page_no);
  ut_ad(mutex_own(&(rseg->mutex)));

  undo_page =
      trx_undo_page_get(page_id_t(space, page_no), rseg->page_size, mtr);

  header_page =
      trx_undo_page_get(page_id_t(space, hdr_page_no), rseg->page_size, mtr);

  flst_remove(header_page + TRX_UNDO_SEG_HDR + TRX_UNDO_PAGE_LIST,
              undo_page + TRX_UNDO_PAGE_HDR + TRX_UNDO_PAGE_NODE, mtr);

  fseg_free_page(header_page + TRX_UNDO_SEG_HDR + TRX_UNDO_FSEG_HEADER, space,
                 page_no, false, mtr);

  last_addr =
      flst_get_last(header_page + TRX_UNDO_SEG_HDR + TRX_UNDO_PAGE_LIST, mtr);

  rseg->decr_curr_size();

  if (in_history) {
    rseg_header = trx_rsegf_get(space, rseg->page_no, rseg->page_size, mtr);

    hist_size =
        mtr_read_ulint(rseg_header + TRX_RSEG_HISTORY_SIZE, MLOG_4BYTES, mtr);
    ut_ad(hist_size > 0);
    mlog_write_ulint(rseg_header + TRX_RSEG_HISTORY_SIZE, hist_size - 1,
                     MLOG_4BYTES, mtr);
  }

  return (last_addr.page);
}

/** Frees the last undo log page.
 The caller must hold the rollback segment mutex. */
void trx_undo_free_last_page_func(
#ifdef UNIV_DEBUG
    const trx_t *trx, /*!< in: transaction */
#endif                /* UNIV_DEBUG */
    trx_undo_t *undo, /*!< in/out: undo log memory copy */
    mtr_t *mtr)       /*!< in/out: mini-transaction which does not
                      have a latch to any undo log page or which
                      has allocated the undo log page */
{
  ut_ad(mutex_own(&trx->undo_mutex));
  ut_ad(undo->hdr_page_no != undo->last_page_no);
  ut_ad(undo->size > 0);

  undo->last_page_no =
      trx_undo_free_page(undo->rseg, FALSE, undo->space, undo->hdr_page_no,
                         undo->last_page_no, mtr);

  undo->size--;
}

/** Empties an undo log header page of undo records for that undo log.
Other undo logs may still have records on that page, if it is an update
undo log.
@param[in]      space_id     Tablespace ID
@param[in]      page_size    page size
@param[in]      hdr_page_no  header page number
@param[in]      hdr_offset   header offset
@param[in,out]  mtr          mini-transaction */
static void trx_undo_empty_header_page(space_id_t space_id,
                                       const page_size_t &page_size,
                                       page_no_t hdr_page_no, ulint hdr_offset,
                                       mtr_t *mtr) {
  page_t *header_page;
  trx_ulogf_t *log_hdr;
  ulint end;

  header_page =
      trx_undo_page_get(page_id_t(space_id, hdr_page_no), page_size, mtr);

  log_hdr = header_page + hdr_offset;

  end = trx_undo_page_get_end(header_page, hdr_page_no, hdr_offset);

  mlog_write_ulint(log_hdr + TRX_UNDO_LOG_START, end, MLOG_2BYTES, mtr);
}

/** Get page offset up to which undo logs can be truncated.
There are three possibilities.
1. Truncate nothing on this page. Return -1
2. Truncate part of the page. Return the offset
3. Truncate the whole page. Return 0
@param[in]  undo       undo log to truncate
@param[in]  undo_page  undo log page to check
@param[in]  limit      limit up to which undo logs to be truncated
@return page offset to truncate to, 0 for whole page, -1 for nothing. */
int trx_undo_page_truncate_offset(trx_undo_t *undo, page_t *undo_page,
                                  undo_no_t limit) {
  auto rec = trx_undo_page_get_last_rec(undo_page, undo->hdr_page_no,
                                        undo->hdr_offset);
  trx_undo_rec_t *trunc_rec = nullptr;

  while (rec != nullptr) {
    /* Check if current record has gone below the limit. */
    if (trx_undo_rec_get_undo_no(rec) < limit) {
      /* If this is the first record on the page, don't truncate anything */
      if (trunc_rec == nullptr) {
        return (-1);
      }

      /* Return an offset within the page. */
      return (trunc_rec - undo_page);
    }

    /* Truncate at least up to this record, maybe more */
    trunc_rec = rec;
    rec = trx_undo_page_get_prev_rec(rec, undo->hdr_page_no, undo->hdr_offset);
  }

  /* All records on the page are >= limit */
  if (undo->last_page_no == undo->hdr_page_no) {
    /* This is the header page. Return an offset
    if there are any records on the page. */
    if (trunc_rec != nullptr) {
      return (trunc_rec - undo_page);
    }

    /* Header page is empty.  Do not truncate anything. */
    return (-1);
  }

  /* Truncate the whole page. */
  return (0);
}

/** Truncates an undo log from the end. This function is used during a rollback
 to free space from an undo log. */
#ifdef UNIV_DEBUG
/**
@param[in]  trx    transaction for this undo log */
#endif /* UNIV_DEBUG */
/**
@param[in]  undo   undo log
@param[in]  limit  all undo records with undo number;
                   This value should be truncated. */
void trx_undo_truncate_end_func(
#ifdef UNIV_DEBUG
    const trx_t *trx,
#endif /* UNIV_DEBUG */
    trx_undo_t *undo, undo_no_t limit) {
  ut_ad(mutex_own(&trx->undo_mutex));
  ut_ad(mutex_own(&undo->rseg->mutex));

  mtr_t mtr;

  for (;;) {
    mtr.start();

    /* Set NO_REDO for temporary undo logs. */
    if (fsp_is_system_temporary(undo->rseg->space_id)) {
      ut_ad(trx->rsegs.m_noredo.rseg == undo->rseg);
      mtr.set_log_mode(MTR_LOG_NO_REDO);
    } else {
      ut_ad(trx->rsegs.m_redo.rseg == undo->rseg);
    }

    const page_id_t page_id(undo->space, undo->last_page_no);

    auto undo_page = trx_undo_page_get(page_id, undo->page_size, &mtr);

    int trunc_offset = trx_undo_page_truncate_offset(undo, undo_page, limit);

    /* If offset is within the page, truncate part of the page and quit.*/
    if (trunc_offset > 0) {
      mlog_write_ulint(undo_page + TRX_UNDO_PAGE_HDR + TRX_UNDO_PAGE_FREE,
                       trunc_offset, MLOG_2BYTES, &mtr);
      break;
    }

    /* If all recs are < limit, don't truncate anything. */
    if (trunc_offset < 0) {
      break;
    }

    /* Free the last page and move on to the next. */
    ut_ad(undo->last_page_no != undo->hdr_page_no);
    trx_undo_free_last_page(trx, undo, &mtr);

    mtr.commit();
  }

  mtr.commit();
}

/** Truncate the head of an undo log.
NOTE that only whole pages are freed; the header page is not
freed, but emptied, if all the records there are below the limit.
@param[in,out]	rseg		rollback segment
@param[in]	hdr_page_no	header page number
@param[in]	hdr_offset	header offset on the page
@param[in]	limit		first undo number to preserve
(everything below the limit will be truncated) */
void trx_undo_truncate_start(trx_rseg_t *rseg, page_no_t hdr_page_no,
                             ulint hdr_offset, undo_no_t limit) {
  page_t *undo_page;
  trx_undo_rec_t *rec;
  trx_undo_rec_t *last_rec;
  page_no_t page_no;
  mtr_t mtr;

  ut_ad(mutex_own(&(rseg->mutex)));

  if (!limit) {
    return;
  }
loop:
  mtr.start();

  if (fsp_is_system_temporary(rseg->space_id)) {
    mtr.set_log_mode(MTR_LOG_NO_REDO);
  }

  rec = trx_undo_get_first_rec(nullptr, rseg->space_id, rseg->page_size,
                               hdr_page_no, hdr_offset, RW_X_LATCH, &mtr);
  if (rec == nullptr) {
    /* Already empty */

    mtr.commit();

    return;
  }

  undo_page = page_align(rec);

  last_rec = trx_undo_page_get_last_rec(undo_page, hdr_page_no, hdr_offset);
  if (trx_undo_rec_get_undo_no(last_rec) >= limit) {
    mtr.commit();

    return;
  }

  page_no = page_get_page_no(undo_page);

  if (page_no == hdr_page_no) {
    trx_undo_empty_header_page(rseg->space_id, rseg->page_size, hdr_page_no,
                               hdr_offset, &mtr);
  } else {
    trx_undo_free_page(rseg, TRUE, rseg->space_id, hdr_page_no, page_no, &mtr);
  }

  mtr.commit();

  goto loop;
}

/** Frees an undo log segment which is not in the history list.
@param[in]	undo	undo log
@param[in]	noredo	whether the undo tablespace is redo logged */
static void trx_undo_seg_free(const trx_undo_t *undo, bool noredo) {
  trx_rseg_t *rseg;
  fseg_header_t *file_seg;
  trx_rsegf_t *rseg_header;
  trx_usegf_t *seg_header;
  ibool finished;
  mtr_t mtr;

  rseg = undo->rseg;

  do {
    mtr.start();

    if (noredo) {
      mtr.set_log_mode(MTR_LOG_NO_REDO);
    }

    rseg->latch();

    seg_header = trx_undo_page_get(page_id_t(undo->space, undo->hdr_page_no),
                                   undo->page_size, &mtr) +
                 TRX_UNDO_SEG_HDR;

    file_seg = seg_header + TRX_UNDO_FSEG_HEADER;

    finished = fseg_free_step(file_seg, false, &mtr);

    if (finished) {
      /* Update the rseg header */
      rseg_header =
          trx_rsegf_get(rseg->space_id, rseg->page_no, rseg->page_size, &mtr);
      trx_rsegf_set_nth_undo(rseg_header, undo->id, FIL_NULL, &mtr);

      rseg->decr_curr_size(undo->size);
      MONITOR_DEC(MONITOR_NUM_UNDO_SLOT_USED);
    }

    rseg->unlatch();
    mtr.commit();
  } while (!finished);
}

/*========== UNDO LOG MEMORY COPY INITIALIZATION =====================*/

/** Creates and initializes an undo log memory object for a newly created
rseg. The memory object is inserted in the appropriate list in the rseg.
 @return own: the undo log memory object */
static trx_undo_t *trx_undo_mem_init(
    trx_rseg_t *rseg,  /*!< in: rollback segment memory object */
    ulint id,          /*!< in: slot index within rseg */
    page_no_t page_no, /*!< in: undo log segment page number */
    mtr_t *mtr)        /*!< in: mtr */
{
  page_t *undo_page;
  trx_upagef_t *page_header;
  trx_usegf_t *seg_header;
  trx_ulogf_t *undo_header;
  trx_undo_t *undo;
  ulint type;
  ulint state;
  trx_id_t trx_id;
  ulint offset;
  fil_addr_t last_addr;
  page_t *last_page;
  trx_undo_rec_t *rec;
  XID xid;

  ut_a(id < TRX_RSEG_N_SLOTS);

  undo_page = trx_undo_page_get(page_id_t(rseg->space_id, page_no),
                                rseg->page_size, mtr);

  page_header = undo_page + TRX_UNDO_PAGE_HDR;

  type = mtr_read_ulint(page_header + TRX_UNDO_PAGE_TYPE, MLOG_2BYTES, mtr);
  seg_header = undo_page + TRX_UNDO_SEG_HDR;

  state = mach_read_from_2(seg_header + TRX_UNDO_STATE);

  offset = mach_read_from_2(seg_header + TRX_UNDO_LAST_LOG);

  undo_header = undo_page + offset;

  trx_id = mach_read_from_8(undo_header + TRX_UNDO_TRX_ID);

  auto flag = mtr_read_ulint(undo_header + TRX_UNDO_FLAGS, MLOG_1BYTE, mtr);

  bool xid_exists = ((flag & TRX_UNDO_FLAG_XID) != 0);

  bool gtid_exists = ((flag & TRX_UNDO_FLAG_GTID) != 0);

  /* Read X/Open XA transaction identification if it exists, or
  set it to NULL. */
  xid.reset();

  if (xid_exists) {
    trx_undo_read_xid(undo_header, &xid);
  }

  undo = trx_undo_mem_create(rseg, id, type, trx_id, &xid, page_no, offset);

  undo->dict_operation =
      mtr_read_ulint(undo_header + TRX_UNDO_DICT_TRANS, MLOG_1BYTE, mtr);

  undo->flag = flag;
  undo->gtid_allocated = gtid_exists;

  undo->state = state;
  undo->size = flst_get_len(seg_header + TRX_UNDO_PAGE_LIST);

  /* If the log segment is being freed, the page list is inconsistent! */
  if (state == TRX_UNDO_TO_FREE) {
    goto add_to_list;
  }

  last_addr = flst_get_last(seg_header + TRX_UNDO_PAGE_LIST, mtr);

  undo->last_page_no = last_addr.page;
  undo->top_page_no = last_addr.page;

  last_page = trx_undo_page_get(page_id_t(rseg->space_id, undo->last_page_no),
                                rseg->page_size, mtr);

  rec = trx_undo_page_get_last_rec(last_page, page_no, offset);

  if (rec == nullptr) {
    undo->empty = TRUE;
  } else {
    undo->empty = FALSE;
    undo->top_offset = rec - last_page;
    undo->top_undo_no = trx_undo_rec_get_undo_no(rec);
  }
add_to_list:
  if (type == TRX_UNDO_INSERT) {
    if (state != TRX_UNDO_CACHED) {
      UT_LIST_ADD_LAST(rseg->insert_undo_list, undo);
    } else {
      UT_LIST_ADD_LAST(rseg->insert_undo_cached, undo);

      MONITOR_INC(MONITOR_NUM_UNDO_SLOT_CACHED);
    }
  } else {
    ut_ad(type == TRX_UNDO_UPDATE);
    if (state != TRX_UNDO_CACHED) {
      UT_LIST_ADD_LAST(rseg->update_undo_list, undo);
      /* For XA prepared transaction and XA rolled back transaction, we
      could have GTID to be persisted. */
      if (state == TRX_UNDO_PREPARED || state == TRX_UNDO_ACTIVE) {
        trx_undo_gtid_read_and_persist(undo_header);
      }
    } else {
      UT_LIST_ADD_LAST(rseg->update_undo_cached, undo);

      MONITOR_INC(MONITOR_NUM_UNDO_SLOT_CACHED);
    }
  }

  return (undo);
}

/** Initializes the undo log lists for a rollback segment memory copy. This
 function is only called when the database is started or a new rollback
 segment is created.
 @return the combined size of undo log segments in pages */
ulint trx_undo_lists_init(
    trx_rseg_t *rseg) /*!< in: rollback segment memory object */
{
  ulint size = 0;
  trx_rsegf_t *rseg_header;
  ulint i;
  mtr_t mtr;

  mtr.start();

  rseg_header =
      trx_rsegf_get_new(rseg->space_id, rseg->page_no, rseg->page_size, &mtr);

  for (i = 0; i < TRX_RSEG_N_SLOTS; i++) {
    page_no_t page_no;

    page_no = trx_rsegf_get_nth_undo(rseg_header, i, &mtr);

    /* In forced recovery: try to avoid operations which look
    at database pages; undo logs are rapidly changing data, and
    the probability that they are in an inconsistent state is
    high */

    if (page_no != FIL_NULL &&
        srv_force_recovery < SRV_FORCE_NO_UNDO_LOG_SCAN) {
      trx_undo_t *undo;

      undo = trx_undo_mem_init(rseg, i, page_no, &mtr);

      size += undo->size;

      mtr.commit();

      mtr.start();

      rseg_header =
          trx_rsegf_get(rseg->space_id, rseg->page_no, rseg->page_size, &mtr);

      /* Found a used slot */
      MONITOR_INC(MONITOR_NUM_UNDO_SLOT_USED);
    }
  }

  mtr.commit();

  return (size);
}

/** Creates and initializes an undo log memory object.
@param[in]   rseg     rollback segment memory object
@param[in]   id       slot index within rseg
@param[in]   type     type of the log: TRX_UNDO_INSERT or TRX_UNDO_UPDATE
@param[in]   trx_id   id of the trx for which the undo log is created
@param[in]   xid      X/Open XA transaction identification
@param[in]   page_no  undo log header page number
@param[in]   offset   undo log header byte offset on page
@return own: the undo log memory object */
static trx_undo_t *trx_undo_mem_create(trx_rseg_t *rseg, ulint id, ulint type,
                                       trx_id_t trx_id, const XID *xid,
                                       page_no_t page_no, ulint offset) {
  trx_undo_t *undo;

  ut_a(id < TRX_RSEG_N_SLOTS);

  undo = static_cast<trx_undo_t *>(ut_malloc_nokey(sizeof(*undo)));

  if (undo == nullptr) {
    return (nullptr);
  }

  undo->id = id;
  undo->type = type;
  undo->state = TRX_UNDO_ACTIVE;
  undo->del_marks = FALSE;
  undo->trx_id = trx_id;
  undo->xid = *xid;

  undo->dict_operation = FALSE;
  undo->flag = 0;
  undo->gtid_allocated = false;

  undo->rseg = rseg;

  undo->space = rseg->space_id;
  undo->page_size.copy_from(rseg->page_size);
  undo->hdr_page_no = page_no;
  undo->hdr_offset = offset;
  undo->last_page_no = page_no;
  undo->size = 1;

  undo->empty = TRUE;
  undo->top_page_no = page_no;
  undo->guess_block = nullptr;
  undo->withdraw_clock = 0;

  return (undo);
}

/** Initializes a cached undo log object for new use. */
static void trx_undo_mem_init_for_reuse(
    trx_undo_t *undo, /*!< in: undo log to init */
    trx_id_t trx_id,  /*!< in: id of the trx for which the undo log
                      is created */
    const XID *xid,   /*!< in: X/Open XA transaction identification*/
    ulint offset)     /*!< in: undo log header byte offset on page */
{
  ut_ad(mutex_own(&((undo->rseg)->mutex)));

  ut_a(undo->id < TRX_RSEG_N_SLOTS);

  undo->state = TRX_UNDO_ACTIVE;
  undo->del_marks = FALSE;
  undo->trx_id = trx_id;
  undo->xid = *xid;

  undo->dict_operation = FALSE;
  undo->flag = 0;
  undo->gtid_allocated = false;

  undo->hdr_offset = offset;
  undo->empty = TRUE;
}

/** Frees an undo log memory copy. */
void trx_undo_mem_free(trx_undo_t *undo) /*!< in: the undo object to be freed */
{
  ut_a(undo->id < TRX_RSEG_N_SLOTS);

  ut_free(undo);
}

/** Create a new undo log in the given rollback segment.
@param[in]   trx    transaction
@param[in]   rseg   rollback segment memory copy
@param[in]   type   type of the log: TRX_UNDO_INSERT or TRX_UNDO_UPDATE
@param[in]   trx_id  id of the trx for which the undo log is created
@param[in]   xid     X/Open transaction identification
@param[in]   is_gtid if transaction has GTID
@param[out]  undo    the new undo log object, undefined if did not succeed
@param[in]   mtr     mini-transation
@retval DB_SUCCESS if successful in creating the new undo lob object,
@retval DB_TOO_MANY_CONCURRENT_TRXS
@retval DB_OUT_OF_FILE_SPACE
@retval DB_OUT_OF_MEMORY */
static MY_ATTRIBUTE((warn_unused_result)) dberr_t
    trx_undo_create(trx_t *trx, trx_rseg_t *rseg, ulint type, trx_id_t trx_id,
                    const XID *xid, bool is_gtid, trx_undo_t **undo,
                    mtr_t *mtr) {
  trx_rsegf_t *rseg_header;
  page_no_t page_no;
  ulint offset;
  ulint id;
  page_t *undo_page;
  dberr_t err;

  ut_ad(mutex_own(&(rseg->mutex)));

  if (rseg->get_curr_size() == rseg->max_size) {
    return (DB_OUT_OF_FILE_SPACE);
  }

  rseg->incr_curr_size();

  rseg_header =
      trx_rsegf_get(rseg->space_id, rseg->page_no, rseg->page_size, mtr);

  err = trx_undo_seg_create(rseg, rseg_header, type, &id, &undo_page, mtr);

  if (err != DB_SUCCESS) {
    /* Did not succeed */

    rseg->decr_curr_size();

    return (err);
  }

  page_no = page_get_page_no(undo_page);

  offset = trx_undo_header_create(undo_page, trx_id, mtr);

  bool add_space_gtid = (is_gtid && type == TRX_UNDO_UPDATE);
  trx_undo_header_add_space_for_xid(undo_page, undo_page + offset, mtr,
                                    add_space_gtid);

  *undo = trx_undo_mem_create(rseg, id, type, trx_id, xid, page_no, offset);
  if (*undo == nullptr) {
    err = DB_OUT_OF_MEMORY;
  } else {
    (*undo)->gtid_allocated = add_space_gtid;
  }

  return (err);
}

/*================ UNDO LOG ASSIGNMENT AND CLEANUP =====================*/

/** Reuses a cached undo log.
@param[in,out]	trx	transaction
@param[in,out]	rseg	rollback segment memory object
@param[in]	type	type of the log: TRX_UNDO_INSERT or TRX_UNDO_UPDATE
@param[in]	trx_id	id of the trx for which the undo log is used
@param[in]	xid	X/Open XA transaction identification
@param[in]	is_gtid	if transaction has GTID
@param[in,out]	mtr	mini transaction
@return the undo log memory object, NULL if none cached */
static trx_undo_t *trx_undo_reuse_cached(trx_t *trx, trx_rseg_t *rseg,
                                         ulint type, trx_id_t trx_id,
                                         const XID *xid, bool is_gtid,
                                         mtr_t *mtr) {
  trx_undo_t *undo;

  ut_ad(mutex_own(&(rseg->mutex)));

  if (type == TRX_UNDO_INSERT) {
    undo = UT_LIST_GET_FIRST(rseg->insert_undo_cached);
    if (undo == nullptr) {
      return (nullptr);
    }

    UT_LIST_REMOVE(rseg->insert_undo_cached, undo);

    MONITOR_DEC(MONITOR_NUM_UNDO_SLOT_CACHED);
  } else {
    ut_ad(type == TRX_UNDO_UPDATE);

    undo = UT_LIST_GET_FIRST(rseg->update_undo_cached);
    if (undo == nullptr) {
      return (nullptr);
    }

<<<<<<< HEAD
    UT_LIST_REMOVE(rseg->update_undo_cached, undo);
=======
	undo->empty = TRUE;
	undo->top_page_no = page_no;
	undo->guess_block = NULL;
>>>>>>> 46e60de4

    MONITOR_DEC(MONITOR_NUM_UNDO_SLOT_CACHED);
  }

  ut_ad(undo->size == 1);
  ut_a(undo->id < TRX_RSEG_N_SLOTS);

  auto undo_page = trx_undo_page_get(page_id_t(undo->space, undo->hdr_page_no),
                                     undo->page_size, mtr);

  bool add_space_gtid = false;
  ulint offset;

  if (type == TRX_UNDO_INSERT) {
    offset = trx_undo_insert_header_reuse(undo_page, trx_id, mtr);

    trx_undo_header_add_space_for_xid(undo_page, undo_page + offset, mtr,
                                      false);
  } else {
    ut_a(mach_read_from_2(undo_page + TRX_UNDO_PAGE_HDR + TRX_UNDO_PAGE_TYPE) ==
         TRX_UNDO_UPDATE);

    offset = trx_undo_header_create(undo_page, trx_id, mtr);

    trx_undo_header_add_space_for_xid(undo_page, undo_page + offset, mtr,
                                      is_gtid);
    add_space_gtid = is_gtid;
  }

  trx_undo_mem_init_for_reuse(undo, trx_id, xid, offset);
  undo->gtid_allocated = add_space_gtid;

  return (undo);
}

/** Marks an undo log header as a header of a data dictionary operation
 transaction. */
static void trx_undo_mark_as_dict_operation(
    trx_t *trx,       /*!< in: dict op transaction */
    trx_undo_t *undo, /*!< in: assigned undo log */
    mtr_t *mtr)       /*!< in: mtr */
{
  page_t *hdr_page;

  hdr_page = trx_undo_page_get(page_id_t(undo->space, undo->hdr_page_no),
                               undo->page_size, mtr);

  mlog_write_ulint(hdr_page + undo->hdr_offset + TRX_UNDO_DICT_TRANS, TRUE,
                   MLOG_1BYTE, mtr);

  undo->dict_operation = TRUE;
}

/** Assigns an undo log for a transaction. A new undo log is created or a cached
 undo log reused.
 @return DB_SUCCESS if undo log assign successful, possible error codes
 are: DB_TOO_MANY_CONCURRENT_TRXS DB_OUT_OF_FILE_SPACE DB_READ_ONLY
 DB_OUT_OF_MEMORY */
dberr_t trx_undo_assign_undo(
    trx_t *trx,               /*!< in: transaction */
    trx_undo_ptr_t *undo_ptr, /*!< in: assign undo log from
                              referred rollback segment. */
    ulint type)               /*!< in: TRX_UNDO_INSERT or
                              TRX_UNDO_UPDATE */
{
  trx_rseg_t *rseg;
  trx_undo_t *undo;
  mtr_t mtr;
  dberr_t err = DB_SUCCESS;

  ut_ad(trx);

  /* In case of read-only scenario trx->rsegs.m_redo.rseg can be NULL but
  still request for assigning undo logs is valid as temporary tables
  can be updated in read-only mode.
  If there is no rollback segment assigned to trx and still there is
  object being updated there is something wrong and so this condition
  check. */
  ut_ad(trx_is_rseg_assigned(trx));

  rseg = undo_ptr->rseg;

  ut_ad(mutex_own(&(trx->undo_mutex)));

  bool no_redo = (&trx->rsegs.m_noredo == undo_ptr);

  /* If none of the undo pointers are assigned then this is
  first time transaction is allocating undo segment. */
  bool is_first = undo_ptr->is_empty();

  /* If any undo segment is assigned it is guaranteed that
  Innodb would persist GTID. Call it before any undo segment
  is assigned for transaction. We allocate space for GTID
  only if GTID is persisted. */
  bool is_gtid = false;
  if (!no_redo) {
    auto &gtid_persistor = clone_sys->get_gtid_persistor();
    if (is_first) {
      gtid_persistor.set_persist_gtid(trx, true);
    }
    /* Check if the undo segment needs to allocate for GTID. */
    is_gtid = gtid_persistor.persists_gtid(trx);
  }

  mtr.start();
  if (no_redo) {
    mtr.set_log_mode(MTR_LOG_NO_REDO);
  } else {
    ut_ad(&trx->rsegs.m_redo == undo_ptr);
  }

  rseg->latch();

  DBUG_EXECUTE_IF("ib_create_table_fail_too_many_trx",
                  err = DB_TOO_MANY_CONCURRENT_TRXS;
                  goto func_exit;);
  undo =
#ifdef UNIV_DEBUG
      srv_inject_too_many_concurrent_trxs
          ? nullptr
          :
#endif
          trx_undo_reuse_cached(trx, rseg, type, trx->id, trx->xid, is_gtid,
                                &mtr);

  if (undo == nullptr) {
    err = trx_undo_create(trx, rseg, type, trx->id, trx->xid, is_gtid, &undo,
                          &mtr);
    if (err != DB_SUCCESS) {
      goto func_exit;
    }
  }

  if (type == TRX_UNDO_INSERT) {
    UT_LIST_ADD_FIRST(rseg->insert_undo_list, undo);
    ut_ad(undo_ptr->insert_undo == nullptr);
    undo_ptr->insert_undo = undo;
  } else {
    UT_LIST_ADD_FIRST(rseg->update_undo_list, undo);
    ut_ad(undo_ptr->update_undo == nullptr);
    undo_ptr->update_undo = undo;
  }

  if (trx->mysql_thd && !trx->ddl_operation &&
      thd_is_dd_update_stmt(trx->mysql_thd)) {
    trx->ddl_operation = true;
  }

  if (trx->ddl_operation || trx_get_dict_operation(trx) != TRX_DICT_OP_NONE) {
    trx_undo_mark_as_dict_operation(trx, undo, &mtr);
  }

  /* For GTID persistence we might add undo segment to prepared transaction. If
  the transaction is in prepared state, we need to set XA properties. */
  if (trx_state_eq(trx, TRX_STATE_PREPARED)) {
    ut_ad(!is_first);
    undo->set_prepared(trx->xid);
  }

func_exit:
  rseg->unlatch();
  mtr.commit();

  return (err);
}

/** Sets the state of the undo log segment at a transaction finish.
 @return undo log segment header page, x-latched */
page_t *trx_undo_set_state_at_finish(
    trx_undo_t *undo, /*!< in: undo log memory copy */
    mtr_t *mtr)       /*!< in: mtr */
{
  trx_usegf_t *seg_hdr;
  trx_upagef_t *page_hdr;
  page_t *undo_page;
  ulint state;

  ut_a(undo->id < TRX_RSEG_N_SLOTS);

  undo_page = trx_undo_page_get(page_id_t(undo->space, undo->hdr_page_no),
                                undo->page_size, mtr);

  seg_hdr = undo_page + TRX_UNDO_SEG_HDR;
  page_hdr = undo_page + TRX_UNDO_PAGE_HDR;

  if (undo->size == 1 && mach_read_from_2(page_hdr + TRX_UNDO_PAGE_FREE) <
                             TRX_UNDO_PAGE_REUSE_LIMIT) {
    state = TRX_UNDO_CACHED;

  } else if (undo->type == TRX_UNDO_INSERT) {
    state = TRX_UNDO_TO_FREE;
  } else {
    state = TRX_UNDO_TO_PURGE;
  }

  undo->state = state;

  mlog_write_ulint(seg_hdr + TRX_UNDO_STATE, state, MLOG_2BYTES, mtr);

  return (undo_page);
}

/** Set the state of the undo log segment at a XA PREPARE or XA ROLLBACK.
@param[in,out]	trx		transaction
@param[in,out]	undo		insert_undo or update_undo log
@param[in]	rollback	false=XA PREPARE, true=XA ROLLBACK
@param[in,out]	mtr		mini-transaction
@return undo log segment header page, x-latched */
page_t *trx_undo_set_state_at_prepare(trx_t *trx, trx_undo_t *undo,
                                      bool rollback, mtr_t *mtr) {
  trx_usegf_t *seg_hdr;
  trx_ulogf_t *undo_header;
  page_t *undo_page;
  ulint offset;

  ut_ad(trx && undo && mtr);

  ut_a(undo->id < TRX_RSEG_N_SLOTS);

  undo_page = trx_undo_page_get(page_id_t(undo->space, undo->hdr_page_no),
                                undo->page_size, mtr);

  seg_hdr = undo_page + TRX_UNDO_SEG_HDR;

  offset = mach_read_from_2(seg_hdr + TRX_UNDO_LAST_LOG);
  undo_header = undo_page + offset;

  /* Write GTID information if there. */
  trx_undo_gtid_write(trx, undo_header, undo, mtr);

  if (rollback) {
    ut_ad(undo->state == TRX_UNDO_PREPARED);
    mlog_write_ulint(seg_hdr + TRX_UNDO_STATE, TRX_UNDO_ACTIVE, MLOG_2BYTES,
                     mtr);
    return (undo_page);
  }

  ut_ad(undo->state == TRX_UNDO_ACTIVE);
  undo->set_prepared(trx->xid);

  mlog_write_ulint(seg_hdr + TRX_UNDO_STATE, undo->state, MLOG_2BYTES, mtr);

  mlog_write_ulint(undo_header + TRX_UNDO_FLAGS, undo->flag, MLOG_1BYTE, mtr);

  trx_undo_write_xid(undo_header, &undo->xid, mtr);

  return (undo_page);
}

/** Adds the update undo log header as the first in the history list, and
 frees the memory object, or puts it to the list of cached update undo log
 segments. */
void trx_undo_update_cleanup(
    trx_t *trx,               /*!< in: trx owning the update
                              undo log */
    trx_undo_ptr_t *undo_ptr, /*!< in: update undo log. */
    page_t *undo_page,        /*!< in: update undo log header page,
                              x-latched */
    bool update_rseg_history_len,
    /*!< in: if true: update rseg history
    len else skip updating it. */
    ulint n_added_logs, /*!< in: number of logs added */
    mtr_t *mtr)         /*!< in: mtr */
{
  trx_rseg_t *rseg;
  trx_undo_t *undo;

  undo = undo_ptr->update_undo;
  rseg = undo_ptr->rseg;

  ut_ad(mutex_own(&(rseg->mutex)));

  trx_purge_add_update_undo_to_history(
      trx, undo_ptr, undo_page, update_rseg_history_len, n_added_logs, mtr);

  UT_LIST_REMOVE(rseg->update_undo_list, undo);

  undo_ptr->update_undo = nullptr;

  if (undo->state == TRX_UNDO_CACHED) {
    UT_LIST_ADD_FIRST(rseg->update_undo_cached, undo);

    MONITOR_INC(MONITOR_NUM_UNDO_SLOT_CACHED);
  } else {
    ut_ad(undo->state == TRX_UNDO_TO_PURGE);

    trx_undo_mem_free(undo);
  }
}

/** Frees an insert undo log after a transaction commit or rollback.
Knowledge of inserts is not needed after a commit or rollback, therefore
the data can be discarded.
@param[in,out]	undo_ptr	undo log to clean up
@param[in]	noredo		whether the undo tablespace is redo logged */
void trx_undo_insert_cleanup(trx_undo_ptr_t *undo_ptr, bool noredo) {
  trx_undo_t *undo;
  trx_rseg_t *rseg;

  undo = undo_ptr->insert_undo;
  ut_ad(undo != nullptr);

  rseg = undo_ptr->rseg;

  ut_ad(noredo == fsp_is_system_temporary(rseg->space_id));

  rseg->latch();

  UT_LIST_REMOVE(rseg->insert_undo_list, undo);
  undo_ptr->insert_undo = nullptr;

  if (undo->state == TRX_UNDO_CACHED) {
    UT_LIST_ADD_FIRST(rseg->insert_undo_cached, undo);

    MONITOR_INC(MONITOR_NUM_UNDO_SLOT_CACHED);
  } else {
    ut_ad(undo->state == TRX_UNDO_TO_FREE);

    /* Delete first the undo log segment in the file */

    rseg->unlatch();

    trx_undo_seg_free(undo, noredo);

    rseg->latch();

    trx_undo_mem_free(undo);
  }

  rseg->unlatch();
}

void trx_undo_free_trx_with_prepared_or_active_logs(trx_t *trx,
                                                    ulint expected_undo_state) {
  ut_a(expected_undo_state == TRX_UNDO_ACTIVE ||
       expected_undo_state == TRX_UNDO_PREPARED);

  ut_a(srv_shutdown_state.load() == SRV_SHUTDOWN_EXIT_THREADS);

  if (trx->rsegs.m_redo.update_undo) {
    ut_a(trx->rsegs.m_redo.update_undo->state == expected_undo_state);
    UT_LIST_REMOVE(trx->rsegs.m_redo.rseg->update_undo_list,
                   trx->rsegs.m_redo.update_undo);
    trx_undo_mem_free(trx->rsegs.m_redo.update_undo);

    trx->rsegs.m_redo.update_undo = nullptr;
  }

  if (trx->rsegs.m_redo.insert_undo) {
    ut_a(trx->rsegs.m_redo.insert_undo->state == expected_undo_state);
    UT_LIST_REMOVE(trx->rsegs.m_redo.rseg->insert_undo_list,
                   trx->rsegs.m_redo.insert_undo);
    trx_undo_mem_free(trx->rsegs.m_redo.insert_undo);

    trx->rsegs.m_redo.insert_undo = nullptr;
  }

  if (trx->rsegs.m_noredo.update_undo) {
    ut_a(trx->rsegs.m_noredo.update_undo->state == expected_undo_state);

    UT_LIST_REMOVE(trx->rsegs.m_noredo.rseg->update_undo_list,
                   trx->rsegs.m_noredo.update_undo);
    trx_undo_mem_free(trx->rsegs.m_noredo.update_undo);

    trx->rsegs.m_noredo.update_undo = nullptr;
  }
  if (trx->rsegs.m_noredo.insert_undo) {
    ut_a(trx->rsegs.m_noredo.insert_undo->state == expected_undo_state);

    UT_LIST_REMOVE(trx->rsegs.m_noredo.rseg->insert_undo_list,
                   trx->rsegs.m_noredo.insert_undo);
    trx_undo_mem_free(trx->rsegs.m_noredo.insert_undo);

    trx->rsegs.m_noredo.insert_undo = nullptr;
  }
}

bool trx_undo_truncate_tablespace(undo::Tablespace *marked_space) {
#ifdef UNIV_DEBUG
  static undo::Inject_failure_once injector("ib_undo_trunc_fail_truncate");
  if (injector.should_fail()) {
    return (false);
  };
#endif /* UNIV_DEBUG */

  bool success = true;

  auto old_space_id = marked_space->id();
  auto space_num = undo::id2num(old_space_id);
  auto marked_rsegs = marked_space->rsegs();

  undo::unuse_space_id(old_space_id);

  auto new_space_id = undo::use_next_space_id(space_num);

  const auto n_pages = SRV_UNDO_TABLESPACE_SIZE_IN_PAGES;

  fil_space_t *space = fil_space_get(old_space_id);
  bool is_encrypted = FSP_FLAGS_GET_ENCRYPTION(space->flags);

  /* Step-1: Truncate tablespace by replacement with a new space_id. */
  success = fil_replace_tablespace(old_space_id, new_space_id, n_pages);

  if (!success) {
    return (success);
  }

  ut_d(undo::inject_crash("ib_undo_trunc_empty_file"));

  /* This undo tablespace is unused. Lock the Rsegs before the
  file_space because SYNC_RSEGS > SYNC_FSP. */
  marked_rsegs->x_lock();

  /* Step-2: Re-initialize tablespace header. */
  log_free_check();

  mtr_t mtr;

  mtr.start();

  fsp_header_init(new_space_id, n_pages, &mtr, false);

  /* If tablespace is to be encrypted, encrypt it now */
  if (is_encrypted && srv_undo_log_encrypt) {
    ut_d(bool ret =) set_undo_tablespace_encryption(new_space_id, &mtr, false);
    /* Don't expect any error here (unless keyring plugin is uninstalled). In
    that case too, continue truncation processing of tablespace. */
    ut_ad(!ret);
  }

  /* Step-3: Add the RSEG_ARRAY page. */
  trx_rseg_array_create(new_space_id, &mtr);

  mtr.commit();

  /* Step-4: Re-initialize rollback segment header that resides
  in truncated tablespaces. */

  ut_d(undo::inject_crash("ib_undo_trunc_before_rsegs"));

  for (auto rseg : *marked_rsegs) {
    log_free_check();

    mtr.start();

    mtr_x_lock(fil_space_get_latch(new_space_id), &mtr);

    rseg->space_id = new_space_id;

    rseg->page_no = trx_rseg_header_create(new_space_id, univ_page_size,
                                           PAGE_NO_MAX, rseg->id, &mtr);

    ut_a(rseg->page_no != FIL_NULL);

    auto rseg_header =
        trx_rsegf_get_new(new_space_id, rseg->page_no, rseg->page_size, &mtr);

    /* Before re-initialization ensure that we free the existing
    structure. There can't be any active transactions. */
    ut_a(UT_LIST_GET_LEN(rseg->update_undo_list) == 0);
    ut_a(UT_LIST_GET_LEN(rseg->insert_undo_list) == 0);

    trx_undo_t *next_undo;

    for (trx_undo_t *undo = UT_LIST_GET_FIRST(rseg->update_undo_cached);
         undo != nullptr; undo = next_undo) {
      next_undo = UT_LIST_GET_NEXT(undo_list, undo);
      UT_LIST_REMOVE(rseg->update_undo_cached, undo);
      MONITOR_DEC(MONITOR_NUM_UNDO_SLOT_CACHED);
      trx_undo_mem_free(undo);
    }

    for (trx_undo_t *undo = UT_LIST_GET_FIRST(rseg->insert_undo_cached);
         undo != nullptr; undo = next_undo) {
      next_undo = UT_LIST_GET_NEXT(undo_list, undo);
      UT_LIST_REMOVE(rseg->insert_undo_cached, undo);
      MONITOR_DEC(MONITOR_NUM_UNDO_SLOT_CACHED);
      trx_undo_mem_free(undo);
    }

    UT_LIST_INIT(rseg->update_undo_list, &trx_undo_t::undo_list);
    UT_LIST_INIT(rseg->update_undo_cached, &trx_undo_t::undo_list);
    UT_LIST_INIT(rseg->insert_undo_list, &trx_undo_t::undo_list);
    UT_LIST_INIT(rseg->insert_undo_cached, &trx_undo_t::undo_list);

    rseg->max_size =
        mtr_read_ulint(rseg_header + TRX_RSEG_MAX_SIZE, MLOG_4BYTES, &mtr);

    /* Initialize the undo log lists according to the rseg header */
    rseg->set_curr_size(
        mtr_read_ulint(rseg_header + TRX_RSEG_HISTORY_SIZE, MLOG_4BYTES, &mtr) +
        1);

    mtr.commit();

    ut_ad(rseg->get_curr_size() == 1);
    ut_ad(rseg->trx_ref_count == 0);

    rseg->last_page_no = FIL_NULL;
    rseg->last_offset = 0;
    rseg->last_trx_no = 0;
    rseg->last_del_marks = FALSE;
  }

  marked_rsegs->x_unlock();

  /* Increment the space ID for this undo space now so that if anyone refers
  to this space, it is completely initialized. */
  marked_space->set_space_id(new_space_id);

  return (success);
}

#endif /* !UNIV_HOTBACKUP */<|MERGE_RESOLUTION|>--- conflicted
+++ resolved
@@ -1,10 +1,6 @@
 /*****************************************************************************
 
-<<<<<<< HEAD
 Copyright (c) 1996, 2020, Oracle and/or its affiliates.
-=======
-Copyright (c) 1996, 2020, Oracle and/or its affiliates. All Rights Reserved.
->>>>>>> 46e60de4
 
 This program is free software; you can redistribute it and/or modify it under
 the terms of the GNU General Public License, version 2.0, as published by the
@@ -1452,7 +1448,6 @@
   undo->empty = TRUE;
   undo->top_page_no = page_no;
   undo->guess_block = nullptr;
-  undo->withdraw_clock = 0;
 
   return (undo);
 }
@@ -1589,13 +1584,7 @@
       return (nullptr);
     }
 
-<<<<<<< HEAD
     UT_LIST_REMOVE(rseg->update_undo_cached, undo);
-=======
-	undo->empty = TRUE;
-	undo->top_page_no = page_no;
-	undo->guess_block = NULL;
->>>>>>> 46e60de4
 
     MONITOR_DEC(MONITOR_NUM_UNDO_SLOT_CACHED);
   }
