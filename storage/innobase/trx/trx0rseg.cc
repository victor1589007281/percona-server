--- conflicted
+++ resolved
@@ -392,7 +392,9 @@
 
 	/* To obey the latching order, acquire the file space
 	x-latch before the trx_sys->mutex. */
-	const fil_space_t*	space = mtr_x_lock_space(space_id, &mtr);
+	fil_space_t*	space = mtr.set_undo_space(space_id);
+
+	mtr_x_lock(&space->latch, &mtr);
 
 	switch (space->purpose) {
 	case FIL_TYPE_LOG:
@@ -400,17 +402,11 @@
 		ut_ad(0);
 	case FIL_TYPE_TEMPORARY:
 		mtr_set_log_mode(&mtr, MTR_LOG_NO_REDO);
-<<<<<<< HEAD
-	} else {
+		break;
+	case FIL_TYPE_TABLESPACE:
 		/* We will modify TRX_SYS_RSEGS in TRX_SYS page. */
 		mtr.set_sys_modified();
-		/* We will modify the undo log tablespace too. */
-		mtr.set_undo_space(space);
-=======
 		break;
-	case FIL_TYPE_TABLESPACE:
-		break;
->>>>>>> 456148ba
 	}
 
 	slot_no = trx_sysf_rseg_find_free(
