/*****************************************************************************

Copyright (c) 1995, 2018, Oracle and/or its affiliates. All Rights Reserved.

This program is free software; you can redistribute it and/or modify
it under the terms of the GNU General Public License, version 2.0,
as published by the Free Software Foundation.

This program is also distributed with certain software (including
but not limited to OpenSSL) that is licensed under separate terms,
as designated in a particular file or component or in included license
documentation.  The authors of MySQL hereby grant you an additional
permission to link the program and your derivative works with the
separately licensed software that they have included with MySQL.

This program is distributed in the hope that it will be useful,
but WITHOUT ANY WARRANTY; without even the implied warranty of
MERCHANTABILITY or FITNESS FOR A PARTICULAR PURPOSE.  See the
GNU General Public License, version 2.0, for more details.

You should have received a copy of the GNU General Public License
along with this program; if not, write to the Free Software
Foundation, Inc., 51 Franklin St, Fifth Floor, Boston, MA 02110-1301  USA

*****************************************************************************/

/** @file fil/fil0fil.cc
The tablespace memory cache */

#include "my_config.h"

#include <errno.h>
#include <fcntl.h>
#include <sys/types.h>

#include "btr0btr.h"
#include "buf0buf.h"
#include "buf0flu.h"
#include "clone0api.h"
#include "dict0boot.h"
#include "dict0dd.h"
#include "dict0dict.h"
#include "fsp0file.h"
#include "fsp0fsp.h"
#include "fsp0space.h"
#include "fsp0sysspace.h"
#include "ha_prototypes.h"
#include "hash0hash.h"
#include "log0recv.h"
#include "mach0data.h"
#include "mem0mem.h"
#include "mtr0log.h"
#include "my_dbug.h"
#include "my_inttypes.h"
#include "os0file.h"
#include "page0zip.h"
#include "srv0start.h"

#include "fil0crypt.h"

#ifndef UNIV_HOTBACKUP
#include "buf0lru.h"
#include "ibuf0ibuf.h"
#include "os0event.h"
#include "row0mysql.h"
#include "sync0sync.h"
#include "trx0purge.h"
#else /* !UNIV_HOTBACKUP */
#include <cstring>
#include "srv0srv.h"
#endif /* !UNIV_HOTBACKUP */
#include "system_key.h"

#include "os0thread-create.h"

#include "current_thd.h"
#include "ha_prototypes.h"

#include <array>
#include <fstream>
#include <functional>
#include <list>
#include <mutex>
#include <thread>
#include <tuple>
#include <unordered_map>

using Dirs = std::vector<std::string>;
using Space_id_set = std::set<space_id_t>;

#if defined(__SUNPRO_CC)
char *Fil_path::SEPARATOR = "\\/";
char *Fil_path::DOT_SLASH = "./";
char *Fil_path::DOT_DOT_SLASH = "../";
#endif /* defined(__SUNPRO_CC) */

/** Used for collecting the data in boot_tablespaces() */
namespace dd_fil {

enum {
  /** DD Object ID */
  OBJECT_ID,

  /** InnoDB tablspace ID */
  SPACE_ID,

  /** DD/InnoDB tablespace name */
  SPACE_NAME,

  /** Path in DD tablespace */
  OLD_PATH,

  /** Path where it was found during the scan. */
  NEW_PATH
};

using Moved = std::tuple<dd::Object_id, space_id_t, std::string, std::string,
                         std::string>;

using Tablespaces = std::vector<Moved>;
}  // namespace dd_fil

/* uint16_t is the index into Tablespace_dirs::m_dirs */
using Scanned_files = std::vector<std::pair<uint16_t, std::string>>;

#ifdef UNIV_PFS_IO
mysql_pfs_key_t innodb_tablespace_open_file_key;
#endif /* UNIV_PFS_IO */

/** System tablespace. */
fil_space_t *fil_space_t::s_sys_space;

/** Redo log tablespace */
fil_space_t *fil_space_t::s_redo_space;

#ifdef UNIV_HOTBACKUP
/** Directories in which remote general tablespaces have been found in the
target directory during apply log operation */
Dir_set rem_gen_ts_dirs;

/** true in case the apply-log operation is being performed
in the data directory */
bool replay_in_datadir = false;

/* Re-define mutex macros to use the Mutex class defined by the MEB
source. MEB calls the routines in "fil0fil.cc" in parallel and,
therefore, the mutex protecting the critical sections of the tablespace
memory cache must be included also in the MEB compilation of this
module. */
#undef mutex_create
#undef mutex_free
#undef mutex_enter
#undef mutex_exit
#undef mutex_own
#undef mutex_validate

#define mutex_create(I, M) new (M) meb::Mutex()
#define mutex_free(M) delete (M)
#define mutex_enter(M) (M)->lock()
#define mutex_exit(M) (M)->unlock()
#define mutex_own(M) 1
#define mutex_validate(M) 1

/** Process a MLOG_FILE_CREATE redo record.
@param[in]	page_id		Page id of the redo log record
@param[in]	flags		Tablespace flags
@param[in]	name		Tablespace filename */
static void meb_tablespace_redo_create(const page_id_t &page_id, ulint flags,
                                       const char *name);

/** Process a MLOG_FILE_RENAME redo record.
@param[in]	page_id		Page id of the redo log record
@param[in]	from_name	Tablespace from filename
@param[in]	to_name		Tablespace to filename */
static void meb_tablespace_redo_rename(const page_id_t &page_id,
                                       const char *from_name,
                                       const char *to_name);

/** Process a MLOG_FILE_DELETE redo record.
@param[in]	page_id		Page id of the redo log record
@param[in]	name		Tablespace filename */
static void meb_tablespace_redo_delete(const page_id_t &page_id,
                                       const char *name);

#endif /* UNIV_HOTBACKUP */

/*
                IMPLEMENTATION OF THE TABLESPACE MEMORY CACHE
                =============================================

The tablespace cache is responsible for providing fast read/write access to
tablespaces and logs of the database. File creation and deletion is done
in other modules which know more of the logic of the operation, however.

Only the system  tablespace consists of a list  of files. The size of these
files does not have to be divisible by the database block size, because
we may just leave the last incomplete block unused. When a new file is
appended to the tablespace, the maximum size of the file is also specified.
At the moment, we think that it is best to extend the file to its maximum
size already at the creation of the file, because then we can avoid dynamically
extending the file when more space is needed for the tablespace.

Non system tablespaces contain only a single file.

A block's position in the tablespace is specified with a 32-bit unsigned
integer. The files in the list  are thought to be catenated, and the block
corresponding to an address n is the nth block in the catenated file (where
the first block is named the 0th block, and the incomplete block fragments
at the end of files are not taken into account). A tablespace can be extended
by appending a new file at the end of the list.

Our tablespace concept is similar to the one of Oracle.

To have fast access to a tablespace or a log file, we put the data structures
to a hash table. Each tablespace and log file is given an unique 32-bit
identifier, its tablespace ID.

Some operating systems do not support many open files at the same time,
Therefore, we put the open files in an LRU-list. If we need to open another
file, we may close the file at the end of the LRU-list. When an I/O-operation
is pending on a file, the file cannot be closed. We take the file nodes with
pending I/O-operations out of the LRU-list and keep a count of pending
operations. When an operation completes, we decrement the count and return
the file to the LRU-list if the count drops to zero.

The data structure (Fil_shard) that keeps track of the tablespace ID to
fil_space_t* mapping are hashed on the tablespace ID. The tablespace name to
fil_space_t* mapping is stored in the same shard. A shard tracks the flushing
and open state of a file. When we run out open file handles, we use a ticketing
system to serialize the file open, see Fil_shard::reserve_open_slot() and
Fil_shard::release_open_slot().

When updating the global/shared data in Fil_system acquire the mutexes of
all shards in ascending order. The shard mutex covers the fil_space_t data
members as noted in the fil_space_t and fil_node_t definition. */

/** This tablespace name is used internally during recovery to open a
general tablespace before the data dictionary are recovered and available. */
const char general_space_name[] = "innodb_general";

/** Reference to the server data directory. */
Fil_path MySQL_datadir_path;

/** Sentinel value to check for "NULL" Fil_path. */
Fil_path Fil_path::s_null_path;

/** Common InnoDB file extentions */
const char *dot_ext[] = {"", ".ibd", ".cfg", ".cfp", ".ibt"};

/** The number of fsyncs done to the log */
ulint fil_n_log_flushes = 0;

/** Number of pending redo log flushes */
ulint fil_n_pending_log_flushes = 0;

/** Number of pending tablespace flushes */
ulint fil_n_pending_tablespace_flushes = 0;

/** Number of files currently open */
ulint fil_n_file_opened = 0;

/** At this age or older a space/page will be rotated */
extern uint srv_fil_crypt_rotate_key_age;
extern ib_mutex_t fil_crypt_threads_mutex;
extern ib_mutex_t fil_crypt_list_mutex;

extern uint srv_n_fil_crypt_threads;

enum fil_load_status {
  /** The tablespace file(s) were found and valid. */
  FIL_LOAD_OK,

  /** The name no longer matches space_id */
  FIL_LOAD_ID_CHANGED,

  /** The file(s) were not found */
  FIL_LOAD_NOT_FOUND,

  /** The file(s) were not valid */
  FIL_LOAD_INVALID,

  /** The tablespace file ID in the first page doesn't match
  expected value. */
  FIL_LOAD_MISMATCH
};

/** File operations for tablespace */
enum fil_operation_t {

  /** delete a single-table tablespace */
  FIL_OPERATION_DELETE,

  /** close a single-table tablespace */
  FIL_OPERATION_CLOSE
};

/** The null file address */
fil_addr_t fil_addr_null = {FIL_NULL, 0};

/** Maximum number of threads to use for scanning data files. */
static const size_t MAX_SCAN_THREADS = 8;

#ifndef UNIV_HOTBACKUP
/** Maximum number of shards supported. */
static const size_t MAX_SHARDS = 64;

/** The redo log is in its own shard. */
static const size_t REDO_SHARD = MAX_SHARDS - 1;

/** Number of undo shards to reserve. */
static const size_t UNDO_SHARDS = 4;

/** The UNDO logs have their own shards (4). */
static const size_t UNDO_SHARDS_START = REDO_SHARD - (UNDO_SHARDS + 1);
#else  /* !UNIV_HOTBACKUP */

/** Maximum number of shards supported. */
static const size_t MAX_SHARDS = 1;

/** The redo log is in its own shard. */
static const size_t REDO_SHARD = 0;

/** The UNDO logs have their own shards (4). */
static const size_t UNDO_SHARDS_START = 0;
#endif /* !UNIV_HOTBACKUP */

/** Maximum pages to check for valid space ID during start up. */
static const size_t MAX_PAGES_TO_CHECK = 3;

/** Sentinel for empty open slot. */
static const size_t EMPTY_OPEN_SLOT = std::numeric_limits<size_t>::max();

/** We want to store the line number from where it was called. */
#define mutex_acquire() acquire(__LINE__)

/** Hash a NUL terminated 'string' */
struct Char_Ptr_Hash {
  /** Hashing function
  @param[in]	ptr		NUL terminated string to hash
  @return the hash */
  size_t operator()(const char *ptr) const { return (ut_fold_string(ptr)); }
};

/** Compare two 'strings' */
struct Char_Ptr_Compare {
  /** Compare two NUL terminated strings
  @param[in]	lhs		Left hand side
  @param[in]	rhs		Right hand side
  @return true if the contents match */
  bool operator()(const char *lhs, const char *rhs) const {
    return (strcmp(lhs, rhs) == 0);
  }
};

/** Tablespace files disovered during startup. */
class Tablespace_files {
 public:
  using Names = std::vector<std::string, ut_allocator<std::string>>;
  using Paths = std::unordered_map<space_id_t, Names>;

  /** Default constructor
  @param[in]	dir		Directory that the files are under */
  explicit Tablespace_files(const std::string &dir);

  /** Add a space ID to filename mapping.
  @param[in]	space_id	Tablespace ID
  @param[in]	name		File name.
  @return number of files that map to the space ID */
  size_t add(space_id_t space_id, const std::string &name)
      MY_ATTRIBUTE((warn_unused_result));

  /** Get the file names that map to a space ID
  @param[in]	space_id	Tablespace ID
  @return the filenames that map to space id */
  Names *find(space_id_t space_id) MY_ATTRIBUTE((warn_unused_result)) {
    ut_ad(space_id != TRX_SYS_SPACE);

    if (dict_sys_t::is_reserved(space_id) &&
        space_id != dict_sys_t::s_space_id) {
      auto it = m_undo_paths.find(space_id);

      if (it != m_undo_paths.end()) {
        return (&it->second);
      }

    } else {
      auto it = m_ibd_paths.find(space_id);

      if (it != m_ibd_paths.end()) {
        return (&it->second);
      }
    }

    return (nullptr);
  }

  /** Remove the entry for the space ID.
  @param[in]	space_id	Tablespace ID mapping to remove
  @return true if erase successful */
  bool erase(space_id_t space_id) MY_ATTRIBUTE((warn_unused_result)) {
    ut_ad(space_id != TRX_SYS_SPACE);

    if (dict_sys_t::is_reserved(space_id) &&
        space_id != dict_sys_t::s_space_id) {
      auto n_erased = m_undo_paths.erase(space_id);

      return (n_erased == 1);
    } else {
      auto n_erased = m_ibd_paths.erase(space_id);

      return (n_erased == 1);
    }

    return (false);
  }

  /** Clear all the tablespace data. */
  void clear() {
    m_ibd_paths.clear();
    m_undo_paths.clear();
  }

  /** @return m_dir */
  const Fil_path &root() const { return (m_dir); }

  /** @return the directory path specified by the user. */
  const std::string &path() const { return (m_dir.path()); }

  /** @return the real path of the directory searched. */
  const std::string &real_path() const { return (m_dir.abs_path()); }

 private:
  /* Note:  The file names in m_ibd_paths and m_undo_paths are relative
  to m_real_path. */

  /** Mapping from tablespace ID to data filenames */
  Paths m_ibd_paths;

  /** Mapping from tablespace ID to Undo files */
  Paths m_undo_paths;

  /** Top level directory where the above files were found. */
  const Fil_path m_dir;
};

/** Directories scanned during startup and the files discovered. */
class Tablespace_dirs {
 public:
  using Result = std::pair<std::string, Tablespace_files::Names *>;

  /** Constructor */
  Tablespace_dirs()
      : m_dirs()
#if !defined(__SUNPRO_CC)
        ,
        m_checked()
#endif /* !__SUNPRO_CC */
  {
#if defined(__SUNPRO_CC)
    m_checked = ATOMIC_VAR_INIT(0);
#endif /* __SUNPRO_CC */
  }

  /** Discover tablespaces by reading the header from .ibd files.
  @param[in]	in_directories	Directories to scan
  @return DB_SUCCESS if all goes well */
  dberr_t scan(const std::string &in_directories)
      MY_ATTRIBUTE((warn_unused_result));

  /** Clear all the tablespace file data but leave the list of
  scanned directories in place. */
  void clear() {
    for (auto &dir : m_dirs) {
      dir.clear();
    }

    m_checked = 0;
  }

  /** Erase a space ID to filename mapping.
  @param[in]	space_id	Tablespace ID to erase
  @return true if successful */
  bool erase(space_id_t space_id) MY_ATTRIBUTE((warn_unused_result)) {
    for (auto &dir : m_dirs) {
      if (dir.erase(space_id)) {
        return (true);
      }
    }

    return (false);
  }

  /* Find the first matching space ID -> name mapping.
  @param[in]	space_id	Tablespace ID
  @return directory searched and pointer to names that map to the
          tablespace ID */
  Result find(space_id_t space_id) MY_ATTRIBUTE((warn_unused_result)) {
    for (auto &dir : m_dirs) {
      const auto names = dir.find(space_id);

      if (names != nullptr) {
        return (Result{dir.path(), names});
      }
    }

    return (Result{"", nullptr});
  }

  /** @return the directory that contains path */
  const Fil_path &contains(const std::string &path) const
      MY_ATTRIBUTE((warn_unused_result)) {
    Fil_path file{path};

    for (const auto &dir : m_dirs) {
      const auto &d = dir.root().abs_path();
      auto abs_path = Fil_path::get_real_path(d);

      if (dir.root().is_ancestor(file) ||
          abs_path.compare(file.abs_path()) == 0) {
        return (dir.root());
      }
    }

    return (Fil_path::null());
  }

  /** Get the list of directories that InnoDB knows about.
  @return the list of directories 'dir1;dir2;....;dirN' */
  std::string get_dirs() const {
    std::string dirs;

    ut_ad(!m_dirs.empty());

    for (const auto &dir : m_dirs) {
      dirs.append(dir.root());
      dirs.push_back(FIL_PATH_SEPARATOR);
    }

    dirs.pop_back();

    ut_ad(!dirs.empty());

    return (dirs);
  }

 private:
  /** Print the duplicate filenames for a tablespce ID to the log
  @param[in]	duplicates	Duplicate tablespace IDs*/
  void print_duplicates(const Space_id_set &duplicates);

  /** first=dir path from the user, second=files found under first. */
  using Scanned = std::vector<Tablespace_files>;

  /** Tokenize a path specification. Convert relative paths to
  absolute paths. Check if the paths are valid and filter out
  invalid or unreadable directories.  Sort and filter out duplicates
  from dirs.
  @param[in]	str		Path specification to tokenize
  @param[in]	delimiters	Delimiters */
  void tokenize_paths(const std::string &str, const std::string &delimiters);

  using Const_iter = Scanned_files::const_iterator;

  /** Check for duplicate tablespace IDs.
  @param[in]	start		Start of slice
  @param[in]	end		End of slice
  @param[in]	thread_id	Thread ID
  @param[in,out]	mutex		Mutex protecting the global state
  @param[in,out]	unique		To check for duplciates
  @param[in,out]	duplicates	Duplicate space IDs found */
  void duplicate_check(const Const_iter &start, const Const_iter &end,
                       size_t thread_id, std::mutex *mutex,
                       Space_id_set *unique, Space_id_set *duplicates);

 private:
  /** Directories scanned and the files discovered under them. */
  Scanned m_dirs;

  /** Number of files checked. */
  std::atomic_size_t m_checked;
};

/** Determine if user has explicitly disabled fsync(). */
#ifndef _WIN32
#define fil_buffering_disabled(s)         \
  ((s)->purpose == FIL_TYPE_TABLESPACE && \
   srv_unix_file_flush_method == SRV_UNIX_O_DIRECT_NO_FSYNC)
#else /* _WIN32 */
#define fil_buffering_disabled(s) (0)
#endif /* _WIN32 */

class Fil_shard {
  using File_list = UT_LIST_BASE_NODE_T(fil_node_t);
  using Space_list = UT_LIST_BASE_NODE_T(fil_space_t);
  using Spaces = std::unordered_map<space_id_t, fil_space_t *>;

  using Names = std::unordered_map<const char *, fil_space_t *, Char_Ptr_Hash,
                                   Char_Ptr_Compare>;

 public:
  /** Constructor
  @param[in]	shard_id	Shard ID  */
  explicit Fil_shard(size_t shard_id);

  /** Destructor */
  ~Fil_shard() {
#ifndef UNIV_HOTBACKUP
    mutex_destroy(&m_mutex);
#else
    mutex_free(&m_mutex);
#endif /* !UNIV_HOTBACKUP */

    ut_a(UT_LIST_GET_LEN(m_LRU) == 0);
    ut_a(UT_LIST_GET_LEN(m_unflushed_spaces) == 0);
  }

  /** @return the shard ID */
  size_t id() const { return (m_id); }

  /** Acquire the mutex.
  @param[in]	line	Line number from where it was called */
  void acquire(int line) const {
#ifndef UNIV_HOTBACKUP
    m_mutex.enter(srv_n_spin_wait_rounds, srv_spin_wait_delay, __FILE__, line);
#else
    mutex_enter(&m_mutex);
#endif /* !UNIV_HOTBACKUP */
  }

  /** Release the mutex. */
  void mutex_release() const { mutex_exit(&m_mutex); }

#ifdef UNIV_DEBUG
  /** @return true if the mutex is owned. */
  bool mutex_owned() const { return (mutex_own(&m_mutex)); }
#endif /* UNIV_DEBUG */

    /** Mutex protecting this shard. */

#ifndef UNIV_HOTBACKUP
  mutable ib_mutex_t m_mutex;
#else
  mutable meb::Mutex m_mutex;
#endif /* !UNIV_HOTBACKUP */

  /** Fetch the fil_space_t instance that maps to space_id.
  @param[in]	space_id	Tablespace ID to lookup
  @return tablespace instance or nullptr if not found. */
  fil_space_t *get_space_by_id(space_id_t space_id) const
      MY_ATTRIBUTE((warn_unused_result)) {
    ut_ad(m_id == REDO_SHARD || mutex_owned());

    auto it = m_spaces.find(space_id);

    /* The system tablespace must always be found */
    ut_ad(it != m_spaces.end() || space_id != 0 || srv_is_being_started);

    if (it == m_spaces.end()) {
      return (nullptr);
    }

    ut_ad(it->second->magic_n == FIL_SPACE_MAGIC_N);

    return (it->second);
  }

  /** Fetch the fil_space_t instance that maps to the name.
  @param[in]	name		Tablespace name to lookup
  @return tablespace instance or nullptr if not found. */
  fil_space_t *get_space_by_name(const char *name) const
      MY_ATTRIBUTE((warn_unused_result)) {
    ut_ad(mutex_owned());

    auto it = m_names.find(name);

    if (it == m_names.end()) {
      return (nullptr);
    }

    ut_ad(it->second->magic_n == FIL_SPACE_MAGIC_N);

    return (it->second);
  }

  /** Tries to close a file in the shard LRU list.
  The caller must hold the Fil_shard::m_mutex.
  @param[in] print_info		if true, prints information
                                  why it cannot close a file
  @return true if success, false if should retry later */
  bool close_files_in_LRU(bool print_info) MY_ATTRIBUTE((warn_unused_result));

  /** Remove the file node from the LRU list.
  @param[in,out]	file		File for the tablespace */
  void remove_from_LRU(fil_node_t *file);

  /** Add the file node to the LRU list if required.
  @param[in,out]	file		File for the tablespace */
  void file_opened(fil_node_t *file);

  /** Open all the system files.
  @param[in]	max_n_open	Max files that can be opened.
  @param[in]	n_open		Current number of open files */
  void open_system_tablespaces(size_t max_n_open, size_t *n_open);

  /** Close a tablespace file.
  @param[in,out]	file		Tablespace file to close
  @param[in]	LRU_close	true if called from LRU close */
  void close_file(fil_node_t *file, bool LRU_close);

  /** Close a tablespace file based on tablespace ID.
  @param[in]	space_id	Tablespace ID
  @return false if space_id was not found. */
  bool close_file(space_id_t space_id);

  /** Prepare to free a file object from a tablespace
  memory cache.
  @param[in,out]	file	Tablespace file
  @param[in]	space	tablespace */
  void file_close_to_free(fil_node_t *file, fil_space_t *space);

  /** Close log files.
  @param[in]	free_all	If set then free all */
  void close_log_files(bool free_all);

  /** Close all open files. */
  void close_all_files();

  /** Detach a space object from the tablespace memory cache.
  Closes the tablespace files but does not delete them.
  There must not be any pending I/O's or flushes on the files.
  @param[in,out]	space		tablespace */
  void space_detach(fil_space_t *space);

  /** Delete the instance that maps to space_id
  @param[in]	space_id	Tablespace ID to delete */
  void space_delete(space_id_t space_id) {
    ut_ad(mutex_owned());

    auto it = m_spaces.find(space_id);

    if (it != m_spaces.end()) {
      m_names.erase(it->second->name);
      m_spaces.erase(it);
    }
  }

  /** Frees a space object from the tablespace memory cache.
  Closes a tablespaces' files but does not delete them.
  There must not be any pending I/O's or flushes on the files.
  @param[in]	space_id	Tablespace ID
  @return fil_space_t instance on success or nullptr */
  fil_space_t *space_free(space_id_t space_id)
      MY_ATTRIBUTE((warn_unused_result));

  /** Map the space ID and name to the tablespace instance.
  @param[in]	space		Tablespace instance */
  void space_add(fil_space_t *space, fil_encryption_t mode);

  /** Prepare to free a file. Remove from the unflushed list
  if there are no pending flushes.
  @param[in,out]	file		File instance to free */
  void prepare_to_free_file(fil_node_t *file);

  /** If the tablespace is on the unflushed list and there
  are no pending flushes then remove from the unflushed list.
  @param[in,out]	space		Tablespace to remove*/
  void remove_from_unflushed_list(fil_space_t *space);

  /** Updates the data structures when an I/O operation
  finishes. Updates the pending I/O's field in the file
  appropriately.
  @param[in]	file		Tablespace file
  @param[in]	type		Marks the file as modified
                                  if type == WRITE */
  void complete_io(fil_node_t *file, const IORequest &type);

  /** Prepares a file for I/O. Opens the file if it is closed.
  Updates the pending I/O's field in the file and the system
  appropriately. Takes the file off the LRU list if it is in
  the LRU list.
  @param[in]	file		Tablespace file for IO
  @param[in]	extend		true if file is being extended
  @return false if the file can't be opened, otherwise true */
  bool prepare_file_for_io(fil_node_t *file, bool extend)
      MY_ATTRIBUTE((warn_unused_result));

  /** Reserves the mutex and tries to make sure we can
  open at least one file while holding it. This should be called
  before calling prepare_file_for_io(), because that function
  may need to open a file.
  @param[in]	space_id	Tablespace ID
  @param[out]	space		Tablespace instance
  @return true if a slot was reserved. */
  bool mutex_acquire_and_get_space(space_id_t space_id, fil_space_t *&space)
      MY_ATTRIBUTE((warn_unused_result));

  /** Remap the tablespace to the new name.
  @param[in]	space		Tablespace instance with old name
  @param[in]	new_name	New tablespace name */
  void update_space_name_map(fil_space_t *space, const char *new_name);

  /** Flush the redo log writes to disk, possibly cached by the OS. */
  void flush_file_redo();

  /** Collect the tablespace IDs of unflushed tablespaces in space_ids.
  @param[in]	purpose		FIL_TYPE_TABLESPACE or FIL_TYPE_LOG,
                                  can be ORred */
  void flush_file_spaces(uint8_t purpose);

  /** Try to extend a tablespace if it is smaller than the specified size.
  @param[in,out]	space		tablespace
  @param[in]	size		desired size in pages
  @return whether the tablespace is at least as big as requested */
  bool space_extend(fil_space_t *space, page_no_t size)
      MY_ATTRIBUTE((warn_unused_result));

  /** Flushes to disk possible writes cached by the OS. If the space does
  not exist or is being dropped, does not do anything.
  @param[in]	space_id	File space ID (this can be a group of
                                  log files or a tablespace of the
                                  database) */
  void space_flush(space_id_t space_id);

  /** Open a file of a tablespace.
  The caller must own the fil_system mutex.
  @param[in,out]	file		Tablespace file
  @param[in]	extend		true if the file is being extended
  @return false if the file can't be opened, otherwise true */
  bool open_file(fil_node_t *file, bool extend)
      MY_ATTRIBUTE((warn_unused_result));

  /** Checks if all the file nodes in a space are flushed.
  The caller must hold all fil_system mutexes.
  @param[in]	space		Tablespace to check
  @return true if all are flushed */
  bool space_is_flushed(const fil_space_t *space)
      MY_ATTRIBUTE((warn_unused_result));

  /** Open each file of a tablespace if not already open.
  @param[in]	space_id	tablespace identifier
  @retval	true	if all file nodes were opened
  @retval	false	on failure */
  bool space_open(space_id_t space_id) MY_ATTRIBUTE((warn_unused_result));

  /** Opens the files associated with a tablespace and returns a
  pointer to the fil_space_t that is in the memory cache associated
  with a space id.
  @param[in]	space_id	Get the tablespace instance or this ID
  @return file_space_t pointer, nullptr if space not found */
  fil_space_t *space_load(space_id_t space_id)
      MY_ATTRIBUTE((warn_unused_result));

  /** Check pending operations on a tablespace.
  @param[in]	space_id	Tablespace ID
  @param[out]	space		tablespace instance in memory
  @param[out]	path		tablespace path
  @return DB_SUCCESS or DB_TABLESPACE_NOT_FOUND. */
  dberr_t space_check_pending_operations(space_id_t space_id,
                                         fil_space_t *&space, char **path) const
      MY_ATTRIBUTE((warn_unused_result));

  /** Rename a single-table tablespace.
  The tablespace must exist in the memory cache.
  @param[in]	space_id	Tablespace ID
  @param[in]	old_path	Old file name
  @param[in]	new_name	New tablespace  name in the schema/space
  @param[in]	new_path_in	New file name, or nullptr if it
                                  is located in the normal data directory
  @return true if success */
  bool space_rename(space_id_t space_id, const char *old_path,
                    const char *new_name, const char *new_path_in)
      MY_ATTRIBUTE((warn_unused_result));

  /** Deletes an IBD tablespace, either general or single-table.
  The tablespace must be cached in the memory cache. This will delete the
  datafile, fil_space_t & fil_node_t entries from the file_system_t cache.
  @param[in]	space_id	Tablespace ID
  @param[in]	buf_remove	Specify the action to take on the pages
                                  for this table in the buffer pool.
  @return DB_SUCCESS, DB_TABLESPCE_NOT_FOUND or DB_IO_ERROR */
  dberr_t space_delete(space_id_t space_id, buf_remove_t buf_remove)
      MY_ATTRIBUTE((warn_unused_result));

  /** Truncate the tablespace to needed size.
  @param[in]	space_id	Tablespace ID to truncate
  @param[in]	size_in_pages	Truncate size.
  @return true if truncate was successful. */
  bool space_truncate(space_id_t space_id, page_no_t size_in_pages)
      MY_ATTRIBUTE((warn_unused_result));

  /** Create a space memory object and put it to the fil_system hash
  table. The tablespace name is independent from the tablespace file-name.
  Error messages are issued to the server log.
  @param[in]	name		Tablespace name
  @param[in]	space_id	Tablespace ID
  @param[in]	flags		Tablespace flags
  @param[in]	purpose		Tablespace purpose
  @return pointer to created tablespace
  @retval nullptr on failure (such as when the same tablespace exists) */
  fil_space_t *space_create(const char *name, space_id_t space_id, ulint flags,
                            fil_type_t purpose, fil_space_crypt_t* crypt_data,
                            fil_encryption_t mode = FIL_ENCRYPTION_DEFAULT)
      MY_ATTRIBUTE((warn_unused_result));

  /** Returns true if a matching tablespace exists in the InnoDB
  tablespace memory cache.
  @param[in]	space_id	Tablespace ID
  @param[in]	name		Tablespace name used in space_create().
  @param[in]	print_err	Print detailed error information to the
                                  error log if a matching tablespace is
                                  not found from memory.
  @param[in]	adjust_space	Whether to adjust space id on mismatch
  @param[in]	heap			Heap memory
  @param[in]	table_id		table id
  @return true if a matching tablespace exists in the memory cache */
  bool space_check_exists(space_id_t space_id, const char *name, bool print_err,
                          bool adjust_space, mem_heap_t *heap,
                          table_id_t table_id)
      MY_ATTRIBUTE((warn_unused_result));

  /** Read or write log file data synchronously.
  @param[in]	type		IO context
  @param[in]	page_id		page id
  @param[in]	page_size	page size
  @param[in]	byte_offset	remainder of offset in bytes; in AIO
                                  this must be divisible by the OS block
                                  size
  @param[in]	len		how many bytes to read or write; this
                                  must not cross a file boundary; in AIO
                                  this must be a block size multiple
  @param[in,out]	buf		buffer where to store read data or
                                  from where to write
  @return error code
  @retval DB_SUCCESS on success */
  dberr_t do_redo_io(const IORequest &type, const page_id_t &page_id,
                     const page_size_t &page_size, ulint byte_offset, ulint len,
                     void *buf) MY_ATTRIBUTE((warn_unused_result));

  /** Read or write data. This operation could be asynchronous (aio).
  @param[in]	type		IO context
  @param[in]	sync		whether synchronous aio is desired
  @param[in]	page_id		page id
  @param[in]	page_size	page size
  @param[in]	byte_offset	remainder of offset in bytes; in AIO
                                  this must be divisible by the OS
                                  block size
  @param[in]	len		how many bytes to read or write;
                                  this must not cross a file boundary;
                                  in AIO this must be a block size
                                  multiple
  @param[in,out]	buf		buffer where to store read data
                                  or from where to write; in AIO
                                  this must be appropriately aligned
  @param[in]	message		message for AIO handler if !sync,
                                  else ignored
  @param[in]	should_buffer   whether to buffer an aio request. AIO read
                                  ahead uses this. If you plan to use this
                                  parameter, make sure you remember to call
                                  os_aio_dispatch_read_array_submit() when
                                  you're ready to commit all your requests.
  @return error code
  @retval DB_SUCCESS on success
  @retval DB_TABLESPACE_DELETED if the tablespace does not exist */
  dberr_t do_io(const IORequest &type, bool sync, const page_id_t &page_id,
                const page_size_t &page_size, ulint byte_offset, ulint len,
                void *buf, void *message, trx_t *trx, bool should_buffer)
      MY_ATTRIBUTE((warn_unused_result));

  /** Iterate through all persistent tablespace files
  (FIL_TYPE_TABLESPACE) returning the nodes via callback function cbk.
  @param[in]	include_log	include log files, if true
  @param[in]	f		Callback
  @return any error returned by the callback function. */
  dberr_t iterate(bool include_log, Fil_iterator::Function &f)
      MY_ATTRIBUTE((warn_unused_result));

  /** Open an ibd tablespace and add it to the InnoDB data structures.
  This is similar to fil_ibd_open() except that it is used while
  processing the redo and DDL log, so the data dictionary is not
  available and very little validation is done. The tablespace name
  is extracted from the dbname/tablename.ibd portion of the filename,
  which assumes that the file is a file-per-table tablespace. Any name
  will do for now. General tablespace names will be read from the
  dictionary after it has been recovered. The tablespace flags are read
  at this time from the first page of the file in validate_for_recovery().
  @param[in]	space_id	tablespace ID
  @param[in]	path		path/to/databasename/tablename.ibd
  @param[out]	space		the tablespace, or nullptr on error
  @return status of the operation */
  fil_load_status ibd_open_for_recovery(space_id_t space_id,
                                        const std::string &path,
                                        fil_space_t *&space)
      MY_ATTRIBUTE((warn_unused_result));

  /** Attach a file to a tablespace
  @param[in]	name		file name of a file that is not open
  @param[in]	size		file size in entire database blocks
  @param[in,out]	space		tablespace from fil_space_create()
  @param[in]	is_raw		true if this is a raw device
                                  or partition
  @param[in]	punch_hole	true if supported for this file
  @param[in]	atomic_write	true if the file has atomic write
                                  enabled
  @param[in]	max_pages	maximum number of pages in file
  @return pointer to the file name
  @retval nullptr if error */
  fil_node_t *create_node(const char *name, page_no_t size, fil_space_t *space,
                          bool is_raw, bool punch_hole, bool atomic_write,
                          page_no_t max_pages = PAGE_NO_MAX)
      MY_ATTRIBUTE((warn_unused_result));

#ifdef UNIV_DEBUG
  /** Validate a shard. */
  void validate() const;
#endif /* UNIV_DEBUG */

#ifdef UNIV_HOTBACKUP
  /** Extends all tablespaces to the size stored in the space header.
  During the mysqlbackup --apply-log phase we extended the spaces
  on-demand so that log records could be applied, but that may have
  left spaces still too small compared to the size stored in the space
  header. */
  void meb_extend_tablespaces_to_stored_len();
#endif /* UNIV_HOTBACKUP */

  /** Free a tablespace object on which fil_space_detach() was invoked.
  There must not be any pending i/o's or flushes on the files.
  @param[in,out]	space		tablespace */
  static void space_free_low(fil_space_t *&space);

  /** Wait for an empty slot to reserve for opening a file.
  @return true on success. */
  static bool reserve_open_slot(size_t shard_id)
      MY_ATTRIBUTE((warn_unused_result));

  /** Release the slot reserved for opening a file.
  @param[in]	shard_id	ID of shard relasing the slot */
  static void release_open_slot(size_t shard_id);

  /** We are going to do a rename file and want to stop new I/O
  for a while.
  @param[in]	space		Tablespace for which we want to
                                  wait for IO to stop */
  static void wait_for_io_to_stop(const fil_space_t *space);

  // list of spaces kept in this shard
  Space_list m_space_list;
  Space_list m_rotation_list;

 private:
  /** We keep log files and system tablespace files always open; this is
  important in preventing deadlocks in this module, as a page read
  completion often performs another read from the insert buffer. The
  insert buffer is in tablespace TRX_SYS_SPACE, and we cannot end up
  waiting in this function.
  @param[in]	space_id	Tablespace ID to look up
  @return tablespace instance */
  fil_space_t *get_reserved_space(space_id_t space_id)
      MY_ATTRIBUTE((warn_unused_result));

  /** Prepare for truncating a single-table tablespace.
  1) Check pending operations on a tablespace;
  2) Remove all insert buffer entries for the tablespace;
  @param[in]	space_id	Tablespace ID
  @return DB_SUCCESS or error */
  dberr_t space_prepare_for_truncate(space_id_t space_id)
      MY_ATTRIBUTE((warn_unused_result));

  /** Note that a write IO has completed.
  @param[in,out]	file		File on which a write was
                                  completed */
  void write_completed(fil_node_t *file);

  /** If the tablespace is not on the unflushed list, add it.
  @param[in,out]	space		Tablespace to add */
  void add_to_unflushed_list(fil_space_t *space);

  /** Check for pending operations.
  @param[in]	space	tablespace
  @param[in]	count	number of attempts so far
  @return 0 if no pending operations else count + 1. */
  ulint space_check_pending_operations(fil_space_t *space, ulint count) const
      MY_ATTRIBUTE((warn_unused_result));

  /** Check for pending IO.
  @param[in]	space		Tablespace to check
  @param[in]	file		File in space list
  @param[in]	count		number of attempts so far
  @return 0 if no pending else count + 1. */
  ulint check_pending_io(const fil_space_t *space, const fil_node_t &file,
                         ulint count) const MY_ATTRIBUTE((warn_unused_result));

  /** Flushes to disk possible writes cached by the OS. */
  void redo_space_flush();

  /** First we open the file in the normal mode, no async I/O here, for
  simplicity. Then do some checks, and close the file again.  NOTE that we
  could not use the simple file read function os_file_read() in Windows
  to read from a file opened for async I/O!
  @param[in,out]	file		Get the size of this file
  @param[in]	read_only_mode	true if read only mode set
  @return DB_SUCCESS or error */
  dberr_t get_file_size(fil_node_t *file, bool read_only_mode)
      MY_ATTRIBUTE((warn_unused_result));

  /** Get the AIO mode.
  @param[in]	req_type	IO request type
  @param[in]	sync		true if Synchronous IO
  return the AIO mode */
  static AIO_mode get_AIO_mode(const IORequest &req_type, bool sync)
      MY_ATTRIBUTE((warn_unused_result));

  /** Get the file name for IO and the local offset within that file.
  @param[in]	req_type	IO context
  @param[in,out]	space		Tablespace for IO
  @param[in,out]	page_no		The relative page number in the file
  @param[out]	file		File node
  @return DB_SUCCESS or error code */
  static dberr_t get_file_for_io(const IORequest &req_type, fil_space_t *space,
                                 page_no_t *page_no, fil_node_t *&file)
      MY_ATTRIBUTE((warn_unused_result));

 private:
  /** Fil_shard ID */

  const size_t m_id;

  /** Tablespace instances hashed on the space id */

  Spaces m_spaces;

  /** Tablespace instances hashed on the space name */

  Names m_names;

  /** Base node for the LRU list of the most recently used open
  files with no pending I/O's; if we start an I/O on the file,
  we first remove it from this list, and return it to the start
  of the list when the I/O ends; log files and the system
  tablespace are not put to this list: they are opened after
  the startup, and kept open until shutdown */

  File_list m_LRU;

  /** Base node for the list of those tablespaces whose files
  contain unflushed writes; those spaces have at least one file
  where modification_counter > flush_counter */

  Space_list m_unflushed_spaces;

  /** When we write to a file we increment this by one */

  int64_t m_modification_counter;

  /** Number of files currently open */

  static std::atomic_size_t s_n_open;

  /** ID of shard that has reserved the open slot. */

  static std::atomic_size_t s_open_slot;

  // Disable copying
  Fil_shard(Fil_shard &&) = delete;
  Fil_shard(const Fil_shard &) = delete;
  Fil_shard &operator=(const Fil_shard &) = delete;

  friend class Fil_system;
};

/** The tablespace memory cache; also the totality of logs (the log
data space) is stored here; below we talk about tablespaces, but also
the ib_logfiles form a 'space' and it is handled here */
class Fil_system {
 public:
  using Fil_shards = std::vector<Fil_shard *>;

  /** Constructor.
  @param[in]	n_shards	Number of shards to create
  @param[in]	max_open	Maximum number of open files */
  Fil_system(size_t n_shards, size_t max_open);

  /** Destructor */
  ~Fil_system();

  /** Fetch the file names opened for a space_id during recovery.
  @param[in]	space_id	Tablespace ID to lookup
  @return pair of top level directory scanned and names that map
          to space_id or nullptr if not found for names */
  Tablespace_dirs::Result get_scanned_files(space_id_t space_id)
      MY_ATTRIBUTE((warn_unused_result)) {
    return (m_dirs.find(space_id));
  }

  /** Fetch the file name opened for a space_id during recovery
  from the file map.
  @param[in]	space_id	Undo tablespace ID
  @return Full path to the file name that was opened, empty string
          if space ID not found. */
  std::string find(space_id_t space_id) MY_ATTRIBUTE((warn_unused_result)) {
    auto result = get_scanned_files(space_id);

    if (result.second != nullptr) {
      return (result.first + result.second->front());
    }

    return ("");
  }

  /** Erase a tablespace ID and its mapping from the scanned files.
  @param[in]	space_id	Tablespace ID to erase
  @return true if successful */
  bool erase(space_id_t space_id) MY_ATTRIBUTE((warn_unused_result)) {
    return (m_dirs.erase(space_id));
  }

  /** Get the top level directory where this filename was found.
  @param[in]	path		Path to look for.
  @return the top level directory under which this file was found. */
  const std::string &get_root(const std::string &path) const
      MY_ATTRIBUTE((warn_unused_result));

  /** Update the DD if any files were moved to a new location.
  Free the Tablespace_files instance.
  @param[in]	read_only_mode	true if InnoDB is started in
                                  read only mode.
  @return DB_SUCCESS if all OK */
  dberr_t prepare_open_for_business(bool read_only_mode)
      MY_ATTRIBUTE((warn_unused_result));

  /** Flush the redo log writes to disk, possibly cached by the OS. */
  void flush_file_redo();

  /** Flush to disk the writes in file spaces of the given type
  possibly cached by the OS.
  @param[in]	purpose		FIL_TYPE_TABLESPACE or FIL_TYPE_LOG,
                                  can be ORred */
  void flush_file_spaces(uint8_t purpose);

  /** Fetch the fil_space_t instance that maps to the name.
  @param[in]	name		Tablespace name to lookup
  @return tablespace instance or nullptr if not found. */
  fil_space_t *get_space_by_name(const char *name)
      MY_ATTRIBUTE((warn_unused_result)) {
    for (auto shard : m_shards) {
      shard->mutex_acquire();

      auto space = shard->get_space_by_name(name);

      shard->mutex_release();

      if (space != nullptr) {
        return (space);
      }
    }

    return (nullptr);
  }

  /** Check a space ID against the maximum known tablespace ID.
  @param[in]	space_id	Tablespace ID to check
  @return true if it is > than maximum known tablespace ID. */
  bool is_greater_than_max_id(space_id_t space_id) const
      MY_ATTRIBUTE((warn_unused_result)) {
    ut_ad(mutex_owned_all());

    return (space_id > m_max_assigned_id);
  }

  /** Update the maximum known tablespace ID.
  @param[in]	space		Tablespace instance */
  void set_maximum_space_id(const fil_space_t *space) {
    ut_ad(mutex_owned_all());

    if (!m_space_id_reuse_warned) {
      m_space_id_reuse_warned = true;

      ib::warn(ER_IB_MSG_266) << "Allocated tablespace ID " << space->id
                              << " for " << space->name << ", old maximum"
                              << " was " << m_max_assigned_id;
    }

    m_max_assigned_id = space->id;
  }

  /** Update the maximim known space ID if it's smaller than max_id.
  @param[in]	space_id		Value to set if it's greater */
  void update_maximum_space_id(space_id_t space_id) {
    mutex_acquire_all();

    if (is_greater_than_max_id(space_id)) {
      m_max_assigned_id = space_id;
    }

    mutex_release_all();
  }

  /** Assigns a new space id for a new single-table tablespace. This
  works simply by incrementing the global counter. If 4 billion ids
  is not enough, we may need to recycle ids.
  @param[out]	space_id	Set this to the new tablespace ID
  @return true if assigned, false if not */
  bool assign_new_space_id(space_id_t *space_id)
      MY_ATTRIBUTE((warn_unused_result));

  /** Tries to close a file in all the LRU lists.
  The caller must hold the mutex.
  @param[in] print_info		if true, prints information why it
                                  cannot close a file
  @return true if success, false if should retry later */
  bool close_file_in_all_LRU(bool print_info)
      MY_ATTRIBUTE((warn_unused_result));

  /** Opens all log files and system tablespace data files in
  all shards. */
  void open_all_system_tablespaces();

  /** Close all open files in a shard
  @param[in,out]	shard		Close files of this shard */
  void close_files_in_a_shard(Fil_shard *shard);

  /** Close all open files. */
  void close_all_files();

  /** Close all the log files in all shards.
  @param[in]	free_all	If set then free all instances */
  void close_all_log_files(bool free_all);

  /** Iterate through all persistent tablespace files
  (FIL_TYPE_TABLESPACE) returning the nodes via callback function cbk.
  @param[in]	include_log	Include log files, if true
  @param[in]	f		Callback
  @return any error returned by the callback function. */
  dberr_t iterate(bool include_log, Fil_iterator::Function &f)
      MY_ATTRIBUTE((warn_unused_result));

  /** Rotate the tablespace keys by new master key.
  @param[in,out]	shard		Rotate the keys in this shard
  @return true if the re-encrypt succeeds */
  bool encryption_rotate_in_a_shard(Fil_shard *shard);

  /** Rotate the tablespace keys by new master key.
  @return true if the re-encrypt succeeds */
  bool encryption_rotate_all() MY_ATTRIBUTE((warn_unused_result));

  /** Detach a space object from the tablespace memory cache.
  Closes the tablespace files but does not delete them.
  There must not be any pending I/O's or flushes on the files.
  @param[in,out]	space		tablespace */
  void space_detach(fil_space_t *space);

  /** @return the maximum assigned ID so far */
  space_id_t get_max_space_id() const { return (m_max_assigned_id); }

  /** Lookup the tablespace ID.
  @param[in]	space_id	Tablespace ID to lookup
  @return true if the space ID is known. */
  bool lookup_for_recovery(space_id_t space_id)
      MY_ATTRIBUTE((warn_unused_result));

  /** Open a tablespace that has a redo log record to apply.
  @param[in]	space_id		Tablespace ID
  @return true if the open was successful */
  bool open_for_recovery(space_id_t space_id)
      MY_ATTRIBUTE((warn_unused_result));

  /** This function should be called after recovery has completed.
  Check for tablespace files for which we did not see any
  MLOG_FILE_DELETE or MLOG_FILE_RENAME record. These could not
  be recovered.
  @return true if there were some filenames missing for which we had to
          ignore redo log records during the apply phase */
  bool check_missing_tablespaces() MY_ATTRIBUTE((warn_unused_result));

  /** Note that a file has been relocated.
  @param[in]	object_id	Server DD tablespace ID
  @param[in]	space_id	InnoDB tablespace ID
  @param[in]	space_name	Tablespace name
  @param[in]	old_path	Path to the old location
  @param[in]	new_path	Path scanned from disk */
  void moved(dd::Object_id object_id, space_id_t space_id,
             const char *space_name, const std::string &old_path,
             const std::string &new_path) {
    auto tuple =
        std::make_tuple(object_id, space_id, space_name, old_path, new_path);

    m_moved.push_back(tuple);
  }

  /** Check if a path is known to InnoDB.
  @param[in]	path		Path to check
  @return true if path is known to InnoDB */
  bool check_path(const std::string &path) const {
    const auto &dir = m_dirs.contains(path);

    return (dir != Fil_path::null());
  }

  /** Get the list of directories that InnoDB knows about.
  @return the list of directories 'dir1;dir2;....;dirN' */
  std::string get_dirs() const { return (m_dirs.get_dirs()); }

  /** Determines if a file belongs to the least-recently-used list.
  @param[in]	space		Tablespace to check
  @return true if the file belongs to fil_system->m_LRU mutex. */
  static bool space_belongs_in_LRU(const fil_space_t *space)
      MY_ATTRIBUTE((warn_unused_result));

  /** Scan the directories to build the tablespace ID to file name
  mapping table. */
  dberr_t scan(const std::string &directories) {
    return (m_dirs.scan(directories));
  }

  /** Get the tablespace ID from an .ibd and/or an undo tablespace.
  If the ID is == 0 on the first page then check for at least
  MAX_PAGES_TO_CHECK  pages with the same tablespace ID. Do a Light
  weight check before trying with DataFile::find_space_id().
  @param[in]	filename	File name to check
  @return ULINT32_UNDEFINED if not found, otherwise the space ID */
  static space_id_t get_tablespace_id(const std::string &filename)
      MY_ATTRIBUTE((warn_unused_result));

  /** Fil_shard by space ID.
  @param[in]	space_id	Tablespace ID
  @return reference to the shard */
  Fil_shard *shard_by_id(space_id_t space_id, uint *index = nullptr) const
      MY_ATTRIBUTE((warn_unused_result)) {
#ifndef UNIV_HOTBACKUP
    if (space_id == dict_sys_t::s_log_space_first_id) {
      if (index) *index = REDO_SHARD;
      return (m_shards[REDO_SHARD]);

    } else if (fsp_is_undo_tablespace(space_id)) {
      const size_t limit = space_id % UNDO_SHARDS;

      if (index) *index = UNDO_SHARDS_START + limit;
      return (m_shards[UNDO_SHARDS_START + limit]);
    }

    ut_ad(m_shards.size() == MAX_SHARDS);

    if (index) *index = space_id % UNDO_SHARDS_START;
    return (m_shards[space_id % UNDO_SHARDS_START]);
#else  /* !UNIV_HOTBACKUP */
    ut_ad(m_shards.size() == 1);

    return (m_shards[0]);
#endif /* !UNIV_HOTBACKUP */
  }

  Fil_shard *shard_by_index(const uint index) const
      MY_ATTRIBUTE((warn_unused_result)) {
    ut_ad(index < m_shards.size());
    return m_shards[index];
  }

  uint get_number_of_shards() const {
    return m_shards.size();
  }

  /** Acquire all the mutexes. */
  void mutex_acquire_all() const {
#ifdef UNIV_HOTBACKUP
    ut_ad(m_shards.size() == 1);
#endif /* UNIV_HOTBACKUP */

    for (auto shard : m_shards) {
      shard->mutex_acquire();
    }
  }

  /** Release all the mutexes. */
  void mutex_release_all() const {
#ifdef UNIV_HOTBACKUP
    ut_ad(m_shards.size() == 1);
#endif /* UNIV_HOTBACKUP */

    for (auto shard : m_shards) {
      shard->mutex_release();
    }
  }

#ifdef UNIV_DEBUG

  /** Checks the consistency of the tablespace cache.
  @return true if ok */
  bool validate() const MY_ATTRIBUTE((warn_unused_result));

  /** Check if all mutexes are owned
  @return true if all owned. */
  bool mutex_owned_all() const MY_ATTRIBUTE((warn_unused_result)) {
#ifdef UNIV_HOTBACKUP
    ut_ad(m_shards.size() == 1);
#endif /* UNIV_HOTBACKUP */

    for (const auto shard : m_shards) {
      ut_ad(shard->mutex_owned());
    }

    return (true);
  }

#endif /* UNIV_DEBUG */

  /** Rename a tablespace by its name only
  @param[in]	old_name	old tablespace name
  @param[in]	new_name	new tablespace name
  @return DB_SUCCESS on success */
  dberr_t rename_tablespace_name(const char *old_name, const char *new_name)
      MY_ATTRIBUTE((warn_unused_result));

  /** Free the data structures required for recovery. */
  void free_scanned_files() { m_dirs.clear(); }

#ifdef UNIV_HOTBACKUP
  /** Extends all tablespaces to the size stored in the space header.
  During the mysqlbackup --apply-log phase we extended the spaces
  on-demand so that log records could be applied, but that may have
  left spaces still too small compared to the size stored in the space
  header. */
  void meb_extend_tablespaces_to_stored_len() {
    ut_ad(m_shards.size() == 1);

    /* We use a single shard for MEB. */
    auto shard = shard_by_id(SPACE_UNKNOWN);

    shard->mutex_acquire();

    shard->meb_extend_tablespaces_to_stored_len();

    shard->mutex_release();
  }

  /** Process a file name passed as an input
  Wrapper around meb_name_process()
  @param[in,out]	name		absolute path of tablespace file
  @param[in]	space_id	The tablespace ID
  @param[in]	deleted		true if MLOG_FILE_DELETE */
  void meb_name_process(char *name, space_id_t space_id, bool deleted);

  //fil_space_t *get_next_space(fil_space_t *space, Fil_shard *shard) {
    //space = UT_LIST_GET_NEXT(m_space_list, space);
    //if (space == NULL) {
      //shard->mutex_release();
      //auto next_shard = fil_system->get_next_shard(shard);
      //if (next_shard != NULL)
    //}
  
  
  }
#endif /* UNIV_HOTBACKUP */

 private:
  /** Open an ibd tablespace and add it to the InnoDB data structures.
  This is similar to fil_ibd_open() except that it is used while
  processing the redo log, so the data dictionary is not available
  and very little validation is done. The tablespace name is extracted
  from the dbname/tablename.ibd portion of the filename, which assumes
  that the file is a file-per-table tablespace.  Any name will do for
  now.  General tablespace names will be read from the dictionary after
  it has been recovered.  The tablespace flags are read at this time
  from the first page of the file in validate_for_recovery().
  @param[in]	space_id	tablespace ID
  @param[in]	path		path/to/databasename/tablename.ibd
  @param[out]	space		the tablespace, or nullptr on error
  @return status of the operation */
  fil_load_status ibd_open_for_recovery(space_id_t space_id,
                                        const std::string &path,
                                        fil_space_t *&space)
      MY_ATTRIBUTE((warn_unused_result));

  //TODO: refactor this
  //Fil_shard * get_next_shard(Fil_shard *shard) {
    //if (shard == nullptr)
      //return *(std::begin(m_shards));
    //auto it = std::find(std::begin(m_shards), std::end(m_shards), shard);
    //return (it != std::end(m_shards) && std::next(it) != std::end(m_shards)
           //? std::next(it)
           //: nullptr;
  //}

 private:
  /** Fil_shards managed */
  Fil_shards m_shards;

  /** n_open is not allowed to exceed this */
  const size_t m_max_n_open;

  /** Maximum space id in the existing tables, or assigned during
  the time mysqld has been up; at an InnoDB startup we scan the
  data dictionary and set here the maximum of the space id's of
  the tables there */
  space_id_t m_max_assigned_id;

  /** true if fil_space_create() has issued a warning about
  potential space_id reuse */
  bool m_space_id_reuse_warned;

  /** List of tablespaces that have been relocated. We need to
  update the DD when it is safe to do so. */
  dd_fil::Tablespaces m_moved;

  /** Tablespace directories scanned at startup */
  Tablespace_dirs m_dirs;

  // Disable copying
  Fil_system(Fil_system &&) = delete;
  Fil_system(const Fil_system &) = delete;
  Fil_system &operator=(const Fil_system &) = delete;

  friend class Fil_shard;

  /** Wait for redo log tracker to catch up, if enabled */
  static void wait_for_changed_page_tracker() noexcept;
};

/** The tablespace memory cache. This variable is nullptr before the module is
initialized. */
static Fil_system *fil_system = nullptr;

/** Total number of open files. */
std::atomic_size_t Fil_shard::s_n_open;

/** Slot reserved for opening a file. */
std::atomic_size_t Fil_shard::s_open_slot;

#ifdef UNIV_HOTBACKUP
static ulint srv_data_read;
static ulint srv_data_written;
#endif /* UNIV_HOTBACKUP */

/** Replay a file rename operation if possible.
@param[in]	page_id		Space ID and first page number in the file
@param[in]	old_name	old file name
@param[in]	new_name	new file name
@return	whether the operation was successfully applied (the name did not exist,
or new_name did not exist and name was successfully renamed to new_name)  */
static bool fil_op_replay_rename(const page_id_t &page_id,
                                 const std::string &old_name,
                                 const std::string &new_name)
    MY_ATTRIBUTE((warn_unused_result));

#ifdef UNIV_DEBUG
/** Try fil_validate() every this many times */
static const size_t FIL_VALIDATE_SKIP = 17;
/** Checks the consistency of the tablespace cache some of the time.
@return true if ok or the check was skipped */
static bool fil_validate_skip() {
  /** The fil_validate() call skip counter. Use a signed type
  because of the race condition below. */
  static int fil_validate_count = FIL_VALIDATE_SKIP;

  /* There is a race condition below, but it does not matter,
  because this call is only for heuristic purposes. We want to
  reduce the call frequency of the costly fil_validate() check
  in debug builds. */
  --fil_validate_count;

  if (fil_validate_count > 0) {
    return (true);
  }

  fil_validate_count = FIL_VALIDATE_SKIP;
  return (fil_validate());
}

/** Validate a shard */
void Fil_shard::validate() const {
  mutex_acquire();

  size_t n_open = 0;

  for (auto elem : m_spaces) {
    page_no_t size = 0;
    auto space = elem.second;

    for (const auto &file : space->files) {
      ut_a(file.is_open || !file.n_pending);

      if (file.is_open) {
        ++n_open;
      }

      size += file.size;
    }

    ut_a(space->size == size);
  }

  UT_LIST_CHECK(m_LRU);

  for (auto file = UT_LIST_GET_FIRST(m_LRU); file != nullptr;
       file = UT_LIST_GET_NEXT(LRU, file)) {
    ut_a(file->is_open);
    ut_a(file->n_pending == 0);
    ut_a(fil_system->space_belongs_in_LRU(file->space));
  }

  mutex_release();
}

/** Checks the consistency of the tablespace cache.
@return true if ok */
bool Fil_system::validate() const {
  for (const auto shard : m_shards) {
    shard->validate();
  }

  return (true);
}
/** Checks the consistency of the tablespace cache.
@return true if ok */
bool fil_validate() { return (fil_system->validate()); }
#endif /* UNIV_DEBUG */

/** Constructor.
@param[in]	n_shards	Number of shards to create
@param[in]	max_open	Maximum number of open files */
Fil_system::Fil_system(size_t n_shards, size_t max_open)
    : m_shards(),
      m_max_n_open(max_open),
      m_max_assigned_id(),
      m_space_id_reuse_warned() {
  ut_ad(Fil_shard::s_open_slot == 0);
  Fil_shard::s_open_slot = EMPTY_OPEN_SLOT;

  for (size_t i = 0; i < n_shards; ++i) {
    auto shard = UT_NEW_NOKEY(Fil_shard(i));

    m_shards.push_back(shard);
  }
}

/** Destructor */
Fil_system::~Fil_system() {
  ut_ad(Fil_shard::s_open_slot == EMPTY_OPEN_SLOT);

  Fil_shard::s_open_slot = 0;

  for (auto shard : m_shards) {
    UT_DELETE(shard);
  }

  m_shards.clear();
}

/** Determines if a file belongs to the least-recently-used list.
@param[in]	space		Tablespace to check
@return true if the file belongs to m_LRU. */
bool Fil_system::space_belongs_in_LRU(const fil_space_t *space) {
  switch (space->purpose) {
    case FIL_TYPE_TEMPORARY:
    case FIL_TYPE_LOG:
      return (false);

    case FIL_TYPE_TABLESPACE:
      return (fsp_is_ibd_tablespace(space->id));

    case FIL_TYPE_IMPORT:
      return (true);
  }

  ut_ad(0);
  return (false);
}

/** Constructor
@param[in]	shard_id	Shard ID  */
Fil_shard::Fil_shard(size_t shard_id)
    : m_id(shard_id), m_spaces(), m_names(), m_modification_counter() {
  mutex_create(LATCH_ID_FIL_SHARD, &m_mutex);

  UT_LIST_INIT(m_LRU, &fil_node_t::LRU);

  UT_LIST_INIT(m_unflushed_spaces, &fil_space_t::unflushed_spaces);

  UT_LIST_INIT(m_space_list, &fil_space_t::space_list);
  UT_LIST_INIT(m_rotation_list, &fil_space_t::rotation_list);
}

/** Wait for an empty slot to reserve for opening a file.
@return true on success. */
bool Fil_shard::reserve_open_slot(size_t shard_id) {
  size_t expected = EMPTY_OPEN_SLOT;

  return (s_open_slot.compare_exchange_weak(expected, shard_id));
}

/** Release the slot reserved for opening a file.
@param[in]	shard_id	ID of shard relasing the slot */
void Fil_shard::release_open_slot(size_t shard_id) {
  size_t expected = shard_id;

  while (!s_open_slot.compare_exchange_weak(expected, EMPTY_OPEN_SLOT)) {
  };
}

/** Map the space ID and name to the tablespace instance.
@param[in]	space		Tablespace instance */
void Fil_shard::space_add(fil_space_t *space, fil_encryption_t mode) {
  ut_ad(mutex_owned());

  {
    auto it = m_spaces.insert(Spaces::value_type(space->id, space));

    ut_a(it.second);
  }

  {
    auto name = space->name;

    auto it = m_names.insert(Names::value_type(name, space));

    ut_a(it.second);
  }

  UT_LIST_ADD_LAST(m_space_list, space);

  /* Inform key rotation that there could be something
  to do */
  if (space->purpose == FIL_TYPE_TABLESPACE
      && !srv_fil_crypt_rotate_key_age && fil_crypt_threads_event &&
      (mode == FIL_ENCRYPTION_ON || (mode == FIL_ENCRYPTION_DEFAULT &&
      srv_encrypt_tables == SRV_ENCRYPT_TABLES_KEYRING_ON ))) {
        /* Key rotation is not enabled, need to inform background
        encryption threads. */
        UT_LIST_ADD_LAST(m_rotation_list, space);
        space->is_in_rotation_list = true;
        mutex_enter(&fil_crypt_threads_mutex);
        os_event_set(fil_crypt_threads_event);
        mutex_exit(&fil_crypt_threads_mutex);
  }
}

/** Add the file node to the LRU list if required.
@param[in,out]	file		File for the tablespace */
void Fil_shard::file_opened(fil_node_t *file) {
  ut_ad(m_id == REDO_SHARD || mutex_owned());

  if (Fil_system::space_belongs_in_LRU(file->space)) {
    /* Put the file to the LRU list */
    UT_LIST_ADD_FIRST(m_LRU, file);
  }

  ++s_n_open;

  file->is_open = true;

  fil_n_file_opened = s_n_open;
}

/** Remove the file node from the LRU list.
@param[in,out]	file		File for the tablespace */
void Fil_shard::remove_from_LRU(fil_node_t *file) {
  ut_ad(mutex_owned());

  if (Fil_system::space_belongs_in_LRU(file->space)) {
    ut_ad(mutex_owned());

    ut_a(UT_LIST_GET_LEN(m_LRU) > 0);

    /* The file is in the LRU list, remove it */
    UT_LIST_REMOVE(m_LRU, file);
  }
}

/** Close a tablespace file based on tablespace ID.
@param[in]	space_id	Tablespace ID
@return false if space_id was not found. */
bool Fil_shard::close_file(space_id_t space_id) {
  mutex_acquire();

  auto space = get_space_by_id(space_id);

  if (space == nullptr) {
    mutex_release();

    return (false);
  }

  for (auto &file : space->files) {
    while (file.in_use > 0) {
      mutex_release();

      os_thread_sleep(10000);

      mutex_acquire();
    }

    if (file.is_open) {
      close_file(&file, false);
    }
  }

  mutex_release();

  return (true);
}

/** Remap the tablespace to the new name.
@param[in]	space		Tablespace instance, with old name.
@param[in]	new_name	New tablespace name */
void Fil_shard::update_space_name_map(fil_space_t *space,
                                      const char *new_name) {
  ut_ad(mutex_owned());

  ut_ad(m_spaces.find(space->id) != m_spaces.end());

  m_names.erase(space->name);

  auto it = m_names.insert(Names::value_type(new_name, space));

  ut_a(it.second);
}

/** Check if the basename of a filepath is an undo tablespace name
@param[in]	name	Tablespace name
@return true if it is an undo tablespace name */
bool Fil_path::is_undo_tablespace_name(const std::string &name) {
  if (name.empty()) {
    return (false);
  }

  std::string basename(name);

  auto pos = basename.find_last_of(SEPARATOR);

  if (pos != std::string::npos) {
    basename.erase(basename.begin(), basename.begin() + pos);
  }

  if (basename.length() < sizeof("u.ibu") - 1) {
    return (false);
  }

  const auto end = basename.end();

  /* We had two formats: undo_000 and undo000. Check for both. */
  size_t u = (*(end - 4) == '_') ? 1 : 0;

  return (basename.length() >= sizeof("undo000") - 1 + u &&
          *(end - 7 - u) == 'u' && *(end - 6 - u) == 'n' &&
          *(end - 5 - u) == 'd' && *(end - 4 - u) == 'o' &&
          isdigit(*(end - 3)) && isdigit(*(end - 2)) && isdigit(*(end - 1)));
}

/** Add a space ID to filename mapping.
@param[in]	space_id	Tablespace ID
@param[in]	name		File name.
@return number of files that map to the space ID */
size_t Tablespace_files::add(space_id_t space_id, const std::string &name) {
  ut_a(space_id != TRX_SYS_SPACE);

  Names *names;

  if (Fil_path::is_undo_tablespace_name(name)) {
    if (!dict_sys_t::is_reserved(space_id) &&
        0 == strncmp(name.c_str(), "undo_", 5)) {
      ib::warn(ER_IB_MSG_267) << "Tablespace '" << name << "' naming"
                              << " format is like an undo tablespace"
                              << " but its ID " << space_id << " is not"
                              << " in the undo tablespace range";
    }

    names = &m_undo_paths[space_id];

  } else {
    ut_ad(Fil_path::has_ibd_suffix(name.c_str()));

    names = &m_ibd_paths[space_id];
  }

  names->push_back(name);

  return (names->size());
}

/** Reads data from a space to a buffer. Remember that the possible incomplete
blocks at the end of file are ignored: they are not taken into account when
calculating the byte offset within a space.
@param[in]	page_id		page id
@param[in]	page_size	page size
@param[in]	byte_offset	remainder of offset in bytes; in aio this
must be divisible by the OS block size
@param[in]	len		how many bytes to read; this must not cross a
file boundary; in aio this must be a block size multiple
@param[in,out]	buf		buffer where to store data read; in aio this
must be appropriately aligned
@return DB_SUCCESS, or DB_TABLESPACE_DELETED if we are trying to do
i/o on a tablespace which does not exist */
static dberr_t fil_read(const page_id_t &page_id, const page_size_t &page_size,
                        ulint byte_offset, ulint len, void *buf) {
  return (fil_io(IORequestRead, true, page_id, page_size, byte_offset, len, buf,
                 nullptr));
}

/** Writes data to a space from a buffer. Remember that the possible incomplete
blocks at the end of file are ignored: they are not taken into account when
calculating the byte offset within a space.
@param[in]	page_id		page id
@param[in]	page_size	page size
@param[in]	byte_offset	remainder of offset in bytes; in aio this
must be divisible by the OS block size
@param[in]	len		how many bytes to write; this must not cross
a file boundary; in aio this must be a block size multiple
@param[in]	buf		buffer from which to write; in aio this must
be appropriately aligned
@return DB_SUCCESS, or DB_TABLESPACE_DELETED if we are trying to do
        I/O on a tablespace which does not exist */
static dberr_t fil_write(const page_id_t &page_id, const page_size_t &page_size,
                         ulint byte_offset, ulint len, void *buf) {
  ut_ad(!srv_read_only_mode);

  return (fil_io(IORequestWrite, true, page_id, page_size, byte_offset, len,
                 buf, nullptr));
}

/** Look up a tablespace. The caller should hold an InnoDB table lock or
a MDL that prevents the tablespace from being dropped during the operation,
or the caller should be in single-threaded crash recovery mode (no user
connections that could drop tablespaces). If this is not the case,
fil_space_acquire() and fil_space_release() should be used instead.
@param[in]	space_id	Tablespace ID
@return tablespace, or nullptr if not found */
fil_space_t *fil_space_get(space_id_t space_id) {
  auto shard = fil_system->shard_by_id(space_id);

  shard->mutex_acquire();

  fil_space_t *space = shard->get_space_by_id(space_id);

  shard->mutex_release();

  return (space);
}

#ifndef UNIV_HOTBACKUP

/** Returns the latch of a file space.
@param[in]	space_id	Tablespace ID
@return latch protecting storage allocation */
rw_lock_t *fil_space_get_latch(space_id_t space_id) {
  auto shard = fil_system->shard_by_id(space_id);

  shard->mutex_acquire();

  fil_space_t *space = shard->get_space_by_id(space_id);

  shard->mutex_release();

  return (&space->latch);
}

#ifdef UNIV_DEBUG

/** Gets the type of a file space.
@param[in]	space_id	Tablespace ID
@return file type */
fil_type_t fil_space_get_type(space_id_t space_id) {
  auto shard = fil_system->shard_by_id(space_id);

  shard->mutex_acquire();

  auto space = shard->get_space_by_id(space_id);

  shard->mutex_release();

  return (space->purpose);
}

#endif /* UNIV_DEBUG */

/** Note that a tablespace has been imported.
It is initially marked as FIL_TYPE_IMPORT so that no logging is
done during the import process when the space ID is stamped to each page.
Now we change it to FIL_SPACE_TABLESPACE to start redo and undo logging.
NOTE: temporary tablespaces are never imported.
@param[in]	space_id	Tablespace ID */
void fil_space_set_imported(space_id_t space_id) {
  auto shard = fil_system->shard_by_id(space_id);

  shard->mutex_acquire();

  fil_space_t *space = shard->get_space_by_id(space_id);

  ut_ad(space->purpose == FIL_TYPE_IMPORT);
  space->purpose = FIL_TYPE_TABLESPACE;

  shard->mutex_release();
}
#endif /* !UNIV_HOTBACKUP */

/** Checks if all the file nodes in a space are flushed. The caller must hold
the fil_system mutex.
@param[in]	space		Tablespace to check
@return true if all are flushed */
bool Fil_shard::space_is_flushed(const fil_space_t *space) {
  ut_ad(mutex_owned());

  for (const auto &file : space->files) {
    if (file.modification_counter > file.flush_counter) {
      ut_ad(!fil_buffering_disabled(space));
      return (false);
    }
  }

  return (true);
}

#if !defined(NO_FALLOCATE) && defined(UNIV_LINUX)

#include <sys/ioctl.h>

/** FusionIO atomic write control info */
#define DFS_IOCTL_ATOMIC_WRITE_SET _IOW(0x95, 2, uint)

/** Try and enable FusionIO atomic writes.
@param[in] file		OS file handle
@return true if successful */
bool fil_fusionio_enable_atomic_write(pfs_os_file_t file) {
  if (srv_unix_file_flush_method == SRV_UNIX_O_DIRECT) {
    uint atomic = 1;

    ut_a(file.m_file != -1);

    if (ioctl(file.m_file, DFS_IOCTL_ATOMIC_WRITE_SET, &atomic) != -1) {
      return (true);
    }
  }

  return (false);
}
#endif /* !NO_FALLOCATE && UNIV_LINUX */

/** Attach a file to a tablespace
@param[in]	name		file name of a file that is not open
@param[in]	size		file size in entire database blocks
@param[in,out]	space		tablespace from fil_space_create()
@param[in]	is_raw		whether this is a raw device or partition
@param[in]	punch_hole	true if supported for this file
@param[in]	atomic_write	true if the file has atomic write enabled
@param[in]	max_pages	maximum number of pages in file
@return pointer to the file name
@retval nullptr if error */
fil_node_t *Fil_shard::create_node(const char *name, page_no_t size,
                                   fil_space_t *space, bool is_raw,
                                   bool punch_hole, bool atomic_write,
                                   page_no_t max_pages) {
  ut_ad(name != nullptr);
  ut_ad(fil_system != nullptr);

  if (space == nullptr) {
    return (nullptr);
  }

  fil_node_t file;

  memset(&file, 0x0, sizeof(file));

  file.name = mem_strdup(name);

  ut_a(!is_raw || srv_start_raw_disk_in_use);

  file.sync_event = os_event_create("fsync_event");

  file.is_raw_disk = is_raw;

  file.size = size;

  file.magic_n = FIL_NODE_MAGIC_N;

  file.init_size = size;

  file.max_size = max_pages;

  file.space = space;

  os_file_stat_t stat_info;

#ifdef UNIV_DEBUG
  dberr_t err =
#endif /* UNIV_DEBUG */

      os_file_get_status(
          file.name, &stat_info, false,
          fsp_is_system_temporary(space->id) ? true : srv_read_only_mode);

  ut_ad(err == DB_SUCCESS);

  file.block_size = stat_info.block_size;

  /* In this debugging mode, we can overcome the limitation of some
  OSes like Windows that support Punch Hole but have a hole size
  effectively too large.  By setting the block size to be half the
  page size, we can bypass one of the checks that would normally
  turn Page Compression off.  This execution mode allows compression
  to be tested even when full punch hole support is not available. */
  DBUG_EXECUTE_IF(
      "ignore_punch_hole",
      file.block_size = ut_min(static_cast<ulint>(stat_info.block_size),
                               UNIV_PAGE_SIZE / 2););

  if (!IORequest::is_punch_hole_supported() || !punch_hole ||
      file.block_size >= srv_page_size) {
    fil_no_punch_hole(&file);
  } else {
    file.punch_hole = punch_hole;
  }

  file.atomic_write = atomic_write;

  mutex_acquire();

  space->size += size;

  space->files.push_back(file);

  mutex_release();

  ut_a(space->id == TRX_SYS_SPACE ||
       space->id == dict_sys_t::s_log_space_first_id ||
       space->purpose == FIL_TYPE_TEMPORARY || space->files.size() == 1);

  return (&space->files.front());
}

/** Attach a file to a tablespace. File must be closed.
@param[in]	name		file name (file must be closed)
@param[in]	size		file size in database blocks, rounded
                                downwards to an integer
@param[in,out]	space		space where to append
@param[in]	is_raw		true if a raw device or a raw disk partition
@param[in]	atomic_write	true if the file has atomic write enabled
@param[in]	max_pages	maximum number of pages in file
@return pointer to the file name
@retval nullptr if error */
char *fil_node_create(const char *name, page_no_t size, fil_space_t *space,
                      bool is_raw, bool atomic_write, page_no_t max_pages) {
  auto shard = fil_system->shard_by_id(space->id);

  fil_node_t *file;

  file = shard->create_node(name, size, space, is_raw,
                            IORequest::is_punch_hole_supported(), atomic_write,
                            max_pages);

  return (file == nullptr ? nullptr : file->name);
}

/** First we open the file in the normal mode, no async I/O here, for
simplicity. Then do some checks, and close the file again.  NOTE that we
could not use the simple file read function os_file_read() in Windows
to read from a file opened for async I/O!
@param[in,out]	file		Get the size of this file
@param[in]	read_only_mode	true if read only mode set
@return DB_SUCCESS or error */
dberr_t Fil_shard::get_file_size(fil_node_t *file, bool read_only_mode) {

  ut_ad(mutex_owned());

  bool success;
  fil_space_t *space = file->space;

  do {
    ut_a(!file->is_open);

    file->handle = os_file_create_simple_no_error_handling(
        innodb_data_file_key, file->name, OS_FILE_OPEN, OS_FILE_READ_ONLY,
        read_only_mode, &success);

    if (!success) {
      /* The following call prints an error message */
      ulint err = os_file_get_last_error(true);

      if (err == EMFILE + 100) {
        if (close_files_in_LRU(true)) {
          continue;
        }
      }

      ib::warn(ER_IB_MSG_268) << "Cannot open '" << file->name
                              << "'."
                                 " Have you deleted .ibd files under a"
                                 " running mysqld server?";

      return (DB_ERROR);
    }

  } while (!success);

  os_offset_t size_bytes = os_file_get_size(file->handle);

  ut_a(size_bytes != (os_offset_t)-1);

#ifdef UNIV_HOTBACKUP
  if (space->id == TRX_SYS_SPACE) {
    file->size = (ulint)(size_bytes / UNIV_PAGE_SIZE);
    space->size += file->size;
    os_file_close(file->handle);
    return (DB_SUCCESS);
  }
#endif /* UNIV_HOTBACKUP */

  ut_a(space->purpose != FIL_TYPE_LOG);

  /* Read the first page of the tablespace */

  byte *buf2 = static_cast<byte *>(ut_malloc_nokey(2 * UNIV_PAGE_SIZE));

  /* Align memory for file I/O if we might have O_DIRECT set */

  byte *page = static_cast<byte *>(ut_align(buf2, UNIV_PAGE_SIZE));

  ut_ad(page == page_align(page));

  IORequest request(IORequest::READ);

  dberr_t err =
      os_file_read_first_page(request, file->handle, page, UNIV_PAGE_SIZE);

  ut_a(err == DB_SUCCESS);

  /* Try to read crypt_data from page 0 if it is not yet
  read. */
  if (!space->crypt_data) {
    space->crypt_data = fil_space_read_crypt_data(
      page_size_t(space->flags), page);
    if (space->crypt_data &&
        fil_set_encryption(space->id, Encryption::KEYRING, NULL,
                           space->crypt_data->iv, false) != DB_SUCCESS) {
          ut_ad(0);
    }
  }

  os_file_close(file->handle);

  ulint flags = fsp_header_get_flags(page);
  space_id_t space_id = fsp_header_get_space_id(page);

#ifndef UNIV_HOTBACKUP
  encryption_op_type encryption_op =
      fsp_header_encryption_op_type_in_progress(page, page_size_t(flags));
#endif /* UNIV_HOTBACKUP */

  /* To determine if tablespace is from 5.7 or not, we
  rely on SDI flag. For IBDs from 5.7, which are opened
  during import or during upgrade, their initial size
  is lesser than the initial size in 8.0 */
  bool has_sdi = FSP_FLAGS_HAS_SDI(flags);

  uint8_t expected_size =
      has_sdi ? FIL_IBD_FILE_INITIAL_SIZE : FIL_IBD_FILE_INITIAL_SIZE_5_7;

  const page_size_t page_size(flags);

  ulint min_size = expected_size * page_size.physical();

  if (size_bytes < min_size) {
    if (has_sdi) {
      /** Add some tolerance when the tablespace is upgraded. If an empty
      general tablespace is created in 5.7, and then upgraded to 8.0, then
      its size changes from FIL_IBD_FILE_INITIAL_SIZE_5_7 pages to
      FIL_IBD_FILE_INITIAL_SIZE-1. */

      ut_ad(expected_size == FIL_IBD_FILE_INITIAL_SIZE);
      ulint upgrade_size = (expected_size - 1) * page_size.physical();

      if (size_bytes < upgrade_size) {
        ib::error(ER_IB_MSG_269)
            << "The size of tablespace file " << file->name << " is only "
            << size_bytes << ", should be at least " << upgrade_size << "!";

        ut_error;
      }

    } else {
      ib::error(ER_IB_MSG_269)
          << "The size of tablespace file " << file->name << " is only "
          << size_bytes << ", should be at least " << min_size << "!";

      ut_error;
    }
  }

  if (space_id != space->id) {
    ib::fatal(ER_IB_MSG_270) << "Tablespace id is " << space->id
                             << " in the data dictionary but in file "
                             << file->name << " it is " << space_id << "!";
  }

  /* We need to adjust for compressed pages. */
  const page_size_t space_page_size(space->flags);

  if (!page_size.equals_to(space_page_size)) {
    ib::fatal(ER_IB_MSG_271)
        << "Tablespace file " << file->name << " has page size " << page_size
        << " (flags=" << ib::hex(flags) << ") but the data dictionary expects"
        << " page size " << space_page_size
        << " (flags=" << ib::hex(space->flags) << ")!";
  }

  /* TODO: Remove this adjustment and enable the below
  assert after dict_tf_to_fsp_flags() removal. */
  space->flags |= flags & FSP_FLAGS_MASK_SDI;
  /* ut_ad(space->flags == flags); */

#ifndef UNIV_HOTBACKUP
  /* It is possible for a space flag to be updated for encryption
  in the ibd file, but the server crashed before DD flags are
  updated. Update encryption flags for that scenario.

  This is safe because m_encryption_op_in_progress will always be
  set to NONE unless there is a crash before Encryption is
  finished. */
  if (encryption_op == ENCRYPTION) {
    space->flags |= flags & FSP_FLAGS_MASK_ENCRYPTION;
  }
#endif /* UNIV_HOTBACKUP */

  /* Do not compare the data directory flag, in case this tablespace was
<<<<<<< HEAD
     relocated. */
  const auto relevant_space_flags = space->flags & ~FSP_FLAGS_MASK_DATA_DIR;
  const auto relevant_flags = flags & ~FSP_FLAGS_MASK_DATA_DIR;
=======
  relocated. */
  auto relevant_space_flags = space->flags & ~FSP_FLAGS_MASK_DATA_DIR;
  auto relevant_flags = flags & ~FSP_FLAGS_MASK_DATA_DIR;

  // in case of Keyring encryption it can so happen that there will be a crash after all pages of tablespace is rotated
  // and DD is updated, but page0 of the tablespace has not been yet update. We handle this here.
  if (space->crypt_data != NULL &&
       (
         (FSP_FLAGS_GET_ENCRYPTION(relevant_space_flags) && space->crypt_data->min_key_version == 0) ||
         (!FSP_FLAGS_GET_ENCRYPTION(relevant_space_flags) && space->crypt_data->min_key_version != 0)
       ) && FSP_FLAGS_GET_ENCRYPTION(relevant_space_flags) != FSP_FLAGS_GET_ENCRYPTION(relevant_flags)
     ) {
         if (srv_n_fil_crypt_threads == 0) {
           ib::warn() << "Table encryption flag is " <<  (FSP_FLAGS_GET_ENCRYPTION(relevant_space_flags) ? "ON" : "OFF")
                      << " in the data dictionary but the encryption flag in file " << file->name << " is " 
                      << (FSP_FLAGS_GET_ENCRYPTION(relevant_flags) ? "ON" : "OFF")
                      << ". This indicates that the rotation of the table was interrupted before space's flags were updated."
                      << " Please have encryption_thread variable (innodb-encryption-threads) set to value > 0. So the encryption"
                      << " could finish up the rotation.";
         }
         // exclude encryption flag from validation
         relevant_space_flags &= ~FSP_FLAGS_MASK_ENCRYPTION;
         relevant_flags &= ~FSP_FLAGS_MASK_ENCRYPTION;
  }

>>>>>>> 3637583b
  if (UNIV_UNLIKELY(relevant_space_flags != relevant_flags)) {
    ib::fatal(ER_IB_MSG_272, space->flags, file->name, flags);
  }

  {
    page_no_t size = fsp_header_get_field(page, FSP_SIZE);

    page_no_t free_limit;

    free_limit = fsp_header_get_field(page, FSP_FREE_LIMIT);

    ulint free_len;

    free_len = flst_get_len(FSP_HEADER_OFFSET + FSP_FREE + page);

    ut_ad(space->free_limit == 0 || space->free_limit == free_limit);

    ut_ad(space->free_len == 0 || space->free_len == free_len);

    space->size_in_header = size;
    space->free_limit = free_limit;

    ut_a(free_len < std::numeric_limits<uint32_t>::max());

    space->free_len = (uint32_t)free_len;
  }

  ut_free(buf2);

  /* For Master Key encrypted tablespace, we need to check the
  encrytion key and iv(initial vector) is readed. */
  if (FSP_FLAGS_GET_ENCRYPTION(flags) && !recv_recovery_is_on()
      && !space->crypt_data
      && space->encryption_type != Encryption::AES) {
    ib::error(ER_IB_MSG_273, file->name);

    return (DB_ERROR);
  }

  if (space->crypt_data && space->crypt_data->type == CRYPT_SCHEME_1 &&
      Encryption::tablespace_key_exists(space->crypt_data->key_id) == false &&
      !recv_recovery_is_on()) {
        ib::error() << "There is no key for tablespace " << space->name;
        return (DB_DECRYPTION_FAILED);
  }

  if (file->size == 0) {
    ulint extent_size;

    extent_size = page_size.physical() * FSP_EXTENT_SIZE;

#ifndef UNIV_HOTBACKUP
    /* Truncate the size to a multiple of extent size. */
    if (size_bytes >= extent_size) {
      size_bytes = ut_2pow_round(size_bytes, extent_size);
    }
#else /* !UNIV_HOTBACKUP */

    /* After apply-incremental, tablespaces are not
    extended to a whole megabyte. Do not cut off
    valid data. */

#endif /* !UNIV_HOTBACKUP */

    file->size = static_cast<page_no_t>(size_bytes / page_size.physical());

    space->size += file->size;
  }

  return (DB_SUCCESS);
}

/** Open a file of a tablespace.
The caller must own the shard mutex.
@param[in,out]	file		Tablespace file
@param[in]	extend		true if the file is being extended
@return false if the file can't be opened, otherwise true */
bool Fil_shard::open_file(fil_node_t *file, bool extend) {
  bool success;
  fil_space_t *space = file->space;

  ut_ad(m_id == REDO_SHARD || mutex_owned());

  ut_a(!file->is_open);
  ut_a(file->n_pending == 0);

  while (file->in_use > 0) {
    /* We increment the reference count when extending
    the file. */
    if (file->in_use == 1 && extend) {
      break;
    }

    mutex_release();

    os_thread_sleep(100000);

    mutex_acquire();
  }

  if (file->is_open) {
    return (true);
  }

  bool read_only_mode;

  read_only_mode = !fsp_is_system_temporary(space->id) && srv_read_only_mode;

  if (file->size == 0 ||
      (space->size_in_header == 0 && space->purpose == FIL_TYPE_TABLESPACE &&
       file == &space->files.front()
#ifndef UNIV_HOTBACKUP
       && undo::is_active(space->id) && srv_startup_is_before_trx_rollback_phase
#endif /* !UNIV_HOTBACKUP */
       )) {

    /* We don't know the file size yet. */
    dberr_t err = get_file_size(file, read_only_mode);

    if (err != DB_SUCCESS) {
      return (false);
    }
  }

  /* Open the file for reading and writing, in Windows normally in the
  unbuffered async I/O mode, though global variables may make
  os_file_create() to fall back to the normal file I/O mode. */

  if (space->purpose == FIL_TYPE_LOG) {
    file->handle =
        os_file_create(innodb_log_file_key, file->name, OS_FILE_OPEN,
                       OS_FILE_AIO, OS_LOG_FILE, read_only_mode, &success);
  } else if (file->is_raw_disk) {
    file->handle =
        os_file_create(innodb_data_file_key, file->name, OS_FILE_OPEN_RAW,
                       OS_FILE_AIO, OS_DATA_FILE, read_only_mode, &success);
  } else {
    file->handle =
        os_file_create(innodb_data_file_key, file->name, OS_FILE_OPEN,
                       OS_FILE_AIO, OS_DATA_FILE, read_only_mode, &success);
  }

  ut_a(success);

  /* The file is ready for IO. */

  file_opened(file);

  return (true);
}

/** Close a tablespace file.
@param[in]	LRU_close	true if called from LRU close
@param[in,out]	file		Tablespace file to close */
void Fil_shard::close_file(fil_node_t *file, bool LRU_close) {
  ut_ad(mutex_owned());

  ut_a(file->is_open);
  ut_a(file->in_use == 0);
  ut_a(file->n_pending == 0);
  ut_a(file->n_pending_flushes == 0);

#ifndef UNIV_HOTBACKUP
  ut_a(file->modification_counter == file->flush_counter ||
       file->space->purpose == FIL_TYPE_TEMPORARY || srv_fast_shutdown == 2);
#endif /* !UNIV_HOTBACKUP */

  bool ret = os_file_close(file->handle);

  ut_a(ret);

  file->handle.m_file = (os_file_t)-1;

  file->is_open = false;

  ut_a(s_n_open > 0);

  --s_n_open;

  fil_n_file_opened = s_n_open;

  remove_from_LRU(file);
}

/** Tries to close a file in the LRU list.
@param[in]	print_info	if true, prints information why it cannot close
                                a file
@return true if success, false if should retry later */
bool Fil_shard::close_files_in_LRU(bool print_info) {
  ut_ad(mutex_owned());

  for (auto file = UT_LIST_GET_LAST(m_LRU); file != nullptr;
       file = UT_LIST_GET_PREV(LRU, file)) {
    if (file->modification_counter == file->flush_counter &&
        file->n_pending_flushes == 0 && file->in_use == 0) {
      close_file(file, true);

      return (true);
    }

    if (!print_info) {
      continue;
    }

    if (file->n_pending_flushes > 0) {
      ib::info(ER_IB_MSG_274, file->name, file->n_pending_flushes);
    }

    /* Prior to sharding the counters were under a global
    mutex. Now they are spread across the shards. Therefore
    it is normal for the modification counter to be out of
    sync with the flush counter for files that are in differnet
    shards. */

    if (file->modification_counter != file->flush_counter) {
      ib::info(ER_IB_MSG_275, file->name, file->modification_counter,
               file->flush_counter);
    }

    if (file->in_use > 0) {
      ib::info(ER_IB_MSG_276, file->name);
    }
  }

  return (false);
}

/** Tries to close a file in the LRU list.
@param[in] print_info   if true, prints information why it cannot close a file
@return true if success, false if should retry later */
bool Fil_system::close_file_in_all_LRU(bool print_info) {
  for (auto shard : m_shards) {
    shard->mutex_acquire();

    if (print_info) {
      ib::info(ER_IB_MSG_277, shard->id(), UT_LIST_GET_LEN(shard->m_LRU));
    }

    bool success = shard->close_files_in_LRU(print_info);

    shard->mutex_release();

    if (success) {
      return (true);
      ;
    }
  }

  return (false);
}

/** We are going to do a rename file and want to stop new I/O for a while.
@param[in]	space		Tablespace for which we want to wait for IO
                                to stop */
void Fil_shard::wait_for_io_to_stop(const fil_space_t *space) {
  /* Note: We are reading the value of space->stop_ios without the
  cover of the Fil_shard::mutex. We incremented the in_use counter
  before waiting for IO to stop. */

  auto begin_time = ut_time();
  auto start_time = begin_time;

  /* Spam the log after every minute. Ignore any race here. */

  while (space->stop_ios) {
    if ((ut_time() - start_time) == PRINT_INTERVAL_SECS) {
      start_time = ut_time();

      ib::warn(ER_IB_MSG_278, space->name, ut_time() - begin_time);
    }

#ifndef UNIV_HOTBACKUP

    /* Wake the I/O handler threads to make sure
    pending I/O's are performed */
    os_aio_simulated_wake_handler_threads();

#endif /* UNIV_HOTBACKUP */

    /* Give the IO threads some time to work. */
    os_thread_yield();
  }
}

/** We keep log files and system tablespace files always open; this is
important in preventing deadlocks in this module, as a page read
completion often performs another read from the insert buffer. The
insert buffer is in tablespace TRX_SYS_SPACE, and we cannot end up
waiting in this function.
@param[in]	space_id	Tablespace ID to look up
@return tablespace instance */
fil_space_t *Fil_shard::get_reserved_space(space_id_t space_id) {
  if (space_id == TRX_SYS_SPACE) {
    return (fil_space_t::s_sys_space);

  } else if (space_id == dict_sys_t::s_log_space_first_id &&
             fil_space_t::s_redo_space != nullptr) {
    return (fil_space_t::s_redo_space);
  }

  return (get_space_by_id(space_id));
}

/** Reserves the mutex and tries to make sure we can open at least
one file while holding it. This should be called before calling
prepare_file_for_io(), because that function may need to open a file.
@param[in]	space_id	Tablespace ID
@param[out]	space		Tablespace instance
@return true if a slot was reserved. */
bool Fil_shard::mutex_acquire_and_get_space(space_id_t space_id,
                                            fil_space_t *&space) {
  mutex_acquire();

  if (space_id == TRX_SYS_SPACE || dict_sys_t::is_reserved(space_id)) {
    space = get_reserved_space(space_id);

    return (false);
  }

  space = get_space_by_id(space_id);

  if (space == nullptr) {
    /* Caller handles the case of a missing tablespce. */
    return (false);
  }

  ut_ad(space->files.size() == 1);

  auto is_open = space->files.front().is_open;

  if (is_open) {
    /* Ensure that the file is not closed behind our back. */
    ++space->files.front().in_use;
  }

  mutex_release();

  if (is_open) {
    wait_for_io_to_stop(space);

    mutex_acquire();

    /* We are guaranteed that this file cannot be closed
    because we now own the mutex. */

    ut_ad(space->files.front().in_use > 0);
    --space->files.front().in_use;

    return (false);
  }

  /* The number of open file descriptors is a shared resource, in
  order to guarantee that we don't over commit, we use a ticket system
  to reserve a slot/ticket to open a file. This slot/ticket should
  be released after the file is opened. */

  while (!reserve_open_slot(m_id)) {
    os_thread_yield();
  }

  auto begin_time = ut_time();
  auto start_time = begin_time;

  for (size_t i = 0; i < 3; ++i) {
    /* Flush tablespaces so that we can close modified
    files in the LRU list */

    auto type = to_int(FIL_TYPE_TABLESPACE);

    fil_system->flush_file_spaces(type);

    os_thread_yield();

    /* Reserve an open slot for this shard. So that this
    shard's open file succeeds. */

    while (fil_system->m_max_n_open <= s_n_open &&
           !fil_system->close_file_in_all_LRU(i > 1)) {
      if (ut_time() - start_time == PRINT_INTERVAL_SECS) {
        start_time = ut_time();

        ib::warn(ER_IB_MSG_279) << "Trying to close a file for "
                                << ut_time() - begin_time << " seconds"
                                << ". Configuration only allows for "
                                << fil_system->m_max_n_open << " open files.";
      }
    }

    if (fil_system->m_max_n_open > s_n_open) {
      break;
    }

#ifndef UNIV_HOTBACKUP
    /* Wake the I/O-handler threads to make sure pending I/Os are
    performed */
    os_aio_simulated_wake_handler_threads();

    os_thread_yield();
#endif /* !UNIV_HOTBACKUP */
  }

#if 0
	/* The magic value of 300 comes from innodb.open_file_lru.test */
	if (fil_system->m_max_n_open == 300) {
		ib::warn(ER_IB_MSG_280)
			<< "Too many (" << s_n_open
			<< ") files are open the maximum allowed"
			<< " value is " << fil_system->m_max_n_open
			<< ". You should raise the value of"
			<< " --innodb-open-files in my.cnf.";
	}
#endif

  mutex_acquire();

  return (true);
}

/** Prepare to free a file. Remove from the unflushed list if there
are no pending flushes.
@param[in,out]	file		File instance to free */
void Fil_shard::prepare_to_free_file(fil_node_t *file) {
  ut_ad(mutex_owned());

  fil_space_t *space = file->space;

  if (space->is_in_unflushed_spaces && space_is_flushed(space)) {
    space->is_in_unflushed_spaces = false;

    UT_LIST_REMOVE(m_unflushed_spaces, space);
  }
}

/** Prepare to free a file object from a tablespace memory cache.
@param[in,out]	file	Tablespace file
@param[in]	space	tablespace */
void Fil_shard::file_close_to_free(fil_node_t *file, fil_space_t *space) {
  ut_ad(mutex_owned());
  ut_a(file->magic_n == FIL_NODE_MAGIC_N);
  ut_a(file->n_pending == 0);
  ut_a(file->in_use == 0);
  ut_a(file->space == space);

  if (file->is_open) {
    /* We fool the assertion in Fil_system::close_file() to think
    there are no unflushed modifications in the file */

    file->modification_counter = file->flush_counter;

    os_event_set(file->sync_event);

    if (fil_buffering_disabled(space)) {
      ut_ad(!space->is_in_unflushed_spaces);
      ut_ad(space_is_flushed(space));

    } else {
      prepare_to_free_file(file);
    }

    /* TODO: set second parameter to true, so to release
    fil_system mutex before logging tablespace name and id.
    To go around Bug#26271853 - POTENTIAL DEADLOCK BETWEEN
    FIL_SYSTEM MUTEX AND LOG MUTEX */
    close_file(file, true);
  }
}

/** Detach a space object from the tablespace memory cache.
Closes the tablespace files but does not delete them.
There must not be any pending I/O's or flushes on the files.
@param[in,out]	space		tablespace */
void Fil_shard::space_detach(fil_space_t *space) {
  ut_ad(mutex_owned());

  m_names.erase(space->name);

  if (space->is_in_unflushed_spaces) {
    ut_ad(!fil_buffering_disabled(space));

    space->is_in_unflushed_spaces = false;

    UT_LIST_REMOVE(m_unflushed_spaces, space);
  }

  if (space->is_in_rotation_list) {
    UT_LIST_REMOVE(m_rotation_list, space);
    space->is_in_rotation_list = false;
  }

  UT_LIST_REMOVE(m_space_list, space);

  ut_a(space->magic_n == FIL_SPACE_MAGIC_N);
  ut_a(space->n_pending_flushes == 0);

  for (auto &file : space->files) {
    file_close_to_free(&file, space);
  }
}

/** Free a tablespace object on which fil_space_detach() was invoked.
There must not be any pending I/O's or flushes on the files.
@param[in,out]	space		tablespace */
void Fil_shard::space_free_low(fil_space_t *&space) {
  // FIXME
  // ut_ad(srv_fast_shutdown == 2);

  /* Wait for fil_space_t::release_for_io(); */
  while (space->n_pending_ios) {
    os_thread_sleep(100);
  }

  for (auto &file : space->files) {
    ut_d(space->size -= file.size);

    os_event_destroy(file.sync_event);

    ut_free(file.name);
  }

  call_destructor(&space->files);

  ut_ad(space->size == 0);

  rw_lock_free(&space->latch);

  fil_space_destroy_crypt_data(&space->crypt_data);

  ut_free(space->name);
  ut_free(space);

  space = nullptr;
}

/** Frees a space object from the tablespace memory cache.
Closes a tablespaces' files but does not delete them.
There must not be any pending I/O's or flushes on the files.
@param[in]	space_id	Tablespace ID
@return fil_space_t instance on success or nullptr */
fil_space_t *Fil_shard::space_free(space_id_t space_id) {
  mutex_acquire();

  fil_space_t *space = get_space_by_id(space_id);

  if (space != nullptr) {
    space_detach(space);

    space_delete(space_id);
  }

  mutex_release();

  return (space);
}

/** Frees a space object from the tablespace memory cache.
Closes a tablespaces' files but does not delete them.
There must not be any pending i/o's or flushes on the files.
@param[in]	space_id	Tablespace ID
@param[in]	x_latched	Whether the caller holds X-mode space->latch
@return true if success */
static bool fil_space_free(space_id_t space_id, bool x_latched) {
  ut_ad(space_id != TRX_SYS_SPACE);

  auto shard = fil_system->shard_by_id(space_id);
  auto space = shard->space_free(space_id);

  if (space == nullptr) {
    return (false);
  }

  if (x_latched) {
    rw_lock_x_unlock(&space->latch);
  }

  Fil_shard::space_free_low(space);
  ut_a(space == nullptr);

  return (true);
}

/** Create a space memory object and put it to the fil_system hash table.
The tablespace name is independent from the tablespace file-name.
Error messages are issued to the server log.
@param[in]	name		Tablespace name
@param[in]	space_id	Tablespace identifier
@param[in]	flags		Tablespace flags
@param[in]	purpose		Tablespace purpose
@return pointer to created tablespace, to be filled in with fil_node_create()
@retval nullptr on failure (such as when the same tablespace exists) */
fil_space_t *Fil_shard::space_create(const char *name, space_id_t space_id,
                                     ulint flags, fil_type_t purpose,
                                     fil_space_crypt_t* crypt_data,
                                     fil_encryption_t mode) {
  ut_ad(mutex_owned());

  /* Look for a matching tablespace. */
  fil_space_t *space = get_space_by_name(name);

  if (space == nullptr) {
    space = get_space_by_id(space_id);
  }

  if (space != nullptr) {
    std::ostringstream oss;

    for (size_t i = 0; i < space->files.size(); ++i) {
      oss << "'" << space->files[i].name << "'";

      if (i < space->files.size() - 1) {
        oss << ", ";
      }
    }

    ut_ad(space->id != space_id);
    ib::info(ER_IB_MSG_281)
        << "Trying to add tablespace '" << name << "'"
        << " with id " << space_id << " to the tablespace"
        << " memory cache, but tablespace"
        << " '" << space->name << "'"
        << " already exists in the cache with space ID " << space->id
        << ". It maps to the following file(s): " << oss.str();

    return (nullptr);
  }

  space = static_cast<fil_space_t *>(ut_zalloc_nokey(sizeof(*space)));

  space->id = space_id;

  space->name = mem_strdup(name);

  new (&space->files) fil_space_t::Files();

#ifndef UNIV_HOTBACKUP
  if (fil_system->is_greater_than_max_id(space_id) &&
      fil_type_is_data(purpose) && !recv_recovery_on &&
      !dict_sys_t::is_reserved(space_id) &&
      !fsp_is_system_temporary(space_id)) {
    fil_system->set_maximum_space_id(space);
  }
#endif /* !UNIV_HOTBACKUP */

  space->purpose = purpose;

  ut_a(flags < std::numeric_limits<uint32_t>::max());
  space->flags = (uint32_t)flags;

  space->magic_n = FIL_SPACE_MAGIC_N;

  space->crypt_data = crypt_data;

  space->encryption_type = Encryption::NONE;

  rw_lock_create(fil_space_latch_key, &space->latch, SYNC_FSP);

  space->is_corrupt = false;

  space->is_encrypted = false;

  space->exclude_from_rotation = false;

#ifndef UNIV_HOTBACKUP
  if (space->purpose == FIL_TYPE_TEMPORARY) {
    ut_d(space->latch.set_temp_fsp());
  }
#endif /* !UNIV_HOTBACKUP */

  space_add(space, mode);

  return (space);
}

/** Create a space memory object and put it to the fil_system hash table.
The tablespace name is independent from the tablespace file-name.
Error messages are issued to the server log.
@param[in]	name		Tablespace name
@param[in]	space_id	Tablespace ID
@param[in]	flags		Tablespace flags
@param[in]	purpose		Tablespace purpose
@return pointer to created tablespace, to be filled in with fil_node_create()
@retval nullptr on failure (such as when the same tablespace exists) */
fil_space_t *fil_space_create(const char *name, space_id_t space_id,
                              ulint flags, fil_type_t purpose,
                              fil_space_crypt_t* crypt_data,
                              fil_encryption_t mode) {
  ut_ad(fsp_flags_is_valid(flags));
  ut_ad(srv_page_size == UNIV_PAGE_SIZE_ORIG || flags != 0);

  DBUG_EXECUTE_IF("fil_space_create_failure", return (nullptr););

  fil_system->mutex_acquire_all();

  if (purpose != FIL_TYPE_TEMPORARY) {
    /* Mark the close as aborted only while executing a DDL which creates
    a base table, as any temporary table is ignored while cloning the database.
    Clone state must be set back to active before returning from function. */
    clone_mark_abort(true);
  }

  auto shard = fil_system->shard_by_id(space_id);

  auto space = shard->space_create(name, space_id, flags, purpose,
                                  crypt_data, mode);

  if (space == nullptr) {
    /* Duplicate error. */
    fil_system->mutex_release_all();

    if (purpose != FIL_TYPE_TEMPORARY) {
      clone_mark_active();
    }

    return (nullptr);
  }

  /* Cache the system tablespaces, avoid looking them up during IO. */

  if (space->id == TRX_SYS_SPACE) {
    ut_a(fil_space_t::s_sys_space == nullptr ||
         fil_space_t::s_sys_space == space);

    fil_space_t::s_sys_space = space;

  } else if (space->id == dict_sys_t::s_log_space_first_id) {
    ut_a(fil_space_t::s_redo_space == nullptr ||
         fil_space_t::s_redo_space == space);

    fil_space_t::s_redo_space = space;
  }

  fil_system->mutex_release_all();

  if (purpose != FIL_TYPE_TEMPORARY) {
    clone_mark_active();
  }

  return (space);
}

/** Assigns a new space id for a new single-table tablespace. This works
simply by incrementing the global counter. If 4 billion id's is not enough,
we may need to recycle id's.
@param[out]	space_id		Set this to the new tablespace ID
@return true if assigned, false if not */
bool Fil_system::assign_new_space_id(space_id_t *space_id) {
  mutex_acquire_all();

  space_id_t id = *space_id;

  if (id < m_max_assigned_id) {
    id = m_max_assigned_id;
  }

  ++id;

  space_id_t reserved_space_id = dict_sys_t::s_reserved_space_id;

  if (id > (reserved_space_id / 2) && (id % 1000000UL == 0)) {
    ib::warn(ER_IB_MSG_282)
        << "You are running out of new single-table"
           " tablespace id's. Current counter is "
        << id << " and it must not exceed " << reserved_space_id
        << "! To reset the counter to zero you have to dump"
           " all your tables and recreate the whole InnoDB"
           " installation.";
  }

  bool success = !dict_sys_t::is_reserved(id);

  if (success) {
    *space_id = m_max_assigned_id = id;

  } else {
    ib::warn(ER_IB_MSG_283) << "You have run out of single-table tablespace"
                               " id's! Current counter is "
                            << id
                            << ". To reset the counter to zero"
                               " you have to dump all your tables and"
                               " recreate the whole InnoDB installation.";

    *space_id = SPACE_UNKNOWN;
  }

  mutex_release_all();

  return (success);
}

/** Assigns a new space id for a new single-table tablespace. This works
simply by incrementing the global counter. If 4 billion id's is not enough,
we may need to recycle id's.
@param[out]	space_id		Set this to the new tablespace ID
@return true if assigned, false if not */
bool fil_assign_new_space_id(space_id_t *space_id) {
  return (fil_system->assign_new_space_id(space_id));
}

/** Opens the files associated with a tablespace and returns a pointer to
the fil_space_t that is in the memory cache associated with a space id.
@param[in]	space_id	Get the tablespace instance or this ID
@return file_space_t pointer, nullptr if space not found */
fil_space_t *Fil_shard::space_load(space_id_t space_id) {
  ut_ad(mutex_owned());

  fil_space_t *space = get_space_by_id(space_id);

  if (space == nullptr || space->size != 0) {
    return (space);
  }

  switch (space->purpose) {
    case FIL_TYPE_LOG:
      break;

    case FIL_TYPE_IMPORT:
    case FIL_TYPE_TEMPORARY:
    case FIL_TYPE_TABLESPACE:

      ut_a(space_id != TRX_SYS_SPACE);

      mutex_release();

      auto slot = mutex_acquire_and_get_space(space_id, space);

      if (space == nullptr) {
        if (slot) {
          release_open_slot(m_id);
        }

        return (nullptr);
      }

      ut_a(1 == space->files.size());

      {
        fil_node_t *file;

        file = &space->files.front();

        /* It must be a single-table tablespace and
        we have not opened the file yet; the following
        calls will open it and update the size fields */

        bool success = prepare_file_for_io(file, false);

        if (slot) {
          release_open_slot(m_id);
        }

        if (!success) {
          /* The single-table tablespace can't be opened,
          because the ibd file is missing. */

          return (nullptr);
        }

        complete_io(file, IORequestRead);
      }
  }

  return (space);
}

/** Returns the path from the first fil_node_t found with this space ID.
The caller is responsible for freeing the memory allocated here for the
value returned.
@param[in]	space_id	Tablespace ID
@return own: A copy of fil_node_t::path, nullptr if space ID is zero
or not found. */
char *fil_space_get_first_path(space_id_t space_id) {
  ut_a(space_id != TRX_SYS_SPACE);

  auto shard = fil_system->shard_by_id(space_id);

  shard->mutex_acquire();

  fil_space_t *space = shard->space_load(space_id);

  char *path;

  if (space != nullptr) {
    path = mem_strdup(space->files.front().name);
  } else {
    path = nullptr;
  }

  shard->mutex_release();

  return (path);
}

/** Returns the size of the space in pages. The tablespace must be cached
in the memory cache.
@param[in]	space_id	Tablespace ID
@return space size, 0 if space not found */
page_no_t fil_space_get_size(space_id_t space_id) {
  auto shard = fil_system->shard_by_id(space_id);

  shard->mutex_acquire();

  fil_space_t *space = shard->space_load(space_id);

  page_no_t size = space ? space->size : 0;

  shard->mutex_release();

  return (size);
}

/** Returns the flags of the space. The tablespace must be cached
in the memory cache.
@param[in]	space_id	Tablespace ID for which to get the flags
@return flags, ULINT_UNDEFINED if space not found */
ulint fil_space_get_flags(space_id_t space_id) {
  auto shard = fil_system->shard_by_id(space_id);

  shard->mutex_acquire();

  fil_space_t *space = shard->space_load(space_id);

  ulint flags;

  flags = (space != nullptr) ? space->flags : ULINT_UNDEFINED;

  shard->mutex_release();

  return (flags);
}

/** Open each file of a tablespace if not already open.
@param[in]	space_id	tablespace identifier
@retval	true	if all file nodes were opened
@retval	false	on failure */
bool Fil_shard::space_open(space_id_t space_id) {
  ut_ad(mutex_owned());

  fil_space_t *space = get_space_by_id(space_id);

  for (auto &file : space->files) {
    if (!file.is_open && !open_file(&file, false)) {
      return (false);
    }
  }

  return (true);
}

/** Open each file of a tablespace if not already open.
@param[in]	space_id	tablespace identifier
@retval	true	if all file nodes were opened
@retval	false	on failure */
bool fil_space_open(space_id_t space_id) {
  auto shard = fil_system->shard_by_id(space_id);

  shard->mutex_acquire();

  bool success = shard->space_open(space_id);

  shard->mutex_release();

  return (success);
}

/** Close each file of a tablespace if open.
@param[in]	space_id	tablespace identifier */
void fil_space_close(space_id_t space_id) {
  if (fil_system == nullptr) {
    return;
  }

  auto shard = fil_system->shard_by_id(space_id);

  shard->close_file(space_id);
}

/** Returns the page size of the space and whether it is compressed or not.
The tablespace must be cached in the memory cache.
@param[in]	space_id	Tablespace ID
@param[out]	found		true if tablespace was found
@return page size */
const page_size_t fil_space_get_page_size(space_id_t space_id, bool *found) {
  const ulint flags = fil_space_get_flags(space_id);

  if (flags == ULINT_UNDEFINED) {
    *found = false;
    return (univ_page_size);
  }

  *found = true;

  return (page_size_t(flags));
}

/** Initializes the tablespace memory cache.
@param[in]	max_n_open	Maximum number of open files */
void fil_init(ulint max_n_open) {
  static_assert((1 << UNIV_PAGE_SIZE_SHIFT_MAX) == UNIV_PAGE_SIZE_MAX,
                "(1 << UNIV_PAGE_SIZE_SHIFT_MAX) != UNIV_PAGE_SIZE_MAX");

  static_assert((1 << UNIV_PAGE_SIZE_SHIFT_MIN) == UNIV_PAGE_SIZE_MIN,
                "(1 << UNIV_PAGE_SIZE_SHIFT_MIN) != UNIV_PAGE_SIZE_MIN");

  ut_a(fil_system == nullptr);

  ut_a(max_n_open > 0);

  fil_system = UT_NEW_NOKEY(Fil_system(MAX_SHARDS, max_n_open));

  fil_space_crypt_init();
}

/** Open all the system files.
@param[in]	max_n_open	Maximum number of open files allowed
@param[in,out]	n_open		Current number of open files */
void Fil_shard::open_system_tablespaces(size_t max_n_open, size_t *n_open) {
  mutex_acquire();

  for (auto elem : m_spaces) {
    auto space = elem.second;

    if (Fil_system::space_belongs_in_LRU(space)) {
      continue;
    }

    for (auto &file : space->files) {
      if (!file.is_open) {
        if (!open_file(&file, false)) {
          /* This func is called during server's
          startup. If some file of log or system
          tablespace is missing, the server
          can't start successfully. So we should
          assert for it. */
          ut_a(0);
        }

        ++*n_open;
      }

      if (max_n_open < 10 + *n_open) {
        ib::warn(ER_IB_MSG_284, *n_open, max_n_open);
      }
    }
  }

  mutex_release();
}

/** Opens all log files and system tablespace data files in all shards. */
void Fil_system::open_all_system_tablespaces() {
  size_t n_open = 0;

  for (auto shard : m_shards) {
    shard->open_system_tablespaces(m_max_n_open, &n_open);
  }
}

/** Opens all log files and system tablespace data files. They stay open
until the database server shutdown. This should be called at a server
startup after the space objects for the log and the system tablespace
have been created. The purpose of this operation is to make sure we
never run out of file descriptors if we need to read from the insert
buffer or to write to the log. */
void fil_open_log_and_system_tablespace_files() {
  fil_system->open_all_system_tablespaces();
}

/** Wait for redo log tracker to catch up, if enabled */
void Fil_system::wait_for_changed_page_tracker() noexcept {
  // Must check both flags as it's possible for this to be called during
  // server startup with srv_track_changed_pages == true but
  // srv_redo_log_thread_started == false
  if (srv_track_changed_pages && srv_redo_log_thread_started)
    os_event_wait(srv_redo_log_tracked_event);
}

/** Close all open files. */
void Fil_shard::close_all_files() {
  ut_ad(mutex_owned());

  auto end = m_spaces.end();

  for (auto it = m_spaces.begin(); it != end; it = m_spaces.erase(it)) {
    auto space = it->second;

    ut_a(space->id == TRX_SYS_SPACE || space->purpose == FIL_TYPE_TEMPORARY ||
         space->id == dict_sys_t::s_log_space_first_id ||
         space->files.size() == 1);

    if (space->id == dict_sys_t::s_log_space_first_id) {
      fil_space_t::s_redo_space = nullptr;
    }

    for (auto &file : space->files) {
      if (file.is_open) {
        close_file(&file, false);
      }
    }

    space_detach(space);

    space_free_low(space);

    ut_a(space == nullptr);
  }
}

/** Close all open files. */
void Fil_system::close_all_files() {
  Fil_system::wait_for_changed_page_tracker();

  for (auto shard : m_shards) {
    shard->mutex_acquire();

    shard->close_all_files();

    shard->mutex_release();
  }
}

/** Closes all open files. There must not be any pending i/o's or not flushed
modifications in the files. */
void fil_close_all_files() { fil_system->close_all_files(); }

/** Close log files.
@param[in]	free_all	If set then free all instances */
void Fil_shard::close_log_files(bool free_all) {
  mutex_acquire();

  auto end = m_spaces.end();

  for (auto it = m_spaces.begin(); it != end; /* No op */) {
    auto space = it->second;

    if (space->purpose != FIL_TYPE_LOG) {
      ++it;
      continue;
    }

    if (space->id == dict_sys_t::s_log_space_first_id) {
      ut_a(fil_space_t::s_redo_space == space);

      fil_space_t::s_redo_space = nullptr;
    }

    for (auto &file : space->files) {
      if (file.is_open) {
        close_file(&file, false);
      }
    }

    if (free_all) {
      space_detach(space);
      space_free_low(space);
      ut_a(space == nullptr);

      it = m_spaces.erase(it);

    } else {
      ++it;
    }
  }

  mutex_release();
}

/** Close all log files in all shards.
@param[in]	free_all	If set then free all instances */
void Fil_system::close_all_log_files(bool free_all) {
  Fil_system::wait_for_changed_page_tracker();
  for (auto shard : m_shards) {
    shard->close_log_files(free_all);
  }
}

/** Closes the redo log files. There must not be any pending i/o's or not
flushed modifications in the files.
@param[in]	free_all	If set then free all instances */
void fil_close_log_files(bool free_all) {
  fil_system->close_all_log_files(free_all);
}

/** Iterate through all persistent tablespace files (FIL_TYPE_TABLESPACE)
returning the nodes via callback function cbk.
@param[in]	include_log	Include log files, if true
@param[in]	f		Callback
@return any error returned by the callback function. */
dberr_t Fil_shard::iterate(bool include_log, Fil_iterator::Function &f) {
  mutex_acquire();

  for (auto &elem : m_spaces) {
    auto space = elem.second;

    if (space->purpose != FIL_TYPE_TABLESPACE &&
        (!include_log || space->purpose != FIL_TYPE_LOG)) {
      continue;
    }

    for (auto &file : space->files) {
      /* Note: The callback can release the mutex. */

      dberr_t err = f(&file);

      if (err != DB_SUCCESS) {
        mutex_release();

        return (err);
        ;
      }
    }
  }

  mutex_release();

  return (DB_SUCCESS);
}

/** Iterate through all persistent tablespace files (FIL_TYPE_TABLESPACE)
returning the nodes via callback function cbk.
@param[in]	include_log	include log files, if true
@param[in]	f		callback function
@return any error returned by the callback function. */
dberr_t Fil_system::iterate(bool include_log, Fil_iterator::Function &f) {
  for (auto shard : m_shards) {
    dberr_t err = shard->iterate(include_log, f);

    if (err != DB_SUCCESS) {
      return (err);
    }
  }

  return (DB_SUCCESS);
}

/** Iterate through all persistent tablespace files (FIL_TYPE_TABLESPACE)
returning the nodes via callback function cbk.
@param[in]	include_log	include log files, if true
@param[in]	f		Callback
@return any error returned by the callback function. */
dberr_t Fil_iterator::iterate(bool include_log, Function &&f) {
  return (fil_system->iterate(include_log, f));
}

/** Sets the max tablespace id counter if the given number is bigger than the
previous value.
@param[in]	max_id		Maximum known tablespace ID */
void fil_set_max_space_id_if_bigger(space_id_t max_id) {
  if (dict_sys_t::is_reserved(max_id)) {
    ib::fatal(ER_IB_MSG_285, (ulint)max_id);
  }

  fil_system->update_maximum_space_id(max_id);
}

/** Write the flushed LSN to the page header of the first page in the
system tablespace.
@param[in]	lsn	flushed LSN
@return DB_SUCCESS or error number */
dberr_t fil_write_flushed_lsn(lsn_t lsn) {
  byte *buf1;
  byte *buf;
  dberr_t err;

  buf1 = static_cast<byte *>(ut_malloc_nokey(2 * UNIV_PAGE_SIZE));
  buf = static_cast<byte *>(ut_align(buf1, UNIV_PAGE_SIZE));

  const page_id_t page_id(TRX_SYS_SPACE, 0);

  err = fil_read(page_id, univ_page_size, 0, univ_page_size.physical(), buf);

  if (err == DB_SUCCESS) {
    mach_write_to_8(buf + FIL_PAGE_FILE_FLUSH_LSN, lsn);

    err = fil_write(page_id, univ_page_size, 0, univ_page_size.physical(), buf);

    fil_system->flush_file_spaces(to_int(FIL_TYPE_TABLESPACE));
  }

  ut_free(buf1);

  return (err);
}

/** Acquire a tablespace when it could be dropped concurrently.
Used by background threads that do not necessarily hold proper locks
for concurrency control.
@param[in]	space_id	Tablespace ID
@param[in]	silent		Whether to silently ignore missing tablespaces
@return the tablespace, or nullptr if missing or being deleted */
inline fil_space_t *fil_space_acquire_low(space_id_t space_id, bool silent) {
  auto shard = fil_system->shard_by_id(space_id);

  shard->mutex_acquire();

  fil_space_t *space = shard->get_space_by_id(space_id);

  if (space == nullptr) {
    if (!silent) {
      ib::warn(ER_IB_MSG_286, (ulint)space_id);
    }
  } else if (space->stop_new_ops) {
    space = nullptr;
  } else {
    ++space->n_pending_ops;
  }

  shard->mutex_release();

  return (space);
}

/** Acquire a tablespace when it could be dropped concurrently.
Used by background threads that do not necessarily hold proper locks
for concurrency control.
@param[in]	space_id	Tablespace ID
@return the tablespace, or nullptr if missing or being deleted */
fil_space_t *fil_space_acquire(space_id_t space_id) {
  return (fil_space_acquire_low(space_id, false));
}

/** Acquire a tablespace that may not exist.
Used by background threads that do not necessarily hold proper locks
for concurrency control.
@param[in]	space_id	Tablespace ID
@return the tablespace, or nullptr if missing or being deleted */
fil_space_t *fil_space_acquire_silent(space_id_t space_id) {
  return (fil_space_acquire_low(space_id, true));
}

/** Release a tablespace acquired with fil_space_acquire().
@param[in,out]	space	tablespace to release  */
void fil_space_release(fil_space_t *space) {
  auto shard = fil_system->shard_by_id(space->id);

  shard->mutex_acquire();

  ut_ad(space->magic_n == FIL_SPACE_MAGIC_N);
  ut_ad(space->n_pending_ops > 0);

  --space->n_pending_ops;

  shard->mutex_release();
}

/** Acquire a tablespace for reading or writing a block,
when it could be dropped concurrently.
@param[in]	id	tablespace ID
@return	the tablespace
@retval	NULL if missing */
fil_space_t* fil_space_acquire_for_io(ulint space_id) {
  auto shard = fil_system->shard_by_id(space_id);

  shard->mutex_acquire();

  fil_space_t *space = shard->get_space_by_id(space_id);

  if (space) {
    space->n_pending_ios++;
  }

  shard->mutex_release();

  return (space);
}

/** Release a tablespace acquired with fil_space_acquire_for_io().
@param[in,out]	space	tablespace to release  */
void
fil_space_release_for_io(fil_space_t* space) {
  auto shard = fil_system->shard_by_id(space->id);

  shard->mutex_acquire();

  ut_ad(space->magic_n == FIL_SPACE_MAGIC_N);
  ut_ad(space->n_pending_ios > 0);

  --space->n_pending_ios;

  shard->mutex_release();
}

/** Return the next fil_space_t.
Once started, the caller must keep calling this until it returns NULL.
fil_space_acquire() and fil_space_t::release() are invoked here which
blocks a concurrent operation from dropping the tablespace.
@param[in]	prev_space	Pointer to the previous fil_space_t.
If NULL, use the first fil_space_t on fil_system.space_list.
@return pointer to the next fil_space_t.
@retval NULL if this was the last*/
fil_space_t*
fil_space_next(fil_space_t* prev_space) //TODO: To powinno być częścią Fil_system
{
  fil_space_t* space=prev_space;

  mutex_enter(&fil_crypt_list_mutex);

  Fil_shard *shard = nullptr;
  uint next_shard_index = 1;

  if (prev_space == nullptr) {
    shard = fil_system->shard_by_index(0);

    shard->mutex_acquire();
    space = UT_LIST_GET_FIRST(shard->m_space_list);
    next_shard_index = 1;
  }

  if (prev_space != nullptr ) {
    ut_ad(space->n_pending_ops > 0); // we are sure that space exists as space
                                     // with n_pending_ops > 0 cannot be removed
    uint shard_index = 0;
    shard = fil_system->shard_by_id(space->id, &shard_index);
    shard->mutex_acquire();

    /* Move on to the next fil_space_t */
    space->n_pending_ops--;
    space = UT_LIST_GET_NEXT(space_list, space);
    if (space == nullptr)
      next_shard_index = (shard_index + 1) % fil_system->get_number_of_shards();
  }

  while (space == nullptr && next_shard_index != 0) {
    shard->mutex_release();
    shard = fil_system->shard_by_index(next_shard_index);
    ut_ad(shard != nullptr);
    shard->mutex_acquire();
    space = UT_LIST_GET_FIRST(shard->m_space_list);
    next_shard_index = (next_shard_index + 1) % fil_system->get_number_of_shards();
    /* Skip spaces that are being created by
    fil_ibd_create(), or dropped, or !tablespace. */
    while (space != nullptr && 
           (space->files.empty() ||
            space->is_stopping() ||
            space->purpose != FIL_TYPE_TABLESPACE)) {
             space = UT_LIST_GET_NEXT(space_list, space);
    }
  }
    
  if (space != nullptr) {
    space->n_pending_ops++;
  }

  ut_ad(shard != nullptr);
  shard->mutex_release();
  mutex_exit(&fil_crypt_list_mutex);

  return(space);
}

/**
Remove space from key rotation list if there are no more
pending operations.
@param[in]	space		Tablespace */
static
void
fil_space_remove_from_keyrotation(Fil_shard *shard, fil_space_t* space) {

  ut_ad(shard->mutex_owned());
  ut_ad(space);

  if (space->n_pending_ops == 0 && space->is_in_rotation_list) {
    space->is_in_rotation_list = false;
    ut_a(UT_LIST_GET_LEN(shard->m_rotation_list) > 0);
    UT_LIST_REMOVE(shard->m_rotation_list, space);
  }
}

/** Return the next fil_space_t from key rotation list.
Once started, the caller must keep calling this until it returns NULL.
fil_space_acquire() and fil_space_release() are invoked here which
blocks a concurrent operation from dropping the tablespace.
@param[in]	prev_space	Pointer to the previous fil_space_t.
If NULL, use the first fil_space_t on fil_system->space_list.
@return pointer to the next fil_space_t.
@retval NULL if this was the last*/
fil_space_t*
fil_space_keyrotate_next(fil_space_t* prev_space) {  //TODO: To powinno być częścią Fil_system

  fil_space_t* space = prev_space;
  fil_space_t* old   = NULL;

  mutex_enter(&fil_crypt_list_mutex);

  uint next_shard_index = 0;

  Fil_shard* shard = nullptr;

  if (prev_space == NULL) {
    shard = fil_system->shard_by_index(0);
    shard->mutex_acquire();
    space = UT_LIST_GET_FIRST(shard->m_rotation_list);
    next_shard_index = 1;
  }
  
  if (prev_space != NULL ) {
    ut_ad(space->n_pending_ops > 0); // we are sure that space exists as space
                                     // with n_pending_ops > 0 cannot be removed
    uint shard_index = 0;
    shard = fil_system->shard_by_id(space->id, &shard_index);
    shard->mutex_acquire();
    /* Move on to the next fil_space_t */
    space->n_pending_ops--;
    old = space;
    space = UT_LIST_GET_NEXT(rotation_list, space);
    fil_space_remove_from_keyrotation(shard, old); //TODO: to powinna być funkcja sharda
    if (space == NULL)
      next_shard_index = (shard_index + 1) % fil_system->get_number_of_shards();
  }

  while (space == NULL && next_shard_index != 0) {
    shard->mutex_release();
    shard = fil_system->shard_by_index(next_shard_index);
    ut_ad(shard != NULL);
    shard->mutex_acquire();
    space = UT_LIST_GET_FIRST(shard->m_rotation_list);
    next_shard_index = (next_shard_index + 1) % fil_system->get_number_of_shards();
    /* Skip spaces that are being created by
    fil_ibd_create(), or dropped, or !tablespace. */
    while (space != NULL && 
           (space->files.empty() || space->is_stopping() ||
            space->purpose != FIL_TYPE_TABLESPACE)) {
      old = space;
      space = UT_LIST_GET_NEXT(rotation_list, space);
      fil_space_remove_from_keyrotation(shard, old); //TODO: to powinna być funkcja sharda
    }
  }

  if (space != NULL) {
    space->n_pending_ops++;
  }

  ut_ad(shard != nullptr);
  shard->mutex_release();
  mutex_exit(&fil_crypt_list_mutex);

  return space;
}

/** Check for pending operations.
@param[in]	space	tablespace
@param[in]	count	number of attempts so far
@return 0 if no pending operations else count + 1. */
ulint Fil_shard::space_check_pending_operations(fil_space_t *space,
                                                ulint count) const {
  ut_ad(mutex_owned());

  if (space != nullptr && space->n_pending_ops > 0) {
    if (count > 5000) {
      ib::warn(ER_IB_MSG_287, space->name, (ulint)space->n_pending_ops);
    }

    return (count + 1);
  }

  return (0);
}

/** Check for pending IO.
@param[in]	space		Tablespace to check
@param[in]	file		File in space list
@param[in]	count		number of attempts so far
@return 0 if no pending else count + 1. */
ulint Fil_shard::check_pending_io(const fil_space_t *space,
                                  const fil_node_t &file, ulint count) const {
  ut_ad(mutex_owned());
  ut_a(space->n_pending_ops == 0);

  ut_a(space->id == TRX_SYS_SPACE || space->purpose == FIL_TYPE_TEMPORARY ||
       space->id == dict_sys_t::s_log_space_first_id ||
       space->files.size() == 1);

  if (space->n_pending_flushes > 0 || file.n_pending > 0) {
    if (count > 1000) {
      ib::warn(ER_IB_MSG_288, space->name, space->n_pending_flushes,
               file.n_pending);
    }

    return (count + 1);
  }

  return (0);
}

/** Check pending operations on a tablespace.
@param[in]	space_id	Tablespace ID
@param[out]	space		tablespace instance in memory
@param[out]	path		tablespace path
@return DB_SUCCESS or DB_TABLESPACE_NOT_FOUND. */
dberr_t Fil_shard::space_check_pending_operations(space_id_t space_id,
                                                  fil_space_t *&space,
                                                  char **path) const {
  ut_ad(!fsp_is_system_tablespace(space_id));
  ut_ad(!fsp_is_global_temporary(space_id));

  space = nullptr;

  mutex_acquire();

  fil_space_t *sp = get_space_by_id(space_id);

  if (sp != nullptr) {
    sp->stop_new_ops = true;
    if (sp->crypt_data) {
      sp->n_pending_ops++;
      mutex_release();
      fil_space_crypt_close_tablespace(sp);
      mutex_acquire();
      ut_ad(sp->n_pending_ops > 0);
      sp->n_pending_ops--;
    }
  }

  /* Check for pending operations. */

  ulint count = 0;

  do {
    sp = get_space_by_id(space_id);

    count = space_check_pending_operations(sp, count);

    mutex_release();

    if (count > 0) {
      os_thread_sleep(20000);
    }

    mutex_acquire();

  } while (count > 0);

  /* Check for pending IO. */

  *path = 0;

  do {
    sp = get_space_by_id(space_id);

    if (sp == nullptr) {
      mutex_release();

      return (DB_TABLESPACE_NOT_FOUND);
    }

    const fil_node_t &file = sp->files.front();

    count = check_pending_io(sp, file, count);

    if (count == 0) {
      *path = mem_strdup(file.name);
    }

    mutex_release();

    if (count == 0) {
      break;
    }
 
    os_thread_sleep(20000);
    mutex_acquire();

  } while (count > 0);

  ut_ad(sp != nullptr);

  space = sp;

  return (DB_SUCCESS);
}

/** Get the real path for a directory or a file name, useful for comparing
symlinked files. If path doesn't exist it will be ignored.
@param[in]	path		Directory or filename
@return the absolute path of path, or "" on error.  */
std::string Fil_path::get_real_path(const std::string &path) {
  char abspath[FN_REFLEN + 2];

  /* FIXME: This should be an assertion eventually. */
  if (path.empty()) {
    return (path);
  }

  int ret = my_realpath(abspath, path.c_str(), MYF(0));

  if (ret == -1) {
    ib::info(ER_IB_MSG_289) << "my_realpath(" << path << ") failed!";

    return (path);
  }

  std::string real_path(abspath);

  /* On Windows, my_realpath() puts a '\' at the end of any directory
  path, on non-Windows it does not. */

  if (!is_separator(real_path.back()) &&
      get_file_type(real_path) == OS_FILE_TYPE_DIR) {
    real_path.push_back(OS_SEPARATOR);
  }

  ut_a(real_path.length() < sizeof(abspath));

  return (real_path);
}

/** Constructor
@param[in]	dir		Directory that the files are under */
Tablespace_files::Tablespace_files(const std::string &dir)
    : m_ibd_paths(), m_undo_paths(), m_dir(dir) {
  ut_ad(Fil_path::is_separator(dir.back()));
}

/** Closes a single-table tablespace. The tablespace must be cached in the
memory cache. Free all pages used by the tablespace.
@param[in,out]	trx		Transaction covering the close
@param[in]	space_id	Tablespace ID
@return DB_SUCCESS or error */
dberr_t fil_close_tablespace(trx_t *trx, space_id_t space_id) {
  char *path = nullptr;
  fil_space_t *space = nullptr;

  ut_ad(!fsp_is_undo_tablespace(space_id));
  ut_ad(!fsp_is_system_or_temp_tablespace(space_id));

  auto shard = fil_system->shard_by_id(space_id);

  dberr_t err;

  err = shard->space_check_pending_operations(space_id, space, &path);

  if (err != DB_SUCCESS) {
    return (err);
  }

  ut_a(path != nullptr);

  rw_lock_x_lock(&space->latch);

#ifndef UNIV_HOTBACKUP
  /* Invalidate in the buffer pool all pages belonging to the
  tablespace. Since we have set space->stop_new_ops = true, readahead
  or ibuf merge can no longer read more pages of this tablespace to the
  buffer pool. Thus we can clean the tablespace out of the buffer pool
  completely and permanently. The flag stop_new_ops also prevents
  fil_flush() from being applied to this tablespace. */

  buf_LRU_flush_or_remove_pages(space_id, BUF_REMOVE_FLUSH_WRITE, trx);
#endif /* !UNIV_HOTBACKUP */

  /* If the free is successful, the X lock will be released before
  the space memory data structure is freed. */

  if (!fil_space_free(space_id, true)) {
    rw_lock_x_unlock(&space->latch);
    err = DB_TABLESPACE_NOT_FOUND;
  } else {
    err = DB_SUCCESS;
  }

  /* If it is a delete then also delete any generated files, otherwise
  when we drop the database the remove directory will fail. */

  char *cfg_name = Fil_path::make_cfg(path);

  if (cfg_name != nullptr) {
    os_file_delete_if_exists(innodb_data_file_key, cfg_name, nullptr);

    ut_free(cfg_name);
  }

  char *cfp_name = Fil_path::make_cfp(path);

  if (cfp_name != nullptr) {
    os_file_delete_if_exists(innodb_data_file_key, cfp_name, nullptr);

    ut_free(cfp_name);
  }

  ut_free(path);

  return (err);
}

#ifndef UNIV_HOTBACKUP
/** Write a log record about an operation on a tablespace file.
@param[in]	type		MLOG_FILE_OPEN or MLOG_FILE_DELETE
                                or MLOG_FILE_CREATE or MLOG_FILE_RENAME
@param[in]	space_id	tablespace identifier
@param[in]	path		file path
@param[in]	new_path	if type is MLOG_FILE_RENAME, the new name
@param[in]	flags		if type is MLOG_FILE_CREATE, the space flags
@param[in,out]	mtr		mini-transaction */
static void fil_op_write_log(mlog_id_t type, space_id_t space_id,
                             const char *path, const char *new_path,
                             ulint flags, mtr_t *mtr) {
  ut_ad(space_id != TRX_SYS_SPACE);

  byte *log_ptr;

  log_ptr = mlog_open(mtr, 11 + 4 + 2 + 1);

  if (log_ptr == nullptr) {
    /* Logging in mtr is switched off during crash recovery:
    in that case mlog_open returns nullptr */
    return;
  }

  log_ptr = mlog_write_initial_log_record_low(type, space_id, 0, log_ptr, mtr);

  if (type == MLOG_FILE_CREATE) {
    mach_write_to_4(log_ptr, flags);
    log_ptr += 4;
  }

  /* Let us store the strings as null-terminated for easier readability
  and handling */

  ulint len = strlen(path) + 1;

  mach_write_to_2(log_ptr, len);
  log_ptr += 2;

  mlog_close(mtr, log_ptr);

  mlog_catenate_string(mtr, reinterpret_cast<const byte *>(path), len);

  switch (type) {
    case MLOG_FILE_RENAME:

      ut_ad(strchr(new_path, Fil_path::OS_SEPARATOR) != nullptr);

      len = strlen(new_path) + 1;

      log_ptr = mlog_open(mtr, 2 + len);

      mach_write_to_2(log_ptr, len);

      log_ptr += 2;

      mlog_close(mtr, log_ptr);

      mlog_catenate_string(mtr, reinterpret_cast<const byte *>(new_path), len);
      break;
    case MLOG_FILE_DELETE:
    case MLOG_FILE_CREATE:
      break;
    default:
      ut_ad(0);
  }
}

/** Fetch the file name opened for a space_id during recovery
from the file map.
@param[in]	space_id	Undo tablespace ID
@return file name that was opened, empty string if space ID not found. */
std::string fil_system_open_fetch(space_id_t space_id) {
  ut_a(dict_sys_t::is_reserved(space_id) || srv_is_upgrade_mode);

  return (fil_system->find(space_id));
}

#endif /* !UNIV_HOTBACKUP */

/** Deletes an IBD tablespace, either general or single-table.
The tablespace must be cached in the memory cache. This will delete the
datafile, fil_space_t & fil_node_t entries from the file_system_t cache.
@param[in]	space_id	Tablespace ID
@param[in]	buf_remove	Specify the action to take on the pages
                                for this table in the buffer pool.
@return DB_SUCCESS, DB_TABLESPCE_NOT_FOUND or DB_IO_ERROR */
dberr_t Fil_shard::space_delete(space_id_t space_id, buf_remove_t buf_remove) {
  char *path = nullptr;
  fil_space_t *space = nullptr;

  ut_ad(!fsp_is_system_tablespace(space_id));
  ut_ad(!fsp_is_global_temporary(space_id));
  ut_ad(!fsp_is_undo_tablespace(space_id));

  dberr_t err = space_check_pending_operations(space_id, space, &path);

  if (err != DB_SUCCESS) {
    ut_a(err == DB_TABLESPACE_NOT_FOUND);

    ib::error(ER_IB_MSG_290, space_id);

    return (err);
  }

  ut_a(path != nullptr);
  ut_a(space != nullptr);

#ifndef UNIV_HOTBACKUP
  /* IMPORTANT: Because we have set space::stop_new_ops there
  can't be any new ibuf merges, reads or flushes. We are here
  because file::n_pending was zero above. However, it is still
  possible to have pending read and write requests:

  A read request can happen because the reader thread has
  gone through the ::stop_new_ops check in buf_page_init_for_read()
  before the flag was set and has not yet incremented ::n_pending
  when we checked it above.

  A write request can be issued any time because we don't check
  the ::stop_new_ops flag when queueing a block for write.

  We deal with pending write requests in the following function
  where we'd minimally evict all dirty pages belonging to this
  space from the flush_list. Note that if a block is IO-fixed
  we'll wait for IO to complete.

  To deal with potential read requests, we will check the
  ::stop_new_ops flag in fil_io(). */

  buf_LRU_flush_or_remove_pages(space_id, buf_remove, 0);

#endif /* !UNIV_HOTBACKUP */

  /* If it is a delete then also delete any generated files, otherwise
  when we drop the database the remove directory will fail. */
  if (space->purpose != FIL_TYPE_TEMPORARY) {
#ifdef UNIV_HOTBACKUP
  /* When replaying the operation in MySQL Enterprise
  Backup, we do not try to write any log record. */
#else  /* UNIV_HOTBACKUP */
    /* Before deleting the file, write a log record about
    it, so that InnoDB crash recovery will expect the file
    to be gone. */
    mtr_t mtr;

    mtr_start(&mtr);

    fil_op_write_log(MLOG_FILE_DELETE, space_id, path, nullptr, 0, &mtr);

    mtr_commit(&mtr);

    /* Even if we got killed shortly after deleting the
    tablespace file, the record must have already been
    written to the redo log. */

    log_write_up_to(*log_sys, mtr.commit_lsn(), true);
#endif /* UNIV_HOTBACKUP */

    char *cfg_name = Fil_path::make_cfg(path);

    if (cfg_name != nullptr) {
      os_file_delete_if_exists(innodb_data_file_key, cfg_name, nullptr);

      ut_free(cfg_name);
    }

    char *cfp_name = Fil_path::make_cfp(path);

    if (cfp_name != nullptr) {
      os_file_delete_if_exists(innodb_data_file_key, cfp_name, nullptr);

      ut_free(cfp_name);
    }
  }

  /* Must set back to active before returning from function. */
  clone_mark_abort(true);

  mutex_acquire();

  /* Double check the sanity of pending ops after reacquiring
  the fil_system::mutex. */
  if (const fil_space_t *s = get_space_by_id(space_id)) {
    ut_a(s == space);
    ut_a(space->n_pending_ops == 0);
    ut_a(space->files.size() == 1);
    ut_a(space->files.front().n_pending == 0);

    space_detach(space);

    space_delete(space_id);

    mutex_release();

    space_free_low(space);
    ut_a(space == nullptr);

    if (!os_file_delete(innodb_data_file_key, path) &&
        !os_file_delete_if_exists(innodb_data_file_key, path, nullptr)) {
      /* Note: This is because we have removed the
      tablespace instance from the cache. */

      err = DB_IO_ERROR;
    }

  } else {
    mutex_release();

    err = DB_TABLESPACE_NOT_FOUND;
  }

  ut_free(path);

  clone_mark_active();

  return (err);
}

/** Deletes an IBD tablespace, either general or single-table.
The tablespace must be cached in the memory cache. This will delete the
datafile, fil_space_t & fil_node_t entries from the file_system_t cache.
@param[in]	space_id	Tablespace ID
@param[in]	buf_remove	Specify the action to take on the pages
                                for this table in the buffer pool.
@return DB_SUCCESS, DB_TABLESPCE_NOT_FOUND or DB_IO_ERROR */
dberr_t fil_delete_tablespace(space_id_t space_id, buf_remove_t buf_remove) {
  auto shard = fil_system->shard_by_id(space_id);

  return (shard->space_delete(space_id, buf_remove));
}

/** Prepare for truncating a single-table tablespace.
1) Check pending operations on a tablespace;
2) Remove all insert buffer entries for the tablespace;
@param[in]	space_id	Tablespace ID
@return DB_SUCCESS or error */
dberr_t Fil_shard::space_prepare_for_truncate(space_id_t space_id) {
  char *path = nullptr;
  fil_space_t *space = nullptr;

  ut_ad(space_id != TRX_SYS_SPACE);
  ut_ad(!fsp_is_system_tablespace(space_id));
  ut_ad(!fsp_is_global_temporary(space_id));
  ut_ad(fsp_is_undo_tablespace(space_id) || fsp_is_session_temporary(space_id));

  dberr_t err = space_check_pending_operations(space_id, space, &path);

  ut_free(path);

  return (err);
}

/** Truncate the tablespace to needed size.
@param[in]	space_id	Tablespace ID to truncate
@param[in]	size_in_pages	Truncate size.
@return true if truncate was successful. */
bool Fil_shard::space_truncate(space_id_t space_id, page_no_t size_in_pages) {
  /* Step-1: Prepare tablespace for truncate. This involves
  stopping all the new operations + IO on that tablespace
  and ensuring that related pages are flushed to disk. */
  if (space_prepare_for_truncate(space_id) != DB_SUCCESS) {
    return (false);
  }

#ifndef UNIV_HOTBACKUP
  /* Step-2: Invalidate buffer pool pages belonging to the tablespace
  to re-create. Remove all insert buffer entries for the tablespace */
  buf_LRU_flush_or_remove_pages(space_id, BUF_REMOVE_ALL_NO_WRITE, 0);
#endif /* !UNIV_HOTBACKUP */

  /* Step-3: Truncate the tablespace and accordingly update
  the fil_space_t handler that is used to access this tablespace. */
  mutex_acquire();

  fil_space_t *space = get_space_by_id(space_id);

  ut_a(space->files.size() == 1);

  fil_node_t &file = space->files.front();

  ut_ad(file.is_open);

  space->size = file.size = size_in_pages;

  bool success = os_file_truncate(file.name, file.handle, 0);

  if (success) {
    os_offset_t size = size_in_pages * UNIV_PAGE_SIZE;

    success = os_file_set_size(file.name, file.handle, 0, size,
                               srv_read_only_mode, true);

    if (success) {
      space->stop_new_ops = false;
    }
  }

  mutex_release();

  return (success);
}

/** Truncate the tablespace to needed size.
@param[in]	space_id	Tablespace ID to truncate
@param[in]	size_in_pages	Truncate size.
@return true if truncate was successful. */
bool fil_truncate_tablespace(space_id_t space_id, page_no_t size_in_pages) {
  auto shard = fil_system->shard_by_id(space_id);

  return (shard->space_truncate(space_id, size_in_pages));
}

#ifdef UNIV_DEBUG
/** Increase redo skipped count for a tablespace.
@param[in]	space_id	Tablespace ID */
void fil_space_inc_redo_skipped_count(space_id_t space_id) {
  auto shard = fil_system->shard_by_id(space_id);

  shard->mutex_acquire();

  fil_space_t *space = shard->get_space_by_id(space_id);

  ut_a(space != nullptr);

  ++space->redo_skipped_count;

  shard->mutex_release();
}

/** Decrease redo skipped count for a tablespace.
@param[in]	space_id	Tablespace id */
void fil_space_dec_redo_skipped_count(space_id_t space_id) {
  auto shard = fil_system->shard_by_id(space_id);

  shard->mutex_acquire();

  fil_space_t *space = shard->get_space_by_id(space_id);

  ut_a(space != nullptr);
  ut_a(space->redo_skipped_count > 0);

  --space->redo_skipped_count;

  shard->mutex_release();
}

/** Check whether a single-table tablespace is redo skipped.
@param[in]	space_id	Tablespace id
@return true if redo skipped */
bool fil_space_is_redo_skipped(space_id_t space_id) {
  auto shard = fil_system->shard_by_id(space_id);

  shard->mutex_acquire();

  fil_space_t *space = shard->get_space_by_id(space_id);

  ut_a(space != nullptr);

  bool is_redo_skipped = space->redo_skipped_count > 0;

  shard->mutex_release();

  return (is_redo_skipped);
}
#endif /* UNIV_DEBUG */

#ifndef UNIV_HOTBACKUP
/** Discards a single-table tablespace. The tablespace must be cached in the
memory cache. Discarding is like deleting a tablespace, but

 1. We do not drop the table from the data dictionary;

 2. We remove all insert buffer entries for the tablespace immediately;
    in DROP TABLE they are only removed gradually in the background;

 3. Free all the pages in use by the tablespace.
@param[in]	space_id		Tablespace ID
@return DB_SUCCESS or error */
dberr_t fil_discard_tablespace(space_id_t space_id) {
  dberr_t err;

  err = fil_delete_tablespace(space_id, BUF_REMOVE_ALL_NO_WRITE);

  switch (err) {
    case DB_SUCCESS:
      break;

    case DB_IO_ERROR:

      ib::warn(ER_IB_MSG_291, (ulint)space_id, ut_strerr(err));
      break;

    case DB_TABLESPACE_NOT_FOUND:

      ib::warn(ER_IB_MSG_292, (ulint)space_id, ut_strerr(err));
      break;

    default:
      ut_error;
  }

  /* Remove all insert buffer entries for the tablespace */

  ibuf_delete_for_discarded_space(space_id);

  return (err);
}

/** Write redo log for renaming a file.
@param[in]	space_id	tablespace id
@param[in]	old_name	tablespace file name
@param[in]	new_name	tablespace file name after renaming
@param[in,out]	mtr		mini-transaction */
static void fil_name_write_rename(space_id_t space_id, const char *old_name,
                                  const char *new_name, mtr_t *mtr) {
  ut_ad(!fsp_is_system_or_temp_tablespace(space_id));
  ut_ad(!fsp_is_undo_tablespace(space_id));

  /* Note: A checkpoint can take place here. */

  DBUG_EXECUTE_IF("ib_crash_rename_log_1", DBUG_SUICIDE(););

  static const auto type = MLOG_FILE_RENAME;

  fil_op_write_log(type, space_id, old_name, new_name, 0, mtr);

  DBUG_EXECUTE_IF("ib_crash_rename_log_2", DBUG_SUICIDE(););

  /* Note: A checkpoint can take place here too before we
  have physically renamed the file. */
}

#endif /* !UNIV_HOTBACKUP */

/** Allocate and build a file name from a path, a table or tablespace name
and a suffix.
@param[in]	path_in		nullptr or the direcory path or the full path
                                and filename
@param[in]	name_in		nullptr if path is full, or Table/Tablespace
                                name
@param[in]	ext		the file extension to use
@param[in]	trim		whether last name on the path should be trimmed
@return own: file name; must be freed by ut_free() */
char *Fil_path::make(const std::string &path_in, const std::string &name_in,
                     ib_file_suffix ext, bool trim) {
  /* The path should be a directory and should not contain the
  basename of the file. If the path is empty, we will use  the
  default path, */

  ut_ad(!path_in.empty() || !name_in.empty());

  std::string path;

  if (path_in.empty()) {
    if (is_absolute_path(name_in)) {
      path = "";
    } else {
      path.assign(MySQL_datadir_path);
    }
  } else {
    path.assign(path_in);
  }

  std::string name;

  if (!name_in.empty()) {
    name.assign(name_in);
  }

  /* Do not prepend the datadir path (which must be DOT_SLASH)
  if the name is an absolute path or a relative path like
  DOT_SLASH or DOT_DOT_SLASH.  */
  if (is_absolute_path(name) || has_prefix(name, DOT_SLASH) ||
      has_prefix(name, DOT_DOT_SLASH)) {
    path.clear();
  }

  std::string filepath;

  if (!path.empty()) {
    filepath.assign(path);
  }

  if (trim) {
    /* Find the offset of the last DIR separator and set it to
    null in order to strip off the old basename from this path. */
    auto pos = filepath.find_last_of(SEPARATOR);

    if (pos != std::string::npos) {
      filepath.resize(pos);
    }
  }

  if (!name.empty()) {
    if (!filepath.empty() && !is_separator(filepath.back())) {
      filepath.push_back(OS_SEPARATOR);
    }

    filepath.append(name);
  }

  /* Make sure that the specified suffix is at the end. */
  if (ext != NO_EXT) {
    const auto suffix = dot_ext[ext];
    size_t len = strlen(suffix);

    /* This assumes that the suffix starts with '.'.  If the
    first char of the suffix is found in the filepath at the
    same length as the suffix from the end, then we will assume
    that there is a previous suffix that needs to be replaced. */

    ut_ad(*suffix == '.');

    if (filepath.length() > len && *(filepath.end() - len) == *suffix) {
      filepath.replace(filepath.end() - len, filepath.end(), suffix);
    } else {
      filepath.append(suffix);
    }
  }

  normalize(filepath);

  return (mem_strdup(filepath.c_str()));
}

/** Create an IBD path name after replacing the basename in an old path
with a new basename.  The old_path is a full path name including the
extension.  The tablename is in the normal form "schema/tablename".

@param[in]	path_in			Pathname
@param[in]	name_in			Contains new base name
@return own: new full pathname */
std::string Fil_path::make_new_ibd(const std::string &path_in,
                                   const std::string &name_in) {
  ut_a(Fil_path::has_ibd_suffix(path_in));
  ut_a(!Fil_path::has_ibd_suffix(name_in));

  std::string path(path_in);

  auto pos = path.find_last_of(SEPARATOR);

  ut_a(pos != std::string::npos);

  path.resize(pos);

  pos = path.find_last_of(SEPARATOR);

  ut_a(pos != std::string::npos);

  path.resize(pos + 1);

  path.append(name_in + ".ibd");

  normalize(path);

  return (path);
}

/** This function reduces a null-terminated full remote path name
into the path that is sent by MySQL for DATA DIRECTORY clause.
It replaces the 'databasename/tablename.ibd' found at the end of the
path with just 'tablename'.

Since the result is always smaller than the path sent in, no new
memory is allocated. The caller should allocate memory for the path
sent in. This function manipulates that path in place. If the path
format is not as expected, set data_dir_path to "" and return.

The result is used to inform a SHOW CREATE TABLE command.
@param[in,out]	data_dir_path	Full path/data_dir_path */
void Fil_path::make_data_dir_path(char *data_dir_path) {
  /* Replace the period before the extension with a null byte. */
  ut_ad(has_ibd_suffix(data_dir_path));
  char *dot = strrchr((char *)data_dir_path, '.');
  *dot = '\0';

  /* The tablename starts after the last slash. */
  char *base_slash = strrchr((char *)data_dir_path, OS_PATH_SEPARATOR);
  ut_ad(base_slash != nullptr);

  *base_slash = '\0';

  std::string base_name{base_slash + 1};

  /* The database name starts after the next to last slash. */
  char *db_slash = strrchr((char *)data_dir_path, OS_SEPARATOR);
  ut_ad(db_slash != nullptr);
  char *db_name = db_slash + 1;

  /* Overwrite the db_name with the base_name. */
  memmove(db_name, base_name.c_str(), base_name.length());
  db_name[base_name.length()] = '\0';
}

/** Test if a tablespace file can be renamed to a new filepath by checking
if that the old filepath exists and the new filepath does not exist.
@param[in]	space_id	tablespace id
@param[in]	old_path	old filepath
@param[in]	new_path	new filepath
@param[in]	is_discarded	whether the tablespace is discarded
@return innodb error code */
dberr_t fil_rename_tablespace_check(space_id_t space_id, const char *old_path,
                                    const char *new_path, bool is_discarded) {
  bool exists = false;
  os_file_type_t ftype;

  if (!is_discarded && os_file_status(old_path, &exists, &ftype) && !exists) {
    ib::error(ER_IB_MSG_293, old_path, new_path, (ulint)space_id);
    return (DB_TABLESPACE_NOT_FOUND);
  }

  exists = false;

  if (!os_file_status(new_path, &exists, &ftype) || exists) {
    ib::error(ER_IB_MSG_294, old_path, new_path, (ulint)space_id);
    return (DB_TABLESPACE_EXISTS);
  }

  return (DB_SUCCESS);
}

/** Rename a single-table tablespace.
The tablespace must exist in the memory cache.
@param[in]	space_id	Tablespace ID
@param[in]	old_path	Old file name
@param[in]	new_name	New tablespace  name in the schema/space
@param[in]	new_path_in	New file name, or nullptr if it is located
                                in the normal data directory
@return true if success */
bool Fil_shard::space_rename(space_id_t space_id, const char *old_path,
                             const char *new_name, const char *new_path_in) {
  fil_space_t *space;
  ulint count = 0;
  fil_node_t *file = nullptr;
  bool write_ddl_log = true;
  auto start_time = ut_time();

#ifdef UNIV_DEBUG
  static uint32_t crash_injection_rename_tablespace_counter = 1;
#endif /* UNIV_DEBUG */

  ut_a(space_id != TRX_SYS_SPACE);
  ut_ad(strchr(new_name, '/') != nullptr);

  for (;;) {
    bool retry = false;
    bool flush = false;

    ++count;

    if (!(count % 1000)) {
      ib::warn(ER_IB_MSG_295, old_path, (ulint)space_id, count);
    }

    /* The name map and space ID map are in the same shard. */
    mutex_acquire();

    space = get_space_by_id(space_id);

    DBUG_EXECUTE_IF("fil_rename_tablespace_failure_1", space = nullptr;);

    if (space == nullptr) {
      ib::error(ER_IB_MSG_296, space_id, old_path);

      mutex_release();

      return (false);

    } else if (space->stop_ios) {
      /* Some other thread has stopped the IO. We need to
       wait for the other thread to complete its operation. */
      mutex_release();

      if (ut_time() - start_time >= PRINT_INTERVAL_SECS) {
        ib::warn(ER_IB_MSG_297);

        start_time = ut_time();
      }

      os_thread_sleep(1000000);

      continue;

    } else if (count > 25000) {
      mutex_release();

      return (false);

    } else if (space != get_space_by_name(space->name)) {
      ib::error(ER_IB_MSG_298, space->name);

      mutex_release();

      return (false);

    } else {
      auto new_space = get_space_by_name(new_name);

      if (new_space != nullptr) {
        if (new_space == space) {
          mutex_release();

          return (true);
        }

        ut_a(new_space->id == space->id);
      }
    }

    ut_a(space->files.size() == 1);

#ifndef UNIV_HOTBACKUP
    /* Don't write DDL log during recovery when log_ddl is
    not initialized. */

    if (write_ddl_log && log_ddl != nullptr) {
      /* Write ddl log when space->stop_ios is true
      can cause deadlock:
      a. buffer flush thread waits for rename thread to set
         stop_ios to false;
      b. rename thread waits for buffer flush thread to flush
         a page and release page lock. The page is ready for
         flush in double write buffer. */

      ut_ad(!space->stop_ios);

      file = &space->files.front();

      char *new_file_name = new_path_in == nullptr
                                ? Fil_path::make_ibd_from_table_name(new_name)
                                : mem_strdup(new_path_in);

      char *old_file_name = file->name;

      ut_ad(strchr(old_file_name, OS_PATH_SEPARATOR) != nullptr);

      ut_ad(strchr(new_file_name, OS_PATH_SEPARATOR) != nullptr);

      mutex_release();

      /* Rename ddl log is for rollback, so we exchange
      old file name with new file name. */
      log_ddl->write_rename_space_log(space_id, new_file_name, old_file_name);

      ut_free(new_file_name);

      write_ddl_log = false;
      continue;
    }
#endif /* !UNIV_HOTBACKUP */

    /* We temporarily close the .ibd file because we do
    not trust that operating systems can rename an open
    file. For the closing we have to wait until there
    are no pending I/O's or flushes on the file. */

    space->stop_ios = true;

    file = &space->files.front();

    if (file->n_pending > 0 || file->n_pending_flushes > 0 ||
        file->in_use > 0) {
      /* There are pending I/O's or flushes or the
      file is currently being extended, sleep for
      a while and retry */

      retry = true;

      space->stop_ios = false;

    } else if (file->modification_counter > file->flush_counter) {
      /* Flush the space */

      retry = flush = true;

      space->stop_ios = false;

    } else if (file->is_open) {
      close_file(file, false);
    }

    mutex_release();

    if (!retry) {
      ut_ad(space->stop_ios);
      break;
    }

    os_thread_sleep(100000);

    if (flush) {
      mutex_acquire();

      space_flush(space->id);

      mutex_release();
    }
  }

  ut_ad(space->stop_ios);

  char *new_file_name;

  if (new_path_in == nullptr) {
    new_file_name = Fil_path::make_ibd_from_table_name(new_name);
  } else {
    new_file_name = mem_strdup(new_path_in);
  }

  char *old_file_name = file->name;
  char *old_space_name = space->name;
  char *new_space_name = mem_strdup(new_name);

#ifndef UNIV_HOTBACKUP
  if (!recv_recovery_on) {
    mtr_t mtr;

    mtr.start();

    fil_name_write_rename(space_id, old_file_name, new_file_name, &mtr);

    mtr.commit();
  }
#endif /* !UNIV_HOTBACKUP */

  ut_ad(strchr(old_file_name, OS_PATH_SEPARATOR) != nullptr);
  ut_ad(strchr(new_file_name, OS_PATH_SEPARATOR) != nullptr);

  mutex_acquire();

  /* We already checked these. */
  ut_ad(space == get_space_by_name(old_space_name));
  ut_ad(get_space_by_name(new_space_name) == nullptr);

  bool success;

  DBUG_EXECUTE_IF("fil_rename_tablespace_failure_2", goto skip_rename;);

  DBUG_INJECT_CRASH("ddl_crash_before_rename_tablespace",
                    crash_injection_rename_tablespace_counter++);

  success = os_file_rename(innodb_data_file_key, old_file_name, new_file_name);

  DBUG_EXECUTE_IF("fil_rename_tablespace_failure_2", skip_rename
                  : success = false;);

  DBUG_INJECT_CRASH("ddl_crash_after_rename_tablespace",
                    crash_injection_rename_tablespace_counter++);

  if (success) {
    file->name = new_file_name;

    update_space_name_map(space, new_space_name);

    space->name = new_space_name;

  } else {
    /* Because nothing was renamed, we must free the new
    names, not the old ones. */
    old_file_name = new_file_name;
    old_space_name = new_space_name;
  }

  ut_ad(space->stop_ios);
  space->stop_ios = false;

  mutex_release();

  ut_free(old_file_name);
  ut_free(old_space_name);

  return (success);
}

/** Rename a single-table tablespace.
The tablespace must exist in the memory cache.
@param[in]	space_id	Tablespace ID
@param[in]	old_path	Old file name
@param[in]	new_name	New tablespace name in the schema/name format
@param[in]	new_path_in	New file name, or nullptr if it is located
                                in the normal data directory
@return true if success */
bool fil_rename_tablespace(space_id_t space_id, const char *old_path,
                           const char *new_name, const char *new_path_in) {
  auto shard = fil_system->shard_by_id(space_id);

  bool success = shard->space_rename(space_id, old_path, new_name, new_path_in);

  return (success);
}

/** Rename a tablespace by its name only
@param[in]	old_name	old tablespace name
@param[in]	new_name	new tablespace name
@return DB_SUCCESS on success */
dberr_t Fil_system::rename_tablespace_name(const char *old_name,
                                           const char *new_name) {
  mutex_acquire_all();

  Fil_shard *old_shard = nullptr;
  fil_space_t *old_space = nullptr;

  for (auto shard : m_shards) {
    old_space = shard->get_space_by_name(old_name);

    if (old_space != nullptr) {
      old_shard = shard;
      break;
    }
  }

  if (old_space == nullptr) {
    mutex_release_all();

    ib::error(ER_IB_MSG_299, old_name);
    return (DB_TABLESPACE_NOT_FOUND);
  }

  Fil_shard *new_shard = nullptr;
  fil_space_t *new_space = nullptr;

  for (auto shard : m_shards) {
    new_space = shard->get_space_by_name(new_name);

    if (new_space != nullptr) {
      new_shard = shard;
      break;
    }
  }

  if (new_space != nullptr) {
    mutex_release_all();

    if (new_space->id != old_space->id) {
      ib::error(ER_IB_MSG_300, new_name);

      return (DB_TABLESPACE_EXISTS);
    } else {
      ut_a(new_shard == old_shard);
    }

    return (DB_SUCCESS);
  }

  auto new_space_name = mem_strdup(new_name);
  auto old_space_name = old_space->name;

  old_shard->update_space_name_map(old_space, new_space_name);

  old_space->name = new_space_name;

  mutex_release_all();

  ut_free(old_space_name);

  return (DB_SUCCESS);
}

/** Rename a tablespace by its name only
@param[in]	old_name	old tablespace name
@param[in]	new_name	new tablespace name
@return DB_SUCCESS on success */
dberr_t fil_rename_tablespace_by_name(const char *old_name,
                                      const char *new_name) {
  return (fil_system->rename_tablespace_name(old_name, new_name));
}

/** Create a tablespace (an IBD or IBT) file
@param[in]	space_id	Tablespace ID
@param[in]	name		Tablespace name in dbname/tablename format.
                                For general tablespaces, the 'dbname/' part
                                may be missing.
@param[in]	path		Path and filename of the datafile to create.
@param[in]	flags		Tablespace flags
@param[in]	size		Initial size of the tablespace file in pages,
                                must be >= FIL_IBD_FILE_INITIAL_SIZE
@param[in]	type		FIL_TYPE_TABLESPACE or FIL_TYPE_TEMPORARY
@return DB_SUCCESS or error code */
<<<<<<< HEAD
static dberr_t fil_create_tablespace(space_id_t space_id, const char *name,
                                     const char *path, ulint flags,
                                     page_no_t size, fil_type_t type) {
=======
dberr_t fil_ibd_create(space_id_t space_id, const char *name, const char *path,
                       ulint flags, page_no_t size, const fil_encryption_t mode,
                       const CreateInfoEncryptionKeyId &create_info_encryption_key_id) {

>>>>>>> 3637583b
  pfs_os_file_t file;
  dberr_t err;
  byte *buf2;
  byte *page;
  bool success;
  bool has_shared_space = FSP_FLAGS_GET_SHARED(flags);
  fil_space_t *space = nullptr;
  fil_space_crypt_t *crypt_data = nullptr;

  ut_ad(!fsp_is_system_tablespace(space_id));
  ut_a(fsp_flags_is_valid(flags));
  ut_a(type == FIL_TYPE_TEMPORARY || type == FIL_TYPE_TABLESPACE);

  const page_size_t page_size(flags);

  /* Create the subdirectories in the path, if they are
  not there already. */
  if (!has_shared_space) {
    err = os_file_create_subdirs_if_needed(path);

    if (err != DB_SUCCESS) {
      return (err);
    }
  }

  file = os_file_create(
      type == FIL_TYPE_TEMPORARY ? innodb_temp_file_key : innodb_data_file_key,
      path, OS_FILE_CREATE | OS_FILE_ON_ERROR_NO_EXIT, OS_FILE_NORMAL,
      OS_DATA_FILE, srv_read_only_mode && (type != FIL_TYPE_TEMPORARY),
      &success);

  if (!success) {
    /* The following call will print an error message */
    ulint error = os_file_get_last_error(true);

    ib::error(ER_IB_MSG_301, path);

    if (error == OS_FILE_ALREADY_EXISTS) {
      ib::error(ER_IB_MSG_302, path, path);

      return (DB_TABLESPACE_EXISTS);
    }

    if (error == OS_FILE_DISK_FULL) {
      return (DB_OUT_OF_DISK_SPACE);
    }

    return (DB_ERROR);
  }

  bool atomic_write;

#if !defined(NO_FALLOCATE) && defined(UNIV_LINUX)
  if (fil_fusionio_enable_atomic_write(file)) {
    int ret = posix_fallocate(file.m_file, 0, size * page_size.physical());

    if (ret != 0) {
      ib::error(ER_IB_MSG_303, path, size * page_size.physical(), ret, REFMAN);
      success = false;
    } else {
      success = true;
    }

    atomic_write = true;
  } else {
    atomic_write = false;

    success = os_file_set_size(path, file, 0, size * page_size.physical(),
                               srv_read_only_mode, true);
  }
#else
  atomic_write = false;

  success = os_file_set_size(path, file, 0, size * page_size.physical(),
                             srv_read_only_mode, true);

#endif /* !NO_FALLOCATE && UNIV_LINUX */

  if (!success) {
    os_file_close(file);
    os_file_delete(innodb_data_file_key, path);
    return (DB_OUT_OF_DISK_SPACE);
  }

  /* Note: We are actually punching a hole, previous contents will
  be lost after this call, if it succeeds. In this case the file
  should be full of NULs. */

  bool punch_hole = os_is_sparse_file_supported(path, file);

  if (punch_hole) {
    dberr_t punch_err;

    punch_err = os_file_punch_hole(file.m_file, 0, size * page_size.physical());

    if (punch_err != DB_SUCCESS) {
      punch_hole = false;
    }
  }

  /* We have to write the space id to the file immediately and flush the
  file to disk. This is because in crash recovery we must be aware what
  tablespaces exist and what are their space id's, so that we can apply
  the log records to the right file. It may take quite a while until
  buffer pool flush algorithms write anything to the file and flush it to
  disk. If we would not write here anything, the file would be filled
  with zeros from the call of os_file_set_size(), until a buffer pool
  flush would write to it. */

  buf2 = static_cast<byte *>(ut_malloc_nokey(3 * page_size.logical()));

  /* Align the memory for file i/o if we might have O_DIRECT set */
  page = static_cast<byte *>(ut_align(buf2, page_size.logical()));

  memset(page, '\0', page_size.logical());

  /* Add the UNIV_PAGE_SIZE to the table flags and write them to the
  tablespace header. */
  flags = fsp_flags_set_page_size(flags, page_size);
  fsp_header_init_fields(page, space_id, flags);
  mach_write_to_4(page + FIL_PAGE_ARCH_LOG_NO_OR_SPACE_ID, space_id);

  mach_write_to_4(page + FIL_PAGE_SRV_VERSION, DD_SPACE_CURRENT_SRV_VERSION);
  mach_write_to_4(page + FIL_PAGE_SPACE_VERSION,
                  DD_SPACE_CURRENT_SPACE_VERSION);

  IORequest request(IORequest::WRITE);

  if (!page_size.is_compressed()) {
    buf_flush_init_for_writing(nullptr, page, nullptr, 0,
                               fsp_is_checksum_disabled(space_id),
                               true /* skip_lsn_check */);

    err = os_file_write(request, path, file, page, 0, page_size.physical());

    ut_ad(err != DB_IO_NO_PUNCH_HOLE);

  } else {
    page_zip_des_t page_zip;

    page_zip_set_size(&page_zip, page_size.physical());
    page_zip.data = page + page_size.logical();
#ifdef UNIV_DEBUG
    page_zip.m_start =
#endif /* UNIV_DEBUG */
        page_zip.m_end = page_zip.m_nonempty = page_zip.n_blobs = 0;

    buf_flush_init_for_writing(nullptr, page, &page_zip, 0,
                               fsp_is_checksum_disabled(space_id),
                               true /* skip_lsn_check */);

    err = os_file_write(request, path, file, page_zip.data, 0,
                        page_size.physical());

    ut_a(err != DB_IO_NO_PUNCH_HOLE);

    punch_hole = false;
  }

  ut_free(buf2);

  if (err != DB_SUCCESS) {
    ib::error(ER_IB_MSG_304, path);

    os_file_close(file);
    os_file_delete(innodb_data_file_key, path);

    return (DB_ERROR);
  }

  success = os_file_flush(file);

  if (!success) {
    ib::error(ER_IB_MSG_305, path);

    os_file_close(file);
    os_file_delete(innodb_data_file_key, path);
    return (DB_ERROR);
  }

<<<<<<< HEAD
  space = fil_space_create(name, space_id, flags, type);
=======
  // Create crypt data if the tablespace is either encrypted or user has
  // requested it to remain unencrypted. */
  if (mode == FIL_ENCRYPTION_ON || mode == FIL_ENCRYPTION_OFF
      || (srv_encrypt_tables == SRV_ENCRYPT_TABLES_ONLINE_TO_KEYRING ||
          create_info_encryption_key_id.was_encryption_key_id_set)) {

    crypt_data = fil_space_create_crypt_data(mode, create_info_encryption_key_id.encryption_key_id);

    if (crypt_data->should_encrypt() || create_info_encryption_key_id.was_encryption_key_id_set) {
      crypt_data->encrypting_with_key_version = crypt_data->key_get_latest_version();
      crypt_data->load_needed_keys_into_local_cache();
    }
  }
 
  space = fil_space_create(name, space_id, flags, FIL_TYPE_TABLESPACE,
                           crypt_data, mode);
>>>>>>> 3637583b

  if (space == nullptr) {
    os_file_close(file);
    os_file_delete(innodb_data_file_key, path);
    fil_space_destroy_crypt_data(&crypt_data);

    return (DB_ERROR);
  }

  DEBUG_SYNC_C("fil_ibd_created_space");

  auto shard = fil_system->shard_by_id(space_id);

  fil_node_t *file_node =
      shard->create_node(path, size, space, false, punch_hole, atomic_write);

  err = (file_node == nullptr) ? DB_ERROR : DB_SUCCESS;

#ifndef UNIV_HOTBACKUP
  /* Temporary tablespace creation need not be redo logged */
  if (err == DB_SUCCESS && type != FIL_TYPE_TEMPORARY) {
    const auto &file = space->files.front();

    mtr_t mtr;

    mtr_start(&mtr);

    fil_op_write_log(MLOG_FILE_CREATE, space_id, file.name, nullptr,
                     space->flags, &mtr);

    mtr_commit(&mtr);

    DBUG_EXECUTE_IF("fil_ibd_create_log", log_make_latest_checkpoint(););
  }

#endif /* !UNIV_HOTBACKUP */

  /* For encryption tablespace, initial encryption information. */
  if (space != nullptr && (FSP_FLAGS_GET_ENCRYPTION(space->flags) || crypt_data)) {
    err = fil_set_encryption(space->id,
                             crypt_data != nullptr ? Encryption::KEYRING
                                                   : Encryption::AES,
                             nullptr,
                             crypt_data != nullptr ? crypt_data->iv
                                                   : NULL);
    ut_ad(err == DB_SUCCESS);
  }

  os_file_close(file);
  if (err != DB_SUCCESS) {
    os_file_delete(innodb_data_file_key, path);
  }

  return (err);
}

/** Create a IBD tablespace file.
@param[in]	space_id	Tablespace ID
@param[in]	name		Tablespace name in dbname/tablename format.
                                For general tablespaces, the 'dbname/' part
                                may be missing.
@param[in]	path		Path and filename of the datafile to create.
@param[in]	flags		Tablespace flags
@param[in]	size		Initial size of the tablespace file in pages,
                                must be >= FIL_IBD_FILE_INITIAL_SIZE
@return DB_SUCCESS or error code */
dberr_t fil_ibd_create(space_id_t space_id, const char *name, const char *path,
                       ulint flags, page_no_t size) {
  ut_a(size >= FIL_IBD_FILE_INITIAL_SIZE);
  ut_ad(!srv_read_only_mode);
  return (fil_create_tablespace(space_id, name, path, flags, size,
                                FIL_TYPE_TABLESPACE));
}

/** Create a session temporary tablespace (IBT) file.
@param[in]	space_id	Tablespace ID
@param[in]	name		Tablespace name
@param[in]	path		Path and filename of the datafile to create.
@param[in]	flags		Tablespace flags
@param[in]	size		Initial size of the tablespace file in pages,
                                must be >= FIL_IBT_FILE_INITIAL_SIZE
@return DB_SUCCESS or error code */
dberr_t fil_ibt_create(space_id_t space_id, const char *name, const char *path,
                       ulint flags, page_no_t size) {
  ut_a(size >= FIL_IBT_FILE_INITIAL_SIZE);
  return (fil_create_tablespace(space_id, name, path, flags, size,
                                FIL_TYPE_TEMPORARY));
}

#ifndef UNIV_HOTBACKUP
/** Open a single-table tablespace and optionally check the space id is
right in it. If not successful, print an error message to the error log. This
function is used to open a tablespace when we start up mysqld, and also in
IMPORT TABLESPACE.
NOTE that we assume this operation is used either at the database startup
or under the protection of the dictionary mutex, so that two users cannot
race here.

The fil_node_t::handle will not be left open.

@param[in]	validate	whether we should validate the tablespace
                                (read the first page of the file and
                                check that the space id in it matches id)
@param[in]	purpose		FIL_TYPE_TABLESPACE or FIL_TYPE_TEMPORARY
@param[in]	space_id	Tablespace ID
@param[in]	flags		tablespace flags
@param[in]	space_name	tablespace name of the datafile
                                If file-per-table, it is the table name in
                                the databasename/tablename format
@param[in]	table_name	table name in case if need to construct
                                file path
@param[in]	path_in		expected filepath, usually read from dictionary
@param[in]	strict		whether to report error when open ibd failed
@param[in]	old_space	whether it is a 5.7 tablespace opening
                                by upgrade
@return DB_SUCCESS or error code */
dberr_t fil_ibd_open(bool validate, fil_type_t purpose, space_id_t space_id,
                     ulint flags, const char *space_name,
                     const char *table_name, const char *path_in, bool strict,
                     bool old_space,
                     Keyring_encryption_info &keyring_encryption_info) {
  Datafile df;
  bool is_encrypted = FSP_FLAGS_GET_ENCRYPTION(flags);
  bool for_import = (purpose == FIL_TYPE_IMPORT);

  ut_ad(fil_type_is_data(purpose));

  if (!fsp_flags_is_valid(flags)) {
    return (DB_CORRUPTION);
  }

  /* Check if the file is already open. The space can be loaded
  via fil_space_get_first_path() on startup. This is a problem
  for partitioning code. It's a convoluted call graph via the DD.
  On Windows this can lead to a sharing violation when we attempt
  to open it again. */

  auto shard = fil_system->shard_by_id(space_id);

  shard->mutex_acquire();

  auto space = shard->get_space_by_id(space_id);

  if (space != nullptr) {
    shard->space_detach(space);
    shard->space_delete(space->id);
    shard->space_free_low(space);
    ut_a(space == nullptr);
  }

  shard->mutex_release();

  df.init(space_name, flags);

  if (path_in != nullptr) {
    df.set_filepath(path_in);
  } else {
    df.make_filepath(nullptr, table_name, IBD);
  }

  /* Attempt to open the tablespace. */
  if (df.open_read_only(strict) == DB_SUCCESS) {
    ut_ad(df.is_open());
  } else {
    ut_ad(!df.is_open());
    return (DB_CANNOT_OPEN_FILE);
  }

#if !defined(NO_FALLOCATE) && defined(UNIV_LINUX)
  const bool atomic_write =
      !srv_use_doublewrite_buf && fil_fusionio_enable_atomic_write(df.handle());
#else
  const bool atomic_write = false;
#endif /* !NO_FALLOCATE && UNIV_LINUX */

  Datafile::ValidateOutput validate_output;

  if ((validate || is_encrypted) &&
      (validate_output = df.validate_to_dd(space_id, flags, for_import)).error != DB_SUCCESS) {
    /* We don't reply the rename via the redo log anymore.
    Therefore we can get a space ID mismatch when validating
    the files during bootstrap. */

    if (!is_encrypted && validate_output.error != DB_WRONG_FILE_NAME) {
      /* The following call prints an error message.
      For encrypted tablespace we skip print, since it should
      be keyring plugin issues. */
      os_file_get_last_error(true);

      ib::error(ER_IB_MSG_306, space_name, TROUBLESHOOT_DATADICT_MSG);
    }

    return (validate_output.error);
  }

  if (validate_output.keyring_encryption_info.page0_has_crypt_data)
    keyring_encryption_info = validate_output.keyring_encryption_info;

  /* If the encrypted tablespace is already opened,
  return success. */
  if (validate && is_encrypted && fil_space_get(space_id)) {
    return (DB_SUCCESS);
  }

  ut_ad(!is_encrypted || df.is_open());

  const byte* first_page = df.is_open() ? df.get_first_page() : nullptr;
  fil_space_crypt_t *crypt_data = first_page ? fil_space_read_crypt_data(page_size_t(flags), first_page)
                                             : nullptr;

  space = fil_space_create(space_name, space_id, flags, purpose, crypt_data);

  if (space == nullptr) {
    return (DB_ERROR);
  }

  /* We do not measure the size of the file, that is why
  we pass the 0 below */

  const fil_node_t *file =
      shard->create_node(df.filepath(), 0, space, false, true, atomic_write);

  if (file == nullptr) {
    return (DB_ERROR);
  }

  if (validate && !old_space && !for_import) {
    if (df.server_version() > DD_SPACE_CURRENT_SRV_VERSION) {
      ib::error(ER_IB_MSG_1272, DD_SPACE_CURRENT_SRV_VERSION,
                df.server_version());
      /* Server version is less than the tablespace server version.
      We don't support downgrade for 8.0 server, so report error */
      return (DB_SERVER_VERSION_LOW);
    }
    ut_ad(df.space_version() == DD_SPACE_CURRENT_SPACE_VERSION);
  }

  /* Set unencryption in progress flag */
  space->encryption_op_in_progress = df.m_encryption_op_in_progress;

  /* Its possible during Encryption processing, space flag for encryption
  has been updated in ibd file but server crashed before DD flags are
  updated. Thus, consider ibd setting too for encryption.

  It is safe because m_encryption_op_in_progress will be set to NONE
  always unless there is a crash before finishing Encryption. */
  if (space->encryption_op_in_progress == ENCRYPTION) {
    space->flags |= flags & FSP_FLAGS_MASK_ENCRYPTION;
  }

  /* For encryption tablespace, initialize encryption information.*/
<<<<<<< HEAD
  if ((is_encrypted || space->encryption_op_in_progress == ENCRYPTION) &&
      !for_import) {
=======
  if (is_encrypted && !for_import && crypt_data == nullptr) {
>>>>>>> 3637583b
    dberr_t err;
    byte *key = df.m_encryption_key;
    byte *iv = df.m_encryption_iv;

    ut_ad(key && iv);

    err = fil_set_encryption(space->id, Encryption::AES, key, iv);

    if (err != DB_SUCCESS) {
      return (DB_ERROR);
    }
  } else if (crypt_data) {
    dberr_t err = fil_set_encryption(space->id, Encryption::KEYRING, nullptr,
                                     crypt_data->iv);
    if (err != DB_SUCCESS) {
      return (DB_ERROR);
    }
  }

  return (DB_SUCCESS);
}

#else  /* !UNIV_HOTBACKUP */

/** Allocates a file name for an old version of a single-table tablespace.
The string must be freed by caller with ut_free()!
@param[in]	name		Original file name
@return own: file name */
static char *meb_make_ibbackup_old_name(const char *name) {
  char *path;
  ulint len = strlen(name);
  static const char suffix[] = "_ibbackup_old_vers_";

  path = static_cast<char *>(ut_malloc_nokey(len + 15 + sizeof(suffix)));

  memcpy(path, name, len);
  memcpy(path + len, suffix, sizeof(suffix) - 1);

  meb_sprintf_timestamp_without_extra_chars(path + len + sizeof(suffix) - 1);

  return (path);
}
#endif /* UNIV_HOTBACKUP */

/** Looks for a pre-existing fil_space_t with the given tablespace ID
and, if found, returns the name and filepath in newly allocated buffers
that the caller must free.
@param[in]	space_id	The tablespace ID to search for.
@param[out]	name		Name of the tablespace found.
@param[out]	filepath	The filepath of the first datafile for the
tablespace.
@return true if tablespace is found, false if not. */
bool fil_space_read_name_and_filepath(space_id_t space_id, char **name,
                                      char **filepath) {
  bool success = false;

  *name = nullptr;
  *filepath = nullptr;

  auto shard = fil_system->shard_by_id(space_id);

  shard->mutex_acquire();

  fil_space_t *space = shard->get_space_by_id(space_id);

  if (space != nullptr) {
    *name = mem_strdup(space->name);

    *filepath = mem_strdup(space->files.front().name);

    success = true;
  }

  shard->mutex_release();

  return (success);
}

/** Convert a file name to a tablespace name. Strip the file name
prefix and suffix, leaving only databasename/tablename.
@param[in]	filename	directory/databasename/tablename.ibd
@return database/tablename string, to be freed with ut_free() */
char *fil_path_to_space_name(const char *filename) {
  std::string path{filename};
  auto pos = path.find_last_of(Fil_path::SEPARATOR);

  ut_a(pos != std::string::npos && !Fil_path::is_separator(path.back()));

  std::string db_name = path.substr(0, pos);
  std::string space_name = path.substr(pos + 1, path.length());

  /* If it is a path such as a/b/c.ibd, ignore everything before 'b'. */
  pos = db_name.find_last_of(Fil_path::SEPARATOR);

  if (pos != std::string::npos) {
    db_name = db_name.substr(pos + 1);
  }

  char *name;

  if (Fil_path::has_ibd_suffix(space_name)) {
    /* fil_space_t::name always uses '/' . */

    path = db_name;
    path.push_back('/');

    /* Strip the ".ibd" suffix. */
    path.append(space_name.substr(0, space_name.length() - 4));

    name = mem_strdupl(path.c_str(), path.length());

  } else {
    /* Must have an "undo" prefix. */
    ut_ad(space_name.find("undo") == 0);

    name = mem_strdupl(space_name.c_str(), space_name.length());
  }

  return (name);
}

/** Open an ibd tablespace and add it to the InnoDB data structures.
This is similar to fil_ibd_open() except that it is used while processing
the redo and DDL log, so the data dictionary is not available and very little
validation is done. The tablespace name is extracted from the
dbname/tablename.ibd portion of the filename, which assumes that the file
is a file-per-table tablespace.  Any name will do for now.  General
tablespace names will be read from the dictionary after it has been
recovered.  The tablespace flags are read at this time from the first page
of the file in validate_for_recovery().
@param[in]	space_id	tablespace ID
@param[in]	path		path/to/databasename/tablename.ibd
@param[out]	space		the tablespace, or nullptr on error
@return status of the operation */
fil_load_status Fil_shard::ibd_open_for_recovery(space_id_t space_id,
                                                 const std::string &path,
                                                 fil_space_t *&space) {
  /* If the a space is already in the file system cache with this
  space ID, then there is nothing to do. */

  mutex_acquire();

  space = get_space_by_id(space_id);

  mutex_release();

  const char *filename = path.c_str();

  if (space != nullptr) {
    ut_a(space->files.size() == 1);

    const auto &file = space->files.front();

    /* Compare the real paths. */
    if (Fil_path::equal(filename, file.name)) {
      return (FIL_LOAD_OK);
    }

#ifdef UNIV_HOTBACKUP
    ib::trace_2() << "Ignoring data file '" << filename << "' with space ID "
                  << space->id << ". Another data file called '" << file.name
                  << "' exists with the same space ID";
#else  /* UNIV_HOTBACKUP */
    ib::info(ER_IB_MSG_307, filename, (ulint)space->id, file.name);
#endif /* UNIV_HOTBACKUP */

    space = nullptr;

    return (FIL_LOAD_ID_CHANGED);
  }

  Datafile df;

  df.set_filepath(filename);

  if (df.open_read_only(false) != DB_SUCCESS) {
    return (FIL_LOAD_NOT_FOUND);
  }

  ut_ad(df.is_open());

  /* Read and validate the first page of the tablespace.
  Assign a tablespace name based on the tablespace type. */
  dberr_t err = df.validate_for_recovery(space_id).error;

  ut_a(err == DB_SUCCESS || err == DB_INVALID_ENCRYPTION_META);
  if (err == DB_INVALID_ENCRYPTION_META) {
    bool success = fil_system->erase(space_id);
    ut_a(success);
    return (FIL_LOAD_NOT_FOUND);
  }

  ut_a(df.space_id() == space_id);

  /* Get and test the file size. */
  os_offset_t size = os_file_get_size(df.handle());

  /* Every .ibd file is created >= 4 pages in size.
  Smaller files cannot be OK. */
  os_offset_t minimum_size;

  /* Every .ibd file is created >= FIL_IBD_FILE_INITIAL_SIZE
  pages in size. Smaller files cannot be OK. */
  {
    const page_size_t page_size(df.flags());

    minimum_size = FIL_IBD_FILE_INITIAL_SIZE * page_size.physical();
  }

  if (size == static_cast<os_offset_t>(-1)) {
    /* The following call prints an error message */
    os_file_get_last_error(true);

    ib::error(ER_IB_MSG_308) << "Could not measure the size of"
                                " single-table tablespace file '"
                             << df.filepath() << "'";

  } else if (size < minimum_size) {
#ifndef UNIV_HOTBACKUP
    ib::error(ER_IB_MSG_309)
        << "The size of tablespace file '" << df.filepath() << "' is only "
        << size << ", should be at least " << minimum_size << "!";
#else
    /* In MEB, we work around this error. */
    df.set_space_id(SPACE_UNKNOWN);
    df.set_flags(0);
#endif /* !UNIV_HOTBACKUP */
  }

  ut_ad(space == nullptr);

#ifdef UNIV_HOTBACKUP
  if (df.space_id() == SPACE_UNKNOWN || df.space_id() == 0) {
    char *new_path;

    ib::info(ER_IB_MSG_310)
        << "Renaming tablespace file '" << df.filepath() << "' with space ID "
        << df.space_id() << " to " << df.name()
        << "_ibbackup_old_vers_<timestamp>"
           " because its size "
        << df.size()
        << " is too small"
           " (< 4 pages 16 kB each), or the space id in the"
           " file header is not sensible. This can happen in"
           " an mysqlbackup run, and is not dangerous.";
    df.close();

    new_path = meb_make_ibbackup_old_name(df.filepath());

    bool success =
        os_file_rename(innodb_data_file_key, df.filepath(), new_path);

    ut_a(success);

    ut_free(new_path);

    return (FIL_LOAD_ID_CHANGED);
  }

  /* A backup may contain the same space several times, if the space got
  renamed at a sensitive time. Since it is enough to have one version of
  the space, we rename the file if a space with the same space id
  already exists in the tablespace memory cache. We rather rename the
  file than delete it, because if there is a bug, we do not want to
  destroy valuable data. */

  mutex_acquire();

  space = get_space_by_id(space_id);

  mutex_release();

  if (space != nullptr) {
    ib::info(ER_IB_MSG_311)
        << "Renaming data file '" << df.filepath() << "' with space ID "
        << space_id << " to " << df.name()
        << "_ibbackup_old_vers_<timestamp> because space " << space->name
        << " with the same id was scanned"
           " earlier. This can happen if you have renamed tables"
           " during an mysqlbackup run.";

    df.close();

    char *new_path = meb_make_ibbackup_old_name(df.filepath());

    bool success =
        os_file_rename(innodb_data_file_key, df.filepath(), new_path);

    ut_a(success);

    ut_free(new_path);
    return (FIL_LOAD_OK);
  }
#endif /* UNIV_HOTBACKUP */
  std::string tablespace_name;

#ifndef UNIV_HOTBACKUP
  dd_filename_to_spacename(df.name(), &tablespace_name);
#else
  /* During the apply-log operation, MEB already has translated the
  file name, so file name to space name conversin is not required. */

  tablespace_name = df.name();
#endif /* !UNIV_HOTBACKUP */

  const byte* first_page = df.get_first_page();
  fil_space_crypt_t *crypt_data = first_page ? fil_space_read_crypt_data(page_size_t(df.flags()), first_page)
                                             : NULL;

  fil_system->mutex_acquire_all();

  space = space_create(tablespace_name.c_str(), space_id, df.flags(),
                       FIL_TYPE_TABLESPACE, crypt_data);

  fil_system->mutex_release_all();

  if (space == nullptr) {
    return (FIL_LOAD_INVALID);
  }

  ut_ad(space->id == df.space_id());
  ut_ad(space->id == space_id);

  /* We do not use the size information we have about the file, because
  the rounding formula for extents and pages is somewhat complex; we
  let fil_node_create() do that task. */

  const fil_node_t *file;

  file = create_node(df.filepath(), 0, space, false, true, false);

  ut_a(file != nullptr);

  /* For encryption tablespace, initial encryption information. */
  if ((FSP_FLAGS_GET_ENCRYPTION(space->flags) &&
       df.m_encryption_key != nullptr) || crypt_data) {
    dberr_t err = fil_set_encryption(space->id, crypt_data ? Encryption::KEYRING : Encryption::AES,
                                     df.m_encryption_key,
                                     crypt_data ? crypt_data->iv : df.m_encryption_iv);

    if (err != DB_SUCCESS) {
      ib::error(ER_IB_MSG_312, space->name);
    }
  }

  /* Set unencryption in progress flag */
  space->encryption_op_in_progress = df.m_encryption_op_in_progress;

  return (FIL_LOAD_OK);
}

/** Open an ibd tablespace and add it to the InnoDB data structures.
This is similar to fil_ibd_open() except that it is used while processing
the redo log, so the data dictionary is not available and very little
validation is done. The tablespace name is extracted from the
dbname/tablename.ibd portion of the filename, which assumes that the file
is a file-per-table tablespace.  Any name will do for now.  General
tablespace names will be read from the dictionary after it has been
recovered.  The tablespace flags are read at this time from the first page
of the file in validate_for_recovery().
@param[in]	space_id	tablespace ID
@param[in]	path		path/to/databasename/tablename.ibd
@param[out]	space		the tablespace, or nullptr on error
@return status of the operation */
fil_load_status Fil_system::ibd_open_for_recovery(space_id_t space_id,
                                                  const std::string &path,
                                                  fil_space_t *&space) {
  /* System tablespace open should never come here. It should be
  opened explicitly using the config path. */

  ut_a(space_id != TRX_SYS_SPACE);

  auto shard = shard_by_id(space_id);

  return (shard->ibd_open_for_recovery(space_id, path, space));
}

#ifndef UNIV_HOTBACKUP

/** Report that a tablespace for a table was not found.
@param[in]	name		Table name
@param[in]	space_id	Table's space ID */
static void fil_report_missing_tablespace(const char *name,
                                          space_id_t space_id) {
  ib::error(ER_IB_MSG_313)
      << "Table " << name << " in the InnoDB data dictionary has tablespace id "
      << space_id
      << ","
         " but tablespace with that id or name does not exist. Have"
         " you deleted or moved .ibd files?";
}

/** Returns true if a matching tablespace exists in the InnoDB tablespace
memory cache.
@param[in]	space_id		Tablespace ID
@param[in]	name			Tablespace name used in
                                        fil_space_create().
@param[in]	print_err		Print detailed error information to the
                                        error log if a matching tablespace is
                                        not found from memory.
@param[in]	adjust_space		Whether to adjust space id on mismatch
@param[in]	heap			Heap memory
@param[in]	table_id		table id
@return true if a matching tablespace exists in the memory cache */
bool Fil_shard::space_check_exists(space_id_t space_id, const char *name,
                                   bool print_err, bool adjust_space,
                                   mem_heap_t *heap, table_id_t table_id) {
  fil_space_t *fnamespace = nullptr;

  mutex_acquire();

  /* Look if there is a space with the same id */
  fil_space_t *space = get_space_by_id(space_id);

  /* name is nullptr when replaying a DELETE ddl log. */
  if (name == nullptr) {
    mutex_release();

    return (space != nullptr);
  }

  if (space != nullptr && FSP_FLAGS_GET_SHARED(space->flags) && adjust_space &&
      srv_sys_tablespaces_open &&
      0 == strncmp(space->name, general_space_name,
                   strlen(general_space_name))) {
    char *old_name = space->name;
    char *new_name = mem_strdup(name);

    update_space_name_map(space, new_name);

    space->name = new_name;

    ut_free(old_name);

    mutex_release();

    return (true);

  } else if (space != nullptr) {
    if (FSP_FLAGS_GET_SHARED(space->flags) && !srv_sys_tablespaces_open) {
      /* No need to check the name */
      mutex_release();

      return (true);
    }

    /* If this space has the expected name, use it. */
    fnamespace = get_space_by_name(name);

    if (space == fnamespace) {
      /* Found */
      mutex_release();

      return (true);
    }
  }

  /* Info from "fnamespace" comes from the ibd file itself, it can
  be different from data obtained from System tables since file
  operations are not transactional. If adjust_space is set, and the
  mismatching space are between a user table and its temp table, we
  shall adjust the ibd file name according to system table info */
  if (adjust_space && space != nullptr &&
      row_is_mysql_tmp_table_name(space->name) &&
      !row_is_mysql_tmp_table_name(name)) {
    /* Atomic DDL's "ddl_log" will adjust the tablespace name. */
    mutex_release();

    return (true);

  } else if (!print_err) {
    ;

  } else if (space == nullptr) {
    if (fnamespace == nullptr) {
      if (print_err) {
        fil_report_missing_tablespace(name, space_id);
      }

    } else {
      ib::error(ER_IB_MSG_314)
          << "Table " << name
          << " in InnoDB data"
             " dictionary has tablespace id "
          << space_id
          << ", but a tablespace with that id does not"
             " exist. There is a tablespace of name "
          << fnamespace->name << " and id " << fnamespace->id
          << ", though. Have you"
             " deleted or moved .ibd files?";
    }

    ib::warn(ER_IB_MSG_315) << TROUBLESHOOT_DATADICT_MSG;

  } else if (0 != strcmp(space->name, name)) {
    ib::error(ER_IB_MSG_316) << "Table " << name
                             << " in InnoDB data dictionary"
                                " has tablespace id "
                             << space_id
                             << ", but the"
                                " tablespace with that id has name "
                             << space->name
                             << ". Have you deleted or moved .ibd"
                                " files?";

    if (fnamespace != nullptr) {
      ib::error(ER_IB_MSG_317) << "There is a tablespace with the right"
                                  " name: "
                               << fnamespace->name
                               << ", but its id"
                                  " is "
                               << fnamespace->id << ".";
    }

    ib::warn(ER_IB_MSG_318) << TROUBLESHOOT_DATADICT_MSG;
  }

  mutex_release();

  return (false);
}

/** Returns true if a matching tablespace exists in the InnoDB tablespace
memory cache.
@param[in]	space_id	Tablespace ID
@param[in]	name		Tablespace name used in space_create().
@param[in]	print_err	Print detailed error information to the
                                error log if a matching tablespace is
                                not found from memory.
@param[in]	adjust_space	Whether to adjust space id on mismatch
@param[in]	heap		Heap memory
@param[in]	table_id	table ID
@return true if a matching tablespace exists in the memory cache */
bool fil_space_exists_in_mem(space_id_t space_id, const char *name,
                             bool print_err, bool adjust_space,
                             mem_heap_t *heap, table_id_t table_id) {
  auto shard = fil_system->shard_by_id(space_id);

  return (shard->space_check_exists(space_id, name, print_err, adjust_space,
                                    heap, table_id));
}
#endif /* !UNIV_HOTBACKUP */

/** Return the space ID based on the tablespace name.
The tablespace must be found in the tablespace memory cache.
@param[in]	name		Tablespace name
@return space ID if tablespace found, SPACE_UNKNOWN if space not. */
space_id_t fil_space_get_id_by_name(const char *name) {
  auto space = fil_system->get_space_by_name(name);

  return ((space == nullptr) ? SPACE_UNKNOWN : space->id);
}

/** Fill the pages with NULs
@param[in] file		Tablespace file
@param[in] page_size	physical page size
@param[in] start	Offset from the start of the file in bytes
@param[in] len		Length in bytes
@param[in] read_only_mode
                        if true, then read only mode checks are enforced.
@return DB_SUCCESS or error code */
static dberr_t fil_write_zeros(const fil_node_t *file, ulint page_size,
                               os_offset_t start, ulint len,
                               bool read_only_mode) {
  ut_a(len > 0);

  /* Extend at most 1M at a time */
  ulint n_bytes = ut_min(static_cast<ulint>(1024 * 1024), len);

  byte *ptr = reinterpret_cast<byte *>(ut_zalloc_nokey(n_bytes + page_size));

  byte *buf = reinterpret_cast<byte *>(ut_align(ptr, page_size));

  os_offset_t offset = start;
  dberr_t err = DB_SUCCESS;
  const os_offset_t end = start + len;
  IORequest request(IORequest::WRITE);

  while (offset < end) {
#ifdef UNIV_HOTBACKUP
    err =
        os_file_write(request, file->name, file->handle, buf, offset, n_bytes);
#else  /* UNIV_HOTBACKUP */
    err = os_aio_func(request, AIO_mode::SYNC, file->name, file->handle, buf,
                      offset, n_bytes, read_only_mode, nullptr, nullptr,
                      file->space->id, nullptr, false);
#endif /* UNIV_HOTBACKUP */

    if (err != DB_SUCCESS) {
      break;
    }

    offset += n_bytes;

    n_bytes = ut_min(n_bytes, static_cast<ulint>(end - offset));

    DBUG_EXECUTE_IF("ib_crash_during_tablespace_extension", DBUG_SUICIDE(););
  }

  ut_free(ptr);

  return (err);
}

/** Try to extend a tablespace if it is smaller than the specified size.
@param[in,out]	space		tablespace
@param[in]	size		desired size in pages
@return whether the tablespace is at least as big as requested */
bool Fil_shard::space_extend(fil_space_t *space, page_no_t size) {
  /* In read-only mode we allow write to shared temporary tablespace
  as intrinsic table created by Optimizer reside in this tablespace. */
  ut_ad(!srv_read_only_mode || fsp_is_system_temporary(space->id));

#ifndef UNIV_HOTBACKUP
  DBUG_EXECUTE_IF("fil_space_print_xdes_pages",
                  space->print_xdes_pages("xdes_pages.log"););
#endif /* !UNIV_HOTBACKUP */

  fil_node_t *file;
  bool slot;
  size_t phy_page_size;
  bool success = true;

#ifdef UNIV_HOTBACKUP
  page_no_t prev_size = 0;
#endif /* UNIV_HOTBACKUP */

  for (;;) {
    slot = mutex_acquire_and_get_space(space->id, space);

    /* Note:If the file is being opened for the first time then
    we don't have the file physical size. There is no guarantee
    that the file has been opened at this stage. */

    if (size < space->size) {
      /* Space already big enough */
      mutex_release();

      if (slot) {
        release_open_slot(m_id);
      }

      return (true);
    }

    file = &space->files.back();

    page_size_t page_size(space->flags);

    phy_page_size = page_size.physical();

#ifdef UNIV_HOTBACKUP
    prev_size = space->size;

    ib::trace_1() << "Extending space id : " << space->id
                  << ", space name : " << space->name
                  << ", space size : " << space->size
                  << " page, page size : " << phy_page_size;
#endif /* UNIV_HOTBACKUP */

    if (file->in_use == 0) {
      /* Mark this file as undergoing extension. This flag
      is used by other threads to wait for the extension
      opereation to finish or wait for open to complete. */

      ++file->in_use;

      break;
    }

    if (slot) {
      release_open_slot(m_id);
    }

    /* Another thread is currently using the file. Wait
    for it to finish.  It'd have been better to use an event
    driven mechanism but the entire module is peppered with
    polling code. */

    mutex_release();

    os_thread_sleep(100000);
  }

  bool opened = prepare_file_for_io(file, true);

  if (slot) {
    release_open_slot(m_id);
  }

  if (!opened) {
    /* The tablespace data file, such as .ibd file, is missing */
    ut_a(file->in_use > 0);
    --file->in_use;

    mutex_release();

    return (false);
  }

  ut_a(file->is_open);

  if (size <= space->size) {
    ut_a(file->in_use > 0);
    --file->in_use;

    complete_io(file, IORequestRead);

    mutex_release();

    return (true);
  }

  /* At this point it is safe to release the shard mutex. No
  other thread can rename, delete or close the file because
  we have set the file->in_use flag. */

  mutex_release();

  page_no_t pages_added;
  os_offset_t node_start = os_file_get_size(file->handle);

  ut_a(node_start != (os_offset_t)-1);

  /* File first page number */
  page_no_t node_first_page = space->size - file->size;

  /* Number of physical pages in the file */
  page_no_t n_node_physical_pages =
      static_cast<page_no_t>(node_start / phy_page_size);

  /* Number of pages to extend in the file */
  page_no_t n_node_extend;

  n_node_extend = size - (node_first_page + file->size);

  /* If we already have enough physical pages to satisfy the
  extend request on the file then ignore it */
  if (file->size + n_node_extend > n_node_physical_pages) {
    DBUG_EXECUTE_IF("ib_crash_during_tablespace_extension", DBUG_SUICIDE(););

    os_offset_t len;
    dberr_t err = DB_SUCCESS;

    len = ((file->size + n_node_extend) * phy_page_size) - node_start;

    ut_ad(len > 0);

#if !defined(NO_FALLOCATE) && defined(UNIV_LINUX)
    /* This is required by FusionIO HW/Firmware */

    int ret = posix_fallocate(file->handle.m_file, node_start, len);

    DBUG_EXECUTE_IF("ib_posix_fallocate_fail_eintr", ret = EINTR;);

    DBUG_EXECUTE_IF("ib_posix_fallocate_fail_einval", ret = EINVAL;);

    if (ret != 0) {
      /* We already pass the valid offset and len in, if EINVAL
      is returned, it could only mean that the file system doesn't
      support fallocate(), currently one known case is ext3 with O_DIRECT.

      Also because above call could be interrupted, in this case,
      simply go to plan B by writing zeroes.

      Both error messages for above two scenarios are skipped in case
      of flooding error messages, because they can be ignored by users. */
      if (ret != EINTR && ret != EINVAL) {
        ib::error(ER_IB_MSG_319)
            << "posix_fallocate(): Failed to preallocate"
               " data for file "
            << file->name << ", desired size " << len
            << " bytes."
               " Operating system error number "
            << ret
            << ". Check"
               " that the disk is not full or a disk quota"
               " exceeded. Make sure the file system supports"
               " this function. Some operating system error"
               " numbers are described at " REFMAN
               "operating-system-error-codes.html";
      }

      err = DB_IO_ERROR;
    }
#endif /* NO_FALLOCATE || !UNIV_LINUX */

    if (!file->atomic_write || err == DB_IO_ERROR) {
      bool read_only_mode;

      read_only_mode =
          (space->purpose != FIL_TYPE_TEMPORARY ? false : srv_read_only_mode);

      err = fil_write_zeros(file, phy_page_size, node_start,
                            static_cast<ulint>(len), read_only_mode);

      if (err != DB_SUCCESS) {
        ib::warn(ER_IB_MSG_320)
            << "Error while writing " << len << " zeroes to " << file->name
            << " starting at offset " << node_start;
      }
    }

    /* Check how many pages actually added */
    os_offset_t end = os_file_get_size(file->handle);
    ut_a(end != static_cast<os_offset_t>(-1) && end >= node_start);

    os_has_said_disk_full = !(success = (end == node_start + len));

    pages_added = static_cast<page_no_t>(end / phy_page_size);

    ut_a(pages_added >= file->size);
    pages_added -= file->size;

  } else {
    success = true;
    pages_added = n_node_extend;
    os_has_said_disk_full = FALSE;
  }

  mutex_acquire();

  file->size += pages_added;
  space->size += pages_added;

  ut_a(file->in_use > 0);
  --file->in_use;

  complete_io(file, IORequestWrite);

#ifndef UNIV_HOTBACKUP
  /* Keep the last data file size info up to date, rounded to
  full megabytes */
  page_no_t pages_per_mb =
      static_cast<page_no_t>((1024 * 1024) / phy_page_size);

  page_no_t size_in_pages = ((file->size / pages_per_mb) * pages_per_mb);

  if (space->id == TRX_SYS_SPACE) {
    srv_sys_space.set_last_file_size(size_in_pages);
  } else if (fsp_is_system_temporary(space->id)) {
    srv_tmp_space.set_last_file_size(size_in_pages);
  }
#else  /* !UNIV_HOTBACKUP */
  ib::trace_2() << "Extended space : " << space->name << " from " << prev_size
                << " pages to " << space->size << " pages "
                << ", desired space size : " << size << " pages.";
#endif /* !UNIV_HOTBACKUP */

  space_flush(space->id);

  mutex_release();

  return (success);
}

/** Try to extend a tablespace if it is smaller than the specified size.
@param[in,out]	space	tablespace
@param[in]	size	desired size in pages
@return whether the tablespace is at least as big as requested */
bool fil_space_extend(fil_space_t *space, page_no_t size) {
  auto shard = fil_system->shard_by_id(space->id);

  return (shard->space_extend(space, size));
}

#ifdef UNIV_HOTBACKUP
/** Extends all tablespaces to the size stored in the space header. During the
mysqlbackup --apply-log phase we extended the spaces on-demand so that log
records could be applied, but that may have left spaces still too small
compared to the size stored in the space header. */
void Fil_shard::meb_extend_tablespaces_to_stored_len() {
  ut_ad(mutex_owned());

  byte *buf = static_cast<byte *>(ut_malloc_nokey(UNIV_PAGE_SIZE));

  ut_a(buf != nullptr);

  for (auto &elem : m_spaces) {
    auto space = elem.second;

    ut_a(space->purpose == FIL_TYPE_TABLESPACE);

    /* No need to protect with a mutex, because this is
    a single-threaded operation */

    mutex_release();

    dberr_t error;

    const page_size_t page_size(space->flags);

    error = fil_read(page_id_t(space->id, 0), page_size, 0,
                     page_size.physical(), buf);

    ut_a(error == DB_SUCCESS);

    ulint size_in_header;

    size_in_header = fsp_header_get_field(buf, FSP_SIZE);

    bool success;

    success = space_extend(space, size_in_header);

    if (!success) {
      ib::error(ER_IB_MSG_321)
          << "Could not extend the tablespace of " << space->name
          << " to the size stored in"
             " header, "
          << size_in_header
          << " pages;"
             " size after extension "
          << 0
          << " pages. Check that you have free disk"
             " space and retry!";

      ut_a(success);
    }

    mutex_acquire();
  }

  ut_free(buf);
}

/** Extends all tablespaces to the size stored in the space header. During the
mysqlbackup --apply-log phase we extended the spaces on-demand so that log
records could be applied, but that may have left spaces still too small
compared to the size stored in the space header. */
void meb_extend_tablespaces_to_stored_len() {
  fil_system->meb_extend_tablespaces_to_stored_len();
}

bool meb_is_redo_log_only_restore = false;

/** Determine if file is intermediate / temporary. These files are
created during reorganize partition, rename tables, add / drop columns etc.
@param[in]	filepath	absolute / relative or simply file name
@retvalue	true		if it is intermediate file
@retvalue	false		if it is normal file */
bool meb_is_intermediate_file(const std::string &filepath) {
  std::string file_name = filepath;

  {
    /** If its redo only restore, apply log needs to got through the
        intermediate steps to apply a ddl.
        Some of these operation might result in intermediate files.
    */
    if (meb_is_redo_log_only_restore) return false;
    /* extract file name from relative or absolute file name */
    auto pos = file_name.rfind(OS_PATH_SEPARATOR);

    if (pos != std::string::npos) {
      ++pos;
      file_name = file_name.substr(pos);
    }
  }

  transform(file_name.begin(), file_name.end(), file_name.begin(), ::tolower);

  if (file_name[0] != '#') {
    auto pos = file_name.rfind("#tmp#.ibd");
    if (pos != std::string::npos) {
      return (true);
    } else {
      return (false); /* normal file name */
    }
  }

  static std::vector<std::string> prefixes = {"#sql-", "#sql2-", "#tmp#",
                                              "#ren#"};

  /* search for the unsupported patterns */
  for (const auto &prefix : prefixes) {
    if (Fil_path::has_prefix(file_name, prefix)) {
      return (true);
    }
  }

  return (false);
}

/** Return the space ID based of the remote general tablespace name.
This is a wrapper over fil_space_get_id_by_name() method. it means,
the tablespace must be found in the tablespace memory cache.
This method extracts the tablespace name from input parameters and checks if
it has been loaded in memory cache through either any of the remote general
tablespaces directories identified at the time memory cache created.
@param[in, out]	tablespace	Tablespace name
@return space ID if tablespace found, SPACE_UNKNOWN if not found. */
space_id_t meb_fil_space_get_rem_gen_ts_id_by_name(std::string &tablespace) {
  space_id_t space_id = SPACE_UNKNOWN;

  for (auto newpath : rem_gen_ts_dirs) {
    auto pos = tablespace.rfind(OS_PATH_SEPARATOR);

    if (pos == std::string::npos) {
      break;
    }

    newpath += tablespace.substr(pos);

    space_id = fil_space_get_id_by_name(newpath.c_str());

    if (space_id != SPACE_UNKNOWN) {
      tablespace = newpath;
      break;
    }
  }

  return (space_id);
}

/** Tablespace item during recovery */
struct MEB_file_name {
  /** Constructor */
  MEB_file_name(std::string name, bool deleted)
      : m_name(name), m_space(), m_deleted(deleted) {}

  /** Tablespace file name (MLOG_FILE_NAME) */
  std::string m_name;

  /** Tablespace object (NULL if not valid or not found) */
  fil_space_t *m_space;

  /** Whether the tablespace has been deleted */
  bool m_deleted;
};

/** Map of dirty tablespaces during recovery */
using MEB_recv_spaces =
    std::map<space_id_t, MEB_file_name, std::less<space_id_t>,
             ut_allocator<std::pair<const space_id_t, MEB_file_name>>>;

static MEB_recv_spaces recv_spaces;

/** Checks if MEB has loaded this space for reovery.
@param[in]	space_id	Tablespace ID
@return true if the space_id is loaded */
bool meb_is_space_loaded(const space_id_t space_id) {
  return (recv_spaces.find(space_id) != recv_spaces.end());
}

/** Set the keys for an encrypted tablespace.
@param[in]	space		Tablespace for which to set the key */
static void meb_set_encryption_key(const fil_space_t *space) {
  ut_ad(FSP_FLAGS_GET_ENCRYPTION(space->flags));

  for (auto &key : *recv_sys->keys) {
    if (key.space_id != space->id) {
      continue;
    }

    dberr_t err;

    err = fil_set_encryption(space->id, Encryption::AES, key.ptr, key.iv);

    if (err != DB_SUCCESS) {
      ib::error(ER_IB_MSG_322) << "Can't set encryption information"
                               << " for tablespace" << space->name << "!";
    }

    ut_free(key.iv);
    ut_free(key.ptr);

    key.iv = nullptr;
    key.ptr = nullptr;
    key.space_id = 0;
  }
}

/** Process a file name passed as an input
Wrapper around meb_name_process()
@param[in,out]	name		absolute path of tablespace file
@param[in]	space_id	The tablespace ID
@param[in]	deleted		true if MLOG_FILE_DELETE */
void Fil_system::meb_name_process(char *name, space_id_t space_id,
                                  bool deleted) {
  ut_ad(space_id != TRX_SYS_SPACE);

  /* We will also insert space=nullptr into the map, so that
  further checks can ensure that a MLOG_FILE_NAME record was
  scanned before applying any page records for the space_id. */

  Fil_path::normalize(name);

  size_t len = std::strlen(name);

  MEB_file_name fname(std::string(name, len - 1), deleted);

  auto p = recv_spaces.insert(std::make_pair(space_id, fname));

  ut_ad(p.first->first == space_id);

  MEB_file_name &f = p.first->second;

  if (deleted) {
    /* Got MLOG_FILE_DELETE */

    if (!p.second && !f.m_deleted) {
      f.m_deleted = true;

      if (f.m_space != nullptr) {
        f.m_space = nullptr;
      }
    }

    ut_ad(f.m_space == nullptr);

  } else if (p.second || f.m_name != fname.m_name) {
    fil_space_t *space;

    /* Check if the tablespace file exists and contains
    the space_id. If not, ignore the file after displaying
    a note. Abort if there are multiple files with the
    same space_id. */

    switch (ibd_open_for_recovery(space_id, name, space)) {
      case FIL_LOAD_OK:
        ut_ad(space != nullptr);

        /* For encrypted tablespace, set key and iv. */
        if (FSP_FLAGS_GET_ENCRYPTION(space->flags) &&
            recv_sys->keys != nullptr) {
          meb_set_encryption_key(space);
        }

        if (f.m_space == nullptr || f.m_space == space) {
          f.m_name = fname.m_name;
          f.m_space = space;
          f.m_deleted = false;

        } else {
          ib::error(ER_IB_MSG_323)
              << "Tablespace " << space_id << " has been found in two places: '"
              << f.m_name << "' and '" << name
              << "'."
                 " You must delete one of them.";

          recv_sys->found_corrupt_fs = true;
        }
        break;

      case FIL_LOAD_ID_CHANGED:
        ut_ad(space == nullptr);

        ib::trace_1() << "Ignoring file " << name << " for space-id mismatch "
                      << space_id;
        break;

      case FIL_LOAD_NOT_FOUND:
        /* No matching tablespace was found; maybe it
        was renamed, and we will find a subsequent
        MLOG_FILE_* record. */
        ut_ad(space == nullptr);
        break;

      case FIL_LOAD_INVALID:
        ut_ad(space == nullptr);

        ib::warn(ER_IB_MSG_324) << "Invalid tablespace " << name;
        break;

      case FIL_LOAD_MISMATCH:
        ut_ad(space == nullptr);
        break;
    }
  }
}

/** Process a file name passed as an input
Wrapper around meb_name_process()
@param[in]	name		absolute path of tablespace file
@param[in]	space_id	the tablespace ID */
void meb_fil_name_process(const char *name, space_id_t space_id) {
  char *file_name = static_cast<char *>(mem_strdup(name));

  fil_system->meb_name_process(file_name, space_id, false);

  ut_free(file_name);
}

/** Test, if a file path name contains a back-link ("../").
We assume a path to a file. So we don't check for a trailing "/..".
@param[in]	path		path to check
@return	whether the path contains a back-link.
 */
static bool meb_has_back_link(const std::string &path) {
#ifdef _WIN32
  static const std::string DOT_DOT_SLASH = "..\\";
  static const std::string SLASH_DOT_DOT_SLASH = "\\..\\";
#else
  static const std::string DOT_DOT_SLASH = "../";
  static const std::string SLASH_DOT_DOT_SLASH = "/../";
#endif /* _WIN32 */
  return ((0 == path.compare(0, 3, DOT_DOT_SLASH)) ||
          (std::string::npos != path.find(SLASH_DOT_DOT_SLASH)));
}

/** Parse a file name retrieved from a MLOG_FILE_* record,
and return the absolute file path corresponds to backup dir
as well as in the form of database/tablespace
@param[in]	file_name	path emitted by the redo log
@param[in]	flags		flags emitted by the redo log
@param[in]	space_id	space_id emmited by the redo log
@param[out]	absolute_path	absolute path of tablespace
corresponds to target dir
@param[out]	tablespace_name	name in the form of database/table */
static void meb_make_abs_file_path(const std::string &name, ulint flags,
                                   space_id_t space_id,
                                   std::string &absolute_path,
                                   std::string &tablespace_name) {
  Datafile df;
  std::string file_name = name;

  /* If the tablespace path name is absolute or has back-links ("../"),
  we assume, that it is located outside of datadir. */
  if (Fil_path::is_absolute_path(file_name.c_str()) ||
      (meb_has_back_link(file_name) && !replay_in_datadir)) {
    if (replay_in_datadir) {
      /* This is an apply-log in the restored datadir. Take the path as is. */
      df.set_filepath(file_name.c_str());
    } else {
      /* This is an apply-log in backup_dir/datadir. Get the file inside. */
      auto pos = file_name.rfind(OS_PATH_SEPARATOR);

      /* if it is file per tablespace, then include the schema
      directory as well */
      if (fsp_is_file_per_table(space_id, flags) && pos != std::string::npos) {
        pos = file_name.rfind(OS_PATH_SEPARATOR, pos - 1);
      }

      if (pos == std::string::npos) {
        ib::fatal(ER_IB_MSG_325)
            << "Could not extract the tabelspace"
            << " file name from the in the path : " << name;
      }

      ++pos;

      file_name = file_name.substr(pos);

      df.make_filepath(MySQL_datadir_path, file_name.c_str(), IBD);
    }

  } else {
    /* This is an apply-log with a relative path, either in the restored
    datadir, or in backup_dir/datadir. If in the restored datadir, the
    path might start with "../" to reach outside of datadir. */
    auto pos = file_name.find(OS_PATH_SEPARATOR);

    /* Remove the cur dir from the path as this will cause the
    path name mismatch when we try to find out the space_id based
    on tablespace name */

    if (file_name.substr(0, pos) == ".") {
      ++pos;
      file_name = file_name.substr(pos);
    }

    /* make_filepath() does not prepend the directory, if the file name
    starts with "../". Prepend it unconditionally here. */
    file_name.insert(0, 1, OS_PATH_SEPARATOR);
    file_name.insert(0, MySQL_datadir_path);

    df.make_filepath(nullptr, file_name.c_str(), IBD);
  }

  df.set_flags(flags);
  df.set_space_id(space_id);
  df.set_name(nullptr);

  absolute_path = df.filepath();

  tablespace_name = df.name();
}

/** Process a MLOG_FILE_CREATE redo record.
@param[in]	page_id		Page id of the redo log record
@param[in]	flags		Tablespace flags
@param[in]	name		Tablespace filename */
static void meb_tablespace_redo_create(const page_id_t &page_id, ulint flags,
                                       const char *name) {
  std::string abs_file_path;
  std::string tablespace_name;

  meb_make_abs_file_path(name, flags, page_id.space(), abs_file_path,
                         tablespace_name);

  if (!meb_replay_file_ops || meb_is_intermediate_file(abs_file_path.c_str()) ||
      fil_space_get(page_id.space()) ||
      fil_space_get_id_by_name(tablespace_name.c_str()) != SPACE_UNKNOWN ||
      meb_fil_space_get_rem_gen_ts_id_by_name(tablespace_name) !=
          SPACE_UNKNOWN) {
    /* Don't create table while :-
    1. scanning the redo logs during backup
    2. apply-log on a partial backup
    3. if it is intermediate file
    4. tablespace is already loaded in memory
    5. tablespace is a remote general tablespace which is
       already loaded for recovery/apply-log from different
       directory path */

    ib::trace_1() << "Ignoring the log record. No need to "
                  << "create the tablespace : " << abs_file_path;
  } else {
    auto it = recv_spaces.find(page_id.space());

    if (it == recv_spaces.end() || it->second.m_name != abs_file_path) {
      ib::trace_1() << "Creating the tablespace : " << abs_file_path
                    << ", space_id : " << page_id.space();

      dberr_t ret = fil_ibd_create(page_id.space(), tablespace_name.c_str(),
                                   abs_file_path.c_str(), flags,
                                   FIL_IBD_FILE_INITIAL_SIZE);

      if (ret != DB_SUCCESS) {
        ib::fatal(ER_IB_MSG_326)
            << "Could not create the tablespace : " << abs_file_path
            << " with space Id : " << page_id.space();
      }
    }
  }
}

/** Process a MLOG_FILE_RENAME redo record.
@param[in]	page_id		Page id of the redo log record
@param[in]	from_name	Tablespace from filename
@param[in]	to_name		Tablespace to filename */
static void meb_tablespace_redo_rename(const page_id_t &page_id,
                                       const char *from_name,
                                       const char *to_name) {
  std::string abs_to_path;
  std::string abs_from_path;
  std::string tablespace_name;

  meb_make_abs_file_path(from_name, 0, page_id.space(), abs_from_path,
                         tablespace_name);

  meb_make_abs_file_path(to_name, 0, page_id.space(), abs_to_path,
                         tablespace_name);

  char *new_name = nullptr;

  if (!meb_replay_file_ops || meb_is_intermediate_file(from_name) ||
      meb_is_intermediate_file(to_name) ||
      fil_space_get_id_by_name(tablespace_name.c_str()) != SPACE_UNKNOWN ||
      meb_fil_space_get_rem_gen_ts_id_by_name(tablespace_name) !=
          SPACE_UNKNOWN ||
      fil_space_get(page_id.space()) == nullptr) {
    /* Don't rename table while :
    1. Scanning the redo logs during backup
    2. Apply-log on a partial backup
    3. Either of old or new tables are intermediate table
    4. The new name is already loaded for recovery/apply-log
    5. The new name is a remote general tablespace which is
       already loaded for recovery/apply-log from different
       directory path
    6. Tablespace is not yet loaded in memory.
    This will prevent unintended renames during recovery. */

    ib::trace_1() << "Ignoring the log record. "
                  << "No need to rename tablespace";

    return;

  } else {
    ib::trace_1() << "Renaming space id : " << page_id.space()
                  << ", old tablespace name : " << from_name
                  << " to new tablespace name : " << to_name;

    new_name = static_cast<char *>(mem_strdup(abs_to_path.c_str()));
  }

  meb_fil_name_process(from_name, page_id.space());
  meb_fil_name_process(new_name, page_id.space());

  if (meb_replay_file_ops) {
    if (!fil_op_replay_rename(page_id, abs_from_path.c_str(),
                              abs_to_path.c_str())) {
      recv_sys->found_corrupt_fs = true;
    }

    meb_fil_name_process(to_name, page_id.space());
  }

  ut_free(new_name);
}

/** Process a MLOG_FILE_DELETE redo record.
@param[in]	page_id		Page id of the redo log record
@param[in]	name		Tablespace filename */
static void meb_tablespace_redo_delete(const page_id_t &page_id,
                                       const char *name) {
  std::string abs_file_path;
  std::string tablespace_name;

  meb_make_abs_file_path(name, 0, page_id.space(), abs_file_path,
                         tablespace_name);

  char *file_name = static_cast<char *>(mem_strdup(name));

  fil_system->meb_name_process(file_name, page_id.space(), true);

  if (meb_replay_file_ops && fil_space_get(page_id.space())) {
    dberr_t err =
        fil_delete_tablespace(page_id.space(), BUF_REMOVE_FLUSH_NO_WRITE);

    ut_a(err == DB_SUCCESS);
  }

  ut_free(file_name);
}

#endif /* UNIV_HOTBACKUP */

/*========== RESERVE FREE EXTENTS (for a B-tree split, for example) ===*/

/** Tries to reserve free extents in a file space.
@param[in]	space_id	Tablespace ID
@param[in]	n_free_now	Number of free extents now
@param[in]	n_to_reserve	How many one wants to reserve
@return true if succeed */
bool fil_space_reserve_free_extents(space_id_t space_id, ulint n_free_now,
                                    ulint n_to_reserve) {
  auto shard = fil_system->shard_by_id(space_id);

  shard->mutex_acquire();

  fil_space_t *space = shard->get_space_by_id(space_id);

  bool success;

  if (space->n_reserved_extents + n_to_reserve > n_free_now) {
    success = false;
  } else {
    ut_a(n_to_reserve < std::numeric_limits<uint32_t>::max());
    space->n_reserved_extents += (uint32_t)n_to_reserve;
    success = true;
  }

  shard->mutex_release();

  return (success);
}

/** Releases free extents in a file space.
@param[in]	space_id	Tablespace ID
@param[in]	n_reserved	How many were reserved */
void fil_space_release_free_extents(space_id_t space_id, ulint n_reserved) {
  auto shard = fil_system->shard_by_id(space_id);

  shard->mutex_acquire();

  fil_space_t *space = shard->get_space_by_id(space_id);

  ut_a(n_reserved < std::numeric_limits<uint32_t>::max());
  ut_a(space->n_reserved_extents >= n_reserved);

  space->n_reserved_extents -= (uint32_t)n_reserved;

  shard->mutex_release();
}

/** Gets the number of reserved extents. If the database is silent, this number
should be zero.
@param[in]	space_id	Tablespace ID
@return the number of reserved extents */
ulint fil_space_get_n_reserved_extents(space_id_t space_id) {
  auto shard = fil_system->shard_by_id(space_id);

  shard->mutex_acquire();

  fil_space_t *space = shard->get_space_by_id(space_id);

  ulint n = space->n_reserved_extents;

  shard->mutex_release();

  return (n);
}

/*============================ FILE I/O ================================*/

/** Prepares a file for I/O. Opens the file if it is closed. Updates the
pending I/O's field in the file and the system appropriately. Takes the file
off the LRU list if it is in the LRU list.
@param[in]	file		Tablespace file
@param[in]	extend		true if file is being extended
@return false if the file can't be opened, otherwise true */
bool Fil_shard::prepare_file_for_io(fil_node_t *file, bool extend) {
  ut_ad(mutex_owned());

  fil_space_t *space = file->space;

  if (s_n_open > fil_system->m_max_n_open + 5) {
    static ulint prev_time;
    auto curr_time = ut_time();

    /* Spam the log after every minute. Ignore any race here. */

    if ((curr_time - prev_time) > 60) {
      ib::warn(ER_IB_MSG_327)
          << "Open files " << s_n_open.load() << " exceeds the limit "
          << fil_system->m_max_n_open;

      prev_time = curr_time;
    }
  }

  if (!file->is_open) {
    ut_a(file->n_pending == 0);

    if (!open_file(file, extend)) {
      return (false);
    }
  }

  if (file->n_pending == 0 && Fil_system::space_belongs_in_LRU(space)) {
    /* The file is in the LRU list, remove it */

    ut_a(UT_LIST_GET_LEN(m_LRU) > 0);

    UT_LIST_REMOVE(m_LRU, file);
  }

  ++file->n_pending;

  return (true);
}

/** If the tablespace is not on the unflushed list, add it.
@param[in,out]	space		Tablespace to add */
void Fil_shard::add_to_unflushed_list(fil_space_t *space) {
  ut_ad(m_id == REDO_SHARD || mutex_owned());

  if (!space->is_in_unflushed_spaces) {
    space->is_in_unflushed_spaces = true;

    UT_LIST_ADD_FIRST(m_unflushed_spaces, space);
  }
}

/** Note that a write IO has completed.
@param[in,out]	file		File on which a write was completed */
void Fil_shard::write_completed(fil_node_t *file) {
  ut_ad(m_id == REDO_SHARD || mutex_owned());

  ++m_modification_counter;

  file->modification_counter = m_modification_counter;

  if (fil_buffering_disabled(file->space)) {
    /* We don't need to keep track of unflushed
    changes as user has explicitly disabled
    buffering. */
    ut_ad(!file->space->is_in_unflushed_spaces);

    file->flush_counter = file->modification_counter;

  } else {
    add_to_unflushed_list(file->space);
  }
}

/** Updates the data structures when an I/O operation finishes. Updates the
pending i/o's field in the file appropriately.
@param[in]	file		Tablespace file
@param[in]	type		Marks the file as modified if type == WRITE */
void Fil_shard::complete_io(fil_node_t *file, const IORequest &type) {
  ut_ad(m_id == REDO_SHARD || mutex_owned());

  ut_a(file->n_pending > 0);

  --file->n_pending;

  ut_ad(type.validate());

  if (type.is_write()) {
    ut_ad(!srv_read_only_mode || fsp_is_system_temporary(file->space->id));

    write_completed(file);
  }

  if (file->n_pending == 0 && Fil_system::space_belongs_in_LRU(file->space)) {
    /* The file must be put back to the LRU list */
    UT_LIST_ADD_FIRST(m_LRU, file);
  }
}

/** Report information about an invalid page access.
@param[in]	block_offset	Block offset
@param[in]	space_id	Tablespace ID
@param[in]	space_name	Tablespace name
@param[in]	byte_offset	Byte offset
@param[in]	len		I/O length
@param[in]	is_read		I/O type
@param[in]	line		Line called from */
static void fil_report_invalid_page_access_low(page_no_t block_offset,
                                               space_id_t space_id,
                                               const char *space_name,
                                               ulint byte_offset, ulint len,
                                               bool is_read, int line) {
  ib::error(ER_IB_MSG_328)
      << "Trying to access page number " << block_offset
      << " in"
         " space "
      << space_id << ", space name " << space_name
      << ","
         " which is outside the tablespace bounds. Byte offset "
      << byte_offset << ", len " << len << ", i/o type "
      << (is_read ? "read" : "write")
      << ". If you get this error at mysqld startup, please check"
         " that your my.cnf matches the ibdata files that you have in"
         " the MySQL server.";

  ib::error(ER_IB_MSG_329) << "Server exits"
#ifdef UNIV_DEBUG
                           << " at "
                           << "fil0fil.cc"
                           << "[" << line << "]"
#endif /* UNIV_DEBUG */
                           << ".";

  ut_error;
}

#define fil_report_invalid_page_access(b, s, n, o, l, t) \
  fil_report_invalid_page_access_low((b), (s), (n), (o), (l), (t), __LINE__)

static bool set_min_key_version;
static byte key_min[32];

inline void fil_io_set_keyring_encryption(IORequest& req_type,
                                          fil_space_t *space,
                                          const page_id_t& page_id) {
  ut_ad(space->crypt_data != NULL);

  byte* key = NULL;
  ulint key_len = 32; //32*8=256
  byte* iv = NULL;
  byte *tablespace_iv = NULL;
  byte *tablespace_key = NULL;
  uint key_version = 0;
  uint key_id = FIL_DEFAULT_ENCRYPTION_KEY;

  mutex_enter(&space->crypt_data->mutex);

  iv = space->crypt_data->iv;
  key_id= space->crypt_data->key_id;
  
  if (req_type.is_write()) {
    if (space->crypt_data->should_encrypt() && space->crypt_data->encrypting_with_key_version != 0) {
      key = space->crypt_data->get_key_currently_used_for_encryption();
      key_version = space->crypt_data->encrypting_with_key_version;
      key_len = 32;
    }
    else {
      key = NULL;
      key_len = 0;
      iv = NULL;
      key_version=ENCRYPTION_KEY_VERSION_NOT_ENCRYPTED;
    }
  }
  
  if (req_type.is_read()) {
    tablespace_iv = space->crypt_data->tablespace_iv;
    tablespace_key = space->crypt_data->tablespace_key;
    ut_ad(space->crypt_data->encryption_rotation != Encryption::MASTER_KEY_TO_KEYRING ||
          space->crypt_data->tablespace_key != NULL);
    // retrieve key with min_key_version from local cache. In normal situation this is the key needed for
    // decryption. In rare cases when re-encryption was aborted - due to server crash or shutdown there
    // can be one more key version needed to decrypt tablespace - we will find this version in decrypt and
    // retrieve needed version.
    if (space->crypt_data->min_key_version != ENCRYPTION_KEY_VERSION_NOT_ENCRYPTED) {
      key= space->crypt_data->get_min_key_version_key();
      memcpy(key_min, key, 32);
      set_min_key_version = true;
      char testblock[32];
      memset(testblock,0,32);
      ut_ad(memcmp(key,testblock, 32) != 0); 
      ut_ad(key != NULL);
      key_version = key == NULL ? ENCRYPTION_KEY_VERSION_INVALID
                                : space->crypt_data->min_key_version;
    } else {
      key= NULL;
      key_version= ENCRYPTION_KEY_VERSION_INVALID;
    }
  }
  
  req_type.encryption_key(key, key_len, false, iv, key_version,
                          key_id, tablespace_iv, tablespace_key);
  
  req_type.encryption_rotation(space->crypt_data->encryption_rotation);

  req_type.encryption_algorithm(Encryption::KEYRING);
  
  mutex_exit(&space->crypt_data->mutex);
}

/** Set encryption information for IORequest.
@param[in,out]	req_type	IO request
@param[in]	page_id		page id
@param[in]	space		table space */
void fil_io_set_encryption(IORequest &req_type, const page_id_t &page_id,
                           fil_space_t *space) {
  /* Explicit request to disable encryption */
  if (req_type.is_encryption_disabled()) {
    req_type.clear_encrypted();
    return;
  }

  /* Don't encrypt pages of system tablespace upto
  TRX_SYS_PAGE(including). The doublewrite buffer
  header is on TRX_SYS_PAGE */
  if (fsp_is_system_tablespace(space->id) && space->crypt_data == nullptr
      && page_id.page_no() <= FSP_TRX_SYS_PAGE_NO) {
    req_type.clear_encrypted();
    return;
  }

  /* Don't encrypt page 0 of all tablespaces except redo log
  tablespace, all pages from the system tablespace. */
  if (space->encryption_type == Encryption::NONE ||
      (space->encryption_op_in_progress == UNENCRYPTION &&
       req_type.is_write()) ||
      (page_id.page_no() == 0 && !req_type.is_log())) {
    req_type.clear_encrypted();
    return;
  }

  /* For writting redo log, if encryption for redo log is disabled,
  skip set encryption. */
  if (req_type.is_log() && req_type.is_write() && !srv_redo_log_encrypt) {
    req_type.clear_encrypted();
    return;
  }

  /* For writing temporary tablespace, if encryption for temporary
  tablespace is disabled, skip setting encryption. */
  if (fsp_is_system_temporary(space->id) && !srv_tmp_tablespace_encrypt &&
      req_type.is_write()) {
    req_type.clear_encrypted();
    return;
  }

  /* For writting undo log, if encryption for undo log is disabled,
  skip set encryption. */
  if (fsp_is_undo_tablespace(space->id) && !srv_undo_log_encrypt &&
      req_type.is_write()) {
    req_type.clear_encrypted();
    return;
  }

  /* Make any active clone operation to abort, in case
  log encryption is set after clone operation is started. */
  clone_mark_abort(true);
  clone_mark_active();


  if (space->encryption_type == Encryption::KEYRING)  {
    ut_ad(space->crypt_data != NULL);
    /* Don't encrypt the log, page 0 of all tablespaces, all pages
    don't encrypt TRX_SYS_SPACE.TRX_SYS_PAGE_NO as it contains address to dblwr buffer in keyring encryption */
    if (!req_type.is_log() && page_id.page_no() > 0 && (TRX_SYS_SPACE != page_id.space() || TRX_SYS_PAGE_NO != page_id.page_no())) {
      fil_io_set_keyring_encryption(req_type, space, page_id);
    } else {
      req_type.clear_encrypted();
    }
  } else {
    ut_ad(space->encryption_type == Encryption::AES);
    req_type.encryption_key(space->encryption_key, 32, false,
                            space->encryption_iv, 0, 0, NULL, NULL); // not relevant for Master Key encryption

    req_type.encryption_rotation(Encryption::NO_ROTATION);
    req_type.encryption_algorithm(Encryption::AES);
  }
}

/** Get the AIO mode.
@param[in]	req_type	IO request type
@param[in]	sync		true if Synchronous IO
return the AIO mode */
AIO_mode Fil_shard::get_AIO_mode(const IORequest &req_type, bool sync) {
#ifndef UNIV_HOTBACKUP
  if (sync) {
    return (AIO_mode::SYNC);

  } else if (req_type.is_log()) {
    return (AIO_mode::LOG);

  } else {
    return (AIO_mode::NORMAL);
  }
#else  /* !UNIV_HOTBACKUP */
  ut_a(sync);
  return (AIO_mode::SYNC);
#endif /* !UNIV_HOTBACKUP */
}

/** Get the file name for IO and the local offset within that file.
@param[in]	req_type	IO context
@param[in,out]	space		Tablespace for IO
@param[in,out]	page_no		The relative page number in the file
@param[out]	file		File node
@return DB_SUCCESS or error code */
dberr_t Fil_shard::get_file_for_io(const IORequest &req_type,
                                   fil_space_t *space, page_no_t *page_no,
                                   fil_node_t *&file) {
  if (space->files.size() > 1) {
    ut_a(space->id == TRX_SYS_SPACE || space->purpose == FIL_TYPE_TEMPORARY ||
         space->id == dict_sys_t::s_log_space_first_id);

    for (auto &f : space->files) {
      if (f.size > *page_no) {
        file = &f;
        return (DB_SUCCESS);
      }

      *page_no -= f.size;
    }

  } else if (!space->files.empty()) {
    fil_node_t &f = space->files.front();

    if ((fsp_is_ibd_tablespace(space->id) && f.size == 0) ||
        f.size > *page_no) {
      /* We do not know the size of a single-table tablespace
      before we open the file */

      file = &f;

      return (DB_SUCCESS);

    } else {
#ifndef UNIV_HOTBACKUP
      if (space->id != TRX_SYS_SPACE && req_type.is_read() &&
          undo::is_inactive(space->id)) {
        file = nullptr;

        /* Page access request for a page that is
        outside the truncated UNDO tablespace bounds. */

        return (DB_TABLE_NOT_FOUND);
      }
#else  /* !UNIV_HOTBACKUP */
    /* In backup, is_under_construction() is always false */
#endif /* !UNIV_HOTBACKUP */
    }
  }

  file = nullptr;
  return (DB_ERROR);
}

#ifndef UNIV_HOTBACKUP
/** Read or write log file data synchronously.
@param[in]	type		IO context
@param[in]	page_id		page id
@param[in]	page_size	page size
@param[in]	byte_offset	remainder of offset in bytes; in AIO
                                this must be divisible by the OS block
                                size
@param[in]	len		how many bytes to read or write; this
                                must not cross a file boundary; in AIO
                                this must be a block size multiple
@param[in,out]	buf		buffer where to store read data or
                                from where to write
@return error code
@retval DB_SUCCESS on success */
dberr_t Fil_shard::do_redo_io(const IORequest &type, const page_id_t &page_id,
                              const page_size_t &page_size, ulint byte_offset,
                              ulint len, void *buf) {
  IORequest req_type(type);

  ut_ad(len > 0);
  ut_ad(req_type.is_log());
  ut_ad(req_type.validate());
  ut_ad(fil_validate_skip());
  ut_ad(byte_offset < UNIV_PAGE_SIZE);
  ut_ad(UNIV_PAGE_SIZE == (ulong)(1 << UNIV_PAGE_SIZE_SHIFT));

  if (req_type.is_read()) {
    srv_stats.data_read.add(len);

  } else if (req_type.is_write()) {
    ut_ad(!srv_read_only_mode);
    srv_stats.data_written.add(len);
  }

  fil_space_t *space = get_space_by_id(page_id.space());

  fil_node_t *file;
  page_no_t page_no = page_id.page_no();
  dberr_t err = get_file_for_io(req_type, space, &page_no, file);

  ut_a(file != nullptr);
  ut_a(err == DB_SUCCESS);
  ut_a(page_size.physical() == page_size.logical());

  os_offset_t offset = (os_offset_t)page_no * page_size.physical();

  offset += byte_offset;

  ut_a(file->size - page_no >=
       (byte_offset + len + (page_size.physical() - 1)) / page_size.physical());

  ut_a((len % OS_FILE_LOG_BLOCK_SIZE) == 0);
  ut_a(byte_offset % OS_FILE_LOG_BLOCK_SIZE == 0);

  /* Set encryption information. */
  fil_io_set_encryption(req_type, page_id, space);

  req_type.block_size(file->block_size);

  if (!file->is_open) {
    ut_a(file->n_pending == 0);

    bool success = open_file(file, false);

    ut_a(success);
  }

  if (req_type.is_read()) {
    err = os_file_read(req_type, file->handle, buf, offset, len);

  } else {
    ut_ad(!srv_read_only_mode);

    err = os_file_write(req_type, file->name, file->handle, buf, offset, len);
  }

  if (type.is_write()) {
    mutex_acquire();

    ++m_modification_counter;

    file->modification_counter = m_modification_counter;

    add_to_unflushed_list(file->space);

    mutex_release();
  }

  return (err);
}
#endif /* !UNIV_HOTBACKUP */

/** Read or write data. This operation could be asynchronous (aio).
@param[in]	type		IO context
@param[in]	sync		whether synchronous aio is desired
@param[in]	page_id		page id
@param[in]	page_size	page size
@param[in]	byte_offset	remainder of offset in bytes; in aio this
                                must be divisible by the OS block size
@param[in]	len		how many bytes to read or write; this must
                                not cross a file boundary; in AIO this must
                                be a block size multiple
@param[in,out]	buf		buffer where to store read data or from where
                                to write; in aio this must be appropriately
                                aligned
@param[in]	message		message for aio handler if !sync, else ignored
@param[in]	should_buffer   whether to buffer an aio request. AIO read
                                ahead uses this. If you plan to use this
                                parameter, make sure you remember to call
                                os_aio_dispatch_read_array_submit() when you're
                                ready to commit all your requests.
@return error code
@retval DB_SUCCESS on success
@retval DB_TABLESPACE_DELETED if the tablespace does not exist */
dberr_t Fil_shard::do_io(const IORequest &type, bool sync,
                         const page_id_t &page_id, const page_size_t &page_size,
                         ulint byte_offset, ulint len, void *buf, void *message,
                         trx_t *trx, bool should_buffer) {
  IORequest req_type(type);

  ut_ad(req_type.validate());

  ut_ad(len > 0);
  ut_ad(byte_offset < UNIV_PAGE_SIZE);
  ut_ad(!page_size.is_compressed() || byte_offset == 0);
  ut_ad(UNIV_PAGE_SIZE == (ulong)(1 << UNIV_PAGE_SIZE_SHIFT));

  ut_ad(fil_validate_skip());

#ifndef UNIV_HOTBACKUP
  /* ibuf bitmap pages must be read in the sync AIO mode: */
  ut_ad(recv_no_ibuf_operations || req_type.is_write() ||
        !ibuf_bitmap_page(page_id, page_size) || sync || req_type.is_log());

  AIO_mode aio_mode = get_AIO_mode(req_type, sync);

  if (req_type.is_read()) {
    srv_stats.data_read.add(len);

    if (aio_mode == AIO_mode::NORMAL && !recv_no_ibuf_operations &&
        ibuf_page(page_id, page_size, nullptr)) {
      /* Reduce probability of deadlock bugs
      in connection with ibuf: do not let the
      ibuf I/O handler sleep */

      req_type.clear_do_not_wake();

      aio_mode = AIO_mode::IBUF;
    }

  } else if (req_type.is_write()) {
    ut_ad(!srv_read_only_mode || fsp_is_system_temporary(page_id.space()));

    srv_stats.data_written.add(len);
  }
#else  /* !UNIV_HOTBACKUP */
  ut_a(sync);
  AIO_mode aio_mode = AIO_mode::SYNC;
#endif /* !UNIV_HOTBACKUP */

  /* Reserve the mutex and make sure that we can open at
  least one file while holding it, if the file is not already open */

  fil_space_t *space;

  bool slot = mutex_acquire_and_get_space(page_id.space(), space);

  /* If we are deleting a tablespace we don't allow async read
  operations on that. However, we do allow write operations and
  sync read operations. */
  if (space == nullptr ||
      (req_type.is_read() && !sync && space->stop_new_ops)) {
    if (slot) {
      release_open_slot(m_id);
    }

    mutex_release();

    if (!req_type.ignore_missing()) {
      if (space == nullptr) {
        ib::error(ER_IB_MSG_330)
            << "Trying to do I/O on a tablespace"
            << " which does not exist. I/O type: "
            << (req_type.is_read() ? "read" : "write") << ", page: " << page_id
            << ", I/O length: " << len << " bytes";
      } else {
        ib::error(ER_IB_MSG_331)
            << "Trying to do async read on a"
            << " tablespace which is being deleted."
            << " Tablespace name: \"" << space->name << "\", page: " << page_id
            << ", read length: " << len << " bytes";
      }
    }

    return (DB_TABLESPACE_DELETED);
  }

  ut_ad(aio_mode != AIO_mode::IBUF || fil_type_is_data(space->purpose));

  fil_node_t *file;
  page_no_t page_no = page_id.page_no();
  dberr_t err = get_file_for_io(req_type, space, &page_no, file);

  if (err == DB_TABLE_NOT_FOUND) {
    mutex_release();

    return (err);

  } else if (file == nullptr) {
    ut_ad(err == DB_ERROR);

    if (req_type.ignore_missing()) {
      if (slot) {
        release_open_slot(m_id);
      }

      mutex_release();

      return (DB_ERROR);
    }

    /* This is a hard error. */
    fil_report_invalid_page_access(page_id.page_no(), page_id.space(),
                                   space->name, byte_offset, len,
                                   req_type.is_read());
  }

#ifndef UNIV_HOTBACKUP
  if (UNIV_UNLIKELY(space->is_corrupt && srv_pass_corrupt_table)) {
    /* should ignore i/o for the crashed space */
    if (srv_pass_corrupt_table == 1 || req_type.is_write()) {
      complete_io(file, type);
      if (aio_mode == AIO_mode::NORMAL) {
        ut_a(space->purpose == FIL_TYPE_TABLESPACE);
        buf_page_io_complete(static_cast<buf_page_t *>(message));
      }
    }

    if (srv_pass_corrupt_table == 1 && req_type.is_read())
      return (DB_TABLESPACE_DELETED);
    else if (req_type.is_write())
      return (DB_SUCCESS);
  }
#endif

  bool opened = prepare_file_for_io(file, false);

  if (slot) {
    release_open_slot(m_id);
  }

  if (!opened) {
    if (fil_type_is_data(space->purpose) && fsp_is_ibd_tablespace(space->id)) {
      mutex_release();

      if (!req_type.ignore_missing()) {
        ib::error(ER_IB_MSG_332)
            << "Trying to do I/O to a tablespace"
               " which exists without an .ibd data"
            << " file. I/O type: " << (req_type.is_read() ? "read" : "write")
            << ", page: " << page_id_t(page_id.space(), page_no)
            << ", I/O length: " << len << " bytes";
      }

      return (DB_TABLESPACE_DELETED);
    }

    /* The tablespace is for log. Currently, we just assert here
    to prevent handling errors along the way fil_io returns.
    Also, if the log files are missing, it would be hard to
    promise the server can continue running. */
    ut_a(0);
  }

  /* Check that at least the start offset is within the bounds of a
  single-table tablespace, including rollback tablespaces. */
  if (file->size <= page_no && space->id != TRX_SYS_SPACE &&
      fil_type_is_data(space->purpose)) {
    if (req_type.ignore_missing()) {
      /* If we can tolerate the non-existent pages, we
      should return with DB_ERROR and let caller decide
      what to do. */

      complete_io(file, req_type);

      mutex_release();

      return (DB_ERROR);
    }

    /* This is a hard error. */
    fil_report_invalid_page_access(page_id.page_no(), page_id.space(),
                                   space->name, byte_offset, len,
                                   req_type.is_read());
  }

  mutex_release();

  ut_a(page_size.is_compressed() ||
       page_size.physical() == page_size.logical());

  os_offset_t offset = (os_offset_t)page_no * page_size.physical();

  offset += byte_offset;

  ut_a(file->size - page_no >=
       (byte_offset + len + (page_size.physical() - 1)) / page_size.physical());

  ut_a((len % OS_FILE_LOG_BLOCK_SIZE) == 0);
  ut_a(byte_offset % OS_FILE_LOG_BLOCK_SIZE == 0);

  /* Don't compress the log, page 0 of all tablespaces, tables
  compresssed with the old compression scheme and all pages from
  the system tablespace. */

  if (req_type.is_write() && !req_type.is_log() && !page_size.is_compressed() &&
      page_id.page_no() > 0 && IORequest::is_punch_hole_supported() &&
      file->punch_hole) {
    ut_ad(!req_type.is_log());

    req_type.set_punch_hole();

    req_type.compression_algorithm(space->compression_type);

  } else {
    req_type.clear_compressed();
  }

  if (page_size.is_compressed()) {
    req_type.mark_page_zip_compressed();
    req_type.set_zip_page_physical_size(page_size.physical());
    ut_ad(page_size.physical() > 0);
  }

  /* Set encryption information. */
  fil_io_set_encryption(req_type, page_id, space);

  req_type.block_size(file->block_size);

#ifdef UNIV_HOTBACKUP
  /* In mysqlbackup do normal I/O, not AIO */
  if (req_type.is_read()) {
    err = os_file_read(req_type, file->handle, buf, offset, len);

  } else {
    ut_ad(!srv_read_only_mode || fsp_is_system_temporary(page_id.space()));

    err = os_file_write(req_type, file->name, file->handle, buf, offset, len);
  }
#else /* UNIV_HOTBACKUP */
  /* Queue the aio request */
  err = os_aio(
      req_type, aio_mode, file->name, file->handle, buf, offset, len,
      fsp_is_system_temporary(page_id.space()) ? false : srv_read_only_mode,
      file, message, page_id.space(), trx, should_buffer);

#endif /* UNIV_HOTBACKUP */

  if (err == DB_IO_NO_PUNCH_HOLE) {
    err = DB_SUCCESS;

    if (file->punch_hole) {
      ib::warn(ER_IB_MSG_333) << "Punch hole failed for '" << file->name << "'";
    }

    fil_no_punch_hole(file);
  }

  /* We an try to recover the page from the double write buffer if
  the decompression fails or the page is corrupt. */

  ut_a(req_type.is_dblwr_recover() || err == DB_SUCCESS);

  if (sync) {
    /* The i/o operation is already completed when we return from
    os_aio: */

    mutex_acquire();

    complete_io(file, req_type);

    mutex_release();

    ut_ad(fil_validate_skip());
  }

  return (err);
}

#ifndef UNIV_HOTBACKUP
/** Read or write redo log data (synchronous buffered IO).
@param[in]	type		IO context
@param[in]	page_id		where to read or write
@param[in]	page_size	page size
@param[in]	byte_offset	remainder of offset in bytes
@param[in]	len		this must not cross a file boundary;
@param[in,out]	buf		buffer where to store read data or from where
                                to write
@retval DB_SUCCESS if all OK */
dberr_t fil_redo_io(const IORequest &type, const page_id_t &page_id,
                    const page_size_t &page_size, ulint byte_offset, ulint len,
                    void *buf) {
  ut_ad(type.is_log());

  auto shard = fil_system->shard_by_id(page_id.space());
#if defined(_WIN32) && defined(WIN_ASYNC_IO)
  /* On Windows we always open the redo log file in AIO mode. ie. we
  use the AIO API for the read/write even for sync IO. */
  return (shard->do_io(type, true, page_id, page_size, byte_offset, len, buf,
                       nullptr));
#else
  return (shard->do_redo_io(type, page_id, page_size, byte_offset, len, buf));
#endif /* _WIN32  || WIN_ASYNC_IO*/
}

/** Waits for an AIO operation to complete. This function is used to write the
handler for completed requests. The aio array of pending requests is divided
into segments (see os0file.cc for more info). The thread specifies which
segment it wants to wait for.
@param[in]	segment		The number of the segment in the AIO array
                                to wait for */
void fil_aio_wait(ulint segment) {
  fil_node_t *file;
  IORequest type;
  void *message;

  ut_ad(fil_validate_skip());

  dberr_t err = os_aio_handler(segment, &file, &message, &type);

  ut_a(err == DB_SUCCESS);

  if (file == nullptr) {
    ut_ad(srv_shutdown_state == SRV_SHUTDOWN_EXIT_THREADS);
    return;
  }

  srv_set_io_thread_op_info(segment, "complete io for file");

  auto shard = fil_system->shard_by_id(file->space->id);

  shard->mutex_acquire();

  shard->complete_io(file, type);

  shard->mutex_release();

  const ulint space_id= file->space->id;

  ut_ad(fil_validate_skip());

  /* Do the i/o handling */
  /* IMPORTANT: since i/o handling for reads will read also the insert
  buffer in tablespace 0, you have to be very careful not to introduce
  deadlocks in the i/o system. We keep tablespace 0 data files always
  open, and use a special i/o thread to serve insert buffer requests. */

  switch (file->space->purpose) {
    case FIL_TYPE_IMPORT:
    case FIL_TYPE_TEMPORARY:
    case FIL_TYPE_TABLESPACE:
      srv_set_io_thread_op_info(segment, "complete io for buf page");

      /* async single page writes from the dblwr buffer don't have
      access to the page */
      if (message != nullptr) {
        buf_page_t* bpage = static_cast<buf_page_t*>(message);
        if (!bpage) {
          return;
        }
        
        ulint offset = bpage->id.page_no();
        dberr_t err = buf_page_io_complete(bpage);
        if (err == DB_SUCCESS) {
          return;
        }
        
        ut_ad(type.is_read());
        if (recv_recovery_is_on() && !srv_force_recovery) {
          recv_sys->found_corrupt_fs = true;
        }
        
        if (fil_space_t* space = fil_space_acquire_for_io(space_id)) {
          if (space == file->space) {
            ib::error() << "Failed to read file '"
                        << file->name
                        << "' at offset " << offset
                        << ": " << ut_strerr(err);
          }
          fil_space_release_for_io(space);
        }
      }
      return;
    case FIL_TYPE_LOG:
      return;
  }

  ut_ad(0);
}
#endif /* !UNIV_HOTBACKUP */

/** Read or write data from a file.
@param[in]	type		IO context
@param[in]	sync		If true then do synchronous IO
@param[in]	page_id		page id
@param[in]	page_size	page size
@param[in]	byte_offset	remainder of offset in bytes; in aio this
                                must be divisible by the OS block size
@param[in]	len		how many bytes to read or write; this must
                                not cross a file boundary; in AIO this must
                                be a block size multiple
@param[in,out]	buf		buffer where to store read data or from where
                                to write; in AIO this must be appropriately
                                aligned
@param[in]	message		message for AIO handler if !sync, else ignored
@param[in]	should_buffer   whether to buffer an aio request. AIO read
                                ahead uses this. If you plan to use this
                                parameter, make sure you remember to call
                                os_aio_dispatch_read_array_submit() when you're
                                ready to commit all your requests.
@return error code
@retval DB_SUCCESS on success
@retval DB_TABLESPACE_DELETED if the tablespace does not exist */
dberr_t _fil_io(const IORequest &type, bool sync, const page_id_t &page_id,
                const page_size_t &page_size, ulint byte_offset, ulint len,
                void *buf, void *message, trx_t *trx, bool should_buffer) {
  auto shard = fil_system->shard_by_id(page_id.space());

  return (shard->do_io(type, sync, page_id, page_size, byte_offset, len, buf,
                       message, trx, should_buffer));
}

/** If the tablespace is on the unflushed list and there are no pending
flushes then remove from the unflushed list.
@param[in,out]	space		Tablespace to remove */
void Fil_shard::remove_from_unflushed_list(fil_space_t *space) {
  ut_ad(mutex_owned());

  if (space->is_in_unflushed_spaces && space_is_flushed(space)) {
    space->is_in_unflushed_spaces = false;

    UT_LIST_REMOVE(m_unflushed_spaces, space);
  }
}

/** Flushes to disk possible writes cached by the OS. */
void Fil_shard::redo_space_flush() {
  ut_ad(mutex_owned());
  ut_ad(m_id == REDO_SHARD);

  fil_space_t *space = fil_space_t::s_redo_space;

  if (space == nullptr) {
    space = get_space_by_id(dict_sys_t::s_log_space_first_id);
  } else {
    ut_ad(space == get_space_by_id(dict_sys_t::s_log_space_first_id));
  }

  ut_a(!space->stop_new_ops);
  ut_a(space->purpose == FIL_TYPE_LOG);

  /* Prevent dropping of the space while we are flushing */
  ++space->n_pending_flushes;

  for (auto &file : space->files) {
    ut_a(!file.is_raw_disk);

    int64_t old_mod_counter = file.modification_counter;

    if (old_mod_counter <= file.flush_counter) {
      continue;
    }

    ut_a(file.is_open);
    ut_a(file.space == space);

    ++fil_n_log_flushes;
    ++fil_n_pending_log_flushes;

    bool skip_flush = false;

    /* Wait for some other thread that is flushing. */
    while (file.n_pending_flushes > 0 && !skip_flush) {
      /* Release the mutex to avoid deadlock with
      the flushing thread. */

      int64_t sig_count = os_event_reset(file.sync_event);

      mutex_release();

      os_event_wait_low(file.sync_event, sig_count);

      mutex_acquire();

      if (file.flush_counter >= old_mod_counter) {
        skip_flush = true;
      }
    }

    if (!skip_flush) {
      ut_a(file.is_open);

      ++file.n_pending_flushes;

      mutex_release();

      os_file_flush(file.handle);

      mutex_acquire();

      os_event_set(file.sync_event);

      --file.n_pending_flushes;
    }

    if (file.flush_counter < old_mod_counter) {
      file.flush_counter = old_mod_counter;

      remove_from_unflushed_list(space);
    }

    --fil_n_pending_log_flushes;
  }

  --space->n_pending_flushes;
}

/** Flushes to disk possible writes cached by the OS. If the space does
not exist or is being dropped, does not do anything.
@param[in]	space_id	File space ID (this can be a group of log files
                                or a tablespace of the database) */
void Fil_shard::space_flush(space_id_t space_id) {
  ut_ad(mutex_owned());

  if (space_id == dict_sys_t::s_log_space_first_id) {
    redo_space_flush();
    return;
  }

  fil_space_t *space = get_space_by_id(space_id);

  if (space == nullptr || space->purpose == FIL_TYPE_TEMPORARY ||
      space->stop_new_ops) {
    return;
  }

  if (fil_buffering_disabled(space)) {
    /* No need to flush. User has explicitly disabled
    buffering. */
    ut_ad(!space->is_in_unflushed_spaces);
    ut_ad(space_is_flushed(space));
    ut_ad(space->n_pending_flushes == 0);

#ifdef UNIV_DEBUG
    for (const auto &file : space->files) {
      ut_ad(file.modification_counter == file.flush_counter);
      ut_ad(file.n_pending_flushes == 0);
    }
#endif /* UNIV_DEBUG */

    return;
  }

  /* Prevent dropping of the space while we are flushing */
  ++space->n_pending_flushes;

  for (auto &file : space->files) {
    int64_t old_mod_counter = file.modification_counter;

    if (old_mod_counter <= file.flush_counter) {
      continue;
    }

    ut_a(file.is_open);

    switch (space->purpose) {
      case FIL_TYPE_TEMPORARY:
        ut_ad(0);  // we already checked for this

      case FIL_TYPE_TABLESPACE:
      case FIL_TYPE_IMPORT:
        ++fil_n_pending_tablespace_flushes;
        break;

      case FIL_TYPE_LOG:
        ut_error;
        break;
    }

    bool skip_flush = false;
#ifdef _WIN32
    if (file.is_raw_disk) {
      skip_flush = true;
      ;
    }
#endif /* _WIN32 */

    while (file.n_pending_flushes > 0 && !skip_flush) {
      /* We want to avoid calling os_file_flush() on
      the file twice at the same time, because we do
      not know what bugs OS's may contain in file
      I/O */

      int64_t sig_count = os_event_reset(file.sync_event);

      mutex_release();

      os_event_wait_low(file.sync_event, sig_count);

      mutex_acquire();

      if (file.flush_counter >= old_mod_counter) {
        skip_flush = true;
      }
    }

    if (!skip_flush) {
      ut_a(file.is_open);

      ++file.n_pending_flushes;

      mutex_release();

      os_file_flush(file.handle);

      mutex_acquire();

      os_event_set(file.sync_event);

      --file.n_pending_flushes;
    }

    if (file.flush_counter < old_mod_counter) {
      file.flush_counter = old_mod_counter;

      remove_from_unflushed_list(space);
    }

    switch (space->purpose) {
      case FIL_TYPE_TEMPORARY:
        ut_ad(0);  // we already checked for this

      case FIL_TYPE_TABLESPACE:
      case FIL_TYPE_IMPORT:
        --fil_n_pending_tablespace_flushes;
        continue;

      case FIL_TYPE_LOG:
        ut_error;
    }

    ut_ad(0);
  }

  --space->n_pending_flushes;
}

/** Flushes to disk possible writes cached by the OS. If the space does
not exist or is being dropped, does not do anything.
@param[in]	space_id	File space ID (this can be a group of log files
                                or a tablespace of the database) */
void fil_flush(space_id_t space_id) {
  auto shard = fil_system->shard_by_id(space_id);

  shard->mutex_acquire();

  /* Note: Will release and reacquire the Fil_shard::mutex. */
  shard->space_flush(space_id);

  shard->mutex_release();
}

/** Flush any pending writes to disk for the redo log. */
void Fil_shard::flush_file_redo() {
  /* We never evict the redo log tablespace. It's for all
  practical purposes a read-only data structure. */

  mutex_acquire();

  redo_space_flush();

  mutex_release();
}

/** Collect the tablespace IDs of unflushed tablespaces in space_ids.
@param[in]	purpose		FIL_TYPE_TABLESPACE or FIL_TYPE_LOG,
                                can be ORred */
void Fil_shard::flush_file_spaces(uint8_t purpose) {
  Space_ids space_ids;

  ut_ad((purpose & FIL_TYPE_TABLESPACE) || (purpose & FIL_TYPE_LOG));

  mutex_acquire();

  for (auto space = UT_LIST_GET_FIRST(m_unflushed_spaces); space != nullptr;
       space = UT_LIST_GET_NEXT(unflushed_spaces, space)) {
    if ((to_int(space->purpose) & purpose) && !space->stop_new_ops) {
      space_ids.push_back(space->id);
    }
  }

  mutex_release();

  /* Flush the spaces.  It will not hurt to call fil_flush() on
  a non-existing space id. */
  for (auto space_id : space_ids) {
    mutex_acquire();

    space_flush(space_id);

    mutex_release();
  }
}

/** Flush the redo log writes to disk, possibly cached by the OS. */
void Fil_system::flush_file_redo() { m_shards[REDO_SHARD]->flush_file_redo(); }

/** Flush to disk the writes in file spaces of the given type
possibly cached by the OS.
@param[in]	purpose		FIL_TYPE_TABLESPACE or FIL_TYPE_LOG,
                                can be ORred */
void Fil_system::flush_file_spaces(uint8_t purpose) {
  for (auto shard : m_shards) {
    shard->flush_file_spaces(purpose);
  }
}

/** Flush to disk the writes in file spaces of the given type
possibly cached by the OS.
@param[in]     purpose FIL_TYPE_TABLESPACE or FIL_TYPE_LOG, can be ORred */
void fil_flush_file_spaces(uint8_t purpose) {
  fil_system->flush_file_spaces(purpose);
}

/** Flush to disk the writes in file spaces of the given type
possibly cached by the OS. */
void fil_flush_file_redo() { fil_system->flush_file_redo(); }

/** Returns true if file address is undefined.
@param[in]	addr		Address
@return true if undefined */
bool fil_addr_is_null(const fil_addr_t &addr) {
  return (addr.page == FIL_NULL);
}

/** Get the predecessor of a file page.
@param[in]	page		File page
@return FIL_PAGE_PREV */
page_no_t fil_page_get_prev(const byte *page) {
  return (mach_read_from_4(page + FIL_PAGE_PREV));
}

/** Get the successor of a file page.
@param[in]	page		File page
@return FIL_PAGE_NEXT */
page_no_t fil_page_get_next(const byte *page) {
  return (mach_read_from_4(page + FIL_PAGE_NEXT));
}

/** Sets the file page type.
@param[in,out]	page		File page
@param[in]	type		Page type */
void fil_page_set_type(byte *page, ulint type) {
  mach_write_to_2(page + FIL_PAGE_TYPE, type);
}

/** Reset the page type.
Data files created before MySQL 5.1 may contain garbage in FIL_PAGE_TYPE.
In MySQL 3.23.53, only undo log pages and index pages were tagged.
Any other pages were written with uninitialized bytes in FIL_PAGE_TYPE.
@param[in]	page_id	page number
@param[in,out]	page	page with invalid FIL_PAGE_TYPE
@param[in]	type	expected page type
@param[in,out]	mtr	mini-transaction */
void fil_page_reset_type(const page_id_t &page_id, byte *page, ulint type,
                         mtr_t *mtr) {
  ib::info(ER_IB_MSG_334) << "Resetting invalid page " << page_id << " type "
                          << fil_page_get_type(page) << " to " << type << ".";
  mlog_write_ulint(page + FIL_PAGE_TYPE, type, MLOG_2BYTES, mtr);
}

/** Closes the tablespace memory cache. */
void fil_close() {
  if (fil_system == nullptr) {
    return;
  }

  UT_DELETE(fil_system);

  fil_system = nullptr;
  fil_space_crypt_cleanup();
}

#ifndef UNIV_HOTBACKUP
/** Initializes a buffer control block when the buf_pool is created.
@param[in]	block		Pointer to the control block
@param[in]	frame		Pointer to buffer frame */
static void fil_buf_block_init(buf_block_t *block, byte *frame) {
  UNIV_MEM_DESC(frame, UNIV_PAGE_SIZE);

  block->frame = frame;

  block->page.io_fix = BUF_IO_NONE;
  /* There are assertions that check for this. */
  block->page.buf_fix_count = 1;
  block->page.state = BUF_BLOCK_READY_FOR_USE;

  page_zip_des_init(&block->page.zip);
}

struct Fil_page_iterator {
  /** File handle */
  pfs_os_file_t m_file;

  /** File path name */
  const char *m_filepath;

  /** From where to start */
  os_offset_t m_start;

  /** Where to stop */
  os_offset_t m_end;

  /* File size in bytes */
  os_offset_t m_file_size;

  /** Page size */
  size_t m_page_size;

  /** Number of pages to use for I/O */
  size_t m_n_io_buffers;

  /** Buffer to use for IO */
  byte *m_io_buffer;

  /** Encryption key */
  byte *m_encryption_key;

  /** Encruption iv */
  byte *m_encryption_iv;

  uint m_encryption_key_version;
  uint m_encryption_key_id;
  fil_space_crypt_t *m_crypt_data; /*!< Crypt data (if encrypted) */

};

/** TODO: This can be made parallel trivially by chunking up the file
and creating a callback per thread. Main benefit will be to use multiple
CPUs for checksums and compressed tables. We have to do compressed tables
block by block right now. Secondly we need to decompress/compress and copy
too much of data. These are CPU intensive.

Iterate over all the pages in the tablespace.
@param[in]	iter		Tablespace iterator
@param[in,out]	block		Block to use for IO
@param[in]	callback	Callback to inspect and update page contents
@retval DB_SUCCESS or error code */
static dberr_t fil_iterate(const Fil_page_iterator &iter, buf_block_t *block,
                           PageCallback &callback) {
  os_offset_t offset;
  size_t n_bytes;
  page_no_t page_no = 0;
  space_id_t space_id = callback.get_space_id();

  n_bytes = iter.m_n_io_buffers * iter.m_page_size;

  ut_ad(!srv_read_only_mode);

  /* For old style compressed tables we do a lot of useless copying
  for non-index pages. Unfortunately, it is required by
  buf_zip_decompress() */

  ulint read_type = IORequest::READ;
  ulint write_type = IORequest::WRITE;

  for (offset = iter.m_start; offset < iter.m_end; offset += n_bytes) {

    IORequest read_request(read_type);

    byte *io_buffer = iter.m_io_buffer;

    block->frame = io_buffer;

    if (callback.get_page_size().is_compressed()) {
      page_zip_des_init(&block->page.zip);
      page_zip_set_size(&block->page.zip, iter.m_page_size);

      block->page.size.copy_from(
          page_size_t(iter.m_page_size, univ_page_size.logical(), true));

      block->page.zip.data = block->frame + UNIV_PAGE_SIZE;
      ut_d(block->page.zip.m_external = true);
      ut_ad(iter.m_page_size == callback.get_page_size().physical());

      read_request.mark_page_zip_compressed();
      read_request.set_zip_page_physical_size(iter.m_page_size);

      /* Zip IO is done in the compressed page buffer. */
      io_buffer = block->page.zip.data;
    } else {
      io_buffer = iter.m_io_buffer;
    }

    /* We have to read the exact number of bytes. Otherwise the
    InnoDB IO functions croak on failed reads. */

    n_bytes = static_cast<ulint>(
        ut_min(static_cast<os_offset_t>(n_bytes), iter.m_end - offset));

    ut_ad(n_bytes > 0);
    ut_ad(!(n_bytes % iter.m_page_size));

    const bool encrypted_with_keyring = iter.m_crypt_data != NULL &&
                                        iter.m_crypt_data->type != CRYPT_SCHEME_UNENCRYPTED;
    dberr_t err;

    /* For encrypted table, set encryption information. */

    if ((iter.m_encryption_key != NULL || encrypted_with_keyring) && offset != 0) {
      read_request.encryption_key(encrypted_with_keyring ? iter.m_crypt_data->tablespace_key : iter.m_encryption_key,
                                  ENCRYPTION_KEY_LEN, false,
                                  encrypted_with_keyring ? iter.m_crypt_data->iv : iter.m_encryption_iv,
                                  0, iter.m_encryption_key_id,
                                  encrypted_with_keyring ? iter.m_crypt_data->tablespace_iv : NULL,
                                  encrypted_with_keyring ? iter.m_crypt_data->tablespace_key : NULL);
    
      read_request.encryption_algorithm(iter.m_crypt_data ? Encryption::KEYRING : Encryption::AES);
      if (iter.m_crypt_data) {
        read_request.encryption_rotation(iter.m_crypt_data->encryption_rotation);
      } else
        read_request.encryption_rotation(Encryption::NO_ROTATION);
    }

    err = os_file_read(read_request, iter.m_file, io_buffer, offset,
                       (ulint)n_bytes);

    if (err != DB_SUCCESS) {
      ib::error(ER_IB_MSG_335) << "os_file_read() failed";

      return (err);
    }

    size_t n_pages_read;
    bool updated = false;
    os_offset_t page_off = offset;

    n_pages_read = (ulint)n_bytes / iter.m_page_size;

    for (size_t i = 0; i < n_pages_read; ++i) {
      buf_block_set_file_page(block, page_id_t(space_id, page_no++));

      if ((err = callback(page_off, block)) != DB_SUCCESS) {
        return (err);

      } else if (!updated) {
        updated = buf_block_get_state(block) == BUF_BLOCK_FILE_PAGE;
      }

      buf_block_set_state(block, BUF_BLOCK_NOT_USED);
      buf_block_set_state(block, BUF_BLOCK_READY_FOR_USE);

      page_off += iter.m_page_size;
      block->frame += iter.m_page_size;
    }

    IORequest write_request(write_type);

    /* For encrypted table, set encryption information. */
    if (iter.m_encryption_key != NULL && offset != 0 && iter.m_crypt_data == NULL) {
      write_request.encryption_key(iter.m_encryption_key, ENCRYPTION_KEY_LEN, false,
                                   iter.m_encryption_iv, iter.m_encryption_key_version,
                                   iter.m_encryption_key_id, NULL, NULL);
      write_request.encryption_algorithm(Encryption::AES);
    } else if (offset != 0 && iter.m_crypt_data) {
      write_request.encryption_key(iter.m_encryption_key, ENCRYPTION_KEY_LEN, false,
                                   iter.m_encryption_iv, iter.m_encryption_key_version,
                                   iter.m_crypt_data->key_id, NULL, NULL);
    
      write_request.encryption_algorithm(Encryption::KEYRING);
      
      if (callback.get_page_size().is_compressed()) {
        write_request.mark_page_zip_compressed();
        write_request.set_zip_page_physical_size(iter.m_page_size);
      }
    }

    /* A page was updated in the set, write back to disk.
    Note: We don't have the compression algorithm, we write
    out the imported file as uncompressed. */

    if (updated && (err = os_file_write(write_request, iter.m_filepath,
                                        iter.m_file, io_buffer, offset,
                                        (ulint)n_bytes)) != DB_SUCCESS) {
      /* This is not a hard error */
      if (err == DB_IO_NO_PUNCH_HOLE) {
        err = DB_SUCCESS;
        write_type &= ~IORequest::PUNCH_HOLE;

      } else {
        ib::error(ER_IB_MSG_336) << "os_file_write() failed";

        return (err);
      }
    }
  }

  return (DB_SUCCESS);
}

/** Iterate over all the pages in the tablespace.
@param[in,out]	table		the table definiton in the server
@param[in]	n_io_buffers	number of blocks to read and write together
@param[in]	callback	functor that will do the page updates
@return DB_SUCCESS or error code */
dberr_t fil_tablespace_iterate(dict_table_t *table, ulint n_io_buffers,
                               PageCallback &callback) {
  dberr_t err;
  pfs_os_file_t file;
  char *filepath;
  bool success;

  ut_a(n_io_buffers > 0);
  ut_ad(!srv_read_only_mode);

  DBUG_EXECUTE_IF("ib_import_trigger_corruption_1", return (DB_CORRUPTION););

  /* Make sure the data_dir_path is set. */
  dd_get_and_save_data_dir_path<dd::Table>(table, nullptr, false);

  std::string path = dict_table_get_datadir(table);

  filepath = Fil_path::make(path, table->name.m_name, IBD, true);

  if (filepath == nullptr) {
    return (DB_OUT_OF_MEMORY);
  }

  file = os_file_create_simple_no_error_handling(
      innodb_data_file_key, filepath, OS_FILE_OPEN, OS_FILE_READ_WRITE,
      srv_read_only_mode, &success);

  DBUG_EXECUTE_IF("fil_tablespace_iterate_failure", {
    static bool once;

    if (!once || ut_rnd_interval(0, 10) == 5) {
      once = true;
      success = false;
      os_file_close(file);
    }
  });

  if (!success) {
    /* The following call prints an error message */
    os_file_get_last_error(true);

    ib::error(ER_IB_MSG_337) << "Trying to import a tablespace, but could not"
                                " open the tablespace file "
                             << filepath;

    ut_free(filepath);

    return (DB_TABLESPACE_NOT_FOUND);

  } else {
    err = DB_SUCCESS;
  }

  callback.set_file(filepath, file);

  os_offset_t file_size = os_file_get_size(file);
  ut_a(file_size != (os_offset_t)-1);

  /* The block we will use for every physical page */
  buf_block_t *block;

  block = reinterpret_cast<buf_block_t *>(ut_zalloc_nokey(sizeof(*block)));

  mutex_create(LATCH_ID_BUF_BLOCK_MUTEX, &block->mutex);

  /* Allocate a page to read in the tablespace header, so that we
  can determine the page size and zip size (if it is compressed).
  We allocate an extra page in case it is a compressed table. One
  page is to ensure alignement. */

  void *page_ptr = ut_malloc_nokey(3 * UNIV_PAGE_SIZE);
  byte *page = static_cast<byte *>(ut_align(page_ptr, UNIV_PAGE_SIZE));

  fil_buf_block_init(block, page);

  /* Read the first page and determine the page and zip size. */

  IORequest request(IORequest::READ);

  err = os_file_read_first_page(request, file, page, UNIV_PAGE_SIZE);

  if (err != DB_SUCCESS) {
    err = DB_IO_ERROR;

  } else if ((err = callback.init(file_size, block)) == DB_SUCCESS) {
    Fil_page_iterator iter;

    iter.m_file = file;
    iter.m_start = 0;
    iter.m_end = file_size;
    iter.m_filepath = filepath;
    iter.m_file_size = file_size;
    iter.m_n_io_buffers = n_io_buffers;
    iter.m_page_size = callback.get_page_size().physical();

    /* Set encryption info. */
    ulint space_flags = callback.get_space_flags();
    iter.m_crypt_data = fil_space_read_crypt_data(callback.get_page_size(), page);
    
    /* read (optional) crypt data */
    if(iter.m_crypt_data && iter.m_crypt_data->type != CRYPT_SCHEME_UNENCRYPTED) {
      ut_ad(FSP_FLAGS_GET_ENCRYPTION(space_flags));
      iter.m_encryption_key_id = iter.m_crypt_data->key_id;
      
      Encryption::get_latest_tablespace_key(iter.m_crypt_data->key_id, &iter.m_encryption_key_version, &iter.m_encryption_key);
      if (iter.m_encryption_key == NULL)
        err = DB_DECRYPTION_FAILED;
    } else {
      /* Set encryption info. */
      iter.m_encryption_key = table->encryption_key;
      iter.m_encryption_iv = table->encryption_iv;
      iter.m_encryption_key_version = ~0; //TODO:Robert:flipping bits so to make this a marker that tablespace key id used
    }

    /* Check encryption is matched or not. */
    if (err == DB_SUCCESS && FSP_FLAGS_GET_ENCRYPTION(space_flags)) {
      ut_ad(iter.m_encryption_key != NULL);

      if (!dd_is_table_in_encrypted_tablespace(table)) {
        ib::error(ER_IB_MSG_338) << "Table is not in an encrypted"
                                    " tablespace, but the data file which"
                                    " trying to import is an encrypted"
                                    " tablespace";

        err = DB_IO_NO_ENCRYPT_TABLESPACE;
      }
    }

    if (err == DB_SUCCESS) {
      /* Compressed pages can't be optimised for block IO
      for now.  We do the IMPORT page by page. */

      if (callback.get_page_size().is_compressed()) {
        iter.m_n_io_buffers = 1;
        ut_a(iter.m_page_size == callback.get_page_size().physical());
      }

      /** Add an extra page for compressed page scratch
      area. */
      void *io_buffer =
          ut_malloc_nokey((2 + iter.m_n_io_buffers) * UNIV_PAGE_SIZE);

      iter.m_io_buffer =
          static_cast<byte *>(ut_align(io_buffer, UNIV_PAGE_SIZE));

      err = fil_iterate(iter, block, callback);

      ut_free(io_buffer);
    }

    if (iter.m_crypt_data) {
      fil_space_destroy_crypt_data(&iter.m_crypt_data);
      if (iter.m_encryption_key != NULL)
        my_free(iter.m_encryption_key);
    }
  }

  if (err == DB_SUCCESS) {
    ib::info(ER_IB_MSG_339) << "Sync to disk";

    if (!os_file_flush(file)) {
      ib::info(ER_IB_MSG_340) << "os_file_flush() failed!";
      err = DB_IO_ERROR;
    } else {
      ib::info(ER_IB_MSG_341) << "Sync to disk - done!";
    }
  }

  os_file_close(file);

  ut_free(page_ptr);
  ut_free(filepath);

  mutex_free(&block->mutex);

  ut_free(block);

  return (err);
}
#endif /* !UNIV_HOTBACKUP */

/** Set the tablespace table size.
@param[in]	page	a page belonging to the tablespace */
void PageCallback::set_page_size(const buf_frame_t *page) UNIV_NOTHROW {
  m_page_size.copy_from(fsp_header_get_page_size(page));
}

/** Delete the tablespace file and any related files like .cfg.
This should not be called for temporary tables.
@param[in]	path		File path of the IBD tablespace
@return true on success */
bool fil_delete_file(const char *path) {
  bool success = true;

  /* Force a delete of any stale .ibd files that are lying around. */
  success = os_file_delete_if_exists(innodb_data_file_key, path, nullptr);

  char *cfg_filepath = Fil_path::make_cfg(path);

  if (cfg_filepath != nullptr) {
    os_file_delete_if_exists(innodb_data_file_key, cfg_filepath, nullptr);

    ut_free(cfg_filepath);
  }

  char *cfp_filepath = Fil_path::make_cfp(path);

  if (cfp_filepath != nullptr) {
    os_file_delete_if_exists(innodb_data_file_key, cfp_filepath, nullptr);

    ut_free(cfp_filepath);
  }

  return (success);
}

#ifndef UNIV_HOTBACKUP
/** Check if swapping two .ibd files can be done without failure.
@param[in]	old_table	old table
@param[in]	new_table	new table
@param[in]	tmp_name	temporary table name
@return innodb error code */
dberr_t fil_rename_precheck(const dict_table_t *old_table,
                            const dict_table_t *new_table,
                            const char *tmp_name) {
  dberr_t err;

  bool old_is_file_per_table = dict_table_is_file_per_table(old_table);

  bool new_is_file_per_table = dict_table_is_file_per_table(new_table);

  /* If neither table is file-per-table,
  there will be no renaming of files. */
  if (!old_is_file_per_table && !new_is_file_per_table) {
    return (DB_SUCCESS);
  }

  auto old_dir = dict_table_get_datadir(old_table);

  char *old_path =
      Fil_path::make(old_dir, old_table->name.m_name, IBD, !old_dir.empty());

  if (old_path == nullptr) {
    return (DB_OUT_OF_MEMORY);
  }

  if (old_is_file_per_table) {
    char *tmp_path = Fil_path::make(old_dir, tmp_name, IBD, !old_dir.empty());

    if (tmp_path == nullptr) {
      ut_free(old_path);
      return (DB_OUT_OF_MEMORY);
    }

    /* Temp filepath must not exist. */
    err = fil_rename_tablespace_check(old_table->space, old_path, tmp_path,
                                      dict_table_is_discarded(old_table));

    if (err != DB_SUCCESS) {
      ut_free(old_path);
      ut_free(tmp_path);
      return (err);
    }

    ut_free(tmp_path);
  }

  if (new_is_file_per_table) {
    auto new_dir = dict_table_get_datadir(new_table);

    char *new_path =
        Fil_path::make(new_dir, new_table->name.m_name, IBD, !new_dir.empty());

    if (new_path == nullptr) {
      ut_free(old_path);
      return (DB_OUT_OF_MEMORY);
    }

    /* Destination filepath must not exist unless this ALTER
    TABLE starts and ends with a file_per-table tablespace. */
    if (!old_is_file_per_table) {
      err = fil_rename_tablespace_check(new_table->space, new_path, old_path,
                                        dict_table_is_discarded(new_table));

      if (err != DB_SUCCESS) {
        ut_free(old_path);
        ut_free(new_path);
        return (err);
      }
    }

    ut_free(new_path);
  }

  ut_free(old_path);

  return (DB_SUCCESS);
}
#endif /* !UNIV_HOTBACKUP */

/** Note that the file system where the file resides doesn't support PUNCH HOLE.
Called from AIO handlers when IO returns DB_IO_NO_PUNCH_HOLE
@param[in,out]	file		file to set */
void fil_no_punch_hole(fil_node_t *file) { file->punch_hole = false; }

/** Set the compression type for the tablespace of a table
@param[in]	table		The table that should be compressed
@param[in]	algorithm	Text representation of the algorithm
@return DB_SUCCESS or error code */
dberr_t fil_set_compression(dict_table_t *table, const char *algorithm) {
  ut_ad(table != nullptr);

  /* We don't support Page Compression for the system tablespace,
  the temporary tablespace, or any general tablespace because
  COMPRESSION is set by TABLE DDL, not TABLESPACE DDL. There is
  no other technical reason.  Also, do not use it for missing
  tables or tables with compressed row_format. */
  if (table->file_unreadable ||
      !DICT_TF2_FLAG_IS_SET(table, DICT_TF2_USE_FILE_PER_TABLE) ||
      DICT_TF2_FLAG_IS_SET(table, DICT_TF2_TEMPORARY) ||
      page_size_t(table->flags).is_compressed()) {
    return (DB_IO_NO_PUNCH_HOLE_TABLESPACE);
  }

  dberr_t err;
  Compression compression;

  if (algorithm == nullptr || strlen(algorithm) == 0) {
#ifndef UNIV_DEBUG
    compression.m_type = Compression::NONE;
#else /* UNIV_DEBUG */
    /* This is a Debug tool for setting compression on all
    compressible tables not otherwise specified. */
    switch (srv_debug_compress) {
      case Compression::LZ4:
      case Compression::ZLIB:
      case Compression::NONE:

        compression.m_type = static_cast<Compression::Type>(srv_debug_compress);
        break;

      default:
        compression.m_type = Compression::NONE;
    }

#endif /* UNIV_DEBUG */

    err = DB_SUCCESS;

  } else {
    err = Compression::check(algorithm, &compression);
  }

  fil_space_t *space = fil_space_get(table->space);

  if (space == nullptr) {
    return (DB_NOT_FOUND);
  }

  space->compression_type = compression.m_type;

  if (space->compression_type != Compression::NONE) {
    if (!space->files.front().punch_hole) {
      return (DB_IO_NO_PUNCH_HOLE_FS);
    }
  }

  return (err);
}

/** Get the compression algorithm for a tablespace.
@param[in]	space_id	Space ID to check
@return the compression algorithm */
Compression::Type fil_get_compression(space_id_t space_id) {
  fil_space_t *space = fil_space_get(space_id);

  return (space == nullptr ? Compression::NONE : space->compression_type);
}

/** Set the encryption type for the tablespace
@param[in] space_id		Space ID of tablespace for which to set
@param[in] algorithm		Encryption algorithm
@param[in] key			Encryption key
@param[in] iv			Encryption iv
@return DB_SUCCESS or error code */
dberr_t fil_set_encryption(space_id_t space_id, Encryption::Type algorithm,
                           byte *key, byte *iv, bool acquire_mutex) {
  auto shard = fil_system->shard_by_id(space_id);

  if (acquire_mutex)
    shard->mutex_acquire();

  fil_space_t *space = shard->get_space_by_id(space_id);

  if (space == nullptr) {
    if (acquire_mutex) {
      shard->mutex_release();
    }
    return (DB_NOT_FOUND);
  }

  if (key == nullptr) {
    Encryption::random_value(space->encryption_key);
  } else {
    memcpy(space->encryption_key, key, ENCRYPTION_KEY_LEN);
  }

  space->encryption_klen = ENCRYPTION_KEY_LEN;

  if (iv == nullptr) {
    Encryption::random_value(space->encryption_iv);
  } else {
    memcpy(space->encryption_iv, iv, ENCRYPTION_KEY_LEN);
  }

  ut_ad(algorithm != Encryption::NONE);
  space->encryption_type = algorithm;

  if (acquire_mutex) {
    shard->mutex_release();
  }

  return (DB_SUCCESS);
}

/** Enable encryption of temporary tablespace
@param[in,out]	space	tablespace object
@return DB_SUCCESS on success, DB_ERROR on failure */
dberr_t fil_temp_update_encryption(fil_space_t *space) {
  /* Make sure the keyring is loaded. */
  if (!Encryption::check_keyring()) {
    ib::error() << "Can't set temporary tablespace"
                << " to be encrypted because"
                << " keyring plugin is not"
                << " available.";
    return (DB_ERROR);
  }

  if (!fsp_enable_encryption(space)) {
    ib::error() << "Can't set temporary tablespace"
                << " to be encrypted.";
    return (DB_ERROR);
  }

  const dberr_t err =
      fil_set_encryption(space->id, Encryption::AES, nullptr, nullptr);

  ut_ad(err == DB_SUCCESS);

  return (err);
}

/** Rotate the tablespace key by new master key.
@param[in]	space	tablespace object
@return true if the re-encrypt suceeds */
static bool encryption_rotate_low(fil_space_t *space) {
  bool success = true;
  if (space->encryption_type == Encryption::AES) {
    mtr_t mtr;
    mtr_start(&mtr);

    if (fsp_is_system_temporary(space->id)) {
      mtr_set_log_mode(&mtr, MTR_LOG_NO_REDO);
    }

    mtr_x_lock_space(space, &mtr);

    byte encrypt_info[ENCRYPTION_INFO_SIZE];
    memset(encrypt_info, 0, ENCRYPTION_INFO_SIZE);

    if (!fsp_header_rotate_encryption(space, encrypt_info, &mtr)) {
      success = false;
    }
    mtr_commit(&mtr);
  }
  return (success);
}

/** Reset the encryption type for the tablespace
@param[in] space_id		Space ID of tablespace for which to set
@return DB_SUCCESS or error code */
dberr_t fil_reset_encryption(space_id_t space_id) {
  ut_ad(space_id != TRX_SYS_SPACE);

  if (fsp_is_system_or_temp_tablespace(space_id)) {
    return (DB_IO_NO_ENCRYPT_TABLESPACE);
  }

  auto shard = fil_system->shard_by_id(space_id);

  shard->mutex_acquire();

  fil_space_t *space = shard->get_space_by_id(space_id);

  if (space == NULL) {
    shard->mutex_release();
    return (DB_NOT_FOUND);
  }

  memset(space->encryption_key, 0, ENCRYPTION_KEY_LEN);
  space->encryption_klen = 0;

  memset(space->encryption_iv, 0, ENCRYPTION_KEY_LEN);

  space->encryption_type = Encryption::NONE;

  shard->mutex_release();

  return (DB_SUCCESS);
}

#ifndef UNIV_HOTBACKUP
/** Rotate the tablespace keys by new master key.
@param[in,out]	shard		Rotate the keys in this shard
@return true if the re-encrypt succeeds */
bool Fil_system::encryption_rotate_in_a_shard(Fil_shard *shard) {
  for (auto &elem : shard->m_spaces) {
    auto space = elem.second;

    /* Skip if space is not master encrypted */

    if (space->encryption_type != Encryption::AES) {
      continue;
    }

    /* Skip unencypted tablespaces. Encrypted redo log
    tablespaces is handled in function log_rotate_encryption. */

    if (fsp_is_system_tablespace(space->id) || space->purpose == FIL_TYPE_LOG) {
      continue;
    }

    /* Skip the undo tablespace when it's in default key status,
    since it's the first server startup after bootstrap, and the
    server uuid is not ready yet. */

    if (fsp_is_undo_tablespace(space->id) &&
        Encryption::s_master_key_id == ENCRYPTION_DEFAULT_MASTER_KEY_ID) {
      continue;
    }

    /* Skip the temporary tablespace when it's in default key status,
    since it's the first server startup after bootstrap, and the
    server uuid is not ready yet. */
    if (fsp_is_system_temporary(space->id) &&
        Encryption::s_master_key_id == ENCRYPTION_DEFAULT_MASTER_KEY_ID)
      continue;

    MDL_ticket *mdl_ticket = nullptr;
    /* Take MDL on UNDO tablespace to make it mutually exclusive with
    UNDO tablespace truncation. For other tablespaces MDL is not required
    here. */
    if (fsp_is_undo_tablespace(space->id)) {
      while (dd::acquire_exclusive_tablespace_mdl(current_thd, space->name,
                                                  false, &mdl_ticket, false)) {
        os_thread_sleep(20);
      }
      ut_ad(mdl_ticket != nullptr);
    }

    /* Rotate the encrypted tablespaces. */
    bool success = encryption_rotate_low(space);

    if (mdl_ticket != nullptr) {
      dd_release_mdl(mdl_ticket);
    }

    if (!success) {
      return (false);
    }

    DBUG_EXECUTE_IF("ib_crash_during_rotation_for_encryption", DBUG_SUICIDE(););
  }

  return (true);
}

/** Rotate the tablespace keys by new master key.
@return true if the re-encrypt succeeds */
bool Fil_system::encryption_rotate_all() {
  for (auto shard : m_shards) {
    // FIXME: We don't acquire the fil_sys::mutex here. Why?

    bool success = encryption_rotate_in_a_shard(shard);

    if (!success) {
      return (false);
    }
  }

  return (true);
}

/** Rotate the tablespace keys by new master key.
@return true if the re-encrypt succeeds */
bool fil_encryption_rotate() { return (fil_system->encryption_rotate_all()); }

bool fil_encryption_rotate_global(const space_id_vec &space_ids) {
  for (space_id_t space_id : space_ids) {
    fil_space_t *space = fil_space_acquire(space_id);

    bool success = encryption_rotate_low(space);

    fil_space_release(space);

    if (!success) {
      return (false);
    }
  }
  return (true);
}

#endif /* !UNIV_HOTBACKUP */

/** Constructor
@param[in]	path		pathname (may also include the file basename)
                                It's the callers responsibility to ensure that
                                the path is normalized. */
Fil_path::Fil_path(const std::string &path) : m_path(path) {
  m_abs_path = get_real_path(m_path);
}

/** Constructor
@param[in]	path		pathname (may also include the file basename)
                                It's the callers responsibility to ensure that
                                the path is normalized.
@param[in]	len	length of the path, in bytes */
Fil_path::Fil_path(const char *path, size_t len) : m_path(path, len) {
  m_abs_path = get_real_path(m_path);
}

/** Default constructor. */
Fil_path::Fil_path() : m_path(), m_abs_path() { /* No op */
}

/** Destructor */
Fil_path::~Fil_path() { /* No op */
}

/** @return true if the path exists and is a file . */
os_file_type_t Fil_path::get_file_type(const std::string &path) {
  const std::string *ptr;
  os_file_type_t type;
  bool exists;

#ifdef _WIN32
  /* Temporarily strip the trailing_separator since it will cause
  stat64() to fail on Windows unless the path is the root of some
  drive; like "C:\".  _stat64() will fail if it is "C:". */

  std::string p{path};

  if (path.length() > 3 && is_separator(path.back()) &&
      path.at(p.length() - 2) != ':') {
    p.pop_back();
  }

  ptr = &p;
#else
  ptr = &path;
#endif /* WIN32 */

  os_file_status(ptr->c_str(), &exists, &type);

  return (type);
}

/** @return true if the path exists and is a file . */
bool Fil_path::is_file_and_exists() const {
  return (get_file_type(m_abs_path) == OS_FILE_TYPE_FILE);
}

/** @return true if the path exists and is a directory. */
bool Fil_path::is_directory_and_exists() const {
  return (get_file_type(m_abs_path) == OS_FILE_TYPE_DIR);
}

/** This validation is only for ':'.
@return true if the path is valid. */
bool Fil_path::is_valid() const {
  auto count = std::count(m_path.begin(), m_path.end(), ':');

  if (count == 0) {
    return (true);
  }

#ifdef _WIN32
  /* Do not allow names like "C:name.ibd" because it
  specifies the "C:" drive but allows a relative location.
  It should be like "c:\". If a single colon is used it
  must be the second byte and the third byte must be a
  separator. */

  /* 8 == strlen("c:\a,ibd") */
  if (count == 1 && m_path.length() >= 8 && isalpha(m_path.at(0)) &&
      m_path.at(1) == ':' && (m_path.at(2) == '\\' || m_path.at(2) == '/')) {
    return (true);
  }
#endif /* _WIN32 */

  return (false);
}

/** Sets the flags of the tablespace. The tablespace must be locked
in MDL_EXCLUSIVE MODE.
@param[in]	space	tablespace in-memory struct
@param[in]	flags	tablespace flags */
void fil_space_set_flags(fil_space_t *space, ulint flags) {
  ut_ad(fsp_flags_is_valid(flags));

  rw_lock_x_lock(&space->latch);

  ut_a(flags < std::numeric_limits<uint32_t>::max());
  space->flags = (uint32_t)flags;

  rw_lock_x_unlock(&space->latch);
}

/* Unit Tests */
#ifdef UNIV_ENABLE_UNIT_TEST_MAKE_FILEPATH
#define MF Fil_path::make
#define DISPLAY ib::info(ER_IB_MSG_342) << path
void test_make_filepath() {
  char *path;
  const char *long_path =
      "this/is/a/very/long/path/including/a/very/"
      "looooooooooooooooooooooooooooooooooooooooooooooooo"
      "oooooooooooooooooooooooooooooooooooooooooooooooooo"
      "oooooooooooooooooooooooooooooooooooooooooooooooooo"
      "oooooooooooooooooooooooooooooooooooooooooooooooooo"
      "oooooooooooooooooooooooooooooooooooooooooooooooooo"
      "oooooooooooooooooooooooooooooooooooooooooooooooooo"
      "oooooooooooooooooooooooooooooooooooooooooooooooooo"
      "oooooooooooooooooooooooooooooooooooooooooooooooooo"
      "oooooooooooooooooooooooooooooooooooooooooooooooooo"
      "oooooooooooooooooooooooooooooooooooooooooooooooong"
      "/folder/name";
  path = MF("/this/is/a/path/with/a/filename", nullptr, IBD, false);
  DISPLAY;
  path = MF("/this/is/a/path/with/a/filename", nullptr, ISL, false);
  DISPLAY;
  path = MF("/this/is/a/path/with/a/filename", nullptr, CFG, false);
  DISPLAY;
  path = MF("/this/is/a/path/with/a/filename", nullptr, CFP, false);
  DISPLAY;
  path = MF("/this/is/a/path/with/a/filename.ibd", nullptr, IBD, false);
  DISPLAY;
  path = MF("/this/is/a/path/with/a/filename.ibd", nullptr, IBD, false);
  DISPLAY;
  path = MF("/this/is/a/path/with/a/filename.dat", nullptr, IBD, false);
  DISPLAY;
  path = MF(nullptr, "tablespacename", NO_EXT, false);
  DISPLAY;
  path = MF(nullptr, "tablespacename", IBD, false);
  DISPLAY;
  path = MF(nullptr, "dbname/tablespacename", NO_EXT, false);
  DISPLAY;
  path = MF(nullptr, "dbname/tablespacename", IBD, false);
  DISPLAY;
  path = MF(nullptr, "dbname/tablespacename", ISL, false);
  DISPLAY;
  path = MF(nullptr, "dbname/tablespacename", CFG, false);
  DISPLAY;
  path = MF(nullptr, "dbname/tablespacename", CFP, false);
  DISPLAY;
  path = MF(nullptr, "dbname\\tablespacename", NO_EXT, false);
  DISPLAY;
  path = MF(nullptr, "dbname\\tablespacename", IBD, false);
  DISPLAY;
  path = MF("/this/is/a/path", "dbname/tablespacename", IBD, false);
  DISPLAY;
  path = MF("/this/is/a/path", "dbname/tablespacename", IBD, true);
  DISPLAY;
  path = MF("./this/is/a/path", "dbname/tablespacename.ibd", IBD, true);
  DISPLAY;
  path = MF("this\\is\\a\\path", "dbname/tablespacename", IBD, true);
  DISPLAY;
  path = MF("/this/is/a/path", "dbname\\tablespacename", IBD, true);
  DISPLAY;
  path = MF(long_path, nullptr, IBD, false);
  DISPLAY;
  path = MF(long_path, "tablespacename", IBD, false);
  DISPLAY;
  path = MF(long_path, "tablespacename", IBD, true);
  DISPLAY;
}
#endif /* UNIV_ENABLE_UNIT_TEST_MAKE_FILEPATH */

/** Release the reserved free extents.
@param[in]	n_reserved	number of reserved extents */
void fil_space_t::release_free_extents(ulint n_reserved) {
#ifndef UNIV_HOTBACKUP
  ut_ad(rw_lock_own(&latch, RW_LOCK_X));
#endif /* !UNIV_HOTBACKUP */

  ut_a(n_reserved < std::numeric_limits<uint32_t>::max());
  ut_a(n_reserved_extents >= n_reserved);

  n_reserved_extents -= (uint32_t)n_reserved;
}

#ifndef UNIV_HOTBACKUP

#ifdef UNIV_DEBUG

/** Print the extent descriptor pages of this tablespace into
the given file.
@param[in]	filename	the output file name. */
void fil_space_t::print_xdes_pages(const char *filename) const {
  std::ofstream out(filename);
  print_xdes_pages(out);
}

/** Print the extent descriptor pages of this tablespace into
the given file.
@param[in]	out	the output file name.
@return	the output stream. */
std::ostream &fil_space_t::print_xdes_pages(std::ostream &out) const {
  mtr_t mtr;
  const page_size_t page_size(flags);

  mtr_start(&mtr);

  for (page_no_t i = 0; i < 100; ++i) {
    page_no_t xdes_page_no = i * UNIV_PAGE_SIZE;

    if (xdes_page_no >= size) {
      break;
    }

    buf_block_t *xdes_block =
        buf_page_get(page_id_t(id, xdes_page_no), page_size, RW_S_LATCH, &mtr);

    page_t *page = buf_block_get_frame(xdes_block);

    ulint page_type = fil_page_get_type(page);

    switch (page_type) {
      case FIL_PAGE_TYPE_ALLOCATED:

        ut_ad(xdes_page_no >= free_limit);

        mtr_commit(&mtr);
        return (out);

      case FIL_PAGE_TYPE_FSP_HDR:
      case FIL_PAGE_TYPE_XDES:
        break;
      default:
        ut_error;
    }

    xdes_page_print(out, page, xdes_page_no, &mtr);
  }

  mtr_commit(&mtr);
  return (out);
}
#endif /* UNIV_DEBUG */

/** Initialize the table space encryption
@param[in,out]	space		Tablespace instance */
static void fil_tablespace_encryption_init(const fil_space_t *space) {
  for (auto &key : *recv_sys->keys) {
    if (key.space_id != space->id) {
      continue;
    }

    dberr_t err = DB_SUCCESS;

    ut_ad(!fsp_is_system_tablespace(space->id));

    /* Here we try to populate space tablespace_key which is read during
    REDO scan.

    Consider following scenario:
    1. Alter tablespce .. encrypt=y (KEY1)
    2. Alter tablespce .. encrypt=n
    3. Alter tablespce .. encrypt=y (KEY2)

    Lets say there is a crash after (3) is finished successfully. All the pages
    of tablespace are encrypted with KEY2.

    During recovery:
    ----------------
    - Let's say we scanned till REDO of (1) but couldn't reach to REDO of (3).
    - So we've got tablespace key as KEY1.
    - Note, tablespace pages were encrypted using KEY2 which would have been
      found on page 0 and thus loaded already in file_space_t.

    If we overwrite this space key (KEY2) with the one we got from REDO log
    scan (KEY1), then when we try to read a page from Disk, we will try to
    decrypt it using KEY1 whereas page was encrypted with KEY2. ERROR.

    Therefore, for a general tablespace, if tablespace key is already populated
    it is the latest key and should be used instead of the one read during
    REDO log scan.

    For file-per-table tablespace, which is not INPLACE algorithm, copy what
    is found on REDO Log.
    */
    if (fsp_is_file_per_table(space->id, space->flags) ||
        space->encryption_klen == 0) {
      err = fil_set_encryption(space->id, Encryption::AES, key.ptr, key.iv);
    }

    if (err != DB_SUCCESS) {
      ib::error(ER_IB_MSG_343) << "Can't set encryption information"
                               << " for tablespace" << space->name << "!";
    }

    ut_free(key.iv);
    ut_free(key.ptr);

    key.iv = nullptr;
    key.ptr = nullptr;

    key.space_id = std::numeric_limits<space_id_t>::max();
  }
}

/** Update the DD if any files were moved to a new location.
Free the Tablespace_files instance.
@param[in]	read_only_mode	true if InnoDB is started in read only mode.
@return DB_SUCCESS if all OK */
dberr_t Fil_system::prepare_open_for_business(bool read_only_mode) {
  if (read_only_mode && !m_moved.empty()) {
    ib::error(ER_IB_MSG_344)
        << m_moved.size() << " files have been relocated"
        << " and the server has been started in read"
        << " only mode. Cannot update the data dictionary.";

    return (DB_READ_ONLY);
  }

  trx_t *trx = check_trx_exists(current_thd);

  TrxInInnoDB trx_in_innodb(trx);

  /* The transaction should not be active yet, start it */

  trx->isolation_level = trx_t::READ_UNCOMMITTED;

  trx_start_if_not_started_xa(trx, false);

  size_t count = 0;
  size_t failed = 0;
  size_t batch_size = 0;
  bool print_msg = false;
  auto start_time = ut_time();

  /* If some file paths have changed then update the DD */
  for (auto &tablespace : m_moved) {
    dberr_t err;

    auto old_path = std::get<dd_fil::OLD_PATH>(tablespace);

    auto space_name = std::get<dd_fil::SPACE_NAME>(tablespace);

    auto new_path = std::get<dd_fil::NEW_PATH>(tablespace);
    auto object_id = std::get<dd_fil::OBJECT_ID>(tablespace);

    err = dd_rename_tablespace(object_id, space_name.c_str(), new_path.c_str());

    if (err != DB_SUCCESS) {
      ib::error(ER_IB_MSG_345) << "Unable to update tablespace ID"
                               << " " << object_id << " "
                               << " '" << old_path << "' to"
                               << " '" << new_path << "'";

      ++failed;
    }

    ++count;

    if (ut_time() - start_time >= PRINT_INTERVAL_SECS) {
      ib::info(ER_IB_MSG_346) << "Processed " << count << "/" << m_moved.size()
                              << " tablespace paths. Failures " << failed;

      start_time = ut_time();
      print_msg = true;
    }

    ++batch_size;

    if (batch_size > 10000) {
      innobase_commit_low(trx);

      ib::info(ER_IB_MSG_347) << "Committed : " << batch_size;

      batch_size = 0;

      trx_start_if_not_started_xa(trx, false);
    }
  }

  if (batch_size > 0) {
    ib::info(ER_IB_MSG_348) << "Committed : " << batch_size;
  }

  innobase_commit_low(trx);

  if (print_msg) {
    ib::info(ER_IB_MSG_349) << "Updated " << count << " tablespace paths"
                            << ", failures " << failed;
  }

  return (failed == 0 ? DB_SUCCESS : DB_ERROR);
}

/** Free the Tablespace_files instance.
@param[in]	read_only_mode	true if InnoDB is started in read only mode.
@return DB_SUCCESS if all OK */
dberr_t fil_open_for_business(bool read_only_mode) {
  return (fil_system->prepare_open_for_business(read_only_mode));
}

/** Replay a file rename operation for ddl replay.
@param[in]	page_id		Space ID and first page number in the file
@param[in]	old_name	old file name
@param[in]	new_name	new file name
@return	whether the operation was successfully applied (the name did not
exist, or new_name did not exist and name was successfully renamed to
new_name)  */
bool fil_op_replay_rename_for_ddl(const page_id_t &page_id,
                                  const char *old_name, const char *new_name) {
  space_id_t space_id = page_id.space();
  fil_space_t *space = fil_space_get(space_id);

  if (space == nullptr && !fil_system->open_for_recovery(space_id)) {
    ib::info(ER_IB_MSG_350)
        << "Can not find space with space ID " << space_id
        << " when replaying the DDL log "
        << "rename from '" << old_name << "' to '" << new_name << "'";

    return (true);
  }

  return (fil_op_replay_rename(page_id, old_name, new_name));
}

/** Lookup the tablespace ID for recovery and DDL log apply.
@param[in]	space_id		Tablespace ID to lookup
@return true if the space ID is known. */
bool Fil_system::lookup_for_recovery(space_id_t space_id) {
  ut_ad(recv_recovery_is_on() || Log_DDL::is_in_recovery());

  /* Single threaded code, no need to acquire mutex. */
  const auto result = get_scanned_files(space_id);

  if (recv_recovery_is_on()) {
    const auto &end = recv_sys->deleted.end();
    const auto &it = recv_sys->deleted.find(space_id);

    if (result.second == nullptr) {
      /* If it wasn't deleted after finding it on disk then
      we tag it as missing. */

      if (it == end) {
        recv_sys->missing_ids.insert(space_id);
      }

      return (false);
    }

    /* Check that it wasn't deleted. */

    return (it == end);
  }

  return (result.second != nullptr);
}

/** Lookup the tablespace ID.
@param[in]	space_id		Tablespace ID to lookup
@return true if the space ID is known. */
bool fil_tablespace_lookup_for_recovery(space_id_t space_id) {
  return (fil_system->lookup_for_recovery(space_id));
}

/** Open a tablespace that has a redo/DDL log record to apply.
@param[in]	space_id		Tablespace ID
@return true if the open was successful */
bool Fil_system::open_for_recovery(space_id_t space_id) {
  ut_ad(recv_recovery_is_on() || Log_DDL::is_in_recovery());

  if (!lookup_for_recovery(space_id)) {
    return (false);
  }

  const auto result = get_scanned_files(space_id);

  /* Duplicates should have been sorted out before start of recovery. */
  ut_a(result.second->size() == 1);

  const auto &filename = result.second->front();
  const std::string path = result.first + filename;

  fil_space_t *space;

  auto status = ibd_open_for_recovery(space_id, path, space);

  if (status == FIL_LOAD_OK) {
    /* For encrypted tablespace, set key and iv. */
    if (FSP_FLAGS_GET_ENCRYPTION(space->flags) && recv_sys->keys != nullptr) {
      fil_tablespace_encryption_init(space);
    }

    if (!recv_sys->dblwr.deferred.empty()) {
      buf_dblwr_recover_pages(space);
    }

    return (true);
  }

  return (false);
}

/** Open a tablespace that has a redo log record to apply.
@param[in]	space_id		Tablespace ID
@return true if the open was successful */
bool fil_tablespace_open_for_recovery(space_id_t space_id) {
  return (fil_system->open_for_recovery(space_id));
}

/** Lookup the tablespace ID and return the path to the file. The filename
is ignored when testing for equality. Only the path up to the file name is
considered for matching: e.g. ./test/a.ibd == ./test/b.ibd.
@param[in]	dd_object_id	Server DD tablespace ID
@param[in]	space_id	Tablespace ID to lookup
@param[in]	space_name	Tablespace name
@param[in]	old_path	Path in the data dictionary
@param[out]	new_path	New path if scanned path not equal to path
@return status of the match. */
Fil_state fil_tablespace_path_equals(dd::Object_id dd_object_id,
                                     space_id_t space_id,
                                     const char *space_name,
                                     std::string old_path,
                                     std::string *new_path) {
  ut_ad(Fil_path::has_ibd_suffix(old_path));

  /* Single threaded code, no need to acquire mutex. */
  const auto &end = recv_sys->deleted.end();
  const auto result = fil_system->get_scanned_files(space_id);
  const auto &it = recv_sys->deleted.find(space_id);

  if (result.second == nullptr) {
    /* If the DD has the path but --innodb-directories doesn't,
    we need to check if the DD path is valid before we tag the
    file as missing. */

    if (Fil_path::get_file_type(old_path) == OS_FILE_TYPE_FILE) {
      ib::info(ER_IB_MSG_352) << old_path << " found outside of"
                              << " --innodb-directories setting";

      return (Fil_state::MATCHES);
    }

    /* If it wasn't deleted during redo apply, we tag it
    as missing. */

    if (it == end && recv_recovery_is_on()) {
      recv_sys->missing_ids.insert(space_id);
    }

    return (Fil_state::MISSING);
  }

  /* Check that it wasn't deleted. */
  if (it != end) {
    return (Fil_state::DELETED);
  }

  /* A file with this space_id was found during scanning.
  Validate its location and see if it was moved.

  Don't compare the full filename, there can be a mismatch if
  there was a DDL in progress and we will end up renaming the path
  in the DD dictionary. Such renames should be handled by the
  atomic DDL "ddl_log". */

  std::string old_dir{old_path};

  /* Ignore the filename component of the old path. */
  auto pos = old_dir.find_last_of(Fil_path::SEPARATOR);
  if (pos == std::string::npos) {
    old_dir = MySQL_datadir_path;
  } else {
    old_dir.resize(pos + 1);
    ut_ad(Fil_path::is_separator(old_dir.back()));
  }
  old_dir = Fil_path::get_real_path(old_dir);

  /* Build the new path from the scan path and the found path. */
  std::string new_dir{result.first};

  ut_ad(Fil_path::is_separator(new_dir.back()));

  new_dir.append(result.second->front());

  new_dir = Fil_path::get_real_path(new_dir);

  /* Do not use a datafile that is in the wrong place. */
  if (!Fil_path::is_valid_location(space_name, new_dir)) {
    ib::info(ER_IB_MSG_353)
        << "Cannot use scanned file " << new_dir << " for tablespace "
        << space_name << " because it is not in a valid location.";

    return (Fil_state::MISSING);
  }

  /* Ignore the filename component of the new path. */
  pos = new_dir.find_last_of(Fil_path::SEPARATOR);

  ut_ad(pos != std::string::npos);

  new_dir.resize(pos + 1);

  if (old_dir.compare(new_dir) != 0) {
    *new_path = result.first + result.second->front();

    fil_system->moved(dd_object_id, space_id, space_name, old_path, *new_path);

    return (Fil_state::MOVED);
  }

  *new_path = old_path;

  return (Fil_state::MATCHES);
}

#endif /* !UNIV_HOTBACKUP */

/** This function should be called after recovery has completed.
Check for tablespace files for which we did not see any MLOG_FILE_DELETE
or MLOG_FILE_RENAME record. These could not be recovered.
@return true if there were some filenames missing for which we had to
        ignore redo log records during the apply phase */
bool Fil_system::check_missing_tablespaces() {
  bool missing = false;
  auto &dblwr = recv_sys->dblwr;
  const auto end = recv_sys->deleted.end();

  /* Called in single threaded mode, no need to acquire the mutex. */

  /* First check if we were able to restore all the doublewrite
  buffer pages. If not then print a warning. */

  for (auto &page : dblwr.deferred) {
    space_id_t space_id;

    space_id = page_get_space_id(page.m_page);

    /* If the tablespace was in the missing IDs then we
    know that the problem is elsewhere. If a file deleted
    record was not found in the redo log and the tablespace
    doesn't exist in the SYS_TABLESPACES file then it is
    an error or data corruption. The special case is an
    undo truncate in progress. */

    if (recv_sys->deleted.find(space_id) == end &&
        recv_sys->missing_ids.find(space_id) != recv_sys->missing_ids.end()) {
      page_no_t page_no;

      page_no = page_get_page_no(page.m_page);

      ib::warn(ER_IB_MSG_1263)
          << "Doublewrite page " << page.m_no << " for {space: " << space_id
          << ", page_no:" << page_no << "} could not be restored."
          << " File name unknown for tablespace ID " << space_id;
    }

    /* Free the memory. */
    page.close();
  }

  dblwr.deferred.clear();

  for (auto space_id : recv_sys->missing_ids) {
    if (recv_sys->deleted.find(space_id) != end) {
      continue;
    }

    const auto result = get_scanned_files(space_id);

    if (result.second == nullptr) {
      ib::error(ER_IB_MSG_354) << "Could not find any file associated with"
                               << " the tablespace ID: " << space_id;

      if (!fsp_is_undo_tablespace(space_id)) {
        missing = true;
      } else {
        /* Could be an undo truncate in progress. */
      }

    } else {
      ut_a(!result.second->empty());
    }
  }

  return (missing);
}

/** This function should be called after recovery has completed.
Check for tablespace files for which we did not see any MLOG_FILE_DELETE
or MLOG_FILE_RENAME record. These could not be recovered
@return true if there were some filenames missing for which we had to
        ignore redo log records during the apply phase */
bool fil_check_missing_tablespaces() {
  return (fil_system->check_missing_tablespaces());
}

/** Redo a tablespace create.
@param[in]	ptr		redo log record
@param[in]	end		end of the redo log buffer
@param[in]	page_id		Tablespace Id and first page in file
@param[in]	parsed_bytes	Number of bytes parsed so far
@param[in]	parse_only	Don't apply, parse only
@return pointer to next redo log record
@retval nullptr if this log record was truncated */
byte *fil_tablespace_redo_create(byte *ptr, const byte *end,
                                 const page_id_t &page_id, ulint parsed_bytes,
                                 bool parse_only) {
  ut_a(page_id.page_no() == 0);

  /* We never recreate the system tablespace. */
  ut_a(page_id.space() != TRX_SYS_SPACE);

  ut_a(parsed_bytes != ULINT_UNDEFINED);

  /* Where 6 = flags (uint32_t) + name len (uint16_t). */
  if (end <= ptr + 6) {
    return (nullptr);
  }

#ifdef UNIV_HOTBACKUP
  ulint flags = mach_read_from_4(ptr);
#else
    /* Skip the flags, not used here. */
#endif /* UNIV_HOTBACKUP */

  ptr += 4;

  ulint len = mach_read_from_2(ptr);

  ptr += 2;

  /* Do we have the full/valid file name. */
  if (end < ptr + len || len < 5) {
    if (len < 5) {
      char name[6];

      snprintf(name, sizeof(name), "%.*s", (int)len, ptr);

      ib::error(ER_IB_MSG_355) << "MLOG_FILE_CREATE : Invalid file name."
                               << " Length (" << len << ") must be >= 5"
                               << " and end in '.ibd'. File name in the"
                               << " redo log is '" << name << "'";

      recv_sys->found_corrupt_log = true;
    }

    return (nullptr);
  }

  char *name = reinterpret_cast<char *>(ptr);

  Fil_path::normalize(name);

  ptr += len;

  if (!Fil_path::has_ibd_suffix(name)) {
    recv_sys->found_corrupt_log = true;

    return (nullptr);
  }

  if (parse_only) {
    return (ptr);
  }
#ifdef UNIV_HOTBACKUP

  meb_tablespace_redo_create(page_id, flags, name);

#else  /* !UNIV_HOTBACKUP */

  /* The first condition is true during normal server operation, the
  second one during server startup after
  recv_recovery_from_checkpoint_start has completed. */
  if (!recv_recovery_is_on() || recv_lsn_checks_on) {
    /* We are being called from online log tracking, file name
    processing is a no-op, and specifically do not cause any DD
    changes. */
    return (ptr);
  }

  const auto result = fil_system->get_scanned_files(page_id.space());

  if (result.second == nullptr) {
    /* No file maps to this tablespace ID. It's possible that
    the file was deleted later or is misisng. */

    return (ptr);
  }

  auto abs_name = Fil_path::get_real_path(name);

  /* Duplicates should have been sorted out before we get here. */
  ut_a(result.second->size() == 1);

  /* It's possible that the tablespace file was renamed later. */
  if (result.second->front().compare(abs_name) == 0) {
    bool success;

    success = fil_tablespace_open_for_recovery(page_id.space());

    if (!success) {
      ib::info(ER_IB_MSG_356) << "Create '" << abs_name << "' failed!";
    }
  }
#endif /* UNIV_HOTBACKUP */

  return (ptr);
}

/** Redo a tablespace rename.
This function doesn't do anything, simply parses the redo log record.
@param[in]	ptr		redo log record
@param[in]	end		end of the redo log buffer
@param[in]	page_id		Tablespace Id and first page in file
@param[in]	parsed_bytes	Number of bytes parsed so far
@param[in]	parse_only	Don't apply, parse only
@return pointer to next redo log record
@retval nullptr if this log record was truncated */
byte *fil_tablespace_redo_rename(byte *ptr, const byte *end,
                                 const page_id_t &page_id, ulint parsed_bytes,
                                 bool parse_only) {
  ut_a(page_id.page_no() == 0);

  /* We never recreate the system tablespace. */
  ut_a(page_id.space() != TRX_SYS_SPACE);

  ut_a(parsed_bytes != ULINT_UNDEFINED);

  /* Where 2 = from name len (uint16_t). */
  if (end <= ptr + 2) {
    return (nullptr);
  }

  /* Read and check the RENAME FROM_NAME. */
  ulint from_len = mach_read_from_2(ptr);

  ptr += 2;

  /* Do we have the full/valid from and to file names. */
  if (end < ptr + from_len || from_len < 5) {
    if (from_len < 5) {
      char name[6];

      snprintf(name, sizeof(name), "%.*s", (int)from_len, ptr);

      ib::info(ER_IB_MSG_357) << "MLOG_FILE_RENAME: Invalid from file name."
                              << " Length (" << from_len << ") must be >= 5"
                              << " and end in '.ibd'. File name in the"
                              << " redo log is '" << name << "'";
    }

    return (nullptr);
  }

  char *from_name = reinterpret_cast<char *>(ptr);

  Fil_path::normalize(from_name);

  auto abs_from_name = Fil_path::get_real_path(from_name);

  ptr += from_len;

  if (!Fil_path::has_ibd_suffix(abs_from_name)) {
    ib::error(ER_IB_MSG_358)
        << "MLOG_FILE_RENAME: From file name doesn't end in"
        << " .ibd. File name in the redo log is '" << from_name << "'";

    recv_sys->found_corrupt_log = true;

    return (nullptr);
  }

  /* Read and check the RENAME TO_NAME. */

  ulint to_len = mach_read_from_2(ptr);

  ptr += 2;

  if (end < ptr + to_len || to_len < 5) {
    if (to_len < 5) {
      char name[6];

      snprintf(name, sizeof(name), "%.*s", (int)to_len, ptr);

      ib::info(ER_IB_MSG_359) << "MLOG_FILE_RENAME: Invalid to file name."
                              << " Length (" << to_len << ") must be >= 5"
                              << " and end in '.ibd'. File name in the"
                              << " redo log is '" << name << "'";
    }

    return (nullptr);
  }

  char *to_name = reinterpret_cast<char *>(ptr);

  ptr += to_len;

  Fil_path::normalize(to_name);

#ifdef UNIV_HOTBACKUP

  if (!parse_only) {
    meb_tablespace_redo_rename(page_id, from_name, to_name);
  }

#else  /* !UNIV_HOTBACKUP */

  auto abs_to_name = Fil_path::get_real_path(to_name);

  if (from_len == to_len && strncmp(to_name, from_name, to_len) == 0) {
    ib::error(ER_IB_MSG_360)
        << "MLOG_FILE_RENAME: The from and to name are the"
        << " same: '" << from_name << "', '" << to_name << "'";

    recv_sys->found_corrupt_log = true;

    return (nullptr);
  }

  if (!Fil_path::has_ibd_suffix(abs_to_name)) {
    ib::error(ER_IB_MSG_361)
        << "MLOG_FILE_RENAME: To file name doesn't end in"
        << " .ibd. File name in the redo log is '" << to_name << "'";

    recv_sys->found_corrupt_log = true;

    return (nullptr);
  }
#endif /* UNIV_HOTBACKUP */

  return (ptr);
}

/** Redo a tablespace delete.
@param[in]	ptr		redo log record
@param[in]	end		end of the redo log buffer
@param[in]	page_id		Tablespace Id and first page in file
@param[in]	parsed_bytes	Number of bytes parsed so far
@param[in]	parse_only	Don't apply, parse only
@return pointer to next redo log record
@retval nullptr if this log record was truncated */
byte *fil_tablespace_redo_delete(byte *ptr, const byte *end,
                                 const page_id_t &page_id, ulint parsed_bytes,
                                 bool parse_only) {
  ut_a(page_id.page_no() == 0);

  /* We never recreate the system tablespace. */
  ut_a(page_id.space() != TRX_SYS_SPACE);

  ut_a(parsed_bytes != ULINT_UNDEFINED);

  /* Where 2 =  len (uint16_t). */
  if (end <= ptr + 2) {
    return (nullptr);
  }

  ulint len = mach_read_from_2(ptr);

  ptr += 2;

  /* Do we have the full/valid file name. */
  if (end < ptr + len || len < 5) {
    if (len < 5) {
      char name[6];

      snprintf(name, sizeof(name), "%.*s", (int)len, ptr);

      ib::error(ER_IB_MSG_362) << "MLOG_FILE_DELETE : Invalid file name."
                               << " Length (" << len << ") must be >= 5"
                               << " and end in '.ibd'. File name in the"
                               << " redo log is '" << name << "'";
    }

    return (nullptr);
  }

  char *name = reinterpret_cast<char *>(ptr);

  Fil_path::normalize(name);

  ptr += len;

  if (!Fil_path::has_ibd_suffix(name)) {
    recv_sys->found_corrupt_log = true;

    return (nullptr);
  }

  if (parse_only) {
    return (ptr);
  }
#ifdef UNIV_HOTBACKUP

  meb_tablespace_redo_delete(page_id, name);

#else  /* !UNIV_HOTBACKUP */

  /* The first condition is true during normal server operation, the
  second one during server startup after
  recv_recovery_from_checkpoint_start has completed. */
  if (!recv_recovery_is_on() || recv_lsn_checks_on) {
    /* We are being called from online log tracking, file name
    processing is a no-op, and specifically do not cause any DD
    changes. */
    return (ptr);
  }

  const auto result = fil_system->get_scanned_files(page_id.space());

  recv_sys->deleted.insert(page_id.space());
  recv_sys->missing_ids.erase(page_id.space());

  if (result.second == nullptr) {
    /* No files map to this tablespace ID. The drop must
    have succeeded. */

    return (ptr);
  }

  /* Space_id_set should have been sorted out before we get here. */

  ut_a(result.second->size() == 1);

  auto abs_name = Fil_path::get_real_path(name);

  ut_ad(!Fil_path::is_separator(abs_name.back()));

  fil_space_free(page_id.space(), false);

  bool success = fil_system->erase(page_id.space());
  ut_a(success);
#endif /* UNIV_HOTBACKUP */

  return (ptr);
}

/** Parse and process an encryption redo record.
@param[in]	ptr		redo log record
@param[in]	end		end of the redo log buffer
@param[in]	space_id	the tablespace ID
@param[in]	apply		whether to apply the record
@return log record end, nullptr if not a complete record */
byte *fil_tablespace_redo_encryption(byte *ptr, const byte *end,
                                     space_id_t space_id, bool apply) {
  byte *iv = nullptr;
  byte *key = nullptr;
  bool is_new = false;

  fil_space_t *space = fil_space_get(space_id);

  if (!apply) {
    // nothing
  } else if (space == nullptr) {
    if (recv_sys->keys == nullptr) {
      recv_sys->keys = UT_NEW_NOKEY(recv_sys_t::Encryption_Keys());
    }

    for (auto &recv_key : *recv_sys->keys) {
      if (recv_key.space_id == space_id) {
        iv = recv_key.iv;
        key = recv_key.ptr;

        DBUG_EXECUTE_IF(
            "dont_update_key_found_during_REDO_scan",
            key = static_cast<byte *>(ut_malloc_nokey(ENCRYPTION_KEY_LEN));
            iv = static_cast<byte *>(ut_malloc_nokey(ENCRYPTION_KEY_LEN)););
      }
    }

    if (key == nullptr) {
      key = static_cast<byte *>(ut_malloc_nokey(ENCRYPTION_KEY_LEN));

      iv = static_cast<byte *>(ut_malloc_nokey(ENCRYPTION_KEY_LEN));

      is_new = true;
    }

  } else {
    iv = space->encryption_iv;
    key = space->encryption_key;
  }

  ulint offset;

  offset = mach_read_from_2(ptr);
  ptr += 2;

  ulint len;

  len = mach_read_from_2(ptr);
  ptr += 2;

  if (end < ptr + len) {
    return (nullptr);
  }

  if (offset >= UNIV_PAGE_SIZE || len + offset > UNIV_PAGE_SIZE ||
      len != ENCRYPTION_INFO_SIZE) {
    recv_sys->found_corrupt_log = true;
    return (nullptr);
  }

  if (apply && !Encryption::decode_encryption_info(key, iv, ptr)) {
    recv_sys->found_corrupt_log = true;

    ib::warn(ER_IB_MSG_364)
        << "Encryption information"
        << " in the redo log of space " << space_id << " is invalid";

    return (nullptr);
  }

  ut_ad(len == ENCRYPTION_INFO_SIZE);

  ptr += len;

  if (!apply) return (ptr);

  if (space == nullptr) {
    if (is_new) {
      recv_sys_t::Encryption_Key new_key;

      new_key.iv = iv;
      new_key.ptr = key;
      new_key.space_id = space_id;

      recv_sys->keys->push_back(new_key);
    }
  } else {
    if (FSP_FLAGS_GET_ENCRYPTION(space->flags) ||
        space->encryption_op_in_progress == ENCRYPTION) {
      space->encryption_type = Encryption::AES;
      space->encryption_klen = ENCRYPTION_KEY_LEN;
    }
  }

  return (ptr);
}

/** Tokenize a path specification. Convert relative paths to absolute paths.
Check if the paths are valid and filter out invalid or unreadable directories.
Sort and filter out duplicates from dirs.
@param[in]	str		Path specification to tokenize
@param[in]	delimiters	Delimiters */
void Tablespace_dirs::tokenize_paths(const std::string &str,
                                     const std::string &delimiters) {
  std::string::size_type start = str.find_first_not_of(delimiters);
  std::string::size_type end = str.find_first_of(delimiters, start);

  using Paths = std::vector<std::pair<std::string, std::string>>;

  Paths dirs;

  /* Scan until 'end' and 'start' don't reach the end of string (npos) */
  while (std::string::npos != start || std::string::npos != end) {
    std::array<char, OS_FILE_MAX_PATH> dir;

    dir.fill(0);

    const auto path = str.substr(start, end - start);

    ut_a(path.length() < dir.max_size());

    std::copy(path.begin(), path.end(), dir.data());

    /* Filter out paths that contain '*'. */
    auto pos = path.find('*');

    /* Filter out invalid path components. */

    if (path == "/") {
      ib::warn(ER_IB_MSG_365) << "Scan path '" << path << "' ignored";

    } else if (pos == std::string::npos) {
      Fil_path::normalize(dir.data());

      std::string cur_path;
      std::string d{dir.data()};

      if (Fil_path::get_file_type(dir.data()) == OS_FILE_TYPE_DIR) {
        cur_path = Fil_path::get_real_path(d);

      } else {
        cur_path = d;
      }

      if (!Fil_path::is_separator(d.back())) {
        d.push_back(Fil_path::OS_SEPARATOR);
      }

      using value = Paths::value_type;

      dirs.push_back(value(d, cur_path));

    } else {
      ib::warn(ER_IB_MSG_366) << "Scan path '" << path << "' ignored"
                              << " contains '*'";
    }

    start = str.find_first_not_of(delimiters, end);

    end = str.find_first_of(delimiters, start);
  }

  /* Remove duplicate paths by comparing the real paths.  Note, this
  will change the order of the directory scan because of the sort. */

  using type = Paths::value_type;

  std::sort(dirs.begin(), dirs.end(), [](const type &lhs, const type &rhs) {
    return (lhs.second < rhs.second);
  });

  dirs.erase(std::unique(dirs.begin(), dirs.end(),
                         [](const type &lhs, const type &rhs) {
                           return (lhs.second == rhs.second);

                         }),
             dirs.end());

  /* Eliminate sub-trees */

  Dirs scan_dirs;

  for (size_t i = 0; i < dirs.size(); ++i) {
    const auto &path_i = dirs[i].second;

    for (size_t j = i + 1; j < dirs.size(); ++j) {
      auto &path_j = dirs[j].second;

      if (Fil_path::is_ancestor(path_i, path_j)) {
        path_j.resize(0);
      }
    }
  }

  for (auto &dir : dirs) {
    if (dir.second.length() == 0) {
      continue;
    }

    Fil_path::normalize(dir.first);

    m_dirs.push_back(Tablespace_files{dir.first});
  }
}

/** Check whether we can rename the file
@param[in]	space		Tablespace for which to rename
@param[in]	name		Source file name
@param[in]	df		Target file that exists on disk
@return DB_SUCCESS if all OK */
static dberr_t fil_rename_validate(fil_space_t *space, const std::string &name,
                                   Datafile &df) {
  dberr_t err = df.validate_for_recovery(space->id).error;

  if (err == DB_TABLESPACE_NOT_FOUND) {
    /* Tablespace header doesn't contain the expected
    tablespace ID. This is can happen during truncate. */

    return (err);

  } else if (err != DB_SUCCESS) {
    ib::warn(ER_IB_MSG_367) << "Failed to read the first page of the"
                            << " file '" << df.filepath() << "'."
                            << " You will need to verify and move the"
                            << " file out of the way retry recovery.";

    return (err);
  }

  auto file = &space->files.front();

  if (strcmp(df.filepath(), file->name) == 0) {
    /* Check if already points to the correct file.
    Must have the same space ID */

    ib::info(ER_IB_MSG_368) << "Tablespace ID already maps to: '"
                            << df.filepath() << "', rename ignored.";

    ut_a(df.space_id() == space->id);

    return (DB_SUCCESS);

  } else if (df.space_id() != space->id) {
    /* Target file exists on disk but has a different
    tablespce ID. The user should manually delete it. */

    ib::error(ER_IB_MSG_369)
        << "Cannot rename '" << name << "' to '" << df.filepath() << "'. File '"
        << df.filepath() << "' tablespace ID " << df.space_id()
        << " doesn't match the expected tablespace"
        << " ID " << space->id << ". You will need to verify and move '"
        << df.filepath() << "' manually and retry recovery!";

    return (DB_ERROR);
  }

  /* Target file exists on disk and has the same ID. */

  ib::error(ER_IB_MSG_370)
      << "Cannot rename '" << name << "' to '" << df.filepath()
      << "'. The File '" << df.filepath() << " already exists on"
      << " disk. You will need to verify and move either file"
      << " manually and retry recovery!";

  return (DB_ERROR);
}

/** Replay a file rename operation if possible.
@param[in]	page_id		Space ID and first page number in the file
@param[in]	old_name	old file name
@param[in]	new_name	new file name
@return	whether the operation was successfully applied (the name did not exist,
or new_name did not exist and name was successfully renamed to new_name)  */
static bool fil_op_replay_rename(const page_id_t &page_id,
                                 const std::string &old_name,
                                 const std::string &new_name) {
#ifdef UNIV_HOTBACKUP
  ut_ad(meb_replay_file_ops);
#endif /* UNIV_HOTBACKUP */

  ut_ad(page_id.page_no() == 0);
  ut_ad(old_name.compare(new_name) != 0);
  ut_ad(Fil_path::has_ibd_suffix(new_name));
  ut_ad(page_id.space() != TRX_SYS_SPACE);

  /* In order to replay the rename, the following must hold:
  1. The new name is not already used.
  2. A tablespace exists with the old name.
  3. The space ID for that tablepace matches this log entry.
  This will prevent unintended renames during recovery. */

  space_id_t space_id = page_id.space();
  fil_space_t *space = fil_space_get(space_id);

  if (space == nullptr) {
    return (true);
  }

  Datafile df;
  std::string name{new_name};

  df.set_filepath(name.c_str());

  if (df.open_read_only(false) == DB_SUCCESS) {
    dberr_t err = fil_rename_validate(space, old_name, df);

    if (err == DB_TABLESPACE_NOT_FOUND) {
      /* This can happend during truncate. */
      ib::info(ER_IB_MSG_371) << "Tablespace ID mismatch in '" << name << "'";
    }

    df.close();

    return (err == DB_SUCCESS);
  }

  auto path_sep_pos = name.find_last_of(Fil_path::SEPARATOR);

  ut_a(path_sep_pos != std::string::npos);

  /* Create the database directory for the new name, if
  it does not exist yet */

  name.resize(path_sep_pos);

  bool success = os_file_create_directory(name.c_str(), false);
  ut_a(success);

  auto datadir_pos = name.find_last_of(Fil_path::SEPARATOR);

  ut_ad(datadir_pos != std::string::npos);

  name.erase(0, datadir_pos + 1);

  ut_ad(!Fil_path::is_separator(name.back()));

  /* schema/table separator is always a '/'. */
  name.push_back('/');

  /* Strip the '.ibd' suffix. */
  name.append(new_name.begin() + path_sep_pos + 1, new_name.end() - 4);

  ut_ad(!Fil_path::has_ibd_suffix(name));

  clone_mark_abort(true);

  const auto ptr = name.c_str();

  success =
      fil_rename_tablespace(space_id, old_name.c_str(), ptr, new_name.c_str());

  ut_a(success);

  clone_mark_active();

  return (true);
}

/** Get the tablespace ID from an .ibd and/or an undo tablespace. If the ID
is == 0 on the first page then check for at least MAX_PAGES_TO_CHECK  pages
with the same tablespace ID. Do a Light weight check before trying with
Datafile::find_space_id().
@param[in]	filename	File name to check
@return ULINT32_UNDEFINED if not found, otherwise the space ID */
space_id_t Fil_system::get_tablespace_id(const std::string &filename) {
  char buf[sizeof(space_id_t)];
  std::ifstream ifs(filename, std::ios::binary);

  if (!ifs) {
    ib::warn(ER_IB_MSG_372) << "Unable to open '" << filename << "'";
    return (ULINT32_UNDEFINED);
  }

  std::vector<space_id_t> space_ids;
  auto page_size = srv_page_size;

  space_ids.reserve(MAX_PAGES_TO_CHECK);

  for (page_no_t page_no = 0; page_no < MAX_PAGES_TO_CHECK; ++page_no) {
    off_t off;

    off = page_no * page_size + FIL_PAGE_SPACE_ID;

    if (off == FIL_PAGE_SPACE_ID) {
      /* Figure out the page size of the tablespace. If it's
      a compressed tablespace. */
      ifs.seekg(FSP_HEADER_OFFSET + FSP_SPACE_FLAGS, ifs.beg);

      if ((ifs.rdstate() & std::ifstream::eofbit) != 0 ||
          (ifs.rdstate() & std::ifstream::failbit) != 0 ||
          (ifs.rdstate() & std::ifstream::badbit) != 0) {
        return (ULINT32_UNDEFINED);
        ;
      }

      ifs.read(buf, sizeof(buf));

      if (!ifs.good() || (size_t)ifs.gcount() < sizeof(buf)) {
        return (ULINT32_UNDEFINED);
      }

      ulint flags;

      flags = mach_read_from_4(reinterpret_cast<byte *>(buf));

      const page_size_t space_page_size(flags);

      page_size = space_page_size.physical();
    }

    ifs.seekg(off, ifs.beg);

    if ((ifs.rdstate() & std::ifstream::eofbit) != 0 ||
        (ifs.rdstate() & std::ifstream::failbit) != 0 ||
        (ifs.rdstate() & std::ifstream::badbit) != 0) {
      /* Trucated files can be a single page */
      break;
    }

    ifs.read(buf, sizeof(buf));

    if (!ifs.good() || (size_t)ifs.gcount() < sizeof(buf)) {
      /* Trucated files can be a single page */
      break;
    }

    space_id_t space_id;

    space_id = mach_read_from_4(reinterpret_cast<byte *>(buf));

    space_ids.push_back(space_id);
  }

  ifs.close();

  space_id_t space_id;

  if (!space_ids.empty()) {
    space_id = space_ids.front();

    for (auto id : space_ids) {
      if (id == 0 || space_id != id) {
        space_id = ULINT32_UNDEFINED;

        break;
      }
    }
  } else {
    space_id = ULINT32_UNDEFINED;
  }

  /* Try the more heavy duty method, as a last resort. */
  if (space_id == ULINT32_UNDEFINED) {
    /* The ifstream will work for all file formats compressed or
    otherwise because the header of the page is not compressed.
    Where it will fail is if the first page is corrupt. Then for
    compressed tablespaces we don't know where the page boundary
    starts because we don't know the page size. */

    Datafile file;

    file.set_filepath(filename.c_str());

    dberr_t err = file.open_read_only(false);

    ut_a(file.is_open());
    ut_a(err == DB_SUCCESS);

    /* Read and validate the first page of the tablespace.
    Assign a tablespace name based on the tablespace type. */
    err = file.find_space_id();

    if (err == DB_SUCCESS) {
      space_id = file.space_id();
    }

    file.close();
  }

  return (space_id);
}

/** Check for duplicate tablespace IDs.
@param[in]	start		Slice start
@param[in]	end		Slice end
@param[in]	thread_id	Thread ID
@param[in,out]	mutex		Mutex that covers the global state
@param[in,out]	unique		To check for duplciates
@param[in,out]	duplicates	Duplicate space IDs found */
void Tablespace_dirs::duplicate_check(const Const_iter &start,
                                      const Const_iter &end, size_t thread_id,
                                      std::mutex *mutex, Space_id_set *unique,
                                      Space_id_set *duplicates) {
  size_t count = 0;
  bool printed_msg = false;
  auto start_time = ut_time();

  for (auto it = start; it != end; ++it, ++m_checked) {
    const std::string filename = it->second;
    auto &files = m_dirs[it->first];
    const std::string phy_filename = files.path() + filename;

    space_id_t space_id;

    space_id = Fil_system::get_tablespace_id(phy_filename);

    if (space_id != 0 && space_id != ULINT32_UNDEFINED) {
      std::lock_guard<std::mutex> guard(*mutex);

      auto ret = unique->insert(space_id);

      size_t n_files;

      n_files = files.add(space_id, filename);

      if (n_files > 1 || !ret.second) {
        duplicates->insert(space_id);
      }

    } else if (space_id != 0 &&
               Fil_path::is_undo_tablespace_name(phy_filename)) {
      ib::info(ER_IB_MSG_373) << "Can't determine the undo file tablespace"
                              << " ID for '" << phy_filename << "', could be"
                              << " an undo truncate in progress";

    } else {
      ib::info(ER_IB_MSG_374) << "Ignoring '" << phy_filename << "' invalid"
                              << " tablespace ID in the header";
    }

    ++count;

    if (ut_time() - start_time >= PRINT_INTERVAL_SECS) {
      ib::info(ER_IB_MSG_375) << "Thread# " << thread_id << " - Checked "
                              << count << "/" << (end - start) << " files";

      start_time = ut_time();

      printed_msg = true;
    }
  }

  if (printed_msg) {
    ib::info(ER_IB_MSG_376) << "Checked " << count << " files";
  }
}

/** Print the duplicate filenames for a tablespce ID to the log
@param[in]	duplicates	Duplicate tablespace IDs*/
void Tablespace_dirs::print_duplicates(const Space_id_set &duplicates) {
  /* Print the duplicate names to the error log. */
  for (auto space_id : duplicates) {
    Dirs files;

    for (auto &dir : m_dirs) {
      const auto names = dir.find(space_id);

      if (names == nullptr) {
        continue;
      }

      files.insert(files.end(), names->begin(), names->end());
    }

    /* Fixes the order in the mtr tests. */
    std::sort(files.begin(), files.end());

    ut_a(files.size() > 1);

    std::ostringstream oss;

    oss << "Tablespace ID: " << space_id << " = [";

    for (size_t i = 0; i < files.size(); ++i) {
      oss << "'" << files[i] << "'";

      if (i < files.size() - 1) {
        oss << ", ";
      }
    }

    oss << "]" << std::endl;

    ib::error(ER_IB_MSG_377) << oss.str();
  }
}

/** Discover tablespaces by reading the header from .ibd files.
@param[in]	in_directories	Directories to scan
@return DB_SUCCESS if all goes well */
dberr_t Tablespace_dirs::scan(const std::string &in_directories) {
  std::string directories(in_directories);

  Fil_path::normalize(directories);

  ib::info(ER_IB_MSG_378) << "Directories to scan '" << directories << "'";

  Scanned_files ibd_files;
  Scanned_files undo_files;

  {
    std::string separators;

    separators.push_back(FIL_PATH_SEPARATOR);

    tokenize_paths(directories, separators);
  }

  uint16_t count = 0;
  bool print_msg = false;
  auto start_time = ut_time();

  /* Should be trivial to parallelize the scan and ID check. */
  for (const auto &dir : m_dirs) {
    const auto &real_path_dir = dir.real_path();

    ut_a(Fil_path::is_separator(dir.path().back()));

    ib::info(ER_IB_MSG_379) << "Scanning '" << dir.path() << "'";

    /* Walk the sub-tree of dir. */

    Dir_Walker::walk(real_path_dir, true, [&](const std::string &path) {
      /* If it is a file and the suffix matches ".ibd"
      or the undo file name format then store it for
      determining the space ID. */

      ut_a(path.length() > real_path_dir.length());
      ut_a(Fil_path::get_file_type(path) != OS_FILE_TYPE_DIR);

      /* Make the filename relative to the directory that
      was scanned. */

      std::string file = path.substr(real_path_dir.length(), path.length());

      if (file.size() <= 4) {
        return;
      }

      using value = Scanned_files::value_type;

      if (Fil_path::has_ibd_suffix(file.c_str())) {
        ibd_files.push_back(value{count, file});

      } else if (Fil_path::is_undo_tablespace_name(file)) {
        undo_files.push_back(value{count, file});
      }

      if (ut_time() - start_time >= PRINT_INTERVAL_SECS) {
        ib::info(ER_IB_MSG_380)
            << "Files found so far: " << ibd_files.size() << " data files"
            << " and " << undo_files.size() << " undo files";

        start_time = ut_time();
        print_msg = true;
      }
    });

    ++count;
  }

  if (print_msg) {
    ib::info(ER_IB_MSG_381) << "Found " << ibd_files.size() << " '.ibd' and "
                            << undo_files.size() << " undo files";
  }

  Space_id_set unique;
  Space_id_set duplicates;

  size_t n_threads = (ibd_files.size() / 50000);

  if (n_threads > 0) {
    if (n_threads > MAX_SCAN_THREADS) {
      n_threads = MAX_SCAN_THREADS;
    }

    ib::info(ER_IB_MSG_382) << "Using " << (n_threads + 1) << " threads to"
                            << " scan the tablespace files";
  }

  std::mutex m;

  using std::placeholders::_1;
  using std::placeholders::_2;
  using std::placeholders::_3;
  using std::placeholders::_4;
  using std::placeholders::_5;
  using std::placeholders::_6;

  std::function<void(const Const_iter &, const Const_iter &, size_t,
                     std::mutex *, Space_id_set *, Space_id_set *)>
      check = std::bind(&Tablespace_dirs::duplicate_check, this, _1, _2, _3, _4,
                        _5, _6);

  par_for(PFS_NOT_INSTRUMENTED, ibd_files, n_threads, check, &m, &unique,
          &duplicates);

  duplicate_check(undo_files.begin(), undo_files.end(), n_threads, &m, &unique,
                  &duplicates);

  ut_a(m_checked == ibd_files.size() + undo_files.size());

  ib::info(ER_IB_MSG_383) << "Completed space ID check of " << m_checked.load()
                          << " files.";

  dberr_t err;

  if (!duplicates.empty()) {
    ib::error(ER_IB_MSG_384)
        << "Multiple files found for the same tablespace ID:";

    print_duplicates(duplicates);

    err = DB_FAIL;
  } else {
    err = DB_SUCCESS;
  }

  return (err);
}

/** Discover tablespaces by reading the header from .ibd files.
@param[in]	directories	Directories to scan
@return DB_SUCCESS if all goes well */
dberr_t fil_scan_for_tablespaces(const std::string &directories) {
  return (fil_system->scan(directories));
}

/** Callback to check tablespace size with space header size and extend.
Caller must own the Fil_shard mutex that the file belongs to.
@param[in]	file	Tablespace file
@return	error code */
dberr_t fil_check_extend_space(fil_node_t *file) {
  dberr_t err = DB_SUCCESS;
  bool open_node = !file->is_open;

  if (recv_sys == nullptr || !recv_sys->is_cloned_db) {
    return (DB_SUCCESS);
  }

  fil_space_t *space = file->space;

  auto shard = fil_system->shard_by_id(space->id);

  if (open_node && !shard->open_file(file, false)) {
    return (DB_CANNOT_OPEN_FILE);
  }

  shard->mutex_release();

  if (space->size < space->size_in_header) {
    ib::info(ER_IB_MSG_385)
        << "Extending space: " << space->name << " from size " << space->size
        << " pages to " << space->size_in_header
        << " pages as stored in space header.";

    if (!shard->space_extend(space, space->size_in_header)) {
      ib::error(ER_IB_MSG_386) << "Failed to extend tablespace."
                               << " Check for free space in disk"
                               << " and try again.";

      err = DB_OUT_OF_FILE_SPACE;
    }
  }

  shard->mutex_acquire();

  /* Close the file if it was opened by current function */
  if (open_node) {
    shard->close_file(file, true);
  }

  return (err);
}

/** Check if a path is known to InnoDB.
@param[in]	path		Path to check
@return true if path is known to InnoDB */
bool fil_check_path(const std::string &path) {
  return (fil_system->check_path(path));
}

/** Get the list of directories that datafiles can reside in.
@return the list of directories 'dir1;dir2;....;dirN' */
std::string fil_get_dirs() { return (fil_system->get_dirs()); }

/** Free the data structures required for recovery. */
void fil_free_scanned_files() { fil_system->free_scanned_files(); }

/** Update the tablespace name. Incase, the new name
and old name are same, no update done.
@param[in,out]	space		tablespace object on which name
                                will be updated
@param[in]	name		new name for tablespace */
void fil_space_update_name(fil_space_t *space, const char *name) {
  if (space == nullptr || name == nullptr || space->name == nullptr ||
      strcmp(space->name, name) == 0) {
    return;
  }

  dberr_t err = fil_rename_tablespace_by_name(space->name, name);

  if (err != DB_SUCCESS) {
    ib::warn(ER_IB_MSG_387) << "Tablespace rename '" << space->name << "' to"
                            << " '" << name << "' failed!";
  }
}

#ifndef UNIV_HOTBACKUP
/** Check if the filepath provided is in a valid placement.
1) File-per-table must be in a dir named for the schema.
2) File-per-table must not be in the datadir.
3) General tablespace must not be under the datadir.
@param[in]	space_name	tablespace name
@param[in]	path		filepath to validate
@retval true if the filepath is a valid datafile location */
bool Fil_path::is_valid_location(const char *space_name,
                                 const std::string &path) {
  ut_ad(!path.empty());
  ut_ad(space_name != nullptr);

  std::string name{space_name};

  /* The path is a realpath to a file. Make sure it is not an
  undo tablespace filename. Undo datafiles can be located anywhere. */
  if (Fil_path::is_undo_tablespace_name(path)) {
    return (true);
  }

  /* Strip off the filename to reduce the path to a directory. */
  std::string dirpath{path};
  auto pos = dirpath.find_last_of(SEPARATOR);

  dirpath.resize(pos);

  /* Get the subdir that the file is in. */
  pos = dirpath.find_last_of(SEPARATOR);

  std::string subdir = (pos == std::string::npos)
                           ? dirpath
                           : dirpath.substr(pos + 1, dirpath.length());
  if (innobase_get_lower_case_table_names() == 2) {
    Fil_path::convert_to_lower_case(subdir);
  }

  pos = name.find_last_of(SEPARATOR);

  if (pos == std::string::npos) {
    /* This is a general or system tablespace. */

    if (MySQL_datadir_path.is_ancestor(dirpath)) {
      ib::error(ER_IB_MSG_388) << "A general tablespace cannot"
                               << " be located under the datadir."
                               << " Cannot open file '" << path << "'.";
      return (false);
    }

  } else {
    /* This is a file-per-table datafile.
    Reduce the name to just the db name. */

    if (MySQL_datadir_path.is_same_as(dirpath)) {
      ib::error(ER_IB_MSG_389) << "A file-per-table tablespace cannot"
                               << " be located in the datadir."
                               << " Cannot open file" << path << "'.";
      return (false);
    }

    /* In case of space_name in system charset, there is a possibility
    that the space_name contains more than one SEPARATOR character.
    We cannot rely on finding the last SEPARATOR only once.
    Search the space_name string backwards until we find the
    db name that matches with the directory name in dirpath. */

    while (pos < std::string::npos) {
      name.resize(pos);
      std::string temp = name;

      if (temp == subdir) {
        break;
      }

      /* Convert to filename charset and compare again. */
      Fil_path::convert_to_filename_charset(temp);
      if (temp == subdir) {
        break;
      }

      /* Still no match, iterate through the next SEPARATOR. */
      pos = name.find_last_of(SEPARATOR);

      /* If end of string is hit, there is no match. */
      if (pos == std::string::npos) {
        return (false);
      }
    }
  }

  return (true);
}

/** Convert filename to the file system charset format.
@param[in,out]	name		Filename to convert */
void Fil_path::convert_to_filename_charset(std::string &name) {
  uint errors = 0;
  char old_name[MAX_TABLE_NAME_LEN + 20];
  char filename[MAX_TABLE_NAME_LEN + 20];

  strncpy(filename, name.c_str(), sizeof(filename) - 1);
  strncpy(old_name, filename, sizeof(old_name));

  innobase_convert_to_filename_charset(filename, old_name, MAX_TABLE_NAME_LEN);

  if (errors == 0) {
    name.assign(filename);
  }
}

/** Convert to lower case using the file system charset.
@param[in,out]	path		Filepath to convert */
void Fil_path::convert_to_lower_case(std::string &path) {
  char lc_path[MAX_TABLE_NAME_LEN + 20];

  ut_ad(path.length() < sizeof(lc_path) - 1);

  strncpy(lc_path, path.c_str(), sizeof(lc_path) - 1);

  innobase_casedn_path(lc_path);

  path.assign(lc_path);
}

/** Mark space as corrupt
    @param space_id	space id */
void fil_space_set_corrupt(space_id_t space_id) {
  auto *const shard = fil_system->shard_by_id(space_id);

  shard->mutex_acquire();

  auto *const space = shard->get_space_by_id(space_id);

  if (space) space->is_corrupt = true;

  shard->mutex_release();
}

/** Mark space as encrypted
@param space_id space id */
void fil_space_set_encrypted(ulint	space_id) {
  auto *const shard = fil_system->shard_by_id(space_id);

  shard->mutex_acquire();

  auto *const space = shard->get_space_by_id(space_id);

  if (space) space->is_encrypted = true;

  shard->mutex_release();
}

void fil_system_acquire() {
  ut_ad(fil_system);
  fil_system->mutex_acquire_all();
}

void fil_system_release() {
  ut_ad(fil_system);
  fil_system->mutex_release_all();
}

void fil_lock_shard_by_id(ulint space_id) {
  auto *const shard = fil_system->shard_by_id(space_id);
  ut_ad(shard);
  shard->mutex_acquire();
}

void fil_unlock_shard_by_id(ulint space_id) {
  auto *const shard = fil_system->shard_by_id(space_id);
  ut_ad(shard);
  shard->mutex_release();
}


#endif /* !UNIV_HOTBACKUP */<|MERGE_RESOLUTION|>--- conflicted
+++ resolved
@@ -898,7 +898,7 @@
   @return pointer to created tablespace
   @retval nullptr on failure (such as when the same tablespace exists) */
   fil_space_t *space_create(const char *name, space_id_t space_id, ulint flags,
-                            fil_type_t purpose, fil_space_crypt_t* crypt_data,
+                            fil_type_t purpose, fil_space_crypt_t *crypt_data,
                             fil_encryption_t mode = FIL_ENCRYPTION_DEFAULT)
       MY_ATTRIBUTE((warn_unused_result));
 
@@ -1455,9 +1455,7 @@
     return m_shards[index];
   }
 
-  uint get_number_of_shards() const {
-    return m_shards.size();
-  }
+  uint get_number_of_shards() const { return m_shards.size(); }
 
   /** Acquire all the mutexes. */
   void mutex_acquire_all() const {
@@ -1539,81 +1537,81 @@
   @param[in]	deleted		true if MLOG_FILE_DELETE */
   void meb_name_process(char *name, space_id_t space_id, bool deleted);
 
-  //fil_space_t *get_next_space(fil_space_t *space, Fil_shard *shard) {
-    //space = UT_LIST_GET_NEXT(m_space_list, space);
-    //if (space == NULL) {
-      //shard->mutex_release();
-      //auto next_shard = fil_system->get_next_shard(shard);
-      //if (next_shard != NULL)
-    //}
-  
-  
-  }
+  // fil_space_t *get_next_space(fil_space_t *space, Fil_shard *shard) {
+  // space = UT_LIST_GET_NEXT(m_space_list, space);
+  // if (space == NULL) {
+  // shard->mutex_release();
+  // auto next_shard = fil_system->get_next_shard(shard);
+  // if (next_shard != NULL)
+  //}
+
+}
 #endif /* UNIV_HOTBACKUP */
 
- private:
-  /** Open an ibd tablespace and add it to the InnoDB data structures.
-  This is similar to fil_ibd_open() except that it is used while
-  processing the redo log, so the data dictionary is not available
-  and very little validation is done. The tablespace name is extracted
-  from the dbname/tablename.ibd portion of the filename, which assumes
-  that the file is a file-per-table tablespace.  Any name will do for
-  now.  General tablespace names will be read from the dictionary after
-  it has been recovered.  The tablespace flags are read at this time
-  from the first page of the file in validate_for_recovery().
-  @param[in]	space_id	tablespace ID
-  @param[in]	path		path/to/databasename/tablename.ibd
-  @param[out]	space		the tablespace, or nullptr on error
-  @return status of the operation */
-  fil_load_status ibd_open_for_recovery(space_id_t space_id,
-                                        const std::string &path,
-                                        fil_space_t *&space)
-      MY_ATTRIBUTE((warn_unused_result));
-
-  //TODO: refactor this
-  //Fil_shard * get_next_shard(Fil_shard *shard) {
-    //if (shard == nullptr)
-      //return *(std::begin(m_shards));
-    //auto it = std::find(std::begin(m_shards), std::end(m_shards), shard);
-    //return (it != std::end(m_shards) && std::next(it) != std::end(m_shards)
-           //? std::next(it)
-           //: nullptr;
-  //}
-
- private:
-  /** Fil_shards managed */
-  Fil_shards m_shards;
-
-  /** n_open is not allowed to exceed this */
-  const size_t m_max_n_open;
-
-  /** Maximum space id in the existing tables, or assigned during
-  the time mysqld has been up; at an InnoDB startup we scan the
-  data dictionary and set here the maximum of the space id's of
-  the tables there */
-  space_id_t m_max_assigned_id;
-
-  /** true if fil_space_create() has issued a warning about
-  potential space_id reuse */
-  bool m_space_id_reuse_warned;
-
-  /** List of tablespaces that have been relocated. We need to
-  update the DD when it is safe to do so. */
-  dd_fil::Tablespaces m_moved;
-
-  /** Tablespace directories scanned at startup */
-  Tablespace_dirs m_dirs;
-
-  // Disable copying
-  Fil_system(Fil_system &&) = delete;
-  Fil_system(const Fil_system &) = delete;
-  Fil_system &operator=(const Fil_system &) = delete;
-
-  friend class Fil_shard;
-
-  /** Wait for redo log tracker to catch up, if enabled */
-  static void wait_for_changed_page_tracker() noexcept;
-};
+private :
+    /** Open an ibd tablespace and add it to the InnoDB data structures.
+    This is similar to fil_ibd_open() except that it is used while
+    processing the redo log, so the data dictionary is not available
+    and very little validation is done. The tablespace name is extracted
+    from the dbname/tablename.ibd portion of the filename, which assumes
+    that the file is a file-per-table tablespace.  Any name will do for
+    now.  General tablespace names will be read from the dictionary after
+    it has been recovered.  The tablespace flags are read at this time
+    from the first page of the file in validate_for_recovery().
+    @param[in]	space_id	tablespace ID
+    @param[in]	path		path/to/databasename/tablename.ibd
+    @param[out]	space		the tablespace, or nullptr on error
+    @return status of the operation */
+    fil_load_status
+    ibd_open_for_recovery(space_id_t space_id, const std::string &path,
+                          fil_space_t *&space)
+        MY_ATTRIBUTE((warn_unused_result));
+
+// TODO: refactor this
+// Fil_shard * get_next_shard(Fil_shard *shard) {
+// if (shard == nullptr)
+// return *(std::begin(m_shards));
+// auto it = std::find(std::begin(m_shards), std::end(m_shards), shard);
+// return (it != std::end(m_shards) && std::next(it) != std::end(m_shards)
+//? std::next(it)
+//: nullptr;
+//}
+
+private:
+/** Fil_shards managed */
+Fil_shards m_shards;
+
+/** n_open is not allowed to exceed this */
+const size_t m_max_n_open;
+
+/** Maximum space id in the existing tables, or assigned during
+the time mysqld has been up; at an InnoDB startup we scan the
+data dictionary and set here the maximum of the space id's of
+the tables there */
+space_id_t m_max_assigned_id;
+
+/** true if fil_space_create() has issued a warning about
+potential space_id reuse */
+bool m_space_id_reuse_warned;
+
+/** List of tablespaces that have been relocated. We need to
+update the DD when it is safe to do so. */
+dd_fil::Tablespaces m_moved;
+
+/** Tablespace directories scanned at startup */
+Tablespace_dirs m_dirs;
+
+// Disable copying
+Fil_system(Fil_system &&) = delete;
+Fil_system(const Fil_system &) = delete;
+Fil_system &operator=(const Fil_system &) = delete;
+
+friend class Fil_shard;
+
+/** Wait for redo log tracker to catch up, if enabled */
+static void wait_for_changed_page_tracker() noexcept;
+}
+;
 
 /** The tablespace memory cache. This variable is nullptr before the module is
 initialized. */
@@ -1819,17 +1817,18 @@
 
   /* Inform key rotation that there could be something
   to do */
-  if (space->purpose == FIL_TYPE_TABLESPACE
-      && !srv_fil_crypt_rotate_key_age && fil_crypt_threads_event &&
-      (mode == FIL_ENCRYPTION_ON || (mode == FIL_ENCRYPTION_DEFAULT &&
-      srv_encrypt_tables == SRV_ENCRYPT_TABLES_KEYRING_ON ))) {
-        /* Key rotation is not enabled, need to inform background
-        encryption threads. */
-        UT_LIST_ADD_LAST(m_rotation_list, space);
-        space->is_in_rotation_list = true;
-        mutex_enter(&fil_crypt_threads_mutex);
-        os_event_set(fil_crypt_threads_event);
-        mutex_exit(&fil_crypt_threads_mutex);
+  if (space->purpose == FIL_TYPE_TABLESPACE && !srv_fil_crypt_rotate_key_age &&
+      fil_crypt_threads_event &&
+      (mode == FIL_ENCRYPTION_ON ||
+       (mode == FIL_ENCRYPTION_DEFAULT &&
+        srv_encrypt_tables == SRV_ENCRYPT_TABLES_KEYRING_ON))) {
+    /* Key rotation is not enabled, need to inform background
+    encryption threads. */
+    UT_LIST_ADD_LAST(m_rotation_list, space);
+    space->is_in_rotation_list = true;
+    mutex_enter(&fil_crypt_threads_mutex);
+    os_event_set(fil_crypt_threads_event);
+    mutex_exit(&fil_crypt_threads_mutex);
   }
 }
 
@@ -2256,7 +2255,6 @@
 @param[in]	read_only_mode	true if read only mode set
 @return DB_SUCCESS or error */
 dberr_t Fil_shard::get_file_size(fil_node_t *file, bool read_only_mode) {
-
   ut_ad(mutex_owned());
 
   bool success;
@@ -2324,12 +2322,12 @@
   /* Try to read crypt_data from page 0 if it is not yet
   read. */
   if (!space->crypt_data) {
-    space->crypt_data = fil_space_read_crypt_data(
-      page_size_t(space->flags), page);
+    space->crypt_data =
+        fil_space_read_crypt_data(page_size_t(space->flags), page);
     if (space->crypt_data &&
         fil_set_encryption(space->id, Encryption::KEYRING, NULL,
                            space->crypt_data->iv, false) != DB_SUCCESS) {
-          ut_ad(0);
+      ut_ad(0);
     }
   }
 
@@ -2419,37 +2417,39 @@
 #endif /* UNIV_HOTBACKUP */
 
   /* Do not compare the data directory flag, in case this tablespace was
-<<<<<<< HEAD
-     relocated. */
-  const auto relevant_space_flags = space->flags & ~FSP_FLAGS_MASK_DATA_DIR;
-  const auto relevant_flags = flags & ~FSP_FLAGS_MASK_DATA_DIR;
-=======
   relocated. */
   auto relevant_space_flags = space->flags & ~FSP_FLAGS_MASK_DATA_DIR;
   auto relevant_flags = flags & ~FSP_FLAGS_MASK_DATA_DIR;
 
-  // in case of Keyring encryption it can so happen that there will be a crash after all pages of tablespace is rotated
-  // and DD is updated, but page0 of the tablespace has not been yet update. We handle this here.
+  // in case of Keyring encryption it can so happen that there will be a crash
+  // after all pages of tablespace is rotated and DD is updated, but page0 of
+  // the tablespace has not been yet update. We handle this here.
   if (space->crypt_data != NULL &&
-       (
-         (FSP_FLAGS_GET_ENCRYPTION(relevant_space_flags) && space->crypt_data->min_key_version == 0) ||
-         (!FSP_FLAGS_GET_ENCRYPTION(relevant_space_flags) && space->crypt_data->min_key_version != 0)
-       ) && FSP_FLAGS_GET_ENCRYPTION(relevant_space_flags) != FSP_FLAGS_GET_ENCRYPTION(relevant_flags)
-     ) {
-         if (srv_n_fil_crypt_threads == 0) {
-           ib::warn() << "Table encryption flag is " <<  (FSP_FLAGS_GET_ENCRYPTION(relevant_space_flags) ? "ON" : "OFF")
-                      << " in the data dictionary but the encryption flag in file " << file->name << " is " 
-                      << (FSP_FLAGS_GET_ENCRYPTION(relevant_flags) ? "ON" : "OFF")
-                      << ". This indicates that the rotation of the table was interrupted before space's flags were updated."
-                      << " Please have encryption_thread variable (innodb-encryption-threads) set to value > 0. So the encryption"
-                      << " could finish up the rotation.";
-         }
-         // exclude encryption flag from validation
-         relevant_space_flags &= ~FSP_FLAGS_MASK_ENCRYPTION;
-         relevant_flags &= ~FSP_FLAGS_MASK_ENCRYPTION;
-  }
-
->>>>>>> 3637583b
+      ((FSP_FLAGS_GET_ENCRYPTION(relevant_space_flags) &&
+        space->crypt_data->min_key_version == 0) ||
+       (!FSP_FLAGS_GET_ENCRYPTION(relevant_space_flags) &&
+        space->crypt_data->min_key_version != 0)) &&
+      FSP_FLAGS_GET_ENCRYPTION(relevant_space_flags) !=
+          FSP_FLAGS_GET_ENCRYPTION(relevant_flags)) {
+    if (srv_n_fil_crypt_threads == 0) {
+      ib::warn() << "Table encryption flag is "
+                 << (FSP_FLAGS_GET_ENCRYPTION(relevant_space_flags) ? "ON"
+                                                                    : "OFF")
+                 << " in the data dictionary but the encryption flag in file "
+                 << file->name << " is "
+                 << (FSP_FLAGS_GET_ENCRYPTION(relevant_flags) ? "ON" : "OFF")
+                 << ". This indicates that the rotation of the table was "
+                    "interrupted before space's flags were updated."
+                 << " Please have encryption_thread variable "
+                    "(innodb-encryption-threads) set to value > 0. So the "
+                    "encryption"
+                 << " could finish up the rotation.";
+    }
+    // exclude encryption flag from validation
+    relevant_space_flags &= ~FSP_FLAGS_MASK_ENCRYPTION;
+    relevant_flags &= ~FSP_FLAGS_MASK_ENCRYPTION;
+  }
+
   if (UNIV_UNLIKELY(relevant_space_flags != relevant_flags)) {
     ib::fatal(ER_IB_MSG_272, space->flags, file->name, flags);
   }
@@ -2481,9 +2481,8 @@
 
   /* For Master Key encrypted tablespace, we need to check the
   encrytion key and iv(initial vector) is readed. */
-  if (FSP_FLAGS_GET_ENCRYPTION(flags) && !recv_recovery_is_on()
-      && !space->crypt_data
-      && space->encryption_type != Encryption::AES) {
+  if (FSP_FLAGS_GET_ENCRYPTION(flags) && !recv_recovery_is_on() &&
+      !space->crypt_data && space->encryption_type != Encryption::AES) {
     ib::error(ER_IB_MSG_273, file->name);
 
     return (DB_ERROR);
@@ -2492,8 +2491,8 @@
   if (space->crypt_data && space->crypt_data->type == CRYPT_SCHEME_1 &&
       Encryption::tablespace_key_exists(space->crypt_data->key_id) == false &&
       !recv_recovery_is_on()) {
-        ib::error() << "There is no key for tablespace " << space->name;
-        return (DB_DECRYPTION_FAILED);
+    ib::error() << "There is no key for tablespace " << space->name;
+    return (DB_DECRYPTION_FAILED);
   }
 
   if (file->size == 0) {
@@ -3041,7 +3040,7 @@
 @retval nullptr on failure (such as when the same tablespace exists) */
 fil_space_t *Fil_shard::space_create(const char *name, space_id_t space_id,
                                      ulint flags, fil_type_t purpose,
-                                     fil_space_crypt_t* crypt_data,
+                                     fil_space_crypt_t *crypt_data,
                                      fil_encryption_t mode) {
   ut_ad(mutex_owned());
 
@@ -3133,7 +3132,7 @@
 @retval nullptr on failure (such as when the same tablespace exists) */
 fil_space_t *fil_space_create(const char *name, space_id_t space_id,
                               ulint flags, fil_type_t purpose,
-                              fil_space_crypt_t* crypt_data,
+                              fil_space_crypt_t *crypt_data,
                               fil_encryption_t mode) {
   ut_ad(fsp_flags_is_valid(flags));
   ut_ad(srv_page_size == UNIV_PAGE_SIZE_ORIG || flags != 0);
@@ -3151,8 +3150,8 @@
 
   auto shard = fil_system->shard_by_id(space_id);
 
-  auto space = shard->space_create(name, space_id, flags, purpose,
-                                  crypt_data, mode);
+  auto space =
+      shard->space_create(name, space_id, flags, purpose, crypt_data, mode);
 
   if (space == nullptr) {
     /* Duplicate error. */
@@ -3798,7 +3797,7 @@
 @param[in]	id	tablespace ID
 @return	the tablespace
 @retval	NULL if missing */
-fil_space_t* fil_space_acquire_for_io(ulint space_id) {
+fil_space_t *fil_space_acquire_for_io(ulint space_id) {
   auto shard = fil_system->shard_by_id(space_id);
 
   shard->mutex_acquire();
@@ -3816,8 +3815,7 @@
 
 /** Release a tablespace acquired with fil_space_acquire_for_io().
 @param[in,out]	space	tablespace to release  */
-void
-fil_space_release_for_io(fil_space_t* space) {
+void fil_space_release_for_io(fil_space_t *space) {
   auto shard = fil_system->shard_by_id(space->id);
 
   shard->mutex_acquire();
@@ -3838,10 +3836,10 @@
 If NULL, use the first fil_space_t on fil_system.space_list.
 @return pointer to the next fil_space_t.
 @retval NULL if this was the last*/
-fil_space_t*
-fil_space_next(fil_space_t* prev_space) //TODO: To powinno być częścią Fil_system
+fil_space_t *fil_space_next(
+    fil_space_t *prev_space)  // TODO: To powinno być częścią Fil_system
 {
-  fil_space_t* space=prev_space;
+  fil_space_t *space = prev_space;
 
   mutex_enter(&fil_crypt_list_mutex);
 
@@ -3856,9 +3854,10 @@
     next_shard_index = 1;
   }
 
-  if (prev_space != nullptr ) {
-    ut_ad(space->n_pending_ops > 0); // we are sure that space exists as space
-                                     // with n_pending_ops > 0 cannot be removed
+  if (prev_space != nullptr) {
+    ut_ad(space->n_pending_ops >
+          0);  // we are sure that space exists as space
+               // with n_pending_ops > 0 cannot be removed
     uint shard_index = 0;
     shard = fil_system->shard_by_id(space->id, &shard_index);
     shard->mutex_acquire();
@@ -3876,17 +3875,16 @@
     ut_ad(shard != nullptr);
     shard->mutex_acquire();
     space = UT_LIST_GET_FIRST(shard->m_space_list);
-    next_shard_index = (next_shard_index + 1) % fil_system->get_number_of_shards();
+    next_shard_index =
+        (next_shard_index + 1) % fil_system->get_number_of_shards();
     /* Skip spaces that are being created by
     fil_ibd_create(), or dropped, or !tablespace. */
-    while (space != nullptr && 
-           (space->files.empty() ||
-            space->is_stopping() ||
-            space->purpose != FIL_TYPE_TABLESPACE)) {
-             space = UT_LIST_GET_NEXT(space_list, space);
-    }
-  }
-    
+    while (space != nullptr && (space->files.empty() || space->is_stopping() ||
+                                space->purpose != FIL_TYPE_TABLESPACE)) {
+      space = UT_LIST_GET_NEXT(space_list, space);
+    }
+  }
+
   if (space != nullptr) {
     space->n_pending_ops++;
   }
@@ -3895,17 +3893,15 @@
   shard->mutex_release();
   mutex_exit(&fil_crypt_list_mutex);
 
-  return(space);
+  return (space);
 }
 
 /**
 Remove space from key rotation list if there are no more
 pending operations.
 @param[in]	space		Tablespace */
-static
-void
-fil_space_remove_from_keyrotation(Fil_shard *shard, fil_space_t* space) {
-
+static void fil_space_remove_from_keyrotation(Fil_shard *shard,
+                                              fil_space_t *space) {
   ut_ad(shard->mutex_owned());
   ut_ad(space);
 
@@ -3924,17 +3920,17 @@
 If NULL, use the first fil_space_t on fil_system->space_list.
 @return pointer to the next fil_space_t.
 @retval NULL if this was the last*/
-fil_space_t*
-fil_space_keyrotate_next(fil_space_t* prev_space) {  //TODO: To powinno być częścią Fil_system
-
-  fil_space_t* space = prev_space;
-  fil_space_t* old   = NULL;
+fil_space_t *fil_space_keyrotate_next(
+    fil_space_t *prev_space) {  // TODO: To powinno być częścią Fil_system
+
+  fil_space_t *space = prev_space;
+  fil_space_t *old = NULL;
 
   mutex_enter(&fil_crypt_list_mutex);
 
   uint next_shard_index = 0;
 
-  Fil_shard* shard = nullptr;
+  Fil_shard *shard = nullptr;
 
   if (prev_space == NULL) {
     shard = fil_system->shard_by_index(0);
@@ -3942,10 +3938,11 @@
     space = UT_LIST_GET_FIRST(shard->m_rotation_list);
     next_shard_index = 1;
   }
-  
-  if (prev_space != NULL ) {
-    ut_ad(space->n_pending_ops > 0); // we are sure that space exists as space
-                                     // with n_pending_ops > 0 cannot be removed
+
+  if (prev_space != NULL) {
+    ut_ad(space->n_pending_ops >
+          0);  // we are sure that space exists as space
+               // with n_pending_ops > 0 cannot be removed
     uint shard_index = 0;
     shard = fil_system->shard_by_id(space->id, &shard_index);
     shard->mutex_acquire();
@@ -3953,7 +3950,8 @@
     space->n_pending_ops--;
     old = space;
     space = UT_LIST_GET_NEXT(rotation_list, space);
-    fil_space_remove_from_keyrotation(shard, old); //TODO: to powinna być funkcja sharda
+    fil_space_remove_from_keyrotation(
+        shard, old);  // TODO: to powinna być funkcja sharda
     if (space == NULL)
       next_shard_index = (shard_index + 1) % fil_system->get_number_of_shards();
   }
@@ -3964,15 +3962,16 @@
     ut_ad(shard != NULL);
     shard->mutex_acquire();
     space = UT_LIST_GET_FIRST(shard->m_rotation_list);
-    next_shard_index = (next_shard_index + 1) % fil_system->get_number_of_shards();
+    next_shard_index =
+        (next_shard_index + 1) % fil_system->get_number_of_shards();
     /* Skip spaces that are being created by
     fil_ibd_create(), or dropped, or !tablespace. */
-    while (space != NULL && 
-           (space->files.empty() || space->is_stopping() ||
-            space->purpose != FIL_TYPE_TABLESPACE)) {
+    while (space != NULL && (space->files.empty() || space->is_stopping() ||
+                             space->purpose != FIL_TYPE_TABLESPACE)) {
       old = space;
       space = UT_LIST_GET_NEXT(rotation_list, space);
-      fil_space_remove_from_keyrotation(shard, old); //TODO: to powinna być funkcja sharda
+      fil_space_remove_from_keyrotation(
+          shard, old);  // TODO: to powinna być funkcja sharda
     }
   }
 
@@ -4106,7 +4105,7 @@
     if (count == 0) {
       break;
     }
- 
+
     os_thread_sleep(20000);
     mutex_acquire();
 
@@ -5211,16 +5210,10 @@
                                 must be >= FIL_IBD_FILE_INITIAL_SIZE
 @param[in]	type		FIL_TYPE_TABLESPACE or FIL_TYPE_TEMPORARY
 @return DB_SUCCESS or error code */
-<<<<<<< HEAD
-static dberr_t fil_create_tablespace(space_id_t space_id, const char *name,
-                                     const char *path, ulint flags,
-                                     page_no_t size, fil_type_t type) {
-=======
-dberr_t fil_ibd_create(space_id_t space_id, const char *name, const char *path,
-                       ulint flags, page_no_t size, const fil_encryption_t mode,
-                       const CreateInfoEncryptionKeyId &create_info_encryption_key_id) {
-
->>>>>>> 3637583b
+static dberr_t fil_create_tablespace(
+    space_id_t space_id, const char *name, const char *path, ulint flags,
+    page_no_t size, fil_type_t type, const fil_encryption_t mode,
+    const CreateInfoEncryptionKeyId &create_info_encryption_key_id) {
   pfs_os_file_t file;
   dberr_t err;
   byte *buf2;
@@ -5401,26 +5394,23 @@
     return (DB_ERROR);
   }
 
-<<<<<<< HEAD
-  space = fil_space_create(name, space_id, flags, type);
-=======
   // Create crypt data if the tablespace is either encrypted or user has
   // requested it to remain unencrypted. */
-  if (mode == FIL_ENCRYPTION_ON || mode == FIL_ENCRYPTION_OFF
-      || (srv_encrypt_tables == SRV_ENCRYPT_TABLES_ONLINE_TO_KEYRING ||
-          create_info_encryption_key_id.was_encryption_key_id_set)) {
-
-    crypt_data = fil_space_create_crypt_data(mode, create_info_encryption_key_id.encryption_key_id);
-
-    if (crypt_data->should_encrypt() || create_info_encryption_key_id.was_encryption_key_id_set) {
-      crypt_data->encrypting_with_key_version = crypt_data->key_get_latest_version();
+  if (mode == FIL_ENCRYPTION_ON || mode == FIL_ENCRYPTION_OFF ||
+      (srv_encrypt_tables == SRV_ENCRYPT_TABLES_ONLINE_TO_KEYRING ||
+       create_info_encryption_key_id.was_encryption_key_id_set)) {
+    crypt_data = fil_space_create_crypt_data(
+        mode, create_info_encryption_key_id.encryption_key_id);
+
+    if (crypt_data->should_encrypt() ||
+        create_info_encryption_key_id.was_encryption_key_id_set) {
+      crypt_data->encrypting_with_key_version =
+          crypt_data->key_get_latest_version();
       crypt_data->load_needed_keys_into_local_cache();
     }
   }
- 
-  space = fil_space_create(name, space_id, flags, FIL_TYPE_TABLESPACE,
-                           crypt_data, mode);
->>>>>>> 3637583b
+
+  space = fil_space_create(name, space_id, flags, type, crypt_data, mode);
 
   if (space == nullptr) {
     os_file_close(file);
@@ -5459,13 +5449,12 @@
 #endif /* !UNIV_HOTBACKUP */
 
   /* For encryption tablespace, initial encryption information. */
-  if (space != nullptr && (FSP_FLAGS_GET_ENCRYPTION(space->flags) || crypt_data)) {
-    err = fil_set_encryption(space->id,
-                             crypt_data != nullptr ? Encryption::KEYRING
-                                                   : Encryption::AES,
-                             nullptr,
-                             crypt_data != nullptr ? crypt_data->iv
-                                                   : NULL);
+  if (space != nullptr &&
+      (FSP_FLAGS_GET_ENCRYPTION(space->flags) || crypt_data)) {
+    err = fil_set_encryption(
+        space->id,
+        crypt_data != nullptr ? Encryption::KEYRING : Encryption::AES, nullptr,
+        crypt_data != nullptr ? crypt_data->iv : NULL);
     ut_ad(err == DB_SUCCESS);
   }
 
@@ -5487,12 +5476,15 @@
 @param[in]	size		Initial size of the tablespace file in pages,
                                 must be >= FIL_IBD_FILE_INITIAL_SIZE
 @return DB_SUCCESS or error code */
-dberr_t fil_ibd_create(space_id_t space_id, const char *name, const char *path,
-                       ulint flags, page_no_t size) {
+dberr_t fil_ibd_create(
+    space_id_t space_id, const char *name, const char *path, ulint flags,
+    page_no_t size, fil_encryption_t mode,
+    const CreateInfoEncryptionKeyId &create_info_encryption_key_id) {
   ut_a(size >= FIL_IBD_FILE_INITIAL_SIZE);
   ut_ad(!srv_read_only_mode);
   return (fil_create_tablespace(space_id, name, path, flags, size,
-                                FIL_TYPE_TABLESPACE));
+                                FIL_TYPE_TABLESPACE, mode,
+                                create_info_encryption_key_id));
 }
 
 /** Create a session temporary tablespace (IBT) file.
@@ -5507,7 +5499,8 @@
                        ulint flags, page_no_t size) {
   ut_a(size >= FIL_IBT_FILE_INITIAL_SIZE);
   return (fil_create_tablespace(space_id, name, path, flags, size,
-                                FIL_TYPE_TEMPORARY));
+                                FIL_TYPE_TEMPORARY, FIL_ENCRYPTION_DEFAULT,
+                                CreateInfoEncryptionKeyId()));
 }
 
 #ifndef UNIV_HOTBACKUP
@@ -5599,7 +5592,8 @@
   Datafile::ValidateOutput validate_output;
 
   if ((validate || is_encrypted) &&
-      (validate_output = df.validate_to_dd(space_id, flags, for_import)).error != DB_SUCCESS) {
+      (validate_output = df.validate_to_dd(space_id, flags, for_import))
+              .error != DB_SUCCESS) {
     /* We don't reply the rename via the redo log anymore.
     Therefore we can get a space ID mismatch when validating
     the files during bootstrap. */
@@ -5627,9 +5621,10 @@
 
   ut_ad(!is_encrypted || df.is_open());
 
-  const byte* first_page = df.is_open() ? df.get_first_page() : nullptr;
-  fil_space_crypt_t *crypt_data = first_page ? fil_space_read_crypt_data(page_size_t(flags), first_page)
-                                             : nullptr;
+  const byte *first_page = df.is_open() ? df.get_first_page() : nullptr;
+  fil_space_crypt_t *crypt_data =
+      first_page ? fil_space_read_crypt_data(page_size_t(flags), first_page)
+                 : nullptr;
 
   space = fil_space_create(space_name, space_id, flags, purpose, crypt_data);
 
@@ -5672,12 +5667,8 @@
   }
 
   /* For encryption tablespace, initialize encryption information.*/
-<<<<<<< HEAD
   if ((is_encrypted || space->encryption_op_in_progress == ENCRYPTION) &&
-      !for_import) {
-=======
-  if (is_encrypted && !for_import && crypt_data == nullptr) {
->>>>>>> 3637583b
+      !for_import && crypt_data == nullptr) {
     dberr_t err;
     byte *key = df.m_encryption_key;
     byte *iv = df.m_encryption_iv;
@@ -5983,9 +5974,11 @@
   tablespace_name = df.name();
 #endif /* !UNIV_HOTBACKUP */
 
-  const byte* first_page = df.get_first_page();
-  fil_space_crypt_t *crypt_data = first_page ? fil_space_read_crypt_data(page_size_t(df.flags()), first_page)
-                                             : NULL;
+  const byte *first_page = df.get_first_page();
+  fil_space_crypt_t *crypt_data =
+      first_page
+          ? fil_space_read_crypt_data(page_size_t(df.flags()), first_page)
+          : NULL;
 
   fil_system->mutex_acquire_all();
 
@@ -6013,10 +6006,11 @@
 
   /* For encryption tablespace, initial encryption information. */
   if ((FSP_FLAGS_GET_ENCRYPTION(space->flags) &&
-       df.m_encryption_key != nullptr) || crypt_data) {
-    dberr_t err = fil_set_encryption(space->id, crypt_data ? Encryption::KEYRING : Encryption::AES,
-                                     df.m_encryption_key,
-                                     crypt_data ? crypt_data->iv : df.m_encryption_iv);
+       df.m_encryption_key != nullptr) ||
+      crypt_data) {
+    dberr_t err = fil_set_encryption(
+        space->id, crypt_data ? Encryption::KEYRING : Encryption::AES,
+        df.m_encryption_key, crypt_data ? crypt_data->iv : df.m_encryption_iv);
 
     if (err != DB_SUCCESS) {
       ib::error(ER_IB_MSG_312, space->name);
@@ -7312,14 +7306,14 @@
 static bool set_min_key_version;
 static byte key_min[32];
 
-inline void fil_io_set_keyring_encryption(IORequest& req_type,
+inline void fil_io_set_keyring_encryption(IORequest &req_type,
                                           fil_space_t *space,
-                                          const page_id_t& page_id) {
+                                          const page_id_t &page_id) {
   ut_ad(space->crypt_data != NULL);
 
-  byte* key = NULL;
-  ulint key_len = 32; //32*8=256
-  byte* iv = NULL;
+  byte *key = NULL;
+  ulint key_len = 32;  // 32*8=256
+  byte *iv = NULL;
   byte *tablespace_iv = NULL;
   byte *tablespace_key = NULL;
   uint key_version = 0;
@@ -7328,54 +7322,57 @@
   mutex_enter(&space->crypt_data->mutex);
 
   iv = space->crypt_data->iv;
-  key_id= space->crypt_data->key_id;
-  
+  key_id = space->crypt_data->key_id;
+
   if (req_type.is_write()) {
-    if (space->crypt_data->should_encrypt() && space->crypt_data->encrypting_with_key_version != 0) {
+    if (space->crypt_data->should_encrypt() &&
+        space->crypt_data->encrypting_with_key_version != 0) {
       key = space->crypt_data->get_key_currently_used_for_encryption();
       key_version = space->crypt_data->encrypting_with_key_version;
       key_len = 32;
-    }
-    else {
+    } else {
       key = NULL;
       key_len = 0;
       iv = NULL;
-      key_version=ENCRYPTION_KEY_VERSION_NOT_ENCRYPTED;
-    }
-  }
-  
+      key_version = ENCRYPTION_KEY_VERSION_NOT_ENCRYPTED;
+    }
+  }
+
   if (req_type.is_read()) {
     tablespace_iv = space->crypt_data->tablespace_iv;
     tablespace_key = space->crypt_data->tablespace_key;
-    ut_ad(space->crypt_data->encryption_rotation != Encryption::MASTER_KEY_TO_KEYRING ||
+    ut_ad(space->crypt_data->encryption_rotation !=
+              Encryption::MASTER_KEY_TO_KEYRING ||
           space->crypt_data->tablespace_key != NULL);
-    // retrieve key with min_key_version from local cache. In normal situation this is the key needed for
-    // decryption. In rare cases when re-encryption was aborted - due to server crash or shutdown there
-    // can be one more key version needed to decrypt tablespace - we will find this version in decrypt and
-    // retrieve needed version.
-    if (space->crypt_data->min_key_version != ENCRYPTION_KEY_VERSION_NOT_ENCRYPTED) {
-      key= space->crypt_data->get_min_key_version_key();
+    // retrieve key with min_key_version from local cache. In normal situation
+    // this is the key needed for decryption. In rare cases when re-encryption
+    // was aborted - due to server crash or shutdown there can be one more key
+    // version needed to decrypt tablespace - we will find this version in
+    // decrypt and retrieve needed version.
+    if (space->crypt_data->min_key_version !=
+        ENCRYPTION_KEY_VERSION_NOT_ENCRYPTED) {
+      key = space->crypt_data->get_min_key_version_key();
       memcpy(key_min, key, 32);
       set_min_key_version = true;
       char testblock[32];
-      memset(testblock,0,32);
-      ut_ad(memcmp(key,testblock, 32) != 0); 
+      memset(testblock, 0, 32);
+      ut_ad(memcmp(key, testblock, 32) != 0);
       ut_ad(key != NULL);
       key_version = key == NULL ? ENCRYPTION_KEY_VERSION_INVALID
                                 : space->crypt_data->min_key_version;
     } else {
-      key= NULL;
-      key_version= ENCRYPTION_KEY_VERSION_INVALID;
-    }
-  }
-  
-  req_type.encryption_key(key, key_len, false, iv, key_version,
-                          key_id, tablespace_iv, tablespace_key);
-  
+      key = NULL;
+      key_version = ENCRYPTION_KEY_VERSION_INVALID;
+    }
+  }
+
+  req_type.encryption_key(key, key_len, false, iv, key_version, key_id,
+                          tablespace_iv, tablespace_key);
+
   req_type.encryption_rotation(space->crypt_data->encryption_rotation);
 
   req_type.encryption_algorithm(Encryption::KEYRING);
-  
+
   mutex_exit(&space->crypt_data->mutex);
 }
 
@@ -7394,8 +7391,8 @@
   /* Don't encrypt pages of system tablespace upto
   TRX_SYS_PAGE(including). The doublewrite buffer
   header is on TRX_SYS_PAGE */
-  if (fsp_is_system_tablespace(space->id) && space->crypt_data == nullptr
-      && page_id.page_no() <= FSP_TRX_SYS_PAGE_NO) {
+  if (fsp_is_system_tablespace(space->id) && space->crypt_data == nullptr &&
+      page_id.page_no() <= FSP_TRX_SYS_PAGE_NO) {
     req_type.clear_encrypted();
     return;
   }
@@ -7438,12 +7435,14 @@
   clone_mark_abort(true);
   clone_mark_active();
 
-
-  if (space->encryption_type == Encryption::KEYRING)  {
+  if (space->encryption_type == Encryption::KEYRING) {
     ut_ad(space->crypt_data != NULL);
     /* Don't encrypt the log, page 0 of all tablespaces, all pages
-    don't encrypt TRX_SYS_SPACE.TRX_SYS_PAGE_NO as it contains address to dblwr buffer in keyring encryption */
-    if (!req_type.is_log() && page_id.page_no() > 0 && (TRX_SYS_SPACE != page_id.space() || TRX_SYS_PAGE_NO != page_id.page_no())) {
+    don't encrypt TRX_SYS_SPACE.TRX_SYS_PAGE_NO as it contains address to dblwr
+    buffer in keyring encryption */
+    if (!req_type.is_log() && page_id.page_no() > 0 &&
+        (TRX_SYS_SPACE != page_id.space() ||
+         TRX_SYS_PAGE_NO != page_id.page_no())) {
       fil_io_set_keyring_encryption(req_type, space, page_id);
     } else {
       req_type.clear_encrypted();
@@ -7451,7 +7450,8 @@
   } else {
     ut_ad(space->encryption_type == Encryption::AES);
     req_type.encryption_key(space->encryption_key, 32, false,
-                            space->encryption_iv, 0, 0, NULL, NULL); // not relevant for Master Key encryption
+                            space->encryption_iv, 0, 0, NULL,
+                            NULL);  // not relevant for Master Key encryption
 
     req_type.encryption_rotation(Encryption::NO_ROTATION);
     req_type.encryption_algorithm(Encryption::AES);
@@ -7982,7 +7982,7 @@
 
   shard->mutex_release();
 
-  const ulint space_id= file->space->id;
+  const ulint space_id = file->space->id;
 
   ut_ad(fil_validate_skip());
 
@@ -8001,28 +8001,26 @@
       /* async single page writes from the dblwr buffer don't have
       access to the page */
       if (message != nullptr) {
-        buf_page_t* bpage = static_cast<buf_page_t*>(message);
+        buf_page_t *bpage = static_cast<buf_page_t *>(message);
         if (!bpage) {
           return;
         }
-        
+
         ulint offset = bpage->id.page_no();
         dberr_t err = buf_page_io_complete(bpage);
         if (err == DB_SUCCESS) {
           return;
         }
-        
+
         ut_ad(type.is_read());
         if (recv_recovery_is_on() && !srv_force_recovery) {
           recv_sys->found_corrupt_fs = true;
         }
-        
-        if (fil_space_t* space = fil_space_acquire_for_io(space_id)) {
+
+        if (fil_space_t *space = fil_space_acquire_for_io(space_id)) {
           if (space == file->space) {
-            ib::error() << "Failed to read file '"
-                        << file->name
-                        << "' at offset " << offset
-                        << ": " << ut_strerr(err);
+            ib::error() << "Failed to read file '" << file->name
+                        << "' at offset " << offset << ": " << ut_strerr(err);
           }
           fil_space_release_for_io(space);
         }
@@ -8479,7 +8477,6 @@
   uint m_encryption_key_version;
   uint m_encryption_key_id;
   fil_space_crypt_t *m_crypt_data; /*!< Crypt data (if encrypted) */
-
 };
 
 /** TODO: This can be made parallel trivially by chunking up the file
@@ -8512,7 +8509,6 @@
   ulint write_type = IORequest::WRITE;
 
   for (offset = iter.m_start; offset < iter.m_end; offset += n_bytes) {
-
     IORequest read_request(read_type);
 
     byte *io_buffer = iter.m_io_buffer;
@@ -8548,23 +8544,29 @@
     ut_ad(n_bytes > 0);
     ut_ad(!(n_bytes % iter.m_page_size));
 
-    const bool encrypted_with_keyring = iter.m_crypt_data != NULL &&
-                                        iter.m_crypt_data->type != CRYPT_SCHEME_UNENCRYPTED;
+    const bool encrypted_with_keyring =
+        iter.m_crypt_data != NULL &&
+        iter.m_crypt_data->type != CRYPT_SCHEME_UNENCRYPTED;
     dberr_t err;
 
     /* For encrypted table, set encryption information. */
 
-    if ((iter.m_encryption_key != NULL || encrypted_with_keyring) && offset != 0) {
-      read_request.encryption_key(encrypted_with_keyring ? iter.m_crypt_data->tablespace_key : iter.m_encryption_key,
-                                  ENCRYPTION_KEY_LEN, false,
-                                  encrypted_with_keyring ? iter.m_crypt_data->iv : iter.m_encryption_iv,
-                                  0, iter.m_encryption_key_id,
-                                  encrypted_with_keyring ? iter.m_crypt_data->tablespace_iv : NULL,
-                                  encrypted_with_keyring ? iter.m_crypt_data->tablespace_key : NULL);
-    
-      read_request.encryption_algorithm(iter.m_crypt_data ? Encryption::KEYRING : Encryption::AES);
+    if ((iter.m_encryption_key != NULL || encrypted_with_keyring) &&
+        offset != 0) {
+      read_request.encryption_key(
+          encrypted_with_keyring ? iter.m_crypt_data->tablespace_key
+                                 : iter.m_encryption_key,
+          ENCRYPTION_KEY_LEN, false,
+          encrypted_with_keyring ? iter.m_crypt_data->iv : iter.m_encryption_iv,
+          0, iter.m_encryption_key_id,
+          encrypted_with_keyring ? iter.m_crypt_data->tablespace_iv : NULL,
+          encrypted_with_keyring ? iter.m_crypt_data->tablespace_key : NULL);
+
+      read_request.encryption_algorithm(iter.m_crypt_data ? Encryption::KEYRING
+                                                          : Encryption::AES);
       if (iter.m_crypt_data) {
-        read_request.encryption_rotation(iter.m_crypt_data->encryption_rotation);
+        read_request.encryption_rotation(
+            iter.m_crypt_data->encryption_rotation);
       } else
         read_request.encryption_rotation(Encryption::NO_ROTATION);
     }
@@ -8604,18 +8606,21 @@
     IORequest write_request(write_type);
 
     /* For encrypted table, set encryption information. */
-    if (iter.m_encryption_key != NULL && offset != 0 && iter.m_crypt_data == NULL) {
-      write_request.encryption_key(iter.m_encryption_key, ENCRYPTION_KEY_LEN, false,
-                                   iter.m_encryption_iv, iter.m_encryption_key_version,
+    if (iter.m_encryption_key != NULL && offset != 0 &&
+        iter.m_crypt_data == NULL) {
+      write_request.encryption_key(iter.m_encryption_key, ENCRYPTION_KEY_LEN,
+                                   false, iter.m_encryption_iv,
+                                   iter.m_encryption_key_version,
                                    iter.m_encryption_key_id, NULL, NULL);
       write_request.encryption_algorithm(Encryption::AES);
     } else if (offset != 0 && iter.m_crypt_data) {
-      write_request.encryption_key(iter.m_encryption_key, ENCRYPTION_KEY_LEN, false,
-                                   iter.m_encryption_iv, iter.m_encryption_key_version,
+      write_request.encryption_key(iter.m_encryption_key, ENCRYPTION_KEY_LEN,
+                                   false, iter.m_encryption_iv,
+                                   iter.m_encryption_key_version,
                                    iter.m_crypt_data->key_id, NULL, NULL);
-    
+
       write_request.encryption_algorithm(Encryption::KEYRING);
-      
+
       if (callback.get_page_size().is_compressed()) {
         write_request.mark_page_zip_compressed();
         write_request.set_zip_page_physical_size(iter.m_page_size);
@@ -8747,21 +8752,26 @@
 
     /* Set encryption info. */
     ulint space_flags = callback.get_space_flags();
-    iter.m_crypt_data = fil_space_read_crypt_data(callback.get_page_size(), page);
-    
+    iter.m_crypt_data =
+        fil_space_read_crypt_data(callback.get_page_size(), page);
+
     /* read (optional) crypt data */
-    if(iter.m_crypt_data && iter.m_crypt_data->type != CRYPT_SCHEME_UNENCRYPTED) {
+    if (iter.m_crypt_data &&
+        iter.m_crypt_data->type != CRYPT_SCHEME_UNENCRYPTED) {
       ut_ad(FSP_FLAGS_GET_ENCRYPTION(space_flags));
       iter.m_encryption_key_id = iter.m_crypt_data->key_id;
-      
-      Encryption::get_latest_tablespace_key(iter.m_crypt_data->key_id, &iter.m_encryption_key_version, &iter.m_encryption_key);
-      if (iter.m_encryption_key == NULL)
-        err = DB_DECRYPTION_FAILED;
+
+      Encryption::get_latest_tablespace_key(iter.m_crypt_data->key_id,
+                                            &iter.m_encryption_key_version,
+                                            &iter.m_encryption_key);
+      if (iter.m_encryption_key == NULL) err = DB_DECRYPTION_FAILED;
     } else {
       /* Set encryption info. */
       iter.m_encryption_key = table->encryption_key;
       iter.m_encryption_iv = table->encryption_iv;
-      iter.m_encryption_key_version = ~0; //TODO:Robert:flipping bits so to make this a marker that tablespace key id used
+      iter.m_encryption_key_version = ~0;  // TODO:Robert:flipping bits so to
+                                           // make this a marker that tablespace
+                                           // key id used
     }
 
     /* Check encryption is matched or not. */
@@ -8802,8 +8812,7 @@
 
     if (iter.m_crypt_data) {
       fil_space_destroy_crypt_data(&iter.m_crypt_data);
-      if (iter.m_encryption_key != NULL)
-        my_free(iter.m_encryption_key);
+      if (iter.m_encryption_key != NULL) my_free(iter.m_encryption_key);
     }
   }
 
@@ -9039,8 +9048,7 @@
                            byte *key, byte *iv, bool acquire_mutex) {
   auto shard = fil_system->shard_by_id(space_id);
 
-  if (acquire_mutex)
-    shard->mutex_acquire();
+  if (acquire_mutex) shard->mutex_acquire();
 
   fil_space_t *space = shard->get_space_by_id(space_id);
 
@@ -11256,7 +11264,7 @@
 
 /** Mark space as encrypted
 @param space_id space id */
-void fil_space_set_encrypted(ulint	space_id) {
+void fil_space_set_encrypted(ulint space_id) {
   auto *const shard = fil_system->shard_by_id(space_id);
 
   shard->mutex_acquire();
@@ -11290,5 +11298,4 @@
   shard->mutex_release();
 }
 
-
 #endif /* !UNIV_HOTBACKUP */