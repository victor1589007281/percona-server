--- conflicted
+++ resolved
@@ -851,13 +851,9 @@
 	ut_a(node->open);
 	ut_a(node->n_pending == 0);
 	ut_a(node->n_pending_flushes == 0);
-<<<<<<< HEAD
 	ut_a(!node->being_extended);
-	ut_a(node->modification_counter == node->flush_counter);
-=======
 	ut_a(node->modification_counter == node->flush_counter
 	     || srv_fast_shutdown == 2);
->>>>>>> 2299ea1d
 
 	ret = os_file_close(node->handle);
 	ut_a(ret);
