--- conflicted
+++ resolved
@@ -961,7 +961,6 @@
                                       false, true, mtr));
 }
 
-<<<<<<< HEAD
 /** Enable encryption for already existing tablespace.
 @param[in]	space_id	tablespace id
 @return true if success */
@@ -999,7 +998,8 @@
   mtr_commit(&mtr);
 
   return (true);
-=======
+}
+
 /** Read the server version number from the DD tablespace header.
 @param[out]     version server version from tablespace header
 @return false if success. */
@@ -1026,7 +1026,6 @@
   fil_space_release(space);
 
   return (false);
->>>>>>> 8e797a5d
 }
 
 /** Initializes the space header of a new created space and creates also the
