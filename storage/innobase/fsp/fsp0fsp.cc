--- conflicted
+++ resolved
@@ -997,8 +997,9 @@
   mlog_write_ulint(FSP_HEADER_OFFSET + FSP_SPACE_FLAGS + page, space->flags,
                    MLOG_4BYTES, &mtr);
 
-  ulint offset = fsp_header_get_encryption_offset(page_size);
-  ut_ad(offset != 0 && offset < UNIV_PAGE_SIZE);
+  const auto offset = fsp_header_get_encryption_offset(page_size);
+  ut_ad(offset != 0);
+  ut_ad(offset < UNIV_PAGE_SIZE);
 
   mlog_write_string(page + offset, encrypt_info, ENCRYPTION_INFO_SIZE, &mtr);
 
@@ -1021,13 +1022,7 @@
   page_t *page;
   mtr_t mtr;
 
-<<<<<<< HEAD
   const page_size_t page_size(space->flags);
-=======
-	ulint offset = fsp_header_get_encryption_offset(page_size);
-	ut_ad(offset != 0);
-	ut_ad(offset < UNIV_PAGE_SIZE);
->>>>>>> 0b23ec72
 
   mtr_start(&mtr);
   block = buf_page_get(page_id_t(dict_sys_t::s_space_id, 0), page_size,
