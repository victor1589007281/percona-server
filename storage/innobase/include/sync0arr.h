--- conflicted
+++ resolved
@@ -41,28 +41,20 @@
 reset to nonsignalled state.
 If reserving cell of the instance fails, try to get another new
 instance until we can reserve an empty cell of it.
-@return the instance found, never NULL. */
+@return the sync array found, never NULL. */
 UNIV_INLINE
 sync_array_t*
 sync_array_get_and_reserve_cell(
-/*============================*/
 	void*		object,	/*!< in: pointer to the object to wait for */
 	ulint		type,	/*!< in: lock request type */
 	const char*	file,	/*!< in: file where requested */
 	ulint		line,	/*!< in: line where requested */
-	ulint*		index);	/*!< out: index of the reserved cell */
+	sync_cell_t**	cell);	/*!< out: the cell reserved, never NULL */
 /******************************************************************//**
 Reserves a wait array cell for waiting for an object.
-<<<<<<< HEAD
 The event of the cell is reset to nonsignalled state. */
 
 sync_cell_t*
-=======
-The event of the cell is reset to nonsignalled state.
-@return true if free cell is found, otherwise false */
-UNIV_INTERN
-bool
->>>>>>> d7b9f292
 sync_array_reserve_cell(
 	sync_array_t*	arr,	/*!< in: wait array */
 	void*		object, /*!< in: pointer to the object to wait for */
