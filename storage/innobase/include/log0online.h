--- conflicted
+++ resolved
@@ -146,13 +146,9 @@
 /** Struct for an iterator through all bits of changed pages bitmap blocks */
 struct log_bitmap_iterator_struct
 {
-<<<<<<< HEAD
-	bool				failed;		/*!< Has the iteration
-=======
 	lsn_t				max_lsn;	/*!< End LSN of the
 							range */
-	ibool				failed;		/*!< Has the iteration
->>>>>>> e6554f93
+	bool				failed;		/*!< Has the iteration
 							stopped prematurely */
 	log_online_bitmap_file_range_t	in_files;	/*!< The bitmap files
 							for this iterator */
