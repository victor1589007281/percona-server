--- conflicted
+++ resolved
@@ -59,309 +59,6 @@
   BTR_PCUR_AFTER_LAST_IN_TREE = 5    /* in an empty tree */
 };
 
-<<<<<<< HEAD
-/** Allocates memory for a persistent cursor object and initializes the cursor.
- @return own: persistent cursor */
-btr_pcur_t *btr_pcur_create_for_mysql(void);
-
-/** Resets a persistent cursor object, freeing "::old_rec_buf" if it is
- allocated and resetting the other members to their initial values. */
-void btr_pcur_reset(btr_pcur_t *cursor); /*!< in, out: persistent cursor */
-
-/** Frees the memory for a persistent cursor object. */
-void btr_pcur_free_for_mysql(
-    btr_pcur_t *cursor); /*!< in, own: persistent cursor */
-/** Copies the stored position of a pcur to another pcur. */
-void btr_pcur_copy_stored_position(
-    btr_pcur_t *pcur_receive, /*!< in: pcur which will receive the
-                              position info */
-    btr_pcur_t *pcur_donate); /*!< in: pcur from which the info is
-                              copied */
-/** Sets the old_rec_buf field to NULL. */
-UNIV_INLINE
-void btr_pcur_init(btr_pcur_t *pcur); /*!< in: persistent cursor */
-
-/** Free old_rec_buf.
-@param[in]	pcur	Persistent cursor holding old_rec to be freed. */
-UNIV_INLINE
-void btr_pcur_free(btr_pcur_t *pcur);
-
-/** Initializes and opens a persistent cursor to an index tree. It should be
- closed with btr_pcur_close. */
-UNIV_INLINE
-dberr_t btr_pcur_open_low(
-    dict_index_t *index,   /*!< in: index */
-    ulint level,           /*!< in: level in the btree */
-    const dtuple_t *tuple, /*!< in: tuple on which search done */
-    page_cur_mode_t mode,  /*!< in: PAGE_CUR_L, ...;
-                           NOTE that if the search is made using a unique
-                           prefix of a record, mode should be
-                           PAGE_CUR_LE, not PAGE_CUR_GE, as the latter
-                           may end up on the previous page from the
-                           record! */
-    ulint latch_mode,      /*!< in: BTR_SEARCH_LEAF, ... */
-    btr_pcur_t *cursor,    /*!< in: memory buffer for persistent cursor */
-    const char *file,      /*!< in: file name */
-    ulint line,            /*!< in: line where called */
-    mtr_t *mtr)            /*!< in: mtr */
-    ;
-#define btr_pcur_open(i, t, md, l, c, m) \
-  btr_pcur_open_low(i, 0, t, md, l, c, __FILE__, __LINE__, m)
-/** Opens an persistent cursor to an index tree without initializing the
- cursor. */
-UNIV_INLINE
-dberr_t btr_pcur_open_with_no_init_func(
-    dict_index_t *index,   /*!< in: index */
-    const dtuple_t *tuple, /*!< in: tuple on which search done */
-    page_cur_mode_t mode,  /*!< in: PAGE_CUR_L, ...;
-                           NOTE that if the search is made using a unique
-                           prefix of a record, mode should be
-                           PAGE_CUR_LE, not PAGE_CUR_GE, as the latter
-                           may end up on the previous page of the
-                           record! */
-    ulint latch_mode,      /*!< in: BTR_SEARCH_LEAF, ...;
-                        NOTE that if has_search_latch != 0 then
-                        we maybe do not acquire a latch on the cursor
-                        page, but assume that the caller uses his
-                        btr search latch to protect the record! */
-    btr_pcur_t *cursor,    /*!< in: memory buffer for persistent cursor */
-    ulint has_search_latch,
-    /*!< in: latch mode the caller
-    currently has on search system:
-    RW_S_LATCH, or 0 */
-    const char *file, /*!< in: file name */
-    ulint line,       /*!< in: line where called */
-    mtr_t *mtr)       /*!< in: mtr */
-    ;
-#define btr_pcur_open_with_no_init(ix, t, md, l, cur, has, m) \
-  btr_pcur_open_with_no_init_func(ix, t, md, l, cur, has, __FILE__, __LINE__, m)
-
-/** Opens a persistent cursor at either end of an index. */
-UNIV_INLINE
-dberr_t btr_pcur_open_at_index_side(
-    bool from_left,      /*!< in: true if open to the low end,
-                         false if to the high end */
-    dict_index_t *index, /*!< in: index */
-    ulint latch_mode,    /*!< in: latch mode */
-    btr_pcur_t *pcur,    /*!< in/out: cursor */
-    bool init_pcur,      /*!< in: whether to initialize pcur */
-    ulint level,         /*!< in: level to search for
-                         (0=leaf) */
-    mtr_t *mtr)          /*!< in/out: mini-transaction */
-    ;
-/** Gets the up_match value for a pcur after a search.
- @return number of matched fields at the cursor or to the right if
- search mode was PAGE_CUR_GE, otherwise undefined */
-UNIV_INLINE
-ulint btr_pcur_get_up_match(
-    const btr_pcur_t *cursor); /*!< in: persistent cursor */
-/** Gets the low_match value for a pcur after a search.
- @return number of matched fields at the cursor or to the right if
- search mode was PAGE_CUR_LE, otherwise undefined */
-UNIV_INLINE
-ulint btr_pcur_get_low_match(
-    const btr_pcur_t *cursor); /*!< in: persistent cursor */
-/** If mode is PAGE_CUR_G or PAGE_CUR_GE, opens a persistent cursor on the first
- user record satisfying the search condition, in the case PAGE_CUR_L or
- PAGE_CUR_LE, on the last user record. If no such user record exists, then
- in the first case sets the cursor after last in tree, and in the latter case
- before first in tree. The latching mode must be BTR_SEARCH_LEAF or
- BTR_MODIFY_LEAF. */
-void btr_pcur_open_on_user_rec_func(
-    dict_index_t *index,   /*!< in: index */
-    const dtuple_t *tuple, /*!< in: tuple on which search done */
-    page_cur_mode_t mode,  /*!< in: PAGE_CUR_L, ... */
-    ulint latch_mode,      /*!< in: BTR_SEARCH_LEAF or
-                           BTR_MODIFY_LEAF */
-    btr_pcur_t *cursor,    /*!< in: memory buffer for persistent
-                           cursor */
-    const char *file,      /*!< in: file name */
-    ulint line,            /*!< in: line where called */
-    mtr_t *mtr);           /*!< in: mtr */
-#define btr_pcur_open_on_user_rec(i, t, md, l, c, m) \
-  btr_pcur_open_on_user_rec_func(i, t, md, l, c, __FILE__, __LINE__, m)
-/** Positions a cursor at a randomly chosen position within a B-tree.
- @return true if the index is available and we have put the cursor, false
- if the index is unavailable */
-UNIV_INLINE
-bool btr_pcur_open_at_rnd_pos_func(
-    dict_index_t *index, /*!< in: index */
-    ulint latch_mode,    /*!< in: BTR_SEARCH_LEAF, ... */
-    btr_pcur_t *cursor,  /*!< in/out: B-tree pcur */
-    const char *file,    /*!< in: file name */
-    ulint line,          /*!< in: line where called */
-    mtr_t *mtr)          /*!< in: mtr */
-    ;
-#define btr_pcur_open_at_rnd_pos(i, l, c, m) \
-  btr_pcur_open_at_rnd_pos_func(i, l, c, __FILE__, __LINE__, m)
-/** Frees the possible memory heap of a persistent cursor and sets the latch
- mode of the persistent cursor to BTR_NO_LATCHES.
- WARNING: this function does not release the latch on the page where the
- cursor is currently positioned. The latch is acquired by the
- "move to next/previous" family of functions. Since recursive shared locks
- are not allowed, you must take care (if using the cursor in S-mode) to
- manually release the latch by either calling
- btr_leaf_page_release(btr_pcur_get_block(&pcur), pcur.latch_mode, mtr)
- or by committing the mini-transaction right after btr_pcur_close().
- A subsequent attempt to crawl the same page in the same mtr would cause
- an assertion failure. */
-UNIV_INLINE
-void btr_pcur_close(btr_pcur_t *cursor); /*!< in: persistent cursor */
-/** The position of the cursor is stored by taking an initial segment of the
- record the cursor is positioned on, before, or after, and copying it to the
- cursor data structure, or just setting a flag if the cursor id before the
- first in an EMPTY tree, or after the last in an EMPTY tree. NOTE that the
- page where the cursor is positioned must not be empty if the index tree is
- not totally empty! */
-void btr_pcur_store_position(btr_pcur_t *cursor, /*!< in: persistent cursor */
-                             mtr_t *mtr);        /*!< in: mtr */
-/** Restores the stored position of a persistent cursor bufferfixing the page
- and obtaining the specified latches. If the cursor position was saved when the
- (1) cursor was positioned on a user record: this function restores the position
- to the last record LESS OR EQUAL to the stored record;
- (2) cursor was positioned on a page infimum record: restores the position to
- the last record LESS than the user record which was the successor of the page
- infimum;
- (3) cursor was positioned on the page supremum: restores to the first record
- GREATER than the user record which was the predecessor of the supremum.
- (4) cursor was positioned before the first or after the last in an empty tree:
- restores to before first or after the last in the tree.
- @return true if the cursor position was stored when it was on a user
- record and it can be restored on a user record whose ordering fields
- are identical to the ones of the original user record */
-ibool btr_pcur_restore_position_func(
-    ulint latch_mode,   /*!< in: BTR_SEARCH_LEAF, ... */
-    btr_pcur_t *cursor, /*!< in: detached persistent cursor */
-    const char *file,   /*!< in: file name */
-    ulint line,         /*!< in: line where called */
-    mtr_t *mtr);        /*!< in: mtr */
-#define btr_pcur_restore_position(l, cur, mtr) \
-  btr_pcur_restore_position_func(l, cur, __FILE__, __LINE__, mtr)
-/** Gets the rel_pos field for a cursor whose position has been stored.
- @return BTR_PCUR_ON, ... */
-UNIV_INLINE
-ulint btr_pcur_get_rel_pos(
-    const btr_pcur_t *cursor); /*!< in: persistent cursor */
-/** Commits the mtr and sets the pcur latch mode to BTR_NO_LATCHES,
- that is, the cursor becomes detached.
- Function btr_pcur_store_position should be used before calling this,
- if restoration of cursor is wanted later. */
-UNIV_INLINE
-void btr_pcur_commit_specify_mtr(btr_pcur_t *pcur, /*!< in: persistent cursor */
-                                 mtr_t *mtr)       /*!< in: mtr to commit */
-    ;
-/** Moves the persistent cursor to the next record in the tree. If no records
- are left, the cursor stays 'after last in tree'.
- @return true if the cursor was not after last in tree */
-UNIV_INLINE
-ibool btr_pcur_move_to_next(
-    btr_pcur_t *cursor, /*!< in: persistent cursor; NOTE that the
-                        function may release the page latch */
-    mtr_t *mtr)         /*!< in: mtr */
-    ;
-/** Moves the persistent cursor to the previous record in the tree. If no
- records are left, the cursor stays 'before first in tree'.
- @return true if the cursor was not before first in tree */
-ibool btr_pcur_move_to_prev(
-    btr_pcur_t *cursor, /*!< in: persistent cursor; NOTE that the
-                        function may release the page latch */
-    mtr_t *mtr);        /*!< in: mtr */
-/** Moves the persistent cursor to the last record on the same page. */
-UNIV_INLINE
-void btr_pcur_move_to_last_on_page(
-    btr_pcur_t *cursor, /*!< in: persistent cursor */
-    mtr_t *mtr)         /*!< in: mtr */
-    ;
-/** Moves the persistent cursor to the next user record in the tree. If no user
- records are left, the cursor ends up 'after last in tree'.
- @return true if the cursor moved forward, ending on a user record */
-UNIV_INLINE
-ibool btr_pcur_move_to_next_user_rec(
-    btr_pcur_t *cursor, /*!< in: persistent cursor; NOTE that the
-                        function may release the page latch */
-    mtr_t *mtr)         /*!< in: mtr */
-    ;
-/** Moves the persistent cursor to the first record on the next page.
- Releases the latch on the current page, and bufferunfixes it.
- Note that there must not be modifications on the current page,
- as then the x-latch can be released only in mtr_commit. */
-void btr_pcur_move_to_next_page(
-    btr_pcur_t *cursor, /*!< in: persistent cursor; must be on the
-                        last record of the current page */
-    mtr_t *mtr);        /*!< in: mtr */
-#ifdef UNIV_DEBUG
-/** Returns the btr cursor component of a persistent cursor.
- @return pointer to btr cursor component */
-UNIV_INLINE
-btr_cur_t *btr_pcur_get_btr_cur(
-    const btr_pcur_t *cursor); /*!< in: persistent cursor */
-/** Returns the page cursor component of a persistent cursor.
- @return pointer to page cursor component */
-UNIV_INLINE
-page_cur_t *btr_pcur_get_page_cur(
-    const btr_pcur_t *cursor); /*!< in: persistent cursor */
-/** Returns the page of a persistent cursor.
- @return pointer to the page */
-UNIV_INLINE
-page_t *btr_pcur_get_page(
-    const btr_pcur_t *cursor); /*!< in: persistent cursor */
-/** Returns the buffer block of a persistent cursor.
- @return pointer to the block */
-UNIV_INLINE
-buf_block_t *btr_pcur_get_block(
-    const btr_pcur_t *cursor); /*!< in: persistent cursor */
-/** Returns the record of a persistent cursor.
- @return pointer to the record */
-UNIV_INLINE
-rec_t *btr_pcur_get_rec(const btr_pcur_t *cursor); /*!< in: persistent cursor */
-#else                                              /* UNIV_DEBUG */
-#define btr_pcur_get_btr_cur(cursor) (&(cursor)->btr_cur)
-#define btr_pcur_get_page_cur(cursor) (&(cursor)->btr_cur.page_cur)
-#define btr_pcur_get_page(cursor) ((cursor)->btr_cur.page_cur.block->frame)
-#define btr_pcur_get_block(cursor) ((cursor)->btr_cur.page_cur.block)
-#define btr_pcur_get_rec(cursor) ((cursor)->btr_cur.page_cur.rec)
-#endif /* UNIV_DEBUG */
-/** Checks if the persistent cursor is on a user record. */
-UNIV_INLINE
-ibool btr_pcur_is_on_user_rec(
-    const btr_pcur_t *cursor); /*!< in: persistent cursor */
-/** Checks if the persistent cursor is after the last user record on
- a page. */
-UNIV_INLINE
-ibool btr_pcur_is_after_last_on_page(
-    const btr_pcur_t *cursor); /*!< in: persistent cursor */
-/** Checks if the persistent cursor is before the first user record on
- a page. */
-UNIV_INLINE
-ibool btr_pcur_is_before_first_on_page(
-    const btr_pcur_t *cursor); /*!< in: persistent cursor */
-/** Checks if the persistent cursor is before the first user record in
- the index tree. */
-UNIV_INLINE
-ibool btr_pcur_is_before_first_in_tree(
-    btr_pcur_t *cursor, /*!< in: persistent cursor */
-    mtr_t *mtr)         /*!< in: mtr */
-    ;
-/** Checks if the persistent cursor is after the last user record in
- the index tree. */
-UNIV_INLINE
-ibool btr_pcur_is_after_last_in_tree(
-    btr_pcur_t *cursor, /*!< in: persistent cursor */
-    mtr_t *mtr)         /*!< in: mtr */
-    ;
-/** Moves the persistent cursor to the next record on the same page. */
-UNIV_INLINE
-void btr_pcur_move_to_next_on_page(
-    btr_pcur_t *cursor); /*!< in/out: persistent cursor */
-/** Moves the persistent cursor to the previous record on the same page. */
-UNIV_INLINE
-void btr_pcur_move_to_prev_on_page(
-    btr_pcur_t *cursor); /*!< in/out: persistent cursor */
-/** Moves the persistent cursor to the infimum record on the same page. */
-UNIV_INLINE
-void btr_pcur_move_before_first_on_page(
-    btr_pcur_t *cursor); /*!< in/out: persistent cursor */
-=======
 #define btr_pcur_create_for_mysql() btr_pcur_t::create_for_mysql()
 #define btr_pcur_free_for_mysql(p) btr_pcur_t::free_for_mysql(p)
 
@@ -441,7 +138,6 @@
 #define btr_pcur_get_low_match(p) (p)->get_low_match()
 
 #define btr_pcur_get_up_match(p) (p)->get_up_match()
->>>>>>> 8e797a5d
 
 /** Position state of persistent B-tree cursor. */
 enum pcur_pos_t {
@@ -498,16 +194,16 @@
   @param[in]	    init_pcur	  whether to initialize pcur.
   @param[in]	    level		    level to search for (0=leaf).
   @param[in,out]	mtr		      mini-transaction */
-  void open_at_side(bool from_left, dict_index_t *index, ulint latch_mode,
-                    bool init_pcur, ulint level, mtr_t *mtr);
+  dberr_t open_at_side(bool from_left, dict_index_t *index, ulint latch_mode,
+                       bool init_pcur, ulint level, mtr_t *mtr);
 
   /** Opens a persistent cursor at first leaf page (low end). It will not call
   init().
   @param[in]	    index		    index
   @param[in]	    latch_mode	latch mode
   @param[in,out]	mtr		      mini-transaction */
-  void begin_leaf(dict_index_t *index, ulint latch_mode, mtr_t *mtr) {
-    open_at_side(true, index, latch_mode, false, 0, mtr);
+  dberr_t begin_leaf(dict_index_t *index, ulint latch_mode, mtr_t *mtr) {
+    return open_at_side(true, index, latch_mode, false, 0, mtr);
   }
 
   /** Opens an persistent cursor to an index tree without initializing
@@ -530,10 +226,10 @@
   @param[in]	    mtr	        Mtr
   @param[in]	    file	      File name.
   @param[in]	    line	      Line where called */
-  void open_no_init(dict_index_t *index, const dtuple_t *tuple,
-                    page_cur_mode_t mode, ulint latch_mode,
-                    ulint has_search_latch, mtr_t *mtr, const char *file,
-                    ulint line);
+  dberr_t open_no_init(dict_index_t *index, const dtuple_t *tuple,
+                       page_cur_mode_t mode, ulint latch_mode,
+                       ulint has_search_latch, mtr_t *mtr, const char *file,
+                       ulint line);
 
   /** If mode is PAGE_CUR_G or PAGE_CUR_GE, opens a persistent cursor
   on the first user record satisfying the search condition, in the case
@@ -568,9 +264,9 @@
   @param[in]	    mtr		      Mini-transaction.
   @param[in]	    file		    File name
   @param[in]	    line		    Line in file, from where called. */
-  void open(dict_index_t *index, ulint level, const dtuple_t *tuple,
-            page_cur_mode_t mode, ulint latch_mode, mtr_t *mtr,
-            const char *file, ulint line);
+  dberr_t open(dict_index_t *index, ulint level, const dtuple_t *tuple,
+               page_cur_mode_t mode, ulint latch_mode, mtr_t *mtr,
+               const char *file, ulint line);
 
   /** Restores the stored position of a persistent cursor bufferfixing
   the page and obtaining the specified latches. If the cursor position
@@ -900,10 +596,10 @@
 @param[in]	  mtr		          Mini-transaction.
 @param[in]	  file		        File name
 @param[in]	  line		        Line in file, from where called. */
-inline void btr_pcur_t::open(dict_index_t *index, ulint level,
-                             const dtuple_t *tuple, page_cur_mode_t mode,
-                             ulint latch_mode, mtr_t *mtr, const char *file,
-                             ulint line) {
+inline dberr_t btr_pcur_t::open(dict_index_t *index, ulint level,
+                                const dtuple_t *tuple, page_cur_mode_t mode,
+                                ulint latch_mode, mtr_t *mtr, const char *file,
+                                ulint line) {
   init();
 
   m_search_mode = mode;
@@ -915,6 +611,7 @@
 
   ut_ad(!dict_index_is_spatial(index));
 
+  dberr_t err = DB_SUCCESS;
   if (index->table->is_intrinsic()) {
     ut_ad((latch_mode & BTR_MODIFY_LEAF) || (latch_mode & BTR_SEARCH_LEAF) ||
           (latch_mode & BTR_MODIFY_TREE));
@@ -925,18 +622,27 @@
              ? true
              : false));
   } else {
-    btr_cur_search_to_nth_level(index, level, tuple, mode, latch_mode, cur, 0,
-                                file, line, mtr);
+    err = btr_cur_search_to_nth_level(index, level, tuple, mode, latch_mode,
+                                      cur, 0, file, line, mtr);
+  }
+
+  if (err != DB_SUCCESS) {
+    ib::warn() << " Error code: " << err << " btr_pcur_t::open "
+               << " level: " << level << " called from file: " << file
+               << " line: " << line << " table: " << index->table->name
+               << " index: " << index->name;
   }
 
   m_pos_state = BTR_PCUR_IS_POSITIONED;
 
   m_trx_if_known = nullptr;
-}
-
-inline void btr_pcur_t::open_at_side(bool from_left, dict_index_t *index,
-                                     ulint latch_mode, bool init_pcur,
-                                     ulint level, mtr_t *mtr) {
+
+  return err;
+}
+
+inline dberr_t btr_pcur_t::open_at_side(bool from_left, dict_index_t *index,
+                                        ulint latch_mode, bool init_pcur,
+                                        ulint level, mtr_t *mtr) {
   m_latch_mode = BTR_LATCH_MODE_WITHOUT_FLAGS(latch_mode);
 
   m_search_mode = from_left ? PAGE_CUR_G : PAGE_CUR_L;
@@ -944,13 +650,15 @@
   if (init_pcur) {
     init();
   }
+
+  dberr_t err = DB_SUCCESS;
 
   if (index->table->is_intrinsic()) {
     btr_cur_open_at_index_side_with_no_latch(from_left, index, get_btr_cur(),
                                              level, mtr);
   } else {
-    btr_cur_open_at_index_side(from_left, index, latch_mode, get_btr_cur(),
-                               level, mtr);
+    err = btr_cur_open_at_index_side(from_left, index, latch_mode,
+                                     get_btr_cur(), level, mtr);
   }
 
   m_pos_state = BTR_PCUR_IS_POSITIONED;
@@ -958,6 +666,8 @@
   m_old_stored = false;
 
   m_trx_if_known = nullptr;
+
+  return err;
 }
 
 inline bool btr_pcur_t::set_random_position(dict_index_t *index,
@@ -980,10 +690,11 @@
   return (positioned);
 }
 
-inline void btr_pcur_t::open_no_init(dict_index_t *index, const dtuple_t *tuple,
-                                     page_cur_mode_t mode, ulint latch_mode,
-                                     ulint has_search_latch, mtr_t *mtr,
-                                     const char *file, ulint line) {
+inline dberr_t btr_pcur_t::open_no_init(dict_index_t *index,
+                                        const dtuple_t *tuple,
+                                        page_cur_mode_t mode, ulint latch_mode,
+                                        ulint has_search_latch, mtr_t *mtr,
+                                        const char *file, ulint line) {
   m_latch_mode = BTR_LATCH_MODE_WITHOUT_INTENTION(latch_mode);
 
   m_search_mode = mode;
@@ -991,6 +702,8 @@
   /* Search with the tree cursor */
 
   auto cur = get_btr_cur();
+
+  dberr_t err = DB_SUCCESS;
 
   if (index->table->is_intrinsic()) {
     ut_ad((latch_mode & BTR_MODIFY_LEAF) || (latch_mode & BTR_SEARCH_LEAF));
@@ -999,8 +712,8 @@
         index, 0, tuple, mode, cur, file, line, mtr,
         ((latch_mode & BTR_MODIFY_LEAF) ? true : false));
   } else {
-    btr_cur_search_to_nth_level(index, 0, tuple, mode, latch_mode, cur,
-                                has_search_latch, file, line, mtr);
+    err = btr_cur_search_to_nth_level(index, 0, tuple, mode, latch_mode, cur,
+                                      has_search_latch, file, line, mtr);
   }
 
   m_pos_state = BTR_PCUR_IS_POSITIONED;
@@ -1008,6 +721,8 @@
   m_old_stored = false;
 
   m_trx_if_known = nullptr;
+
+  return err;
 }
 
 inline const btr_cur_t *btr_pcur_t::get_btr_cur() const { return (&m_btr_cur); }
