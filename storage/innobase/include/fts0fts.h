/*****************************************************************************

Copyright (c) 2011, 2018, Oracle and/or its affiliates. All Rights Reserved.

This program is free software; you can redistribute it and/or modify it under
the terms of the GNU General Public License, version 2.0, as published by the
Free Software Foundation.

This program is also distributed with certain software (including but not
limited to OpenSSL) that is licensed under separate terms, as designated in a
particular file or component or in included license documentation. The authors
of MySQL hereby grant you an additional permission to link the program and
your derivative works with the separately licensed software that they have
included with MySQL.

This program is distributed in the hope that it will be useful, but WITHOUT
ANY WARRANTY; without even the implied warranty of MERCHANTABILITY or FITNESS
FOR A PARTICULAR PURPOSE. See the GNU General Public License, version 2.0,
for more details.

You should have received a copy of the GNU General Public License along with
this program; if not, write to the Free Software Foundation, Inc.,
51 Franklin St, Fifth Floor, Boston, MA 02110-1301  USA

*****************************************************************************/

/** @file include/fts0fts.h
 Full text search header file

 Created 2011/09/02 Sunny Bains
 ***********************************************************************/

#ifndef fts0fts_h
#define fts0fts_h

#include "ha_prototypes.h"

#include "data0type.h"
#include "data0types.h"
#include "dict0types.h"
#include "ft_global.h"
#include "hash0hash.h"
#include "mem0mem.h"
#include "mysql/plugin_ftparser.h"
#include "que0types.h"
#include "rem0types.h"
#include "row0types.h"
#include "trx0types.h"
#include "ut0rbt.h"
#include "ut0vec.h"
#include "ut0wqueue.h"

/** "NULL" value of a document id. */
#define FTS_NULL_DOC_ID 0

/** FTS hidden column that is used to map to and from the row */
#define FTS_DOC_ID_COL_NAME "FTS_DOC_ID"

/** The name of the index created by FTS */
#define FTS_DOC_ID_INDEX_NAME "FTS_DOC_ID_INDEX"

#define FTS_DOC_ID_INDEX_NAME_LEN 16

/** Doc ID is a 8 byte value */
#define FTS_DOC_ID_LEN 8

/** The number of fields to sort when we build FT index with
FIC. Three fields are sort: (word, doc_id, position) */
#define FTS_NUM_FIELDS_SORT 3

/** Maximum number of rows in a table, smaller than which, we will
optimize using a 4 byte Doc ID for FIC merge sort to reduce sort size */
#define MAX_DOC_ID_OPT_VAL 1073741824

/** Document id type. */
typedef ib_uint64_t doc_id_t;

/** doc_id_t printf format */
#define FTS_DOC_ID_FORMAT IB_ID_FMT

/** Convert document id to the InnoDB (BIG ENDIAN) storage format. */
#define fts_write_doc_id(d, s) mach_write_to_8(d, s)

/** Read a document id to internal format. */
#define fts_read_doc_id(s) mach_read_from_8(s)

/** Bind the doc id to a variable */
#define fts_bind_doc_id(i, n, v) pars_info_bind_int8_literal(i, n, v)

/** Defines for FTS query mode, they have the same values as
those defined in mysql file ft_global.h */
#define FTS_NL 0
#define FTS_BOOL 1
#define FTS_SORTED 2
#define FTS_EXPAND 4
#define FTS_NO_RANKING 8
#define FTS_PROXIMITY 16
#define FTS_PHRASE 32
#define FTS_OPT_RANKING 64

#define FTS_INDEX_TABLE_IND_NAME "FTS_INDEX_TABLE_IND"
#define FTS_COMMON_TABLE_IND_NAME "FTS_COMMON_TABLE_IND"

/** The number of FTS index partitions for a fulltext idnex */
#define FTS_NUM_AUX_INDEX 6

/** The number of FTS AUX common table for a fulltext idnex */
#define FTS_NUM_AUX_COMMON 5

/** Threshold where our optimize thread automatically kicks in */
#define FTS_OPTIMIZE_THRESHOLD 10000000

/** Threshold to avoid exhausting of doc ids. Consecutive doc id difference
should not exceed FTS_DOC_ID_MAX_STEP */
#define FTS_DOC_ID_MAX_STEP 65535

/** Maximum possible Fulltext word length */
#define FTS_MAX_WORD_LEN HA_FT_MAXBYTELEN

/** Maximum possible Fulltext word length (in characters) */
#define FTS_MAX_WORD_LEN_IN_CHAR HA_FT_MAXCHARLEN

/** Number of columns in FTS AUX Tables */
#define FTS_DELETED_TABLE_NUM_COLS 1
#define FTS_CONFIG_TABLE_NUM_COLS 2
#define FTS_AUX_INDEX_TABLE_NUM_COLS 5

/** DELETED_TABLE(doc_id BIGINT UNSIGNED) */
#define FTS_DELETED_TABLE_COL_LEN 8
/** CONFIG_TABLE(key CHAR(50), value CHAR(200)) */
#define FTS_CONFIG_TABLE_KEY_COL_LEN 50
#define FTS_CONFIG_TABLE_VALUE_COL_LEN 200

#define FTS_INDEX_WORD_LEN FTS_MAX_WORD_LEN
#define FTS_INDEX_FIRST_DOC_ID_LEN 8
#define FTS_INDEX_LAST_DOC_ID_LEN 8
#define FTS_INDEX_DOC_COUNT_LEN 4
/* BLOB COLUMN, 0 means VARIABLE SIZE */
#define FTS_INDEX_ILIST_LEN 0

extern const char *FTS_PREFIX;
extern const char *FTS_SUFFIX_BEING_DELETED;
extern const char *FTS_SUFFIX_BEING_DELETED_CACHE;
extern const char *FTS_SUFFIX_CONFIG;
extern const char *FTS_SUFFIX_DELETED;
extern const char *FTS_SUFFIX_DELETED_CACHE;

extern const char *FTS_PREFIX_5_7;
extern const char *FTS_SUFFIX_CONFIG_5_7;

/** Variable specifying the FTS parallel sort degree */
extern ulong fts_sort_pll_degree;

/** Variable specifying the number of word to optimize for each optimize table
call */
extern ulong fts_num_word_optimize;

/** Variable specifying whether we do additional FTS diagnostic printout
in the log */
extern bool fts_enable_diag_print;

/** FTS rank type, which will be between 0 .. 1 inclusive */
typedef float fts_rank_t;

/** Structure to manage FTS AUX table name and MDL during its drop */
typedef struct {
  /** AUX table name */
  std::vector<char *> aux_name;
} aux_name_vec_t;

/** Type of a row during a transaction. FTS_NOTHING means the row can be
forgotten from the FTS system's POV, FTS_INVALID is an internal value used
to mark invalid states.

NOTE: Do not change the order or value of these, fts_trx_row_get_new_state
depends on them being exactly as they are. */
enum fts_row_state {
  FTS_INSERT = 0,
  FTS_MODIFY,
  FTS_DELETE,
  FTS_NOTHING,
  FTS_INVALID
};

/** The FTS table types. */
enum fts_table_type_t {
  FTS_INDEX_TABLE, /*!< FTS auxiliary table that is
                   specific to a particular FTS index
                   on a table */

  FTS_COMMON_TABLE, /*!< FTS auxiliary table that is common
                    for all FTS index on a table */

  FTS_OBSOLETED_TABLE /*!< FTS obsoleted tables like DOC_ID,
                      ADDED, STOPWORDS */
};

struct fts_doc_t;
struct fts_cache_t;
struct fts_token_t;
struct fts_doc_ids_t;
struct fts_index_cache_t;

/** Initialize the "fts_table" for internal query into FTS auxiliary
tables */
#define FTS_INIT_FTS_TABLE(fts_table, m_suffix, m_type, m_table) \
  do {                                                           \
    (fts_table)->suffix = m_suffix;                              \
    (fts_table)->type = m_type;                                  \
    (fts_table)->table_id = m_table->id;                         \
    (fts_table)->parent = m_table->name.m_name;                  \
    (fts_table)->table = m_table;                                \
  } while (0);

#define FTS_INIT_INDEX_TABLE(fts_table, m_suffix, m_type, m_index) \
  do {                                                             \
    (fts_table)->suffix = m_suffix;                                \
    (fts_table)->type = m_type;                                    \
    (fts_table)->table_id = m_index->table->id;                    \
    (fts_table)->parent = m_index->table->name.m_name;             \
    (fts_table)->table = m_index->table;                           \
    (fts_table)->index_id = m_index->id;                           \
  } while (0);

/** Information about changes in a single transaction affecting
the FTS system. */
struct fts_trx_t {
  trx_t *trx; /*!< InnoDB transaction */

  ib_vector_t *savepoints; /*!< Active savepoints, must have at
                           least one element, the implied
                           savepoint */
  ib_vector_t *last_stmt;  /*!< last_stmt */

  mem_heap_t *heap; /*!< heap */
};

/** Information required for transaction savepoint handling. */
struct fts_savepoint_t {
  char *name; /*!< First entry is always NULL, the
              default instance. Otherwise the name
              of the savepoint */

  ib_rbt_t *tables; /*!< Modified FTS tables */
};

/** Information about changed rows in a transaction for a single table. */
struct fts_trx_table_t {
  dict_table_t *table; /*!< table */

  fts_trx_t *fts_trx; /*!< link to parent */

  ib_rbt_t *rows; /*!< rows changed; indexed by doc-id,
                  cells are fts_trx_row_t* */

  fts_doc_ids_t *added_doc_ids; /*!< list of added doc ids (NULL until
                                the first addition) */

  /*!< for adding doc ids */
  que_t *docs_added_graph;
};

/** Information about one changed row in a transaction. */
struct fts_trx_row_t {
  doc_id_t doc_id; /*!< Id of the ins/upd/del document */

  fts_row_state state; /*!< state of the row */

  ib_vector_t *fts_indexes; /*!< The indexes that are affected */
};

/** List of document ids that were added during a transaction. This
list is passed on to a background 'Add' thread and OPTIMIZE, so it
needs its own memory heap. */
struct fts_doc_ids_t {
  ib_vector_t *doc_ids; /*!< document ids (each element is
                        of type doc_id_t). */

  ib_alloc_t *self_heap; /*!< Allocator used to create an
                         instance of this type and the
                         doc_ids vector */
};

// FIXME: Get rid of this if possible.
/** Since MySQL's character set support for Unicode is woefully inadequate
(it supports basic operations like isalpha etc. only for 8-bit characters),
we have to implement our own. We use UTF-16 without surrogate processing
as our in-memory format. This typedef is a single such character. */
typedef unsigned short ib_uc_t;

/** An UTF-16 ro UTF-8 string. */
struct fts_string_t {
  byte *f_str;    /*!< string, not necessary terminated in
                  any way */
  ulint f_len;    /*!< Length of the string in bytes */
  ulint f_n_char; /*!< Number of characters */
};

/** Query ranked doc ids. */
struct fts_ranking_t {
  doc_id_t doc_id; /*!< Document id */

  fts_rank_t rank; /*!< Rank is between 0 .. 1 */

  byte *words;     /*!< this contains the words
                   that were queried
                   and found in this document */
  ulint words_len; /*!< words len */
};

/** Query result. */
struct fts_result_t {
  ib_rbt_node_t *current; /*!< Current element */

  ib_rbt_t *rankings_by_id;   /*!< RB tree of type fts_ranking_t
                              indexed by doc id */
  ib_rbt_t *rankings_by_rank; /*!< RB tree of type fts_ranking_t
                             indexed by rank */
};

/** This is used to generate the FTS auxiliary table name, we need the
table id and the index id to generate the column specific FTS auxiliary
table name. */
struct fts_table_t {
  const char *parent; /*!< Parent table name, this is
                      required only for the database
                      name */

  fts_table_type_t type; /*!< The auxiliary table type */

  table_id_t table_id; /*!< The table id */

  space_index_t index_id; /*!< The index id */

  const char *suffix;        /*!< The suffix of the fts auxiliary
                             table name, can be NULL, not used
                             everywhere (yet) */
  const dict_table_t *table; /*!< Parent table */
  CHARSET_INFO *charset;     /*!< charset info if it is for FTS
                             index auxiliary table */
};

enum fts_status {
  BG_THREAD_STOP = 1, /*!< TRUE if the FTS background thread
                      has finished reading the ADDED table,
                      meaning more items can be added to
                      the table. */

  BG_THREAD_READY = 2, /*!< TRUE if the FTS background thread
                       is ready */

  ADD_THREAD_STARTED = 4, /*!< TRUE if the FTS add thread
                          has started */

  ADDED_TABLE_SYNCED = 8, /*!< TRUE if the ADDED table record is
                          sync-ed after crash recovery */
};

typedef enum fts_status fts_status_t;

/** The state of the FTS sub system. */
class fts_t {
 public:
  /** fts_t constructor.
  @param[in]	table	table with FTS indexes
  @param[in,out]	heap	memory heap where 'this' is stored */
  fts_t(dict_table_t *table, mem_heap_t *heap);

  /** fts_t destructor. */
  ~fts_t();

  /** Mutex protecting bg_threads* and fts_add_wq. */
  ib_mutex_t bg_threads_mutex;

  /** Number of background threads accessing this table. */
  ulint bg_threads;

  /** Status bit regarding fts running state. TRUE if background
  threads running should stop themselves. */
  ulint fts_status;

  /** Work queue for scheduling jobs for the FTS 'Add' thread, or NULL
  if the thread has not yet been created. Each work item is a
  fts_trx_doc_ids_t*. */
  ib_wqueue_t *add_wq;

  /** FTS memory buffer for this table, or NULL if the table has no FTS
  index. */
  fts_cache_t *cache;

  /** FTS doc id hidden column number in the CLUSTERED index. */
  ulint doc_col;

  /** Vector of FTS indexes, this is mainly for caching purposes. */
  ib_vector_t *indexes;

  /** Heap for fts_t allocation. */
  mem_heap_t *fts_heap;
};

struct fts_stopword_t;

/** status bits for fts_stopword_t status field. */
#define STOPWORD_NOT_INIT 0x1
#define STOPWORD_OFF 0x2
#define STOPWORD_FROM_DEFAULT 0x4
#define STOPWORD_USER_TABLE 0x8

extern const char *fts_default_stopword[];

/** Variable specifying the maximum FTS cache size for each table */
extern ulong fts_max_cache_size;

/** Variable specifying the total memory allocated for FTS cache */
extern ulong fts_max_total_cache_size;

/** Variable specifying the FTS result cache limit for each query */
extern ulong fts_result_cache_limit;

/** Variable specifying the maximum FTS max token size */
extern ulong fts_max_token_size;

/** Variable specifying the minimum FTS max token size */
extern ulong fts_min_token_size;

/** Whether the total memory used for FTS cache is exhausted, and we will
need a sync to free some memory */
extern bool fts_need_sync;

/** Variable specifying the table that has Fulltext index to display its
content through information schema table */
extern char *fts_internal_tbl_name;
extern char *fts_internal_tbl_name2;

#define fts_que_graph_free(graph) \
  do {                            \
    que_graph_free(graph);        \
  } while (0)

/** Create a FTS cache. */
fts_cache_t *fts_cache_create(
    dict_table_t *table); /*!< table owns the FTS cache */

/** Create a FTS index cache.
 @return Index Cache */
fts_index_cache_t *fts_cache_index_cache_create(
    dict_table_t *table,  /*!< in: table with FTS index */
    dict_index_t *index); /*!< in: FTS index */

/** Remove a FTS index cache
@param[in]	table	table with FTS index
@param[in]	index	FTS index */
void fts_cache_index_cache_remove(dict_table_t *table, dict_index_t *index);

/** Get the next available document id. This function creates a new
 transaction to generate the document id.
 @return DB_SUCCESS if OK */
dberr_t fts_get_next_doc_id(const dict_table_t *table, /*!< in: table */
                            doc_id_t *doc_id); /*!< out: new document id */
/** Update the next and last Doc ID in the CONFIG table to be the input
 "doc_id" value (+ 1). We would do so after each FTS index build or
 table truncate */
void fts_update_next_doc_id(
    trx_t *trx,                /*!< in/out: transaction */
    const dict_table_t *table, /*!< in: table */
    const char *table_name,    /*!< in: table name, or NULL */
    doc_id_t doc_id);          /*!< in: DOC ID to set */

/** Create a new document id .
 @return DB_SUCCESS if all went well else error */
dberr_t fts_create_doc_id(dict_table_t *table, /*!< in: row is of this
                                               table. */
                          dtuple_t *row,       /*!< in/out: add doc id
                                               value to this row. This is the
                                               current row that is being
                                               inserted. */
                          mem_heap_t *heap);   /*!< in: heap */

/** Create a new fts_doc_ids_t.
 @return new fts_doc_ids_t. */
fts_doc_ids_t *fts_doc_ids_create(void);

/** Free a fts_doc_ids_t. */
void fts_doc_ids_free(fts_doc_ids_t *doc_ids); /*!< in: doc_ids to free */

/** Notify the FTS system about an operation on an FTS-indexed table. */
void fts_trx_add_op(trx_t *trx,                /*!< in: InnoDB transaction */
                    dict_table_t *table,       /*!< in: table */
                    doc_id_t doc_id,           /*!< in: doc id */
                    fts_row_state state,       /*!< in: state of the row */
                    ib_vector_t *fts_indexes); /*!< in: FTS indexes affected
                                               (NULL=all) */

/** Free an FTS trx. */
void fts_trx_free(fts_trx_t *fts_trx); /*!< in, own: FTS trx */

/** Check if common tables already exist
@param[in]	table	table with fts index
@return true on success, false on failure */
bool fts_check_common_tables_exist(const dict_table_t *table);

/** Creates the common auxiliary tables needed for supporting an FTS index
on the given table. row_mysql_lock_data_dictionary must have been called
before this.
The following tables are created.
CREATE TABLE $FTS_PREFIX_DELETED
        (doc_id BIGINT UNSIGNED, UNIQUE CLUSTERED INDEX on doc_id)
CREATE TABLE $FTS_PREFIX_DELETED_CACHE
        (doc_id BIGINT UNSIGNED, UNIQUE CLUSTERED INDEX on doc_id)
CREATE TABLE $FTS_PREFIX_BEING_DELETED
        (doc_id BIGINT UNSIGNED, UNIQUE CLUSTERED INDEX on doc_id)
CREATE TABLE $FTS_PREFIX_BEING_DELETED_CACHE
        (doc_id BIGINT UNSIGNED, UNIQUE CLUSTERED INDEX on doc_id)
CREATE TABLE $FTS_PREFIX_CONFIG
        (key CHAR(50), value CHAR(200), UNIQUE CLUSTERED INDEX on key)
@param[in,out]	trx			transaction
@param[in]	table			table with FTS index
@param[in]	name			table name normalized
@param[in]	skip_doc_id_index	Skip index on doc id
@return DB_SUCCESS if succeed */
dberr_t fts_create_common_tables(trx_t *trx, const dict_table_t *table,
                                 const char *name, bool skip_doc_id_index)
    MY_ATTRIBUTE((warn_unused_result));

/** Creates the column specific ancillary tables needed for supporting an
FTS index on the given table. row_mysql_lock_data_dictionary must have
been called before this.

All FTS AUX Index tables have the following schema.
CREAT TABLE $FTS_PREFIX_INDEX_[1-6](
        word		VARCHAR(FTS_MAX_WORD_LEN),
        first_doc_id	INT NOT NULL,
        last_doc_id	UNSIGNED NOT NULL,
        doc_count	UNSIGNED INT NOT NULL,
        ilist		VARBINARY NOT NULL,
        UNIQUE CLUSTERED INDEX ON (word, first_doc_id))
@param[in,out]	trx	transaction
@param[in]	index	index instance
@return DB_SUCCESS or error code */
dberr_t fts_create_index_tables(trx_t *trx, dict_index_t *index)
    MY_ATTRIBUTE((warn_unused_result));

/** Create auxiliary index tables for an FTS index.
@param[in,out]	trx		transaction
@param[in]	index		the index instance
@param[in]	table_name	table name
@param[in]	table_id	the table id
@return DB_SUCCESS or error code */
dberr_t fts_create_index_tables_low(trx_t *trx, dict_index_t *index,
                                    const char *table_name, table_id_t table_id)
    MY_ATTRIBUTE((warn_unused_result));

/** Add the FTS document id hidden column. */
void fts_add_doc_id_column(
    dict_table_t *table, /*!< in/out: Table with FTS index */
    mem_heap_t *heap);   /*!< in: temporary memory heap, or NULL */

/** Drops the ancillary tables needed for supporting an FTS index on a
given table. row_mysql_lock_data_dictionary must have been called before
this.
@param[in,out]	trx	transaction
@param[in]	table	table has the fts index
@param[in,out]	aux_vec	fts aux table name vector
@return DB_SUCCESS or error code */
dberr_t fts_drop_tables(trx_t *trx, dict_table_t *table,
                        aux_name_vec_t *aux_vec);

/** Lock all FTS AUX tables (for dropping table)
@param[in]	thd	thread locking the AUX table
@param[in]	table	table has the fts index
@return DB_SUCCESS or error code */
dberr_t fts_lock_all_aux_tables(THD *thd, dict_table_t *table);

/** Drop FTS AUX table DD table objects in vector
@param[in]	aux_vec		aux table name vector
@param[in]	file_per_table	whether file per table
@return true on success, false on failure. */
bool fts_drop_dd_tables(const aux_name_vec_t *aux_vec, bool file_per_table);

/** Free FTS AUX table names in vector
@param[in]	aux_vec		aux table name vector
@return true on success, false on failure. */
void fts_free_aux_names(aux_name_vec_t *aux_vec);

/** The given transaction is about to be committed; do whatever is necessary
 from the FTS system's POV.
 @return DB_SUCCESS or error code */
dberr_t fts_commit(trx_t *trx) /*!< in: transaction */
    MY_ATTRIBUTE((warn_unused_result));

/** FTS Query entry point.
@param[in]	trx		transaction
@param[in]	index		fts index to search
@param[in]	flags		FTS search mode
@param[in]	query_str	FTS query
@param[in]	query_len	FTS query string len in bytes
@param[in,out]	result		result doc ids
@param[in]	limit		limit value
@return DB_SUCCESS if successful otherwise error code */
dberr_t fts_query(trx_t *trx, dict_index_t *index, uint flags,
                  const byte *query_str, ulint query_len, fts_result_t **result,
                  ulonglong limit) MY_ATTRIBUTE((warn_unused_result));

/** Retrieve the FTS Relevance Ranking result for doc with doc_id
 @return the relevance ranking value. */
float fts_retrieve_ranking(
    fts_result_t *result, /*!< in: FTS result structure */
    doc_id_t doc_id);     /*!< in: the interested document
                          doc_id */

/** FTS Query sort result, returned by fts_query() on fts_ranking_t::rank. */
<<<<<<< HEAD
void fts_query_sort_result_on_rank(
    fts_result_t *result); /*!< out: result instance
                           to sort.*/
=======
void fts_query_sort_result_on_rank(fts_result_t *result); /*!< out: result
                                                          instance to sort.*/
>>>>>>> 4869291f

/** FTS Query free result, returned by fts_query(). */
void fts_query_free_result(fts_result_t *result); /*!< in: result instance
                                                  to free.*/

/** Extract the doc id from the FTS hidden column. */
<<<<<<< HEAD
doc_id_t fts_get_doc_id_from_row(
    dict_table_t *table, /*!< in: table */
    dtuple_t *row);      /*!< in: row whose FTS doc id we
                         want to extract.*/
=======
doc_id_t fts_get_doc_id_from_row(dict_table_t *table, /*!< in: table */
                                 dtuple_t *row); /*!< in: row whose FTS doc id
                                                 we want to extract.*/
>>>>>>> 4869291f

/** Extract the doc id from the record that belongs to index.
@param[in]	table	table
@param[in]	rec	record contains FTS_DOC_ID
@param[in]	index	index of rec
@param[in]	heap	heap memory
@return doc id that was extracted from rec */
doc_id_t fts_get_doc_id_from_rec(dict_table_t *table, const rec_t *rec,
                                 const dict_index_t *index, mem_heap_t *heap);

/** Add new fts doc id to the update vector.
@param[in]	table		the table that contains the FTS index.
@param[in,out]	ufield		the fts doc id field in the update vector.
                                No new memory is allocated for this in this
                                function.
@param[in,out]	next_doc_id	the fts doc id that has been added to the
                                update vector.  If 0, a new fts doc id is
                                automatically generated.  The memory provided
                                for this argument will be used by the update
                                vector. Ensure that the life time of this
                                memory matches that of the update vector.
@return the fts doc id used in the update vector */
doc_id_t fts_update_doc_id(dict_table_t *table, upd_field_t *ufield,
                           doc_id_t *next_doc_id);

/** FTS initialize. */
void fts_startup(void);

#if 0  // TODO: Enable this in WL#6608
/******************************************************************//**
Signal FTS threads to initiate shutdown. */
void
fts_start_shutdown(
	dict_table_t*	table,			/*!< in: table with FTS
						indexes */
	fts_t*		fts);			/*!< in: fts instance to
						shutdown */

/******************************************************************//**
Wait for FTS threads to shutdown. */
void
fts_shutdown(
	dict_table_t*	table,			/*!< in: table with FTS
						indexes */
	fts_t*		fts);			/*!< in: fts instance to
						shutdown */
#endif

/** Create an instance of fts_t.
 @return instance of fts_t */
fts_t *fts_create(dict_table_t *table); /*!< out: table with FTS
                                        indexes */

/** Free the FTS resources. */
void fts_free(dict_table_t *table); /*!< in/out: table with
                                    FTS indexes */

/** Run OPTIMIZE on the given table.
 @return DB_SUCCESS if all OK */
dberr_t fts_optimize_table(dict_table_t *table); /*!< in: table to optimiza */

/** Startup the optimize thread and create the work queue. */
void fts_optimize_init(void);

/** Since we do a horizontal split on the index table, we need to drop
all the split tables.
@param[in]	trx		transaction
@param[in]	index		fts index
@param[out]	aux_vec		dropped table name vector
@return DB_SUCCESS or error code */
dberr_t fts_drop_index_tables(trx_t *trx, dict_index_t *index,
                              aux_name_vec_t *aux_vec);

/** Empty all common talbes.
@param[in,out]	trx	transaction
@param[in]	table	dict table
@return	DB_SUCCESS or error code. */
dberr_t fts_empty_common_tables(trx_t *trx, dict_table_t *table);

/** Remove the table from the OPTIMIZER's list. We do wait for
 acknowledgement from the consumer of the message. */
void fts_optimize_remove_table(dict_table_t *table); /*!< in: table to remove */

/** Shutdown fts optimize thread. */
void fts_optimize_shutdown();

/** Send sync fts cache for the table.
@param[in]	table	table to sync */
void fts_optimize_request_sync_table(dict_table_t *table);

/** Take a FTS savepoint. */
void fts_savepoint_take(trx_t *trx,         /*!< in: transaction */
                        fts_trx_t *fts_trx, /*!< in: fts transaction */
                        const char *name);  /*!< in: savepoint name */

/** Refresh last statement savepoint. */
void fts_savepoint_laststmt_refresh(trx_t *trx); /*!< in: transaction */

/** Release the savepoint data identified by  name. */
void fts_savepoint_release(trx_t *trx,        /*!< in: transaction */
                           const char *name); /*!< in: savepoint name */

/** Clear cache.
@param[in,out]	cache	fts cache */
void fts_cache_clear(fts_cache_t *cache);

/** Initialize things in cache. */
void fts_cache_init(fts_cache_t *cache); /*!< in: cache */

/** Rollback to and including savepoint indentified by name. */
void fts_savepoint_rollback(trx_t *trx,        /*!< in: transaction */
                            const char *name); /*!< in: savepoint name */

/** Rollback to and including savepoint indentified by name. */
void fts_savepoint_rollback_last_stmt(trx_t *trx); /*!< in: transaction */

/* Get parent table name if it's a fts aux table
@param[in]	aux_table_name	aux table name
@param[in]	aux_table_len	aux table length
@return parent table name, or NULL */
char *fts_get_parent_table_name(const char *aux_table_name,
                                ulint aux_table_len);

/** Run SYNC on the table, i.e., write out data from the cache to the
FTS auxiliary INDEX table and clear the cache at the end.
@param[in,out]	table		fts table
@param[in]	unlock_cache	whether unlock cache when write node
@param[in]	wait		whether wait for existing sync to finish
@param[in]      has_dict        whether has dict operation lock
@return DB_SUCCESS on success, error code on failure. */
dberr_t fts_sync_table(dict_table_t *table, bool unlock_cache, bool wait,
                       bool has_dict);

/** Create an FTS index cache. */
CHARSET_INFO *fts_index_get_charset(dict_index_t *index); /*!< in: FTS index */

/** Get the initial Doc ID by consulting the CONFIG table
 @return initial Doc ID */
doc_id_t fts_init_doc_id(const dict_table_t *table); /*!< in: table */

/** compare two character string according to their charset. */
extern int innobase_fts_text_cmp(const void *cs,  /*!< in: Character set */
                                 const void *p1,  /*!< in: key */
                                 const void *p2); /*!< in: node */

/** Makes all characters in a string lower case. */
extern size_t innobase_fts_casedn_str(
    CHARSET_INFO *cs, /*!< in: Character set */
    char *src,        /*!< in: string to put in
                      lower case */
    size_t src_len,   /*!< in: input string length */
    char *dst,        /*!< in: buffer for result
                      string */
    size_t dst_len);  /*!< in: buffer size */

/** compare two character string according to their charset. */
extern int innobase_fts_text_cmp_prefix(
    const void *cs,  /*!< in: Character set */
    const void *p1,  /*!< in: key */
    const void *p2); /*!< in: node */

/** Get the next token from the given string and store it in *token. */
extern ulint innobase_mysql_fts_get_token(
    CHARSET_INFO *charset, /*!< in: Character set */
    const byte *start,     /*!< in: start of text */
    const byte *end,       /*!< in: one character past
                           end of text */
<<<<<<< HEAD
    bool extra_word_chars, /*!< in: whether consider all
                           non-whitespace characters to be
                           word characters */
=======
>>>>>>> 4869291f
    fts_string_t *token);  /*!< out: token's text */

/** Drop dd table & tablespace for fts aux table
@param[in]	name		table name
@param[in]	file_per_table	flag whether use file per table
@return true on success, false on failure. */
bool innobase_fts_drop_dd_table(const char *name, bool file_per_table);

/** Get token char size by charset
 @return the number of token char size */
ulint fts_get_token_size(const CHARSET_INFO *cs, /*!< in: Character set */
                         const char *token,      /*!< in: token */
                         ulint len);             /*!< in: token length */

/** FULLTEXT tokenizer internal in MYSQL_FTPARSER_SIMPLE_MODE
 @return 0 if tokenize sucessfully */
int fts_tokenize_document_internal(
    MYSQL_FTPARSER_PARAM *param, /*!< in: parser parameter */
    char *doc,                   /*!< in: document to tokenize */
    int len);                    /*!< in: document length */

/** Fetch COUNT(*) from specified table.
 @return the number of rows in the table */
ulint fts_get_rows_count(fts_table_t *fts_table); /*!< in: fts table to read */

/** Get maximum Doc ID in a table if index "FTS_DOC_ID_INDEX" exists
 @return max Doc ID or 0 if index "FTS_DOC_ID_INDEX" does not exist */
doc_id_t fts_get_max_doc_id(dict_table_t *table); /*!< in: user table */

/** Check whether user supplied stopword table exists and is of
 the right format.
 @return the stopword column charset if qualifies */
CHARSET_INFO *fts_valid_stopword_table(
    const char *stopword_table_name); /*!< in: Stopword table
                                      name */
/** This function loads specified stopword into FTS cache
 @return true if success */
ibool fts_load_stopword(
    const dict_table_t *table,          /*!< in: Table with FTS */
    trx_t *trx,                         /*!< in: Transaction */
    const char *global_stopword_table,  /*!< in: Global stopword table
                                        name */
    const char *session_stopword_table, /*!< in: Session stopword table
                                        name */
    ibool stopword_is_on,               /*!< in: Whether stopword
                                        option is turned on/off */
    ibool reload);                      /*!< in: Whether it is during
                                        reload of FTS table */

/** Read the rows from the FTS index
 @return DB_SUCCESS if OK */
dberr_t fts_table_fetch_doc_ids(trx_t *trx,              /*!< in: transaction */
                                fts_table_t *fts_table,  /*!< in: aux table */
                                fts_doc_ids_t *doc_ids); /*!< in: For collecting
                                                         doc ids */
/** This function brings FTS index in sync when FTS index is first
 used. There are documents that have not yet sync-ed to auxiliary
 tables from last server abnormally shutdown, we will need to bring
 such document into FTS cache before any further operations
 @return true if all OK */
ibool fts_init_index(dict_table_t *table,   /*!< in: Table with FTS */
                     ibool has_cache_lock); /*!< in: Whether we already
                                            have cache lock */
/** Add a newly create index in FTS cache */
void fts_add_index(dict_index_t *index,  /*!< FTS index to be added */
                   dict_table_t *table); /*!< table */

/** Drop auxiliary tables related to an FTS index
@param[in]	table		Table where indexes are dropped
@param[in]	index		Index to be dropped
@param[in]	trx		Transaction for the drop
@param[in,out]	aux_vec		Aux table name vector
@return DB_SUCCESS or error number */
dberr_t fts_drop_index(dict_table_t *table, dict_index_t *index, trx_t *trx,
                       aux_name_vec_t *aux_vec);

/** Rename auxiliary tables for all fts index for a table
 @return DB_SUCCESS or error code */
dberr_t fts_rename_aux_tables(dict_table_t *table,  /*!< in: user Table */
                              const char *new_name, /*!< in: new table name */
                              trx_t *trx,           /*!< in: transaction */
                              bool replay);         /*!< Whether in replay
                                                    stage */

/** Check indexes in the fts->indexes is also present in index cache and
 table->indexes list
 @return true if all indexes match */
ibool fts_check_cached_index(
    dict_table_t *table); /*!< in: Table where indexes are dropped */

/** Fetch the document from tuple, tokenize the text data and
insert the text data into fts auxiliary table and
its cache. Moreover this tuple fields doesn't contain any information
about externally stored field. This tuple contains data directly
converted from mysql.
@param[in]	ftt	FTS transaction table
@param[in]	doc_id	doc id
@param[in]	tuple	tuple from where data can be retrieved
                        and tuple should be arranged in table
                        schema order. */
void fts_add_doc_from_tuple(fts_trx_table_t *ftt, doc_id_t doc_id,
                            const dtuple_t *tuple);

/** Create an FTS trx.
@param[in,out]	trx	InnoDB Transaction
@return FTS transaction. */
fts_trx_t *fts_trx_create(trx_t *trx);

/** For storing table info when checking for orphaned tables. */
struct fts_aux_table_t {
  /** Table id */
  table_id_t id;

  /** Parent table id */
  table_id_t parent_id;

  /** Table FT index id */
  table_id_t index_id;

  /** Name of the table */
  char *name;

  /** FTS table type */
  fts_table_type_t type;
};

/** Check if a table is an FTS auxiliary table name.
@param[out]	table	FTS table info
@param[in]	name	Table name
@param[in]	len	Length of table name
@return true if the name matches an auxiliary table name pattern */
bool fts_is_aux_table_name(fts_aux_table_t *table, const char *name, ulint len);

/** Freeze all auiliary tables to be not evictable if exist, with dict_mutex
held
@param[in]	table		InnoDB table object */
void fts_freeze_aux_tables(const dict_table_t *table);

/** Allow all the auxiliary tables of specified base table to be evictable
if they exist, if not exist just ignore
@param[in]	table		InnoDB table object
@param[in]	dict_locked	True if we have dict_sys mutex */
void fts_detach_aux_tables(const dict_table_t *table, bool dict_locked);

/** Update DD system table for auxiliary common tables for an FTS index.
@param[in]	table		dict table instance
@return true on success, false on failure */
bool fts_create_common_dd_tables(const dict_table_t *table);

/** Check if a table has FTS index needs to have its auxiliary index
tables' metadata updated in DD
@param[in,out]	table		table to check
@return DB_SUCCESS or error code */
dberr_t fts_create_index_dd_tables(dict_table_t *table);

/** Upgrade FTS AUX Tables. The FTS common and aux tables are
renamed because they have table_id in their name. We move table_ids
by DICT_MAX_DD_TABLES offset. Aux tables are registered into DD
afer rename.
@param[in]	table		InnoDB table object
@return DB_SUCCESS or error code */
dberr_t fts_upgrade_aux_tables(dict_table_t *table);

/** Rename FTS AUX tablespace name from 8.0 format to 5.7 format.
This will be done on upgrade failure
@param[in]	table		parent table
@param[in]	rollback	rollback the rename from 8.0 to 5.7
                                if true, rename to 5.7 format
                                if false, mark the table as evictable
@return DB_SUCCESS on success, DB_ERROR on error */
dberr_t fts_upgrade_rename(const dict_table_t *table, bool rollback);

#endif /*!< fts0fts.h */<|MERGE_RESOLUTION|>--- conflicted
+++ resolved
@@ -609,30 +609,17 @@
                           doc_id */
 
 /** FTS Query sort result, returned by fts_query() on fts_ranking_t::rank. */
-<<<<<<< HEAD
-void fts_query_sort_result_on_rank(
-    fts_result_t *result); /*!< out: result instance
-                           to sort.*/
-=======
 void fts_query_sort_result_on_rank(fts_result_t *result); /*!< out: result
                                                           instance to sort.*/
->>>>>>> 4869291f
 
 /** FTS Query free result, returned by fts_query(). */
 void fts_query_free_result(fts_result_t *result); /*!< in: result instance
                                                   to free.*/
 
 /** Extract the doc id from the FTS hidden column. */
-<<<<<<< HEAD
-doc_id_t fts_get_doc_id_from_row(
-    dict_table_t *table, /*!< in: table */
-    dtuple_t *row);      /*!< in: row whose FTS doc id we
-                         want to extract.*/
-=======
 doc_id_t fts_get_doc_id_from_row(dict_table_t *table, /*!< in: table */
                                  dtuple_t *row); /*!< in: row whose FTS doc id
                                                  we want to extract.*/
->>>>>>> 4869291f
 
 /** Extract the doc id from the record that belongs to index.
 @param[in]	table	table
@@ -800,12 +787,9 @@
     const byte *start,     /*!< in: start of text */
     const byte *end,       /*!< in: one character past
                            end of text */
-<<<<<<< HEAD
     bool extra_word_chars, /*!< in: whether consider all
                            non-whitespace characters to be
                            word characters */
-=======
->>>>>>> 4869291f
     fts_string_t *token);  /*!< out: token's text */
 
 /** Drop dd table & tablespace for fts aux table
