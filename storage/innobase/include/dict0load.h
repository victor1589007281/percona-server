/*****************************************************************************

Copyright (c) 1996, 2016, Oracle and/or its affiliates. All Rights Reserved.

This program is free software; you can redistribute it and/or modify it under
the terms of the GNU General Public License as published by the Free Software
Foundation; version 2 of the License.

This program is distributed in the hope that it will be useful, but WITHOUT
ANY WARRANTY; without even the implied warranty of MERCHANTABILITY or FITNESS
FOR A PARTICULAR PURPOSE. See the GNU General Public License for more details.

You should have received a copy of the GNU General Public License along with
this program; if not, write to the Free Software Foundation, Inc.,
51 Franklin Street, Suite 500, Boston, MA 02110-1335 USA

*****************************************************************************/

/**************************************************//**
@file include/dict0load.h
Loads to the memory cache database object definitions
from dictionary tables

Created 4/24/1996 Heikki Tuuri
*******************************************************/

#ifndef dict0load_h
#define dict0load_h

#include "univ.i"
#include "dict0types.h"
#include "trx0types.h"
#include "ut0byte.h"
#include "mem0mem.h"
#include "btr0types.h"
#include "ut0new.h"

#include <deque>

/** A stack of table names related through foreign key constraints */
typedef std::deque<const char*, ut_allocator<const char*> >	dict_names_t;

/** enum that defines all system table IDs. @see SYSTEM_TABLE_NAME[] */
enum dict_system_id_t {
	SYS_TABLES = 0,
	SYS_INDEXES,
	SYS_COLUMNS,
	SYS_FIELDS,
	SYS_FOREIGN,
	SYS_FOREIGN_COLS,
	SYS_TABLESPACES,
	SYS_DATAFILES,
<<<<<<< HEAD
	SYS_VIRTUAL,
=======
	SYS_ZIP_DICT,
	SYS_ZIP_DICT_COLS,
>>>>>>> 35d5d3fa

	/* This must be last item. Defines the number of system tables. */
	SYS_NUM_SYSTEM_TABLES
};

/** Status bit for dict_process_sys_tables_rec_and_mtr_commit() */
enum dict_table_info_t {
	DICT_TABLE_LOAD_FROM_RECORD = 0,/*!< Directly populate a dict_table_t
					structure with information from
					a SYS_TABLES record */
	DICT_TABLE_LOAD_FROM_CACHE = 1	/*!< Check first whether dict_table_t
					is in the cache, if so, return it */
};

/** Check each tablespace found in the data dictionary.
Look at each table defined in SYS_TABLES that has a space_id > 0.
If the tablespace is not yet in the fil_system cache, look up the
tablespace in SYS_DATAFILES to ensure the correct path.

In a crash recovery we already have some tablespace objects created from
processing the REDO log.  Any other tablespace in SYS_TABLESPACES not
previously used in recovery will be opened here.  We will compare the
space_id information in the data dictionary to what we find in the
tablespace file. In addition, more validation will be done if recovery
was needed and force_recovery is not set.

We also scan the biggest space id, and store it to fil_system.
@param[in]	validate	true if recovery was needed */
void
dict_check_tablespaces_and_store_max_id(
	bool		validate);

/********************************************************************//**
Finds the first table name in the given database.
@return own: table name, NULL if does not exist; the caller must free
the memory in the string! */
char*
dict_get_first_table_name_in_db(
/*============================*/
	const char*	name);	/*!< in: database name which ends to '/' */

/********************************************************************//**
Loads a table column definition from a SYS_COLUMNS record to
dict_table_t.
@return error message, or NULL on success */
const char*
dict_load_column_low(
/*=================*/
	dict_table_t*	table,		/*!< in/out: table, could be NULL
					if we just populate a dict_column_t
					struct with information from
					a SYS_COLUMNS record */
	mem_heap_t*	heap,		/*!< in/out: memory heap
					for temporary storage */
	dict_col_t*	column,		/*!< out: dict_column_t to fill,
					or NULL if table != NULL */
	table_id_t*	table_id,	/*!< out: table id */
	const char**	col_name,	/*!< out: column name */
	const rec_t*	rec,		/*!< in: SYS_COLUMNS record */
	ulint*		nth_v_col);	/*!< out: if not NULL, this
					records the "n" of "nth" virtual
					column */

/** Loads a virtual column "mapping" (to base columns) information
from a SYS_VIRTUAL record
@param[in,out]	table		table
@param[in,out]	heap		memory heap
@param[in,out]	column		mapped base column's dict_column_t
@param[in,out]	table_id	table id
@param[in,out]	pos		virtual column position
@param[in,out]	base_pos	base column position
@param[in]	rec		SYS_VIRTUAL record
@return error message, or NULL on success */
const char*
dict_load_virtual_low(
	dict_table_t*   table,
	mem_heap_t*     heap,
	dict_col_t**    column,
	table_id_t*     table_id,
	ulint*		pos,
	ulint*		base_pos,
	const rec_t*    rec);
/********************************************************************//**
Loads an index definition from a SYS_INDEXES record to dict_index_t.
If allocate=TRUE, we will create a dict_index_t structure and fill it
accordingly. If allocated=FALSE, the dict_index_t will be supplied by
the caller and filled with information read from the record.  @return
error message, or NULL on success */
const char*
dict_load_index_low(
/*================*/
	byte*		table_id,	/*!< in/out: table id (8 bytes),
					an "in" value if allocate=TRUE
					and "out" when allocate=FALSE */
	const char*	table_name,	/*!< in: table name */
	mem_heap_t*	heap,		/*!< in/out: temporary memory heap */
	const rec_t*	rec,		/*!< in: SYS_INDEXES record */
	ibool		allocate,	/*!< in: TRUE=allocate *index,
					FALSE=fill in a pre-allocated
					*index */
	dict_index_t**	index);		/*!< out,own: index, or NULL */
/********************************************************************//**
Loads an index field definition from a SYS_FIELDS record to
dict_index_t.
@return error message, or NULL on success */
const char*
dict_load_field_low(
/*================*/
	byte*		index_id,	/*!< in/out: index id (8 bytes)
					an "in" value if index != NULL
					and "out" if index == NULL */
	dict_index_t*	index,		/*!< in/out: index, could be NULL
					if we just populate a dict_field_t
					struct with information from
					a SYS_FIELDS record */
	dict_field_t*	sys_field,	/*!< out: dict_field_t to be
					filled */
	ulint*		pos,		/*!< out: Field position */
	byte*		last_index_id,	/*!< in: last index id */
	mem_heap_t*	heap,		/*!< in/out: memory heap
					for temporary storage */
	const rec_t*	rec);		/*!< in: SYS_FIELDS record */
/********************************************************************//**
Using the table->heap, copy the null-terminated filepath into
table->data_dir_path and put a null byte before the extension.
This allows SHOW CREATE TABLE to return the correct DATA DIRECTORY path.
Make this data directory path only if it has not yet been saved. */
void
dict_save_data_dir_path(
/*====================*/
	dict_table_t*	table,		/*!< in/out: table */
	char*		filepath);	/*!< in: filepath of tablespace */

/** Get the first filepath from SYS_DATAFILES for a given space_id.
@param[in]	space_id	Tablespace ID
@return First filepath (caller must invoke ut_free() on it)
@retval NULL if no SYS_DATAFILES entry was found. */
char*
dict_get_first_path(
	ulint	space_id);

/** Make sure the data_file_name is saved in dict_table_t if needed.
Try to read it from the fil_system first, then from SYS_DATAFILES.
@param[in]	table		Table object
@param[in]	dict_mutex_own	true if dict_sys->mutex is owned already */
void
dict_get_and_save_data_dir_path(
	dict_table_t*	table,
	bool		dict_mutex_own);

/** Make sure the tablespace name is saved in dict_table_t if needed.
Try to read it from the file dictionary first, then from SYS_TABLESPACES.
@param[in]	table		Table object
@param[in]	dict_mutex_own)	true if dict_sys->mutex is owned already */
void
dict_get_and_save_space_name(
	dict_table_t*	table,
	bool		dict_mutex_own);

/** Loads a table definition and also all its index definitions, and also
the cluster definition if the table is a member in a cluster. Also loads
all foreign key constraints where the foreign key is in the table or where
a foreign key references columns in this table.
@param[in]	name		Table name in the dbname/tablename format
@param[in]	cached		true=add to cache, false=do not
@param[in]	ignore_err	Error to be ignored when loading
				table and its index definition
@return table, NULL if does not exist; if the table is stored in an
.ibd file, but the file does not exist, then we set the ibd_file_missing
flag in the table object we return. */
dict_table_t*
dict_load_table(
	const char*	name,
	bool		cached,
	dict_err_ignore_t ignore_err);

/***********************************************************************//**
Loads a table object based on the table id.
@return table; NULL if table does not exist */
dict_table_t*
dict_load_table_on_id(
/*==================*/
	table_id_t		table_id,	/*!< in: table id */
	dict_err_ignore_t	ignore_err);	/*!< in: errors to ignore
						when loading the table */
/********************************************************************//**
This function is called when the database is booted.
Loads system table index definitions except for the clustered index which
is added to the dictionary cache at booting before calling this function. */
void
dict_load_sys_table(
/*================*/
	dict_table_t*	table);	/*!< in: system table */
/***********************************************************************//**
Loads foreign key constraints where the table is either the foreign key
holder or where the table is referenced by a foreign key. Adds these
constraints to the data dictionary.

The foreign key constraint is loaded only if the referenced table is also
in the dictionary cache.  If the referenced table is not in dictionary
cache, then it is added to the output parameter (fk_tables).

@return DB_SUCCESS or error code */
dberr_t
dict_load_foreigns(
/*===============*/
	const char*		table_name,	/*!< in: table name */
	const char**		col_names,	/*!< in: column names, or NULL
						to use table->col_names */
	bool			check_recursive,/*!< in: Whether to check
						recursive load of tables
						chained by FK */
	bool			check_charsets,	/*!< in: whether to check
						charset compatibility */
	dict_err_ignore_t	ignore_err,	/*!< in: error to be ignored */
	dict_names_t&		fk_tables)	/*!< out: stack of table names
						which must be loaded
						subsequently to load all the
						foreign key constraints. */
	MY_ATTRIBUTE((nonnull(1), warn_unused_result));

/********************************************************************//**
This function opens a system table, and return the first record.
@return first record of the system table */
const rec_t*
dict_startscan_system(
/*==================*/
	btr_pcur_t*	pcur,		/*!< out: persistent cursor to
					the record */
	mtr_t*		mtr,		/*!< in: the mini-transaction */
	dict_system_id_t system_id);	/*!< in: which system table to open */
/********************************************************************//**
This function get the next system table record as we scan the table.
@return the record if found, NULL if end of scan. */
const rec_t*
dict_getnext_system(
/*================*/
	btr_pcur_t*	pcur,		/*!< in/out: persistent cursor
					to the record */
	mtr_t*		mtr);		/*!< in: the mini-transaction */
/********************************************************************//**
This function processes one SYS_TABLES record and populate the dict_table_t
struct for the table. Extracted out of dict_print() to be used by
both monitor table output and information schema innodb_sys_tables output.
@return error message, or NULL on success */
const char*
dict_process_sys_tables_rec_and_mtr_commit(
/*=======================================*/
	mem_heap_t*	heap,		/*!< in: temporary memory heap */
	const rec_t*	rec,		/*!< in: SYS_TABLES record */
	dict_table_t**	table,		/*!< out: dict_table_t to fill */
	dict_table_info_t status,	/*!< in: status bit controls
					options such as whether we shall
					look for dict_table_t from cache
					first */
	mtr_t*		mtr);		/*!< in/out: mini-transaction,
					will be committed */
/********************************************************************//**
This function parses a SYS_INDEXES record and populate a dict_index_t
structure with the information from the record. For detail information
about SYS_INDEXES fields, please refer to dict_boot() function.
@return error message, or NULL on success */
const char*
dict_process_sys_indexes_rec(
/*=========================*/
	mem_heap_t*	heap,		/*!< in/out: heap memory */
	const rec_t*	rec,		/*!< in: current SYS_INDEXES rec */
	dict_index_t*	index,		/*!< out: dict_index_t to be
					filled */
	table_id_t*	table_id);	/*!< out: table id */
/********************************************************************//**
This function parses a SYS_COLUMNS record and populate a dict_column_t
structure with the information from the record.
@return error message, or NULL on success */
const char*
dict_process_sys_columns_rec(
/*=========================*/
	mem_heap_t*	heap,		/*!< in/out: heap memory */
	const rec_t*	rec,		/*!< in: current SYS_COLUMNS rec */
	dict_col_t*	column,		/*!< out: dict_col_t to be filled */
	table_id_t*	table_id,	/*!< out: table id */
	const char**	col_name,	/*!< out: column name */
	ulint*		nth_v_col);	/*!< out: if virtual col, this is
					records its sequence number */

/** This function parses a SYS_VIRTUAL record and extract virtual column
information
@param[in,out]	heap		heap memory
@param[in]	rec		current SYS_COLUMNS rec
@param[in,out]	table_id	table id
@param[in,out]	pos		virtual column position
@param[in,out]	base_pos	base column position
@return error message, or NULL on success */
const char*
dict_process_sys_virtual_rec(
	mem_heap_t*	heap,
	const rec_t*	rec,
	table_id_t*	table_id,
	ulint*		pos,
	ulint*		base_pos);
/********************************************************************//**
This function parses a SYS_FIELDS record and populate a dict_field_t
structure with the information from the record.
@return error message, or NULL on success */
const char*
dict_process_sys_fields_rec(
/*========================*/
	mem_heap_t*	heap,		/*!< in/out: heap memory */
	const rec_t*	rec,		/*!< in: current SYS_FIELDS rec */
	dict_field_t*	sys_field,	/*!< out: dict_field_t to be
					filled */
	ulint*		pos,		/*!< out: Field position */
	index_id_t*	index_id,	/*!< out: current index id */
	index_id_t	last_id);	/*!< in: previous index id */
/********************************************************************//**
This function parses a SYS_FOREIGN record and populate a dict_foreign_t
structure with the information from the record. For detail information
about SYS_FOREIGN fields, please refer to dict_load_foreign() function
@return error message, or NULL on success */
const char*
dict_process_sys_foreign_rec(
/*=========================*/
	mem_heap_t*	heap,		/*!< in/out: heap memory */
	const rec_t*	rec,		/*!< in: current SYS_FOREIGN rec */
	dict_foreign_t*	foreign);	/*!< out: dict_foreign_t to be
					filled */
/********************************************************************//**
This function parses a SYS_FOREIGN_COLS record and extract necessary
information from the record and return to caller.
@return error message, or NULL on success */
const char*
dict_process_sys_foreign_col_rec(
/*=============================*/
	mem_heap_t*	heap,		/*!< in/out: heap memory */
	const rec_t*	rec,		/*!< in: current SYS_FOREIGN_COLS rec */
	const char**	name,		/*!< out: foreign key constraint name */
	const char**	for_col_name,	/*!< out: referencing column name */
	const char**	ref_col_name,	/*!< out: referenced column name
					in referenced table */
	ulint*		pos);		/*!< out: column position */
/********************************************************************//**
This function parses a SYS_TABLESPACES record, extracts necessary
information from the record and returns to caller.
@return error message, or NULL on success */
const char*
dict_process_sys_tablespaces(
/*=========================*/
	mem_heap_t*	heap,		/*!< in/out: heap memory */
	const rec_t*	rec,		/*!< in: current SYS_TABLESPACES rec */
	ulint*		space,		/*!< out: pace id */
	const char**	name,		/*!< out: tablespace name */
	ulint*		flags);		/*!< out: tablespace flags */
/********************************************************************//**
This function parses a SYS_DATAFILES record, extracts necessary
information from the record and returns to caller.
@return error message, or NULL on success */
const char*
dict_process_sys_datafiles(
/*=======================*/
	mem_heap_t*	heap,		/*!< in/out: heap memory */
	const rec_t*	rec,		/*!< in: current SYS_DATAFILES rec */
	ulint*		space,		/*!< out: pace id */
	const char**	path);		/*!< out: datafile path */

<<<<<<< HEAD
/** Update the record for space_id in SYS_TABLESPACES to this filepath.
@param[in]	space_id	Tablespace ID
@param[in]	filepath	Tablespace filepath
@return DB_SUCCESS if OK, dberr_t if the insert failed */
=======
/** This function parses a SYS_ZIP_DICT record, extracts necessary
information from the record and returns to caller.
@return error message, or NULL on success */
UNIV_INTERN
const char*
dict_process_sys_zip_dict(
	mem_heap_t*	heap,		/*!< in/out: heap memory */
	ulint		zip_size,	/*!< in: nonzero=compressed BLOB page size */
	const rec_t*	rec,		/*!< in: current SYS_ZIP_DICT rec */
	ulint*		id,		/*!< out: dict id */
	const char**	name,		/*!< out: dict name */
	const char**	data,		/*!< out: dict data */
	ulint*		data_len);	/*!< out: dict data length */

/** This function parses a SYS_ZIP_DICT_COLS record, extracts necessary
information from the record and returns to caller.
@return error message, or NULL on success */
UNIV_INTERN
const char*
dict_process_sys_zip_dict_cols(
	mem_heap_t*	heap,		/*!< in/out: heap memory */
	const rec_t*	rec,		/*!< in: current SYS_ZIP_DICT rec */
	ulint*		table_id,	/*!< out: table id */
	ulint*		column_pos,	/*!< out: column position */
	ulint*		dict_id);	/*!< out: dict id */

/********************************************************************//**
Get the filepath for a spaceid from SYS_DATAFILES. This function provides
a temporary heap which is used for the table lookup, but not for the path.
The caller must free the memory for the path returned. This function can
return NULL if the space ID is not found in SYS_DATAFILES, then the caller
will assume that the ibd file is in the normal datadir.
@return	own: A copy of the first datafile found in SYS_DATAFILES.PATH for
the given space ID. NULL if space ID is zero or not found. */
UNIV_INTERN
char*
dict_get_first_path(
/*================*/
	ulint		space,	/*!< in: space id */
	const char*	name);	/*!< in: tablespace name */
/********************************************************************//**
Update the record for space_id in SYS_TABLESPACES to this filepath.
@return	DB_SUCCESS if OK, dberr_t if the insert failed */
UNIV_INTERN
>>>>>>> 35d5d3fa
dberr_t
dict_update_filepath(
	ulint		space_id,
	const char*	filepath);

/** Replace records in SYS_TABLESPACES and SYS_DATAFILES associated with
the given space_id using an independent transaction.
@param[in]	space_id	Tablespace ID
@param[in]	name		Tablespace name
@param[in]	filepath	First filepath
@param[in]	fsp_flags	Tablespace flags
@return DB_SUCCESS if OK, dberr_t if the insert failed */
dberr_t
dict_replace_tablespace_and_filepath(
	ulint		space_id,
	const char*	name,
	const char*	filepath,
	ulint		fsp_flags);

#ifndef UNIV_NONINL
#include "dict0load.ic"
#endif

#endif<|MERGE_RESOLUTION|>--- conflicted
+++ resolved
@@ -50,12 +50,9 @@
 	SYS_FOREIGN_COLS,
 	SYS_TABLESPACES,
 	SYS_DATAFILES,
-<<<<<<< HEAD
 	SYS_VIRTUAL,
-=======
 	SYS_ZIP_DICT,
 	SYS_ZIP_DICT_COLS,
->>>>>>> 35d5d3fa
 
 	/* This must be last item. Defines the number of system tables. */
 	SYS_NUM_SYSTEM_TABLES
@@ -420,20 +417,14 @@
 	ulint*		space,		/*!< out: pace id */
 	const char**	path);		/*!< out: datafile path */
 
-<<<<<<< HEAD
-/** Update the record for space_id in SYS_TABLESPACES to this filepath.
-@param[in]	space_id	Tablespace ID
-@param[in]	filepath	Tablespace filepath
-@return DB_SUCCESS if OK, dberr_t if the insert failed */
-=======
 /** This function parses a SYS_ZIP_DICT record, extracts necessary
 information from the record and returns to caller.
 @return error message, or NULL on success */
-UNIV_INTERN
 const char*
 dict_process_sys_zip_dict(
 	mem_heap_t*	heap,		/*!< in/out: heap memory */
-	ulint		zip_size,	/*!< in: nonzero=compressed BLOB page size */
+	const page_size_t&
+			page_size,	/*!< in: BLOB page size */
 	const rec_t*	rec,		/*!< in: current SYS_ZIP_DICT rec */
 	ulint*		id,		/*!< out: dict id */
 	const char**	name,		/*!< out: dict name */
@@ -443,7 +434,6 @@
 /** This function parses a SYS_ZIP_DICT_COLS record, extracts necessary
 information from the record and returns to caller.
 @return error message, or NULL on success */
-UNIV_INTERN
 const char*
 dict_process_sys_zip_dict_cols(
 	mem_heap_t*	heap,		/*!< in/out: heap memory */
@@ -452,25 +442,10 @@
 	ulint*		column_pos,	/*!< out: column position */
 	ulint*		dict_id);	/*!< out: dict id */
 
-/********************************************************************//**
-Get the filepath for a spaceid from SYS_DATAFILES. This function provides
-a temporary heap which is used for the table lookup, but not for the path.
-The caller must free the memory for the path returned. This function can
-return NULL if the space ID is not found in SYS_DATAFILES, then the caller
-will assume that the ibd file is in the normal datadir.
-@return	own: A copy of the first datafile found in SYS_DATAFILES.PATH for
-the given space ID. NULL if space ID is zero or not found. */
-UNIV_INTERN
-char*
-dict_get_first_path(
-/*================*/
-	ulint		space,	/*!< in: space id */
-	const char*	name);	/*!< in: tablespace name */
-/********************************************************************//**
-Update the record for space_id in SYS_TABLESPACES to this filepath.
-@return	DB_SUCCESS if OK, dberr_t if the insert failed */
-UNIV_INTERN
->>>>>>> 35d5d3fa
+/** Update the record for space_id in SYS_TABLESPACES to this filepath.
+@param[in]	space_id	Tablespace ID
+@param[in]	filepath	Tablespace filepath
+@return DB_SUCCESS if OK, dberr_t if the insert failed */
 dberr_t
 dict_update_filepath(
 	ulint		space_id,
