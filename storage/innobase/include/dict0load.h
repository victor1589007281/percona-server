--- conflicted
+++ resolved
@@ -59,11 +59,8 @@
   SYS_TABLESPACES,
   SYS_DATAFILES,
   SYS_VIRTUAL,
-<<<<<<< HEAD
   SYS_ZIP_DICT,
   SYS_ZIP_DICT_COLS,
-=======
->>>>>>> 4869291f
 
   /* This must be last item. Defines the number of system tables. */
   SYS_NUM_SYSTEM_TABLES
@@ -162,16 +159,9 @@
     dict_system_id_t system_id); /*!< in: which system table to open */
 /** This function get the next system table record as we scan the table.
  @return the record if found, NULL if end of scan. */
-<<<<<<< HEAD
-const rec_t *dict_getnext_system(
-    btr_pcur_t *pcur, /*!< in/out: persistent cursor
-                      to the record */
-    mtr_t *mtr);      /*!< in: the mini-transaction */
-=======
 const rec_t *dict_getnext_system(btr_pcur_t *pcur, /*!< in/out: persistent
                                                    cursor to the record */
                                  mtr_t *mtr); /*!< in: the mini-transaction */
->>>>>>> 4869291f
 
 /** This function parses a SYS_TABLESPACES record, extracts necessary
  information from the record and returns to caller.
@@ -213,7 +203,6 @@
 using missing_sys_tblsp_t = std::set<fil_space_t *, space_compare>;
 extern missing_sys_tblsp_t missing_spaces;
 
-<<<<<<< HEAD
 /** This function parses a SYS_ZIP_DICT record, extracts necessary
 information from the record and returns to caller.
 @param[in,out]	heap		heap memory
@@ -231,8 +220,6 @@
                                       const char **name, ulint *name_len,
                                       const char **data, ulint *data_len);
 
-=======
->>>>>>> 4869291f
 #include "dict0load.ic"
 
 #endif