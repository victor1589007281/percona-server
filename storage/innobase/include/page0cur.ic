/*****************************************************************************

<<<<<<< HEAD
Copyright (c) 1994, 2018, Oracle and/or its affiliates. All Rights Reserved.
=======
Copyright (c) 1994, 2019, Oracle and/or its affiliates. All Rights Reserved.
>>>>>>> 4869291f

This program is free software; you can redistribute it and/or modify it under
the terms of the GNU General Public License, version 2.0, as published by the
Free Software Foundation.

This program is also distributed with certain software (including but not
limited to OpenSSL) that is licensed under separate terms, as designated in a
particular file or component or in included license documentation. The authors
of MySQL hereby grant you an additional permission to link the program and
your derivative works with the separately licensed software that they have
included with MySQL.

This program is distributed in the hope that it will be useful, but WITHOUT
ANY WARRANTY; without even the implied warranty of MERCHANTABILITY or FITNESS
FOR A PARTICULAR PURPOSE. See the GNU General Public License, version 2.0,
for more details.

You should have received a copy of the GNU General Public License along with
this program; if not, write to the Free Software Foundation, Inc.,
51 Franklin St, Fifth Floor, Boston, MA 02110-1301  USA

*****************************************************************************/

/** @file include/page0cur.ic
 The page cursor

 Created 10/4/1994 Heikki Tuuri
 *************************************************************************/

#include "buf0types.h"
#include "page0page.h"

#ifdef UNIV_DEBUG
#ifndef UNIV_HOTBACKUP
#include "rem0cmp.h"
#endif /* !UNIV_HOTBACKUP */

/** Gets pointer to the page frame where the cursor is positioned.
 @return page */
UNIV_INLINE
page_t *page_cur_get_page(page_cur_t *cur) /*!< in: page cursor */
{
  ut_ad(cur);
<<<<<<< HEAD
  ut_ad(cur->rec == NULL || page_align(cur->rec) == cur->block->frame);
=======
  ut_ad(page_align(cur->rec) == cur->block->frame);
>>>>>>> 4869291f

  return (page_align(cur->rec));
}

/** Gets pointer to the buffer block where the cursor is positioned.
 @return page */
UNIV_INLINE
buf_block_t *page_cur_get_block(page_cur_t *cur) /*!< in: page cursor */
{
  ut_ad(cur);
<<<<<<< HEAD
  ut_ad(cur->rec == NULL || page_align(cur->rec) == cur->block->frame);
  return(cur->block);
=======
  ut_ad(page_align(cur->rec) == cur->block->frame);
  return (cur->block);
>>>>>>> 4869291f
}

/** Gets pointer to the page frame where the cursor is positioned.
 @return page */
UNIV_INLINE
page_zip_des_t *page_cur_get_page_zip(page_cur_t *cur) /*!< in: page cursor */
{
  return (buf_block_get_page_zip(page_cur_get_block(cur)));
}

/** Gets the record where the cursor is positioned.
 @return record */
UNIV_INLINE
rec_t *page_cur_get_rec(page_cur_t *cur) /*!< in: page cursor */
{
  ut_ad(cur);
<<<<<<< HEAD
  ut_ad(cur->rec == NULL || page_align(cur->rec) == cur->block->frame);
=======
  ut_ad(page_align(cur->rec) == cur->block->frame);
>>>>>>> 4869291f

  return (cur->rec);
}
#endif /* UNIV_DEBUG */

/** Sets the cursor object to point before the first user record
 on the page. */
UNIV_INLINE
void page_cur_set_before_first(const buf_block_t *block, /*!< in: index page */
                               page_cur_t *cur)          /*!< in: cursor */
{
  cur->block = (buf_block_t *)block;
  cur->rec = page_get_infimum_rec(buf_block_get_frame(cur->block));
}

/** Sets the cursor object to point after the last user record on
 the page. */
UNIV_INLINE
void page_cur_set_after_last(const buf_block_t *block, /*!< in: index page */
                             page_cur_t *cur)          /*!< in: cursor */
{
  cur->block = (buf_block_t *)block;
  cur->rec = page_get_supremum_rec(buf_block_get_frame(cur->block));
}

/** Returns TRUE if the cursor is before first user record on page.
 @return true if at start */
UNIV_INLINE
ibool page_cur_is_before_first(const page_cur_t *cur) /*!< in: cursor */
{
  ut_ad(cur);
  ut_ad(page_align(cur->rec) == cur->block->frame);
  return (page_rec_is_infimum(cur->rec));
}

/** Returns TRUE if the cursor is after last user record.
 @return true if at end */
UNIV_INLINE
ibool page_cur_is_after_last(const page_cur_t *cur) /*!< in: cursor */
{
  ut_ad(cur);
  ut_ad(page_align(cur->rec) == cur->block->frame);
  return (page_rec_is_supremum(cur->rec));
}

/** Positions the cursor on the given record. */
UNIV_INLINE
<<<<<<< HEAD
void page_cur_position(
    const rec_t *rec,         /*!< in: record on a page */
    const buf_block_t *block, /*!< in: buffer block containing
                              the record */
    page_cur_t *cur)          /*!< out: page cursor */
=======
void page_cur_position(const rec_t *rec,         /*!< in: record on a page */
                       const buf_block_t *block, /*!< in: buffer block
                                                 containing the record */
                       page_cur_t *cur)          /*!< out: page cursor */
>>>>>>> 4869291f
{
  ut_ad(rec && block && cur);
  ut_ad(page_align(rec) == block->frame);

  cur->rec = (rec_t *)rec;
  cur->block = (buf_block_t *)block;
}

/** Moves the cursor to the next record on page. */
UNIV_INLINE
void page_cur_move_to_next(
    page_cur_t *cur) /*!< in/out: cursor; must not be after last */
{
  ut_ad(!page_cur_is_after_last(cur));

  cur->rec = page_rec_get_next(cur->rec);
}

/** Moves the cursor to the previous record on page. */
UNIV_INLINE
void page_cur_move_to_prev(
    page_cur_t *cur) /*!< in/out: page cursor, not before first */
{
  ut_ad(!page_cur_is_before_first(cur));

  cur->rec = page_rec_get_prev(cur->rec);
}

#ifndef UNIV_HOTBACKUP
/** Search the right position for a page cursor.
@param[in] block buffer block
@param[in] index index tree
@param[in] tuple data tuple
@param[in] mode PAGE_CUR_L, PAGE_CUR_LE, PAGE_CUR_G, or PAGE_CUR_GE
@param[out] cursor page cursor
@return number of matched fields on the left */
UNIV_INLINE
ulint page_cur_search(const buf_block_t *block, const dict_index_t *index,
                      const dtuple_t *tuple, page_cur_mode_t mode,
                      page_cur_t *cursor) {
  ulint low_match = 0;
  ulint up_match = 0;

  ut_ad(dtuple_check_typed(tuple));

  page_cur_search_with_match(block, index, tuple, mode, &up_match, &low_match,
                             cursor, NULL);
  return (low_match);
}

/** Search the right position for a page cursor.
@param[in] block buffer block
@param[in] index index tree
@param[in] tuple data tuple
@param[out] cursor page cursor
@return number of matched fields on the left */
UNIV_INLINE
ulint page_cur_search(const buf_block_t *block, const dict_index_t *index,
                      const dtuple_t *tuple, page_cur_t *cursor) {
  return (page_cur_search(block, index, tuple, PAGE_CUR_LE, cursor));
}

/** Inserts a record next to page cursor. Returns pointer to inserted record if
 succeed, i.e., enough space available, NULL otherwise. The cursor stays at
 the same logical position, but the physical position may change if it is
 pointing to a compressed page that was reorganized.

 IMPORTANT: The caller will have to update IBUF_BITMAP_FREE
 if this is a compressed leaf page in a secondary index.
 This has to be done either within the same mini-transaction,
 or by invoking ibuf_reset_free_bits() before mtr_commit().

 @return pointer to record if succeed, NULL otherwise */
UNIV_INLINE
rec_t *page_cur_tuple_insert(
    page_cur_t *cursor,    /*!< in/out: a page cursor */
    const dtuple_t *tuple, /*!< in: pointer to a data tuple */
    dict_index_t *index,   /*!< in: record descriptor */
    ulint **offsets,       /*!< out: offsets on *rec */
    mem_heap_t **heap,     /*!< in/out: pointer to memory heap, or NULL */
    ulint n_ext,           /*!< in: number of externally stored columns */
    mtr_t *mtr,            /*!< in: mini-transaction handle, or NULL */
    bool use_cache)
/*!< in: if true, then use record cache to
hold the tuple converted record. */
{
  rec_t *rec;
<<<<<<< HEAD
=======
  rec_t *insert_rec;

>>>>>>> 4869291f
  ulint size = rec_get_converted_size(index, tuple, n_ext);

  if (!*heap) {
    *heap = mem_heap_create(
        size + (4 + REC_OFFS_HEADER_SIZE + dtuple_get_n_fields(tuple)) *
                   sizeof **offsets);
  }

  rec = rec_convert_dtuple_to_rec((byte *)mem_heap_alloc(*heap, size), index,
                                  tuple, n_ext);

  *offsets = rec_get_offsets(rec, index, *offsets, ULINT_UNDEFINED, heap);

<<<<<<< HEAD
  if (buf_block_get_page_zip(cursor->block)) {
    rec = page_cur_insert_rec_zip(cursor, index, rec, *offsets, mtr);
  } else {
    rec = page_cur_insert_rec_low(cursor->rec, index, rec, *offsets, mtr);
  }

  ut_ad(!rec || !cmp_dtuple_rec(tuple, rec, index, *offsets));
  return (rec);
=======
  ut_ad(cmp_dtuple_rec(tuple, rec, index, *offsets) == 0);

  if (buf_block_get_page_zip(cursor->block)) {
    insert_rec = page_cur_insert_rec_zip(cursor, index, rec, *offsets, mtr);
  } else {
    insert_rec =
        page_cur_insert_rec_low(cursor->rec, index, rec, *offsets, mtr);
  }

#ifdef UNIV_DEBUG
  if (insert_rec != nullptr) {
    if (cmp_dtuple_rec(tuple, insert_rec, index, *offsets) != 0) {
      std::cerr << "tuple=" << rec_printer(tuple).str() << std::endl;
      std::cerr << "rec=" << rec_printer(insert_rec, *offsets).str()
                << std::endl;
    }
  }
  ut_ad(!insert_rec || !cmp_dtuple_rec(tuple, insert_rec, index, *offsets));
#endif /* UNIV_DEBUG */

  return (insert_rec);
>>>>>>> 4869291f
}

/** Insert a record next to page cursor. Record is directly copied to
the page from tuple without creating intermediate copy of the record.

@param[in,out]	cursor	a page cursor
@param[in]	tuple	pointer to a data tuple
@param[in]	index	record descriptor
@param[in]	n_ext	number of externally stored columns
@param[in]	mtr	mini-transaction handle, or NULL

@return pointer to record if succeed, NULL otherwise */
UNIV_INLINE
rec_t *page_cur_tuple_direct_insert(page_cur_t *cursor, const dtuple_t *tuple,
                                    dict_index_t *index, ulint n_ext,
                                    mtr_t *mtr) {
  rec_t *rec;

  ut_ad(index->table->is_intrinsic());

  rec = page_cur_direct_insert_rec_low(cursor->rec, index, tuple, n_ext, mtr);

  return (rec);
}
#endif /* !UNIV_HOTBACKUP */

/** Inserts a record next to page cursor. Returns pointer to inserted record if
 succeed, i.e., enough space available, NULL otherwise. The cursor stays at
 the same logical position, but the physical position may change if it is
 pointing to a compressed page that was reorganized.

 IMPORTANT: The caller will have to update IBUF_BITMAP_FREE
 if this is a compressed leaf page in a secondary index.
 This has to be done either within the same mini-transaction,
 or by invoking ibuf_reset_free_bits() before mtr_commit().

 @return pointer to record if succeed, NULL otherwise */
UNIV_INLINE
rec_t *page_cur_rec_insert(
    page_cur_t *cursor,  /*!< in/out: a page cursor */
    const rec_t *rec,    /*!< in: record to insert */
    dict_index_t *index, /*!< in: record descriptor */
    ulint *offsets,      /*!< in/out: rec_get_offsets(rec, index) */
    mtr_t *mtr)          /*!< in: mini-transaction handle, or NULL */
{
  if (buf_block_get_page_zip(cursor->block)) {
    return (page_cur_insert_rec_zip(cursor, index, rec, offsets, mtr));
  } else {
    return (page_cur_insert_rec_low(cursor->rec, index, rec, offsets, mtr));
  }
}<|MERGE_RESOLUTION|>--- conflicted
+++ resolved
@@ -1,10 +1,6 @@
 /*****************************************************************************
 
-<<<<<<< HEAD
-Copyright (c) 1994, 2018, Oracle and/or its affiliates. All Rights Reserved.
-=======
 Copyright (c) 1994, 2019, Oracle and/or its affiliates. All Rights Reserved.
->>>>>>> 4869291f
 
 This program is free software; you can redistribute it and/or modify it under
 the terms of the GNU General Public License, version 2.0, as published by the
@@ -48,11 +44,7 @@
 page_t *page_cur_get_page(page_cur_t *cur) /*!< in: page cursor */
 {
   ut_ad(cur);
-<<<<<<< HEAD
   ut_ad(cur->rec == NULL || page_align(cur->rec) == cur->block->frame);
-=======
-  ut_ad(page_align(cur->rec) == cur->block->frame);
->>>>>>> 4869291f
 
   return (page_align(cur->rec));
 }
@@ -63,13 +55,8 @@
 buf_block_t *page_cur_get_block(page_cur_t *cur) /*!< in: page cursor */
 {
   ut_ad(cur);
-<<<<<<< HEAD
   ut_ad(cur->rec == NULL || page_align(cur->rec) == cur->block->frame);
-  return(cur->block);
-=======
-  ut_ad(page_align(cur->rec) == cur->block->frame);
   return (cur->block);
->>>>>>> 4869291f
 }
 
 /** Gets pointer to the page frame where the cursor is positioned.
@@ -86,11 +73,7 @@
 rec_t *page_cur_get_rec(page_cur_t *cur) /*!< in: page cursor */
 {
   ut_ad(cur);
-<<<<<<< HEAD
   ut_ad(cur->rec == NULL || page_align(cur->rec) == cur->block->frame);
-=======
-  ut_ad(page_align(cur->rec) == cur->block->frame);
->>>>>>> 4869291f
 
   return (cur->rec);
 }
@@ -138,18 +121,10 @@
 
 /** Positions the cursor on the given record. */
 UNIV_INLINE
-<<<<<<< HEAD
-void page_cur_position(
-    const rec_t *rec,         /*!< in: record on a page */
-    const buf_block_t *block, /*!< in: buffer block containing
-                              the record */
-    page_cur_t *cur)          /*!< out: page cursor */
-=======
 void page_cur_position(const rec_t *rec,         /*!< in: record on a page */
                        const buf_block_t *block, /*!< in: buffer block
                                                  containing the record */
                        page_cur_t *cur)          /*!< out: page cursor */
->>>>>>> 4869291f
 {
   ut_ad(rec && block && cur);
   ut_ad(page_align(rec) == block->frame);
@@ -237,11 +212,8 @@
 hold the tuple converted record. */
 {
   rec_t *rec;
-<<<<<<< HEAD
-=======
   rec_t *insert_rec;
 
->>>>>>> 4869291f
   ulint size = rec_get_converted_size(index, tuple, n_ext);
 
   if (!*heap) {
@@ -255,16 +227,6 @@
 
   *offsets = rec_get_offsets(rec, index, *offsets, ULINT_UNDEFINED, heap);
 
-<<<<<<< HEAD
-  if (buf_block_get_page_zip(cursor->block)) {
-    rec = page_cur_insert_rec_zip(cursor, index, rec, *offsets, mtr);
-  } else {
-    rec = page_cur_insert_rec_low(cursor->rec, index, rec, *offsets, mtr);
-  }
-
-  ut_ad(!rec || !cmp_dtuple_rec(tuple, rec, index, *offsets));
-  return (rec);
-=======
   ut_ad(cmp_dtuple_rec(tuple, rec, index, *offsets) == 0);
 
   if (buf_block_get_page_zip(cursor->block)) {
@@ -286,7 +248,6 @@
 #endif /* UNIV_DEBUG */
 
   return (insert_rec);
->>>>>>> 4869291f
 }
 
 /** Insert a record next to page cursor. Record is directly copied to
