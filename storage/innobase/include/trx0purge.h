/*****************************************************************************

Copyright (c) 1996, 2011, Oracle and/or its affiliates. All Rights Reserved.

This program is free software; you can redistribute it and/or modify it under
the terms of the GNU General Public License as published by the Free Software
Foundation; version 2 of the License.

This program is distributed in the hope that it will be useful, but WITHOUT
ANY WARRANTY; without even the implied warranty of MERCHANTABILITY or FITNESS
FOR A PARTICULAR PURPOSE. See the GNU General Public License for more details.

You should have received a copy of the GNU General Public License along with
this program; if not, write to the Free Software Foundation, Inc.,
51 Franklin Street, Suite 500, Boston, MA 02110-1335 USA

*****************************************************************************/

/**************************************************//**
@file include/trx0purge.h
Purge old versions

Created 3/26/1996 Heikki Tuuri
*******************************************************/

#ifndef trx0purge_h
#define trx0purge_h

#include "univ.i"
#include "trx0types.h"
#include "mtr0mtr.h"
#include "trx0sys.h"
#include "que0types.h"
#include "page0page.h"
#include "usr0sess.h"
#include "fil0fil.h"

/** The global data structure coordinating a purge */
extern trx_purge_t*	purge_sys;

/** A dummy undo record used as a return value when we have a whole undo log
which needs no purge */
extern trx_undo_rec_t	trx_purge_dummy_rec;

/********************************************************************//**
Calculates the file address of an undo log header when we have the file
address of its history list node.
@return	file address of the log */
UNIV_INLINE
fil_addr_t
trx_purge_get_log_from_hist(
/*========================*/
	fil_addr_t	node_addr);	/*!< in: file address of the history
					list node of the log */
/********************************************************************//**
Creates the global purge system control structure and inits the history
mutex. */
UNIV_INTERN
void
trx_purge_sys_create(
/*=================*/
	ulint		n_purge_threads,/*!< in: number of purge threads */
	ib_bh_t*	ib_bh);		/*!< in/own: UNDO log min binary heap*/
/********************************************************************//**
Frees the global purge system control structure. */
UNIV_INTERN
void
trx_purge_sys_close(void);
/*======================*/
/************************************************************************
Adds the update undo log as the first log in the history list. Removes the
update undo log segment from the rseg slot if it is too big for reuse. */
UNIV_INTERN
void
trx_purge_add_update_undo_to_history(
/*=================================*/
	trx_t*	trx,		/*!< in: transaction */
	page_t*	undo_page,	/*!< in: update undo log header page,
				x-latched */
	mtr_t*	mtr);		/*!< in: mtr */
/*******************************************************************//**
This function runs a purge batch.
@return	number of undo log pages handled in the batch */
UNIV_INTERN
ulint
trx_purge(
/*======*/
	ulint	n_purge_threads,	/*!< in: number of purge tasks to
					submit to task queue. */
	ulint	limit,			/*!< in: the maximum number of
					records to purge in one batch */
	bool	truncate);		/*!< in: truncate history if true */
/*******************************************************************//**
Stop purge and wait for it to stop, move to PURGE_STATE_STOP. */
UNIV_INTERN
void
trx_purge_stop(void);
/*================*/
/*******************************************************************//**
Resume purge, move to PURGE_STATE_RUN. */
UNIV_INTERN
void
trx_purge_run(void);
/*================*/

/** Purge states */
enum purge_state_t {
	PURGE_STATE_INIT,		/*!< Purge instance created */
	PURGE_STATE_RUN,		/*!< Purge should be running */
	PURGE_STATE_STOP,		/*!< Purge should be stopped */
	PURGE_STATE_EXIT,		/*!< Purge has been shutdown */
	PURGE_STATE_DISABLED		/*!< Purge was never started */
};

/*******************************************************************//**
Get the purge state.
@return purge state. */
UNIV_INTERN
purge_state_t
trx_purge_state(void);
/*=================*/

/** This is the purge pointer/iterator. We need both the undo no and the
transaction no up to which purge has parsed and applied the records. */
struct purge_iter_t {
	trx_id_t	trx_no;		/*!< Purge has advanced past all
					transactions whose number is less
					than this */
	undo_no_t	undo_no;	/*!< Purge has advanced past all records
					whose undo number is less than this */
};

/** The control structure used in the purge operation */
struct trx_purge_t{
	sess_t*		sess;		/*!< System session running the purge
					query */
	trx_t*		trx;		/*!< System transaction running the
					purge query: this trx is not in the
					trx list of the trx system and it
					never ends */
	rw_lock_t	latch;		/*!< The latch protecting the purge
					view. A purge operation must acquire an
					x-latch here for the instant at which
					it changes the purge view: an undo
					log operation can prevent this by
					obtaining an s-latch here. It also
					protects state and running */
	os_event_t	event;		/*!< State signal event */
	ulint		n_stop;		/*!< Counter to track number stops */
	bool		running;	/*!< true, if purge is active */
	volatile purge_state_t	state;	/*!< Purge coordinator thread states,
					we check this in several places
					without holding the latch. */
	que_t*		query;		/*!< The query graph which will do the
					parallelized purge operation */
	read_view_t*	view;		/*!< The purge will not remove undo logs
					which are >= this view (purge view) */
	volatile ulint	n_submitted;	/*!< Count of total tasks submitted
					to the task queue */
	volatile ulint	n_completed;	/*!< Count of total tasks completed */

	/*------------------------------*/
	/* The following two fields form the 'purge pointer' which advances
	during a purge, and which is used in history list truncation */

<<<<<<< HEAD
	purge_iter_t	iter;		/* Limit up to which we have read and
					parsed the UNDO log records.  Not
					necessarily purged from the indexes.
					Note that this can never be less than
					the limit below, we check for this
					invariant in trx0purge.cc */
	purge_iter_t	limit;		/* The 'purge pointer' which advances
					during a purge, and which is used in
					history list truncation */
=======
	trx_id_t	purge_trx_no;	/*!< Purge has advanced past all
					transactions whose number is less
					than this */
	undo_no_t	purge_undo_no;	/*!< Purge has advanced past all records
					whose undo number is less than this */
#ifdef UNIV_DEBUG
	trx_id_t	done_trx_no;	/* Indicate 'purge pointer' which have
					purged already accurately. */
#endif /* UNIV_DEBUG */
>>>>>>> f1ae77fd
	/*-----------------------------*/
	ibool		next_stored;	/*!< TRUE if the info of the next record
					to purge is stored below: if yes, then
					the transaction number and the undo
					number of the record are stored in
					purge_trx_no and purge_undo_no above */
	trx_rseg_t*	rseg;		/*!< Rollback segment for the next undo
					record to purge */
	ulint		page_no;	/*!< Page number for the next undo
					record to purge, page number of the
					log header, if dummy record */
	ulint		offset;		/*!< Page offset for the next undo
					record to purge, 0 if the dummy
					record */
	ulint		hdr_page_no;	/*!< Header page of the undo log where
					the next record to purge belongs */
	ulint		hdr_offset;	/*!< Header byte offset on the page */
	/*-----------------------------*/
	mem_heap_t*	heap;		/*!< Temporary storage used during a
					purge: can be emptied after purge
					completes */
	/*-----------------------------*/
	ib_bh_t*	ib_bh;		/*!< Binary min-heap, ordered on
					rseg_queue_t::trx_no. It is protected
					by the bh_mutex */
	ib_mutex_t		bh_mutex;	/*!< Mutex protecting ib_bh */
};

/** Info required to purge a record */
struct trx_purge_rec_t {
	trx_undo_rec_t*	undo_rec;	/*!< Record to purge */
	roll_ptr_t	roll_ptr;	/*!< File pointr to UNDO record */
};

#ifndef UNIV_NONINL
#include "trx0purge.ic"
#endif

#endif<|MERGE_RESOLUTION|>--- conflicted
+++ resolved
@@ -163,7 +163,6 @@
 	/* The following two fields form the 'purge pointer' which advances
 	during a purge, and which is used in history list truncation */
 
-<<<<<<< HEAD
 	purge_iter_t	iter;		/* Limit up to which we have read and
 					parsed the UNDO log records.  Not
 					necessarily purged from the indexes.
@@ -173,17 +172,10 @@
 	purge_iter_t	limit;		/* The 'purge pointer' which advances
 					during a purge, and which is used in
 					history list truncation */
-=======
-	trx_id_t	purge_trx_no;	/*!< Purge has advanced past all
-					transactions whose number is less
-					than this */
-	undo_no_t	purge_undo_no;	/*!< Purge has advanced past all records
-					whose undo number is less than this */
 #ifdef UNIV_DEBUG
-	trx_id_t	done_trx_no;	/* Indicate 'purge pointer' which have
+	purge_iter_t	done;		/* Indicate 'purge pointer' which have
 					purged already accurately. */
 #endif /* UNIV_DEBUG */
->>>>>>> f1ae77fd
 	/*-----------------------------*/
 	ibool		next_stored;	/*!< TRUE if the info of the next record
 					to purge is stored below: if yes, then
