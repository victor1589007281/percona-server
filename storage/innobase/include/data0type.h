/*****************************************************************************

<<<<<<< HEAD
Copyright (c) 1996, 2018, Oracle and/or its affiliates. All Rights Reserved.
=======
Copyright (c) 1996, 2019, Oracle and/or its affiliates. All Rights Reserved.
>>>>>>> 4869291f

This program is free software; you can redistribute it and/or modify it under
the terms of the GNU General Public License, version 2.0, as published by the
Free Software Foundation.

This program is also distributed with certain software (including but not
limited to OpenSSL) that is licensed under separate terms, as designated in a
particular file or component or in included license documentation. The authors
of MySQL hereby grant you an additional permission to link the program and
your derivative works with the separately licensed software that they have
included with MySQL.

This program is distributed in the hope that it will be useful, but WITHOUT
ANY WARRANTY; without even the implied warranty of MERCHANTABILITY or FITNESS
FOR A PARTICULAR PURPOSE. See the GNU General Public License, version 2.0,
for more details.

You should have received a copy of the GNU General Public License along with
this program; if not, write to the Free Software Foundation, Inc.,
51 Franklin St, Fifth Floor, Boston, MA 02110-1301  USA

*****************************************************************************/

/** @file include/data0type.h
 Data types

 Created 1/16/1996 Heikki Tuuri
 *******************************************************/

#ifndef data0type_h
#define data0type_h

#include "univ.i"

extern ulint data_mysql_default_charset_coll;
#define DATA_MYSQL_BINARY_CHARSET_COLL 63

/* SQL data type struct */
struct dtype_t;

/** SQL Like operator comparison types */
enum ib_like_t {
  IB_LIKE_EXACT, /**< e.g.  STRING */
  IB_LIKE_PREFIX /**< e.g., STRING% */
};

/*-------------------------------------------*/
/* The 'MAIN TYPE' of a column */
#define DATA_MISSING 0 /* missing column */
#define DATA_VARCHAR                               \
  1 /* character varying of the                    \
    latin1_swedish_ci charset-collation; note      \
    that the MySQL format for this, DATA_BINARY,   \
    DATA_VARMYSQL, is also affected by whether the \
    'precise type' contains                        \
    DATA_MYSQL_TRUE_VARCHAR */
#define DATA_CHAR                                         \
  2                      /* fixed length character of the \
                         latin1_swedish_ci charset-collation */
#define DATA_FIXBINARY 3 /* binary string of fixed length */
#define DATA_BINARY 4    /* binary string */
#define DATA_BLOB                                                        \
  5                      /* binary large object, or a TEXT type;         \
                         if prtype & DATA_BINARY_TYPE == 0, then this is \
                         actually a TEXT column (or a BLOB created       \
                         with < 4.0.14; since column prefix indexes      \
                         came only in 4.0.14, the missing flag in BLOBs  \
                         created before that does not cause any harm) */
#define DATA_INT 6       /* integer: can be any size 1 - 8 bytes */
#define DATA_SYS_CHILD 7 /* address of the child page in node pointer */
#define DATA_SYS 8       /* system column */

/* Data types >= DATA_FLOAT must be compared using the whole field, not as
binary strings */

#define DATA_FLOAT 9
#define DATA_DOUBLE 10
#define DATA_DECIMAL 11  /* decimal number stored as an ASCII string */
#define DATA_VARMYSQL 12 /* any charset varying length char */
#define DATA_MYSQL 13    /* any charset fixed length char */
                         /* NOTE that 4.1.1 used DATA_MYSQL and
                         DATA_VARMYSQL for all character sets, and the
                         charset-collation for tables created with it
                         can also be latin1_swedish_ci */

/* DATA_POINT&DATA_VAR_POINT are for standard geometry datatype 'point' and
DATA_GEOMETRY include all other standard geometry datatypes as described in
OGC standard(line_string, polygon, multi_point, multi_polygon,
multi_line_string, geometry_collection, geometry).
Currently, geometry data is stored in the standard Well-Known Binary(WKB)
format (http://www.opengeospatial.org/standards/sfa).
We use BLOB as underlying datatype for DATA_GEOMETRY and DATA_VAR_POINT
while CHAR for DATA_POINT */
#define DATA_GEOMETRY 14 /* geometry datatype of variable length */
/* The following two are disabled temporarily, we won't create them in
get_innobase_type_from_mysql_type().
TODO: We will enable DATA_POINT/them when we come to the fixed-length POINT
again. */
#define DATA_POINT 15 /* geometry datatype of fixed length POINT */
#define DATA_VAR_POINT                       \
  16 /* geometry datatype of variable length \
     POINT, used when we want to store POINT \
     as BLOB internally */
#define DATA_MTYPE_MAX                        \
  63 /* dtype_store_for_order_and_null_size() \
     requires the values are <= 63 */

#define DATA_MTYPE_CURRENT_MIN DATA_VARCHAR   /* minimum value of mtype */
#define DATA_MTYPE_CURRENT_MAX DATA_VAR_POINT /* maximum value of mtype */
/*-------------------------------------------*/
/* The 'PRECISE TYPE' of a column */
/*
Tables created by a MySQL user have the following convention:

- In the least significant byte in the precise type we store the MySQL type
code (not applicable for system columns).

- In the second least significant byte we OR flags DATA_NOT_NULL,
DATA_UNSIGNED, DATA_BINARY_TYPE.

- In the third least significant byte of the precise type of string types we
store the MySQL charset-collation code. In DATA_BLOB columns created with
< 4.0.14 we do not actually know if it is a BLOB or a TEXT column. Since there
are no indexes on prefixes of BLOB or TEXT columns in < 4.0.14, this is no
problem, though.

Note that versions < 4.1.2 or < 5.0.1 did not store the charset code to the
precise type, since the charset was always the default charset of the MySQL
installation. If the stored charset code is 0 in the system table SYS_COLUMNS
of InnoDB, that means that the default charset of this MySQL installation
should be used.

When loading a table definition from the system tables to the InnoDB data
dictionary cache in main memory, InnoDB versions >= 4.1.2 and >= 5.0.1 check
if the stored charset-collation is 0, and if that is the case and the type is
a non-binary string, replace that 0 by the default charset-collation code of
this MySQL installation. In short, in old tables, the charset-collation code
in the system tables on disk can be 0, but in in-memory data structures
(dtype_t), the charset-collation code is always != 0 for non-binary string
types.

In new tables, in binary string types, the charset-collation code is the
MySQL code for the 'binary charset', that is, != 0.

For binary string types and for DATA_CHAR, DATA_VARCHAR, and for those
DATA_BLOB which are binary or have the charset-collation latin1_swedish_ci,
InnoDB performs all comparisons internally, without resorting to the MySQL
comparison functions. This is to save CPU time.

InnoDB's own internal system tables have different precise types for their
columns, and for them the precise type is usually not used at all.
*/

#define DATA_ENGLISH                                                \
  4                    /* English language character string: this   \
                       is a relic from pre-MySQL time and only used \
                       for InnoDB's own system tables */
#define DATA_ERROR 111 /* another relic from pre-MySQL time */

#define DATA_MYSQL_TYPE_MASK                     \
  255 /* AND with this mask to extract the MySQL \
      type from the precise type */
#define DATA_MYSQL_TRUE_VARCHAR          \
  15 /* MySQL type code for the >= 5.0.3 \
     format true VARCHAR */

/* Precise data types for system columns and the length of those columns;
NOTE: the values must run from 0 up in the order given! All codes must
be less than 256 */
#define DATA_ROW_ID 0     /* row id: a 48-bit integer */
#define DATA_ROW_ID_LEN 6 /* stored length for row id */

/** Transaction id: 6 bytes */
constexpr size_t DATA_TRX_ID = 1;
<<<<<<< HEAD

/** Transaction ID type size in bytes. */
constexpr size_t DATA_TRX_ID_LEN = 6;

/** Rollback data pointer: 7 bytes */
constexpr size_t DATA_ROLL_PTR = 2;

/** Rollback data pointer type size in bytes. */
constexpr size_t DATA_ROLL_PTR_LEN = 7;

#define DATA_N_SYS_COLS 3 /* number of system columns defined above */

#define DATA_ITT_N_SYS_COLS 2
/* number of system columns for intrinsic
temporary table */

=======

/** Transaction ID type size in bytes. */
constexpr size_t DATA_TRX_ID_LEN = 6;

/** Rollback data pointer: 7 bytes */
constexpr size_t DATA_ROLL_PTR = 2;

/** Rollback data pointer type size in bytes. */
constexpr size_t DATA_ROLL_PTR_LEN = 7;

#define DATA_N_SYS_COLS 3 /* number of system columns defined above */

#define DATA_ITT_N_SYS_COLS 2
/* number of system columns for intrinsic
temporary table */

>>>>>>> 4869291f
#define DATA_FTS_DOC_ID 3 /* Used as FTS DOC ID column */

#define DATA_SYS_PRTYPE_MASK 0xF /* mask to extract the above from prtype */

/* Flags ORed to the precise data type */
#define DATA_NOT_NULL                          \
  256 /* this is ORed to the precise type when \
      the column is declared as NOT NULL */
#define DATA_UNSIGNED                          \
  512 /* this id ORed to the precise type when \
      we have an unsigned integer type */
#define DATA_BINARY_TYPE                         \
  1024 /* if the data type is a binary character \
       string, this is ORed to the precise type: \
       this only holds for tables created with   \
       >= MySQL-4.0.14 */
/* #define	DATA_NONLATIN1	2048 This is a relic from < 4.1.2 and < 5.0.1.
                                In earlier versions this was set for some
                                BLOB columns.
*/
#define DATA_GIS_MBR 2048                        /* Used as GIS MBR column */
#define DATA_MBR_LEN SPDIMS * 2 * sizeof(double) /* GIS MBR length*/

<<<<<<< HEAD
#define DATA_LONG_TRUE_VARCHAR                                \
  4096                    /* this is ORed to the precise data \
                  type when the column is true VARCHAR where \
                  MySQL uses 2 bytes to store the data len;  \
                  for shorter VARCHARs MySQL uses only 1 byte */
#define DATA_VIRTUAL 8192 /* Virtual column */

#define DATA_COMPRESSED                          \
  16384 /* this is ORed to the precise data      \
        type when the column has COLUMN_FORMAT = \
        COMPRESSED attribute*/
=======
#define DATA_LONG_TRUE_VARCHAR                                     \
  4096                         /* this is ORed to the precise data \
                       type when the column is true VARCHAR where \
                       MySQL uses 2 bytes to store the data len;  \
                       for shorter VARCHARs MySQL uses only 1 byte */
#define DATA_VIRTUAL 8192      /* Virtual column */
#define DATA_MULTI_VALUE 16384 /* Multi-value Virtual column */

>>>>>>> 4869291f
/*-------------------------------------------*/

/* This many bytes we need to store the type information affecting the
alphabetical order for a single field and decide the storage size of an
SQL null*/
#define DATA_ORDER_NULL_TYPE_BUF_SIZE 4
/* In the >= 4.1.x storage format we add 2 bytes more so that we can also
store the charset-collation number; one byte is left unused, though */
#define DATA_NEW_ORDER_NULL_TYPE_BUF_SIZE 6

/* Maximum multi-byte character length in bytes, plus 1 */
#define DATA_MBMAX 5

/* For DATA_POINT of dimension 2, the length of value in btree is always 25,
which is the summary of:
SRID_SIZE(4) + WKB_HEADER_SIZE(1+4) + POINT_DATA_SIZE(8*2).
So the length of physical record or POINT KEYs on btree are 25.
GIS_TODO: When we support multi-dimensions DATA_POINT, we should get the
length from corresponding column or index definition, instead of this MACRO
*/
#define DATA_POINT_LEN 25

/* Pack mbminlen, mbmaxlen to mbminmaxlen. */
#define DATA_MBMINMAXLEN(mbminlen, mbmaxlen) \
  ((mbmaxlen)*DATA_MBMAX + (mbminlen))
/* Get mbminlen from mbminmaxlen. Cast the result of UNIV_EXPECT to ulint
because in GCC it returns a long. */
#define DATA_MBMINLEN(mbminmaxlen) \
  ((ulint)UNIV_EXPECT(((mbminmaxlen) % DATA_MBMAX), 1))
/* Get mbmaxlen from mbminmaxlen. */
#define DATA_MBMAXLEN(mbminmaxlen) ((ulint)((mbminmaxlen) / DATA_MBMAX))

/* For checking if a geom_type is POINT */
#define DATA_POINT_MTYPE(mtype) \
  ((mtype) == DATA_POINT || (mtype) == DATA_VAR_POINT)

/* For checking if mtype is GEOMETRY datatype */
#define DATA_GEOMETRY_MTYPE(mtype) \
  (DATA_POINT_MTYPE(mtype) || (mtype) == DATA_GEOMETRY)

/* For checking if mtype is BLOB or GEOMETRY, since we use BLOB as
the underling datatype of GEOMETRY(not DATA_POINT) data. */
#define DATA_LARGE_MTYPE(mtype)                         \
  ((mtype) == DATA_BLOB || (mtype) == DATA_VAR_POINT || \
   (mtype) == DATA_GEOMETRY)

/* For checking if data type is big length data type. */
#define DATA_BIG_LEN_MTYPE(len, mtype, extra) \
  ((len) > 255 - (extra) || DATA_LARGE_MTYPE(mtype))

/* For checking if the column is a big length column. */
#define DATA_BIG_COL(col)                      \
  DATA_BIG_LEN_MTYPE((col)->len, (col)->mtype, \
                     prtype_get_compression_extra((col)->prtype))

/* For checking if data type is large binary data type. */
#define DATA_LARGE_BINARY(mtype, prtype) \
  ((mtype) == DATA_GEOMETRY ||           \
   ((mtype) == DATA_BLOB && !((prtype)&DATA_BINARY_TYPE)))

/* We now support 15 bits (up to 32767) collation number */
#define MAX_CHAR_COLL_NUM 32767

/* Mask to get the Charset Collation number (0x7fff) */
#define CHAR_COLL_MASK MAX_CHAR_COLL_NUM

#ifndef UNIV_HOTBACKUP
/** Gets the MySQL type code from a dtype.
 @return MySQL type code; this is NOT an InnoDB type code! */
UNIV_INLINE
ulint dtype_get_mysql_type(const dtype_t *type); /*!< in: type struct */
/** Determine how many bytes the first n characters of the given string occupy.
 If the string is shorter than n characters, returns the number of bytes
 the characters in the string occupy.
 @return length of the prefix, in bytes */
ulint dtype_get_at_most_n_mbchars(
    ulint prtype,      /*!< in: precise type */
    ulint mbminmaxlen, /*!< in: minimum and maximum length of
                       a multi-byte character */
    ulint prefix_len,  /*!< in: length of the requested
                       prefix, in characters, multiplied by
                       dtype_get_mbmaxlen(dtype) */
    ulint data_len,    /*!< in: length of str (in bytes) */
    const char *str);  /*!< in: the string whose prefix
                       length is being determined */
#endif                 /* !UNIV_HOTBACKUP */
/** Checks if a data main type is a string type. Also a BLOB is considered a
 string type.
 @return true if string type */
ibool dtype_is_string_type(
    ulint mtype); /*!< in: InnoDB main data type code: DATA_CHAR, ... */
/** Checks if a type is a binary string type. Note that for tables created with
 < 4.0.14, we do not know if a DATA_BLOB column is a BLOB or a TEXT column. For
 those DATA_BLOB columns this function currently returns FALSE.
 @return true if binary string type */
ibool dtype_is_binary_string_type(ulint mtype,   /*!< in: main data type */
                                  ulint prtype); /*!< in: precise type */
/** Checks if a type is a non-binary string type. That is, dtype_is_string_type
 is TRUE and dtype_is_binary_string_type is FALSE. Note that for tables created
 with < 4.0.14, we do not know if a DATA_BLOB column is a BLOB or a TEXT column.
 For those DATA_BLOB columns this function currently returns TRUE.
 @return true if non-binary string type */
ibool dtype_is_non_binary_string_type(ulint mtype,   /*!< in: main data type */
                                      ulint prtype); /*!< in: precise type */

/** Sets a data type structure.
@param[in]	type	type struct to init
@param[in]	mtype	main data type
@param[in]	prtype	precise type
@param[in]	len	precision of type */
UNIV_INLINE
void dtype_set(dtype_t *type, ulint mtype, ulint prtype, ulint len);

/** Copies a data type structure.
@param[in]	type1	type struct to copy to
@param[in]	type2	type struct to copy from */
UNIV_INLINE
void dtype_copy(dtype_t *type1, const dtype_t *type2);

/** Gets the SQL main data type.
 @return SQL main data type */
UNIV_INLINE
ulint dtype_get_mtype(const dtype_t *type); /*!< in: data type */
/** Gets the precise data type.
 @return precise data type */
UNIV_INLINE
ulint dtype_get_prtype(const dtype_t *type); /*!< in: data type */

/** Compute the mbminlen and mbmaxlen members of a data type structure.
@param[in]	mtype		main type
@param[in]	prtype		precise type (and collation)
@param[out]	mbminlen	minimum length of a multi-byte character
@param[out]	mbmaxlen	maximum length of a multi-byte character */
UNIV_INLINE
void dtype_get_mblen(ulint mtype, ulint prtype, ulint *mbminlen,
                     ulint *mbmaxlen);

/** Gets the MySQL charset-collation code for MySQL string types.
 @return MySQL charset-collation code */
UNIV_INLINE
ulint dtype_get_charset_coll(ulint prtype); /*!< in: precise data type */
/** Forms a precise type from the < 4.1.2 format precise type plus the
 charset-collation code.
 @return precise type, including the charset-collation code */
ulint dtype_form_prtype(
    ulint old_prtype,    /*!< in: the MySQL type code and the flags
                         DATA_BINARY_TYPE etc. */
    ulint charset_coll); /*!< in: MySQL charset-collation code */
/** Determines if a MySQL string type is a subset of UTF-8.  This function
 may return false negatives, in case further character-set collation
 codes are introduced in MySQL later.
 @return true if a subset of UTF-8 */
UNIV_INLINE
ibool dtype_is_utf8(ulint prtype); /*!< in: precise data type */
/** Gets the type length.
 @return fixed length of the type, in bytes, or 0 if variable-length */
UNIV_INLINE
ulint dtype_get_len(const dtype_t *type); /*!< in: data type */
#ifndef UNIV_HOTBACKUP
/** Gets the minimum length of a character, in bytes.
 @return minimum length of a char, in bytes, or 0 if this is not a
 character type */
UNIV_INLINE
ulint dtype_get_mbminlen(const dtype_t *type); /*!< in: type */
/** Gets the maximum length of a character, in bytes.
 @return maximum length of a char, in bytes, or 0 if this is not a
 character type */
UNIV_INLINE
ulint dtype_get_mbmaxlen(const dtype_t *type); /*!< in: type */

/** Sets the minimum and maximum length of a character, in bytes.
@param[in,out]	type		type
@param[in]	mbminlen	minimum length of a char, in bytes, or 0 if
                                this is not a character type
@param[in]	mbmaxlen	maximum length of a char, in bytes, or 0 if
                                this is not a character type */
UNIV_INLINE
void dtype_set_mbminmaxlen(dtype_t *type, ulint mbminlen, ulint mbmaxlen);
#endif /* !UNIV_HOTBACKUP */

/** Returns the size of a fixed size data type, 0 if not a fixed size type.
@param[in]	mtype		main type
@param[in]	prtype		precise type
@param[in]	len		length
@param[in]	mbminmaxlen	minimum and maximum length of a multibyte
                                character, in bytes
@param[in]	comp		nonzero=ROW_FORMAT=COMPACT
@return fixed size, or 0 */
UNIV_INLINE
ulint dtype_get_fixed_size_low(ulint mtype, ulint prtype, ulint len,
                               ulint mbminmaxlen, ulint comp);

/** Returns the minimum size of a data type.
@param[in]	mtype		main type
@param[in]	prtype		precise type
@param[in]	len		length
@param[in]	mbminmaxlen	minimum and maximum length of a multibyte
                                character, in bytes
@return minimum size */
UNIV_INLINE
ulint dtype_get_min_size_low(ulint mtype, ulint prtype, ulint len,
                             ulint mbminmaxlen);

/** Returns the maximum size of a data type. Note: types in system tables may be
incomplete and return incorrect information.
@param[in]	mtype	main type
@param[in]	len	length
@return maximum size */
UNIV_INLINE
ulint dtype_get_max_size_low(ulint mtype, ulint len);

/** Returns the ROW_FORMAT=REDUNDANT stored SQL NULL size of a type.
For fixed length types it is the fixed length of the type, otherwise 0.
@param[in]	type	type struct
@param[in]	comp	nonzero=ROW_FORMAT=COMPACT
@return SQL null storage size in ROW_FORMAT=REDUNDANT */
UNIV_INLINE
ulint dtype_get_sql_null_size(const dtype_t *type, ulint comp);

#ifndef UNIV_HOTBACKUP
/** Reads to a type the stored information which determines its alphabetical
ordering and the storage size of an SQL NULL value.
@param[in]	type	type struct
@param[in]	buf	buffer for the stored order info */
UNIV_INLINE
void dtype_read_for_order_and_null_size(dtype_t *type, const byte *buf);

/** Stores for a type the information which determines its alphabetical
ordering and the storage size of an SQL NULL value. This is the >= 4.1.x
storage format.
@param[in]	buf		buffer for DATA_NEW_ORDER_NULL_TYPE_BUF_SIZE
                                bytes where we store the info
@param[in]	type		type struct
@param[in]	prefix_len	prefix length to replace type->len, or 0 */
UNIV_INLINE
void dtype_new_store_for_order_and_null_size(byte *buf, const dtype_t *type,
                                             ulint prefix_len);

/** Reads to a type the stored information which determines its alphabetical
ordering and the storage size of an SQL NULL value. This is the 4.1.x storage
format.
@param[in]	type	type struct
@param[in]	buf	buffer for stored type order info */
UNIV_INLINE
void dtype_new_read_for_order_and_null_size(dtype_t *type, const byte *buf);

/** Returns the type's SQL name (e.g. BIGINT UNSIGNED) from mtype,prtype,len
@param[in]	mtype	main type
@param[in]	prtype	precise type
@param[in]	len	length
@param[out]	name	SQL name
@param[in]	name_sz	size of the name buffer
@return the SQL type name */
UNIV_INLINE
char *dtype_sql_name(unsigned mtype, unsigned prtype, unsigned len, char *name,
                     unsigned name_sz);
#endif /* !UNIV_HOTBACKUP */

/** Validates a data type structure.
 @return true if ok */
ibool dtype_validate(const dtype_t *type); /*!< in: type struct to validate */
#ifdef UNIV_DEBUG
/** Print a data type structure.
@param[in]	type	data type */
void dtype_print(const dtype_t *type);
#endif /* UNIV_DEBUG */
<<<<<<< HEAD

/**
Calculates the number of extra bytes needed for compression header
depending on precise column type.
@reval 0 if prtype does not include DATA_COMPRESSED flag
@reval ZIP_COLUMN_HEADER_LENGTH if prtype includes DATA_COMPRESSED flag
*/
UNIV_INLINE
ulint prtype_get_compression_extra(ulint prtype); /*!< in: precise type */
=======
>>>>>>> 4869291f

/* Structure for an SQL data type.
If you add fields to this structure, be sure to initialize them everywhere.
This structure is initialized in the following functions:
dtype_set()
dtype_read_for_order_and_null_size()
dtype_new_read_for_order_and_null_size()
sym_tab_add_null_lit() */

struct dtype_t {
  unsigned prtype : 32; /*!< precise type; MySQL data
                        type, charset code, flags to
                        indicate nullability,
                        signedness, whether this is a
                        binary string, whether this is
                        a true VARCHAR where MySQL
                        uses 2 bytes to store the length */
  unsigned mtype : 8;   /*!< main data type */

  /* the remaining fields do not affect alphabetical ordering: */

  unsigned len : 16;        /*!< length; for MySQL data this
                            is field->pack_length(),
                            except that for a >= 5.0.3
                            type true VARCHAR this is the
                            maximum byte length of the
                            string data (in addition to
                            the string, MySQL uses 1 or 2
                            bytes to store the string length) */
  unsigned mbminmaxlen : 5; /*!< minimum and maximum length of a
                            character, in bytes;
                            DATA_MBMINMAXLEN(mbminlen,mbmaxlen);
                            mbminlen=DATA_MBMINLEN(mbminmaxlen);
                            mbmaxlen=DATA_MBMINLEN(mbminmaxlen) */
};

static_assert(TRUE == 1, "TRUE != 1");

static_assert(DATA_TRX_ID_LEN == 6, "DATA_TRX_ID_LEN != 6!");

static_assert(DATA_ROLL_PTR_LEN == 7, "DATA_PTR_LEN != 7!");

static_assert(DATA_TRX_ID + 1 == DATA_ROLL_PTR, "DATA_TRX_ID value invalid!");

#include "data0type.ic"

#endif<|MERGE_RESOLUTION|>--- conflicted
+++ resolved
@@ -1,10 +1,6 @@
 /*****************************************************************************
 
-<<<<<<< HEAD
-Copyright (c) 1996, 2018, Oracle and/or its affiliates. All Rights Reserved.
-=======
 Copyright (c) 1996, 2019, Oracle and/or its affiliates. All Rights Reserved.
->>>>>>> 4869291f
 
 This program is free software; you can redistribute it and/or modify it under
 the terms of the GNU General Public License, version 2.0, as published by the
@@ -179,7 +175,6 @@
 
 /** Transaction id: 6 bytes */
 constexpr size_t DATA_TRX_ID = 1;
-<<<<<<< HEAD
 
 /** Transaction ID type size in bytes. */
 constexpr size_t DATA_TRX_ID_LEN = 6;
@@ -196,24 +191,6 @@
 /* number of system columns for intrinsic
 temporary table */
 
-=======
-
-/** Transaction ID type size in bytes. */
-constexpr size_t DATA_TRX_ID_LEN = 6;
-
-/** Rollback data pointer: 7 bytes */
-constexpr size_t DATA_ROLL_PTR = 2;
-
-/** Rollback data pointer type size in bytes. */
-constexpr size_t DATA_ROLL_PTR_LEN = 7;
-
-#define DATA_N_SYS_COLS 3 /* number of system columns defined above */
-
-#define DATA_ITT_N_SYS_COLS 2
-/* number of system columns for intrinsic
-temporary table */
-
->>>>>>> 4869291f
 #define DATA_FTS_DOC_ID 3 /* Used as FTS DOC ID column */
 
 #define DATA_SYS_PRTYPE_MASK 0xF /* mask to extract the above from prtype */
@@ -237,19 +214,6 @@
 #define DATA_GIS_MBR 2048                        /* Used as GIS MBR column */
 #define DATA_MBR_LEN SPDIMS * 2 * sizeof(double) /* GIS MBR length*/
 
-<<<<<<< HEAD
-#define DATA_LONG_TRUE_VARCHAR                                \
-  4096                    /* this is ORed to the precise data \
-                  type when the column is true VARCHAR where \
-                  MySQL uses 2 bytes to store the data len;  \
-                  for shorter VARCHARs MySQL uses only 1 byte */
-#define DATA_VIRTUAL 8192 /* Virtual column */
-
-#define DATA_COMPRESSED                          \
-  16384 /* this is ORed to the precise data      \
-        type when the column has COLUMN_FORMAT = \
-        COMPRESSED attribute*/
-=======
 #define DATA_LONG_TRUE_VARCHAR                                     \
   4096                         /* this is ORed to the precise data \
                        type when the column is true VARCHAR where \
@@ -258,7 +222,10 @@
 #define DATA_VIRTUAL 8192      /* Virtual column */
 #define DATA_MULTI_VALUE 16384 /* Multi-value Virtual column */
 
->>>>>>> 4869291f
+#define DATA_COMPRESSED                          \
+  16384 /* this is ORed to the precise data      \
+        type when the column has COLUMN_FORMAT = \
+        COMPRESSED attribute*/
 /*-------------------------------------------*/
 
 /* This many bytes we need to store the type information affecting the
@@ -525,7 +492,6 @@
 @param[in]	type	data type */
 void dtype_print(const dtype_t *type);
 #endif /* UNIV_DEBUG */
-<<<<<<< HEAD
 
 /**
 Calculates the number of extra bytes needed for compression header
@@ -535,8 +501,6 @@
 */
 UNIV_INLINE
 ulint prtype_get_compression_extra(ulint prtype); /*!< in: precise type */
-=======
->>>>>>> 4869291f
 
 /* Structure for an SQL data type.
 If you add fields to this structure, be sure to initialize them everywhere.
