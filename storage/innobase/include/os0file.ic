--- conflicted
+++ resolved
@@ -255,6 +255,8 @@
 @param[in,out]	m2		message for the AIO handler (can be used to
 				identify a completed AIO operation); ignored
 				if mode is OS_AIO_SYNC
+@param[in]	should_buffer	whether to buffer an aio request.
+				Only used by aio read ahead
 @param[in]	src_file	file name where func invoked
 @param[in]	src_line	line where the func invoked
 @return DB_SUCCESS if request was queued successfully, FALSE if fail */
@@ -273,16 +275,9 @@
 	void*		m2,
 	ulint		space_id,
 	trx_t*		trx,
-<<<<<<< HEAD
-	const char*	src_file,
-	ulint		src_line)
-=======
 	bool		should_buffer,
-				/*!< in: whether to buffer an aio request.
-				Only used by aio read ahead*/
-	const char*	src_file,/*!< in: file name where func invoked */
-	ulint		src_line)/*!< in: line where the func invoked */
->>>>>>> 8b0f55bf
+	const char*	src_file,
+	ulint		src_line)
 {
 	PSI_file_locker_state	state;
 	struct PSI_file_locker*	locker = NULL;
@@ -295,15 +290,9 @@
 		type.is_write() ? PSI_FILE_WRITE : PSI_FILE_READ,
 		src_file, src_line);
 
-<<<<<<< HEAD
 	dberr_t	result = os_aio_func(
 		type, mode, name, file, buf, offset, n, read_only, m1, m2,
-		space_id, trx);
-=======
-	result = os_aio_func(type, mode, name, file, buf, offset,
-			     n, message1, message2, space_id, trx,
-			     should_buffer);
->>>>>>> 8b0f55bf
+		space_id, trx, should_buffer);
 
 	register_pfs_file_io_end(locker, n);
 
