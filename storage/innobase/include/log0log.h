/*****************************************************************************

Copyright (c) 1995, 2019, Oracle and/or its affiliates. All rights reserved.
Copyright (c) 2009, Google Inc.

Portions of this file contain modifications contributed and copyrighted by
Google, Inc. Those modifications are gratefully acknowledged and are described
briefly in the InnoDB documentation. The contributions by Google are
incorporated with their permission, and subject to the conditions contained in
the file COPYING.Google.

This program is free software; you can redistribute it and/or modify it under
the terms of the GNU General Public License, version 2.0, as published by the
Free Software Foundation.

This program is also distributed with certain software (including but not
limited to OpenSSL) that is licensed under separate terms, as designated in a
particular file or component or in included license documentation. The authors
of MySQL hereby grant you an additional permission to link the program and
your derivative works with the separately licensed software that they have
included with MySQL.

This program is distributed in the hope that it will be useful, but WITHOUT
ANY WARRANTY; without even the implied warranty of MERCHANTABILITY or FITNESS
FOR A PARTICULAR PURPOSE. See the GNU General Public License, version 2.0,
for more details.

You should have received a copy of the GNU General Public License along with
this program; if not, write to the Free Software Foundation, Inc.,
51 Franklin St, Fifth Floor, Boston, MA 02110-1301  USA

*****************************************************************************/

/**************************************************/ /**
 @file include/log0log.h

 Redo log constants and functions.

 Types are defined inside log0types.h.

 Created 12/9/1995 Heikki Tuuri
 *******************************************************/

#ifndef log0log_h
#define log0log_h

#include "dyn0buf.h"
#include "univ.i"
#ifndef UNIV_HOTBACKUP
#include "sync0rw.h"
#endif /* !UNIV_HOTBACKUP */

#include "log0test.h"
#include "log0types.h"

/** Prefix for name of log file, e.g. "ib_logfile" */
constexpr const char *const ib_logfile_basename = "ib_logfile";

/* base name length(10) + length for decimal digits(22) */
constexpr uint32_t MAX_LOG_FILE_NAME = 32;

/** Magic value to use instead of log checksums when they are disabled. */
constexpr uint32_t LOG_NO_CHECKSUM_MAGIC = 0xDEADBEEFUL;

/** Absolute margin for the free space in the log, before a new query step
which modifies the database, is started. Expressed in number of pages. */
constexpr uint32_t LOG_CHECKPOINT_EXTRA_FREE = 8;

/** Per thread margin for the free space in the log, before a new query step
which modifies the database, is started. It's multiplied by maximum number
of threads, that can concurrently enter mini transactions. Expressed in
number of pages. */
constexpr uint32_t LOG_CHECKPOINT_FREE_PER_THREAD = 4;

/** Controls asynchronous making of a new checkpoint.
Should be bigger than LOG_POOL_PREFLUSH_RATIO_SYNC. */
constexpr uint32_t LOG_POOL_CHECKPOINT_RATIO_ASYNC = 32;

/** Controls synchronous preflushing of modified buffer pages. */
constexpr uint32_t LOG_POOL_PREFLUSH_RATIO_SYNC = 16;

/** Controls asynchronous preflushing of modified buffer pages.
Should be less than the LOG_POOL_PREFLUSH_RATIO_SYNC. */
constexpr uint32_t LOG_POOL_PREFLUSH_RATIO_ASYNC = 8;

/** The counting of lsn's starts from this value: this must be non-zero. */
constexpr lsn_t LOG_START_LSN = 16 * OS_FILE_LOG_BLOCK_SIZE;

/* Offsets used in a log block header. */

/** Block number which must be > 0 and is allowed to wrap around at 1G.
The highest bit is set to 1, if this is the first block in a call to
fil_io (for possibly many consecutive blocks). */
constexpr uint32_t LOG_BLOCK_HDR_NO = 0;

/** Mask used to get the highest bit in the hdr_no field. */
constexpr uint32_t LOG_BLOCK_FLUSH_BIT_MASK = 0x80000000UL;

/** Maximum allowed block's number (stored in hdr_no). */
constexpr uint32_t LOG_BLOCK_MAX_NO = 0x3FFFFFFFUL + 1;

/** Number of bytes written to this block (also header bytes). */
constexpr uint32_t LOG_BLOCK_HDR_DATA_LEN = 4;

/** Mask used to get the highest bit in the data len field,
this bit is to indicate if this block is encrypted or not. */
constexpr uint32_t LOG_BLOCK_ENCRYPT_BIT_MASK = 0x8000UL;

/** Offset of the first start of mtr log record group in this log block.
0 if none. If the value is the same as LOG_BLOCK_HDR_DATA_LEN, it means
that the first rec group has not yet been concatenated to this log block,
but if it will, it will start at this offset.

An archive recovery can start parsing the log records starting from this
offset in this log block, if value is not 0. */
constexpr uint32_t LOG_BLOCK_FIRST_REC_GROUP = 6;

/** 4 lower bytes of the value of log_sys->next_checkpoint_no when the log
block was last written to: if the block has not yet been written full,
this value is only updated before a log buffer flush. */
constexpr uint32_t LOG_BLOCK_CHECKPOINT_NO = 8;

/** Size of the log block's header in bytes. */
constexpr uint32_t LOG_BLOCK_HDR_SIZE = 12;

/* Offsets used in a log block's footer (refer to the end of the block). */

/** 4 byte checksum of the log block contents. In InnoDB versions < 3.23.52
this did not contain the checksum, but the same value as .._HDR_NO. */
constexpr uint32_t LOG_BLOCK_CHECKSUM = 4;

/** Size of the log block footer (trailer) in bytes. */
constexpr uint32_t LOG_BLOCK_TRL_SIZE = 4;

static_assert(LOG_BLOCK_HDR_SIZE + LOG_BLOCK_TRL_SIZE < OS_FILE_LOG_BLOCK_SIZE,
              "Header + footer cannot be larger than the whole log block.");

/** Size of log block's data fragment (where actual data is stored). */
constexpr uint32_t LOG_BLOCK_DATA_SIZE =
    OS_FILE_LOG_BLOCK_SIZE - LOG_BLOCK_HDR_SIZE - LOG_BLOCK_TRL_SIZE;

/** Ensure, that 64 bits are enough to represent lsn values, when 63 bits
are used to represent sn values. It is enough to ensure that lsn < 2*sn,
and that is guaranteed if the overhead enumerated in lsn sequence is not
bigger than number of actual data bytes. */
static_assert(LOG_BLOCK_HDR_SIZE + LOG_BLOCK_TRL_SIZE < LOG_BLOCK_DATA_SIZE,
              "Overhead in LSN sequence cannot be bigger than actual data.");

/** Maximum possible sn value. */
constexpr sn_t SN_MAX = (1ULL << 62) - 1;

/** Maximum possible lsn value is slightly higher than the maximum sn value,
because lsn sequence enumerates also bytes used for headers and footers of
all log blocks. However, still 64-bits are enough to represent the maximum
lsn value, because only 63 bits are used to represent sn value. */
constexpr lsn_t LSN_MAX = (1ULL << 63) - 1;

/* Offsets inside the checkpoint pages (redo log format version 1). */

/** Checkpoint number. It's incremented by one for each consecutive checkpoint.
During recovery, all headers are scanned, and one with the maximum checkpoint
number is used for the recovery (checkpoint_lsn from the header is used). */
constexpr uint32_t LOG_CHECKPOINT_NO = 0;

/** Checkpoint lsn. Recovery starts from this lsn and searches for the first
log record group that starts since then. In InnoDB < 8.0, it was exact value
at which the first log record group started. Because of the relaxed order in
flush lists, checkpoint lsn values are not precise anymore (the maximum delay
related to the relaxed order in flush lists, is subtracted from oldest_lsn,
when writing a checkpoint). */
constexpr uint32_t LOG_CHECKPOINT_LSN = 8;

/** Offset within the log files, which corresponds to checkpoint lsn.
Used for calibration of lsn and offset calculations. */
constexpr uint32_t LOG_CHECKPOINT_OFFSET = 16;

/** Size of the log buffer, when the checkpoint write was started.
It seems to be write-only field in InnoDB. Not used by recovery.

@note
Note that when the log buffer is being resized, all the log background threads
are stopped, so there no is concurrent checkpoint write (the log_checkpointer
thread is stopped). */
constexpr uint32_t LOG_CHECKPOINT_LOG_BUF_SIZE = 24;

/** Offsets used in a log file header */

/** Log file header format identifier (32-bit unsigned big-endian integer).
This used to be called LOG_GROUP_ID and always written as 0,
because InnoDB never supported more than one copy of the redo log. */
constexpr uint32_t LOG_HEADER_FORMAT = 0;

/** 4 unused (zero-initialized) bytes. */
constexpr uint32_t LOG_HEADER_PAD1 = 4;

/** LSN of the start of data in this log file (with format version 1 and 2). */
constexpr uint32_t LOG_HEADER_START_LSN = 8;

/** A null-terminated string which will contain either the string 'MEB'
and the MySQL version if the log file was created by mysqlbackup,
or 'MySQL' and the MySQL version that created the redo log file. */
constexpr uint32_t LOG_HEADER_CREATOR = 16;

/** End of the log file creator field. */
constexpr uint32_t LOG_HEADER_CREATOR_END = LOG_HEADER_CREATOR + 32;

/** Contents of the LOG_HEADER_CREATOR field */
#define LOG_HEADER_CREATOR_CURRENT "MySQL " INNODB_VERSION_STR

/** Header is created during DB clone */
#define LOG_HEADER_CREATOR_CLONE "MySQL Clone"

/** First checkpoint field in the log header. We write alternately to
the checkpoint fields when we make new checkpoints. This field is only
defined in the first log file. */
constexpr uint32_t LOG_CHECKPOINT_1 = OS_FILE_LOG_BLOCK_SIZE;

/** Second checkpoint field in the header of the first log file. */
constexpr uint32_t LOG_CHECKPOINT_2 = 3 * OS_FILE_LOG_BLOCK_SIZE;

/** Size of log file's header. */
constexpr uint32_t LOG_FILE_HDR_SIZE = 4 * OS_FILE_LOG_BLOCK_SIZE;

/** Constants related to server variables (default, min and max values). */

/** Default value of innodb_log_write_max_size (in bytes). */
constexpr ulint INNODB_LOG_WRITE_MAX_SIZE_DEFAULT = 4096;

/** Default value of innodb_log_checkpointer_every (in milliseconds). */
constexpr ulong INNODB_LOG_CHECKPOINT_EVERY_DEFAULT = 1000;  // 1000ms = 1s

/** Default value of innodb_log_writer_spin_delay (in spin rounds).
We measured that 1000 spin round takes 4us. We decided to select 1ms
as the maximum time for busy waiting. Therefore it corresponds to 250k
spin rounds. Note that first wait on event takes 50us-100us (even if 10us
is passed), so it is 5%-10% of the total time that we have already spent
on busy waiting, when we fall back to wait on event. */
constexpr ulong INNODB_LOG_WRITER_SPIN_DELAY_DEFAULT = 250000;

/** Default value of innodb_log_writer_timeout (in microseconds).
Note that it will anyway take at least 50us. */
constexpr ulong INNODB_LOG_WRITER_TIMEOUT_DEFAULT = 10;

/** Default value of innodb_log_spin_cpu_abs_lwm.
Expressed in percent (80 stands for 80%) of a single CPU core. */
constexpr ulong INNODB_LOG_SPIN_CPU_ABS_LWM_DEFAULT = 80;

/** Default value of innodb_log_spin_cpu_pct_hwm.
Expressed in percent (50 stands for 50%) of all CPU cores. */
constexpr uint INNODB_LOG_SPIN_CPU_PCT_HWM_DEFAULT = 50;

/** Default value of innodb_log_wait_for_write_spin_delay (in spin rounds).
Read about INNODB_LOG_WRITER_SPIN_DELAY_DEFAULT.
Number of spin rounds is calculated according to current usage of CPU cores.
If the usage is smaller than lwm percents of single core, then max rounds = 0.
If the usage is smaller than 50% of hwm percents of all cores, then max rounds
is decreasing linearly from 10x innodb_log_writer_spin_delay to 1x (for 50%).
Then in range from 50% of hwm to 100% of hwm, the max rounds stays equal to
the innodb_log_writer_spin_delay, because it doesn't make sense to use too
short waits. Hence this is minimum value for the max rounds when non-zero
value is being used. */
constexpr ulong INNODB_LOG_WAIT_FOR_WRITE_SPIN_DELAY_DEFAULT = 25000;

/** Default value of innodb_log_wait_for_write_timeout (in microseconds). */
constexpr ulong INNODB_LOG_WAIT_FOR_WRITE_TIMEOUT_DEFAULT = 1000;

/** Default value of innodb_log_wait_for_flush_spin_delay (in spin rounds).
Read about INNODB_LOG_WAIT_FOR_WRITE_SPIN_DELAY_DEFAULT. The same mechanism
applies here (to compute max rounds). */
constexpr ulong INNODB_LOG_WAIT_FOR_FLUSH_SPIN_DELAY_DEFAULT = 25000;

/** Default value of innodb_log_wait_for_flush_spin_hwm (in microseconds). */
constexpr ulong INNODB_LOG_WAIT_FOR_FLUSH_SPIN_HWM_DEFAULT = 400;

/** Default value of innodb_log_wait_for_flush_timeout (in microseconds). */
constexpr ulong INNODB_LOG_WAIT_FOR_FLUSH_TIMEOUT_DEFAULT = 1000;

/** Default value of innodb_log_flusher_spin_delay (in spin rounds).
Read about INNODB_LOG_WRITER_SPIN_DELAY_DEFAULT. */
constexpr ulong INNODB_LOG_FLUSHER_SPIN_DELAY_DEFAULT = 250000;

/** Default value of innodb_log_flusher_timeout (in microseconds).
Note that it will anyway take at least 50us. */
constexpr ulong INNODB_LOG_FLUSHER_TIMEOUT_DEFAULT = 10;

/** Default value of innodb_log_write_notifier_spin_delay (in spin rounds). */
constexpr ulong INNODB_LOG_WRITE_NOTIFIER_SPIN_DELAY_DEFAULT = 0;

/** Default value of innodb_log_write_notifier_timeout (in microseconds). */
constexpr ulong INNODB_LOG_WRITE_NOTIFIER_TIMEOUT_DEFAULT = 10;

/** Default value of innodb_log_flush_notifier_spin_delay (in spin rounds). */
constexpr ulong INNODB_LOG_FLUSH_NOTIFIER_SPIN_DELAY_DEFAULT = 0;

/** Default value of innodb_log_flush_notifier_timeout (in microseconds). */
constexpr ulong INNODB_LOG_FLUSH_NOTIFIER_TIMEOUT_DEFAULT = 10;

/** Default value of innodb_log_closer_spin_delay (in spin rounds). */
constexpr ulong INNODB_LOG_CLOSER_SPIN_DELAY_DEFAULT = 0;

/** Default value of innodb_log_closer_timeout (in microseconds). */
constexpr ulong INNODB_LOG_CLOSER_TIMEOUT_DEFAULT = 1000;

/** Default value of innodb_log_buffer_size (in bytes). */
constexpr ulong INNODB_LOG_BUFFER_SIZE_DEFAULT = 16 * 1024 * 1024UL;

/** Minimum allowed value of innodb_log_buffer_size. */
constexpr ulong INNODB_LOG_BUFFER_SIZE_MIN = 256 * 1024UL;

/** Maximum allowed value of innodb_log_buffer_size. */
constexpr ulong INNODB_LOG_BUFFER_SIZE_MAX = ULONG_MAX;

/** Default value of innodb_log_recent_written_size (in bytes). */
constexpr ulong INNODB_LOG_RECENT_WRITTEN_SIZE_DEFAULT = 1024 * 1024;

/** Minimum allowed value of innodb_log_recent_written_size. */
constexpr ulong INNODB_LOG_RECENT_WRITTEN_SIZE_MIN = OS_FILE_LOG_BLOCK_SIZE;

/** Maximum allowed value of innodb_log_recent_written_size. */
constexpr ulong INNODB_LOG_RECENT_WRITTEN_SIZE_MAX = 1024 * 1024 * 1024UL;

/** Default value of innodb_log_recent_closed_size (in bytes). */
constexpr ulong INNODB_LOG_RECENT_CLOSED_SIZE_DEFAULT = 2 * 1024 * 1024;

/** Minimum allowed value of innodb_log_recent_closed_size. */
constexpr ulong INNODB_LOG_RECENT_CLOSED_SIZE_MIN = OS_FILE_LOG_BLOCK_SIZE;

/** Maximum allowed value of innodb_log_recent_closed_size. */
constexpr ulong INNODB_LOG_RECENT_CLOSED_SIZE_MAX = 1024 * 1024 * 1024UL;

/** Default value of innodb_log_events (number of events). */
constexpr ulong INNODB_LOG_EVENTS_DEFAULT = 2048;

/** Minimum allowed value of innodb_log_events. */
constexpr ulong INNODB_LOG_EVENTS_MIN = 1;

/** Maximum allowed value of innodb_log_events. */
constexpr ulong INNODB_LOG_EVENTS_MAX = 1024 * 1024 * 1024UL;

/** Default value of innodb_log_write_ahead_size (in bytes). */
constexpr ulong INNODB_LOG_WRITE_AHEAD_SIZE_DEFAULT = 8192;

/** Minimum allowed value of innodb_log_write_ahead_size. */
constexpr ulong INNODB_LOG_WRITE_AHEAD_SIZE_MIN = OS_FILE_LOG_BLOCK_SIZE;

/** Maximum allowed value of innodb_log_write_ahead_size. */
constexpr ulint INNODB_LOG_WRITE_AHEAD_SIZE_MAX =
    UNIV_PAGE_SIZE_DEF;  // 16kB...

/** Value to which MLOG_TEST records should sum up within a group. */
constexpr int64_t MLOG_TEST_VALUE = 10000;

/** Maximum size of single MLOG_TEST record (in bytes). */
constexpr uint32_t MLOG_TEST_MAX_REC_LEN = 100;

/** Maximum number of MLOG_TEST records in single group of log records. */
constexpr uint32_t MLOG_TEST_GROUP_MAX_REC_N = 100;

/** Redo log system (singleton). */
extern log_t *log_sys;

/** Pointer to the log checksum calculation function. Changes are protected
by log_mutex_enter_all, which also stops the log background threads. */
extern log_checksum_func_t log_checksum_algorithm_ptr;

#ifndef UNIV_HOTBACKUP
/** Represents currently running test of redo log, nullptr otherwise. */
extern std::unique_ptr<Log_test> log_test;
#endif /* !UNIV_HOTBACKUP */

/* Declaration of inline functions (definition is available in log0log.ic). */

/** Gets a log block flush bit. The flush bit is set, if and only if,
the block was the first block written in a call to fil_io().

During recovery, when encountered the flush bit, recovery code can be
pretty sure, that all previous blocks belong to a completed fil_io(),
because the block with flush bit belongs to the next call to fil_io(),
which could only be started after the previous one has been finished.

@param[in]	log_block	log block
@return true if this block was the first to be written in fil_io(). */
inline bool log_block_get_flush_bit(const byte *log_block);

/** Sets the log block flush bit.
@param[in,out]	log_block	log block (must have hdr_no != 0)
@param[in]	value		value to set */
inline void log_block_set_flush_bit(byte *log_block, bool value);

/** Gets a log block number stored in the header. The number corresponds
to lsn range for data stored in the block.

During recovery, when a next block is being parsed, a next range of lsn
values is expected to be read. This corresponds to a log block number
increased by one. However, if a smaller number is read from the header,
it is then considered the end of the redo log and recovery is finished.
In such case, the next block is most likely an empty block or a block
from the past, because the redo log is written in circular manner.

@param[in]	log_block	log block (may be invalid or empty block)
@return log block number stored in the block header */
inline uint32_t log_block_get_hdr_no(const byte *log_block);

/** Sets the log block number stored in the header.
NOTE that this must be set before the flush bit!

@param[in,out]	log_block	log block
@param[in]	n		log block number: must be in (0, 1G] */
inline void log_block_set_hdr_no(byte *log_block, uint32_t n);

/** Gets a log block data length.
@param[in]	log_block	log block
@return log block data length measured as a byte offset from the block start */
inline uint32_t log_block_get_data_len(const byte *log_block);

/** Sets the log block data length.
@param[in,out]	log_block	log block
@param[in]	len		data length (@see log_block_get_data_len) */
inline void log_block_set_data_len(byte *log_block, ulint len);

/** Gets an offset to the beginning of the first group of log records
in a given log block.
@param[in]	log_block	log block
@return first mtr log record group byte offset from the block start,
0 if none. */
inline uint32_t log_block_get_first_rec_group(const byte *log_block);

/** Sets an offset to the beginning of the first group of log records
in a given log block.
@param[in,out]	log_block	log block
@param[in]	offset		offset, 0 if none */
inline void log_block_set_first_rec_group(byte *log_block, uint32_t offset);

/** Gets a log block checkpoint number field (4 lowest bytes).
@param[in]	log_block	log block
@return checkpoint no (4 lowest bytes) */
inline uint32_t log_block_get_checkpoint_no(const byte *log_block);

/** Sets a log block checkpoint number field (4 lowest bytes).
@param[in,out]	log_block	log block
@param[in]	no		checkpoint no */
inline void log_block_set_checkpoint_no(byte *log_block, uint64_t no);

/** Converts a lsn to a log block number. Consecutive log blocks have
consecutive numbers (unless the sequence wraps). It is guaranteed that
the calculated number is greater than zero.

@param[in]	lsn	lsn of a byte within the block
@return log block number, it is > 0 and <= 1G */
inline uint32_t log_block_convert_lsn_to_no(lsn_t lsn);

/** Calculates the checksum for a log block.
@param[in]	log_block	log block
@return checksum */
inline uint32_t log_block_calc_checksum(const byte *log_block);

/** Calculates the checksum for a log block using the MySQL 5.7 algorithm.
@param[in]	log_block	log block
@return checksum */
inline uint32_t log_block_calc_checksum_crc32(const byte *log_block);

/** Calculates the checksum for a log block using the "no-op" algorithm.
@param[in]     log_block   log block
@return        checksum */
inline uint32_t log_block_calc_checksum_none(const byte *log_block);

/** Gets value of a log block checksum field.
@param[in]	log_block	log block
@return checksum */
inline uint32_t log_block_get_checksum(const byte *log_block);

/** Sets value of a log block checksum field.
@param[in,out]	log_block	log block
@param[in]	checksum	checksum */
inline void log_block_set_checksum(byte *log_block, uint32_t checksum);

/** Stores a 4-byte checksum to the trailer checksum field of a log block.
This is used before writing the log block to disk. The checksum in a log
block is used in recovery to check the consistency of the log block.
@param[in]	log_block	 log block (completely filled in!) */
inline void log_block_store_checksum(byte *log_block);

/** Gets the current lsn value. This value points to the first non
reserved data byte in the redo log. When next user thread reserves
space in the redo log, it starts at this lsn.

If the last reservation finished exactly before footer of log block,
this value points to the first byte after header of the next block.

NOTE that it is possible that the current lsn value does not fit
free space in the log files or in the log buffer. In such case,
user threads need to wait until the space becomes available.

@return current lsn */
inline lsn_t log_get_lsn(const log_t &log);

/** Gets the last checkpoint lsn stored and flushed to disk.
@return last checkpoint lsn */
inline lsn_t log_get_checkpoint_lsn(const log_t &log);

#ifndef UNIV_HOTBACKUP

/** When the oldest dirty page age exceeds this value, we start
an asynchronous preflush of dirty pages. This function does not
have side-effects, it only reads and returns the limit value.
@return age of dirty page at which async. preflush is started */
inline lsn_t log_get_max_modified_age_async();

/** @return true iff log_free_check should be executed. */
inline bool log_needs_free_check();

/** Any database operation should call this when it has modified more than
about 4 pages. NOTE that this function may only be called when the thread
owns no synchronization objects except the dictionary mutex.

Checks if current log.sn exceeds log.sn_limit_for_start, in which case waits.
This is supposed to guarantee that we would not run out of space in the log
files when holding latches of some dirty pages (which could end up in
a deadlock, because flush of the latched dirty pages could be required
to reclaim the space and it is impossible to flush latched pages). */
inline void log_free_check();

/** Calculates lsn value for given sn value. Sequence of sn values
enumerate all data bytes in the redo log. Sequence of lsn values
enumerate all data bytes and bytes used for headers and footers
of all log blocks in the redo log. For every LOG_BLOCK_DATA_SIZE
bytes of data we have OS_FILE_LOG_BLOCK_SIZE bytes in the redo log.
NOTE that LOG_BLOCK_DATA_SIZE + LOG_BLOCK_HDR_SIZE + LOG_BLOCK_TRL_SIZE
== OS_FILE_LOG_BLOCK_SIZE. The calculated lsn value will always point
to some data byte (will be % OS_FILE_LOG_BLOCK_SIZE >= LOG_BLOCK_HDR_SIZE,
and < OS_FILE_LOG_BLOCK_SIZE - LOG_BLOCK_TRL_SIZE).

@param[in]	sn	sn value
@return lsn value for the provided sn value */
constexpr inline lsn_t log_translate_sn_to_lsn(lsn_t sn);

/** Calculates sn value for given lsn value.
@see log_translate_sn_to_lsn
@param[in]	lsn	lsn value
@return sn value for the provided lsn value */
inline lsn_t log_translate_lsn_to_sn(lsn_t lsn);

#endif /* !UNIV_HOTBACKUP */

/** Validates a given lsn value. Checks if the lsn value points to data
bytes inside log block (not to some bytes in header/footer). It is used
by assertions.
@return true if lsn points to data bytes within log block */
inline bool log_lsn_validate(lsn_t lsn);

#ifndef UNIV_HOTBACKUP

/** Calculates age of current checkpoint as number of bytes since
last checkpoint. This includes bytes for headers and footers of
all log blocks. The calculation is based on the latest written
checkpoint lsn, and the current lsn, which points to the first
non reserved data byte. Note that the current lsn could not fit
the free space in the log files. This means that the checkpoint
age could potentially be larger than capacity of the log files.
However we do the best effort to avoid such situations, and if
they happen, user threads wait until the space is reclaimed.
@param[in]	log	redo log
@return checkpoint age as number of bytes */
inline lsn_t log_get_checkpoint_age(const log_t &log);

/* Declaration of log_buffer functions (definition in log0buf.cc). */

/** Reserves space in the redo log for following write operations.
Space is reserved for a given number of data bytes. Additionally
bytes for required headers and footers of log blocks are reserved.

After the space is reserved, range of lsn values from a start_lsn
to an end_lsn is assigned. The log writer thread cannot proceed
further than to the start_lsn, until a link start_lsn -> end_lsn
has been added to the log recent written buffer.

NOTE that the link is added after data is written to the reserved
space in the log buffer. It is very critical to do all these steps
as fast as possible, because very likely the log writer thread is
waiting for the link.

@see @ref sect_redo_log_buf_reserve
@param[in,out]	log	redo log
@param[in]	len	number of data bytes to reserve for write
@return handle that represents the reservation */
Log_handle log_buffer_reserve(log_t &log, size_t len);

/** Writes data to the log buffer. The space in the redo log has to be
reserved before calling to this function and lsn pointing to inside the
reserved range of lsn values has to be provided.

The write does not have to cover the whole reserved space, but may not
overflow it. If it does not cover, then returned value should be used
to start the next write operation. Note that finally we must use exactly
all the reserved space.

@see @ref sect_redo_log_buf_write
@param[in,out]	log		redo log
@param[in]	handle		handle for the reservation of space
@param[in]	str		memory to write data from
@param[in]	str_len		number of bytes to write
@param[in]	start_lsn	lsn to start writing at (the reserved space)

@return end_lsn after writing the data (in the reserved space), could be
used to start the next write operation if there is still free space in
the reserved space */
lsn_t log_buffer_write(log_t &log, const Log_handle &handle, const byte *str,
                       size_t str_len, lsn_t start_lsn);

/** Adds a link start_lsn -> end_lsn to the log recent written buffer.

This function must be called after the data has been written to the
fragment of log buffer represented by range [start_lsn, end_lsn).
After the link is added, the log writer may write the data to disk.

NOTE that still dirty pages for the [start_lsn, end_lsn) are not added
to flush lists when this function is called.

@see @ref sect_redo_log_buf_add_links_to_recent_written
@param[in,out]	log		redo log
@param[in]	handle		handle for the reservation of space
@param[in]	start_lsn	start_lsn of the link to add
@param[in]	end_lsn		end_lsn of the link to add */
void log_buffer_write_completed(log_t &log, const Log_handle &handle,
                                lsn_t start_lsn, lsn_t end_lsn);

/** Modifies header of log block in the log buffer, which contains
a given lsn value, and sets offset to the first group of log records
within the block.

This is used by mtr after writing a log record group which ends at
lsn belonging to different log block than lsn at which the group was
started. When write was finished at the last data byte of log block,
it is considered ended in the next log block, because the next data
byte belongs to that block.

During recovery, when recovery is started in the middle of some group
of log records, it first looks for the beginning of the next group.

@param[in,out]	log			redo log
@param[in]	handle			handle for the reservation of space
@param[in]	rec_group_end_lsn	lsn at which the first log record
group starts within the block containing this lsn value */
void log_buffer_set_first_record_group(log_t &log, const Log_handle &handle,
                                       lsn_t rec_group_end_lsn);

/** Adds a link start_lsn -> end_lsn to the log recent closed buffer.

This is called after all dirty pages related to [start_lsn, end_lsn)
have been added to corresponding flush lists.
For detailed explanation - @see log0write.cc.

@see @ref sect_redo_log_add_link_to_recent_closed
@param[in,out]	log		redo log
@param[in]	handle		handle for the reservation of space */
void log_buffer_close(log_t &log, const Log_handle &handle);

/** Write to the log file up to the last log entry.
@param[in,out]	log	redo log
@param[in]	sync	whether we want the written log
also to be flushed to disk. */
void log_buffer_flush_to_disk(log_t &log, bool sync = true);

/** Requests flush of the log buffer.
@param[in]	sync	true: wait until the flush is done */
inline void log_buffer_flush_to_disk(bool sync = true);

/** @return lsn up to which all writes to log buffer have been finished */
inline lsn_t log_buffer_ready_for_write_lsn(const log_t &log);

/** @return lsn up to which all dirty pages have been added to flush list */
inline lsn_t log_buffer_dirty_pages_added_up_to_lsn(const log_t &log);

/** @return capacity of the recent_closed, or 0 if !log_use_threads() */
inline lsn_t log_buffer_flush_order_lag(const log_t &log);

/** Get last redo block from redo buffer and end LSN. Note that it takes
x-lock on the log buffer for a short period. Out values are always set,
even when provided last_block is nullptr.
@param[in,out]	log		redo log
@param[out]	last_lsn	end lsn of last mtr
@param[out]	last_block	last redo block
@param[in,out]	block_len	length in bytes */
void log_buffer_get_last_block(log_t &log, lsn_t &last_lsn, byte *last_block,
                               uint32_t &block_len);

/** Advances log.buf_ready_for_write_lsn using links in the recent written
buffer. It's used by the log writer thread only.
@param[in]	log	redo log
@return true if and only if the lsn has been advanced */
bool log_advance_ready_for_write_lsn(log_t &log);

/** Advances log.buf_dirty_pages_added_up_to_lsn using links in the recent
closed buffer. It's used by the log closer thread only.
@param[in]	log	redo log
@return true if and only if the lsn has been advanced */
bool log_advance_dirty_pages_added_up_to_lsn(log_t &log);

/** Validates that all slots in log recent written buffer for lsn values
in range between begin and end, are empty. Used during tests, crashes the
program if validation does not pass.
@param[in]	log		redo log which buffer is validated
@param[in]	begin		validation start (inclusive)
@param[in]	end		validation end (exclusive) */
void log_recent_written_empty_validate(const log_t &log, lsn_t begin,
                                       lsn_t end);

/** Validates that all slots in log recent closed buffer for lsn values
in range between begin and end, are empty. Used during tests, crashes the
program if validation does not pass.
@param[in]	log		redo log which buffer is validated
@param[in]	begin		validation start (inclusive)
@param[in]	end		validation end (exclusive) */
void log_recent_closed_empty_validate(const log_t &log, lsn_t begin, lsn_t end);

/* Declaration of remaining functions. */

/** Waits until there is free space in the log recent closed buffer
for any links start_lsn -> end_lsn, which start at provided start_lsn.
It does not add any link.

This is called just before dirty pages for [start_lsn, end_lsn)
are added to flush lists. That's because we need to guarantee,
that the delay until dirty page is added to flush list is limited.
For detailed explanation - @see log0write.cc.

@see @ref sect_redo_log_add_dirty_pages
@param[in,out]	log   redo log
@param[in]      lsn   lsn on which we wait (for any link: lsn -> x) */
void log_wait_for_space_in_log_recent_closed(log_t &log, lsn_t lsn);

/** Waits until there is free space in the log buffer. The free space has to be
available for range of sn values ending at the provided sn.
@see @ref sect_redo_log_waiting_for_writer
@param[in]     log     redo log
@param[in]     end_sn  end of the range of sn values */
void log_wait_for_space_in_log_buf(log_t &log, sn_t end_sn);

/** Waits until there is free space for range of sn values ending
at the provided sn, in both the log buffer and in the log files.
@param[in]	log       redo log
@param[in]	end_sn    end of the range of sn values */
void log_wait_for_space(log_t &log, sn_t end_sn);

/** Calculates margin which has to be used in log_free_check() call,
when checking if user thread should wait for more space in redo log.
@return size of the margin to use */
sn_t log_free_check_margin(const log_t &log);

/** Waits until there is free space in log files which includes
concurrency margin required for all threads. You should rather
use log_free_check().
@see @ref sect_redo_log_reclaim_space
@param[in]	log   redo log
@param[in]	sn    sn for which there should be concurrency margin */
void log_free_check_wait(log_t &log, sn_t sn);

/** Updates sn limit values up to which user threads may consider the
reserved space as available both in the log buffer and in the log files.
Both limits - for the start and for the end of reservation, are updated.
Limit for the end is the only one, which truly guarantees that there is
space for the whole reservation. Limit for the start is used to check
free space when being outside mtr (without latches), in which case it
is unknown how much we will need to reserve and write, so current sn
is then compared to the limit. This is called whenever these limits
may change - when write_lsn or last_checkpoint_lsn are advanced,
when the log buffer is resized or margins are changed (e.g. because
of changed concurrency limit).
@param[in,out]	log	redo log */
void log_update_limits(log_t &log);

/** Waits until the redo log is written up to a provided lsn.
@param[in]  log             redo log
@param[in]  lsn             lsn to wait for
@param[in]  flush_to_disk   true: wait until it is flushed
@return statistics about waiting inside */
Wait_stats log_write_up_to(log_t &log, lsn_t lsn, bool flush_to_disk);

/* Read the first log file header to get the encryption
information if it exist.
@return true if success */
bool log_read_encryption();

enum redo_log_encrypt_enum {
  REDO_LOG_ENCRYPT_OFF = 0,
  REDO_LOG_ENCRYPT_ON = 1,
  REDO_LOG_ENCRYPT_MK = 2,
  REDO_LOG_ENCRYPT_RK = 3,
};

extern redo_log_encrypt_enum existing_redo_encryption_mode;

const char *log_encrypt_name(redo_log_encrypt_enum val);

void redo_rotate_default_key();

/** Write the encryption info into the log file header(the 3rd block).
It just need to flush the file header block with current master key.
@param[in]	key	encryption key
@param[in]	iv	encryption iv
@param[in]	is_boot	if it is for bootstrap
@param[in]	redo_log_encrypt	encryption type
@return true if success. */
bool log_write_encryption(byte *key, byte *iv, bool is_boot,
                          redo_log_encrypt_enum redo_log_encrypt);

/** Rotate the redo log encryption
It will re-encrypt the redo log encryption metadata and write it to
redo log file header.
@return true if success. */
bool log_rotate_encryption();

<<<<<<< HEAD
/** Try to enable the redo log encryption if it's set.
It will try to enable the redo log encryption and write the metadata to
redo log file header if the innodb_undo_log_encrypt is ON. */
=======
/** Rotate default master key for redo log encryption. */
>>>>>>> 124c7ab1
void redo_rotate_default_master_key();

/** Requests a sharp checkpoint write for provided or greater lsn.
@param[in,out]	log	redo log
@param[in]	sync	true -> wait until it is finished
@param[in]  lsn   lsn for which we need checkpoint (or greater chkp) */
void log_request_checkpoint(log_t &log, bool sync, lsn_t lsn);

/** Requests a fuzzy checkpoint write (for lsn currently available
for checkpointing).
@param[in,out]	log	redo log
@param[in]	sync	true -> wait until it is finished */
void log_request_checkpoint(log_t &log, bool sync);

/** Make a checkpoint at the current lsn. Reads current lsn and waits
until all dirty pages have been flushed up to that lsn. Afterwards
requests a checkpoint write and waits until it is finished.
@param[in,out]	log	redo log
@return true iff current lsn was greater than last checkpoint lsn */
bool log_make_latest_checkpoint(log_t &log);

/** Make a checkpoint at the current lsn. Reads current lsn and waits
until all dirty pages have been flushed up to that lsn. Afterwards
requests a checkpoint write and waits until it is finished.
@return true iff current lsn was greater than last checkpoint lsn */
bool log_make_latest_checkpoint();

void log_ensure_scrubbing_thread(void);

/** Reads a log file header page to log.checkpoint_buf.
@param[in,out]	log	redo log
@param[in]	header	0 or LOG_CHECKPOINT_1 or LOG_CHECKPOINT2 */
void log_files_header_read(log_t &log, uint32_t header);

/** Fill redo log header.
@param[out]	buf		filled buffer
@param[in]	start_lsn	log start LSN
@param[in]	creator		creator of the header */
void log_files_header_fill(byte *buf, lsn_t start_lsn, const char *creator);

/** Writes a log file header to the log file space.
@param[in]	log		redo log
@param[in]	nth_file	header for the nth file in the log files
@param[in]	start_lsn	log file data starts at this lsn */
void log_files_header_flush(log_t &log, uint32_t nth_file, lsn_t start_lsn);

/** Changes format of redo files to previous format version.

@note Note this will work between the two formats 5_7_9 & current because
the only change is the version number */
void log_files_downgrade(log_t &log);

/** Writes the next checkpoint info to header of the first log file.
Note that two pages of the header are used alternately for consecutive
checkpoints. If we crashed during the write, we would still have the
previous checkpoint info and recovery would work.
@param[in,out]	log			redo log
@param[in]	next_checkpoint_lsn	writes checkpoint at this lsn */
void log_files_write_checkpoint(log_t &log, lsn_t next_checkpoint_lsn);

/** Updates current_file_lsn and current_file_real_offset to correspond
to a given lsn. For this function to work, the values must already be
initialized to correspond to some lsn, for instance, a checkpoint lsn.
@param[in,out]	log	redo log
@param[in]	lsn	log sequence number to set files_start_lsn at */
void log_files_update_offsets(log_t &log, lsn_t lsn);

/** Acquires the log buffer s-lock.
@param[in,out]	log	redo log
@return lock no, must be passed to s_lock_exit() */
size_t log_buffer_s_lock_enter(log_t &log);

/** Releases the log buffer s-lock.
@param[in,out]	log	redo log
@param[in]	lock_no	lock no received from s_lock_enter() */
void log_buffer_s_lock_exit(log_t &log, size_t lock_no);

/** Acquires the log buffer x-lock.
@param[in,out]	log	redo log */
void log_buffer_x_lock_enter(log_t &log);

/** Releases the log buffer x-lock.
@param[in,out]	log	redo log */
void log_buffer_x_lock_exit(log_t &log);
#endif /* !UNIV_HOTBACKUP */

/** Calculates offset within log files, excluding headers of log files.
@param[in]	log		redo log
@param[in]	offset		real offset (including log file headers)
@return	size offset excluding log file headers (<= offset) */
uint64_t log_files_size_offset(const log_t &log, uint64_t offset);

/** Calculates offset within log files, including headers of log files.
@param[in]	log		redo log
@param[in]	offset		size offset (excluding log file headers)
@return real offset including log file headers (>= offset) */
uint64_t log_files_real_offset(const log_t &log, uint64_t offset);

/** Calculates offset within log files, including headers of log files,
for the provided lsn value.
@param[in]	log	redo log
@param[in]	lsn	log sequence number
@return real offset within the log files */
uint64_t log_files_real_offset_for_lsn(const log_t &log, lsn_t lsn);
#ifndef UNIV_HOTBACKUP

/** Changes size of the log buffer. This is a thread-safe version.
It is used by SET GLOBAL innodb_log_buffer_size = X.
@param[in,out]	log		redo log
@param[in]	new_size	requested new size
@return true iff succeeded in resize */
bool log_buffer_resize(log_t &log, size_t new_size);

/** Changes size of the log buffer. This is a non-thread-safe version
which might be invoked only when there are no concurrent possible writes
to the log buffer. It is used in log_buffer_reserve() when a requested
size to reserve is larger than size of the log buffer.
@param[in,out]	log		redo log
@param[in]	new_size	requested new size
@param[in]	end_lsn		maximum lsn written to log buffer
@return true iff succeeded in resize */
bool log_buffer_resize_low(log_t &log, size_t new_size, lsn_t end_lsn);

/** Resizes the write ahead buffer in the redo log.
@param[in,out]	log		redo log
@param[in]	new_size	new size (in bytes) */
void log_write_ahead_resize(log_t &log, size_t new_size);

/** Increase concurrency_margin used inside log_free_check() calls. */
void log_increase_concurrency_margin(log_t &log);

/** Prints information about important lsn values used in the redo log,
and some statistics about speed of writing and flushing of data.
@param[in]	log	redo log for which print information
@param[out]	file	file where to print */
void log_print(const log_t &log, FILE *file);

/** Refreshes the statistics used to print per-second averages in log_print().
@param[in,out]	log	redo log */
void log_refresh_stats(log_t &log);

/** Creates the first checkpoint ever in the log files. Used during
initialization of new log files. Flushes:
  - header of the first log file (including checkpoint headers),
  - log block with data addressed by the checkpoint lsn.
@param[in,out]	log	redo log
@param[in]	lsn	the first checkpoint lsn */
void log_create_first_checkpoint(log_t &log, lsn_t lsn);

/** Calculates limits for maximum age of checkpoint and maximum age of
the oldest page. Uses current value of srv_thread_concurrency.
@param[in,out]	log	redo log
@retval true if success
@retval false if the redo log is too small to accommodate the number of
OS threads in the database server */
bool log_calc_max_ages(log_t &log);

/** Initializes the log system. Note that the log system is not ready
for user writes after this call is finished. It should be followed by
a call to log_start. Also, log background threads need to be started
manually using log_start_background_threads afterwards.

Hence the proper order of calls looks like this:
        - log_sys_init(),
        - log_start(),
        - log_start_background_threads().

@param[in]	n_files		number of log files
@param[in]	file_size	size of each log file in bytes
@param[in]	space_id	space id of the file space with log files */
bool log_sys_init(uint32_t n_files, uint64_t file_size, space_id_t space_id);

/** Starts the initialized redo log system using a provided
checkpoint_lsn and current lsn.
@param[in,out]	log		redo log
@param[in]	checkpoint_no	checkpoint no (sequential number)
@param[in]	checkpoint_lsn	checkpoint lsn
@param[in]	start_lsn	current lsn to start at */
void log_start(log_t &log, checkpoint_no_t checkpoint_no, lsn_t checkpoint_lsn,
               lsn_t start_lsn);

/** Validates that the log writer thread is active.
Used only to assert, that the state is correct.
@param[in]	log	redo log */
void log_writer_thread_active_validate(const log_t &log);

/** Validates that the log closer thread is active.
Used only to assert, that the state is correct.
@param[in]	log	redo log */
void log_closer_thread_active_validate(const log_t &log);

/** Validates that the log writer, flusher threads are active.
Used only to assert, that the state is correct.
@param[in]	log	redo log */
void log_background_write_threads_active_validate(const log_t &log);

/** Validates that all the log background threads are active.
Used only to assert, that the state is correct.
@param[in]	log	redo log */
void log_background_threads_active_validate(const log_t &log);

/** Validates that all the log background threads are inactive.
Used only to assert, that the state is correct.
@param[in]	log	redo log */
void log_background_threads_inactive_validate(const log_t &log);

/** Starts all the log background threads. This can be called only,
when the threads are inactive. This should never be called concurrently.
This may not be called during read-only mode.
@param[in,out]	log	redo log */
void log_start_background_threads(log_t &log);

/** Stops all the log background threads. This can be called only,
when the threads are active. This should never be called concurrently.
This may not be called in read-only mode. Note that is is impossible
to start log background threads in such case.
@param[in,out]	log	redo log */
void log_stop_background_threads(log_t &log);

/** @return true iff log threads are started */
bool log_threads_active(const log_t &log);

/** Free the log system data structures. Deallocate all the related memory. */
void log_sys_close();

/** The log writer thread co-routine.
@see @ref sect_redo_log_writer
@param[in,out]	log_ptr		pointer to redo log */
void log_writer(log_t *log_ptr);

/** The log flusher thread co-routine.
@see @ref sect_redo_log_flusher
@param[in,out]	log_ptr		pointer to redo log */
void log_flusher(log_t *log_ptr);

/** The log flush notifier thread co-routine.
@see @ref sect_redo_log_flush_notifier
@param[in,out]	log_ptr		pointer to redo log */
void log_flush_notifier(log_t *log_ptr);

/** The log write notifier thread co-routine.
@see @ref sect_redo_log_write_notifier
@param[in,out]	log_ptr		pointer to redo log */
void log_write_notifier(log_t *log_ptr);

/** The log closer thread co-routine.
@see @ref sect_redo_log_closer
@param[in,out]	log_ptr		pointer to redo log */
void log_closer(log_t *log_ptr);

/** The log checkpointer thread co-routine.
@see @ref sect_redo_log_checkpointer
@param[in,out]	log_ptr		pointer to redo log */
void log_checkpointer(log_t *log_ptr);

#define log_buffer_x_lock_own(log) log.sn_lock.x_own()

#define log_checkpointer_mutex_enter(log) \
  mutex_enter(&((log).checkpointer_mutex))

#define log_checkpointer_mutex_exit(log) mutex_exit(&((log).checkpointer_mutex))

#define log_checkpointer_mutex_own(log)      \
  (mutex_own(&((log).checkpointer_mutex)) || \
   !(log).checkpointer_thread_alive.load())

#define log_closer_mutex_enter(log) mutex_enter(&((log).closer_mutex))

#define log_closer_mutex_exit(log) mutex_exit(&((log).closer_mutex))

#define log_closer_mutex_own(log) \
  (mutex_own(&((log).closer_mutex)) || !(log).closer_thread_alive.load())

#define log_flusher_mutex_enter(log) mutex_enter(&((log).flusher_mutex))

#define log_flusher_mutex_enter_nowait(log) \
  mutex_enter_nowait(&((log).flusher_mutex))

#define log_flusher_mutex_exit(log) mutex_exit(&((log).flusher_mutex))

#define log_flusher_mutex_own(log) \
  (mutex_own(&((log).flusher_mutex)) || !(log).flusher_thread_alive.load())

#define log_flush_notifier_mutex_enter(log) \
  mutex_enter(&((log).flush_notifier_mutex))

#define log_flush_notifier_mutex_exit(log) \
  mutex_exit(&((log).flush_notifier_mutex))

#define log_flush_notifier_mutex_own(log)      \
  (mutex_own(&((log).flush_notifier_mutex)) || \
   !(log).flush_notifier_thread_alive.load())

#define log_writer_mutex_enter(log) mutex_enter(&((log).writer_mutex))

#define log_writer_mutex_enter_nowait(log) \
  mutex_enter_nowait(&((log).writer_mutex))

#define log_writer_mutex_exit(log) mutex_exit(&((log).writer_mutex))

#define log_writer_mutex_own(log) \
  (mutex_own(&((log).writer_mutex)) || !(log).writer_thread_alive.load())

#define log_write_notifier_mutex_enter(log) \
  mutex_enter(&((log).write_notifier_mutex))

#define log_write_notifier_mutex_exit(log) \
  mutex_exit(&((log).write_notifier_mutex))

#define log_write_notifier_mutex_own(log)      \
  (mutex_own(&((log).write_notifier_mutex)) || \
   !(log).write_notifier_thread_alive.load())

#define LOG_SYNC_POINT(a)                \
  do {                                   \
    DEBUG_SYNC_C(a);                     \
    DBUG_EXECUTE_IF(a, DBUG_SUICIDE();); \
    if (log_test != nullptr) {           \
      log_test->sync_point(a);           \
    }                                    \
  } while (0)

/** Lock redo log. Both current lsn and checkpoint lsn will not change
until the redo log is unlocked.
@param[in,out]	log	redo log to lock */
void log_position_lock(log_t &log);

/** Unlock the locked redo log.
@param[in,out]	log	redo log to unlock */
void log_position_unlock(log_t &log);

/** Collect coordinates in the locked redo log.
@param[in]	log		locked redo log
@param[out]	current_lsn	stores current lsn there
@param[out]	checkpoint_lsn	stores checkpoint lsn there */
void log_position_collect_lsn_info(const log_t &log, lsn_t *current_lsn,
                                   lsn_t *checkpoint_lsn);

#else /* !UNIV_HOTBACKUP */

#ifdef UNIV_DEBUG

/** Print a log file header.
@param[in]	block	pointer to the log buffer */
void meb_log_print_file_hdr(byte *block);

#endif /* UNIV_DEBUG */

#endif /* !UNIV_HOTBACKUP */

/* log scrubbing speed, in bytes/sec */
extern ulonglong innodb_scrub_log_speed;
/** Event to wake up log_scrub_thread */
extern os_event_t log_scrub_event;
/** Whether log_scrub_thread is active */
extern bool log_scrub_thread_active;

void log_scrub_thread();

#include "log0log.ic"

#endif /* !log0log_h */<|MERGE_RESOLUTION|>--- conflicted
+++ resolved
@@ -810,15 +810,6 @@
 @return true if success. */
 bool log_rotate_encryption();
 
-<<<<<<< HEAD
-/** Try to enable the redo log encryption if it's set.
-It will try to enable the redo log encryption and write the metadata to
-redo log file header if the innodb_undo_log_encrypt is ON. */
-=======
-/** Rotate default master key for redo log encryption. */
->>>>>>> 124c7ab1
-void redo_rotate_default_master_key();
-
 /** Requests a sharp checkpoint write for provided or greater lsn.
 @param[in,out]	log	redo log
 @param[in]	sync	true -> wait until it is finished
