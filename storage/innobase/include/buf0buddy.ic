/*****************************************************************************

Copyright (c) 2006, 2016, Oracle and/or its affiliates. All Rights Reserved.

This program is free software; you can redistribute it and/or modify it under
the terms of the GNU General Public License as published by the Free Software
Foundation; version 2 of the License.

This program is distributed in the hope that it will be useful, but WITHOUT
ANY WARRANTY; without even the implied warranty of MERCHANTABILITY or FITNESS
FOR A PARTICULAR PURPOSE. See the GNU General Public License for more details.

You should have received a copy of the GNU General Public License along with
this program; if not, write to the Free Software Foundation, Inc.,
51 Franklin Street, Suite 500, Boston, MA 02110-1335 USA

*****************************************************************************/

/**************************************************//**
@file include/buf0buddy.ic
Binary buddy allocator for compressed pages

Created December 2006 by Marko Makela
*******************************************************/

#ifdef UNIV_MATERIALIZE
# undef UNIV_INLINE
# define UNIV_INLINE
#endif

#include "buf0buf.h"
#include "buf0buddy.h"

/**********************************************************************//**
Allocate a block.
@return allocated block, never NULL */
void*
buf_buddy_alloc_low(
/*================*/
	buf_pool_t*	buf_pool,	/*!< in/out: buffer pool instance */
	ulint		i)		/*!< in: index of buf_pool->zip_free[],
					or BUF_BUDDY_SIZES */
<<<<<<< HEAD
	MY_ATTRIBUTE((malloc, warn_unused_result));
=======
	ibool*		lru)		/*!< in: pointer to a variable that
					will be assigned TRUE if storage was
					allocated from the LRU list and
					buf_pool->mutex was temporarily
					released */
	MY_ATTRIBUTE((malloc));
>>>>>>> 23032807

/**********************************************************************//**
Deallocate a block. */
void
buf_buddy_free_low(
/*===============*/
	buf_pool_t*	buf_pool,	/*!< in: buffer pool instance */
	void*		buf,		/*!< in: block to be freed, must not be
					pointed to by the buffer pool */
	ulint		i);		/*!< in: index of buf_pool->zip_free[],
					or BUF_BUDDY_SIZES */

/**********************************************************************//**
Get the index of buf_pool->zip_free[] for a given block size.
@return index of buf_pool->zip_free[], or BUF_BUDDY_SIZES */
UNIV_INLINE
ulint
buf_buddy_get_slot(
/*===============*/
	ulint	size)	/*!< in: block size */
{
	ulint	i;
	ulint	s;

	ut_ad(size >= UNIV_ZIP_SIZE_MIN);

	for (i = 0, s = BUF_BUDDY_LOW; s < size; i++, s <<= 1) {
	}

	ut_ad(i <= BUF_BUDDY_SIZES);
	return(i);
}

/**********************************************************************//**
Allocate a block. This function should only be used for allocating compressed
page frames. The thread calling this function must hold
buf_pool->LRU_list_mutex and must not hold buf_pool->zip_mutex or any
block->mutex.
@return allocated block, never NULL */
UNIV_INLINE
byte*
buf_buddy_alloc(
/*============*/
	buf_pool_t*	buf_pool,	/*!< in/out: buffer pool in which
					the page resides */
	ulint		size)		/*!< in: compressed page size
					(between UNIV_ZIP_SIZE_MIN and
					UNIV_PAGE_SIZE) */
{
	ut_ad(ut_is_2pow(size));
	ut_ad(size >= UNIV_ZIP_SIZE_MIN);
	ut_ad(size <= UNIV_PAGE_SIZE);

	return(static_cast<byte*>
		(buf_buddy_alloc_low(buf_pool,buf_buddy_get_slot(size))));
}

/**********************************************************************//**
Deallocate a block. */
UNIV_INLINE
void
buf_buddy_free(
/*===========*/
	buf_pool_t*	buf_pool,	/*!< in/out: buffer pool in which
					the block resides */
	void*		buf,		/*!< in: block to be freed, must not
					be pointed to by the buffer pool */
	ulint		size)		/*!< in: block size,
					up to UNIV_PAGE_SIZE */
{
	ut_ad(ut_is_2pow(size));
	ut_ad(size >= UNIV_ZIP_SIZE_MIN);
	ut_ad(size <= UNIV_PAGE_SIZE);

	buf_buddy_free_low(buf_pool, buf, buf_buddy_get_slot(size));
}

#ifdef UNIV_MATERIALIZE
# undef UNIV_INLINE
# define UNIV_INLINE	UNIV_INLINE_ORIGINAL
#endif<|MERGE_RESOLUTION|>--- conflicted
+++ resolved
@@ -40,16 +40,7 @@
 	buf_pool_t*	buf_pool,	/*!< in/out: buffer pool instance */
 	ulint		i)		/*!< in: index of buf_pool->zip_free[],
 					or BUF_BUDDY_SIZES */
-<<<<<<< HEAD
 	MY_ATTRIBUTE((malloc, warn_unused_result));
-=======
-	ibool*		lru)		/*!< in: pointer to a variable that
-					will be assigned TRUE if storage was
-					allocated from the LRU list and
-					buf_pool->mutex was temporarily
-					released */
-	MY_ATTRIBUTE((malloc));
->>>>>>> 23032807
 
 /**********************************************************************//**
 Deallocate a block. */
