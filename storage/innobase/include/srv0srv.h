--- conflicted
+++ resolved
@@ -134,8 +134,6 @@
 	/** Number of rows inserted */
 	ulint_ctr_64_t		n_rows_inserted;
 
-	ulint_ctr_1_t		lock_deadlock_count;
-
 	ulint_ctr_1_t		n_lock_max_wait_time;
 };
 
@@ -189,7 +187,7 @@
 extern ib_mutex_t	srv_monitor_file_mutex;
 
 /* prototypes for new functions added to ha_innodb.cc */
-ibool	innobase_get_slow_log();
+bool	innobase_get_slow_log();
 
 /* Temporary file for innodb monitor output */
 extern FILE*	srv_monitor_file;
@@ -210,6 +208,8 @@
 
 extern char*	srv_data_home;
 
+extern char*	srv_arch_dir;
+
 /** Set if InnoDB must operate in read-only mode. We don't do any
 recovery and open all tables in RO mode instead of RW mode. We don't
 sync the max trx id to disk either. */
@@ -268,28 +268,19 @@
 /** Maximum size of undo tablespace. */
 extern unsigned long long	srv_max_undo_log_size;
 
-<<<<<<< HEAD
 /** Rate at which UNDO records should be purged. */
 extern ulong	srv_purge_rseg_truncate_frequency;
 
 /** Enable or Disable Truncate of UNDO tablespace. */
 extern my_bool	srv_undo_log_truncate;
-=======
+
+/** UNDO logs not redo logged, these logs reside in the temp tablespace.*/
+extern const ulong	srv_tmp_undo_logs;
+
 extern my_bool		srv_track_changed_pages;
 extern ulonglong	srv_max_bitmap_file_size;
 
-extern
-ulonglong       srv_max_changed_pages;
-
-extern ibool	srv_auto_extend_last_data_file;
-extern ulint	srv_last_file_size_max;
-extern char*	srv_log_group_home_dir;
-#ifndef UNIV_HOTBACKUP
-extern ulong	srv_auto_extend_increment;
->>>>>>> 2071aeef
-
-/** UNDO logs not redo logged, these logs reside in the temp tablespace.*/
-extern const ulong	srv_tmp_undo_logs;
+extern ulonglong	srv_max_changed_pages;
 
 /** Default size of UNDO tablespace while it is created new. */
 extern const ulint	SRV_UNDO_TABLESPACE_SIZE_IN_PAGES;
@@ -313,11 +304,8 @@
 extern ib_uint64_t	srv_log_file_size_requested;
 extern ulint	srv_log_buffer_size;
 extern uint	srv_flush_log_at_timeout;
-<<<<<<< HEAD
 extern ulong	srv_log_write_ahead_size;
-=======
 extern char	srv_use_global_flush_log_at_trx_commit;
->>>>>>> 2071aeef
 extern char	srv_adaptive_flushing;
 extern my_bool	srv_flush_sync;
 
@@ -326,7 +314,6 @@
 corrupted index and table */
 extern my_bool	srv_load_corrupted;
 
-<<<<<<< HEAD
 /** Requested size in bytes */
 extern ulint		srv_buf_pool_size;
 /** Minimum pool size in bytes */
@@ -346,7 +333,7 @@
 extern ulong	srv_LRU_scan_depth;
 /** Whether or not to flush neighbors of a block */
 extern ulong	srv_flush_neighbors;
-/** Previously requested size */
+/** Previously requested size. Accesses protected by memory barriers. */
 extern ulint	srv_buf_pool_old_size;
 /** Current size as scaling factor for the other components */
 extern ulint	srv_buf_pool_base_size;
@@ -355,31 +342,10 @@
 /** Dump this % of each buffer pool during BP dump */
 extern ulong	srv_buf_pool_dump_pct;
 /** Lock table size in bytes */
-=======
+
 extern ulint    srv_show_locks_held;
 extern ulint    srv_show_verbose_locks;
 
-/* The sort order table of the MySQL latin1_swedish_ci character set
-collation */
-extern const byte*	srv_latin1_ordering;
-#ifndef UNIV_HOTBACKUP
-extern my_bool	srv_use_sys_malloc;
-#else
-extern ibool	srv_use_sys_malloc;
-#endif /* UNIV_HOTBACKUP */
-extern ulint	srv_buf_pool_size;	/*!< requested size in bytes */
-extern my_bool	srv_buf_pool_populate;	/*!< virtual page preallocation */
-extern ulint    srv_buf_pool_instances; /*!< requested number of buffer pool instances */
-extern ulong	srv_n_page_hash_locks;	/*!< number of locks to
-					protect buf_pool->page_hash */
-extern ulong	srv_LRU_scan_depth;	/*!< Scan depth for LRU
-					flush batch */
-extern ulong	srv_flush_neighbors;	/*!< whether or not to flush
-					neighbors of a block */
-extern ulint	srv_buf_pool_old_size;	/*!< previously requested size */
-extern ulint	srv_buf_pool_curr_size;	/*!< current size in bytes */
-extern ulint	srv_mem_pool_size;
->>>>>>> 2071aeef
 extern ulint	srv_lock_table_size;
 
 extern ulint	srv_foreground_preflush;/*!< Query thread preflush algorithm */
@@ -391,27 +357,6 @@
 extern ulint	srv_cleaner_max_flush_time;/*!< the maximum time limit for a
 					single flush list flush iteration by
 					the page cleaner thread */
-
-extern ulint	srv_cleaner_flush_chunk_size;
-					/*!< page cleaner flush list flush
-					batches are further divided into this
-					chunk size  */
-
-extern ulint	srv_cleaner_lru_chunk_size;
-					/*!< page cleaner LRU list flush
-					batches are further divided into this
-					chunk size  */
-
-extern ulint	srv_cleaner_free_list_lwm;/*!< if free list length is lower
-					than this percentage of
-					srv_LRU_scan_depth, page cleaner LRU
-					flushes will issue flush batches to the
-					same instance in a row  */
-
-extern my_bool	srv_cleaner_eviction_factor;
-					/*!< if TRUE, page cleaner heuristics
-					use evicted instead of flushed page
-					counts for its heuristics  */
 
 extern ulong	srv_cleaner_lsn_age_factor;
 					/*!< page cleaner LSN age factor
@@ -447,6 +392,8 @@
 as enum type because the configure option takes unsigned integer type. */
 extern ulong	srv_innodb_stats_method;
 
+extern bool	srv_log_archive_on;
+
 extern char*	srv_file_flush_method_str;
 
 extern ulint	srv_max_n_open_files;
@@ -480,14 +427,12 @@
 
 extern ibool	srv_use_doublewrite_buf;
 extern ulong	srv_doublewrite_batch_size;
-extern ibool	srv_use_atomic_writes;
-#ifdef HAVE_POSIX_FALLOCATE
-extern ibool	srv_use_posix_fallocate;
-#endif
+extern ulong	srv_checksum_algorithm;
+
+extern double	srv_max_buf_pool_modified_pct;
 
 extern ulong	srv_log_arch_expire_sec;
 
-extern double	srv_max_buf_pool_modified_pct;
 extern ulong	srv_max_purge_lag;
 extern ulong	srv_max_purge_lag_delay;
 
@@ -495,9 +440,7 @@
 
 extern ulint	srv_pass_corrupt_table;
 
-extern ulint	srv_log_checksum_algorithm;
-
-/* Helper macro to support srv_pass_corrupt_table checks. If 'cond' is FALSE,
+/* Helper macro to support srv_pass_corrupt_table checks. If 'cond' is false,
 execute 'code' if srv_pass_corrupt_table is non-zero, or trigger a fatal error
 otherwise. The break statement in 'code' will obviously not work as
 expected. */
@@ -515,9 +458,6 @@
 
 /*-------------------------------------------*/
 
-extern ulint	srv_read_views_memory;
-extern ulint	srv_descriptors_memory;
-
 extern my_bool	srv_print_innodb_monitor;
 extern my_bool	srv_print_innodb_lock_monitor;
 extern ibool	srv_print_verbose_log;
@@ -566,12 +506,6 @@
 extern const char* srv_io_thread_op_info[];
 extern const char* srv_io_thread_function[];
 
-/* The tid of the cleaner thread */
-extern os_tid_t	srv_cleaner_tid;
-
-/* The tid of the LRU manager thread */
-extern os_tid_t srv_lru_manager_tid;
-
 /* The tids of the purge threads */
 extern os_tid_t srv_purge_tids[];
 
@@ -581,9 +515,6 @@
 /* The tid of the master thread */
 extern os_tid_t	srv_master_tid;
 
-/* The relative scheduling priority of the cleaner and LRU manager threads */
-extern ulint	srv_sched_priority_cleaner;
-
 /* The relative scheduling priority of the purge threads */
 extern ulint	srv_sched_priority_purge;
 
@@ -593,15 +524,13 @@
 /* The relative scheduling priority of the master thread */
 extern ulint	srv_sched_priority_master;
 
+/* The relative priority of the current thread.  If 0, low priority; if 1, high
+priority.  */
+extern UNIV_THREAD_LOCAL ulint srv_current_thread_priority;
+
 /* The relative priority of the purge coordinator and worker threads.  */
 extern my_bool srv_purge_thread_priority;
 
-/* The relative priority of the I/O threads.  */
-extern my_bool srv_io_thread_priority;
-
-/* The relative priority of the cleaner thread.  */
-extern my_bool srv_cleaner_thread_priority;
-
 /* The relative priority of the master thread.  */
 extern my_bool srv_master_thread_priority;
 
@@ -625,21 +554,10 @@
 /** Global counters */
 extern srv_stats_t	srv_stats;
 
-/** When TRUE, fake change transcations take S rather than X row locks.
-When FALSE, row locks are not taken at all. */
-extern my_bool srv_fake_changes_locks;
-
-
 # ifdef UNIV_PFS_THREAD
 /* Keys to register InnoDB threads with performance schema */
-<<<<<<< HEAD
 extern mysql_pfs_key_t	buf_dump_thread_key;
 extern mysql_pfs_key_t	dict_stats_thread_key;
-=======
-extern mysql_pfs_key_t	buf_page_cleaner_thread_key;
-extern mysql_pfs_key_t	buf_lru_manager_thread_key;
-extern mysql_pfs_key_t	trx_rollback_clean_thread_key;
->>>>>>> 2071aeef
 extern mysql_pfs_key_t	io_handler_thread_key;
 extern mysql_pfs_key_t	io_ibuf_thread_key;
 extern mysql_pfs_key_t	io_log_thread_key;
@@ -652,12 +570,8 @@
 extern mysql_pfs_key_t	srv_master_thread_key;
 extern mysql_pfs_key_t	srv_monitor_thread_key;
 extern mysql_pfs_key_t	srv_purge_thread_key;
-<<<<<<< HEAD
 extern mysql_pfs_key_t	trx_rollback_clean_thread_key;
-=======
-extern mysql_pfs_key_t	recv_writer_thread_key;
 extern mysql_pfs_key_t	srv_log_tracking_thread_key;
->>>>>>> 2071aeef
 
 /* This macro register the current thread and its key with performance
 schema */
@@ -869,7 +783,7 @@
 A thread which follows the redo log and outputs the changed page bitmap.
 @return a dummy value */
 extern "C"
-UNIV_INTERN
+
 os_thread_ret_t
 DECLARE_THREAD(srv_redo_log_follow_thread)(
 /*=======================*/
@@ -899,7 +813,7 @@
 Removes old archived transaction log files.
 Both parameters couldn't be provided at the same time.
 @return DB_SUCCESS on success, otherwise DB_ERROR */
-UNIV_INTERN
+
 dberr_t
 purge_archived_logs(
 	time_t	before_date,		/*!< in: all files modified
@@ -1088,22 +1002,8 @@
 	ulint innodb_checkpoint_max_age;
 	ulint innodb_dblwr_pages_written;	/*!< srv_dblwr_pages_written */
 	ulint innodb_dblwr_writes;		/*!< srv_dblwr_writes */
-<<<<<<< HEAD
-=======
-	ulint innodb_deadlocks;
-	ibool innodb_have_atomic_builtins;	/*!< HAVE_ATOMIC_BUILTINS */
-	ulint innodb_history_list_length;
-	ulint innodb_ibuf_size;
 	ulint innodb_ibuf_free_list;
 	ulint innodb_ibuf_segment_size;
-	ulint innodb_ibuf_merges;
-	ulint innodb_ibuf_merged_inserts;
-	ulint innodb_ibuf_merged_delete_marks;
-	ulint innodb_ibuf_merged_deletes;
-	ulint innodb_ibuf_discarded_inserts;
-	ulint innodb_ibuf_discarded_delete_marks;
-	ulint innodb_ibuf_discarded_deletes;
->>>>>>> 2071aeef
 	ulint innodb_log_waits;			/*!< srv_log_waits */
 	ulint innodb_log_write_requests;	/*!< srv_log_write_requests */
 	ulint innodb_log_writes;		/*!< srv_log_writes */
@@ -1113,14 +1013,10 @@
 	lsn_t innodb_lsn_last_checkpoint;
 	ulint innodb_master_thread_active_loops;/*!< srv_main_active_loops */
 	ulint innodb_master_thread_idle_loops;	/*!< srv_main_idle_loops */
-	ib_int64_t innodb_max_trx_id;
+	trx_id_t innodb_max_trx_id;
 	ulint innodb_mem_adaptive_hash;
 	ulint innodb_mem_dictionary;
-	ulint innodb_mem_total;
-	ib_int64_t innodb_mutex_os_waits;
-	ib_int64_t innodb_mutex_spin_rounds;
-	ib_int64_t innodb_mutex_spin_waits;
-	ib_int64_t innodb_oldest_view_low_limit_trx_id;
+	trx_id_t innodb_oldest_view_low_limit_trx_id;
 	ulint innodb_os_log_fsyncs;		/*!< fil_n_log_flushes */
 	ulint innodb_os_log_pending_writes;	/*!< srv_os_log_pending_writes */
 	ulint innodb_os_log_pending_fsyncs;	/*!< fil_n_pending_log_flushes */
@@ -1128,8 +1024,8 @@
 	ulint innodb_pages_created;		/*!< buf_pool->stat.n_pages_created */
 	ulint innodb_pages_read;		/*!< buf_pool->stat.n_pages_read */
 	ulint innodb_pages_written;		/*!< buf_pool->stat.n_pages_written */
-	ib_int64_t innodb_purge_trx_id;
-	ib_int64_t innodb_purge_undo_no;
+	trx_id_t innodb_purge_trx_id;
+	undo_no_t innodb_purge_undo_no;
 	ulint innodb_row_lock_waits;		/*!< srv_n_lock_wait_count */
 	ulint innodb_row_lock_current_waits;	/*!< srv_n_lock_wait_current_count */
 	int64_t innodb_row_lock_time;		/*!< srv_n_lock_wait_time
@@ -1139,7 +1035,6 @@
 						/ srv_n_lock_wait_count */
 	ulint innodb_row_lock_time_max;		/*!< srv_n_lock_max_wait_time
 						/ 1000 */
-	ulint innodb_current_row_locks;
 	ulint innodb_rows_read;			/*!< srv_n_rows_read */
 	ulint innodb_rows_inserted;		/*!< srv_n_rows_inserted */
 	ulint innodb_rows_updated;		/*!< srv_n_rows_updated */
@@ -1147,14 +1042,6 @@
 	ulint innodb_num_open_files;		/*!< fil_n_file_opened */
 	ulint innodb_truncated_status_writes;	/*!< srv_truncated_status_writes */
 	ulint innodb_available_undo_logs;       /*!< srv_available_undo_logs */
-	ulint innodb_read_views_memory;		/*!< srv_read_views_memory */
-	ulint innodb_descriptors_memory;	/*!< srv_descriptors_memory */
-	ib_int64_t innodb_s_lock_os_waits;
-	ib_int64_t innodb_s_lock_spin_rounds;
-	ib_int64_t innodb_s_lock_spin_waits;
-	ib_int64_t innodb_x_lock_os_waits;
-	ib_int64_t innodb_x_lock_spin_rounds;
-	ib_int64_t innodb_x_lock_spin_waits;
 #ifdef UNIV_DEBUG
 	ulint innodb_purge_trx_id_age;		/*!< rw_max_trx_id - purged trx_id */
 	ulint innodb_purge_view_trx_id_age;	/*!< rw_max_trx_id
