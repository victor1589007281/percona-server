--- conflicted
+++ resolved
@@ -182,15 +182,7 @@
 rw_lock_t *btr_get_search_latch(const dict_index_t *index) {
   ut_ad(index != NULL);
 
-<<<<<<< HEAD
-  ulint ifold = ut_fold_ulint_pair(static_cast<ulint>(index->id),
-                                   static_cast<ulint>(index->space));
-
-  return (btr_search_latches[ifold % btr_ahi_parts]);
-=======
-	return(btr_search_latches[static_cast<ulint>(index->id) %
-				  btr_ahi_parts]);
->>>>>>> 333b4508
+  return (btr_search_latches[static_cast<ulint>(index->id) % btr_ahi_parts]);
 }
 
 /** Get the hash-table based on index attributes.
@@ -201,13 +193,6 @@
 hash_table_t *btr_get_search_table(const dict_index_t *index) {
   ut_ad(index != NULL);
 
-<<<<<<< HEAD
-  ulint ifold = ut_fold_ulint_pair(static_cast<ulint>(index->id),
-                                   static_cast<ulint>(index->space));
-
-  return (btr_search_sys->hash_tables[ifold % btr_ahi_parts]);
-=======
-	return(btr_search_sys->hash_tables[static_cast<ulint>(index->id) %
-					   btr_ahi_parts]);
->>>>>>> 333b4508
+  return (btr_search_sys
+              ->hash_tables[static_cast<ulint>(index->id) % btr_ahi_parts]);
 }