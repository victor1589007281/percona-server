--- conflicted
+++ resolved
@@ -83,7 +83,6 @@
 };
 
 struct fts_psort_t {
-<<<<<<< HEAD
   ulint psort_id; /*!< Parallel sort ID */
   row_merge_buf_t *merge_buf[FTS_NUM_AUX_INDEX];
   /*!< sort buffer */
@@ -93,6 +92,10 @@
   /*!< buffer to write to file */
   row_merge_block_t *block_alloc[FTS_NUM_AUX_INDEX];
   /*!< buffer to allocated */
+  row_merge_block_t *crypt_block[FTS_NUM_AUX_INDEX];
+  /*!< buffer to crypt data */
+  row_merge_block_t *crypt_alloc[FTS_NUM_AUX_INDEX];
+  /*!< buffer to allocated */
   ulint child_status;               /*!< child thread status */
   ulint state;                      /*!< parent thread state */
   fts_doc_list_t fts_doc_list;      /*!< doc list to process */
@@ -100,29 +103,6 @@
   dberr_t error;                    /*!< db error during psort */
   ulint memory_used;                /*!< memory used by fts_doc_list */
   ib_mutex_t mutex;                 /*!< mutex for fts_doc_list */
-=======
-	ulint			psort_id;	/*!< Parallel sort ID */
-	row_merge_buf_t*	merge_buf[FTS_NUM_AUX_INDEX];
-						/*!< sort buffer */
-	merge_file_t*		merge_file[FTS_NUM_AUX_INDEX];
-						/*!< sort file */
-	row_merge_block_t*	merge_block[FTS_NUM_AUX_INDEX];
-						/*!< buffer to write to file */
-	row_merge_block_t*	block_alloc[FTS_NUM_AUX_INDEX];
-						/*!< buffer to allocated */
-	row_merge_block_t*	crypt_block[FTS_NUM_AUX_INDEX];
-						/*!< buffer to crypt data */
-	row_merge_block_t*	crypt_alloc[FTS_NUM_AUX_INDEX];
-						/*!< buffer to allocated */
-	ulint			child_status;	/*!< child thread status */
-	ulint			state;		/*!< parent thread state */
-	fts_doc_list_t		fts_doc_list;	/*!< doc list to process */
-	fts_psort_common_t*	psort_common;	/*!< ptr to all psort info */
-	os_thread_id_t		thread_hdl;	/*!< thread handle */
-	dberr_t			error;		/*!< db error during psort */
-	ulint			memory_used;	/*!< memory used by fts_doc_list */
-	ib_mutex_t		mutex;		/*!< mutex for fts_doc_list */
->>>>>>> 333b4508
 };
 
 /** Row fts token for plugin parser */
@@ -137,7 +117,6 @@
 
 /** Structure stores information from string tokenization operation */
 struct fts_tokenize_ctx {
-<<<<<<< HEAD
   ulint processed_len{0}; /*!< processed string length */
   ulint init_pos{0};      /*!< doc start position */
   ulint buf_used{0};      /*!< the sort buffer (ID) when
@@ -150,25 +129,10 @@
   dfield_t sort_field[FTS_NUM_FIELDS_SORT];
   /*!< in: sort field */
   fts_token_list_t fts_token_list;
-=======
-	ulint			processed_len;  /*!< processed string length */
-	ulint			init_pos;       /*!< doc start position */
-	ulint			buf_used;       /*!< the sort buffer (ID) when
-						tokenization stops, which
-						could due to sort buffer full */
-	ulint			rows_added[FTS_NUM_AUX_INDEX];
-						/*!< number of rows added for
-						each FTS index partition */
-	ib_rbt_t*		cached_stopword;/*!< in: stopword list */
-	dfield_t		sort_field[FTS_NUM_FIELDS_SORT];
-						/*!< in: sort field */
-	fts_token_list_t	fts_token_list;
-	bool			ignore_stopwords;
-						/*!< in: true if token
-						stopwords checking should be
-						skipped */
-
->>>>>>> 333b4508
+  bool ignore_stopwords;
+  /*!< in: true if token
+  stopwords checking should be
+  skipped */
 };
 
 typedef struct fts_tokenize_ctx fts_tokenize_ctx_t;
