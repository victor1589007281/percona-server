--- conflicted
+++ resolved
@@ -129,8 +129,8 @@
 
   time_t start_time;          /*!< time when rotation started */
   ulint active_threads;       /*!< active threads in space */
-  ulint next_offset;          /*!< next "free" offset */
-  ulint max_offset;           /*!< max offset needing to be rotated */
+  page_no_t next_offset;      /*!< next "free" offset */
+  page_no_t max_offset;       /*!< max offset needing to be rotated */
   uint min_key_version_found; /*!< min key version found but not
                               rotated */
   lsn_t end_lsn;              /*!< max lsn created when rotating this
@@ -146,7 +146,7 @@
   trx_t *trx;
   FlushObserver *flush_observer;
 
-  void create_flush_observer(uint space_id);
+  void create_flush_observer(space_id_t space_id);
 
   void destroy_flush_observer();
 };
@@ -294,16 +294,16 @@
 
 /** Status info about encryption */
 struct fil_space_crypt_status_t {
-  ulint space;                   /*!< tablespace id */
-  ulint scheme;                  /*!< encryption scheme */
-  uint min_key_version;          /*!< min key version */
-  uint current_key_version;      /*!< current key version */
-  uint keyserver_requests;       /*!< no of key requests to key server */
-  uint key_id;                   /*!< current key_id */
-  bool rotating;                 /*!< is key rotation ongoing */
-  bool flushing;                 /*!< is flush at end of rotation ongoing */
-  ulint rotate_next_page_number; /*!< next page if key rotating */
-  ulint rotate_max_page_number;  /*!< max page if key rotating */
+  space_id_t space;                  /*!< tablespace id */
+  ulint scheme;                      /*!< encryption scheme */
+  uint min_key_version;              /*!< min key version */
+  uint current_key_version;          /*!< current key version */
+  uint keyserver_requests;           /*!< no of key requests to key server */
+  uint key_id;                       /*!< current key_id */
+  bool rotating;                     /*!< is key rotation ongoing */
+  bool flushing;                     /*!< is flush at end of rotation ongoing */
+  page_no_t rotate_next_page_number; /*!< next page if key rotating */
+  page_no_t rotate_max_page_number;  /*!< max page if key rotating */
 };
 
 /** Statistics about encryption key rotation */
@@ -317,7 +317,7 @@
 
 /** Status info about scrubbing */
 struct fil_space_scrub_status_t {
-  ulint space;                         /*!< tablespace id */
+  space_id_t space;                    /*!< tablespace id */
   bool compressed;                     /*!< is space compressed  */
   time_t last_scrub_completed;         /*!< when was last scrub completed */
   bool scrubbing;                      /*!< is scrubbing ongoing */
@@ -412,21 +412,11 @@
 @param[in]	page		first page of the tablespace
 @return crypt data from page 0
 @retval	NULL	if not present or not valid */
-<<<<<<< HEAD
-// UNIV_INTERN
-// fil_space_crypt_t*
-// fil_space_read_crypt_data(const page_size_t& page_size, const byte* page)
-// MY_ATTRIBUTE((nonnull, warn_unused_result));
-
 fil_space_crypt_t *fil_space_read_crypt_data(const page_size_t &page_size,
                                              const byte *page);
 
 // bool fil_space_read_crypt_data(const page_size_t& page_size, const byte*
 // page, ulint space_id);
-=======
-fil_space_crypt_t*
-fil_space_read_crypt_data(const page_size_t& page_size, const byte* page);
->>>>>>> 0b23ec72
 
 /**
 Free a crypt data object
@@ -444,36 +434,6 @@
                                  const buf_block_t *block, ulint len)
     MY_ATTRIBUTE((warn_unused_result));
 
-<<<<<<< HEAD
-/** Encrypt a buffer.
-@param[in,out]		crypt_data	Crypt data
-@param[in]		space		space_id
-@param[in]		offset		Page offset
-@param[in]		lsn		Log sequence number
-@param[in]		src_frame	Page to encrypt
-@param[in]		page_size	Page size
-@param[in,out]		dst_frame	Output buffer
-@return encrypted buffer or NULL */
-byte *fil_encrypt_buf(fil_space_crypt_t *crypt_data, ulint space, ulint offset,
-                      lsn_t lsn, const byte *src_frame,
-                      const page_size_t &page_size, byte *dst_frame)
-    MY_ATTRIBUTE((warn_unused_result));
-
-/**
-Encrypt a page.
-
-@param[in]		space		Tablespace
-@param[in]		offset		Page offset
-@param[in]		lsn		Log sequence number
-@param[in]		src_frame	Page to encrypt
-@param[in,out]		dst_frame	Output buffer
-@return encrypted buffer or NULL */
-byte *fil_space_encrypt(const fil_space_t *space, ulint offset, lsn_t lsn,
-                        byte *src_frame, byte *dst_frame)
-    MY_ATTRIBUTE((warn_unused_result));
-
-=======
->>>>>>> 0b23ec72
 /**
 Decrypt a page.
 @param[in,out]	crypt_data		crypt_data
@@ -520,22 +480,10 @@
 @param[in,out]	page		page frame (checksum is temporarily modified)
 @param[in]	page_size	page size
 @return true if page is encrypted AND OK, false otherwise */
-<<<<<<< HEAD
-bool fil_space_verify_crypt_checksum(byte *page,
-                                     // const ulint	        page_size,
-                                     ulint page_size, bool is_zip_compressed,
-                                     bool is_new_schema_compressed,
-                                     // ulint			space_id,
-                                     ulint offset)
+bool fil_space_verify_crypt_checksum(byte *page, ulint page_size,
+                                     bool is_zip_compressed,
+                                     bool is_new_schema_compressed)
     MY_ATTRIBUTE((warn_unused_result));
-=======
-bool
-fil_space_verify_crypt_checksum(byte *page, ulint page_size,
-				bool is_zip_compressed,
-				bool is_new_schema_compressed)
-	MY_ATTRIBUTE((warn_unused_result));
-
->>>>>>> 0b23ec72
 
 /*********************************************************************
 Adjust thread count for key rotation
