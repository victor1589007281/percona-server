--- conflicted
+++ resolved
@@ -71,7 +71,6 @@
 @param[in]	heap		heap where created.
 @return own: search info struct */
 btr_search_t*
-<<<<<<< HEAD
 btr_search_info_create(mem_heap_t* heap);
 
 /** Returns the value of ref_count. The value is protected by latch.
@@ -83,21 +82,6 @@
 	btr_search_t*	info,
 	dict_index_t*	index);
 
-=======
-btr_search_info_create(
-/*===================*/
-	mem_heap_t*	heap);	/*!< in: heap where created */
-/*****************************************************************//**
-Returns the value of ref_count. The value is protected by
-the latch of the AHI partition corresponding to this index.
-@return	ref_count value. */
-UNIV_INTERN
-ulint
-btr_search_info_get_ref_count(
-/*==========================*/
-	btr_search_t*   info,	/*!< in: search info. */
-	dict_index_t*	index); /*!< in: index */
->>>>>>> 2071aeef
 /*********************************************************************//**
 Updates the search info. */
 UNIV_INLINE
@@ -275,44 +259,6 @@
 btr_get_search_table(const dict_index_t* index);
 
 /********************************************************************//**
-Returns the adaptive hash index table for a given index key.
-@return the adaptive hash index table for a given index key */
-UNIV_INLINE
-hash_table_t*
-btr_search_get_hash_table(
-/*======================*/
-	const dict_index_t*	index)	/*!< in: index */
-	__attribute__((pure,warn_unused_result));
-
-/********************************************************************//**
-Returns the adaptive hash index latch for a given index key.
-@return the adaptive hash index latch for a given index key */
-UNIV_INLINE
-prio_rw_lock_t*
-btr_search_get_latch(
-/*=================*/
-	const dict_index_t*	index)	/*!< in: index */
-	__attribute__((pure,warn_unused_result));
-
-/*********************************************************************//**
-Returns the AHI partition number corresponding to a given index ID. */
-UNIV_INLINE
-ulint
-btr_search_get_key(
-/*===============*/
-	index_id_t	index_id)	/*!< in: index ID */
-	__attribute__((pure,warn_unused_result));
-
-/*********************************************************************//**
-Initializes AHI-related fields in a newly created index. */
-UNIV_INLINE
-void
-btr_search_index_init(
-/*===============*/
-	dict_index_t*	index)	/*!< in: index */
-	__attribute__((nonnull));
-
-/********************************************************************//**
 Latches all adaptive hash index latches in exclusive mode.  */
 UNIV_INLINE
 void
@@ -325,29 +271,6 @@
 void
 btr_search_x_unlock_all(void);
 /*==========================*/
-
-#ifdef UNIV_SYNC_DEBUG
-/******************************************************************//**
-Checks if the thread has locked all the adaptive hash index latches in the
-specified mode.
-
-@return true if all latches are locked by the current thread, false
-otherwise.  */
-UNIV_INLINE
-bool
-btr_search_own_all(
-/*===============*/
-	ulint lock_type)
-	__attribute__((warn_unused_result));
-/********************************************************************//**
-Checks if the thread owns any adaptive hash latches in either S or X mode.
-@return	true if the thread owns at least one latch in any mode. */
-UNIV_INLINE
-bool
-btr_search_own_any(void)
-/*=====================*/
-	 __attribute__((warn_unused_result));
-#endif
 
 /** The search info struct in an index */
 struct btr_search_t{
@@ -408,15 +331,9 @@
 
 /** The hash index system */
 struct btr_search_sys_t{
-<<<<<<< HEAD
 	hash_table_t**	hash_tables;	/*!< the adaptive hash tables,
 					mapping dtuple_fold values
 					to rec_t pointers on index pages */
-=======
-	hash_table_t**	hash_tables;	/*!< the array of adaptive hash index
-					tables, mapping dtuple_fold values to
-					rec_t pointers on index pages */
->>>>>>> 2071aeef
 };
 
 /** Latches protecting access to adaptive hash index. */
