/*****************************************************************************

Copyright (c) 1996, 2016, Oracle and/or its affiliates. All Rights Reserved.

This program is free software; you can redistribute it and/or modify it under
the terms of the GNU General Public License as published by the Free Software
Foundation; version 2 of the License.

This program is distributed in the hope that it will be useful, but WITHOUT
ANY WARRANTY; without even the implied warranty of MERCHANTABILITY or FITNESS
FOR A PARTICULAR PURPOSE. See the GNU General Public License for more details.

You should have received a copy of the GNU General Public License along with
this program; if not, write to the Free Software Foundation, Inc.,
51 Franklin Street, Suite 500, Boston, MA 02110-1335 USA

*****************************************************************************/

/**************************************************//**
@file include/trx0trx.h
The transaction

Created 3/26/1996 Heikki Tuuri
*******************************************************/

#ifndef trx0trx_h
#define trx0trx_h

#include <set>
#include <list>

#include "ha_prototypes.h"

#include "dict0types.h"
#include "trx0types.h"
#include "ut0new.h"

#ifndef UNIV_HOTBACKUP
#include "lock0types.h"
#include "log0log.h"
#include "usr0types.h"
#include "que0types.h"
#include "mem0mem.h"
#include "trx0xa.h"
#include "ut0vec.h"
#include "fts0fts.h"
#include "srv0srv.h"

// Forward declaration
struct mtr_t;

// Forward declaration
class ReadView;

// Forward declaration
class FlushObserver;

/** Dummy session used currently in MySQL interface */
extern sess_t*	trx_dummy_sess;

/**
Releases the search latch if trx has reserved it.
@param[in,out] trx		Transaction that may own the AHI latch */
UNIV_INLINE
void
trx_search_latch_release_if_reserved(trx_t* trx);

/** Set flush observer for the transaction
@param[in/out]	trx		transaction struct
@param[in]	observer	flush observer */
void
trx_set_flush_observer(
	trx_t*		trx,
	FlushObserver*	observer);

/******************************************************************//**
Set detailed error message for the transaction. */
void
trx_set_detailed_error(
/*===================*/
	trx_t*		trx,	/*!< in: transaction struct */
	const char*	msg);	/*!< in: detailed error message */
/*************************************************************//**
Set detailed error message for the transaction from a file. Note that the
file is rewinded before reading from it. */
void
trx_set_detailed_error_from_file(
/*=============================*/
	trx_t*	trx,	/*!< in: transaction struct */
	FILE*	file);	/*!< in: file to read message from */
/****************************************************************//**
Retrieves the error_info field from a trx.
@return the error info */
UNIV_INLINE
const dict_index_t*
trx_get_error_info(
/*===============*/
	const trx_t*	trx);	/*!< in: trx object */
/********************************************************************//**
Creates a transaction object for MySQL.
@return own: transaction object */
trx_t*
trx_allocate_for_mysql(void);
/*========================*/
/********************************************************************//**
Creates a transaction object for background operations by the master thread.
@return own: transaction object */
trx_t*
trx_allocate_for_background(void);
/*=============================*/

/** Frees and initialize a transaction object instantinated during recovery.
@param trx trx object to free and initialize during recovery */
void
trx_free_resurrected(trx_t* trx);

/** Free a transaction that was allocated by background or user threads.
@param trx trx object to free */
void
trx_free_for_background(trx_t* trx);

/********************************************************************//**
At shutdown, frees a transaction object that is in the PREPARED state. */
void
trx_free_prepared(
/*==============*/
	trx_t*	trx);	/*!< in, own: trx object */

/** Free a transaction object for MySQL.
@param[in,out]	trx	transaction */
void
trx_free_for_mysql(trx_t*	trx);

/** Disconnect a transaction from MySQL.
@param[in,out]	trx	transaction */
void
trx_disconnect_plain(trx_t*	trx);

/** Disconnect a prepared transaction from MySQL.
@param[in,out]	trx	transaction */
void
trx_disconnect_prepared(trx_t*	trx);

/****************************************************************//**
Creates trx objects for transactions and initializes the trx list of
trx_sys at database start. Rollback segment and undo log lists must
already exist when this function is called, because the lists of
transactions to be rolled back or cleaned up are built based on the
undo log lists. */
void
trx_lists_init_at_db_start(void);
/*============================*/

/*************************************************************//**
Starts the transaction if it is not yet started. */
void
trx_start_if_not_started_xa_low(
/*============================*/
	trx_t*	trx,		/*!< in/out: transaction */
	bool	read_write);	/*!< in: true if read write transaction */
/*************************************************************//**
Starts the transaction if it is not yet started. */
void
trx_start_if_not_started_low(
/*=========================*/
	trx_t*	trx,		/*!< in/out: transaction */
	bool	read_write);	/*!< in: true if read write transaction */

/*************************************************************//**
Starts a transaction for internal processing. */
void
trx_start_internal_low(
/*===================*/
	trx_t*	trx);		/*!< in/out: transaction */

/** Starts a read-only transaction for internal processing.
@param[in,out] trx	transaction to be started */
void
trx_start_internal_read_only_low(
	trx_t*	trx);

#ifdef UNIV_DEBUG
#define trx_start_if_not_started_xa(t, rw)			\
	do {							\
	(t)->start_line = __LINE__;				\
	(t)->start_file = __FILE__;				\
	trx_start_if_not_started_xa_low((t), rw);		\
	} while (false)

#define trx_start_if_not_started(t, rw)				\
	do {							\
	(t)->start_line = __LINE__;				\
	(t)->start_file = __FILE__;				\
	trx_start_if_not_started_low((t), rw);			\
	} while (false)

#define trx_start_internal(t)					\
	do {							\
	(t)->start_line = __LINE__;				\
	(t)->start_file = __FILE__;				\
	trx_start_internal_low((t));				\
	} while (false)

#define trx_start_internal_read_only(t)				\
	do {							\
	(t)->start_line = __LINE__;				\
	(t)->start_file = __FILE__;				\
	trx_start_internal_read_only_low(t);			\
	} while (false)
#else
#define trx_start_if_not_started(t, rw)				\
	trx_start_if_not_started_low((t), rw)

#define trx_start_internal(t)					\
	trx_start_internal_low((t))

#define trx_start_internal_read_only(t)				\
	trx_start_internal_read_only_low(t)

#define trx_start_if_not_started_xa(t, rw)			\
	trx_start_if_not_started_xa_low((t), (rw))
#endif /* UNIV_DEBUG */

/*************************************************************//**
Starts the transaction for a DDL operation. */
void
trx_start_for_ddl_low(
/*==================*/
	trx_t*		trx,	/*!< in/out: transaction */
	trx_dict_op_t	op);	/*!< in: dictionary operation type */

#ifdef UNIV_DEBUG
#define trx_start_for_ddl(t, o)					\
	do {							\
	ut_ad((t)->start_file == 0);				\
	(t)->start_line = __LINE__;				\
	(t)->start_file = __FILE__;				\
	trx_start_for_ddl_low((t), (o));			\
	} while (0)
#else
#define trx_start_for_ddl(t, o)					\
	trx_start_for_ddl_low((t), (o))
#endif /* UNIV_DEBUG */

/****************************************************************//**
Commits a transaction. */
void
trx_commit(
/*=======*/
	trx_t*	trx);	/*!< in/out: transaction */

/****************************************************************//**
Commits a transaction and a mini-transaction. */
void
trx_commit_low(
/*===========*/
	trx_t*	trx,	/*!< in/out: transaction */
	mtr_t*	mtr);	/*!< in/out: mini-transaction (will be committed),
			or NULL if trx made no modifications */
/****************************************************************//**
Cleans up a transaction at database startup. The cleanup is needed if
the transaction already got to the middle of a commit when the database
crashed, and we cannot roll it back. */
void
trx_cleanup_at_db_startup(
/*======================*/
	trx_t*	trx);	/*!< in: transaction */
/**********************************************************************//**
Does the transaction commit for MySQL.
@return DB_SUCCESS or error number */
dberr_t
trx_commit_for_mysql(
/*=================*/
	trx_t*	trx);	/*!< in/out: transaction */

/**
Does the transaction prepare for MySQL.
@param[in, out] trx		Transaction instance to prepare */

dberr_t
trx_prepare_for_mysql(trx_t* trx);

/**********************************************************************//**
This function is used to find number of prepared transactions and
their transaction objects for a recovery.
@return number of prepared transactions */
int
trx_recover_for_mysql(
/*==================*/
	XID*	xid_list,	/*!< in/out: prepared transactions */
	ulint	len);		/*!< in: number of slots in xid_list */
/*******************************************************************//**
This function is used to find one X/Open XA distributed transaction
which is in the prepared state
@return trx or NULL; on match, the trx->xid will be invalidated;
note that the trx may have been committed, unless the caller is
holding lock_sys->mutex */
trx_t *
trx_get_trx_by_xid(
/*===============*/
	const XID*	xid);	/*!< in: X/Open XA transaction identifier */
/**********************************************************************//**
If required, flushes the log to disk if we called trx_commit_for_mysql()
with trx->flush_log_later == TRUE. */
void
trx_commit_complete_for_mysql(
/*==========================*/
	trx_t*	trx);	/*!< in/out: transaction */
/**********************************************************************//**
Marks the latest SQL statement ended. */
void
trx_mark_sql_stat_end(
/*==================*/
	trx_t*	trx);	/*!< in: trx handle */
/********************************************************************//**
Assigns a read view for a consistent read query. All the consistent reads
within the same transaction will get the same read view, which is created
when this function is first called for a new started transaction. */
ReadView*
trx_assign_read_view(
/*=================*/
	trx_t*	trx);	/*!< in: active transaction */

/****************************************************************//**
@return the transaction's read view or NULL if one not assigned. */
UNIV_INLINE
ReadView*
trx_get_read_view(
/*==============*/
	trx_t*	trx);

/****************************************************************//**
@return the transaction's read view or NULL if one not assigned. */
UNIV_INLINE
const ReadView*
trx_get_read_view(
/*==============*/
	const trx_t*	trx);

/****************************************************************//**
Prepares a transaction for commit/rollback. */
void
trx_commit_or_rollback_prepare(
/*===========================*/
	trx_t*	trx);	/*!< in/out: transaction */
/*********************************************************************//**
Creates a commit command node struct.
@return own: commit node struct */
commit_node_t*
trx_commit_node_create(
/*===================*/
	mem_heap_t*	heap);	/*!< in: mem heap where created */
/***********************************************************//**
Performs an execution step for a commit type node in a query graph.
@return query thread to run next, or NULL */
que_thr_t*
trx_commit_step(
/*============*/
	que_thr_t*	thr);	/*!< in: query thread */

/**********************************************************************//**
Prints info about a transaction.
Caller must hold trx_sys->mutex. */
void
trx_print_low(
/*==========*/
	FILE*		f,
			/*!< in: output stream */
	const trx_t*	trx,
			/*!< in: transaction */
	ulint		max_query_len,
			/*!< in: max query length to print,
			or 0 to use the default max length */
	ulint		n_rec_locks,
			/*!< in: lock_number_of_rows_locked(&trx->lock) */
	ulint		n_trx_locks,
			/*!< in: length of trx->lock.trx_locks */
	ulint		heap_size);
			/*!< in: mem_heap_get_size(trx->lock.lock_heap) */

/**********************************************************************//**
Prints info about a transaction.
The caller must hold lock_sys->mutex and trx_sys->mutex.
When possible, use trx_print() instead. */
void
trx_print_latched(
/*==============*/
	FILE*		f,		/*!< in: output stream */
	const trx_t*	trx,		/*!< in: transaction */
	ulint		max_query_len);	/*!< in: max query length to print,
					or 0 to use the default max length */

/**********************************************************************//**
Prints info about a transaction.
Acquires and releases lock_sys->mutex and trx_sys->mutex. */
void
trx_print(
/*======*/
	FILE*		f,		/*!< in: output stream */
	const trx_t*	trx,		/*!< in: transaction */
	ulint		max_query_len);	/*!< in: max query length to print,
					or 0 to use the default max length */

/**********************************************************************//**
Determine if a transaction is a dictionary operation.
@return dictionary operation mode */
UNIV_INLINE
enum trx_dict_op_t
trx_get_dict_operation(
/*===================*/
	const trx_t*	trx)	/*!< in: transaction */
	MY_ATTRIBUTE((warn_unused_result));
/**********************************************************************//**
Flag a transaction a dictionary operation. */
UNIV_INLINE
void
trx_set_dict_operation(
/*===================*/
	trx_t*			trx,	/*!< in/out: transaction */
	enum trx_dict_op_t	op);	/*!< in: operation, not
					TRX_DICT_OP_NONE */

#ifndef UNIV_HOTBACKUP
/**********************************************************************//**
Determines if a transaction is in the given state.
The caller must hold trx_sys->mutex, or it must be the thread
that is serving a running transaction.
A running RW transaction must be in trx_sys->rw_trx_list.
@return TRUE if trx->state == state */
UNIV_INLINE
bool
trx_state_eq(
/*=========*/
	const trx_t*	trx,	/*!< in: transaction */
	trx_state_t	state)	/*!< in: state */
	MY_ATTRIBUTE((warn_unused_result));
# ifdef UNIV_DEBUG
/**********************************************************************//**
Asserts that a transaction has been started.
The caller must hold trx_sys->mutex.
@return TRUE if started */
ibool
trx_assert_started(
/*===============*/
	const trx_t*	trx)	/*!< in: transaction */
	MY_ATTRIBUTE((warn_unused_result));
# endif /* UNIV_DEBUG */

/**********************************************************************//**
Determines if the currently running transaction has been interrupted.
@return TRUE if interrupted */
ibool
trx_is_interrupted(
/*===============*/
	const trx_t*	trx);	/*!< in: transaction */
/**********************************************************************//**
Determines if the currently running transaction is in strict mode.
@return TRUE if strict */
ibool
trx_is_strict(
/*==========*/
	trx_t*	trx);	/*!< in: transaction */
#else /* !UNIV_HOTBACKUP */
#define trx_is_interrupted(trx) FALSE
#endif /* !UNIV_HOTBACKUP */

/*******************************************************************//**
Calculates the "weight" of a transaction. The weight of one transaction
is estimated as the number of altered rows + the number of locked rows.
@param t transaction
@return transaction weight */
#define TRX_WEIGHT(t)	((t)->undo_no + UT_LIST_GET_LEN((t)->lock.trx_locks))

/*******************************************************************//**
Compares the "weight" (or size) of two transactions. Transactions that
have edited non-transactional tables are considered heavier than ones
that have not.
@return true if weight(a) >= weight(b) */
bool
trx_weight_ge(
/*==========*/
	const trx_t*	a,	/*!< in: the transaction to be compared */
	const trx_t*	b);	/*!< in: the transaction to be compared */
/* Maximum length of a string that can be returned by
trx_get_que_state_str(). */
#define TRX_QUE_STATE_STR_MAX_LEN	12 /* "ROLLING BACK" */

/*******************************************************************//**
Retrieves transaction's que state in a human readable string. The string
should not be free()'d or modified.
@return string in the data segment */
UNIV_INLINE
const char*
trx_get_que_state_str(
/*==================*/
	const trx_t*	trx);	/*!< in: transaction */

/** Retreieves the transaction ID.
In a given point in time it is guaranteed that IDs of the running
transactions are unique. The values returned by this function for readonly
transactions may be reused, so a subsequent RO transaction may get the same ID
as a RO transaction that existed in the past. The values returned by this
function should be used for printing purposes only.
@param[in]	trx	transaction whose id to retrieve
@return transaction id */
UNIV_INLINE
trx_id_t
trx_get_id_for_print(
	const trx_t*	trx);

/****************************************************************//**
Assign a transaction temp-tablespace bound rollback-segment. */
void
trx_assign_rseg(
/*============*/
	trx_t*		trx);		/*!< transaction that involves write
					to temp-table. */

/** Create the trx_t pool */
void
trx_pool_init();

/** Destroy the trx_t pool */
void
trx_pool_close();

/**
Set the transaction as a read-write transaction if it is not already
tagged as such.
@param[in,out] trx	Transaction that needs to be "upgraded" to RW from RO */
void
trx_set_rw_mode(
	trx_t*		trx);

/**
Increase the reference count. If the transaction is in state
TRX_STATE_COMMITTED_IN_MEMORY then the transaction is considered
committed and the reference count is not incremented.
@param trx Transaction that is being referenced
@param do_ref_count Increment the reference iff this is true
@return transaction instance if it is not committed */
UNIV_INLINE
trx_t*
trx_reference(
	trx_t*		trx,
	bool		do_ref_count);

/**
Release the transaction. Decrease the reference count.
@param trx Transaction that is being released */
UNIV_INLINE
void
trx_release_reference(
	trx_t*		trx);

/**
Check if the transaction is being referenced. */
#define trx_is_referenced(t)	((t)->n_ref > 0)

/**
@param[in] requestor	Transaction requesting the lock
@param[in] holder	Transaction holding the lock
@return the transaction that will be rolled back, null don't care */

UNIV_INLINE
const trx_t*
trx_arbitrate(const trx_t* requestor, const trx_t* holder);

/**
@param[in] trx		Transaction to check
@return true if the transaction is a high priority transaction.*/
UNIV_INLINE
bool
trx_is_high_priority(const trx_t* trx);

/**
Kill all transactions that are blocking this transaction from acquiring locks.
@param[in,out] trx	High priority transaction */

void
trx_kill_blocking(trx_t* trx);

/**
Check if redo/noredo rseg is modified for insert/update.
@param[in] trx		Transaction to check */
UNIV_INLINE
bool
trx_is_rseg_updated(const trx_t* trx);

/**
Transactions that aren't started by the MySQL server don't set
the trx_t::mysql_thd field. For such transactions we set the lock
wait timeout to 0 instead of the user configured value that comes
from innodb_lock_wait_timeout via trx_t::mysql_thd.
@param trx transaction
@return lock wait timeout in seconds */
#define trx_lock_wait_timeout_get(t)					\
	((t)->mysql_thd != NULL						\
	 ? thd_lock_wait_timeout((t)->mysql_thd)			\
	 : 0)

/**
Determine if the transaction is a non-locking autocommit select
(implied read-only).
@param t transaction
@return true if non-locking autocommit select transaction. */
#define trx_is_autocommit_non_locking(t)				\
((t)->auto_commit && (t)->will_lock == 0)

/**
Determine if the transaction is a non-locking autocommit select
with an explicit check for the read-only status.
@param t transaction
@return true if non-locking autocommit read-only transaction. */
#define trx_is_ac_nl_ro(t)						\
((t)->read_only && trx_is_autocommit_non_locking((t)))

/**
Assert that the transaction is in the trx_sys_t::rw_trx_list */
#define assert_trx_in_rw_list(t) do {					\
	ut_ad(!(t)->read_only);						\
	ut_ad((t)->in_rw_trx_list					\
	      == !((t)->read_only || !(t)->rsegs.m_redo.rseg));		\
	check_trx_state(t);						\
} while (0)

/**
Check transaction state */
#define check_trx_state(t) do {						\
	ut_ad(!trx_is_autocommit_non_locking((t)));			\
	switch ((t)->state) {						\
	case TRX_STATE_PREPARED:					\
		/* fall through */					\
	case TRX_STATE_ACTIVE:						\
	case TRX_STATE_COMMITTED_IN_MEMORY:				\
		continue;						\
	case TRX_STATE_NOT_STARTED:					\
	case TRX_STATE_FORCED_ROLLBACK:					\
		break;							\
	}								\
	ut_error;							\
} while (0)

/** Check if transaction is free so that it can be re-initialized.
@param t transaction handle */
#define	assert_trx_is_free(t)	do {					\
	ut_ad(trx_state_eq((t), TRX_STATE_NOT_STARTED)			\
	      || trx_state_eq((t), TRX_STATE_FORCED_ROLLBACK));		\
	ut_ad(!trx_is_rseg_updated(trx));				\
	ut_ad(!MVCC::is_view_active((t)->read_view));			\
	ut_ad((t)->lock.wait_thr == NULL);				\
	ut_ad(UT_LIST_GET_LEN((t)->lock.trx_locks) == 0);		\
	ut_ad((t)->dict_operation == TRX_DICT_OP_NONE);			\
} while(0)

/** Check if transaction is in-active so that it can be freed and put back to
transaction pool.
@param t transaction handle */
#define assert_trx_is_inactive(t) do {					\
	assert_trx_is_free((t));					\
	ut_ad((t)->dict_operation_lock_mode == 0);			\
} while(0)

#ifdef UNIV_DEBUG
/*******************************************************************//**
Assert that an autocommit non-locking select cannot be in the
rw_trx_list and that it is a read-only transaction.
The tranasction must be in the mysql_trx_list. */
# define assert_trx_nonlocking_or_in_list(t)				\
	do {								\
		if (trx_is_autocommit_non_locking(t)) {			\
			trx_state_t	t_state = (t)->state;		\
			ut_ad((t)->read_only);				\
			ut_ad(!(t)->is_recovered);			\
			ut_ad(!(t)->in_rw_trx_list);			\
			ut_ad((t)->in_mysql_trx_list);			\
			ut_ad(t_state == TRX_STATE_NOT_STARTED		\
			      || t_state == TRX_STATE_FORCED_ROLLBACK	\
			      || t_state == TRX_STATE_ACTIVE);		\
		} else {						\
			check_trx_state(t);				\
		}							\
	} while (0)
#else /* UNIV_DEBUG */
/*******************************************************************//**
Assert that an autocommit non-locking slect cannot be in the
rw_trx_list and that it is a read-only transaction.
The tranasction must be in the mysql_trx_list. */
# define assert_trx_nonlocking_or_in_list(trx) ((void)0)
#endif /* UNIV_DEBUG */

typedef std::vector<ib_lock_t*, ut_allocator<ib_lock_t*> >	lock_pool_t;

/*******************************************************************//**
Latching protocol for trx_lock_t::que_state.  trx_lock_t::que_state
captures the state of the query thread during the execution of a query.
This is different from a transaction state. The query state of a transaction
can be updated asynchronously by other threads.  The other threads can be
system threads, like the timeout monitor thread or user threads executing
other queries. Another thing to be mindful of is that there is a delay between
when a query thread is put into LOCK_WAIT state and before it actually starts
waiting.  Between these two events it is possible that the query thread is
granted the lock it was waiting for, which implies that the state can be changed
asynchronously.

All these operations take place within the context of locking. Therefore state
changes within the locking code must acquire both the lock mutex and the
trx->mutex when changing trx->lock.que_state to TRX_QUE_LOCK_WAIT or
trx->lock.wait_lock to non-NULL but when the lock wait ends it is sufficient
to only acquire the trx->mutex.
To query the state either of the mutexes is sufficient within the locking
code and no mutex is required when the query thread is no longer waiting. */

/** The locks and state of an active transaction. Protected by
lock_sys->mutex, trx->mutex or both. */
struct trx_lock_t {
	ulint		n_active_thrs;	/*!< number of active query threads */

	trx_que_t	que_state;	/*!< valid when trx->state
					== TRX_STATE_ACTIVE: TRX_QUE_RUNNING,
					TRX_QUE_LOCK_WAIT, ... */

	lock_t*		wait_lock;	/*!< if trx execution state is
					TRX_QUE_LOCK_WAIT, this points to
					the lock request, otherwise this is
					NULL; set to non-NULL when holding
					both trx->mutex and lock_sys->mutex;
					set to NULL when holding
					lock_sys->mutex; readers should
					hold lock_sys->mutex, except when
					they are holding trx->mutex and
					wait_lock==NULL */
	ib_uint64_t	deadlock_mark;	/*!< A mark field that is initialized
					to and checked against lock_mark_counter
					by lock_deadlock_recursive(). */
	bool		was_chosen_as_deadlock_victim;
					/*!< when the transaction decides to
					wait for a lock, it sets this to false;
					if another transaction chooses this
					transaction as a victim in deadlock
					resolution, it sets this to true.
					Protected by trx->mutex. */
	time_t		wait_started;	/*!< lock wait started at this time,
					protected only by lock_sys->mutex */

	que_thr_t*	wait_thr;	/*!< query thread belonging to this
					trx that is in QUE_THR_LOCK_WAIT
					state. For threads suspended in a
					lock wait, this is protected by
					lock_sys->mutex. Otherwise, this may
					only be modified by the thread that is
					serving the running transaction. */

	lock_pool_t	rec_pool;	/*!< Pre-allocated record locks */

	lock_pool_t	table_pool;	/*!< Pre-allocated table locks */

	ulint		rec_cached;	/*!< Next free rec lock in pool */

	ulint		table_cached;	/*!< Next free table lock in pool */

	mem_heap_t*	lock_heap;	/*!< memory heap for trx_locks;
					protected by lock_sys->mutex */

	trx_lock_list_t trx_locks;	/*!< locks requested by the transaction;
					insertions are protected by trx->mutex
					and lock_sys->mutex; removals are
					protected by lock_sys->mutex */

	lock_pool_t	table_locks;	/*!< All table locks requested by this
					transaction, including AUTOINC locks */

	bool		cancel;		/*!< true if the transaction is being
					rolled back either via deadlock
					detection or due to lock timeout. The
					caller has to acquire the trx_t::mutex
					in order to cancel the locks. In
					lock_trx_table_locks_remove() we
					check for this cancel of a transaction's
					locks and avoid reacquiring the trx
					mutex to prevent recursive deadlocks.
					Protected by both the lock sys mutex
					and the trx_t::mutex. */
	ulint		n_rec_locks;	/*!< number of rec locks in this trx */

	/** The transaction called ha_innobase::start_stmt() to
	lock a table. Most likely a temporary table. */
	bool		start_stmt;
};

/** Type used to store the list of tables that are modified by a given
transaction. We store pointers to the table objects in memory because
we know that a table object will not be destroyed while a transaction
that modified it is running. */
typedef std::set<
	dict_table_t*,
	std::less<dict_table_t*>,
	ut_allocator<dict_table_t*> >	trx_mod_tables_t;

/** The transaction handle

Normally, there is a 1:1 relationship between a transaction handle
(trx) and a session (client connection). One session is associated
with exactly one user transaction. There are some exceptions to this:

* For DDL operations, a subtransaction is allocated that modifies the
data dictionary tables. Lock waits and deadlocks are prevented by
acquiring the dict_operation_lock before starting the subtransaction
and releasing it after committing the subtransaction.

* The purge system uses a special transaction that is not associated
with any session.

* If the system crashed or it was quickly shut down while there were
transactions in the ACTIVE or PREPARED state, these transactions would
no longer be associated with a session when the server is restarted.

A session may be served by at most one thread at a time. The serving
thread of a session might change in some MySQL implementations.
Therefore we do not have os_thread_get_curr_id() assertions in the code.

Normally, only the thread that is currently associated with a running
transaction may access (read and modify) the trx object, and it may do
so without holding any mutex. The following are exceptions to this:

* trx_rollback_resurrected() may access resurrected (connectionless)
transactions while the system is already processing new user
transactions. The trx_sys->mutex prevents a race condition between it
and lock_trx_release_locks() [invoked by trx_commit()].

* trx_print_low() may access transactions not associated with the current
thread. The caller must be holding trx_sys->mutex and lock_sys->mutex.

* When a transaction handle is in the trx_sys->mysql_trx_list or
trx_sys->trx_list, some of its fields must not be modified without
holding trx_sys->mutex exclusively.

* The locking code (in particular, lock_deadlock_recursive() and
lock_rec_convert_impl_to_expl()) will access transactions associated
to other connections. The locks of transactions are protected by
lock_sys->mutex and sometimes by trx->mutex. */


/** Represents an instance of rollback segment along with its state variables.*/
struct trx_undo_ptr_t {
	trx_rseg_t*	rseg;		/*!< rollback segment assigned to the
					transaction, or NULL if not assigned
					yet */
	trx_undo_t*	insert_undo;	/*!< pointer to the insert undo log, or
					NULL if no inserts performed yet */
	trx_undo_t*	update_undo;	/*!< pointer to the update undo log, or
					NULL if no update performed yet */
};

/** Rollback segments assigned to a transaction for undo logging. */
struct trx_rsegs_t {
	/** undo log ptr holding reference to a rollback segment that resides in
	system/undo tablespace used for undo logging of tables that needs
	to be recovered on crash. */
	trx_undo_ptr_t	m_redo;

	/** undo log ptr holding reference to a rollback segment that resides in
	temp tablespace used for undo logging of tables that doesn't need
	to be recovered on crash. */
	trx_undo_ptr_t	m_noredo;
};

enum trx_rseg_type_t {
	TRX_RSEG_TYPE_NONE = 0,		/*!< void rollback segment type. */
	TRX_RSEG_TYPE_REDO,		/*!< redo rollback segment. */
	TRX_RSEG_TYPE_NOREDO		/*!< non-redo rollback segment. */
};

struct TrxVersion {
	TrxVersion(trx_t* trx);

	/**
	@return true if the trx_t instance is the same */
	bool operator==(const TrxVersion& rhs) const
	{
		return(rhs.m_trx == m_trx);
	}

	trx_t*		m_trx;
	ulint		m_version;
};

typedef std::list<TrxVersion, ut_allocator<TrxVersion> > hit_list_t;

struct trx_t {
	TrxMutex	mutex;		/*!< Mutex protecting the fields
					state and lock (except some fields
					of lock, which are protected by
					lock_sys->mutex) */

	/* Note: in_depth was split from in_innodb for fixing a RO
	performance issue. Acquiring the trx_t::mutex for each row
	costs ~3% in performance. It is not required for correctness.
	Therefore we increment/decrement in_depth without holding any
	mutex. The assumption is that the Server will only ever call
	the handler from one thread. This is not true for kill_connection.
	Therefore in innobase_kill_connection. We don't increment this
	counter via TrxInInnoDB. */

	ib_uint32_t	in_depth;	/*!< Track nested TrxInInnoDB
					count */

	ib_uint32_t	in_innodb;	/*!< if the thread is executing
					in the InnoDB context count > 0. */

	bool		abort;		/*!< if this flag is set then
					this transaction must abort when
					it can */

	trx_id_t	id;		/*!< transaction id */

	trx_id_t	no;		/*!< transaction serialization number:
					max trx id shortly before the
					transaction is moved to
					COMMITTED_IN_MEMORY state.
					Protected by trx_sys_t::mutex
					when trx->in_rw_trx_list. Initially
					set to TRX_ID_MAX. */

	/** State of the trx from the point of view of concurrency control
	and the valid state transitions.

	Possible states:

	TRX_STATE_NOT_STARTED
	TRX_STATE_FORCED_ROLLBACK
	TRX_STATE_ACTIVE
	TRX_STATE_PREPARED
	TRX_STATE_COMMITTED_IN_MEMORY (alias below COMMITTED)

	Valid state transitions are:

	Regular transactions:
	* NOT_STARTED -> ACTIVE -> COMMITTED -> NOT_STARTED

	Auto-commit non-locking read-only:
	* NOT_STARTED -> ACTIVE -> NOT_STARTED

	XA (2PC):
	* NOT_STARTED -> ACTIVE -> PREPARED -> COMMITTED -> NOT_STARTED

	Recovered XA:
	* NOT_STARTED -> PREPARED -> COMMITTED -> (freed)

	XA (2PC) (shutdown or disconnect before ROLLBACK or COMMIT):
	* NOT_STARTED -> PREPARED -> (freed)

	Disconnected XA can become recovered:
	* ... -> ACTIVE -> PREPARED (connected) -> PREPARED (disconnected)
	Disconnected means from mysql e.g due to the mysql client disconnection.
	Latching and various transaction lists membership rules:

	XA (2PC) transactions are always treated as non-autocommit.

	Transitions to ACTIVE or NOT_STARTED occur when
	!in_rw_trx_list (no trx_sys->mutex needed).

	Autocommit non-locking read-only transactions move between states
	without holding any mutex. They are !in_rw_trx_list.

	All transactions, unless they are determined to be ac-nl-ro,
	explicitly tagged as read-only or read-write, will first be put
	on the read-only transaction list. Only when a !read-only transaction
	in the read-only list tries to acquire an X or IX lock on a table
	do we remove it from the read-only list and put it on the read-write
	list. During this switch we assign it a rollback segment.

	When a transaction is NOT_STARTED, it can be in_mysql_trx_list if
	it is a user transaction. It cannot be in rw_trx_list.

	ACTIVE->PREPARED->COMMITTED is only possible when trx->in_rw_trx_list.
	The transition ACTIVE->PREPARED is protected by trx_sys->mutex.

	ACTIVE->COMMITTED is possible when the transaction is in
	rw_trx_list.

	Transitions to COMMITTED are protected by both lock_sys->mutex
	and trx->mutex.

	NOTE: Some of these state change constraints are an overkill,
	currently only required for a consistent view for printing stats.
	This unnecessarily adds a huge cost for the general case. */

	trx_state_t	state;

	ReadView*	read_view;	/*!< consistent read view used in the
					transaction, or NULL if not yet set */

	UT_LIST_NODE_T(trx_t)
			trx_list;	/*!< list of transactions;
					protected by trx_sys->mutex. */
	UT_LIST_NODE_T(trx_t)
			no_list;	/*!< Required during view creation
					to check for the view limit for
					transactions that are committing */

	trx_lock_t	lock;		/*!< Information about the transaction
					locks and state. Protected by
					trx->mutex or lock_sys->mutex
					or both */
	bool		is_recovered;	/*!< 0=normal transaction,
					1=recovered, must be rolled back,
					protected by trx_sys->mutex when
					trx->in_rw_trx_list holds */

	hit_list_t	hit_list;	/*!< List of transactions to kill,
					when a high priority transaction
					is blocked on a lock wait. */

	os_thread_id_t	killed_by;	/*!< The thread ID that wants to
					kill this transaction asynchronously.
					This is required because we recursively
					enter the handlerton methods and need
					to distinguish between the kill thread
					and the transaction thread.

					Note: We need to be careful w.r.t the
					Thread Pool. The thread doing the kill
					should not leave InnoDB between the
					mark and the actual async kill because
					the running thread can change. */

	/* These fields are not protected by any mutex. */
	const char*	op_info;	/*!< English text describing the
					current operation, or an empty
					string */
	ulint		isolation_level;/*!< TRX_ISO_REPEATABLE_READ, ... */
	bool		check_foreigns;	/*!< normally TRUE, but if the user
					wants to suppress foreign key checks,
					(in table imports, for example) we
					set this FALSE */
	/*------------------------------*/
	/* MySQL has a transaction coordinator to coordinate two phase
	commit between multiple storage engines and the binary log. When
	an engine participates in a transaction, it's responsible for
	registering itself using the trans_register_ha() API. */
	bool		is_registered;	/* This flag is set to true after the
					transaction has been registered with
					the coordinator using the XA API, and
					is set to false  after commit or
					rollback. */
	/*------------------------------*/
	bool		check_unique_secondary;
					/*!< normally TRUE, but if the user
					wants to speed up inserts by
					suppressing unique key checks
					for secondary indexes when we decide
					if we can use the insert buffer for
					them, we set this FALSE */
	bool		flush_log_later;/* In 2PC, we hold the
					prepare_commit mutex across
					both phases. In that case, we
					defer flush of the logs to disk
					until after we release the
					mutex. */
	bool		must_flush_log_later;/*!< this flag is set to TRUE in
					trx_commit() if flush_log_later was
					TRUE, and there were modifications by
					the transaction; in that case we must
					flush the log in
					trx_commit_complete_for_mysql() */
	ulint		duplicates;	/*!< TRX_DUP_IGNORE | TRX_DUP_REPLACE */
	bool		has_search_latch;
					/*!< TRUE if this trx has latched the
					search system latch in S-mode */
	trx_dict_op_t	dict_operation;	/**< @see enum trx_dict_op_t */

	/* Fields protected by the srv_conc_mutex. */
	bool		declared_to_be_inside_innodb;
					/*!< this is TRUE if we have declared
					this transaction in
					srv_conc_enter_innodb to be inside the
					InnoDB engine */
	ib_uint32_t	n_tickets_to_enter_innodb;
					/*!< this can be > 0 only when
					declared_to_... is TRUE; when we come
					to srv_conc_innodb_enter, if the value
					here is > 0, we decrement this by 1 */
	ib_uint32_t	dict_operation_lock_mode;
					/*!< 0, RW_S_LATCH, or RW_X_LATCH:
					the latch mode trx currently holds
					on dict_operation_lock. Protected
					by dict_operation_lock. */

	time_t		start_time;	/*!< time the state last time became
					TRX_STATE_ACTIVE */
	lsn_t		commit_lsn;	/*!< lsn at the time of the commit */
	table_id_t	table_id;	/*!< Table to drop iff dict_operation
					== TRX_DICT_OP_TABLE, or 0. */
	/*------------------------------*/
	THD*		mysql_thd;	/*!< MySQL thread handle corresponding
					to this trx, or NULL */
	const char*	mysql_log_file_name;
					/*!< if MySQL binlog is used, this field
					contains a pointer to the latest file
					name; this is NULL if binlog is not
					used */
	int64_t		mysql_log_offset;
					/*!< if MySQL binlog is used, this
					field contains the end offset of the
					binlog entry */
	/*------------------------------*/
	ib_uint32_t	n_mysql_tables_in_use; /*!< number of Innobase tables
					used in the processing of the current
					SQL statement in MySQL */
	ib_uint32_t	mysql_n_tables_locked;
					/*!< how many tables the current SQL
					statement uses, except those
					in consistent read */
	/*------------------------------*/
#ifdef UNIV_DEBUG
	/** The following two fields are mutually exclusive. */
	/* @{ */

	bool		in_rw_trx_list;	/*!< true if in trx_sys->rw_trx_list */
	/* @} */
#endif /* UNIV_DEBUG */
	UT_LIST_NODE_T(trx_t)
			mysql_trx_list;	/*!< list of transactions created for
					MySQL; protected by trx_sys->mutex */
#ifdef UNIV_DEBUG
	bool		in_mysql_trx_list;
					/*!< true if in
					trx_sys->mysql_trx_list */
#endif /* UNIV_DEBUG */
	/*------------------------------*/
	dberr_t		error_state;	/*!< 0 if no error, otherwise error
					number; NOTE That ONLY the thread
					doing the transaction is allowed to
					set this field: this is NOT protected
					by any mutex */
	const dict_index_t*error_info;	/*!< if the error number indicates a
					duplicate key error, a pointer to
					the problematic index is stored here */
	ulint		error_key_num;	/*!< if the index creation fails to a
					duplicate key error, a mysql key
					number of that index is stored here */
	sess_t*		sess;		/*!< session of the trx, NULL if none */
	que_t*		graph;		/*!< query currently run in the session,
					or NULL if none; NOTE that the query
					belongs to the session, and it can
					survive over a transaction commit, if
					it is a stored procedure with a COMMIT
					WORK statement, for instance */
	/*------------------------------*/
	UT_LIST_BASE_NODE_T(trx_named_savept_t)
			trx_savepoints;	/*!< savepoints set with SAVEPOINT ...,
					oldest first */
	/*------------------------------*/
	UndoMutex	undo_mutex;	/*!< mutex protecting the fields in this
					section (down to undo_no_arr), EXCEPT
					last_sql_stat_start, which can be
					accessed only when we know that there
					cannot be any activity in the undo
					logs! */
	undo_no_t	undo_no;	/*!< next undo log record number to
					assign; since the undo log is
					private for a transaction, this
					is a simple ascending sequence
					with no gaps; thus it represents
					the number of modified/inserted
					rows in a transaction */
	ulint		undo_rseg_space;
					/*!< space id where last undo record
					was written */
	trx_savept_t	last_sql_stat_start;
					/*!< undo_no when the last sql statement
					was started: in case of an error, trx
					is rolled back down to this undo
					number; see note at undo_mutex! */
	trx_rsegs_t	rsegs;		/* rollback segments for undo logging */
	undo_no_t	roll_limit;	/*!< least undo number to undo during
					a partial rollback; 0 otherwise */
#ifdef UNIV_DEBUG
	bool		in_rollback;	/*!< true when the transaction is
					executing a partial or full rollback */
#endif /* UNIV_DEBUG */
	ulint		pages_undone;	/*!< number of undo log pages undone
					since the last undo log truncation */
	/*------------------------------*/
	ulint		n_autoinc_rows;	/*!< no. of AUTO-INC rows required for
					an SQL statement. This is useful for
					multi-row INSERTs */
	ib_vector_t*    autoinc_locks;  /* AUTOINC locks held by this
					transaction. Note that these are
					also in the lock list trx_locks. This
					vector needs to be freed explicitly
					when the trx instance is destroyed.
					Protected by lock_sys->mutex. */
	/*------------------------------*/
	bool		read_only;	/*!< true if transaction is flagged
					as a READ-ONLY transaction.
					if auto_commit && will_lock == 0
					then it will be handled as a
					AC-NL-RO-SELECT (Auto Commit Non-Locking
					Read Only Select). A read only
					transaction will not be assigned an
					UNDO log. */
	bool		auto_commit;	/*!< true if it is an autocommit */
	ib_uint32_t	will_lock;	/*!< Will acquire some locks. Increment
					each time we determine that a lock will
					be acquired by the MySQL layer. */
	/*------------------------------*/
	fts_trx_t*	fts_trx;	/*!< FTS information, or NULL if
					transaction hasn't modified tables
					with FTS indexes (yet). */
	doc_id_t	fts_next_doc_id;/* The document id used for updates */
	/*------------------------------*/
	ib_uint32_t	flush_tables;	/*!< if "covering" the FLUSH TABLES",
					count of tables being flushed. */

	/*------------------------------*/
	bool		ddl;		/*!< true if it is an internal
					transaction for DDL */
	bool		internal;	/*!< true if it is a system/internal
					transaction background task. This
					includes DDL transactions too.  Such
					transactions are always treated as
					read-write. */
	/*------------------------------*/
#ifdef UNIV_DEBUG
	ulint		start_line;	/*!< Track where it was started from */
	const char*	start_file;	/*!< Filename where it was started */
#endif /* UNIV_DEBUG */

	lint		n_ref;		/*!< Count of references, protected
					by trx_t::mutex. We can't release the
					locks nor commit the transaction until
					this reference is 0.  We can change
					the state to COMMITTED_IN_MEMORY to
					signify that it is no longer
					"active". */

	/** Version of this instance. It is incremented each time the
	instance is re-used in trx_start_low(). It is used to track
	whether a transaction has been restarted since it was tagged
	for asynchronous rollback. */
	ulint		version;

	XID*		xid;		/*!< X/Open XA transaction
					identification to identify a
					transaction branch */
	trx_mod_tables_t mod_tables;	/*!< List of tables that were modified
					by this transaction */
        /*------------------------------*/
	bool		api_trx;	/*!< trx started by InnoDB API */
	bool		api_auto_commit;/*!< automatic commit */
	bool		read_write;	/*!< if read and write operation */

	/*------------------------------*/
	char*		detailed_error;	/*!< detailed error message for last
					error, or empty. */
	FlushObserver*	flush_observer;	/*!< flush observer */

#ifdef UNIV_DEBUG
	bool		is_dd_trx;	/*!< True if the transaction is used for
					doing Non-locking Read-only Read
					Committed on DD tables */
#endif /* UNIV_DEBUG */
	ulint		magic_n;
};

/**
Check if transaction is started.
@param[in] trx		Transaction whose state we need to check
@reutrn true if transaction is in state started */
inline
bool
trx_is_started(
	const trx_t*	trx)
{
	return(trx->state != TRX_STATE_NOT_STARTED
	       && trx->state != TRX_STATE_FORCED_ROLLBACK);
}

/* Transaction isolation levels (trx->isolation_level) */
#define TRX_ISO_READ_UNCOMMITTED	0	/* dirty read: non-locking
						SELECTs are performed so that
						we do not look at a possible
						earlier version of a record;
						thus they are not 'consistent'
						reads under this isolation
						level; otherwise like level
						2 */

#define TRX_ISO_READ_COMMITTED		1	/* somewhat Oracle-like
						isolation, except that in
						range UPDATE and DELETE we
						must block phantom rows
						with next-key locks;
						SELECT ... FOR UPDATE and ...
						LOCK IN SHARE MODE only lock
						the index records, NOT the
						gaps before them, and thus
						allow free inserting;
						each consistent read reads its
						own snapshot */

#define TRX_ISO_REPEATABLE_READ		2	/* this is the default;
						all consistent reads in the
						same trx read the same
						snapshot;
						full next-key locking used
						in locking reads to block
						insertions into gaps */

#define TRX_ISO_SERIALIZABLE		3	/* all plain SELECTs are
						converted to LOCK IN SHARE
						MODE reads */

/* Treatment of duplicate values (trx->duplicates; for example, in inserts).
Multiple flags can be combined with bitwise OR. */
#define TRX_DUP_IGNORE	1	/* duplicate rows are to be updated */
#define TRX_DUP_REPLACE	2	/* duplicate rows are to be replaced */


/** Commit node states */
enum commit_node_state {
	COMMIT_NODE_SEND = 1,	/*!< about to send a commit signal to
				the transaction */
	COMMIT_NODE_WAIT	/*!< commit signal sent to the transaction,
				waiting for completion */
};

/** Commit command node in a query graph */
struct commit_node_t{
	que_common_t	common;	/*!< node type: QUE_NODE_COMMIT */
	enum commit_node_state
			state;	/*!< node execution state */
};


/** Test if trx->mutex is owned. */
#define trx_mutex_own(t) mutex_own(&t->mutex)

/** Acquire the trx->mutex. */
#define trx_mutex_enter(t) do {			\
	mutex_enter(&t->mutex);			\
} while (0)

/** Release the trx->mutex. */
#define trx_mutex_exit(t) do {			\
	mutex_exit(&t->mutex);			\
} while (0)

/** Track if a transaction is executing inside InnoDB code. It acts
like a gate between the Server and InnoDB.  */
class TrxInInnoDB {
public:
	/**
	@param[in,out] trx	Transaction entering InnoDB via the handler
	@param[in] disable	true if called from COMMIT/ROLLBACK method */
	TrxInInnoDB(trx_t* trx, bool disable = false)
		:
		m_trx(trx)
	{
		enter(trx, disable);
	}

	/**
	Destructor */
	~TrxInInnoDB()
	{
		exit(m_trx);
	}

	/**
	@return true if the transaction has been marked for asynchronous
		rollback */
	bool is_aborted() const
	{
		return(is_aborted(m_trx));
	}

	/**
	@return true if the transaction can't be rolled back asynchronously */
	bool is_rollback_disabled() const
	{
		return((m_trx->in_innodb & TRX_FORCE_ROLLBACK_DISABLE) > 0);
	}

	/**
	@return true if the transaction has been marked for asynchronous
		rollback */
	static bool is_aborted(const trx_t* trx)
	{
		if (trx->state == TRX_STATE_NOT_STARTED) {
			return(false);
		}

		ut_ad(srv_read_only_mode || trx->in_depth > 0);
		ut_ad(srv_read_only_mode || trx->in_innodb > 0);

		return(trx->abort
		       || trx->state == TRX_STATE_FORCED_ROLLBACK);
	}

	/**
	Start statement requested for transaction.
	@param[in, out] trx	Transaction at the start of a SQL statement */
	static void begin_stmt(trx_t* trx)
	{
		enter(trx, false);
	}

	/**
	Note an end statement for transaction
	@param[in, out] trx	Transaction at end of a SQL statement */
	static void end_stmt(trx_t* trx)
	{
		exit(trx);
	}

	/**
	@return true if the rollback is being initiated by the thread that
		marked the transaction for asynchronous rollback */
	static bool is_async_rollback(const trx_t* trx)
	{
		return(trx->killed_by == os_thread_get_curr_id());
	}

private:
	/**
	Note that we have crossed into InnoDB code.
	@param[in] disable	true if called from COMMIT/ROLLBACK method */
	static void enter(trx_t* trx, bool disable)
	{
		if (srv_read_only_mode) {

			return;
		}

<<<<<<< HEAD
		/* Avoid excessive mutex acquire/release */

		ut_ad(!is_async_rollback(trx));

=======
		ut_ad(!is_async_rollback(trx));

		/* If it hasn't already been marked for async rollback.
		and it will be committed/rolled back. */
		if (disable) {

			trx_mutex_enter(trx);
			if (!is_forced_rollback(trx)
			    && is_started(trx)
			    && !trx_is_autocommit_non_locking(trx)) {

				ut_ad(trx->killed_by == 0);

				/* This transaction has crossed the point of
				no return and cannot be rolled back
				asynchronously now. It must commit or rollback
				synhronously. */

				trx->in_innodb |= TRX_FORCE_ROLLBACK_DISABLE;
			}
			trx_mutex_exit(trx);
		}

		/* Avoid excessive mutex acquire/release */
>>>>>>> 23032807
		++trx->in_depth;

		/* If trx->in_depth is greater than 1 then
		transaction is already in InnoDB. */
		if (trx->in_depth > 1) {

			return;
		}

		/* Only the owning thread should release the latch. */

		trx_search_latch_release_if_reserved(trx);
<<<<<<< HEAD

		trx_mutex_enter(trx);

		wait(trx);

		ut_ad((trx->in_innodb & TRX_FORCE_ROLLBACK_MASK)
		      < (TRX_FORCE_ROLLBACK_MASK - 1));

		/* If it hasn't already been marked for async rollback.
		and it will be committed/rolled back. */

		if (!is_forced_rollback(trx)
		    && disable
		    && is_started(trx)
		    && !trx_is_autocommit_non_locking(trx)) {

			ut_ad(trx->killed_by == 0);

			/* This transaction has crossed the point of no
			return and cannot be rolled back asynchronously
			now. It must commit or rollback synhronously. */

			trx->in_innodb |= TRX_FORCE_ROLLBACK_DISABLE;
		}

		++trx->in_innodb;

=======

		trx_mutex_enter(trx);

		wait(trx);

		ut_ad((trx->in_innodb & TRX_FORCE_ROLLBACK_MASK) == 0);

		++trx->in_innodb;

>>>>>>> 23032807
		trx_mutex_exit(trx);
	}

	/**
	Note that we are exiting InnoDB code */
	static void exit(trx_t* trx)
	{
		if (srv_read_only_mode) {

			return;
		}

		/* Avoid excessive mutex acquire/release */

		ut_ad(trx->in_depth > 0);

		--trx->in_depth;

		if (trx->in_depth > 0) {

			return;
		}

		/* Only the owning thread should release the latch. */

		trx_search_latch_release_if_reserved(trx);

		trx_mutex_enter(trx);

		ut_ad((trx->in_innodb & TRX_FORCE_ROLLBACK_MASK) > 0);

		--trx->in_innodb;

		trx_mutex_exit(trx);
	}

	/*
	@return true if it is a forced rollback, asynchronously */
	static bool is_forced_rollback(const trx_t* trx)
	{
		ut_ad(trx_mutex_own(trx));

		return((trx->in_innodb & TRX_FORCE_ROLLBACK)) > 0;
	}

	/**
	Wait for the asynchronous rollback to complete, if it is in progress */
	static void wait(trx_t* trx)
	{
		ut_ad(trx_mutex_own(trx));

		ulint	loop_count = 0;
		/* start with optimistic sleep time - 20 micro seconds. */
		ulint	sleep_time = 20;

		while (is_forced_rollback(trx)) {

			/* Wait for the async rollback to complete */

			trx_mutex_exit(trx);

			loop_count++;
			/* If the wait is long, don't hog the cpu. */
			if (loop_count < 100) {
				/* 20 microseconds */
				sleep_time = 20;
			} else if (loop_count < 1000) {
				/* 1 millisecond */
				sleep_time = 1000;
			} else {
				/* 100 milliseconds */
				sleep_time = 100000;
			}

			os_thread_sleep(sleep_time);

			trx_mutex_enter(trx);
		}
	}

	/**
	@return true if transaction is started */
	static bool is_started(const trx_t* trx)
	{
		ut_ad(trx_mutex_own(trx));

		return(trx_is_started(trx));
	}
private:
	/**
	Transaction instance crossing the handler boundary from the Server. */
	trx_t*			m_trx;
};

#ifndef UNIV_NONINL
#include "trx0trx.ic"
#endif
#endif /* !UNIV_HOTBACKUP */

#endif<|MERGE_RESOLUTION|>--- conflicted
+++ resolved
@@ -1435,12 +1435,6 @@
 			return;
 		}
 
-<<<<<<< HEAD
-		/* Avoid excessive mutex acquire/release */
-
-		ut_ad(!is_async_rollback(trx));
-
-=======
 		ut_ad(!is_async_rollback(trx));
 
 		/* If it hasn't already been marked for async rollback.
@@ -1465,7 +1459,6 @@
 		}
 
 		/* Avoid excessive mutex acquire/release */
->>>>>>> 23032807
 		++trx->in_depth;
 
 		/* If trx->in_depth is greater than 1 then
@@ -1478,45 +1471,15 @@
 		/* Only the owning thread should release the latch. */
 
 		trx_search_latch_release_if_reserved(trx);
-<<<<<<< HEAD
 
 		trx_mutex_enter(trx);
 
 		wait(trx);
 
-		ut_ad((trx->in_innodb & TRX_FORCE_ROLLBACK_MASK)
-		      < (TRX_FORCE_ROLLBACK_MASK - 1));
-
-		/* If it hasn't already been marked for async rollback.
-		and it will be committed/rolled back. */
-
-		if (!is_forced_rollback(trx)
-		    && disable
-		    && is_started(trx)
-		    && !trx_is_autocommit_non_locking(trx)) {
-
-			ut_ad(trx->killed_by == 0);
-
-			/* This transaction has crossed the point of no
-			return and cannot be rolled back asynchronously
-			now. It must commit or rollback synhronously. */
-
-			trx->in_innodb |= TRX_FORCE_ROLLBACK_DISABLE;
-		}
+		ut_ad((trx->in_innodb & TRX_FORCE_ROLLBACK_MASK) == 0);
 
 		++trx->in_innodb;
 
-=======
-
-		trx_mutex_enter(trx);
-
-		wait(trx);
-
-		ut_ad((trx->in_innodb & TRX_FORCE_ROLLBACK_MASK) == 0);
-
-		++trx->in_innodb;
-
->>>>>>> 23032807
 		trx_mutex_exit(trx);
 	}
 
