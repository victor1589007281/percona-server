/*****************************************************************************

Copyright (c) 2013, 2018, Oracle and/or its affiliates. All Rights Reserved.

This program is free software; you can redistribute it and/or modify it under
the terms of the GNU General Public License, version 2.0, as published by the
Free Software Foundation.

This program is also distributed with certain software (including but not
limited to OpenSSL) that is licensed under separate terms, as designated in a
particular file or component or in included license documentation. The authors
of MySQL hereby grant you an additional permission to link the program and
your derivative works with the separately licensed software that they have
included with MySQL.

This program is distributed in the hope that it will be useful, but WITHOUT
ANY WARRANTY; without even the implied warranty of MERCHANTABILITY or FITNESS
FOR A PARTICULAR PURPOSE. See the GNU General Public License, version 2.0,
for more details.

You should have received a copy of the GNU General Public License along with
this program; if not, write to the Free Software Foundation, Inc.,
51 Franklin St, Fifth Floor, Boston, MA 02110-1301  USA

*****************************************************************************/

/** @file include/ib0mutex.h
 Policy based mutexes.

 Created 2013-03-26 Sunny Bains.
 ***********************************************************************/

#ifndef ib0mutex_h
#define ib0mutex_h

#include "os0atomic.h"
#include "os0event.h"
#include "sync0policy.h"
#include "ut0rnd.h"
#include "ut0ut.h"

/** OS mutex for tracking lock/unlock for debugging */
template <template <typename> class Policy = NoPolicy>
struct OSTrackMutex {
  typedef Policy<OSTrackMutex> MutexPolicy;

  explicit OSTrackMutex(bool destroy_mutex_at_exit = true) UNIV_NOTHROW {
    ut_d(m_freed = true);
    ut_d(m_locked = false);
    ut_d(m_destroy_at_exit = destroy_mutex_at_exit);
  }

  ~OSTrackMutex() UNIV_NOTHROW { ut_ad(!m_destroy_at_exit || !m_locked); }

  /** Initialise the mutex.
  @param[in]	id              Mutex ID
  @param[in]	filename	File where mutex was created
  @param[in]	line		Line in filename */
  void init(latch_id_t id, const char *filename, uint32_t line) UNIV_NOTHROW {
    ut_ad(m_freed);
    ut_ad(!m_locked);

    m_mutex.init();

    ut_d(m_freed = false);

    m_policy.init(*this, id, filename, line);
  }

  /** Destroy the mutex */
  void destroy() UNIV_NOTHROW {
    ut_ad(!m_locked);
    ut_ad(innodb_calling_exit || !m_freed);

    m_mutex.destroy();

    ut_d(m_freed = true);

    m_policy.destroy();
  }

  /** Release the mutex. */
  void exit() UNIV_NOTHROW {
    ut_ad(m_locked);
    ut_d(m_locked = false);
    ut_ad(innodb_calling_exit || !m_freed);

    m_mutex.exit();
  }

  /** Acquire the mutex.
  @param[in]	max_spins	max number of spins
  @param[in]	max_delay	max delay per spin
  @param[in]	filename	from where called
  @param[in]	line		within filename */
  void enter(uint32_t max_spins, uint32_t max_delay, const char *filename,
             uint32_t line) UNIV_NOTHROW {
    ut_ad(innodb_calling_exit || !m_freed);

    m_mutex.enter();

    ut_ad(!m_locked);
    ut_d(m_locked = true);
  }

  /** @return true if locking succeeded */
  bool try_lock() UNIV_NOTHROW {
    ut_ad(innodb_calling_exit || !m_freed);

    bool locked = m_mutex.try_lock();

    if (locked) {
      ut_ad(!m_locked);
      ut_d(m_locked = locked);
    }

    return (locked);
  }

#ifdef UNIV_DEBUG
  /** @return true if the thread owns the mutex. */
  bool is_owned() const UNIV_NOTHROW {
    return (m_locked && m_policy.is_owned());
  }
#endif /* UNIV_DEBUG */

  /** @return non-const version of the policy */
  MutexPolicy &policy() UNIV_NOTHROW { return (m_policy); }

  /** @return the const version of the policy */
  const MutexPolicy &policy() const UNIV_NOTHROW { return (m_policy); }

 private:
#ifdef UNIV_DEBUG
  /** true if the mutex has not be initialized */
  bool m_freed;

  /** true if the mutex has been locked. */
  bool m_locked;

  /** Do/Dont destroy mutex at exit */
  bool m_destroy_at_exit;
#endif /* UNIV_DEBUG */

  /** OS Mutex instance */
  OSMutex m_mutex;

  /** Policy data */
  MutexPolicy m_policy;
};

#ifdef HAVE_IB_LINUX_FUTEX

#include <linux/futex.h>
#include <sys/syscall.h>

/** Mutex implementation that used the Linux futex. */
template <template <typename> class Policy = NoPolicy>
struct TTASFutexMutex {
  typedef Policy<TTASFutexMutex> MutexPolicy;

  TTASFutexMutex() UNIV_NOTHROW : m_lock_word(MUTEX_STATE_UNLOCKED) {
    /* Check that lock_word is aligned. */
    ut_ad(!((ulint)&m_lock_word % sizeof(ulint)));
  }

  ~TTASFutexMutex() { ut_a(m_lock_word == MUTEX_STATE_UNLOCKED); }

  /** Called when the mutex is "created". Note: Not from the constructor
  but when the mutex is initialised.
  @param[in]	id		Mutex ID
  @param[in]	filename	File where mutex was created
  @param[in]	line		Line in filename */
  void init(latch_id_t id, const char *filename, uint32_t line) UNIV_NOTHROW {
    ut_a(m_lock_word == MUTEX_STATE_UNLOCKED);
    m_policy.init(*this, id, filename, line);
  }

  /** Destroy the mutex. */
  void destroy() UNIV_NOTHROW {
    /* The destructor can be called at shutdown. */
    ut_a(m_lock_word == MUTEX_STATE_UNLOCKED);
    m_policy.destroy();
  }

  /** Acquire the mutex.
  @param[in]	max_spins	max number of spins
  @param[in]	max_delay	max delay per spin
  @param[in]	filename	from where called
  @param[in]	line		within filename */
  void enter(uint32_t max_spins, uint32_t max_delay, const char *filename,
             uint32_t line) UNIV_NOTHROW {
    uint32_t n_spins;
    lock_word_t lock = ttas(max_spins, max_delay, n_spins);

    /* If there were no waiters when this thread tried
    to acquire the mutex then set the waiters flag now.
    Additionally, when this thread set the waiters flag it is
    possible that the mutex had already been released
    by then. In this case the thread can assume it
    was granted the mutex. */

    uint32_t n_waits;

    if (lock != MUTEX_STATE_UNLOCKED) {
      if (lock != MUTEX_STATE_LOCKED || !set_waiters()) {
        n_waits = wait();
      } else {
        n_waits = 0;
      }

    } else {
      n_waits = 0;
    }

    m_policy.add(n_spins, n_waits);
  }

  /** Release the mutex. */
  void exit() UNIV_NOTHROW {
    /* If there are threads waiting then we have to wake
    them up. Reset the lock state to unlocked so that waiting
    threads can test for success. */

    os_rmb;

    if (state() == MUTEX_STATE_WAITERS) {
      m_lock_word = MUTEX_STATE_UNLOCKED;

    } else if (unlock() == MUTEX_STATE_LOCKED) {
      /* No threads waiting, no need to signal a wakeup. */
      return;
    }

    signal();
  }

  /** Try and lock the mutex.
  @return the old state of the mutex */
  lock_word_t trylock() UNIV_NOTHROW {
    return (CAS(&m_lock_word, MUTEX_STATE_UNLOCKED, MUTEX_STATE_LOCKED));
  }

  /** Try and lock the mutex.
  @return true if successful */
  bool try_lock() UNIV_NOTHROW { return (trylock() == MUTEX_STATE_UNLOCKED); }

  /** @return true if mutex is unlocked */
  bool is_locked() const UNIV_NOTHROW {
    return (state() != MUTEX_STATE_UNLOCKED);
  }

#ifdef UNIV_DEBUG
  /** @return true if the thread owns the mutex. */
  bool is_owned() const UNIV_NOTHROW {
    return (is_locked() && m_policy.is_owned());
  }
#endif /* UNIV_DEBUG */

  /** @return non-const version of the policy */
  MutexPolicy &policy() UNIV_NOTHROW { return (m_policy); }

  /** @return const version of the policy */
  const MutexPolicy &policy() const UNIV_NOTHROW { return (m_policy); }

 private:
  /** @return the lock state. */
  lock_word_t state() const UNIV_NOTHROW { return (m_lock_word); }

  /** Release the mutex.
  @return the new state of the mutex */
  lock_word_t unlock() UNIV_NOTHROW {
    return (TAS(&m_lock_word, MUTEX_STATE_UNLOCKED));
  }

  /** Note that there are threads waiting and need to be woken up.
  @return true if state was MUTEX_STATE_UNLOCKED (ie. granted) */
  bool set_waiters() UNIV_NOTHROW {
    return (TAS(&m_lock_word, MUTEX_STATE_WAITERS) == MUTEX_STATE_UNLOCKED);
  }

  /** Set the waiters flag, only if the mutex is locked
  @return true if succesful. */
  bool try_set_waiters() UNIV_NOTHROW {
    return (CAS(&m_lock_word, MUTEX_STATE_LOCKED, MUTEX_STATE_WAITERS) !=
            MUTEX_STATE_UNLOCKED);
  }

  /** Wait if the lock is contended.
  @return the number of waits */
  uint32_t wait() UNIV_NOTHROW {
    uint32_t n_waits = 0;

    /* Use FUTEX_WAIT_PRIVATE because our mutexes are
    not shared between processes. */

    do {
      ++n_waits;

      syscall(SYS_futex, &m_lock_word, FUTEX_WAIT_PRIVATE, MUTEX_STATE_WAITERS,
              0, 0, 0);

      // Since we are retrying the operation the return
      // value doesn't matter.

    } while (!set_waiters());

    return (n_waits);
  }

  /** Wakeup a waiting thread */
  void signal() UNIV_NOTHROW {
    syscall(SYS_futex, &m_lock_word, FUTEX_WAKE_PRIVATE, 1, 0, 0, 0);
  }

  /** Poll waiting for mutex to be unlocked.
  @param[in]	max_spins	max spins
  @param[in]	max_delay	max delay per spin
  @param[out]	n_spins		retries before acquire
  @return value of lock word before locking. */
  lock_word_t ttas(uint32_t max_spins, uint32_t max_delay,
                   uint32_t &n_spins) UNIV_NOTHROW {
    os_rmb;

    for (n_spins = 0; n_spins < max_spins; ++n_spins) {
      if (!is_locked()) {
        lock_word_t lock = trylock();

        if (lock == MUTEX_STATE_UNLOCKED) {
          /* Lock successful */
          return (lock);
        }
      }

      ut_delay(ut_rnd_interval(0, max_delay));
    }

    return (trylock());
  }

 private:
  /** Policy data */
  MutexPolicy m_policy;

  /** lock_word is the target of the atomic test-and-set instruction
  when atomic operations are enabled. */
  lock_word_t m_lock_word MY_ALIGNED(MY_ALIGNOF(ulint));
};

#endif /* HAVE_IB_LINUX_FUTEX */

template <template <typename> class Policy = NoPolicy>
struct TTASMutex {
  typedef Policy<TTASMutex> MutexPolicy;

  TTASMutex() UNIV_NOTHROW : m_lock_word(MUTEX_STATE_UNLOCKED) {
    /* Check that lock_word is aligned. */
    ut_ad(!((ulint)&m_lock_word % sizeof(ulint)));
  }

  ~TTASMutex() { ut_ad(m_lock_word == MUTEX_STATE_UNLOCKED); }

  /** Called when the mutex is "created". Note: Not from the constructor
  but when the mutex is initialised.
  @param[in]	id		Mutex ID
  @param[in]	filename	File where mutex was created
  @param[in]	line		Line in filename */
  void init(latch_id_t id, const char *filename, uint32_t line) UNIV_NOTHROW {
    ut_ad(m_lock_word == MUTEX_STATE_UNLOCKED);
    m_policy.init(*this, id, filename, line);
  }

  /** Destroy the mutex. */
  void destroy() UNIV_NOTHROW {
    /* The destructor can be called at shutdown. */
    ut_ad(m_lock_word == MUTEX_STATE_UNLOCKED);
    m_policy.destroy();
  }

  /**
  Try and acquire the lock using TestAndSet.
  @return	true if lock succeeded */
  bool tas_lock() UNIV_NOTHROW {
    return (TAS(&m_lock_word, MUTEX_STATE_LOCKED) == MUTEX_STATE_UNLOCKED);
  }

  /** In theory __sync_lock_release should be used to release the lock.
  Unfortunately, it does not work properly alone. The workaround is
  that more conservative __sync_lock_test_and_set is used instead. */
  void tas_unlock() UNIV_NOTHROW {
#ifdef UNIV_DEBUG
    ut_ad(state() == MUTEX_STATE_LOCKED);

    lock_word_t lock =
#endif /* UNIV_DEBUG */

        TAS(&m_lock_word, MUTEX_STATE_UNLOCKED);

    ut_ad(lock == MUTEX_STATE_LOCKED);
  }

  /** Try and lock the mutex.
  @return true on success */
  bool try_lock() UNIV_NOTHROW { return (tas_lock()); }

  /** Release the mutex. */
  void exit() UNIV_NOTHROW { tas_unlock(); }

  /** Acquire the mutex.
  @param max_spins	max number of spins
  @param max_delay	max delay per spin
  @param filename		from where called
  @param line		within filename */
  void enter(uint32_t max_spins, uint32_t max_delay, const char *filename,
             uint32_t line) UNIV_NOTHROW {
    if (!try_lock()) {
      uint32_t n_spins = ttas(max_spins, max_delay);

      /* No OS waits for spin mutexes */
      m_policy.add(n_spins, 0);
    }
  }

  /** @return the lock state. */
  lock_word_t state() const UNIV_NOTHROW { return (m_lock_word); }

  /** @return true if locked by some thread */
  bool is_locked() const UNIV_NOTHROW {
    return (m_lock_word != MUTEX_STATE_UNLOCKED);
  }

#ifdef UNIV_DEBUG
  /** @return true if the calling thread owns the mutex. */
  bool is_owned() const UNIV_NOTHROW {
    return (is_locked() && m_policy.is_owned());
  }
#endif /* UNIV_DEBUG */

  /** @return non-const version of the policy */
  MutexPolicy &policy() UNIV_NOTHROW { return (m_policy); }

  /** @return const version of the policy */
  const MutexPolicy &policy() const UNIV_NOTHROW { return (m_policy); }

 private:
  /** Spin and try to acquire the lock.
  @param[in]	max_spins	max spins
  @param[in]	max_delay	max delay per spin
  @return number spins before acquire */
  uint32_t ttas(uint32_t max_spins, uint32_t max_delay) UNIV_NOTHROW {
    uint32_t i = 0;
    const uint32_t step = max_spins;

    os_rmb;

    do {
      while (is_locked()) {
        ut_delay(ut_rnd_interval(0, max_delay));

        ++i;

        if (i >= max_spins) {
          max_spins += step;

          os_thread_yield();

          break;
        }
      }

    } while (!try_lock());

    return (i);
  }

 private:
  // Disable copying
  TTASMutex(const TTASMutex &);
  TTASMutex &operator=(const TTASMutex &);

  /** Policy data */
  MutexPolicy m_policy;

  /** lock_word is the target of the atomic test-and-set instruction
  when atomic operations are enabled. */
  lock_word_t m_lock_word;
};

template <template <typename> class Policy = NoPolicy>
struct TTASEventMutex {
<<<<<<< HEAD
  typedef Policy<TTASEventMutex> MutexPolicy;

  TTASEventMutex() UNIV_NOTHROW : m_lock_word(MUTEX_STATE_UNLOCKED),
                                  m_waiters(),
                                  m_event() {
    /* Check that lock_word is aligned. */
    ut_ad(!((ulint)&m_lock_word % sizeof(ulint)));
  }

  ~TTASEventMutex() UNIV_NOTHROW { ut_ad(m_lock_word == MUTEX_STATE_UNLOCKED); }

  /** Called when the mutex is "created". Note: Not from the constructor
  but when the mutex is initialised.
  @param[in]	id		Mutex ID
  @param[in]	filename	File where mutex was created
  @param[in]	line		Line in filename */
  void init(latch_id_t id, const char *filename, uint32_t line) UNIV_NOTHROW {
    ut_a(m_event == 0);
    ut_a(m_lock_word == MUTEX_STATE_UNLOCKED);

    m_event = os_event_create(sync_latch_get_name(id));

    m_policy.init(*this, id, filename, line);
  }

  /** This is the real desctructor. This mutex can be created in BSS and
  its desctructor will be called on exit(). We can't call
  os_event_destroy() at that stage. */
  void destroy() UNIV_NOTHROW {
    ut_ad(m_lock_word == MUTEX_STATE_UNLOCKED);

    /* We have to free the event before InnoDB shuts down. */
    os_event_destroy(m_event);
    m_event = 0;

    m_policy.destroy();
  }

  /** Try and lock the mutex. Note: POSIX returns 0 on success.
  @return true on success */
  bool try_lock() UNIV_NOTHROW { return (tas_lock()); }

  /** Release the mutex. */
  void exit() UNIV_NOTHROW {
    /* A problem: we assume that mutex_reset_lock word
    is a memory barrier, that is when we read the waiters
    field next, the read must be serialized in memory
    after the reset. A speculative processor might
    perform the read first, which could leave a waiting
    thread hanging indefinitely.

    Our current solution call every second
    sync_arr_wake_threads_if_sema_free()
    to wake up possible hanging threads if they are missed
    in mutex_signal_object. */

    tas_unlock();

    if (m_waiters != 0) {
      signal();
    }
  }

  /** Acquire the mutex.
  @param[in]	max_spins	max number of spins
  @param[in]	max_delay	max delay per spin
  @param[in]	filename	from where called
  @param[in]	line		within filename */
  void enter(uint32_t max_spins, uint32_t max_delay, const char *filename,
             uint32_t line) UNIV_NOTHROW {
    if (!try_lock()) {
      spin_and_try_lock(max_spins, max_delay, filename, line);
    }
  }

  /** @return the lock state. */
  lock_word_t state() const UNIV_NOTHROW { return (m_lock_word); }

  /** The event that the mutex will wait in sync0arr.cc
  @return even instance */
  os_event_t event() UNIV_NOTHROW { return (m_event); }

  /** @return true if locked by some thread */
  bool is_locked() const UNIV_NOTHROW {
    return (m_lock_word != MUTEX_STATE_UNLOCKED);
  }
=======

	typedef Policy<TTASEventMutex> MutexPolicy;

	TTASEventMutex()
		UNIV_NOTHROW
		:
		m_lock_word(MUTEX_STATE_UNLOCKED),
		m_waiters(),
		m_event()
	{
		/* Check that lock_word is aligned. */
		ut_ad(!((ulint) &m_lock_word % sizeof(ulint)));
	}

	~TTASEventMutex()
		UNIV_NOTHROW
	{
		ut_ad(m_lock_word == MUTEX_STATE_UNLOCKED);
	}

	/** Called when the mutex is "created". Note: Not from the constructor
	but when the mutex is initialised.
	@param[in]	id		Mutex ID
	@param[in]	filename	File where mutex was created
	@param[in]	line		Line in filename */
	void init(
		latch_id_t	id,
		const char*	filename,
		uint32_t	line)
		UNIV_NOTHROW
	{
		ut_a(m_lock_word == MUTEX_STATE_UNLOCKED);

		m_policy.init(*this, id, filename, line);
	}

	/** This is the real desctructor. This mutex can be created in BSS and
	its desctructor will be called on exit(). We can't call
	os_event_destroy() at that stage. */
	void destroy()
		UNIV_NOTHROW
	{
		ut_ad(m_lock_word == MUTEX_STATE_UNLOCKED);

		m_policy.destroy();
	}

	/** Try and lock the mutex. Note: POSIX returns 0 on success.
	@return true on success */
	bool try_lock()
		UNIV_NOTHROW
	{
		return(tas_lock());
	}

	/** Release the mutex. */
	void exit()
		UNIV_NOTHROW
	{
		/* A problem: we assume that mutex_reset_lock word
		is a memory barrier, that is when we read the waiters
		field next, the read must be serialized in memory
		after the reset. A speculative processor might
		perform the read first, which could leave a waiting
		thread hanging indefinitely. */

		tas_unlock();

		if (m_waiters != 0) {
			signal();
		}
	}

	/** Acquire the mutex.
	@param[in]	max_spins	max number of spins
	@param[in]	max_delay	max delay per spin
	@param[in]	filename	from where called
	@param[in]	line		within filename */
	void enter(
		uint32_t	max_spins,
		uint32_t	max_delay,
		const char*	filename,
		uint32_t	line)
		UNIV_NOTHROW
	{
		if (!try_lock()) {
			spin_and_try_lock(max_spins, max_delay, filename, line);
		}
	}

	/** @return the lock state. */
	lock_word_t state() const
		UNIV_NOTHROW
	{
		return(m_lock_word);
	}

	/** The event that the mutex will wait in sync0arr.cc
	@return even instance */
	os_event_t event()
		UNIV_NOTHROW
	{
		return(&m_event);
	}

	/** @return true if locked by some thread */
	bool is_locked() const
		UNIV_NOTHROW
	{
		return(m_lock_word != MUTEX_STATE_UNLOCKED);
	}
>>>>>>> 333b4508

#ifdef UNIV_DEBUG
  /** @return true if the calling thread owns the mutex. */
  bool is_owned() const UNIV_NOTHROW {
    return (is_locked() && m_policy.is_owned());
  }
#endif /* UNIV_DEBUG */

  /** @return non-const version of the policy */
  MutexPolicy &policy() UNIV_NOTHROW { return (m_policy); }

  /** @return const version of the policy */
  const MutexPolicy &policy() const UNIV_NOTHROW { return (m_policy); }

 private:
  /** Wait in the sync array.
  @param[in]	filename	from where it was called
  @param[in]	line		line number in file
  @param[in]	spin		retry this many times again
  @return true if the mutex acquisition was successful. */
  bool wait(const char *filename, uint32_t line, uint32_t spin) UNIV_NOTHROW;

  /** Spin and wait for the mutex to become free.
  @param[in]	max_spins	max spins
  @param[in]	max_delay	max delay per spin
  @param[in,out]	n_spins		spin start index
  @return true if unlocked */
  bool is_free(uint32_t max_spins, uint32_t max_delay,
               uint32_t &n_spins) const UNIV_NOTHROW {
    ut_ad(n_spins <= max_spins);

    /* Spin waiting for the lock word to become zero. Note
    that we do not have to assume that the read access to
    the lock word is atomic, as the actual locking is always
    committed with atomic test-and-set. In reality, however,
    all processors probably have an atomic read of a memory word. */

    do {
      if (!is_locked()) {
        return (true);
      }

      ut_delay(ut_rnd_interval(0, max_delay));

      ++n_spins;

    } while (n_spins < max_spins);

    return (false);
  }

  /** Spin while trying to acquire the mutex
  @param[in]	max_spins	max number of spins
  @param[in]	max_delay	max delay per spin
  @param[in]	filename	from where called
  @param[in]	line		within filename */
  void spin_and_try_lock(uint32_t max_spins, uint32_t max_delay,
                         const char *filename, uint32_t line) UNIV_NOTHROW {
    uint32_t n_spins = 0;
    uint32_t n_waits = 0;
    const uint32_t step = max_spins;

    os_rmb;

    for (;;) {
      /* If the lock was free then try and acquire it. */

      if (is_free(max_spins, max_delay, n_spins)) {
        if (try_lock()) {
          break;
        } else {
          continue;
        }

      } else {
        max_spins = n_spins + step;
      }

      ++n_waits;

      os_thread_yield();

      /* The 4 below is a heuristic that has existed for a
      very long time now. It is unclear if changing this
      value will make a difference.

      NOTE: There is a delay that happens before the retry,
      finding a free slot in the sync arary and the yield
      above. Otherwise we could have simply done the extra
      spin above. */

      if (wait(filename, line, 4)) {
        n_spins += 4;

        break;
      }
    }

    /* Waits and yields will be the same number in our
    mutex design */

    m_policy.add(n_spins, n_waits);
  }

  /** @return the value of the m_waiters flag */
  lock_word_t waiters() UNIV_NOTHROW { return (m_waiters); }

  /** Note that there are threads waiting on the mutex */
  void set_waiters() UNIV_NOTHROW {
    m_waiters = 1;
    os_wmb;
  }

  /** Note that there are no threads waiting on the mutex */
  void clear_waiters() UNIV_NOTHROW {
    m_waiters = 0;
    os_wmb;
  }

  /** Try and acquire the lock using TestAndSet.
  @return	true if lock succeeded */
  bool tas_lock() UNIV_NOTHROW {
    return (TAS(&m_lock_word, MUTEX_STATE_LOCKED) == MUTEX_STATE_UNLOCKED);
  }

  /** In theory __sync_lock_release should be used to release the lock.
  Unfortunately, it does not work properly alone. The workaround is
  that more conservative __sync_lock_test_and_set is used instead. */
  void tas_unlock() UNIV_NOTHROW { TAS(&m_lock_word, MUTEX_STATE_UNLOCKED); }

  /** Wakeup any waiting thread(s). */
  void signal() UNIV_NOTHROW;

 private:
  /** Disable copying */
  TTASEventMutex(const TTASEventMutex &);
  TTASEventMutex &operator=(const TTASEventMutex &);

  /** lock_word is the target of the atomic test-and-set instruction
  when atomic operations are enabled. */
  lock_word_t m_lock_word;

<<<<<<< HEAD
  /** Set to 0 or 1. 1 if there are (or may be) threads waiting
  in the global wait array for this mutex to be released. */
  lock_word_t m_waiters;
=======
	/** Used by sync0arr.cc for the wait queue */
	struct os_event		m_event;
>>>>>>> 333b4508

  /** Used by sync0arr.cc for the wait queue */
  os_event_t m_event;

  /** Policy data */
  MutexPolicy m_policy;
};

/** Mutex interface for all policy mutexes. This class handles the interfacing
with the Performance Schema instrumentation. */
template <typename MutexImpl>
struct PolicyMutex {
  typedef MutexImpl MutexType;
  typedef typename MutexImpl::MutexPolicy Policy;

  PolicyMutex() UNIV_NOTHROW : m_impl() {
#ifdef UNIV_PFS_MUTEX
    m_ptr = 0;
#endif /* UNIV_PFS_MUTEX */
  }

  ~PolicyMutex() {}

  /** @return non-const version of the policy */
  Policy &policy() UNIV_NOTHROW { return (m_impl.policy()); }

  /** @return const version of the policy */
  const Policy &policy() const UNIV_NOTHROW { return (m_impl.policy()); }

  /** Release the mutex. */
  void exit() UNIV_NOTHROW {
#ifdef UNIV_PFS_MUTEX
    pfs_exit();
#endif /* UNIV_PFS_MUTEX */

    policy().release(m_impl);

    m_impl.exit();
  }

  /** Acquire the mutex.
  @param n_spins	max number of spins
  @param n_delay	max delay per spin
  @param name	filename where locked
  @param line	line number where locked */
  void enter(uint32_t n_spins, uint32_t n_delay, const char *name,
             uint32_t line) UNIV_NOTHROW {
#ifdef UNIV_PFS_MUTEX
    /* Note: locker is really an alias for state. That's why
    it has to be in the same scope during pfs_end(). */

    PSI_mutex_locker_state state;
    PSI_mutex_locker *locker;

    locker = pfs_begin_lock(&state, name, line);
#endif /* UNIV_PFS_MUTEX */

    policy().enter(m_impl, name, line);

    m_impl.enter(n_spins, n_delay, name, line);

    policy().locked(m_impl, name, line);
#ifdef UNIV_PFS_MUTEX
    pfs_end(locker, 0);
#endif /* UNIV_PFS_MUTEX */
  }

  /** Try and lock the mutex, return 0 on SUCCESS and 1 otherwise.
  @param name	filename where locked
  @param line	line number where locked */
  int trylock(const char *name, uint32_t line) UNIV_NOTHROW {
#ifdef UNIV_PFS_MUTEX
    /* Note: locker is really an alias for state. That's why
    it has to be in the same scope during pfs_end(). */

    PSI_mutex_locker_state state;
    PSI_mutex_locker *locker;

    locker = pfs_begin_trylock(&state, name, line);
#endif /* UNIV_PFS_MUTEX */

    /* There is a subtlety here, we check the mutex ordering
    after locking here. This is only done to avoid add and
    then remove if the trylock was unsuccesful. */

    int ret = m_impl.try_lock() ? 0 : 1;

    if (ret == 0) {
      policy().enter(m_impl, name, line);

      policy().locked(m_impl, name, line);
    }

#ifdef UNIV_PFS_MUTEX
    pfs_end(locker, 0);
#endif /* UNIV_PFS_MUTEX */

    return (ret);
  }

#ifdef UNIV_DEBUG
  /** @return true if the thread owns the mutex. */
  bool is_owned() const UNIV_NOTHROW { return (m_impl.is_owned()); }
#endif /* UNIV_DEBUG */

  /**
  Initialise the mutex.

  @param[in]	id              Mutex ID
  @param[in]	filename	file where created
  @param[in]	line		line number in file where created */
  void init(latch_id_t id, const char *filename, uint32_t line) UNIV_NOTHROW {
#ifdef UNIV_PFS_MUTEX
    pfs_add(sync_latch_get_pfs_key(id));
#endif /* UNIV_PFS_MUTEX */

    m_impl.init(id, filename, line);
  }

  /** Free resources (if any) */
  void destroy() UNIV_NOTHROW {
#ifdef UNIV_PFS_MUTEX
    pfs_del();
#endif /* UNIV_PFS_MUTEX */
    m_impl.destroy();
  }

  /** Required for os_event_t */
  operator sys_mutex_t *() UNIV_NOTHROW {
    return (m_impl.operator sys_mutex_t *());
  }

#ifdef UNIV_PFS_MUTEX
  /** Performance schema monitoring - register mutex with PFS.

  Note: This is public only because we want to get around an issue
  with registering a subset of buffer pool pages with PFS when
  PFS_GROUP_BUFFER_SYNC is defined. Therefore this has to then
  be called by external code (see buf0buf.cc).

  @param key - Performance Schema key. */
  void pfs_add(mysql_pfs_key_t key) UNIV_NOTHROW {
    ut_ad(m_ptr == 0);
    m_ptr = PSI_MUTEX_CALL(init_mutex)(key.m_value, this);
  }

 private:
  /** Performance schema monitoring.
  @param state - PFS locker state
  @param name - file name where locked
  @param line - line number in file where locked */
  PSI_mutex_locker *pfs_begin_lock(PSI_mutex_locker_state *state,
                                   const char *name,
                                   uint32_t line) UNIV_NOTHROW {
    if (m_ptr != 0) {
      return (PSI_MUTEX_CALL(start_mutex_wait)(state, m_ptr, PSI_MUTEX_LOCK,
                                               name, (uint)line));
    }

    return (0);
  }

  /** Performance schema monitoring.
  @param state - PFS locker state
  @param name - file name where locked
  @param line - line number in file where locked */
  PSI_mutex_locker *pfs_begin_trylock(PSI_mutex_locker_state *state,
                                      const char *name,
                                      uint32_t line) UNIV_NOTHROW {
    if (m_ptr != 0) {
      return (PSI_MUTEX_CALL(start_mutex_wait)(state, m_ptr, PSI_MUTEX_TRYLOCK,
                                               name, (uint)line));
    }

    return (0);
  }

  /** Performance schema monitoring
  @param locker - PFS identifier
  @param ret - 0 for success and 1 for failure */
  void pfs_end(PSI_mutex_locker *locker, int ret) UNIV_NOTHROW {
    if (locker != 0) {
      PSI_MUTEX_CALL(end_mutex_wait)(locker, ret);
    }
  }

  /** Performance schema monitoring - register mutex release */
  void pfs_exit() {
    if (m_ptr != 0) {
      PSI_MUTEX_CALL(unlock_mutex)(m_ptr);
    }
  }

  /** Performance schema monitoring - deregister */
  void pfs_del() {
    if (m_ptr != 0) {
      PSI_MUTEX_CALL(destroy_mutex)(m_ptr);
      m_ptr = 0;
    }
  }
#endif /* UNIV_PFS_MUTEX */

 private:
  /** The mutex implementation */
  MutexImpl m_impl;

#ifdef UNIV_PFS_MUTEX
  /** The performance schema instrumentation hook. */
  PSI_mutex *m_ptr;
#endif /* UNIV_PFS_MUTEX */
};

#endif /* ib0mutex_h */<|MERGE_RESOLUTION|>--- conflicted
+++ resolved
@@ -488,7 +488,6 @@
 
 template <template <typename> class Policy = NoPolicy>
 struct TTASEventMutex {
-<<<<<<< HEAD
   typedef Policy<TTASEventMutex> MutexPolicy;
 
   TTASEventMutex() UNIV_NOTHROW : m_lock_word(MUTEX_STATE_UNLOCKED),
@@ -506,10 +505,7 @@
   @param[in]	filename	File where mutex was created
   @param[in]	line		Line in filename */
   void init(latch_id_t id, const char *filename, uint32_t line) UNIV_NOTHROW {
-    ut_a(m_event == 0);
     ut_a(m_lock_word == MUTEX_STATE_UNLOCKED);
-
-    m_event = os_event_create(sync_latch_get_name(id));
 
     m_policy.init(*this, id, filename, line);
   }
@@ -519,10 +515,6 @@
   os_event_destroy() at that stage. */
   void destroy() UNIV_NOTHROW {
     ut_ad(m_lock_word == MUTEX_STATE_UNLOCKED);
-
-    /* We have to free the event before InnoDB shuts down. */
-    os_event_destroy(m_event);
-    m_event = 0;
 
     m_policy.destroy();
   }
@@ -538,12 +530,7 @@
     field next, the read must be serialized in memory
     after the reset. A speculative processor might
     perform the read first, which could leave a waiting
-    thread hanging indefinitely.
-
-    Our current solution call every second
-    sync_arr_wake_threads_if_sema_free()
-    to wake up possible hanging threads if they are missed
-    in mutex_signal_object. */
+                thread hanging indefinitely. */
 
     tas_unlock();
 
@@ -569,125 +556,12 @@
 
   /** The event that the mutex will wait in sync0arr.cc
   @return even instance */
-  os_event_t event() UNIV_NOTHROW { return (m_event); }
+  os_event_t event() UNIV_NOTHROW { return (&m_event); }
 
   /** @return true if locked by some thread */
   bool is_locked() const UNIV_NOTHROW {
     return (m_lock_word != MUTEX_STATE_UNLOCKED);
   }
-=======
-
-	typedef Policy<TTASEventMutex> MutexPolicy;
-
-	TTASEventMutex()
-		UNIV_NOTHROW
-		:
-		m_lock_word(MUTEX_STATE_UNLOCKED),
-		m_waiters(),
-		m_event()
-	{
-		/* Check that lock_word is aligned. */
-		ut_ad(!((ulint) &m_lock_word % sizeof(ulint)));
-	}
-
-	~TTASEventMutex()
-		UNIV_NOTHROW
-	{
-		ut_ad(m_lock_word == MUTEX_STATE_UNLOCKED);
-	}
-
-	/** Called when the mutex is "created". Note: Not from the constructor
-	but when the mutex is initialised.
-	@param[in]	id		Mutex ID
-	@param[in]	filename	File where mutex was created
-	@param[in]	line		Line in filename */
-	void init(
-		latch_id_t	id,
-		const char*	filename,
-		uint32_t	line)
-		UNIV_NOTHROW
-	{
-		ut_a(m_lock_word == MUTEX_STATE_UNLOCKED);
-
-		m_policy.init(*this, id, filename, line);
-	}
-
-	/** This is the real desctructor. This mutex can be created in BSS and
-	its desctructor will be called on exit(). We can't call
-	os_event_destroy() at that stage. */
-	void destroy()
-		UNIV_NOTHROW
-	{
-		ut_ad(m_lock_word == MUTEX_STATE_UNLOCKED);
-
-		m_policy.destroy();
-	}
-
-	/** Try and lock the mutex. Note: POSIX returns 0 on success.
-	@return true on success */
-	bool try_lock()
-		UNIV_NOTHROW
-	{
-		return(tas_lock());
-	}
-
-	/** Release the mutex. */
-	void exit()
-		UNIV_NOTHROW
-	{
-		/* A problem: we assume that mutex_reset_lock word
-		is a memory barrier, that is when we read the waiters
-		field next, the read must be serialized in memory
-		after the reset. A speculative processor might
-		perform the read first, which could leave a waiting
-		thread hanging indefinitely. */
-
-		tas_unlock();
-
-		if (m_waiters != 0) {
-			signal();
-		}
-	}
-
-	/** Acquire the mutex.
-	@param[in]	max_spins	max number of spins
-	@param[in]	max_delay	max delay per spin
-	@param[in]	filename	from where called
-	@param[in]	line		within filename */
-	void enter(
-		uint32_t	max_spins,
-		uint32_t	max_delay,
-		const char*	filename,
-		uint32_t	line)
-		UNIV_NOTHROW
-	{
-		if (!try_lock()) {
-			spin_and_try_lock(max_spins, max_delay, filename, line);
-		}
-	}
-
-	/** @return the lock state. */
-	lock_word_t state() const
-		UNIV_NOTHROW
-	{
-		return(m_lock_word);
-	}
-
-	/** The event that the mutex will wait in sync0arr.cc
-	@return even instance */
-	os_event_t event()
-		UNIV_NOTHROW
-	{
-		return(&m_event);
-	}
-
-	/** @return true if locked by some thread */
-	bool is_locked() const
-		UNIV_NOTHROW
-	{
-		return(m_lock_word != MUTEX_STATE_UNLOCKED);
-	}
->>>>>>> 333b4508
 
 #ifdef UNIV_DEBUG
   /** @return true if the calling thread owns the mutex. */
@@ -830,17 +704,12 @@
   when atomic operations are enabled. */
   lock_word_t m_lock_word;
 
-<<<<<<< HEAD
   /** Set to 0 or 1. 1 if there are (or may be) threads waiting
   in the global wait array for this mutex to be released. */
   lock_word_t m_waiters;
-=======
-	/** Used by sync0arr.cc for the wait queue */
-	struct os_event		m_event;
->>>>>>> 333b4508
 
   /** Used by sync0arr.cc for the wait queue */
-  os_event_t m_event;
+  struct os_event m_event;
 
   /** Policy data */
   MutexPolicy m_policy;
