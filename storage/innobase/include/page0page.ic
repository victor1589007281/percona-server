/*****************************************************************************

Copyright (c) 1994, 2018, Oracle and/or its affiliates. All Rights Reserved.

This program is free software; you can redistribute it and/or modify it under
the terms of the GNU General Public License, version 2.0, as published by the
Free Software Foundation.

This program is also distributed with certain software (including but not
limited to OpenSSL) that is licensed under separate terms, as designated in a
particular file or component or in included license documentation. The authors
of MySQL hereby grant you an additional permission to link the program and
your derivative works with the separately licensed software that they have
included with MySQL.

This program is distributed in the hope that it will be useful, but WITHOUT
ANY WARRANTY; without even the implied warranty of MERCHANTABILITY or FITNESS
FOR A PARTICULAR PURPOSE. See the GNU General Public License, version 2.0,
for more details.

You should have received a copy of the GNU General Public License along with
this program; if not, write to the Free Software Foundation, Inc.,
51 Franklin St, Fifth Floor, Boston, MA 02110-1301  USA

*****************************************************************************/

/** @file include/page0page.ic
 Index page routines

 Created 2/2/1994 Heikki Tuuri
 *******************************************************/

#include "mach0data.h"
#ifdef UNIV_DEBUG
#include "log0recv.h"
#endif /* !UNIV_DEBUG */
#ifndef UNIV_HOTBACKUP
#include "rem0cmp.h"
#endif /* !UNIV_HOTBACKUP */
#include "mtr0log.h"
#include "page0zip.h"

#ifdef UNIV_MATERIALIZE
#undef UNIV_INLINE
#define UNIV_INLINE
#endif

/** Gets the start of a page.
 @return start of the page */
UNIV_INLINE
page_t *page_align(const void *ptr) /*!< in: pointer to page frame */
{
  return ((page_t *)ut_align_down(ptr, UNIV_PAGE_SIZE));
}
/** Gets the offset within a page.
 @return offset from the start of the page */
UNIV_INLINE
ulint page_offset(const void *ptr) /*!< in: pointer to page frame */
{
  return (ut_align_offset(ptr, UNIV_PAGE_SIZE));
}
/** Returns the max trx id field value. */
UNIV_INLINE
trx_id_t page_get_max_trx_id(const page_t *page) /*!< in: page */
{
  ut_ad(page);

  return (mach_read_from_8(page + PAGE_HEADER + PAGE_MAX_TRX_ID));
}

/** Sets the max trx id field value if trx_id is bigger than the previous
 value. */
UNIV_INLINE
void page_update_max_trx_id(
    buf_block_t *block,       /*!< in/out: page */
    page_zip_des_t *page_zip, /*!< in/out: compressed page whose
                             uncompressed part will be updated, or NULL */
    trx_id_t trx_id,          /*!< in: transaction id */
    mtr_t *mtr)               /*!< in/out: mini-transaction */
{
  ut_ad(block);
#ifndef UNIV_HOTBACKUP
  ut_ad(mtr_memo_contains(mtr, block, MTR_MEMO_PAGE_X_FIX));
#endif /* !UNIV_HOTBACKUP */
  /* During crash recovery, this function may be called on
  something else than a leaf page of a secondary index or the
  insert buffer index tree (dict_index_is_sec_or_ibuf() returns
  TRUE for the dummy indexes constructed during redo log
  application).  In that case, PAGE_MAX_TRX_ID is unused,
  and trx_id is usually zero. */
  ut_ad(trx_id || recv_recovery_is_on());
  ut_ad(page_is_leaf(buf_block_get_frame(block)));

  if (page_get_max_trx_id(buf_block_get_frame(block)) < trx_id) {
    page_set_max_trx_id(block, page_zip, trx_id, mtr);
  }
}

/** Returns the RTREE SPLIT SEQUENCE NUMBER (FIL_RTREE_SPLIT_SEQ_NUM).
@param[in]	page	page
@return SPLIT SEQUENCE NUMBER */
UNIV_INLINE
node_seq_t page_get_ssn_id(const page_t *page) {
  ut_ad(page);

  return (static_cast<node_seq_t>(
      mach_read_from_8(page + FIL_RTREE_SPLIT_SEQ_NUM)));
}

/** Sets the RTREE SPLIT SEQUENCE NUMBER field value
@param[in,out]	block		page
@param[in,out]	page_zip	compressed page whose uncompressed part will
                                be updated, or NULL
@param[in]	ssn_id		transaction id
@param[in,out]	mtr		mini-transaction */
UNIV_INLINE
void page_set_ssn_id(buf_block_t *block, page_zip_des_t *page_zip,
                     node_seq_t ssn_id, mtr_t *mtr) {
  page_t *page = buf_block_get_frame(block);
#ifndef UNIV_HOTBACKUP
  ut_ad(!mtr || mtr_memo_contains(mtr, block, MTR_MEMO_PAGE_SX_FIX) ||
        mtr_memo_contains(mtr, block, MTR_MEMO_PAGE_X_FIX));
#endif /* !UNIV_HOTBACKUP */

  if (page_zip) {
    mach_write_to_8(page + FIL_RTREE_SPLIT_SEQ_NUM, ssn_id);
    page_zip_write_header(page_zip, page + FIL_RTREE_SPLIT_SEQ_NUM, 8, mtr);
#ifndef UNIV_HOTBACKUP
  } else if (mtr) {
    mlog_write_ull(page + FIL_RTREE_SPLIT_SEQ_NUM, ssn_id, mtr);
#endif /* !UNIV_HOTBACKUP */
  } else {
    mach_write_to_8(page + FIL_RTREE_SPLIT_SEQ_NUM, ssn_id);
  }
}

/** Sets the given header field. */
UNIV_INLINE
void page_header_set_field(
    page_t *page,             /*!< in/out: page */
    page_zip_des_t *page_zip, /*!< in/out: compressed page whose
                             uncompressed part will be updated, or NULL */
    ulint field,              /*!< in: PAGE_N_DIR_SLOTS, ... */
    ulint val)                /*!< in: value */
{
  ut_ad(page);
  ut_ad(field <= PAGE_N_RECS);
  ut_ad(field == PAGE_N_HEAP || val < UNIV_PAGE_SIZE);
  ut_ad(field != PAGE_N_HEAP || (val & 0x7fff) < UNIV_PAGE_SIZE);

  mach_write_to_2(page + PAGE_HEADER + field, val);
  if (page_zip) {
    page_zip_write_header(page_zip, page + PAGE_HEADER + field, 2, NULL);
  }
}

/** Returns the offset stored in the given header field.
 @return offset from the start of the page, or 0 */
UNIV_INLINE
ulint page_header_get_offs(const page_t *page, /*!< in: page */
                           ulint field)        /*!< in: PAGE_FREE, ... */
{
  ulint offs;

  ut_ad(page);
  ut_ad((field == PAGE_FREE) || (field == PAGE_LAST_INSERT) ||
        (field == PAGE_HEAP_TOP));

  offs = page_header_get_field(page, field);

  ut_ad((field != PAGE_HEAP_TOP) || offs);

  return (offs);
}

/** Sets the pointer stored in the given header field. */
UNIV_INLINE
void page_header_set_ptr(
    page_t *page,             /*!< in: page */
    page_zip_des_t *page_zip, /*!< in/out: compressed page whose
                             uncompressed part will be updated, or NULL */
    ulint field,              /*!< in: PAGE_FREE, ... */
    const byte *ptr)          /*!< in: pointer or NULL*/
{
  ulint offs;

  ut_ad(page);
  ut_ad((field == PAGE_FREE) || (field == PAGE_LAST_INSERT) ||
        (field == PAGE_HEAP_TOP));

  if (ptr == NULL) {
    offs = 0;
  } else {
    offs = ptr - page;
  }

  ut_ad((field != PAGE_HEAP_TOP) || offs);

  page_header_set_field(page, page_zip, field, offs);
}

#ifndef UNIV_HOTBACKUP
/** Resets the last insert info field in the page header. Writes to mlog
 about this operation. */
UNIV_INLINE
void page_header_reset_last_insert(
    page_t *page,             /*!< in/out: page */
    page_zip_des_t *page_zip, /*!< in/out: compressed page whose
                             uncompressed part will be updated, or NULL */
    mtr_t *mtr)               /*!< in: mtr */
{
  ut_ad(page != NULL);
  ut_ad(mtr != NULL);

  if (page_zip) {
    mach_write_to_2(page + (PAGE_HEADER + PAGE_LAST_INSERT), 0);
    page_zip_write_header(page_zip, page + (PAGE_HEADER + PAGE_LAST_INSERT), 2,
                          mtr);
  } else {
    mlog_write_ulint(page + (PAGE_HEADER + PAGE_LAST_INSERT), 0, MLOG_2BYTES,
                     mtr);
  }
}
#endif /* !UNIV_HOTBACKUP */

/** Determine whether the page is in new-style compact format.
 @return nonzero if the page is in compact format, zero if it is in
 old-style format */
UNIV_INLINE
ulint page_is_comp(const page_t *page) /*!< in: index page */
{
  return (page_header_get_field(page, PAGE_N_HEAP) & 0x8000);
}

/** TRUE if the record is on a page in compact format.
 @return nonzero if in compact format */
UNIV_INLINE
ulint page_rec_is_comp(const rec_t *rec) /*!< in: record */
{
  return (page_is_comp(page_align(rec)));
}

/** Returns the heap number of a record.
 @return heap number */
UNIV_INLINE
ulint page_rec_get_heap_no(const rec_t *rec) /*!< in: the physical record */
{
  if (page_rec_is_comp(rec)) {
    return (rec_get_heap_no_new(rec));
  } else {
    return (rec_get_heap_no_old(rec));
  }
}

/** Determine whether the page is a B-tree leaf.
 @return true if the page is a B-tree leaf (PAGE_LEVEL = 0) */
UNIV_INLINE
bool page_is_leaf(const page_t *page) /*!< in: page */
{
<<<<<<< HEAD
  return (!*(const uint16 *)(page + (PAGE_HEADER + PAGE_LEVEL)));
=======
	if (!page) {
		return(false);
	}
	return(!*(const uint16*) (page + (PAGE_HEADER + PAGE_LEVEL)));
>>>>>>> 333b4508
}

/** Determine whether the page is empty.
 @return true if the page is empty (PAGE_N_RECS = 0) */
UNIV_INLINE
bool page_is_empty(const page_t *page) /*!< in: page */
{
  return (!*(const uint16 *)(page + (PAGE_HEADER + PAGE_N_RECS)));
}

/** Determine whether a page is an index root page.
@param[in]	page	page frame
@return true if the page is a root page of an index */
UNIV_INLINE
bool page_is_root(const page_t *page) {
#if FIL_PAGE_PREV % 8
#error FIL_PAGE_PREV must be 64-bit aligned
#endif
#if FIL_PAGE_NEXT != FIL_PAGE_PREV + 4
#error FIL_PAGE_NEXT must be adjacent to FIL_PAGE_PREV
#endif

  static_assert(FIL_NULL == 0xffffffff, "FIL_NULL != 0xffffffff");

  /* Check that this is an index page and both the PREV and NEXT
  pointers are FIL_NULL, because the root page does not have any
  siblings. */
  return (fil_page_index_page_check(page) &&
          *reinterpret_cast<const ib_uint64_t *>(page + FIL_PAGE_PREV) ==
              IB_UINT64_MAX);
}

/** Determine whether the page contains garbage.
 @return true if the page contains garbage (PAGE_GARBAGE is not 0) */
UNIV_INLINE
bool page_has_garbage(const page_t *page) /*!< in: page */
{
  return (!!*(const uint16 *)(page + (PAGE_HEADER + PAGE_GARBAGE)));
}

/** Gets the offset of the first record on the page.
 @return offset of the first record in record list, relative from page */
UNIV_INLINE
ulint page_get_infimum_offset(
    const page_t *page) /*!< in: page which must have record(s) */
{
  ut_ad(page);
  ut_ad(!page_offset(page));

  if (page_is_comp(page)) {
    return (PAGE_NEW_INFIMUM);
  } else {
    return (PAGE_OLD_INFIMUM);
  }
}

/** Gets the offset of the last record on the page.
 @return offset of the last record in record list, relative from page */
UNIV_INLINE
ulint page_get_supremum_offset(
    const page_t *page) /*!< in: page which must have record(s) */
{
  ut_ad(page);
  ut_ad(!page_offset(page));

  if (page_is_comp(page)) {
    return (PAGE_NEW_SUPREMUM);
  } else {
    return (PAGE_OLD_SUPREMUM);
  }
}

/** TRUE if the record is a user record on the page.
 @return true if a user record */
UNIV_INLINE
ibool page_rec_is_user_rec_low(ulint offset) /*!< in: record offset on page */
{
  ut_ad(offset >= PAGE_NEW_INFIMUM);

  static_assert(PAGE_OLD_INFIMUM >= PAGE_NEW_INFIMUM,
                "PAGE_OLD_INFIMUM < PAGE_NEW_INFIMUM");

  static_assert(PAGE_OLD_SUPREMUM >= PAGE_NEW_SUPREMUM,
                "PAGE_OLD_SUPREMUM < PAGE_NEW_SUPREMUM");

  static_assert(PAGE_NEW_INFIMUM <= PAGE_OLD_SUPREMUM,
                "PAGE_NEW_INFIMUM > PAGE_OLD_SUPREMUM");

  static_assert(PAGE_OLD_INFIMUM <= PAGE_NEW_SUPREMUM,
                "PAGE_OLD_INFIMUM > PAGE_NEW_SUPREMUM");

  static_assert(PAGE_NEW_SUPREMUM <= PAGE_OLD_SUPREMUM_END,
                "PAGE_NEW_SUPREMUM > PAGE_OLD_SUPREMUM_END");

  static_assert(PAGE_OLD_SUPREMUM <= PAGE_NEW_SUPREMUM_END,
                "PAGE_OLD_SUPREMUM > PAGE_NEW_SUPREMUM_END");

  ut_ad(offset <= UNIV_PAGE_SIZE - PAGE_EMPTY_DIR_START);

  return (offset != PAGE_NEW_SUPREMUM && offset != PAGE_NEW_INFIMUM &&
          offset != PAGE_OLD_INFIMUM && offset != PAGE_OLD_SUPREMUM);
}

/** TRUE if the record is the supremum record on a page.
 @return true if the supremum record */
UNIV_INLINE
ibool page_rec_is_supremum_low(ulint offset) /*!< in: record offset on page */
{
  ut_ad(offset >= PAGE_NEW_INFIMUM);
  ut_ad(offset <= UNIV_PAGE_SIZE - PAGE_EMPTY_DIR_START);

  return (offset == PAGE_NEW_SUPREMUM || offset == PAGE_OLD_SUPREMUM);
}

/** TRUE if the record is the infimum record on a page.
 @return true if the infimum record */
UNIV_INLINE
ibool page_rec_is_infimum_low(ulint offset) /*!< in: record offset on page */
{
  ut_ad(offset >= PAGE_NEW_INFIMUM);
  ut_ad(offset <= UNIV_PAGE_SIZE - PAGE_EMPTY_DIR_START);

  return (offset == PAGE_NEW_INFIMUM || offset == PAGE_OLD_INFIMUM);
}

/** TRUE if the record is a user record on the page.
 @return true if a user record */
UNIV_INLINE
ibool page_rec_is_user_rec(const rec_t *rec) /*!< in: record */
{
  ut_ad(page_rec_check(rec));

  return (page_rec_is_user_rec_low(page_offset(rec)));
}

/** TRUE if the record is the supremum record on a page.
 @return true if the supremum record */
UNIV_INLINE
ibool page_rec_is_supremum(const rec_t *rec) /*!< in: record */
{
  ut_ad(page_rec_check(rec));

  return (page_rec_is_supremum_low(page_offset(rec)));
}

/** TRUE if the record is the infimum record on a page.
 @return true if the infimum record */
UNIV_INLINE
ibool page_rec_is_infimum(const rec_t *rec) /*!< in: record */
{
  ut_ad(page_rec_check(rec));

  return (page_rec_is_infimum_low(page_offset(rec)));
}

/** true if the record is the first user record on a page.
 @return true if the first user record */
UNIV_INLINE
bool page_rec_is_first(const rec_t *rec,   /*!< in: record */
                       const page_t *page) /*!< in: page */
{
  ut_ad(page_get_n_recs(page) > 0);

  return (page_rec_get_next_const(page_get_infimum_rec(page)) == rec);
}

/** true if the record is the second user record on a page.
 @return true if the second user record */
UNIV_INLINE
bool page_rec_is_second(const rec_t *rec,   /*!< in: record */
                        const page_t *page) /*!< in: page */
{
  ut_ad(page_get_n_recs(page) > 1);

  return (page_rec_get_next_const(
              page_rec_get_next_const(page_get_infimum_rec(page))) == rec);
}

/** true if the record is the last user record on a page.
 @return true if the last user record */
UNIV_INLINE
bool page_rec_is_last(const rec_t *rec,   /*!< in: record */
                      const page_t *page) /*!< in: page */
{
  ut_ad(page_get_n_recs(page) > 0);

  return (page_rec_get_next_const(rec) == page_get_supremum_rec(page));
}

/** true if the record is the second last user record on a page.
 @return true if the second last user record */
UNIV_INLINE
bool page_rec_is_second_last(const rec_t *rec,   /*!< in: record */
                             const page_t *page) /*!< in: page */
{
  ut_ad(page_get_n_recs(page) > 1);
  ut_ad(!page_rec_is_last(rec, page));

  return (page_rec_get_next_const(page_rec_get_next_const(rec)) ==
          page_get_supremum_rec(page));
}

/** Returns the nth record of the record list.
 This is the inverse function of page_rec_get_n_recs_before().
 @return nth record */
UNIV_INLINE
rec_t *page_rec_get_nth(page_t *page, /*!< in: page */
                        ulint nth)    /*!< in: nth record */
{
  return ((rec_t *)page_rec_get_nth_const(page, nth));
}

#ifndef UNIV_HOTBACKUP
/** Returns the middle record of the records on the page. If there is an
 even number of records in the list, returns the first record of the
 upper half-list.
 @return middle record */
UNIV_INLINE
rec_t *page_get_middle_rec(page_t *page) /*!< in: page */
{
  ulint middle = (page_get_n_recs(page) + PAGE_HEAP_NO_USER_LOW) / 2;

  return (page_rec_get_nth(page, middle));
}
#endif /* !UNIV_HOTBACKUP */

/** Gets the page number.
 @return page number */
UNIV_INLINE
page_no_t page_get_page_no(const page_t *page) /*!< in: page */
{
  ut_ad(page == page_align((page_t *)page));
  return (mach_read_from_4(page + FIL_PAGE_OFFSET));
}

/** Gets the tablespace identifier.
 @return space id */
UNIV_INLINE
space_id_t page_get_space_id(const page_t *page) /*!< in: page */
{
  ut_ad(page == page_align((page_t *)page));
  return (mach_read_from_4(page + FIL_PAGE_ARCH_LOG_NO_OR_SPACE_ID));
}

/** Gets the number of user records on page (infimum and supremum records
 are not user records).
 @return number of user records */
UNIV_INLINE
ulint page_get_n_recs(const page_t *page) /*!< in: index page */
{
  return (page_header_get_field(page, PAGE_N_RECS));
}

/** Gets the number of dir slots in directory.
 @return number of slots */
UNIV_INLINE
ulint page_dir_get_n_slots(const page_t *page) /*!< in: index page */
{
  return (page_header_get_field(page, PAGE_N_DIR_SLOTS));
}
/** Sets the number of dir slots in directory. */
UNIV_INLINE
void page_dir_set_n_slots(
    page_t *page,             /*!< in/out: page */
    page_zip_des_t *page_zip, /*!< in/out: compressed page whose
                             uncompressed part will be updated, or NULL */
    ulint n_slots)            /*!< in: number of slots */
{
  page_header_set_field(page, page_zip, PAGE_N_DIR_SLOTS, n_slots);
}

/** Sets the number of records in the heap. */
UNIV_INLINE
void page_dir_set_n_heap(
    page_t *page,             /*!< in/out: index page */
    page_zip_des_t *page_zip, /*!< in/out: compressed page whose
                             uncompressed part will be updated, or NULL.
                             Note that the size of the dense page directory
                             in the compressed page trailer is
                             n_heap * PAGE_ZIP_DIR_SLOT_SIZE. */
    ulint n_heap)             /*!< in: number of records */
{
  ut_ad(n_heap < 0x8000);
  ut_ad(!page_zip ||
        n_heap == (page_header_get_field(page, PAGE_N_HEAP) & 0x7fff) + 1);

  page_header_set_field(
      page, page_zip, PAGE_N_HEAP,
      n_heap | (0x8000 & page_header_get_field(page, PAGE_N_HEAP)));
}

#ifdef UNIV_DEBUG
/** Gets pointer to nth directory slot.
 @return pointer to dir slot */
UNIV_INLINE
page_dir_slot_t *page_dir_get_nth_slot(
    const page_t *page, /*!< in: index page */
    ulint n)            /*!< in: position */
{
  ut_ad(page_dir_get_n_slots(page) > n);

  return ((page_dir_slot_t *)page + UNIV_PAGE_SIZE - PAGE_DIR -
          (n + 1) * PAGE_DIR_SLOT_SIZE);
}
#endif /* UNIV_DEBUG */

/** Used to check the consistency of a record on a page.
 @return true if succeed */
UNIV_INLINE
ibool page_rec_check(const rec_t *rec) /*!< in: record */
{
  const page_t *page = page_align(rec);

  ut_a(rec);

  ut_a(page_offset(rec) <= page_header_get_field(page, PAGE_HEAP_TOP));
  ut_a(page_offset(rec) >= PAGE_DATA);

  return (TRUE);
}

/** Gets the record pointed to by a directory slot.
 @return pointer to record */
UNIV_INLINE
const rec_t *page_dir_slot_get_rec(
    const page_dir_slot_t *slot) /*!< in: directory slot */
{
  return (page_align(slot) + mach_read_from_2(slot));
}

/** This is used to set the record offset in a directory slot. */
UNIV_INLINE
void page_dir_slot_set_rec(page_dir_slot_t *slot, /*!< in: directory slot */
                           rec_t *rec)            /*!< in: record on the page */
{
  ut_ad(page_rec_check(rec));

  mach_write_to_2(slot, page_offset(rec));
}

/** Gets the number of records owned by a directory slot.
 @return number of records */
UNIV_INLINE
ulint page_dir_slot_get_n_owned(
    const page_dir_slot_t *slot) /*!< in: page directory slot */
{
  const rec_t *rec = page_dir_slot_get_rec(slot);
  if (page_rec_is_comp(slot)) {
    return (rec_get_n_owned_new(rec));
  } else {
    return (rec_get_n_owned_old(rec));
  }
}

/** This is used to set the owned records field of a directory slot. */
UNIV_INLINE
void page_dir_slot_set_n_owned(
    page_dir_slot_t *slot,    /*!< in/out: directory slot */
    page_zip_des_t *page_zip, /*!< in/out: compressed page, or NULL */
    ulint n)                  /*!< in: number of records owned by the slot */
{
  rec_t *rec = (rec_t *)page_dir_slot_get_rec(slot);
  if (page_rec_is_comp(slot)) {
    rec_set_n_owned_new(rec, page_zip, n);
  } else {
    ut_ad(!page_zip);
    rec_set_n_owned_old(rec, n);
  }
}

/** Calculates the space reserved for directory slots of a given number of
 records. The exact value is a fraction number n * PAGE_DIR_SLOT_SIZE /
 PAGE_DIR_SLOT_MIN_N_OWNED, and it is rounded upwards to an integer. */
UNIV_INLINE
ulint page_dir_calc_reserved_space(ulint n_recs) /*!< in: number of records */
{
  return ((PAGE_DIR_SLOT_SIZE * n_recs + PAGE_DIR_SLOT_MIN_N_OWNED - 1) /
          PAGE_DIR_SLOT_MIN_N_OWNED);
}

/** Gets the pointer to the next record on the page.
 @return pointer to next record */
UNIV_INLINE
const rec_t *page_rec_get_next_low(
    const rec_t *rec, /*!< in: pointer to record */
    ulint comp)       /*!< in: nonzero=compact page layout */
{
  ulint offs;
  const page_t *page;

  ut_ad(page_rec_check(rec));

  page = page_align(rec);

  offs = rec_get_next_offs(rec, comp);

  if (offs >= UNIV_PAGE_SIZE) {
    fprintf(stderr,
            "InnoDB: Next record offset is nonsensical %lu"
            " in record at offset %lu\n"
            "InnoDB: rec address %p, space id %lu, page %lu\n",
            (ulong)offs, (ulong)page_offset(rec), (void *)rec,
            (ulong)page_get_space_id(page), (ulong)page_get_page_no(page));
    ut_error;
  } else if (offs == 0) {
    return (NULL);
  }

  return (page + offs);
}

/** Gets the pointer to the next record on the page.
 @return pointer to next record */
UNIV_INLINE
rec_t *page_rec_get_next(rec_t *rec) /*!< in: pointer to record */
{
  return ((rec_t *)page_rec_get_next_low(rec, page_rec_is_comp(rec)));
}

/** Gets the pointer to the next record on the page.
 @return pointer to next record */
UNIV_INLINE
const rec_t *page_rec_get_next_const(
    const rec_t *rec) /*!< in: pointer to record */
{
  return (page_rec_get_next_low(rec, page_rec_is_comp(rec)));
}

/** Gets the pointer to the next non delete-marked record on the page.
 If all subsequent records are delete-marked, then this function
 will return the supremum record.
 @return pointer to next non delete-marked record or pointer to supremum */
UNIV_INLINE
const rec_t *page_rec_get_next_non_del_marked(
    const rec_t *rec) /*!< in: pointer to record */
{
  const rec_t *r;
  ulint page_is_compact = page_rec_is_comp(rec);

  for (r = page_rec_get_next_const(rec);
       !page_rec_is_supremum(r) && rec_get_deleted_flag(r, page_is_compact);
       r = page_rec_get_next_const(r)) {
    /* noop */
  }

  return (r);
}

/** Sets the pointer to the next record on the page. */
UNIV_INLINE
void page_rec_set_next(rec_t *rec,        /*!< in: pointer to record,
                                          must not be page supremum */
                       const rec_t *next) /*!< in: pointer to next record,
                                          must not be page infimum */
{
  ulint offs;

  ut_ad(page_rec_check(rec));
  ut_ad(!page_rec_is_supremum(rec));
  ut_ad(rec != next);

  ut_ad(!next || !page_rec_is_infimum(next));
  ut_ad(!next || page_align(rec) == page_align(next));

  offs = next != NULL ? page_offset(next) : 0;

  if (page_rec_is_comp(rec)) {
    rec_set_next_offs_new(rec, offs);
  } else {
    rec_set_next_offs_old(rec, offs);
  }
}

/** Gets the pointer to the previous record.
 @return pointer to previous record */
UNIV_INLINE
const rec_t *page_rec_get_prev_const(
    const rec_t *rec) /*!< in: pointer to record, must not be page
                      infimum */
{
  const page_dir_slot_t *slot;
  ulint slot_no;
  const rec_t *rec2;
  const rec_t *prev_rec = NULL;
  const page_t *page;

  ut_ad(page_rec_check(rec));

  page = page_align(rec);

  ut_ad(!page_rec_is_infimum(rec));

  slot_no = page_dir_find_owner_slot(rec);

  ut_a(slot_no != 0);

  slot = page_dir_get_nth_slot(page, slot_no - 1);

  rec2 = page_dir_slot_get_rec(slot);

  if (page_is_comp(page)) {
    while (rec != rec2) {
      prev_rec = rec2;
      rec2 = page_rec_get_next_low(rec2, TRUE);
    }
  } else {
    while (rec != rec2) {
      prev_rec = rec2;
      rec2 = page_rec_get_next_low(rec2, FALSE);
    }
  }

  ut_a(prev_rec);

  return (prev_rec);
}

/** Gets the pointer to the previous record.
 @return pointer to previous record */
UNIV_INLINE
rec_t *page_rec_get_prev(
    rec_t *rec) /*!< in: pointer to record, must not be page
                infimum */
{
  return ((rec_t *)page_rec_get_prev_const(rec));
}

/** Looks for the record which owns the given record.
 @return the owner record */
UNIV_INLINE
rec_t *page_rec_find_owner_rec(rec_t *rec) /*!< in: the physical record */
{
  ut_ad(page_rec_check(rec));

  if (page_rec_is_comp(rec)) {
    while (rec_get_n_owned_new(rec) == 0) {
      rec = page_rec_get_next(rec);
    }
  } else {
    while (rec_get_n_owned_old(rec) == 0) {
      rec = page_rec_get_next(rec);
    }
  }

  return (rec);
}

/** Returns the base extra size of a physical record.  This is the
 size of the fixed header, independent of the record size.
 @return REC_N_NEW_EXTRA_BYTES or REC_N_OLD_EXTRA_BYTES */
UNIV_INLINE
ulint page_rec_get_base_extra_size(const rec_t *rec) /*!< in: physical record */
{
#if REC_N_NEW_EXTRA_BYTES + 1 != REC_N_OLD_EXTRA_BYTES
#error "REC_N_NEW_EXTRA_BYTES + 1 != REC_N_OLD_EXTRA_BYTES"
#endif
  return (REC_N_NEW_EXTRA_BYTES + (ulint)!page_rec_is_comp(rec));
}

/** Returns the sum of the sizes of the records in the record list, excluding
 the infimum and supremum records.
 @return data in bytes */
UNIV_INLINE
ulint page_get_data_size(const page_t *page) /*!< in: index page */
{
  ulint ret;

  ret = (ulint)(
      page_header_get_field(page, PAGE_HEAP_TOP) -
      (page_is_comp(page) ? PAGE_NEW_SUPREMUM_END : PAGE_OLD_SUPREMUM_END) -
      page_header_get_field(page, PAGE_GARBAGE));

  ut_ad(ret < UNIV_PAGE_SIZE);

  return (ret);
}

/** Allocates a block of memory from the free list of an index page. */
UNIV_INLINE
void page_mem_alloc_free(
    page_t *page,             /*!< in/out: index page */
    page_zip_des_t *page_zip, /*!< in/out: compressed page with enough
                             space available for inserting the record,
                             or NULL */
    rec_t *next_rec,          /*!< in: pointer to the new head of the
                             free record list */
    ulint need)               /*!< in: number of bytes allocated */
{
  ulint garbage;

#ifdef UNIV_DEBUG
  const rec_t *old_rec = page_header_get_ptr(page, PAGE_FREE);
  ulint next_offs;

  ut_ad(old_rec);
  next_offs = rec_get_next_offs(old_rec, page_is_comp(page));
  ut_ad(next_rec == (next_offs ? page + next_offs : NULL));
#endif

  page_header_set_ptr(page, page_zip, PAGE_FREE, next_rec);

  garbage = page_header_get_field(page, PAGE_GARBAGE);
  ut_ad(garbage >= need);

  page_header_set_field(page, page_zip, PAGE_GARBAGE, garbage - need);
}

/** Calculates free space if a page is emptied.
 @return free space */
UNIV_INLINE
ulint page_get_free_space_of_empty(
    ulint comp) /*!< in: nonzero=compact page layout */
{
  if (comp) {
    return ((ulint)(UNIV_PAGE_SIZE - PAGE_NEW_SUPREMUM_END - PAGE_DIR -
                    2 * PAGE_DIR_SLOT_SIZE));
  }

  return ((ulint)(UNIV_PAGE_SIZE - PAGE_OLD_SUPREMUM_END - PAGE_DIR -
                  2 * PAGE_DIR_SLOT_SIZE));
}

#ifndef UNIV_HOTBACKUP
/** Write a 32-bit field in a data dictionary record. */
UNIV_INLINE
void page_rec_write_field(rec_t *rec, /*!< in/out: record to update */
                          ulint i,    /*!< in: index of the field to update */
                          ulint val,  /*!< in: value to write */
                          mtr_t *mtr) /*!< in/out: mini-transaction */
{
  byte *data;
  ulint len;

  data = rec_get_nth_field_old(rec, i, &len);

  ut_ad(len == 4);

  mlog_write_ulint(data, val, MLOG_4BYTES, mtr);
}
#endif /* !UNIV_HOTBACKUP */

/** Each user record on a page, and also the deleted user records in the heap
 takes its size plus the fraction of the dir cell size /
 PAGE_DIR_SLOT_MIN_N_OWNED bytes for it. If the sum of these exceeds the
 value of page_get_free_space_of_empty, the insert is impossible, otherwise
 it is allowed. This function returns the maximum combined size of records
 which can be inserted on top of the record heap.
 @return maximum combined size for inserted records */
UNIV_INLINE
ulint page_get_max_insert_size(const page_t *page, /*!< in: index page */
                               ulint n_recs)       /*!< in: number of records */
{
  ulint occupied;
  ulint free_space;

  if (page_is_comp(page)) {
    occupied =
        page_header_get_field(page, PAGE_HEAP_TOP) - PAGE_NEW_SUPREMUM_END +
        page_dir_calc_reserved_space(n_recs + page_dir_get_n_heap(page) - 2);

    free_space = page_get_free_space_of_empty(TRUE);
  } else {
    occupied =
        page_header_get_field(page, PAGE_HEAP_TOP) - PAGE_OLD_SUPREMUM_END +
        page_dir_calc_reserved_space(n_recs + page_dir_get_n_heap(page) - 2);

    free_space = page_get_free_space_of_empty(FALSE);
  }

  /* Above the 'n_recs +' part reserves directory space for the new
  inserted records; the '- 2' excludes page infimum and supremum
  records */

  if (occupied > free_space) {
    return (0);
  }

  return (free_space - occupied);
}

/** Returns the maximum combined size of records which can be inserted on top
 of the record heap if a page is first reorganized.
 @return maximum combined size for inserted records */
UNIV_INLINE
ulint page_get_max_insert_size_after_reorganize(
    const page_t *page, /*!< in: index page */
    ulint n_recs)       /*!< in: number of records */
{
  ulint occupied;
  ulint free_space;

  occupied = page_get_data_size(page) +
             page_dir_calc_reserved_space(n_recs + page_get_n_recs(page));

  free_space = page_get_free_space_of_empty(page_is_comp(page));

  if (occupied > free_space) {
    return (0);
  }

  return (free_space - occupied);
}

/** Puts a record to free list. */
UNIV_INLINE
void page_mem_free(page_t *page,              /*!< in/out: index page */
                   page_zip_des_t *page_zip,  /*!< in/out: compressed page,
                                              or NULL */
                   rec_t *rec,                /*!< in: pointer to the
                                              (origin of) record */
                   const dict_index_t *index, /*!< in: index of rec */
                   const ulint *offsets)      /*!< in: array returned by
                                              rec_get_offsets() */
{
  rec_t *free;
  ulint garbage;

  ut_ad(rec_offs_validate(rec, index, offsets));
  free = page_header_get_ptr(page, PAGE_FREE);

  page_rec_set_next(rec, free);
  page_header_set_ptr(page, page_zip, PAGE_FREE, rec);

  garbage = page_header_get_field(page, PAGE_GARBAGE);

  page_header_set_field(page, page_zip, PAGE_GARBAGE,
                        garbage + rec_offs_size(offsets));

  if (page_zip) {
    page_zip_dir_delete(page_zip, rec, index, offsets, free);
  } else {
    page_header_set_field(page, page_zip, PAGE_N_RECS,
                          page_get_n_recs(page) - 1);
  }
}

/** Check that a page_size is correct for InnoDB.
If correct, set the associated page_size_shift which is the power of 2
for this page size.
@param[in]	page_size	Page Size to evaluate
@return an associated page_size_shift if valid, 0 if invalid. */
inline ulong page_size_validate(ulong page_size) {
  for (ulong n = UNIV_PAGE_SIZE_SHIFT_MIN; n <= UNIV_PAGE_SIZE_SHIFT_MAX; n++) {
    if (page_size == static_cast<ulong>(1 << n)) {
      return (n);
    }
  }
  return (0);
}

#ifdef UNIV_MATERIALIZE
#undef UNIV_INLINE
#define UNIV_INLINE UNIV_INLINE_ORIGINAL
#endif<|MERGE_RESOLUTION|>--- conflicted
+++ resolved
@@ -257,14 +257,8 @@
 UNIV_INLINE
 bool page_is_leaf(const page_t *page) /*!< in: page */
 {
-<<<<<<< HEAD
+  if (!page) return false;
   return (!*(const uint16 *)(page + (PAGE_HEADER + PAGE_LEVEL)));
-=======
-	if (!page) {
-		return(false);
-	}
-	return(!*(const uint16*) (page + (PAGE_HEADER + PAGE_LEVEL)));
->>>>>>> 333b4508
 }
 
 /** Determine whether the page is empty.
