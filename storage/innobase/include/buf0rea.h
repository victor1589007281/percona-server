--- conflicted
+++ resolved
@@ -39,20 +39,11 @@
 @return TRUE if page has been read in, FALSE in case of failure */
 ibool
 buf_read_page(
-<<<<<<< HEAD
 	const page_id_t&	page_id,
-	const page_size_t&	page_size);
+	const page_size_t&	page_size,
+	trx_t*	trx);
 
 /** High-level function which reads a page asynchronously from a file to the
-=======
-/*==========*/
-	ulint	space,	/*!< in: space id */
-	ulint	zip_size,/*!< in: compressed page size in bytes, or 0 */
-	ulint	offset,	/*!< in: page number */
-	trx_t*	trx);
-/********************************************************************//**
-High-level function which reads a page asynchronously from a file to the
->>>>>>> 2071aeef
 buffer buf_pool if it is not already there. Sets the io_fix flag and sets
 an exclusive lock on the buffer frame. The flag is cleared and the x-lock
 released by the i/o-handler thread.
@@ -84,25 +75,12 @@
 get read even if we return a positive value! */
 ulint
 buf_read_ahead_random(
-<<<<<<< HEAD
 	const page_id_t&	page_id,
 	const page_size_t&	page_size,
-	ibool			inside_ibuf);
+	ibool			inside_ibuf,
+	trx_t*			trx);
 
 /** Applies linear read-ahead if in the buf_pool the page is a border page of
-=======
-/*==================*/
-	ulint	space,		/*!< in: space id */
-	ulint	zip_size,	/*!< in: compressed page size in bytes,
-				or 0 */
-	ulint	offset,		/*!< in: page number of a page which
-				the current thread wants to access */
-	ibool	inside_ibuf,	/*!< in: TRUE if we are inside ibuf
-				routine */
-	trx_t*	trx);
-/********************************************************************//**
-Applies linear read-ahead if in the buf_pool the page is a border page of
->>>>>>> 2071aeef
 a linear read-ahead area and all the pages in the area have been accessed.
 Does not read any page if the read-ahead mechanism is not activated. Note
 that the algorithm looks at the 'natural' adjacent successor and
@@ -130,19 +108,11 @@
 @return number of page read requests issued */
 ulint
 buf_read_ahead_linear(
-<<<<<<< HEAD
 	const page_id_t&	page_id,
 	const page_size_t&	page_size,
-	ibool			inside_ibuf);
+	ibool			inside_ibuf,
+	trx_t*	trx);
 
-=======
-/*==================*/
-	ulint	space,		/*!< in: space id */
-	ulint	zip_size,	/*!< in: compressed page size in bytes, or 0 */
-	ulint	offset,		/*!< in: page number; see NOTE 3 above */
-	ibool	inside_ibuf,	/*!< in: TRUE if we are inside ibuf routine */
-	trx_t*	trx);
->>>>>>> 2071aeef
 /********************************************************************//**
 Issues read requests for pages which the ibuf module wants to read in, in
 order to contract the insert buffer tree. Technically, this function is like
