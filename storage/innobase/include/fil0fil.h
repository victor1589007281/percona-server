/*****************************************************************************

Copyright (c) 1995, 2015, Oracle and/or its affiliates. All Rights Reserved.

This program is free software; you can redistribute it and/or modify it under
the terms of the GNU General Public License as published by the Free Software
Foundation; version 2 of the License.

This program is distributed in the hope that it will be useful, but WITHOUT
ANY WARRANTY; without even the implied warranty of MERCHANTABILITY or FITNESS
FOR A PARTICULAR PURPOSE. See the GNU General Public License for more details.

You should have received a copy of the GNU General Public License along with
this program; if not, write to the Free Software Foundation, Inc.,
51 Franklin Street, Suite 500, Boston, MA 02110-1335 USA

*****************************************************************************/

/**************************************************//**
@file include/fil0fil.h
The low-level file system

Created 10/25/1995 Heikki Tuuri
*******************************************************/

#ifndef fil0fil_h
#define fil0fil_h

#include "univ.i"

#ifndef UNIV_INNOCHECKSUM

#include "log0recv.h"
#include "dict0types.h"
#include "page0size.h"
#ifndef UNIV_HOTBACKUP
#include "ibuf0types.h"
#endif /* !UNIV_HOTBACKUP */
#include "trx0types.h"

#include <list>
#include <vector>

extern const char general_space_name[];

// Forward declaration
struct trx_t;
class page_id_t;
class truncate_t;
struct fil_node_t;
struct fil_space_t;
struct btr_create_t;

typedef std::list<char*, ut_allocator<char*> >	space_name_list_t;

/** File types */
enum fil_type_t {
	/** temporary tablespace (temporary undo log or tables) */
	FIL_TYPE_TEMPORARY,
	/** a tablespace that is being imported (no logging until finished) */
	FIL_TYPE_IMPORT,
	/** persistent tablespace (for system, undo log or tables) */
	FIL_TYPE_TABLESPACE,
	/** redo log covering changes to files of FIL_TYPE_TABLESPACE */
	FIL_TYPE_LOG
};

/** Check if fil_type is any of FIL_TYPE_TEMPORARY, FIL_TYPE_IMPORT
or FIL_TYPE_TABLESPACE.
@param[in]	type	variable of type fil_type_t
@return true if any of FIL_TYPE_TEMPORARY, FIL_TYPE_IMPORT
or FIL_TYPE_TABLESPACE */
inline
bool
fil_type_is_data(
	fil_type_t	type)
{
	return(type == FIL_TYPE_TEMPORARY
	       || type == FIL_TYPE_IMPORT
	       || type == FIL_TYPE_TABLESPACE);
}

struct fil_node_t;

/** Tablespace or log data space */
struct fil_space_t {
	char*		name;	/*!< Tablespace name */
	ulint		id;	/*!< space id */
	lsn_t		max_lsn;
				/*!< LSN of the most recent
				fil_names_write_if_was_clean().
				Reset to 0 by fil_names_clear().
				Protected by log_sys->mutex.
				If and only if this is nonzero, the
				tablespace will be in named_spaces. */
	bool		stop_ios;/*!< true if we want to rename the
				.ibd file of tablespace and want to
				stop temporarily posting of new i/o
				requests on the file */
	bool		stop_new_ops;
				/*!< we set this true when we start
				deleting a single-table tablespace.
				When this is set following new ops
				are not allowed:
				* read IO request
				* ibuf merge
				* file flush
				Note that we can still possibly have
				new write operations because we don't
				check this flag when doing flush
				batches. */
	bool		is_being_truncated;
				/*!< this is set to true when we prepare to
				truncate a single-table tablespace and its
				.ibd file */
#ifdef UNIV_DEBUG
	ulint		redo_skipped_count;
				/*!< reference count for operations who want
				to skip redo log in the file space in order
				to make fsp_space_modify_check pass. */
#endif
	fil_type_t	purpose;/*!< purpose */
	UT_LIST_BASE_NODE_T(fil_node_t) chain;
				/*!< base node for the file chain */
	ulint		size;	/*!< tablespace file size in pages;
				0 if not known yet */
	ulint		size_in_header;
				/* FSP_SIZE in the tablespace header;
				0 if not known yet */
	ulint		free_len;
				/*!< length of the FSP_FREE list */
	ulint		free_limit;
				/*!< contents of FSP_FREE_LIMIT */
	ulint		flags;	/*!< tablespace flags; see
				fsp_flags_is_valid(),
				page_size_t(ulint) (constructor) */
	ulint		n_reserved_extents;
				/*!< number of reserved free extents for
				ongoing operations like B-tree page split */
	ulint		n_pending_flushes; /*!< this is positive when flushing
				the tablespace to disk; dropping of the
				tablespace is forbidden if this is positive */
	ulint		n_pending_ops;/*!< this is positive when we
				have pending operations against this
				tablespace. The pending operations can
				be ibuf merges or lock validation code
				trying to read a block.
				Dropping of the tablespace is forbidden
				if this is positive.
				Protected by fil_system->mutex. */
	hash_node_t	hash;	/*!< hash chain node */
	hash_node_t	name_hash;/*!< hash chain the name_hash table */
#ifndef UNIV_HOTBACKUP
	rw_lock_t	latch;	/*!< latch protecting the file space storage
				allocation */
#endif /* !UNIV_HOTBACKUP */
	UT_LIST_NODE_T(fil_space_t) unflushed_spaces;
				/*!< list of spaces with at least one unflushed
				file we have written to */
	UT_LIST_NODE_T(fil_space_t) named_spaces;
				/*!< list of spaces for which MLOG_FILE_NAME
				records have been issued */
	bool		is_in_unflushed_spaces;
				/*!< true if this space is currently in
				unflushed_spaces */
	UT_LIST_NODE_T(fil_space_t) space_list;
				/*!< list of all spaces */

	/** Compression algorithm */
	Compression::Type	compression_type;

	ulint		magic_n;/*!< FIL_SPACE_MAGIC_N */
};

/** Value of fil_space_t::magic_n */
#define	FIL_SPACE_MAGIC_N	89472

/** File node of a tablespace or the log data space */
struct fil_node_t {
	fil_space_t*	space;	/*!< backpointer to the space where this node
				belongs */
	char*		name;	/*!< path to the file */
	bool		is_open;/*!< true if file is open */
	os_file_t	handle;	/*!< OS handle to the file, if file open */
	os_event_t	sync_event;/*!< Condition event to group and
				serialize calls to fsync */
	bool		is_raw_disk;/*!< true if the 'file' is actually a raw
				device or a raw disk partition */
	ulint		size;	/*!< size of the file in database pages, 0 if
				not known yet; the possible last incomplete
				megabyte may be ignored if space == 0 */
	ulint		init_size;
				/*!< initial size of the file in database pages,
				defaults to FIL_IBD_FILE_INITIAL_SIZE. */
	ulint		max_size;
				/*!< maximum size of the file in database pages;
				0 if there is no maximum size. */
	ulint		n_pending;
				/*!< count of pending i/o's on this file;
				closing of the file is not allowed if
				this is > 0 */
	ulint		n_pending_flushes;
				/*!< count of pending flushes on this file;
				closing of the file is not allowed if
				this is > 0 */
	bool		being_extended;
				/*!< true if the node is currently
				being extended. */
	int64_t		modification_counter;/*!< when we write to the file we
				increment this by one */
	int64_t		flush_counter;/*!< up to what
				modification_counter value we have
				flushed the modifications to disk */
	UT_LIST_NODE_T(fil_node_t) chain;
				/*!< link field for the file chain */
	UT_LIST_NODE_T(fil_node_t) LRU;
				/*!< link field for the LRU list */
	ulint		magic_n;/*!< FIL_NODE_MAGIC_N */

	/** true if the FS where the file is located supports PUNCH HOLE */
	bool		punch_hole;

	/** Block size to use for punching holes */
	ulint           block_size;

	/** True if atomic write is enabled for this file */
	bool		atomic_write;
};

/** Value of fil_node_t::magic_n */
#define	FIL_NODE_MAGIC_N	89389

/** Common InnoDB file extentions */
enum ib_extention {
	NO_EXT = 0,
	IBD = 1,
	ISL = 2,
	CFG = 3
};
extern const char* dot_ext[];
#define DOT_IBD dot_ext[IBD]
#define DOT_ISL dot_ext[ISL]
#define DOT_CFG dot_ext[CFG]

/** Wrapper for a path to a directory.
This folder may or may not yet esist.  Since not all directory paths
end in "/", we should only use this for a directory path or a filepath
that has a ".ibd" extension. */
class Folder
{
public:
	/** Default constructor */
	Folder() : m_folder(NULL) {}

	/** Constructor
	@param[in]	path	pathname (not necessarily NUL-terminated)
	@param[in]	len	length of the path, in bytes */
	Folder(const char* path, size_t len);

	/** Assignment operator
	@param[in]	folder	folder string provided */
	class Folder& operator=(const char* path);

	/** Destructor */
	~Folder()
	{
		ut_free(m_folder);
	}

	/** Implicit type conversion
	@return the wrapped object */
	operator const char*() const
	{
		return(m_folder);
	}

	/** Explicit type conversion
	@return the wrapped object */
	const char* operator()() const
	{
		return(m_folder);
	}

	/** return the length of m_folder
	@return the length of m_folder */
	size_t len()
	{
		return m_folder_len;
	}

	/** Determine if two folders are equal
	@param[in]	other	folder to compare to
	@return whether the folders are equal */
	bool operator==(const Folder& other) const;

	/** Determine if the left folder is the same or an ancestor of
	(contains) the right folder.
	@param[in]	other	folder to compare to
	@return whether this is the same or an ancestor or the other folder. */
	bool operator>=(const Folder& other) const;

	/** Determine if the left folder is an ancestor of (contains)
	the right folder.
	@param[in]	other	folder to compare to
	@return whether this is an ancestor of the other folder */
	bool operator>(const Folder& other) const;

	/** Determine if the directory referenced by m_folder exists.
	@return whether the directory exists */
	bool exists();

private:
	/** Build the basic folder name from the path and length provided
	@param[in]	path	pathname (not necessarily NUL-terminated)
	@param[in]	len	length of the path, in bytes */
	void	make_path(const char* path, size_t len);

	/** Resolve a relative path in m_folder to an absolute path
	in m_abs_path setting m_abs_len. */
	void	make_abs_path();

	/** The wrapped folder string */
	char*	m_folder;

	/** Length of m_folder */
	size_t	m_folder_len;

	/** A full absolute path to the same file. */
	char	m_abs_path[FN_REFLEN + 2];

	/** Length of m_abs_path to the deepest folder */
	size_t	m_abs_len;
};

/** When mysqld is run, the default directory "." is the mysqld datadir,
but in the MySQL Embedded Server Library and mysqlbackup it is not the default
directory, and we must set the base file path explicitly */
extern const char*	fil_path_to_mysql_datadir;
extern Folder   	folder_mysql_datadir;

/** Initial size of a single-table tablespace in pages */
#define FIL_IBD_FILE_INITIAL_SIZE	4

/** 'null' (undefined) page offset in the context of file spaces */
#define	FIL_NULL	ULINT32_UNDEFINED

/* Space address data type; this is intended to be used when
addresses accurate to a byte are stored in file pages. If the page part
of the address is FIL_NULL, the address is considered undefined. */

typedef	byte	fil_faddr_t;	/*!< 'type' definition in C: an address
				stored in a file page is a string of bytes */
#define FIL_ADDR_PAGE	0	/* first in address is the page offset */
#define	FIL_ADDR_BYTE	4	/* then comes 2-byte byte offset within page*/
#endif /* !UNIV_INNOCHECKSUM */
#define	FIL_ADDR_SIZE	6	/* address size is 6 bytes */

#ifndef UNIV_INNOCHECKSUM

/** File space address */
struct fil_addr_t {
	ulint	page;		/*!< page number within a space */
	ulint	boffset;	/*!< byte offset within the page */
};

/** The null file address */
extern fil_addr_t	fil_addr_null;

#endif /* !UNIV_INNOCHECKSUM */

/** The byte offsets on a file page for various variables @{ */
#define FIL_PAGE_SPACE_OR_CHKSUM 0	/*!< in < MySQL-4.0.14 space id the
					page belongs to (== 0) but in later
					versions the 'new' checksum of the
					page */
#define FIL_PAGE_OFFSET		4	/*!< page offset inside space */
#define FIL_PAGE_PREV		8	/*!< if there is a 'natural'
					predecessor of the page, its
					offset.  Otherwise FIL_NULL.
					This field is not set on BLOB
					pages, which are stored as a
					singly-linked list.  See also
					FIL_PAGE_NEXT. */
#define FIL_PAGE_NEXT		12	/*!< if there is a 'natural' successor
					of the page, its offset.
					Otherwise FIL_NULL.
					B-tree index pages
					(FIL_PAGE_TYPE contains FIL_PAGE_INDEX)
					on the same PAGE_LEVEL are maintained
					as a doubly linked list via
					FIL_PAGE_PREV and FIL_PAGE_NEXT
					in the collation order of the
					smallest user record on each page. */
#define FIL_PAGE_LSN		16	/*!< lsn of the end of the newest
					modification log record to the page */
#define	FIL_PAGE_TYPE		24	/*!< file page type: FIL_PAGE_INDEX,...,
					2 bytes.

					The contents of this field can only
					be trusted in the following case:
					if the page is an uncompressed
					B-tree index page, then it is
					guaranteed that the value is
					FIL_PAGE_INDEX.
					The opposite does not hold.

					In tablespaces created by
					MySQL/InnoDB 5.1.7 or later, the
					contents of this field is valid
					for all uncompressed pages. */
#define FIL_PAGE_FILE_FLUSH_LSN	26	/*!< this is only defined for the
					first page of the system tablespace:
					the file has been flushed to disk
					at least up to this LSN. For
					FIL_PAGE_COMPRESSED pages, we store
					the compressed page control information
					in these 8 bytes. */

/** If page type is FIL_PAGE_COMPRESSED then the 8 bytes starting at
FIL_PAGE_FILE_FLUSH_LSN are broken down as follows: */

/** Control information version format (u8) */
static const ulint FIL_PAGE_VERSION = FIL_PAGE_FILE_FLUSH_LSN;

/** Compression algorithm (u8) */
static const ulint FIL_PAGE_ALGORITHM_V1 = FIL_PAGE_VERSION + 1;

/** Original page type (u16) */
static const ulint FIL_PAGE_ORIGINAL_TYPE_V1 = FIL_PAGE_ALGORITHM_V1 + 1;

/** Original data size in bytes (u16)*/
static const ulint FIL_PAGE_ORIGINAL_SIZE_V1 = FIL_PAGE_ORIGINAL_TYPE_V1 + 2;

/** Size after compression (u16) */
static const ulint FIL_PAGE_COMPRESS_SIZE_V1 = FIL_PAGE_ORIGINAL_SIZE_V1 + 2;

/** This overloads FIL_PAGE_FILE_FLUSH_LSN for RTREE Split Sequence Number */
#define	FIL_RTREE_SPLIT_SEQ_NUM	FIL_PAGE_FILE_FLUSH_LSN

/** starting from 4.1.x this contains the space id of the page */
#define FIL_PAGE_ARCH_LOG_NO_OR_SPACE_ID  34

#define FIL_PAGE_SPACE_ID  FIL_PAGE_ARCH_LOG_NO_OR_SPACE_ID

#define FIL_PAGE_DATA		38U	/*!< start of the data on the page */

/* @} */
/** File page trailer @{ */
#define FIL_PAGE_END_LSN_OLD_CHKSUM 8	/*!< the low 4 bytes of this are used
					to store the page checksum, the
					last 4 bytes should be identical
					to the last 4 bytes of FIL_PAGE_LSN */
#define FIL_PAGE_DATA_END	8	/*!< size of the page trailer */
/* @} */

/** File page types (values of FIL_PAGE_TYPE) @{ */
#define FIL_PAGE_INDEX		17855	/*!< B-tree node */
#define FIL_PAGE_RTREE		17854	/*!< B-tree node */
#define FIL_PAGE_UNDO_LOG	2	/*!< Undo log page */
#define FIL_PAGE_INODE		3	/*!< Index node */
#define FIL_PAGE_IBUF_FREE_LIST	4	/*!< Insert buffer free list */
/* File page types introduced in MySQL/InnoDB 5.1.7 */
#define FIL_PAGE_TYPE_ALLOCATED	0	/*!< Freshly allocated page */
#define FIL_PAGE_IBUF_BITMAP	5	/*!< Insert buffer bitmap */
#define FIL_PAGE_TYPE_SYS	6	/*!< System page */
#define FIL_PAGE_TYPE_TRX_SYS	7	/*!< Transaction system data */
#define FIL_PAGE_TYPE_FSP_HDR	8	/*!< File space header */
#define FIL_PAGE_TYPE_XDES	9	/*!< Extent descriptor page */
#define FIL_PAGE_TYPE_BLOB	10	/*!< Uncompressed BLOB page */
#define FIL_PAGE_TYPE_ZBLOB	11	/*!< First compressed BLOB page */
#define FIL_PAGE_TYPE_ZBLOB2	12	/*!< Subsequent compressed BLOB page */
#define FIL_PAGE_TYPE_UNKNOWN	13	/*!< In old tablespaces, garbage
					in FIL_PAGE_TYPE is replaced with this
					value when flushing pages. */
#define FIL_PAGE_COMPRESSED	14	/*!< Compressed page */

/** Used by i_s.cc to index into the text description. */
#define FIL_PAGE_TYPE_LAST	FIL_PAGE_TYPE_UNKNOWN
					/*!< Last page type */
/* @} */

<<<<<<< HEAD
/** macro to check whether the page type is index (Btree or Rtree) type */
#define fil_page_type_is_index(page_type)                          \
        (page_type == FIL_PAGE_INDEX || page_type == FIL_PAGE_RTREE)

/** Check whether the page is index page (either regular Btree index or Rtree
index */
#define fil_page_index_page_check(page)                         \
        fil_page_type_is_index(fil_page_get_type(page))

#ifndef UNIV_INNOCHECKSUM
=======
#ifndef UNIV_INNOCHECKSUM

/** Space types @{ */
#define FIL_TABLESPACE		501	/*!< tablespace */
#define FIL_LOG			502	/*!< redo log */
/* @} */
>>>>>>> 2071aeef

/** The number of fsyncs done to the log */
extern ulint	fil_n_log_flushes;

/** Number of pending redo log flushes */
extern ulint	fil_n_pending_log_flushes;
/** Number of pending tablespace flushes */
extern ulint	fil_n_pending_tablespace_flushes;

/** Number of files currently open */
extern ulint	fil_n_file_opened;

<<<<<<< HEAD
#ifndef UNIV_HOTBACKUP
/** Look up a tablespace.
The caller should hold an InnoDB table lock or a MDL that prevents
the tablespace from being dropped during the operation,
or the caller should be in single-threaded crash recovery mode
(no user connections that could drop tablespaces).
If this is not the case, fil_space_acquire() and fil_space_release()
should be used instead.
@param[in]	id	tablespace ID
@return tablespace, or NULL if not found */
fil_space_t*
fil_space_get(
	ulint	id)
	__attribute__((warn_unused_result));
/** Returns the latch of a file space.
@param[in]	id	space id
@param[out]	flags	tablespace flags
@return latch protecting storage allocation */
rw_lock_t*
=======
struct fsp_open_info {
	ibool		success;	/*!< Has the tablespace been opened? */
	const char*	check_msg;	/*!< fil_check_first_page() message */
	ibool		valid;		/*!< Is the tablespace valid? */
	os_file_t	file;		/*!< File handle */
	char*		filepath;	/*!< File path to open */
	lsn_t		lsn;		/*!< Flushed LSN from header page */
	ulint		id;		/*!< Space ID */
	ulint		flags;		/*!< Tablespace flags */
};

#ifndef UNIV_HOTBACKUP
/*******************************************************************//**
Returns the version number of a tablespace, -1 if not found.
@return version number, -1 if the tablespace does not exist in the
memory cache */
UNIV_INTERN
ib_int64_t
fil_space_get_version(
/*==================*/
	ulint	id);	/*!< in: space id */
/*******************************************************************//**
Returns the latch of a file space.
@return	latch protecting storage allocation */
UNIV_INTERN
prio_rw_lock_t*
>>>>>>> 2071aeef
fil_space_get_latch(
	ulint	id,
	ulint*	flags);

#ifdef UNIV_DEBUG
/** Gets the type of a file space.
@param[in]	id	tablespace identifier
@return file type */
fil_type_t
fil_space_get_type(
	ulint	id);
#endif /* UNIV_DEBUG */

/** Note that a tablespace has been imported.
It is initially marked as FIL_TYPE_IMPORT so that no logging is
done during the import process when the space ID is stamped to each page.
Now we change it to FIL_SPACE_TABLESPACE to start redo and undo logging.
NOTE: temporary tablespaces are never imported.
@param[in]	id	tablespace identifier */
void
fil_space_set_imported(
	ulint	id);

# ifdef UNIV_DEBUG
/** Determine if a tablespace is temporary.
@param[in]	id	tablespace identifier
@return whether it is a temporary tablespace */
bool
fsp_is_temporary(ulint id)
__attribute__((warn_unused_result, pure));
# endif /* UNIV_DEBUG */
#endif /* !UNIV_HOTBACKUP */

/** Append a file to the chain of files of a space.
@param[in]	name		file name of a file that is not open
@param[in]	size		file size in entire database blocks
@param[in,out]	space		tablespace from fil_space_create()
@param[in]	is_raw		whether this is a raw device or partition
@param[in]	atomic_write	true if atomic write enabled
@param[in]	max_pages	maximum number of pages in file,
ULINT_MAX means the file size is unlimited.
@return pointer to the file name
@retval NULL if error */
char*
fil_node_create(
<<<<<<< HEAD
	const char*	name,
	ulint		size,
	fil_space_t*	space,
	bool		is_raw,
	bool		atomic_write,
	ulint		max_pages = ULINT_MAX)
	__attribute__((warn_unused_result));

/** Create a space memory object and put it to the fil_system hash table.
The tablespace name is independent from the tablespace file-name.
Error messages are issued to the server log.
@param[in]	name	tablespace name
@param[in]	id	tablespace identifier
@param[in]	flags	tablespace flags
@param[in]	purpose	tablespace purpose
@return pointer to created tablespace, to be filled in with fil_node_create()
@retval NULL on failure (such as when the same tablespace exists) */
fil_space_t*
=======
/*============*/
	const char*	name,	/*!< in: file name (file must be closed) */
	ulint		size,	/*!< in: file size in database blocks, rounded
				downwards to an integer */
	ulint		id,	/*!< in: space id where to append */
	ibool		is_raw)	/*!< in: TRUE if a raw device or
				a raw disk partition */
	__attribute__((nonnull, warn_unused_result));
#ifdef UNIV_LOG_ARCHIVE
/****************************************************************//**
Drops files from the start of a file space, so that its size is cut by
the amount given. */
UNIV_INTERN
void
fil_space_truncate_start(
/*=====================*/
	ulint	id,		/*!< in: space id */
	ulint	trunc_len);	/*!< in: truncate by this much; it is an error
				if this does not equal to the combined size of
				some initial files in the space */
/****************************************************************//**
Check is there node in file space with given name. */
UNIV_INTERN
ibool
fil_space_contains_node(
/*====================*/
	ulint	id,		/*!< in: space id */
	char*	node_name);	/*!< in: node name */
#endif /* UNIV_LOG_ARCHIVE */
/*******************************************************************//**
Creates a space memory object and puts it to the 'fil system' hash table.
If there is an error, prints an error message to the .err log.
@return	TRUE if success */
UNIV_INTERN
ibool
>>>>>>> 2071aeef
fil_space_create(
	const char*	name,
	ulint		id,
	ulint		flags,
	fil_type_t	purpose)
	__attribute__((warn_unused_result));

/*******************************************************************//**
Assigns a new space id for a new single-table tablespace. This works simply by
incrementing the global counter. If 4 billion id's is not enough, we may need
to recycle id's.
@return true if assigned, false if not */
bool
fil_assign_new_space_id(
/*====================*/
	ulint*	space_id);	/*!< in/out: space id */

/** Frees a space object from the tablespace memory cache.
Closes the files in the chain but does not delete them.
There must not be any pending i/o's or flushes on the files.
@param[in]	id		tablespace identifier
@param[in]	x_latched	whether the caller holds X-mode space->latch
@return true if success */
bool
fil_space_free(
	ulint		id,
	bool		x_latched);

/** Returns the path from the first fil_node_t found with this space ID.
The caller is responsible for freeing the memory allocated here for the
value returned.
@param[in]	id	Tablespace ID
@return own: A copy of fil_node_t::path, NULL if space ID is zero
or not found. */
char*
fil_space_get_first_path(
	ulint		id);

/*******************************************************************//**
Returns the size of the space in pages. The tablespace must be cached in the
memory cache.
@return space size, 0 if space not found */
ulint
fil_space_get_size(
/*===============*/
	ulint	id);	/*!< in: space id */
/*******************************************************************//**
Returns the flags of the space. The tablespace must be cached
in the memory cache.
@return flags, ULINT_UNDEFINED if space not found */
ulint
fil_space_get_flags(
/*================*/
	ulint	id);	/*!< in: space id */

/** Check if table is mark for truncate.
@param[in]	id	space id
@return true if tablespace is marked for truncate. */
bool
fil_space_is_being_truncated(
	ulint id);

/** Open each fil_node_t of a named fil_space_t if not already open.
@param[in]	name	Tablespace name
@return true if all file nodes are opened. */
bool
fil_space_open(
	const char*	name);

/** Close each fil_node_t of a named fil_space_t if open.
@param[in]	name	Tablespace name */
void
fil_space_close(
	const char*	name);

/** Returns the page size of the space and whether it is compressed or not.
The tablespace must be cached in the memory cache.
@param[in]	id	space id
@param[out]	found	true if tablespace was found
@return page size */
const page_size_t
fil_space_get_page_size(
	ulint	id,
	bool*	found);

/****************************************************************//**
Initializes the tablespace memory cache. */
void
fil_init(
/*=====*/
	ulint	hash_size,	/*!< in: hash table size */
	ulint	max_n_open);	/*!< in: max number of open files */
/*******************************************************************//**
Initializes the tablespace memory cache. */
void
fil_close(void);
/*===========*/
/*******************************************************************//**
Opens all log files and system tablespace data files. They stay open until the
database server shutdown. This should be called at a server startup after the
space objects for the log and the system tablespace have been created. The
purpose of this operation is to make sure we never run out of file descriptors
if we need to read from the insert buffer or to write to the log. */
void
fil_open_log_and_system_tablespace_files(void);
/*==========================================*/
/*******************************************************************//**
Closes all open files. There must not be any pending i/o's or not flushed
modifications in the files. */
void
fil_close_all_files(void);
/*=====================*/
/*******************************************************************//**
Closes the redo log files. There must not be any pending i/o's or not
flushed modifications in the files. */
void
fil_close_log_files(
/*================*/
	bool	free);	/*!< in: whether to free the memory object */
/*******************************************************************//**
Sets the max tablespace id counter if the given number is bigger than the
previous value. */
void
fil_set_max_space_id_if_bigger(
/*===========================*/
	ulint	max_id);/*!< in: maximum known id */
#ifndef UNIV_HOTBACKUP
/** Write the flushed LSN to the page header of the first page in the
system tablespace.
@param[in]	lsn	flushed LSN
@return DB_SUCCESS or error number */
dberr_t
<<<<<<< HEAD
fil_write_flushed_lsn(
	lsn_t	lsn);

/** Acquire a tablespace when it could be dropped concurrently.
Used by background threads that do not necessarily hold proper locks
for concurrency control.
@param[in]	id	tablespace ID
@return the tablespace, or NULL if missing or being deleted */
fil_space_t*
fil_space_acquire(
	ulint	id)
=======
fil_write_flushed_lsn_to_data_files(
/*================================*/
	lsn_t	lsn,		/*!< in: lsn to write */
	ulint	arch_log_no);	/*!< in: latest archived log file number */
/*******************************************************************//**
Reads the flushed lsn, arch no, and tablespace flag fields from a data
file at database startup.
@retval NULL on success, or if innodb_force_recovery is set
@return pointer to an error message string */
UNIV_INTERN
const char*
fil_read_first_page(
/*================*/
	os_file_t	data_file,		/*!< in: open data file */
	ibool		one_read_already,	/*!< in: TRUE if min and max
						parameters below already
						contain sensible data */
	ulint*		flags,			/*!< out: tablespace flags */
	ulint*		space_id,		/*!< out: tablespace ID */
	lsn_t*		min_flushed_lsn,	/*!< out: min of flushed
						lsn values in data files */
	lsn_t*		max_flushed_lsn)	/*!< out: max of flushed
						lsn values in data files */
>>>>>>> 2071aeef
	__attribute__((warn_unused_result));

/** Acquire a tablespace that may not exist.
Used by background threads that do not necessarily hold proper locks
for concurrency control.
@param[in]	id	tablespace ID
@return the tablespace, or NULL if missing or being deleted */
fil_space_t*
fil_space_acquire_silent(
	ulint	id)
	__attribute__((warn_unused_result));

/** Release a tablespace acquired with fil_space_acquire().
@param[in,out]	space	tablespace to release  */
void
fil_space_release(
	fil_space_t*	space);

/** Wrapper with reference-counting for a fil_space_t. */
class FilSpace
{
public:
	/** Default constructor: Use this when reference counting
	is done outside this wrapper. */
	FilSpace() : m_space(NULL) {}

	/** Constructor: Look up the tablespace and increment the
	referece count if found.
	@param[in]	space_id	tablespace ID */
	explicit FilSpace(ulint space_id)
		: m_space(fil_space_acquire(space_id)) {}

	/** Assignment operator: This assumes that fil_space_acquire()
	has already been done for the fil_space_t. The caller must
	assign NULL if it calls fil_space_release().
	@param[in]	space	tablespace to assign */
	class FilSpace& operator=(
		fil_space_t*	space)
	{
		/* fil_space_acquire() must have been invoked. */
		ut_ad(space == NULL || space->n_pending_ops > 0);
		m_space = space;
		return(*this);
	}

	/** Destructor - Decrement the reference count if a fil_space_t
	is still assigned. */
	~FilSpace()
	{
		if (m_space != NULL) {
			fil_space_release(m_space);
		}
	}

	/** Implicit type conversion
	@return the wrapped object */
	operator const fil_space_t*() const
	{
		return(m_space);
	}

	/** Explicit type conversion
	@return the wrapped object */
	const fil_space_t* operator()() const
	{
		return(m_space);
	}

private:
	/** The wrapped pointer */
	fil_space_t*	m_space;
};

#endif /* !UNIV_HOTBACKUP */
/********************************************************//**
Creates the database directory for a table if it does not exist yet. */
void
fil_create_directory_for_tablename(
/*===============================*/
	const char*	name);	/*!< in: name in the standard
				'databasename/tablename' format */
/********************************************************//**
Recreates table indexes by applying
TRUNCATE log record during recovery.
@return DB_SUCCESS or error code */
dberr_t
fil_recreate_table(
/*===============*/
	ulint			space_id,	/*!< in: space id */
	ulint			format_flags,	/*!< in: page format */
	ulint			flags,		/*!< in: tablespace flags */
	const char*		name,		/*!< in: table name */
	truncate_t&		truncate);	/*!< in/out: The information of
						TRUNCATE log record */
/********************************************************//**
Recreates the tablespace and table indexes by applying
TRUNCATE log record during recovery.
@return DB_SUCCESS or error code */
dberr_t
fil_recreate_tablespace(
/*====================*/
	ulint			space_id,	/*!< in: space id */
	ulint			format_flags,	/*!< in: page format */
	ulint			flags,		/*!< in: tablespace flags */
	const char*		name,		/*!< in: table name */
	truncate_t&		truncate,	/*!< in/out: The information of
						TRUNCATE log record */
	lsn_t			recv_lsn);	/*!< in: the end LSN of
						the log record */
/** Replay a file rename operation if possible.
@param[in]	space_id	tablespace identifier
@param[in]	first_page_no	first page number in the file
@param[in]	name		old file name
@param[in]	new_name	new file name
@return	whether the operation was successfully applied
(the name did not exist, or new_name did not exist and
name was successfully renamed to new_name)  */
bool
fil_op_replay_rename(
	ulint		space_id,
	ulint		first_page_no,
	const char*	name,
	const char*	new_name)
	__attribute__((warn_unused_result));

/** Deletes an IBD tablespace, either general or single-table.
The tablespace must be cached in the memory cache. This will delete the
datafile, fil_space_t & fil_node_t entries from the file_system_t cache.
@param[in]	space_id	Tablespace id
@param[in]	buf_remove	Specify the action to take on the pages
for this table in the buffer pool.
@return true if success */
dberr_t
fil_delete_tablespace(
	ulint		id,
	buf_remove_t	buf_remove);

/** Truncate the tablespace to needed size.
@param[in]	space_id	id of tablespace to truncate
@param[in]	size_in_pages	truncate size.
@return true if truncate was successful. */
bool
fil_truncate_tablespace(
	ulint		space_id,
	ulint		size_in_pages);

/*******************************************************************//**
Prepare for truncating a single-table tablespace. The tablespace
must be cached in the memory cache.
1) Check pending operations on a tablespace;
2) Remove all insert buffer entries for the tablespace;
@return DB_SUCCESS or error */
dberr_t
fil_prepare_for_truncate(
/*=====================*/
	ulint	id);			/*!< in: space id */
/**********************************************************************//**
Reinitialize the original tablespace header with the same space id
for single tablespace */
void
fil_reinit_space_header(
/*====================*/
	ulint		id,	/*!< in: space id */
	ulint		size);	/*!< in: size in blocks */
/*******************************************************************//**
Closes a single-table tablespace. The tablespace must be cached in the
memory cache. Free all pages used by the tablespace.
@return DB_SUCCESS or error */
dberr_t
fil_close_tablespace(
/*=================*/
	trx_t*	trx,	/*!< in/out: Transaction covering the close */
	ulint	id);	/*!< in: space id */
#ifndef UNIV_HOTBACKUP
/*******************************************************************//**
Discards a single-table tablespace. The tablespace must be cached in the
memory cache. Discarding is like deleting a tablespace, but

 1. We do not drop the table from the data dictionary;

 2. We remove all insert buffer entries for the tablespace immediately;
    in DROP TABLE they are only removed gradually in the background;

 3. When the user does IMPORT TABLESPACE, the tablespace will have the
    same id as it originally had.

 4. Free all the pages in use by the tablespace if rename=true.
@return DB_SUCCESS or error */
dberr_t
fil_discard_tablespace(
/*===================*/
	ulint	id)	/*!< in: space id */
	__attribute__((warn_unused_result));
#endif /* !UNIV_HOTBACKUP */

/** Rename a single-table tablespace.
The tablespace must exist in the memory cache.
@param[in]	id		tablespace identifier
@param[in]	old_path	old file name
@param[in]	new_name	new table name in the
databasename/tablename format
@param[in]	new_path_in	new file name,
or NULL if it is located in the normal data directory
@return true if success */
bool
fil_rename_tablespace(
	ulint		id,
	const char*	old_path,
	const char*	new_name,
	const char*	new_path_in);

/*******************************************************************//**
Allocates and builds a file name from a path, a table or tablespace name
and a suffix. The string must be freed by caller with ut_free().
@param[in] path NULL or the direcory path or the full path and filename.
@param[in] name NULL if path is full, or Table/Tablespace name
@param[in] suffix NULL or the file extention to use.
@return own: file name */
char*
fil_make_filepath(
	const char*	path,
	const char*	name,
	ib_extention	suffix,
	bool		strip_name);

/** Creates a new General or Single-Table tablespace
@param[in]	space_id	Tablespace ID
@param[in]	name		Tablespace name in dbname/tablename format.
For general tablespaces, the 'dbname/' part may be missing.
@param[in]	path		Path and filename of the datafile to create.
@param[in]	flags		Tablespace flags
@param[in]	size		Initial size of the tablespace file in pages,
must be >= FIL_IBD_FILE_INITIAL_SIZE
@return DB_SUCCESS or error code */
dberr_t
fil_ibd_create(
	ulint		space_id,
	const char*	name,
	const char*	path,
	ulint		flags,
	ulint		size)
	__attribute__((warn_unused_result));
#ifndef UNIV_HOTBACKUP
/********************************************************************//**
Tries to open a single-table tablespace and optionally checks the space id is
right in it. If does not succeed, prints an error message to the .err log. This
function is used to open a tablespace when we start up mysqld, and also in
IMPORT TABLESPACE.
NOTE that we assume this operation is used either at the database startup
or under the protection of the dictionary mutex, so that two users cannot
race here. This operation does not leave the file associated with the
tablespace open, but closes it after we have looked at the space id in it.

If the validate boolean is set, we read the first page of the file and
check that the space id in the file is what we expect. We assume that
this function runs much faster if no check is made, since accessing the
file inode probably is much faster (the OS caches them) than accessing
the first page of the file.  This boolean may be initially false, but if
a remote tablespace is found it will be changed to true.

If the fix_dict boolean is set, then it is safe to use an internal SQL
statement to update the dictionary tables if they are incorrect.

@param[in]	validate	true if we should validate the tablespace
@param[in]	fix_dict	true if the dictionary is available to be fixed
@param[in]	purpose		FIL_TYPE_TABLESPACE or FIL_TYPE_TEMPORARY
@param[in]	id		tablespace ID
@param[in]	flags		tablespace flags
@param[in]	space_name	tablespace name of the datafile
If file-per-table, it is the table name in the databasename/tablename format
@param[in]	path_in		expected filepath, usually read from dictionary
@return DB_SUCCESS or error code */
dberr_t
fil_ibd_open(
	bool		validate,
	bool		fix_dict,
	fil_type_t	purpose,
	ulint		id,
	ulint		flags,
	const char*	tablename,
	const char*	path_in)
	__attribute__((warn_unused_result));

enum fil_load_status {
	/** The tablespace file(s) were found and valid. */
	FIL_LOAD_OK,
	/** The name no longer matches space_id */
	FIL_LOAD_ID_CHANGED,
	/** The file(s) were not found */
	FIL_LOAD_NOT_FOUND,
	/** The file(s) were not valid */
	FIL_LOAD_INVALID
};

/** Open a single-file tablespace and add it to the InnoDB data structures.
@param[in]	space_id	tablespace ID
@param[in]	filename	path/to/databasename/tablename.ibd
@param[out]	space		the tablespace, or NULL on error
@return status of the operation */
enum fil_load_status
fil_ibd_load(
	ulint		space_id,
	const char*	filename,
	fil_space_t*&	space)
	__attribute__((warn_unused_result));

#endif /* !UNIV_HOTBACKUP */
/***********************************************************************//**
A fault-tolerant function that tries to read the next file name in the
directory. We retry 100 times if os_file_readdir_next_file() returns -1. The
idea is to read as much good data as we can and jump over bad data.
@return 0 if ok, -1 if error even after the retries, 1 if at the end
of the directory */
int
fil_file_readdir_next_file(
/*=======================*/
	dberr_t*	err,	/*!< out: this is set to DB_ERROR if an error
				was encountered, otherwise not changed */
	const char*	dirname,/*!< in: directory name or path */
	os_file_dir_t	dir,	/*!< in: directory stream */
	os_file_stat_t*	info);	/*!< in/out: buffer where the
				info is returned */
#ifndef UNIV_HOTBACKUP
/*******************************************************************//**
Returns true if a matching tablespace exists in the InnoDB tablespace memory
cache. Note that if we have not done a crash recovery at the database startup,
there may be many tablespaces which are not yet in the memory cache.
@return true if a matching tablespace exists in the memory cache */
bool
fil_space_for_table_exists_in_mem(
/*==============================*/
	ulint		id,		/*!< in: space id */
	const char*	name,		/*!< in: table name in the standard
					'databasename/tablename' format */
	bool		print_error_if_does_not_exist,
					/*!< in: print detailed error
					information to the .err log if a
					matching tablespace is not found from
					memory */
	bool		adjust_space,	/*!< in: whether to adjust space id
					when find table space mismatch */
	mem_heap_t*	heap,		/*!< in: heap memory */
	table_id_t	table_id);	/*!< in: table id */
#else /* !UNIV_HOTBACKUP */
/********************************************************************//**
Extends all tablespaces to the size stored in the space header. During the
mysqlbackup --apply-log phase we extended the spaces on-demand so that log
records could be appllied, but that may have left spaces still too small
compared to the size stored in the space header. */
void
fil_extend_tablespaces_to_stored_len(void);
/*======================================*/
#endif /* !UNIV_HOTBACKUP */
/** Try to extend a tablespace if it is smaller than the specified size.
@param[in,out]	space	tablespace
@param[in]	size	desired size in pages
@return whether the tablespace is at least as big as requested */
bool
fil_space_extend(
	fil_space_t*	space,
	ulint		size);
/*******************************************************************//**
Tries to reserve free extents in a file space.
@return true if succeed */
bool
fil_space_reserve_free_extents(
/*===========================*/
	ulint	id,		/*!< in: space id */
	ulint	n_free_now,	/*!< in: number of free extents now */
	ulint	n_to_reserve);	/*!< in: how many one wants to reserve */
/*******************************************************************//**
Releases free extents in a file space. */
void
fil_space_release_free_extents(
/*===========================*/
	ulint	id,		/*!< in: space id */
	ulint	n_reserved);	/*!< in: how many one reserved */
/*******************************************************************//**
Gets the number of reserved extents. If the database is silent, this number
should be zero. */
ulint
fil_space_get_n_reserved_extents(
/*=============================*/
	ulint	id);		/*!< in: space id */
<<<<<<< HEAD

/** Reads or writes data. This operation could be asynchronous (aio).

@param[in]	type		IO context
@param[in]	sync		true if synchronous aio is desired
@param[in]	page_id		page id
@param[in]	page_size	page size
@param[in]	byte_offset	remainder of offset in bytes; in aio this
				must be divisible by the OS block size
@param[in]	len		how many bytes to read or write; this must
				not cross a file boundary; in aio this must
				be a block size multiple
@param[in,out]	buf		buffer where to store read data or from where
				to write; in aio this must be appropriately
				aligned
@param[in]	message		message for aio handler if non-sync aio
				used, else ignored

@return DB_SUCCESS, DB_TABLESPACE_DELETED or DB_TABLESPACE_TRUNCATED
if we are trying to do i/o on a tablespace which does not exist */
dberr_t
fil_io(
	const IORequest&	type,
	bool			sync,
	const page_id_t&	page_id,
	const page_size_t&	page_size,
	ulint			byte_offset,
	ulint			len,
	void*			buf,
	void*			message);

=======
/********************************************************************//**
Reads or writes data. This operation is asynchronous (aio).
@return DB_SUCCESS, or DB_TABLESPACE_DELETED if we are trying to do
i/o on a tablespace which does not exist */
#define fil_io(type, sync, space_id, zip_size, block_offset, byte_offset, len, buf, message) \
	_fil_io(type, sync, space_id, zip_size, block_offset, byte_offset, len, buf, message, NULL)

UNIV_INTERN
dberr_t
_fil_io(
/*===*/
	ulint	type,		/*!< in: OS_FILE_READ or OS_FILE_WRITE,
				ORed to OS_FILE_LOG, if a log i/o
				and ORed to OS_AIO_SIMULATED_WAKE_LATER
				if simulated aio and we want to post a
				batch of i/os; NOTE that a simulated batch
				may introduce hidden chances of deadlocks,
				because i/os are not actually handled until
				all have been posted: use with great
				caution! */
	bool	sync,		/*!< in: true if synchronous aio is desired */
	ulint	space_id,	/*!< in: space id */
	ulint	zip_size,	/*!< in: compressed page size in bytes;
				0 for uncompressed pages */
	ulint	block_offset,	/*!< in: offset in number of blocks */
	ulint	byte_offset,	/*!< in: remainder of offset in bytes; in
				aio this must be divisible by the OS block
				size */
	ulint	len,		/*!< in: how many bytes to read or write; this
				must not cross a file boundary; in aio this
				must be a block size multiple */
	void*	buf,		/*!< in/out: buffer where to store read data
				or from where to write; in aio this must be
				appropriately aligned */
	void*	message,	/*!< in: message for aio handler if non-sync
				aio used, else ignored */
	trx_t*	trx)
	__attribute__((nonnull(8)));
>>>>>>> 2071aeef
/**********************************************************************//**
Waits for an aio operation to complete. This function is used to write the
handler for completed requests. The aio array of pending requests is divided
into segments (see os0file.cc for more info). The thread specifies which
segment it wants to wait for. */
void
fil_aio_wait(
/*=========*/
	ulint	segment);	/*!< in: the number of the segment in the aio
				array to wait for */
/**********************************************************************//**
Flushes to disk possible writes cached by the OS. If the space does not exist
or is being dropped, does not do anything. */
void
fil_flush(
/*======*/
	ulint	space_id);	/*!< in: file space id (this can be a group of
				log files or a tablespace of the database) */
/** Flush to disk the writes in file spaces of the given type
possibly cached by the OS.
@param[in]	purpose	FIL_TYPE_TABLESPACE or FIL_TYPE_LOG */
void
fil_flush_file_spaces(
	fil_type_t	purpose);
/******************************************************************//**
Checks the consistency of the tablespace cache.
@return true if ok */
bool
fil_validate(void);
/*==============*/
/********************************************************************//**
Returns true if file address is undefined.
@return true if undefined */
bool
fil_addr_is_null(
/*=============*/
	fil_addr_t	addr);	/*!< in: address */
/********************************************************************//**
Get the predecessor of a file page.
@return FIL_PAGE_PREV */
ulint
fil_page_get_prev(
/*==============*/
	const byte*	page);	/*!< in: file page */
/********************************************************************//**
Get the successor of a file page.
@return FIL_PAGE_NEXT */
ulint
fil_page_get_next(
/*==============*/
	const byte*	page);	/*!< in: file page */
/*********************************************************************//**
Sets the file page type. */
void
fil_page_set_type(
/*==============*/
	byte*	page,	/*!< in/out: file page */
	ulint	type);	/*!< in: type */
/** Reset the page type.
Data files created before MySQL 5.1 may contain garbage in FIL_PAGE_TYPE.
In MySQL 3.23.53, only undo log pages and index pages were tagged.
Any other pages were written with uninitialized bytes in FIL_PAGE_TYPE.
@param[in]	page_id	page number
@param[in,out]	page	page with invalid FIL_PAGE_TYPE
@param[in]	type	expected page type
@param[in,out]	mtr	mini-transaction */
void
fil_page_reset_type(
	const page_id_t&	page_id,
	byte*			page,
	ulint			type,
	mtr_t*			mtr);
/** Get the file page type.
@param[in]	page	file page
@return page type */
inline
ulint
fil_page_get_type(
	const byte*	page)
{
	return(mach_read_from_2(page + FIL_PAGE_TYPE));
}
/** Check (and if needed, reset) the page type.
Data files created before MySQL 5.1 may contain
garbage in the FIL_PAGE_TYPE field.
In MySQL 3.23.53, only undo log pages and index pages were tagged.
Any other pages were written with uninitialized bytes in FIL_PAGE_TYPE.
@param[in]	page_id	page number
@param[in,out]	page	page with possibly invalid FIL_PAGE_TYPE
@param[in]	type	expected page type
@param[in,out]	mtr	mini-transaction */
inline
void
fil_page_check_type(
	const page_id_t&	page_id,
	byte*			page,
	ulint			type,
	mtr_t*			mtr)
{
	ulint	page_type	= fil_page_get_type(page);

	if (page_type != type) {
		fil_page_reset_type(page_id, page, type, mtr);
	}
}

/** Check (and if needed, reset) the page type.
Data files created before MySQL 5.1 may contain
garbage in the FIL_PAGE_TYPE field.
In MySQL 3.23.53, only undo log pages and index pages were tagged.
Any other pages were written with uninitialized bytes in FIL_PAGE_TYPE.
@param[in,out]	block	block with possibly invalid FIL_PAGE_TYPE
@param[in]	type	expected page type
@param[in,out]	mtr	mini-transaction */
#define fil_block_check_type(block, type, mtr)				\
	fil_page_check_type(block->page.id, block->frame, type, mtr)

#ifdef UNIV_DEBUG
/** Increase redo skipped of a tablespace.
@param[in]	id	space id */
void
fil_space_inc_redo_skipped_count(
	ulint		id);

/** Decrease redo skipped of a tablespace.
@param[in]	id	space id */
void
fil_space_dec_redo_skipped_count(
	ulint		id);

/*******************************************************************//**
Check whether a single-table tablespace is redo skipped.
@return true if redo skipped */
bool
fil_space_is_redo_skipped(
/*======================*/
	ulint		id);	/*!< in: space id */
#endif

/********************************************************************//**
Delete the tablespace file and any related files like .cfg.
This should not be called for temporary tables. */
void
fil_delete_file(
/*============*/
	const char*	path);	/*!< in: filepath of the ibd tablespace */

/** Callback functor. */
struct PageCallback {

	/** Default constructor */
	PageCallback()
		:
		m_page_size(0, 0, false),
		m_filepath() UNIV_NOTHROW {}

	virtual ~PageCallback() UNIV_NOTHROW {}

	/** Called for page 0 in the tablespace file at the start.
	@param file_size size of the file in bytes
	@param block contents of the first page in the tablespace file
	@retval DB_SUCCESS or error code. */
	virtual dberr_t init(
		os_offset_t		file_size,
		const buf_block_t*	block) UNIV_NOTHROW = 0;

	/** Called for every page in the tablespace. If the page was not
	updated then its state must be set to BUF_PAGE_NOT_USED. For
	compressed tables the page descriptor memory will be at offset:
	block->frame + UNIV_PAGE_SIZE;
	@param offset physical offset within the file
	@param block block read from file, note it is not from the buffer pool
	@retval DB_SUCCESS or error code. */
	virtual dberr_t operator()(
		os_offset_t 	offset,
		buf_block_t*	block) UNIV_NOTHROW = 0;

	/** Set the name of the physical file and the file handle that is used
	to open it for the file that is being iterated over.
	@param filename then physical name of the tablespace file.
	@param file OS file handle */
	void set_file(const char* filename, os_file_t file) UNIV_NOTHROW
	{
		m_file = file;
		m_filepath = filename;
	}

	/**
	@return the space id of the tablespace */
	virtual ulint get_space_id() const UNIV_NOTHROW = 0;

	/** Set the tablespace table size.
	@param[in] page a page belonging to the tablespace */
	void set_page_size(const buf_frame_t* page) UNIV_NOTHROW;

	/** The compressed page size
	@return the compressed page size */
	const page_size_t& get_page_size() const
	{
		return(m_page_size);
	}

	/** The tablespace page size. */
	page_size_t		m_page_size;

	/** File handle to the tablespace */
	os_file_t		m_file;

	/** Physical file path. */
	const char*		m_filepath;

protected:
	// Disable copying
	PageCallback(const PageCallback&);
	PageCallback& operator=(const PageCallback&);
};

/********************************************************************//**
Iterate over all the pages in the tablespace.
@param table the table definiton in the server
@param n_io_buffers number of blocks to read and write together
@param callback functor that will do the page updates
@return DB_SUCCESS or error code */
dberr_t
fil_tablespace_iterate(
/*===================*/
	dict_table_t*		table,
	ulint			n_io_buffers,
	PageCallback&		callback)
	__attribute__((warn_unused_result));

/********************************************************************//**
Looks for a pre-existing fil_space_t with the given tablespace ID
and, if found, returns the name and filepath in newly allocated buffers that the caller must free.
@param[in] space_id The tablespace ID to search for.
@param[out] name Name of the tablespace found.
@param[out] fileapth The filepath of the first datafile for thtablespace found.
@return true if tablespace is found, false if not. */
bool
fil_space_read_name_and_filepath(
	ulint	space_id,
	char**	name,
	char**	filepath);

/** Convert a file name to a tablespace name.
@param[in]	filename	directory/databasename/tablename.ibd
@return database/tablename string, to be freed with ut_free() */
char*
fil_path_to_space_name(
	const char*	filename);

/** Returns the space ID based on the tablespace name.
The tablespace must be found in the tablespace memory cache.
This call is made from external to this module, so the mutex is not owned.
@param[in]	tablespace	Tablespace name
@return space ID if tablespace found, ULINT_UNDEFINED if space not. */
ulint
fil_space_get_id_by_name(
	const char*	tablespace);

/**
Iterate over all the spaces in the space list and fetch the
tablespace names. It will return a copy of the name that must be
freed by the caller using: delete[].
@return DB_SUCCESS if all OK. */
dberr_t
fil_get_space_names(
/*================*/
	space_name_list_t&	space_name_list)
				/*!< in/out: Vector for collecting the names. */
	__attribute__((warn_unused_result));

/** Return the next fil_node_t in the current or next fil_space_t.
Once started, the caller must keep calling this until it returns NULL.
fil_space_acquire() and fil_space_release() are invoked here which
blocks a concurrent operation from dropping the tablespace.
@param[in]	prev_node	Pointer to the previous fil_node_t.
If NULL, use the first fil_space_t on fil_system->space_list.
@return pointer to the next fil_node_t.
@retval NULL if this was the last file node */
const fil_node_t*
fil_node_next(
	const fil_node_t*	prev_node);

/** Generate redo log for swapping two .ibd files
@param[in]	old_table	old table
@param[in]	new_table	new table
@param[in]	tmp_name	temporary table name
@param[in,out]	mtr		mini-transaction
@return	whether the operation succeeded */
bool
fil_mtr_rename_log(
	const dict_table_t*	old_table,
	const dict_table_t*	new_table,
	const char*		tmp_name,
	mtr_t*			mtr)
	__attribute__((warn_unused_result));

/** Note that a non-predefined persistent tablespace has been modified
by redo log.
@param[in,out]	space	tablespace */
void
fil_names_dirty(
	fil_space_t*	space);

/** Write MLOG_FILE_NAME records when a non-predefined persistent
tablespace was modified for the first time since the latest
fil_names_clear().
@param[in,out]	space	tablespace
@param[in,out]	mtr	mini-transaction */
void
fil_names_dirty_and_write(
	fil_space_t*	space,
	mtr_t*		mtr);

/** Set the compression type for the tablespace
@param[in] space		Space ID of tablespace for which to set
@param[in] algorithm		Text representation of the algorithm
@return DB_SUCCESS or error code */
dberr_t
fil_set_compression(
	ulint		space_id,
	const char*	algorithm)
	__attribute__((warn_unused_result));

/**
@param[in]      space_id        Space ID to check
@return the compression algorithm */
Compression::Type
fil_get_compression(
        ulint           space_id)
	__attribute__((warn_unused_result));

/** Write MLOG_FILE_NAME records if a persistent tablespace was modified
for the first time since the latest fil_names_clear().
@param[in,out]	space	tablespace
@param[in,out]	mtr	mini-transaction
@return whether any MLOG_FILE_NAME record was written */
inline __attribute__((warn_unused_result))
bool
fil_names_write_if_was_clean(
	fil_space_t*	space,
	mtr_t*		mtr)
{
	ut_ad(log_mutex_own());

	if (space == NULL) {
		return(false);
	}

	const bool	was_clean = space->max_lsn == 0;
	ut_ad(space->max_lsn <= log_sys->lsn);
	space->max_lsn = log_sys->lsn;

	if (was_clean) {
		fil_names_dirty_and_write(space, mtr);
	}

	return(was_clean);
}

extern volatile bool	recv_recovery_on;

/** During crash recovery, open a tablespace if it had not been opened
yet, to get valid size and flags.
@param[in,out]	space	tablespace */
inline
void
fil_space_open_if_needed(
	fil_space_t*	space)
{
	ut_ad(recv_recovery_on);

	if (space->size == 0) {
		/* Initially, size and flags will be set to 0,
		until the files are opened for the first time.
		fil_space_get_size() will open the file
		and adjust the size and flags. */
#ifdef UNIV_DEBUG
		ulint		size	=
#endif /* UNIV_DEBUG */
			fil_space_get_size(space->id);
		ut_ad(size == space->size);
	}
}

/** On a log checkpoint, reset fil_names_dirty_and_write() flags
and write out MLOG_FILE_NAME and MLOG_CHECKPOINT if needed.
@param[in]	lsn		checkpoint LSN
@param[in]	do_write	whether to always write MLOG_CHECKPOINT
@return whether anything was written to the redo log
@retval false	if no flags were set and nothing written
@retval true	if anything was written to the redo log */
bool
fil_names_clear(
	lsn_t	lsn,
	bool	do_write);

#if !defined(NO_FALLOCATE) && defined(UNIV_LINUX)
/**
Try and enable FusionIO atomic writes.
@param[in] file		OS file handle
@return true if successful */
bool
fil_fusionio_enable_atomic_write(os_file_t file);
#endif /* !NO_FALLOCATE && UNIV_LINUX */

/** Note that the file system where the file resides doesn't support PUNCH HOLE
@param[in,out]	node		Node to set */
void fil_no_punch_hole(fil_node_t* node);

#ifdef UNIV_ENABLE_UNIT_TEST_MAKE_FILEPATH
void test_make_filepath();
#endif /* UNIV_ENABLE_UNIT_TEST_MAKE_FILEPATH */

#endif /* !UNIV_INNOCHECKSUM */

<<<<<<< HEAD
=======
/*************************************************************************
Return local hash table informations. */

ulint
fil_system_hash_cells(void);
/*========================*/

ulint
fil_system_hash_nodes(void);
/*========================*/

/*************************************************************************
functions to access is_corrupt flag of fil_space_t*/

ibool
fil_space_is_corrupt(
/*=================*/
	ulint	space_id);

void
fil_space_set_corrupt(
/*==================*/
	ulint	space_id);

>>>>>>> 2071aeef
#endif /* fil0fil_h */<|MERGE_RESOLUTION|>--- conflicted
+++ resolved
@@ -163,6 +163,7 @@
 	bool		is_in_unflushed_spaces;
 				/*!< true if this space is currently in
 				unflushed_spaces */
+	bool		is_corrupt;
 	UT_LIST_NODE_T(fil_space_t) space_list;
 				/*!< list of all spaces */
 
@@ -479,7 +480,6 @@
 					/*!< Last page type */
 /* @} */
 
-<<<<<<< HEAD
 /** macro to check whether the page type is index (Btree or Rtree) type */
 #define fil_page_type_is_index(page_type)                          \
         (page_type == FIL_PAGE_INDEX || page_type == FIL_PAGE_RTREE)
@@ -490,14 +490,6 @@
         fil_page_type_is_index(fil_page_get_type(page))
 
 #ifndef UNIV_INNOCHECKSUM
-=======
-#ifndef UNIV_INNOCHECKSUM
-
-/** Space types @{ */
-#define FIL_TABLESPACE		501	/*!< tablespace */
-#define FIL_LOG			502	/*!< redo log */
-/* @} */
->>>>>>> 2071aeef
 
 /** The number of fsyncs done to the log */
 extern ulint	fil_n_log_flushes;
@@ -510,7 +502,6 @@
 /** Number of files currently open */
 extern ulint	fil_n_file_opened;
 
-<<<<<<< HEAD
 #ifndef UNIV_HOTBACKUP
 /** Look up a tablespace.
 The caller should hold an InnoDB table lock or a MDL that prevents
@@ -530,34 +521,6 @@
 @param[out]	flags	tablespace flags
 @return latch protecting storage allocation */
 rw_lock_t*
-=======
-struct fsp_open_info {
-	ibool		success;	/*!< Has the tablespace been opened? */
-	const char*	check_msg;	/*!< fil_check_first_page() message */
-	ibool		valid;		/*!< Is the tablespace valid? */
-	os_file_t	file;		/*!< File handle */
-	char*		filepath;	/*!< File path to open */
-	lsn_t		lsn;		/*!< Flushed LSN from header page */
-	ulint		id;		/*!< Space ID */
-	ulint		flags;		/*!< Tablespace flags */
-};
-
-#ifndef UNIV_HOTBACKUP
-/*******************************************************************//**
-Returns the version number of a tablespace, -1 if not found.
-@return version number, -1 if the tablespace does not exist in the
-memory cache */
-UNIV_INTERN
-ib_int64_t
-fil_space_get_version(
-/*==================*/
-	ulint	id);	/*!< in: space id */
-/*******************************************************************//**
-Returns the latch of a file space.
-@return	latch protecting storage allocation */
-UNIV_INTERN
-prio_rw_lock_t*
->>>>>>> 2071aeef
 fil_space_get_latch(
 	ulint	id,
 	ulint*	flags);
@@ -603,7 +566,6 @@
 @retval NULL if error */
 char*
 fil_node_create(
-<<<<<<< HEAD
 	const char*	name,
 	ulint		size,
 	fil_space_t*	space,
@@ -622,20 +584,17 @@
 @return pointer to created tablespace, to be filled in with fil_node_create()
 @retval NULL on failure (such as when the same tablespace exists) */
 fil_space_t*
-=======
-/*============*/
-	const char*	name,	/*!< in: file name (file must be closed) */
-	ulint		size,	/*!< in: file size in database blocks, rounded
-				downwards to an integer */
-	ulint		id,	/*!< in: space id where to append */
-	ibool		is_raw)	/*!< in: TRUE if a raw device or
-				a raw disk partition */
-	__attribute__((nonnull, warn_unused_result));
-#ifdef UNIV_LOG_ARCHIVE
+fil_space_create(
+	const char*	name,
+	ulint		id,
+	ulint		flags,
+	fil_type_t	purpose)
+	__attribute__((warn_unused_result));
+
 /****************************************************************//**
 Drops files from the start of a file space, so that its size is cut by
 the amount given. */
-UNIV_INTERN
+
 void
 fil_space_truncate_start(
 /*=====================*/
@@ -645,26 +604,12 @@
 				some initial files in the space */
 /****************************************************************//**
 Check is there node in file space with given name. */
-UNIV_INTERN
-ibool
+
+bool
 fil_space_contains_node(
 /*====================*/
 	ulint	id,		/*!< in: space id */
 	char*	node_name);	/*!< in: node name */
-#endif /* UNIV_LOG_ARCHIVE */
-/*******************************************************************//**
-Creates a space memory object and puts it to the 'fil system' hash table.
-If there is an error, prints an error message to the .err log.
-@return	TRUE if success */
-UNIV_INTERN
-ibool
->>>>>>> 2071aeef
-fil_space_create(
-	const char*	name,
-	ulint		id,
-	ulint		flags,
-	fil_type_t	purpose)
-	__attribute__((warn_unused_result));
 
 /*******************************************************************//**
 Assigns a new space id for a new single-table tablespace. This works simply by
@@ -791,7 +736,6 @@
 @param[in]	lsn	flushed LSN
 @return DB_SUCCESS or error number */
 dberr_t
-<<<<<<< HEAD
 fil_write_flushed_lsn(
 	lsn_t	lsn);
 
@@ -803,31 +747,6 @@
 fil_space_t*
 fil_space_acquire(
 	ulint	id)
-=======
-fil_write_flushed_lsn_to_data_files(
-/*================================*/
-	lsn_t	lsn,		/*!< in: lsn to write */
-	ulint	arch_log_no);	/*!< in: latest archived log file number */
-/*******************************************************************//**
-Reads the flushed lsn, arch no, and tablespace flag fields from a data
-file at database startup.
-@retval NULL on success, or if innodb_force_recovery is set
-@return pointer to an error message string */
-UNIV_INTERN
-const char*
-fil_read_first_page(
-/*================*/
-	os_file_t	data_file,		/*!< in: open data file */
-	ibool		one_read_already,	/*!< in: TRUE if min and max
-						parameters below already
-						contain sensible data */
-	ulint*		flags,			/*!< out: tablespace flags */
-	ulint*		space_id,		/*!< out: tablespace ID */
-	lsn_t*		min_flushed_lsn,	/*!< out: min of flushed
-						lsn values in data files */
-	lsn_t*		max_flushed_lsn)	/*!< out: max of flushed
-						lsn values in data files */
->>>>>>> 2071aeef
 	__attribute__((warn_unused_result));
 
 /** Acquire a tablespace that may not exist.
@@ -1212,7 +1131,6 @@
 fil_space_get_n_reserved_extents(
 /*=============================*/
 	ulint	id);		/*!< in: space id */
-<<<<<<< HEAD
 
 /** Reads or writes data. This operation could be asynchronous (aio).
 
@@ -1234,7 +1152,7 @@
 @return DB_SUCCESS, DB_TABLESPACE_DELETED or DB_TABLESPACE_TRUNCATED
 if we are trying to do i/o on a tablespace which does not exist */
 dberr_t
-fil_io(
+_fil_io(
 	const IORequest&	type,
 	bool			sync,
 	const page_id_t&	page_id,
@@ -1242,48 +1160,12 @@
 	ulint			byte_offset,
 	ulint			len,
 	void*			buf,
-	void*			message);
-
-=======
-/********************************************************************//**
-Reads or writes data. This operation is asynchronous (aio).
-@return DB_SUCCESS, or DB_TABLESPACE_DELETED if we are trying to do
-i/o on a tablespace which does not exist */
-#define fil_io(type, sync, space_id, zip_size, block_offset, byte_offset, len, buf, message) \
-	_fil_io(type, sync, space_id, zip_size, block_offset, byte_offset, len, buf, message, NULL)
-
-UNIV_INTERN
-dberr_t
-_fil_io(
-/*===*/
-	ulint	type,		/*!< in: OS_FILE_READ or OS_FILE_WRITE,
-				ORed to OS_FILE_LOG, if a log i/o
-				and ORed to OS_AIO_SIMULATED_WAKE_LATER
-				if simulated aio and we want to post a
-				batch of i/os; NOTE that a simulated batch
-				may introduce hidden chances of deadlocks,
-				because i/os are not actually handled until
-				all have been posted: use with great
-				caution! */
-	bool	sync,		/*!< in: true if synchronous aio is desired */
-	ulint	space_id,	/*!< in: space id */
-	ulint	zip_size,	/*!< in: compressed page size in bytes;
-				0 for uncompressed pages */
-	ulint	block_offset,	/*!< in: offset in number of blocks */
-	ulint	byte_offset,	/*!< in: remainder of offset in bytes; in
-				aio this must be divisible by the OS block
-				size */
-	ulint	len,		/*!< in: how many bytes to read or write; this
-				must not cross a file boundary; in aio this
-				must be a block size multiple */
-	void*	buf,		/*!< in/out: buffer where to store read data
-				or from where to write; in aio this must be
-				appropriately aligned */
-	void*	message,	/*!< in: message for aio handler if non-sync
-				aio used, else ignored */
-	trx_t*	trx)
-	__attribute__((nonnull(8)));
->>>>>>> 2071aeef
+	void*			message,
+	trx_t*			trx);
+
+#define fil_io(type, sync, page_id, page_size, byte_offset, len, buf, message) \
+	_fil_io(type, sync, page_id, page_size, byte_offset, len, buf, message, NULL)
+
 /**********************************************************************//**
 Waits for an aio operation to complete. This function is used to write the
 handler for completed requests. The aio array of pending requests is divided
@@ -1701,8 +1583,6 @@
 
 #endif /* !UNIV_INNOCHECKSUM */
 
-<<<<<<< HEAD
-=======
 /*************************************************************************
 Return local hash table informations. */
 
@@ -1717,15 +1597,9 @@
 /*************************************************************************
 functions to access is_corrupt flag of fil_space_t*/
 
-ibool
-fil_space_is_corrupt(
-/*=================*/
-	ulint	space_id);
-
 void
 fil_space_set_corrupt(
 /*==================*/
 	ulint	space_id);
 
->>>>>>> 2071aeef
 #endif /* fil0fil_h */