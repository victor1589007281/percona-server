/*****************************************************************************

Copyright (c) 2012, 2018, Oracle and/or its affiliates. All Rights Reserved.

This program is free software; you can redistribute it and/or modify it under
the terms of the GNU General Public License, version 2.0, as published by the
Free Software Foundation.

This program is also distributed with certain software (including but not
limited to OpenSSL) that is licensed under separate terms, as designated in a
particular file or component or in included license documentation. The authors
of MySQL hereby grant you an additional permission to link the program and
your derivative works with the separately licensed software that they have
included with MySQL.

This program is distributed in the hope that it will be useful, but WITHOUT
ANY WARRANTY; without even the implied warranty of MERCHANTABILITY or FITNESS
FOR A PARTICULAR PURPOSE. See the GNU General Public License, version 2.0,
for more details.

You should have received a copy of the GNU General Public License along with
this program; if not, write to the Free Software Foundation, Inc.,
51 Franklin St, Fifth Floor, Boston, MA 02110-1301  USA

*****************************************************************************/

/** @file include/ut0mutex.h
 Policy based mutexes.

 Created 2012-03-24 Sunny Bains.
 ***********************************************************************/

#ifndef ut0mutex_h
#define ut0mutex_h

#include "my_inttypes.h"

extern ulong srv_spin_wait_delay;
extern ulong srv_n_spin_wait_rounds;
extern ulong srv_force_recovery_crash;

#ifdef UNIV_LIBRARY
/* Mutexes are disabled under UNIV_LIBRARY */
#define mutex_create(I, M) (void)M
#define mutex_enter(M) (void)M
#define mutex_enter_nospin(M) (void)M
#define mutex_enter_nowait(M) (void)M
#define mutex_exit(M) (void)M
#define mutex_free(M) (void)M

#ifdef UNIV_DEBUG
#define mutex_validate(M) (M)
/* Since mutexes are disabled under UNIV_LIBRARY, the following is OK
and necessary to suppress compiler warnings. */
#define mutex_own(M) ((M) || false)
#endif /* UNIV_DEBUG */
typedef OSMutex SysMutex;
typedef OSMutex ib_mutex_t;
typedef OSMutex ib_bpmutex_t;

#else /* UNIV_LIBRARY */

#include <set>
#include "ib0mutex.h"
#include "os0atomic.h"
#include "sync0policy.h"

/** Create a typedef using the MutexType<PolicyType>
@param[in]	M		Mutex type
@param[in]	P		Policy type
@param[in]	T		The resulting typedef alias */
#define UT_MUTEX_TYPE(M, P, T) typedef PolicyMutex<M<P>> T;

<<<<<<< HEAD
#ifndef UNIV_DEBUG
=======
typedef OSMutex EventMutex;
>>>>>>> b93c1661

#ifdef HAVE_IB_LINUX_FUTEX
UT_MUTEX_TYPE(TTASFutexMutex, GenericPolicy, FutexMutex)
UT_MUTEX_TYPE(TTASFutexMutex, BlockMutexPolicy, BlockFutexMutex)
#endif /* HAVE_IB_LINUX_FUTEX */

UT_MUTEX_TYPE(TTASMutex, GenericPolicy, SpinMutex)
UT_MUTEX_TYPE(TTASMutex, BlockMutexPolicy, BlockSpinMutex)

UT_MUTEX_TYPE(OSTrackMutex, GenericPolicy, SysMutex)
UT_MUTEX_TYPE(OSTrackMutex, BlockMutexPolicy, BlockSysMutex)

UT_MUTEX_TYPE(TTASEventMutex, GenericPolicy, SyncArrayMutex)
UT_MUTEX_TYPE(TTASEventMutex, BlockMutexPolicy, BlockSyncArrayMutex)

#ifndef UNIV_HOTBACKUP
#ifdef MUTEX_FUTEX
/** The default mutex type. */
typedef FutexMutex ib_mutex_t;
typedef BlockFutexMutex ib_bpmutex_t;
#define MUTEX_TYPE "Uses futexes"
#elif defined(MUTEX_SYS)
typedef SysMutex ib_mutex_t;
typedef BlockSysMutex ib_bpmutex_t;
#define MUTEX_TYPE "Uses system mutexes"
#elif defined(MUTEX_EVENT)
typedef SyncArrayMutex ib_mutex_t;
typedef BlockSyncArrayMutex ib_bpmutex_t;
#define MUTEX_TYPE "Uses event mutexes"
#else
#error "ib_mutex_t type is unknown"
#endif /* MUTEX_FUTEX */

#include "ut0mutex.ic"

extern ulong srv_spin_wait_delay;
extern ulong srv_n_spin_wait_rounds;

#define mutex_create(I, M) mutex_init((M), (I), __FILE__, __LINE__)

#define mutex_enter(M) \
  (M)->enter(srv_n_spin_wait_rounds, srv_spin_wait_delay, __FILE__, __LINE__)

#define mutex_enter_nospin(M) (M)->enter(0, 0, __FILE__, __LINE__)

#define mutex_enter_nowait(M) (M)->trylock(__FILE__, __LINE__)

#define mutex_exit(M) (M)->exit()

#define mutex_free(M) mutex_destroy(M)

#ifdef UNIV_DEBUG
/**
Checks that the mutex has been initialized. */
#define mutex_validate(M) (M)->validate()

/**
Checks that the current thread owns the mutex. Works only
in the debug version. */
#define mutex_own(M) (M)->is_owned()
#else
#define mutex_own(M)      /* No op */
#define mutex_validate(M) /* No op */
#endif                    /* UNIV_DEBUG */
#else                     /* !UNIV_HOTBACKUP */
#include "../meb/mutex.h"
typedef meb::Mutex ib_mutex_t;
typedef meb::Mutex ib_bpmutex_t;
#endif /* !UNIV_HOTBACKUP */

/** Iterate over the mutex meta data */
class MutexMonitor {
 public:
  /** Constructor */
  MutexMonitor() {}

  /** Destructor */
  ~MutexMonitor() {}

  /** Enable the mutex monitoring */
  void enable();

  /** Disable the mutex monitoring */
  void disable();

  /** Reset the mutex monitoring values */
  void reset();

  /** Invoke the callback for each active mutex collection
  @param[in,out]	callback	Functor to call
  @return false if callback returned false */
  template <typename Callback>
  bool iterate(Callback &callback) const UNIV_NOTHROW {
    LatchMetaData::iterator end = latch_meta.end();

    for (LatchMetaData::iterator it = latch_meta.begin(); it != end; ++it) {
      /* Some of the slots will be null in non-debug mode */

      if (*it == NULL) {
        continue;
      }

      latch_meta_t *latch_meta = *it;

      bool ret = callback(*latch_meta);

      if (!ret) {
        return (ret);
      }
    }

    return (true);
  }
};

/** Defined in sync0sync.cc */
extern MutexMonitor *mutex_monitor;

#ifndef UNIV_HOTBACKUP
/**
Creates, or rather, initializes a mutex object in a specified memory
location (which must be appropriately aligned). The mutex is initialized
in the reset state. Explicit freeing of the mutex with mutex_free is
necessary only if the memory block containing it is freed.
Add the mutex instance to the global mutex list.
@param[in,out]	mutex		mutex to initialise
@param[in]	id		The mutex ID (Latch ID)
@param[in]	file_name	Filename from where it was called
@param[in]	line		Line number in filename from where called */
template <typename Mutex>
void mutex_init(Mutex *mutex, latch_id_t id, const char *file_name,
                uint32_t line) {
  new (mutex) Mutex();

  mutex->init(id, file_name, line);
}

/**
Removes a mutex instance from the mutex list. The mutex is checked to
be in the reset state.
@param[in,out]	 mutex		mutex instance to destroy */
template <typename Mutex>
void mutex_destroy(Mutex *mutex) {
  mutex->destroy();
}
#endif /* UNIV_LIBRARY */
#endif /* !UNIV_HOTBACKUP */

#endif /* ut0mutex_h */<|MERGE_RESOLUTION|>--- conflicted
+++ resolved
@@ -71,11 +71,7 @@
 @param[in]	T		The resulting typedef alias */
 #define UT_MUTEX_TYPE(M, P, T) typedef PolicyMutex<M<P>> T;
 
-<<<<<<< HEAD
-#ifndef UNIV_DEBUG
-=======
 typedef OSMutex EventMutex;
->>>>>>> b93c1661
 
 #ifdef HAVE_IB_LINUX_FUTEX
 UT_MUTEX_TYPE(TTASFutexMutex, GenericPolicy, FutexMutex)
