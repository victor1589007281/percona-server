/*****************************************************************************

Copyright (c) 1994, 2018, Oracle and/or its affiliates. All Rights Reserved.

This program is free software; you can redistribute it and/or modify it under
the terms of the GNU General Public License, version 2.0, as published by the
Free Software Foundation.

This program is also distributed with certain software (including but not
limited to OpenSSL) that is licensed under separate terms, as designated in a
particular file or component or in included license documentation. The authors
of MySQL hereby grant you an additional permission to link the program and
your derivative works with the separately licensed software that they have
included with MySQL.

This program is distributed in the hope that it will be useful, but WITHOUT
ANY WARRANTY; without even the implied warranty of MERCHANTABILITY or FITNESS
FOR A PARTICULAR PURPOSE. See the GNU General Public License, version 2.0,
for more details.

You should have received a copy of the GNU General Public License along with
this program; if not, write to the Free Software Foundation, Inc.,
51 Franklin St, Fifth Floor, Boston, MA 02110-1301  USA

*****************************************************************************/

/** @file include/ut0ut.h
 Various utilities

 Created 1/20/1994 Heikki Tuuri
 ***********************************************************************/

/**************************************************/ /**
 @page PAGE_INNODB_UTILS Innodb utils

 Useful data structures:
 - @ref Link_buf - to track concurrent operations
 - @ref Sharded_rw_lock - sharded rw-lock (very fast s-lock, slow x-lock)

 *******************************************************/

#ifndef ut0ut_h
#define ut0ut_h

/* Do not include univ.i because univ.i includes this. */

#include <string.h>
#include <algorithm>
#include <iterator>
#include <ostream>
#include <sstream>

#include "db0err.h"

#ifndef UNIV_HOTBACKUP
#include "os0atomic.h"
#endif /* !UNIV_HOTBACKUP */

#include <time.h>

#include <ctype.h>

#include <stdarg.h>
#include "ut/ut.h"
#include "ut0dbg.h"

#ifndef UNIV_NO_ERR_MSGS
#include "mysql/components/services/log_builtins.h"
#include "mysqld_error.h"
#include "sql/derror.h"
#endif /* !UNIV_NO_ERR_MSGS */

/** Index name prefix in fast index creation, as a string constant */
#define TEMP_INDEX_PREFIX_STR "\377"

/** Get the format string for the logger.
@param[in]	errcode		The error code from share/errmsg-*.txt
@return the message string or nullptr */
const char *srv_get_server_errmsgs(int errcode);

/** Time stamp */
typedef time_t ib_time_t;

#ifndef UNIV_HOTBACKUP
#if defined(HAVE_PAUSE_INSTRUCTION)
/* According to the gcc info page, asm volatile means that the
instruction has important side-effects and must not be removed.
Also asm volatile may trigger a memory barrier (spilling all registers
to memory). */
#ifdef __SUNPRO_CC
#define UT_RELAX_CPU() asm("pause")
#else
#define UT_RELAX_CPU() __asm__ __volatile__("pause")
#endif /* __SUNPRO_CC */

#elif defined(HAVE_FAKE_PAUSE_INSTRUCTION)
#define UT_RELAX_CPU() __asm__ __volatile__("rep; nop")
#elif defined _WIN32
/* In the Win32 API, the x86 PAUSE instruction is executed by calling
the YieldProcessor macro defined in WinNT.h. It is a CPU architecture-
independent way by using YieldProcessor. */
#define UT_RELAX_CPU() YieldProcessor()
#else
#define UT_RELAX_CPU() __asm__ __volatile__("" ::: "memory")
#endif

#if defined(HAVE_HMT_PRIORITY_INSTRUCTION)
#define UT_LOW_PRIORITY_CPU() __asm__ __volatile__("or 1,1,1")
#define UT_RESUME_PRIORITY_CPU() __asm__ __volatile__("or 2,2,2")
#else
#define UT_LOW_PRIORITY_CPU() ((void)0)
#define UT_RESUME_PRIORITY_CPU() ((void)0)
#endif

/** Delays execution for at most max_wait_us microseconds or returns earlier
 if cond becomes true.
 @param cond in: condition to wait for; evaluated every 2 ms
 @param max_wait_us in: maximum delay to wait, in microseconds */
#define UT_WAIT_FOR(cond, max_wait_us)                               \
  do {                                                               \
    uintmax_t start_us;                                              \
    start_us = ut_time_us(NULL);                                     \
    while (!(cond) && ut_time_us(NULL) - start_us < (max_wait_us)) { \
      os_thread_sleep(2000 /* 2 ms */);                              \
    }                                                                \
  } while (0)
#else                  /* !UNIV_HOTBACKUP */
#define UT_RELAX_CPU() /* No op */
#endif                 /* !UNIV_HOTBACKUP */

#define ut_max std::max
#define ut_min std::min

/** Calculate the minimum of two pairs.
@param[out]	min_hi	MSB of the minimum pair
@param[out]	min_lo	LSB of the minimum pair
@param[in]	a_hi	MSB of the first pair
@param[in]	a_lo	LSB of the first pair
@param[in]	b_hi	MSB of the second pair
@param[in]	b_lo	LSB of the second pair */
UNIV_INLINE
void ut_pair_min(ulint *min_hi, ulint *min_lo, ulint a_hi, ulint a_lo,
                 ulint b_hi, ulint b_lo);

/** Compares two ulints.
@param[in]	a	ulint
@param[in]	b	ulint
@return 1 if a > b, 0 if a == b, -1 if a < b */
UNIV_INLINE
int ut_ulint_cmp(ulint a, ulint b);

/** Compare two pairs of integers.
@param[in]	a_h	more significant part of first pair
@param[in]	a_l	less significant part of first pair
@param[in]	b_h	more significant part of second pair
@param[in]	b_l	less significant part of second pair
@return comparison result of (a_h,a_l) and (b_h,b_l)
@retval -1 if (a_h,a_l) is less than (b_h,b_l)
@retval 0 if (a_h,a_l) is equal to (b_h,b_l)
@retval 1 if (a_h,a_l) is greater than (b_h,b_l) */
UNIV_INLINE
int ut_pair_cmp(ulint a_h, ulint a_l, ulint b_h, ulint b_l)
    MY_ATTRIBUTE((warn_unused_result));

/** Calculates fast the remainder of n/m when m is a power of two.
 @param n in: numerator
 @param m in: denominator, must be a power of two
 @return the remainder of n/m */
#define ut_2pow_remainder(n, m) ((n) & ((m)-1))
/** Calculates the biggest multiple of m that is not bigger than n
 when m is a power of two.  In other words, rounds n down to m * k.
 @param n in: number to round down
 @param m in: alignment, must be a power of two
 @return n rounded down to the biggest possible integer multiple of m */
#define ut_2pow_round(n, m) ((n) & ~((m)-1))
/** Align a number down to a multiple of a power of two.
@param n in: number to round down
@param m in: alignment, must be a power of two
@return n rounded down to the biggest possible integer multiple of m */
#define ut_calc_align_down(n, m) ut_2pow_round(n, m)
/** Calculates the smallest multiple of m that is not smaller than n
 when m is a power of two.  In other words, rounds n up to m * k.
 @param n in: number to round up
 @param m in: alignment, must be a power of two
 @return n rounded up to the smallest possible integer multiple of m */
#define ut_calc_align(n, m) (((n) + ((m)-1)) & ~((m)-1))
/** Calculates fast the 2-logarithm of a number, rounded upward to an
 integer.
 @return logarithm in the base 2, rounded upward */
UNIV_INLINE
ulint ut_2_log(ulint n); /*!< in: number */

/** Calculates 2 to power n.
@param[in]	n	power of 2
@return 2 to power n */
UNIV_INLINE
uint32_t ut_2_exp(uint32_t n);

/** Calculates fast the number rounded up to the nearest power of 2.
 @return first power of 2 which is >= n */
ulint ut_2_power_up(ulint n) /*!< in: number != 0 */
    MY_ATTRIBUTE((const));

/** Determine how many bytes (groups of 8 bits) are needed to
store the given number of bits.
@param b in: bits
@return number of bytes (octets) needed to represent b */
#define UT_BITS_IN_BYTES(b) (((b) + 7) / 8)

/** Returns system time. We do not specify the format of the time returned:
 the only way to manipulate it is to use the function ut_difftime.
 @return system time */
ib_time_t ut_time(void);
/** Returns system time.
 Upon successful completion, the value 0 is returned; otherwise the
 value -1 is returned and the global variable errno is set to indicate the
 error.
 @return 0 on success, -1 otherwise */
int ut_usectime(ulint *sec, /*!< out: seconds since the Epoch */
                ulint *ms); /*!< out: microseconds since the Epoch+*sec */

/** Returns the number of microseconds since epoch. Similar to
 time(3), the return value is also stored in *tloc, provided
 that tloc is non-NULL.
 @return us since epoch */
uintmax_t ut_time_us(uintmax_t *tloc); /*!< out: us since epoch, if non-NULL */
/** Returns the number of milliseconds since some epoch.  The
 value may wrap around.  It should only be used for heuristic
 purposes.
 @return ms since epoch */
ulint ut_time_ms(void);

#ifdef _WIN32
/** Initialise highest available time resolution API on Windows
 @return false if all OK else true */
bool ut_win_init_time();

#endif /* _WIN32 */

/** Returns the number of milliseconds since some epoch.  The
 value may wrap around.  It should only be used for heuristic
 purposes.
 @return ms since epoch */
ulint ut_time_ms(void);

<<<<<<< HEAD
/** Returns the difference of two times in seconds.
 @return time2 - time1 expressed in seconds */
double ut_difftime(ib_time_t time2,  /*!< in: time */
                   ib_time_t time1); /*!< in: time */
=======
/**********************************************************//**
Returns the number of milliseconds since some epoch.  The
value may wrap around.  It should only be used for heuristic
purposes.
@return ms since epoch */
ulint
ut_time_ms(void);
/*============*/

/** Returns the number of milliseconds since some epoch using monotonic clock.
The value may wrap around.  This should not be used as an accurate Time Of Day.
It is only intended to be used as a means of calculating transient elapsed or
projected time that will not be influenced by changes to the systems real time
clock.  Returns a small structure that contains the result so as to poison the
code and reveal any changes that might later be introduced by upstream.
*/
struct ut_monotonic_time {
	ulint ms;
};

ut_monotonic_time
ut_monotonic_time_ms(void);

/**********************************************************//**
Returns the difference of two times in seconds.
@return time2 - time1 expressed in seconds */
double
ut_difftime(
/*========*/
	ib_time_t	time2,	/*!< in: time */
	ib_time_t	time1);	/*!< in: time */

#endif /* !UNIV_INNOCHECKSUM */
>>>>>>> 8fbc296f

/** Determines if a number is zero or a power of two.
@param[in]	n	number
@return nonzero if n is zero or a power of two; zero otherwise */
#define ut_is_2pow(n) UNIV_LIKELY(!((n) & ((n)-1)))

/** Functor that compares two C strings. Can be used as a comparator for
e.g. std::map that uses char* as keys. */
struct ut_strcmp_functor {
  bool operator()(const char *a, const char *b) const {
    return (strcmp(a, b) < 0);
  }
};

/** Runs an idle loop on CPU. The argument gives the desired delay
 in microseconds on 100 MHz Pentium + Visual C++.
 @return dummy value */
ulint ut_delay(
    ulint delay); /*!< in: delay in microseconds on 100 MHz Pentium */

/* Forward declaration of transaction handle */
struct trx_t;

/** Get a fixed-length string, quoted as an SQL identifier.
If the string contains a slash '/', the string will be
output as two identifiers separated by a period (.),
as in SQL database_name.identifier.
 @param		[in]	trx		transaction (NULL=no quotes).
 @param		[in]	name		table name.
 @retval	String quoted as an SQL identifier.
*/
std::string ut_get_name(const trx_t *trx, const char *name);

/** Outputs a fixed-length string, quoted as an SQL identifier.
 If the string contains a slash '/', the string will be
 output as two identifiers separated by a period (.),
 as in SQL database_name.identifier. */
void ut_print_name(FILE *f,           /*!< in: output stream */
                   const trx_t *trx,  /*!< in: transaction */
                   const char *name); /*!< in: table name to print */

/** Format a table name, quoted as an SQL identifier.
If the name contains a slash '/', the result will contain two
identifiers separated by a period (.), as in SQL
database_name.table_name.
@see table_name_t
@param[in]	name		table or index name
@param[out]	formatted	formatted result, will be NUL-terminated
@param[in]	formatted_size	size of the buffer in bytes
@return pointer to 'formatted' */
char *ut_format_name(const char *name, char *formatted, ulint formatted_size);

/** Catenate files. */
void ut_copy_file(FILE *dest, /*!< in: output file */
                  FILE *src); /*!< in: input file to be appended to output */

#ifdef _WIN32
/** A substitute for vsnprintf(3), formatted output conversion into
 a limited buffer. Note: this function DOES NOT return the number of
 characters that would have been printed if the buffer was unlimited because
 VC's _vsnprintf() returns -1 in this case and we would need to call
 _vscprintf() in addition to estimate that but we would need another copy
 of "ap" for that and VC does not provide va_copy(). */
void ut_vsnprintf(char *str,       /*!< out: string */
                  size_t size,     /*!< in: str size */
                  const char *fmt, /*!< in: format */
                  va_list ap);     /*!< in: format values */
#else
/** A wrapper for vsnprintf(3), formatted output conversion into
 a limited buffer. Note: this function DOES NOT return the number of
 characters that would have been printed if the buffer was unlimited because
 VC's _vsnprintf() returns -1 in this case and we would need to call
 _vscprintf() in addition to estimate that but we would need another copy
 of "ap" for that and VC does not provide va_copy(). */
#define ut_vsnprintf(buf, size, fmt, ap) ((void)vsnprintf(buf, size, fmt, ap))
#endif /* _WIN32 */

/** Convert an error number to a human readable text message. The
 returned string is static and should not be freed or modified.
 @return string, describing the error */
const char *ut_strerr(dberr_t num); /*!< in: error number */

namespace ib {

/** This is a wrapper class, used to print any unsigned integer type
in hexadecimal format.  The main purpose of this data type is to
overload the global operator<<, so that we can print the given
wrapper value in hex. */
struct hex {
  explicit hex(uintmax_t t) : m_val(t) {}
  const uintmax_t m_val;
};

/** This is an overload of the global operator<< for the user defined type
ib::hex.  The unsigned value held in the ib::hex wrapper class will be printed
into the given output stream in hexadecimal format.
@param[in,out]	lhs	the output stream into which rhs is written.
@param[in]	rhs	the object to be written into lhs.
@retval	reference to the output stream. */
inline std::ostream &operator<<(std::ostream &lhs, const hex &rhs) {
  std::ios_base::fmtflags ff = lhs.flags();
  lhs << std::showbase << std::hex << rhs.m_val;
  lhs.setf(ff);
  return (lhs);
}

/** The class logger is the base class of all the error log related classes.
It contains a std::ostringstream object.  The main purpose of this class is
to forward operator<< to the underlying std::ostringstream object.  Do not
use this class directly, instead use one of the derived classes. */
class logger {
 public:
  /** Destructor */
  virtual ~logger();

#ifndef UNIV_NO_ERR_MSGS

  /** Format an error message.
  @param[in]	err		Error code from errmsg-*.txt.
  @param[in]	args		Variable length argument list */
  template <class... Args>
  logger &log(int err, Args &&... args) {
    ut_a(m_err == ER_IB_MSG_0);

    m_err = err;

    m_oss << msg(err, std::forward<Args>(args)...);

    return (*this);
  }

#endif /* !UNIV_NO_ERR_MSGS */

  template <typename T>
  logger &operator<<(const T &rhs) {
    m_oss << rhs;
    return (*this);
  }

  /** Write the given buffer to the internal string stream object.
  @param[in]	buf		the buffer contents to log.
  @param[in]	count		the length of the buffer buf.
  @return the output stream into which buffer was written. */
  std::ostream &write(const char *buf, std::streamsize count) {
    return (m_oss.write(buf, count));
  }

  /** Write the given buffer to the internal string stream object.
  @param[in]	buf		the buffer contents to log
  @param[in]	count		the length of the buffer buf.
  @return the output stream into which buffer was written. */
  std::ostream &write(const byte *buf, std::streamsize count) {
    return (m_oss.write(reinterpret_cast<const char *>(buf), count));
  }

 public:
  /** For converting the message into a string. */
  std::ostringstream m_oss;

#ifndef UNIV_NO_ERR_MSGS
  /** Error code in errmsg-*.txt */
  int m_err{};

  /** Error logging level. */
  loglevel m_level{INFORMATION_LEVEL};
#endif /* !UNIV_NO_ERR_MSGS */

#ifdef UNIV_HOTBACKUP
  /** For MEB trace infrastructure. */
  int m_trace_level{};
#endif /* UNIV_HOTBACKUP */

 protected:
#ifndef UNIV_NO_ERR_MSGS
  /** Format an error message.
  @param[in]	err	Error code from errmsg-*.txt.
  @param[in]	args	Variable length argument list */
  template <class... Args>
  static std::string msg(int err, Args &&... args) {
    const char *fmt = srv_get_server_errmsgs(err);

    int ret;
    char buf[LOG_BUFF_MAX];

    ret = snprintf(buf, sizeof(buf), fmt, std::forward<Args>(args)...);

    std::string str;

    if (ret > 0 && (size_t)ret < sizeof(buf)) {
      str.append(buf);
    }

    return (str);
  }

 protected:
  /** Constructor.
  @param[in]	level		Logging level
  @param[in]	err		Error message code. */
  logger(loglevel level, int err) : m_err(err), m_level(level) {
    /* Note: Dummy argument to avoid the warning:

    "format not a string literal and no format arguments"
    "[-Wformat-security]"

    The warning only kicks in if the call is of the form:

       snprintf(buf, sizeof(buf), str);
    */

    m_oss << msg(err, "");
  }

  /** Constructor.
  @param[in]	level		Logging level
  @param[in]	err		Error message code.
  @param[in]	args		Variable length argument list */
  template <class... Args>
  explicit logger(loglevel level, int err, Args &&... args)
      : m_err(err), m_level(level) {
    m_oss << msg(err, std::forward<Args>(args)...);
  }

  /** Constructor
  @param[in]	level		Log error level */
  explicit logger(loglevel level) : m_err(ER_IB_MSG_0), m_level(level) {}

#endif /* !UNIV_NO_ERR_MSGS */
};

/** The class info is used to emit informational log messages.  It is to be
used similar to std::cout.  But the log messages will be emitted only when
the dtor is called.  The preferred usage of this class is to make use of
unnamed temporaries as follows:

info() << "The server started successfully.";

In the above usage, the temporary object will be destroyed at the end of the
statement and hence the log message will be emitted at the end of the
statement.  If a named object is created, then the log message will be emitted
only when it goes out of scope or destroyed. */
class info : public logger {
 public:
#ifndef UNIV_NO_ERR_MSGS

  /** Default constructor uses ER_IB_MSG_0 */
  info() : logger(INFORMATION_LEVEL) {}

  /** Constructor.
  @param[in]	err		Error code from errmsg-*.txt.
  @param[in]	args		Variable length argument list */
  template <class... Args>
  explicit info(int err, Args &&... args)
      : logger(INFORMATION_LEVEL, err, std::forward<Args>(args)...) {}
#else
  /** Destructor */
  ~info();
#endif /* !UNIV_NO_ERR_MSGS */
};

/** The class warn is used to emit warnings.  Refer to the documentation of
class info for further details. */
class warn : public logger {
 public:
#ifndef UNIV_NO_ERR_MSGS
  /** Default constructor uses ER_IB_MSG_0 */
  warn() : logger(WARNING_LEVEL) {}

  /** Constructor.
  @param[in]	err		Error code from errmsg-*.txt.
  @param[in]	args		Variable length argument list */
  template <class... Args>
  explicit warn(int err, Args &&... args)
      : logger(WARNING_LEVEL, err, std::forward<Args>(args)...) {}

#else
  /** Destructor */
  ~warn();
#endif /* !UNIV_NO_ERR_MSGS */
};

/** The class error is used to emit error messages.  Refer to the
documentation of class info for further details. */
class error : public logger {
 public:
#ifndef UNIV_NO_ERR_MSGS
  /** Default constructor uses ER_IB_MSG_0 */
  error() : logger(ERROR_LEVEL) {}

  /** Constructor.
  @param[in]	err		Error code from errmsg-*.txt.
  @param[in]	args		Variable length argument list */
  template <class... Args>
  explicit error(int err, Args &&... args)
      : logger(ERROR_LEVEL, err, std::forward<Args>(args)...) {}

#else
  /** Destructor */
  ~error();
#endif /* !UNIV_NO_ERR_MSGS */
};

/** The class fatal is used to emit an error message and stop the server
by crashing it.  Use this class when MySQL server needs to be stopped
immediately.  Refer to the documentation of class info for usage details. */
class fatal : public logger {
 public:
#ifndef UNIV_NO_ERR_MSGS
  /** Default constructor uses ER_IB_MSG_0 */
  fatal() : logger(ERROR_LEVEL) { m_oss << "[FATAL] "; }

  /** Default constructor uses ER_IB_MSG_0 */
  explicit fatal(int err) : logger(ERROR_LEVEL) {
    m_oss << "[FATAL] ";

    m_oss << msg(err, "");
  }

  /** Constructor.
  @param[in]	err		Error code from errmsg-*.txt.
  @param[in]	args		Variable length argument list */
  template <class... Args>
  explicit fatal(int err, Args &&... args) : logger(ERROR_LEVEL, err) {
    m_oss << "[FATAL]";

    m_oss << msg(err, std::forward<Args>(args)...);
  }

  /** Destructor. */
  virtual ~fatal();
#else
  /** Destructor. */
  ~fatal();
#endif /* !UNIV_NO_ERR_MSGS */
};

/** Emit an error message if the given predicate is true, otherwise emit a
warning message */
class error_or_warn : public logger {
 public:
#ifndef UNIV_NO_ERR_MSGS

  /** Default constructor uses ER_IB_MSG_0
  @param[in]	pred		True if it's a warning. */
  error_or_warn(bool pred) : logger(pred ? ERROR_LEVEL : WARNING_LEVEL) {}

  /** Constructor.
  @param[in]	pred		True if it's a warning.
  @param[in]	err		Error code from errmsg-*.txt.
  @param[in]	args		Variable length argument list */
  template <class... Args>
  explicit error_or_warn(bool pred, int err, Args &&... args)
      : logger(pred ? ERROR_LEVEL : WARNING_LEVEL, err,
               std::forward<Args>(args)...) {}

#endif /* !UNIV_NO_ERR_MSGS */
};

/** Emit a fatal message if the given predicate is true, otherwise emit a
error message. */
class fatal_or_error : public logger {
 public:
#ifndef UNIV_NO_ERR_MSGS
  /** Default constructor uses ER_IB_MSG_0
  @param[in]	fatal		true if it's a fatal message */
  fatal_or_error(bool fatal) : logger(ERROR_LEVEL), m_fatal(fatal) {
    if (m_fatal) {
      m_oss << "[fatal]";
    }
  }

  /** Constructor.
  @param[in]	fatal		true if it's a fatal message
  @param[in]	err		Error code from errmsg-*.txt. */
  template <class... Args>
  explicit fatal_or_error(bool fatal, int err)
      : logger(ERROR_LEVEL, err), m_fatal(fatal) {
    if (m_fatal) {
      m_oss << "[fatal]";
    }

    m_oss << msg(err, "");
  }

  /** Constructor.
  @param[in]	fatal		true if it's a fatal message
  @param[in]	err		Error code from errmsg-*.txt.
  @param[in]	args		Variable length argument list */
  template <class... Args>
  explicit fatal_or_error(bool fatal, int err, Args &&... args)
      : logger(ERROR_LEVEL, err), m_fatal(fatal) {
    if (m_fatal) {
      m_oss << "[fatal]";
    }

    m_oss << msg(err, std::forward<Args>(args)...);
  }

  /** Destructor */
  virtual ~fatal_or_error();
#else
  /** Constructor */
  fatal_or_error(bool fatal) : m_fatal(fatal) {}
#endif /* !UNIV_NO_ERR_MSGS */
 private:
  /** If true then assert after printing an error message. */
  const bool m_fatal;
};

/** Emit a warning message if the given predicate is true, otherwise emit an
informational message. */
class warn_or_info : public logger {
 public:
#ifndef UNIV_NO_ERR_MSGS
  warn_or_info(int err, bool pred)
      : logger(pred ? WARNING_LEVEL : INFORMATION_LEVEL, err) {}
#endif /* !UNIV_NO_ERR_MSGS */
};

#ifdef UNIV_HOTBACKUP
/**  The class trace is used to emit informational log messages. only when
trace level is set in the MEB code */
class trace_1 : public logger {
 public:
#ifndef UNIV_NO_ERR_MSGS
  /** Default constructor uses ER_IB_MSG_0 */
  trace_1() : logger(INFORMATION_LEVEL) { m_trace_level = 1; }

  /** Constructor.
  @param[in]	err		Error code from errmsg-*.txt.
  @param[in]	args		Variable length argument list */
  template <class... Args>
  explicit trace_1(int err, Args &&... args)
      : logger(INFORMATION_LEVEL, err, std::forward<Args>(args)...) {
    m_trace_level = 1;
  }

#else
  /** Constructor */
  trace_1();
#endif /* !UNIV_NO_ERR_MSGS */
};

/**  The class trace_2 is used to emit informational log messages only when
trace level 2 is set in the MEB code */
class trace_2 : public logger {
 public:
#ifndef UNIV_NO_ERR_MSGS
  /** Default constructor uses ER_IB_MSG_0 */
  trace_2() : logger(INFORMATION_LEVEL) { m_trace_level = 2; }

  /** Constructor.
  @param[in]	err		Error code from errmsg-*.txt.
  @param[in]	args		Variable length argument list */
  template <class... Args>
  explicit trace_2(int err, Args &&... args)
      : logger(INFORMATION_LEVEL, err, std::forward<Args>(args)...) {
    m_trace_level = 2;
  }
#else
  /** Destructor. */
  trace_2();
#endif /* !UNIV_NO_ERR_MSGS */
};

/**  The class trace_3 is used to emit informational log messages only when
trace level 3 is set in the MEB code */
class trace_3 : public logger {
 public:
#ifndef UNIV_NO_ERR_MSGS
  /** Default constructor uses ER_IB_MSG_0 */
  trace_3() : logger(INFORMATION_LEVEL) { m_trace_level = 3; }

  /** Constructor.
  @param[in]	err		Error code from errmsg-*.txt.
  @param[in]	args		Variable length argument list */
  template <class... Args>
  explicit trace_3(int err, Args &&... args)
      : logger(INFORMATION_LEVEL, err, std::forward<Args>(args)...) {
    m_trace_level = 3;
  }

#else
  /** Destructor. */
  trace_3();
#endif /* !UNIV_NO_ERR_MSGS */
};
#endif /* UNIV_HOTBACKUP */
}  // namespace ib

#ifdef UNIV_HOTBACKUP
/** Sprintfs a timestamp to a buffer with no spaces and with ':' characters
replaced by '_'.
@param[in]	buf	buffer where to sprintf */
void meb_sprintf_timestamp_without_extra_chars(char *buf);
#endif /* UNIV_HOTBACKUP */

struct Wait_stats {
  uint64_t wait_loops;

  explicit Wait_stats(uint64_t wait_loops = 0) : wait_loops(wait_loops) {}

  Wait_stats &operator+=(const Wait_stats &rhs) {
    wait_loops += rhs.wait_loops;
    return (*this);
  }

  Wait_stats operator+(const Wait_stats &rhs) const {
    return (Wait_stats{wait_loops + rhs.wait_loops});
  }

  bool any_waits() const { return (wait_loops != 0); }
};

#include "ut0ut.ic"

#endif /* !ut0ut_h */<|MERGE_RESOLUTION|>--- conflicted
+++ resolved
@@ -46,6 +46,7 @@
 
 #include <string.h>
 #include <algorithm>
+#include <chrono>
 #include <iterator>
 #include <ostream>
 #include <sstream>
@@ -243,46 +244,10 @@
  @return ms since epoch */
 ulint ut_time_ms(void);
 
-<<<<<<< HEAD
 /** Returns the difference of two times in seconds.
  @return time2 - time1 expressed in seconds */
 double ut_difftime(ib_time_t time2,  /*!< in: time */
                    ib_time_t time1); /*!< in: time */
-=======
-/**********************************************************//**
-Returns the number of milliseconds since some epoch.  The
-value may wrap around.  It should only be used for heuristic
-purposes.
-@return ms since epoch */
-ulint
-ut_time_ms(void);
-/*============*/
-
-/** Returns the number of milliseconds since some epoch using monotonic clock.
-The value may wrap around.  This should not be used as an accurate Time Of Day.
-It is only intended to be used as a means of calculating transient elapsed or
-projected time that will not be influenced by changes to the systems real time
-clock.  Returns a small structure that contains the result so as to poison the
-code and reveal any changes that might later be introduced by upstream.
-*/
-struct ut_monotonic_time {
-	ulint ms;
-};
-
-ut_monotonic_time
-ut_monotonic_time_ms(void);
-
-/**********************************************************//**
-Returns the difference of two times in seconds.
-@return time2 - time1 expressed in seconds */
-double
-ut_difftime(
-/*========*/
-	ib_time_t	time2,	/*!< in: time */
-	ib_time_t	time1);	/*!< in: time */
-
-#endif /* !UNIV_INNOCHECKSUM */
->>>>>>> 8fbc296f
 
 /** Determines if a number is zero or a power of two.
 @param[in]	n	number
