--- conflicted
+++ resolved
@@ -683,7 +683,15 @@
   const bool m_fatal;
 };
 
-<<<<<<< HEAD
+/** Emit a warning message if the given predicate is true, otherwise emit an
+informational message. */
+class warn_or_info : public logger {
+ public:
+#ifndef UNIV_NO_ERR_MSGS
+  warn_or_info(bool pred) : logger(pred ? WARNING_LEVEL : INFORMATION_LEVEL) {}
+#endif /* !UNIV_NO_ERR_MSGS */
+};
+
 #ifdef UNIV_HOTBACKUP
 /**  The class trace is used to emit informational log messages. only when
 trace level is set in the MEB code */
@@ -778,22 +786,6 @@
 
   bool any_waits() const { return (wait_loops != 0); }
 };
-=======
-/** Emit a warning message if the given predicate is true, otherwise emit an
-informational message. */
-class warn_or_info : public logger {
-public:
-	warn_or_info(bool	pred)
-	: m_warn(pred)
-	{}
-
-	~warn_or_info();
-private:
-	const bool	m_warn;
-};
-
-} // namespace ib
->>>>>>> 333b4508
 
 #include "ut0ut.ic"
 
