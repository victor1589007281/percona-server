--- conflicted
+++ resolved
@@ -275,12 +275,8 @@
   @param[in]	for_import	is it for importing
   @retval DB_SUCCESS if tablespace is valid, DB_ERROR if not.
   m_is_valid is also set true on success, else false. */
-<<<<<<< HEAD
-  ValidateOutput validate_to_dd(space_id_t space_id, ulint flags,
+  ValidateOutput validate_to_dd(space_id_t space_id, uint32_t flags,
                                 bool for_import)
-=======
-  dberr_t validate_to_dd(space_id_t space_id, uint32_t flags, bool for_import)
->>>>>>> 124c7ab1
       MY_ATTRIBUTE((warn_unused_result));
 
   /** Validates this datafile for the purpose of recovery.
