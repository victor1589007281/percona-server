--- conflicted
+++ resolved
@@ -65,11 +65,7 @@
 
   /** Postfix increment
   @return the value to insert */
-<<<<<<< HEAD
-  ulonglong operator++(int)UNIV_NOTHROW;
-=======
   ulonglong operator++(int) UNIV_NOTHROW;
->>>>>>> 4869291f
 
   /** Check if the autoinc "sequence" is exhausted.
   @return true if the sequence is exhausted */
