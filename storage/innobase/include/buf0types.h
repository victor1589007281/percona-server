/*****************************************************************************

Copyright (c) 1995, 2011, Oracle and/or its affiliates. All Rights Reserved

This program is free software; you can redistribute it and/or modify it under
the terms of the GNU General Public License as published by the Free Software
Foundation; version 2 of the License.

This program is distributed in the hope that it will be useful, but WITHOUT
ANY WARRANTY; without even the implied warranty of MERCHANTABILITY or FITNESS
FOR A PARTICULAR PURPOSE. See the GNU General Public License for more details.

You should have received a copy of the GNU General Public License along with
this program; if not, write to the Free Software Foundation, Inc.,
51 Franklin Street, Suite 500, Boston, MA 02110-1335 USA

*****************************************************************************/

/**************************************************//**
@file include/buf0types.h
The database buffer pool global types for the directory

Created 11/17/1995 Heikki Tuuri
*******************************************************/

#ifndef buf0types_h
#define buf0types_h

/** Buffer page (uncompressed or compressed) */
struct buf_page_t;
/** Buffer block for which an uncompressed page exists */
struct buf_block_t;
/** Buffer pool chunk comprising buf_block_t */
struct buf_chunk_t;
/** Buffer pool comprising buf_chunk_t */
struct buf_pool_t;
/** Buffer pool statistics struct */
struct buf_pool_stat_t;
/** Buffer pool buddy statistics struct */
<<<<<<< HEAD
typedef	struct buf_buddy_stat_struct	buf_buddy_stat_t;
/** Doublewrite memory struct */
typedef struct buf_dblwr_struct		buf_dblwr_t;
=======
struct buf_buddy_stat_t;
/** Doublewrite memory struct */
struct buf_dblwr_t;
>>>>>>> b7fc4388

/** A buffer frame. @see page_t */
typedef	byte	buf_frame_t;

/** Flags for flush types */
enum buf_flush {
	BUF_FLUSH_LRU = 0,		/*!< flush via the LRU list */
	BUF_FLUSH_LIST,			/*!< flush via the flush list
					of dirty blocks */
	BUF_FLUSH_SINGLE_PAGE,		/*!< flush via the LRU list
					but only a single page */
	BUF_FLUSH_N_TYPES		/*!< index of last element + 1  */
};

/** Algorithm to remove the pages for a tablespace from the buffer pool.
See buf_LRU_flush_or_remove_pages(). */
enum buf_remove_t {
	BUF_REMOVE_ALL_NO_WRITE,	/*!< Remove all pages from the buffer
					pool, don't write or sync to disk */
	BUF_REMOVE_FLUSH_NO_WRITE,	/*!< Remove only, from the flush list,
					don't write or sync to disk */
	BUF_REMOVE_FLUSH_WRITE		/*!< Flush dirty pages to disk only
					don't remove from the buffer pool */
};

/** Flags for io_fix types */
enum buf_io_fix {
	BUF_IO_NONE = 0,		/**< no pending I/O */
	BUF_IO_READ,			/**< read pending */
	BUF_IO_WRITE,			/**< write pending */
	BUF_IO_PIN			/**< disallow relocation of
					block and its removal of from
					the flush_list */
};

/** Alternatives for srv_checksum_algorithm, which can be changed by
setting innodb_checksum_algorithm */
<<<<<<< HEAD
enum srv_checksum_algorithm_enum {
=======
enum srv_checksum_algorithm_t {
>>>>>>> b7fc4388
	SRV_CHECKSUM_ALGORITHM_CRC32,		/*!< Write crc32, allow crc32,
						innodb or none when reading */
	SRV_CHECKSUM_ALGORITHM_STRICT_CRC32,	/*!< Write crc32, allow crc32
						when reading */
	SRV_CHECKSUM_ALGORITHM_INNODB,		/*!< Write innodb, allow crc32,
						innodb or none when reading */
	SRV_CHECKSUM_ALGORITHM_STRICT_INNODB,	/*!< Write innodb, allow
						innodb when reading */
	SRV_CHECKSUM_ALGORITHM_NONE,		/*!< Write none, allow crc32,
						innodb or none when reading */
	SRV_CHECKSUM_ALGORITHM_STRICT_NONE	/*!< Write none, allow none
						when reading */
};
typedef enum srv_checksum_algorithm_enum	srv_checksum_algorithm_t;

/** Parameters of binary buddy system for compressed pages (buf0buddy.h) */
/* @{ */
/** Zip shift value for the smallest page size */
#define BUF_BUDDY_LOW_SHIFT	UNIV_ZIP_SIZE_SHIFT_MIN

/** Smallest buddy page size */
#define BUF_BUDDY_LOW		(1U << BUF_BUDDY_LOW_SHIFT)

/** Actual number of buddy sizes based on current page size */
#define BUF_BUDDY_SIZES		(UNIV_PAGE_SIZE_SHIFT - BUF_BUDDY_LOW_SHIFT)

/** Maximum number of buddy sizes based on the max page size */
#define BUF_BUDDY_SIZES_MAX	(UNIV_PAGE_SIZE_SHIFT_MAX	\
				- BUF_BUDDY_LOW_SHIFT)

/** twice the maximum block size of the buddy system;
the underlying memory is aligned by this amount:
this must be equal to UNIV_PAGE_SIZE */
#define BUF_BUDDY_HIGH	(BUF_BUDDY_LOW << BUF_BUDDY_SIZES)
/* @} */

#endif /* buf0types.h */<|MERGE_RESOLUTION|>--- conflicted
+++ resolved
@@ -37,15 +37,9 @@
 /** Buffer pool statistics struct */
 struct buf_pool_stat_t;
 /** Buffer pool buddy statistics struct */
-<<<<<<< HEAD
-typedef	struct buf_buddy_stat_struct	buf_buddy_stat_t;
-/** Doublewrite memory struct */
-typedef struct buf_dblwr_struct		buf_dblwr_t;
-=======
 struct buf_buddy_stat_t;
 /** Doublewrite memory struct */
 struct buf_dblwr_t;
->>>>>>> b7fc4388
 
 /** A buffer frame. @see page_t */
 typedef	byte	buf_frame_t;
@@ -83,11 +77,7 @@
 
 /** Alternatives for srv_checksum_algorithm, which can be changed by
 setting innodb_checksum_algorithm */
-<<<<<<< HEAD
-enum srv_checksum_algorithm_enum {
-=======
 enum srv_checksum_algorithm_t {
->>>>>>> b7fc4388
 	SRV_CHECKSUM_ALGORITHM_CRC32,		/*!< Write crc32, allow crc32,
 						innodb or none when reading */
 	SRV_CHECKSUM_ALGORITHM_STRICT_CRC32,	/*!< Write crc32, allow crc32
@@ -101,7 +91,6 @@
 	SRV_CHECKSUM_ALGORITHM_STRICT_NONE	/*!< Write none, allow none
 						when reading */
 };
-typedef enum srv_checksum_algorithm_enum	srv_checksum_algorithm_t;
 
 /** Parameters of binary buddy system for compressed pages (buf0buddy.h) */
 /* @{ */
