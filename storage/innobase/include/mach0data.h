/*****************************************************************************

Copyright (c) 1995, 2018, Oracle and/or its affiliates. All Rights Reserved.

This program is free software; you can redistribute it and/or modify it under
the terms of the GNU General Public License, version 2.0, as published by the
Free Software Foundation.

This program is also distributed with certain software (including but not
limited to OpenSSL) that is licensed under separate terms, as designated in a
particular file or component or in included license documentation. The authors
of MySQL hereby grant you an additional permission to link the program and
your derivative works with the separately licensed software that they have
included with MySQL.

This program is distributed in the hope that it will be useful, but WITHOUT
ANY WARRANTY; without even the implied warranty of MERCHANTABILITY or FITNESS
FOR A PARTICULAR PURPOSE. See the GNU General Public License, version 2.0,
for more details.

You should have received a copy of the GNU General Public License along with
this program; if not, write to the Free Software Foundation, Inc.,
51 Franklin St, Fifth Floor, Boston, MA 02110-1301  USA

*****************************************************************************/

#include "my_compiler.h"
#include "my_inttypes.h"

/** @file include/mach0data.h
 Utilities for converting data from the database file
 to the machine format.

 Created 11/28/1995 Heikki Tuuri
 ***********************************************************************/

#ifndef mach0data_h
#define mach0data_h

#include "mtr0types.h"
#include "univ.i"

#ifdef UNIV_HOTBACKUP
#include "ut0byte.h"
#endif /* UNIV_HOTBACKUP */

/* The data and all fields are always stored in a database file
in the same format: ascii, big-endian, ... .
All data in the files MUST be accessed using the functions in this
module. */

/** The following function is used to store data in one byte.
@param[in]	b	pointer to byte where to store
@param[in]	n	One byte integer to be stored, >= 0, < 256 */
UNIV_INLINE
void mach_write_to_1(byte *b, ulint n);

/** The following function is used to fetch data from one byte.
@param[in]	b	pointer to a byte to read
@return ulint integer, >= 0, < 256 */
UNIV_INLINE
uint8_t mach_read_from_1(const byte *b) MY_ATTRIBUTE((warn_unused_result));

/** The following function is used to store data in two consecutive bytes. We
store the most significant byte to the lower address.
@param[in]	b	pointer to 2 bytes where to store
@param[in]	n	2-byte integer to be stored, >= 0, < 64k */
UNIV_INLINE
void mach_write_to_2(byte *b, ulint n);

/** The following function is used to fetch data from 2 consecutive
bytes. The most significant byte is at the lowest address.
@param[in]	b	pointer to 2 bytes where to store
@return 2-byte integer, >= 0, < 64k */
UNIV_INLINE
uint16_t mach_read_from_2(const byte *b) MY_ATTRIBUTE((warn_unused_result));

/** The following function is used to convert a 16-bit data item
 to the canonical format, for fast bytewise equality test
 against memory.
 @return 16-bit integer in canonical format */
UNIV_INLINE
uint16_t mach_encode_2(ulint n) /*!< in: integer in machine-dependent format */
    MY_ATTRIBUTE((const));
/** The following function is used to convert a 16-bit data item
 from the canonical format, for fast bytewise equality test
 against memory.
 @return integer in machine-dependent format */
UNIV_INLINE
ulint mach_decode_2(uint16 n) /*!< in: 16-bit integer in canonical format */
    MY_ATTRIBUTE((const));

/** The following function is used to store data in 3 consecutive
bytes. We store the most significant byte to the lowest address.
@param[in]	b	pointer to 3 bytes where to store
@param[in]	n	3 byte integer to be stored */
UNIV_INLINE
void mach_write_to_3(byte *b, ulint n);

/** The following function is used to fetch data from 3 consecutive
bytes. The most significant byte is at the lowest address.
@param[in]	b	pointer to 3 bytes to read
@return 32 bit integer */
UNIV_INLINE
uint32_t mach_read_from_3(const byte *b) MY_ATTRIBUTE((warn_unused_result));

/** The following function is used to store data in 4 consecutive
bytes. We store the most significant byte to the lowest address.
@param[in]	b	pointer to 4 bytes where to store
@param[in]	n	4 byte integer to be stored */
UNIV_INLINE
void mach_write_to_4(byte *b, ulint n);

/** The following function is used to fetch data from 4 consecutive
bytes. The most significant byte is at the lowest address.
@param[in]	b	pointer to 4 bytes to read
@return 32 bit integer */
UNIV_INLINE
uint32_t mach_read_from_4(const byte *b) MY_ATTRIBUTE((warn_unused_result));

/** Write a ulint in a compressed form (1..5 bytes).
@param[in]	b	pointer to memory where to store
@param[in]	n	ulint integer to be stored
@return stored size in bytes */
UNIV_INLINE
ulint mach_write_compressed(byte *b, ulint n);

/** Return the size of an ulint when written in the compressed form.
@param[in]	n	ulint integer to be stored
@return compressed size in bytes */
UNIV_INLINE
ulint mach_get_compressed_size(ulint n) MY_ATTRIBUTE((const));

/** Read a 32-bit integer in a compressed form.
@param[in,out]	b	pointer to memory where to read;
advanced by the number of bytes consumed
@return unsigned value */
UNIV_INLINE
<<<<<<< HEAD
ib_uint32_t mach_read_next_compressed(const byte **b);

/** The following function is used to store data in 6 consecutive
bytes. We store the most significant byte to the lowest address.
@param[in]	b	pointer to 6 bytes where to store
@param[in]	id	48-bit integer to write */
UNIV_INLINE
void mach_write_to_6(byte *b, ib_uint64_t id);

/** The following function is used to fetch data from 6 consecutive
=======
ib_uint32_t
mach_read_next_compressed(
	const byte**	b)
	MY_ATTRIBUTE((warn_unused_result));
/*******************************************************//**
The following function is used to store data in 6 consecutive
bytes. We store the most significant byte to the lowest address. */
UNIV_INLINE
void
mach_write_to_6(
/*============*/
	byte*		b,	/*!< in: pointer to 6 bytes where to store */
	ib_uint64_t	id);	/*!< in: 48-bit integer */
/********************************************************//**
The following function is used to fetch data from 6 consecutive
>>>>>>> 333b4508
bytes. The most significant byte is at the lowest address.
@param[in]	b	pointer to 6 bytes to read
@return 48-bit integer */
UNIV_INLINE
ib_uint64_t mach_read_from_6(const byte *b) MY_ATTRIBUTE((warn_unused_result));

/** The following function is used to store data in 7 consecutive
bytes. We store the most significant byte to the lowest address.
@param[in]	b	pointer to 7 bytes where to store
@param[in]	n	56-bit integer */
UNIV_INLINE
void mach_write_to_7(byte *b, ib_uint64_t n);

/** The following function is used to fetch data from 7 consecutive
bytes. The most significant byte is at the lowest address.
@param[in]	b	pointer to 7 bytes to read
@return 56-bit integer */
UNIV_INLINE
ib_uint64_t mach_read_from_7(const byte *b) MY_ATTRIBUTE((warn_unused_result));

/** The following function is used to store data in 8 consecutive
bytes. We store the most significant byte to the lowest address.
@param[in]	b	pointer to 8 bytes where to store
@param[in]	n	64-bit integer to be stored */
UNIV_INLINE
void mach_write_to_8(void *b, ib_uint64_t n);

/** The following function is used to fetch data from 8 consecutive
bytes. The most significant byte is at the lowest address.
@param[in]	b	pointer to 8 bytes to read
@return 64-bit integer */
UNIV_INLINE
ib_uint64_t mach_read_from_8(const byte *b) MY_ATTRIBUTE((warn_unused_result));

/** Writes a 64-bit integer in a compressed form (5..9 bytes).
@param[in]	b	pointer to memory where to store
@param[in]	n	64-bit integer to be stored
@return size in bytes */
UNIV_INLINE
ulint mach_u64_write_compressed(byte *b, ib_uint64_t n);

/** Read a 64-bit integer in a compressed form.
@param[in,out]	b	pointer to memory where to read;
advanced by the number of bytes consumed
@return unsigned value */
UNIV_INLINE
<<<<<<< HEAD
ib_uint64_t mach_u64_read_next_compressed(const byte **b);

/** Writes a 64-bit integer in a compressed form (1..11 bytes).
@param[in]	b	pointer to memory where to store
@param[in]	n	64-bit integer to be stored
=======
ib_uint64_t
mach_u64_read_next_compressed(
	const byte**	b)
	MY_ATTRIBUTE((warn_unused_result));
/*********************************************************//**
Writes a 64-bit integer in a compressed form (1..11 bytes).
>>>>>>> 333b4508
@return size in bytes */
UNIV_INLINE
ulint mach_u64_write_much_compressed(byte *b, ib_uint64_t n);

/** Reads a 64-bit integer in a compressed form.
@param[in]	b	pointer to memory from where to read
@return the value read */
UNIV_INLINE
ib_uint64_t mach_u64_read_much_compressed(const byte *b)
    MY_ATTRIBUTE((warn_unused_result));

/** Read a 64-bit integer in a much compressed form.
@param[in,out]	ptr	pointer to memory from where to read,
advanced by the number of bytes consumed, or set NULL if out of space
@param[in]	end_ptr	end of the buffer
@return unsigned 64-bit integer */
ib_uint64_t mach_parse_u64_much_compressed(const byte **ptr,
                                           const byte *end_ptr);

/** Read a 32-bit integer in a compressed form.
@param[in,out]	ptr	pointer to memory from where to read;
advanced by the number of bytes consumed, or set NULL if out of space
@param[in]	end_ptr	end of the buffer
@return unsigned value */
ib_uint32_t mach_parse_compressed(const byte **ptr, const byte *end_ptr);
/** Read a 64-bit integer in a compressed form.
@param[in,out]	ptr	pointer to memory from where to read;
advanced by the number of bytes consumed, or set NULL if out of space
@param[in]	end_ptr	end of the buffer
@return unsigned value */
UNIV_INLINE
ib_uint64_t mach_u64_parse_compressed(const byte **ptr, const byte *end_ptr);

/** Reads a double. It is stored in a little-endian format.
 @return double read */
UNIV_INLINE
double mach_double_read(
    const byte *b) /*!< in: pointer to memory from where to read */
    MY_ATTRIBUTE((warn_unused_result));

/** Writes a double. It is stored in a little-endian format.
@param[in]	b	pointer to memory where to write
@param[in]	d	double */
UNIV_INLINE
void mach_double_write(byte *b, double d);

/** Reads a float. It is stored in a little-endian format.
 @return float read */
UNIV_INLINE
float mach_float_read(
    const byte *b) /*!< in: pointer to memory from where to read */
    MY_ATTRIBUTE((warn_unused_result));

/** Writes a float. It is stored in a little-endian format.
@param[in]	b	pointer to memory where to write
@param[in]	d	float */
UNIV_INLINE
void mach_float_write(byte *b, float d);

/** Reads a ulint stored in the little-endian format.
 @return unsigned long int */
UNIV_INLINE
ulint mach_read_from_n_little_endian(
    const byte *buf, /*!< in: from where to read */
    ulint buf_size)  /*!< in: from how many bytes to read */
    MY_ATTRIBUTE((warn_unused_result));

/** Writes a ulint in the little-endian format.
@param[in]	dest		where to write
@param[in]	dest_size	into how many bytes to write
@param[in]	n		unsigned long int to write */
UNIV_INLINE
void mach_write_to_n_little_endian(byte *dest, ulint dest_size, ulint n);

/** Reads a ulint stored in the little-endian format.
 @return unsigned long int */
UNIV_INLINE
ulint mach_read_from_2_little_endian(
    const byte *buf) /*!< in: from where to read */
    MY_ATTRIBUTE((warn_unused_result));

/** Writes a ulint in the little-endian format.
@param[in]	dest		where to write
@param[in]	n		unsigned long int to write */
UNIV_INLINE
void mach_write_to_2_little_endian(byte *dest, ulint n);

/** Convert integral type from storage byte order (big endian) to host byte
order.
@param[in]	src		where to read from
@param[in]	len		length of src
@param[in]	unsigned_type	signed or unsigned flag
@return integer value */
UNIV_INLINE
ib_uint64_t mach_read_int_type(const byte *src, ulint len, ibool unsigned_type);

/** Convert integral type from host byte order to (big-endian) storage
byte order.
@param[in]	dest	where to write
@param[in]	src	where to read
@param[in]	len	length of src
@param[in]	usign	signed or unsigned flag */
UNIV_INLINE
void mach_write_int_type(byte *dest, const byte *src, ulint len, bool usign);

/** Convert a ulonglong integer from host byte order to (big-endian) storage
byte order.
@param[in]	dest	where to write
@param[in]	src	where to read from
@param[in]	len	length of dest
@param[in]	usign	signed or unsigned flag */
UNIV_INLINE
void mach_write_ulonglong(byte *dest, ulonglong src, ulint len, bool usign);

/** Read 1 to 4 bytes from a file page buffered in the buffer pool.
@param[in]	ptr	pointer where to read
@param[in]	type	MLOG_1BYTE, MLOG_2BYTES, or MLOG_4BYTES
@return value read */
UNIV_INLINE
uint32_t mach_read_ulint(const byte *ptr, mlog_id_t type)
    MY_ATTRIBUTE((warn_unused_result));

#include "mach0data.ic"

#endif<|MERGE_RESOLUTION|>--- conflicted
+++ resolved
@@ -135,8 +135,8 @@
 @param[in,out]	b	pointer to memory where to read;
 advanced by the number of bytes consumed
 @return unsigned value */
-UNIV_INLINE
-<<<<<<< HEAD
+MY_NODISCARD
+UNIV_INLINE
 ib_uint32_t mach_read_next_compressed(const byte **b);
 
 /** The following function is used to store data in 6 consecutive
@@ -147,23 +147,6 @@
 void mach_write_to_6(byte *b, ib_uint64_t id);
 
 /** The following function is used to fetch data from 6 consecutive
-=======
-ib_uint32_t
-mach_read_next_compressed(
-	const byte**	b)
-	MY_ATTRIBUTE((warn_unused_result));
-/*******************************************************//**
-The following function is used to store data in 6 consecutive
-bytes. We store the most significant byte to the lowest address. */
-UNIV_INLINE
-void
-mach_write_to_6(
-/*============*/
-	byte*		b,	/*!< in: pointer to 6 bytes where to store */
-	ib_uint64_t	id);	/*!< in: 48-bit integer */
-/********************************************************//**
-The following function is used to fetch data from 6 consecutive
->>>>>>> 333b4508
 bytes. The most significant byte is at the lowest address.
 @param[in]	b	pointer to 6 bytes to read
 @return 48-bit integer */
@@ -209,21 +192,13 @@
 @param[in,out]	b	pointer to memory where to read;
 advanced by the number of bytes consumed
 @return unsigned value */
-UNIV_INLINE
-<<<<<<< HEAD
+MY_NODISCARD
+UNIV_INLINE
 ib_uint64_t mach_u64_read_next_compressed(const byte **b);
 
 /** Writes a 64-bit integer in a compressed form (1..11 bytes).
 @param[in]	b	pointer to memory where to store
 @param[in]	n	64-bit integer to be stored
-=======
-ib_uint64_t
-mach_u64_read_next_compressed(
-	const byte**	b)
-	MY_ATTRIBUTE((warn_unused_result));
-/*********************************************************//**
-Writes a 64-bit integer in a compressed form (1..11 bytes).
->>>>>>> 333b4508
 @return size in bytes */
 UNIV_INLINE
 ulint mach_u64_write_much_compressed(byte *b, ib_uint64_t n);
