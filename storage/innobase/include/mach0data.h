/*****************************************************************************

Copyright (c) 1995, 2016, Oracle and/or its affiliates. All Rights Reserved.

This program is free software; you can redistribute it and/or modify it under
the terms of the GNU General Public License as published by the Free Software
Foundation; version 2 of the License.

This program is distributed in the hope that it will be useful, but WITHOUT
ANY WARRANTY; without even the implied warranty of MERCHANTABILITY or FITNESS
FOR A PARTICULAR PURPOSE. See the GNU General Public License for more details.

You should have received a copy of the GNU General Public License along with
this program; if not, write to the Free Software Foundation, Inc.,
51 Franklin Street, Suite 500, Boston, MA 02110-1335 USA

*****************************************************************************/

/******************************************************************//**
@file include/mach0data.h
Utilities for converting data from the database file
to the machine format.

Created 11/28/1995 Heikki Tuuri
***********************************************************************/

#ifndef mach0data_h
#define mach0data_h

#ifndef UNIV_INNOCHECKSUM

#include "univ.i"
#include "ut0byte.h"

/* The data and all fields are always stored in a database file
in the same format: ascii, big-endian, ... .
All data in the files MUST be accessed using the functions in this
module. */

/*******************************************************//**
The following function is used to store data in one byte. */
UNIV_INLINE
void
mach_write_to_1(
/*============*/
	byte*	b,	/*!< in: pointer to byte where to store */
	ulint	n);	 /*!< in: ulint integer to be stored, >= 0, < 256 */
/********************************************************//**
The following function is used to fetch data from one byte.
@return	ulint integer, >= 0, < 256 */
UNIV_INLINE
ulint
mach_read_from_1(
/*=============*/
	const byte*	b)	/*!< in: pointer to byte */
<<<<<<< HEAD
	MY_ATTRIBUTE((nonnull, pure));
=======
	__attribute__((warn_unused_result));
>>>>>>> 028a164d
/*******************************************************//**
The following function is used to store data in two consecutive
bytes. We store the most significant byte to the lower address. */
UNIV_INLINE
void
mach_write_to_2(
/*============*/
	byte*	b,	/*!< in: pointer to two bytes where to store */
	ulint	n);	 /*!< in: ulint integer to be stored, >= 0, < 64k */
/********************************************************//**
The following function is used to fetch data from two consecutive
bytes. The most significant byte is at the lowest address.
@return	ulint integer, >= 0, < 64k */
UNIV_INLINE
ulint
mach_read_from_2(
/*=============*/
	const byte*	b)	/*!< in: pointer to two bytes */
	MY_ATTRIBUTE((nonnull, pure));

/********************************************************//**
The following function is used to convert a 16-bit data item
to the canonical format, for fast bytewise equality test
against memory.
@return	16-bit integer in canonical format */
UNIV_INLINE
uint16
mach_encode_2(
/*==========*/
	ulint	n)	/*!< in: integer in machine-dependent format */
	MY_ATTRIBUTE((const));
/********************************************************//**
The following function is used to convert a 16-bit data item
from the canonical format, for fast bytewise equality test
against memory.
@return	integer in machine-dependent format */
UNIV_INLINE
ulint
mach_decode_2(
/*==========*/
	uint16	n)	/*!< in: 16-bit integer in canonical format */
	MY_ATTRIBUTE((const));
/*******************************************************//**
The following function is used to store data in 3 consecutive
bytes. We store the most significant byte to the lowest address. */
UNIV_INLINE
void
mach_write_to_3(
/*============*/
	byte*	b,	/*!< in: pointer to 3 bytes where to store */
	ulint	n);	 /*!< in: ulint integer to be stored */
/********************************************************//**
The following function is used to fetch data from 3 consecutive
bytes. The most significant byte is at the lowest address.
@return	ulint integer */
UNIV_INLINE
ulint
mach_read_from_3(
/*=============*/
	const byte*	b)	/*!< in: pointer to 3 bytes */
<<<<<<< HEAD
	MY_ATTRIBUTE((nonnull, pure));
=======
	__attribute__((warn_unused_result));
>>>>>>> 028a164d
/*******************************************************//**
The following function is used to store data in four consecutive
bytes. We store the most significant byte to the lowest address. */
UNIV_INLINE
void
mach_write_to_4(
/*============*/
	byte*	b,	/*!< in: pointer to four bytes where to store */
	ulint	n);	 /*!< in: ulint integer to be stored */
/********************************************************//**
The following function is used to fetch data from 4 consecutive
bytes. The most significant byte is at the lowest address.
@return	ulint integer */
UNIV_INLINE
ulint
mach_read_from_4(
/*=============*/
	const byte*	b)	/*!< in: pointer to four bytes */
<<<<<<< HEAD
	MY_ATTRIBUTE((nonnull, pure));
=======
	__attribute__((warn_unused_result));
>>>>>>> 028a164d
/*********************************************************//**
Writes a ulint in a compressed form (1..5 bytes).
@return	stored size in bytes */
UNIV_INLINE
ulint
mach_write_compressed(
/*==================*/
	byte*	b,	/*!< in: pointer to memory where to store */
	ulint	n);	/*!< in: ulint integer to be stored */
/*********************************************************//**
Returns the size of an ulint when written in the compressed form.
@return	compressed size in bytes */
UNIV_INLINE
ulint
mach_get_compressed_size(
/*=====================*/
	ulint	n)	/*!< in: ulint integer to be stored */
	MY_ATTRIBUTE((const));
/*********************************************************//**
Reads a ulint in a compressed form.
@return	read integer */
UNIV_INLINE
ulint
mach_read_compressed(
/*=================*/
	const byte*	b)	/*!< in: pointer to memory from where to read */
<<<<<<< HEAD
	MY_ATTRIBUTE((nonnull, pure));
=======
	__attribute__((warn_unused_result));
>>>>>>> 028a164d
/*******************************************************//**
The following function is used to store data in 6 consecutive
bytes. We store the most significant byte to the lowest address. */
UNIV_INLINE
void
mach_write_to_6(
/*============*/
	byte*		b,	/*!< in: pointer to 6 bytes where to store */
	ib_uint64_t	id);	/*!< in: 48-bit integer */
/********************************************************//**
The following function is used to fetch data from 6 consecutive
bytes. The most significant byte is at the lowest address.
@return	48-bit integer */
UNIV_INLINE
ib_uint64_t
mach_read_from_6(
/*=============*/
	const byte*	b)	/*!< in: pointer to 6 bytes */
<<<<<<< HEAD
	MY_ATTRIBUTE((nonnull, pure));
=======
	__attribute__((warn_unused_result));
>>>>>>> 028a164d
/*******************************************************//**
The following function is used to store data in 7 consecutive
bytes. We store the most significant byte to the lowest address. */
UNIV_INLINE
void
mach_write_to_7(
/*============*/
	byte*		b,	/*!< in: pointer to 7 bytes where to store */
	ib_uint64_t	n);	/*!< in: 56-bit integer */
/********************************************************//**
The following function is used to fetch data from 7 consecutive
bytes. The most significant byte is at the lowest address.
@return	56-bit integer */
UNIV_INLINE
ib_uint64_t
mach_read_from_7(
/*=============*/
	const byte*	b)	/*!< in: pointer to 7 bytes */
<<<<<<< HEAD
	MY_ATTRIBUTE((nonnull, pure));
=======
	__attribute__((warn_unused_result));
>>>>>>> 028a164d
/*******************************************************//**
The following function is used to store data in 8 consecutive
bytes. We store the most significant byte to the lowest address. */
UNIV_INLINE
void
mach_write_to_8(
/*============*/
	void*		b,	/*!< in: pointer to 8 bytes where to store */
	ib_uint64_t	n);	/*!< in: 64-bit integer to be stored */
/********************************************************//**
The following function is used to fetch data from 8 consecutive
bytes. The most significant byte is at the lowest address.
@return	64-bit integer */
UNIV_INLINE
ib_uint64_t
mach_read_from_8(
/*=============*/
	const byte*	b)	/*!< in: pointer to 8 bytes */
	MY_ATTRIBUTE((nonnull, pure));
/*********************************************************//**
Writes a 64-bit integer in a compressed form (5..9 bytes).
@return	size in bytes */
UNIV_INLINE
ulint
mach_ull_write_compressed(
/*======================*/
	byte*		b,	/*!< in: pointer to memory where to store */
	ib_uint64_t	n);	/*!< in: 64-bit integer to be stored */
/*********************************************************//**
Returns the size of a 64-bit integer when written in the compressed form.
@return	compressed size in bytes */
UNIV_INLINE
ulint
mach_ull_get_compressed_size(
/*=========================*/
	ib_uint64_t	n);	/*!< in: 64-bit integer to be stored */
/*********************************************************//**
Reads a 64-bit integer in a compressed form.
@return	the value read */
UNIV_INLINE
ib_uint64_t
mach_ull_read_compressed(
/*=====================*/
	const byte*	b)	/*!< in: pointer to memory from where to read */
<<<<<<< HEAD
	MY_ATTRIBUTE((nonnull, pure));
=======
	__attribute__((warn_unused_result));
>>>>>>> 028a164d
/*********************************************************//**
Writes a 64-bit integer in a compressed form (1..11 bytes).
@return	size in bytes */
UNIV_INLINE
ulint
mach_ull_write_much_compressed(
/*===========================*/
	byte*		b,	/*!< in: pointer to memory where to store */
	ib_uint64_t	n);	/*!< in: 64-bit integer to be stored */
/*********************************************************//**
Returns the size of a 64-bit integer when written in the compressed form.
@return	compressed size in bytes */
UNIV_INLINE
ulint
mach_ull_get_much_compressed_size(
/*==============================*/
	ib_uint64_t	n)	/*!< in: 64-bit integer to be stored */
	MY_ATTRIBUTE((const));
/*********************************************************//**
Reads a 64-bit integer in a compressed form.
@return	the value read */
UNIV_INLINE
ib_uint64_t
mach_ull_read_much_compressed(
/*==========================*/
	const byte*	b)	/*!< in: pointer to memory from where to read */
<<<<<<< HEAD
	MY_ATTRIBUTE((nonnull, pure));
=======
	__attribute__((warn_unused_result));
>>>>>>> 028a164d
/*********************************************************//**
Reads a ulint in a compressed form if the log record fully contains it.
@return	pointer to end of the stored field, NULL if not complete */
UNIV_INTERN
byte*
mach_parse_compressed(
/*==================*/
	byte*	ptr,	/*!< in: pointer to buffer from where to read */
	byte*	end_ptr,/*!< in: pointer to end of the buffer */
	ulint*	val);	/*!< out: read value */
/*********************************************************//**
Reads a 64-bit integer in a compressed form
if the log record fully contains it.
@return pointer to end of the stored field, NULL if not complete */
UNIV_INLINE
byte*
mach_ull_parse_compressed(
/*======================*/
	byte*		ptr,	/*!< in: pointer to buffer from where to read */
	byte*		end_ptr,/*!< in: pointer to end of the buffer */
	ib_uint64_t*	val);	/*!< out: read value */
#ifndef UNIV_HOTBACKUP
/*********************************************************//**
Reads a double. It is stored in a little-endian format.
@return	double read */
UNIV_INLINE
double
mach_double_read(
/*=============*/
	const byte*	b)	/*!< in: pointer to memory from where to read */
	MY_ATTRIBUTE((nonnull, pure));
/*********************************************************//**
Writes a double. It is stored in a little-endian format. */
UNIV_INLINE
void
mach_double_write(
/*==============*/
	byte*	b,	/*!< in: pointer to memory where to write */
	double	d);	/*!< in: double */
/*********************************************************//**
Reads a float. It is stored in a little-endian format.
@return	float read */
UNIV_INLINE
float
mach_float_read(
/*============*/
	const byte*	b)	/*!< in: pointer to memory from where to read */
	MY_ATTRIBUTE((nonnull, pure));
/*********************************************************//**
Writes a float. It is stored in a little-endian format. */
UNIV_INLINE
void
mach_float_write(
/*=============*/
	byte*	b,	/*!< in: pointer to memory where to write */
	float	d);	/*!< in: float */
/*********************************************************//**
Reads a ulint stored in the little-endian format.
@return	unsigned long int */
UNIV_INLINE
ulint
mach_read_from_n_little_endian(
/*===========================*/
	const byte*	buf,		/*!< in: from where to read */
	ulint		buf_size)	/*!< in: from how many bytes to read */
	MY_ATTRIBUTE((nonnull, pure));
/*********************************************************//**
Writes a ulint in the little-endian format. */
UNIV_INLINE
void
mach_write_to_n_little_endian(
/*==========================*/
	byte*	dest,		/*!< in: where to write */
	ulint	dest_size,	/*!< in: into how many bytes to write */
	ulint	n);		/*!< in: unsigned long int to write */
/*********************************************************//**
Reads a ulint stored in the little-endian format.
@return	unsigned long int */
UNIV_INLINE
ulint
mach_read_from_2_little_endian(
/*===========================*/
	const byte*	buf)		/*!< in: from where to read */
	MY_ATTRIBUTE((nonnull, pure));
/*********************************************************//**
Writes a ulint in the little-endian format. */
UNIV_INLINE
void
mach_write_to_2_little_endian(
/*==========================*/
	byte*	dest,		/*!< in: where to write */
	ulint	n);		/*!< in: unsigned long int to write */
/*********************************************************//**
Convert integral type from storage byte order (big endian) to
host byte order.
@return	integer value */
UNIV_INLINE
ib_uint64_t
mach_read_int_type(
/*===============*/
	const byte*	src,		/*!< in: where to read from */
	ulint		len,		/*!< in: length of src */
	ibool		unsigned_type);	/*!< in: signed or unsigned flag */
/***********************************************************//**
Convert integral type from host byte order to (big-endian) storage
byte order. */
UNIV_INLINE
void
mach_write_int_type(
/*================*/
	byte*		dest,		/*!< in: where to write*/
	const byte*	src,		/*!< in: where to read from */
	ulint		len,		/*!< in: length of src */
	bool		usign);		/*!< in: signed or unsigned flag */

/*************************************************************
Convert a ulonglong integer from host byte order to (big-endian)
storage byte order. */
UNIV_INLINE
void
mach_write_ulonglong(
/*=================*/
	byte*		dest,		/*!< in: where to write */
	ulonglong	src,		/*!< in: where to read from */
	ulint		len,		/*!< in: length of dest */
	bool		usign);		/*!< in: signed or unsigned flag */

/********************************************************//**
Reads 1 - 4 bytes from a file page buffered in the buffer pool.
@return	value read */
UNIV_INLINE
ulint
mach_read_ulint(
/*============*/
	const byte*	ptr,	/*!< in: pointer from where to read */
	ulint		type);	/*!< in: MLOG_1BYTE, MLOG_2BYTES, MLOG_4BYTES */

#endif /* !UNIV_HOTBACKUP */
#endif /* !UNIV_INNOCHECKSUM */

#ifndef UNIV_NONINL
#include "mach0data.ic"
#endif

#endif<|MERGE_RESOLUTION|>--- conflicted
+++ resolved
@@ -53,11 +53,7 @@
 mach_read_from_1(
 /*=============*/
 	const byte*	b)	/*!< in: pointer to byte */
-<<<<<<< HEAD
-	MY_ATTRIBUTE((nonnull, pure));
-=======
-	__attribute__((warn_unused_result));
->>>>>>> 028a164d
+	MY_ATTRIBUTE((warn_unused_result));
 /*******************************************************//**
 The following function is used to store data in two consecutive
 bytes. We store the most significant byte to the lower address. */
@@ -118,11 +114,7 @@
 mach_read_from_3(
 /*=============*/
 	const byte*	b)	/*!< in: pointer to 3 bytes */
-<<<<<<< HEAD
-	MY_ATTRIBUTE((nonnull, pure));
-=======
-	__attribute__((warn_unused_result));
->>>>>>> 028a164d
+	MY_ATTRIBUTE((warn_unused_result));
 /*******************************************************//**
 The following function is used to store data in four consecutive
 bytes. We store the most significant byte to the lowest address. */
@@ -141,11 +133,7 @@
 mach_read_from_4(
 /*=============*/
 	const byte*	b)	/*!< in: pointer to four bytes */
-<<<<<<< HEAD
-	MY_ATTRIBUTE((nonnull, pure));
-=======
-	__attribute__((warn_unused_result));
->>>>>>> 028a164d
+	MY_ATTRIBUTE((warn_unused_result));
 /*********************************************************//**
 Writes a ulint in a compressed form (1..5 bytes).
 @return	stored size in bytes */
@@ -172,11 +160,7 @@
 mach_read_compressed(
 /*=================*/
 	const byte*	b)	/*!< in: pointer to memory from where to read */
-<<<<<<< HEAD
-	MY_ATTRIBUTE((nonnull, pure));
-=======
-	__attribute__((warn_unused_result));
->>>>>>> 028a164d
+	MY_ATTRIBUTE((warn_unused_result));
 /*******************************************************//**
 The following function is used to store data in 6 consecutive
 bytes. We store the most significant byte to the lowest address. */
@@ -195,11 +179,7 @@
 mach_read_from_6(
 /*=============*/
 	const byte*	b)	/*!< in: pointer to 6 bytes */
-<<<<<<< HEAD
-	MY_ATTRIBUTE((nonnull, pure));
-=======
-	__attribute__((warn_unused_result));
->>>>>>> 028a164d
+	MY_ATTRIBUTE((warn_unused_result));
 /*******************************************************//**
 The following function is used to store data in 7 consecutive
 bytes. We store the most significant byte to the lowest address. */
@@ -218,11 +198,7 @@
 mach_read_from_7(
 /*=============*/
 	const byte*	b)	/*!< in: pointer to 7 bytes */
-<<<<<<< HEAD
-	MY_ATTRIBUTE((nonnull, pure));
-=======
-	__attribute__((warn_unused_result));
->>>>>>> 028a164d
+	MY_ATTRIBUTE((warn_unused_result));
 /*******************************************************//**
 The following function is used to store data in 8 consecutive
 bytes. We store the most significant byte to the lowest address. */
@@ -267,11 +243,7 @@
 mach_ull_read_compressed(
 /*=====================*/
 	const byte*	b)	/*!< in: pointer to memory from where to read */
-<<<<<<< HEAD
-	MY_ATTRIBUTE((nonnull, pure));
-=======
-	__attribute__((warn_unused_result));
->>>>>>> 028a164d
+	MY_ATTRIBUTE((warn_unused_result));
 /*********************************************************//**
 Writes a 64-bit integer in a compressed form (1..11 bytes).
 @return	size in bytes */
@@ -298,11 +270,7 @@
 mach_ull_read_much_compressed(
 /*==========================*/
 	const byte*	b)	/*!< in: pointer to memory from where to read */
-<<<<<<< HEAD
-	MY_ATTRIBUTE((nonnull, pure));
-=======
-	__attribute__((warn_unused_result));
->>>>>>> 028a164d
+	MY_ATTRIBUTE((warn_unused_result));
 /*********************************************************//**
 Reads a ulint in a compressed form if the log record fully contains it.
 @return	pointer to end of the stored field, NULL if not complete */
