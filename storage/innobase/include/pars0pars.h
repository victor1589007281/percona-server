/*****************************************************************************

Copyright (c) 1996, 2015, Oracle and/or its affiliates. All Rights Reserved.

This program is free software; you can redistribute it and/or modify it under
the terms of the GNU General Public License as published by the Free Software
Foundation; version 2 of the License.

This program is distributed in the hope that it will be useful, but WITHOUT
ANY WARRANTY; without even the implied warranty of MERCHANTABILITY or FITNESS
FOR A PARTICULAR PURPOSE. See the GNU General Public License for more details.

You should have received a copy of the GNU General Public License along with
this program; if not, write to the Free Software Foundation, Inc.,
51 Franklin Street, Suite 500, Boston, MA 02110-1335 USA

*****************************************************************************/

/**************************************************//**
@file include/pars0pars.h
SQL parser

Created 11/19/1996 Heikki Tuuri
*******************************************************/

#ifndef pars0pars_h
#define pars0pars_h

#include "univ.i"
#include "que0types.h"
#include "usr0types.h"
#include "pars0types.h"
#include "row0types.h"
#include "trx0types.h"
#include "ut0vec.h"
#include "row0mysql.h"

/** Type of the user functions. The first argument is always InnoDB-supplied
and varies in type, while 'user_arg' is a user-supplied argument. The
meaning of the return type also varies. See the individual use cases, e.g.
the FETCH statement, for details on them. */
typedef ibool	(*pars_user_func_cb_t)(void* arg, void* user_arg);

/** If the following is set TRUE, the parser will emit debugging
information */
extern int	yydebug;

/* Global variable used while parsing a single procedure or query : the code is
NOT re-entrant */
extern sym_tab_t*	pars_sym_tab_global;

extern pars_res_word_t	pars_to_binary_token;
extern pars_res_word_t	pars_substr_token;
extern pars_res_word_t	pars_concat_token;
extern pars_res_word_t	pars_length_token;
extern pars_res_word_t	pars_instr_token;
extern pars_res_word_t	pars_count_token;
extern pars_res_word_t	pars_sum_token;
extern pars_res_word_t	pars_distinct_token;
extern pars_res_word_t	pars_binary_token;
extern pars_res_word_t	pars_blob_token;
extern pars_res_word_t	pars_int_token;
extern pars_res_word_t	pars_bigint_token;
extern pars_res_word_t	pars_char_token;
extern pars_res_word_t	pars_float_token;
extern pars_res_word_t	pars_update_token;
extern pars_res_word_t	pars_asc_token;
extern pars_res_word_t	pars_desc_token;
extern pars_res_word_t	pars_open_token;
extern pars_res_word_t	pars_close_token;
extern pars_res_word_t	pars_share_token;
extern pars_res_word_t	pars_unique_token;
extern pars_res_word_t	pars_clustered_token;

extern ulint		pars_star_denoter;

/* Procedure parameter types */
#define PARS_INPUT	0
#define PARS_OUTPUT	1
#define PARS_NOT_PARAM	2

int
yyparse(void);

/*************************************************************//**
Parses an SQL string returning the query graph.
@return own: the query graph */
que_t*
pars_sql(
/*=====*/
	pars_info_t*	info,	/*!< in: extra information, or NULL */
	const char*	str);	/*!< in: SQL string */
/*************************************************************//**
Retrieves characters to the lexical analyzer.
@return number of characters copied or 0 on EOF */
int
pars_get_lex_chars(
/*===============*/
	char*	buf,		/*!< in/out: buffer where to copy */
	size_t	max_size);	/*!< in: maximum number of characters which fit
				in the buffer */
/*************************************************************//**
Called by yyparse on error. */
void
yyerror(
/*====*/
	const char*	s);	/*!< in: error message string */
/*********************************************************************//**
Parses a variable declaration.
@return own: symbol table node of type SYM_VAR */
sym_node_t*
pars_variable_declaration(
/*======================*/
	sym_node_t*	node,	/*!< in: symbol table node allocated for the
				id of the variable */
	pars_res_word_t* type);	/*!< in: pointer to a type token */
/*********************************************************************//**
Parses a function expression.
@return own: function node in a query tree */
func_node_t*
pars_func(
/*======*/
	que_node_t*	res_word,/*!< in: function name reserved word */
	que_node_t*	arg);	/*!< in: first argument in the argument list */
/*************************************************************************
Rebind a LIKE search string. NOTE: We ignore any '%' characters embedded
within the search string.
@return own: function node in a query tree */
int
pars_like_rebind(
/*=============*/
        sym_node_t*     node,   /* in: The search string node.*/
        const byte*     ptr,    /* in: literal to (re) bind */
        ulint           len);   /* in: length of literal to (re) bind*/
/*********************************************************************//**
Parses an operator expression.
@return own: function node in a query tree */
func_node_t*
pars_op(
/*====*/
	int		func,	/*!< in: operator token code */
	que_node_t*	arg1,	/*!< in: first argument */
	que_node_t*	arg2);	/*!< in: second argument or NULL for an unary
				operator */
/*********************************************************************//**
Parses an ORDER BY clause. Order by a single column only is supported.
@return own: order-by node in a query tree */
order_node_t*
pars_order_by(
/*==========*/
	sym_node_t*	column,	/*!< in: column name */
	pars_res_word_t* asc);	/*!< in: &pars_asc_token or pars_desc_token */
/*********************************************************************//**
Parses a select list; creates a query graph node for the whole SELECT
statement.
@return own: select node in a query tree */
sel_node_t*
pars_select_list(
/*=============*/
	que_node_t*	select_list,	/*!< in: select list */
	sym_node_t*	into_list);	/*!< in: variables list or NULL */
/*********************************************************************//**
Parses a cursor declaration.
@return sym_node */
que_node_t*
pars_cursor_declaration(
/*====================*/
	sym_node_t*	sym_node,	/*!< in: cursor id node in the symbol
					table */
	sel_node_t*	select_node);	/*!< in: select node */
/*********************************************************************//**
Parses a function declaration.
@return sym_node */
que_node_t*
pars_function_declaration(
/*======================*/
	sym_node_t*	sym_node);	/*!< in: function id node in the symbol
					table */
/*********************************************************************//**
Parses a select statement.
@return own: select node in a query tree */
sel_node_t*
pars_select_statement(
/*==================*/
	sel_node_t*	select_node,	/*!< in: select node already containing
					the select list */
	sym_node_t*	table_list,	/*!< in: table list */
	que_node_t*	search_cond,	/*!< in: search condition or NULL */
	pars_res_word_t* for_update,	/*!< in: NULL or &pars_update_token */
	pars_res_word_t* consistent_read,/*!< in: NULL or
						&pars_consistent_token */
	order_node_t*	order_by);	/*!< in: NULL or an order-by node */
/*********************************************************************//**
Parses a column assignment in an update.
@return column assignment node */
col_assign_node_t*
pars_column_assignment(
/*===================*/
	sym_node_t*	column,	/*!< in: column to assign */
	que_node_t*	exp);	/*!< in: value to assign */
/*********************************************************************//**
Parses a delete or update statement start.
@return own: update node in a query tree */
upd_node_t*
pars_update_statement_start(
/*========================*/
	ibool		is_delete,	/*!< in: TRUE if delete */
	sym_node_t*	table_sym,	/*!< in: table name node */
	col_assign_node_t* col_assign_list);/*!< in: column assignment list, NULL
					if delete */
/*********************************************************************//**
Parses an update or delete statement.
@return own: update node in a query tree */
upd_node_t*
pars_update_statement(
/*==================*/
	upd_node_t*	node,		/*!< in: update node */
	sym_node_t*	cursor_sym,	/*!< in: pointer to a cursor entry in
					the symbol table or NULL */
	que_node_t*	search_cond);	/*!< in: search condition or NULL */
/*********************************************************************//**
Parses an insert statement.
@return own: update node in a query tree */
ins_node_t*
pars_insert_statement(
/*==================*/
	sym_node_t*	table_sym,	/*!< in: table name node */
	que_node_t*	values_list,	/*!< in: value expression list or NULL */
	sel_node_t*	select);	/*!< in: select condition or NULL */
/*********************************************************************//**
Parses a procedure parameter declaration.
@return own: symbol table node of type SYM_VAR */
sym_node_t*
pars_parameter_declaration(
/*=======================*/
	sym_node_t*	node,	/*!< in: symbol table node allocated for the
				id of the parameter */
	ulint		param_type,
				/*!< in: PARS_INPUT or PARS_OUTPUT */
	pars_res_word_t* type);	/*!< in: pointer to a type token */
/*********************************************************************//**
Parses an elsif element.
@return elsif node */
elsif_node_t*
pars_elsif_element(
/*===============*/
	que_node_t*	cond,		/*!< in: if-condition */
	que_node_t*	stat_list);	/*!< in: statement list */
/*********************************************************************//**
Parses an if-statement.
@return if-statement node */
if_node_t*
pars_if_statement(
/*==============*/
	que_node_t*	cond,		/*!< in: if-condition */
	que_node_t*	stat_list,	/*!< in: statement list */
	que_node_t*	else_part);	/*!< in: else-part statement list */
/*********************************************************************//**
Parses a for-loop-statement.
@return for-statement node */
for_node_t*
pars_for_statement(
/*===============*/
	sym_node_t*	loop_var,	/*!< in: loop variable */
	que_node_t*	loop_start_limit,/*!< in: loop start expression */
	que_node_t*	loop_end_limit,	/*!< in: loop end expression */
	que_node_t*	stat_list);	/*!< in: statement list */
/*********************************************************************//**
Parses a while-statement.
@return while-statement node */
while_node_t*
pars_while_statement(
/*=================*/
	que_node_t*	cond,		/*!< in: while-condition */
	que_node_t*	stat_list);	/*!< in: statement list */
/*********************************************************************//**
Parses an exit statement.
@return exit statement node */
exit_node_t*
pars_exit_statement(void);
/*=====================*/
/*********************************************************************//**
Parses a return-statement.
@return return-statement node */
return_node_t*
pars_return_statement(void);
/*=======================*/
/*********************************************************************//**
Parses an assignment statement.
@return assignment statement node */
assign_node_t*
pars_assignment_statement(
/*======================*/
	sym_node_t*	var,	/*!< in: variable to assign */
	que_node_t*	val);	/*!< in: value to assign */
/*********************************************************************//**
Parses a fetch statement. into_list or user_func (but not both) must be
non-NULL.
@return fetch statement node */
fetch_node_t*
pars_fetch_statement(
/*=================*/
	sym_node_t*	cursor,		/*!< in: cursor node */
	sym_node_t*	into_list,	/*!< in: variables to set, or NULL */
	sym_node_t*	user_func);	/*!< in: user function name, or NULL */
/*********************************************************************//**
Parses an open or close cursor statement.
@return fetch statement node */
open_node_t*
pars_open_statement(
/*================*/
	ulint		type,	/*!< in: ROW_SEL_OPEN_CURSOR
				or ROW_SEL_CLOSE_CURSOR */
	sym_node_t*	cursor);	/*!< in: cursor node */
/*********************************************************************//**
Parses a commit statement.
@return own: commit node struct */
commit_node_t*
pars_commit_statement(void);
/*=======================*/
/*********************************************************************//**
Parses a rollback statement.
@return own: rollback node struct */
roll_node_t*
pars_rollback_statement(void);
/*=========================*/
/*********************************************************************//**
Parses a column definition at a table creation.
@return column sym table node */
sym_node_t*
pars_column_def(
/*============*/
	sym_node_t*		sym_node,	/*!< in: column node in the
						symbol table */
	pars_res_word_t*	type,		/*!< in: data type */
	sym_node_t*		len,		/*!< in: length of column, or
						NULL */
	void*			is_unsigned,	/*!< in: if not NULL, column
						is of type UNSIGNED. */
	void*			is_not_null);	/*!< in: if not NULL, column
						is of type NOT NULL. */
/** Parses a table creation operation.
@param[in]	table_sym		table name node in the symbol table
@param[in]	column_defs		list of column names
@param[in]	not_fit_in_memory	a non-NULL pointer means that this is a
					table which in simulations should be
					simulated as not fitting in memory;
					thread is put to sleep to simulate disk
					accesses; NOTE that this flag is not
					stored to the data dictionary on disk,
					and the database will forget about
					non-NULL value if it has the reload the
					table definition from disk
@param[in]	compact			non-NULL if COMPACT table
@param[in]	block_size		block size (can be NULL)
@return table create subgraph */
tab_node_t*
pars_create_table(
	sym_node_t*	table_sym,
	sym_node_t*	column_defs,
	sym_node_t*	compact,
	sym_node_t*	block_size,
	void*		not_fit_in_memory);

/*********************************************************************//**
Parses an index creation operation.
@return index create subgraph */
ind_node_t*
pars_create_index(
/*==============*/
	pars_res_word_t* unique_def,	/*!< in: not NULL if a unique index */
	pars_res_word_t* clustered_def,	/*!< in: not NULL if a clustered index */
	sym_node_t*	index_sym,	/*!< in: index name node in the symbol
					table */
	sym_node_t*	table_sym,	/*!< in: table name node in the symbol
					table */
	sym_node_t*	column_list);	/*!< in: list of column names */
/*********************************************************************//**
Parses a procedure definition.
@return query fork node */
que_fork_t*
pars_procedure_definition(
/*======================*/
	sym_node_t*	sym_node,	/*!< in: procedure id node in the symbol
					table */
	sym_node_t*	param_list,	/*!< in: parameter declaration list */
	que_node_t*	stat_list);	/*!< in: statement list */

<<<<<<< HEAD
/******************************************************************//**
Completes a query graph by adding query thread and fork nodes
=======
/*************************************************************//**
Parses a stored procedure call, when this is not within another stored
procedure, that is, the client issues a procedure call directly.
In MySQL/InnoDB, stored InnoDB procedures are invoked via the
parsed procedure tree, not via InnoDB SQL, so this function is not used.
@return query graph */
que_fork_t*
pars_stored_procedure_call(
/*=======================*/
	sym_node_t*	sym_node);	/*!< in: stored procedure name */
/** Completes a query graph by adding query thread and fork nodes
>>>>>>> d56b6459
above it and prepares the graph for running. The fork created is of
type QUE_FORK_MYSQL_INTERFACE.
@param[in]	node		root node for an incomplete query
				graph, or NULL for dummy graph
@param[in]	trx		transaction handle
@param[in]	heap		memory heap from which allocated
@param[in]	prebuilt	row prebuilt structure
@return query thread node to run */
que_thr_t*
pars_complete_graph_for_exec(
<<<<<<< HEAD
/*=========================*/
	que_node_t*	node,	/*!< in: root node for an incomplete
				query graph, or NULL for dummy graph */
	trx_t*		trx,	/*!< in: transaction handle */
	mem_heap_t*	heap)	/*!< in: memory heap from which allocated */
	__attribute__((warn_unused_result));
=======
	que_node_t*	node,
	trx_t*		trx,
	mem_heap_t*	heap,
	row_prebuilt_t*	prebuilt)
	__attribute__((nonnull(2,3), warn_unused_result));
>>>>>>> d56b6459

/****************************************************************//**
Create parser info struct.
@return own: info struct */
pars_info_t*
pars_info_create(void);
/*==================*/

/****************************************************************//**
Free info struct and everything it contains. */
void
pars_info_free(
/*===========*/
	pars_info_t*	info);	/*!< in, own: info struct */

/****************************************************************//**
Add bound literal. */
void
pars_info_add_literal(
/*==================*/
	pars_info_t*	info,		/*!< in: info struct */
	const char*	name,		/*!< in: name */
	const void*	address,	/*!< in: address */
	ulint		length,		/*!< in: length of data */
	ulint		type,		/*!< in: type, e.g. DATA_FIXBINARY */
	ulint		prtype);	/*!< in: precise type, e.g.
					DATA_UNSIGNED */

/****************************************************************//**
Equivalent to pars_info_add_literal(info, name, str, strlen(str),
DATA_VARCHAR, DATA_ENGLISH). */
void
pars_info_add_str_literal(
/*======================*/
	pars_info_t*	info,		/*!< in: info struct */
	const char*	name,		/*!< in: name */
	const char*	str);		/*!< in: string */
/********************************************************************
If the literal value already exists then it rebinds otherwise it
creates a new entry.*/
void
pars_info_bind_literal(
/*===================*/
	pars_info_t*	info,		/* in: info struct */
	const char*	name,		/* in: name */
	const void*	address,	/* in: address */
	ulint		length,		/* in: length of data */
	ulint		type,		/* in: type, e.g. DATA_FIXBINARY */
	ulint		prtype);	/* in: precise type, e.g. */
/********************************************************************
If the literal value already exists then it rebinds otherwise it
creates a new entry.*/
void
pars_info_bind_varchar_literal(
/*===========================*/
	pars_info_t*	info,		/*!< in: info struct */
	const char*	name,		/*!< in: name */
	const byte*	str,		/*!< in: string */
	ulint		str_len);	/*!< in: string length */

/** Equivalent to:

char buf[4];
mach_write_to_4(buf, val);
pars_info_add_literal(info, name, buf, 4, DATA_INT, 0);

except that the buffer is dynamically allocated from the info struct's
heap.
@param[in]	info	info struct
@param[in]	name	name
@param[in]	val	value */
void
pars_info_bind_int4_literal(
	pars_info_t*		info,
	const char*		name,
	const ib_uint32_t*	val);

/** If the literal value already exists then it rebinds otherwise it
creates a new entry.
@param[in]	info	info struct
@param[in]	name	name
@param[in]	val	value */
void
pars_info_bind_int8_literal(
	pars_info_t*		info,
	const char*		name,
	const ib_uint64_t*	val);

/****************************************************************//**
Add user function. */
void
pars_info_bind_function(
/*===================*/
	pars_info_t*		info,	/*!< in: info struct */
	const char*		name,	/*!< in: function name */
	pars_user_func_cb_t	func,	/*!< in: function address */
	void*			arg);	/*!< in: user-supplied argument */

/** Add bound id.
@param[in]	info		info struct
@param[in]	copy_name	copy name if TRUE
@param[in]	name		name
@param[in]	id		id */
void
pars_info_bind_id(
	pars_info_t*		info,
	ibool			copy_name,
	const char*		name,
	const char*		id);

/****************************************************************//**
Equivalent to:

char buf[4];
mach_write_to_4(buf, val);
pars_info_add_literal(info, name, buf, 4, DATA_INT, 0);

except that the buffer is dynamically allocated from the info struct's
heap. */
void
pars_info_add_int4_literal(
/*=======================*/
	pars_info_t*	info,		/*!< in: info struct */
	const char*	name,		/*!< in: name */
	lint		val);		/*!< in: value */

/****************************************************************//**
Equivalent to:

char buf[8];
mach_write_to_8(buf, val);
pars_info_add_literal(info, name, buf, 8, DATA_FIXBINARY, 0);

except that the buffer is dynamically allocated from the info struct's
heap. */
void
pars_info_add_ull_literal(
/*======================*/
	pars_info_t*	info,		/*!< in: info struct */
	const char*	name,		/*!< in: name */
	ib_uint64_t	val);		/*!< in: value */

/****************************************************************//**
If the literal value already exists then it rebinds otherwise it
creates a new entry. */
void
pars_info_bind_ull_literal(
/*=======================*/
	pars_info_t*		info,	/*!< in: info struct */
	const char*		name,	/*!< in: name */
	const ib_uint64_t*	val);	/*!< in: value */

/** Add bound id.
@param[in]	info	info struct
@param[in]	name	name
@param[in]	id	id */
void
pars_info_add_id(
	pars_info_t*	info,
	const char*	name,
	const char*	id);

/****************************************************************//**
Get bound literal with the given name.
@return bound literal, or NULL if not found */
pars_bound_lit_t*
pars_info_get_bound_lit(
/*====================*/
	pars_info_t*		info,	/*!< in: info struct */
	const char*		name);	/*!< in: bound literal name to find */

/** Get bound id with the given name.
@param[in]	info	info struct
@param[in]	name	bound id name to find
@return bound id, or NULL if not found */
pars_bound_id_t*
pars_info_get_bound_id(
	pars_info_t*		info,
	const char*		name);

/******************************************************************//**
Release any resources used by the lexer. */
void
pars_lexer_close(void);
/*==================*/

/** Extra information supplied for pars_sql(). */
struct pars_info_t {
	mem_heap_t*	heap;		/*!< our own memory heap */

	ib_vector_t*	funcs;		/*!< user functions, or NUll
					(pars_user_func_t*) */
	ib_vector_t*	bound_lits;	/*!< bound literals, or NULL
					(pars_bound_lit_t*) */
	ib_vector_t*	bound_ids;	/*!< bound ids, or NULL
					(pars_bound_id_t*) */

	ibool		graph_owns_us;	/*!< if TRUE (which is the default),
					que_graph_free() will free us */
};

/** User-supplied function and argument. */
struct pars_user_func_t {
	const char*		name;	/*!< function name */
	pars_user_func_cb_t	func;	/*!< function address */
	void*			arg;	/*!< user-supplied argument */
};

/** Bound literal. */
struct pars_bound_lit_t {
	const char*	name;		/*!< name */
	const void*	address;	/*!< address */
	ulint		length;		/*!< length of data */
	ulint		type;		/*!< type, e.g. DATA_FIXBINARY */
	ulint		prtype;		/*!< precise type, e.g. DATA_UNSIGNED */
	sym_node_t*	node;		/*!< symbol node */
};

/** Bound identifier. */
struct pars_bound_id_t {
	const char*	name;		/*!< name */
	const char*	id;		/*!< identifier */
};

/** Struct used to denote a reserved word in a parsing tree */
struct pars_res_word_t{
	int	code;	/*!< the token code for the reserved word from
			pars0grm.h */
};

/** A predefined function or operator node in a parsing tree; this construct
is also used for some non-functions like the assignment ':=' */
struct func_node_t{
	que_common_t	common;	/*!< type: QUE_NODE_FUNC */
	int		func;	/*!< token code of the function name */
	ulint		fclass;	/*!< class of the function */
	que_node_t*	args;	/*!< argument(s) of the function */
	UT_LIST_NODE_T(func_node_t) cond_list;
				/*!< list of comparison conditions; defined
				only for comparison operator nodes except,
				presently, for OPT_SCROLL_TYPE ones */
	UT_LIST_NODE_T(func_node_t) func_node_list;
				/*!< list of function nodes in a parsed
				query graph */
};

/** An order-by node in a select */
struct order_node_t{
	que_common_t	common;	/*!< type: QUE_NODE_ORDER */
	sym_node_t*	column;	/*!< order-by column */
	ibool		asc;	/*!< TRUE if ascending, FALSE if descending */
};

/** Procedure definition node */
struct proc_node_t{
	que_common_t	common;		/*!< type: QUE_NODE_PROC */
	sym_node_t*	proc_id;	/*!< procedure name symbol in the symbol
					table of this same procedure */
	sym_node_t*	param_list;	/*!< input and output parameters */
	que_node_t*	stat_list;	/*!< statement list */
	sym_tab_t*	sym_tab;	/*!< symbol table of this procedure */
};

/** elsif-element node */
struct elsif_node_t{
	que_common_t	common;		/*!< type: QUE_NODE_ELSIF */
	que_node_t*	cond;		/*!< if condition */
	que_node_t*	stat_list;	/*!< statement list */
};

/** if-statement node */
struct if_node_t{
	que_common_t	common;		/*!< type: QUE_NODE_IF */
	que_node_t*	cond;		/*!< if condition */
	que_node_t*	stat_list;	/*!< statement list */
	que_node_t*	else_part;	/*!< else-part statement list */
	elsif_node_t*	elsif_list;	/*!< elsif element list */
};

/** while-statement node */
struct while_node_t{
	que_common_t	common;		/*!< type: QUE_NODE_WHILE */
	que_node_t*	cond;		/*!< while condition */
	que_node_t*	stat_list;	/*!< statement list */
};

/** for-loop-statement node */
struct for_node_t{
	que_common_t	common;		/*!< type: QUE_NODE_FOR */
	sym_node_t*	loop_var;	/*!< loop variable: this is the
					dereferenced symbol from the
					variable declarations, not the
					symbol occurrence in the for loop
					definition */
	que_node_t*	loop_start_limit;/*!< initial value of loop variable */
	que_node_t*	loop_end_limit;	/*!< end value of loop variable */
	lint		loop_end_value;	/*!< evaluated value for the end value:
					it is calculated only when the loop
					is entered, and will not change within
					the loop */
	que_node_t*	stat_list;	/*!< statement list */
};

/** exit statement node */
struct exit_node_t{
	que_common_t	common;		/*!< type: QUE_NODE_EXIT */
};

/** return-statement node */
struct return_node_t{
	que_common_t	common;		/*!< type: QUE_NODE_RETURN */
};

/** Assignment statement node */
struct assign_node_t{
	que_common_t	common;		/*!< type: QUE_NODE_ASSIGNMENT */
	sym_node_t*	var;		/*!< variable to set */
	que_node_t*	val;		/*!< value to assign */
};

/** Column assignment node */
struct col_assign_node_t{
	que_common_t	common;		/*!< type: QUE_NODE_COL_ASSIGN */
	sym_node_t*	col;		/*!< column to set */
	que_node_t*	val;		/*!< value to assign */
};

/** Classes of functions */
/* @{ */
#define PARS_FUNC_ARITH		1	/*!< +, -, *, / */
#define	PARS_FUNC_LOGICAL	2	/*!< AND, OR, NOT */
#define PARS_FUNC_CMP		3	/*!< comparison operators */
#define	PARS_FUNC_PREDEFINED	4	/*!< TO_NUMBER, SUBSTR, ... */
#define	PARS_FUNC_AGGREGATE	5	/*!< COUNT, DISTINCT, SUM */
#define	PARS_FUNC_OTHER		6	/*!< these are not real functions,
					e.g., := */
/* @} */

#ifndef UNIV_NONINL
#include "pars0pars.ic"
#endif

#endif<|MERGE_RESOLUTION|>--- conflicted
+++ resolved
@@ -386,46 +386,22 @@
 	sym_node_t*	param_list,	/*!< in: parameter declaration list */
 	que_node_t*	stat_list);	/*!< in: statement list */
 
-<<<<<<< HEAD
-/******************************************************************//**
-Completes a query graph by adding query thread and fork nodes
-=======
-/*************************************************************//**
-Parses a stored procedure call, when this is not within another stored
-procedure, that is, the client issues a procedure call directly.
-In MySQL/InnoDB, stored InnoDB procedures are invoked via the
-parsed procedure tree, not via InnoDB SQL, so this function is not used.
-@return query graph */
-que_fork_t*
-pars_stored_procedure_call(
-/*=======================*/
-	sym_node_t*	sym_node);	/*!< in: stored procedure name */
 /** Completes a query graph by adding query thread and fork nodes
->>>>>>> d56b6459
 above it and prepares the graph for running. The fork created is of
 type QUE_FORK_MYSQL_INTERFACE.
 @param[in]	node		root node for an incomplete query
 				graph, or NULL for dummy graph
 @param[in]	trx		transaction handle
-@param[in]	heap		memory heap from which allocated
+@param[in]	heap		memory heap which allocated
 @param[in]	prebuilt	row prebuilt structure
 @return query thread node to run */
 que_thr_t*
 pars_complete_graph_for_exec(
-<<<<<<< HEAD
-/*=========================*/
-	que_node_t*	node,	/*!< in: root node for an incomplete
-				query graph, or NULL for dummy graph */
-	trx_t*		trx,	/*!< in: transaction handle */
-	mem_heap_t*	heap)	/*!< in: memory heap from which allocated */
-	__attribute__((warn_unused_result));
-=======
 	que_node_t*	node,
 	trx_t*		trx,
 	mem_heap_t*	heap,
 	row_prebuilt_t*	prebuilt)
-	__attribute__((nonnull(2,3), warn_unused_result));
->>>>>>> d56b6459
+	__attribute__((warn_unused_result));
 
 /****************************************************************//**
 Create parser info struct.
