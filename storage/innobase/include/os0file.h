--- conflicted
+++ resolved
@@ -44,6 +44,10 @@
 #include <time.h>
 #endif /* !_WIN32 */
 
+#ifdef UNIV_INNOCHECKSUM
+struct trx_t;
+#endif
+
 /** File node of a tablespace or the log data space */
 struct fil_node_t;
 
@@ -76,41 +80,29 @@
 /** Use unbuffered I/O */
 # define UNIV_NON_BUFFERED_IO
 
-<<<<<<< HEAD
+# define SRV_PATH_SEPARATOR	'\\'
+
 /** File handle */
 # define os_file_t	HANDLE
 
-=======
-#endif
-
-/** File offset in bytes */
-typedef ib_uint64_t os_offset_t;
-#ifdef __WIN__
-#define SRV_PATH_SEPARATOR	'\\'
-/** File handle */
-# define os_file_t	HANDLE
 # define os_file_invalid	INVALID_HANDLE_VALUE
->>>>>>> 2071aeef
+
 /** Convert a C file descriptor to a native file handle
 @param fd file descriptor
 @return native file handle */
 # define OS_FILE_FROM_FD(fd) (HANDLE) _get_osfhandle(fd)
-<<<<<<< HEAD
 
 #else /* _WIN32 */
+
+#define SRV_PATH_SEPARATOR	'/'
 
 typedef DIR*	os_file_dir_t;	/*!< directory stream */
 
 /** File handle */
 typedef int	os_file_t;
 
-=======
-#else
-#define SRV_PATH_SEPARATOR	'/'
-/** File handle */
-typedef int	os_file_t;
 # define os_file_invalid	(-1)
->>>>>>> 2071aeef
+
 /** Convert a C file descriptor to a native file handle
 @param fd file descriptor
 @return native file handle */
@@ -127,7 +119,7 @@
 if this fails for a log block, then it is equivalent to a media failure in the
 log. */
 
-#define OS_FILE_LOG_BLOCK_SIZE		srv_log_block_size
+#define OS_FILE_LOG_BLOCK_SIZE		512
 
 /** Options for os_file_create_func @{ */
 enum os_file_create_t {
@@ -631,7 +623,6 @@
 extern ulint	os_n_file_writes;
 extern ulint	os_n_fsyncs;
 
-<<<<<<< HEAD
 /* File types for directory entry data type */
 
 enum os_file_type_t {
@@ -841,25 +832,14 @@
 @return true if success */
 bool
 os_file_close_func(os_file_t file);
-=======
-#define OS_MIN_LOG_BLOCK_SIZE 512
-
-extern ulint	srv_log_block_size;
->>>>>>> 2071aeef
 
 #ifdef UNIV_PFS_IO
 
 /* Keys to register InnoDB I/O with performance schema */
-<<<<<<< HEAD
 extern mysql_pfs_key_t	innodb_data_file_key;
 extern mysql_pfs_key_t	innodb_log_file_key;
 extern mysql_pfs_key_t	innodb_temp_file_key;
-=======
-extern mysql_pfs_key_t	innodb_file_data_key;
-extern mysql_pfs_key_t	innodb_file_log_key;
-extern mysql_pfs_key_t	innodb_file_temp_key;
-extern mysql_pfs_key_t	innodb_file_bmp_key;
->>>>>>> 2071aeef
+extern mysql_pfs_key_t	innodb_bmp_file_key;
 
 /* Following four macros are instumentations to register
 various file I/O operations with performance schema.
@@ -961,28 +941,18 @@
 	pfs_os_file_close_func(file, __FILE__, __LINE__)
 
 # define os_aio(type, mode, name, file, buf, offset,			\
-<<<<<<< HEAD
-		n, read_only, message1, message2)			\
+		n, read_only, message1, message2, space_id, trx)	\
 	pfs_os_aio_func(type, mode, name, file, buf, offset,		\
-			n, read_only, message1, message2,		\
-			__FILE__, __LINE__)
+			n, read_only, message1, message2, space_id,	\
+			trx, __FILE__, __LINE__)
 
 # define os_file_read(type, file, buf, offset, n)			\
-	pfs_os_file_read_func(type, file, buf, offset, n, __FILE__, __LINE__)
-=======
-		n, message1, message2, space_id, trx)			\
-	pfs_os_aio_func(type, mode, name, file, buf, offset,		\
-		n, message1, message2, space_id, trx,			\
-		__FILE__, __LINE__)
-
-# define os_file_read(file, buf, offset, n)				\
-	pfs_os_file_read_func(file, buf, offset, n, NULL,		\
+	pfs_os_file_read_func(type, file, buf, offset, n, NULL,		\
 			      __FILE__, __LINE__)
 
 # define os_file_read_trx(file, buf, offset, n, trx)			\
 	pfs_os_file_read_func(file, buf, offset, n, trx,		\
 			      __FILE__, __LINE__)
->>>>>>> 2071aeef
 
 # define os_file_read_no_error_handling(type, file, buf, offset, n, o)	\
 	pfs_os_file_read_no_error_handling_func(			\
@@ -1001,282 +971,8 @@
 # define os_file_delete(key, name)					\
 	pfs_os_file_delete_func(key, name, __FILE__, __LINE__)
 
-<<<<<<< HEAD
 # define os_file_delete_if_exists(key, name, exist)			\
 	pfs_os_file_delete_if_exists_func(key, name, exist, __FILE__, __LINE__)
-=======
-# define os_file_delete_if_exists(key, name)				\
-	pfs_os_file_delete_if_exists_func(key, name, __FILE__, __LINE__)
-#else /* UNIV_PFS_IO */
-
-/* If UNIV_PFS_IO is not defined, these I/O APIs point
-to original un-instrumented file I/O APIs */
-# define os_file_create(key, name, create, purpose, type, success)	\
-	os_file_create_func(name, create, purpose, type, success)
-
-# define os_file_create_simple(key, name, create_mode, access, success)	\
-	os_file_create_simple_func(name, create_mode, access, success)
-
-# define os_file_create_simple_no_error_handling(			\
-		key, name, create_mode, access, success)		\
-	os_file_create_simple_no_error_handling_func(			\
-		name, create_mode, access, success)
-
-# define os_file_close(file)	os_file_close_func(file)
-
-# define os_aio(type, mode, name, file, buf, offset, n, message1,	\
-		message2, space_id, trx)				\
-	os_aio_func(type, mode, name, file, buf, offset, n,		\
-		    message1, message2, space_id, trx)
-
-# define os_file_read(file, buf, offset, n)				\
-	os_file_read_func(file, buf, offset, n, NULL)
-
-# define os_file_read_trx(file, buf, offset, n, trx)			\
-	os_file_read_func(file, buf, offset, n, trx)
-
-# define os_file_read_no_error_handling(file, buf, offset, n)		\
-	os_file_read_no_error_handling_func(file, buf, offset, n)
-
-# define os_file_write(name, file, buf, offset, n)			\
-	os_file_write_func(name, file, buf, offset, n)
-
-# define os_file_flush(file)	os_file_flush_func(file)
-
-# define os_file_rename(key, oldpath, newpath)				\
-	os_file_rename_func(oldpath, newpath)
-
-# define os_file_delete(key, name)	os_file_delete_func(name)
-
-# define os_file_delete_if_exists(key, name)				\
-	os_file_delete_if_exists_func(name)
-
-#endif /* UNIV_PFS_IO */
-
-/* File types for directory entry data type */
-
-enum os_file_type_t {
-	OS_FILE_TYPE_UNKNOWN = 0,
-	OS_FILE_TYPE_FILE,			/* regular file
-						(or a character/block device) */
-	OS_FILE_TYPE_DIR,			/* directory */
-	OS_FILE_TYPE_LINK			/* symbolic link */
-};
-
-/* Maximum path string length in bytes when referring to tables with in the
-'./databasename/tablename.ibd' path format; we can allocate at least 2 buffers
-of this size from the thread stack; that is why this should not be made much
-bigger than 4000 bytes */
-#define OS_FILE_MAX_PATH	4000
-
-/** Struct used in fetching information of a file in a directory */
-struct os_file_stat_t {
-	char		name[OS_FILE_MAX_PATH];	/*!< path to a file */
-	os_file_type_t	type;			/*!< file type */
-	ib_int64_t	size;			/*!< file size */
-	time_t		ctime;			/*!< creation time */
-	time_t		mtime;			/*!< modification time */
-	time_t		atime;			/*!< access time */
-	bool		rw_perm;		/*!< true if can be opened
-						in read-write mode. Only valid
-						if type == OS_FILE_TYPE_FILE */
-};
-
-#ifdef __WIN__
-typedef HANDLE	os_file_dir_t;	/*!< directory stream */
-#else
-typedef DIR*	os_file_dir_t;	/*!< directory stream */
-#endif
-
-#ifdef __WIN__
-/***********************************************************************//**
-Gets the operating system version. Currently works only on Windows.
-@return	OS_WIN95, OS_WIN31, OS_WINNT, OS_WIN2000, OS_WINXP, OS_WINVISTA,
-OS_WIN7. */
-UNIV_INTERN
-ulint
-os_get_os_version(void);
-/*===================*/
-#endif /* __WIN__ */
-#ifndef UNIV_HOTBACKUP
-/****************************************************************//**
-Creates the seek mutexes used in positioned reads and writes. */
-UNIV_INTERN
-void
-os_io_init_simple(void);
-/*===================*/
-/***********************************************************************//**
-Creates a temporary file.  This function is like tmpfile(3), but
-the temporary file is created in the MySQL temporary directory.
-@return	temporary file handle, or NULL on error */
-
-FILE*
-os_file_create_tmpfile(void);
-/*========================*/
-#endif /* !UNIV_HOTBACKUP */
-/***********************************************************************//**
-The os_file_opendir() function opens a directory stream corresponding to the
-directory named by the dirname argument. The directory stream is positioned
-at the first entry. In both Unix and Windows we automatically skip the '.'
-and '..' items at the start of the directory listing.
-@return	directory stream, NULL if error */
-UNIV_INTERN
-os_file_dir_t
-os_file_opendir(
-/*============*/
-	const char*	dirname,	/*!< in: directory name; it must not
-					contain a trailing '\' or '/' */
-	ibool		error_is_fatal);/*!< in: TRUE if we should treat an
-					error as a fatal error; if we try to
-					open symlinks then we do not wish a
-					fatal error if it happens not to be
-					a directory */
-/***********************************************************************//**
-Closes a directory stream.
-@return	0 if success, -1 if failure */
-UNIV_INTERN
-int
-os_file_closedir(
-/*=============*/
-	os_file_dir_t	dir);	/*!< in: directory stream */
-/***********************************************************************//**
-This function returns information of the next file in the directory. We jump
-over the '.' and '..' entries in the directory.
-@return	0 if ok, -1 if error, 1 if at the end of the directory */
-UNIV_INTERN
-int
-os_file_readdir_next_file(
-/*======================*/
-	const char*	dirname,/*!< in: directory name or path */
-	os_file_dir_t	dir,	/*!< in: directory stream */
-	os_file_stat_t*	info);	/*!< in/out: buffer where the info is returned */
-/*****************************************************************//**
-This function attempts to create a directory named pathname. The new directory
-gets default permissions. On Unix, the permissions are (0770 & ~umask). If the
-directory exists already, nothing is done and the call succeeds, unless the
-fail_if_exists arguments is true.
-@return	TRUE if call succeeds, FALSE on error */
-UNIV_INTERN
-ibool
-os_file_create_directory(
-/*=====================*/
-	const char*	pathname,	/*!< in: directory name as
-					null-terminated string */
-	ibool		fail_if_exists);/*!< in: if TRUE, pre-existing directory
-					is treated as an error. */
-/****************************************************************//**
-NOTE! Use the corresponding macro os_file_create_simple(), not directly
-this function!
-A simple function to open or create a file.
-@return own: handle to the file, not defined if error, error number
-can be retrieved with os_file_get_last_error */
-UNIV_INTERN
-os_file_t
-os_file_create_simple_func(
-/*=======================*/
-	const char*	name,	/*!< in: name of the file or path as a
-				null-terminated string */
-	ulint		create_mode,/*!< in: create mode */
-	ulint		access_type,/*!< in: OS_FILE_READ_ONLY or
-				OS_FILE_READ_WRITE */
-	ibool*		success);/*!< out: TRUE if succeed, FALSE if error */
-/****************************************************************//**
-NOTE! Use the corresponding macro
-os_file_create_simple_no_error_handling(), not directly this function!
-A simple function to open or create a file.
-@return own: handle to the file, not defined if error, error number
-can be retrieved with os_file_get_last_error */
-UNIV_INTERN
-os_file_t
-os_file_create_simple_no_error_handling_func(
-/*=========================================*/
-	const char*	name,	/*!< in: name of the file or path as a
-				null-terminated string */
-	ulint		create_mode,/*!< in: create mode */
-	ulint		access_type,/*!< in: OS_FILE_READ_ONLY,
-				OS_FILE_READ_WRITE, or
-				OS_FILE_READ_ALLOW_DELETE; the last option is
-				used by a backup program reading the file */
-	ibool*		success)/*!< out: TRUE if succeed, FALSE if error */
-	__attribute__((nonnull, warn_unused_result));
-/****************************************************************//**
-Tries to disable OS caching on an opened file descriptor. */
-UNIV_INTERN
-void
-os_file_set_nocache(
-/*================*/
-	int		fd,		/*!< in: file descriptor to alter */
-	const char*	file_name,	/*!< in: file name, used in the
-					diagnostic message */
-	const char*	operation_name);/*!< in: "open" or "create"; used in the
-					diagnostic message */
-/****************************************************************//**
-NOTE! Use the corresponding macro os_file_create(), not directly
-this function!
-Opens an existing file or creates a new.
-@return own: handle to the file, not defined if error, error number
-can be retrieved with os_file_get_last_error */
-UNIV_INTERN
-os_file_t
-os_file_create_func(
-/*================*/
-	const char*	name,	/*!< in: name of the file or path as a
-				null-terminated string */
-	ulint		create_mode,/*!< in: create mode */
-	ulint		purpose,/*!< in: OS_FILE_AIO, if asynchronous,
-				non-buffered i/o is desired,
-				OS_FILE_NORMAL, if any normal file;
-				NOTE that it also depends on type, os_aio_..
-				and srv_.. variables whether we really use
-				async i/o or unbuffered i/o: look in the
-				function source code for the exact rules */
-	ulint		type,	/*!< in: OS_DATA_FILE or OS_LOG_FILE */
-	ibool*		success)/*!< out: TRUE if succeed, FALSE if error */
-	__attribute__((nonnull, warn_unused_result));
-/***********************************************************************//**
-Deletes a file. The file has to be closed before calling this.
-@return	TRUE if success */
-UNIV_INTERN
-bool
-os_file_delete_func(
-/*================*/
-	const char*	name);	/*!< in: file path as a null-terminated
-				string */
-
-/***********************************************************************//**
-Deletes a file if it exists. The file has to be closed before calling this.
-@return	TRUE if success */
-UNIV_INTERN
-bool
-os_file_delete_if_exists_func(
-/*==========================*/
-	const char*	name);	/*!< in: file path as a null-terminated
-				string */
-/***********************************************************************//**
-NOTE! Use the corresponding macro os_file_rename(), not directly
-this function!
-Renames a file (can also move it to another directory). It is safest that the
-file is closed before calling this function.
-@return	TRUE if success */
-UNIV_INTERN
-ibool
-os_file_rename_func(
-/*================*/
-	const char*	oldpath,	/*!< in: old file path as a
-					null-terminated string */
-	const char*	newpath);	/*!< in: new file path */
-/***********************************************************************//**
-NOTE! Use the corresponding macro os_file_close(), not directly this
-function!
-Closes a file handle. In case of error, error number can be retrieved with
-os_file_get_last_error.
-@return	TRUE if success */
-UNIV_INTERN
-ibool
-os_file_close_func(
-/*===============*/
-	os_file_t	file);	/*!< in, own: handle to a file */
->>>>>>> 2071aeef
 
 /** NOTE! Please use the corresponding macro os_file_create_simple(),
 not directly this function!
@@ -1400,29 +1096,16 @@
 UNIV_INLINE
 dberr_t
 pfs_os_file_read_func(
-<<<<<<< HEAD
 	IORequest&	type,
 	os_file_t	file,
 	void*		buf,
 	os_offset_t	offset,
 	ulint		n,
+	trx_t*		trx,
 	const char*	src_file,
 	ulint		src_line);
 
 /** NOTE! Please use the corresponding macro os_file_read_no_error_handling(),
-=======
-/*==================*/
-	os_file_t	file,	/*!< in: handle to a file */
-	void*		buf,	/*!< in: buffer where to read */
-	os_offset_t	offset,	/*!< in: file offset where to read */
-	ulint		n,	/*!< in: number of bytes to read */
-	trx_t*		trx,
-	const char*	src_file,/*!< in: file name where func invoked */
-	ulint		src_line);/*!< in: line where the func invoked */
-
-/*******************************************************************//**
-NOTE! Please use the corresponding macro os_file_read_no_error_handling(),
->>>>>>> 2071aeef
 not directly this function!
 This is the performance schema instrumented wrapper function for
 os_file_read_no_error_handling_func() which requests a synchronous
@@ -1473,7 +1156,6 @@
 UNIV_INLINE
 dberr_t
 pfs_os_aio_func(
-<<<<<<< HEAD
 	IORequest&	type,
 	ulint		mode,
 	const char*	name,
@@ -1484,36 +1166,12 @@
 	bool		read_only,
 	fil_node_t*	m1,
 	void*		m2,
+	ulint		space_id,
+	trx_t*		trx,
 	const char*	src_file,
 	ulint		src_line);
 
 /** NOTE! Please use the corresponding macro os_file_write(), not directly
-=======
-/*============*/
-	ulint		type,	/*!< in: OS_FILE_READ or OS_FILE_WRITE */
-	ulint		mode,	/*!< in: OS_AIO_NORMAL etc. I/O mode */
-	const char*	name,	/*!< in: name of the file or path as a
-				null-terminated string */
-	os_file_t	file,	/*!< in: handle to a file */
-	void*		buf,	/*!< in: buffer where to read or from which
-				to write */
-	os_offset_t	offset,	/*!< in: file offset where to read or write */
-	ulint		n,	/*!< in: number of bytes to read or write */
-	fil_node_t*	message1,/*!< in: message for the aio handler
-				(can be used to identify a completed
-				aio operation); ignored if mode is
-				OS_AIO_SYNC */
-	void*		message2,/*!< in: message for the aio handler
-				(can be used to identify a completed
-				aio operation); ignored if mode is
-                                OS_AIO_SYNC */
-	ulint		space_id,
-	trx_t*		trx,
-	const char*	src_file,/*!< in: file name where func invoked */
-	ulint		src_line);/*!< in: line where the func invoked */
-/*******************************************************************//**
-NOTE! Please use the corresponding macro os_file_write(), not directly
->>>>>>> 2071aeef
 this function!
 This is the performance schema instrumented wrapper function for
 os_file_write() which requests a synchronous write operation.
@@ -1634,9 +1292,9 @@
 # define os_file_close(file)	os_file_close_func(file)
 
 # define os_aio(type, mode, name, file, buf, offset,			\
-		n, read_only, message1, message2)			\
+		n, read_only, message1, message2, space_id, trx)	\
 	os_aio_func(type, mode, name, file, buf, offset,		\
-		n, read_only, message1, message2)
+		    n, read_only, message1, message2, space_id, trx)
 
 # define os_file_read(type, file, buf, offset, n)			\
 	os_file_read_func(type, file, buf, offset, n)
@@ -1644,6 +1302,9 @@
 # define os_file_read_no_error_handling(type, file, buf, offset, n, o)	\
 	os_file_read_no_error_handling_func(type, file, buf, offset, n, o)
 
+# define os_file_read_trx(file, buf, offset, n, trx)	\
+	os_file_read_func(file, buf, offset, n, trx)
+
 # define os_file_write(type, name, file, buf, offset, n)		\
 	os_file_write_func(type, name, file, buf, offset, n)
 
@@ -1659,14 +1320,11 @@
 
 #endif	/* UNIV_PFS_IO */
 
-<<<<<<< HEAD
-#ifdef UNIV_HOTBACKUP
 /** Closes a file handle.
 @param[in] file		handle to a file
 @return true if success */
 bool
 os_file_close_no_error_handling(os_file_t file);
-#endif /* UNIV_HOTBACKUP */
 
 /** Gets a file size.
 @param[in]	file		handle to a file
@@ -1680,20 +1338,6 @@
 /** Gets a file size.
 @param[in]	file		handle to a file
 @return file size, or (os_offset_t) -1 on failure */
-=======
-/***********************************************************************//**
-Closes a file handle.
-@return	TRUE if success */
-UNIV_INTERN
-ibool
-os_file_close_no_error_handling(
-/*============================*/
-	os_file_t	file);	/*!< in, own: handle to a file */
-/***********************************************************************//**
-Gets a file size.
-@return	file size, or (os_offset_t) -1 on failure */
-UNIV_INTERN
->>>>>>> 2071aeef
 os_offset_t
 os_file_get_size(
 	os_file_t	file)
@@ -1720,7 +1364,6 @@
 bool
 os_file_set_eof(
 	FILE*		file);	/*!< in: file to be truncated */
-<<<<<<< HEAD
 
 /** Truncates a file to a specified size in bytes. Do nothing if the size
 preserved is smaller or equal than current size of file.
@@ -1734,20 +1377,17 @@
 	os_file_t	file,
 	os_offset_t	size);
 
-/** NOTE! Use the corresponding macro os_file_flush(), not directly this
-function!
-=======
 /***********************************************************************//**
 Truncates a file at the specified position.
-@return TRUE if success */
-UNIV_INTERN
-ibool
+@return true if success */
+
+bool
 os_file_set_eof_at(
 	os_file_t	file,	/*!< in: handle to a file */
 	ib_uint64_t	new_len);/*!< in: new file length */
-/***********************************************************************//**
-NOTE! Use the corresponding macro os_file_flush(), not directly this function!
->>>>>>> 2071aeef
+
+/** NOTE! Use the corresponding macro os_file_flush(), not directly this
+function!
 Flushes the write buffers of a given file to the disk.
 @param[in]	file		handle to a file
 @return true if success */
@@ -1777,25 +1417,15 @@
 @return DB_SUCCESS if request was successful */
 dberr_t
 os_file_read_func(
-<<<<<<< HEAD
 	IORequest&	type,
 	os_file_t	file,
 	void*		buf,
 	os_offset_t	offset,
-	ulint		n)
+	ulint		n,
+	trx_t*		trx)
 	__attribute__((warn_unused_result));
 
 /** Rewind file to its start, read at most size - 1 bytes from it to str, and
-=======
-/*==============*/
-	os_file_t	file,	/*!< in: handle to a file */
-	void*		buf,	/*!< in: buffer where to read */
-	os_offset_t	offset,	/*!< in: file offset where to read */
-	ulint		n,	/*!< in: number of bytes to read */
-	trx_t*		trx);
-/*******************************************************************//**
-Rewind file to its start, read at most size - 1 bytes from it to str, and
->>>>>>> 2071aeef
 NUL-terminate str. All errors are silently ignored. This function is
 mostly meant to be used with temporary files.
 @param[in,out]	file		file to read from
@@ -1945,7 +1575,6 @@
 @return DB_SUCCESS or error code */
 dberr_t
 os_aio_func(
-<<<<<<< HEAD
 	IORequest&	type,
 	ulint		mode,
 	const char*	name,
@@ -1955,45 +1584,11 @@
 	ulint		n,
 	bool		read_only,
 	fil_node_t*	m1,
-	void*		m2);
-
-/** Wakes up all async i/o threads so that they know to exit themselves in
-=======
-/*========*/
-	ulint		type,	/*!< in: OS_FILE_READ or OS_FILE_WRITE */
-	ulint		mode,	/*!< in: OS_AIO_NORMAL, ..., possibly ORed
-				to OS_AIO_SIMULATED_WAKE_LATER: the
-				last flag advises this function not to wake
-				i/o-handler threads, but the caller will
-				do the waking explicitly later, in this
-				way the caller can post several requests in
-				a batch; NOTE that the batch must not be
-				so big that it exhausts the slots in aio
-				arrays! NOTE that a simulated batch
-				may introduce hidden chances of deadlocks,
-				because i/os are not actually handled until
-				all have been posted: use with great
-				caution! */
-	const char*	name,	/*!< in: name of the file or path as a
-				null-terminated string */
-	os_file_t	file,	/*!< in: handle to a file */
-	void*		buf,	/*!< in: buffer where to read or from which
-				to write */
-	os_offset_t	offset,	/*!< in: file offset where to read or write */
-	ulint		n,	/*!< in: number of bytes to read or write */
-	fil_node_t*	message1,/*!< in: message for the aio handler
-				(can be used to identify a completed
-				aio operation); ignored if mode is
-				OS_AIO_SYNC */
-	void*		message2,/*!< in: message for the aio handler
-				(can be used to identify a completed
-				aio operation); ignored if mode is
-				OS_AIO_SYNC */
+	void*		m2,
 	ulint		space_id,
 	trx_t*		trx);
-/************************************************************************//**
-Wakes up all async i/o threads so that they know to exit themselves in
->>>>>>> 2071aeef
+
+/** Wakes up all async i/o threads so that they know to exit themselves in
 shutdown. */
 void
 os_aio_wake_all_threads_at_shutdown();
@@ -2020,7 +1615,6 @@
 into segments. The thread specifies which segment or slot it wants to wait
 for. NOTE: this function will also take care of freeing the aio slot,
 therefore no other thread is allowed to do the freeing!
-<<<<<<< HEAD
 @param[in]	segment		the number of the segment in the aio arrays to
 				wait for; segment 0 is the ibuf I/O thread,
 				segment 1 the log I/O thread, then follow the
@@ -2045,64 +1639,6 @@
 
 /** Prints info of the aio arrays.
 @param[in/out]	file		file where to print */
-=======
-@return	TRUE if the aio operation succeeded */
-UNIV_INTERN
-ibool
-os_aio_windows_handle(
-/*==================*/
-	ulint	segment,	/*!< in: the number of the segment in the aio
-				arrays to wait for; segment 0 is the ibuf
-				i/o thread, segment 1 the log i/o thread,
-				then follow the non-ibuf read threads, and as
-				the last are the non-ibuf write threads; if
-				this is ULINT_UNDEFINED, then it means that
-				sync aio is used, and this parameter is
-				ignored */
-	ulint	pos,		/*!< this parameter is used only in sync aio:
-				wait for the aio slot at this position */
-	fil_node_t**message1,	/*!< out: the messages passed with the aio
-				request; note that also in the case where
-				the aio operation failed, these output
-				parameters are valid and can be used to
-				restart the operation, for example */
-	void**	message2,
-	ulint*	type,		/*!< out: OS_FILE_WRITE or ..._READ */
-	ulint*	space_id);
-#endif
-
-/**********************************************************************//**
-Does simulated aio. This function should be called by an i/o-handler
-thread.
-@return	TRUE if the aio operation succeeded */
-UNIV_INTERN
-ibool
-os_aio_simulated_handle(
-/*====================*/
-	ulint	segment,	/*!< in: the number of the segment in the aio
-				arrays to wait for; segment 0 is the ibuf
-				i/o thread, segment 1 the log i/o thread,
-				then follow the non-ibuf read threads, and as
-				the last are the non-ibuf write threads */
-	fil_node_t**message1,	/*!< out: the messages passed with the aio
-				request; note that also in the case where
-				the aio operation failed, these output
-				parameters are valid and can be used to
-				restart the operation, for example */
-	void**	message2,
-	ulint*	type,		/*!< out: OS_FILE_WRITE or ..._READ */
-	ulint*	space_id);
-/**********************************************************************//**
-Validates the consistency of the aio system.
-@return	TRUE if ok */
-UNIV_INTERN
-ibool
-os_aio_validate(void);
-/*=================*/
-/**********************************************************************//**
-Prints info of the aio arrays. */
-UNIV_INTERN
->>>>>>> 2071aeef
 void
 os_aio_print(FILE* file);
 
@@ -2147,7 +1683,6 @@
 #endif /* !UNIV_HOTBACKUP */
 
 
-<<<<<<< HEAD
 /** If it is a compressed page return the compressed page data + footer size
 @param[in]	buf		Buffer to check, must include header + 10 bytes
 @return ULINT_UNDEFINED if the page is not a compressed page or length
@@ -2247,35 +1782,6 @@
 
 	return(false);
 }
-=======
-#if defined(LINUX_NATIVE_AIO)
-/**************************************************************************
-This function is only used in Linux native asynchronous i/o.
-Waits for an aio operation to complete. This function is used to wait the
-for completed requests. The aio array of pending requests is divided
-into segments. The thread specifies which segment or slot it wants to wait
-for. NOTE: this function will also take care of freeing the aio slot,
-therefore no other thread is allowed to do the freeing!
-@return	TRUE if the IO was successful */
-UNIV_INTERN
-ibool
-os_aio_linux_handle(
-/*================*/
-	ulint	global_seg,	/*!< in: segment number in the aio array
-				to wait for; segment 0 is the ibuf
-				i/o thread, segment 1 is log i/o thread,
-				then follow the non-ibuf read threads,
-				and the last are the non-ibuf write
-				threads. */
-	fil_node_t**message1,	/*!< out: the messages passed with the */
-	void**	message2,	/*!< aio request; note that in case the
-				aio operation failed, these output
-				parameters are valid and can be used to
-				restart the operation. */
-	ulint*	type,		/*!< out: OS_FILE_WRITE or ..._READ */
-	ulint*	space_id);
-#endif /* LINUX_NATIVE_AIO */
->>>>>>> 2071aeef
 
 #ifndef UNIV_NONINL
 #include "os0file.ic"
