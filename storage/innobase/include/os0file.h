--- conflicted
+++ resolved
@@ -1684,14 +1684,9 @@
 	os_file_t	file,
 	void*		buf,
 	os_offset_t	offset,
-<<<<<<< HEAD
 	ulint		n,
 	trx_t*		trx)
-	__attribute__((warn_unused_result));
-=======
-	ulint		n)
 	MY_ATTRIBUTE((warn_unused_result));
->>>>>>> e0e0ae2e
 
 /** Rewind file to its start, read at most size - 1 bytes from it to str, and
 NUL-terminate str. All errors are silently ignored. This function is
