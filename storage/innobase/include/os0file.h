--- conflicted
+++ resolved
@@ -1,12 +1,7 @@
 /***********************************************************************
 
-<<<<<<< HEAD
 Copyright (c) 1995, 2018, Oracle and/or its affiliates. All Rights Reserved.
-Copyright (c) 2009, Percona Inc.
-=======
-Copyright (c) 1995, 2017, Oracle and/or its affiliates. All Rights Reserved.
 Copyright (c) 2009, 2017, Percona Inc.
->>>>>>> 333b4508
 
 Portions of this file contain modifications contributed and copyrighted
 by Percona Inc.. Those modifications are
@@ -67,13 +62,9 @@
 /** File node of a tablespace or the log data space */
 struct fil_node_t;
 
-<<<<<<< HEAD
+struct trx_t;
+
 extern bool os_has_said_disk_full;
-=======
-struct trx_t;
-
-extern bool	os_has_said_disk_full;
->>>>>>> 333b4508
 
 /** Number of pending read operations */
 extern ulint os_n_pending_reads;
@@ -94,7 +85,7 @@
 /** Use unbuffered I/O */
 #define UNIV_NON_BUFFERED_IO
 
-# define SRV_PATH_SEPARATOR	'\\'
+static const constexpr auto SRV_PATH_SEPARATOR = '\\';
 
 /** File handle */
 #define os_file_t HANDLE
@@ -109,18 +100,14 @@
 @return C file descriptor */
 #define OS_FD_FROM_FILE(file) _open_osfhandle((intptr_t)file, _O_RDONLY)
 
-<<<<<<< HEAD
 /** Closes the file associated with C file descriptor fd
 @param[in]	fd	C file descriptor
 @return 0 if success */
 #define OS_FILE_CLOSE_FD(fd) _close(fd)
 
 #else /* _WIN32 */
-=======
-#define SRV_PATH_SEPARATOR	'/'
-
-typedef DIR*	os_file_dir_t;	/*!< directory stream */
->>>>>>> 333b4508
+
+#define SRV_PATH_SEPARATOR '/'
 
 /** File handle */
 typedef int os_file_t;
@@ -142,13 +129,12 @@
 
 #endif /* _WIN32 */
 
-static const os_file_t OS_FILE_CLOSED = os_file_t(~0);
+static const constexpr os_file_t OS_FILE_CLOSED = os_file_t(~0);
 
 /** Common file descriptor for file IO instrumentation with PFS
 on windows and other platforms */
 struct pfs_os_file_t {
 #ifdef UNIV_PFS_IO
-<<<<<<< HEAD
   struct PSI_file *m_psi;
 #else  /* UNIV_PFS_IO */
   pfs_os_file_t &operator=(os_file_t file) {
@@ -158,19 +144,10 @@
 #endif /* UNIV_PFS_IO */
 
   os_file_t m_file;
-};
-=======
-	struct PSI_file *m_psi;
-#endif
->>>>>>> 333b4508
-
-	bool is_closed() const {
-		return m_file == OS_FILE_CLOSED;
-	}
-
-	void set_closed() {
-		m_file = OS_FILE_CLOSED;
-	}
+
+  bool is_closed() const noexcept { return m_file == OS_FILE_CLOSED; }
+
+  void set_closed() noexcept { m_file = OS_FILE_CLOSED; }
 };
 
 /** The next value should be smaller or equal to the smallest sector size used
@@ -184,7 +161,6 @@
 
 /** Options for os_file_create_func @{ */
 enum os_file_create_t {
-<<<<<<< HEAD
   OS_FILE_OPEN = 51,   /*!< to open an existing file (if
                        doesn't exist, error) */
   OS_FILE_CREATE,      /*!< to create new file (if
@@ -198,47 +174,26 @@
   that the above values stay below 128. */
 
   OS_FILE_ON_ERROR_NO_EXIT = 128, /*!< do not exit on unknown errors */
-  OS_FILE_ON_ERROR_SILENT = 256   /*!< don't print diagnostic messages to
-                                  the log unless it is a fatal error,
-                                  this flag is only used if
-                                  ON_ERROR_NO_EXIT is set */
-=======
-	OS_FILE_OPEN = 51,		/*!< to open an existing file (if
-					doesn't exist, error) */
-	OS_FILE_CREATE,			/*!< to create new file (if
-					exists, error) */
-	OS_FILE_OVERWRITE,		/*!< to create a new file, if exists
-					the overwrite old file */
-	OS_FILE_OPEN_RAW,		/*!< to open a raw device or disk
-					partition */
-	OS_FILE_CREATE_PATH,		/*!< to create the directories */
-	OS_FILE_OPEN_RETRY,		/*!< open with retry */
-
-	/** Flags that can be combined with the above values. Please ensure
-	that the above values stay below 128. */
-
-	OS_FILE_ON_ERROR_NO_EXIT = 128,	/*!< do not exit on unknown errors */
-	OS_FILE_ON_ERROR_SILENT = 256,	/*!< don't print diagnostic messages to
-					the log unless it is a fatal error,
-					this flag is only used if
-					ON_ERROR_NO_EXIT is set */
-	OS_FILE_O_SYNC = 512		/*!< Open file with O_SYNC */
+  OS_FILE_ON_ERROR_SILENT = 256,  /*!< don't print diagnostic messages to
+                            the log unless it is a fatal error,
+                            this flag is only used if
+                            ON_ERROR_NO_EXIT is set */
+  OS_FILE_O_SYNC = 512            /*!< Open file with O_SYNC */
 };
 
 /** Options for os_file_advise_func @{ */
 enum os_file_advise_t {
-	OS_FILE_ADVISE_NORMAL = 1,      /*!< no advice on access pattern
-					(default) */
-	OS_FILE_ADVISE_RANDOM = 2,      /*!< access in random order */
-	OS_FILE_ADVISE_SEQUENTIAL = 4,  /*!< access the specified data
-					sequentially (with lower offsets read
-					before higher ones) */
-	OS_FILE_ADVISE_WILLNEED = 8,    /*!< specified data will be accessed
-					in the near future */
-	OS_FILE_ADVISE_DONTNEED = 16,   /*!< specified data will not be
-					accessed in the near future */
-	OS_FILE_ADVISE_NOREUSE = 32     /*!< access only once */
->>>>>>> 333b4508
+  OS_FILE_ADVISE_NORMAL = 1,     /*!< no advice on access pattern
+                                 (default) */
+  OS_FILE_ADVISE_RANDOM = 2,     /*!< access in random order */
+  OS_FILE_ADVISE_SEQUENTIAL = 4, /*!< access the specified data
+                                 sequentially (with lower offsets read
+                                 before higher ones) */
+  OS_FILE_ADVISE_WILLNEED = 8,   /*!< specified data will be accessed
+                                 in the near future */
+  OS_FILE_ADVISE_DONTNEED = 16,  /*!< specified data will not be
+                                 accessed in the near future */
+  OS_FILE_ADVISE_NOREUSE = 32    /*!< access only once */
 };
 
 static const ulint OS_FILE_READ_ONLY = 333;
@@ -373,7 +328,6 @@
         ut_error;
     }
 #endif /* UNIV_DEBUG */
-<<<<<<< HEAD
   }
 
   /** Copy constructor */
@@ -413,10 +367,16 @@
   @return the string representation */
   static const char *to_string(Type type) MY_ATTRIBUTE((warn_unused_result));
 
-  /** Check if the string is "empty" or "none".
+  /** Check if the string is "" or "n".
+@param[in]      algorithm       Encryption algorithm to check
+@return true if no algorithm requested */
+  static bool is_none(const char *algorithm) MY_ATTRIBUTE((warn_unused_result));
+
+  /** Check if the NO algorithm was explicitly specified.
   @param[in]      algorithm       Encryption algorithm to check
-  @return true if no algorithm requested */
-  static bool is_none(const char *algorithm) MY_ATTRIBUTE((warn_unused_result));
+  @return true if no algorithm explicitly requested */
+  static bool none_explicitly_specified(
+      const char *algorithm) noexcept MY_ATTRIBUTE((warn_unused_result));
 
   /** Generate random encryption value for key and iv.
   @param[in,out]	value	Encryption value */
@@ -530,7 +490,7 @@
                   ulint dst_len) MY_ATTRIBUTE((warn_unused_result));
 
   /** Check if keyring plugin loaded. */
-  static bool check_keyring();
+  MY_NODISCARD static bool check_keyring();
 
   /** Encrypt type */
   Type m_type;
@@ -549,138 +509,6 @@
 
   /** Current uuid of server instance */
   static char s_uuid[ENCRYPTION_SERVER_UUID_LEN + 1];
-=======
-	}
-
-	/** Copy constructor */
-	Encryption(const Encryption& other)
-		:
-		m_type(other.m_type),
-		m_key(other.m_key),
-		m_klen(other.m_klen),
-		m_iv(other.m_iv)
-	{ };
-
-	/** Check if page is encrypted page or not
-	@param[in]	page	page which need to check
-	@return true if it is a encrypted page */
-	static bool is_encrypted_page(const byte* page)
-		MY_ATTRIBUTE((warn_unused_result));
-
-	/** Check the encryption option and set it
-	@param[in]	option		encryption option
-	@param[in/out]	encryption	The encryption type
-	@return DB_SUCCESS or DB_UNSUPPORTED */
-	dberr_t set_algorithm(const char* option, Encryption* type)
-		MY_ATTRIBUTE((warn_unused_result));
-
-        /** Validate the algorithm string.
-        @param[in]      algorithm       Encryption algorithm to check
-        @return DB_SUCCESS or error code */
-	static dberr_t validate(const char* algorithm)
-		MY_ATTRIBUTE((warn_unused_result));
-
-        /** Convert to a "string".
-        @param[in]      type            The encryption type
-        @return the string representation */
-        static const char* to_string(Type type)
-		MY_ATTRIBUTE((warn_unused_result));
-
-	/** Check if the string is "" or "n".
-	@param[in]      algorithm       Encryption algorithm to check
-	@return true if no algorithm requested */
-	static bool is_none(const char* algorithm)
-		MY_ATTRIBUTE((warn_unused_result));
-
-	/** Check if the NO algorithm was explicitly specified.
-	@param[in]      algorithm       Encryption algorithm to check
-	@return true if no algorithm explicitly requested */
-	static bool none_explicitly_specified(const char* algorithm)
-		MY_ATTRIBUTE((warn_unused_result));
-
-        /** Generate random encryption value for key and iv.
-        @param[in,out]	value	Encryption value */
-	static void random_value(byte* value);
-
-	/** Create new master key for key rotation.
-        @param[in,out]	master_key	master key */
-	static void create_master_key(byte** master_key);
-
-        /** Get master key by key id.
-        @param[in]	master_key_id	master key id
-	@param[in]	srv_uuid	uuid of server instance
-        @param[in,out]	master_key	master key */
-	static void get_master_key(ulint master_key_id,
-				   char* srv_uuid,
-				   byte** master_key);
-
-        /** Get current master key and key id.
-        @param[in,out]	master_key_id	master key id
-        @param[in,out]	master_key	master key
-        @param[in,out]	version		encryption information version */
-	static void get_master_key(ulint* master_key_id,
-				   byte** master_key,
-				   Encryption::Version*  version);
-
-	/** Encrypt the page data contents. Page type can't be
-	FIL_PAGE_ENCRYPTED, FIL_PAGE_COMPRESSED_AND_ENCRYPTED,
-	FIL_PAGE_ENCRYPTED_RTREE.
-	@param[in]	type		IORequest
-	@param[in,out]	src		page data which need to encrypt
-	@param[in]	src_len		Size of the source in bytes
-	@param[in,out]	dst		destination area
-	@param[in,out]	dst_len		Size of the destination in bytes
-	@return buffer data, dst_len will have the length of the data */
-	byte* encrypt(
-		const IORequest&	type,
-		byte*			src,
-		ulint			src_len,
-		byte*			dst,
-		ulint*			dst_len)
-		MY_ATTRIBUTE((warn_unused_result));
-
-	/** Decrypt the page data contents. Page type must be
-	FIL_PAGE_ENCRYPTED, FIL_PAGE_COMPRESSED_AND_ENCRYPTED,
-	FIL_PAGE_ENCRYPTED_RTREE, if not then the source contents are
-	left unchanged and DB_SUCCESS is returned.
-	@param[in]	type		IORequest
-	@param[in,out]	src		Data read from disk, decrypt
-					data will be copied to this page
-	@param[in]	src_len		source data length
-	@param[in,out]	dst		Scratch area to use for decrypt
-	@param[in]	dst_len		Size of the scratch area in bytes
-	@return DB_SUCCESS or error code */
-	dberr_t decrypt(
-		const IORequest&	type,
-		byte*			src,
-		ulint			src_len,
-		byte*			dst,
-		ulint			dst_len)
-		MY_ATTRIBUTE((warn_unused_result));
-
-#ifndef UNIV_INNOCHECKSUM
-	/** Check if keyring plugin loaded. */
-	static bool MY_ATTRIBUTE((warn_unused_result)) check_keyring();
-#endif
-
-	/** Encrypt type */
-	Type			m_type;
-
-	/** Encrypt key */
-	byte*			m_key;
-
-	/** Encrypt key length*/
-	ulint			m_klen;
-
-	/** Encrypt initial vector */
-	byte*			m_iv;
-
-	/** Current master key id */
-	static ulint		master_key_id;
-
-	/** Current uuid of server instance */
-	static char		uuid[ENCRYPTION_SERVER_UUID_LEN + 1];
->>>>>>> 333b4508
 };
 
 /** Types for AIO operations @{ */
@@ -1130,23 +958,14 @@
 /** Tries to disable OS caching on an opened file descriptor.
 @param[in]	fd		file descriptor to alter
 @param[in]	file_name	file name, used in the diagnostic message
-<<<<<<< HEAD
 @param[in]	operation_name	"open" or "create"; used in the diagnostic
-                                message */
-void os_file_set_nocache(int fd, const char *file_name,
-                         const char *operation_name);
-=======
-@param[in]	name		"open" or "create"; used in the diagnostic
-				message
+                                message
 @param[in]	failure_warning	if true (the default), the failure to disable
 caching is diagnosed at warning severity, and at note severity otherwise
 @return true if operation is success and false */
-bool
-os_file_set_nocache(
-	int		fd,
-	const char*	file_name,
-	const char*	operation_name,
-	bool		failure_warning = true);
+bool os_file_set_nocache(int fd, const char *file_name,
+                         const char *operation_name,
+                         bool failure_warning = true);
 
 /** Tries to disable OS caching on an opened file file.
 @param[in]	file		file to alter
@@ -1157,13 +976,9 @@
 caching is diagnosed at warning severity, and at note severity otherwise
 @return true if operation is success and false */
 UNIV_INLINE
-bool
-os_file_set_nocache(
-	pfs_os_file_t	file,
-	const char*	file_name,
-	const char*	operation_name,
-	bool		failure_warning = true);
->>>>>>> 333b4508
+bool os_file_set_nocache(pfs_os_file_t file, const char *file_name,
+                         const char *operation_name,
+                         bool failure_warning = true);
 
 /** NOTE! Use the corresponding macro os_file_create(), not directly
 this function!
@@ -1220,26 +1035,19 @@
 Closes a file handle.
 @param[in] file		handle to a file
 @return true if success */
-bool
-os_file_close_no_error_handling_func(os_file_t file);
+bool os_file_close_no_error_handling_func(os_file_t file);
 
 #ifdef UNIV_PFS_IO
 
 /* Keys to register InnoDB I/O with performance schema */
-<<<<<<< HEAD
 extern mysql_pfs_key_t innodb_log_file_key;
 extern mysql_pfs_key_t innodb_temp_file_key;
 extern mysql_pfs_key_t innodb_arch_file_key;
 extern mysql_pfs_key_t innodb_clone_file_key;
 extern mysql_pfs_key_t innodb_data_file_key;
 extern mysql_pfs_key_t innodb_tablespace_open_file_key;
-=======
-extern mysql_pfs_key_t	innodb_data_file_key;
-extern mysql_pfs_key_t	innodb_log_file_key;
-extern mysql_pfs_key_t	innodb_temp_file_key;
-extern mysql_pfs_key_t	innodb_bmp_file_key;
-extern mysql_pfs_key_t	innodb_parallel_dblwrite_file_key;
->>>>>>> 333b4508
+extern mysql_pfs_key_t innodb_bmp_file_key;
+extern mysql_pfs_key_t innodb_parallel_dblwrite_file_key;
 
 /* Following four macros are instumentations to register
 various file I/O operations with performance schema.
@@ -1351,33 +1159,19 @@
 
 #define os_file_close_pfs(file) pfs_os_file_close_func(file, __FILE__, __LINE__)
 
-<<<<<<< HEAD
+#define os_file_close_no_error_handling_pfs(file) \
+  pfs_os_file_close_no_error_handling_func(file, __FILE__, __LINE__)
+
 #define os_aio(type, mode, name, file, buf, offset, n, read_only, message1,    \
-               message2)                                                       \
+               message2, space_id, trx, should_buffer)                         \
   pfs_os_aio_func(type, mode, name, file, buf, offset, n, read_only, message1, \
-                  message2, __FILE__, __LINE__)
+                  message2, space_id, trx, should_buffer, __FILE__, __LINE__)
 
 #define os_file_read_pfs(type, file, buf, offset, n) \
-  pfs_os_file_read_func(type, file, buf, offset, n, __FILE__, __LINE__)
-=======
-# define os_file_close_no_error_handling_pfs(file)			\
-	pfs_os_file_close_no_error_handling_func(file, __FILE__, __LINE__)
-
-# define os_aio(type, mode, name, file, buf, offset,			\
-		n, read_only, message1, message2, space_id, trx,	\
-		should_buffer)	\
-	pfs_os_aio_func(type, mode, name, file, buf, offset,		\
-			n, read_only, message1, message2, space_id,	\
-			trx, should_buffer, __FILE__, __LINE__)
-
-# define os_file_read_pfs(type, file, buf, offset, n)			\
-	pfs_os_file_read_func(type, file, buf, offset, n, NULL,		\
-			      __FILE__, __LINE__)
-
-# define os_file_read_trx_pfs(file, buf, offset, n, trx)		\
-	pfs_os_file_read_func(file, buf, offset, n, trx,		\
-			      __FILE__, __LINE__)
->>>>>>> 333b4508
+  pfs_os_file_read_func(type, file, buf, offset, n, nullptr, __FILE__, __LINE__)
+
+#define os_file_read_trx_pfs(file, buf, offset, n, trx) \
+  pfs_os_file_read_func(file, buf, offset, n, trx, __FILE__, __LINE__)
 
 #define os_file_read_first_page_pfs(type, file, buf, n) \
   pfs_os_file_read_first_page_func(type, file, buf, n, __FILE__, __LINE__)
@@ -1406,16 +1200,14 @@
 #define os_file_rename(key, oldpath, newpath) \
   pfs_os_file_rename_func(key, oldpath, newpath, __FILE__, __LINE__)
 
-<<<<<<< HEAD
 #define os_file_delete(key, name) \
   pfs_os_file_delete_func(key, name, __FILE__, __LINE__)
-=======
-# define os_file_set_eof_at_pfs(file, new_len)				\
-	pfs_os_file_set_eof_at_func(file, new_len, __FILE__, __LINE__)
->>>>>>> 333b4508
 
 #define os_file_delete_if_exists(key, name, exist) \
   pfs_os_file_delete_if_exists_func(key, name, exist, __FILE__, __LINE__)
+
+#define os_file_set_eof_at_pfs(file, new_len) \
+  pfs_os_file_set_eof_at_func(file, new_len, __FILE__, __LINE__)
 
 /** NOTE! Please use the corresponding macro os_file_create_simple(),
 not directly this function!
@@ -1509,11 +1301,9 @@
 @param[in]	src_line	line where the func invoked
 @return true if success */
 UNIV_INLINE
-bool
-pfs_os_file_close_no_error_handling_func(
-	pfs_os_file_t	file,
-	const char*	src_file,
-	ulint		src_line);
+bool pfs_os_file_close_no_error_handling_func(pfs_os_file_t file,
+                                              const char *src_file,
+                                              ulint src_line);
 
 /** NOTE! Please use the corresponding macro os_file_read(), not directly
 this function!
@@ -1528,10 +1318,9 @@
 @param[in]	src_line	line where the func invoked
 @return DB_SUCCESS if request was successful */
 UNIV_INLINE
-<<<<<<< HEAD
 dberr_t pfs_os_file_read_func(IORequest &type, pfs_os_file_t file, void *buf,
-                              os_offset_t offset, ulint n, const char *src_file,
-                              uint src_line);
+                              os_offset_t offset, ulint n, trx_t *trx,
+                              const char *src_file, uint src_line);
 
 /** NOTE! Please use the corresponding macro os_file_read_first_page(),
 not directly this function!
@@ -1564,18 +1353,6 @@
 dberr_t pfs_os_file_copy_func(pfs_os_file_t src, os_offset_t src_offset,
                               pfs_os_file_t dest, os_offset_t dest_offset,
                               uint size, const char *src_file, uint src_line);
-=======
-dberr_t
-pfs_os_file_read_func(
-	IORequest&	type,
-	pfs_os_file_t	file,
-	void*		buf,
-	os_offset_t	offset,
-	ulint		n,
-	trx_t*		trx,
-	const char*	src_file,
-	ulint		src_line);
->>>>>>> 333b4508
 
 /** NOTE! Please use the corresponding macro os_file_read_no_error_handling(),
 not directly this function!
@@ -1635,47 +1412,23 @@
                                 identify a completed AIO operation); ignored
                                 if mode is OS_AIO_SYNC
 @param[in,out]	m2		message for the AIO handler (can be used to
-<<<<<<< HEAD
                                 identify a completed AIO operation); ignored
                                 if mode is OS_AIO_SYNC
-=======
-				identify a completed AIO operation); ignored
-				if mode is OS_AIO_SYNC
 @param[in]	should_buffer	Whether to buffer an aio request.
-				AIO read ahead uses this. If you plan to
-				use this parameter, make sure you remember to
-				call os_aio_dispatch_read_array_submit()
-				when you're ready to commit all your
-				requests.
->>>>>>> 333b4508
+                                AIO read ahead uses this. If you plan to
+                                use this parameter, make sure you remember to
+                                call os_aio_dispatch_read_array_submit()
+                                when you're ready to commit all your
+                                requests.
 @param[in]	src_file	file name where func invoked
 @param[in]	src_line	line where the func invoked
 @return DB_SUCCESS if request was queued successfully, false if fail */
 UNIV_INLINE
-<<<<<<< HEAD
 dberr_t pfs_os_aio_func(IORequest &type, AIO_mode mode, const char *name,
                         pfs_os_file_t file, void *buf, os_offset_t offset,
                         ulint n, bool read_only, fil_node_t *m1, void *m2,
+                        space_id_t space_id, trx_t *trx, bool should_buffer,
                         const char *src_file, uint src_line);
-=======
-dberr_t
-pfs_os_aio_func(
-	IORequest&	type,
-	ulint		mode,
-	const char*	name,
-	pfs_os_file_t	file,
-	void*		buf,
-	os_offset_t	offset,
-	ulint		n,
-	bool		read_only,
-	fil_node_t*	m1,
-	void*		m2,
-	ulint		space_id,
-	trx_t*		trx,
-	bool		should_buffer,
-	const char*	src_file,
-	ulint		src_line);
->>>>>>> 333b4508
 
 /** NOTE! Please use the corresponding macro os_file_write(), not directly
 this function!
@@ -1785,12 +1538,8 @@
 @param[in]	src_line	line where the func invoked
 @return true if success */
 UNIV_INLINE
-bool
-pfs_os_file_set_eof_at_func(
-	pfs_os_file_t	file,
-	ib_uint64_t	new_len,
-	const char*	src_file,
-	ulint		src_line);
+bool pfs_os_file_set_eof_at_func(pfs_os_file_t file, ib_uint64_t new_len,
+                                 const char *src_file, ulint src_line);
 
 #else /* UNIV_PFS_IO */
 
@@ -1810,10 +1559,13 @@
 
 #define os_file_close_pfs(file) os_file_close_func(file)
 
+#define os_file_close_no_error_handling_pfs(file) \
+  os_file_close_no_error_handling_func(file)
+
 #define os_aio(type, mode, name, file, buf, offset, n, read_only, message1, \
-               message2)                                                    \
+               message2, space_id, trx, should_buffer)                      \
   os_aio_func(type, mode, name, file, buf, offset, n, read_only, message1,  \
-              message2)
+              message2, space_id, trx, should_buffer)
 
 #define os_file_read_pfs(type, file, buf, offset, n) \
   os_file_read_func(type, file, buf, offset, n)
@@ -1821,20 +1573,8 @@
 #define os_file_read_first_page_pfs(type, file, buf, n) \
   os_file_read_first_page_func(type, file, buf, n)
 
-<<<<<<< HEAD
 #define os_file_copy_pfs(src, src_offset, dest, dest_offset, size) \
   os_file_copy_func(src, src_offset, dest, dest_offset, size)
-=======
-# define os_file_close_no_error_handling_pfs(file)	\
-	os_file_close_no_error_handling_func(file)
-
-# define os_aio(type, mode, name, file, buf, offset,			\
-		n, read_only, message1, message2, space_id, trx,	\
-		should_buffer)	\
-	os_aio_func(type, mode, name, file, buf, offset,		\
-		n, read_only, message1, message2, space_id, trx,	\
-		should_buffer)
->>>>>>> 333b4508
 
 #define os_file_read_no_error_handling_pfs(type, file, buf, offset, n, o) \
   os_file_read_no_error_handling_func(type, file, buf, offset, n, o)
@@ -1842,19 +1582,14 @@
 #define os_file_read_no_error_handling_int_fd(type, file, buf, offset, n, o) \
   os_file_read_no_error_handling_func(type, file, buf, offset, n, o)
 
+#define os_file_read_trx_pfs(file, buf, offset, n, trx) \
+  os_file_read_func(file, buf, offset, n, trx)
+
 #define os_file_write_pfs(type, name, file, buf, offset, n) \
   os_file_write_func(type, name, file, buf, offset, n)
 
-<<<<<<< HEAD
 #define os_file_write_int_fd(type, name, file, buf, offset, n) \
   os_file_write_func(type, name, file, buf, offset, n)
-=======
-# define os_file_read_trx_pfs(file, buf, offset, n, trx)	\
-	os_file_read_func(file, buf, offset, n, trx)
-
-# define os_file_write_pfs(type, name, file, buf, offset, n)		\
-	os_file_write_func(type, name, file, buf, offset, n)
->>>>>>> 333b4508
 
 #define os_file_flush_pfs(file) os_file_flush_func(file)
 
@@ -1866,13 +1601,23 @@
 #define os_file_delete_if_exists(key, name, exist) \
   os_file_delete_if_exists_func(name, exist)
 
+#define os_file_set_eof_at_pfs(file, new_len) \
+  os_file_set_eof_at_func(file, new_len)
+
 #endif /* UNIV_PFS_IO */
 
-<<<<<<< HEAD
 #ifdef UNIV_PFS_IO
 #define os_file_close(file) os_file_close_pfs(file)
 #else
 #define os_file_close(file) os_file_close_pfs((file).m_file)
+#endif
+
+#ifdef UNIV_PFS_IO
+#define os_file_close_no_error_handling(file) \
+  os_file_close_no_error_handling_pfs(file)
+#else
+#define os_file_close_no_error_handling(file) \
+  os_file_close_no_error_handling_pfs((file).m_file)
 #endif
 
 #ifdef UNIV_PFS_IO
@@ -1882,12 +1627,6 @@
 #define os_file_read(type, file, buf, offset, n) \
   os_file_read_pfs(type, file.m_file, buf, offset, n)
 #endif
-=======
-# define os_file_set_eof_at_pfs(file, new_len)				\
-	os_file_set_eof_at_func(file, new_len)
-
-#endif	/* UNIV_PFS_IO */
->>>>>>> 333b4508
 
 #ifdef UNIV_PFS_IO
 #define os_file_read_first_page(type, file, buf, n) \
@@ -1898,20 +1637,7 @@
 #endif
 
 #ifdef UNIV_PFS_IO
-<<<<<<< HEAD
 #define os_file_flush(file) os_file_flush_pfs(file)
-=======
-	#define os_file_close_no_error_handling(file)	\
-			os_file_close_no_error_handling_pfs(file)
-#else
-	#define os_file_close_no_error_handling(file)	\
-			os_file_close_no_error_handling_pfs((file).m_file)
-#endif
-
-#ifdef UNIV_PFS_IO
-	#define os_file_read(type, file, buf, offset, n)                \
-		os_file_read_pfs(type, file, buf, offset, n)
->>>>>>> 333b4508
 #else
 #define os_file_flush(file) os_file_flush_pfs(file.m_file)
 #endif
@@ -1941,11 +1667,10 @@
 #endif
 
 #ifdef UNIV_PFS_IO
-	#define os_file_set_eof_at(file, new_len)	\
-		 os_file_set_eof_at_pfs(file, new_len)
+#define os_file_set_eof_at(file, new_len) os_file_set_eof_at_pfs(file, new_len)
 #else
-	#define os_file_set_eof_at(file, new_len)	\
-		 os_file_set_eof_at_pfs(file.m_file, new_len)
+#define os_file_set_eof_at(file, new_len) \
+  os_file_set_eof_at_pfs(file.m_file, new_len)
 #endif
 
 /** Announces an intention to access file data in a specific pattern in the
@@ -1955,17 +1680,8 @@
 @param[in]	len	file region length
 @param[in]	advice	advice for access pattern
 @return true if success */
-<<<<<<< HEAD
-bool os_file_close_no_error_handling(os_file_t file);
-#endif /* UNIV_HOTBACKUP */
-=======
-bool
-os_file_advise(
-	pfs_os_file_t   file,   /*!< in, own: handle to a file */
-	os_offset_t     offset, /*!< in: file region offset  */
-	os_offset_t     len,    /*!< in: file region length  */
-	ulint		advice);/*!< in: advice for access pattern */
->>>>>>> 333b4508
+bool os_file_advise(pfs_os_file_t file, os_offset_t offset, os_offset_t len,
+                    ulint advice);
 
 /** Gets a file size.
 @param[in]	filename	handle to a file
@@ -2020,10 +1736,7 @@
 @param[in]	file	file to truncate
 @param[in]	new_len	new file length
 @return true if success */
-bool
-os_file_set_eof_at_func(
-	os_file_t	file,
-	ib_uint64_t	new_len);
+bool os_file_set_eof_at_func(os_file_t file, ib_uint64_t new_len);
 
 /** NOTE! Use the corresponding macro os_file_flush(), not directly this
 function!
@@ -2050,9 +1763,8 @@
 @param[in]	offset		file offset where to read
 @param[in]	n		number of bytes to read
 @return DB_SUCCESS if request was successful */
-<<<<<<< HEAD
 dberr_t os_file_read_func(IORequest &type, os_file_t file, void *buf,
-                          os_offset_t offset, ulint n)
+                          os_offset_t offset, ulint n, trx_t *trx)
     MY_ATTRIBUTE((warn_unused_result));
 
 /** NOTE! Use the corresponding macro os_file_read_first_page(),
@@ -2078,17 +1790,6 @@
 dberr_t os_file_copy_func(os_file_t src_file, os_offset_t src_offset,
                           os_file_t dest_file, os_offset_t dest_offset,
                           uint size) MY_ATTRIBUTE((warn_unused_result));
-=======
-dberr_t
-os_file_read_func(
-	IORequest&	type,
-	os_file_t	file,
-	void*		buf,
-	os_offset_t	offset,
-	ulint		n,
-	trx_t*		trx)
-	MY_ATTRIBUTE((warn_unused_result));
->>>>>>> 333b4508
 
 /** Rewind file to its start, read at most size - 1 bytes from it to str, and
 NUL-terminate str. All errors are silently ignored. This function is
@@ -2192,39 +1893,19 @@
                                 identify a completed AIO operation); ignored
                                 if mode is OS_AIO_SYNC
 @param[in,out]	m2		message for the AIO handler (can be used to
-<<<<<<< HEAD
                                 identify a completed AIO operation); ignored
                                 if mode is OS_AIO_SYNC
+@param[in]	should_buffer	Whether to buffer an aio request.
+                                AIO read ahead uses this. If you plan to
+                                use this parameter, make sure you remember to
+                                call os_aio_dispatch_read_array_submit()
+                                when you're ready to commit all your
+                                requests.
 @return DB_SUCCESS or error code */
 dberr_t os_aio_func(IORequest &type, AIO_mode aio_mode, const char *name,
                     pfs_os_file_t file, void *buf, os_offset_t offset, ulint n,
-                    bool read_only, fil_node_t *m1, void *m2);
-=======
-				identify a completed AIO operation); ignored
-				if mode is OS_AIO_SYNC
-@param[in]	should_buffer	Whether to buffer an aio request.
-				AIO read ahead uses this. If you plan to
-				use this parameter, make sure you remember to
-				call os_aio_dispatch_read_array_submit()
-				when you're ready to commit all your
-				requests.
-@return DB_SUCCESS or error code */
-dberr_t
-os_aio_func(
-	IORequest&	type,
-	ulint		mode,
-	const char*	name,
-	pfs_os_file_t	file,
-	void*		buf,
-	os_offset_t	offset,
-	ulint		n,
-	bool		read_only,
-	fil_node_t*	m1,
-	void*		m2,
-	ulint		space_id,
-	trx_t*		trx,
-	bool		should_buffer);
->>>>>>> 333b4508
+                    bool read_only, fil_node_t *m1, void *m2,
+                    space_id_t space_id, trx_t *trx, bool should_buffer);
 
 /** Wakes up all async i/o threads so that they know to exit themselves in
 shutdown. */
@@ -2410,17 +2091,9 @@
 #endif /* _WIN32 */
 };
 
-<<<<<<< HEAD
-=======
-	return(false);
-}
-
 /** Submit buffered AIO requests on the given segment to the kernel. */
-void
-os_aio_dispatch_read_array_submit();
-
-#ifndef UNIV_NONINL
->>>>>>> 333b4508
+void os_aio_dispatch_read_array_submit();
+
 #include "os0file.ic"
 
 #endif /* os0file_h */