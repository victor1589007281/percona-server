--- conflicted
+++ resolved
@@ -539,65 +539,7 @@
 void
 rw_lock_x_unlock_func(
 /*==================*/
-<<<<<<< HEAD
-#ifdef UNIV_DEBUG
-=======
-#ifdef UNIV_SYNC_DEBUG
-	ulint		pass,	/*!< in: pass value; != 0, if the lock may have
-				  been passed to another thread to unlock */
-#endif
-	prio_rw_lock_t*	lock)	/*!< in/out: rw-lock */
-{
-	lint lock_word;
-
-	ut_ad(lock->base_lock.lock_word > -X_LOCK_DECR);
-	ut_ad(lock->base_lock.lock_word != 0);
-	ut_ad(lock->base_lock.lock_word < X_LOCK_DECR);
-
-#ifdef UNIV_SYNC_DEBUG
-	rw_lock_remove_debug_info(&lock->base_lock, pass, RW_LOCK_SHARED);
-#endif
-
-	/* Increment lock_word to indicate 1 less reader */
-	lock_word = rw_lock_lock_word_incr(&lock->base_lock, 1);
-	if (lock_word == 0) {
-
-		/* A waiting next-writer exists, either high priority or
-		regular, sharing the same wait event.  */
-		os_event_set(&lock->base_lock.wait_ex_event);
-		sync_array_object_signalled();
-
-	} else if (lock_word == X_LOCK_DECR) {
-
-		/* S-waiters may exist during an S unlock if a high-priority
-		thread released it, because low-priority threads are prevented
-		from acquiring S lock while high-priority thread holds it.  */
-		if (lock->base_lock.waiters) {
-
-			rw_lock_reset_waiter_flag(&lock->base_lock);
-			os_event_set(&lock->base_lock.event);
-			sync_array_object_signalled();
-		}
-	}
-
-	ut_ad(rw_lock_validate(lock));
-
-#ifdef UNIV_SYNC_PERF_STAT
-	rw_s_exit_count++;
-#endif
-}
-
-/******************************************************************//**
-Prepares an exclusive mode lock release: resets the recursion flag and removes
-the debug information if needed  and returns the required lock word increment
-value.
-@return lock word increment value to perform the unlock */
-UNIV_INLINE
-ulint
-rw_lock_x_prepare_unlock(
-/*=====================*/
-#ifdef UNIV_SYNC_DEBUG
->>>>>>> cf23e9cd
+#ifdef UNIV_DEBUG
 	ulint		pass,	/*!< in: pass value; != 0, if the lock may have
 				been passed to another thread to unlock */
 #endif /* UNIV_DEBUG */
@@ -664,7 +606,6 @@
 	ut_ad(rw_lock_get_sx_lock_count(lock));
 	ut_ad(lock->sx_recursive > 0);
 
-<<<<<<< HEAD
 	--lock->sx_recursive;
 
 	ut_d(rw_lock_remove_debug_info(lock, pass, RW_LOCK_SX));
@@ -686,7 +627,7 @@
 			holder. */
 			if (lock->waiters) {
 				rw_lock_reset_waiter_flag(lock);
-				os_event_set(lock->event);
+				os_event_set(&lock->event);
 				sync_array_object_signalled();
 			}
 		} else {
@@ -695,27 +636,6 @@
 			      || lock->lock_word <= -(X_LOCK_DECR
 						      + X_LOCK_HALF_DECR));
 			lock->lock_word += X_LOCK_HALF_DECR;
-=======
-		/* Priority lock is now free.  Signal any waiters in this
-	        order: 1) high priority X waiters; 2) high priority S waiters;
-	        3) regular priority waiters.
-		We do not need to signal wait_ex waiters, since they cannot
-		exist when there is a writer. */
-
-		if (lock->high_priority_x_waiters) {
-
-			os_event_set(&lock->high_priority_x_event);
-			sync_array_object_signalled();
-		} else if (lock->high_priority_s_waiters) {
-
-			os_event_set(&lock->high_priority_s_event);
-			sync_array_object_signalled();
-		} else if (lock->base_lock.waiters) {
-
-			rw_lock_reset_waiter_flag(&lock->base_lock);
-			os_event_set(&lock->base_lock.event);
-			sync_array_object_signalled();
->>>>>>> cf23e9cd
 		}
 	}
 
@@ -742,7 +662,7 @@
 	const char*	cfile_name,	/*!< in: file name where created */
 	ulint		cline)		/*!< in: file line where created */
 {
-	ut_d(new(lock) rw_lock_t());
+	new(lock) rw_lock_t();
 
 	/* Initialize the rwlock for performance schema */
 	lock->pfs_psi = PSI_RWLOCK_CALL(init_rwlock)(key, lock);
