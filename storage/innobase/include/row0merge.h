--- conflicted
+++ resolved
@@ -219,12 +219,8 @@
 /*==========================*/
 	trx_t*		trx,		/*!< in/out: transaction */
 	table_id_t	table_id,	/*!< in: table identifier */
-<<<<<<< HEAD
 	index_id_t	index_id)	/*!< in: index identifier */
 	MY_ATTRIBUTE((warn_unused_result));
-=======
-	index_id_t	index_id);	/*!< in: index identifier */
->>>>>>> 23032807
 /*********************************************************************//**
 Rename an index in the dictionary that is to be dropped. The data
 dictionary must have been locked exclusively by the caller, because
@@ -235,12 +231,8 @@
 /*===========================*/
 	trx_t*		trx,		/*!< in/out: transaction */
 	table_id_t	table_id,	/*!< in: table identifier */
-<<<<<<< HEAD
 	index_id_t	index_id)	/*!< in: index identifier */
 	MY_ATTRIBUTE((warn_unused_result));
-=======
-	index_id_t	index_id);	/*!< in: index identifier */
->>>>>>> 23032807
 /** Create the index and load in to the dictionary.
 @param[in,out]	trx		trx (sets error_state)
 @param[in,out]	table		the index is on this table
