/*****************************************************************************

Copyright (c) 1997, 2018, Oracle and/or its affiliates. All Rights Reserved.

This program is free software; you can redistribute it and/or modify it under
the terms of the GNU General Public License, version 2.0, as published by the
Free Software Foundation.

This program is also distributed with certain software (including but not
limited to OpenSSL) that is licensed under separate terms, as designated in a
particular file or component or in included license documentation. The authors
of MySQL hereby grant you an additional permission to link the program and
your derivative works with the separately licensed software that they have
included with MySQL.

This program is distributed in the hope that it will be useful, but WITHOUT
ANY WARRANTY; without even the implied warranty of MERCHANTABILITY or FITNESS
FOR A PARTICULAR PURPOSE. See the GNU General Public License, version 2.0,
for more details.

You should have received a copy of the GNU General Public License along with
this program; if not, write to the Free Software Foundation, Inc.,
51 Franklin St, Fifth Floor, Boston, MA 02110-1301  USA

*****************************************************************************/

#include "my_compiler.h"

/** @file include/row0sel.h
 Select

 Created 12/19/1997 Heikki Tuuri
 *******************************************************/

#ifndef row0sel_h
#define row0sel_h

#include "btr0pcur.h"
#include "data0data.h"
#include "dict0stats.h"
#include "dict0types.h"
#include "pars0sym.h"
#include "que0types.h"
#include "read0types.h"
#include "row0mysql.h"
#include "row0types.h"
#include "trx0types.h"
#include "univ.i"

/** Creates a select node struct.
 @return own: select node struct */
sel_node_t *sel_node_create(
    mem_heap_t *heap); /*!< in: memory heap where created */
/** Frees the memory private to a select node when a query graph is freed,
 does not free the heap where the node was originally created. */
void sel_node_free_private(sel_node_t *node); /*!< in: select node struct */
/** Frees a prefetch buffer for a column, including the dynamically allocated
 memory for data stored there. */
void sel_col_prefetch_buf_free(
    sel_buf_t *prefetch_buf); /*!< in, own: prefetch buffer */

/** Gets the plan node for the nth table in a join.
@param[in]	node	select node
@param[in]	i	get ith plan node
@return plan node */
UNIV_INLINE
plan_t *sel_node_get_nth_plan(sel_node_t *node, ulint i);

/** Performs a select step. This is a high-level function used in SQL execution
 graphs.
 @return query thread to run next or NULL */
que_thr_t *row_sel_step(que_thr_t *thr); /*!< in: query thread */
/** Performs an execution step of an open or close cursor statement node.
 @return query thread to run next or NULL */
UNIV_INLINE
que_thr_t *open_step(que_thr_t *thr); /*!< in: query thread */
/** Performs a fetch for a cursor.
 @return query thread to run next or NULL */
que_thr_t *fetch_step(que_thr_t *thr); /*!< in: query thread */

/** Copy used fields from cached row.
Copy cache record field by field, don't touch fields that
are not covered by current key.
@param[out]	buf		Where to copy the MySQL row.
@param[in]	cached_rec	What to copy (in MySQL row format).
@param[in]	prebuilt	prebuilt struct. */
void row_sel_copy_cached_fields_for_mysql(byte *buf, const byte *cached_rec,
                                          row_prebuilt_t *prebuilt);

/** Converts a key value stored in MySQL format to an Innobase dtuple. The last
 field of the key value may be just a prefix of a fixed length field: hence
 the parameter key_len. But currently we do not allow search keys where the
 last field is only a prefix of the full key field len and print a warning if
 such appears. */
void row_sel_convert_mysql_key_to_innobase(
    dtuple_t *tuple,     /*!< in/out: tuple where to build;
                         NOTE: we assume that the type info
                         in the tuple is already according
                         to index! */
    byte *buf,           /*!< in: buffer to use in field
                         conversions; NOTE that dtuple->data
                         may end up pointing inside buf so
                         do not discard that buffer while
                         the tuple is being used. See
                         row_mysql_store_col_in_innobase_format()
                         in the case of DATA_INT */
    ulint buf_len,       /*!< in: buffer length */
    dict_index_t *index, /*!< in: index of the key value */
    const byte *key_ptr, /*!< in: MySQL key value */
    ulint key_len,       /*!< in: MySQL key value length */
    trx_t *trx);         /*!< in: transaction */

/** Searches for rows in the database. This is used in the interface to
MySQL. This function opens a cursor, and also implements fetch next
and fetch prev. NOTE that if we do a search with a full key value
from a unique index (ROW_SEL_EXACT), then we will not store the cursor
position and fetch next or fetch prev must not be tried to the cursor!

@param[out]	buf		buffer for the fetched row in MySQL format
@param[in]	mode		search mode PAGE_CUR_L
@param[in,out]	prebuilt	prebuilt struct for the table handler;
                                this contains the info to search_tuple,
                                index; if search tuple contains 0 field then
                                we position the cursor at start or the end of
                                index, depending on 'mode'
@param[in]	match_mode	0 or ROW_SEL_EXACT or ROW_SEL_EXACT_PREFIX
@param[in]	direction	0 or ROW_SEL_NEXT or ROW_SEL_PREV;
                                Note: if this is != 0, then prebuilt must has a
                                pcur with stored position! In opening of a
                                cursor 'direction' should be 0.
@return DB_SUCCESS, DB_RECORD_NOT_FOUND, DB_END_OF_INDEX, DB_DEADLOCK,
DB_LOCK_TABLE_FULL, DB_CORRUPTION, or DB_TOO_BIG_RECORD */
UNIV_INLINE
dberr_t row_search_for_mysql(byte *buf, page_cur_mode_t mode,
                             row_prebuilt_t *prebuilt, ulint match_mode,
                             ulint direction)
    MY_ATTRIBUTE((warn_unused_result));

/** Searches for rows in the database using cursor.
function is meant for temporary table that are not shared accross connection
and so lot of complexity is reduced especially locking and transaction related.
The cursor is an iterator over the table/index.

@param[out]	buf		buffer for the fetched row in MySQL format
@param[in]	mode		search mode PAGE_CUR_L
@param[in,out]	prebuilt	prebuilt struct for the table handler;
                                this contains the info to search_tuple,
                                index; if search tuple contains 0 field then
                                we position the cursor at start or the end of
                                index, depending on 'mode'
@param[in]	match_mode	0 or ROW_SEL_EXACT or ROW_SEL_EXACT_PREFIX
@param[in]	direction	0 or ROW_SEL_NEXT or ROW_SEL_PREV;
                                Note: if this is != 0, then prebuilt must has a
                                pcur with stored position! In opening of a
                                cursor 'direction' should be 0.
@return DB_SUCCESS or error code */
dberr_t row_search_no_mvcc(byte *buf, page_cur_mode_t mode,
                           row_prebuilt_t *prebuilt, ulint match_mode,
                           ulint direction) MY_ATTRIBUTE((warn_unused_result));

/** Searches for rows in the database using cursor.
Function is mainly used for tables that are shared accorss connection and
so it employs technique that can help re-construct the rows that
transaction is suppose to see.
It also has optimization such as pre-caching the rows, using AHI, etc.

@param[out]	buf		buffer for the fetched row in MySQL format
@param[in]	mode		search mode PAGE_CUR_L
@param[in,out]	prebuilt	prebuilt struct for the table handler;
                                this contains the info to search_tuple,
                                index; if search tuple contains 0 field then
                                we position the cursor at start or the end of
                                index, depending on 'mode'
@param[in]	match_mode	0 or ROW_SEL_EXACT or ROW_SEL_EXACT_PREFIX
@param[in]	direction	0 or ROW_SEL_NEXT or ROW_SEL_PREV;
                                Note: if this is != 0, then prebuilt must has a
                                pcur with stored position! In opening of a
                                cursor 'direction' should be 0.
@return DB_SUCCESS or error code */
dberr_t row_search_mvcc(byte *buf, page_cur_mode_t mode,
                        row_prebuilt_t *prebuilt, ulint match_mode,
                        ulint direction) MY_ATTRIBUTE((warn_unused_result));

/** Count rows in a R-Tree leaf level.
 @return DB_SUCCESS if successful */
dberr_t row_count_rtree_recs(
    row_prebuilt_t *prebuilt, /*!< in: prebuilt struct for the
                              table handle; this contains the info
                              of search_tuple, index; if search
                              tuple contains 0 fields then we
                              position the cursor at the start or
                              the end of the index, depending on
                              'mode' */
    ulint *n_rows,            /*!< out: number of entries
                              seen in the consistent read */
    ulint *n_dups);           /*!< out: number of dup entries
                              seen in the consistent read */

/** Read the max AUTOINC value from an index.
 @return DB_SUCCESS if all OK else error code */
dberr_t row_search_max_autoinc(
    dict_index_t *index,  /*!< in: index to search */
    const char *col_name, /*!< in: autoinc column name */
    ib_uint64_t *value)   /*!< out: AUTOINC value read */
    MY_ATTRIBUTE((warn_unused_result));

/** A structure for caching column values for prefetched rows */
struct sel_buf_t {
  byte *data; /*!< data, or NULL; if not NULL, this field
              has allocated memory which must be explicitly
              freed; can be != NULL even when len is
              UNIV_SQL_NULL */
  ulint len;  /*!< data length or UNIV_SQL_NULL */
  ulint val_buf_size;
  /*!< size of memory buffer allocated for data:
  this can be more than len; this is defined
  when data != NULL */
};

/** Query plan */
struct plan_t {
  dict_table_t *table; /*!< table struct in the dictionary
                       cache */
  dict_index_t *index; /*!< table index used in the search */
  btr_pcur_t pcur;     /*!< persistent cursor used to search
                       the index */
  ibool asc;           /*!< TRUE if cursor traveling upwards */
  ibool pcur_is_open;  /*!< TRUE if pcur has been positioned
                       and we can try to fetch new rows */
  ibool cursor_at_end; /*!< TRUE if the cursor is open but
                       we know that there are no more
                       qualifying rows left to retrieve from
                       the index tree; NOTE though, that
                       there may still be unprocessed rows in
                       the prefetch stack; always FALSE when
                       pcur_is_open is FALSE */
  ibool stored_cursor_rec_processed;
  /*!< TRUE if the pcur position has been
  stored and the record it is positioned
  on has already been processed */
  que_node_t **tuple_exps; /*!< array of expressions
                           which are used to calculate
                           the field values in the search
                           tuple: there is one expression
                           for each field in the search
                           tuple */
  dtuple_t *tuple;         /*!< search tuple */
  page_cur_mode_t mode;    /*!< search mode: PAGE_CUR_G, ... */
  ulint n_exact_match;     /*!< number of first fields in
                           the search tuple which must be
                           exactly matched */
  ibool unique_search;     /*!< TRUE if we are searching an
                           index record with a unique key */
  ulint n_rows_fetched;    /*!< number of rows fetched using pcur
                           after it was opened */
  ulint n_rows_prefetched; /*!< number of prefetched rows cached
                         for fetch: fetching several rows in
                         the same mtr saves CPU time */
  ulint first_prefetched;  /*!< index of the first cached row in
                          select buffer arrays for each column */
  ibool no_prefetch;       /*!< no prefetch for this table */
  sym_node_list_t columns; /*!< symbol table nodes for the columns
                           to retrieve from the table */
  UT_LIST_BASE_NODE_T(func_node_t)
  end_conds; /*!< conditions which determine the
             fetch limit of the index segment we
             have to look at: when one of these
             fails, the result set has been
             exhausted for the cursor in this
             index; these conditions are normalized
             so that in a comparison the column
             for this table is the first argument */
  UT_LIST_BASE_NODE_T(func_node_t)
  other_conds;               /*!< the rest of search conditions we can
                             test at this table in a join */
  ibool must_get_clust;      /*!< TRUE if index is a non-clustered
                             index and we must also fetch the
                             clustered index record; this is the
                             case if the non-clustered record does
                             not contain all the needed columns, or
                             if this is a single-table explicit
                             cursor, or a searched update or
                             delete */
  ulint *clust_map;          /*!< map telling how clust_ref is built
                             from the fields of a non-clustered
                             record */
  dtuple_t *clust_ref;       /*!< the reference to the clustered
                             index entry is built here if index is
                             a non-clustered index */
  btr_pcur_t clust_pcur;     /*!< if index is non-clustered, we use
                             this pcur to search the clustered
                             index */
  mem_heap_t *old_vers_heap; /*!< memory heap used in building an old
                             version of a row, or NULL */
};

/** Select node states */
enum sel_node_state {
  SEL_NODE_CLOSED,      /*!< it is a declared cursor which is not
                        currently open */
  SEL_NODE_OPEN,        /*!< intention locks not yet set on tables */
  SEL_NODE_FETCH,       /*!< intention locks have been set */
  SEL_NODE_NO_MORE_ROWS /*!< cursor has reached the result set end */
};

/** Select statement node */
struct sel_node_t {
  que_common_t common;       /*!< node type: QUE_NODE_SELECT */
  enum sel_node_state state; /*!< node state */
  que_node_t *select_list;   /*!< select list */
  sym_node_t *into_list;     /*!< variables list or NULL */
  sym_node_t *table_list;    /*!< table list */
  ibool asc;                 /*!< TRUE if the rows should be fetched
                             in an ascending order */
  ibool set_x_locks;         /*!< TRUE if the cursor is for update or
                             delete, which means that a row x-lock
                             should be placed on the cursor row */
  ulint row_lock_mode;       /*!< LOCK_X or LOCK_S */
  ulint n_tables;            /*!< number of tables */
  ulint fetch_table;         /*!< number of the next table to access
                             in the join */
  plan_t *plans;             /*!< array of n_tables many plan nodes
                             containing the search plan and the
                             search data structures */
  que_node_t *search_cond;   /*!< search condition */
  ReadView *read_view;       /*!< if the query is a non-locking
                             consistent read, its read view is
                             placed here, otherwise NULL */
  ibool consistent_read;     /*!< TRUE if the select is a consistent,
                             non-locking read */
  order_node_t *order_by;    /*!< order by column definition, or
                             NULL */
  ibool is_aggregate;        /*!< TRUE if the select list consists of
                             aggregate functions */
  ibool aggregate_already_fetched;
  /*!< TRUE if the aggregate row has
  already been fetched for the current
  cursor */
  ibool can_get_updated;       /*!< this is TRUE if the select
                               is in a single-table explicit
                               cursor which can get updated
                               within the stored procedure,
                               or in a searched update or
                               delete; NOTE that to determine
                               of an explicit cursor if it
                               can get updated, the parser
                               checks from a stored procedure
                               if it contains positioned
                               update or delete statements */
  sym_node_t *explicit_cursor; /*!< not NULL if an explicit cursor */
  UT_LIST_BASE_NODE_T(sym_node_t)
  copy_variables; /*!< variables whose values we have to
                  copy when an explicit cursor is opened,
                  so that they do not change between
                  fetches */
};

/** Fetch statement node */
struct fetch_node_t {
  que_common_t common;    /*!< type: QUE_NODE_FETCH */
  sel_node_t *cursor_def; /*!< cursor definition */
  sym_node_t *into_list;  /*!< variables to set */

  pars_user_func_t *func; /*!< User callback function or NULL.
                          The first argument to the function
                          is a sel_node_t*, containing the
                          results of the SELECT operation for
                          one row. If the function returns
                          NULL, it is not interested in
                          further rows and the cursor is
                          modified so (cursor % NOTFOUND) is
                          true. If it returns not-NULL,
                          continue normally. */
};

/** Open or close cursor operation type */
enum open_node_op {
  ROW_SEL_OPEN_CURSOR, /*!< open cursor */
  ROW_SEL_CLOSE_CURSOR /*!< close cursor */
};

/** Open or close cursor statement node */
struct open_node_t {
  que_common_t common;       /*!< type: QUE_NODE_OPEN */
  enum open_node_op op_type; /*!< operation type: open or
                             close cursor */
  sel_node_t *cursor_def;    /*!< cursor definition */
};

/** Search direction for the MySQL interface */
enum row_sel_direction {
  ROW_SEL_NEXT = 1, /*!< ascending direction */
  ROW_SEL_PREV = 2  /*!< descending direction */
};

/** Match mode for the MySQL interface */
enum row_sel_match_mode {
  ROW_SEL_EXACT = 1,   /*!< search using a complete key value */
  ROW_SEL_EXACT_PREFIX /*!< search using a key prefix which
                       must match rows: the prefix may
                       contain an incomplete field (the last
                       field in prefix may be just a prefix
                       of a fixed length column) */
};

#ifdef UNIV_DEBUG
/** Convert a non-SQL-NULL field from Innobase format to MySQL format. */
<<<<<<< HEAD
#define row_sel_field_store_in_mysql_format(dest, templ, idx, field, src, len, \
                                            sec)                               \
  row_sel_field_store_in_mysql_format_func(dest, templ, idx, field, src, len,  \
                                           sec)
#else /* UNIV_DEBUG */
/** Convert a non-SQL-NULL field from Innobase format to MySQL format. */
#define row_sel_field_store_in_mysql_format(dest, templ, idx, field, src, len, \
                                            sec)                               \
  row_sel_field_store_in_mysql_format_func(dest, templ, src, len)
=======
# define row_sel_field_store_in_mysql_format(dest,templ,idx,field,src,len,prebuilt,sec) \
	row_sel_field_store_in_mysql_format_func(dest,templ,idx,field,src,len,prebuilt,sec)
#else /* UNIV_DEBUG */
/** Convert a non-SQL-NULL field from Innobase format to MySQL format. */
# define row_sel_field_store_in_mysql_format(dest,templ,idx,field,src,len,prebuilt,sec) \
	row_sel_field_store_in_mysql_format_func(dest,templ,src,len,prebuilt)
>>>>>>> 333b4508
#endif /* UNIV_DEBUG */

/** Stores a non-SQL-NULL field in the MySQL format. The counterpart of this
function is row_mysql_store_col_in_innobase_format() in row0mysql.cc.
@param[in,out] dest		buffer where to store; NOTE
                                that BLOBs are not in themselves stored
                                here: the caller must allocate and copy
                                the BLOB into buffer before, and pass
                                the pointer to the BLOB in 'data'
@param[in]	templ		MySQL column template. Its following fields
                                are referenced: type, is_unsigned,
mysql_col_len, mbminlen, mbmaxlen
@param[in]	index		InnoDB index
@param[in]	field_no	templ->rec_field_no or templ->clust_rec_field_no
                                or templ->icp_rec_field_no
@param[in]	data		data to store
@param[in]	len		length of the data
@param[in]	prebuilt	use prebuilt->compress_heap only here
@param[in]	sec_field	secondary index field no if the secondary index
                                record but the prebuilt template is in
                                clustered index format and used only for end
                                range comparison. */
void row_sel_field_store_in_mysql_format_func(byte *dest,
                                              const mysql_row_templ_t *templ,
#ifdef UNIV_DEBUG
                                              const dict_index_t *index,
                                              ulint field_no,
#endif /* UNIV_DEBUG */
<<<<<<< HEAD
                                              const byte *data, ulint len
=======
	const byte*			data,
	ulint				len,
	row_prebuilt_t*			prebuilt
>>>>>>> 333b4508
#ifdef UNIV_DEBUG
                                              ,
                                              ulint sec_field
#endif /* UNIV_DEBUG */
);

/** Search the record present in innodb_table_stats table using
db_name, table_name and fill it in table stats structure.
@param[in]	db_name		database name
@param[in]	tbl_name	table name
@param[out]	table_stats	stats table structure.
@return true if successful else false. */
bool row_search_table_stats(const char *db_name, const char *tbl_name,
                            TableStatsRecord &table_stats);

/** Search the record present in innodb_index_stats using
db_name, table name and index_name and fill the
cardinality for the each column.
@param[in]	db_name		database name
@param[in]	tbl_name	table name
@param[in]	index_name	index name
@param[in]	col_offset	offset of the column in the index
@param[out]	cardinality	cardinality of the column.
@return true if successful else false. */
bool row_search_index_stats(const char *db_name, const char *tbl_name,
                            const char *index_name, ulint col_offset,
                            ulonglong *cardinality);

#include "row0sel.ic"

#endif<|MERGE_RESOLUTION|>--- conflicted
+++ resolved
@@ -405,24 +405,15 @@
 
 #ifdef UNIV_DEBUG
 /** Convert a non-SQL-NULL field from Innobase format to MySQL format. */
-<<<<<<< HEAD
 #define row_sel_field_store_in_mysql_format(dest, templ, idx, field, src, len, \
-                                            sec)                               \
+                                            prebuilt, sec)                     \
   row_sel_field_store_in_mysql_format_func(dest, templ, idx, field, src, len,  \
-                                           sec)
+                                           prebuilt, sec)
 #else /* UNIV_DEBUG */
 /** Convert a non-SQL-NULL field from Innobase format to MySQL format. */
 #define row_sel_field_store_in_mysql_format(dest, templ, idx, field, src, len, \
-                                            sec)                               \
-  row_sel_field_store_in_mysql_format_func(dest, templ, src, len)
-=======
-# define row_sel_field_store_in_mysql_format(dest,templ,idx,field,src,len,prebuilt,sec) \
-	row_sel_field_store_in_mysql_format_func(dest,templ,idx,field,src,len,prebuilt,sec)
-#else /* UNIV_DEBUG */
-/** Convert a non-SQL-NULL field from Innobase format to MySQL format. */
-# define row_sel_field_store_in_mysql_format(dest,templ,idx,field,src,len,prebuilt,sec) \
-	row_sel_field_store_in_mysql_format_func(dest,templ,src,len,prebuilt)
->>>>>>> 333b4508
+                                            prebuilt, sec)                     \
+  row_sel_field_store_in_mysql_format_func(dest, templ, src, len, prebuilt)
 #endif /* UNIV_DEBUG */
 
 /** Stores a non-SQL-NULL field in the MySQL format. The counterpart of this
@@ -451,13 +442,8 @@
                                               const dict_index_t *index,
                                               ulint field_no,
 #endif /* UNIV_DEBUG */
-<<<<<<< HEAD
-                                              const byte *data, ulint len
-=======
-	const byte*			data,
-	ulint				len,
-	row_prebuilt_t*			prebuilt
->>>>>>> 333b4508
+                                              const byte *data, ulint len,
+                                              row_prebuilt_t *prebuilt
 #ifdef UNIV_DEBUG
                                               ,
                                               ulint sec_field
