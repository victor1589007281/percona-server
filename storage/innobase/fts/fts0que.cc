/*****************************************************************************

Copyright (c) 2007, 2018, Oracle and/or its affiliates. All Rights Reserved.

This program is free software; you can redistribute it and/or modify it under
the terms of the GNU General Public License, version 2.0, as published by the
Free Software Foundation.

This program is also distributed with certain software (including but not
limited to OpenSSL) that is licensed under separate terms, as designated in a
particular file or component or in included license documentation. The authors
of MySQL hereby grant you an additional permission to link the program and
your derivative works with the separately licensed software that they have
included with MySQL.

This program is distributed in the hope that it will be useful, but WITHOUT
ANY WARRANTY; without even the implied warranty of MERCHANTABILITY or FITNESS
FOR A PARTICULAR PURPOSE. See the GNU General Public License, version 2.0,
for more details.

You should have received a copy of the GNU General Public License along with
this program; if not, write to the Free Software Foundation, Inc.,
51 Franklin St, Fifth Floor, Boston, MA 02110-1301  USA

*****************************************************************************/

/** @file fts/fts0que.cc
 Full Text Search functionality.

 Created 2007/03/27 Sunny Bains
 Completed 2011/7/10 Sunny and Jimmy Yang
 *******************************************************/

#include <math.h>
#include <sys/types.h>
#include <iomanip>
#include <vector>

#include "dict0dict.h"
#include "fts0ast.h"
#include "fts0fts.h"
#include "fts0pars.h"
#include "fts0plugin.h"
#include "fts0priv.h"
#include "fts0types.h"
#include "ha_prototypes.h"
#include "lob0lob.h"
#include "my_compiler.h"
#include "my_dbug.h"
#include "my_inttypes.h"
#include "row0sel.h"
#include "ut0new.h"
#include "ut0rbt.h"

#define FTS_ELEM(t, n, i, j) (t[(i)*n + (j)])

#define RANK_DOWNGRADE (-1.0F)
#define RANK_UPGRADE (1.0F)

/* Maximum number of words supported in a phrase or proximity search. */
#define MAX_PROXIMITY_ITEM 128

/* Memory used by rbt itself for create and node add */
#define SIZEOF_RBT_CREATE sizeof(ib_rbt_t) + sizeof(ib_rbt_node_t) * 2
#define SIZEOF_RBT_NODE_ADD sizeof(ib_rbt_node_t)

/*Initial byte length for 'words' in fts_ranking_t */
#define RANKING_WORDS_INIT_LEN 4

// FIXME: Need to have a generic iterator that traverses the ilist.

typedef std::vector<fts_string_t, ut_allocator<fts_string_t>> word_vector_t;

struct fts_word_freq_t;

/** State of an FTS query. */
struct fts_query_t {
  mem_heap_t *heap; /*!< Heap to use for allocations */

  trx_t *trx; /*!< The query transaction */

  dict_index_t *index; /*!< The FTS index to search */
                       /*!< FTS auxiliary common table def */

  fts_table_t fts_common_table;

  fts_table_t fts_index_table; /*!< FTS auxiliary index table def */

  ulint total_size; /*!< total memory size used by query */

  fts_doc_ids_t *deleted; /*!< Deleted doc ids that need to be
                          filtered from the output */

  fts_ast_node_t *root; /*!< Abstract syntax tree */

  fts_ast_node_t *cur_node; /*!< Current tree node */

  ib_rbt_t *word_map; /*!< Matched word map for
                      searching by word*/

  word_vector_t *word_vector; /*!< Matched word vector for
                              searching by index */

  ib_rbt_t *doc_ids; /*!< The current set of matching
                     doc ids, elements are of
                     type fts_ranking_t */

  ib_rbt_t *intersection; /*!< The doc ids that were found in
                          doc_ids, this tree will become
                          the new doc_ids, elements are of type
                          fts_ranking_t */

  /*!< Prepared statement to read the
  nodes from the FTS INDEX */
  que_t *read_nodes_graph;

  fts_ast_oper_t oper; /*!< Current boolean mode operator */

  /*!< TRUE if we want to collect the
  word positions within the document */
  ibool collect_positions;

  ulint flags; /*!< Specify the full text search type,
               such as  boolean search, phrase
               search, proximity search etc. */

  ulint distance; /*!< The proximity distance of a
                  phrase search. */

  /*!< These doc ids are used as a
  boundary condition when searching the
  FTS index rows */

  doc_id_t lower_doc_id; /*!< Lowest doc id in doc_ids */

  doc_id_t upper_doc_id; /*!< Highest doc id in doc_ids */

  bool boolean_mode; /*!< TRUE if boolean mode query */

  ib_vector_t *matched; /*!< Array of matching documents
                        (fts_match_t) to search for a phrase */

  ib_vector_t **match_array; /*!< Used for proximity search, contains
                             position info for each matched word
                             in the word list */

  ib_uint64_t total_docs; /*!< The total number of documents */

  ulint total_words; /*!< The total number of words */

  dberr_t error; /*!< Error code if any, that is
                 encountered during query processing */

  ib_rbt_t *word_freqs; /*!< RB tree of word frequencies per
                        document, its elements are of type
                        fts_word_freq_t */

  ib_rbt_t *wildcard_words; /*!< words with wildcard */

  bool multi_exist; /*!< multiple FTS_EXIST oper */

  st_mysql_ftparser *parser; /*!< fts plugin parser */

  /** limit value for the fts query */
  ulonglong limit;

  /** number of docs fetched by query. This is to restrict the
  result with limit value */
  ulonglong n_docs;
};

/** For phrase matching, first we collect the documents and the positions
then we match. */
struct fts_match_t {
  doc_id_t doc_id; /*!< Document id */

  ulint start; /*!< Start the phrase match from
               this offset within the positions
               vector. */

  ib_vector_t *positions; /*!< Offsets of a word in a
                          document */
};

/** For matching tokens in a phrase search. We use this data structure in
the callback that determines whether a document should be accepted or
rejected for a phrase search. */
struct fts_select_t {
  doc_id_t doc_id; /*!< The document id to match */

  ulint min_pos; /*!< For found to be TRUE at least
                 one position must be greater than
                 min_pos. */

  ibool found; /*!< TRUE if found */

  fts_word_freq_t *word_freq; /*!< Word frequency instance of the
                              current word being looked up in
                              the FTS index */
};

typedef std::vector<ulint, ut_allocator<ulint>> pos_vector_t;

/** structure defines a set of ranges for original documents, each of which
has a minimum position and maximum position. Text in such range should
contain all words in the proximity search. We will need to count the
words in such range to make sure it is less than the specified distance
of the proximity search */
struct fts_proximity_t {
  ulint n_pos;          /*!< number of position set, defines
                        a range (min to max) containing all
                        matching words */
  pos_vector_t min_pos; /*!< the minimum position (in bytes)
                        of the range */
  pos_vector_t max_pos; /*!< the maximum position (in bytes)
                        of the range */
};

/** The match positions and tokesn to match */
struct fts_phrase_t {
  fts_phrase_t(const dict_table_t *table)
      : found(false),
        match(NULL),
        tokens(NULL),
        distance(0),
        charset(NULL),
        heap(NULL),
        page_size(dict_table_page_size(table)),
        proximity_pos(NULL),
        parser(NULL) {}

  /** Match result */
  ibool found;

  /** Positions within text */
  const fts_match_t *match;

  /** Tokens to match */
  const ib_vector_t *tokens;

  /** For matching on proximity distance. Can be 0 for exact match */
  ulint distance;

  /** Phrase match charset */
  CHARSET_INFO *charset;

  /** Heap for word processing */
  mem_heap_t *heap;

  /** Row page size */
  const page_size_t page_size;

  /** Position info for proximity search verification. Records the
  min and max position of words matched */
  fts_proximity_t *proximity_pos;

  /** FTS plugin parser */
  st_mysql_ftparser *parser;
};

/** Paramter passed to fts phrase match by parser */
struct fts_phrase_param_t {
  fts_phrase_t *phrase; /*!< Match phrase instance */
  ulint token_index;    /*!< Index of token to match next */
  mem_heap_t *heap;     /*!< Heap for word processing */
};

/** For storing the frequncy of a word/term in a document */
struct fts_doc_freq_t {
  doc_id_t doc_id; /*!< Document id */
  ulint freq;      /*!< Frequency of a word in a document */
};

/** To determine the word frequency per document. */
struct fts_word_freq_t {
  fts_string_t word; /*!< Word for which we need the freq,
                     it's allocated on the query heap */

  ib_rbt_t *doc_freqs;   /*!< RB Tree for storing per document
                         word frequencies. The elements are
                         of type fts_doc_freq_t */
  ib_uint64_t doc_count; /*!< Total number of documents that
                         contain this word */
  double idf;            /*!< Inverse document frequency */
};

/********************************************************************
Callback function to fetch the rows in an FTS INDEX record.
@return always true */
static ibool fts_query_index_fetch_nodes(
    void *row,       /*!< in: sel_node_t* */
    void *user_arg); /*!< in: pointer to ib_vector_t */

/********************************************************************
Read and filter nodes.
@return fts_node_t instance */
static dberr_t fts_query_filter_doc_ids(
    fts_query_t *query,         /*!< in: query instance */
    const fts_string_t *word,   /*!< in: the current word */
    fts_word_freq_t *word_freq, /*!< in/out: word frequency */
    const fts_node_t *node,     /*!< in: current FTS node */
    void *data,                 /*!< in: doc id ilist */
    ulint len,                  /*!< in: doc id ilist size */
    ibool calc_doc_count);      /*!< in: whether to remember doc
                                count */

/** Process (nested) sub-expression, create a new result set to store the
sub-expression result by processing nodes under current sub-expression
list. Merge the sub-expression result with that of parent expression list.
@param[in,out]	node	current root node
@param[in,out]	visitor	callback function
@param[in,out]	arg	argument for callback
@return DB_SUCCESS if all go well */
static dberr_t fts_ast_visit_sub_exp(fts_ast_node_t *node,
                                     fts_ast_callback visitor, void *arg);

#if 0
/*****************************************************************//***
Find a doc_id in a word's ilist.
@return true if found. */
static
ibool
fts_query_find_doc_id(
	fts_select_t*	select,		/*!< in/out: search the doc id selected,
					update the frequency if found. */
	void*		data,		/*!< in: doc id ilist */
	ulint		len);		/*!< in: doc id ilist size */
#endif

/** This function implements a simple "blind" query expansion search:
 words in documents found in the first search pass will be used as
 search arguments to search the document again, thus "expand"
 the search result set.
 @return DB_SUCCESS if success, otherwise the error code */
static dberr_t fts_expand_query(
    dict_index_t *index, /*!< in: FTS index to search */
    fts_query_t *query)  /*!< in: query result, to be freed
                         by the client */
    MY_ATTRIBUTE((warn_unused_result));
/** This function finds documents that contain all words in a
 phrase or proximity search. And if proximity search, verify
 the words are close enough to each other, as in specified distance.
 This function is called for phrase and proximity search.
 @return true if documents are found, false if otherwise */
static ibool fts_phrase_or_proximity_search(
    fts_query_t *query,   /*!< in/out:  query instance
                          query->doc_ids might be instantiated
                          with qualified doc IDs */
    ib_vector_t *tokens); /*!< in: Tokens contain words */
/** This function checks whether words in result documents are close to
 each other (within proximity range as specified by "distance").
 If "distance" is MAX_ULINT, then it will find all combinations of
 positions of matching words and store min and max positions
 in the "qualified_pos" for later verification.
 @return true if words are close to each other, false if otherwise */
static bool fts_proximity_get_positions(
    fts_match_t **match,             /*!< in: query instance */
    ulint num_match,                 /*!< in: number of matching
                                     items */
    ulint distance,                  /*!< in: distance value
                                     for proximity search */
    fts_proximity_t *qualified_pos); /*!< out: the position info
                                     records ranges containing
                                     all matching words. */
#if 0
/********************************************************************
Get the total number of words in a documents. */
static
ulint
fts_query_terms_in_document(
					/*!< out: DB_SUCCESS if all go well
					else error code */
	fts_query_t*	query,		/*!< in: FTS query state */
	doc_id_t	doc_id,		/*!< in: the word to check */
	ulint*		total);		/*!< out: total words in document */
#endif

/********************************************************************
Compare two fts_doc_freq_t doc_ids.
@return < 0 if n1 < n2, 0 if n1 == n2, > 0 if n1 > n2 */
UNIV_INLINE
int fts_freq_doc_id_cmp(const void *p1, /*!< in: id1 */
                        const void *p2) /*!< in: id2 */
{
  const fts_doc_freq_t *fq1 = (const fts_doc_freq_t *)p1;
  const fts_doc_freq_t *fq2 = (const fts_doc_freq_t *)p2;

  return ((int)(fq1->doc_id - fq2->doc_id));
}

#if 0
/*******************************************************************//**
Print the table used for calculating LCS. */
static
void
fts_print_lcs_table(
	const ulint*	table,		/*!< in: array to print */
	ulint		n_rows,		/*!< in: total no. of rows */
	ulint		n_cols)		/*!< in: total no. of cols */
{
	ulint		i;

	for (i = 0; i < n_rows; ++i) {
		ulint	j;

		printf("\n");

		for (j = 0; j < n_cols; ++j) {

			printf("%2lu ", FTS_ELEM(table, n_cols, i, j));
		}
	}
}

/********************************************************************
Find the longest common subsequence between the query string and
the document. */
static
ulint
fts_query_lcs(
					/*!< out: LCS (length) between
					two ilists */
	const	ulint*	p1,		/*!< in: word positions of query */
	ulint	len_p1,			/*!< in: no. of elements in p1 */
	const	ulint*	p2,		/*!< in: word positions within document */
	ulint	len_p2)			/*!< in: no. of elements in p2 */
{
	int	i;
	ulint	len = 0;
	ulint	r = len_p1;
	ulint	c = len_p2;
	ulint	size = (r + 1) * (c + 1) * sizeof(ulint);
	ulint*	table = (ulint*) ut_malloc_nokey(size);

	/* Traverse the table backwards, from the last row to the first and
	also from the last column to the first. We compute the smaller
	common subsequeces first, then use the caluclated values to determine
	the longest common subsequence. The result will be in TABLE[0][0]. */
	for (i = r; i >= 0; --i) {
		int	j;

		for (j = c; j >= 0; --j) {

			if (p1[i] == (ulint) -1 || p2[j] == (ulint) -1) {

				FTS_ELEM(table, c, i, j) = 0;

			} else if (p1[i] == p2[j]) {

				FTS_ELEM(table, c, i, j) = FTS_ELEM(
					table, c, i + 1, j + 1) + 1;

			} else {

				ulint	value;

				value = ut_max(
					FTS_ELEM(table, c, i + 1, j),
					FTS_ELEM(table, c, i, j + 1));

				FTS_ELEM(table, c, i, j) = value;
			}
		}
	}

	len = FTS_ELEM(table, c, 0, 0);

	fts_print_lcs_table(table, r, c);
	printf("\nLen=%lu\n", len);

	ut_free(table);

	return(len);
}
#endif

/** Compare two fts_ranking_t instance on their rank value and doc ids in
 descending order on the rank and ascending order on doc id.
 @return 0 if p1 == p2, < 0 if p1 < p2, > 0 if p1 > p2 */
static int fts_query_compare_rank(const void *p1, /*!< in: pointer to elem */
                                  const void *p2) /*!< in: pointer to elem */
{
  const fts_ranking_t *r1 = (const fts_ranking_t *)p1;
  const fts_ranking_t *r2 = (const fts_ranking_t *)p2;

  if (r2->rank < r1->rank) {
    return (-1);
  } else if (r2->rank == r1->rank) {
    if (r1->doc_id < r2->doc_id) {
      return (1);
    } else if (r1->doc_id > r2->doc_id) {
      return (1);
    }

    return (0);
  }

  return (1);
}

/** Create words in ranking */
static void fts_ranking_words_create(
    fts_query_t *query,     /*!< in: query instance */
    fts_ranking_t *ranking) /*!< in: ranking instance */
{
  ranking->words =
      static_cast<byte *>(mem_heap_zalloc(query->heap, RANKING_WORDS_INIT_LEN));
  ranking->words_len = RANKING_WORDS_INIT_LEN;
}

/*
The optimization here is using a char array(bitmap) to replace words rb tree
in fts_ranking_t.

It can save lots of memory except in some cases of QUERY EXPANSION.

'word_map' is used as a word dictionary, in which the key is a word, the value
is a number. In 'fts_ranking_words_add', we first check if the word is in
'word_map'. if not, we add it into 'word_map', and give it a position(actually a
number). then we set the corresponding bit to '1' at the position in the char
array 'words'.

'word_vector' is a useful backup of 'word_map', and we can get a word by its
position, more quickly than searching by value in 'word_map'. we use
'word_vector' in 'fts_query_calculate_ranking' and 'fts_expand_query'. In the
two functions, we need to scan the bitmap 'words', and get a word when a bit is
'1', then we get word_freq by the word.
*/

/** Add a word into ranking */
static void fts_ranking_words_add(
    fts_query_t *query,       /*!< in: query instance */
    fts_ranking_t *ranking,   /*!< in: ranking instance */
    const fts_string_t *word) /*!< in: term/word to add */
{
  ulint pos;
  ulint byte_offset;
  ulint bit_offset;
  ib_rbt_bound_t parent;

  /* Note: we suppose the word map and vector are append-only. */
  ut_ad(query->word_vector->size() == rbt_size(query->word_map));

  /* We use ib_rbt to simulate a map, f_n_char means position. */
  if (rbt_search(query->word_map, &parent, word) == 0) {
    fts_string_t *result_word;

    result_word = rbt_value(fts_string_t, parent.last);
    pos = result_word->f_n_char;
    ut_ad(pos < rbt_size(query->word_map));
  } else {
    /* Add the word to map. */
    fts_string_t new_word;

    pos = rbt_size(query->word_map);

    fts_string_dup(&new_word, word, query->heap);
    new_word.f_n_char = pos;

    rbt_add_node(query->word_map, &parent, &new_word);
    ut_ad(rbt_validate(query->word_map));
    query->word_vector->push_back(new_word);
  }

  /* Check words len */
  byte_offset = pos / CHAR_BIT;
  if (byte_offset >= ranking->words_len) {
    byte *words = ranking->words;
    ulint words_len = ranking->words_len;

    while (byte_offset >= words_len) {
      words_len *= 2;
    }

    ranking->words =
        static_cast<byte *>(mem_heap_zalloc(query->heap, words_len));
    ut_memcpy(ranking->words, words, ranking->words_len);
    ranking->words_len = words_len;
  }

  /* Set ranking words */
  ut_ad(byte_offset < ranking->words_len);
  bit_offset = pos % CHAR_BIT;
  ranking->words[byte_offset] |= 1 << bit_offset;
}

/** Get a word from a ranking
 @return true if it's successful */
static bool fts_ranking_words_get_next(
    const fts_query_t *query, /*!< in: query instance */
    fts_ranking_t *ranking,   /*!< in: ranking instance */
    ulint *pos,               /*!< in/out: word start pos */
    fts_string_t *word)       /*!< in/out: term/word to add */
{
  bool ret = false;
  ulint max_pos = ranking->words_len * CHAR_BIT;

  /* Search for next word */
  while (*pos < max_pos) {
    ulint byte_offset = *pos / CHAR_BIT;
    ulint bit_offset = *pos % CHAR_BIT;

    if (ranking->words[byte_offset] & (1 << bit_offset)) {
      ret = true;
      break;
    }

    *pos += 1;
  };

  /* Get next word from word vector */
  if (ret) {
    ut_ad(*pos < query->word_vector->size());
    *word = query->word_vector->at((size_t)*pos);
    *pos += 1;
  }

  return ret;
}

/** Add a word if it doesn't exist, to the term freq RB tree. We store
 a pointer to the word that is passed in as the argument.
 @return pointer to word */
static fts_word_freq_t *fts_query_add_word_freq(
    fts_query_t *query,       /*!< in: query instance */
    const fts_string_t *word) /*!< in: term/word to add */
{
  ib_rbt_bound_t parent;

  /* Lookup the word in our rb tree and add if it doesn't exist. */
  if (rbt_search(query->word_freqs, &parent, word) != 0) {
    fts_word_freq_t word_freq;

    memset(&word_freq, 0, sizeof(word_freq));

    fts_string_dup(&word_freq.word, word, query->heap);

    word_freq.doc_count = 0;

    word_freq.doc_freqs =
        rbt_create(sizeof(fts_doc_freq_t), fts_freq_doc_id_cmp);

    parent.last = rbt_add_node(query->word_freqs, &parent, &word_freq);

    query->total_size += word->f_len + SIZEOF_RBT_CREATE + SIZEOF_RBT_NODE_ADD +
                         sizeof(fts_word_freq_t);
  }

  return (rbt_value(fts_word_freq_t, parent.last));
}

/** Add a doc id if it doesn't exist, to the doc freq RB tree.
 @return pointer to word */
static fts_doc_freq_t *fts_query_add_doc_freq(
    fts_query_t *query,  /*!< in: query instance	*/
    ib_rbt_t *doc_freqs, /*!< in: rb tree of fts_doc_freq_t */
    doc_id_t doc_id)     /*!< in: doc id to add */
{
  ib_rbt_bound_t parent;

  /* Lookup the doc id in our rb tree and add if it doesn't exist. */
  if (rbt_search(doc_freqs, &parent, &doc_id) != 0) {
    fts_doc_freq_t doc_freq;

    memset(&doc_freq, 0, sizeof(doc_freq));

    doc_freq.freq = 0;
    doc_freq.doc_id = doc_id;

    parent.last = rbt_add_node(doc_freqs, &parent, &doc_freq);

    query->total_size += SIZEOF_RBT_NODE_ADD + sizeof(fts_doc_freq_t);
  }

  return (rbt_value(fts_doc_freq_t, parent.last));
}

/** Add the doc id to the query set only if it's not in the
 deleted array. */
static void fts_query_union_doc_id(
    fts_query_t *query, /*!< in: query instance */
    doc_id_t doc_id,    /*!< in: the doc id to add */
    fts_rank_t rank)    /*!< in: if non-zero, it is the
                        rank associated with the doc_id */
{
  ib_rbt_bound_t parent;
  ulint size = ib_vector_size(query->deleted->doc_ids);
  fts_update_t *array = (fts_update_t *)query->deleted->doc_ids->data;

  /* Check if the doc id is deleted and it's not already in our set. */
  if (fts_bsearch(array, 0, static_cast<int>(size), doc_id) < 0 &&
      rbt_search(query->doc_ids, &parent, &doc_id) != 0) {
    fts_ranking_t ranking;

    ranking.rank = rank;
    ranking.doc_id = doc_id;
    fts_ranking_words_create(query, &ranking);

    rbt_add_node(query->doc_ids, &parent, &ranking);

    query->total_size +=
        SIZEOF_RBT_NODE_ADD + sizeof(fts_ranking_t) + RANKING_WORDS_INIT_LEN;
  }
}

/** Remove the doc id from the query set only if it's not in the
 deleted set. */
static void fts_query_remove_doc_id(
    fts_query_t *query, /*!< in: query instance */
    doc_id_t doc_id)    /*!< in: the doc id to add */
{
  ib_rbt_bound_t parent;
  ulint size = ib_vector_size(query->deleted->doc_ids);
  fts_update_t *array = (fts_update_t *)query->deleted->doc_ids->data;

  /* Check if the doc id is deleted and it's in our set. */
  if (fts_bsearch(array, 0, static_cast<int>(size), doc_id) < 0 &&
      rbt_search(query->doc_ids, &parent, &doc_id) == 0) {
    ut_free(rbt_remove_node(query->doc_ids, parent.last));

    ut_ad(query->total_size >= SIZEOF_RBT_NODE_ADD + sizeof(fts_ranking_t));
    query->total_size -= SIZEOF_RBT_NODE_ADD + sizeof(fts_ranking_t);
  }
}

/** Find the doc id in the query set but not in the deleted set, artificialy
 downgrade or upgrade its ranking by a value and make/initialize its ranking
 under or above its normal range 0 to 1. This is used for Boolean Search
 operator such as Negation operator, which makes word's contribution to the
 row's relevance to be negative */
static void fts_query_change_ranking(
    fts_query_t *query, /*!< in: query instance */
    doc_id_t doc_id,    /*!< in: the doc id to add */
    ibool downgrade)    /*!< in: Whether to downgrade ranking */
{
  ib_rbt_bound_t parent;
  ulint size = ib_vector_size(query->deleted->doc_ids);
  fts_update_t *array = (fts_update_t *)query->deleted->doc_ids->data;

  /* Check if the doc id is deleted and it's in our set. */
  if (fts_bsearch(array, 0, static_cast<int>(size), doc_id) < 0 &&
      rbt_search(query->doc_ids, &parent, &doc_id) == 0) {
    fts_ranking_t *ranking;

    ranking = rbt_value(fts_ranking_t, parent.last);

    ranking->rank += downgrade ? RANK_DOWNGRADE : RANK_UPGRADE;

    /* Allow at most 2 adjustment by RANK_DOWNGRADE (-0.5)
    and RANK_UPGRADE (0.5) */
    if (ranking->rank >= 1.0F) {
      ranking->rank = 1.0F;
    } else if (ranking->rank <= -1.0F) {
      ranking->rank = -1.0F;
    }
  }
}

/** Check the doc id in the query set only if it's not in the
 deleted array. The doc ids that were found are stored in
 another rb tree (fts_query_t::intersect). */
static void fts_query_intersect_doc_id(
    fts_query_t *query, /*!< in: query instance */
    doc_id_t doc_id,    /*!< in: the doc id to add */
    fts_rank_t rank)    /*!< in: if non-zero, it is the
                        rank associated with the doc_id */
{
  ib_rbt_bound_t parent;
  ulint size = ib_vector_size(query->deleted->doc_ids);
  fts_update_t *array = (fts_update_t *)query->deleted->doc_ids->data;
  fts_ranking_t *ranking = NULL;

  /* There are three types of intersect:
     1. '+a': doc_ids is empty, add doc into intersect if it matches 'a'.
     2. 'a +b': docs match 'a' is in doc_ids, add doc into intersect
        if it matches 'b'. if the doc is also in  doc_ids, then change the
        doc's rank, and add 'a' in doc's words.
     3. '+a +b': docs matching '+a' is in doc_ids, add doc into intsersect
        if it matches 'b' and it's in doc_ids.(multi_exist = true). */

  /* Check if the doc id is deleted and it's in our set */
  if (fts_bsearch(array, 0, static_cast<int>(size), doc_id) < 0) {
    fts_ranking_t new_ranking;

    if (rbt_search(query->doc_ids, &parent, &doc_id) != 0) {
      if (query->multi_exist) {
        return;
      } else {
        new_ranking.words = NULL;
      }
    } else {
      ranking = rbt_value(fts_ranking_t, parent.last);

      /* We've just checked the doc id before */
      if (ranking->words == NULL) {
        ut_ad(rbt_search(query->intersection, &parent, ranking) == 0);
        return;
      }

      /* Merge rank */
      rank += ranking->rank;
      if (rank >= 1.0F) {
        rank = 1.0F;
      } else if (rank <= -1.0F) {
        rank = -1.0F;
      }

      /* Take words */
      new_ranking.words = ranking->words;
      new_ranking.words_len = ranking->words_len;
    }

    new_ranking.rank = rank;
    new_ranking.doc_id = doc_id;

    if (rbt_search(query->intersection, &parent, &new_ranking) != 0) {
      if (new_ranking.words == NULL) {
        fts_ranking_words_create(query, &new_ranking);

        query->total_size += RANKING_WORDS_INIT_LEN;
      } else {
        /* Note that the intersection has taken
        ownership of the ranking data. */
        ranking->words = NULL;
      }

      rbt_add_node(query->intersection, &parent, &new_ranking);

      query->total_size += SIZEOF_RBT_NODE_ADD + sizeof(fts_ranking_t);
    }
  }
}

/** Free the document ranking rb tree. */
static void fts_query_free_doc_ids(
    fts_query_t *query, /*!< in: query instance */
    ib_rbt_t *doc_ids)  /*!< in: rb tree to free */
{
  const ib_rbt_node_t *node;

  for (node = rbt_first(doc_ids); node; node = rbt_first(doc_ids)) {
    fts_ranking_t *ranking;

    ranking = rbt_value(fts_ranking_t, node);

    if (ranking->words) {
      ranking->words = NULL;
    }

    ut_free(rbt_remove_node(doc_ids, node));

    ut_ad(query->total_size >= SIZEOF_RBT_NODE_ADD + sizeof(fts_ranking_t));
    query->total_size -= SIZEOF_RBT_NODE_ADD + sizeof(fts_ranking_t);
  }

  rbt_free(doc_ids);

  ut_ad(query->total_size >= SIZEOF_RBT_CREATE);
  query->total_size -= SIZEOF_RBT_CREATE;
}

/** Add the word to the documents "list" of matching words from
 the query. We make a copy of the word from the query heap. */
static void fts_query_add_word_to_document(
    fts_query_t *query,       /*!< in: query to update */
    doc_id_t doc_id,          /*!< in: the document to update */
    const fts_string_t *word) /*!< in: the token to add */
{
  ib_rbt_bound_t parent;
  fts_ranking_t *ranking = NULL;

  if (query->flags == FTS_OPT_RANKING) {
    return;
  }

  /* First we search the intersection RB tree as it could have
  taken ownership of the words rb tree instance. */
  if (query->intersection &&
      rbt_search(query->intersection, &parent, &doc_id) == 0) {
    ranking = rbt_value(fts_ranking_t, parent.last);
  }

  if (ranking == NULL && rbt_search(query->doc_ids, &parent, &doc_id) == 0) {
    ranking = rbt_value(fts_ranking_t, parent.last);
  }

  if (ranking != NULL) {
    fts_ranking_words_add(query, ranking, word);
  }
}

/** Check the node ilist. */
static void fts_query_check_node(
    fts_query_t *query,        /*!< in: query to update */
    const fts_string_t *token, /*!< in: the token to search */
    const fts_node_t *node)    /*!< in: node to check */
{
  /* Skip nodes whose doc ids are out range. */
  if (query->oper == FTS_EXIST &&
      ((query->upper_doc_id > 0 && node->first_doc_id > query->upper_doc_id) ||
       (query->lower_doc_id > 0 && node->last_doc_id < query->lower_doc_id))) {
    /* Ignore */

  } else {
    int ret;
    ib_rbt_bound_t parent;
    ulint ilist_size = node->ilist_size;
    fts_word_freq_t *word_freqs;

    /* The word must exist. */
    ret = rbt_search(query->word_freqs, &parent, token);
    ut_a(ret == 0);

    word_freqs = rbt_value(fts_word_freq_t, parent.last);

    query->error = fts_query_filter_doc_ids(query, token, word_freqs, node,
                                            node->ilist, ilist_size, TRUE);
  }
}

/** Search index cache for word with wildcard match.
 @return number of words matched */
static ulint fts_cache_find_wildcard(
    fts_query_t *query,                   /*!< in: query instance */
    const fts_index_cache_t *index_cache, /*!< in: cache to search */
    const fts_string_t *token)            /*!< in: token to search */
{
  ib_rbt_bound_t parent;
  const ib_vector_t *nodes = NULL;
  fts_string_t srch_text;
  byte term[FTS_MAX_WORD_LEN + 1];
  ulint num_word = 0;

  srch_text.f_len =
      (token->f_str[token->f_len - 1] == '%') ? token->f_len - 1 : token->f_len;

  strncpy((char *)term, (char *)token->f_str, srch_text.f_len);
  term[srch_text.f_len] = '\0';
  srch_text.f_str = term;

  /* Lookup the word in the rb tree */
  if (rbt_search_cmp(index_cache->words, &parent, &srch_text, NULL,
                     innobase_fts_text_cmp_prefix) == 0) {
    const fts_tokenizer_word_t *word;
    ulint i;
    const ib_rbt_node_t *cur_node;
    ibool forward = FALSE;

    word = rbt_value(fts_tokenizer_word_t, parent.last);
    cur_node = parent.last;

    while (innobase_fts_text_cmp_prefix(index_cache->charset, &srch_text,
                                        &word->text) == 0) {
      nodes = word->nodes;

      for (i = 0; nodes && i < ib_vector_size(nodes); ++i) {
        int ret;
        const fts_node_t *node;
        ib_rbt_bound_t freq_parent;
        fts_word_freq_t *word_freqs;

        node = static_cast<const fts_node_t *>(ib_vector_get_const(nodes, i));

        ret = rbt_search(query->word_freqs, &freq_parent, &srch_text);

        ut_a(ret == 0);

        word_freqs = rbt_value(fts_word_freq_t, freq_parent.last);

        query->error =
            fts_query_filter_doc_ids(query, &srch_text, word_freqs, node,
                                     node->ilist, node->ilist_size, TRUE);

        if (query->error != DB_SUCCESS) {
          return (0);
        }
      }

      num_word++;

      if (!forward) {
        cur_node = rbt_prev(index_cache->words, cur_node);
      } else {
      cont_search:
        cur_node = rbt_next(index_cache->words, cur_node);
      }

      if (!cur_node) {
        break;
      }

      word = rbt_value(fts_tokenizer_word_t, cur_node);
    }

    if (!forward) {
      forward = TRUE;
      cur_node = parent.last;
      goto cont_search;
    }
  }

  return (num_word);
}

/** Set difference.
 @return DB_SUCCESS if all go well */
static MY_ATTRIBUTE((warn_unused_result)) dberr_t
    fts_query_difference(fts_query_t *query,        /*!< in: query instance */
                         const fts_string_t *token) /*!< in: token to search */
{
  ulint n_doc_ids = 0;
  trx_t *trx = query->trx;
  dict_table_t *table = query->index->table;

  ut_a(query->oper == FTS_IGNORE);

#ifdef FTS_INTERNAL_DIAG_PRINT
  {
    ib::info out(ER_IB_MSG_1221);
    out << "DIFFERENCE: Searching: '";
    out.write(token->f_str, token->f_len);
    out << "'";
  }
#endif

  if (query->doc_ids) {
    n_doc_ids = rbt_size(query->doc_ids);
  }

  /* There is nothing we can substract from an empty set. */
  if (query->doc_ids && !rbt_empty(query->doc_ids)) {
    ulint i;
    fts_fetch_t fetch;
    const ib_vector_t *nodes;
    const fts_index_cache_t *index_cache;
    que_t *graph = NULL;
    fts_cache_t *cache = table->fts->cache;
    dberr_t error;

    rw_lock_x_lock(&cache->lock);

    index_cache = fts_find_index_cache(cache, query->index);

    /* Must find the index cache */
    ut_a(index_cache != NULL);

    /* Search the cache for a matching word first. */
    if (query->cur_node->term.wildcard && query->flags != FTS_PROXIMITY &&
        query->flags != FTS_PHRASE) {
      fts_cache_find_wildcard(query, index_cache, token);
    } else {
      nodes = fts_cache_find_word(index_cache, token);

      for (i = 0;
           nodes && i < ib_vector_size(nodes) && query->error == DB_SUCCESS;
           ++i) {
        const fts_node_t *node;

        node = static_cast<const fts_node_t *>(ib_vector_get_const(nodes, i));

        fts_query_check_node(query, token, node);
      }
    }

    rw_lock_x_unlock(&cache->lock);

    /* error is passed by 'query->error' */
    if (query->error != DB_SUCCESS) {
      ut_ad(query->error == DB_FTS_EXCEED_RESULT_CACHE_LIMIT);
      return (query->error);
    }

    /* Setup the callback args for filtering and
    consolidating the ilist. */
    fetch.read_arg = query;
    fetch.read_record = fts_query_index_fetch_nodes;

    error = fts_index_fetch_nodes(trx, &graph, &query->fts_index_table, token,
                                  &fetch);

    /* DB_FTS_EXCEED_RESULT_CACHE_LIMIT passed by 'query->error' */
    ut_ad(!(query->error != DB_SUCCESS && error != DB_SUCCESS));
    if (error != DB_SUCCESS) {
      query->error = error;
    }

    fts_que_graph_free(graph);
  }

  /* The size can't increase. */
  ut_a(rbt_size(query->doc_ids) <= n_doc_ids);

  return (query->error);
}

/** Intersect the token doc ids with the current set.
 @return DB_SUCCESS if all go well */
static MY_ATTRIBUTE((warn_unused_result)) dberr_t fts_query_intersect(
    fts_query_t *query,        /*!< in: query instance */
    const fts_string_t *token) /*!< in: the token to search */
{
  trx_t *trx = query->trx;
  dict_table_t *table = query->index->table;

  ut_a(query->oper == FTS_EXIST);

#ifdef FTS_INTERNAL_DIAG_PRINT
  {
    ib::info out(ER_IB_MSG_1222);
    out << "INTERSECT: Searching: '";
    out.write(token->f_str, token->f_len);
    out << "'";
  }
#endif

  /* If the words set is not empty and multi exist is true,
  we know the intersection set is empty in advance. */
  if (!(rbt_empty(query->doc_ids) && query->multi_exist)) {
    ulint n_doc_ids = 0;
    ulint i;
    fts_fetch_t fetch;
    const ib_vector_t *nodes;
    const fts_index_cache_t *index_cache;
    que_t *graph = NULL;
    fts_cache_t *cache = table->fts->cache;
    dberr_t error;

    ut_a(!query->intersection);

    n_doc_ids = rbt_size(query->doc_ids);

    /* Create the rb tree that will hold the doc ids of
    the intersection. */
    query->intersection =
        rbt_create(sizeof(fts_ranking_t), fts_ranking_doc_id_cmp);

    query->total_size += SIZEOF_RBT_CREATE;

    /* This is to avoid decompressing the ilist if the
    node's ilist doc ids are out of range. */
    if (!rbt_empty(query->doc_ids) && query->multi_exist) {
      const ib_rbt_node_t *node;
      doc_id_t *doc_id;

      node = rbt_first(query->doc_ids);
      doc_id = rbt_value(doc_id_t, node);
      query->lower_doc_id = *doc_id;

      node = rbt_last(query->doc_ids);
      doc_id = rbt_value(doc_id_t, node);
      query->upper_doc_id = *doc_id;

    } else {
      query->lower_doc_id = 0;
      query->upper_doc_id = 0;
    }

    /* Search the cache for a matching word first. */

    rw_lock_x_lock(&cache->lock);

    /* Search for the index specific cache. */
    index_cache = fts_find_index_cache(cache, query->index);

    /* Must find the index cache. */
    ut_a(index_cache != NULL);

    if (query->cur_node->term.wildcard) {
      /* Wildcard search the index cache */
      fts_cache_find_wildcard(query, index_cache, token);
    } else {
      nodes = fts_cache_find_word(index_cache, token);

      for (i = 0;
           nodes && i < ib_vector_size(nodes) && query->error == DB_SUCCESS;
           ++i) {
        const fts_node_t *node;

        node = static_cast<const fts_node_t *>(ib_vector_get_const(nodes, i));

        fts_query_check_node(query, token, node);
      }
    }

    rw_lock_x_unlock(&cache->lock);

    /* error is passed by 'query->error' */
    if (query->error != DB_SUCCESS) {
      ut_ad(query->error == DB_FTS_EXCEED_RESULT_CACHE_LIMIT);
      return (query->error);
    }

    /* Setup the callback args for filtering and
    consolidating the ilist. */
    fetch.read_arg = query;
    fetch.read_record = fts_query_index_fetch_nodes;

    error = fts_index_fetch_nodes(trx, &graph, &query->fts_index_table, token,
                                  &fetch);

    /* DB_FTS_EXCEED_RESULT_CACHE_LIMIT passed by 'query->error' */
    ut_ad(!(query->error != DB_SUCCESS && error != DB_SUCCESS));
    if (error != DB_SUCCESS) {
      query->error = error;
    }

    fts_que_graph_free(graph);

    if (query->error == DB_SUCCESS) {
      /* Make the intesection (rb tree) the current doc id
      set and free the old set. */
      fts_query_free_doc_ids(query, query->doc_ids);
      query->doc_ids = query->intersection;
      query->intersection = NULL;

      ut_a(!query->multi_exist ||
           (query->multi_exist && rbt_size(query->doc_ids) <= n_doc_ids));
    }
  }

  return (query->error);
}

/** Query index cache.
 @return DB_SUCCESS if all go well */
static dberr_t fts_query_cache(
    fts_query_t *query,        /*!< in/out: query instance */
    const fts_string_t *token) /*!< in: token to search */
{
  const fts_index_cache_t *index_cache;
  dict_table_t *table = query->index->table;
  fts_cache_t *cache = table->fts->cache;

  /* Search the cache for a matching word first. */
  rw_lock_x_lock(&cache->lock);

  /* Search for the index specific cache. */
  index_cache = fts_find_index_cache(cache, query->index);

  /* Must find the index cache. */
  ut_a(index_cache != NULL);

  if (query->cur_node->term.wildcard && query->flags != FTS_PROXIMITY &&
      query->flags != FTS_PHRASE) {
    /* Wildcard search the index cache */
    fts_cache_find_wildcard(query, index_cache, token);
  } else {
    const ib_vector_t *nodes;
    ulint i;

    nodes = fts_cache_find_word(index_cache, token);

    for (i = 0;
         nodes && i < ib_vector_size(nodes) && query->error == DB_SUCCESS;
         ++i) {
      const fts_node_t *node;

      node = static_cast<const fts_node_t *>(ib_vector_get_const(nodes, i));

      fts_query_check_node(query, token, node);
    }
  }

  rw_lock_x_unlock(&cache->lock);

  return (query->error);
}

/** Set union.
 @return DB_SUCCESS if all go well */
static MY_ATTRIBUTE((warn_unused_result)) dberr_t
    fts_query_union(fts_query_t *query,  /*!< in: query instance */
                    fts_string_t *token) /*!< in: token to search */
{
  fts_fetch_t fetch;
  ulint n_doc_ids = 0;
  trx_t *trx = query->trx;
  que_t *graph = NULL;
  dberr_t error;

  ut_a(query->oper == FTS_NONE || query->oper == FTS_DECR_RATING ||
       query->oper == FTS_NEGATE || query->oper == FTS_INCR_RATING);

#ifdef FTS_INTERNAL_DIAG_PRINT
  {
    ib::info out(ER_IB_MSG_1223);
    out << "UNION: Searching: '";
    out.write(token->f_str, token->f_len);
    out << "'";
  }
#endif

  if (query->doc_ids) {
    n_doc_ids = rbt_size(query->doc_ids);
  }

  if (token->f_len == 0) {
    return (query->error);
  }

  fts_query_cache(query, token);

  /* Setup the callback args for filtering and
  consolidating the ilist. */
  fetch.read_arg = query;
  fetch.read_record = fts_query_index_fetch_nodes;

  /* Read the nodes from disk. */
  error = fts_index_fetch_nodes(trx, &graph, &query->fts_index_table, token,
                                &fetch);

  /* DB_FTS_EXCEED_RESULT_CACHE_LIMIT passed by 'query->error' */
  ut_ad(!(query->error != DB_SUCCESS && error != DB_SUCCESS));
  if (error != DB_SUCCESS) {
    query->error = error;
  }

  fts_que_graph_free(graph);

  if (query->error == DB_SUCCESS) {
    /* The size can't decrease. */
    ut_a(rbt_size(query->doc_ids) >= n_doc_ids);

    /* Calulate the number of doc ids that were added to
    the current doc id set. */
    if (query->doc_ids) {
      n_doc_ids = rbt_size(query->doc_ids) - n_doc_ids;
    }
  }

  return (query->error);
}

/** Depending upon the current query operator process the doc id.
 return DB_SUCCESS if all go well
 or return DB_FTS_EXCEED_RESULT_CACHE_LIMIT */
static dberr_t fts_query_process_doc_id(
    fts_query_t *query, /*!< in: query instance */
    doc_id_t doc_id,    /*!< in: doc id to process */
    fts_rank_t rank)    /*!< in: if non-zero, it is the
                        rank associated with the doc_id */
{
  if (query->flags == FTS_OPT_RANKING) {
    return (DB_SUCCESS);
  }

  switch (query->oper) {
    case FTS_NONE:
      fts_query_union_doc_id(query, doc_id, rank);
      break;

    case FTS_EXIST:
      fts_query_intersect_doc_id(query, doc_id, rank);
      break;

    case FTS_IGNORE:
      fts_query_remove_doc_id(query, doc_id);
      break;

    case FTS_NEGATE:
      fts_query_change_ranking(query, doc_id, TRUE);
      break;

    case FTS_DECR_RATING:
      fts_query_union_doc_id(query, doc_id, rank);
      fts_query_change_ranking(query, doc_id, TRUE);
      break;

    case FTS_INCR_RATING:
      fts_query_union_doc_id(query, doc_id, rank);
      fts_query_change_ranking(query, doc_id, FALSE);
      break;

    default:
      ut_error;
  }

  if (query->total_size > fts_result_cache_limit) {
    return (DB_FTS_EXCEED_RESULT_CACHE_LIMIT);
  } else {
    return (DB_SUCCESS);
  }
}

/** Merge two result sets. */
static dberr_t fts_merge_doc_ids(
    fts_query_t *query,      /*!< in,out: query instance */
    const ib_rbt_t *doc_ids) /*!< in: result set to merge */
{
  const ib_rbt_node_t *node;

  DBUG_ENTER("fts_merge_doc_ids");

  ut_a(!query->intersection);

  /* To process FTS_EXIST operation (intersection), we need
  to create a new result set for fts_query_intersect(). */
  if (query->oper == FTS_EXIST) {
    query->intersection =
        rbt_create(sizeof(fts_ranking_t), fts_ranking_doc_id_cmp);

    query->total_size += SIZEOF_RBT_CREATE;
  }

  /* Merge the elements to the result set. */
  for (node = rbt_first(doc_ids); node; node = rbt_next(doc_ids, node)) {
    fts_ranking_t *ranking;
    ulint pos = 0;
    fts_string_t word;

    ranking = rbt_value(fts_ranking_t, node);

    query->error =
        fts_query_process_doc_id(query, ranking->doc_id, ranking->rank);

    if (query->error != DB_SUCCESS) {
      DBUG_RETURN(query->error);
    }

    /* Merge words. Don't need to take operator into account. */
    ut_a(ranking->words);
    while (fts_ranking_words_get_next(query, ranking, &pos, &word)) {
      fts_query_add_word_to_document(query, ranking->doc_id, &word);
    }
  }

  /* If it is an intersection operation, reset query->doc_ids
  to query->intersection and free the old result list. */
  if (query->oper == FTS_EXIST && query->intersection != NULL) {
    fts_query_free_doc_ids(query, query->doc_ids);
    query->doc_ids = query->intersection;
    query->intersection = NULL;
  }

  DBUG_RETURN(DB_SUCCESS);
}

/** Skip non-whitespace in a string. Move ptr to the next word boundary.
 @return pointer to first whitespace character or end */
UNIV_INLINE
byte *fts_query_skip_word(byte *ptr,       /*!< in: start of scan */
                          const byte *end) /*!< in: pointer to end of string */
{
  /* TODO: Does this have to be UTF-8 too ? */
  while (ptr < end && !(ispunct(*ptr) || isspace(*ptr))) {
    ++ptr;
  }

  return (ptr);
}

/** Check whether the remaining terms in the phrase match the text.
 @return true if matched else false */
static ibool fts_query_match_phrase_terms(
    fts_phrase_t *phrase, /*!< in: phrase to match */
    byte **start,         /*!< in/out: text to search, we can't
                          make this const becase we need to
                          first convert the string to
                          lowercase */
    const byte *end,      /*!< in: pointer to the end of
                          the string to search */
    mem_heap_t *heap)     /*!< in: heap */
{
  ulint i;
  byte *ptr = *start;
  const ib_vector_t *tokens = phrase->tokens;
  ulint distance = phrase->distance;

  /* We check only from the second term onwards, since the first
  must have matched otherwise we wouldn't be here. */
  for (i = 1; ptr < end && i < ib_vector_size(tokens); /* No op */) {
    fts_string_t match;
    fts_string_t cmp_str;
    const fts_string_t *token;
    int result;
    ulint ret;

    ret = innobase_mysql_fts_get_token(phrase->charset, ptr,
                                       const_cast<byte *>(end), &match);

    if (match.f_len > 0) {
      /* Get next token to match. */
      token = static_cast<const fts_string_t *>(ib_vector_get_const(tokens, i));

      fts_string_dup(&cmp_str, &match, heap);

      result = innobase_fts_text_case_cmp(phrase->charset, token, &cmp_str);

      /* Skip the rest of the tokens if this one doesn't
      match and the proximity distance is exceeded. */
      if (result && (distance == ULINT_UNDEFINED || distance == 0)) {
        break;
      }

      /* This token matched move to the next token. */
      if (result == 0) {
        /* Advance the text to search by the length
        of the last token. */
        ptr += ret;

        /* Advance to the next token. */
        ++i;
      } else {
        ut_a(distance != ULINT_UNDEFINED);

        ptr = fts_query_skip_word(ptr, end);
      }

      /* Distance can be 0 for exact matches. */
      if (distance != ULINT_UNDEFINED && distance > 0) {
        --distance;
      }
    } else {
      ptr += ret;
    }
  }

  *start = ptr;

  /* Can't be greater than the number of elements. */
  ut_a(i <= ib_vector_size(tokens));

  /* This is the case for multiple words. */
  if (i == ib_vector_size(tokens)) {
    phrase->found = TRUE;
  }

  return (phrase->found);
}

/** Callback function to count the number of words in position ranges,
 and see whether the word count is in specified "phrase->distance"
 @return true if the number of characters is less than the "distance" */
static bool fts_proximity_is_word_in_range(
    const fts_phrase_t *phrase, /*!< in: phrase with the search info */
    byte *start,                /*!< in: text to search */
    ulint total_len)            /*!< in: length of text */
{
  fts_proximity_t *proximity_pos = phrase->proximity_pos;

  ut_ad(proximity_pos->n_pos == proximity_pos->min_pos.size());
  ut_ad(proximity_pos->n_pos == proximity_pos->max_pos.size());

  /* Search each matched position pair (with min and max positions)
  and count the number of words in the range */
  for (ulint i = 0; i < proximity_pos->n_pos; i++) {
    ulint cur_pos = proximity_pos->min_pos[i];
    ulint n_word = 0;

    ut_ad(proximity_pos->max_pos[i] <= total_len);

    /* Walk through words in the range and count them */
    while (cur_pos <= proximity_pos->max_pos[i]) {
      ulint len;
      fts_string_t str;

      len = innobase_mysql_fts_get_token(phrase->charset, start + cur_pos,
                                         start + total_len, &str);

      if (len == 0) {
        break;
      }

      /* Advances position with "len" bytes */
      cur_pos += len;

      /* Record the number of words */
      if (str.f_n_char > 0) {
        n_word++;
      }

      if (n_word > phrase->distance) {
        break;
      }
    }

    /* Check if the number of words is less than specified
    "distance" */
    if (n_word && n_word <= phrase->distance) {
      return (true);
    }
  }

  return (false);
}

/** FTS plugin parser 'myql_add_word' callback function for phrase match
 Refer to 'MYSQL_FTPARSER_PARAM' for more detail.
 @return 0 if match, or return non-zero */
static int fts_query_match_phrase_add_word_for_parser(
    MYSQL_FTPARSER_PARAM *param,       /*!< in: parser param */
    char *word,                        /*!< in: token */
    int word_len,                      /*!< in: token length */
    MYSQL_FTPARSER_BOOLEAN_INFO *info) /*!< in: token info */
{
  fts_phrase_param_t *phrase_param;
  fts_phrase_t *phrase;
  const ib_vector_t *tokens;
  fts_string_t match;
  fts_string_t cmp_str;
  const fts_string_t *token;
  int result;
  mem_heap_t *heap;

  phrase_param = static_cast<fts_phrase_param_t *>(param->mysql_ftparam);
  heap = phrase_param->heap;
  phrase = phrase_param->phrase;
  tokens = phrase->tokens;

  /* In case plugin parser doesn't check return value */
  if (phrase_param->token_index == ib_vector_size(tokens)) {
    return (1);
  }

  match.f_str = reinterpret_cast<byte *>(word);
  match.f_len = word_len;
  match.f_n_char = fts_get_token_size(phrase->charset, word, word_len);

  if (match.f_len > 0) {
    /* Get next token to match. */
    ut_a(phrase_param->token_index < ib_vector_size(tokens));
    token = static_cast<const fts_string_t *>(
        ib_vector_get_const(tokens, phrase_param->token_index));

    fts_string_dup(&cmp_str, &match, heap);

    result = innobase_fts_text_case_cmp(phrase->charset, token, &cmp_str);

    if (result == 0) {
      phrase_param->token_index++;
    } else {
      return (1);
    }
  }

  /* Can't be greater than the number of elements. */
  ut_a(phrase_param->token_index <= ib_vector_size(tokens));

  /* This is the case for multiple words. */
  if (phrase_param->token_index == ib_vector_size(tokens)) {
    phrase->found = TRUE;
  }

  return (static_cast<int>(phrase->found));
}

/** Check whether the terms in the phrase match the text.
 @return true if matched else false */
static ibool fts_query_match_phrase_terms_by_parser(
    fts_phrase_param_t *phrase_param, /* in/out: phrase param */
    st_mysql_ftparser *parser,        /* in: plugin fts parser */
    byte *text,                       /* in: text to check */
    ulint len)                        /* in: text length */
{
  MYSQL_FTPARSER_PARAM param;

  ut_a(parser);

  /* Set paramters for param */
  param.mysql_parse = fts_tokenize_document_internal;
  param.mysql_add_word = fts_query_match_phrase_add_word_for_parser;
  param.mysql_ftparam = phrase_param;
  param.cs = phrase_param->phrase->charset;
  param.doc = reinterpret_cast<char *>(text);
  param.length = static_cast<int>(len);
  param.mode = MYSQL_FTPARSER_WITH_STOPWORDS;

  PARSER_INIT(parser, &param);
  parser->parse(&param);
  PARSER_DEINIT(parser, &param);

  return (phrase_param->phrase->found);
}

/** Callback function to fetch and search the document.
@param[in]	phrase		phrase to match
@param[in]	start		text to search, we can't make this const becase
                                we need to first convert the string to
                                lowercase
@param[in]	cur_len		length of text
@param[in]	prev_len	total length for searched doc fields
@param[in]	heap		heap
@return true if matched else false */
static ibool fts_query_match_phrase(fts_phrase_t *phrase, byte *start,
                                    ulint cur_len, ulint prev_len,
                                    mem_heap_t *heap) {
  ulint i;
  const fts_string_t *first;
  const byte *end = start + cur_len;
  const ib_vector_t *tokens = phrase->tokens;
  const ib_vector_t *positions = phrase->match->positions;

  ut_a(!phrase->found);
  ut_a(phrase->match->doc_id > 0);
  ut_a(ib_vector_size(tokens) > 0);
  ut_a(ib_vector_size(positions) > 0);

  first = static_cast<const fts_string_t *>(ib_vector_get_const(tokens, 0));

  ut_a(phrase->match->start < ib_vector_size(positions));

  for (i = phrase->match->start; i < ib_vector_size(positions); ++i) {
    ulint pos;
    byte *ptr = start;

    pos = *(ulint *)ib_vector_get_const(positions, i);

    if (pos == ULINT_UNDEFINED) {
      break;
    }

    if (pos < prev_len) {
      continue;
    }

    /* Document positions are calculated from the beginning
    of the first field, need to save the length for each
    searched field to adjust the doc position when search
    phrases. */
    pos -= prev_len;
    ptr = start + pos;

    /* Within limits ? */
    if (ptr >= end) {
      break;
    }

    if (phrase->parser) {
      fts_phrase_param_t phrase_param;

      phrase_param.phrase = phrase;
      phrase_param.token_index = 0;
      phrase_param.heap = heap;

      if (fts_query_match_phrase_terms_by_parser(&phrase_param, phrase->parser,
                                                 ptr, (end - ptr))) {
        break;
      }
    } else {
      fts_string_t match;
      fts_string_t cmp_str;
      ulint ret;

      match.f_str = ptr;
      ret = innobase_mysql_fts_get_token(phrase->charset, start + pos,
                                         const_cast<byte *>(end), &match);

      if (match.f_len == 0) {
        break;
      }

      fts_string_dup(&cmp_str, &match, heap);

      if (innobase_fts_text_case_cmp(phrase->charset, first, &cmp_str) == 0) {
        /* This is the case for the single word
        in the phrase. */
        if (ib_vector_size(phrase->tokens) == 1) {
          phrase->found = TRUE;
          break;
        }

        ptr += ret;

        /* Match the remaining terms in the phrase. */
        if (fts_query_match_phrase_terms(phrase, &ptr, end, heap)) {
          break;
        }
      }
    }
  }

  return (phrase->found);
}

/** Callback function to fetch and search the document.
 @return whether the phrase is found */
static ibool fts_query_fetch_document(void *row,      /*!< in:  sel_node_t* */
                                      void *user_arg) /*!< in:  fts_doc_t* */
{
  que_node_t *exp;
  sel_node_t *node = static_cast<sel_node_t *>(row);
  fts_phrase_t *phrase = static_cast<fts_phrase_t *>(user_arg);
  ulint prev_len = 0;
  ulint total_len = 0;
  byte *document_text = NULL;

  exp = node->select_list;

  phrase->found = FALSE;

  /* For proximity search, we will need to get the whole document
  from all fields, so first count the total length of the document
  from all the fields */
  if (phrase->proximity_pos) {
    while (exp) {
      ulint field_len;
      dfield_t *dfield = que_node_get_val(exp);
      byte *data = static_cast<byte *>(dfield_get_data(dfield));

      if (dfield_is_ext(dfield)) {
        ulint local_len = dfield_get_len(dfield);

        local_len -= BTR_EXTERN_FIELD_REF_SIZE;

        field_len =
            mach_read_from_4(data + local_len + lob::BTR_EXTERN_LEN + 4);
      } else {
        field_len = dfield_get_len(dfield);
      }

      if (field_len != UNIV_SQL_NULL) {
        total_len += field_len + 1;
      }

      exp = que_node_get_next(exp);
    }

    document_text =
        static_cast<byte *>(mem_heap_zalloc(phrase->heap, total_len));

    if (!document_text) {
      return (FALSE);
    }
  }

  exp = node->select_list;

  while (exp) {
    dfield_t *dfield = que_node_get_val(exp);
    byte *data = static_cast<byte *>(dfield_get_data(dfield));
    ulint cur_len;

    if (dfield_is_ext(dfield)) {
      data = lob::btr_copy_externally_stored_field(
          nullptr, &cur_len, nullptr, data, phrase->page_size,
          dfield_get_len(dfield), false, phrase->heap);
    } else {
      cur_len = dfield_get_len(dfield);
    }

    if (cur_len != UNIV_SQL_NULL && cur_len != 0) {
      if (phrase->proximity_pos) {
        ut_ad(prev_len + cur_len <= total_len);
        memcpy(document_text + prev_len, data, cur_len);
      } else {
        /* For phrase search */
        phrase->found = fts_query_match_phrase(
            phrase, static_cast<byte *>(data), cur_len, prev_len, phrase->heap);
      }

      /* Document positions are calculated from the beginning
      of the first field, need to save the length for each
      searched field to adjust the doc position when search
      phrases. */
      prev_len += cur_len + 1;
    }

    if (phrase->found) {
      break;
    }

    exp = que_node_get_next(exp);
  }

  if (phrase->proximity_pos) {
    ut_ad(prev_len <= total_len);

    phrase->found =
        fts_proximity_is_word_in_range(phrase, document_text, total_len);
  }

  return (phrase->found);
}

#if 0
/********************************************************************
Callback function to check whether a record was found or not. */
static
ibool
fts_query_select(
	void*		row,		/*!< in:  sel_node_t* */
	void*		user_arg)	/*!< in:  fts_doc_t* */
{
	int		i;
	que_node_t*	exp;
	sel_node_t*	node = row;
	fts_select_t*	select = user_arg;

	ut_a(select->word_freq);
	ut_a(select->word_freq->doc_freqs);

	exp = node->select_list;

	for (i = 0; exp && !select->found; ++i) {
		dfield_t*	dfield = que_node_get_val(exp);
		void*		data = dfield_get_data(dfield);
		ulint		len = dfield_get_len(dfield);

		switch (i) {
		case 0: /* DOC_COUNT */
			if (len != UNIV_SQL_NULL && len != 0) {

				select->word_freq->doc_count +=
					mach_read_from_4(data);
			}
			break;

		case 1: /* ILIST */
			if (len != UNIV_SQL_NULL && len != 0) {

				fts_query_find_doc_id(select, data, len);
			}
			break;

		default:
			ut_error;
		}

		exp = que_node_get_next(exp);
	}

	return(FALSE);
}

/********************************************************************
Read the rows from the FTS index, that match word and where the
doc id is between first and last doc id.
@return DB_SUCCESS if all go well else error code */
static MY_ATTRIBUTE((warn_unused_result))
dberr_t
fts_query_find_term(
	fts_query_t*		query,	/*!< in: FTS query state */
	que_t**			graph,	/*!< in: prepared statement */
	const fts_string_t*	word,	/*!< in: the word to fetch */
	doc_id_t		doc_id,	/*!< in: doc id to match */
	ulint*			min_pos,/*!< in/out: pos found must be
					 greater than this minimum value. */
	ibool*			found)	/*!< out: TRUE if found else FALSE */
{
	pars_info_t*		info;
	dberr_t			error;
	fts_select_t		select;
	doc_id_t		match_doc_id;
	trx_t*			trx = query->trx;
	char			table_name[MAX_FULL_NAME_LEN];

	trx->op_info = "fetching FTS index matching nodes";

	if (*graph) {
		info = (*graph)->info;
	} else {
		ulint	selected;

		info = pars_info_create();

		selected = fts_select_index(*word->f_str);
		query->fts_index_table.suffix = fts_get_suffix(selected);

		fts_get_table_name(&query->fts_index_table, table_name);
		pars_info_bind_id(info, true, "index_table_name", table_name);
	}

	select.found = FALSE;
	select.doc_id = doc_id;
	select.min_pos = *min_pos;
	select.word_freq = fts_query_add_word_freq(query, word->f_str);

	pars_info_bind_function(info, "my_func", fts_query_select, &select);
	pars_info_bind_varchar_literal(info, "word", word->f_str, word->f_len);

	/* Convert to "storage" byte order. */
	fts_write_doc_id((byte*) &match_doc_id, doc_id);

	fts_bind_doc_id(info, "min_doc_id", &match_doc_id);

	fts_bind_doc_id(info, "max_doc_id", &match_doc_id);

	if (!*graph) {

		*graph = fts_parse_sql(
			&query->fts_index_table,
			info,
			"DECLARE FUNCTION my_func;\n"
			"DECLARE CURSOR c IS"
			" SELECT doc_count, ilist\n"
			" FROM $index_table_name\n"
			" WHERE word LIKE :word AND"
			" first_doc_id <= :min_doc_id AND"
			" last_doc_id >= :max_doc_id\n"
			" ORDER BY first_doc_id;\n"
			"BEGIN\n"
			"\n"
			"OPEN c;\n"
			"WHILE 1 = 1 LOOP\n"
			"  FETCH c INTO my_func();\n"
			"  IF c % NOTFOUND THEN\n"
			"    EXIT;\n"
			"  END IF;\n"
			"END LOOP;\n"
			"CLOSE c;");
	}

	for (;;) {
		error = fts_eval_sql(trx, *graph);

		if (error == DB_SUCCESS) {

			break;				/* Exit the loop. */
		} else {

			if (error == DB_LOCK_WAIT_TIMEOUT) {
				ib::warn(ER_IB_MSG_506) << "lock wait timeout reading FTS"
					" index. Retrying!";

				trx->error_state = DB_SUCCESS;
			} else {
				ib::error(ER_IB_MSG_507) << error
					<< " while reading FTS index.";

				break;			/* Exit the loop. */
			}
		}
	}

	/* Value to return */
	*found = select.found;

	if (*found) {
		*min_pos = select.min_pos;
	}

	return(error);
}

/********************************************************************
Callback aggregator for int columns. */
static
ibool
fts_query_sum(
					/*!< out: always returns TRUE */
	void*		row,		/*!< in:  sel_node_t* */
	void*		user_arg)	/*!< in:  ulint* */
{

	que_node_t*	exp;
	sel_node_t*	node = row;
	ulint*		total = user_arg;

	exp = node->select_list;

	while (exp) {
		dfield_t*	dfield = que_node_get_val(exp);
		void*		data = dfield_get_data(dfield);
		ulint		len = dfield_get_len(dfield);

		if (len != UNIV_SQL_NULL && len != 0) {
			*total += mach_read_from_4(data);
		}

		exp = que_node_get_next(exp);
	}

	return(TRUE);
}

/********************************************************************
Calculate the total documents that contain a particular word (term).
@return DB_SUCCESS if all go well else error code */
static MY_ATTRIBUTE((warn_unused_result))
dberr_t
fts_query_total_docs_containing_term(
	fts_query_t*		query,	/*!< in: FTS query state */
	const fts_string_t*	word,	/*!< in: the word to check */
	ulint*			total)	/*!< out: documents containing word */
{
	pars_info_t*		info;
	dberr_t			error;
	que_t*			graph;
	ulint			selected;
	trx_t*			trx = query->trx;
	char			table_name[MAX_FULL_NAME_LEN]

	trx->op_info = "fetching FTS index document count";

	*total = 0;

	info = pars_info_create();

	pars_info_bind_function(info, "my_func", fts_query_sum, total);
	pars_info_bind_varchar_literal(info, "word", word->f_str, word->f_len);

	selected = fts_select_index(*word->f_str);

	query->fts_index_table.suffix = fts_get_suffix(selected);

	fts_get_table_name(&query->fts_index_table, table_name);

	pars_info_bind_id(info, true, "index_table_name", table_name);

	graph = fts_parse_sql(
		&query->fts_index_table,
		info,
		"DECLARE FUNCTION my_func;\n"
		"DECLARE CURSOR c IS"
		" SELECT doc_count\n"
		" FROM $index_table_name\n"
		" WHERE word = :word"
		" ORDER BY first_doc_id;\n"
		"BEGIN\n"
		"\n"
		"OPEN c;\n"
		"WHILE 1 = 1 LOOP\n"
		"  FETCH c INTO my_func();\n"
		"  IF c % NOTFOUND THEN\n"
		"    EXIT;\n"
		"  END IF;\n"
		"END LOOP;\n"
		"CLOSE c;");

	for (;;) {
		error = fts_eval_sql(trx, graph);

		if (error == DB_SUCCESS) {

			break;				/* Exit the loop. */
		} else {

			if (error == DB_LOCK_WAIT_TIMEOUT) {
				ib::warn(ER_IB_MSG_508) << "lock wait timeout reading FTS"
					" index. Retrying!";

				trx->error_state = DB_SUCCESS;
			} else {
				ib::error(ER_IB_MSG_509) << error
					<< " while reading FTS index.";

				break;			/* Exit the loop. */
			}
		}
	}

	fts_que_graph_free(graph);

	return(error);
}

/********************************************************************
Get the total number of words in a documents.
@return DB_SUCCESS if all go well else error code */
static MY_ATTRIBUTE((warn_unused_result))
dberr_t
fts_query_terms_in_document(
	fts_query_t*	query,		/*!< in: FTS query state */
	doc_id_t	doc_id,		/*!< in: the word to check */
	ulint*		total)		/*!< out: total words in document */
{
	pars_info_t*	info;
	dberr_t		error;
	que_t*		graph;
	doc_id_t	read_doc_id;
	trx_t*		trx = query->trx;
	char		table_name[MAX_FULL_NAME_LEN];

	trx->op_info = "fetching FTS document term count";

	*total = 0;

	info = pars_info_create();

	pars_info_bind_function(info, "my_func", fts_query_sum, total);

	/* Convert to "storage" byte order. */
	fts_write_doc_id((byte*) &read_doc_id, doc_id);
	fts_bind_doc_id(info, "doc_id", &read_doc_id);

	query->fts_index_table.suffix = "DOC_ID";

	fts_get_table_name(&query->fts_index_table, table_name);

	pars_info_bind_id(info, true, "index_table_name", table_name);

	graph = fts_parse_sql(
		&query->fts_index_table,
		info,
		"DECLARE FUNCTION my_func;\n"
		"DECLARE CURSOR c IS"
		" SELECT count\n"
		" FROM $index_table_name\n"
		" WHERE doc_id = :doc_id"
		" BEGIN\n"
		"\n"
		"OPEN c;\n"
		"WHILE 1 = 1 LOOP\n"
		"  FETCH c INTO my_func();\n"
		"  IF c % NOTFOUND THEN\n"
		"    EXIT;\n"
		"  END IF;\n"
		"END LOOP;\n"
		"CLOSE c;");

	for (;;) {
		error = fts_eval_sql(trx, graph);

		if (error == DB_SUCCESS) {

			break;				/* Exit the loop. */
		} else {

			if (error == DB_LOCK_WAIT_TIMEOUT) {
				ib::warn(ER_IB_MSG_510) << "lock wait timeout reading FTS"
					" doc id table. Retrying!";

				trx->error_state = DB_SUCCESS;
			} else {
				ib::error(ER_IB_MSG_511) << error << " while reading FTS"
					" doc id table.";

				break;			/* Exit the loop. */
			}
		}
	}

	fts_que_graph_free(graph);

	return(error);
}
#endif

/** Retrieve the document and match the phrase tokens.
 @return DB_SUCCESS or error code */
static MY_ATTRIBUTE((warn_unused_result)) dberr_t fts_query_match_document(
    ib_vector_t *tokens,       /*!< in: phrase tokens */
    fts_get_doc_t *get_doc,    /*!< in: table and prepared statements */
    fts_match_t *match,        /*!< in: doc id and positions */
    ulint distance,            /*!< in: proximity distance */
    st_mysql_ftparser *parser, /*!< in: fts plugin parser */
    ibool *found)              /*!< out: TRUE if phrase found */
{
  dberr_t error;
  fts_phrase_t phrase(get_doc->index_cache->index->table);

  phrase.match = match;   /* Positions to match */
  phrase.tokens = tokens; /* Tokens to match */
  phrase.distance = distance;
  phrase.charset = get_doc->index_cache->charset;
  phrase.heap = mem_heap_create(512);
  phrase.parser = parser;

  *found = phrase.found = FALSE;

  error = fts_doc_fetch_by_doc_id(get_doc, match->doc_id, NULL,
                                  FTS_FETCH_DOC_BY_ID_EQUAL,
                                  fts_query_fetch_document, &phrase);

  if (error != DB_SUCCESS) {
    ib::error(ER_IB_MSG_512)
        << "(" << ut_strerr(error) << ") matching document.";
  } else {
    *found = phrase.found;
  }

  mem_heap_free(phrase.heap);

  return (error);
}

/** This function fetches the original documents and count the
 words in between matching words to see that is in specified distance
 @return DB_SUCCESS if all OK */
static MY_ATTRIBUTE((warn_unused_result)) bool fts_query_is_in_proximity_range(
    const fts_query_t *query,       /*!< in:  query instance */
    fts_match_t **match,            /*!< in: query instance */
    fts_proximity_t *qualified_pos) /*!< in: position info for
                                    qualified ranges */
{
  fts_get_doc_t get_doc;
  fts_cache_t *cache = query->index->table->fts->cache;
  dberr_t err;

  memset(&get_doc, 0x0, sizeof(get_doc));

  rw_lock_x_lock(&cache->lock);
  get_doc.index_cache = fts_find_index_cache(cache, query->index);
  rw_lock_x_unlock(&cache->lock);
  ut_a(get_doc.index_cache != NULL);

  fts_phrase_t phrase(get_doc.index_cache->index->table);

  phrase.distance = query->distance;
  phrase.charset = get_doc.index_cache->charset;
  phrase.heap = mem_heap_create(512);
  phrase.proximity_pos = qualified_pos;
  phrase.found = FALSE;

  err = fts_doc_fetch_by_doc_id(&get_doc, match[0]->doc_id, NULL,
                                FTS_FETCH_DOC_BY_ID_EQUAL,
                                fts_query_fetch_document, &phrase);

  if (err != DB_SUCCESS) {
    ib::error(ER_IB_MSG_513) << "(" << ut_strerr(err)
                             << ") in verification"
                                " phase of proximity search";
  }

  /* Free the prepared statement. */
  if (get_doc.get_document_graph) {
    fts_que_graph_free(get_doc.get_document_graph);
    get_doc.get_document_graph = NULL;
  }

  mem_heap_free(phrase.heap);

  return (err == DB_SUCCESS && phrase.found);
}

/** Iterate over the matched document ids and search the for the
 actual phrase in the text.
 @return DB_SUCCESS if all OK */
static MY_ATTRIBUTE((warn_unused_result)) dberr_t
    fts_query_search_phrase(fts_query_t *query,       /*!< in: query instance */
                            ib_vector_t *orig_tokens, /*!< in: tokens to search,
                                                      with any stopwords in the
                                                      original phrase */
                            ib_vector_t *tokens)      /*!< in: tokens that does
                                                      not include stopwords and
                                                      can be used to calculate
                                                      ranking */
{
  ulint i;
  fts_get_doc_t get_doc;
  ulint n_matched;
  fts_cache_t *cache = query->index->table->fts->cache;

  n_matched = ib_vector_size(query->matched);

  /* Setup the doc retrieval infrastructure. */
  memset(&get_doc, 0x0, sizeof(get_doc));

  rw_lock_x_lock(&cache->lock);

  get_doc.index_cache = fts_find_index_cache(cache, query->index);

  /* Must find the index cache */
  ut_a(get_doc.index_cache != NULL);

  rw_lock_x_unlock(&cache->lock);

#ifdef FTS_INTERNAL_DIAG_PRINT
  ib::info(ER_IB_MSG_514) << "Start phrase search";
#endif

  /* Read the document from disk and do the actual
  match, matching documents will be added to the current
  doc id set. */
  for (i = 0; i < n_matched && query->error == DB_SUCCESS; ++i) {
    fts_match_t *match;
    ibool found = FALSE;

    match = static_cast<fts_match_t *>(ib_vector_get(query->matched, i));

    /* Skip the document ids that were filtered out by
    an earlier pass. */
    if (match->doc_id != 0) {
      query->error = fts_query_match_document(
          orig_tokens, &get_doc, match, query->distance, query->parser, &found);

      if (query->error == DB_SUCCESS && found) {
        ulint z;

        query->error = fts_query_process_doc_id(query, match->doc_id, 0);
        if (query->error != DB_SUCCESS) {
          goto func_exit;
        }

        for (z = 0; z < ib_vector_size(tokens); z++) {
          fts_string_t *token;
          token = static_cast<fts_string_t *>(ib_vector_get(tokens, z));
          fts_query_add_word_to_document(query, match->doc_id, token);
        }
      }
    }
  }

func_exit:
  /* Free the prepared statement. */
  if (get_doc.get_document_graph) {
    fts_que_graph_free(get_doc.get_document_graph);
    get_doc.get_document_graph = NULL;
  }

  return (query->error);
}

/** Split the phrase into tokens
@param[in,out]	query		query instance
@param[in]	node		query node to search
@param[in,out]	tokens		token vector
@param[in,out]	orig_tokens	original node tokens include stopword
@param[in,out]	heap	mem heap */
static void fts_query_phrase_split(fts_query_t *query,
                                   const fts_ast_node_t *node,
                                   ib_vector_t *tokens,
                                   ib_vector_t *orig_tokens, mem_heap_t *heap) {
  fts_string_t phrase;
  ulint len = 0;
  ulint cur_pos = 0;
  fts_ast_node_t *term_node = NULL;

  if (node->type == FTS_AST_TEXT) {
    phrase.f_str = node->text.ptr->str;
    phrase.f_len = node->text.ptr->len;
    len = phrase.f_len;
  } else {
    ut_ad(node->type == FTS_AST_PARSER_PHRASE_LIST);
    phrase.f_str = NULL;
    phrase.f_len = 0;
    term_node = node->list.head;
  }

  while (true) {
    fts_cache_t *cache = query->index->table->fts->cache;
    ulint cur_len;
    fts_string_t result_str;

    if (node->type == FTS_AST_TEXT) {
      if (cur_pos >= len) {
        break;
      }

      cur_len = innobase_mysql_fts_get_token(
          query->fts_index_table.charset,
          reinterpret_cast<const byte *>(phrase.f_str) + cur_pos,
          reinterpret_cast<const byte *>(phrase.f_str) + len, &result_str);

      if (cur_len == 0) {
        break;
      }

      cur_pos += cur_len;
    } else {
      ut_ad(node->type == FTS_AST_PARSER_PHRASE_LIST);
      /* Term node in parser phrase list */
      if (term_node == NULL) {
        break;
      }

      ut_a(term_node->type == FTS_AST_TERM);
      result_str.f_str = term_node->term.ptr->str;
      result_str.f_len = term_node->term.ptr->len;
      result_str.f_n_char = fts_get_token_size(
          query->fts_index_table.charset,
          reinterpret_cast<char *>(result_str.f_str), result_str.f_len);

      term_node = term_node->next;
    }

    if (result_str.f_n_char == 0) {
      continue;
    }

    fts_string_t *token =
        static_cast<fts_string_t *>(ib_vector_push(tokens, NULL));
    fts_string_dup(token, &result_str, heap);

    if (fts_check_token(&result_str, cache->stopword_info.cached_stopword,
                        query->index->is_ngram,
                        query->fts_index_table.charset)) {
      /* Add the word to the RB tree so that we can
      calculate it's frequencey within a document. */
      fts_query_add_word_freq(query, token);
    } else {
      ib_vector_pop(tokens);
    }

    /* we will start to store all words including stopwords
    in the "orig_tokens" vector, but skip any leading words
    that are stopwords */
    if (!ib_vector_is_empty(tokens)) {
      fts_string_t *orig_token =
          static_cast<fts_string_t *>(ib_vector_push(orig_tokens, NULL));

      orig_token->f_str = token->f_str;
      orig_token->f_len = token->f_len;
    }
  }
}

/** Text/Phrase search.
 @return DB_SUCCESS or error code */
static MY_ATTRIBUTE((warn_unused_result)) dberr_t fts_query_phrase_search(
    fts_query_t *query,         /*!< in: query instance */
    const fts_ast_node_t *node) /*!< in: node to search */
{
  ib_vector_t *tokens;
  ib_vector_t *orig_tokens;
  mem_heap_t *heap = mem_heap_create(sizeof(fts_string_t));
  ib_alloc_t *heap_alloc;
  ulint num_token;

  heap_alloc = ib_heap_allocator_create(heap);

  tokens = ib_vector_create(heap_alloc, sizeof(fts_string_t), 4);
  orig_tokens = ib_vector_create(heap_alloc, sizeof(fts_string_t), 4);

  if (query->distance != ULINT_UNDEFINED && query->distance > 0) {
    query->flags = FTS_PROXIMITY;
  } else {
    query->flags = FTS_PHRASE;
  }

  /* Split the phrase into tokens. */
  fts_query_phrase_split(query, node, tokens, orig_tokens, heap);

  num_token = ib_vector_size(tokens);
  if (num_token > MAX_PROXIMITY_ITEM) {
    query->error = DB_FTS_TOO_MANY_WORDS_IN_PHRASE;
    goto func_exit;
  }

  ut_ad(ib_vector_size(orig_tokens) >= num_token);

  /* Ignore empty strings. */
  if (num_token > 0) {
    fts_string_t *token = NULL;
    fts_fetch_t fetch;
    trx_t *trx = query->trx;
    fts_ast_oper_t oper = query->oper;
    que_t *graph = NULL;
    ulint i;
    dberr_t error;

    /* Create the vector for storing matching document ids
    and the positions of the first token of the phrase. */
    if (!query->matched) {
      ib_alloc_t *heap_alloc;

      heap_alloc = ib_heap_allocator_create(heap);

      if (!(query->flags & FTS_PROXIMITY) && !(query->flags & FTS_PHRASE)) {
        query->matched = ib_vector_create(heap_alloc, sizeof(fts_match_t), 64);
      } else {
        ut_a(num_token <= MAX_PROXIMITY_ITEM);
        query->match_array = (ib_vector_t **)mem_heap_alloc(
            heap, num_token * sizeof(query->matched));

        for (i = 0; i < num_token; i++) {
          query->match_array[i] =
              ib_vector_create(heap_alloc, sizeof(fts_match_t), 64);
        }

        query->matched = query->match_array[0];
      }
    }

    /* Setup the callback args for filtering and consolidating
    the ilist. */
    fetch.read_arg = query;
    fetch.read_record = fts_query_index_fetch_nodes;

    for (i = 0; i < num_token; i++) {
      /* Search for the first word from the phrase. */
      token = static_cast<fts_string_t *>(ib_vector_get(tokens, i));

      if (query->flags & FTS_PROXIMITY || query->flags & FTS_PHRASE) {
        query->matched = query->match_array[i];
      }

      error = fts_index_fetch_nodes(trx, &graph, &query->fts_index_table, token,
                                    &fetch);

      /* DB_FTS_EXCEED_RESULT_CACHE_LIMIT passed by 'query->error' */
      ut_ad(!(query->error != DB_SUCCESS && error != DB_SUCCESS));
      if (error != DB_SUCCESS) {
        query->error = error;
      }

      fts_que_graph_free(graph);
      graph = NULL;

      fts_query_cache(query, token);

      if (!(query->flags & FTS_PHRASE) && !(query->flags & FTS_PROXIMITY)) {
        break;
      }

      /* If any of the token can't be found,
      no need to continue match */
      if (ib_vector_is_empty(query->match_array[i]) ||
          query->error != DB_SUCCESS) {
        goto func_exit;
      }
    }

    /* Just a single word, no need to fetch the original
    documents to do phrase matching */
    if (ib_vector_size(orig_tokens) == 1 &&
        !ib_vector_is_empty(query->match_array[0])) {
      fts_match_t *match;
      ulint n_matched;

      n_matched = ib_vector_size(query->match_array[0]);

      for (i = 0; i < n_matched; i++) {
        match =
            static_cast<fts_match_t *>(ib_vector_get(query->match_array[0], i));

        query->error = fts_query_process_doc_id(query, match->doc_id, 0);
        if (query->error != DB_SUCCESS) {
          goto func_exit;
        }

        fts_query_add_word_to_document(query, match->doc_id, token);
      }
      query->oper = oper;
      goto func_exit;
    }

    /* If we are doing proximity search, verify the distance
    between all words, and check they are in specified distance. */
    if (query->flags & FTS_PROXIMITY) {
      fts_phrase_or_proximity_search(query, tokens);
    } else {
      ibool matched;

      /* Phrase Search case:
      We filter out the doc ids that don't contain
      all the tokens in the phrase. It's cheaper to
      search the ilist than bringing the documents in
      and then doing a search through the text. Isolated
      testing shows this also helps in mitigating disruption
      of the buffer cache. */
      matched = fts_phrase_or_proximity_search(query, tokens);
      query->matched = query->match_array[0];

      /* Read the actual text in and search for the phrase. */
      if (matched) {
        ut_ad(query->error == DB_SUCCESS);
        query->error = fts_query_search_phrase(query, orig_tokens, tokens);
      }
    }

    /* Restore original operation. */
    query->oper = oper;

    if (query->error != DB_SUCCESS) {
      goto func_exit;
    }
  }

func_exit:
  mem_heap_free(heap);

  /* Don't need it anymore. */
  query->matched = NULL;

  return (query->error);
}

/** Find the word and evaluate.
 @return DB_SUCCESS if all go well */
static MY_ATTRIBUTE((warn_unused_result)) dberr_t
    fts_query_execute(fts_query_t *query,  /*!< in: query instance */
                      fts_string_t *token) /*!< in: token to search */
{
  switch (query->oper) {
    case FTS_NONE:
    case FTS_NEGATE:
    case FTS_INCR_RATING:
    case FTS_DECR_RATING:
      query->error = fts_query_union(query, token);
      break;

    case FTS_EXIST:
      query->error = fts_query_intersect(query, token);
      break;

    case FTS_IGNORE:
      query->error = fts_query_difference(query, token);
      break;

    default:
      ut_error;
  }

  return (query->error);
}

/** Create a wildcard string. It's the responsibility of the caller to
 free the byte* pointer. It's allocated using ut_malloc_nokey().
 @return ptr to allocated memory */
static byte *fts_query_get_token(
    fts_ast_node_t *node, /*!< in: the current sub tree */
    fts_string_t *token)  /*!< in: token to create */
{
  ulint str_len;
  byte *new_ptr = NULL;

  str_len = node->term.ptr->len;

  ut_a(node->type == FTS_AST_TERM);

  token->f_len = str_len;
  token->f_str = node->term.ptr->str;

  if (node->term.wildcard) {
    token->f_str = static_cast<byte *>(ut_malloc_nokey(str_len + 2));
    token->f_len = str_len + 1;

    memcpy(token->f_str, node->term.ptr->str, str_len);

    token->f_str[str_len] = '%';
    token->f_str[token->f_len] = 0;

    new_ptr = token->f_str;
  }

  return (new_ptr);
}

/** Visit every node of the AST. */
static dberr_t fts_query_visitor(
    fts_ast_oper_t oper,  /*!< in: current operator */
    fts_ast_node_t *node, /*!< in: The root of the current subtree*/
    void *arg)            /*!< in: callback arg*/
{
  byte *ptr;
  fts_string_t token;
  fts_query_t *query = static_cast<fts_query_t *>(arg);

  ut_a(node);
  DBUG_ENTER("fts_query_visitor");
  DBUG_PRINT("fts", ("nodetype: %s", fts_ast_node_type_get(node->type)));

  token.f_n_char = 0;
  query->oper = oper;
  query->cur_node = node;

  switch (node->type) {
    case FTS_AST_TEXT:
    case FTS_AST_PARSER_PHRASE_LIST:

      if (query->oper == FTS_EXIST) {
        ut_ad(query->intersection == NULL);
        query->intersection =
            rbt_create(sizeof(fts_ranking_t), fts_ranking_doc_id_cmp);

        query->total_size += SIZEOF_RBT_CREATE;
      }

      /* Set the current proximity distance. */
      query->distance = node->text.distance;

      /* Force collection of doc ids and the positions. */
      query->collect_positions = TRUE;

      query->error = fts_query_phrase_search(query, node);

      query->collect_positions = FALSE;

      if (query->oper == FTS_EXIST) {
        fts_query_free_doc_ids(query, query->doc_ids);
        query->doc_ids = query->intersection;
        query->intersection = NULL;
      }

      break;

    case FTS_AST_TERM:
      token.f_str = node->term.ptr->str;
      token.f_len = node->term.ptr->len;

      /* Collect wildcard words for QUERY EXPANSION. */
      if (node->term.wildcard && query->wildcard_words != NULL) {
        ib_rbt_bound_t parent;

        if (rbt_search(query->wildcard_words, &parent, &token) != 0) {
          fts_string_t word;

          fts_string_dup(&word, &token, query->heap);
          rbt_add_node(query->wildcard_words, &parent, &word);
        }
      }

      /* Add the word to our RB tree that will be used to
      calculate this terms per document frequency. */
      fts_query_add_word_freq(query, &token);

      ptr = fts_query_get_token(node, &token);
      query->error = fts_query_execute(query, &token);

      if (ptr) {
        ut_free(ptr);
      }

      break;

    case FTS_AST_SUBEXP_LIST:
      query->error = fts_ast_visit_sub_exp(node, fts_query_visitor, arg);
      break;

    default:
      ut_error;
  }

  if (query->oper == FTS_EXIST) {
    query->multi_exist = true;
  }

  DBUG_RETURN(query->error);
}

/** Process (nested) sub-expression, create a new result set to store the
sub-expression result by processing nodes under current sub-expression
list. Merge the sub-expression result with that of parent expression list.
@param[in,out]	node	current root node
@param[in,out]	visitor	callback function
@param[in,out]	arg	argument for callback
@return DB_SUCCESS if all go well */
static dberr_t fts_ast_visit_sub_exp(fts_ast_node_t *node,
                                     fts_ast_callback visitor, void *arg) {
  fts_ast_oper_t cur_oper;
  fts_query_t *query = static_cast<fts_query_t *>(arg);
  ib_rbt_t *parent_doc_ids;
  ib_rbt_t *subexpr_doc_ids;
  dberr_t error = DB_SUCCESS;
  bool will_be_ignored = false;
  bool multi_exist;

  DBUG_ENTER("fts_ast_visit_sub_exp");

  ut_a(node->type == FTS_AST_SUBEXP_LIST);

  cur_oper = query->oper;

  /* Save current result set */
  parent_doc_ids = query->doc_ids;

  /* Create new result set to store the sub-expression result. We
  will merge this result set with the parent after processing. */
  query->doc_ids = rbt_create(sizeof(fts_ranking_t), fts_ranking_doc_id_cmp);

  query->total_size += SIZEOF_RBT_CREATE;

  multi_exist = query->multi_exist;
  query->multi_exist = false;
  /* Process nodes in current sub-expression and store its
  result set in query->doc_ids we created above. */
  error = fts_ast_visit(FTS_NONE, node, visitor, arg, &will_be_ignored);

  /* Reinstate parent node state */
  query->multi_exist = multi_exist;
  query->oper = cur_oper;

  /* Merge the sub-expression result with the parent result set. */
  subexpr_doc_ids = query->doc_ids;
  query->doc_ids = parent_doc_ids;
  if (error == DB_SUCCESS) {
    error = fts_merge_doc_ids(query, subexpr_doc_ids);
  }

  /* Free current result set. Result already merged into parent. */
  fts_query_free_doc_ids(query, subexpr_doc_ids);

  DBUG_RETURN(error);
}

#if 0
/*****************************************************************//***
Check if the doc id exists in the ilist.
@return true if doc id found */
static
ulint
fts_query_find_doc_id(
	fts_select_t*	select,		/*!< in/out: contains the doc id to
					find, we update the word freq if
					document found */
	void*		data,		/*!< in: doc id ilist */
	ulint		len)		/*!< in: doc id ilist size */
{
	byte*		ptr = data;
	doc_id_t	doc_id = 0;
	ulint		decoded = 0;

	/* Decode the ilist and search for selected doc_id. We also
	calculate the frequency of the word in the document if found. */
	while (decoded < len && !select->found) {
		ulint		freq = 0;
		ulint		min_pos = 0;
		ulint		last_pos = 0;
		ulint		pos = fts_decode_vlc(&ptr);

		/* Add the delta. */
		doc_id += pos;

		while (*ptr) {
			++freq;
			last_pos += fts_decode_vlc(&ptr);

			/* Only if min_pos is not set and the current
			term exists in a position greater than the
			min_pos of the previous term. */
			if (min_pos == 0 && last_pos > select->min_pos) {
				min_pos = last_pos;
			}
		}

		/* Skip the end of word position marker. */
		++ptr;

		/* Bytes decoded so far. */
		decoded = ptr - (byte*) data;

		/* A word may exist in the document but we only consider a
		match if it exists in a position that is greater than the
		position of the previous term. */
		if (doc_id == select->doc_id && min_pos > 0) {
			fts_doc_freq_t*	doc_freq;

			/* Add the doc id to the doc freq rb tree, if
			the doc id doesn't exist it will be created. */
			doc_freq = fts_query_add_doc_freq(
				select->word_freq->doc_freqs, doc_id);

			/* Avoid duplicating the frequency tally */
			if (doc_freq->freq == 0) {
				doc_freq->freq = freq;
			}

			select->found = TRUE;
			select->min_pos = min_pos;
		}
	}

	return(select->found);
}
#endif

/** Read and filter nodes.
 @return DB_SUCCESS if all go well,
 or return DB_FTS_EXCEED_RESULT_CACHE_LIMIT */
static dberr_t fts_query_filter_doc_ids(
    fts_query_t *query,         /*!< in: query instance */
    const fts_string_t *word,   /*!< in: the current word */
    fts_word_freq_t *word_freq, /*!< in/out: word frequency */
    const fts_node_t *node,     /*!< in: current FTS node */
    void *data,                 /*!< in: doc id ilist */
    ulint len,                  /*!< in: doc id ilist size */
    ibool calc_doc_count)       /*!< in: whether to remember doc count */
{
  byte *ptr = static_cast<byte *>(data);
  doc_id_t doc_id = 0;
  ulint decoded = 0;
  ib_rbt_t *doc_freqs = word_freq->doc_freqs;

  if (query->limit != ULONG_UNDEFINED && query->n_docs >= query->limit) {
    return (DB_SUCCESS);
  }

  /* Decode the ilist and add the doc ids to the query doc_id set. */
  while (decoded < len) {
    ulint freq = 0;
    fts_doc_freq_t *doc_freq;
    fts_match_t *match = NULL;
    ulint last_pos = 0;
    ulint pos = fts_decode_vlc(&ptr);

    /* Some sanity checks. */
    if (doc_id == 0) {
      ut_a(pos == node->first_doc_id);
    }

    /* Add the delta. */
    doc_id += pos;

    if (calc_doc_count) {
      word_freq->doc_count++;
    }

    /* We simply collect the matching instances here. */
    if (query->collect_positions) {
      ib_alloc_t *heap_alloc;

      /* Create a new fts_match_t instance. */
      match = static_cast<fts_match_t *>(ib_vector_push(query->matched, NULL));

      match->start = 0;
      match->doc_id = doc_id;
      heap_alloc = ib_vector_allocator(query->matched);

      /* Allocate from the same heap as the
      parent container. */
      match->positions = ib_vector_create(heap_alloc, sizeof(ulint), 64);

      query->total_size +=
          sizeof(fts_match_t) + sizeof(ib_vector_t) + sizeof(ulint) * 64;
    }

    /* Unpack the positions within the document. */
    while (*ptr) {
      last_pos += fts_decode_vlc(&ptr);

      /* Collect the matching word positions, for phrase
      matching later. */
      if (query->collect_positions) {
        ib_vector_push(match->positions, &last_pos);
      }

      ++freq;
    }

    /* End of list marker. */
    last_pos = (ulint)-1;

    if (query->collect_positions) {
      ut_a(match != NULL);
      ib_vector_push(match->positions, &last_pos);
    }

    /* Add the doc id to the doc freq rb tree, if the doc id
    doesn't exist it will be created. */
    doc_freq = fts_query_add_doc_freq(query, doc_freqs, doc_id);

    /* Avoid duplicating frequency tally. */
    if (doc_freq->freq == 0) {
      doc_freq->freq = freq;
    }

    /* Skip the end of word position marker. */
    ++ptr;

    /* Bytes decoded so far */
    decoded = ptr - (byte *)data;

    /* We simply collect the matching documents and the
    positions here and match later. */
    if (!query->collect_positions) {
      /* We ignore error here and will check it later */
      fts_query_process_doc_id(query, doc_id, 0);

      /* Add the word to the document's matched RB tree. */
      fts_query_add_word_to_document(query, doc_id, word);
    }

    if (query->limit != ULONG_UNDEFINED && query->limit <= ++query->n_docs) {
      goto func_exit;
    }
  }

  /* Some sanity checks. */
  ut_a(doc_id == node->last_doc_id);

func_exit:
  if (query->total_size > fts_result_cache_limit) {
    return (DB_FTS_EXCEED_RESULT_CACHE_LIMIT);
  } else {
    query->n_docs = 0;
    return (DB_SUCCESS);
  }
}

/** Read the FTS INDEX row.
 @return DB_SUCCESS if all go well. */
static dberr_t fts_query_read_node(
    fts_query_t *query,       /*!< in: query instance */
    const fts_string_t *word, /*!< in: current word */
    que_node_t *exp)          /*!< in: query graph node */
{
  int i;
  int ret;
  fts_node_t node;
  ib_rbt_bound_t parent;
  fts_word_freq_t *word_freq;
  ibool skip = FALSE;
  fts_string_t term;
  byte buf[FTS_MAX_WORD_LEN + 1];
  dberr_t error = DB_SUCCESS;

  ut_a(query->cur_node->type == FTS_AST_TERM ||
       query->cur_node->type == FTS_AST_TEXT ||
       query->cur_node->type == FTS_AST_PARSER_PHRASE_LIST);

  memset(&node, 0, sizeof(node));
  term.f_str = buf;

  /* Need to consider the wildcard search case, the word frequency
  is created on the search string not the actual word. So we need
  to assign the frequency on search string behalf. */
  if (query->cur_node->type == FTS_AST_TERM && query->cur_node->term.wildcard) {
    term.f_len = query->cur_node->term.ptr->len;
    ut_ad(FTS_MAX_WORD_LEN >= term.f_len);
    memcpy(term.f_str, query->cur_node->term.ptr->str, term.f_len);
  } else {
    term.f_len = word->f_len;
    ut_ad(FTS_MAX_WORD_LEN >= word->f_len);
    memcpy(term.f_str, word->f_str, word->f_len);
  }

  /* Lookup the word in our rb tree, it must exist. */
  ret = rbt_search(query->word_freqs, &parent, &term);

  ut_a(ret == 0);

  word_freq = rbt_value(fts_word_freq_t, parent.last);

  /* Start from 1 since the first column has been read by the caller.
  Also, we rely on the order of the columns projected, to filter
  out ilists that are out of range and we always want to read
  the doc_count irrespective of the suitablility of the row. */

  for (i = 1; exp && !skip; exp = que_node_get_next(exp), ++i) {
    dfield_t *dfield = que_node_get_val(exp);
    byte *data = static_cast<byte *>(dfield_get_data(dfield));
    ulint len = dfield_get_len(dfield);

    ut_a(len != UNIV_SQL_NULL);

    /* Note: The column numbers below must match the SELECT. */

    switch (i) {
      case 1: /* DOC_COUNT */
        word_freq->doc_count += mach_read_from_4(data);
        break;

      case 2: /* FIRST_DOC_ID */
        node.first_doc_id = fts_read_doc_id(data);

        /* Skip nodes whose doc ids are out range. */
        if (query->oper == FTS_EXIST && query->upper_doc_id > 0 &&
            node.first_doc_id > query->upper_doc_id) {
          skip = TRUE;
        }
        break;

      case 3: /* LAST_DOC_ID */
        node.last_doc_id = fts_read_doc_id(data);

        /* Skip nodes whose doc ids are out range. */
        if (query->oper == FTS_EXIST && query->lower_doc_id > 0 &&
            node.last_doc_id < query->lower_doc_id) {
          skip = TRUE;
        }
        break;

      case 4: /* ILIST */

        error = fts_query_filter_doc_ids(query, &word_freq->word, word_freq,
                                         &node, data, len, FALSE);

        break;

      default:
        ut_error;
    }
  }

  if (!skip) {
    /* Make sure all columns were read. */

    ut_a(i == 5);
  }

  return error;
}

/** Callback function to fetch the rows in an FTS INDEX record.
 @return always returns true */
static ibool fts_query_index_fetch_nodes(
    void *row,      /*!< in: sel_node_t* */
    void *user_arg) /*!< in: pointer to fts_fetch_t */
{
  fts_string_t key;
  sel_node_t *sel_node = static_cast<sel_node_t *>(row);
  fts_fetch_t *fetch = static_cast<fts_fetch_t *>(user_arg);
  fts_query_t *query = static_cast<fts_query_t *>(fetch->read_arg);
  que_node_t *exp = sel_node->select_list;
  dfield_t *dfield = que_node_get_val(exp);
  void *data = dfield_get_data(dfield);
  ulint dfield_len = dfield_get_len(dfield);

  key.f_str = static_cast<byte *>(data);
  key.f_len = dfield_len;

  ut_a(dfield_len <= FTS_MAX_WORD_LEN);

  /* Note: we pass error out by 'query->error' */
  query->error = fts_query_read_node(query, &key, que_node_get_next(exp));

  if (query->error != DB_SUCCESS) {
    ut_ad(query->error == DB_FTS_EXCEED_RESULT_CACHE_LIMIT);
    return (FALSE);
  } else {
    return (TRUE);
  }
}

/** Calculate the inverse document frequency (IDF) for all the terms. */
static void fts_query_calculate_idf(fts_query_t *query) /*!< in: Query state */
{
  const ib_rbt_node_t *node;
  ib_uint64_t total_docs = query->total_docs;

  /* We need to free any instances of fts_doc_freq_t that we
  may have allocated. */
  for (node = rbt_first(query->word_freqs); node;
       node = rbt_next(query->word_freqs, node)) {
    fts_word_freq_t *word_freq;

    word_freq = rbt_value(fts_word_freq_t, node);

    if (word_freq->doc_count > 0) {
      if (total_docs == word_freq->doc_count) {
        /* QP assume ranking > 0 if we find
        a match. Since Log10(1) = 0, we cannot
        make IDF a zero value if do find a
        word in all documents. So let's make
        it an arbitrary very small number */
        word_freq->idf = log10(1.0001);
      } else {
        word_freq->idf = log10(total_docs / (double)word_freq->doc_count);
      }
    }

    if (fts_enable_diag_print) {
      ib::info(ER_IB_MSG_515)
          << "'" << word_freq->word.f_str << "' -> " << query->total_docs << "/"
          << word_freq->doc_count << " " << std::setw(6) << std::setprecision(5)
          << word_freq->idf;
    }
  }
}

/** Calculate the ranking of the document. */
static void fts_query_calculate_ranking(
    const fts_query_t *query, /*!< in: query state */
    fts_ranking_t *ranking)   /*!< in: Document to rank */
{
  ulint pos = 0;
  fts_string_t word;

  /* At this stage, ranking->rank should not exceed the 1.0
  bound */
  ut_ad(ranking->rank <= 1.0 && ranking->rank >= -1.0);
  ut_ad(rbt_size(query->word_map) == query->word_vector->size());

  while (fts_ranking_words_get_next(query, ranking, &pos, &word)) {
    int ret;
    ib_rbt_bound_t parent;
    double weight;
    fts_doc_freq_t *doc_freq;
    fts_word_freq_t *word_freq;

    ret = rbt_search(query->word_freqs, &parent, &word);

    /* It must exist. */
    ut_a(ret == 0);

    word_freq = rbt_value(fts_word_freq_t, parent.last);

    ret = rbt_search(word_freq->doc_freqs, &parent, &ranking->doc_id);

    /* It must exist. */
    ut_a(ret == 0);

    doc_freq = rbt_value(fts_doc_freq_t, parent.last);

    weight = (double)doc_freq->freq * word_freq->idf;

    ranking->rank += (fts_rank_t)(weight * word_freq->idf);
  }
}

/** Add ranking to the result set. */
static void fts_query_add_ranking(
    fts_query_t *query,               /*!< in: query state */
    ib_rbt_t *ranking_tree,           /*!< in: ranking tree */
    const fts_ranking_t *new_ranking) /*!< in: ranking of a document */
{
  ib_rbt_bound_t parent;

  /* Lookup the ranking in our rb tree and add if it doesn't exist. */
  if (rbt_search(ranking_tree, &parent, new_ranking) == 0) {
    fts_ranking_t *ranking;

    ranking = rbt_value(fts_ranking_t, parent.last);

    ranking->rank += new_ranking->rank;

    ut_a(ranking->words == NULL);
  } else {
    rbt_add_node(ranking_tree, &parent, new_ranking);

    query->total_size += SIZEOF_RBT_NODE_ADD + sizeof(fts_ranking_t);
  }
}

/** Retrieve the FTS Relevance Ranking result for doc with doc_id
 @return the relevance ranking value, 0 if no ranking value
 present. */
float fts_retrieve_ranking(
    fts_result_t *result, /*!< in: FTS result structure */
    doc_id_t doc_id)      /*!< in: doc_id of the item to retrieve */
{
  ib_rbt_bound_t parent;
  fts_ranking_t new_ranking;

  DBUG_ENTER("fts_retrieve_ranking");

  if (!result || !result->rankings_by_id) {
    DBUG_RETURN(0);
  }

  new_ranking.doc_id = doc_id;

  /* Lookup the ranking in our rb tree */
  if (rbt_search(result->rankings_by_id, &parent, &new_ranking) == 0) {
    fts_ranking_t *ranking;

    ranking = rbt_value(fts_ranking_t, parent.last);

    DBUG_RETURN(ranking->rank);
  }

  DBUG_RETURN(0);
}

/** Create the result and copy the data to it. */
static fts_result_t *fts_query_prepare_result(
    fts_query_t *query,   /*!< in: Query state */
    fts_result_t *result) /*!< in: result this can contain
                          data from a previous search on
                          another FTS index */
{
  const ib_rbt_node_t *node;
  bool result_is_null = false;

  DBUG_ENTER("fts_query_prepare_result");

  if (result == NULL) {
    result = static_cast<fts_result_t *>(ut_zalloc_nokey(sizeof(*result)));

    result->rankings_by_id =
        rbt_create(sizeof(fts_ranking_t), fts_ranking_doc_id_cmp);

    query->total_size += sizeof(fts_result_t) + SIZEOF_RBT_CREATE;
    result_is_null = true;
  }

  if (query->flags == FTS_OPT_RANKING) {
    fts_word_freq_t *word_freq;
    ulint size = ib_vector_size(query->deleted->doc_ids);
    fts_update_t *array = (fts_update_t *)query->deleted->doc_ids->data;

    node = rbt_first(query->word_freqs);
    ut_ad(node);
    word_freq = rbt_value(fts_word_freq_t, node);

    for (node = rbt_first(word_freq->doc_freqs); node;
         node = rbt_next(word_freq->doc_freqs, node)) {
      fts_doc_freq_t *doc_freq;
      fts_ranking_t ranking;

      doc_freq = rbt_value(fts_doc_freq_t, node);

      /* Don't put deleted docs into result */
      if (fts_bsearch(array, 0, static_cast<int>(size), doc_freq->doc_id) >=
          0) {
        /* one less matching doc count */
        --word_freq->doc_count;
        continue;
      }

      ranking.doc_id = doc_freq->doc_id;
      ranking.rank = static_cast<fts_rank_t>(doc_freq->freq);
      ranking.words = NULL;

      fts_query_add_ranking(query, result->rankings_by_id, &ranking);

      if (query->total_size > fts_result_cache_limit) {
        query->error = DB_FTS_EXCEED_RESULT_CACHE_LIMIT;
        fts_query_free_result(result);
        DBUG_RETURN(NULL);
      }
    }

    /* Calculate IDF only after we exclude the deleted items */
    fts_query_calculate_idf(query);

    node = rbt_first(query->word_freqs);
    word_freq = rbt_value(fts_word_freq_t, node);

    /* Calculate the ranking for each doc */
    for (node = rbt_first(result->rankings_by_id); node != NULL;
         node = rbt_next(result->rankings_by_id, node)) {
      fts_ranking_t *ranking;

      ranking = rbt_value(fts_ranking_t, node);

      ranking->rank = static_cast<fts_rank_t>(ranking->rank * word_freq->idf *
                                              word_freq->idf);
    }

    DBUG_RETURN(result);
  }

  ut_a(rbt_size(query->doc_ids) > 0);

  for (node = rbt_first(query->doc_ids); node;
       node = rbt_next(query->doc_ids, node)) {
    fts_ranking_t *ranking;

    ranking = rbt_value(fts_ranking_t, node);
    fts_query_calculate_ranking(query, ranking);

    // FIXME: I think we may requre this information to improve the
    // ranking of doc ids which have more word matches from
    // different FTS indexes.

    /* We don't need these anymore free the resources. */
    ranking->words = NULL;

    if (!result_is_null) {
      fts_query_add_ranking(query, result->rankings_by_id, ranking);

      if (query->total_size > fts_result_cache_limit) {
        query->error = DB_FTS_EXCEED_RESULT_CACHE_LIMIT;
        fts_query_free_result(result);
        DBUG_RETURN(NULL);
      }
    }
  }

  if (result_is_null) {
    /* Use doc_ids directly */
    rbt_free(result->rankings_by_id);
    result->rankings_by_id = query->doc_ids;
    query->doc_ids = NULL;
  }

  DBUG_RETURN(result);
}

/** Get the result of the query. Calculate the similarity coefficient. */
static fts_result_t *fts_query_get_result(
    fts_query_t *query,   /*!< in: query instance */
    fts_result_t *result) /*!< in: result */
{
  DBUG_ENTER("fts_query_get_result");

  if (rbt_size(query->doc_ids) > 0 || query->flags == FTS_OPT_RANKING) {
    /* Copy the doc ids to the result. */
    result = fts_query_prepare_result(query, result);
  } else {
    /* Create an empty result instance. */
    result = static_cast<fts_result_t *>(ut_zalloc_nokey(sizeof(*result)));
  }

  DBUG_RETURN(result);
}

/** FTS Query free resources and reset. */
static void fts_query_free(fts_query_t *query) /*!< in: query instance to free*/
{
  if (query->read_nodes_graph) {
    fts_que_graph_free(query->read_nodes_graph);
  }

  if (query->root) {
    fts_ast_free_node(query->root);
  }

  if (query->deleted) {
    fts_doc_ids_free(query->deleted);
  }

  if (query->intersection) {
    fts_query_free_doc_ids(query, query->intersection);
    query->intersection = NULL;
  }

  if (query->doc_ids) {
    fts_query_free_doc_ids(query, query->doc_ids);
  }

  if (query->word_freqs) {
    const ib_rbt_node_t *node;

    /* We need to free any instances of fts_doc_freq_t that we
    may have allocated. */
    for (node = rbt_first(query->word_freqs); node;
         node = rbt_next(query->word_freqs, node)) {
      fts_word_freq_t *word_freq;

      word_freq = rbt_value(fts_word_freq_t, node);

      /* We need to cast away the const. */
      rbt_free(word_freq->doc_freqs);
    }

    rbt_free(query->word_freqs);
  }

  if (query->wildcard_words != NULL) {
    rbt_free(query->wildcard_words);
  }

  ut_a(!query->intersection);

  if (query->word_map) {
    rbt_free(query->word_map);
  }

  if (query->word_vector != NULL) {
    UT_DELETE(query->word_vector);
  }

  if (query->heap) {
    mem_heap_free(query->heap);
  }

  memset(query, 0, sizeof(*query));
}

/** Parse the query using flex/bison or plugin parser.
 @return parse tree node. */
static fts_ast_node_t *fts_query_parse(
    fts_query_t *query, /*!< in: query instance */
    byte *query_str,    /*!< in: query string */
    ulint query_len)    /*!< in: query string length */
{
  int error;
  fts_ast_state_t state;
  bool mode = query->boolean_mode;
  DBUG_ENTER("fts_query_parse");

  memset(&state, 0x0, sizeof(state));

  state.charset = query->fts_index_table.charset;

  DBUG_EXECUTE_IF("fts_instrument_query_disable_parser", query->parser = NULL;);

  if (query->parser) {
    state.root = state.cur_node = fts_ast_create_node_list(&state, NULL);
    error =
        fts_parse_by_parser(mode, query_str, query_len, query->parser, &state);
  } else {
    /* Setup the scanner to use, this depends on the mode flag. */
    state.lexer = fts_lexer_create(mode, query_str, query_len);
    state.charset = query->fts_index_table.charset;
    error = fts_parse(&state);
    fts_lexer_free(state.lexer);
    state.lexer = NULL;
  }

  /* Error during parsing ? */
  if (error) {
    /* Free the nodes that were allocated during parsing. */
    fts_ast_state_free(&state);
  } else {
    query->root = state.root;

    if (fts_enable_diag_print && query->root != NULL) {
      fts_ast_node_print(query->root);
    }
  }

  DBUG_RETURN(state.root);
}

/** FTS Query optimization
 Set FTS_OPT_RANKING if it is a simple term query */
static void fts_query_can_optimize(
    fts_query_t *query, /*!< in/out: query instance */
    uint flags)         /*!< In: FTS search mode */
{
  fts_ast_node_t *node = query->root;

  if (flags & FTS_EXPAND) {
    return;
  }

  /* Check if it has only a term without oper */
  ut_ad(node->type == FTS_AST_LIST);
  node = node->list.head;
  if (node != NULL && node->type == FTS_AST_TERM && node->next == NULL) {
    query->flags = FTS_OPT_RANKING;
  }
}

/** FTS Query entry point.
@param[in]	trx		transaction
@param[in]	index		fts index to search
@param[in]	flags		FTS search mode
@param[in]	query_str	FTS query
@param[in]	query_len	FTS query string len in bytes
@param[in,out]	result		result doc ids
@param[in]	limit		limit value
@return DB_SUCCESS if successful otherwise error code */
dberr_t fts_query(trx_t *trx, dict_index_t *index, uint flags,
                  const byte *query_str, ulint query_len, fts_result_t **result,
                  ulonglong limit) {
  fts_query_t query;
  dberr_t error = DB_SUCCESS;
  byte *lc_query_str;
  ulint lc_query_str_len;
  ulint result_len;
  bool boolean_mode;
  trx_t *query_trx;
  CHARSET_INFO *charset;
  ulint start_time_ms;
  bool will_be_ignored = false;

  boolean_mode = flags & FTS_BOOL;

  *result = NULL;
  memset(&query, 0x0, sizeof(query));
  query_trx = trx_allocate_for_background();
  query_trx->op_info = "FTS query";

  start_time_ms = ut_time_ms();

  query.trx = query_trx;
  query.index = index;
  query.boolean_mode = boolean_mode;
  query.deleted = fts_doc_ids_create();
  query.cur_node = NULL;

  query.fts_common_table.type = FTS_COMMON_TABLE;
  query.fts_common_table.table_id = index->table->id;
  query.fts_common_table.parent = index->table->name.m_name;
  query.fts_common_table.table = index->table;

  charset = fts_index_get_charset(index);

  query.fts_index_table.type = FTS_INDEX_TABLE;
  query.fts_index_table.index_id = index->id;
  query.fts_index_table.table_id = index->table->id;
  query.fts_index_table.parent = index->table->name.m_name;
  query.fts_index_table.charset = charset;
  query.fts_index_table.table = index->table;

  query.word_map =
      rbt_create_arg_cmp(sizeof(fts_string_t), innobase_fts_text_cmp, charset);
  query.word_vector = UT_NEW_NOKEY(word_vector_t());
  query.error = DB_SUCCESS;

  /* Setup the RB tree that will be used to collect per term
  statistics. */
  query.word_freqs = rbt_create_arg_cmp(sizeof(fts_word_freq_t),
                                        innobase_fts_text_cmp, charset);

  if (flags & FTS_EXPAND) {
    query.wildcard_words = rbt_create_arg_cmp(sizeof(fts_string_t),
                                              innobase_fts_text_cmp, charset);
  }

  query.total_size += SIZEOF_RBT_CREATE;

  query.total_docs = dict_table_get_n_rows(index->table);

  query.limit = limit;

  query.n_docs = 0;

  query.fts_common_table.suffix = FTS_SUFFIX_DELETED;

  /* Read the deleted doc_ids, we need these for filtering. */
  error = fts_table_fetch_doc_ids(NULL, &query.fts_common_table, query.deleted);

  if (error != DB_SUCCESS) {
    goto func_exit;
  }

  query.fts_common_table.suffix = FTS_SUFFIX_DELETED_CACHE;

  error = fts_table_fetch_doc_ids(NULL, &query.fts_common_table, query.deleted);

  if (error != DB_SUCCESS) {
    goto func_exit;
  }

  /* Get the deleted doc ids that are in the cache. */
  fts_cache_append_deleted_doc_ids(index->table->fts->cache,
                                   query.deleted->doc_ids);
  DEBUG_SYNC_C("fts_deleted_doc_ids_append");

  /* Sort the vector so that we can do a binary search over the ids. */
  ib_vector_sort(query.deleted->doc_ids, fts_update_doc_id_cmp);

  /* Convert the query string to lower case before parsing. We own
  the ut_malloc'ed result and so remember to free it before return. */

  lc_query_str_len = query_len * charset->casedn_multiply + charset->mbmaxlen;
  lc_query_str = static_cast<byte *>(ut_zalloc_nokey(lc_query_str_len));

  /* For binary collations, a case sensitive search is
  performed. Hence don't convert to lower case. */
  if (my_binary_compare(charset)) {
    memcpy(lc_query_str, query_str, query_len);
    lc_query_str[query_len] = 0;
    result_len = query_len;
  } else {
    result_len =
        innobase_fts_casedn_str(charset, (char *)query_str, query_len,
                                (char *)lc_query_str, lc_query_str_len);
  }
  ut_ad(result_len < lc_query_str_len);

  lc_query_str[result_len] = 0;

  query.heap = mem_heap_create(128);

  /* Create the rb tree for the doc id (current) set. */
  query.doc_ids = rbt_create(sizeof(fts_ranking_t), fts_ranking_doc_id_cmp);
  query.parser = index->parser;

  query.total_size += SIZEOF_RBT_CREATE;

  /* Parse the input query string. */
  if (fts_query_parse(&query, lc_query_str, result_len)) {
    fts_ast_node_t *ast = query.root;

    /* Optimize query to check if it's a single term */
    fts_query_can_optimize(&query, flags);

    DBUG_EXECUTE_IF("fts_instrument_result_cache_limit",
                    fts_result_cache_limit = 2048;);

    /* Optimisation is allowed for limit value
    when
    i)  No ranking involved
    ii) Only FTS Union operations involved. */
    if (query.limit != ULONG_UNDEFINED && !fts_ast_node_check_union(ast)) {
      query.limit = ULONG_UNDEFINED;
    }

    DBUG_EXECUTE_IF("fts_union_limit_off", query.limit = ULONG_UNDEFINED;);

    /* Traverse the Abstract Syntax Tree (AST) and execute
    the query. */
    query.error = fts_ast_visit(FTS_NONE, ast, fts_query_visitor, &query,
                                &will_be_ignored);

    /* If query expansion is requested, extend the search
    with first search pass result */
    if (query.error == DB_SUCCESS && (flags & FTS_EXPAND)) {
      query.error = fts_expand_query(index, &query);
    }

    /* Calculate the inverse document frequency of the terms. */
    if (query.error == DB_SUCCESS && query.flags != FTS_OPT_RANKING) {
      fts_query_calculate_idf(&query);
    }

    /* Copy the result from the query state, so that we can
    return it to the caller. */
    if (query.error == DB_SUCCESS) {
      *result = fts_query_get_result(&query, *result);
    }

    error = query.error;
  } else {
    /* still return an empty result set */
    *result = static_cast<fts_result_t *>(ut_zalloc_nokey(sizeof(**result)));
  }

<<<<<<< HEAD
  ut_free(lc_query_str);

  if (fts_enable_diag_print && (*result)) {
    ulint diff_time = ut_time_ms() - start_time_ms;

    ib::info(ER_IB_MSG_516)
        << "FTS Search Processing time: " << diff_time / 1000
        << " secs: " << diff_time % 1000 << " millisec: row(s) "
        << ((*result)->rankings_by_id ? rbt_size((*result)->rankings_by_id)
                                      : -1);

    /* Log memory consumption & result size */
    ib::info(ER_IB_MSG_517)
        << "Full Search Memory: " << query.total_size << " (bytes),  Row: "
        << ((*result)->rankings_by_id ? rbt_size((*result)->rankings_by_id) : 0)
        << ".";
  }
=======
	/* Parse the input query string. */
	if (fts_query_parse(&query, lc_query_str, result_len)) {
		fts_ast_node_t*	ast = query.root;
		ast->trx = trx;

		/* Optimize query to check if it's a single term */
		fts_query_can_optimize(&query, flags);

		DBUG_EXECUTE_IF("fts_instrument_result_cache_limit",
			        fts_result_cache_limit = 2048;
		);

		/* Optimisation is allowed for limit value
		when
		i)  No ranking involved
		ii) Only FTS Union operations involved. */
		if (query.limit != ULONG_UNDEFINED
		    && !fts_ast_node_check_union(ast)) {
			query.limit = ULONG_UNDEFINED;
		}

		DBUG_EXECUTE_IF("fts_union_limit_off",
			query.limit = ULONG_UNDEFINED;
		);

		/* Traverse the Abstract Syntax Tree (AST) and execute
		the query. */
		query.error = fts_ast_visit(
			FTS_NONE, ast, fts_query_visitor,
			&query, &will_be_ignored);
		if (query.error == DB_INTERRUPTED) {
			error = DB_INTERRUPTED;
			goto func_exit;
		}

		/* If query expansion is requested, extend the search
		with first search pass result */
		if (query.error == DB_SUCCESS && (flags & FTS_EXPAND)) {
			query.error = fts_expand_query(index, &query);
		}

		/* Calculate the inverse document frequency of the terms. */
		if (query.error == DB_SUCCESS
		    && query.flags != FTS_OPT_RANKING) {
			fts_query_calculate_idf(&query);
		}

		/* Copy the result from the query state, so that we can
		return it to the caller. */
		if (query.error == DB_SUCCESS) {
			*result = fts_query_get_result(&query, *result);
		}

		error = query.error;
	} else {
		/* still return an empty result set */
		*result = static_cast<fts_result_t*>(
			ut_zalloc_nokey(sizeof(**result)));
	}

	if (trx_is_interrupted(trx)) {
		error = DB_INTERRUPTED;
		goto func_exit;
	}

	ut_free(lc_query_str);

	if (fts_enable_diag_print && (*result)) {
		ulint	diff_time = ut_time_ms() - start_time_ms;

		ib::info() << "FTS Search Processing time: "
			<< diff_time / 1000 << " secs: " << diff_time % 1000
			<< " millisec: row(s) "
			<< ((*result)->rankings_by_id
			    ? rbt_size((*result)->rankings_by_id)
			    : -1);

		/* Log memory consumption & result size */
		ib::info() << "Full Search Memory: " << query.total_size
			<< " (bytes),  Row: "
			<< ((*result)->rankings_by_id
			    ? rbt_size((*result)->rankings_by_id)
			    : 0)
			<< ".";
	}
>>>>>>> c58c6f8f

func_exit:
  fts_query_free(&query);

  trx_free_for_background(query_trx);

  return (error);
}

/** FTS Query free result, returned by fts_query(). */
void fts_query_free_result(
    fts_result_t *result) /*!< in: result instance to free.*/
{
  if (result) {
    if (result->rankings_by_id != NULL) {
      rbt_free(result->rankings_by_id);
      result->rankings_by_id = NULL;
    }
    if (result->rankings_by_rank != NULL) {
      rbt_free(result->rankings_by_rank);
      result->rankings_by_rank = NULL;
    }

    ut_free(result);
    result = NULL;
  }
}

/** FTS Query sort result, returned by fts_query() on fts_ranking_t::rank. */
void fts_query_sort_result_on_rank(
    fts_result_t *result) /*!< out: result instance to sort.*/
{
  const ib_rbt_node_t *node;
  ib_rbt_t *ranked;

  ut_a(result->rankings_by_id != NULL);
  if (result->rankings_by_rank) {
    rbt_free(result->rankings_by_rank);
  }

  ranked = rbt_create(sizeof(fts_ranking_t), fts_query_compare_rank);

  /* We need to free any instances of fts_doc_freq_t that we
  may have allocated. */
  for (node = rbt_first(result->rankings_by_id); node;
       node = rbt_next(result->rankings_by_id, node)) {
    fts_ranking_t *ranking;

    ranking = rbt_value(fts_ranking_t, node);

    ut_a(ranking->words == NULL);

    rbt_insert(ranked, ranking, ranking);
  }

  /* Reset the current node too. */
  result->current = NULL;
  result->rankings_by_rank = ranked;
}

/** A debug function to print result doc_id set. */
static void fts_print_doc_id(
    fts_query_t *query) /*!< in : tree that stores doc_ids.*/
{
  const ib_rbt_node_t *node;

  /* Iterate each member of the doc_id set */
  for (node = rbt_first(query->doc_ids); node;
       node = rbt_next(query->doc_ids, node)) {
    fts_ranking_t *ranking;
    ranking = rbt_value(fts_ranking_t, node);

    ib::info(ER_IB_MSG_518) << "doc_ids info, doc_id: " << ranking->doc_id;

    ulint pos = 0;
    fts_string_t word;

    while (fts_ranking_words_get_next(query, ranking, &pos, &word)) {
      ib::info(ER_IB_MSG_519) << "doc_ids info, value: " << word.f_str;
    }
  }
}

/** This function implements a simple "blind" query expansion search:
 words in documents found in the first search pass will be used as
 search arguments to search the document again, thus "expand"
 the search result set.
 @return DB_SUCCESS if success, otherwise the error code */
static MY_ATTRIBUTE((warn_unused_result)) dberr_t
    fts_expand_query(dict_index_t *index, /*!< in: FTS index to search */
                     fts_query_t *query)  /*!< in: FTS query instance */
{
  const ib_rbt_node_t *node;
  const ib_rbt_node_t *token_node;
  fts_doc_t result_doc;
  dberr_t error = DB_SUCCESS;
  const fts_index_cache_t *index_cache;

  /* If no doc is found in first search pass, return */
  if (!rbt_size(query->doc_ids)) {
    return (error);
  }

  /* Init "result_doc", to hold words from the first search pass */
  fts_doc_init(&result_doc);

  rw_lock_x_lock(&index->table->fts->cache->lock);
  index_cache = fts_find_index_cache(index->table->fts->cache, index);
  rw_lock_x_unlock(&index->table->fts->cache->lock);

  ut_a(index_cache);

  result_doc.tokens = rbt_create_arg_cmp(
      sizeof(fts_token_t), innobase_fts_text_cmp, index_cache->charset);

  result_doc.charset = index_cache->charset;
  result_doc.parser = index_cache->index->parser;
  result_doc.is_ngram = index_cache->index->is_ngram;

  query->total_size += SIZEOF_RBT_CREATE;

  if (fts_enable_diag_print) {
    fts_print_doc_id(query);
  }

  for (node = rbt_first(query->doc_ids); node;
       node = rbt_next(query->doc_ids, node)) {
    fts_ranking_t *ranking;
    ulint prev_token_size;
    ulint estimate_size;

    prev_token_size = rbt_size(result_doc.tokens);

    ranking = rbt_value(fts_ranking_t, node);

    /* Fetch the documents with the doc_id from the
    result of first seach pass. Since we do not
    store document-to-word mapping, we need to
    fetch the original document and parse them.
    Future optimization could be done here if we
    support some forms of document-to-word mapping */
    fts_doc_fetch_by_doc_id(NULL, ranking->doc_id, index,
                            FTS_FETCH_DOC_BY_ID_EQUAL,
                            fts_query_expansion_fetch_doc, &result_doc);

    /* Estimate memory used, see fts_process_token and fts_token_t.
       We ignore token size here. */
    estimate_size = (rbt_size(result_doc.tokens) - prev_token_size) *
                    (SIZEOF_RBT_NODE_ADD + sizeof(fts_token_t) +
                     sizeof(ib_vector_t) + sizeof(ulint) * 32);
    query->total_size += estimate_size;

    if (query->total_size > fts_result_cache_limit) {
      error = DB_FTS_EXCEED_RESULT_CACHE_LIMIT;
      goto func_exit;
    }
  }

  /* Remove words that have already been searched in the first pass */
  for (ulint i = 0; i < query->word_vector->size(); i++) {
    fts_string_t word = query->word_vector->at(i);
    ib_rbt_bound_t parent;

    if (query->wildcard_words &&
        rbt_search(query->wildcard_words, &parent, &word) == 0) {
      /* If it's a wildcard word, remove words having
      it as prefix. */
      while (rbt_search_cmp(result_doc.tokens, &parent, &word, NULL,
                            innobase_fts_text_cmp_prefix) == 0) {
        ut_free(rbt_remove_node(result_doc.tokens, parent.last));
      }
    } else {
      /* We don't check return value, because the word may
      have been deleted by a previous wildcard word as its
      prefix, e.g. ('g * good'). */
      rbt_delete(result_doc.tokens, &word);
    }
  }

  /* Search the table the second time with expanded search list */
  for (token_node = rbt_first(result_doc.tokens); token_node;
       token_node = rbt_next(result_doc.tokens, token_node)) {
    fts_token_t *mytoken;
    mytoken = rbt_value(fts_token_t, token_node);

    /* '%' in the end is treated as prefix search,
    it can cause assert failure, so we skip it. */
    if (mytoken->text.f_str[mytoken->text.f_len - 1] == '%') {
      continue;
    }

    ut_ad(mytoken->text.f_str[mytoken->text.f_len] == 0);
    fts_query_add_word_freq(query, &mytoken->text);
    error = fts_query_union(query, &mytoken->text);

    if (error != DB_SUCCESS) {
      break;
    }
  }

func_exit:
  fts_doc_free(&result_doc);

  return (error);
}
/** This function finds documents that contain all words in a
 phrase or proximity search. And if proximity search, verify
 the words are close enough to each other, as in specified distance.
 This function is called for phrase and proximity search.
 @return true if documents are found, false if otherwise */
static ibool fts_phrase_or_proximity_search(
    fts_query_t *query,  /*!< in/out:  query instance.
                         query->doc_ids might be instantiated
                         with qualified doc IDs */
    ib_vector_t *tokens) /*!< in: Tokens contain words */
{
  ulint n_matched;
  ulint i;
  ibool matched = FALSE;
  ulint num_token = ib_vector_size(tokens);
  fts_match_t *match[MAX_PROXIMITY_ITEM];
  ibool end_list = FALSE;

  /* Number of matched documents for the first token */
  n_matched = ib_vector_size(query->match_array[0]);

  /* We have a set of match list for each word, we shall
  walk through the list and find common documents that
  contain all the matching words. */
  for (i = 0; i < n_matched; i++) {
    ulint j;
    ulint k = 0;
    fts_proximity_t qualified_pos;

    match[0] =
        static_cast<fts_match_t *>(ib_vector_get(query->match_array[0], i));

    /* For remaining match list for the token(word), we
    try to see if there is a document with the same
    doc id */
    for (j = 1; j < num_token; j++) {
      match[j] =
          static_cast<fts_match_t *>(ib_vector_get(query->match_array[j], k));

      while (match[j]->doc_id < match[0]->doc_id &&
             k < ib_vector_size(query->match_array[j])) {
        match[j] =
            static_cast<fts_match_t *>(ib_vector_get(query->match_array[j], k));
        k++;
      }

      if (match[j]->doc_id > match[0]->doc_id) {
        /* no match */
        if (query->flags & FTS_PHRASE) {
          match[0]->doc_id = 0;
        }
        break;
      }

      if (k == ib_vector_size(query->match_array[j])) {
        end_list = TRUE;

        if (match[j]->doc_id != match[0]->doc_id) {
          /* no match */
          if (query->flags & FTS_PHRASE) {
            ulint s;

            match[0]->doc_id = 0;

            for (s = i + 1; s < n_matched; s++) {
              match[0] = static_cast<fts_match_t *>(
                  ib_vector_get(query->match_array[0], s));
              match[0]->doc_id = 0;
            }
          }

          goto func_exit;
        }
      }

      /* FIXME: A better solution will be a counter array
      remember each run's last position. So we don't
      reset it here very time */
      k = 0;
    }

    if (j != num_token) {
      continue;
    }

    /* For this matching doc, we need to further
    verify whether the words in the doc are close
    to each other, and within the distance specified
    in the proximity search */
    if (query->flags & FTS_PHRASE) {
      matched = TRUE;
    } else if (fts_proximity_get_positions(match, num_token, ULINT_MAX,
                                           &qualified_pos)) {
      /* Fetch the original documents and count the
      words in between matching words to see that is in
      specified distance */
      if (fts_query_is_in_proximity_range(query, match, &qualified_pos)) {
        /* If so, mark we find a matching doc */
        query->error = fts_query_process_doc_id(query, match[0]->doc_id, 0);
        if (query->error != DB_SUCCESS) {
          matched = FALSE;
          goto func_exit;
        }

        matched = TRUE;
        for (ulint z = 0; z < num_token; z++) {
          fts_string_t *token;
          token = static_cast<fts_string_t *>(ib_vector_get(tokens, z));
          fts_query_add_word_to_document(query, match[0]->doc_id, token);
        }
      }
    }

    if (end_list) {
      break;
    }
  }

func_exit:
  return (matched);
}

/** This function checks whether words in result documents are close to
 each other (within proximity range as specified by "distance").
 If "distance" is MAX_ULINT, then it will find all combinations of
 positions of matching words and store min and max positions
 in the "qualified_pos" for later verification.
 @return true if words are close to each other, false if otherwise */
static bool fts_proximity_get_positions(
    fts_match_t **match,            /*!< in: query instance */
    ulint num_match,                /*!< in: number of matching
                                    items */
    ulint distance,                 /*!< in: distance value
                                    for proximity search */
    fts_proximity_t *qualified_pos) /*!< out: the position info
                                    records ranges containing
                                    all matching words. */
{
  ulint i;
  ulint idx[MAX_PROXIMITY_ITEM];
  ulint num_pos[MAX_PROXIMITY_ITEM];
  ulint min_idx;

  qualified_pos->n_pos = 0;

  ut_a(num_match <= MAX_PROXIMITY_ITEM);

  /* Each word could appear multiple times in a doc. So
  we need to walk through each word's position list, and find
  closest distance between different words to see if
  they are in the proximity distance. */

  /* Assume each word's position list is sorted, we
  will just do a walk through to all words' lists
  similar to a the merge phase of a merge sort */
  for (i = 0; i < num_match; i++) {
    /* idx is the current position we are checking
    for a particular word */
    idx[i] = 0;

    /* Number of positions for this word */
    num_pos[i] = ib_vector_size(match[i]->positions);
  }

  /* Start with the first word */
  min_idx = 0;

  while (idx[min_idx] < num_pos[min_idx]) {
    ulint position[MAX_PROXIMITY_ITEM];
    ulint min_pos = ULINT_MAX;
    ulint max_pos = 0;

    /* Check positions in each word position list, and
    record the max/min position */
    for (i = 0; i < num_match; i++) {
      position[i] = *(ulint *)ib_vector_get_const(match[i]->positions, idx[i]);

      if (position[i] == ULINT_UNDEFINED) {
        break;
      }

      if (position[i] < min_pos) {
        min_pos = position[i];
        min_idx = i;
      }

      if (position[i] > max_pos) {
        max_pos = position[i];
      }
    }

    /* If max and min position are within range, we
    find a good match */
    if (max_pos - min_pos <= distance &&
        (i >= num_match || position[i] != ULINT_UNDEFINED)) {
      /* The charset has variable character
      length encoding, record the min_pos and
      max_pos, we will need to verify the actual
      number of characters */
      qualified_pos->min_pos.push_back(min_pos);
      qualified_pos->max_pos.push_back(max_pos);
      qualified_pos->n_pos++;
    }

    /* Otherwise, move to the next position is the
    list for the word with the smallest position */
    idx[min_idx]++;
  }

  return (qualified_pos->n_pos != 0);
}<|MERGE_RESOLUTION|>--- conflicted
+++ resolved
@@ -3718,7 +3718,7 @@
   /* Parse the input query string. */
   if (fts_query_parse(&query, lc_query_str, result_len)) {
     fts_ast_node_t *ast = query.root;
-
+    ast->trx = trx;
     /* Optimize query to check if it's a single term */
     fts_query_can_optimize(&query, flags);
 
@@ -3739,7 +3739,10 @@
     the query. */
     query.error = fts_ast_visit(FTS_NONE, ast, fts_query_visitor, &query,
                                 &will_be_ignored);
-
+    if (query.error == DB_INTERRUPTED) {
+      error = DB_INTERRUPTED;
+      goto func_exit;
+    }
     /* If query expansion is requested, extend the search
     with first search pass result */
     if (query.error == DB_SUCCESS && (flags & FTS_EXPAND)) {
@@ -3756,14 +3759,16 @@
     if (query.error == DB_SUCCESS) {
       *result = fts_query_get_result(&query, *result);
     }
-
+    if (trx_is_interrupted(trx)) {
+      error = DB_INTERRUPTED;
+      goto func_exit;
+    }
     error = query.error;
   } else {
     /* still return an empty result set */
     *result = static_cast<fts_result_t *>(ut_zalloc_nokey(sizeof(**result)));
   }
 
-<<<<<<< HEAD
   ut_free(lc_query_str);
 
   if (fts_enable_diag_print && (*result)) {
@@ -3781,93 +3786,6 @@
         << ((*result)->rankings_by_id ? rbt_size((*result)->rankings_by_id) : 0)
         << ".";
   }
-=======
-	/* Parse the input query string. */
-	if (fts_query_parse(&query, lc_query_str, result_len)) {
-		fts_ast_node_t*	ast = query.root;
-		ast->trx = trx;
-
-		/* Optimize query to check if it's a single term */
-		fts_query_can_optimize(&query, flags);
-
-		DBUG_EXECUTE_IF("fts_instrument_result_cache_limit",
-			        fts_result_cache_limit = 2048;
-		);
-
-		/* Optimisation is allowed for limit value
-		when
-		i)  No ranking involved
-		ii) Only FTS Union operations involved. */
-		if (query.limit != ULONG_UNDEFINED
-		    && !fts_ast_node_check_union(ast)) {
-			query.limit = ULONG_UNDEFINED;
-		}
-
-		DBUG_EXECUTE_IF("fts_union_limit_off",
-			query.limit = ULONG_UNDEFINED;
-		);
-
-		/* Traverse the Abstract Syntax Tree (AST) and execute
-		the query. */
-		query.error = fts_ast_visit(
-			FTS_NONE, ast, fts_query_visitor,
-			&query, &will_be_ignored);
-		if (query.error == DB_INTERRUPTED) {
-			error = DB_INTERRUPTED;
-			goto func_exit;
-		}
-
-		/* If query expansion is requested, extend the search
-		with first search pass result */
-		if (query.error == DB_SUCCESS && (flags & FTS_EXPAND)) {
-			query.error = fts_expand_query(index, &query);
-		}
-
-		/* Calculate the inverse document frequency of the terms. */
-		if (query.error == DB_SUCCESS
-		    && query.flags != FTS_OPT_RANKING) {
-			fts_query_calculate_idf(&query);
-		}
-
-		/* Copy the result from the query state, so that we can
-		return it to the caller. */
-		if (query.error == DB_SUCCESS) {
-			*result = fts_query_get_result(&query, *result);
-		}
-
-		error = query.error;
-	} else {
-		/* still return an empty result set */
-		*result = static_cast<fts_result_t*>(
-			ut_zalloc_nokey(sizeof(**result)));
-	}
-
-	if (trx_is_interrupted(trx)) {
-		error = DB_INTERRUPTED;
-		goto func_exit;
-	}
-
-	ut_free(lc_query_str);
-
-	if (fts_enable_diag_print && (*result)) {
-		ulint	diff_time = ut_time_ms() - start_time_ms;
-
-		ib::info() << "FTS Search Processing time: "
-			<< diff_time / 1000 << " secs: " << diff_time % 1000
-			<< " millisec: row(s) "
-			<< ((*result)->rankings_by_id
-			    ? rbt_size((*result)->rankings_by_id)
-			    : -1);
-
-		/* Log memory consumption & result size */
-		ib::info() << "Full Search Memory: " << query.total_size
-			<< " (bytes),  Row: "
-			<< ((*result)->rankings_by_id
-			    ? rbt_size((*result)->rankings_by_id)
-			    : 0)
-			<< ".";
-	}
->>>>>>> c58c6f8f
 
 func_exit:
   fts_query_free(&query);
