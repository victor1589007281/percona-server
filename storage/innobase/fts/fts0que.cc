/*****************************************************************************

Copyright (c) 2007, 2018, Oracle and/or its affiliates. All Rights Reserved.

This program is free software; you can redistribute it and/or modify it under
the terms of the GNU General Public License, version 2.0, as published by the
Free Software Foundation.

This program is also distributed with certain software (including but not
limited to OpenSSL) that is licensed under separate terms, as designated in a
particular file or component or in included license documentation. The authors
of MySQL hereby grant you an additional permission to link the program and
your derivative works with the separately licensed software that they have
included with MySQL.

This program is distributed in the hope that it will be useful, but WITHOUT
ANY WARRANTY; without even the implied warranty of MERCHANTABILITY or FITNESS
FOR A PARTICULAR PURPOSE. See the GNU General Public License, version 2.0,
for more details.

You should have received a copy of the GNU General Public License along with
this program; if not, write to the Free Software Foundation, Inc.,
51 Franklin St, Fifth Floor, Boston, MA 02110-1301  USA

*****************************************************************************/

/** @file fts/fts0que.cc
 Full Text Search functionality.

 Created 2007/03/27 Sunny Bains
 Completed 2011/7/10 Sunny and Jimmy Yang
 *******************************************************/

#include <math.h>
#include <sys/types.h>
#include <iomanip>
#include <vector>

#include "dict0dict.h"
#include "fts0ast.h"
#include "fts0fts.h"
#include "fts0pars.h"
#include "fts0plugin.h"
#include "fts0priv.h"
#include "fts0types.h"
#include "ha_prototypes.h"
#include "lob0lob.h"
#include "my_compiler.h"
#include "my_dbug.h"
#include "my_inttypes.h"
#include "row0sel.h"
#include "ut0new.h"
#include "ut0rbt.h"

#define FTS_ELEM(t, n, i, j) (t[(i)*n + (j)])

#define RANK_DOWNGRADE (-1.0F)
#define RANK_UPGRADE (1.0F)

/* Maximum number of words supported in a phrase or proximity search. */
#define MAX_PROXIMITY_ITEM 128

/* Memory used by rbt itself for create and node add */
#define SIZEOF_RBT_CREATE sizeof(ib_rbt_t) + sizeof(ib_rbt_node_t) * 2
#define SIZEOF_RBT_NODE_ADD sizeof(ib_rbt_node_t)

/*Initial byte length for 'words' in fts_ranking_t */
#define RANKING_WORDS_INIT_LEN 4

// FIXME: Need to have a generic iterator that traverses the ilist.

typedef std::vector<fts_string_t, ut_allocator<fts_string_t>> word_vector_t;

struct fts_word_freq_t;

/** State of an FTS query. */
struct fts_query_t {
  mem_heap_t *heap; /*!< Heap to use for allocations */

  trx_t *trx; /*!< The query transaction */

  dict_index_t *index; /*!< The FTS index to search */
                       /*!< FTS auxiliary common table def */

  fts_table_t fts_common_table;

  fts_table_t fts_index_table; /*!< FTS auxiliary index table def */

  ulint total_size; /*!< total memory size used by query */

  fts_doc_ids_t *deleted; /*!< Deleted doc ids that need to be
                          filtered from the output */

  fts_ast_node_t *root; /*!< Abstract syntax tree */

  fts_ast_node_t *cur_node; /*!< Current tree node */

  ib_rbt_t *word_map; /*!< Matched word map for
                      searching by word*/

  word_vector_t *word_vector; /*!< Matched word vector for
                              searching by index */

  ib_rbt_t *doc_ids; /*!< The current set of matching
                     doc ids, elements are of
                     type fts_ranking_t */

  ib_rbt_t *intersection; /*!< The doc ids that were found in
                          doc_ids, this tree will become
                          the new doc_ids, elements are of type
                          fts_ranking_t */

  /*!< Prepared statement to read the
  nodes from the FTS INDEX */
  que_t *read_nodes_graph;

  fts_ast_oper_t oper; /*!< Current boolean mode operator */

  /*!< TRUE if we want to collect the
  word positions within the document */
  ibool collect_positions;

  ulint flags; /*!< Specify the full text search type,
               such as  boolean search, phrase
               search, proximity search etc. */

  ulint distance; /*!< The proximity distance of a
                  phrase search. */

  /*!< These doc ids are used as a
  boundary condition when searching the
  FTS index rows */

  doc_id_t lower_doc_id; /*!< Lowest doc id in doc_ids */

  doc_id_t upper_doc_id; /*!< Highest doc id in doc_ids */

  bool boolean_mode; /*!< TRUE if boolean mode query */

  ib_vector_t *matched; /*!< Array of matching documents
                        (fts_match_t) to search for a phrase */

  ib_vector_t **match_array; /*!< Used for proximity search, contains
                             position info for each matched word
                             in the word list */

  ib_uint64_t total_docs; /*!< The total number of documents */

  ulint total_words; /*!< The total number of words */

  dberr_t error; /*!< Error code if any, that is
                 encountered during query processing */

  ib_rbt_t *word_freqs; /*!< RB tree of word frequencies per
                        document, its elements are of type
                        fts_word_freq_t */

  ib_rbt_t *wildcard_words; /*!< words with wildcard */

  bool multi_exist; /*!< multiple FTS_EXIST oper */

  st_mysql_ftparser *parser; /*!< fts plugin parser */

  /** limit value for the fts query */
  ulonglong limit;

  /** number of docs fetched by query. This is to restrict the
  result with limit value */
  ulonglong n_docs;
};

/** For phrase matching, first we collect the documents and the positions
then we match. */
struct fts_match_t {
  doc_id_t doc_id; /*!< Document id */

  ulint start; /*!< Start the phrase match from
               this offset within the positions
               vector. */

  ib_vector_t *positions; /*!< Offsets of a word in a
                          document */
};

/** For matching tokens in a phrase search. We use this data structure in
the callback that determines whether a document should be accepted or
rejected for a phrase search. */
struct fts_select_t {
  doc_id_t doc_id; /*!< The document id to match */

  ulint min_pos; /*!< For found to be TRUE at least
                 one position must be greater than
                 min_pos. */

  ibool found; /*!< TRUE if found */

  fts_word_freq_t *word_freq; /*!< Word frequency instance of the
                              current word being looked up in
                              the FTS index */
};

typedef std::vector<ulint, ut_allocator<ulint>> pos_vector_t;

/** structure defines a set of ranges for original documents, each of which
has a minimum position and maximum position. Text in such range should
contain all words in the proximity search. We will need to count the
words in such range to make sure it is less than the specified distance
of the proximity search */
struct fts_proximity_t {
  ulint n_pos;          /*!< number of position set, defines
                        a range (min to max) containing all
                        matching words */
  pos_vector_t min_pos; /*!< the minimum position (in bytes)
                        of the range */
  pos_vector_t max_pos; /*!< the maximum position (in bytes)
                        of the range */
};

/** The match positions and tokesn to match */
struct fts_phrase_t {
  fts_phrase_t(const dict_table_t *table)
      : found(false),
        match(NULL),
        tokens(NULL),
        distance(0),
        charset(NULL),
        heap(NULL),
        page_size(dict_table_page_size(table)),
        proximity_pos(NULL),
        parser(NULL) {}

  /** Match result */
  ibool found;

  /** Positions within text */
  const fts_match_t *match;

  /** Tokens to match */
  const ib_vector_t *tokens;

  /** For matching on proximity distance. Can be 0 for exact match */
  ulint distance;

  /** Phrase match charset */
  CHARSET_INFO *charset;

  /** Heap for word processing */
  mem_heap_t *heap;

  /** Row page size */
  const page_size_t page_size;

  /** Position info for proximity search verification. Records the
  min and max position of words matched */
  fts_proximity_t *proximity_pos;

  /** FTS plugin parser */
  st_mysql_ftparser *parser;
};

/** Paramter passed to fts phrase match by parser */
struct fts_phrase_param_t {
  fts_phrase_t *phrase; /*!< Match phrase instance */
  ulint token_index;    /*!< Index of token to match next */
  mem_heap_t *heap;     /*!< Heap for word processing */
};

/** For storing the frequncy of a word/term in a document */
struct fts_doc_freq_t {
  doc_id_t doc_id; /*!< Document id */
  ulint freq;      /*!< Frequency of a word in a document */
};

/** To determine the word frequency per document. */
struct fts_word_freq_t {
  fts_string_t word; /*!< Word for which we need the freq,
                     it's allocated on the query heap */

  ib_rbt_t *doc_freqs;   /*!< RB Tree for storing per document
                         word frequencies. The elements are
                         of type fts_doc_freq_t */
  ib_uint64_t doc_count; /*!< Total number of documents that
                         contain this word */
  double idf;            /*!< Inverse document frequency */
};

/********************************************************************
Callback function to fetch the rows in an FTS INDEX record.
@return always true */
static ibool fts_query_index_fetch_nodes(
    void *row,       /*!< in: sel_node_t* */
    void *user_arg); /*!< in: pointer to ib_vector_t */

/********************************************************************
Read and filter nodes.
@return fts_node_t instance */
static dberr_t fts_query_filter_doc_ids(
    fts_query_t *query,         /*!< in: query instance */
    const fts_string_t *word,   /*!< in: the current word */
    fts_word_freq_t *word_freq, /*!< in/out: word frequency */
    const fts_node_t *node,     /*!< in: current FTS node */
    void *data,                 /*!< in: doc id ilist */
    ulint len,                  /*!< in: doc id ilist size */
    ibool calc_doc_count);      /*!< in: whether to remember doc
                                count */

/** Process (nested) sub-expression, create a new result set to store the
sub-expression result by processing nodes under current sub-expression
list. Merge the sub-expression result with that of parent expression list.
@param[in,out]	node	current root node
@param[in,out]	visitor	callback function
@param[in,out]	arg	argument for callback
@return DB_SUCCESS if all go well */
static dberr_t fts_ast_visit_sub_exp(fts_ast_node_t *node,
                                     fts_ast_callback visitor, void *arg);

#if 0
/*****************************************************************//***
Find a doc_id in a word's ilist.
@return true if found. */
static
ibool
fts_query_find_doc_id(
	fts_select_t*	select,		/*!< in/out: search the doc id selected,
					update the frequency if found. */
	void*		data,		/*!< in: doc id ilist */
	ulint		len);		/*!< in: doc id ilist size */
#endif

/** This function implements a simple "blind" query expansion search:
 words in documents found in the first search pass will be used as
 search arguments to search the document again, thus "expand"
 the search result set.
 @return DB_SUCCESS if success, otherwise the error code */
static dberr_t fts_expand_query(
    dict_index_t *index, /*!< in: FTS index to search */
    fts_query_t *query)  /*!< in: query result, to be freed
                         by the client */
    MY_ATTRIBUTE((warn_unused_result));
/** This function finds documents that contain all words in a
 phrase or proximity search. And if proximity search, verify
 the words are close enough to each other, as in specified distance.
 This function is called for phrase and proximity search.
 @return true if documents are found, false if otherwise */
static ibool fts_phrase_or_proximity_search(
    fts_query_t *query,   /*!< in/out:  query instance
                          query->doc_ids might be instantiated
                          with qualified doc IDs */
    ib_vector_t *tokens); /*!< in: Tokens contain words */
/** This function checks whether words in result documents are close to
 each other (within proximity range as specified by "distance").
 If "distance" is MAX_ULINT, then it will find all combinations of
 positions of matching words and store min and max positions
 in the "qualified_pos" for later verification.
 @return true if words are close to each other, false if otherwise */
static bool fts_proximity_get_positions(
    fts_match_t **match,             /*!< in: query instance */
    ulint num_match,                 /*!< in: number of matching
                                     items */
    ulint distance,                  /*!< in: distance value
                                     for proximity search */
    fts_proximity_t *qualified_pos); /*!< out: the position info
                                     records ranges containing
                                     all matching words. */
#if 0
/********************************************************************
Get the total number of words in a documents. */
static
ulint
fts_query_terms_in_document(
					/*!< out: DB_SUCCESS if all go well
					else error code */
	fts_query_t*	query,		/*!< in: FTS query state */
	doc_id_t	doc_id,		/*!< in: the word to check */
	ulint*		total);		/*!< out: total words in document */
#endif

/********************************************************************
Compare two fts_doc_freq_t doc_ids.
@return < 0 if n1 < n2, 0 if n1 == n2, > 0 if n1 > n2 */
UNIV_INLINE
int fts_freq_doc_id_cmp(const void *p1, /*!< in: id1 */
                        const void *p2) /*!< in: id2 */
{
  const fts_doc_freq_t *fq1 = (const fts_doc_freq_t *)p1;
  const fts_doc_freq_t *fq2 = (const fts_doc_freq_t *)p2;

  return ((int)(fq1->doc_id - fq2->doc_id));
}

#if 0
/*******************************************************************//**
Print the table used for calculating LCS. */
static
void
fts_print_lcs_table(
	const ulint*	table,		/*!< in: array to print */
	ulint		n_rows,		/*!< in: total no. of rows */
	ulint		n_cols)		/*!< in: total no. of cols */
{
	ulint		i;

	for (i = 0; i < n_rows; ++i) {
		ulint	j;

		printf("\n");

		for (j = 0; j < n_cols; ++j) {

			printf("%2lu ", FTS_ELEM(table, n_cols, i, j));
		}
	}
}

/********************************************************************
Find the longest common subsequence between the query string and
the document. */
static
ulint
fts_query_lcs(
					/*!< out: LCS (length) between
					two ilists */
	const	ulint*	p1,		/*!< in: word positions of query */
	ulint	len_p1,			/*!< in: no. of elements in p1 */
	const	ulint*	p2,		/*!< in: word positions within document */
	ulint	len_p2)			/*!< in: no. of elements in p2 */
{
	int	i;
	ulint	len = 0;
	ulint	r = len_p1;
	ulint	c = len_p2;
	ulint	size = (r + 1) * (c + 1) * sizeof(ulint);
	ulint*	table = (ulint*) ut_malloc_nokey(size);

	/* Traverse the table backwards, from the last row to the first and
	also from the last column to the first. We compute the smaller
	common subsequeces first, then use the caluclated values to determine
	the longest common subsequence. The result will be in TABLE[0][0]. */
	for (i = r; i >= 0; --i) {
		int	j;

		for (j = c; j >= 0; --j) {

			if (p1[i] == (ulint) -1 || p2[j] == (ulint) -1) {

				FTS_ELEM(table, c, i, j) = 0;

			} else if (p1[i] == p2[j]) {

				FTS_ELEM(table, c, i, j) = FTS_ELEM(
					table, c, i + 1, j + 1) + 1;

			} else {

				ulint	value;

				value = ut_max(
					FTS_ELEM(table, c, i + 1, j),
					FTS_ELEM(table, c, i, j + 1));

				FTS_ELEM(table, c, i, j) = value;
			}
		}
	}

	len = FTS_ELEM(table, c, 0, 0);

	fts_print_lcs_table(table, r, c);
	printf("\nLen=%lu\n", len);

	ut_free(table);

	return(len);
}
#endif

/** Compare two fts_ranking_t instance on their rank value and doc ids in
 descending order on the rank and ascending order on doc id.
 @return 0 if p1 == p2, < 0 if p1 < p2, > 0 if p1 > p2 */
static int fts_query_compare_rank(const void *p1, /*!< in: pointer to elem */
                                  const void *p2) /*!< in: pointer to elem */
{
  const fts_ranking_t *r1 = (const fts_ranking_t *)p1;
  const fts_ranking_t *r2 = (const fts_ranking_t *)p2;

  if (r2->rank < r1->rank) {
    return (-1);
  } else if (r2->rank == r1->rank) {
    if (r1->doc_id < r2->doc_id) {
      return (1);
    } else if (r1->doc_id > r2->doc_id) {
      return (1);
    }

    return (0);
  }

  return (1);
}

/** Create words in ranking */
static void fts_ranking_words_create(
    fts_query_t *query,     /*!< in: query instance */
    fts_ranking_t *ranking) /*!< in: ranking instance */
{
  ranking->words =
      static_cast<byte *>(mem_heap_zalloc(query->heap, RANKING_WORDS_INIT_LEN));
  ranking->words_len = RANKING_WORDS_INIT_LEN;
}

/*
The optimization here is using a char array(bitmap) to replace words rb tree
in fts_ranking_t.

It can save lots of memory except in some cases of QUERY EXPANSION.

'word_map' is used as a word dictionary, in which the key is a word, the value
is a number. In 'fts_ranking_words_add', we first check if the word is in
'word_map'. if not, we add it into 'word_map', and give it a position(actually a
number). then we set the corresponding bit to '1' at the position in the char
array 'words'.

'word_vector' is a useful backup of 'word_map', and we can get a word by its
position, more quickly than searching by value in 'word_map'. we use
'word_vector' in 'fts_query_calculate_ranking' and 'fts_expand_query'. In the
two functions, we need to scan the bitmap 'words', and get a word when a bit is
'1', then we get word_freq by the word.
*/

/** Add a word into ranking */
static void fts_ranking_words_add(
    fts_query_t *query,       /*!< in: query instance */
    fts_ranking_t *ranking,   /*!< in: ranking instance */
    const fts_string_t *word) /*!< in: term/word to add */
{
  ulint pos;
  ulint byte_offset;
  ulint bit_offset;
  ib_rbt_bound_t parent;

  /* Note: we suppose the word map and vector are append-only. */
  ut_ad(query->word_vector->size() == rbt_size(query->word_map));

  /* We use ib_rbt to simulate a map, f_n_char means position. */
  if (rbt_search(query->word_map, &parent, word) == 0) {
    fts_string_t *result_word;

    result_word = rbt_value(fts_string_t, parent.last);
    pos = result_word->f_n_char;
    ut_ad(pos < rbt_size(query->word_map));
  } else {
    /* Add the word to map. */
    fts_string_t new_word;

    pos = rbt_size(query->word_map);

    fts_string_dup(&new_word, word, query->heap);
    new_word.f_n_char = pos;

    rbt_add_node(query->word_map, &parent, &new_word);
    ut_ad(rbt_validate(query->word_map));
    query->word_vector->push_back(new_word);
  }

  /* Check words len */
  byte_offset = pos / CHAR_BIT;
  if (byte_offset >= ranking->words_len) {
    byte *words = ranking->words;
    ulint words_len = ranking->words_len;

    while (byte_offset >= words_len) {
      words_len *= 2;
    }

    ranking->words =
        static_cast<byte *>(mem_heap_zalloc(query->heap, words_len));
    ut_memcpy(ranking->words, words, ranking->words_len);
    ranking->words_len = words_len;
  }

  /* Set ranking words */
  ut_ad(byte_offset < ranking->words_len);
  bit_offset = pos % CHAR_BIT;
  ranking->words[byte_offset] |= 1 << bit_offset;
}

/** Get a word from a ranking
 @return true if it's successful */
static bool fts_ranking_words_get_next(
    const fts_query_t *query, /*!< in: query instance */
    fts_ranking_t *ranking,   /*!< in: ranking instance */
    ulint *pos,               /*!< in/out: word start pos */
    fts_string_t *word)       /*!< in/out: term/word to add */
{
  bool ret = false;
  ulint max_pos = ranking->words_len * CHAR_BIT;

  /* Search for next word */
  while (*pos < max_pos) {
    ulint byte_offset = *pos / CHAR_BIT;
    ulint bit_offset = *pos % CHAR_BIT;

    if (ranking->words[byte_offset] & (1 << bit_offset)) {
      ret = true;
      break;
    }

    *pos += 1;
  };

  /* Get next word from word vector */
  if (ret) {
    ut_ad(*pos < query->word_vector->size());
    *word = query->word_vector->at((size_t)*pos);
    *pos += 1;
  }

  return ret;
}

/** Add a word if it doesn't exist, to the term freq RB tree. We store
 a pointer to the word that is passed in as the argument.
 @return pointer to word */
static fts_word_freq_t *fts_query_add_word_freq(
    fts_query_t *query,       /*!< in: query instance */
    const fts_string_t *word) /*!< in: term/word to add */
{
  ib_rbt_bound_t parent;

  /* Lookup the word in our rb tree and add if it doesn't exist. */
  if (rbt_search(query->word_freqs, &parent, word) != 0) {
    fts_word_freq_t word_freq;

    memset(&word_freq, 0, sizeof(word_freq));

    fts_string_dup(&word_freq.word, word, query->heap);

    word_freq.doc_count = 0;

    word_freq.doc_freqs =
        rbt_create(sizeof(fts_doc_freq_t), fts_freq_doc_id_cmp);

    parent.last = rbt_add_node(query->word_freqs, &parent, &word_freq);

    query->total_size += word->f_len + SIZEOF_RBT_CREATE + SIZEOF_RBT_NODE_ADD +
                         sizeof(fts_word_freq_t);
  }

  return (rbt_value(fts_word_freq_t, parent.last));
}

/** Add a doc id if it doesn't exist, to the doc freq RB tree.
 @return pointer to word */
static fts_doc_freq_t *fts_query_add_doc_freq(
    fts_query_t *query,  /*!< in: query instance	*/
    ib_rbt_t *doc_freqs, /*!< in: rb tree of fts_doc_freq_t */
    doc_id_t doc_id)     /*!< in: doc id to add */
{
  ib_rbt_bound_t parent;

  /* Lookup the doc id in our rb tree and add if it doesn't exist. */
  if (rbt_search(doc_freqs, &parent, &doc_id) != 0) {
    fts_doc_freq_t doc_freq;

    memset(&doc_freq, 0, sizeof(doc_freq));

    doc_freq.freq = 0;
    doc_freq.doc_id = doc_id;

    parent.last = rbt_add_node(doc_freqs, &parent, &doc_freq);

    query->total_size += SIZEOF_RBT_NODE_ADD + sizeof(fts_doc_freq_t);
  }

  return (rbt_value(fts_doc_freq_t, parent.last));
}

/** Add the doc id to the query set only if it's not in the
 deleted array. */
static void fts_query_union_doc_id(
    fts_query_t *query, /*!< in: query instance */
    doc_id_t doc_id,    /*!< in: the doc id to add */
    fts_rank_t rank)    /*!< in: if non-zero, it is the
                        rank associated with the doc_id */
{
  ib_rbt_bound_t parent;
  ulint size = ib_vector_size(query->deleted->doc_ids);
  fts_update_t *array = (fts_update_t *)query->deleted->doc_ids->data;

  /* Check if the doc id is deleted and it's not already in our set. */
  if (fts_bsearch(array, 0, static_cast<int>(size), doc_id) < 0 &&
      rbt_search(query->doc_ids, &parent, &doc_id) != 0) {
    fts_ranking_t ranking;

    ranking.rank = rank;
    ranking.doc_id = doc_id;
    fts_ranking_words_create(query, &ranking);

    rbt_add_node(query->doc_ids, &parent, &ranking);

    query->total_size +=
        SIZEOF_RBT_NODE_ADD + sizeof(fts_ranking_t) + RANKING_WORDS_INIT_LEN;
  }
}

/** Remove the doc id from the query set only if it's not in the
 deleted set. */
static void fts_query_remove_doc_id(
    fts_query_t *query, /*!< in: query instance */
    doc_id_t doc_id)    /*!< in: the doc id to add */
{
  ib_rbt_bound_t parent;
  ulint size = ib_vector_size(query->deleted->doc_ids);
  fts_update_t *array = (fts_update_t *)query->deleted->doc_ids->data;

  /* Check if the doc id is deleted and it's in our set. */
  if (fts_bsearch(array, 0, static_cast<int>(size), doc_id) < 0 &&
      rbt_search(query->doc_ids, &parent, &doc_id) == 0) {
    ut_free(rbt_remove_node(query->doc_ids, parent.last));

    ut_ad(query->total_size >= SIZEOF_RBT_NODE_ADD + sizeof(fts_ranking_t));
    query->total_size -= SIZEOF_RBT_NODE_ADD + sizeof(fts_ranking_t);
  }
}

/** Find the doc id in the query set but not in the deleted set, artificialy
 downgrade or upgrade its ranking by a value and make/initialize its ranking
 under or above its normal range 0 to 1. This is used for Boolean Search
 operator such as Negation operator, which makes word's contribution to the
 row's relevance to be negative */
static void fts_query_change_ranking(
    fts_query_t *query, /*!< in: query instance */
    doc_id_t doc_id,    /*!< in: the doc id to add */
    ibool downgrade)    /*!< in: Whether to downgrade ranking */
{
  ib_rbt_bound_t parent;
  ulint size = ib_vector_size(query->deleted->doc_ids);
  fts_update_t *array = (fts_update_t *)query->deleted->doc_ids->data;

  /* Check if the doc id is deleted and it's in our set. */
  if (fts_bsearch(array, 0, static_cast<int>(size), doc_id) < 0 &&
      rbt_search(query->doc_ids, &parent, &doc_id) == 0) {
    fts_ranking_t *ranking;

    ranking = rbt_value(fts_ranking_t, parent.last);

    ranking->rank += downgrade ? RANK_DOWNGRADE : RANK_UPGRADE;

    /* Allow at most 2 adjustment by RANK_DOWNGRADE (-0.5)
    and RANK_UPGRADE (0.5) */
    if (ranking->rank >= 1.0F) {
      ranking->rank = 1.0F;
    } else if (ranking->rank <= -1.0F) {
      ranking->rank = -1.0F;
    }
  }
}

/** Check the doc id in the query set only if it's not in the
 deleted array. The doc ids that were found are stored in
 another rb tree (fts_query_t::intersect). */
static void fts_query_intersect_doc_id(
    fts_query_t *query, /*!< in: query instance */
    doc_id_t doc_id,    /*!< in: the doc id to add */
    fts_rank_t rank)    /*!< in: if non-zero, it is the
                        rank associated with the doc_id */
{
  ib_rbt_bound_t parent;
  ulint size = ib_vector_size(query->deleted->doc_ids);
  fts_update_t *array = (fts_update_t *)query->deleted->doc_ids->data;
  fts_ranking_t *ranking = NULL;

  /* There are three types of intersect:
     1. '+a': doc_ids is empty, add doc into intersect if it matches 'a'.
     2. 'a +b': docs match 'a' is in doc_ids, add doc into intersect
        if it matches 'b'. if the doc is also in  doc_ids, then change the
        doc's rank, and add 'a' in doc's words.
     3. '+a +b': docs matching '+a' is in doc_ids, add doc into intsersect
        if it matches 'b' and it's in doc_ids.(multi_exist = true). */

  /* Check if the doc id is deleted and it's in our set */
  if (fts_bsearch(array, 0, static_cast<int>(size), doc_id) < 0) {
    fts_ranking_t new_ranking;

    if (rbt_search(query->doc_ids, &parent, &doc_id) != 0) {
      if (query->multi_exist) {
        return;
      } else {
        new_ranking.words = NULL;
      }
    } else {
      ranking = rbt_value(fts_ranking_t, parent.last);

      /* We've just checked the doc id before */
      if (ranking->words == NULL) {
        ut_ad(rbt_search(query->intersection, &parent, ranking) == 0);
        return;
      }

      /* Merge rank */
      rank += ranking->rank;
      if (rank >= 1.0F) {
        rank = 1.0F;
      } else if (rank <= -1.0F) {
        rank = -1.0F;
      }

      /* Take words */
      new_ranking.words = ranking->words;
      new_ranking.words_len = ranking->words_len;
    }

    new_ranking.rank = rank;
    new_ranking.doc_id = doc_id;

    if (rbt_search(query->intersection, &parent, &new_ranking) != 0) {
      if (new_ranking.words == NULL) {
        fts_ranking_words_create(query, &new_ranking);

        query->total_size += RANKING_WORDS_INIT_LEN;
      } else {
        /* Note that the intersection has taken
        ownership of the ranking data. */
        ranking->words = NULL;
      }

      rbt_add_node(query->intersection, &parent, &new_ranking);

      query->total_size += SIZEOF_RBT_NODE_ADD + sizeof(fts_ranking_t);
    }
  }
}

/** Free the document ranking rb tree. */
static void fts_query_free_doc_ids(
    fts_query_t *query, /*!< in: query instance */
    ib_rbt_t *doc_ids)  /*!< in: rb tree to free */
{
  const ib_rbt_node_t *node;

  for (node = rbt_first(doc_ids); node; node = rbt_first(doc_ids)) {
    fts_ranking_t *ranking;

    ranking = rbt_value(fts_ranking_t, node);

    if (ranking->words) {
      ranking->words = NULL;
    }

    ut_free(rbt_remove_node(doc_ids, node));

    ut_ad(query->total_size >= SIZEOF_RBT_NODE_ADD + sizeof(fts_ranking_t));
    query->total_size -= SIZEOF_RBT_NODE_ADD + sizeof(fts_ranking_t);
  }

  rbt_free(doc_ids);

  ut_ad(query->total_size >= SIZEOF_RBT_CREATE);
  query->total_size -= SIZEOF_RBT_CREATE;
}

/** Add the word to the documents "list" of matching words from
 the query. We make a copy of the word from the query heap. */
static void fts_query_add_word_to_document(
    fts_query_t *query,       /*!< in: query to update */
    doc_id_t doc_id,          /*!< in: the document to update */
    const fts_string_t *word) /*!< in: the token to add */
{
  ib_rbt_bound_t parent;
  fts_ranking_t *ranking = NULL;

  if (query->flags == FTS_OPT_RANKING) {
    return;
  }

  /* First we search the intersection RB tree as it could have
  taken ownership of the words rb tree instance. */
  if (query->intersection &&
      rbt_search(query->intersection, &parent, &doc_id) == 0) {
    ranking = rbt_value(fts_ranking_t, parent.last);
  }

  if (ranking == NULL && rbt_search(query->doc_ids, &parent, &doc_id) == 0) {
    ranking = rbt_value(fts_ranking_t, parent.last);
  }

  if (ranking != NULL) {
    fts_ranking_words_add(query, ranking, word);
  }
}

<<<<<<< HEAD
/** Check the node ilist. */
static void fts_query_check_node(
    fts_query_t *query,        /*!< in: query to update */
    const fts_string_t *token, /*!< in: the token to search */
    const fts_node_t *node)    /*!< in: node to check */
=======
/**
Free the query intersection
@param[in] query	query instance */
static
void
fts_query_free_intersection(
	fts_query_t*	query)
{
	fts_query_free_doc_ids(query, query->intersection);
	query->intersection = NULL;
}

/*******************************************************************//**
Add the word to the documents "list" of matching words from
the query. We make a copy of the word from the query heap. */
static
void
fts_query_add_word_to_document(
/*===========================*/
	fts_query_t*		query,	/*!< in: query to update */
	doc_id_t		doc_id,	/*!< in: the document to update */
	const fts_string_t*	word)	/*!< in: the token to add */
>>>>>>> 333b4508
{
  /* Skip nodes whose doc ids are out range. */
  if (query->oper == FTS_EXIST &&
      ((query->upper_doc_id > 0 && node->first_doc_id > query->upper_doc_id) ||
       (query->lower_doc_id > 0 && node->last_doc_id < query->lower_doc_id))) {
    /* Ignore */

  } else {
    int ret;
    ib_rbt_bound_t parent;
    ulint ilist_size = node->ilist_size;
    fts_word_freq_t *word_freqs;

    /* The word must exist. */
    ret = rbt_search(query->word_freqs, &parent, token);
    ut_a(ret == 0);

    word_freqs = rbt_value(fts_word_freq_t, parent.last);

    query->error = fts_query_filter_doc_ids(query, token, word_freqs, node,
                                            node->ilist, ilist_size, TRUE);
  }
}

/** Search index cache for word with wildcard match.
 @return number of words matched */
static ulint fts_cache_find_wildcard(
    fts_query_t *query,                   /*!< in: query instance */
    const fts_index_cache_t *index_cache, /*!< in: cache to search */
    const fts_string_t *token)            /*!< in: token to search */
{
  ib_rbt_bound_t parent;
  const ib_vector_t *nodes = NULL;
  fts_string_t srch_text;
  byte term[FTS_MAX_WORD_LEN + 1];
  ulint num_word = 0;

  srch_text.f_len =
      (token->f_str[token->f_len - 1] == '%') ? token->f_len - 1 : token->f_len;

  strncpy((char *)term, (char *)token->f_str, srch_text.f_len);
  term[srch_text.f_len] = '\0';
  srch_text.f_str = term;

  /* Lookup the word in the rb tree */
  if (rbt_search_cmp(index_cache->words, &parent, &srch_text, NULL,
                     innobase_fts_text_cmp_prefix) == 0) {
    const fts_tokenizer_word_t *word;
    ulint i;
    const ib_rbt_node_t *cur_node;
    ibool forward = FALSE;

    word = rbt_value(fts_tokenizer_word_t, parent.last);
    cur_node = parent.last;

    while (innobase_fts_text_cmp_prefix(index_cache->charset, &srch_text,
                                        &word->text) == 0) {
      nodes = word->nodes;

      for (i = 0; nodes && i < ib_vector_size(nodes); ++i) {
        int ret;
        const fts_node_t *node;
        ib_rbt_bound_t freq_parent;
        fts_word_freq_t *word_freqs;

        node = static_cast<const fts_node_t *>(ib_vector_get_const(nodes, i));

        ret = rbt_search(query->word_freqs, &freq_parent, &srch_text);

        ut_a(ret == 0);

        word_freqs = rbt_value(fts_word_freq_t, freq_parent.last);

        query->error =
            fts_query_filter_doc_ids(query, &srch_text, word_freqs, node,
                                     node->ilist, node->ilist_size, TRUE);

        if (query->error != DB_SUCCESS) {
          return (0);
        }
      }

      num_word++;

      if (!forward) {
        cur_node = rbt_prev(index_cache->words, cur_node);
      } else {
      cont_search:
        cur_node = rbt_next(index_cache->words, cur_node);
      }

      if (!cur_node) {
        break;
      }

      word = rbt_value(fts_tokenizer_word_t, cur_node);
    }

    if (!forward) {
      forward = TRUE;
      cur_node = parent.last;
      goto cont_search;
    }
  }

  return (num_word);
}

/** Set difference.
 @return DB_SUCCESS if all go well */
static MY_ATTRIBUTE((warn_unused_result)) dberr_t
    fts_query_difference(fts_query_t *query,        /*!< in: query instance */
                         const fts_string_t *token) /*!< in: token to search */
{
  ulint n_doc_ids = 0;
  trx_t *trx = query->trx;
  dict_table_t *table = query->index->table;

  ut_a(query->oper == FTS_IGNORE);

#ifdef FTS_INTERNAL_DIAG_PRINT
  {
    ib::info out(ER_IB_MSG_1221);
    out << "DIFFERENCE: Searching: '";
    out.write(token->f_str, token->f_len);
    out << "'";
  }
#endif

  if (query->doc_ids) {
    n_doc_ids = rbt_size(query->doc_ids);
  }

  /* There is nothing we can substract from an empty set. */
  if (query->doc_ids && !rbt_empty(query->doc_ids)) {
    ulint i;
    fts_fetch_t fetch;
    const ib_vector_t *nodes;
    const fts_index_cache_t *index_cache;
    que_t *graph = NULL;
    fts_cache_t *cache = table->fts->cache;
    dberr_t error;

    rw_lock_x_lock(&cache->lock);

    index_cache = fts_find_index_cache(cache, query->index);

    /* Must find the index cache */
    ut_a(index_cache != NULL);

    /* Search the cache for a matching word first. */
    if (query->cur_node->term.wildcard && query->flags != FTS_PROXIMITY &&
        query->flags != FTS_PHRASE) {
      fts_cache_find_wildcard(query, index_cache, token);
    } else {
      nodes = fts_cache_find_word(index_cache, token);

      for (i = 0;
           nodes && i < ib_vector_size(nodes) && query->error == DB_SUCCESS;
           ++i) {
        const fts_node_t *node;

        node = static_cast<const fts_node_t *>(ib_vector_get_const(nodes, i));

        fts_query_check_node(query, token, node);
      }
    }

    rw_lock_x_unlock(&cache->lock);

    /* error is passed by 'query->error' */
    if (query->error != DB_SUCCESS) {
      ut_ad(query->error == DB_FTS_EXCEED_RESULT_CACHE_LIMIT);
      return (query->error);
    }

    /* Setup the callback args for filtering and
    consolidating the ilist. */
    fetch.read_arg = query;
    fetch.read_record = fts_query_index_fetch_nodes;

    error = fts_index_fetch_nodes(trx, &graph, &query->fts_index_table, token,
                                  &fetch);

    /* DB_FTS_EXCEED_RESULT_CACHE_LIMIT passed by 'query->error' */
    ut_ad(!(query->error != DB_SUCCESS && error != DB_SUCCESS));
    if (error != DB_SUCCESS) {
      query->error = error;
    }

    fts_que_graph_free(graph);
  }

  /* The size can't increase. */
  ut_a(rbt_size(query->doc_ids) <= n_doc_ids);

  return (query->error);
}

/** Intersect the token doc ids with the current set.
 @return DB_SUCCESS if all go well */
static MY_ATTRIBUTE((warn_unused_result)) dberr_t fts_query_intersect(
    fts_query_t *query,        /*!< in: query instance */
    const fts_string_t *token) /*!< in: the token to search */
{
  trx_t *trx = query->trx;
  dict_table_t *table = query->index->table;

  ut_a(query->oper == FTS_EXIST);

#ifdef FTS_INTERNAL_DIAG_PRINT
  {
    ib::info out(ER_IB_MSG_1222);
    out << "INTERSECT: Searching: '";
    out.write(token->f_str, token->f_len);
    out << "'";
  }
#endif

  /* If the words set is not empty and multi exist is true,
  we know the intersection set is empty in advance. */
  if (!(rbt_empty(query->doc_ids) && query->multi_exist)) {
    ulint n_doc_ids = 0;
    ulint i;
    fts_fetch_t fetch;
    const ib_vector_t *nodes;
    const fts_index_cache_t *index_cache;
    que_t *graph = NULL;
    fts_cache_t *cache = table->fts->cache;
    dberr_t error;

    ut_a(!query->intersection);

    n_doc_ids = rbt_size(query->doc_ids);

    /* Create the rb tree that will hold the doc ids of
    the intersection. */
    query->intersection =
        rbt_create(sizeof(fts_ranking_t), fts_ranking_doc_id_cmp);

    query->total_size += SIZEOF_RBT_CREATE;

    /* This is to avoid decompressing the ilist if the
    node's ilist doc ids are out of range. */
    if (!rbt_empty(query->doc_ids) && query->multi_exist) {
      const ib_rbt_node_t *node;
      doc_id_t *doc_id;

      node = rbt_first(query->doc_ids);
      doc_id = rbt_value(doc_id_t, node);
      query->lower_doc_id = *doc_id;

      node = rbt_last(query->doc_ids);
      doc_id = rbt_value(doc_id_t, node);
      query->upper_doc_id = *doc_id;

    } else {
      query->lower_doc_id = 0;
      query->upper_doc_id = 0;
    }

    /* Search the cache for a matching word first. */

    rw_lock_x_lock(&cache->lock);

    /* Search for the index specific cache. */
    index_cache = fts_find_index_cache(cache, query->index);

    /* Must find the index cache. */
    ut_a(index_cache != NULL);

    if (query->cur_node->term.wildcard) {
      /* Wildcard search the index cache */
      fts_cache_find_wildcard(query, index_cache, token);
    } else {
      nodes = fts_cache_find_word(index_cache, token);

      for (i = 0;
           nodes && i < ib_vector_size(nodes) && query->error == DB_SUCCESS;
           ++i) {
        const fts_node_t *node;

        node = static_cast<const fts_node_t *>(ib_vector_get_const(nodes, i));

        fts_query_check_node(query, token, node);
      }
    }

    rw_lock_x_unlock(&cache->lock);

<<<<<<< HEAD
    /* error is passed by 'query->error' */
    if (query->error != DB_SUCCESS) {
      ut_ad(query->error == DB_FTS_EXCEED_RESULT_CACHE_LIMIT);
      return (query->error);
    }
=======
		/* error is passed by 'query->error' */
		if (query->error != DB_SUCCESS) {
			ut_ad(query->error == DB_FTS_EXCEED_RESULT_CACHE_LIMIT);
			fts_query_free_intersection(query);
			return(query->error);
		}
>>>>>>> 333b4508

    /* Setup the callback args for filtering and
    consolidating the ilist. */
    fetch.read_arg = query;
    fetch.read_record = fts_query_index_fetch_nodes;

    error = fts_index_fetch_nodes(trx, &graph, &query->fts_index_table, token,
                                  &fetch);

    /* DB_FTS_EXCEED_RESULT_CACHE_LIMIT passed by 'query->error' */
    ut_ad(!(query->error != DB_SUCCESS && error != DB_SUCCESS));
    if (error != DB_SUCCESS) {
      query->error = error;
    }

    fts_que_graph_free(graph);

    if (query->error == DB_SUCCESS) {
      /* Make the intesection (rb tree) the current doc id
      set and free the old set. */
      fts_query_free_doc_ids(query, query->doc_ids);
      query->doc_ids = query->intersection;
      query->intersection = NULL;

<<<<<<< HEAD
      ut_a(!query->multi_exist ||
           (query->multi_exist && rbt_size(query->doc_ids) <= n_doc_ids));
    }
  }
=======
			ut_a(!query->multi_exist || (query->multi_exist
			     && rbt_size(query->doc_ids) <= n_doc_ids));
		} else if (query->intersection != NULL) {
			fts_query_free_intersection(query);
		}
	}
>>>>>>> 333b4508

  return (query->error);
}

/** Query index cache.
 @return DB_SUCCESS if all go well */
static dberr_t fts_query_cache(
    fts_query_t *query,        /*!< in/out: query instance */
    const fts_string_t *token) /*!< in: token to search */
{
  const fts_index_cache_t *index_cache;
  dict_table_t *table = query->index->table;
  fts_cache_t *cache = table->fts->cache;

  /* Search the cache for a matching word first. */
  rw_lock_x_lock(&cache->lock);

  /* Search for the index specific cache. */
  index_cache = fts_find_index_cache(cache, query->index);

  /* Must find the index cache. */
  ut_a(index_cache != NULL);

  if (query->cur_node->term.wildcard && query->flags != FTS_PROXIMITY &&
      query->flags != FTS_PHRASE) {
    /* Wildcard search the index cache */
    fts_cache_find_wildcard(query, index_cache, token);
  } else {
    const ib_vector_t *nodes;
    ulint i;

    nodes = fts_cache_find_word(index_cache, token);

    for (i = 0;
         nodes && i < ib_vector_size(nodes) && query->error == DB_SUCCESS;
         ++i) {
      const fts_node_t *node;

      node = static_cast<const fts_node_t *>(ib_vector_get_const(nodes, i));

      fts_query_check_node(query, token, node);
    }
  }

  rw_lock_x_unlock(&cache->lock);

  return (query->error);
}

/** Set union.
 @return DB_SUCCESS if all go well */
static MY_ATTRIBUTE((warn_unused_result)) dberr_t
    fts_query_union(fts_query_t *query,  /*!< in: query instance */
                    fts_string_t *token) /*!< in: token to search */
{
  fts_fetch_t fetch;
  ulint n_doc_ids = 0;
  trx_t *trx = query->trx;
  que_t *graph = NULL;
  dberr_t error;

  ut_a(query->oper == FTS_NONE || query->oper == FTS_DECR_RATING ||
       query->oper == FTS_NEGATE || query->oper == FTS_INCR_RATING);

#ifdef FTS_INTERNAL_DIAG_PRINT
  {
    ib::info out(ER_IB_MSG_1223);
    out << "UNION: Searching: '";
    out.write(token->f_str, token->f_len);
    out << "'";
  }
#endif

  if (query->doc_ids) {
    n_doc_ids = rbt_size(query->doc_ids);
  }

  if (token->f_len == 0) {
    return (query->error);
  }

  fts_query_cache(query, token);

  /* Setup the callback args for filtering and
  consolidating the ilist. */
  fetch.read_arg = query;
  fetch.read_record = fts_query_index_fetch_nodes;

  /* Read the nodes from disk. */
  error = fts_index_fetch_nodes(trx, &graph, &query->fts_index_table, token,
                                &fetch);

  /* DB_FTS_EXCEED_RESULT_CACHE_LIMIT passed by 'query->error' */
  ut_ad(!(query->error != DB_SUCCESS && error != DB_SUCCESS));
  if (error != DB_SUCCESS) {
    query->error = error;
  }

  fts_que_graph_free(graph);

  if (query->error == DB_SUCCESS) {
    /* The size can't decrease. */
    ut_a(rbt_size(query->doc_ids) >= n_doc_ids);

    /* Calulate the number of doc ids that were added to
    the current doc id set. */
    if (query->doc_ids) {
      n_doc_ids = rbt_size(query->doc_ids) - n_doc_ids;
    }
  }

  return (query->error);
}

/** Depending upon the current query operator process the doc id.
 return DB_SUCCESS if all go well
 or return DB_FTS_EXCEED_RESULT_CACHE_LIMIT */
static dberr_t fts_query_process_doc_id(
    fts_query_t *query, /*!< in: query instance */
    doc_id_t doc_id,    /*!< in: doc id to process */
    fts_rank_t rank)    /*!< in: if non-zero, it is the
                        rank associated with the doc_id */
{
  if (query->flags == FTS_OPT_RANKING) {
    return (DB_SUCCESS);
  }

  switch (query->oper) {
    case FTS_NONE:
      fts_query_union_doc_id(query, doc_id, rank);
      break;

    case FTS_EXIST:
      fts_query_intersect_doc_id(query, doc_id, rank);
      break;

    case FTS_IGNORE:
      fts_query_remove_doc_id(query, doc_id);
      break;

    case FTS_NEGATE:
      fts_query_change_ranking(query, doc_id, TRUE);
      break;

    case FTS_DECR_RATING:
      fts_query_union_doc_id(query, doc_id, rank);
      fts_query_change_ranking(query, doc_id, TRUE);
      break;

    case FTS_INCR_RATING:
      fts_query_union_doc_id(query, doc_id, rank);
      fts_query_change_ranking(query, doc_id, FALSE);
      break;

    default:
      ut_error;
  }

  if (query->total_size > fts_result_cache_limit) {
    return (DB_FTS_EXCEED_RESULT_CACHE_LIMIT);
  } else {
    return (DB_SUCCESS);
  }
}

/** Merge two result sets. */
static dberr_t fts_merge_doc_ids(
    fts_query_t *query,      /*!< in,out: query instance */
    const ib_rbt_t *doc_ids) /*!< in: result set to merge */
{
  const ib_rbt_node_t *node;

  DBUG_ENTER("fts_merge_doc_ids");

  ut_a(!query->intersection);

  /* To process FTS_EXIST operation (intersection), we need
  to create a new result set for fts_query_intersect(). */
  if (query->oper == FTS_EXIST) {
    query->intersection =
        rbt_create(sizeof(fts_ranking_t), fts_ranking_doc_id_cmp);

    query->total_size += SIZEOF_RBT_CREATE;
  }

  /* Merge the elements to the result set. */
  for (node = rbt_first(doc_ids); node; node = rbt_next(doc_ids, node)) {
    fts_ranking_t *ranking;
    ulint pos = 0;
    fts_string_t word;

    ranking = rbt_value(fts_ranking_t, node);

    query->error =
        fts_query_process_doc_id(query, ranking->doc_id, ranking->rank);

<<<<<<< HEAD
    if (query->error != DB_SUCCESS) {
      DBUG_RETURN(query->error);
    }
=======
		if (query->error != DB_SUCCESS) {
			if (query->intersection != NULL)
			{
				ut_a(query->oper == FTS_EXIST);
				fts_query_free_intersection(query);
			}
			DBUG_RETURN(query->error);
		}
>>>>>>> 333b4508

    /* Merge words. Don't need to take operator into account. */
    ut_a(ranking->words);
    while (fts_ranking_words_get_next(query, ranking, &pos, &word)) {
      fts_query_add_word_to_document(query, ranking->doc_id, &word);
    }
  }

  /* If it is an intersection operation, reset query->doc_ids
  to query->intersection and free the old result list. */
  if (query->oper == FTS_EXIST && query->intersection != NULL) {
    fts_query_free_doc_ids(query, query->doc_ids);
    query->doc_ids = query->intersection;
    query->intersection = NULL;
  }

  DBUG_RETURN(DB_SUCCESS);
}

/** Skip non-whitespace in a string. Move ptr to the next word boundary.
 @return pointer to first whitespace character or end */
UNIV_INLINE
byte *fts_query_skip_word(byte *ptr,       /*!< in: start of scan */
                          const byte *end) /*!< in: pointer to end of string */
{
  /* TODO: Does this have to be UTF-8 too ? */
  while (ptr < end && !(ispunct(*ptr) || isspace(*ptr))) {
    ++ptr;
  }

  return (ptr);
}

/** Check whether the remaining terms in the phrase match the text.
 @return true if matched else false */
static ibool fts_query_match_phrase_terms(
    fts_phrase_t *phrase, /*!< in: phrase to match */
    byte **start,         /*!< in/out: text to search, we can't
                          make this const becase we need to
                          first convert the string to
                          lowercase */
    const byte *end,      /*!< in: pointer to the end of
                          the string to search */
    mem_heap_t *heap)     /*!< in: heap */
{
<<<<<<< HEAD
  ulint i;
  byte *ptr = *start;
  const ib_vector_t *tokens = phrase->tokens;
  ulint distance = phrase->distance;

  /* We check only from the second term onwards, since the first
  must have matched otherwise we wouldn't be here. */
  for (i = 1; ptr < end && i < ib_vector_size(tokens); /* No op */) {
    fts_string_t match;
    fts_string_t cmp_str;
    const fts_string_t *token;
    int result;
    ulint ret;

    ret = innobase_mysql_fts_get_token(phrase->charset, ptr,
                                       const_cast<byte *>(end), &match);

    if (match.f_len > 0) {
      /* Get next token to match. */
      token = static_cast<const fts_string_t *>(ib_vector_get_const(tokens, i));

      fts_string_dup(&cmp_str, &match, heap);

      result = innobase_fts_text_case_cmp(phrase->charset, token, &cmp_str);

      /* Skip the rest of the tokens if this one doesn't
      match and the proximity distance is exceeded. */
      if (result && (distance == ULINT_UNDEFINED || distance == 0)) {
        break;
      }

      /* This token matched move to the next token. */
      if (result == 0) {
        /* Advance the text to search by the length
        of the last token. */
        ptr += ret;

        /* Advance to the next token. */
        ++i;
      } else {
        ut_a(distance != ULINT_UNDEFINED);

        ptr = fts_query_skip_word(ptr, end);
      }

      /* Distance can be 0 for exact matches. */
      if (distance != ULINT_UNDEFINED && distance > 0) {
        --distance;
      }
    } else {
      ptr += ret;
    }
  }

  *start = ptr;

  /* Can't be greater than the number of elements. */
  ut_a(i <= ib_vector_size(tokens));

  /* This is the case for multiple words. */
  if (i == ib_vector_size(tokens)) {
    phrase->found = TRUE;
  }

  return (phrase->found);
=======
	ulint			i;
	byte*			ptr = *start;
	const ib_vector_t*	tokens = phrase->tokens;
	ulint			distance = phrase->distance;
	const bool		extra_word_chars
		= thd_get_ft_query_extra_word_chars();

	/* We check only from the second term onwards, since the first
	must have matched otherwise we wouldn't be here. */
	for (i = 1; ptr < end && i < ib_vector_size(tokens); /* No op */) {
		fts_string_t		match;
		fts_string_t		cmp_str;
		const fts_string_t*	token;
		int			result;
		ulint			ret;

		ret = innobase_mysql_fts_get_token(
			phrase->charset, ptr,
			const_cast<byte*>(end), extra_word_chars, &match);

		if (match.f_len > 0) {
			/* Get next token to match. */
			token = static_cast<const fts_string_t*>(
				ib_vector_get_const(tokens, i));

			fts_string_dup(&cmp_str, &match, heap);

			result = innobase_fts_text_case_cmp(
				phrase->charset, token, &cmp_str);

			/* Skip the rest of the tokens if this one doesn't
			match and the proximity distance is exceeded. */
			if (result
			    && (distance == ULINT_UNDEFINED
				|| distance == 0)) {

				break;
			}

			/* This token matched move to the next token. */
			if (result == 0) {
				/* Advance the text to search by the length
				of the last token. */
				ptr += ret;

				/* Advance to the next token. */
				++i;
			} else {

				ut_a(distance != ULINT_UNDEFINED);

				ptr = fts_query_skip_word(ptr, end);
			}

			/* Distance can be 0 for exact matches. */
			if (distance != ULINT_UNDEFINED && distance > 0) {
				--distance;
			}
		} else {
			ptr += ret;
		}
	}

	*start = ptr;

	/* Can't be greater than the number of elements. */
	ut_a(i <= ib_vector_size(tokens));

	/* This is the case for multiple words. */
	if (i == ib_vector_size(tokens)) {
		phrase->found = TRUE;
	}

	return(phrase->found);
>>>>>>> 333b4508
}

/** Callback function to count the number of words in position ranges,
 and see whether the word count is in specified "phrase->distance"
 @return true if the number of characters is less than the "distance" */
static bool fts_proximity_is_word_in_range(
    const fts_phrase_t *phrase, /*!< in: phrase with the search info */
    byte *start,                /*!< in: text to search */
    ulint total_len)            /*!< in: length of text */
{
  fts_proximity_t *proximity_pos = phrase->proximity_pos;

  ut_ad(proximity_pos->n_pos == proximity_pos->min_pos.size());
  ut_ad(proximity_pos->n_pos == proximity_pos->max_pos.size());

<<<<<<< HEAD
  /* Search each matched position pair (with min and max positions)
  and count the number of words in the range */
  for (ulint i = 0; i < proximity_pos->n_pos; i++) {
    ulint cur_pos = proximity_pos->min_pos[i];
    ulint n_word = 0;
=======
	const bool		extra_word_chars
		= thd_get_ft_query_extra_word_chars();

	/* Search each matched position pair (with min and max positions)
	and count the number of words in the range */
	for (ulint i = 0; i < proximity_pos->n_pos; i++) {
		ulint		cur_pos = proximity_pos->min_pos[i];
		ulint		n_word = 0;
>>>>>>> 333b4508

    ut_ad(proximity_pos->max_pos[i] <= total_len);

    /* Walk through words in the range and count them */
    while (cur_pos <= proximity_pos->max_pos[i]) {
      ulint len;
      fts_string_t str;

<<<<<<< HEAD
      len = innobase_mysql_fts_get_token(phrase->charset, start + cur_pos,
                                         start + total_len, &str);
=======
			len = innobase_mysql_fts_get_token(
				phrase->charset,
				start + cur_pos,
				start + total_len, extra_word_chars, &str);
>>>>>>> 333b4508

      if (len == 0) {
        break;
      }

      /* Advances position with "len" bytes */
      cur_pos += len;

      /* Record the number of words */
      if (str.f_n_char > 0) {
        n_word++;
      }

      if (n_word > phrase->distance) {
        break;
      }
    }

    /* Check if the number of words is less than specified
    "distance" */
    if (n_word && n_word <= phrase->distance) {
      return (true);
    }
  }

  return (false);
}

/** FTS plugin parser 'myql_add_word' callback function for phrase match
 Refer to 'MYSQL_FTPARSER_PARAM' for more detail.
 @return 0 if match, or return non-zero */
static int fts_query_match_phrase_add_word_for_parser(
    MYSQL_FTPARSER_PARAM *param,       /*!< in: parser param */
    char *word,                        /*!< in: token */
    int word_len,                      /*!< in: token length */
    MYSQL_FTPARSER_BOOLEAN_INFO *info) /*!< in: token info */
{
  fts_phrase_param_t *phrase_param;
  fts_phrase_t *phrase;
  const ib_vector_t *tokens;
  fts_string_t match;
  fts_string_t cmp_str;
  const fts_string_t *token;
  int result;
  mem_heap_t *heap;

  phrase_param = static_cast<fts_phrase_param_t *>(param->mysql_ftparam);
  heap = phrase_param->heap;
  phrase = phrase_param->phrase;
  tokens = phrase->tokens;

  /* In case plugin parser doesn't check return value */
  if (phrase_param->token_index == ib_vector_size(tokens)) {
    return (1);
  }

  match.f_str = reinterpret_cast<byte *>(word);
  match.f_len = word_len;
  match.f_n_char = fts_get_token_size(phrase->charset, word, word_len);

  if (match.f_len > 0) {
    /* Get next token to match. */
    ut_a(phrase_param->token_index < ib_vector_size(tokens));
    token = static_cast<const fts_string_t *>(
        ib_vector_get_const(tokens, phrase_param->token_index));

    fts_string_dup(&cmp_str, &match, heap);

    result = innobase_fts_text_case_cmp(phrase->charset, token, &cmp_str);

    if (result == 0) {
      phrase_param->token_index++;
    } else {
      return (1);
    }
  }

  /* Can't be greater than the number of elements. */
  ut_a(phrase_param->token_index <= ib_vector_size(tokens));

  /* This is the case for multiple words. */
  if (phrase_param->token_index == ib_vector_size(tokens)) {
    phrase->found = TRUE;
  }

  return (static_cast<int>(phrase->found));
}

/** Check whether the terms in the phrase match the text.
 @return true if matched else false */
static ibool fts_query_match_phrase_terms_by_parser(
    fts_phrase_param_t *phrase_param, /* in/out: phrase param */
    st_mysql_ftparser *parser,        /* in: plugin fts parser */
    byte *text,                       /* in: text to check */
    ulint len)                        /* in: text length */
{
  MYSQL_FTPARSER_PARAM param;

  ut_a(parser);

  /* Set paramters for param */
  param.mysql_parse = fts_tokenize_document_internal;
  param.mysql_add_word = fts_query_match_phrase_add_word_for_parser;
  param.mysql_ftparam = phrase_param;
  param.cs = phrase_param->phrase->charset;
  param.doc = reinterpret_cast<char *>(text);
  param.length = static_cast<int>(len);
  param.mode = MYSQL_FTPARSER_WITH_STOPWORDS;

  PARSER_INIT(parser, &param);
  parser->parse(&param);
  PARSER_DEINIT(parser, &param);

  return (phrase_param->phrase->found);
}

/** Callback function to fetch and search the document.
@param[in]	phrase		phrase to match
@param[in]	start		text to search, we can't make this const becase
                                we need to first convert the string to
                                lowercase
@param[in]	cur_len		length of text
@param[in]	prev_len	total length for searched doc fields
@param[in]	heap		heap
@return true if matched else false */
static ibool fts_query_match_phrase(fts_phrase_t *phrase, byte *start,
                                    ulint cur_len, ulint prev_len,
                                    mem_heap_t *heap) {
  ulint i;
  const fts_string_t *first;
  const byte *end = start + cur_len;
  const ib_vector_t *tokens = phrase->tokens;
  const ib_vector_t *positions = phrase->match->positions;

  ut_a(!phrase->found);
  ut_a(phrase->match->doc_id > 0);
  ut_a(ib_vector_size(tokens) > 0);
  ut_a(ib_vector_size(positions) > 0);

  first = static_cast<const fts_string_t *>(ib_vector_get_const(tokens, 0));

  ut_a(phrase->match->start < ib_vector_size(positions));

  for (i = phrase->match->start; i < ib_vector_size(positions); ++i) {
    ulint pos;
    byte *ptr = start;

    pos = *(ulint *)ib_vector_get_const(positions, i);

    if (pos == ULINT_UNDEFINED) {
      break;
    }

    if (pos < prev_len) {
      continue;
    }

    /* Document positions are calculated from the beginning
    of the first field, need to save the length for each
    searched field to adjust the doc position when search
    phrases. */
    pos -= prev_len;
    ptr = start + pos;

    /* Within limits ? */
    if (ptr >= end) {
      break;
    }

    if (phrase->parser) {
      fts_phrase_param_t phrase_param;

      phrase_param.phrase = phrase;
      phrase_param.token_index = 0;
      phrase_param.heap = heap;

      if (fts_query_match_phrase_terms_by_parser(&phrase_param, phrase->parser,
                                                 ptr, (end - ptr))) {
        break;
      }
    } else {
      fts_string_t match;
      fts_string_t cmp_str;
      ulint ret;

      match.f_str = ptr;
      ret = innobase_mysql_fts_get_token(phrase->charset, start + pos,
                                         const_cast<byte *>(end), &match);

      if (match.f_len == 0) {
        break;
      }

      fts_string_dup(&cmp_str, &match, heap);

      if (innobase_fts_text_case_cmp(phrase->charset, first, &cmp_str) == 0) {
        /* This is the case for the single word
        in the phrase. */
        if (ib_vector_size(phrase->tokens) == 1) {
          phrase->found = TRUE;
          break;
        }

        ptr += ret;

        /* Match the remaining terms in the phrase. */
        if (fts_query_match_phrase_terms(phrase, &ptr, end, heap)) {
          break;
        }
      }
    }
  }

  return (phrase->found);
}

/** Callback function to fetch and search the document.
 @return whether the phrase is found */
static ibool fts_query_fetch_document(void *row,      /*!< in:  sel_node_t* */
                                      void *user_arg) /*!< in:  fts_doc_t* */
{
<<<<<<< HEAD
  que_node_t *exp;
  sel_node_t *node = static_cast<sel_node_t *>(row);
  fts_phrase_t *phrase = static_cast<fts_phrase_t *>(user_arg);
  ulint prev_len = 0;
  ulint total_len = 0;
  byte *document_text = NULL;

  exp = node->select_list;

  phrase->found = FALSE;

  /* For proximity search, we will need to get the whole document
  from all fields, so first count the total length of the document
  from all the fields */
  if (phrase->proximity_pos) {
    while (exp) {
      ulint field_len;
      dfield_t *dfield = que_node_get_val(exp);
      byte *data = static_cast<byte *>(dfield_get_data(dfield));

      if (dfield_is_ext(dfield)) {
        ulint local_len = dfield_get_len(dfield);

        local_len -= BTR_EXTERN_FIELD_REF_SIZE;

        field_len =
            mach_read_from_4(data + local_len + lob::BTR_EXTERN_LEN + 4);
      } else {
        field_len = dfield_get_len(dfield);
      }

      if (field_len != UNIV_SQL_NULL) {
        total_len += field_len + 1;
      }

      exp = que_node_get_next(exp);
    }

    document_text =
        static_cast<byte *>(mem_heap_zalloc(phrase->heap, total_len));

    if (!document_text) {
      return (FALSE);
    }
  }

  exp = node->select_list;

  while (exp) {
    dfield_t *dfield = que_node_get_val(exp);
    byte *data = static_cast<byte *>(dfield_get_data(dfield));
    ulint cur_len;

    if (dfield_is_ext(dfield)) {
      data = lob::btr_copy_externally_stored_field(
          nullptr, &cur_len, data, phrase->page_size, dfield_get_len(dfield),
          false, phrase->heap);
    } else {
      cur_len = dfield_get_len(dfield);
    }

    if (cur_len != UNIV_SQL_NULL && cur_len != 0) {
      if (phrase->proximity_pos) {
        ut_ad(prev_len + cur_len <= total_len);
        memcpy(document_text + prev_len, data, cur_len);
      } else {
        /* For phrase search */
        phrase->found = fts_query_match_phrase(
            phrase, static_cast<byte *>(data), cur_len, prev_len, phrase->heap);
      }

      /* Document positions are calculated from the beginning
      of the first field, need to save the length for each
      searched field to adjust the doc position when search
      phrases. */
      prev_len += cur_len + 1;
    }

    if (phrase->found) {
      break;
    }

    exp = que_node_get_next(exp);
  }

  if (phrase->proximity_pos) {
    ut_ad(prev_len <= total_len);

    phrase->found =
        fts_proximity_is_word_in_range(phrase, document_text, total_len);
  }

  return (phrase->found);
=======
	MYSQL_FTPARSER_PARAM	param;

	ut_a(parser);

	/* Set paramters for param */
	param.mysql_parse = fts_tokenize_document_internal;
	param.mysql_add_word = fts_query_match_phrase_add_word_for_parser;
	param.mysql_ftparam = phrase_param;
	param.cs = phrase_param->phrase->charset;
	param.doc = reinterpret_cast<char*>(text);
	param.length = static_cast<int>(len);
	param.mode= MYSQL_FTPARSER_WITH_STOPWORDS;

	PARSER_INIT(parser, &param);
	parser->parse(&param);
	PARSER_DEINIT(parser, &param);

	return(phrase_param->phrase->found);
}

/*****************************************************************//**
Callback function to fetch and search the document.
@return TRUE if matched else FALSE */
static
ibool
fts_query_match_phrase(
/*===================*/
	fts_phrase_t*	phrase,		/*!< in: phrase to match */
	byte*		start,		/*!< in: text to search, we can't make
					this const becase we need to first
					convert the string to lowercase */
	ulint		cur_len,	/*!< in: length of text */
	ulint		prev_len,	/*!< in: total length for searched
					doc fields*/
	mem_heap_t*	heap)		/* heap */
{
	ulint			i;
	const fts_string_t*	first;
	const byte*		end = start + cur_len;
	const ib_vector_t*	tokens = phrase->tokens;
	const ib_vector_t*	positions = phrase->match->positions;

	ut_a(!phrase->found);
	ut_a(phrase->match->doc_id > 0);
	ut_a(ib_vector_size(tokens) > 0);
	ut_a(ib_vector_size(positions) > 0);

	first = static_cast<const fts_string_t*>(
		ib_vector_get_const(tokens, 0));

	ut_a(phrase->match->start < ib_vector_size(positions));

	const bool		extra_word_chars
		= phrase->parser
		? false : thd_get_ft_query_extra_word_chars();

	for (i = phrase->match->start; i < ib_vector_size(positions); ++i) {
		ulint		pos;
		byte*		ptr = start;

		pos = *(ulint*) ib_vector_get_const(positions, i);

		if (pos == ULINT_UNDEFINED) {
			break;
		}

		if (pos < prev_len) {
			continue;
		}

		/* Document positions are calculated from the beginning
		of the first field, need to save the length for each
		searched field to adjust the doc position when search
		phrases. */
		pos -= prev_len;
		ptr = start + pos;

		/* Within limits ? */
		if (ptr >= end) {
			break;
		}

		if (phrase->parser) {
			fts_phrase_param_t	phrase_param;

			phrase_param.phrase = phrase;
			phrase_param.token_index = 0;
			phrase_param.heap = heap;

			if (fts_query_match_phrase_terms_by_parser(
				&phrase_param,
				phrase->parser,
				ptr,
				(end - ptr))) {
				break;
			}
		} else {
			fts_string_t	match;
			fts_string_t	cmp_str;
			ulint		ret;

			match.f_str = ptr;
			ret = innobase_mysql_fts_get_token(
				phrase->charset, start + pos,
				const_cast<byte*>(end), extra_word_chars,
				&match);

			if (match.f_len == 0) {
				break;
			}

			fts_string_dup(&cmp_str, &match, heap);

			if (innobase_fts_text_case_cmp(
				phrase->charset, first, &cmp_str) == 0) {

				/* This is the case for the single word
				in the phrase. */
				if (ib_vector_size(phrase->tokens) == 1) {
					phrase->found = TRUE;
					break;
				}

				ptr += ret;

				/* Match the remaining terms in the phrase. */
				if (fts_query_match_phrase_terms(phrase, &ptr,
								 end, heap)) {
					break;
				}
			}
		}
	}

	return(phrase->found);
}

/*****************************************************************//**
Callback function to fetch and search the document.
@return whether the phrase is found */
static
ibool
fts_query_fetch_document(
/*=====================*/
	void*		row,		/*!< in:  sel_node_t* */
	void*		user_arg)	/*!< in:  fts_doc_t* */
{

	que_node_t*	exp;
	sel_node_t*	node = static_cast<sel_node_t*>(row);
	fts_phrase_t*	phrase = static_cast<fts_phrase_t*>(user_arg);
	ulint		prev_len = 0;
	ulint		total_len = 0;
	byte*		document_text = NULL;

	exp = node->select_list;

	phrase->found = FALSE;

	/* For proximity search, we will need to get the whole document
	from all fields, so first count the total length of the document
	from all the fields */
	if (phrase->proximity_pos) {
		 while (exp) {
			ulint		field_len;
			dfield_t*	dfield = que_node_get_val(exp);
			byte*		data = static_cast<byte*>(
						dfield_get_data(dfield));

			if (dfield_is_ext(dfield)) {
				ulint	local_len = dfield_get_len(dfield);

				local_len -= BTR_EXTERN_FIELD_REF_SIZE;

				field_len = mach_read_from_4(
					data + local_len + BTR_EXTERN_LEN + 4);
			} else {
				field_len = dfield_get_len(dfield);
			}

			if (field_len != UNIV_SQL_NULL) {
				total_len += field_len + 1;
			}

			exp = que_node_get_next(exp);
		}

		document_text = static_cast<byte*>(mem_heap_zalloc(
					phrase->heap, total_len));

		if (!document_text) {
			return(FALSE);
		}
	}

	exp = node->select_list;

	while (exp) {
		dfield_t*	dfield = que_node_get_val(exp);
		byte*		data = static_cast<byte*>(
					dfield_get_data(dfield));
		ulint		cur_len;

		if (dfield_is_ext(dfield)) {
			data = btr_copy_externally_stored_field(
				&cur_len, data, phrase->page_size,
				dfield_get_len(dfield), phrase->heap);
		} else {
			cur_len = dfield_get_len(dfield);
		}

		if (cur_len != UNIV_SQL_NULL && cur_len != 0) {
			if (phrase->proximity_pos) {
				ut_ad(prev_len + cur_len <= total_len);
				memcpy(document_text + prev_len, data, cur_len);
			} else {
				/* For phrase search */
				phrase->found =
					fts_query_match_phrase(
						phrase,
						static_cast<byte*>(data),
						cur_len, prev_len,
						phrase->heap);
			}

			/* Document positions are calculated from the beginning
			of the first field, need to save the length for each
			searched field to adjust the doc position when search
			phrases. */
			prev_len += cur_len + 1;
		}

		if (phrase->found) {
			break;
		}

		exp = que_node_get_next(exp);
	}

	if (phrase->proximity_pos) {
		ut_ad(prev_len <= total_len);

		phrase->found = fts_proximity_is_word_in_range(
			phrase, document_text, total_len);
	}

	return(phrase->found);
>>>>>>> 333b4508
}

#if 0
/********************************************************************
Callback function to check whether a record was found or not. */
static
ibool
fts_query_select(
	void*		row,		/*!< in:  sel_node_t* */
	void*		user_arg)	/*!< in:  fts_doc_t* */
{
	int		i;
	que_node_t*	exp;
	sel_node_t*	node = row;
	fts_select_t*	select = user_arg;

	ut_a(select->word_freq);
	ut_a(select->word_freq->doc_freqs);

	exp = node->select_list;

	for (i = 0; exp && !select->found; ++i) {
		dfield_t*	dfield = que_node_get_val(exp);
		void*		data = dfield_get_data(dfield);
		ulint		len = dfield_get_len(dfield);

		switch (i) {
		case 0: /* DOC_COUNT */
			if (len != UNIV_SQL_NULL && len != 0) {

				select->word_freq->doc_count +=
					mach_read_from_4(data);
			}
			break;

		case 1: /* ILIST */
			if (len != UNIV_SQL_NULL && len != 0) {

				fts_query_find_doc_id(select, data, len);
			}
			break;

		default:
			ut_error;
		}

		exp = que_node_get_next(exp);
	}

	return(FALSE);
}

/********************************************************************
Read the rows from the FTS index, that match word and where the
doc id is between first and last doc id.
@return DB_SUCCESS if all go well else error code */
static MY_ATTRIBUTE((warn_unused_result))
dberr_t
fts_query_find_term(
	fts_query_t*		query,	/*!< in: FTS query state */
	que_t**			graph,	/*!< in: prepared statement */
	const fts_string_t*	word,	/*!< in: the word to fetch */
	doc_id_t		doc_id,	/*!< in: doc id to match */
	ulint*			min_pos,/*!< in/out: pos found must be
					 greater than this minimum value. */
	ibool*			found)	/*!< out: TRUE if found else FALSE */
{
	pars_info_t*		info;
	dberr_t			error;
	fts_select_t		select;
	doc_id_t		match_doc_id;
	trx_t*			trx = query->trx;
	char			table_name[MAX_FULL_NAME_LEN];

	trx->op_info = "fetching FTS index matching nodes";

	if (*graph) {
		info = (*graph)->info;
	} else {
		ulint	selected;

		info = pars_info_create();

		selected = fts_select_index(*word->f_str);
		query->fts_index_table.suffix = fts_get_suffix(selected);

		fts_get_table_name(&query->fts_index_table, table_name);
		pars_info_bind_id(info, true, "index_table_name", table_name);
	}

	select.found = FALSE;
	select.doc_id = doc_id;
	select.min_pos = *min_pos;
	select.word_freq = fts_query_add_word_freq(query, word->f_str);

	pars_info_bind_function(info, "my_func", fts_query_select, &select);
	pars_info_bind_varchar_literal(info, "word", word->f_str, word->f_len);

	/* Convert to "storage" byte order. */
	fts_write_doc_id((byte*) &match_doc_id, doc_id);

	fts_bind_doc_id(info, "min_doc_id", &match_doc_id);

	fts_bind_doc_id(info, "max_doc_id", &match_doc_id);

	if (!*graph) {

		*graph = fts_parse_sql(
			&query->fts_index_table,
			info,
			"DECLARE FUNCTION my_func;\n"
			"DECLARE CURSOR c IS"
			" SELECT doc_count, ilist\n"
			" FROM $index_table_name\n"
			" WHERE word LIKE :word AND"
			" first_doc_id <= :min_doc_id AND"
			" last_doc_id >= :max_doc_id\n"
			" ORDER BY first_doc_id;\n"
			"BEGIN\n"
			"\n"
			"OPEN c;\n"
			"WHILE 1 = 1 LOOP\n"
			"  FETCH c INTO my_func();\n"
			"  IF c % NOTFOUND THEN\n"
			"    EXIT;\n"
			"  END IF;\n"
			"END LOOP;\n"
			"CLOSE c;");
	}

	for (;;) {
		error = fts_eval_sql(trx, *graph);

		if (error == DB_SUCCESS) {

			break;				/* Exit the loop. */
		} else {

			if (error == DB_LOCK_WAIT_TIMEOUT) {
				ib::warn(ER_IB_MSG_506) << "lock wait timeout reading FTS"
					" index. Retrying!";

				trx->error_state = DB_SUCCESS;
			} else {
				ib::error(ER_IB_MSG_507) << error
					<< " while reading FTS index.";

				break;			/* Exit the loop. */
			}
		}
	}

	/* Value to return */
	*found = select.found;

	if (*found) {
		*min_pos = select.min_pos;
	}

	return(error);
}

/********************************************************************
Callback aggregator for int columns. */
static
ibool
fts_query_sum(
					/*!< out: always returns TRUE */
	void*		row,		/*!< in:  sel_node_t* */
	void*		user_arg)	/*!< in:  ulint* */
{

	que_node_t*	exp;
	sel_node_t*	node = row;
	ulint*		total = user_arg;

	exp = node->select_list;

	while (exp) {
		dfield_t*	dfield = que_node_get_val(exp);
		void*		data = dfield_get_data(dfield);
		ulint		len = dfield_get_len(dfield);

		if (len != UNIV_SQL_NULL && len != 0) {
			*total += mach_read_from_4(data);
		}

		exp = que_node_get_next(exp);
	}

	return(TRUE);
}

/********************************************************************
Calculate the total documents that contain a particular word (term).
@return DB_SUCCESS if all go well else error code */
static MY_ATTRIBUTE((warn_unused_result))
dberr_t
fts_query_total_docs_containing_term(
	fts_query_t*		query,	/*!< in: FTS query state */
	const fts_string_t*	word,	/*!< in: the word to check */
	ulint*			total)	/*!< out: documents containing word */
{
	pars_info_t*		info;
	dberr_t			error;
	que_t*			graph;
	ulint			selected;
	trx_t*			trx = query->trx;
	char			table_name[MAX_FULL_NAME_LEN]

	trx->op_info = "fetching FTS index document count";

	*total = 0;

	info = pars_info_create();

	pars_info_bind_function(info, "my_func", fts_query_sum, total);
	pars_info_bind_varchar_literal(info, "word", word->f_str, word->f_len);

	selected = fts_select_index(*word->f_str);

	query->fts_index_table.suffix = fts_get_suffix(selected);

	fts_get_table_name(&query->fts_index_table, table_name);

	pars_info_bind_id(info, true, "index_table_name", table_name);

	graph = fts_parse_sql(
		&query->fts_index_table,
		info,
		"DECLARE FUNCTION my_func;\n"
		"DECLARE CURSOR c IS"
		" SELECT doc_count\n"
		" FROM $index_table_name\n"
		" WHERE word = :word"
		" ORDER BY first_doc_id;\n"
		"BEGIN\n"
		"\n"
		"OPEN c;\n"
		"WHILE 1 = 1 LOOP\n"
		"  FETCH c INTO my_func();\n"
		"  IF c % NOTFOUND THEN\n"
		"    EXIT;\n"
		"  END IF;\n"
		"END LOOP;\n"
		"CLOSE c;");

	for (;;) {
		error = fts_eval_sql(trx, graph);

		if (error == DB_SUCCESS) {

			break;				/* Exit the loop. */
		} else {

			if (error == DB_LOCK_WAIT_TIMEOUT) {
				ib::warn(ER_IB_MSG_508) << "lock wait timeout reading FTS"
					" index. Retrying!";

				trx->error_state = DB_SUCCESS;
			} else {
				ib::error(ER_IB_MSG_509) << error
					<< " while reading FTS index.";

				break;			/* Exit the loop. */
			}
		}
	}

	fts_que_graph_free(graph);

	return(error);
}

/********************************************************************
Get the total number of words in a documents.
@return DB_SUCCESS if all go well else error code */
static MY_ATTRIBUTE((warn_unused_result))
dberr_t
fts_query_terms_in_document(
	fts_query_t*	query,		/*!< in: FTS query state */
	doc_id_t	doc_id,		/*!< in: the word to check */
	ulint*		total)		/*!< out: total words in document */
{
	pars_info_t*	info;
	dberr_t		error;
	que_t*		graph;
	doc_id_t	read_doc_id;
	trx_t*		trx = query->trx;
	char		table_name[MAX_FULL_NAME_LEN];

	trx->op_info = "fetching FTS document term count";

	*total = 0;

	info = pars_info_create();

	pars_info_bind_function(info, "my_func", fts_query_sum, total);

	/* Convert to "storage" byte order. */
	fts_write_doc_id((byte*) &read_doc_id, doc_id);
	fts_bind_doc_id(info, "doc_id", &read_doc_id);

	query->fts_index_table.suffix = "DOC_ID";

	fts_get_table_name(&query->fts_index_table, table_name);

	pars_info_bind_id(info, true, "index_table_name", table_name);

	graph = fts_parse_sql(
		&query->fts_index_table,
		info,
		"DECLARE FUNCTION my_func;\n"
		"DECLARE CURSOR c IS"
		" SELECT count\n"
		" FROM $index_table_name\n"
		" WHERE doc_id = :doc_id"
		" BEGIN\n"
		"\n"
		"OPEN c;\n"
		"WHILE 1 = 1 LOOP\n"
		"  FETCH c INTO my_func();\n"
		"  IF c % NOTFOUND THEN\n"
		"    EXIT;\n"
		"  END IF;\n"
		"END LOOP;\n"
		"CLOSE c;");

	for (;;) {
		error = fts_eval_sql(trx, graph);

		if (error == DB_SUCCESS) {

			break;				/* Exit the loop. */
		} else {

			if (error == DB_LOCK_WAIT_TIMEOUT) {
				ib::warn(ER_IB_MSG_510) << "lock wait timeout reading FTS"
					" doc id table. Retrying!";

				trx->error_state = DB_SUCCESS;
			} else {
				ib::error(ER_IB_MSG_511) << error << " while reading FTS"
					" doc id table.";

				break;			/* Exit the loop. */
			}
		}
	}

	fts_que_graph_free(graph);

	return(error);
}
#endif

/** Retrieve the document and match the phrase tokens.
 @return DB_SUCCESS or error code */
static MY_ATTRIBUTE((warn_unused_result)) dberr_t fts_query_match_document(
    ib_vector_t *tokens,       /*!< in: phrase tokens */
    fts_get_doc_t *get_doc,    /*!< in: table and prepared statements */
    fts_match_t *match,        /*!< in: doc id and positions */
    ulint distance,            /*!< in: proximity distance */
    st_mysql_ftparser *parser, /*!< in: fts plugin parser */
    ibool *found)              /*!< out: TRUE if phrase found */
{
  dberr_t error;
  fts_phrase_t phrase(get_doc->index_cache->index->table);

  phrase.match = match;   /* Positions to match */
  phrase.tokens = tokens; /* Tokens to match */
  phrase.distance = distance;
  phrase.charset = get_doc->index_cache->charset;
  phrase.heap = mem_heap_create(512);
  phrase.parser = parser;

  *found = phrase.found = FALSE;

  error = fts_doc_fetch_by_doc_id(get_doc, match->doc_id, NULL,
                                  FTS_FETCH_DOC_BY_ID_EQUAL,
                                  fts_query_fetch_document, &phrase);

  if (error != DB_SUCCESS) {
    ib::error(ER_IB_MSG_512)
        << "(" << ut_strerr(error) << ") matching document.";
  } else {
    *found = phrase.found;
  }

  mem_heap_free(phrase.heap);

  return (error);
}

/** This function fetches the original documents and count the
 words in between matching words to see that is in specified distance
 @return DB_SUCCESS if all OK */
static MY_ATTRIBUTE((warn_unused_result)) bool fts_query_is_in_proximity_range(
    const fts_query_t *query,       /*!< in:  query instance */
    fts_match_t **match,            /*!< in: query instance */
    fts_proximity_t *qualified_pos) /*!< in: position info for
                                    qualified ranges */
{
  fts_get_doc_t get_doc;
  fts_cache_t *cache = query->index->table->fts->cache;
  dberr_t err;

  memset(&get_doc, 0x0, sizeof(get_doc));

  rw_lock_x_lock(&cache->lock);
  get_doc.index_cache = fts_find_index_cache(cache, query->index);
  rw_lock_x_unlock(&cache->lock);
  ut_a(get_doc.index_cache != NULL);

  fts_phrase_t phrase(get_doc.index_cache->index->table);

  phrase.distance = query->distance;
  phrase.charset = get_doc.index_cache->charset;
  phrase.heap = mem_heap_create(512);
  phrase.proximity_pos = qualified_pos;
  phrase.found = FALSE;

  err = fts_doc_fetch_by_doc_id(&get_doc, match[0]->doc_id, NULL,
                                FTS_FETCH_DOC_BY_ID_EQUAL,
                                fts_query_fetch_document, &phrase);

  if (err != DB_SUCCESS) {
    ib::error(ER_IB_MSG_513) << "(" << ut_strerr(err)
                             << ") in verification"
                                " phase of proximity search";
  }

  /* Free the prepared statement. */
  if (get_doc.get_document_graph) {
    fts_que_graph_free(get_doc.get_document_graph);
    get_doc.get_document_graph = NULL;
  }

  mem_heap_free(phrase.heap);

  return (err == DB_SUCCESS && phrase.found);
}

/** Iterate over the matched document ids and search the for the
 actual phrase in the text.
 @return DB_SUCCESS if all OK */
static MY_ATTRIBUTE((warn_unused_result)) dberr_t
    fts_query_search_phrase(fts_query_t *query,       /*!< in: query instance */
                            ib_vector_t *orig_tokens, /*!< in: tokens to search,
                                                      with any stopwords in the
                                                      original phrase */
                            ib_vector_t *tokens)      /*!< in: tokens that does
                                                      not include stopwords and
                                                      can be used to calculate
                                                      ranking */
{
  ulint i;
  fts_get_doc_t get_doc;
  ulint n_matched;
  fts_cache_t *cache = query->index->table->fts->cache;

  n_matched = ib_vector_size(query->matched);

  /* Setup the doc retrieval infrastructure. */
  memset(&get_doc, 0x0, sizeof(get_doc));

  rw_lock_x_lock(&cache->lock);

  get_doc.index_cache = fts_find_index_cache(cache, query->index);

  /* Must find the index cache */
  ut_a(get_doc.index_cache != NULL);

  rw_lock_x_unlock(&cache->lock);

#ifdef FTS_INTERNAL_DIAG_PRINT
  ib::info(ER_IB_MSG_514) << "Start phrase search";
#endif

  /* Read the document from disk and do the actual
  match, matching documents will be added to the current
  doc id set. */
  for (i = 0; i < n_matched && query->error == DB_SUCCESS; ++i) {
    fts_match_t *match;
    ibool found = FALSE;

    match = static_cast<fts_match_t *>(ib_vector_get(query->matched, i));

    /* Skip the document ids that were filtered out by
    an earlier pass. */
    if (match->doc_id != 0) {
      query->error = fts_query_match_document(
          orig_tokens, &get_doc, match, query->distance, query->parser, &found);

      if (query->error == DB_SUCCESS && found) {
        ulint z;

        query->error = fts_query_process_doc_id(query, match->doc_id, 0);
        if (query->error != DB_SUCCESS) {
          goto func_exit;
        }

        for (z = 0; z < ib_vector_size(tokens); z++) {
          fts_string_t *token;
          token = static_cast<fts_string_t *>(ib_vector_get(tokens, z));
          fts_query_add_word_to_document(query, match->doc_id, token);
        }
      }
    }
  }

func_exit:
  /* Free the prepared statement. */
  if (get_doc.get_document_graph) {
    fts_que_graph_free(get_doc.get_document_graph);
    get_doc.get_document_graph = NULL;
  }

  return (query->error);
}

/** Split the phrase into tokens
@param[in,out]	query		query instance
@param[in]	node		query node to search
@param[in,out]	tokens		token vector
@param[in,out]	orig_tokens	original node tokens include stopword
@param[in,out]	heap	mem heap */
<<<<<<< HEAD
static void fts_query_phrase_split(fts_query_t *query,
                                   const fts_ast_node_t *node,
                                   ib_vector_t *tokens,
                                   ib_vector_t *orig_tokens, mem_heap_t *heap) {
  fts_string_t phrase;
  ulint len = 0;
  ulint cur_pos = 0;
  fts_ast_node_t *term_node = NULL;

  if (node->type == FTS_AST_TEXT) {
    phrase.f_str = node->text.ptr->str;
    phrase.f_len = node->text.ptr->len;
    len = phrase.f_len;
  } else {
    ut_ad(node->type == FTS_AST_PARSER_PHRASE_LIST);
    phrase.f_str = NULL;
    phrase.f_len = 0;
    term_node = node->list.head;
  }

  while (true) {
    fts_cache_t *cache = query->index->table->fts->cache;
    ulint cur_len;
    fts_string_t result_str;

    if (node->type == FTS_AST_TEXT) {
      if (cur_pos >= len) {
        break;
      }

      cur_len = innobase_mysql_fts_get_token(
          query->fts_index_table.charset,
          reinterpret_cast<const byte *>(phrase.f_str) + cur_pos,
          reinterpret_cast<const byte *>(phrase.f_str) + len, &result_str);

      if (cur_len == 0) {
        break;
      }

      cur_pos += cur_len;
    } else {
      ut_ad(node->type == FTS_AST_PARSER_PHRASE_LIST);
      /* Term node in parser phrase list */
      if (term_node == NULL) {
        break;
      }

      ut_a(term_node->type == FTS_AST_TERM);
      result_str.f_str = term_node->term.ptr->str;
      result_str.f_len = term_node->term.ptr->len;
      result_str.f_n_char = fts_get_token_size(
          query->fts_index_table.charset,
          reinterpret_cast<char *>(result_str.f_str), result_str.f_len);

      term_node = term_node->next;
    }

    if (result_str.f_n_char == 0) {
      continue;
    }

    fts_string_t *token =
        static_cast<fts_string_t *>(ib_vector_push(tokens, NULL));
    fts_string_dup(token, &result_str, heap);

    if (fts_check_token(&result_str, cache->stopword_info.cached_stopword,
                        query->index->is_ngram,
                        query->fts_index_table.charset)) {
      /* Add the word to the RB tree so that we can
      calculate it's frequencey within a document. */
      fts_query_add_word_freq(query, token);
    } else {
      ib_vector_pop(tokens);
    }

    /* we will start to store all words including stopwords
    in the "orig_tokens" vector, but skip any leading words
    that are stopwords */
    if (!ib_vector_is_empty(tokens)) {
      fts_string_t *orig_token =
          static_cast<fts_string_t *>(ib_vector_push(orig_tokens, NULL));

      orig_token->f_str = token->f_str;
      orig_token->f_len = token->f_len;
    }
  }
=======
static
void
fts_query_phrase_split(
	fts_query_t*		query,
	const fts_ast_node_t*	node,
	ib_vector_t*		tokens,
	ib_vector_t*		orig_tokens,
	mem_heap_t*		heap)
{
	fts_string_t		phrase;
	ulint			len = 0;
	ulint			cur_pos = 0;
	fts_ast_node_t*		term_node = NULL;

	if (node->type == FTS_AST_TEXT) {
		phrase.f_str = node->text.ptr->str;
		phrase.f_len = node->text.ptr->len;
		len = phrase.f_len;
	} else {
		ut_ad(node->type == FTS_AST_PARSER_PHRASE_LIST);
		phrase.f_str = NULL;
		phrase.f_len = 0;
		term_node = node->list.head;
	}

	const bool		extra_word_chars
		= node->type == FTS_AST_TEXT
		? thd_get_ft_query_extra_word_chars() : false;

	while (true) {
		fts_cache_t*	cache = query->index->table->fts->cache;
		ulint		cur_len;
		fts_string_t	result_str;

		if (node->type == FTS_AST_TEXT) {
			if (cur_pos >= len) {
				break;
			}

			cur_len = innobase_mysql_fts_get_token(
				query->fts_index_table.charset,
				reinterpret_cast<const byte*>(phrase.f_str)
				+ cur_pos,
				reinterpret_cast<const byte*>(phrase.f_str)
				+ len, extra_word_chars,
				&result_str);

			if (cur_len == 0) {
				break;
			}

			cur_pos += cur_len;
		} else {
			ut_ad(node->type == FTS_AST_PARSER_PHRASE_LIST);
			/* Term node in parser phrase list */
			if (term_node == NULL) {
				break;
			}

			ut_a(term_node->type == FTS_AST_TERM);
			result_str.f_str = term_node->term.ptr->str;
			result_str.f_len = term_node->term.ptr->len;
			result_str.f_n_char = fts_get_token_size(
				query->fts_index_table.charset,
				reinterpret_cast<char*>(result_str.f_str),
				result_str.f_len);

			term_node = term_node->next;
		}

		if (result_str.f_n_char == 0) {
			continue;
		}

		fts_string_t*	token = static_cast<fts_string_t*>(
			ib_vector_push(tokens, NULL));
		fts_string_dup(token, &result_str, heap);

		ut_ad(current_thd != NULL);
		if (fts_check_token(
			   &result_str,
			   cache->stopword_info.cached_stopword,
			   query->index->is_ngram,
			   query->fts_index_table.charset,
			   thd_has_ft_ignore_stopwords(current_thd))) {
			/* Add the word to the RB tree so that we can
			calculate it's frequencey within a document. */
			fts_query_add_word_freq(query, token);
		} else {
			ib_vector_pop(tokens);
		}

		/* we will start to store all words including stopwords
		in the "orig_tokens" vector, but skip any leading words
		that are stopwords */
		if (!ib_vector_is_empty(tokens)) {
			fts_string_t*	orig_token = static_cast<fts_string_t*>(
				ib_vector_push(orig_tokens, NULL));

			orig_token->f_str = token->f_str;
			orig_token->f_len = token->f_len;
		}
	}
>>>>>>> 333b4508
}

/** Text/Phrase search.
 @return DB_SUCCESS or error code */
static MY_ATTRIBUTE((warn_unused_result)) dberr_t fts_query_phrase_search(
    fts_query_t *query,         /*!< in: query instance */
    const fts_ast_node_t *node) /*!< in: node to search */
{
  ib_vector_t *tokens;
  ib_vector_t *orig_tokens;
  mem_heap_t *heap = mem_heap_create(sizeof(fts_string_t));
  ib_alloc_t *heap_alloc;
  ulint num_token;

  heap_alloc = ib_heap_allocator_create(heap);

  tokens = ib_vector_create(heap_alloc, sizeof(fts_string_t), 4);
  orig_tokens = ib_vector_create(heap_alloc, sizeof(fts_string_t), 4);

  if (query->distance != ULINT_UNDEFINED && query->distance > 0) {
    query->flags = FTS_PROXIMITY;
  } else {
    query->flags = FTS_PHRASE;
  }

  /* Split the phrase into tokens. */
  fts_query_phrase_split(query, node, tokens, orig_tokens, heap);

  num_token = ib_vector_size(tokens);
  if (num_token > MAX_PROXIMITY_ITEM) {
    query->error = DB_FTS_TOO_MANY_WORDS_IN_PHRASE;
    goto func_exit;
  }

  ut_ad(ib_vector_size(orig_tokens) >= num_token);

  /* Ignore empty strings. */
  if (num_token > 0) {
    fts_string_t *token = NULL;
    fts_fetch_t fetch;
    trx_t *trx = query->trx;
    fts_ast_oper_t oper = query->oper;
    que_t *graph = NULL;
    ulint i;
    dberr_t error;

    /* Create the vector for storing matching document ids
    and the positions of the first token of the phrase. */
    if (!query->matched) {
      ib_alloc_t *heap_alloc;

      heap_alloc = ib_heap_allocator_create(heap);

      if (!(query->flags & FTS_PROXIMITY) && !(query->flags & FTS_PHRASE)) {
        query->matched = ib_vector_create(heap_alloc, sizeof(fts_match_t), 64);
      } else {
        ut_a(num_token <= MAX_PROXIMITY_ITEM);
        query->match_array = (ib_vector_t **)mem_heap_alloc(
            heap, num_token * sizeof(query->matched));

        for (i = 0; i < num_token; i++) {
          query->match_array[i] =
              ib_vector_create(heap_alloc, sizeof(fts_match_t), 64);
        }

        query->matched = query->match_array[0];
      }
    }

    /* Setup the callback args for filtering and consolidating
    the ilist. */
    fetch.read_arg = query;
    fetch.read_record = fts_query_index_fetch_nodes;

    for (i = 0; i < num_token; i++) {
      /* Search for the first word from the phrase. */
      token = static_cast<fts_string_t *>(ib_vector_get(tokens, i));

      if (query->flags & FTS_PROXIMITY || query->flags & FTS_PHRASE) {
        query->matched = query->match_array[i];
      }

      error = fts_index_fetch_nodes(trx, &graph, &query->fts_index_table, token,
                                    &fetch);

      /* DB_FTS_EXCEED_RESULT_CACHE_LIMIT passed by 'query->error' */
      ut_ad(!(query->error != DB_SUCCESS && error != DB_SUCCESS));
      if (error != DB_SUCCESS) {
        query->error = error;
      }

      fts_que_graph_free(graph);
      graph = NULL;

      fts_query_cache(query, token);

      if (!(query->flags & FTS_PHRASE) && !(query->flags & FTS_PROXIMITY)) {
        break;
      }

      /* If any of the token can't be found,
      no need to continue match */
      if (ib_vector_is_empty(query->match_array[i]) ||
          query->error != DB_SUCCESS) {
        goto func_exit;
      }
    }

    /* Just a single word, no need to fetch the original
    documents to do phrase matching */
    if (ib_vector_size(orig_tokens) == 1 &&
        !ib_vector_is_empty(query->match_array[0])) {
      fts_match_t *match;
      ulint n_matched;

      n_matched = ib_vector_size(query->match_array[0]);

      for (i = 0; i < n_matched; i++) {
        match =
            static_cast<fts_match_t *>(ib_vector_get(query->match_array[0], i));

        query->error = fts_query_process_doc_id(query, match->doc_id, 0);
        if (query->error != DB_SUCCESS) {
          goto func_exit;
        }

        fts_query_add_word_to_document(query, match->doc_id, token);
      }
      query->oper = oper;
      goto func_exit;
    }

    /* If we are doing proximity search, verify the distance
    between all words, and check they are in specified distance. */
    if (query->flags & FTS_PROXIMITY) {
      fts_phrase_or_proximity_search(query, tokens);
    } else {
      ibool matched;

      /* Phrase Search case:
      We filter out the doc ids that don't contain
      all the tokens in the phrase. It's cheaper to
      search the ilist than bringing the documents in
      and then doing a search through the text. Isolated
      testing shows this also helps in mitigating disruption
      of the buffer cache. */
      matched = fts_phrase_or_proximity_search(query, tokens);
      query->matched = query->match_array[0];

      /* Read the actual text in and search for the phrase. */
      if (matched) {
        ut_ad(query->error == DB_SUCCESS);
        query->error = fts_query_search_phrase(query, orig_tokens, tokens);
      }
    }

    /* Restore original operation. */
    query->oper = oper;

    if (query->error != DB_SUCCESS) {
      goto func_exit;
    }
  }

func_exit:
  mem_heap_free(heap);

  /* Don't need it anymore. */
  query->matched = NULL;

  return (query->error);
}

/** Find the word and evaluate.
 @return DB_SUCCESS if all go well */
static MY_ATTRIBUTE((warn_unused_result)) dberr_t
    fts_query_execute(fts_query_t *query,  /*!< in: query instance */
                      fts_string_t *token) /*!< in: token to search */
{
  switch (query->oper) {
    case FTS_NONE:
    case FTS_NEGATE:
    case FTS_INCR_RATING:
    case FTS_DECR_RATING:
      query->error = fts_query_union(query, token);
      break;

    case FTS_EXIST:
      query->error = fts_query_intersect(query, token);
      break;

    case FTS_IGNORE:
      query->error = fts_query_difference(query, token);
      break;

    default:
      ut_error;
  }

  return (query->error);
}

/** Create a wildcard string. It's the responsibility of the caller to
 free the byte* pointer. It's allocated using ut_malloc_nokey().
 @return ptr to allocated memory */
static byte *fts_query_get_token(
    fts_ast_node_t *node, /*!< in: the current sub tree */
    fts_string_t *token)  /*!< in: token to create */
{
  ulint str_len;
  byte *new_ptr = NULL;

  str_len = node->term.ptr->len;

  ut_a(node->type == FTS_AST_TERM);

  token->f_len = str_len;
  token->f_str = node->term.ptr->str;

  if (node->term.wildcard) {
    token->f_str = static_cast<byte *>(ut_malloc_nokey(str_len + 2));
    token->f_len = str_len + 1;

    memcpy(token->f_str, node->term.ptr->str, str_len);

    token->f_str[str_len] = '%';
    token->f_str[token->f_len] = 0;

    new_ptr = token->f_str;
  }

  return (new_ptr);
}

/** Visit every node of the AST. */
static dberr_t fts_query_visitor(
    fts_ast_oper_t oper,  /*!< in: current operator */
    fts_ast_node_t *node, /*!< in: The root of the current subtree*/
    void *arg)            /*!< in: callback arg*/
{
  byte *ptr;
  fts_string_t token;
  fts_query_t *query = static_cast<fts_query_t *>(arg);

  ut_a(node);
  DBUG_ENTER("fts_query_visitor");
  DBUG_PRINT("fts", ("nodetype: %s", fts_ast_node_type_get(node->type)));

  token.f_n_char = 0;
  query->oper = oper;
  query->cur_node = node;

  switch (node->type) {
    case FTS_AST_TEXT:
    case FTS_AST_PARSER_PHRASE_LIST:

      if (query->oper == FTS_EXIST) {
        ut_ad(query->intersection == NULL);
        query->intersection =
            rbt_create(sizeof(fts_ranking_t), fts_ranking_doc_id_cmp);

        query->total_size += SIZEOF_RBT_CREATE;
      }

      /* Set the current proximity distance. */
      query->distance = node->text.distance;

      /* Force collection of doc ids and the positions. */
      query->collect_positions = TRUE;

      query->error = fts_query_phrase_search(query, node);

      query->collect_positions = FALSE;

      if (query->oper == FTS_EXIST) {
        fts_query_free_doc_ids(query, query->doc_ids);
        query->doc_ids = query->intersection;
        query->intersection = NULL;
      }

      break;

    case FTS_AST_TERM:
      token.f_str = node->term.ptr->str;
      token.f_len = node->term.ptr->len;

      /* Collect wildcard words for QUERY EXPANSION. */
      if (node->term.wildcard && query->wildcard_words != NULL) {
        ib_rbt_bound_t parent;

        if (rbt_search(query->wildcard_words, &parent, &token) != 0) {
          fts_string_t word;

          fts_string_dup(&word, &token, query->heap);
          rbt_add_node(query->wildcard_words, &parent, &word);
        }
      }

      /* Add the word to our RB tree that will be used to
      calculate this terms per document frequency. */
      fts_query_add_word_freq(query, &token);

      ptr = fts_query_get_token(node, &token);
      query->error = fts_query_execute(query, &token);

      if (ptr) {
        ut_free(ptr);
      }

      break;

    case FTS_AST_SUBEXP_LIST:
      query->error = fts_ast_visit_sub_exp(node, fts_query_visitor, arg);
      break;

    default:
      ut_error;
  }

  if (query->oper == FTS_EXIST) {
    query->multi_exist = true;
  }

  DBUG_RETURN(query->error);
}

/** Process (nested) sub-expression, create a new result set to store the
sub-expression result by processing nodes under current sub-expression
list. Merge the sub-expression result with that of parent expression list.
@param[in,out]	node	current root node
@param[in,out]	visitor	callback function
@param[in,out]	arg	argument for callback
@return DB_SUCCESS if all go well */
static dberr_t fts_ast_visit_sub_exp(fts_ast_node_t *node,
                                     fts_ast_callback visitor, void *arg) {
  fts_ast_oper_t cur_oper;
  fts_query_t *query = static_cast<fts_query_t *>(arg);
  ib_rbt_t *parent_doc_ids;
  ib_rbt_t *subexpr_doc_ids;
  dberr_t error = DB_SUCCESS;
  bool will_be_ignored = false;
  bool multi_exist;

  DBUG_ENTER("fts_ast_visit_sub_exp");

  ut_a(node->type == FTS_AST_SUBEXP_LIST);

  cur_oper = query->oper;

  /* Save current result set */
  parent_doc_ids = query->doc_ids;

  /* Create new result set to store the sub-expression result. We
  will merge this result set with the parent after processing. */
  query->doc_ids = rbt_create(sizeof(fts_ranking_t), fts_ranking_doc_id_cmp);

  query->total_size += SIZEOF_RBT_CREATE;

  multi_exist = query->multi_exist;
  query->multi_exist = false;
  /* Process nodes in current sub-expression and store its
  result set in query->doc_ids we created above. */
  error = fts_ast_visit(FTS_NONE, node, visitor, arg, &will_be_ignored);

  /* Reinstate parent node state */
  query->multi_exist = multi_exist;
  query->oper = cur_oper;

  /* Merge the sub-expression result with the parent result set. */
  subexpr_doc_ids = query->doc_ids;
  query->doc_ids = parent_doc_ids;
  if (error == DB_SUCCESS) {
    error = fts_merge_doc_ids(query, subexpr_doc_ids);
  }

  /* Free current result set. Result already merged into parent. */
  fts_query_free_doc_ids(query, subexpr_doc_ids);

  DBUG_RETURN(error);
}

#if 0
/*****************************************************************//***
Check if the doc id exists in the ilist.
@return true if doc id found */
static
ulint
fts_query_find_doc_id(
	fts_select_t*	select,		/*!< in/out: contains the doc id to
					find, we update the word freq if
					document found */
	void*		data,		/*!< in: doc id ilist */
	ulint		len)		/*!< in: doc id ilist size */
{
	byte*		ptr = data;
	doc_id_t	doc_id = 0;
	ulint		decoded = 0;

	/* Decode the ilist and search for selected doc_id. We also
	calculate the frequency of the word in the document if found. */
	while (decoded < len && !select->found) {
		ulint		freq = 0;
		ulint		min_pos = 0;
		ulint		last_pos = 0;
		ulint		pos = fts_decode_vlc(&ptr);

		/* Add the delta. */
		doc_id += pos;

		while (*ptr) {
			++freq;
			last_pos += fts_decode_vlc(&ptr);

			/* Only if min_pos is not set and the current
			term exists in a position greater than the
			min_pos of the previous term. */
			if (min_pos == 0 && last_pos > select->min_pos) {
				min_pos = last_pos;
			}
		}

		/* Skip the end of word position marker. */
		++ptr;

		/* Bytes decoded so far. */
		decoded = ptr - (byte*) data;

		/* A word may exist in the document but we only consider a
		match if it exists in a position that is greater than the
		position of the previous term. */
		if (doc_id == select->doc_id && min_pos > 0) {
			fts_doc_freq_t*	doc_freq;

			/* Add the doc id to the doc freq rb tree, if
			the doc id doesn't exist it will be created. */
			doc_freq = fts_query_add_doc_freq(
				select->word_freq->doc_freqs, doc_id);

			/* Avoid duplicating the frequency tally */
			if (doc_freq->freq == 0) {
				doc_freq->freq = freq;
			}

			select->found = TRUE;
			select->min_pos = min_pos;
		}
	}

	return(select->found);
}
#endif

/** Read and filter nodes.
 @return DB_SUCCESS if all go well,
 or return DB_FTS_EXCEED_RESULT_CACHE_LIMIT */
static dberr_t fts_query_filter_doc_ids(
    fts_query_t *query,         /*!< in: query instance */
    const fts_string_t *word,   /*!< in: the current word */
    fts_word_freq_t *word_freq, /*!< in/out: word frequency */
    const fts_node_t *node,     /*!< in: current FTS node */
    void *data,                 /*!< in: doc id ilist */
    ulint len,                  /*!< in: doc id ilist size */
    ibool calc_doc_count)       /*!< in: whether to remember doc count */
{
  byte *ptr = static_cast<byte *>(data);
  doc_id_t doc_id = 0;
  ulint decoded = 0;
  ib_rbt_t *doc_freqs = word_freq->doc_freqs;

  if (query->limit != ULONG_UNDEFINED && query->n_docs >= query->limit) {
    return (DB_SUCCESS);
  }

  /* Decode the ilist and add the doc ids to the query doc_id set. */
  while (decoded < len) {
    ulint freq = 0;
    fts_doc_freq_t *doc_freq;
    fts_match_t *match = NULL;
    ulint last_pos = 0;
    ulint pos = fts_decode_vlc(&ptr);

    /* Some sanity checks. */
    if (doc_id == 0) {
      ut_a(pos == node->first_doc_id);
    }

    /* Add the delta. */
    doc_id += pos;

    if (calc_doc_count) {
      word_freq->doc_count++;
    }

    /* We simply collect the matching instances here. */
    if (query->collect_positions) {
      ib_alloc_t *heap_alloc;

      /* Create a new fts_match_t instance. */
      match = static_cast<fts_match_t *>(ib_vector_push(query->matched, NULL));

      match->start = 0;
      match->doc_id = doc_id;
      heap_alloc = ib_vector_allocator(query->matched);

      /* Allocate from the same heap as the
      parent container. */
      match->positions = ib_vector_create(heap_alloc, sizeof(ulint), 64);

      query->total_size +=
          sizeof(fts_match_t) + sizeof(ib_vector_t) + sizeof(ulint) * 64;
    }

    /* Unpack the positions within the document. */
    while (*ptr) {
      last_pos += fts_decode_vlc(&ptr);

      /* Collect the matching word positions, for phrase
      matching later. */
      if (query->collect_positions) {
        ib_vector_push(match->positions, &last_pos);
      }

      ++freq;
    }

    /* End of list marker. */
    last_pos = (ulint)-1;

    if (query->collect_positions) {
      ut_a(match != NULL);
      ib_vector_push(match->positions, &last_pos);
    }

    /* Add the doc id to the doc freq rb tree, if the doc id
    doesn't exist it will be created. */
    doc_freq = fts_query_add_doc_freq(query, doc_freqs, doc_id);

    /* Avoid duplicating frequency tally. */
    if (doc_freq->freq == 0) {
      doc_freq->freq = freq;
    }

    /* Skip the end of word position marker. */
    ++ptr;

    /* Bytes decoded so far */
    decoded = ptr - (byte *)data;

    /* We simply collect the matching documents and the
    positions here and match later. */
    if (!query->collect_positions) {
      /* We ignore error here and will check it later */
      fts_query_process_doc_id(query, doc_id, 0);

      /* Add the word to the document's matched RB tree. */
      fts_query_add_word_to_document(query, doc_id, word);
    }

    if (query->limit != ULONG_UNDEFINED && query->limit <= ++query->n_docs) {
      goto func_exit;
    }
  }

  /* Some sanity checks. */
  ut_a(doc_id == node->last_doc_id);

func_exit:
  if (query->total_size > fts_result_cache_limit) {
    return (DB_FTS_EXCEED_RESULT_CACHE_LIMIT);
  } else {
    query->n_docs = 0;
    return (DB_SUCCESS);
  }
}

/** Read the FTS INDEX row.
 @return DB_SUCCESS if all go well. */
static dberr_t fts_query_read_node(
    fts_query_t *query,       /*!< in: query instance */
    const fts_string_t *word, /*!< in: current word */
    que_node_t *exp)          /*!< in: query graph node */
{
  int i;
  int ret;
  fts_node_t node;
  ib_rbt_bound_t parent;
  fts_word_freq_t *word_freq;
  ibool skip = FALSE;
  fts_string_t term;
  byte buf[FTS_MAX_WORD_LEN + 1];
  dberr_t error = DB_SUCCESS;

  ut_a(query->cur_node->type == FTS_AST_TERM ||
       query->cur_node->type == FTS_AST_TEXT ||
       query->cur_node->type == FTS_AST_PARSER_PHRASE_LIST);

  memset(&node, 0, sizeof(node));
  term.f_str = buf;

  /* Need to consider the wildcard search case, the word frequency
  is created on the search string not the actual word. So we need
  to assign the frequency on search string behalf. */
  if (query->cur_node->type == FTS_AST_TERM && query->cur_node->term.wildcard) {
    term.f_len = query->cur_node->term.ptr->len;
    ut_ad(FTS_MAX_WORD_LEN >= term.f_len);
    memcpy(term.f_str, query->cur_node->term.ptr->str, term.f_len);
  } else {
    term.f_len = word->f_len;
    ut_ad(FTS_MAX_WORD_LEN >= word->f_len);
    memcpy(term.f_str, word->f_str, word->f_len);
  }

  /* Lookup the word in our rb tree, it must exist. */
  ret = rbt_search(query->word_freqs, &parent, &term);

  ut_a(ret == 0);

  word_freq = rbt_value(fts_word_freq_t, parent.last);

  /* Start from 1 since the first column has been read by the caller.
  Also, we rely on the order of the columns projected, to filter
  out ilists that are out of range and we always want to read
  the doc_count irrespective of the suitablility of the row. */

  for (i = 1; exp && !skip; exp = que_node_get_next(exp), ++i) {
    dfield_t *dfield = que_node_get_val(exp);
    byte *data = static_cast<byte *>(dfield_get_data(dfield));
    ulint len = dfield_get_len(dfield);

    ut_a(len != UNIV_SQL_NULL);

    /* Note: The column numbers below must match the SELECT. */

    switch (i) {
      case 1: /* DOC_COUNT */
        word_freq->doc_count += mach_read_from_4(data);
        break;

      case 2: /* FIRST_DOC_ID */
        node.first_doc_id = fts_read_doc_id(data);

        /* Skip nodes whose doc ids are out range. */
        if (query->oper == FTS_EXIST && query->upper_doc_id > 0 &&
            node.first_doc_id > query->upper_doc_id) {
          skip = TRUE;
        }
        break;

      case 3: /* LAST_DOC_ID */
        node.last_doc_id = fts_read_doc_id(data);

        /* Skip nodes whose doc ids are out range. */
        if (query->oper == FTS_EXIST && query->lower_doc_id > 0 &&
            node.last_doc_id < query->lower_doc_id) {
          skip = TRUE;
        }
        break;

      case 4: /* ILIST */

        error = fts_query_filter_doc_ids(query, &word_freq->word, word_freq,
                                         &node, data, len, FALSE);

        break;

      default:
        ut_error;
    }
  }

  if (!skip) {
    /* Make sure all columns were read. */

    ut_a(i == 5);
  }

  return error;
}

/** Callback function to fetch the rows in an FTS INDEX record.
 @return always returns true */
static ibool fts_query_index_fetch_nodes(
    void *row,      /*!< in: sel_node_t* */
    void *user_arg) /*!< in: pointer to fts_fetch_t */
{
  fts_string_t key;
  sel_node_t *sel_node = static_cast<sel_node_t *>(row);
  fts_fetch_t *fetch = static_cast<fts_fetch_t *>(user_arg);
  fts_query_t *query = static_cast<fts_query_t *>(fetch->read_arg);
  que_node_t *exp = sel_node->select_list;
  dfield_t *dfield = que_node_get_val(exp);
  void *data = dfield_get_data(dfield);
  ulint dfield_len = dfield_get_len(dfield);

  key.f_str = static_cast<byte *>(data);
  key.f_len = dfield_len;

  ut_a(dfield_len <= FTS_MAX_WORD_LEN);

  /* Note: we pass error out by 'query->error' */
  query->error = fts_query_read_node(query, &key, que_node_get_next(exp));

  if (query->error != DB_SUCCESS) {
    ut_ad(query->error == DB_FTS_EXCEED_RESULT_CACHE_LIMIT);
    return (FALSE);
  } else {
    return (TRUE);
  }
}

/** Calculate the inverse document frequency (IDF) for all the terms. */
static void fts_query_calculate_idf(fts_query_t *query) /*!< in: Query state */
{
  const ib_rbt_node_t *node;
  ib_uint64_t total_docs = query->total_docs;

  /* We need to free any instances of fts_doc_freq_t that we
  may have allocated. */
  for (node = rbt_first(query->word_freqs); node;
       node = rbt_next(query->word_freqs, node)) {
    fts_word_freq_t *word_freq;

    word_freq = rbt_value(fts_word_freq_t, node);

    if (word_freq->doc_count > 0) {
      if (total_docs == word_freq->doc_count) {
        /* QP assume ranking > 0 if we find
        a match. Since Log10(1) = 0, we cannot
        make IDF a zero value if do find a
        word in all documents. So let's make
        it an arbitrary very small number */
        word_freq->idf = log10(1.0001);
      } else {
        word_freq->idf = log10(total_docs / (double)word_freq->doc_count);
      }
    }

    if (fts_enable_diag_print) {
      ib::info(ER_IB_MSG_515)
          << "'" << word_freq->word.f_str << "' -> " << query->total_docs << "/"
          << word_freq->doc_count << " " << std::setw(6) << std::setprecision(5)
          << word_freq->idf;
    }
  }
}

/** Calculate the ranking of the document. */
static void fts_query_calculate_ranking(
    const fts_query_t *query, /*!< in: query state */
    fts_ranking_t *ranking)   /*!< in: Document to rank */
{
  ulint pos = 0;
  fts_string_t word;

  /* At this stage, ranking->rank should not exceed the 1.0
  bound */
  ut_ad(ranking->rank <= 1.0 && ranking->rank >= -1.0);
  ut_ad(rbt_size(query->word_map) == query->word_vector->size());

  while (fts_ranking_words_get_next(query, ranking, &pos, &word)) {
    int ret;
    ib_rbt_bound_t parent;
    double weight;
    fts_doc_freq_t *doc_freq;
    fts_word_freq_t *word_freq;

    ret = rbt_search(query->word_freqs, &parent, &word);

    /* It must exist. */
    ut_a(ret == 0);

    word_freq = rbt_value(fts_word_freq_t, parent.last);

    ret = rbt_search(word_freq->doc_freqs, &parent, &ranking->doc_id);

    /* It must exist. */
    ut_a(ret == 0);

    doc_freq = rbt_value(fts_doc_freq_t, parent.last);

    weight = (double)doc_freq->freq * word_freq->idf;

    ranking->rank += (fts_rank_t)(weight * word_freq->idf);
  }
}

/** Add ranking to the result set. */
static void fts_query_add_ranking(
    fts_query_t *query,               /*!< in: query state */
    ib_rbt_t *ranking_tree,           /*!< in: ranking tree */
    const fts_ranking_t *new_ranking) /*!< in: ranking of a document */
{
  ib_rbt_bound_t parent;

  /* Lookup the ranking in our rb tree and add if it doesn't exist. */
  if (rbt_search(ranking_tree, &parent, new_ranking) == 0) {
    fts_ranking_t *ranking;

    ranking = rbt_value(fts_ranking_t, parent.last);

    ranking->rank += new_ranking->rank;

    ut_a(ranking->words == NULL);
  } else {
    rbt_add_node(ranking_tree, &parent, new_ranking);

    query->total_size += SIZEOF_RBT_NODE_ADD + sizeof(fts_ranking_t);
  }
}

/** Retrieve the FTS Relevance Ranking result for doc with doc_id
 @return the relevance ranking value, 0 if no ranking value
 present. */
float fts_retrieve_ranking(
    fts_result_t *result, /*!< in: FTS result structure */
    doc_id_t doc_id)      /*!< in: doc_id of the item to retrieve */
{
  ib_rbt_bound_t parent;
  fts_ranking_t new_ranking;

  DBUG_ENTER("fts_retrieve_ranking");

  if (!result || !result->rankings_by_id) {
    DBUG_RETURN(0);
  }

  new_ranking.doc_id = doc_id;

  /* Lookup the ranking in our rb tree */
  if (rbt_search(result->rankings_by_id, &parent, &new_ranking) == 0) {
    fts_ranking_t *ranking;

    ranking = rbt_value(fts_ranking_t, parent.last);

    DBUG_RETURN(ranking->rank);
  }

  DBUG_RETURN(0);
}

/** Create the result and copy the data to it. */
static fts_result_t *fts_query_prepare_result(
    fts_query_t *query,   /*!< in: Query state */
    fts_result_t *result) /*!< in: result this can contain
                          data from a previous search on
                          another FTS index */
{
  const ib_rbt_node_t *node;
  bool result_is_null = false;

  DBUG_ENTER("fts_query_prepare_result");

  if (result == NULL) {
    result = static_cast<fts_result_t *>(ut_zalloc_nokey(sizeof(*result)));

    result->rankings_by_id =
        rbt_create(sizeof(fts_ranking_t), fts_ranking_doc_id_cmp);

    query->total_size += sizeof(fts_result_t) + SIZEOF_RBT_CREATE;
    result_is_null = true;
  }

  if (query->flags == FTS_OPT_RANKING) {
    fts_word_freq_t *word_freq;
    ulint size = ib_vector_size(query->deleted->doc_ids);
    fts_update_t *array = (fts_update_t *)query->deleted->doc_ids->data;

    node = rbt_first(query->word_freqs);
    ut_ad(node);
    word_freq = rbt_value(fts_word_freq_t, node);

    for (node = rbt_first(word_freq->doc_freqs); node;
         node = rbt_next(word_freq->doc_freqs, node)) {
      fts_doc_freq_t *doc_freq;
      fts_ranking_t ranking;

      doc_freq = rbt_value(fts_doc_freq_t, node);

      /* Don't put deleted docs into result */
      if (fts_bsearch(array, 0, static_cast<int>(size), doc_freq->doc_id) >=
          0) {
        /* one less matching doc count */
        --word_freq->doc_count;
        continue;
      }

      ranking.doc_id = doc_freq->doc_id;
      ranking.rank = static_cast<fts_rank_t>(doc_freq->freq);
      ranking.words = NULL;

      fts_query_add_ranking(query, result->rankings_by_id, &ranking);

      if (query->total_size > fts_result_cache_limit) {
        query->error = DB_FTS_EXCEED_RESULT_CACHE_LIMIT;
        fts_query_free_result(result);
        DBUG_RETURN(NULL);
      }
    }

    /* Calculate IDF only after we exclude the deleted items */
    fts_query_calculate_idf(query);

    node = rbt_first(query->word_freqs);
    word_freq = rbt_value(fts_word_freq_t, node);

    /* Calculate the ranking for each doc */
    for (node = rbt_first(result->rankings_by_id); node != NULL;
         node = rbt_next(result->rankings_by_id, node)) {
      fts_ranking_t *ranking;

      ranking = rbt_value(fts_ranking_t, node);

      ranking->rank = static_cast<fts_rank_t>(ranking->rank * word_freq->idf *
                                              word_freq->idf);
    }

    DBUG_RETURN(result);
  }

  ut_a(rbt_size(query->doc_ids) > 0);

  for (node = rbt_first(query->doc_ids); node;
       node = rbt_next(query->doc_ids, node)) {
    fts_ranking_t *ranking;

    ranking = rbt_value(fts_ranking_t, node);
    fts_query_calculate_ranking(query, ranking);

    // FIXME: I think we may requre this information to improve the
    // ranking of doc ids which have more word matches from
    // different FTS indexes.

    /* We don't need these anymore free the resources. */
    ranking->words = NULL;

    if (!result_is_null) {
      fts_query_add_ranking(query, result->rankings_by_id, ranking);

      if (query->total_size > fts_result_cache_limit) {
        query->error = DB_FTS_EXCEED_RESULT_CACHE_LIMIT;
        fts_query_free_result(result);
        DBUG_RETURN(NULL);
      }
    }
  }

  if (result_is_null) {
    /* Use doc_ids directly */
    rbt_free(result->rankings_by_id);
    result->rankings_by_id = query->doc_ids;
    query->doc_ids = NULL;
  }

  DBUG_RETURN(result);
}

/** Get the result of the query. Calculate the similarity coefficient. */
static fts_result_t *fts_query_get_result(
    fts_query_t *query,   /*!< in: query instance */
    fts_result_t *result) /*!< in: result */
{
  DBUG_ENTER("fts_query_get_result");

  if (rbt_size(query->doc_ids) > 0 || query->flags == FTS_OPT_RANKING) {
    /* Copy the doc ids to the result. */
    result = fts_query_prepare_result(query, result);
  } else {
    /* Create an empty result instance. */
    result = static_cast<fts_result_t *>(ut_zalloc_nokey(sizeof(*result)));
  }

  DBUG_RETURN(result);
}

/** FTS Query free resources and reset. */
static void fts_query_free(fts_query_t *query) /*!< in: query instance to free*/
{
  if (query->read_nodes_graph) {
    fts_que_graph_free(query->read_nodes_graph);
  }

  if (query->root) {
    fts_ast_free_node(query->root);
  }

  if (query->deleted) {
    fts_doc_ids_free(query->deleted);
  }

  if (query->intersection) {
    fts_query_free_doc_ids(query, query->intersection);
    query->intersection = NULL;
  }

  if (query->doc_ids) {
    fts_query_free_doc_ids(query, query->doc_ids);
  }

  if (query->word_freqs) {
    const ib_rbt_node_t *node;

    /* We need to free any instances of fts_doc_freq_t that we
    may have allocated. */
    for (node = rbt_first(query->word_freqs); node;
         node = rbt_next(query->word_freqs, node)) {
      fts_word_freq_t *word_freq;

      word_freq = rbt_value(fts_word_freq_t, node);

      /* We need to cast away the const. */
      rbt_free(word_freq->doc_freqs);
    }

    rbt_free(query->word_freqs);
  }

  if (query->wildcard_words != NULL) {
    rbt_free(query->wildcard_words);
  }

  ut_a(!query->intersection);

  if (query->word_map) {
    rbt_free(query->word_map);
  }

  if (query->word_vector != NULL) {
    UT_DELETE(query->word_vector);
  }

  if (query->heap) {
    mem_heap_free(query->heap);
  }

  memset(query, 0, sizeof(*query));
}

/** Parse the query using flex/bison or plugin parser.
 @return parse tree node. */
static fts_ast_node_t *fts_query_parse(
    fts_query_t *query, /*!< in: query instance */
    byte *query_str,    /*!< in: query string */
    ulint query_len)    /*!< in: query string length */
{
  int error;
  fts_ast_state_t state;
  bool mode = query->boolean_mode;
  DBUG_ENTER("fts_query_parse");

  memset(&state, 0x0, sizeof(state));

  state.charset = query->fts_index_table.charset;

  DBUG_EXECUTE_IF("fts_instrument_query_disable_parser", query->parser = NULL;);

  if (query->parser) {
    state.root = state.cur_node = fts_ast_create_node_list(&state, NULL);
    error =
        fts_parse_by_parser(mode, query_str, query_len, query->parser, &state);
  } else {
    /* Setup the scanner to use, this depends on the mode flag. */
    state.lexer = fts_lexer_create(mode, query_str, query_len);
    state.charset = query->fts_index_table.charset;
    error = fts_parse(&state);
    fts_lexer_free(state.lexer);
    state.lexer = NULL;
  }

  /* Error during parsing ? */
  if (error) {
    /* Free the nodes that were allocated during parsing. */
    fts_ast_state_free(&state);
  } else {
    query->root = state.root;

    if (fts_enable_diag_print && query->root != NULL) {
      fts_ast_node_print(query->root);
    }
  }

  DBUG_RETURN(state.root);
}

/** FTS Query optimization
 Set FTS_OPT_RANKING if it is a simple term query */
static void fts_query_can_optimize(
    fts_query_t *query, /*!< in/out: query instance */
    uint flags)         /*!< In: FTS search mode */
{
  fts_ast_node_t *node = query->root;

  if (flags & FTS_EXPAND) {
    return;
  }

  /* Check if it has only a term without oper */
  ut_ad(node->type == FTS_AST_LIST);
  node = node->list.head;
  if (node != NULL && node->type == FTS_AST_TERM && node->next == NULL) {
    query->flags = FTS_OPT_RANKING;
  }
}

/** FTS Query entry point.
@param[in]	trx		transaction
@param[in]	index		fts index to search
@param[in]	flags		FTS search mode
@param[in]	query_str	FTS query
@param[in]	query_len	FTS query string len in bytes
@param[in,out]	result		result doc ids
@param[in]	limit		limit value
@return DB_SUCCESS if successful otherwise error code */
dberr_t fts_query(trx_t *trx, dict_index_t *index, uint flags,
                  const byte *query_str, ulint query_len, fts_result_t **result,
                  ulonglong limit) {
  fts_query_t query;
  dberr_t error = DB_SUCCESS;
  byte *lc_query_str;
  ulint lc_query_str_len;
  ulint result_len;
  bool boolean_mode;
  trx_t *query_trx;
  CHARSET_INFO *charset;
  ulint start_time_ms;
  bool will_be_ignored = false;

  boolean_mode = flags & FTS_BOOL;

  *result = NULL;
  memset(&query, 0x0, sizeof(query));
  query_trx = trx_allocate_for_background();
  query_trx->op_info = "FTS query";

  start_time_ms = ut_time_ms();

  query.trx = query_trx;
  query.index = index;
  query.boolean_mode = boolean_mode;
  query.deleted = fts_doc_ids_create();
  query.cur_node = NULL;

  query.fts_common_table.type = FTS_COMMON_TABLE;
  query.fts_common_table.table_id = index->table->id;
  query.fts_common_table.parent = index->table->name.m_name;
  query.fts_common_table.table = index->table;

  charset = fts_index_get_charset(index);

  query.fts_index_table.type = FTS_INDEX_TABLE;
  query.fts_index_table.index_id = index->id;
  query.fts_index_table.table_id = index->table->id;
  query.fts_index_table.parent = index->table->name.m_name;
  query.fts_index_table.charset = charset;
  query.fts_index_table.table = index->table;

  query.word_map =
      rbt_create_arg_cmp(sizeof(fts_string_t), innobase_fts_text_cmp, charset);
  query.word_vector = UT_NEW_NOKEY(word_vector_t());
  query.error = DB_SUCCESS;

  /* Setup the RB tree that will be used to collect per term
  statistics. */
  query.word_freqs = rbt_create_arg_cmp(sizeof(fts_word_freq_t),
                                        innobase_fts_text_cmp, charset);

  if (flags & FTS_EXPAND) {
    query.wildcard_words = rbt_create_arg_cmp(sizeof(fts_string_t),
                                              innobase_fts_text_cmp, charset);
  }

  query.total_size += SIZEOF_RBT_CREATE;

  query.total_docs = dict_table_get_n_rows(index->table);

  query.limit = limit;

  query.n_docs = 0;

  query.fts_common_table.suffix = FTS_SUFFIX_DELETED;

  /* Read the deleted doc_ids, we need these for filtering. */
  error = fts_table_fetch_doc_ids(NULL, &query.fts_common_table, query.deleted);

  if (error != DB_SUCCESS) {
    goto func_exit;
  }

  query.fts_common_table.suffix = FTS_SUFFIX_DELETED_CACHE;

  error = fts_table_fetch_doc_ids(NULL, &query.fts_common_table, query.deleted);

  if (error != DB_SUCCESS) {
    goto func_exit;
  }

  /* Get the deleted doc ids that are in the cache. */
  fts_cache_append_deleted_doc_ids(index->table->fts->cache,
                                   query.deleted->doc_ids);
  DEBUG_SYNC_C("fts_deleted_doc_ids_append");

  /* Sort the vector so that we can do a binary search over the ids. */
  ib_vector_sort(query.deleted->doc_ids, fts_update_doc_id_cmp);

  /* Convert the query string to lower case before parsing. We own
  the ut_malloc'ed result and so remember to free it before return. */

  lc_query_str_len = query_len * charset->casedn_multiply + charset->mbmaxlen;
  lc_query_str = static_cast<byte *>(ut_zalloc_nokey(lc_query_str_len));

  /* For binary collations, a case sensitive search is
  performed. Hence don't convert to lower case. */
  if (my_binary_compare(charset)) {
    memcpy(lc_query_str, query_str, query_len);
    lc_query_str[query_len] = 0;
    result_len = query_len;
  } else {
    result_len =
        innobase_fts_casedn_str(charset, (char *)query_str, query_len,
                                (char *)lc_query_str, lc_query_str_len);
  }
  ut_ad(result_len < lc_query_str_len);

  lc_query_str[result_len] = 0;

  query.heap = mem_heap_create(128);

  /* Create the rb tree for the doc id (current) set. */
  query.doc_ids = rbt_create(sizeof(fts_ranking_t), fts_ranking_doc_id_cmp);
  query.parser = index->parser;

  query.total_size += SIZEOF_RBT_CREATE;

  /* Parse the input query string. */
  if (fts_query_parse(&query, lc_query_str, result_len)) {
    fts_ast_node_t *ast = query.root;

    /* Optimize query to check if it's a single term */
    fts_query_can_optimize(&query, flags);

    DBUG_EXECUTE_IF("fts_instrument_result_cache_limit",
                    fts_result_cache_limit = 2048;);

    /* Optimisation is allowed for limit value
    when
    i)  No ranking involved
    ii) Only FTS Union operations involved. */
    if (query.limit != ULONG_UNDEFINED && !fts_ast_node_check_union(ast)) {
      query.limit = ULONG_UNDEFINED;
    }

    DBUG_EXECUTE_IF("fts_union_limit_off", query.limit = ULONG_UNDEFINED;);

    /* Traverse the Abstract Syntax Tree (AST) and execute
    the query. */
    query.error = fts_ast_visit(FTS_NONE, ast, fts_query_visitor, &query,
                                &will_be_ignored);

    /* If query expansion is requested, extend the search
    with first search pass result */
    if (query.error == DB_SUCCESS && (flags & FTS_EXPAND)) {
      query.error = fts_expand_query(index, &query);
    }

    /* Calculate the inverse document frequency of the terms. */
    if (query.error == DB_SUCCESS && query.flags != FTS_OPT_RANKING) {
      fts_query_calculate_idf(&query);
    }

    /* Copy the result from the query state, so that we can
    return it to the caller. */
    if (query.error == DB_SUCCESS) {
      *result = fts_query_get_result(&query, *result);
    }

    error = query.error;
  } else {
    /* still return an empty result set */
    *result = static_cast<fts_result_t *>(ut_zalloc_nokey(sizeof(**result)));
  }

  ut_free(lc_query_str);

  if (fts_enable_diag_print && (*result)) {
    ulint diff_time = ut_time_ms() - start_time_ms;

    ib::info(ER_IB_MSG_516)
        << "FTS Search Processing time: " << diff_time / 1000
        << " secs: " << diff_time % 1000 << " millisec: row(s) "
        << ((*result)->rankings_by_id ? rbt_size((*result)->rankings_by_id)
                                      : -1);

    /* Log memory consumption & result size */
    ib::info(ER_IB_MSG_517)
        << "Full Search Memory: " << query.total_size << " (bytes),  Row: "
        << ((*result)->rankings_by_id ? rbt_size((*result)->rankings_by_id) : 0)
        << ".";
  }

func_exit:
  fts_query_free(&query);

  trx_free_for_background(query_trx);

  return (error);
}

/** FTS Query free result, returned by fts_query(). */
void fts_query_free_result(
    fts_result_t *result) /*!< in: result instance to free.*/
{
  if (result) {
    if (result->rankings_by_id != NULL) {
      rbt_free(result->rankings_by_id);
      result->rankings_by_id = NULL;
    }
    if (result->rankings_by_rank != NULL) {
      rbt_free(result->rankings_by_rank);
      result->rankings_by_rank = NULL;
    }

    ut_free(result);
    result = NULL;
  }
}

/** FTS Query sort result, returned by fts_query() on fts_ranking_t::rank. */
void fts_query_sort_result_on_rank(
    fts_result_t *result) /*!< out: result instance to sort.*/
{
  const ib_rbt_node_t *node;
  ib_rbt_t *ranked;

  ut_a(result->rankings_by_id != NULL);
  if (result->rankings_by_rank) {
    rbt_free(result->rankings_by_rank);
  }

  ranked = rbt_create(sizeof(fts_ranking_t), fts_query_compare_rank);

  /* We need to free any instances of fts_doc_freq_t that we
  may have allocated. */
  for (node = rbt_first(result->rankings_by_id); node;
       node = rbt_next(result->rankings_by_id, node)) {
    fts_ranking_t *ranking;

    ranking = rbt_value(fts_ranking_t, node);

    ut_a(ranking->words == NULL);

    rbt_insert(ranked, ranking, ranking);
  }

  /* Reset the current node too. */
  result->current = NULL;
  result->rankings_by_rank = ranked;
}

/** A debug function to print result doc_id set. */
static void fts_print_doc_id(
    fts_query_t *query) /*!< in : tree that stores doc_ids.*/
{
  const ib_rbt_node_t *node;

  /* Iterate each member of the doc_id set */
  for (node = rbt_first(query->doc_ids); node;
       node = rbt_next(query->doc_ids, node)) {
    fts_ranking_t *ranking;
    ranking = rbt_value(fts_ranking_t, node);

    ib::info(ER_IB_MSG_518) << "doc_ids info, doc_id: " << ranking->doc_id;

    ulint pos = 0;
    fts_string_t word;

    while (fts_ranking_words_get_next(query, ranking, &pos, &word)) {
      ib::info(ER_IB_MSG_519) << "doc_ids info, value: " << word.f_str;
    }
  }
}

/** This function implements a simple "blind" query expansion search:
 words in documents found in the first search pass will be used as
 search arguments to search the document again, thus "expand"
 the search result set.
 @return DB_SUCCESS if success, otherwise the error code */
static MY_ATTRIBUTE((warn_unused_result)) dberr_t
    fts_expand_query(dict_index_t *index, /*!< in: FTS index to search */
                     fts_query_t *query)  /*!< in: FTS query instance */
{
  const ib_rbt_node_t *node;
  const ib_rbt_node_t *token_node;
  fts_doc_t result_doc;
  dberr_t error = DB_SUCCESS;
  const fts_index_cache_t *index_cache;

  /* If no doc is found in first search pass, return */
  if (!rbt_size(query->doc_ids)) {
    return (error);
  }

  /* Init "result_doc", to hold words from the first search pass */
  fts_doc_init(&result_doc);

  rw_lock_x_lock(&index->table->fts->cache->lock);
  index_cache = fts_find_index_cache(index->table->fts->cache, index);
  rw_lock_x_unlock(&index->table->fts->cache->lock);

  ut_a(index_cache);

  result_doc.tokens = rbt_create_arg_cmp(
      sizeof(fts_token_t), innobase_fts_text_cmp, index_cache->charset);

  result_doc.charset = index_cache->charset;
  result_doc.parser = index_cache->index->parser;
  result_doc.is_ngram = index_cache->index->is_ngram;

  query->total_size += SIZEOF_RBT_CREATE;

  if (fts_enable_diag_print) {
    fts_print_doc_id(query);
  }

  for (node = rbt_first(query->doc_ids); node;
       node = rbt_next(query->doc_ids, node)) {
    fts_ranking_t *ranking;
    ulint prev_token_size;
    ulint estimate_size;

    prev_token_size = rbt_size(result_doc.tokens);

    ranking = rbt_value(fts_ranking_t, node);

    /* Fetch the documents with the doc_id from the
    result of first seach pass. Since we do not
    store document-to-word mapping, we need to
    fetch the original document and parse them.
    Future optimization could be done here if we
    support some forms of document-to-word mapping */
    fts_doc_fetch_by_doc_id(NULL, ranking->doc_id, index,
                            FTS_FETCH_DOC_BY_ID_EQUAL,
                            fts_query_expansion_fetch_doc, &result_doc);

    /* Estimate memory used, see fts_process_token and fts_token_t.
       We ignore token size here. */
    estimate_size = (rbt_size(result_doc.tokens) - prev_token_size) *
                    (SIZEOF_RBT_NODE_ADD + sizeof(fts_token_t) +
                     sizeof(ib_vector_t) + sizeof(ulint) * 32);
    query->total_size += estimate_size;

    if (query->total_size > fts_result_cache_limit) {
      error = DB_FTS_EXCEED_RESULT_CACHE_LIMIT;
      goto func_exit;
    }
  }

  /* Remove words that have already been searched in the first pass */
  for (ulint i = 0; i < query->word_vector->size(); i++) {
    fts_string_t word = query->word_vector->at(i);
    ib_rbt_bound_t parent;

    if (query->wildcard_words &&
        rbt_search(query->wildcard_words, &parent, &word) == 0) {
      /* If it's a wildcard word, remove words having
      it as prefix. */
      while (rbt_search_cmp(result_doc.tokens, &parent, &word, NULL,
                            innobase_fts_text_cmp_prefix) == 0) {
        ut_free(rbt_remove_node(result_doc.tokens, parent.last));
      }
    } else {
      /* We don't check return value, because the word may
      have been deleted by a previous wildcard word as its
      prefix, e.g. ('g * good'). */
      rbt_delete(result_doc.tokens, &word);
    }
  }

  /* Search the table the second time with expanded search list */
  for (token_node = rbt_first(result_doc.tokens); token_node;
       token_node = rbt_next(result_doc.tokens, token_node)) {
    fts_token_t *mytoken;
    mytoken = rbt_value(fts_token_t, token_node);

    /* '%' in the end is treated as prefix search,
    it can cause assert failure, so we skip it. */
    if (mytoken->text.f_str[mytoken->text.f_len - 1] == '%') {
      continue;
    }

    ut_ad(mytoken->text.f_str[mytoken->text.f_len] == 0);
    fts_query_add_word_freq(query, &mytoken->text);
    error = fts_query_union(query, &mytoken->text);

    if (error != DB_SUCCESS) {
      break;
    }
  }

func_exit:
  fts_doc_free(&result_doc);

  return (error);
}
/** This function finds documents that contain all words in a
 phrase or proximity search. And if proximity search, verify
 the words are close enough to each other, as in specified distance.
 This function is called for phrase and proximity search.
 @return true if documents are found, false if otherwise */
static ibool fts_phrase_or_proximity_search(
    fts_query_t *query,  /*!< in/out:  query instance.
                         query->doc_ids might be instantiated
                         with qualified doc IDs */
    ib_vector_t *tokens) /*!< in: Tokens contain words */
{
  ulint n_matched;
  ulint i;
  ibool matched = FALSE;
  ulint num_token = ib_vector_size(tokens);
  fts_match_t *match[MAX_PROXIMITY_ITEM];
  ibool end_list = FALSE;

  /* Number of matched documents for the first token */
  n_matched = ib_vector_size(query->match_array[0]);

  /* We have a set of match list for each word, we shall
  walk through the list and find common documents that
  contain all the matching words. */
  for (i = 0; i < n_matched; i++) {
    ulint j;
    ulint k = 0;
    fts_proximity_t qualified_pos;

    match[0] =
        static_cast<fts_match_t *>(ib_vector_get(query->match_array[0], i));

    /* For remaining match list for the token(word), we
    try to see if there is a document with the same
    doc id */
    for (j = 1; j < num_token; j++) {
      match[j] =
          static_cast<fts_match_t *>(ib_vector_get(query->match_array[j], k));

      while (match[j]->doc_id < match[0]->doc_id &&
             k < ib_vector_size(query->match_array[j])) {
        match[j] =
            static_cast<fts_match_t *>(ib_vector_get(query->match_array[j], k));
        k++;
      }

      if (match[j]->doc_id > match[0]->doc_id) {
        /* no match */
        if (query->flags & FTS_PHRASE) {
          match[0]->doc_id = 0;
        }
        break;
      }

      if (k == ib_vector_size(query->match_array[j])) {
        end_list = TRUE;

        if (match[j]->doc_id != match[0]->doc_id) {
          /* no match */
          if (query->flags & FTS_PHRASE) {
            ulint s;

            match[0]->doc_id = 0;

            for (s = i + 1; s < n_matched; s++) {
              match[0] = static_cast<fts_match_t *>(
                  ib_vector_get(query->match_array[0], s));
              match[0]->doc_id = 0;
            }
          }

          goto func_exit;
        }
      }

      /* FIXME: A better solution will be a counter array
      remember each run's last position. So we don't
      reset it here very time */
      k = 0;
    }

    if (j != num_token) {
      continue;
    }

    /* For this matching doc, we need to further
    verify whether the words in the doc are close
    to each other, and within the distance specified
    in the proximity search */
    if (query->flags & FTS_PHRASE) {
      matched = TRUE;
    } else if (fts_proximity_get_positions(match, num_token, ULINT_MAX,
                                           &qualified_pos)) {
      /* Fetch the original documents and count the
      words in between matching words to see that is in
      specified distance */
      if (fts_query_is_in_proximity_range(query, match, &qualified_pos)) {
        /* If so, mark we find a matching doc */
        query->error = fts_query_process_doc_id(query, match[0]->doc_id, 0);
        if (query->error != DB_SUCCESS) {
          matched = FALSE;
          goto func_exit;
        }

        matched = TRUE;
        for (ulint z = 0; z < num_token; z++) {
          fts_string_t *token;
          token = static_cast<fts_string_t *>(ib_vector_get(tokens, z));
          fts_query_add_word_to_document(query, match[0]->doc_id, token);
        }
      }
    }

    if (end_list) {
      break;
    }
  }

func_exit:
  return (matched);
}

/** This function checks whether words in result documents are close to
 each other (within proximity range as specified by "distance").
 If "distance" is MAX_ULINT, then it will find all combinations of
 positions of matching words and store min and max positions
 in the "qualified_pos" for later verification.
 @return true if words are close to each other, false if otherwise */
static bool fts_proximity_get_positions(
    fts_match_t **match,            /*!< in: query instance */
    ulint num_match,                /*!< in: number of matching
                                    items */
    ulint distance,                 /*!< in: distance value
                                    for proximity search */
    fts_proximity_t *qualified_pos) /*!< out: the position info
                                    records ranges containing
                                    all matching words. */
{
  ulint i;
  ulint idx[MAX_PROXIMITY_ITEM];
  ulint num_pos[MAX_PROXIMITY_ITEM];
  ulint min_idx;

  qualified_pos->n_pos = 0;

  ut_a(num_match <= MAX_PROXIMITY_ITEM);

  /* Each word could appear multiple times in a doc. So
  we need to walk through each word's position list, and find
  closest distance between different words to see if
  they are in the proximity distance. */

  /* Assume each word's position list is sorted, we
  will just do a walk through to all words' lists
  similar to a the merge phase of a merge sort */
  for (i = 0; i < num_match; i++) {
    /* idx is the current position we are checking
    for a particular word */
    idx[i] = 0;

    /* Number of positions for this word */
    num_pos[i] = ib_vector_size(match[i]->positions);
  }

  /* Start with the first word */
  min_idx = 0;

  while (idx[min_idx] < num_pos[min_idx]) {
    ulint position[MAX_PROXIMITY_ITEM];
    ulint min_pos = ULINT_MAX;
    ulint max_pos = 0;

    /* Check positions in each word position list, and
    record the max/min position */
    for (i = 0; i < num_match; i++) {
      position[i] = *(ulint *)ib_vector_get_const(match[i]->positions, idx[i]);

      if (position[i] == ULINT_UNDEFINED) {
        break;
      }

      if (position[i] < min_pos) {
        min_pos = position[i];
        min_idx = i;
      }

      if (position[i] > max_pos) {
        max_pos = position[i];
      }
    }

    /* If max and min position are within range, we
    find a good match */
    if (max_pos - min_pos <= distance &&
        (i >= num_match || position[i] != ULINT_UNDEFINED)) {
      /* The charset has variable character
      length encoding, record the min_pos and
      max_pos, we will need to verify the actual
      number of characters */
      qualified_pos->min_pos.push_back(min_pos);
      qualified_pos->max_pos.push_back(max_pos);
      qualified_pos->n_pos++;
    }

    /* Otherwise, move to the next position is the
    list for the word with the smallest position */
    idx[min_idx]++;
  }

  return (qualified_pos->n_pos != 0);
}<|MERGE_RESOLUTION|>--- conflicted
+++ resolved
@@ -49,6 +49,7 @@
 #include "my_dbug.h"
 #include "my_inttypes.h"
 #include "row0sel.h"
+#include "sql/current_thd.h"
 #include "ut0new.h"
 #include "ut0rbt.h"
 
@@ -889,36 +890,11 @@
   }
 }
 
-<<<<<<< HEAD
 /** Check the node ilist. */
 static void fts_query_check_node(
     fts_query_t *query,        /*!< in: query to update */
     const fts_string_t *token, /*!< in: the token to search */
     const fts_node_t *node)    /*!< in: node to check */
-=======
-/**
-Free the query intersection
-@param[in] query	query instance */
-static
-void
-fts_query_free_intersection(
-	fts_query_t*	query)
-{
-	fts_query_free_doc_ids(query, query->intersection);
-	query->intersection = NULL;
-}
-
-/*******************************************************************//**
-Add the word to the documents "list" of matching words from
-the query. We make a copy of the word from the query heap. */
-static
-void
-fts_query_add_word_to_document(
-/*===========================*/
-	fts_query_t*		query,	/*!< in: query to update */
-	doc_id_t		doc_id,	/*!< in: the document to update */
-	const fts_string_t*	word)	/*!< in: the token to add */
->>>>>>> 333b4508
 {
   /* Skip nodes whose doc ids are out range. */
   if (query->oper == FTS_EXIST &&
@@ -1209,20 +1185,11 @@
 
     rw_lock_x_unlock(&cache->lock);
 
-<<<<<<< HEAD
     /* error is passed by 'query->error' */
     if (query->error != DB_SUCCESS) {
       ut_ad(query->error == DB_FTS_EXCEED_RESULT_CACHE_LIMIT);
       return (query->error);
     }
-=======
-		/* error is passed by 'query->error' */
-		if (query->error != DB_SUCCESS) {
-			ut_ad(query->error == DB_FTS_EXCEED_RESULT_CACHE_LIMIT);
-			fts_query_free_intersection(query);
-			return(query->error);
-		}
->>>>>>> 333b4508
 
     /* Setup the callback args for filtering and
     consolidating the ilist. */
@@ -1247,19 +1214,10 @@
       query->doc_ids = query->intersection;
       query->intersection = NULL;
 
-<<<<<<< HEAD
       ut_a(!query->multi_exist ||
            (query->multi_exist && rbt_size(query->doc_ids) <= n_doc_ids));
     }
   }
-=======
-			ut_a(!query->multi_exist || (query->multi_exist
-			     && rbt_size(query->doc_ids) <= n_doc_ids));
-		} else if (query->intersection != NULL) {
-			fts_query_free_intersection(query);
-		}
-	}
->>>>>>> 333b4508
 
   return (query->error);
 }
@@ -1456,20 +1414,9 @@
     query->error =
         fts_query_process_doc_id(query, ranking->doc_id, ranking->rank);
 
-<<<<<<< HEAD
     if (query->error != DB_SUCCESS) {
       DBUG_RETURN(query->error);
     }
-=======
-		if (query->error != DB_SUCCESS) {
-			if (query->intersection != NULL)
-			{
-				ut_a(query->oper == FTS_EXIST);
-				fts_query_free_intersection(query);
-			}
-			DBUG_RETURN(query->error);
-		}
->>>>>>> 333b4508
 
     /* Merge words. Don't need to take operator into account. */
     ut_a(ranking->words);
@@ -1515,11 +1462,11 @@
                           the string to search */
     mem_heap_t *heap)     /*!< in: heap */
 {
-<<<<<<< HEAD
   ulint i;
   byte *ptr = *start;
   const ib_vector_t *tokens = phrase->tokens;
   ulint distance = phrase->distance;
+  const bool extra_word_chars = thd_get_ft_query_extra_word_chars();
 
   /* We check only from the second term onwards, since the first
   must have matched otherwise we wouldn't be here. */
@@ -1531,7 +1478,8 @@
     ulint ret;
 
     ret = innobase_mysql_fts_get_token(phrase->charset, ptr,
-                                       const_cast<byte *>(end), &match);
+                                       const_cast<byte *>(end),
+                                       extra_word_chars, &match);
 
     if (match.f_len > 0) {
       /* Get next token to match. */
@@ -1581,82 +1529,6 @@
   }
 
   return (phrase->found);
-=======
-	ulint			i;
-	byte*			ptr = *start;
-	const ib_vector_t*	tokens = phrase->tokens;
-	ulint			distance = phrase->distance;
-	const bool		extra_word_chars
-		= thd_get_ft_query_extra_word_chars();
-
-	/* We check only from the second term onwards, since the first
-	must have matched otherwise we wouldn't be here. */
-	for (i = 1; ptr < end && i < ib_vector_size(tokens); /* No op */) {
-		fts_string_t		match;
-		fts_string_t		cmp_str;
-		const fts_string_t*	token;
-		int			result;
-		ulint			ret;
-
-		ret = innobase_mysql_fts_get_token(
-			phrase->charset, ptr,
-			const_cast<byte*>(end), extra_word_chars, &match);
-
-		if (match.f_len > 0) {
-			/* Get next token to match. */
-			token = static_cast<const fts_string_t*>(
-				ib_vector_get_const(tokens, i));
-
-			fts_string_dup(&cmp_str, &match, heap);
-
-			result = innobase_fts_text_case_cmp(
-				phrase->charset, token, &cmp_str);
-
-			/* Skip the rest of the tokens if this one doesn't
-			match and the proximity distance is exceeded. */
-			if (result
-			    && (distance == ULINT_UNDEFINED
-				|| distance == 0)) {
-
-				break;
-			}
-
-			/* This token matched move to the next token. */
-			if (result == 0) {
-				/* Advance the text to search by the length
-				of the last token. */
-				ptr += ret;
-
-				/* Advance to the next token. */
-				++i;
-			} else {
-
-				ut_a(distance != ULINT_UNDEFINED);
-
-				ptr = fts_query_skip_word(ptr, end);
-			}
-
-			/* Distance can be 0 for exact matches. */
-			if (distance != ULINT_UNDEFINED && distance > 0) {
-				--distance;
-			}
-		} else {
-			ptr += ret;
-		}
-	}
-
-	*start = ptr;
-
-	/* Can't be greater than the number of elements. */
-	ut_a(i <= ib_vector_size(tokens));
-
-	/* This is the case for multiple words. */
-	if (i == ib_vector_size(tokens)) {
-		phrase->found = TRUE;
-	}
-
-	return(phrase->found);
->>>>>>> 333b4508
 }
 
 /** Callback function to count the number of words in position ranges,
@@ -1672,22 +1544,13 @@
   ut_ad(proximity_pos->n_pos == proximity_pos->min_pos.size());
   ut_ad(proximity_pos->n_pos == proximity_pos->max_pos.size());
 
-<<<<<<< HEAD
+  const bool extra_word_chars = thd_get_ft_query_extra_word_chars();
+
   /* Search each matched position pair (with min and max positions)
   and count the number of words in the range */
   for (ulint i = 0; i < proximity_pos->n_pos; i++) {
     ulint cur_pos = proximity_pos->min_pos[i];
     ulint n_word = 0;
-=======
-	const bool		extra_word_chars
-		= thd_get_ft_query_extra_word_chars();
-
-	/* Search each matched position pair (with min and max positions)
-	and count the number of words in the range */
-	for (ulint i = 0; i < proximity_pos->n_pos; i++) {
-		ulint		cur_pos = proximity_pos->min_pos[i];
-		ulint		n_word = 0;
->>>>>>> 333b4508
 
     ut_ad(proximity_pos->max_pos[i] <= total_len);
 
@@ -1696,15 +1559,9 @@
       ulint len;
       fts_string_t str;
 
-<<<<<<< HEAD
       len = innobase_mysql_fts_get_token(phrase->charset, start + cur_pos,
-                                         start + total_len, &str);
-=======
-			len = innobase_mysql_fts_get_token(
-				phrase->charset,
-				start + cur_pos,
-				start + total_len, extra_word_chars, &str);
->>>>>>> 333b4508
+                                         start + total_len, extra_word_chars,
+                                         &str);
 
       if (len == 0) {
         break;
@@ -1848,6 +1705,9 @@
 
   ut_a(phrase->match->start < ib_vector_size(positions));
 
+  const bool extra_word_chars =
+      phrase->parser ? false : thd_get_ft_query_extra_word_chars();
+
   for (i = phrase->match->start; i < ib_vector_size(positions); ++i) {
     ulint pos;
     byte *ptr = start;
@@ -1892,7 +1752,8 @@
 
       match.f_str = ptr;
       ret = innobase_mysql_fts_get_token(phrase->charset, start + pos,
-                                         const_cast<byte *>(end), &match);
+                                         const_cast<byte *>(end),
+                                         extra_word_chars, &match);
 
       if (match.f_len == 0) {
         break;
@@ -1926,7 +1787,6 @@
 static ibool fts_query_fetch_document(void *row,      /*!< in:  sel_node_t* */
                                       void *user_arg) /*!< in:  fts_doc_t* */
 {
-<<<<<<< HEAD
   que_node_t *exp;
   sel_node_t *node = static_cast<sel_node_t *>(row);
   fts_phrase_t *phrase = static_cast<fts_phrase_t *>(user_arg);
@@ -2020,255 +1880,6 @@
   }
 
   return (phrase->found);
-=======
-	MYSQL_FTPARSER_PARAM	param;
-
-	ut_a(parser);
-
-	/* Set paramters for param */
-	param.mysql_parse = fts_tokenize_document_internal;
-	param.mysql_add_word = fts_query_match_phrase_add_word_for_parser;
-	param.mysql_ftparam = phrase_param;
-	param.cs = phrase_param->phrase->charset;
-	param.doc = reinterpret_cast<char*>(text);
-	param.length = static_cast<int>(len);
-	param.mode= MYSQL_FTPARSER_WITH_STOPWORDS;
-
-	PARSER_INIT(parser, &param);
-	parser->parse(&param);
-	PARSER_DEINIT(parser, &param);
-
-	return(phrase_param->phrase->found);
-}
-
-/*****************************************************************//**
-Callback function to fetch and search the document.
-@return TRUE if matched else FALSE */
-static
-ibool
-fts_query_match_phrase(
-/*===================*/
-	fts_phrase_t*	phrase,		/*!< in: phrase to match */
-	byte*		start,		/*!< in: text to search, we can't make
-					this const becase we need to first
-					convert the string to lowercase */
-	ulint		cur_len,	/*!< in: length of text */
-	ulint		prev_len,	/*!< in: total length for searched
-					doc fields*/
-	mem_heap_t*	heap)		/* heap */
-{
-	ulint			i;
-	const fts_string_t*	first;
-	const byte*		end = start + cur_len;
-	const ib_vector_t*	tokens = phrase->tokens;
-	const ib_vector_t*	positions = phrase->match->positions;
-
-	ut_a(!phrase->found);
-	ut_a(phrase->match->doc_id > 0);
-	ut_a(ib_vector_size(tokens) > 0);
-	ut_a(ib_vector_size(positions) > 0);
-
-	first = static_cast<const fts_string_t*>(
-		ib_vector_get_const(tokens, 0));
-
-	ut_a(phrase->match->start < ib_vector_size(positions));
-
-	const bool		extra_word_chars
-		= phrase->parser
-		? false : thd_get_ft_query_extra_word_chars();
-
-	for (i = phrase->match->start; i < ib_vector_size(positions); ++i) {
-		ulint		pos;
-		byte*		ptr = start;
-
-		pos = *(ulint*) ib_vector_get_const(positions, i);
-
-		if (pos == ULINT_UNDEFINED) {
-			break;
-		}
-
-		if (pos < prev_len) {
-			continue;
-		}
-
-		/* Document positions are calculated from the beginning
-		of the first field, need to save the length for each
-		searched field to adjust the doc position when search
-		phrases. */
-		pos -= prev_len;
-		ptr = start + pos;
-
-		/* Within limits ? */
-		if (ptr >= end) {
-			break;
-		}
-
-		if (phrase->parser) {
-			fts_phrase_param_t	phrase_param;
-
-			phrase_param.phrase = phrase;
-			phrase_param.token_index = 0;
-			phrase_param.heap = heap;
-
-			if (fts_query_match_phrase_terms_by_parser(
-				&phrase_param,
-				phrase->parser,
-				ptr,
-				(end - ptr))) {
-				break;
-			}
-		} else {
-			fts_string_t	match;
-			fts_string_t	cmp_str;
-			ulint		ret;
-
-			match.f_str = ptr;
-			ret = innobase_mysql_fts_get_token(
-				phrase->charset, start + pos,
-				const_cast<byte*>(end), extra_word_chars,
-				&match);
-
-			if (match.f_len == 0) {
-				break;
-			}
-
-			fts_string_dup(&cmp_str, &match, heap);
-
-			if (innobase_fts_text_case_cmp(
-				phrase->charset, first, &cmp_str) == 0) {
-
-				/* This is the case for the single word
-				in the phrase. */
-				if (ib_vector_size(phrase->tokens) == 1) {
-					phrase->found = TRUE;
-					break;
-				}
-
-				ptr += ret;
-
-				/* Match the remaining terms in the phrase. */
-				if (fts_query_match_phrase_terms(phrase, &ptr,
-								 end, heap)) {
-					break;
-				}
-			}
-		}
-	}
-
-	return(phrase->found);
-}
-
-/*****************************************************************//**
-Callback function to fetch and search the document.
-@return whether the phrase is found */
-static
-ibool
-fts_query_fetch_document(
-/*=====================*/
-	void*		row,		/*!< in:  sel_node_t* */
-	void*		user_arg)	/*!< in:  fts_doc_t* */
-{
-
-	que_node_t*	exp;
-	sel_node_t*	node = static_cast<sel_node_t*>(row);
-	fts_phrase_t*	phrase = static_cast<fts_phrase_t*>(user_arg);
-	ulint		prev_len = 0;
-	ulint		total_len = 0;
-	byte*		document_text = NULL;
-
-	exp = node->select_list;
-
-	phrase->found = FALSE;
-
-	/* For proximity search, we will need to get the whole document
-	from all fields, so first count the total length of the document
-	from all the fields */
-	if (phrase->proximity_pos) {
-		 while (exp) {
-			ulint		field_len;
-			dfield_t*	dfield = que_node_get_val(exp);
-			byte*		data = static_cast<byte*>(
-						dfield_get_data(dfield));
-
-			if (dfield_is_ext(dfield)) {
-				ulint	local_len = dfield_get_len(dfield);
-
-				local_len -= BTR_EXTERN_FIELD_REF_SIZE;
-
-				field_len = mach_read_from_4(
-					data + local_len + BTR_EXTERN_LEN + 4);
-			} else {
-				field_len = dfield_get_len(dfield);
-			}
-
-			if (field_len != UNIV_SQL_NULL) {
-				total_len += field_len + 1;
-			}
-
-			exp = que_node_get_next(exp);
-		}
-
-		document_text = static_cast<byte*>(mem_heap_zalloc(
-					phrase->heap, total_len));
-
-		if (!document_text) {
-			return(FALSE);
-		}
-	}
-
-	exp = node->select_list;
-
-	while (exp) {
-		dfield_t*	dfield = que_node_get_val(exp);
-		byte*		data = static_cast<byte*>(
-					dfield_get_data(dfield));
-		ulint		cur_len;
-
-		if (dfield_is_ext(dfield)) {
-			data = btr_copy_externally_stored_field(
-				&cur_len, data, phrase->page_size,
-				dfield_get_len(dfield), phrase->heap);
-		} else {
-			cur_len = dfield_get_len(dfield);
-		}
-
-		if (cur_len != UNIV_SQL_NULL && cur_len != 0) {
-			if (phrase->proximity_pos) {
-				ut_ad(prev_len + cur_len <= total_len);
-				memcpy(document_text + prev_len, data, cur_len);
-			} else {
-				/* For phrase search */
-				phrase->found =
-					fts_query_match_phrase(
-						phrase,
-						static_cast<byte*>(data),
-						cur_len, prev_len,
-						phrase->heap);
-			}
-
-			/* Document positions are calculated from the beginning
-			of the first field, need to save the length for each
-			searched field to adjust the doc position when search
-			phrases. */
-			prev_len += cur_len + 1;
-		}
-
-		if (phrase->found) {
-			break;
-		}
-
-		exp = que_node_get_next(exp);
-	}
-
-	if (phrase->proximity_pos) {
-		ut_ad(prev_len <= total_len);
-
-		phrase->found = fts_proximity_is_word_in_range(
-			phrase, document_text, total_len);
-	}
-
-	return(phrase->found);
->>>>>>> 333b4508
 }
 
 #if 0
@@ -2796,7 +2407,6 @@
 @param[in,out]	tokens		token vector
 @param[in,out]	orig_tokens	original node tokens include stopword
 @param[in,out]	heap	mem heap */
-<<<<<<< HEAD
 static void fts_query_phrase_split(fts_query_t *query,
                                    const fts_ast_node_t *node,
                                    ib_vector_t *tokens,
@@ -2817,6 +2427,9 @@
     term_node = node->list.head;
   }
 
+  const bool extra_word_chars =
+      node->type == FTS_AST_TEXT ? thd_get_ft_query_extra_word_chars() : false;
+
   while (true) {
     fts_cache_t *cache = query->index->table->fts->cache;
     ulint cur_len;
@@ -2830,7 +2443,8 @@
       cur_len = innobase_mysql_fts_get_token(
           query->fts_index_table.charset,
           reinterpret_cast<const byte *>(phrase.f_str) + cur_pos,
-          reinterpret_cast<const byte *>(phrase.f_str) + len, &result_str);
+          reinterpret_cast<const byte *>(phrase.f_str) + len, extra_word_chars,
+          &result_str);
 
       if (cur_len == 0) {
         break;
@@ -2862,9 +2476,10 @@
         static_cast<fts_string_t *>(ib_vector_push(tokens, NULL));
     fts_string_dup(token, &result_str, heap);
 
+    ut_ad(current_thd != nullptr);
     if (fts_check_token(&result_str, cache->stopword_info.cached_stopword,
-                        query->index->is_ngram,
-                        query->fts_index_table.charset)) {
+                        query->index->is_ngram, query->fts_index_table.charset,
+                        thd_has_ft_ignore_stopwords(current_thd))) {
       /* Add the word to the RB tree so that we can
       calculate it's frequencey within a document. */
       fts_query_add_word_freq(query, token);
@@ -2883,111 +2498,6 @@
       orig_token->f_len = token->f_len;
     }
   }
-=======
-static
-void
-fts_query_phrase_split(
-	fts_query_t*		query,
-	const fts_ast_node_t*	node,
-	ib_vector_t*		tokens,
-	ib_vector_t*		orig_tokens,
-	mem_heap_t*		heap)
-{
-	fts_string_t		phrase;
-	ulint			len = 0;
-	ulint			cur_pos = 0;
-	fts_ast_node_t*		term_node = NULL;
-
-	if (node->type == FTS_AST_TEXT) {
-		phrase.f_str = node->text.ptr->str;
-		phrase.f_len = node->text.ptr->len;
-		len = phrase.f_len;
-	} else {
-		ut_ad(node->type == FTS_AST_PARSER_PHRASE_LIST);
-		phrase.f_str = NULL;
-		phrase.f_len = 0;
-		term_node = node->list.head;
-	}
-
-	const bool		extra_word_chars
-		= node->type == FTS_AST_TEXT
-		? thd_get_ft_query_extra_word_chars() : false;
-
-	while (true) {
-		fts_cache_t*	cache = query->index->table->fts->cache;
-		ulint		cur_len;
-		fts_string_t	result_str;
-
-		if (node->type == FTS_AST_TEXT) {
-			if (cur_pos >= len) {
-				break;
-			}
-
-			cur_len = innobase_mysql_fts_get_token(
-				query->fts_index_table.charset,
-				reinterpret_cast<const byte*>(phrase.f_str)
-				+ cur_pos,
-				reinterpret_cast<const byte*>(phrase.f_str)
-				+ len, extra_word_chars,
-				&result_str);
-
-			if (cur_len == 0) {
-				break;
-			}
-
-			cur_pos += cur_len;
-		} else {
-			ut_ad(node->type == FTS_AST_PARSER_PHRASE_LIST);
-			/* Term node in parser phrase list */
-			if (term_node == NULL) {
-				break;
-			}
-
-			ut_a(term_node->type == FTS_AST_TERM);
-			result_str.f_str = term_node->term.ptr->str;
-			result_str.f_len = term_node->term.ptr->len;
-			result_str.f_n_char = fts_get_token_size(
-				query->fts_index_table.charset,
-				reinterpret_cast<char*>(result_str.f_str),
-				result_str.f_len);
-
-			term_node = term_node->next;
-		}
-
-		if (result_str.f_n_char == 0) {
-			continue;
-		}
-
-		fts_string_t*	token = static_cast<fts_string_t*>(
-			ib_vector_push(tokens, NULL));
-		fts_string_dup(token, &result_str, heap);
-
-		ut_ad(current_thd != NULL);
-		if (fts_check_token(
-			   &result_str,
-			   cache->stopword_info.cached_stopword,
-			   query->index->is_ngram,
-			   query->fts_index_table.charset,
-			   thd_has_ft_ignore_stopwords(current_thd))) {
-			/* Add the word to the RB tree so that we can
-			calculate it's frequencey within a document. */
-			fts_query_add_word_freq(query, token);
-		} else {
-			ib_vector_pop(tokens);
-		}
-
-		/* we will start to store all words including stopwords
-		in the "orig_tokens" vector, but skip any leading words
-		that are stopwords */
-		if (!ib_vector_is_empty(tokens)) {
-			fts_string_t*	orig_token = static_cast<fts_string_t*>(
-				ib_vector_push(orig_tokens, NULL));
-
-			orig_token->f_str = token->f_str;
-			orig_token->f_len = token->f_len;
-		}
-	}
->>>>>>> 333b4508
 }
 
 /** Text/Phrase search.
