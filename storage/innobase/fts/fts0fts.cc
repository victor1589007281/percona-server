--- conflicted
+++ resolved
@@ -1034,20 +1034,16 @@
 	}
 }
 
-<<<<<<< HEAD
-/*********************************************************************//**
-Clear cache. */
-=======
 /** Clear cache.
 @param[in,out]	cache	fts cache */
-UNIV_INTERN
->>>>>>> 95302c18
 void
 fts_cache_clear(
 	fts_cache_t*	cache)
 {
 	ulint		i;
 
+	rw_lock_x_lock(&cache->init_lock);
+
 	for (i = 0; i < ib_vector_size(cache->indexes); ++i) {
 		ulint			j;
 		fts_index_cache_t*	index_cache;
@@ -1084,6 +1080,8 @@
 
 		index_cache->doc_stats = NULL;
 	}
+
+	rw_lock_x_unlock(&cache->init_lock);
 
 	mem_heap_free(static_cast<mem_heap_t*>(cache->sync_heap->arg));
 	cache->sync_heap->arg = NULL;
@@ -4563,15 +4561,18 @@
 	return(error);
 }
 
-/** Rollback a sync operation
-@param[in,out]	sync	sync state */
+/*********************************************************************//**
+Rollback a sync operation */
 static
 void
 fts_sync_rollback(
-	fts_sync_t*	sync)
+/*==============*/
+	fts_sync_t*	sync)			/*!< in: sync state */
 {
 	trx_t*		trx = sync->trx;
 	fts_cache_t*	cache = sync->table->fts->cache;
+
+	rw_lock_x_lock(&cache->init_lock);
 
 	for (ulint i = 0; i < ib_vector_size(cache->indexes); ++i) {
 		ulint			j;
@@ -4602,6 +4603,7 @@
 		}
 	}
 
+	rw_lock_x_unlock(&cache->init_lock);
 	rw_lock_x_unlock(&cache->lock);
 
 	fts_sql_rollback(trx);
@@ -4642,7 +4644,7 @@
 			os_event_wait(sync->event);
 		} else {
 			if (has_dict) {
-				rw_lock_s_unlock(&dict_operation_lock);
+				rw_lock_s_unlock(dict_operation_lock);
 			}
 
 			return(DB_SUCCESS);
@@ -4703,19 +4705,15 @@
 end_sync:
 	if (error == DB_SUCCESS && !sync->interrupted) {
 		error = fts_sync_commit(sync);
-<<<<<<< HEAD
+
+		if (has_dict) {
+			rw_lock_s_unlock(dict_operation_lock);
+		}
 	} else {
-=======
-
 		if (has_dict) {
-			rw_lock_s_unlock(&dict_operation_lock);
-		}
-	}  else {
-		if (has_dict) {
-			rw_lock_s_unlock(&dict_operation_lock);
-		}
-
->>>>>>> 95302c18
+			rw_lock_s_unlock(dict_operation_lock);
+		}
+
 		fts_sync_rollback(sync);
 	}
 
@@ -4757,14 +4755,12 @@
 
 	ut_ad(table->fts);
 
-<<<<<<< HEAD
 	if (!dict_table_is_discarded(table) && table->fts->cache
 	    && !dict_table_is_corrupted(table)) {
-		err = fts_sync(table->fts->cache->sync, unlock_cache, wait);
-=======
-	if (!dict_table_is_discarded(table) && table->fts->cache) {
-		err = fts_sync(table->fts->cache->sync, unlock_cache, wait, has_dict);
->>>>>>> 95302c18
+		err = fts_sync(
+			table->fts->cache->sync, unlock_cache, wait, has_dict);
+	} else if (has_dict) {
+			rw_lock_s_unlock(dict_operation_lock);
 	}
 
 	return(err);
