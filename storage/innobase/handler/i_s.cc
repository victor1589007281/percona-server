/*****************************************************************************

Copyright (c) 2007, 2015, Oracle and/or its affiliates. All Rights Reserved.

This program is free software; you can redistribute it and/or modify it under
the terms of the GNU General Public License as published by the Free Software
Foundation; version 2 of the License.

This program is distributed in the hope that it will be useful, but WITHOUT
ANY WARRANTY; without even the implied warranty of MERCHANTABILITY or FITNESS
FOR A PARTICULAR PURPOSE. See the GNU General Public License for more details.

You should have received a copy of the GNU General Public License along with
this program; if not, write to the Free Software Foundation, Inc.,
51 Franklin Street, Suite 500, Boston, MA 02110-1335 USA

*****************************************************************************/

/**************************************************//**
@file handler/i_s.cc
InnoDB INFORMATION SCHEMA tables interface to MySQL.

Created July 18, 2007 Vasil Dimov
*******************************************************/
#ifndef MYSQL_SERVER
#define MYSQL_SERVER /* For Item_* classes */
#include <item.h>
/* Prevent influence of this definition to other headers */
#undef MYSQL_SERVER
#else
#include <mysql_priv.h>
#endif //MYSQL_SERVER

#include "ha_prototypes.h"
#include <field.h>
#include <sql_acl.h>
#include <sql_show.h>
#include <sql_time.h>

#include "i_s.h"
<<<<<<< HEAD
=======
#include <sql_plugin.h>
#include <mysql/innodb_priv.h>
#include <debug_sync.h>

>>>>>>> 2071aeef
#include "btr0pcur.h"
#include "btr0types.h"
#include "dict0dict.h"
#include "dict0load.h"
#include "buf0buddy.h"
#include "buf0buf.h"
#include "ibuf0ibuf.h"
#include "dict0mem.h"
#include "dict0types.h"
#include "srv0start.h"
#include "srv0srv.h"
#include "trx0i_s.h"
#include "trx0trx.h"
#include "srv0mon.h"
#include "fut0fut.h"
#include "pars0pars.h"
#include "fts0types.h"
#include "fts0opt.h"
#include "fts0priv.h"
#include "log0online.h"
#include "btr0btr.h"
#include "page0zip.h"
#include "fsp0sysspace.h"
#include "ut0new.h"
#include "dict0crea.h"

/** structure associates a name string with a file page type and/or buffer
page state. */
struct buf_page_desc_t{
	const char*	type_str;	/*!< String explain the page
					type/state */
	ulint		type_value;	/*!< Page type or page state */
};

/** We also define I_S_PAGE_TYPE_INDEX as the Index Page's position
in i_s_page_type[] array */
#define I_S_PAGE_TYPE_INDEX		1

/** Any unassigned FIL_PAGE_TYPE will be treated as unknown. */
#define	I_S_PAGE_TYPE_UNKNOWN		FIL_PAGE_TYPE_UNKNOWN

/** R-tree index page */
#define	I_S_PAGE_TYPE_RTREE		(FIL_PAGE_TYPE_LAST + 1)

/** Change buffer B-tree page */
#define	I_S_PAGE_TYPE_IBUF		(FIL_PAGE_TYPE_LAST + 2)

#define I_S_PAGE_TYPE_LAST		I_S_PAGE_TYPE_IBUF

#define I_S_PAGE_TYPE_BITS		4

/* Check if we can hold all page types */
#if I_S_PAGE_TYPE_LAST >= 1 << I_S_PAGE_TYPE_BITS
# error i_s_page_type[] is too large
#endif

/** Name string for File Page Types */
static buf_page_desc_t	i_s_page_type[] = {
	{"ALLOCATED", FIL_PAGE_TYPE_ALLOCATED},
	{"INDEX", FIL_PAGE_INDEX},
	{"UNDO_LOG", FIL_PAGE_UNDO_LOG},
	{"INODE", FIL_PAGE_INODE},
	{"IBUF_FREE_LIST", FIL_PAGE_IBUF_FREE_LIST},
	{"IBUF_BITMAP", FIL_PAGE_IBUF_BITMAP},
	{"SYSTEM", FIL_PAGE_TYPE_SYS},
	{"TRX_SYSTEM", FIL_PAGE_TYPE_TRX_SYS},
	{"FILE_SPACE_HEADER", FIL_PAGE_TYPE_FSP_HDR},
	{"EXTENT_DESCRIPTOR", FIL_PAGE_TYPE_XDES},
	{"BLOB", FIL_PAGE_TYPE_BLOB},
	{"COMPRESSED_BLOB", FIL_PAGE_TYPE_ZBLOB},
	{"COMPRESSED_BLOB2", FIL_PAGE_TYPE_ZBLOB2},
	{"UNKNOWN", I_S_PAGE_TYPE_UNKNOWN},
	{"RTREE_INDEX", I_S_PAGE_TYPE_RTREE},
	{"IBUF_INDEX", I_S_PAGE_TYPE_IBUF},
};

/** This structure defines information we will fetch from pages
currently cached in the buffer pool. It will be used to populate
table INFORMATION_SCHEMA.INNODB_BUFFER_PAGE */
struct buf_page_info_t{
	ulint		block_id;	/*!< Buffer Pool block ID */
	unsigned	space_id:32;	/*!< Tablespace ID */
	unsigned	page_num:32;	/*!< Page number/offset */
	unsigned	access_time:32;	/*!< Time of first access */
	unsigned	pool_id:MAX_BUFFER_POOLS_BITS;
					/*!< Buffer Pool ID. Must be less than
					MAX_BUFFER_POOLS */
	unsigned	flush_type:2;	/*!< Flush type */
	unsigned	io_fix:2;	/*!< type of pending I/O operation */
	unsigned	fix_count:19;	/*!< Count of how manyfold this block
					is bufferfixed */
	unsigned	hashed:1;	/*!< Whether hash index has been
					built on this page */
	unsigned	is_old:1;	/*!< TRUE if the block is in the old
					blocks in buf_pool->LRU_old */
	unsigned	freed_page_clock:31; /*!< the value of
					buf_pool->freed_page_clock */
	unsigned	zip_ssize:PAGE_ZIP_SSIZE_BITS;
					/*!< Compressed page size */
	unsigned	page_state:BUF_PAGE_STATE_BITS; /*!< Page state */
	unsigned	page_type:I_S_PAGE_TYPE_BITS;	/*!< Page type */
	unsigned	num_recs:UNIV_PAGE_SIZE_SHIFT_MAX-2;
					/*!< Number of records on Page */
	unsigned	data_size:UNIV_PAGE_SIZE_SHIFT_MAX;
					/*!< Sum of the sizes of the records */
	lsn_t		newest_mod;	/*!< Log sequence number of
					the youngest modification */
	lsn_t		oldest_mod;	/*!< Log sequence number of
					the oldest modification */
	index_id_t	index_id;	/*!< Index ID if a index page */
};

/** Maximum number of buffer page info we would cache. */
const ulint	MAX_BUF_INFO_CACHED = 10000;

#define OK(expr)		\
	if ((expr) != 0) {	\
		DBUG_RETURN(1);	\
	}

#define RETURN_IF_INNODB_NOT_STARTED(plugin_name)			\
do {									\
	if (!srv_was_started) {						\
		push_warning_printf(thd, Sql_condition::SL_WARNING,	\
				    ER_CANT_FIND_SYSTEM_REC,		\
				    "InnoDB: SELECTing from "		\
				    "INFORMATION_SCHEMA.%s but "	\
				    "the InnoDB storage engine "	\
				    "is not installed", plugin_name);	\
		DBUG_RETURN(0);						\
	}								\
} while (0)

#if !defined __STRICT_ANSI__ && defined __GNUC__ && !defined __clang__
#define STRUCT_FLD(name, value)	name: value
#else
#define STRUCT_FLD(name, value)	value
#endif

/* Don't use a static const variable here, as some C++ compilers (notably
HPUX aCC: HP ANSI C++ B3910B A.03.65) can't handle it. */
#define END_OF_ST_FIELD_INFO \
	{STRUCT_FLD(field_name,		NULL), \
	 STRUCT_FLD(field_length,	0), \
	 STRUCT_FLD(field_type,		MYSQL_TYPE_NULL), \
	 STRUCT_FLD(value,		0), \
	 STRUCT_FLD(field_flags,	0), \
	 STRUCT_FLD(old_name,		""), \
	 STRUCT_FLD(open_method,	SKIP_OPEN_TABLE)}

/*
Use the following types mapping:

C type	ST_FIELD_INFO::field_type
---------------------------------
long			MYSQL_TYPE_LONGLONG
(field_length=MY_INT64_NUM_DECIMAL_DIGITS)

long unsigned		MYSQL_TYPE_LONGLONG
(field_length=MY_INT64_NUM_DECIMAL_DIGITS, field_flags=MY_I_S_UNSIGNED)

char*			MYSQL_TYPE_STRING
(field_length=n)

float			MYSQL_TYPE_FLOAT
(field_length=0 is ignored)

void*			MYSQL_TYPE_LONGLONG
(field_length=MY_INT64_NUM_DECIMAL_DIGITS, field_flags=MY_I_S_UNSIGNED)

boolean (if else)	MYSQL_TYPE_LONG
(field_length=1)

time_t			MYSQL_TYPE_DATETIME
(field_length=0 ignored)
---------------------------------
*/

/*******************************************************************//**
Common function to fill any of the dynamic tables:
INFORMATION_SCHEMA.innodb_trx
INFORMATION_SCHEMA.innodb_locks
INFORMATION_SCHEMA.innodb_lock_waits
@return 0 on success */
static
int
trx_i_s_common_fill_table(
/*======================*/
	THD*		thd,	/*!< in: thread */
	TABLE_LIST*	tables,	/*!< in/out: tables to fill */
	Item*		);	/*!< in: condition (not used) */

/*******************************************************************//**
Unbind a dynamic INFORMATION_SCHEMA table.
@return 0 on success */
static
int
i_s_common_deinit(
/*==============*/
	void*	p);	/*!< in/out: table schema object */
/*******************************************************************//**
Auxiliary function to store time_t value in MYSQL_TYPE_DATETIME
field.
@return 0 on success */
static
int
field_store_time_t(
/*===============*/
	Field*	field,	/*!< in/out: target field for storage */
	time_t	time)	/*!< in: value to store */
{
	MYSQL_TIME	my_time;
	struct tm	tm_time;

	if (time) {
#if 0
		/* use this if you are sure that `variables' and `time_zone'
		are always initialized */
		thd->variables.time_zone->gmt_sec_to_TIME(
			&my_time, (my_time_t) time);
#else
		localtime_r(&time, &tm_time);
		localtime_to_TIME(&my_time, &tm_time);
		my_time.time_type = MYSQL_TIMESTAMP_DATETIME;
#endif
	} else {
		memset(&my_time, 0, sizeof(my_time));
	}

	return(field->store_time(&my_time, MYSQL_TIMESTAMP_DATETIME));
}

/*******************************************************************//**
Auxiliary function to store char* value in MYSQL_TYPE_STRING field.
@return 0 on success */
static
int
field_store_string(
/*===============*/
	Field*		field,	/*!< in/out: target field for storage */
	const char*	str)	/*!< in: NUL-terminated utf-8 string,
				or NULL */
{
	int	ret;

	if (str != NULL) {

		ret = field->store(str, static_cast<uint>(strlen(str)),
				   system_charset_info);
		field->set_notnull();
	} else {

		ret = 0; /* success */
		field->set_null();
	}

	return(ret);
}

/*******************************************************************//**
Store the name of an index in a MYSQL_TYPE_VARCHAR field.
Handles the names of incomplete secondary indexes.
@return 0 on success */
static
int
field_store_index_name(
/*===================*/
	Field*		field,		/*!< in/out: target field for
					storage */
	const char*	index_name)	/*!< in: NUL-terminated utf-8
					index name, possibly starting with
					TEMP_INDEX_PREFIX */
{
	int	ret;

	ut_ad(index_name != NULL);
	ut_ad(field->real_type() == MYSQL_TYPE_VARCHAR);

	/* Since TEMP_INDEX_PREFIX is not a valid UTF8, we need to convert
	it to something else. */
	if (*index_name == *TEMP_INDEX_PREFIX_STR) {
		char	buf[NAME_LEN + 1];
		buf[0] = '?';
		memcpy(buf + 1, index_name + 1, strlen(index_name));
		ret = field->store(
			buf, static_cast<uint>(strlen(buf)),
			system_charset_info);
	} else {
		ret = field->store(
			index_name, static_cast<uint>(strlen(index_name)),
			system_charset_info);
	}

	field->set_notnull();

	return(ret);
}

/*******************************************************************//**
Auxiliary function to store ulint value in MYSQL_TYPE_LONGLONG field.
If the value is ULINT_UNDEFINED then the field it set to NULL.
@return 0 on success */
static
int
field_store_ulint(
/*==============*/
	Field*	field,	/*!< in/out: target field for storage */
	ulint	n)	/*!< in: value to store */
{
	int	ret;

	if (n != ULINT_UNDEFINED) {

		ret = field->store(static_cast<double>(n));
		field->set_notnull();
	} else {

		ret = 0; /* success */
		field->set_null();
	}

	return(ret);
}

/* Fields of the dynamic table INFORMATION_SCHEMA.innodb_trx */
static ST_FIELD_INFO	innodb_trx_fields_info[] =
{
#define IDX_TRX_ID		0
	{STRUCT_FLD(field_name,		"trx_id"),
	 STRUCT_FLD(field_length,	TRX_ID_MAX_LEN + 1),
	 STRUCT_FLD(field_type,		MYSQL_TYPE_STRING),
	 STRUCT_FLD(value,		0),
	 STRUCT_FLD(field_flags,	0),
	 STRUCT_FLD(old_name,		""),
	 STRUCT_FLD(open_method,	SKIP_OPEN_TABLE)},

#define IDX_TRX_STATE		1
	{STRUCT_FLD(field_name,		"trx_state"),
	 STRUCT_FLD(field_length,	TRX_QUE_STATE_STR_MAX_LEN + 1),
	 STRUCT_FLD(field_type,		MYSQL_TYPE_STRING),
	 STRUCT_FLD(value,		0),
	 STRUCT_FLD(field_flags,	0),
	 STRUCT_FLD(old_name,		""),
	 STRUCT_FLD(open_method,	SKIP_OPEN_TABLE)},

#define IDX_TRX_STARTED		2
	{STRUCT_FLD(field_name,		"trx_started"),
	 STRUCT_FLD(field_length,	0),
	 STRUCT_FLD(field_type,		MYSQL_TYPE_DATETIME),
	 STRUCT_FLD(value,		0),
	 STRUCT_FLD(field_flags,	0),
	 STRUCT_FLD(old_name,		""),
	 STRUCT_FLD(open_method,	SKIP_OPEN_TABLE)},

#define IDX_TRX_REQUESTED_LOCK_ID	3
	{STRUCT_FLD(field_name,		"trx_requested_lock_id"),
	 STRUCT_FLD(field_length,	TRX_I_S_LOCK_ID_MAX_LEN + 1),
	 STRUCT_FLD(field_type,		MYSQL_TYPE_STRING),
	 STRUCT_FLD(value,		0),
	 STRUCT_FLD(field_flags,	MY_I_S_MAYBE_NULL),
	 STRUCT_FLD(old_name,		""),
	 STRUCT_FLD(open_method,	SKIP_OPEN_TABLE)},

#define IDX_TRX_WAIT_STARTED	4
	{STRUCT_FLD(field_name,		"trx_wait_started"),
	 STRUCT_FLD(field_length,	0),
	 STRUCT_FLD(field_type,		MYSQL_TYPE_DATETIME),
	 STRUCT_FLD(value,		0),
	 STRUCT_FLD(field_flags,	MY_I_S_MAYBE_NULL),
	 STRUCT_FLD(old_name,		""),
	 STRUCT_FLD(open_method,	SKIP_OPEN_TABLE)},

#define IDX_TRX_WEIGHT		5
	{STRUCT_FLD(field_name,		"trx_weight"),
	 STRUCT_FLD(field_length,	MY_INT64_NUM_DECIMAL_DIGITS),
	 STRUCT_FLD(field_type,		MYSQL_TYPE_LONGLONG),
	 STRUCT_FLD(value,		0),
	 STRUCT_FLD(field_flags,	MY_I_S_UNSIGNED),
	 STRUCT_FLD(old_name,		""),
	 STRUCT_FLD(open_method,	SKIP_OPEN_TABLE)},

#define IDX_TRX_MYSQL_THREAD_ID	6
	{STRUCT_FLD(field_name,		"trx_mysql_thread_id"),
	 STRUCT_FLD(field_length,	MY_INT64_NUM_DECIMAL_DIGITS),
	 STRUCT_FLD(field_type,		MYSQL_TYPE_LONGLONG),
	 STRUCT_FLD(value,		0),
	 STRUCT_FLD(field_flags,	MY_I_S_UNSIGNED),
	 STRUCT_FLD(old_name,		""),
	 STRUCT_FLD(open_method,	SKIP_OPEN_TABLE)},

#define IDX_TRX_QUERY		7
	{STRUCT_FLD(field_name,		"trx_query"),
	 STRUCT_FLD(field_length,	TRX_I_S_TRX_QUERY_MAX_LEN),
	 STRUCT_FLD(field_type,		MYSQL_TYPE_STRING),
	 STRUCT_FLD(value,		0),
	 STRUCT_FLD(field_flags,	MY_I_S_MAYBE_NULL),
	 STRUCT_FLD(old_name,		""),
	 STRUCT_FLD(open_method,	SKIP_OPEN_TABLE)},

#define IDX_TRX_OPERATION_STATE	8
	{STRUCT_FLD(field_name,		"trx_operation_state"),
	 STRUCT_FLD(field_length,	TRX_I_S_TRX_OP_STATE_MAX_LEN),
	 STRUCT_FLD(field_type,		MYSQL_TYPE_STRING),
	 STRUCT_FLD(value,		0),
	 STRUCT_FLD(field_flags,	MY_I_S_MAYBE_NULL),
	 STRUCT_FLD(old_name,		""),
	 STRUCT_FLD(open_method,	SKIP_OPEN_TABLE)},

#define IDX_TRX_TABLES_IN_USE	9
	{STRUCT_FLD(field_name,		"trx_tables_in_use"),
	 STRUCT_FLD(field_length,	MY_INT64_NUM_DECIMAL_DIGITS),
	 STRUCT_FLD(field_type,		MYSQL_TYPE_LONGLONG),
	 STRUCT_FLD(value,		0),
	 STRUCT_FLD(field_flags,	MY_I_S_UNSIGNED),
	 STRUCT_FLD(old_name,		""),
	 STRUCT_FLD(open_method,	SKIP_OPEN_TABLE)},

#define IDX_TRX_TABLES_LOCKED	10
	{STRUCT_FLD(field_name,		"trx_tables_locked"),
	 STRUCT_FLD(field_length,	MY_INT64_NUM_DECIMAL_DIGITS),
	 STRUCT_FLD(field_type,		MYSQL_TYPE_LONGLONG),
	 STRUCT_FLD(value,		0),
	 STRUCT_FLD(field_flags,	MY_I_S_UNSIGNED),
	 STRUCT_FLD(old_name,		""),
	 STRUCT_FLD(open_method,	SKIP_OPEN_TABLE)},

#define IDX_TRX_LOCK_STRUCTS	11
	{STRUCT_FLD(field_name,		"trx_lock_structs"),
	 STRUCT_FLD(field_length,	MY_INT64_NUM_DECIMAL_DIGITS),
	 STRUCT_FLD(field_type,		MYSQL_TYPE_LONGLONG),
	 STRUCT_FLD(value,		0),
	 STRUCT_FLD(field_flags,	MY_I_S_UNSIGNED),
	 STRUCT_FLD(old_name,		""),
	 STRUCT_FLD(open_method,	SKIP_OPEN_TABLE)},

#define IDX_TRX_LOCK_MEMORY_BYTES	12
	{STRUCT_FLD(field_name,		"trx_lock_memory_bytes"),
	 STRUCT_FLD(field_length,	MY_INT64_NUM_DECIMAL_DIGITS),
	 STRUCT_FLD(field_type,		MYSQL_TYPE_LONGLONG),
	 STRUCT_FLD(value,		0),
	 STRUCT_FLD(field_flags,	MY_I_S_UNSIGNED),
	 STRUCT_FLD(old_name,		""),
	 STRUCT_FLD(open_method,	SKIP_OPEN_TABLE)},

#define IDX_TRX_ROWS_LOCKED	13
	{STRUCT_FLD(field_name,		"trx_rows_locked"),
	 STRUCT_FLD(field_length,	MY_INT64_NUM_DECIMAL_DIGITS),
	 STRUCT_FLD(field_type,		MYSQL_TYPE_LONGLONG),
	 STRUCT_FLD(value,		0),
	 STRUCT_FLD(field_flags,	MY_I_S_UNSIGNED),
	 STRUCT_FLD(old_name,		""),
	 STRUCT_FLD(open_method,	SKIP_OPEN_TABLE)},

#define IDX_TRX_ROWS_MODIFIED		14
	{STRUCT_FLD(field_name,		"trx_rows_modified"),
	 STRUCT_FLD(field_length,	MY_INT64_NUM_DECIMAL_DIGITS),
	 STRUCT_FLD(field_type,		MYSQL_TYPE_LONGLONG),
	 STRUCT_FLD(value,		0),
	 STRUCT_FLD(field_flags,	MY_I_S_UNSIGNED),
	 STRUCT_FLD(old_name,		""),
	 STRUCT_FLD(open_method,	SKIP_OPEN_TABLE)},

#define IDX_TRX_CONNCURRENCY_TICKETS	15
	{STRUCT_FLD(field_name,		"trx_concurrency_tickets"),
	 STRUCT_FLD(field_length,	MY_INT64_NUM_DECIMAL_DIGITS),
	 STRUCT_FLD(field_type,		MYSQL_TYPE_LONGLONG),
	 STRUCT_FLD(value,		0),
	 STRUCT_FLD(field_flags,	MY_I_S_UNSIGNED),
	 STRUCT_FLD(old_name,		""),
	 STRUCT_FLD(open_method,	SKIP_OPEN_TABLE)},

#define IDX_TRX_ISOLATION_LEVEL	16
	{STRUCT_FLD(field_name,		"trx_isolation_level"),
	 STRUCT_FLD(field_length,	TRX_I_S_TRX_ISOLATION_LEVEL_MAX_LEN),
	 STRUCT_FLD(field_type,		MYSQL_TYPE_STRING),
	 STRUCT_FLD(value,		0),
	 STRUCT_FLD(field_flags,	0),
	 STRUCT_FLD(old_name,		""),
	 STRUCT_FLD(open_method,	SKIP_OPEN_TABLE)},

#define IDX_TRX_UNIQUE_CHECKS	17
	{STRUCT_FLD(field_name,		"trx_unique_checks"),
	 STRUCT_FLD(field_length,	1),
	 STRUCT_FLD(field_type,		MYSQL_TYPE_LONG),
	 STRUCT_FLD(value,		1),
	 STRUCT_FLD(field_flags,	0),
	 STRUCT_FLD(old_name,		""),
	 STRUCT_FLD(open_method,	SKIP_OPEN_TABLE)},

#define IDX_TRX_FOREIGN_KEY_CHECKS	18
	{STRUCT_FLD(field_name,		"trx_foreign_key_checks"),
	 STRUCT_FLD(field_length,	1),
	 STRUCT_FLD(field_type,		MYSQL_TYPE_LONG),
	 STRUCT_FLD(value,		1),
	 STRUCT_FLD(field_flags,	0),
	 STRUCT_FLD(old_name,		""),
	 STRUCT_FLD(open_method,	SKIP_OPEN_TABLE)},

#define IDX_TRX_LAST_FOREIGN_KEY_ERROR	19
	{STRUCT_FLD(field_name,		"trx_last_foreign_key_error"),
	 STRUCT_FLD(field_length,	TRX_I_S_TRX_FK_ERROR_MAX_LEN),
	 STRUCT_FLD(field_type,		MYSQL_TYPE_STRING),
	 STRUCT_FLD(value,		0),
	 STRUCT_FLD(field_flags,	MY_I_S_MAYBE_NULL),
	 STRUCT_FLD(old_name,		""),
	 STRUCT_FLD(open_method,	SKIP_OPEN_TABLE)},

#define IDX_TRX_ADAPTIVE_HASH_LATCHED	20
	{STRUCT_FLD(field_name,		"trx_adaptive_hash_latched"),
	 STRUCT_FLD(field_length,	1),
	 STRUCT_FLD(field_type,		MYSQL_TYPE_LONG),
	 STRUCT_FLD(value,		0),
	 STRUCT_FLD(field_flags,	0),
	 STRUCT_FLD(old_name,		""),
	 STRUCT_FLD(open_method,	SKIP_OPEN_TABLE)},

#define IDX_TRX_ADAPTIVE_HASH_TIMEOUT	21
	{STRUCT_FLD(field_name,		"trx_adaptive_hash_timeout"),
	 STRUCT_FLD(field_length,	MY_INT64_NUM_DECIMAL_DIGITS),
	 STRUCT_FLD(field_type,		MYSQL_TYPE_LONGLONG),
	 STRUCT_FLD(value,		0),
	 STRUCT_FLD(field_flags,	MY_I_S_UNSIGNED),
	 STRUCT_FLD(old_name,		""),
	 STRUCT_FLD(open_method,	SKIP_OPEN_TABLE)},

#define IDX_TRX_READ_ONLY		22
	{STRUCT_FLD(field_name,		"trx_is_read_only"),
	 STRUCT_FLD(field_length,	1),
	 STRUCT_FLD(field_type,		MYSQL_TYPE_LONG),
	 STRUCT_FLD(value,		0),
	 STRUCT_FLD(field_flags,	0),
	 STRUCT_FLD(old_name,		""),
	 STRUCT_FLD(open_method,	SKIP_OPEN_TABLE)},

#define IDX_TRX_AUTOCOMMIT_NON_LOCKING	23
	{STRUCT_FLD(field_name,		"trx_autocommit_non_locking"),
	 STRUCT_FLD(field_length,	1),
	 STRUCT_FLD(field_type,		MYSQL_TYPE_LONG),
	 STRUCT_FLD(value,		0),
	 STRUCT_FLD(field_flags,	0),
	 STRUCT_FLD(old_name,		""),
	 STRUCT_FLD(open_method,	SKIP_OPEN_TABLE)},

	END_OF_ST_FIELD_INFO
};

/*******************************************************************//**
Read data from cache buffer and fill the INFORMATION_SCHEMA.innodb_trx
table with it.
@return 0 on success */
static
int
fill_innodb_trx_from_cache(
/*=======================*/
	trx_i_s_cache_t*	cache,	/*!< in: cache to read from */
	THD*			thd,	/*!< in: used to call
					schema_table_store_record() */
	TABLE*			table)	/*!< in/out: fill this table */
{
	Field**	fields;
	ulint	rows_num;
	char	lock_id[TRX_I_S_LOCK_ID_MAX_LEN + 1];
	ulint	i;

	DBUG_ENTER("fill_innodb_trx_from_cache");

	fields = table->field;

	rows_num = trx_i_s_cache_get_rows_used(cache,
					       I_S_INNODB_TRX);

	for (i = 0; i < rows_num; i++) {

		i_s_trx_row_t*	row;
		char		trx_id[TRX_ID_MAX_LEN + 1];

		row = (i_s_trx_row_t*)
			trx_i_s_cache_get_nth_row(
				cache, I_S_INNODB_TRX, i);

		/* trx_id */
		ut_snprintf(trx_id, sizeof(trx_id), TRX_ID_FMT, row->trx_id);
		OK(field_store_string(fields[IDX_TRX_ID], trx_id));

		/* trx_state */
		OK(field_store_string(fields[IDX_TRX_STATE],
				      row->trx_state));

		/* trx_started */
		OK(field_store_time_t(fields[IDX_TRX_STARTED],
				      (time_t) row->trx_started));

		/* trx_requested_lock_id */
		/* trx_wait_started */
		if (row->trx_wait_started != 0) {

			OK(field_store_string(
				   fields[IDX_TRX_REQUESTED_LOCK_ID],
				   trx_i_s_create_lock_id(
					   row->requested_lock_row,
					   lock_id, sizeof(lock_id))));
			/* field_store_string() sets it no notnull */

			OK(field_store_time_t(
				   fields[IDX_TRX_WAIT_STARTED],
				   (time_t) row->trx_wait_started));
			fields[IDX_TRX_WAIT_STARTED]->set_notnull();
		} else {

			fields[IDX_TRX_REQUESTED_LOCK_ID]->set_null();
			fields[IDX_TRX_WAIT_STARTED]->set_null();
		}

		/* trx_weight */
		OK(fields[IDX_TRX_WEIGHT]->store((longlong) row->trx_weight,
						 true));

		/* trx_mysql_thread_id */
		OK(fields[IDX_TRX_MYSQL_THREAD_ID]->store(
			   static_cast<double>(row->trx_mysql_thread_id)));

		/* trx_query */
		if (row->trx_query) {
			/* store will do appropriate character set
			conversion check */
			fields[IDX_TRX_QUERY]->store(
				row->trx_query,
				static_cast<uint>(strlen(row->trx_query)),
				row->trx_query_cs);
			fields[IDX_TRX_QUERY]->set_notnull();
		} else {
			fields[IDX_TRX_QUERY]->set_null();
		}

		/* trx_operation_state */
		OK(field_store_string(fields[IDX_TRX_OPERATION_STATE],
				      row->trx_operation_state));

		/* trx_tables_in_use */
		OK(fields[IDX_TRX_TABLES_IN_USE]->store(
			   (longlong) row->trx_tables_in_use, true));

		/* trx_tables_locked */
		OK(fields[IDX_TRX_TABLES_LOCKED]->store(
			   (longlong) row->trx_tables_locked, true));

		/* trx_lock_structs */
		OK(fields[IDX_TRX_LOCK_STRUCTS]->store(
			   (longlong) row->trx_lock_structs, true));

		/* trx_lock_memory_bytes */
		OK(fields[IDX_TRX_LOCK_MEMORY_BYTES]->store(
			   (longlong) row->trx_lock_memory_bytes, true));

		/* trx_rows_locked */
		OK(fields[IDX_TRX_ROWS_LOCKED]->store(
			   (longlong) row->trx_rows_locked, true));

		/* trx_rows_modified */
		OK(fields[IDX_TRX_ROWS_MODIFIED]->store(
			   (longlong) row->trx_rows_modified, true));

		/* trx_concurrency_tickets */
		OK(fields[IDX_TRX_CONNCURRENCY_TICKETS]->store(
			   (longlong) row->trx_concurrency_tickets, true));

		/* trx_isolation_level */
		OK(field_store_string(fields[IDX_TRX_ISOLATION_LEVEL],
				      row->trx_isolation_level));

		/* trx_unique_checks */
		OK(fields[IDX_TRX_UNIQUE_CHECKS]->store(
			   static_cast<double>(row->trx_unique_checks)));

		/* trx_foreign_key_checks */
		OK(fields[IDX_TRX_FOREIGN_KEY_CHECKS]->store(
			   static_cast<double>(row->trx_foreign_key_checks)));

		/* trx_last_foreign_key_error */
		OK(field_store_string(fields[IDX_TRX_LAST_FOREIGN_KEY_ERROR],
				      row->trx_foreign_key_error));

		/* trx_adaptive_hash_latched */
		OK(fields[IDX_TRX_ADAPTIVE_HASH_LATCHED]->store(
			   static_cast<double>(row->trx_has_search_latch)));

		/* trx_is_read_only*/
		OK(fields[IDX_TRX_READ_ONLY]->store(
				(longlong) row->trx_is_read_only, true));

		/* trx_is_autocommit_non_locking */
		OK(fields[IDX_TRX_AUTOCOMMIT_NON_LOCKING]->store(
				(longlong) row->trx_is_autocommit_non_locking,
				true));

		OK(schema_table_store_record(thd, table));
	}

	DBUG_RETURN(0);
}

/*******************************************************************//**
Bind the dynamic table INFORMATION_SCHEMA.innodb_trx
@return 0 on success */
static
int
innodb_trx_init(
/*============*/
	void*	p)	/*!< in/out: table schema object */
{
	ST_SCHEMA_TABLE*	schema;

	DBUG_ENTER("innodb_trx_init");

	schema = (ST_SCHEMA_TABLE*) p;

	schema->fields_info = innodb_trx_fields_info;
	schema->fill_table = trx_i_s_common_fill_table;

	DBUG_RETURN(0);
}

static struct st_mysql_information_schema	i_s_info =
{
	MYSQL_INFORMATION_SCHEMA_INTERFACE_VERSION
};

struct st_mysql_plugin	i_s_innodb_trx =
{
	/* the plugin type (a MYSQL_XXX_PLUGIN value) */
	/* int */
	STRUCT_FLD(type, MYSQL_INFORMATION_SCHEMA_PLUGIN),

	/* pointer to type-specific plugin descriptor */
	/* void* */
	STRUCT_FLD(info, &i_s_info),

	/* plugin name */
	/* const char* */
	STRUCT_FLD(name, "INNODB_TRX"),

	/* plugin author (for SHOW PLUGINS) */
	/* const char* */
	STRUCT_FLD(author, plugin_author),

	/* general descriptive text (for SHOW PLUGINS) */
	/* const char* */
	STRUCT_FLD(descr, "InnoDB transactions"),

	/* the plugin license (PLUGIN_LICENSE_XXX) */
	/* int */
	STRUCT_FLD(license, PLUGIN_LICENSE_GPL),

	/* the function to invoke when plugin is loaded */
	/* int (*)(void*); */
	STRUCT_FLD(init, innodb_trx_init),

	/* the function to invoke when plugin is unloaded */
	/* int (*)(void*); */
	STRUCT_FLD(deinit, i_s_common_deinit),

	/* plugin version (for SHOW PLUGINS) */
	/* unsigned int */
	STRUCT_FLD(version, INNODB_VERSION_SHORT),

	/* struct st_mysql_show_var* */
	STRUCT_FLD(status_vars, NULL),

	/* struct st_mysql_sys_var** */
	STRUCT_FLD(system_vars, NULL),

	/* reserved for dependency checking */
	/* void* */
	STRUCT_FLD(__reserved1, NULL),

	/* Plugin flags */
	/* unsigned long */
	STRUCT_FLD(flags, 0UL),
};

/* Fields of the dynamic table INFORMATION_SCHEMA.innodb_locks */
static ST_FIELD_INFO	innodb_locks_fields_info[] =
{
#define IDX_LOCK_ID		0
	{STRUCT_FLD(field_name,		"lock_id"),
	 STRUCT_FLD(field_length,	TRX_I_S_LOCK_ID_MAX_LEN + 1),
	 STRUCT_FLD(field_type,		MYSQL_TYPE_STRING),
	 STRUCT_FLD(value,		0),
	 STRUCT_FLD(field_flags,	0),
	 STRUCT_FLD(old_name,		""),
	 STRUCT_FLD(open_method,	SKIP_OPEN_TABLE)},

#define IDX_LOCK_TRX_ID		1
	{STRUCT_FLD(field_name,		"lock_trx_id"),
	 STRUCT_FLD(field_length,	TRX_ID_MAX_LEN + 1),
	 STRUCT_FLD(field_type,		MYSQL_TYPE_STRING),
	 STRUCT_FLD(value,		0),
	 STRUCT_FLD(field_flags,	0),
	 STRUCT_FLD(old_name,		""),
	 STRUCT_FLD(open_method,	SKIP_OPEN_TABLE)},

#define IDX_LOCK_MODE		2
	{STRUCT_FLD(field_name,		"lock_mode"),
	 /* S[,GAP] X[,GAP] IS[,GAP] IX[,GAP] AUTO_INC UNKNOWN */
	 STRUCT_FLD(field_length,	32),
	 STRUCT_FLD(field_type,		MYSQL_TYPE_STRING),
	 STRUCT_FLD(value,		0),
	 STRUCT_FLD(field_flags,	0),
	 STRUCT_FLD(old_name,		""),
	 STRUCT_FLD(open_method,	SKIP_OPEN_TABLE)},

#define IDX_LOCK_TYPE		3
	{STRUCT_FLD(field_name,		"lock_type"),
	 STRUCT_FLD(field_length,	32 /* RECORD|TABLE|UNKNOWN */),
	 STRUCT_FLD(field_type,		MYSQL_TYPE_STRING),
	 STRUCT_FLD(value,		0),
	 STRUCT_FLD(field_flags,	0),
	 STRUCT_FLD(old_name,		""),
	 STRUCT_FLD(open_method,	SKIP_OPEN_TABLE)},

#define IDX_LOCK_TABLE		4
	{STRUCT_FLD(field_name,		"lock_table"),
	 STRUCT_FLD(field_length,	1024),
	 STRUCT_FLD(field_type,		MYSQL_TYPE_STRING),
	 STRUCT_FLD(value,		0),
	 STRUCT_FLD(field_flags,	0),
	 STRUCT_FLD(old_name,		""),
	 STRUCT_FLD(open_method,	SKIP_OPEN_TABLE)},

#define IDX_LOCK_INDEX		5
	{STRUCT_FLD(field_name,		"lock_index"),
	 STRUCT_FLD(field_length,	1024),
	 STRUCT_FLD(field_type,		MYSQL_TYPE_STRING),
	 STRUCT_FLD(value,		0),
	 STRUCT_FLD(field_flags,	MY_I_S_MAYBE_NULL),
	 STRUCT_FLD(old_name,		""),
	 STRUCT_FLD(open_method,	SKIP_OPEN_TABLE)},

#define IDX_LOCK_SPACE		6
	{STRUCT_FLD(field_name,		"lock_space"),
	 STRUCT_FLD(field_length,	MY_INT64_NUM_DECIMAL_DIGITS),
	 STRUCT_FLD(field_type,		MYSQL_TYPE_LONGLONG),
	 STRUCT_FLD(value,		0),
	 STRUCT_FLD(field_flags,	MY_I_S_UNSIGNED | MY_I_S_MAYBE_NULL),
	 STRUCT_FLD(old_name,		""),
	 STRUCT_FLD(open_method,	SKIP_OPEN_TABLE)},

#define IDX_LOCK_PAGE		7
	{STRUCT_FLD(field_name,		"lock_page"),
	 STRUCT_FLD(field_length,	MY_INT64_NUM_DECIMAL_DIGITS),
	 STRUCT_FLD(field_type,		MYSQL_TYPE_LONGLONG),
	 STRUCT_FLD(value,		0),
	 STRUCT_FLD(field_flags,	MY_I_S_UNSIGNED | MY_I_S_MAYBE_NULL),
	 STRUCT_FLD(old_name,		""),
	 STRUCT_FLD(open_method,	SKIP_OPEN_TABLE)},

#define IDX_LOCK_REC		8
	{STRUCT_FLD(field_name,		"lock_rec"),
	 STRUCT_FLD(field_length,	MY_INT64_NUM_DECIMAL_DIGITS),
	 STRUCT_FLD(field_type,		MYSQL_TYPE_LONGLONG),
	 STRUCT_FLD(value,		0),
	 STRUCT_FLD(field_flags,	MY_I_S_UNSIGNED | MY_I_S_MAYBE_NULL),
	 STRUCT_FLD(old_name,		""),
	 STRUCT_FLD(open_method,	SKIP_OPEN_TABLE)},

#define IDX_LOCK_DATA		9
	{STRUCT_FLD(field_name,		"lock_data"),
	 STRUCT_FLD(field_length,	TRX_I_S_LOCK_DATA_MAX_LEN),
	 STRUCT_FLD(field_type,		MYSQL_TYPE_STRING),
	 STRUCT_FLD(value,		0),
	 STRUCT_FLD(field_flags,	MY_I_S_MAYBE_NULL),
	 STRUCT_FLD(old_name,		""),
	 STRUCT_FLD(open_method,	SKIP_OPEN_TABLE)},

	END_OF_ST_FIELD_INFO
};

/*******************************************************************//**
Read data from cache buffer and fill the INFORMATION_SCHEMA.innodb_locks
table with it.
@return 0 on success */
static
int
fill_innodb_locks_from_cache(
/*=========================*/
	trx_i_s_cache_t*	cache,	/*!< in: cache to read from */
	THD*			thd,	/*!< in: MySQL client connection */
	TABLE*			table)	/*!< in/out: fill this table */
{
	Field**	fields;
	ulint	rows_num;
	char	lock_id[TRX_I_S_LOCK_ID_MAX_LEN + 1];
	ulint	i;

	DBUG_ENTER("fill_innodb_locks_from_cache");

	fields = table->field;

	rows_num = trx_i_s_cache_get_rows_used(cache,
					       I_S_INNODB_LOCKS);

	for (i = 0; i < rows_num; i++) {

		i_s_locks_row_t*	row;
		char			buf[MAX_FULL_NAME_LEN + 1];
		const char*		bufend;

		char			lock_trx_id[TRX_ID_MAX_LEN + 1];

		row = (i_s_locks_row_t*)
			trx_i_s_cache_get_nth_row(
				cache, I_S_INNODB_LOCKS, i);

		/* lock_id */
		trx_i_s_create_lock_id(row, lock_id, sizeof(lock_id));
		OK(field_store_string(fields[IDX_LOCK_ID],
				      lock_id));

		/* lock_trx_id */
		ut_snprintf(lock_trx_id, sizeof(lock_trx_id),
			    TRX_ID_FMT, row->lock_trx_id);
		OK(field_store_string(fields[IDX_LOCK_TRX_ID], lock_trx_id));

		/* lock_mode */
		OK(field_store_string(fields[IDX_LOCK_MODE],
				      row->lock_mode));

		/* lock_type */
		OK(field_store_string(fields[IDX_LOCK_TYPE],
				      row->lock_type));

		/* lock_table */
		bufend = innobase_convert_name(buf, sizeof(buf),
					       row->lock_table,
					       strlen(row->lock_table),
					       thd);
		OK(fields[IDX_LOCK_TABLE]->store(
			buf, static_cast<uint>(bufend - buf),
			system_charset_info));

		/* lock_index */
		if (row->lock_index != NULL) {
			OK(field_store_index_name(fields[IDX_LOCK_INDEX],
						  row->lock_index));
		} else {
			fields[IDX_LOCK_INDEX]->set_null();
		}

		/* lock_space */
		OK(field_store_ulint(fields[IDX_LOCK_SPACE],
				     row->lock_space));

		/* lock_page */
		OK(field_store_ulint(fields[IDX_LOCK_PAGE],
				     row->lock_page));

		/* lock_rec */
		OK(field_store_ulint(fields[IDX_LOCK_REC],
				     row->lock_rec));

		/* lock_data */
		OK(field_store_string(fields[IDX_LOCK_DATA],
				      row->lock_data));

		OK(schema_table_store_record(thd, table));
	}

	DBUG_RETURN(0);
}

/*******************************************************************//**
Bind the dynamic table INFORMATION_SCHEMA.innodb_locks
@return 0 on success */
static
int
innodb_locks_init(
/*==============*/
	void*	p)	/*!< in/out: table schema object */
{
	ST_SCHEMA_TABLE*	schema;

	DBUG_ENTER("innodb_locks_init");

	schema = (ST_SCHEMA_TABLE*) p;

	schema->fields_info = innodb_locks_fields_info;
	schema->fill_table = trx_i_s_common_fill_table;

	DBUG_RETURN(0);
}

struct st_mysql_plugin	i_s_innodb_locks =
{
	/* the plugin type (a MYSQL_XXX_PLUGIN value) */
	/* int */
	STRUCT_FLD(type, MYSQL_INFORMATION_SCHEMA_PLUGIN),

	/* pointer to type-specific plugin descriptor */
	/* void* */
	STRUCT_FLD(info, &i_s_info),

	/* plugin name */
	/* const char* */
	STRUCT_FLD(name, "INNODB_LOCKS"),

	/* plugin author (for SHOW PLUGINS) */
	/* const char* */
	STRUCT_FLD(author, plugin_author),

	/* general descriptive text (for SHOW PLUGINS) */
	/* const char* */
	STRUCT_FLD(descr, "InnoDB conflicting locks"),

	/* the plugin license (PLUGIN_LICENSE_XXX) */
	/* int */
	STRUCT_FLD(license, PLUGIN_LICENSE_GPL),

	/* the function to invoke when plugin is loaded */
	/* int (*)(void*); */
	STRUCT_FLD(init, innodb_locks_init),

	/* the function to invoke when plugin is unloaded */
	/* int (*)(void*); */
	STRUCT_FLD(deinit, i_s_common_deinit),

	/* plugin version (for SHOW PLUGINS) */
	/* unsigned int */
	STRUCT_FLD(version, INNODB_VERSION_SHORT),

	/* struct st_mysql_show_var* */
	STRUCT_FLD(status_vars, NULL),

	/* struct st_mysql_sys_var** */
	STRUCT_FLD(system_vars, NULL),

	/* reserved for dependency checking */
	/* void* */
	STRUCT_FLD(__reserved1, NULL),

	/* Plugin flags */
	/* unsigned long */
	STRUCT_FLD(flags, 0UL),
};

/* Fields of the dynamic table INFORMATION_SCHEMA.innodb_lock_waits */
static ST_FIELD_INFO	innodb_lock_waits_fields_info[] =
{
#define IDX_REQUESTING_TRX_ID	0
	{STRUCT_FLD(field_name,		"requesting_trx_id"),
	 STRUCT_FLD(field_length,	TRX_ID_MAX_LEN + 1),
	 STRUCT_FLD(field_type,		MYSQL_TYPE_STRING),
	 STRUCT_FLD(value,		0),
	 STRUCT_FLD(field_flags,	0),
	 STRUCT_FLD(old_name,		""),
	 STRUCT_FLD(open_method,	SKIP_OPEN_TABLE)},

#define IDX_REQUESTED_LOCK_ID	1
	{STRUCT_FLD(field_name,		"requested_lock_id"),
	 STRUCT_FLD(field_length,	TRX_I_S_LOCK_ID_MAX_LEN + 1),
	 STRUCT_FLD(field_type,		MYSQL_TYPE_STRING),
	 STRUCT_FLD(value,		0),
	 STRUCT_FLD(field_flags,	0),
	 STRUCT_FLD(old_name,		""),
	 STRUCT_FLD(open_method,	SKIP_OPEN_TABLE)},

#define IDX_BLOCKING_TRX_ID	2
	{STRUCT_FLD(field_name,		"blocking_trx_id"),
	 STRUCT_FLD(field_length,	TRX_ID_MAX_LEN + 1),
	 STRUCT_FLD(field_type,		MYSQL_TYPE_STRING),
	 STRUCT_FLD(value,		0),
	 STRUCT_FLD(field_flags,	0),
	 STRUCT_FLD(old_name,		""),
	 STRUCT_FLD(open_method,	SKIP_OPEN_TABLE)},

#define IDX_BLOCKING_LOCK_ID	3
	{STRUCT_FLD(field_name,		"blocking_lock_id"),
	 STRUCT_FLD(field_length,	TRX_I_S_LOCK_ID_MAX_LEN + 1),
	 STRUCT_FLD(field_type,		MYSQL_TYPE_STRING),
	 STRUCT_FLD(value,		0),
	 STRUCT_FLD(field_flags,	0),
	 STRUCT_FLD(old_name,		""),
	 STRUCT_FLD(open_method,	SKIP_OPEN_TABLE)},

	END_OF_ST_FIELD_INFO
};

/*******************************************************************//**
Read data from cache buffer and fill the
INFORMATION_SCHEMA.innodb_lock_waits table with it.
@return 0 on success */
static
int
fill_innodb_lock_waits_from_cache(
/*==============================*/
	trx_i_s_cache_t*	cache,	/*!< in: cache to read from */
	THD*			thd,	/*!< in: used to call
					schema_table_store_record() */
	TABLE*			table)	/*!< in/out: fill this table */
{
	Field**	fields;
	ulint	rows_num;
	char	requested_lock_id[TRX_I_S_LOCK_ID_MAX_LEN + 1];
	char	blocking_lock_id[TRX_I_S_LOCK_ID_MAX_LEN + 1];
	ulint	i;

	DBUG_ENTER("fill_innodb_lock_waits_from_cache");

	fields = table->field;

	rows_num = trx_i_s_cache_get_rows_used(cache,
					       I_S_INNODB_LOCK_WAITS);

	for (i = 0; i < rows_num; i++) {

		i_s_lock_waits_row_t*	row;

		char	requesting_trx_id[TRX_ID_MAX_LEN + 1];
		char	blocking_trx_id[TRX_ID_MAX_LEN + 1];

		row = (i_s_lock_waits_row_t*)
			trx_i_s_cache_get_nth_row(
				cache, I_S_INNODB_LOCK_WAITS, i);

		/* requesting_trx_id */
		ut_snprintf(requesting_trx_id, sizeof(requesting_trx_id),
			    TRX_ID_FMT, row->requested_lock_row->lock_trx_id);
		OK(field_store_string(fields[IDX_REQUESTING_TRX_ID],
				      requesting_trx_id));

		/* requested_lock_id */
		OK(field_store_string(
			   fields[IDX_REQUESTED_LOCK_ID],
			   trx_i_s_create_lock_id(
				   row->requested_lock_row,
				   requested_lock_id,
				   sizeof(requested_lock_id))));

		/* blocking_trx_id */
		ut_snprintf(blocking_trx_id, sizeof(blocking_trx_id),
			    TRX_ID_FMT, row->blocking_lock_row->lock_trx_id);
		OK(field_store_string(fields[IDX_BLOCKING_TRX_ID],
				      blocking_trx_id));

		/* blocking_lock_id */
		OK(field_store_string(
			   fields[IDX_BLOCKING_LOCK_ID],
			   trx_i_s_create_lock_id(
				   row->blocking_lock_row,
				   blocking_lock_id,
				   sizeof(blocking_lock_id))));

		OK(schema_table_store_record(thd, table));
	}

	DBUG_RETURN(0);
}

/*******************************************************************//**
Bind the dynamic table INFORMATION_SCHEMA.innodb_lock_waits
@return 0 on success */
static
int
innodb_lock_waits_init(
/*===================*/
	void*	p)	/*!< in/out: table schema object */
{
	ST_SCHEMA_TABLE*	schema;

	DBUG_ENTER("innodb_lock_waits_init");

	schema = (ST_SCHEMA_TABLE*) p;

	schema->fields_info = innodb_lock_waits_fields_info;
	schema->fill_table = trx_i_s_common_fill_table;

	DBUG_RETURN(0);
}

struct st_mysql_plugin	i_s_innodb_lock_waits =
{
	/* the plugin type (a MYSQL_XXX_PLUGIN value) */
	/* int */
	STRUCT_FLD(type, MYSQL_INFORMATION_SCHEMA_PLUGIN),

	/* pointer to type-specific plugin descriptor */
	/* void* */
	STRUCT_FLD(info, &i_s_info),

	/* plugin name */
	/* const char* */
	STRUCT_FLD(name, "INNODB_LOCK_WAITS"),

	/* plugin author (for SHOW PLUGINS) */
	/* const char* */
	STRUCT_FLD(author, plugin_author),

	/* general descriptive text (for SHOW PLUGINS) */
	/* const char* */
	STRUCT_FLD(descr, "InnoDB which lock is blocking which"),

	/* the plugin license (PLUGIN_LICENSE_XXX) */
	/* int */
	STRUCT_FLD(license, PLUGIN_LICENSE_GPL),

	/* the function to invoke when plugin is loaded */
	/* int (*)(void*); */
	STRUCT_FLD(init, innodb_lock_waits_init),

	/* the function to invoke when plugin is unloaded */
	/* int (*)(void*); */
	STRUCT_FLD(deinit, i_s_common_deinit),

	/* plugin version (for SHOW PLUGINS) */
	/* unsigned int */
	STRUCT_FLD(version, INNODB_VERSION_SHORT),

	/* struct st_mysql_show_var* */
	STRUCT_FLD(status_vars, NULL),

	/* struct st_mysql_sys_var** */
	STRUCT_FLD(system_vars, NULL),

	/* reserved for dependency checking */
	/* void* */
	STRUCT_FLD(__reserved1, NULL),

	/* Plugin flags */
	/* unsigned long */
	STRUCT_FLD(flags, 0UL),
};

/*******************************************************************//**
Common function to fill any of the dynamic tables:
INFORMATION_SCHEMA.innodb_trx
INFORMATION_SCHEMA.innodb_locks
INFORMATION_SCHEMA.innodb_lock_waits
@return 0 on success */
static
int
trx_i_s_common_fill_table(
/*======================*/
	THD*		thd,	/*!< in: thread */
	TABLE_LIST*	tables,	/*!< in/out: tables to fill */
	Item*		)	/*!< in: condition (not used) */
{
	const char*		table_name;
	int			ret;
	trx_i_s_cache_t*	cache;

	DBUG_ENTER("trx_i_s_common_fill_table");

	/* deny access to non-superusers */
	if (check_global_access(thd, PROCESS_ACL)) {

		DBUG_RETURN(0);
	}

	/* minimize the number of places where global variables are
	referenced */
	cache = trx_i_s_cache;

	/* which table we have to fill? */
	table_name = tables->schema_table_name;
	/* or table_name = tables->schema_table->table_name; */

	RETURN_IF_INNODB_NOT_STARTED(table_name);

	/* update the cache */
	trx_i_s_cache_start_write(cache);
	trx_i_s_possibly_fetch_data_into_cache(cache);
	trx_i_s_cache_end_write(cache);

	if (trx_i_s_cache_is_truncated(cache)) {

		ib::warn() << "Data in " << table_name << " truncated due to"
			" memory limit of " << TRX_I_S_MEM_LIMIT << " bytes";
	}

	ret = 0;

	trx_i_s_cache_start_read(cache);

	if (innobase_strcasecmp(table_name, "innodb_trx") == 0) {

		if (fill_innodb_trx_from_cache(
			cache, thd, tables->table) != 0) {

			ret = 1;
		}

	} else if (innobase_strcasecmp(table_name, "innodb_locks") == 0) {

		if (fill_innodb_locks_from_cache(
			cache, thd, tables->table) != 0) {

			ret = 1;
		}

	} else if (innobase_strcasecmp(table_name, "innodb_lock_waits") == 0) {

		if (fill_innodb_lock_waits_from_cache(
			cache, thd, tables->table) != 0) {

			ret = 1;
		}

	} else {
		ib::error() << "trx_i_s_common_fill_table() was"
			" called to fill unknown table: " << table_name << "."
			" This function only knows how to fill"
			" innodb_trx, innodb_locks and"
			" innodb_lock_waits tables.";

		ret = 1;
	}

	trx_i_s_cache_end_read(cache);

#if 0
	DBUG_RETURN(ret);
#else
	/* if this function returns something else than 0 then a
	deadlock occurs between the mysqld server and mysql client,
	see http://bugs.mysql.com/29900 ; when that bug is resolved
	we can enable the DBUG_RETURN(ret) above */
	ret++;  // silence a gcc46 warning
	DBUG_RETURN(0);
#endif
}

/* Fields of the dynamic table information_schema.innodb_cmp. */
static ST_FIELD_INFO	i_s_cmp_fields_info[] =
{
	{STRUCT_FLD(field_name,		"page_size"),
	 STRUCT_FLD(field_length,	5),
	 STRUCT_FLD(field_type,		MYSQL_TYPE_LONG),
	 STRUCT_FLD(value,		0),
	 STRUCT_FLD(field_flags,	0),
	 STRUCT_FLD(old_name,		"Compressed Page Size"),
	 STRUCT_FLD(open_method,	SKIP_OPEN_TABLE)},

	{STRUCT_FLD(field_name,		"compress_ops"),
	 STRUCT_FLD(field_length,	MY_INT32_NUM_DECIMAL_DIGITS),
	 STRUCT_FLD(field_type,		MYSQL_TYPE_LONG),
	 STRUCT_FLD(value,		0),
	 STRUCT_FLD(field_flags,	0),
	 STRUCT_FLD(old_name,		"Total Number of Compressions"),
	 STRUCT_FLD(open_method,	SKIP_OPEN_TABLE)},

	{STRUCT_FLD(field_name,		"compress_ops_ok"),
	 STRUCT_FLD(field_length,	MY_INT32_NUM_DECIMAL_DIGITS),
	 STRUCT_FLD(field_type,		MYSQL_TYPE_LONG),
	 STRUCT_FLD(value,		0),
	 STRUCT_FLD(field_flags,	0),
	 STRUCT_FLD(old_name,		"Total Number of"
					" Successful Compressions"),
	 STRUCT_FLD(open_method,	SKIP_OPEN_TABLE)},

	{STRUCT_FLD(field_name,		"compress_time"),
	 STRUCT_FLD(field_length,	MY_INT32_NUM_DECIMAL_DIGITS),
	 STRUCT_FLD(field_type,		MYSQL_TYPE_LONG),
	 STRUCT_FLD(value,		0),
	 STRUCT_FLD(field_flags,	0),
	 STRUCT_FLD(old_name,		"Total Duration of Compressions,"
		    " in Seconds"),
	 STRUCT_FLD(open_method,	SKIP_OPEN_TABLE)},

	{STRUCT_FLD(field_name,		"uncompress_ops"),
	 STRUCT_FLD(field_length,	MY_INT32_NUM_DECIMAL_DIGITS),
	 STRUCT_FLD(field_type,		MYSQL_TYPE_LONG),
	 STRUCT_FLD(value,		0),
	 STRUCT_FLD(field_flags,	0),
	 STRUCT_FLD(old_name,		"Total Number of Decompressions"),
	 STRUCT_FLD(open_method,	SKIP_OPEN_TABLE)},

	{STRUCT_FLD(field_name,		"uncompress_time"),
	 STRUCT_FLD(field_length,	MY_INT32_NUM_DECIMAL_DIGITS),
	 STRUCT_FLD(field_type,		MYSQL_TYPE_LONG),
	 STRUCT_FLD(value,		0),
	 STRUCT_FLD(field_flags,	0),
	 STRUCT_FLD(old_name,		"Total Duration of Decompressions,"
		    " in Seconds"),
	 STRUCT_FLD(open_method,	SKIP_OPEN_TABLE)},

	END_OF_ST_FIELD_INFO
};


/*******************************************************************//**
Fill the dynamic table information_schema.innodb_cmp or
innodb_cmp_reset.
@return 0 on success, 1 on failure */
static
int
i_s_cmp_fill_low(
/*=============*/
	THD*		thd,	/*!< in: thread */
	TABLE_LIST*	tables,	/*!< in/out: tables to fill */
	Item*		,	/*!< in: condition (ignored) */
	ibool		reset)	/*!< in: TRUE=reset cumulated counts */
{
	TABLE*	table	= (TABLE*) tables->table;
	int	status	= 0;

	DBUG_ENTER("i_s_cmp_fill_low");

	/* deny access to non-superusers */
	if (check_global_access(thd, PROCESS_ACL)) {

		DBUG_RETURN(0);
	}

	RETURN_IF_INNODB_NOT_STARTED(tables->schema_table_name);

	for (uint i = 0; i < PAGE_ZIP_SSIZE_MAX; i++) {
		page_zip_stat_t*	zip_stat = &page_zip_stat[i];

		table->field[0]->store(UNIV_ZIP_SIZE_MIN << i);

		/* The cumulated counts are not protected by any
		mutex.  Thus, some operation in page0zip.cc could
		increment a counter between the time we read it and
		clear it.  We could introduce mutex protection, but it
		could cause a measureable performance hit in
		page0zip.cc. */
		table->field[1]->store(
			static_cast<double>(zip_stat->compressed));
		table->field[2]->store(
			static_cast<double>(zip_stat->compressed_ok));
		table->field[3]->store(
			static_cast<double>(zip_stat->compressed_usec / 1000000));
		table->field[4]->store(
			static_cast<double>(zip_stat->decompressed));
		table->field[5]->store(
			static_cast<double>(zip_stat->decompressed_usec / 1000000));

		if (reset) {
			memset(zip_stat, 0, sizeof *zip_stat);
		}

		if (schema_table_store_record(thd, table)) {
			status = 1;
			break;
		}
	}

	DBUG_RETURN(status);
}

/*******************************************************************//**
Fill the dynamic table information_schema.innodb_cmp.
@return 0 on success, 1 on failure */
static
int
i_s_cmp_fill(
/*=========*/
	THD*		thd,	/*!< in: thread */
	TABLE_LIST*	tables,	/*!< in/out: tables to fill */
	Item*		cond)	/*!< in: condition (ignored) */
{
	return(i_s_cmp_fill_low(thd, tables, cond, FALSE));
}

/*******************************************************************//**
Fill the dynamic table information_schema.innodb_cmp_reset.
@return 0 on success, 1 on failure */
static
int
i_s_cmp_reset_fill(
/*===============*/
	THD*		thd,	/*!< in: thread */
	TABLE_LIST*	tables,	/*!< in/out: tables to fill */
	Item*		cond)	/*!< in: condition (ignored) */
{
	return(i_s_cmp_fill_low(thd, tables, cond, TRUE));
}

/*******************************************************************//**
Bind the dynamic table information_schema.innodb_cmp.
@return 0 on success */
static
int
i_s_cmp_init(
/*=========*/
	void*	p)	/*!< in/out: table schema object */
{
	DBUG_ENTER("i_s_cmp_init");
	ST_SCHEMA_TABLE* schema = (ST_SCHEMA_TABLE*) p;

	schema->fields_info = i_s_cmp_fields_info;
	schema->fill_table = i_s_cmp_fill;

	DBUG_RETURN(0);
}

/*******************************************************************//**
Bind the dynamic table information_schema.innodb_cmp_reset.
@return 0 on success */
static
int
i_s_cmp_reset_init(
/*===============*/
	void*	p)	/*!< in/out: table schema object */
{
	DBUG_ENTER("i_s_cmp_reset_init");
	ST_SCHEMA_TABLE* schema = (ST_SCHEMA_TABLE*) p;

	schema->fields_info = i_s_cmp_fields_info;
	schema->fill_table = i_s_cmp_reset_fill;

	DBUG_RETURN(0);
}

struct st_mysql_plugin	i_s_innodb_cmp =
{
	/* the plugin type (a MYSQL_XXX_PLUGIN value) */
	/* int */
	STRUCT_FLD(type, MYSQL_INFORMATION_SCHEMA_PLUGIN),

	/* pointer to type-specific plugin descriptor */
	/* void* */
	STRUCT_FLD(info, &i_s_info),

	/* plugin name */
	/* const char* */
	STRUCT_FLD(name, "INNODB_CMP"),

	/* plugin author (for SHOW PLUGINS) */
	/* const char* */
	STRUCT_FLD(author, plugin_author),

	/* general descriptive text (for SHOW PLUGINS) */
	/* const char* */
	STRUCT_FLD(descr, "Statistics for the InnoDB compression"),

	/* the plugin license (PLUGIN_LICENSE_XXX) */
	/* int */
	STRUCT_FLD(license, PLUGIN_LICENSE_GPL),

	/* the function to invoke when plugin is loaded */
	/* int (*)(void*); */
	STRUCT_FLD(init, i_s_cmp_init),

	/* the function to invoke when plugin is unloaded */
	/* int (*)(void*); */
	STRUCT_FLD(deinit, i_s_common_deinit),

	/* plugin version (for SHOW PLUGINS) */
	/* unsigned int */
	STRUCT_FLD(version, INNODB_VERSION_SHORT),

	/* struct st_mysql_show_var* */
	STRUCT_FLD(status_vars, NULL),

	/* struct st_mysql_sys_var** */
	STRUCT_FLD(system_vars, NULL),

	/* reserved for dependency checking */
	/* void* */
	STRUCT_FLD(__reserved1, NULL),

	/* Plugin flags */
	/* unsigned long */
	STRUCT_FLD(flags, 0UL),
};

struct st_mysql_plugin	i_s_innodb_cmp_reset =
{
	/* the plugin type (a MYSQL_XXX_PLUGIN value) */
	/* int */
	STRUCT_FLD(type, MYSQL_INFORMATION_SCHEMA_PLUGIN),

	/* pointer to type-specific plugin descriptor */
	/* void* */
	STRUCT_FLD(info, &i_s_info),

	/* plugin name */
	/* const char* */
	STRUCT_FLD(name, "INNODB_CMP_RESET"),

	/* plugin author (for SHOW PLUGINS) */
	/* const char* */
	STRUCT_FLD(author, plugin_author),

	/* general descriptive text (for SHOW PLUGINS) */
	/* const char* */
	STRUCT_FLD(descr, "Statistics for the InnoDB compression;"
		   " reset cumulated counts"),

	/* the plugin license (PLUGIN_LICENSE_XXX) */
	/* int */
	STRUCT_FLD(license, PLUGIN_LICENSE_GPL),

	/* the function to invoke when plugin is loaded */
	/* int (*)(void*); */
	STRUCT_FLD(init, i_s_cmp_reset_init),

	/* the function to invoke when plugin is unloaded */
	/* int (*)(void*); */
	STRUCT_FLD(deinit, i_s_common_deinit),

	/* plugin version (for SHOW PLUGINS) */
	/* unsigned int */
	STRUCT_FLD(version, INNODB_VERSION_SHORT),

	/* struct st_mysql_show_var* */
	STRUCT_FLD(status_vars, NULL),

	/* struct st_mysql_sys_var** */
	STRUCT_FLD(system_vars, NULL),

	/* reserved for dependency checking */
	/* void* */
	STRUCT_FLD(__reserved1, NULL),

	/* Plugin flags */
	/* unsigned long */
	STRUCT_FLD(flags, 0UL),
};

/* Fields of the dynamic tables
information_schema.innodb_cmp_per_index and
information_schema.innodb_cmp_per_index_reset. */
static ST_FIELD_INFO	i_s_cmp_per_index_fields_info[] =
{
#define IDX_DATABASE_NAME	0
	{STRUCT_FLD(field_name,		"database_name"),
	 STRUCT_FLD(field_length,	192),
	 STRUCT_FLD(field_type,		MYSQL_TYPE_STRING),
	 STRUCT_FLD(value,		0),
	 STRUCT_FLD(field_flags,	0),
	 STRUCT_FLD(old_name,		""),
	 STRUCT_FLD(open_method,	SKIP_OPEN_TABLE)},

#define IDX_TABLE_NAME		1
	{STRUCT_FLD(field_name,		"table_name"),
	 STRUCT_FLD(field_length,	192),
	 STRUCT_FLD(field_type,		MYSQL_TYPE_STRING),
	 STRUCT_FLD(value,		0),
	 STRUCT_FLD(field_flags,	0),
	 STRUCT_FLD(old_name,		""),
	 STRUCT_FLD(open_method,	SKIP_OPEN_TABLE)},

#define IDX_INDEX_NAME		2
	{STRUCT_FLD(field_name,		"index_name"),
	 STRUCT_FLD(field_length,	192),
	 STRUCT_FLD(field_type,		MYSQL_TYPE_STRING),
	 STRUCT_FLD(value,		0),
	 STRUCT_FLD(field_flags,	0),
	 STRUCT_FLD(old_name,		""),
	 STRUCT_FLD(open_method,	SKIP_OPEN_TABLE)},

#define IDX_COMPRESS_OPS	3
	{STRUCT_FLD(field_name,		"compress_ops"),
	 STRUCT_FLD(field_length,	MY_INT32_NUM_DECIMAL_DIGITS),
	 STRUCT_FLD(field_type,		MYSQL_TYPE_LONG),
	 STRUCT_FLD(value,		0),
	 STRUCT_FLD(field_flags,	0),
	 STRUCT_FLD(old_name,		""),
	 STRUCT_FLD(open_method,	SKIP_OPEN_TABLE)},

#define IDX_COMPRESS_OPS_OK	4
	{STRUCT_FLD(field_name,		"compress_ops_ok"),
	 STRUCT_FLD(field_length,	MY_INT32_NUM_DECIMAL_DIGITS),
	 STRUCT_FLD(field_type,		MYSQL_TYPE_LONG),
	 STRUCT_FLD(value,		0),
	 STRUCT_FLD(field_flags,	0),
	 STRUCT_FLD(old_name,		""),
	 STRUCT_FLD(open_method,	SKIP_OPEN_TABLE)},

#define IDX_COMPRESS_TIME	5
	{STRUCT_FLD(field_name,		"compress_time"),
	 STRUCT_FLD(field_length,	MY_INT32_NUM_DECIMAL_DIGITS),
	 STRUCT_FLD(field_type,		MYSQL_TYPE_LONG),
	 STRUCT_FLD(value,		0),
	 STRUCT_FLD(field_flags,	0),
	 STRUCT_FLD(old_name,		""),
	 STRUCT_FLD(open_method,	SKIP_OPEN_TABLE)},

#define IDX_UNCOMPRESS_OPS	6
	{STRUCT_FLD(field_name,		"uncompress_ops"),
	 STRUCT_FLD(field_length,	MY_INT32_NUM_DECIMAL_DIGITS),
	 STRUCT_FLD(field_type,		MYSQL_TYPE_LONG),
	 STRUCT_FLD(value,		0),
	 STRUCT_FLD(field_flags,	0),
	 STRUCT_FLD(old_name,		""),
	 STRUCT_FLD(open_method,	SKIP_OPEN_TABLE)},

#define IDX_UNCOMPRESS_TIME	7
	{STRUCT_FLD(field_name,		"uncompress_time"),
	 STRUCT_FLD(field_length,	MY_INT32_NUM_DECIMAL_DIGITS),
	 STRUCT_FLD(field_type,		MYSQL_TYPE_LONG),
	 STRUCT_FLD(value,		0),
	 STRUCT_FLD(field_flags,	0),
	 STRUCT_FLD(old_name,		""),
	 STRUCT_FLD(open_method,	SKIP_OPEN_TABLE)},

	END_OF_ST_FIELD_INFO
};

/*******************************************************************//**
Fill the dynamic table
information_schema.innodb_cmp_per_index or
information_schema.innodb_cmp_per_index_reset.
@return 0 on success, 1 on failure */
static
int
i_s_cmp_per_index_fill_low(
/*=======================*/
	THD*		thd,	/*!< in: thread */
	TABLE_LIST*	tables,	/*!< in/out: tables to fill */
	Item*		,	/*!< in: condition (ignored) */
	ibool		reset)	/*!< in: TRUE=reset cumulated counts */
{
	TABLE*	table = tables->table;
	Field**	fields = table->field;
	int	status = 0;

	DBUG_ENTER("i_s_cmp_per_index_fill_low");

	/* deny access to non-superusers */
	if (check_global_access(thd, PROCESS_ACL)) {

		DBUG_RETURN(0);
	}

	RETURN_IF_INNODB_NOT_STARTED(tables->schema_table_name);

	/* Create a snapshot of the stats so we do not bump into lock
	order violations with dict_sys->mutex below. */
	mutex_enter(&page_zip_stat_per_index_mutex);
	page_zip_stat_per_index_t		snap (page_zip_stat_per_index);
	mutex_exit(&page_zip_stat_per_index_mutex);

	mutex_enter(&dict_sys->mutex);

	page_zip_stat_per_index_t::iterator	iter;
	ulint					i;

	for (iter = snap.begin(), i = 0; iter != snap.end(); iter++, i++) {

		char		name[192];
		dict_index_t*	index = dict_index_find_on_id_low(iter->first);

		if (index != NULL) {
			char	db_utf8[MAX_DB_UTF8_LEN];
			char	table_utf8[MAX_TABLE_UTF8_LEN];

			dict_fs2utf8(index->table_name,
				     db_utf8, sizeof(db_utf8),
				     table_utf8, sizeof(table_utf8));

			field_store_string(fields[IDX_DATABASE_NAME], db_utf8);
			field_store_string(fields[IDX_TABLE_NAME], table_utf8);
			field_store_index_name(fields[IDX_INDEX_NAME],
					       index->name);
		} else {
			/* index not found */
			ut_snprintf(name, sizeof(name),
				    "index_id:" IB_ID_FMT, iter->first);
			field_store_string(fields[IDX_DATABASE_NAME],
					   "unknown");
			field_store_string(fields[IDX_TABLE_NAME],
					   "unknown");
			field_store_string(fields[IDX_INDEX_NAME],
					   name);
		}

		fields[IDX_COMPRESS_OPS]->store(
			static_cast<double>(iter->second.compressed));

		fields[IDX_COMPRESS_OPS_OK]->store(
			static_cast<double>(iter->second.compressed_ok));

		fields[IDX_COMPRESS_TIME]->store(
			static_cast<double>(iter->second.compressed_usec / 1000000));

		fields[IDX_UNCOMPRESS_OPS]->store(
			static_cast<double>(iter->second.decompressed));

		fields[IDX_UNCOMPRESS_TIME]->store(
			static_cast<double>(iter->second.decompressed_usec / 1000000));

		if (schema_table_store_record(thd, table)) {
			status = 1;
			break;
		}

		/* Release and reacquire the dict mutex to allow other
		threads to proceed. This could eventually result in the
		contents of INFORMATION_SCHEMA.innodb_cmp_per_index being
		inconsistent, but it is an acceptable compromise. */
		if (i % 1000 == 0) {
			mutex_exit(&dict_sys->mutex);
			mutex_enter(&dict_sys->mutex);
		}
	}

	mutex_exit(&dict_sys->mutex);

	if (reset) {
		page_zip_reset_stat_per_index();
	}

	DBUG_RETURN(status);
}

/*******************************************************************//**
Fill the dynamic table information_schema.innodb_cmp_per_index.
@return 0 on success, 1 on failure */
static
int
i_s_cmp_per_index_fill(
/*===================*/
	THD*		thd,	/*!< in: thread */
	TABLE_LIST*	tables,	/*!< in/out: tables to fill */
	Item*		cond)	/*!< in: condition (ignored) */
{
	return(i_s_cmp_per_index_fill_low(thd, tables, cond, FALSE));
}

/*******************************************************************//**
Fill the dynamic table information_schema.innodb_cmp_per_index_reset.
@return 0 on success, 1 on failure */
static
int
i_s_cmp_per_index_reset_fill(
/*=========================*/
	THD*		thd,	/*!< in: thread */
	TABLE_LIST*	tables,	/*!< in/out: tables to fill */
	Item*		cond)	/*!< in: condition (ignored) */
{
	return(i_s_cmp_per_index_fill_low(thd, tables, cond, TRUE));
}

/*******************************************************************//**
Bind the dynamic table information_schema.innodb_cmp_per_index.
@return 0 on success */
static
int
i_s_cmp_per_index_init(
/*===================*/
	void*	p)	/*!< in/out: table schema object */
{
	DBUG_ENTER("i_s_cmp_init");
	ST_SCHEMA_TABLE* schema = (ST_SCHEMA_TABLE*) p;

	schema->fields_info = i_s_cmp_per_index_fields_info;
	schema->fill_table = i_s_cmp_per_index_fill;

	DBUG_RETURN(0);
}

/*******************************************************************//**
Bind the dynamic table information_schema.innodb_cmp_per_index_reset.
@return 0 on success */
static
int
i_s_cmp_per_index_reset_init(
/*=========================*/
	void*	p)	/*!< in/out: table schema object */
{
	DBUG_ENTER("i_s_cmp_reset_init");
	ST_SCHEMA_TABLE* schema = (ST_SCHEMA_TABLE*) p;

	schema->fields_info = i_s_cmp_per_index_fields_info;
	schema->fill_table = i_s_cmp_per_index_reset_fill;

	DBUG_RETURN(0);
}

struct st_mysql_plugin	i_s_innodb_cmp_per_index =
{
	/* the plugin type (a MYSQL_XXX_PLUGIN value) */
	/* int */
	STRUCT_FLD(type, MYSQL_INFORMATION_SCHEMA_PLUGIN),

	/* pointer to type-specific plugin descriptor */
	/* void* */
	STRUCT_FLD(info, &i_s_info),

	/* plugin name */
	/* const char* */
	STRUCT_FLD(name, "INNODB_CMP_PER_INDEX"),

	/* plugin author (for SHOW PLUGINS) */
	/* const char* */
	STRUCT_FLD(author, plugin_author),

	/* general descriptive text (for SHOW PLUGINS) */
	/* const char* */
	STRUCT_FLD(descr, "Statistics for the InnoDB compression (per index)"),

	/* the plugin license (PLUGIN_LICENSE_XXX) */
	/* int */
	STRUCT_FLD(license, PLUGIN_LICENSE_GPL),

	/* the function to invoke when plugin is loaded */
	/* int (*)(void*); */
	STRUCT_FLD(init, i_s_cmp_per_index_init),

	/* the function to invoke when plugin is unloaded */
	/* int (*)(void*); */
	STRUCT_FLD(deinit, i_s_common_deinit),

	/* plugin version (for SHOW PLUGINS) */
	/* unsigned int */
	STRUCT_FLD(version, INNODB_VERSION_SHORT),

	/* struct st_mysql_show_var* */
	STRUCT_FLD(status_vars, NULL),

	/* struct st_mysql_sys_var** */
	STRUCT_FLD(system_vars, NULL),

	/* reserved for dependency checking */
	/* void* */
	STRUCT_FLD(__reserved1, NULL),

	/* Plugin flags */
	/* unsigned long */
	STRUCT_FLD(flags, 0UL),
};

struct st_mysql_plugin	i_s_innodb_cmp_per_index_reset =
{
	/* the plugin type (a MYSQL_XXX_PLUGIN value) */
	/* int */
	STRUCT_FLD(type, MYSQL_INFORMATION_SCHEMA_PLUGIN),

	/* pointer to type-specific plugin descriptor */
	/* void* */
	STRUCT_FLD(info, &i_s_info),

	/* plugin name */
	/* const char* */
	STRUCT_FLD(name, "INNODB_CMP_PER_INDEX_RESET"),

	/* plugin author (for SHOW PLUGINS) */
	/* const char* */
	STRUCT_FLD(author, plugin_author),

	/* general descriptive text (for SHOW PLUGINS) */
	/* const char* */
	STRUCT_FLD(descr, "Statistics for the InnoDB compression (per index);"
		   " reset cumulated counts"),

	/* the plugin license (PLUGIN_LICENSE_XXX) */
	/* int */
	STRUCT_FLD(license, PLUGIN_LICENSE_GPL),

	/* the function to invoke when plugin is loaded */
	/* int (*)(void*); */
	STRUCT_FLD(init, i_s_cmp_per_index_reset_init),

	/* the function to invoke when plugin is unloaded */
	/* int (*)(void*); */
	STRUCT_FLD(deinit, i_s_common_deinit),

	/* plugin version (for SHOW PLUGINS) */
	/* unsigned int */
	STRUCT_FLD(version, INNODB_VERSION_SHORT),

	/* struct st_mysql_show_var* */
	STRUCT_FLD(status_vars, NULL),

	/* struct st_mysql_sys_var** */
	STRUCT_FLD(system_vars, NULL),

	/* reserved for dependency checking */
	/* void* */
	STRUCT_FLD(__reserved1, NULL),

	/* Plugin flags */
	/* unsigned long */
	STRUCT_FLD(flags, 0UL),
};

/* Fields of the dynamic table information_schema.innodb_cmpmem. */
static ST_FIELD_INFO	i_s_cmpmem_fields_info[] =
{
	{STRUCT_FLD(field_name,		"page_size"),
	 STRUCT_FLD(field_length,	5),
	 STRUCT_FLD(field_type,		MYSQL_TYPE_LONG),
	 STRUCT_FLD(value,		0),
	 STRUCT_FLD(field_flags,	0),
	 STRUCT_FLD(old_name,		"Buddy Block Size"),
	 STRUCT_FLD(open_method,	SKIP_OPEN_TABLE)},

	{STRUCT_FLD(field_name,		"buffer_pool_instance"),
	STRUCT_FLD(field_length,	MY_INT32_NUM_DECIMAL_DIGITS),
	STRUCT_FLD(field_type,		MYSQL_TYPE_LONG),
	STRUCT_FLD(value,		0),
	STRUCT_FLD(field_flags,		0),
	STRUCT_FLD(old_name,		"Buffer Pool Id"),
	STRUCT_FLD(open_method,		SKIP_OPEN_TABLE)},

	{STRUCT_FLD(field_name,		"pages_used"),
	 STRUCT_FLD(field_length,	MY_INT32_NUM_DECIMAL_DIGITS),
	 STRUCT_FLD(field_type,		MYSQL_TYPE_LONG),
	 STRUCT_FLD(value,		0),
	 STRUCT_FLD(field_flags,	0),
	 STRUCT_FLD(old_name,		"Currently in Use"),
	 STRUCT_FLD(open_method,	SKIP_OPEN_TABLE)},

	{STRUCT_FLD(field_name,		"pages_free"),
	 STRUCT_FLD(field_length,	MY_INT32_NUM_DECIMAL_DIGITS),
	 STRUCT_FLD(field_type,		MYSQL_TYPE_LONG),
	 STRUCT_FLD(value,		0),
	 STRUCT_FLD(field_flags,	0),
	 STRUCT_FLD(old_name,		"Currently Available"),
	 STRUCT_FLD(open_method,	SKIP_OPEN_TABLE)},

	{STRUCT_FLD(field_name,		"relocation_ops"),
	 STRUCT_FLD(field_length,	MY_INT64_NUM_DECIMAL_DIGITS),
	 STRUCT_FLD(field_type,		MYSQL_TYPE_LONGLONG),
	 STRUCT_FLD(value,		0),
	 STRUCT_FLD(field_flags,	0),
	 STRUCT_FLD(old_name,		"Total Number of Relocations"),
	 STRUCT_FLD(open_method,	SKIP_OPEN_TABLE)},

	{STRUCT_FLD(field_name,		"relocation_time"),
	 STRUCT_FLD(field_length,	MY_INT32_NUM_DECIMAL_DIGITS),
	 STRUCT_FLD(field_type,		MYSQL_TYPE_LONG),
	 STRUCT_FLD(value,		0),
	 STRUCT_FLD(field_flags,	0),
	 STRUCT_FLD(old_name,		"Total Duration of Relocations,"
					" in Seconds"),
	 STRUCT_FLD(open_method,	SKIP_OPEN_TABLE)},

	END_OF_ST_FIELD_INFO
};

/*******************************************************************//**
Fill the dynamic table information_schema.innodb_cmpmem or
innodb_cmpmem_reset.
@return 0 on success, 1 on failure */
static
int
i_s_cmpmem_fill_low(
/*================*/
	THD*		thd,	/*!< in: thread */
	TABLE_LIST*	tables,	/*!< in/out: tables to fill */
	Item*		,	/*!< in: condition (ignored) */
	ibool		reset)	/*!< in: TRUE=reset cumulated counts */
{
	int		status = 0;
	TABLE*	table	= (TABLE*) tables->table;

	DBUG_ENTER("i_s_cmpmem_fill_low");

	/* deny access to non-superusers */
	if (check_global_access(thd, PROCESS_ACL)) {

		DBUG_RETURN(0);
	}

	RETURN_IF_INNODB_NOT_STARTED(tables->schema_table_name);

	for (ulint i = 0; i < srv_buf_pool_instances; i++) {
		buf_pool_t*	buf_pool;

		status	= 0;

		buf_pool = buf_pool_from_array(i);

		mutex_enter(&buf_pool->zip_free_mutex);

		for (uint x = 0; x <= BUF_BUDDY_SIZES; x++) {
			buf_buddy_stat_t*	buddy_stat;

			buddy_stat = &buf_pool->buddy_stat[x];

			table->field[0]->store(BUF_BUDDY_LOW << x);
			table->field[1]->store(static_cast<double>(i));
			table->field[2]->store(static_cast<double>(
				buddy_stat->used));
			table->field[3]->store(static_cast<double>(
				(x < BUF_BUDDY_SIZES)
				? UT_LIST_GET_LEN(buf_pool->zip_free[x])
				: 0));
			table->field[4]->store(
				(longlong) buddy_stat->relocated, true);
			table->field[5]->store(
				static_cast<double>(buddy_stat->relocated_usec / 1000000));

			if (reset) {
				/* This is protected by
				buf_pool->zip_free_mutex. */
				buddy_stat->relocated = 0;
				buddy_stat->relocated_usec = 0;
			}

			if (schema_table_store_record(thd, table)) {
				status = 1;
				break;
			}
		}

		mutex_exit(&buf_pool->zip_free_mutex);

		if (status) {
			break;
		}
	}

	DBUG_RETURN(status);
}

/*******************************************************************//**
Fill the dynamic table information_schema.innodb_cmpmem.
@return 0 on success, 1 on failure */
static
int
i_s_cmpmem_fill(
/*============*/
	THD*		thd,	/*!< in: thread */
	TABLE_LIST*	tables,	/*!< in/out: tables to fill */
	Item*		cond)	/*!< in: condition (ignored) */
{
	return(i_s_cmpmem_fill_low(thd, tables, cond, FALSE));
}

/*******************************************************************//**
Fill the dynamic table information_schema.innodb_cmpmem_reset.
@return 0 on success, 1 on failure */
static
int
i_s_cmpmem_reset_fill(
/*==================*/
	THD*		thd,	/*!< in: thread */
	TABLE_LIST*	tables,	/*!< in/out: tables to fill */
	Item*		cond)	/*!< in: condition (ignored) */
{
	return(i_s_cmpmem_fill_low(thd, tables, cond, TRUE));
}

/*******************************************************************//**
Bind the dynamic table information_schema.innodb_cmpmem.
@return 0 on success */
static
int
i_s_cmpmem_init(
/*============*/
	void*	p)	/*!< in/out: table schema object */
{
	DBUG_ENTER("i_s_cmpmem_init");
	ST_SCHEMA_TABLE* schema = (ST_SCHEMA_TABLE*) p;

	schema->fields_info = i_s_cmpmem_fields_info;
	schema->fill_table = i_s_cmpmem_fill;

	DBUG_RETURN(0);
}

/*******************************************************************//**
Bind the dynamic table information_schema.innodb_cmpmem_reset.
@return 0 on success */
static
int
i_s_cmpmem_reset_init(
/*==================*/
	void*	p)	/*!< in/out: table schema object */
{
	DBUG_ENTER("i_s_cmpmem_reset_init");
	ST_SCHEMA_TABLE* schema = (ST_SCHEMA_TABLE*) p;

	schema->fields_info = i_s_cmpmem_fields_info;
	schema->fill_table = i_s_cmpmem_reset_fill;

	DBUG_RETURN(0);
}

struct st_mysql_plugin	i_s_innodb_cmpmem =
{
	/* the plugin type (a MYSQL_XXX_PLUGIN value) */
	/* int */
	STRUCT_FLD(type, MYSQL_INFORMATION_SCHEMA_PLUGIN),

	/* pointer to type-specific plugin descriptor */
	/* void* */
	STRUCT_FLD(info, &i_s_info),

	/* plugin name */
	/* const char* */
	STRUCT_FLD(name, "INNODB_CMPMEM"),

	/* plugin author (for SHOW PLUGINS) */
	/* const char* */
	STRUCT_FLD(author, plugin_author),

	/* general descriptive text (for SHOW PLUGINS) */
	/* const char* */
	STRUCT_FLD(descr, "Statistics for the InnoDB compressed buffer pool"),

	/* the plugin license (PLUGIN_LICENSE_XXX) */
	/* int */
	STRUCT_FLD(license, PLUGIN_LICENSE_GPL),

	/* the function to invoke when plugin is loaded */
	/* int (*)(void*); */
	STRUCT_FLD(init, i_s_cmpmem_init),

	/* the function to invoke when plugin is unloaded */
	/* int (*)(void*); */
	STRUCT_FLD(deinit, i_s_common_deinit),

	/* plugin version (for SHOW PLUGINS) */
	/* unsigned int */
	STRUCT_FLD(version, INNODB_VERSION_SHORT),

	/* struct st_mysql_show_var* */
	STRUCT_FLD(status_vars, NULL),

	/* struct st_mysql_sys_var** */
	STRUCT_FLD(system_vars, NULL),

	/* reserved for dependency checking */
	/* void* */
	STRUCT_FLD(__reserved1, NULL),

	/* Plugin flags */
	/* unsigned long */
	STRUCT_FLD(flags, 0UL),
};

struct st_mysql_plugin	i_s_innodb_cmpmem_reset =
{
	/* the plugin type (a MYSQL_XXX_PLUGIN value) */
	/* int */
	STRUCT_FLD(type, MYSQL_INFORMATION_SCHEMA_PLUGIN),

	/* pointer to type-specific plugin descriptor */
	/* void* */
	STRUCT_FLD(info, &i_s_info),

	/* plugin name */
	/* const char* */
	STRUCT_FLD(name, "INNODB_CMPMEM_RESET"),

	/* plugin author (for SHOW PLUGINS) */
	/* const char* */
	STRUCT_FLD(author, plugin_author),

	/* general descriptive text (for SHOW PLUGINS) */
	/* const char* */
	STRUCT_FLD(descr, "Statistics for the InnoDB compressed buffer pool;"
		   " reset cumulated counts"),

	/* the plugin license (PLUGIN_LICENSE_XXX) */
	/* int */
	STRUCT_FLD(license, PLUGIN_LICENSE_GPL),

	/* the function to invoke when plugin is loaded */
	/* int (*)(void*); */
	STRUCT_FLD(init, i_s_cmpmem_reset_init),

	/* the function to invoke when plugin is unloaded */
	/* int (*)(void*); */
	STRUCT_FLD(deinit, i_s_common_deinit),

	/* plugin version (for SHOW PLUGINS) */
	/* unsigned int */
	STRUCT_FLD(version, INNODB_VERSION_SHORT),

	/* struct st_mysql_show_var* */
	STRUCT_FLD(status_vars, NULL),

	/* struct st_mysql_sys_var** */
	STRUCT_FLD(system_vars, NULL),

	/* reserved for dependency checking */
	/* void* */
	STRUCT_FLD(__reserved1, NULL),

	/* Plugin flags */
	/* unsigned long */
	STRUCT_FLD(flags, 0UL),
};

/* Fields of the dynamic table INFORMATION_SCHEMA.innodb_metrics */
static ST_FIELD_INFO	innodb_metrics_fields_info[] =
{
#define	METRIC_NAME		0
	{STRUCT_FLD(field_name,		"NAME"),
	 STRUCT_FLD(field_length,	NAME_LEN + 1),
	 STRUCT_FLD(field_type,		MYSQL_TYPE_STRING),
	 STRUCT_FLD(value,		0),
	 STRUCT_FLD(field_flags,	0),
	 STRUCT_FLD(old_name,		""),
	 STRUCT_FLD(open_method,	SKIP_OPEN_TABLE)},

#define	METRIC_SUBSYS		1
	{STRUCT_FLD(field_name,		"SUBSYSTEM"),
	 STRUCT_FLD(field_length,	NAME_LEN + 1),
	 STRUCT_FLD(field_type,		MYSQL_TYPE_STRING),
	 STRUCT_FLD(value,		0),
	 STRUCT_FLD(field_flags,	0),
	 STRUCT_FLD(old_name,		""),
	 STRUCT_FLD(open_method,	SKIP_OPEN_TABLE)},

#define	METRIC_VALUE_START	2
	{STRUCT_FLD(field_name,		"COUNT"),
	 STRUCT_FLD(field_length,	MY_INT64_NUM_DECIMAL_DIGITS),
	 STRUCT_FLD(field_type,		MYSQL_TYPE_LONGLONG),
	 STRUCT_FLD(value,		0),
	 STRUCT_FLD(field_flags,	0),
	 STRUCT_FLD(old_name,		""),
	 STRUCT_FLD(open_method,	SKIP_OPEN_TABLE)},

#define	METRIC_MAX_VALUE_START	3
	{STRUCT_FLD(field_name,		"MAX_COUNT"),
	 STRUCT_FLD(field_length,	MY_INT64_NUM_DECIMAL_DIGITS),
	 STRUCT_FLD(field_type,		MYSQL_TYPE_LONGLONG),
	 STRUCT_FLD(value,		0),
	 STRUCT_FLD(field_flags,	MY_I_S_MAYBE_NULL),
	 STRUCT_FLD(old_name,		""),
	 STRUCT_FLD(open_method,	SKIP_OPEN_TABLE)},

#define	METRIC_MIN_VALUE_START	4
	{STRUCT_FLD(field_name,		"MIN_COUNT"),
	 STRUCT_FLD(field_length,	MY_INT64_NUM_DECIMAL_DIGITS),
	 STRUCT_FLD(field_type,		MYSQL_TYPE_LONGLONG),
	 STRUCT_FLD(value,		0),
	 STRUCT_FLD(field_flags,	MY_I_S_MAYBE_NULL),
	 STRUCT_FLD(old_name,		""),
	 STRUCT_FLD(open_method,	SKIP_OPEN_TABLE)},

#define	METRIC_AVG_VALUE_START	5
	{STRUCT_FLD(field_name,		"AVG_COUNT"),
	 STRUCT_FLD(field_length,	MAX_FLOAT_STR_LENGTH),
	 STRUCT_FLD(field_type,		MYSQL_TYPE_FLOAT),
	 STRUCT_FLD(value,		0),
	 STRUCT_FLD(field_flags,	MY_I_S_MAYBE_NULL),
	 STRUCT_FLD(old_name,		""),
	 STRUCT_FLD(open_method,	SKIP_OPEN_TABLE)},

#define	METRIC_VALUE_RESET	6
	{STRUCT_FLD(field_name,		"COUNT_RESET"),
	 STRUCT_FLD(field_length,	MY_INT64_NUM_DECIMAL_DIGITS),
	 STRUCT_FLD(field_type,		MYSQL_TYPE_LONGLONG),
	 STRUCT_FLD(value,		0),
	 STRUCT_FLD(field_flags,	0),
	 STRUCT_FLD(old_name,		""),
	 STRUCT_FLD(open_method,	SKIP_OPEN_TABLE)},

#define	METRIC_MAX_VALUE_RESET	7
	{STRUCT_FLD(field_name,		"MAX_COUNT_RESET"),
	 STRUCT_FLD(field_length,	MY_INT64_NUM_DECIMAL_DIGITS),
	 STRUCT_FLD(field_type,		MYSQL_TYPE_LONGLONG),
	 STRUCT_FLD(value,		0),
	 STRUCT_FLD(field_flags,	MY_I_S_MAYBE_NULL),
	 STRUCT_FLD(old_name,		""),
	 STRUCT_FLD(open_method,	SKIP_OPEN_TABLE)},

#define	METRIC_MIN_VALUE_RESET	8
	{STRUCT_FLD(field_name,		"MIN_COUNT_RESET"),
	 STRUCT_FLD(field_length,	MY_INT64_NUM_DECIMAL_DIGITS),
	 STRUCT_FLD(field_type,		MYSQL_TYPE_LONGLONG),
	 STRUCT_FLD(value,		0),
	 STRUCT_FLD(field_flags,	MY_I_S_MAYBE_NULL),
	 STRUCT_FLD(old_name,		""),
	 STRUCT_FLD(open_method,	SKIP_OPEN_TABLE)},

#define	METRIC_AVG_VALUE_RESET	9
	{STRUCT_FLD(field_name,		"AVG_COUNT_RESET"),
	 STRUCT_FLD(field_length,	MAX_FLOAT_STR_LENGTH),
	 STRUCT_FLD(field_type,		MYSQL_TYPE_FLOAT),
	 STRUCT_FLD(value,		0),
	 STRUCT_FLD(field_flags,	MY_I_S_MAYBE_NULL),
	 STRUCT_FLD(old_name,		""),
	 STRUCT_FLD(open_method,	SKIP_OPEN_TABLE)},

#define	METRIC_START_TIME	10
	{STRUCT_FLD(field_name,		"TIME_ENABLED"),
	 STRUCT_FLD(field_length,	0),
	 STRUCT_FLD(field_type,		MYSQL_TYPE_DATETIME),
	 STRUCT_FLD(value,		0),
	 STRUCT_FLD(field_flags,	MY_I_S_MAYBE_NULL),
	 STRUCT_FLD(old_name,		""),
	 STRUCT_FLD(open_method,	SKIP_OPEN_TABLE)},

#define	METRIC_STOP_TIME	11
	{STRUCT_FLD(field_name,		"TIME_DISABLED"),
	 STRUCT_FLD(field_length,	0),
	 STRUCT_FLD(field_type,		MYSQL_TYPE_DATETIME),
	 STRUCT_FLD(value,		0),
	 STRUCT_FLD(field_flags,	MY_I_S_MAYBE_NULL),
	 STRUCT_FLD(old_name,		""),
	 STRUCT_FLD(open_method,	SKIP_OPEN_TABLE)},

#define	METRIC_TIME_ELAPSED	12
	{STRUCT_FLD(field_name,		"TIME_ELAPSED"),
	 STRUCT_FLD(field_length,	MY_INT64_NUM_DECIMAL_DIGITS),
	 STRUCT_FLD(field_type,		MYSQL_TYPE_LONGLONG),
	 STRUCT_FLD(value,		0),
	 STRUCT_FLD(field_flags,	MY_I_S_MAYBE_NULL),
	 STRUCT_FLD(old_name,		""),
	 STRUCT_FLD(open_method,	SKIP_OPEN_TABLE)},

#define	METRIC_RESET_TIME	13
	{STRUCT_FLD(field_name,		"TIME_RESET"),
	 STRUCT_FLD(field_length,	0),
	 STRUCT_FLD(field_type,		MYSQL_TYPE_DATETIME),
	 STRUCT_FLD(value,		0),
	 STRUCT_FLD(field_flags,	MY_I_S_MAYBE_NULL),
	 STRUCT_FLD(old_name,		""),
	 STRUCT_FLD(open_method,	SKIP_OPEN_TABLE)},

#define	METRIC_STATUS		14
	{STRUCT_FLD(field_name,		"STATUS"),
	 STRUCT_FLD(field_length,	NAME_LEN + 1),
	 STRUCT_FLD(field_type,		MYSQL_TYPE_STRING),
	 STRUCT_FLD(value,		0),
	 STRUCT_FLD(field_flags,	0),
	 STRUCT_FLD(old_name,		""),
	 STRUCT_FLD(open_method,	SKIP_OPEN_TABLE)},

#define	METRIC_TYPE		15
	{STRUCT_FLD(field_name,		"TYPE"),
	 STRUCT_FLD(field_length,	NAME_LEN + 1),
	 STRUCT_FLD(field_type,		MYSQL_TYPE_STRING),
	 STRUCT_FLD(value,		0),
	 STRUCT_FLD(field_flags,	0),
	 STRUCT_FLD(old_name,		""),
	 STRUCT_FLD(open_method,	SKIP_OPEN_TABLE)},

#define	METRIC_DESC		16
	{STRUCT_FLD(field_name,		"COMMENT"),
	 STRUCT_FLD(field_length,	NAME_LEN + 1),
	 STRUCT_FLD(field_type,		MYSQL_TYPE_STRING),
	 STRUCT_FLD(value,		0),
	 STRUCT_FLD(field_flags,	0),
	 STRUCT_FLD(old_name,		""),
	 STRUCT_FLD(open_method,	SKIP_OPEN_TABLE)},

	END_OF_ST_FIELD_INFO
};

/**********************************************************************//**
Fill the information schema metrics table.
@return 0 on success */
static
int
i_s_metrics_fill(
/*=============*/
	THD*		thd,		/*!< in: thread */
	TABLE*		table_to_fill)	/*!< in/out: fill this table */
{
	int		count;
	Field**		fields;
	double		time_diff = 0;
	monitor_info_t*	monitor_info;
	mon_type_t	min_val;
	mon_type_t	max_val;

	DBUG_ENTER("i_s_metrics_fill");
	fields = table_to_fill->field;

	for (count = 0; count < NUM_MONITOR; count++) {
		monitor_info = srv_mon_get_info((monitor_id_t) count);

		/* A good place to sanity check the Monitor ID */
		ut_a(count == monitor_info->monitor_id);

		/* If the item refers to a Module, nothing to fill,
		continue. */
		if ((monitor_info->monitor_type & MONITOR_MODULE)
		    || (monitor_info->monitor_type & MONITOR_HIDDEN)) {
			continue;
		}

		/* If this is an existing "status variable", and
		its corresponding counter is still on, we need
		to calculate the result from its corresponding
		counter. */
		if (monitor_info->monitor_type & MONITOR_EXISTING
		    && MONITOR_IS_ON(count)) {
			srv_mon_process_existing_counter((monitor_id_t) count,
							 MONITOR_GET_VALUE);
		}

		/* Fill in counter's basic information */
		OK(field_store_string(fields[METRIC_NAME],
				      monitor_info->monitor_name));

		OK(field_store_string(fields[METRIC_SUBSYS],
				      monitor_info->monitor_module));

		OK(field_store_string(fields[METRIC_DESC],
				      monitor_info->monitor_desc));

		/* Fill in counter values */
		OK(fields[METRIC_VALUE_RESET]->store(
			MONITOR_VALUE(count), FALSE));

		OK(fields[METRIC_VALUE_START]->store(
			MONITOR_VALUE_SINCE_START(count), FALSE));

		/* If the max value is MAX_RESERVED, counter max
		value has not been updated. Set the column value
		to NULL. */
		if (MONITOR_MAX_VALUE(count) == MAX_RESERVED
		    || MONITOR_MAX_MIN_NOT_INIT(count)) {
			fields[METRIC_MAX_VALUE_RESET]->set_null();
		} else {
			OK(fields[METRIC_MAX_VALUE_RESET]->store(
				MONITOR_MAX_VALUE(count), FALSE));
			fields[METRIC_MAX_VALUE_RESET]->set_notnull();
		}

		/* If the min value is MAX_RESERVED, counter min
		value has not been updated. Set the column value
		to NULL. */
		if (MONITOR_MIN_VALUE(count) == MIN_RESERVED
		    || MONITOR_MAX_MIN_NOT_INIT(count)) {
			fields[METRIC_MIN_VALUE_RESET]->set_null();
		} else {
			OK(fields[METRIC_MIN_VALUE_RESET]->store(
				MONITOR_MIN_VALUE(count), FALSE));
			fields[METRIC_MIN_VALUE_RESET]->set_notnull();
		}

		/* Calculate the max value since counter started */
		max_val = srv_mon_calc_max_since_start((monitor_id_t) count);

		if (max_val == MAX_RESERVED
		    || MONITOR_MAX_MIN_NOT_INIT(count)) {
			fields[METRIC_MAX_VALUE_START]->set_null();
		} else {
			OK(fields[METRIC_MAX_VALUE_START]->store(
				max_val, FALSE));
			fields[METRIC_MAX_VALUE_START]->set_notnull();
		}

		/* Calculate the min value since counter started */
		min_val = srv_mon_calc_min_since_start((monitor_id_t) count);

		if (min_val == MIN_RESERVED
		    || MONITOR_MAX_MIN_NOT_INIT(count)) {
			fields[METRIC_MIN_VALUE_START]->set_null();
		} else {
			OK(fields[METRIC_MIN_VALUE_START]->store(
				min_val, FALSE));

			fields[METRIC_MIN_VALUE_START]->set_notnull();
		}

		/* If monitor has been enabled (no matter it is disabled
		or not now), fill METRIC_START_TIME and METRIC_TIME_ELAPSED
		field */
		if (MONITOR_FIELD(count, mon_start_time)) {
			OK(field_store_time_t(fields[METRIC_START_TIME],
				(time_t)MONITOR_FIELD(count, mon_start_time)));
			fields[METRIC_START_TIME]->set_notnull();

			/* If monitor is enabled, the TIME_ELAPSED is the
			time difference between current and time when monitor
			is enabled. Otherwise, it is the time difference
			between time when monitor is enabled and time
			when it is disabled */
			if (MONITOR_IS_ON(count)) {
				time_diff = difftime(time(NULL),
					MONITOR_FIELD(count, mon_start_time));
			} else {
				time_diff =  difftime(
					MONITOR_FIELD(count, mon_stop_time),
					MONITOR_FIELD(count, mon_start_time));
			}

			OK(fields[METRIC_TIME_ELAPSED]->store(
				time_diff));
			fields[METRIC_TIME_ELAPSED]->set_notnull();
		} else {
			fields[METRIC_START_TIME]->set_null();
			fields[METRIC_TIME_ELAPSED]->set_null();
			time_diff = 0;
		}

		/* Unless MONITOR__NO_AVERAGE is marked, we will need
		to calculate the average value. If this is a monitor set
		owner marked by MONITOR_SET_OWNER, divide
		the value by another counter (number of calls) designated
		by monitor_info->monitor_related_id.
		Otherwise average the counter value by the time between the
		time that the counter is enabled and time it is disabled
		or time it is sampled. */
		if (!(monitor_info->monitor_type & MONITOR_NO_AVERAGE)
		    && (monitor_info->monitor_type & MONITOR_SET_OWNER)
		    && monitor_info->monitor_related_id) {
			mon_type_t	value_start
				 = MONITOR_VALUE_SINCE_START(
					monitor_info->monitor_related_id);

			if (value_start) {
				OK(fields[METRIC_AVG_VALUE_START]->store(
					MONITOR_VALUE_SINCE_START(count)
					/ value_start, FALSE));

				fields[METRIC_AVG_VALUE_START]->set_notnull();
			} else {
				fields[METRIC_AVG_VALUE_START]->set_null();
			}

			if (MONITOR_VALUE(monitor_info->monitor_related_id)) {
				OK(fields[METRIC_AVG_VALUE_RESET]->store(
					MONITOR_VALUE(count)
					/ MONITOR_VALUE(
					monitor_info->monitor_related_id),
					FALSE));
			} else {
				fields[METRIC_AVG_VALUE_RESET]->set_null();
			}
		} else if (!(monitor_info->monitor_type & MONITOR_NO_AVERAGE)
			   && !(monitor_info->monitor_type
				& MONITOR_DISPLAY_CURRENT)) {
			if (time_diff) {
				OK(fields[METRIC_AVG_VALUE_START]->store(
					(double) MONITOR_VALUE_SINCE_START(
						count) / time_diff));
				fields[METRIC_AVG_VALUE_START]->set_notnull();
			} else {
				fields[METRIC_AVG_VALUE_START]->set_null();
			}

			if (MONITOR_FIELD(count, mon_reset_time)) {
				/* calculate the time difference since last
				reset */
				if (MONITOR_IS_ON(count)) {
					time_diff = difftime(
						time(NULL), MONITOR_FIELD(
							count, mon_reset_time));
				} else {
					time_diff =  difftime(
					MONITOR_FIELD(count, mon_stop_time),
					MONITOR_FIELD(count, mon_reset_time));
				}
			} else {
				time_diff = 0;
			}

			if (time_diff) {
				OK(fields[METRIC_AVG_VALUE_RESET]->store(
					static_cast<double>(
						MONITOR_VALUE(count) / time_diff)));
				fields[METRIC_AVG_VALUE_RESET]->set_notnull();
			} else {
				fields[METRIC_AVG_VALUE_RESET]->set_null();
			}
		} else {
			fields[METRIC_AVG_VALUE_START]->set_null();
			fields[METRIC_AVG_VALUE_RESET]->set_null();
		}


		if (MONITOR_IS_ON(count)) {
			/* If monitor is on, the stop time will set to NULL */
			fields[METRIC_STOP_TIME]->set_null();

			/* Display latest Monitor Reset Time only if Monitor
			counter is on. */
			if (MONITOR_FIELD(count, mon_reset_time)) {
				OK(field_store_time_t(
					fields[METRIC_RESET_TIME],
					(time_t)MONITOR_FIELD(
						count, mon_reset_time)));
				fields[METRIC_RESET_TIME]->set_notnull();
			} else {
				fields[METRIC_RESET_TIME]->set_null();
			}

			/* Display the monitor status as "enabled" */
			OK(field_store_string(fields[METRIC_STATUS],
					      "enabled"));
		} else {
			if (MONITOR_FIELD(count, mon_stop_time)) {
				OK(field_store_time_t(fields[METRIC_STOP_TIME],
				(time_t)MONITOR_FIELD(count, mon_stop_time)));
				fields[METRIC_STOP_TIME]->set_notnull();
			} else {
				fields[METRIC_STOP_TIME]->set_null();
			}

			fields[METRIC_RESET_TIME]->set_null();

			OK(field_store_string(fields[METRIC_STATUS],
					      "disabled"));
		}

		if (monitor_info->monitor_type & MONITOR_DISPLAY_CURRENT) {
			OK(field_store_string(fields[METRIC_TYPE],
					      "value"));
		} else if (monitor_info->monitor_type & MONITOR_EXISTING) {
			OK(field_store_string(fields[METRIC_TYPE],
					      "status_counter"));
		} else if (monitor_info->monitor_type & MONITOR_SET_OWNER) {
			OK(field_store_string(fields[METRIC_TYPE],
					      "set_owner"));
		} else if ( monitor_info->monitor_type & MONITOR_SET_MEMBER) {
			OK(field_store_string(fields[METRIC_TYPE],
					      "set_member"));
		} else {
			OK(field_store_string(fields[METRIC_TYPE],
					      "counter"));
		}

		OK(schema_table_store_record(thd, table_to_fill));
	}

	DBUG_RETURN(0);
}

/*******************************************************************//**
Function to fill information schema metrics tables.
@return 0 on success */
static
int
i_s_metrics_fill_table(
/*===================*/
	THD*		thd,	/*!< in: thread */
	TABLE_LIST*	tables,	/*!< in/out: tables to fill */
	Item*		)	/*!< in: condition (not used) */
{
	DBUG_ENTER("i_s_metrics_fill_table");

	/* deny access to non-superusers */
	if (check_global_access(thd, PROCESS_ACL)) {
		DBUG_RETURN(0);
	}

	i_s_metrics_fill(thd, tables->table);

	DBUG_RETURN(0);
}
/*******************************************************************//**
Bind the dynamic table INFORMATION_SCHEMA.innodb_metrics
@return 0 on success */
static
int
innodb_metrics_init(
/*================*/
	void*	p)	/*!< in/out: table schema object */
{
	ST_SCHEMA_TABLE*	schema;

	DBUG_ENTER("innodb_metrics_init");

	schema = (ST_SCHEMA_TABLE*) p;

	schema->fields_info = innodb_metrics_fields_info;
	schema->fill_table = i_s_metrics_fill_table;

	DBUG_RETURN(0);
}

struct st_mysql_plugin	i_s_innodb_metrics =
{
	/* the plugin type (a MYSQL_XXX_PLUGIN value) */
	/* int */
	STRUCT_FLD(type, MYSQL_INFORMATION_SCHEMA_PLUGIN),

	/* pointer to type-specific plugin descriptor */
	/* void* */
	STRUCT_FLD(info, &i_s_info),

	/* plugin name */
	/* const char* */
	STRUCT_FLD(name, "INNODB_METRICS"),

	/* plugin author (for SHOW PLUGINS) */
	/* const char* */
	STRUCT_FLD(author, plugin_author),

	/* general descriptive text (for SHOW PLUGINS) */
	/* const char* */
	STRUCT_FLD(descr, "InnoDB Metrics Info"),

	/* the plugin license (PLUGIN_LICENSE_XXX) */
	/* int */
	STRUCT_FLD(license, PLUGIN_LICENSE_GPL),

	/* the function to invoke when plugin is loaded */
	/* int (*)(void*); */
	STRUCT_FLD(init, innodb_metrics_init),

	/* the function to invoke when plugin is unloaded */
	/* int (*)(void*); */
	STRUCT_FLD(deinit, i_s_common_deinit),

	/* plugin version (for SHOW PLUGINS) */
	/* unsigned int */
	STRUCT_FLD(version, INNODB_VERSION_SHORT),

	/* struct st_mysql_show_var* */
	STRUCT_FLD(status_vars, NULL),

	/* struct st_mysql_sys_var** */
	STRUCT_FLD(system_vars, NULL),

	/* reserved for dependency checking */
	/* void* */
	STRUCT_FLD(__reserved1, NULL),

	/* Plugin flags */
	/* unsigned long */
	STRUCT_FLD(flags, 0UL),
};
/* Fields of the dynamic table INFORMATION_SCHEMA.innodb_ft_default_stopword */
static ST_FIELD_INFO	i_s_stopword_fields_info[] =
{
#define STOPWORD_VALUE	0
	{STRUCT_FLD(field_name,		"value"),
	 STRUCT_FLD(field_length,	TRX_ID_MAX_LEN + 1),
	 STRUCT_FLD(field_type,		MYSQL_TYPE_STRING),
	 STRUCT_FLD(value,		0),
	 STRUCT_FLD(field_flags,	0),
	 STRUCT_FLD(old_name,		""),
	 STRUCT_FLD(open_method,	SKIP_OPEN_TABLE)},

	END_OF_ST_FIELD_INFO
};

/*******************************************************************//**
Fill the dynamic table information_schema.innodb_ft_default_stopword.
@return 0 on success, 1 on failure */
static
int
i_s_stopword_fill(
/*==============*/
	THD*		thd,	/*!< in: thread */
	TABLE_LIST*	tables,	/*!< in/out: tables to fill */
	Item*		)	/*!< in: condition (not used) */
{
	Field**	fields;
	ulint	i = 0;
	TABLE*	table = (TABLE*) tables->table;

	DBUG_ENTER("i_s_stopword_fill");

	fields = table->field;

	/* Fill with server default stopword list in array
	fts_default_stopword */
	while (fts_default_stopword[i]) {
		OK(field_store_string(fields[STOPWORD_VALUE],
				      fts_default_stopword[i]));

		OK(schema_table_store_record(thd, table));
		i++;
	}

	DBUG_RETURN(0);
}

/*******************************************************************//**
Bind the dynamic table information_schema.innodb_ft_default_stopword.
@return 0 on success */
static
int
i_s_stopword_init(
/*==============*/
	void*	p)	/*!< in/out: table schema object */
{
	DBUG_ENTER("i_s_stopword_init");
	ST_SCHEMA_TABLE* schema = (ST_SCHEMA_TABLE*) p;

	schema->fields_info = i_s_stopword_fields_info;
	schema->fill_table = i_s_stopword_fill;

	DBUG_RETURN(0);
}

struct st_mysql_plugin	i_s_innodb_ft_default_stopword =
{
	/* the plugin type (a MYSQL_XXX_PLUGIN value) */
	/* int */
	STRUCT_FLD(type, MYSQL_INFORMATION_SCHEMA_PLUGIN),

	/* pointer to type-specific plugin descriptor */
	/* void* */
	STRUCT_FLD(info, &i_s_info),

	/* plugin name */
	/* const char* */
	STRUCT_FLD(name, "INNODB_FT_DEFAULT_STOPWORD"),

	/* plugin author (for SHOW PLUGINS) */
	/* const char* */
	STRUCT_FLD(author, plugin_author),

	/* general descriptive text (for SHOW PLUGINS) */
	/* const char* */
	STRUCT_FLD(descr, "Default stopword list for InnDB Full Text Search"),

	/* the plugin license (PLUGIN_LICENSE_XXX) */
	/* int */
	STRUCT_FLD(license, PLUGIN_LICENSE_GPL),

	/* the function to invoke when plugin is loaded */
	/* int (*)(void*); */
	STRUCT_FLD(init, i_s_stopword_init),

	/* the function to invoke when plugin is unloaded */
	/* int (*)(void*); */
	STRUCT_FLD(deinit, i_s_common_deinit),

	/* plugin version (for SHOW PLUGINS) */
	/* unsigned int */
	STRUCT_FLD(version, INNODB_VERSION_SHORT),

	/* struct st_mysql_show_var* */
	STRUCT_FLD(status_vars, NULL),

	/* struct st_mysql_sys_var** */
	STRUCT_FLD(system_vars, NULL),

	/* reserved for dependency checking */
	/* void* */
	STRUCT_FLD(__reserved1, NULL),

	/* Plugin flags */
	/* unsigned long */
	STRUCT_FLD(flags, 0UL),
};

/* Fields of the dynamic table INFORMATION_SCHEMA.INNODB_FT_DELETED
INFORMATION_SCHEMA.INNODB_FT_BEING_DELETED */
static ST_FIELD_INFO	i_s_fts_doc_fields_info[] =
{
#define	I_S_FTS_DOC_ID			0
	{STRUCT_FLD(field_name,		"DOC_ID"),
	 STRUCT_FLD(field_length,	MY_INT64_NUM_DECIMAL_DIGITS),
	 STRUCT_FLD(field_type,		MYSQL_TYPE_LONGLONG),
	 STRUCT_FLD(value,		0),
	 STRUCT_FLD(field_flags,	MY_I_S_UNSIGNED),
	 STRUCT_FLD(old_name,		""),
	 STRUCT_FLD(open_method,	SKIP_OPEN_TABLE)},

	END_OF_ST_FIELD_INFO
};

/*******************************************************************//**
Fill the dynamic table INFORMATION_SCHEMA.INNODB_FT_DELETED or
INFORMATION_SCHEMA.INNODB_FT_BEING_DELETED
@return 0 on success, 1 on failure */
static
int
i_s_fts_deleted_generic_fill(
/*=========================*/
	THD*		thd,		/*!< in: thread */
	TABLE_LIST*	tables,		/*!< in/out: tables to fill */
	ibool		being_deleted)	/*!< in: BEING_DELTED table */
{
	Field**			fields;
	TABLE*			table = (TABLE*) tables->table;
	trx_t*			trx;
	fts_table_t		fts_table;
	fts_doc_ids_t*		deleted;
	dict_table_t*		user_table;

	DBUG_ENTER("i_s_fts_deleted_generic_fill");

	/* deny access to non-superusers */
	if (check_global_access(thd, PROCESS_ACL)) {
		DBUG_RETURN(0);
	}

	if (!fts_internal_tbl_name) {
		DBUG_RETURN(0);
	}

	deleted = fts_doc_ids_create();

	user_table = dict_table_open_on_name(
		fts_internal_tbl_name, FALSE, FALSE, DICT_ERR_IGNORE_NONE);

	if (!user_table) {
		DBUG_RETURN(0);
	}

	trx = trx_allocate_for_background();
	trx->op_info = "Select for FTS DELETE TABLE";

	FTS_INIT_FTS_TABLE(&fts_table,
			   (being_deleted) ? "BEING_DELETED" : "DELETED",
			   FTS_COMMON_TABLE, user_table);

	fts_table_fetch_doc_ids(trx, &fts_table, deleted);

	fields = table->field;

	for (ulint j = 0; j < ib_vector_size(deleted->doc_ids); ++j) {
		doc_id_t	doc_id;

		doc_id = *(doc_id_t*) ib_vector_get_const(deleted->doc_ids, j);

		OK(fields[I_S_FTS_DOC_ID]->store((longlong) doc_id, true));

		OK(schema_table_store_record(thd, table));
	}

	trx_free_for_background(trx);

	fts_doc_ids_free(deleted);

	dict_table_close(user_table, FALSE, FALSE);

	DBUG_RETURN(0);
}

/*******************************************************************//**
Fill the dynamic table INFORMATION_SCHEMA.INNODB_FT_DELETED
@return 0 on success, 1 on failure */
static
int
i_s_fts_deleted_fill(
/*=================*/
	THD*		thd,	/*!< in: thread */
	TABLE_LIST*	tables,	/*!< in/out: tables to fill */
	Item*		)	/*!< in: condition (ignored) */
{
	DBUG_ENTER("i_s_fts_deleted_fill");

	DBUG_RETURN(i_s_fts_deleted_generic_fill(thd, tables, FALSE));
}

/*******************************************************************//**
Bind the dynamic table INFORMATION_SCHEMA.INNODB_FT_DELETED
@return 0 on success */
static
int
i_s_fts_deleted_init(
/*=================*/
	void*	p)	/*!< in/out: table schema object */
{
	DBUG_ENTER("i_s_fts_deleted_init");
	ST_SCHEMA_TABLE* schema = (ST_SCHEMA_TABLE*) p;

	schema->fields_info = i_s_fts_doc_fields_info;
	schema->fill_table = i_s_fts_deleted_fill;

	DBUG_RETURN(0);
}

struct st_mysql_plugin	i_s_innodb_ft_deleted =
{
	/* the plugin type (a MYSQL_XXX_PLUGIN value) */
	/* int */
	STRUCT_FLD(type, MYSQL_INFORMATION_SCHEMA_PLUGIN),

	/* pointer to type-specific plugin descriptor */
	/* void* */
	STRUCT_FLD(info, &i_s_info),

	/* plugin name */
	/* const char* */
	STRUCT_FLD(name, "INNODB_FT_DELETED"),

	/* plugin author (for SHOW PLUGINS) */
	/* const char* */
	STRUCT_FLD(author, plugin_author),

	/* general descriptive text (for SHOW PLUGINS) */
	/* const char* */
	STRUCT_FLD(descr, "INNODB AUXILIARY FTS DELETED TABLE"),

	/* the plugin license (PLUGIN_LICENSE_XXX) */
	/* int */
	STRUCT_FLD(license, PLUGIN_LICENSE_GPL),

	/* the function to invoke when plugin is loaded */
	/* int (*)(void*); */
	STRUCT_FLD(init, i_s_fts_deleted_init),

	/* the function to invoke when plugin is unloaded */
	/* int (*)(void*); */
	STRUCT_FLD(deinit, i_s_common_deinit),

	/* plugin version (for SHOW PLUGINS) */
	/* unsigned int */
	STRUCT_FLD(version, INNODB_VERSION_SHORT),

	/* struct st_mysql_show_var* */
	STRUCT_FLD(status_vars, NULL),

	/* struct st_mysql_sys_var** */
	STRUCT_FLD(system_vars, NULL),

	/* reserved for dependency checking */
	/* void* */
	STRUCT_FLD(__reserved1, NULL),

	/* Plugin flags */
	/* unsigned long */
	STRUCT_FLD(flags, 0UL),
};

/*******************************************************************//**
Fill the dynamic table INFORMATION_SCHEMA.INNODB_FT_BEING_DELETED
@return 0 on success, 1 on failure */
static
int
i_s_fts_being_deleted_fill(
/*=======================*/
	THD*		thd,	/*!< in: thread */
	TABLE_LIST*	tables,	/*!< in/out: tables to fill */
	Item*		)	/*!< in: condition (ignored) */
{
	DBUG_ENTER("i_s_fts_being_deleted_fill");

	DBUG_RETURN(i_s_fts_deleted_generic_fill(thd, tables, TRUE));
}

/*******************************************************************//**
Bind the dynamic table INFORMATION_SCHEMA.INNODB_FT_BEING_DELETED
@return 0 on success */
static
int
i_s_fts_being_deleted_init(
/*=======================*/
	void*	p)	/*!< in/out: table schema object */
{
	DBUG_ENTER("i_s_fts_deleted_init");
	ST_SCHEMA_TABLE* schema = (ST_SCHEMA_TABLE*) p;

	schema->fields_info = i_s_fts_doc_fields_info;
	schema->fill_table = i_s_fts_being_deleted_fill;

	DBUG_RETURN(0);
}

struct st_mysql_plugin	i_s_innodb_ft_being_deleted =
{
	/* the plugin type (a MYSQL_XXX_PLUGIN value) */
	/* int */
	STRUCT_FLD(type, MYSQL_INFORMATION_SCHEMA_PLUGIN),

	/* pointer to type-specific plugin descriptor */
	/* void* */
	STRUCT_FLD(info, &i_s_info),

	/* plugin name */
	/* const char* */
	STRUCT_FLD(name, "INNODB_FT_BEING_DELETED"),

	/* plugin author (for SHOW PLUGINS) */
	/* const char* */
	STRUCT_FLD(author, plugin_author),

	/* general descriptive text (for SHOW PLUGINS) */
	/* const char* */
	STRUCT_FLD(descr, "INNODB AUXILIARY FTS BEING DELETED TABLE"),

	/* the plugin license (PLUGIN_LICENSE_XXX) */
	/* int */
	STRUCT_FLD(license, PLUGIN_LICENSE_GPL),

	/* the function to invoke when plugin is loaded */
	/* int (*)(void*); */
	STRUCT_FLD(init, i_s_fts_being_deleted_init),

	/* the function to invoke when plugin is unloaded */
	/* int (*)(void*); */
	STRUCT_FLD(deinit, i_s_common_deinit),

	/* plugin version (for SHOW PLUGINS) */
	/* unsigned int */
	STRUCT_FLD(version, INNODB_VERSION_SHORT),

	/* struct st_mysql_show_var* */
	STRUCT_FLD(status_vars, NULL),

	/* struct st_mysql_sys_var** */
	STRUCT_FLD(system_vars, NULL),

	/* reserved for dependency checking */
	/* void* */
	STRUCT_FLD(__reserved1, NULL),

	/* Plugin flags */
	/* unsigned long */
	STRUCT_FLD(flags, 0UL),
};

/* Fields of the dynamic table INFORMATION_SCHEMA.INNODB_FT_INDEX_CACHED and
INFORMATION_SCHEMA.INNODB_FT_INDEX_TABLE */
static ST_FIELD_INFO	i_s_fts_index_fields_info[] =
{
#define	I_S_FTS_WORD			0
	{STRUCT_FLD(field_name,		"WORD"),
	 STRUCT_FLD(field_length,	FTS_MAX_WORD_LEN + 1),
	 STRUCT_FLD(field_type,		MYSQL_TYPE_STRING),
	 STRUCT_FLD(value,		0),
	 STRUCT_FLD(field_flags,	0),
	 STRUCT_FLD(old_name,		""),
	 STRUCT_FLD(open_method,	SKIP_OPEN_TABLE)},

#define	I_S_FTS_FIRST_DOC_ID		1
	{STRUCT_FLD(field_name,		"FIRST_DOC_ID"),
	 STRUCT_FLD(field_length,	MY_INT64_NUM_DECIMAL_DIGITS),
	 STRUCT_FLD(field_type,		MYSQL_TYPE_LONGLONG),
	 STRUCT_FLD(value,		0),
	 STRUCT_FLD(field_flags,	MY_I_S_UNSIGNED),
	 STRUCT_FLD(old_name,		""),
	 STRUCT_FLD(open_method,	SKIP_OPEN_TABLE)},

#define	I_S_FTS_LAST_DOC_ID		2
	{STRUCT_FLD(field_name,		"LAST_DOC_ID"),
	 STRUCT_FLD(field_length,	MY_INT64_NUM_DECIMAL_DIGITS),
	 STRUCT_FLD(field_type,		MYSQL_TYPE_LONGLONG),
	 STRUCT_FLD(value,		0),
	 STRUCT_FLD(field_flags,	MY_I_S_UNSIGNED),
	 STRUCT_FLD(old_name,		""),
	 STRUCT_FLD(open_method,	SKIP_OPEN_TABLE)},

#define	I_S_FTS_DOC_COUNT		3
	{STRUCT_FLD(field_name,		"DOC_COUNT"),
	 STRUCT_FLD(field_length,	MY_INT64_NUM_DECIMAL_DIGITS),
	 STRUCT_FLD(field_type,		MYSQL_TYPE_LONGLONG),
	 STRUCT_FLD(value,		0),
	 STRUCT_FLD(field_flags,	MY_I_S_UNSIGNED),
	 STRUCT_FLD(old_name,		""),
	 STRUCT_FLD(open_method,	SKIP_OPEN_TABLE)},

#define	I_S_FTS_ILIST_DOC_ID		4
	{STRUCT_FLD(field_name,		"DOC_ID"),
	 STRUCT_FLD(field_length,	MY_INT64_NUM_DECIMAL_DIGITS),
	 STRUCT_FLD(field_type,		MYSQL_TYPE_LONGLONG),
	 STRUCT_FLD(value,		0),
	 STRUCT_FLD(field_flags,	MY_I_S_UNSIGNED),
	 STRUCT_FLD(old_name,		""),
	 STRUCT_FLD(open_method,	SKIP_OPEN_TABLE)},

#define	I_S_FTS_ILIST_DOC_POS		5
	{STRUCT_FLD(field_name,		"POSITION"),
	 STRUCT_FLD(field_length,	MY_INT64_NUM_DECIMAL_DIGITS),
	 STRUCT_FLD(field_type,		MYSQL_TYPE_LONGLONG),
	 STRUCT_FLD(value,		0),
	 STRUCT_FLD(field_flags,	MY_I_S_UNSIGNED),
	 STRUCT_FLD(old_name,		""),
	 STRUCT_FLD(open_method,	SKIP_OPEN_TABLE)},

	END_OF_ST_FIELD_INFO
};

/*******************************************************************//**
Go through the Doc Node and its ilist, fill the dynamic table
INFORMATION_SCHEMA.INNODB_FT_INDEX_CACHED for one FTS index on the table.
@return 0 on success, 1 on failure */
static
int
i_s_fts_index_cache_fill_one_index(
/*===============================*/
	fts_index_cache_t*	index_cache,	/*!< in: FTS index cache */
	THD*			thd,		/*!< in: thread */
	TABLE_LIST*		tables)		/*!< in/out: tables to fill */
{
	TABLE*			table = (TABLE*) tables->table;
	Field**			fields;
	CHARSET_INFO*		index_charset;
	const ib_rbt_node_t*	rbt_node;
	fts_string_t		conv_str;
	uint			dummy_errors;
	char*			word_str;

	DBUG_ENTER("i_s_fts_index_cache_fill_one_index");

	fields = table->field;

	index_charset = index_cache->charset;
	conv_str.f_len = system_charset_info->mbmaxlen
		* FTS_MAX_WORD_LEN_IN_CHAR;
	conv_str.f_str = static_cast<byte*>(ut_malloc_nokey(conv_str.f_len));
	conv_str.f_n_char = 0;

	/* Go through each word in the index cache */
	for (rbt_node = rbt_first(index_cache->words);
	     rbt_node;
	     rbt_node = rbt_next(index_cache->words, rbt_node)) {
		fts_tokenizer_word_t* word;

		word = rbt_value(fts_tokenizer_word_t, rbt_node);

		/* Convert word from index charset to system_charset_info */
		if (index_charset->cset != system_charset_info->cset) {
			conv_str.f_n_char = my_convert(
				reinterpret_cast<char*>(conv_str.f_str),
				static_cast<uint32>(conv_str.f_len),
				system_charset_info,
				reinterpret_cast<char*>(word->text.f_str),
				static_cast<uint32>(word->text.f_len),
				index_charset, &dummy_errors);
			ut_ad(conv_str.f_n_char <= conv_str.f_len);
			conv_str.f_str[conv_str.f_n_char] = 0;
			word_str = reinterpret_cast<char*>(conv_str.f_str);
		} else {
			word_str = reinterpret_cast<char*>(word->text.f_str);
		}

		/* Decrypt the ilist, and display Dod ID and word position */
		for (ulint i = 0; i < ib_vector_size(word->nodes); i++) {
			fts_node_t*	node;
			byte*		ptr;
			ulint		decoded = 0;
			doc_id_t	doc_id = 0;

			node = static_cast<fts_node_t*> (ib_vector_get(
				word->nodes, i));

			ptr = node->ilist;

			while (decoded < node->ilist_size) {
				ulint	pos = fts_decode_vlc(&ptr);

				doc_id += pos;

				/* Get position info */
				while (*ptr) {
					pos = fts_decode_vlc(&ptr);

					OK(field_store_string(
						fields[I_S_FTS_WORD],
						word_str));

					OK(fields[I_S_FTS_FIRST_DOC_ID]->store(
						(longlong) node->first_doc_id,
						true));

					OK(fields[I_S_FTS_LAST_DOC_ID]->store(
						(longlong) node->last_doc_id,
						true));

					OK(fields[I_S_FTS_DOC_COUNT]->store(
						static_cast<double>(node->doc_count)));

					OK(fields[I_S_FTS_ILIST_DOC_ID]->store(
						(longlong) doc_id, true));

					OK(fields[I_S_FTS_ILIST_DOC_POS]->store(
						static_cast<double>(pos)));

					OK(schema_table_store_record(
						thd, table));
				}

				++ptr;

				decoded = ptr - (byte*) node->ilist;
			}
		}
	}

	ut_free(conv_str.f_str);

	DBUG_RETURN(0);
}
/*******************************************************************//**
Fill the dynamic table INFORMATION_SCHEMA.INNODB_FT_INDEX_CACHED
@return 0 on success, 1 on failure */
static
int
i_s_fts_index_cache_fill(
/*=====================*/
	THD*		thd,	/*!< in: thread */
	TABLE_LIST*	tables,	/*!< in/out: tables to fill */
	Item*		)	/*!< in: condition (ignored) */
{
	dict_table_t*		user_table;
	fts_cache_t*		cache;

	DBUG_ENTER("i_s_fts_index_cache_fill");

	/* deny access to non-superusers */
	if (check_global_access(thd, PROCESS_ACL)) {
		DBUG_RETURN(0);
	}

	if (!fts_internal_tbl_name) {
		DBUG_RETURN(0);
	}

	user_table = dict_table_open_on_name(
		fts_internal_tbl_name, FALSE, FALSE, DICT_ERR_IGNORE_NONE);

	if (!user_table) {
		DBUG_RETURN(0);
	}

	cache = user_table->fts->cache;

	ut_a(cache);

	for (ulint i = 0; i < ib_vector_size(cache->indexes); i++) {
		fts_index_cache_t*      index_cache;

		index_cache = static_cast<fts_index_cache_t*> (
			ib_vector_get(cache->indexes, i));

		i_s_fts_index_cache_fill_one_index(index_cache, thd, tables);
	}

	dict_table_close(user_table, FALSE, FALSE);

	DBUG_RETURN(0);
}

/*******************************************************************//**
Bind the dynamic table INFORMATION_SCHEMA.INNODB_FT_INDEX_CACHE
@return 0 on success */
static
int
i_s_fts_index_cache_init(
/*=====================*/
	void*	p)	/*!< in/out: table schema object */
{
	DBUG_ENTER("i_s_fts_index_cache_init");
	ST_SCHEMA_TABLE* schema = (ST_SCHEMA_TABLE*) p;

	schema->fields_info = i_s_fts_index_fields_info;
	schema->fill_table = i_s_fts_index_cache_fill;

	DBUG_RETURN(0);
}

struct st_mysql_plugin	i_s_innodb_ft_index_cache =
{
	/* the plugin type (a MYSQL_XXX_PLUGIN value) */
	/* int */
	STRUCT_FLD(type, MYSQL_INFORMATION_SCHEMA_PLUGIN),

	/* pointer to type-specific plugin descriptor */
	/* void* */
	STRUCT_FLD(info, &i_s_info),

	/* plugin name */
	/* const char* */
	STRUCT_FLD(name, "INNODB_FT_INDEX_CACHE"),

	/* plugin author (for SHOW PLUGINS) */
	/* const char* */
	STRUCT_FLD(author, plugin_author),

	/* general descriptive text (for SHOW PLUGINS) */
	/* const char* */
	STRUCT_FLD(descr, "INNODB AUXILIARY FTS INDEX CACHED"),

	/* the plugin license (PLUGIN_LICENSE_XXX) */
	/* int */
	STRUCT_FLD(license, PLUGIN_LICENSE_GPL),

	/* the function to invoke when plugin is loaded */
	/* int (*)(void*); */
	STRUCT_FLD(init, i_s_fts_index_cache_init),

	/* the function to invoke when plugin is unloaded */
	/* int (*)(void*); */
	STRUCT_FLD(deinit, i_s_common_deinit),

	/* plugin version (for SHOW PLUGINS) */
	/* unsigned int */
	STRUCT_FLD(version, INNODB_VERSION_SHORT),

	/* struct st_mysql_show_var* */
	STRUCT_FLD(status_vars, NULL),

	/* struct st_mysql_sys_var** */
	STRUCT_FLD(system_vars, NULL),

	/* reserved for dependency checking */
	/* void* */
	STRUCT_FLD(__reserved1, NULL),

	/* Plugin flags */
	/* unsigned long */
	STRUCT_FLD(flags, 0UL),
};

/*******************************************************************//**
Go through a FTS index auxiliary table, fetch its rows and fill
FTS word cache structure.
@return DB_SUCCESS on success, otherwise error code */
static
dberr_t
i_s_fts_index_table_fill_selected(
/*==============================*/
	dict_index_t*		index,		/*!< in: FTS index */
	ib_vector_t*		words,		/*!< in/out: vector to hold
						fetched words */
	ulint			selected,	/*!< in: selected FTS index */
	fts_string_t*		word)		/*!< in: word to select */
{
	pars_info_t*		info;
	fts_table_t		fts_table;
	trx_t*			trx;
	que_t*			graph;
	dberr_t			error;
	fts_fetch_t		fetch;
	char			table_name[MAX_FULL_NAME_LEN];

	info = pars_info_create();

	fetch.read_arg = words;
	fetch.read_record = fts_optimize_index_fetch_node;
	fetch.total_memory = 0;

	DBUG_EXECUTE_IF("fts_instrument_result_cache_limit",
	        fts_result_cache_limit = 8192;
	);

	trx = trx_allocate_for_background();

	trx->op_info = "fetching FTS index nodes";

	pars_info_bind_function(info, "my_func", fetch.read_record, &fetch);
	pars_info_bind_varchar_literal(info, "word", word->f_str, word->f_len);

	FTS_INIT_INDEX_TABLE(&fts_table, fts_get_suffix(selected),
			     FTS_INDEX_TABLE, index);
	fts_get_table_name(&fts_table, table_name);
	pars_info_bind_id(info, true, "table_name", table_name);

	graph = fts_parse_sql(
		&fts_table, info,
		"DECLARE FUNCTION my_func;\n"
		"DECLARE CURSOR c IS"
		" SELECT word, doc_count, first_doc_id, last_doc_id,"
		" ilist\n"
		" FROM $table_name WHERE word >= :word;\n"
		"BEGIN\n"
		"\n"
		"OPEN c;\n"
		"WHILE 1 = 1 LOOP\n"
		"  FETCH c INTO my_func();\n"
		"  IF c % NOTFOUND THEN\n"
		"    EXIT;\n"
		"  END IF;\n"
		"END LOOP;\n"
		"CLOSE c;");

	for (;;) {
		error = fts_eval_sql(trx, graph);

		if (error == DB_SUCCESS) {
			fts_sql_commit(trx);

			break;
		} else {
			fts_sql_rollback(trx);

			if (error == DB_LOCK_WAIT_TIMEOUT) {
				ib::warn() << "Lock wait timeout reading"
					" FTS index. Retrying!";

				trx->error_state = DB_SUCCESS;
			} else {
				ib::error() << "Error occurred while reading"
					" FTS index: " << ut_strerr(error);
				break;
			}
		}
	}

	mutex_enter(&dict_sys->mutex);
	que_graph_free(graph);
	mutex_exit(&dict_sys->mutex);

	trx_free_for_background(trx);

	if (fetch.total_memory >= fts_result_cache_limit) {
		error = DB_FTS_EXCEED_RESULT_CACHE_LIMIT;
	}

	return(error);
}

/*******************************************************************//**
Free words. */
static
void
i_s_fts_index_table_free_one_fetch(
/*===============================*/
	ib_vector_t*		words)		/*!< in: words fetched */
{
	for (ulint i = 0; i < ib_vector_size(words); i++) {
		fts_word_t*	word;

		word = static_cast<fts_word_t*>(ib_vector_get(words, i));

		for (ulint j = 0; j < ib_vector_size(word->nodes); j++) {
			fts_node_t*     node;

			node = static_cast<fts_node_t*> (ib_vector_get(
				word->nodes, j));
			ut_free(node->ilist);
		}

		fts_word_free(word);
	}

	ib_vector_reset(words);
}

/*******************************************************************//**
Go through words, fill INFORMATION_SCHEMA.INNODB_FT_INDEX_TABLE.
@return	0 on success, 1 on failure */
static
int
i_s_fts_index_table_fill_one_fetch(
/*===============================*/
	CHARSET_INFO*		index_charset,	/*!< in: FTS index charset */
	THD*			thd,		/*!< in: thread */
	TABLE_LIST*		tables,		/*!< in/out: tables to fill */
	ib_vector_t*		words,		/*!< in: words fetched */
	fts_string_t*		conv_str,	/*!< in: string for conversion*/
	bool			has_more)	/*!< in: has more to fetch */
{
	TABLE*			table = (TABLE*) tables->table;
	Field**			fields;
	uint			dummy_errors;
	char*			word_str;
	ulint			words_size;
	int			ret = 0;

	DBUG_ENTER("i_s_fts_index_table_fill_one_fetch");

	fields = table->field;

	words_size = ib_vector_size(words);
	if (has_more) {
		/* the last word is not fetched completely. */
		ut_ad(words_size > 1);
		words_size -= 1;
	}

	/* Go through each word in the index cache */
	for (ulint i = 0; i < words_size; i++) {
		fts_word_t*	word;

		word = static_cast<fts_word_t*>(ib_vector_get(words, i));

		word->text.f_str[word->text.f_len] = 0;

		/* Convert word from index charset to system_charset_info */
		if (index_charset->cset != system_charset_info->cset) {
			conv_str->f_n_char = my_convert(
				reinterpret_cast<char*>(conv_str->f_str),
				static_cast<uint32>(conv_str->f_len),
				system_charset_info,
				reinterpret_cast<char*>(word->text.f_str),
				static_cast<uint32>(word->text.f_len),
				index_charset, &dummy_errors);
			ut_ad(conv_str->f_n_char <= conv_str->f_len);
			conv_str->f_str[conv_str->f_n_char] = 0;
			word_str = reinterpret_cast<char*>(conv_str->f_str);
		} else {
			word_str = reinterpret_cast<char*>(word->text.f_str);
		}

		/* Decrypt the ilist, and display Dod ID and word position */
		for (ulint i = 0; i < ib_vector_size(word->nodes); i++) {
			fts_node_t*	node;
			byte*		ptr;
			ulint		decoded = 0;
			doc_id_t	doc_id = 0;

			node = static_cast<fts_node_t*> (ib_vector_get(
				word->nodes, i));

			ptr = node->ilist;

			while (decoded < node->ilist_size) {
				ulint	pos = fts_decode_vlc(&ptr);

				doc_id += pos;

				/* Get position info */
				while (*ptr) {
					pos = fts_decode_vlc(&ptr);

					OK(field_store_string(
						fields[I_S_FTS_WORD],
						word_str));

					OK(fields[I_S_FTS_FIRST_DOC_ID]->store(
						longlong(node->first_doc_id), true));

					OK(fields[I_S_FTS_LAST_DOC_ID]->store(
						longlong(node->last_doc_id), true));

					OK(fields[I_S_FTS_DOC_COUNT]->store(
						static_cast<double>(node->doc_count)));

					OK(fields[I_S_FTS_ILIST_DOC_ID]->store(
						longlong(doc_id), true));

					OK(fields[I_S_FTS_ILIST_DOC_POS]->store(
						static_cast<double>(pos)));

					OK(schema_table_store_record(
						thd, table));
				}

				++ptr;

				decoded = ptr - (byte*) node->ilist;
			}
		}
	}

	i_s_fts_index_table_free_one_fetch(words);

	DBUG_RETURN(ret);
}

/*******************************************************************//**
Go through a FTS index and its auxiliary tables, fetch rows in each table
and fill INFORMATION_SCHEMA.INNODB_FT_INDEX_TABLE.
@return 0 on success, 1 on failure */
static
int
i_s_fts_index_table_fill_one_index(
/*===============================*/
	dict_index_t*		index,		/*!< in: FTS index */
	THD*			thd,		/*!< in: thread */
	TABLE_LIST*		tables)		/*!< in/out: tables to fill */
{
	ib_vector_t*		words;
	mem_heap_t*		heap;
	CHARSET_INFO*		index_charset;
	fts_string_t		conv_str;
	dberr_t			error;
	int			ret = 0;

	DBUG_ENTER("i_s_fts_index_table_fill_one_index");
	DBUG_ASSERT(!dict_index_is_online_ddl(index));

	heap = mem_heap_create(1024);

	words = ib_vector_create(ib_heap_allocator_create(heap),
				 sizeof(fts_word_t), 256);

	index_charset = fts_index_get_charset(index);
	conv_str.f_len = system_charset_info->mbmaxlen
		* FTS_MAX_WORD_LEN_IN_CHAR;
	conv_str.f_str = static_cast<byte*>(ut_malloc_nokey(conv_str.f_len));
	conv_str.f_n_char = 0;

	/* Iterate through each auxiliary table as described in
	fts_index_selector */
	for (ulint selected = 0; selected < FTS_NUM_AUX_INDEX; selected++) {
		fts_string_t	word;
		bool		has_more = false;

		word.f_str = NULL;
		word.f_len = 0;
		word.f_n_char = 0;

		do {
			/* Fetch from index */
			error = i_s_fts_index_table_fill_selected(
				index, words, selected, &word);

			if (error == DB_SUCCESS) {
				has_more = false;
			} else if (error == DB_FTS_EXCEED_RESULT_CACHE_LIMIT) {
				has_more = true;
			} else {
				i_s_fts_index_table_free_one_fetch(words);
				ret = 1;
				goto func_exit;
			}

			if (has_more) {
				fts_word_t*	last_word;

				/* Prepare start point for next fetch */
				last_word = static_cast<fts_word_t*>(ib_vector_last(words));
				ut_ad(last_word != NULL);
				fts_string_dup(&word, &last_word->text, heap);
			}

			/* Fill into tables */
			ret = i_s_fts_index_table_fill_one_fetch(
				index_charset, thd, tables, words, &conv_str, has_more);

			if (ret != 0) {
				i_s_fts_index_table_free_one_fetch(words);
				goto func_exit;
			}
		} while (has_more);
	}

func_exit:
	ut_free(conv_str.f_str);
	mem_heap_free(heap);

	DBUG_RETURN(ret);
}
/*******************************************************************//**
Fill the dynamic table INFORMATION_SCHEMA.INNODB_FT_INDEX_TABLE
@return 0 on success, 1 on failure */
static
int
i_s_fts_index_table_fill(
/*=====================*/
	THD*		thd,	/*!< in: thread */
	TABLE_LIST*	tables,	/*!< in/out: tables to fill */
	Item*		)	/*!< in: condition (ignored) */
{
	dict_table_t*		user_table;
	dict_index_t*		index;

	DBUG_ENTER("i_s_fts_index_table_fill");

	/* deny access to non-superusers */
	if (check_global_access(thd, PROCESS_ACL)) {
		DBUG_RETURN(0);
	}

	if (!fts_internal_tbl_name) {
		DBUG_RETURN(0);
	}

	user_table = dict_table_open_on_name(
		fts_internal_tbl_name, FALSE, FALSE, DICT_ERR_IGNORE_NONE);

	if (!user_table) {
		DBUG_RETURN(0);
	}

	for (index = dict_table_get_first_index(user_table);
	     index; index = dict_table_get_next_index(index)) {
		if (index->type & DICT_FTS) {
			i_s_fts_index_table_fill_one_index(index, thd, tables);
		}
	}

	dict_table_close(user_table, FALSE, FALSE);

	DBUG_RETURN(0);
}

/*******************************************************************//**
Bind the dynamic table INFORMATION_SCHEMA.INNODB_FT_INDEX_TABLE
@return 0 on success */
static
int
i_s_fts_index_table_init(
/*=====================*/
	void*	p)	/*!< in/out: table schema object */
{
	DBUG_ENTER("i_s_fts_index_table_init");
	ST_SCHEMA_TABLE* schema = (ST_SCHEMA_TABLE*) p;

	schema->fields_info = i_s_fts_index_fields_info;
	schema->fill_table = i_s_fts_index_table_fill;

	DBUG_RETURN(0);
}

struct st_mysql_plugin	i_s_innodb_ft_index_table =
{
	/* the plugin type (a MYSQL_XXX_PLUGIN value) */
	/* int */
	STRUCT_FLD(type, MYSQL_INFORMATION_SCHEMA_PLUGIN),

	/* pointer to type-specific plugin descriptor */
	/* void* */
	STRUCT_FLD(info, &i_s_info),

	/* plugin name */
	/* const char* */
	STRUCT_FLD(name, "INNODB_FT_INDEX_TABLE"),

	/* plugin author (for SHOW PLUGINS) */
	/* const char* */
	STRUCT_FLD(author, plugin_author),

	/* general descriptive text (for SHOW PLUGINS) */
	/* const char* */
	STRUCT_FLD(descr, "INNODB AUXILIARY FTS INDEX TABLE"),

	/* the plugin license (PLUGIN_LICENSE_XXX) */
	/* int */
	STRUCT_FLD(license, PLUGIN_LICENSE_GPL),

	/* the function to invoke when plugin is loaded */
	/* int (*)(void*); */
	STRUCT_FLD(init, i_s_fts_index_table_init),

	/* the function to invoke when plugin is unloaded */
	/* int (*)(void*); */
	STRUCT_FLD(deinit, i_s_common_deinit),

	/* plugin version (for SHOW PLUGINS) */
	/* unsigned int */
	STRUCT_FLD(version, INNODB_VERSION_SHORT),

	/* struct st_mysql_show_var* */
	STRUCT_FLD(status_vars, NULL),

	/* struct st_mysql_sys_var** */
	STRUCT_FLD(system_vars, NULL),

	/* reserved for dependency checking */
	/* void* */
	STRUCT_FLD(__reserved1, NULL),

	/* Plugin flags */
	/* unsigned long */
	STRUCT_FLD(flags, 0UL),
};

/* Fields of the dynamic table INFORMATION_SCHEMA.INNODB_FT_CONFIG */
static ST_FIELD_INFO	i_s_fts_config_fields_info[] =
{
#define	FTS_CONFIG_KEY			0
	{STRUCT_FLD(field_name,		"KEY"),
	 STRUCT_FLD(field_length,	NAME_LEN + 1),
	 STRUCT_FLD(field_type,		MYSQL_TYPE_STRING),
	 STRUCT_FLD(value,		0),
	 STRUCT_FLD(field_flags,	0),
	 STRUCT_FLD(old_name,		""),
	 STRUCT_FLD(open_method,	SKIP_OPEN_TABLE)},

#define	FTS_CONFIG_VALUE		1
	{STRUCT_FLD(field_name,		"VALUE"),
	 STRUCT_FLD(field_length,	NAME_LEN + 1),
	 STRUCT_FLD(field_type,		MYSQL_TYPE_STRING),
	 STRUCT_FLD(value,		0),
	 STRUCT_FLD(field_flags,	0),
	 STRUCT_FLD(old_name,		""),
	 STRUCT_FLD(open_method,	SKIP_OPEN_TABLE)},

	END_OF_ST_FIELD_INFO
};

static const char* fts_config_key[] = {
	FTS_OPTIMIZE_LIMIT_IN_SECS,
	FTS_SYNCED_DOC_ID,
	FTS_STOPWORD_TABLE_NAME,
	FTS_USE_STOPWORD,
        NULL
};

/*******************************************************************//**
Fill the dynamic table INFORMATION_SCHEMA.INNODB_FT_CONFIG
@return 0 on success, 1 on failure */
static
int
i_s_fts_config_fill(
/*================*/
	THD*		thd,		/*!< in: thread */
	TABLE_LIST*	tables,		/*!< in/out: tables to fill */
	Item*		)	/*!< in: condition (ignored) */
{
	Field**			fields;
	TABLE*			table = (TABLE*) tables->table;
	trx_t*			trx;
	fts_table_t		fts_table;
	dict_table_t*		user_table;
	ulint			i = 0;
	dict_index_t*		index = NULL;
	unsigned char		str[FTS_MAX_CONFIG_VALUE_LEN + 1];

	DBUG_ENTER("i_s_fts_config_fill");

	/* deny access to non-superusers */
	if (check_global_access(thd, PROCESS_ACL)) {
		DBUG_RETURN(0);
	}

	if (!fts_internal_tbl_name) {
		DBUG_RETURN(0);
	}

	fields = table->field;

	user_table = dict_table_open_on_name(
		fts_internal_tbl_name, FALSE, FALSE, DICT_ERR_IGNORE_NONE);

	if (!user_table) {
		DBUG_RETURN(0);
	} else if (!dict_table_has_fts_index(user_table)) {
		dict_table_close(user_table, FALSE, FALSE);

		DBUG_RETURN(0);
	}

	trx = trx_allocate_for_background();
	trx->op_info = "Select for FTS CONFIG TABLE";

	FTS_INIT_FTS_TABLE(&fts_table, "CONFIG", FTS_COMMON_TABLE, user_table);

	if (!ib_vector_is_empty(user_table->fts->indexes)) {
		index = (dict_index_t*) ib_vector_getp_const(
				user_table->fts->indexes, 0);
		DBUG_ASSERT(!dict_index_is_online_ddl(index));
	}

	while (fts_config_key[i]) {
		fts_string_t	value;
		char*		key_name;
		ulint		allocated = FALSE;

		value.f_len = FTS_MAX_CONFIG_VALUE_LEN;

		value.f_str = str;

		if (index
		    && strcmp(fts_config_key[i], FTS_TOTAL_WORD_COUNT) == 0) {
			key_name = fts_config_create_index_param_name(
				fts_config_key[i], index);
			allocated = TRUE;
		} else {
			key_name = (char*) fts_config_key[i];
		}

		fts_config_get_value(trx, &fts_table, key_name, &value);

		if (allocated) {
			ut_free(key_name);
		}

		OK(field_store_string(
                        fields[FTS_CONFIG_KEY], fts_config_key[i]));

		OK(field_store_string(
                        fields[FTS_CONFIG_VALUE], (const char*) value.f_str));

		OK(schema_table_store_record(thd, table));

		i++;
	}

	fts_sql_commit(trx);

	trx_free_for_background(trx);

	dict_table_close(user_table, FALSE, FALSE);

	DBUG_RETURN(0);
}

/*******************************************************************//**
Bind the dynamic table INFORMATION_SCHEMA.INNODB_FT_CONFIG
@return 0 on success */
static
int
i_s_fts_config_init(
/*=================*/
	void*	p)	/*!< in/out: table schema object */
{
	DBUG_ENTER("i_s_fts_config_init");
	ST_SCHEMA_TABLE* schema = (ST_SCHEMA_TABLE*) p;

	schema->fields_info = i_s_fts_config_fields_info;
	schema->fill_table = i_s_fts_config_fill;

	DBUG_RETURN(0);
}

struct st_mysql_plugin	i_s_innodb_ft_config =
{
	/* the plugin type (a MYSQL_XXX_PLUGIN value) */
	/* int */
	STRUCT_FLD(type, MYSQL_INFORMATION_SCHEMA_PLUGIN),

	/* pointer to type-specific plugin descriptor */
	/* void* */
	STRUCT_FLD(info, &i_s_info),

	/* plugin name */
	/* const char* */
	STRUCT_FLD(name, "INNODB_FT_CONFIG"),

	/* plugin author (for SHOW PLUGINS) */
	/* const char* */
	STRUCT_FLD(author, plugin_author),

	/* general descriptive text (for SHOW PLUGINS) */
	/* const char* */
	STRUCT_FLD(descr, "INNODB AUXILIARY FTS CONFIG TABLE"),

	/* the plugin license (PLUGIN_LICENSE_XXX) */
	/* int */
	STRUCT_FLD(license, PLUGIN_LICENSE_GPL),

	/* the function to invoke when plugin is loaded */
	/* int (*)(void*); */
	STRUCT_FLD(init, i_s_fts_config_init),

	/* the function to invoke when plugin is unloaded */
	/* int (*)(void*); */
	STRUCT_FLD(deinit, i_s_common_deinit),

	/* plugin version (for SHOW PLUGINS) */
	/* unsigned int */
	STRUCT_FLD(version, INNODB_VERSION_SHORT),

	/* struct st_mysql_show_var* */
	STRUCT_FLD(status_vars, NULL),

	/* struct st_mysql_sys_var** */
	STRUCT_FLD(system_vars, NULL),

	/* reserved for dependency checking */
	/* void* */
	STRUCT_FLD(__reserved1, NULL),

	/* Plugin flags */
	/* unsigned long */
	STRUCT_FLD(flags, 0UL),
};

/* Fields of the dynamic table INNODB_TEMP_TABLE_INFO. */
static ST_FIELD_INFO	i_s_innodb_temp_table_info_fields_info[] =
{
#define IDX_TEMP_TABLE_ID		0
	{STRUCT_FLD(field_name,		"TABLE_ID"),
	 STRUCT_FLD(field_length,	MY_INT64_NUM_DECIMAL_DIGITS),
	 STRUCT_FLD(field_type,		MYSQL_TYPE_LONGLONG),
	 STRUCT_FLD(value,		0),
	 STRUCT_FLD(field_flags,	MY_I_S_UNSIGNED),
	 STRUCT_FLD(old_name,		""),
	 STRUCT_FLD(open_method,	SKIP_OPEN_TABLE)},

#define IDX_TEMP_TABLE_NAME		1
	{STRUCT_FLD(field_name,		"NAME"),
	 STRUCT_FLD(field_length,	MAX_TABLE_UTF8_LEN),
	 STRUCT_FLD(field_type,		MYSQL_TYPE_STRING),
	 STRUCT_FLD(value,		0),
	 STRUCT_FLD(field_flags,	MY_I_S_MAYBE_NULL),
	 STRUCT_FLD(old_name,		""),
	 STRUCT_FLD(open_method,	SKIP_OPEN_TABLE)},

#define IDX_TEMP_TABLE_N_COLS		2
	{STRUCT_FLD(field_name,		"N_COLS"),
	 STRUCT_FLD(field_length,	MY_INT32_NUM_DECIMAL_DIGITS),
	 STRUCT_FLD(field_type,		MYSQL_TYPE_LONG),
	 STRUCT_FLD(value,		0),
	 STRUCT_FLD(field_flags,	MY_I_S_UNSIGNED),
	 STRUCT_FLD(old_name,		""),
	 STRUCT_FLD(open_method,	SKIP_OPEN_TABLE)},

#define IDX_TEMP_TABLE_SPACE_ID		3
	{STRUCT_FLD(field_name,		"SPACE"),
	 STRUCT_FLD(field_length,	MY_INT32_NUM_DECIMAL_DIGITS),
	 STRUCT_FLD(field_type,		MYSQL_TYPE_LONG),
	 STRUCT_FLD(value,		0),
	 STRUCT_FLD(field_flags,	MY_I_S_UNSIGNED),
	 STRUCT_FLD(old_name,		""),
	 STRUCT_FLD(open_method,	SKIP_OPEN_TABLE)},

#define IDX_TEMP_TABLE_PTT		4
	{STRUCT_FLD(field_name,		"PER_TABLE_TABLESPACE"),
	 STRUCT_FLD(field_length,	64),
	 STRUCT_FLD(field_type,		MYSQL_TYPE_STRING),
	 STRUCT_FLD(value,		0),
	 STRUCT_FLD(field_flags,	MY_I_S_MAYBE_NULL),
	 STRUCT_FLD(old_name,		""),
	 STRUCT_FLD(open_method,	SKIP_OPEN_TABLE)},

#define IDX_TEMP_TABLE_IS_COMPRESSED	5
	{STRUCT_FLD(field_name,		"IS_COMPRESSED"),
	 STRUCT_FLD(field_length,	64),
	 STRUCT_FLD(field_type,		MYSQL_TYPE_STRING),
	 STRUCT_FLD(value,		0),
	 STRUCT_FLD(field_flags,	MY_I_S_MAYBE_NULL),
	 STRUCT_FLD(old_name,		""),
	 STRUCT_FLD(open_method,	SKIP_OPEN_TABLE)},
	END_OF_ST_FIELD_INFO
};

struct temp_table_info_t{
	table_id_t	m_table_id;
	char		m_table_name[MAX_TABLE_UTF8_LEN];
	unsigned	m_n_cols;
	unsigned	m_space_id;
	char		m_per_table_tablespace[64];
	char		m_is_compressed[64];
};

typedef std::vector<temp_table_info_t, ut_allocator<temp_table_info_t> >
	temp_table_info_cache_t;

/*******************************************************************//**
Fill Information Schema table INNODB_TEMP_TABLE_INFO for a particular
temp-table
@return 0 on success, 1 on failure */
static
int
i_s_innodb_temp_table_info_fill(
/*=============================*/
	THD*				thd,		/*!< in: thread */
	TABLE_LIST*			tables,		/*!< in/out: tables
							to fill */
	const temp_table_info_t*	info)		/*!< in: temp-table
							information */
{
	TABLE*			table;
	Field**			fields;

	DBUG_ENTER("i_s_innodb_temp_table_info_fill");

	table = tables->table;

	fields = table->field;

	OK(fields[IDX_TEMP_TABLE_ID]->store((double) info->m_table_id));

	OK(field_store_string(fields[IDX_TEMP_TABLE_NAME], info->m_table_name));

	OK(fields[IDX_TEMP_TABLE_N_COLS]->store(info->m_n_cols));

	OK(fields[IDX_TEMP_TABLE_SPACE_ID]->store(info->m_space_id));

	OK(field_store_string(
		fields[IDX_TEMP_TABLE_PTT], info->m_per_table_tablespace));

	OK(field_store_string(
		fields[IDX_TEMP_TABLE_IS_COMPRESSED], info->m_is_compressed));

	DBUG_RETURN(schema_table_store_record(thd, table));
}

/*******************************************************************//**
Populate current table information to cache */
static
void
innodb_temp_table_populate_cache(
/*=============================*/
	const dict_table_t*	table,  /*! in: table */
	temp_table_info_t*	cache)  /*! in/out: populate data in this
					cache */
{
	cache->m_table_id = table->id;

	char	db_utf8[MAX_DB_UTF8_LEN];
	char	table_utf8[MAX_TABLE_UTF8_LEN];

	dict_fs2utf8(table->name.m_name,
		     db_utf8, sizeof(db_utf8),
		     table_utf8, sizeof(table_utf8));
	strcpy(cache->m_table_name, table_utf8);

	cache->m_n_cols = table->n_cols;

	cache->m_space_id = table->space;

	if (fsp_is_system_temporary(table->space)) {
		strcpy(cache->m_per_table_tablespace, "FALSE");
	} else {
		strcpy(cache->m_per_table_tablespace, "TRUE");
	}

	if (dict_table_page_size(table).is_compressed()) {
		strcpy(cache->m_is_compressed, "TRUE");
	} else {
		strcpy(cache->m_is_compressed, "FALSE");
	}
}

/*******************************************************************//**
This function will iterate over all available table and will fill
stats for temp-tables to INNODB_TEMP_TABLE_INFO.
@return 0 on success, 1 on failure */
static
int
i_s_innodb_temp_table_info_fill_table(
/*===================================*/
	THD*		thd,		/*!< in: thread */
	TABLE_LIST*	tables,		/*!< in/out: tables to fill */
	Item*		)		/*!< in: condition (ignored) */
{
	int			status	= 0;
	dict_table_t*		table	= NULL;

	DBUG_ENTER("i_s_innodb_temp_table_info_fill_table");

	/* Only allow the PROCESS privilege holder to access the stats */
	if (check_global_access(thd, PROCESS_ACL)) {
		DBUG_RETURN(0);
	}

	/* First populate all temp-table info by acquiring dict_sys->mutex.
	Note: Scan is being done on NON-LRU list which mainly has system
	table entries and temp-table entries. This means 2 things: list
	is smaller so processing would be faster and most of the data
	is relevant */
	temp_table_info_cache_t all_temp_info_cache;
	all_temp_info_cache.reserve(UT_LIST_GET_LEN(dict_sys->table_non_LRU));

	mutex_enter(&dict_sys->mutex);
	for (table = UT_LIST_GET_FIRST(dict_sys->table_non_LRU);
	     table != NULL;
	     table = UT_LIST_GET_NEXT(table_LRU, table)) {

		if (!dict_table_is_temporary(table)) {
			continue;
		}

		temp_table_info_t current_temp_table_info;

		innodb_temp_table_populate_cache(
			table, &current_temp_table_info);

		all_temp_info_cache.push_back(current_temp_table_info);
	}
	mutex_exit(&dict_sys->mutex);

	/* Now populate the info to MySQL table */
	temp_table_info_cache_t::const_iterator end = all_temp_info_cache.end();
	for (temp_table_info_cache_t::const_iterator it
		= all_temp_info_cache.begin();
	     it != end;
	     it++) {
		status = i_s_innodb_temp_table_info_fill(thd, tables, &(*it));
		if (status) {
			break;
		}
	}

	DBUG_RETURN(status);
}

/*******************************************************************//**
Bind the dynamic table INFORMATION_SCHEMA.INNODB_TEMP_TABLE_INFO.
@return 0 on success, 1 on failure */
static
int
i_s_innodb_temp_table_info_init(
/*=============================*/
	void*	p)	/*!< in/out: table schema object */
{
	ST_SCHEMA_TABLE*	schema;

	DBUG_ENTER("i_s_innodb_temp_table_info_init");

	schema = reinterpret_cast<ST_SCHEMA_TABLE*>(p);

	schema->fields_info = i_s_innodb_temp_table_info_fields_info;
	schema->fill_table = i_s_innodb_temp_table_info_fill_table;

	DBUG_RETURN(0);
}

struct st_mysql_plugin	i_s_innodb_temp_table_info =
{
	/* the plugin type (a MYSQL_XXX_PLUGIN value) */
	/* int */
	STRUCT_FLD(type, MYSQL_INFORMATION_SCHEMA_PLUGIN),

	/* pointer to type-specific plugin descriptor */
	/* void* */
	STRUCT_FLD(info, &i_s_info),

	/* plugin name */
	/* const char* */
	STRUCT_FLD(name, "INNODB_TEMP_TABLE_INFO"),

	/* plugin author (for SHOW PLUGINS) */
	/* const char* */
	STRUCT_FLD(author, plugin_author),

	/* general descriptive text (for SHOW PLUGINS) */
	/* const char* */
	STRUCT_FLD(descr, "InnoDB Temp Table Stats"),

	/* the plugin license (PLUGIN_LICENSE_XXX) */
	/* int */
	STRUCT_FLD(license, PLUGIN_LICENSE_GPL),

	/* the function to invoke when plugin is loaded */
	/* int (*)(void*); */
	STRUCT_FLD(init, i_s_innodb_temp_table_info_init),

	/* the function to invoke when plugin is unloaded */
	/* int (*)(void*); */
	STRUCT_FLD(deinit, i_s_common_deinit),

	/* plugin version (for SHOW PLUGINS) */
	/* unsigned int */
	STRUCT_FLD(version, INNODB_VERSION_SHORT),

	/* struct st_mysql_show_var* */
	STRUCT_FLD(status_vars, NULL),

	/* struct st_mysql_sys_var** */
	STRUCT_FLD(system_vars, NULL),

	/* reserved for dependency checking */
	/* void* */
	STRUCT_FLD(__reserved1, NULL),

	/* Plugin flags */
	/* unsigned long */
	STRUCT_FLD(flags, 0UL),
};

/* Fields of the dynamic table INNODB_BUFFER_POOL_STATS. */
static ST_FIELD_INFO	i_s_innodb_buffer_stats_fields_info[] =
{
#define IDX_BUF_STATS_POOL_ID		0
	{STRUCT_FLD(field_name,		"POOL_ID"),
	 STRUCT_FLD(field_length,	MY_INT64_NUM_DECIMAL_DIGITS),
	 STRUCT_FLD(field_type,		MYSQL_TYPE_LONGLONG),
	 STRUCT_FLD(value,		0),
	 STRUCT_FLD(field_flags,	MY_I_S_UNSIGNED),
	 STRUCT_FLD(old_name,		""),
	 STRUCT_FLD(open_method,	SKIP_OPEN_TABLE)},

#define IDX_BUF_STATS_POOL_SIZE		1
	{STRUCT_FLD(field_name,		"POOL_SIZE"),
	 STRUCT_FLD(field_length,	MY_INT64_NUM_DECIMAL_DIGITS),
	 STRUCT_FLD(field_type,		MYSQL_TYPE_LONGLONG),
	 STRUCT_FLD(value,		0),
	 STRUCT_FLD(field_flags,	MY_I_S_UNSIGNED),
	 STRUCT_FLD(old_name,		""),
	 STRUCT_FLD(open_method,	SKIP_OPEN_TABLE)},

#define IDX_BUF_STATS_FREE_BUFFERS	2
	{STRUCT_FLD(field_name,		"FREE_BUFFERS"),
	 STRUCT_FLD(field_length,	MY_INT64_NUM_DECIMAL_DIGITS),
	 STRUCT_FLD(field_type,		MYSQL_TYPE_LONGLONG),
	 STRUCT_FLD(value,		0),
	 STRUCT_FLD(field_flags,	MY_I_S_UNSIGNED),
	 STRUCT_FLD(old_name,		""),
	 STRUCT_FLD(open_method,	SKIP_OPEN_TABLE)},

#define IDX_BUF_STATS_LRU_LEN		3
	{STRUCT_FLD(field_name,		"DATABASE_PAGES"),
	 STRUCT_FLD(field_length,	MY_INT64_NUM_DECIMAL_DIGITS),
	 STRUCT_FLD(field_type,		MYSQL_TYPE_LONGLONG),
	 STRUCT_FLD(value,		0),
	 STRUCT_FLD(field_flags,	MY_I_S_UNSIGNED),
	 STRUCT_FLD(old_name,		""),
	 STRUCT_FLD(open_method,	SKIP_OPEN_TABLE)},

#define IDX_BUF_STATS_OLD_LRU_LEN	4
	{STRUCT_FLD(field_name,		"OLD_DATABASE_PAGES"),
	 STRUCT_FLD(field_length,	MY_INT64_NUM_DECIMAL_DIGITS),
	 STRUCT_FLD(field_type,		MYSQL_TYPE_LONGLONG),
	 STRUCT_FLD(value,		0),
	 STRUCT_FLD(field_flags,	MY_I_S_UNSIGNED),
	 STRUCT_FLD(old_name,		""),
	 STRUCT_FLD(open_method,	SKIP_OPEN_TABLE)},

#define IDX_BUF_STATS_FLUSH_LIST_LEN	5
	{STRUCT_FLD(field_name,		"MODIFIED_DATABASE_PAGES"),
	 STRUCT_FLD(field_length,	MY_INT64_NUM_DECIMAL_DIGITS),
	 STRUCT_FLD(field_type,		MYSQL_TYPE_LONGLONG),
	 STRUCT_FLD(value,		0),
	 STRUCT_FLD(field_flags,	MY_I_S_UNSIGNED),
	 STRUCT_FLD(old_name,		""),
	 STRUCT_FLD(open_method,	SKIP_OPEN_TABLE)},

#define IDX_BUF_STATS_PENDING_ZIP	6
	{STRUCT_FLD(field_name,		"PENDING_DECOMPRESS"),
	 STRUCT_FLD(field_length,	MY_INT64_NUM_DECIMAL_DIGITS),
	 STRUCT_FLD(field_type,		MYSQL_TYPE_LONGLONG),
	 STRUCT_FLD(value,		0),
	 STRUCT_FLD(field_flags,	MY_I_S_UNSIGNED),
	 STRUCT_FLD(old_name,		""),
	 STRUCT_FLD(open_method,	SKIP_OPEN_TABLE)},

#define IDX_BUF_STATS_PENDING_READ	7
	{STRUCT_FLD(field_name,		"PENDING_READS"),
	 STRUCT_FLD(field_length,	MY_INT64_NUM_DECIMAL_DIGITS),
	 STRUCT_FLD(field_type,		MYSQL_TYPE_LONGLONG),
	 STRUCT_FLD(value,		0),
	 STRUCT_FLD(field_flags,	MY_I_S_UNSIGNED),
	 STRUCT_FLD(old_name,		""),
	 STRUCT_FLD(open_method,	SKIP_OPEN_TABLE)},

#define IDX_BUF_STATS_FLUSH_LRU		8
	{STRUCT_FLD(field_name,		"PENDING_FLUSH_LRU"),
	 STRUCT_FLD(field_length,	MY_INT64_NUM_DECIMAL_DIGITS),
	 STRUCT_FLD(field_type,		MYSQL_TYPE_LONGLONG),
	 STRUCT_FLD(value,		0),
	 STRUCT_FLD(field_flags,	MY_I_S_UNSIGNED),
	 STRUCT_FLD(old_name,		""),
	 STRUCT_FLD(open_method,	SKIP_OPEN_TABLE)},

#define IDX_BUF_STATS_FLUSH_LIST	9
	{STRUCT_FLD(field_name,		"PENDING_FLUSH_LIST"),
	 STRUCT_FLD(field_length,	MY_INT64_NUM_DECIMAL_DIGITS),
	 STRUCT_FLD(field_type,		MYSQL_TYPE_LONGLONG),
	 STRUCT_FLD(value,		0),
	 STRUCT_FLD(field_flags,	MY_I_S_UNSIGNED),
	 STRUCT_FLD(old_name,		""),
	 STRUCT_FLD(open_method,	SKIP_OPEN_TABLE)},

#define IDX_BUF_STATS_PAGE_YOUNG	10
	{STRUCT_FLD(field_name,		"PAGES_MADE_YOUNG"),
	 STRUCT_FLD(field_length,	MY_INT64_NUM_DECIMAL_DIGITS),
	 STRUCT_FLD(field_type,		MYSQL_TYPE_LONGLONG),
	 STRUCT_FLD(value,		0),
	 STRUCT_FLD(field_flags,	MY_I_S_UNSIGNED),
	 STRUCT_FLD(old_name,		""),
	 STRUCT_FLD(open_method,	SKIP_OPEN_TABLE)},

#define IDX_BUF_STATS_PAGE_NOT_YOUNG	11
	{STRUCT_FLD(field_name,		"PAGES_NOT_MADE_YOUNG"),
	 STRUCT_FLD(field_length,	MY_INT64_NUM_DECIMAL_DIGITS),
	 STRUCT_FLD(field_type,		MYSQL_TYPE_LONGLONG),
	 STRUCT_FLD(value,		0),
	 STRUCT_FLD(field_flags,	MY_I_S_UNSIGNED),
	 STRUCT_FLD(old_name,		""),
	 STRUCT_FLD(open_method,	SKIP_OPEN_TABLE)},

#define	IDX_BUF_STATS_PAGE_YOUNG_RATE	12
	{STRUCT_FLD(field_name,		"PAGES_MADE_YOUNG_RATE"),
	 STRUCT_FLD(field_length,	MAX_FLOAT_STR_LENGTH),
	 STRUCT_FLD(field_type,		MYSQL_TYPE_FLOAT),
	 STRUCT_FLD(value,		0),
	 STRUCT_FLD(field_flags,	0),
	 STRUCT_FLD(old_name,		""),
	 STRUCT_FLD(open_method,	SKIP_OPEN_TABLE)},

#define	IDX_BUF_STATS_PAGE_NOT_YOUNG_RATE 13
	{STRUCT_FLD(field_name,		"PAGES_MADE_NOT_YOUNG_RATE"),
	 STRUCT_FLD(field_length,	MAX_FLOAT_STR_LENGTH),
	 STRUCT_FLD(field_type,		MYSQL_TYPE_FLOAT),
	 STRUCT_FLD(value,		0),
	 STRUCT_FLD(field_flags,	0),
	 STRUCT_FLD(old_name,		""),
	 STRUCT_FLD(open_method,	SKIP_OPEN_TABLE)},

#define IDX_BUF_STATS_PAGE_READ		14
	{STRUCT_FLD(field_name,		"NUMBER_PAGES_READ"),
	 STRUCT_FLD(field_length,	MY_INT64_NUM_DECIMAL_DIGITS),
	 STRUCT_FLD(field_type,		MYSQL_TYPE_LONGLONG),
	 STRUCT_FLD(value,		0),
	 STRUCT_FLD(field_flags,	MY_I_S_UNSIGNED),
	 STRUCT_FLD(old_name,		""),
	 STRUCT_FLD(open_method,	SKIP_OPEN_TABLE)},

#define IDX_BUF_STATS_PAGE_CREATED	15
	{STRUCT_FLD(field_name,		"NUMBER_PAGES_CREATED"),
	 STRUCT_FLD(field_length,	MY_INT64_NUM_DECIMAL_DIGITS),
	 STRUCT_FLD(field_type,		MYSQL_TYPE_LONGLONG),
	 STRUCT_FLD(value,		0),
	 STRUCT_FLD(field_flags,	MY_I_S_UNSIGNED),
	 STRUCT_FLD(old_name,		""),
	 STRUCT_FLD(open_method,	SKIP_OPEN_TABLE)},

#define IDX_BUF_STATS_PAGE_WRITTEN	16
	{STRUCT_FLD(field_name,		"NUMBER_PAGES_WRITTEN"),
	 STRUCT_FLD(field_length,	MY_INT64_NUM_DECIMAL_DIGITS),
	 STRUCT_FLD(field_type,		MYSQL_TYPE_LONGLONG),
	 STRUCT_FLD(value,		0),
	 STRUCT_FLD(field_flags,	MY_I_S_UNSIGNED),
	 STRUCT_FLD(old_name,		""),
	 STRUCT_FLD(open_method,	SKIP_OPEN_TABLE)},

#define	IDX_BUF_STATS_PAGE_READ_RATE	17
	{STRUCT_FLD(field_name,		"PAGES_READ_RATE"),
	 STRUCT_FLD(field_length,	MAX_FLOAT_STR_LENGTH),
	 STRUCT_FLD(field_type,		MYSQL_TYPE_FLOAT),
	 STRUCT_FLD(value,		0),
	 STRUCT_FLD(field_flags,	0),
	 STRUCT_FLD(old_name,		""),
	 STRUCT_FLD(open_method,	SKIP_OPEN_TABLE)},

#define	IDX_BUF_STATS_PAGE_CREATE_RATE	18
	{STRUCT_FLD(field_name,		"PAGES_CREATE_RATE"),
	 STRUCT_FLD(field_length,	MAX_FLOAT_STR_LENGTH),
	 STRUCT_FLD(field_type,		MYSQL_TYPE_FLOAT),
	 STRUCT_FLD(value,		0),
	 STRUCT_FLD(field_flags,	0),
	 STRUCT_FLD(old_name,		""),
	 STRUCT_FLD(open_method,	SKIP_OPEN_TABLE)},

#define	IDX_BUF_STATS_PAGE_WRITTEN_RATE	19
	{STRUCT_FLD(field_name,		"PAGES_WRITTEN_RATE"),
	 STRUCT_FLD(field_length,	MAX_FLOAT_STR_LENGTH),
	 STRUCT_FLD(field_type,		MYSQL_TYPE_FLOAT),
	 STRUCT_FLD(value,		0),
	 STRUCT_FLD(field_flags,	0),
	 STRUCT_FLD(old_name,		""),
	 STRUCT_FLD(open_method,	SKIP_OPEN_TABLE)},

#define IDX_BUF_STATS_GET		20
	{STRUCT_FLD(field_name,		"NUMBER_PAGES_GET"),
	 STRUCT_FLD(field_length,	MY_INT64_NUM_DECIMAL_DIGITS),
	 STRUCT_FLD(field_type,		MYSQL_TYPE_LONGLONG),
	 STRUCT_FLD(value,		0),
	 STRUCT_FLD(field_flags,	MY_I_S_UNSIGNED),
	 STRUCT_FLD(old_name,		""),
	 STRUCT_FLD(open_method,	SKIP_OPEN_TABLE)},

#define IDX_BUF_STATS_HIT_RATE		21
	{STRUCT_FLD(field_name,		"HIT_RATE"),
	 STRUCT_FLD(field_length,	MY_INT64_NUM_DECIMAL_DIGITS),
	 STRUCT_FLD(field_type,		MYSQL_TYPE_LONGLONG),
	 STRUCT_FLD(value,		0),
	 STRUCT_FLD(field_flags,	MY_I_S_UNSIGNED),
	 STRUCT_FLD(old_name,		""),
	 STRUCT_FLD(open_method,	SKIP_OPEN_TABLE)},

#define IDX_BUF_STATS_MADE_YOUNG_PCT	22
	{STRUCT_FLD(field_name,		"YOUNG_MAKE_PER_THOUSAND_GETS"),
	 STRUCT_FLD(field_length,	MY_INT64_NUM_DECIMAL_DIGITS),
	 STRUCT_FLD(field_type,		MYSQL_TYPE_LONGLONG),
	 STRUCT_FLD(value,		0),
	 STRUCT_FLD(field_flags,	MY_I_S_UNSIGNED),
	 STRUCT_FLD(old_name,		""),
	 STRUCT_FLD(open_method,	SKIP_OPEN_TABLE)},

#define IDX_BUF_STATS_NOT_MADE_YOUNG_PCT 23
	{STRUCT_FLD(field_name,		"NOT_YOUNG_MAKE_PER_THOUSAND_GETS"),
	 STRUCT_FLD(field_length,	MY_INT64_NUM_DECIMAL_DIGITS),
	 STRUCT_FLD(field_type,		MYSQL_TYPE_LONGLONG),
	 STRUCT_FLD(value,		0),
	 STRUCT_FLD(field_flags,	MY_I_S_UNSIGNED),
	 STRUCT_FLD(old_name,		""),
	 STRUCT_FLD(open_method,	SKIP_OPEN_TABLE)},

#define IDX_BUF_STATS_READ_AHREAD	24
	{STRUCT_FLD(field_name,		"NUMBER_PAGES_READ_AHEAD"),
	 STRUCT_FLD(field_length,	MY_INT64_NUM_DECIMAL_DIGITS),
	 STRUCT_FLD(field_type,		MYSQL_TYPE_LONGLONG),
	 STRUCT_FLD(value,		0),
	 STRUCT_FLD(field_flags,	MY_I_S_UNSIGNED),
	 STRUCT_FLD(old_name,		""),
	 STRUCT_FLD(open_method,	SKIP_OPEN_TABLE)},

#define IDX_BUF_STATS_READ_AHEAD_EVICTED 25
	{STRUCT_FLD(field_name,		"NUMBER_READ_AHEAD_EVICTED"),
	 STRUCT_FLD(field_length,	MY_INT64_NUM_DECIMAL_DIGITS),
	 STRUCT_FLD(field_type,		MYSQL_TYPE_LONGLONG),
	 STRUCT_FLD(value,		0),
	 STRUCT_FLD(field_flags,	MY_I_S_UNSIGNED),
	 STRUCT_FLD(old_name,		""),
	 STRUCT_FLD(open_method,	SKIP_OPEN_TABLE)},

#define	IDX_BUF_STATS_READ_AHEAD_RATE	26
	{STRUCT_FLD(field_name,		"READ_AHEAD_RATE"),
	 STRUCT_FLD(field_length,	MAX_FLOAT_STR_LENGTH),
	 STRUCT_FLD(field_type,		MYSQL_TYPE_FLOAT),
	 STRUCT_FLD(value,		0),
	 STRUCT_FLD(field_flags,	0),
	 STRUCT_FLD(old_name,		""),
	 STRUCT_FLD(open_method,	SKIP_OPEN_TABLE)},

#define	IDX_BUF_STATS_READ_AHEAD_EVICT_RATE 27
	{STRUCT_FLD(field_name,		"READ_AHEAD_EVICTED_RATE"),
	 STRUCT_FLD(field_length,	MAX_FLOAT_STR_LENGTH),
	 STRUCT_FLD(field_type,		MYSQL_TYPE_FLOAT),
	 STRUCT_FLD(value,		0),
	 STRUCT_FLD(field_flags,	0),
	 STRUCT_FLD(old_name,		""),
	 STRUCT_FLD(open_method,	SKIP_OPEN_TABLE)},

#define IDX_BUF_STATS_LRU_IO_SUM	28
	{STRUCT_FLD(field_name,		"LRU_IO_TOTAL"),
	 STRUCT_FLD(field_length,	MY_INT64_NUM_DECIMAL_DIGITS),
	 STRUCT_FLD(field_type,		MYSQL_TYPE_LONGLONG),
	 STRUCT_FLD(value,		0),
	 STRUCT_FLD(field_flags,	MY_I_S_UNSIGNED),
	 STRUCT_FLD(old_name,		""),
	 STRUCT_FLD(open_method,	SKIP_OPEN_TABLE)},

#define IDX_BUF_STATS_LRU_IO_CUR	29
	{STRUCT_FLD(field_name,		"LRU_IO_CURRENT"),
	 STRUCT_FLD(field_length,	MY_INT64_NUM_DECIMAL_DIGITS),
	 STRUCT_FLD(field_type,		MYSQL_TYPE_LONGLONG),
	 STRUCT_FLD(value,		0),
	 STRUCT_FLD(field_flags,	MY_I_S_UNSIGNED),
	 STRUCT_FLD(old_name,		""),
	 STRUCT_FLD(open_method,	SKIP_OPEN_TABLE)},

#define IDX_BUF_STATS_UNZIP_SUM		30
	{STRUCT_FLD(field_name,		"UNCOMPRESS_TOTAL"),
	 STRUCT_FLD(field_length,	MY_INT64_NUM_DECIMAL_DIGITS),
	 STRUCT_FLD(field_type,		MYSQL_TYPE_LONGLONG),
	 STRUCT_FLD(value,		0),
	 STRUCT_FLD(field_flags,	MY_I_S_UNSIGNED),
	 STRUCT_FLD(old_name,		""),
	 STRUCT_FLD(open_method,	SKIP_OPEN_TABLE)},

#define IDX_BUF_STATS_UNZIP_CUR		31
	{STRUCT_FLD(field_name,		"UNCOMPRESS_CURRENT"),
	 STRUCT_FLD(field_length,	MY_INT64_NUM_DECIMAL_DIGITS),
	 STRUCT_FLD(field_type,		MYSQL_TYPE_LONGLONG),
	 STRUCT_FLD(value,		0),
	 STRUCT_FLD(field_flags,	MY_I_S_UNSIGNED),
	 STRUCT_FLD(old_name,		""),
	 STRUCT_FLD(open_method,	SKIP_OPEN_TABLE)},

	END_OF_ST_FIELD_INFO
};

/*******************************************************************//**
Fill Information Schema table INNODB_BUFFER_POOL_STATS for a particular
buffer pool
@return 0 on success, 1 on failure */
static
int
i_s_innodb_stats_fill(
/*==================*/
	THD*			thd,		/*!< in: thread */
	TABLE_LIST*		tables,		/*!< in/out: tables to fill */
	const buf_pool_info_t*	info)		/*!< in: buffer pool
						information */
{
	TABLE*			table;
	Field**			fields;

	DBUG_ENTER("i_s_innodb_stats_fill");

	table = tables->table;

	fields = table->field;

	OK(fields[IDX_BUF_STATS_POOL_ID]->store(
		static_cast<double>(info->pool_unique_id)));

	OK(fields[IDX_BUF_STATS_POOL_SIZE]->store(
		static_cast<double>(info->pool_size)));

	OK(fields[IDX_BUF_STATS_LRU_LEN]->store(
		static_cast<double>(info->lru_len)));

	OK(fields[IDX_BUF_STATS_OLD_LRU_LEN]->store(
		static_cast<double>(info->old_lru_len)));

	OK(fields[IDX_BUF_STATS_FREE_BUFFERS]->store(
		static_cast<double>(info->free_list_len)));

	OK(fields[IDX_BUF_STATS_FLUSH_LIST_LEN]->store(
		static_cast<double>(info->flush_list_len)));

	OK(fields[IDX_BUF_STATS_PENDING_ZIP]->store(
		static_cast<double>(info->n_pend_unzip)));

	OK(fields[IDX_BUF_STATS_PENDING_READ]->store(
		static_cast<double>(info->n_pend_reads)));

	OK(fields[IDX_BUF_STATS_FLUSH_LRU]->store(
		static_cast<double>(info->n_pending_flush_lru)));

	OK(fields[IDX_BUF_STATS_FLUSH_LIST]->store(
		static_cast<double>(info->n_pending_flush_list)));

	OK(fields[IDX_BUF_STATS_PAGE_YOUNG]->store(
		static_cast<double>(info->n_pages_made_young)));

	OK(fields[IDX_BUF_STATS_PAGE_NOT_YOUNG]->store(
		static_cast<double>(info->n_pages_not_made_young)));

	OK(fields[IDX_BUF_STATS_PAGE_YOUNG_RATE]->store(
		info->page_made_young_rate));

	OK(fields[IDX_BUF_STATS_PAGE_NOT_YOUNG_RATE]->store(
		info->page_not_made_young_rate));

	OK(fields[IDX_BUF_STATS_PAGE_READ]->store(
		static_cast<double>(info->n_pages_read)));

	OK(fields[IDX_BUF_STATS_PAGE_CREATED]->store(
		static_cast<double>(info->n_pages_created)));

	OK(fields[IDX_BUF_STATS_PAGE_WRITTEN]->store(
		static_cast<double>(info->n_pages_written)));

	OK(fields[IDX_BUF_STATS_GET]->store(
		static_cast<double>(info->n_page_gets)));

	OK(fields[IDX_BUF_STATS_PAGE_READ_RATE]->store(
		info->pages_read_rate));

	OK(fields[IDX_BUF_STATS_PAGE_CREATE_RATE]->store(
		info->pages_created_rate));

	OK(fields[IDX_BUF_STATS_PAGE_WRITTEN_RATE]->store(
		info->pages_written_rate));

	if (info->n_page_get_delta) {
		OK(fields[IDX_BUF_STATS_HIT_RATE]->store(
			static_cast<double>(
				1000 - (1000 * info->page_read_delta
				/ info->n_page_get_delta))));

		OK(fields[IDX_BUF_STATS_MADE_YOUNG_PCT]->store(
			static_cast<double>(
				1000 * info->young_making_delta
				/ info->n_page_get_delta)));

		OK(fields[IDX_BUF_STATS_NOT_MADE_YOUNG_PCT]->store(
			static_cast<double>(
				1000 * info->not_young_making_delta
				/ info->n_page_get_delta)));
	} else {
		OK(fields[IDX_BUF_STATS_HIT_RATE]->store(0));
		OK(fields[IDX_BUF_STATS_MADE_YOUNG_PCT]->store(0));
		OK(fields[IDX_BUF_STATS_NOT_MADE_YOUNG_PCT]->store(0));
	}

	OK(fields[IDX_BUF_STATS_READ_AHREAD]->store(
		static_cast<double>(info->n_ra_pages_read)));

	OK(fields[IDX_BUF_STATS_READ_AHEAD_EVICTED]->store(
		static_cast<double>(info->n_ra_pages_evicted)));

	OK(fields[IDX_BUF_STATS_READ_AHEAD_RATE]->store(
		info->pages_readahead_rate));

	OK(fields[IDX_BUF_STATS_READ_AHEAD_EVICT_RATE]->store(
		info->pages_evicted_rate));

	OK(fields[IDX_BUF_STATS_LRU_IO_SUM]->store(
		static_cast<double>(info->io_sum)));

	OK(fields[IDX_BUF_STATS_LRU_IO_CUR]->store(
		static_cast<double>(info->io_cur)));

	OK(fields[IDX_BUF_STATS_UNZIP_SUM]->store(
		static_cast<double>(info->unzip_sum)));

	OK(fields[IDX_BUF_STATS_UNZIP_CUR]->store(
		static_cast<double>(info->unzip_cur)));

	DBUG_RETURN(schema_table_store_record(thd, table));
}

/*******************************************************************//**
This is the function that loops through each buffer pool and fetch buffer
pool stats to information schema  table: I_S_INNODB_BUFFER_POOL_STATS
@return 0 on success, 1 on failure */
static
int
i_s_innodb_buffer_stats_fill_table(
/*===============================*/
	THD*		thd,		/*!< in: thread */
	TABLE_LIST*	tables,		/*!< in/out: tables to fill */
	Item*		)		/*!< in: condition (ignored) */
{
	int			status	= 0;
	buf_pool_info_t*	pool_info;

	DBUG_ENTER("i_s_innodb_buffer_fill_general");
	RETURN_IF_INNODB_NOT_STARTED(tables->schema_table_name);

	/* Only allow the PROCESS privilege holder to access the stats */
	if (check_global_access(thd, PROCESS_ACL)) {
		DBUG_RETURN(0);
	}

	pool_info = (buf_pool_info_t*) ut_zalloc_nokey(
		srv_buf_pool_instances *  sizeof *pool_info);

	/* Walk through each buffer pool */
	for (ulint i = 0; i < srv_buf_pool_instances; i++) {
		buf_pool_t*		buf_pool;

		buf_pool = buf_pool_from_array(i);

		/* Fetch individual buffer pool info */
		buf_stats_get_pool_info(buf_pool, i, pool_info);

		status = i_s_innodb_stats_fill(thd, tables, &pool_info[i]);

		/* If something goes wrong, break and return */
		if (status) {
			break;
		}
	}

	ut_free(pool_info);

	DBUG_RETURN(status);
}

/*******************************************************************//**
Bind the dynamic table INFORMATION_SCHEMA.INNODB_BUFFER_POOL_STATS.
@return 0 on success, 1 on failure */
static
int
i_s_innodb_buffer_pool_stats_init(
/*==============================*/
	void*	p)	/*!< in/out: table schema object */
{
	ST_SCHEMA_TABLE*	schema;

	DBUG_ENTER("i_s_innodb_buffer_pool_stats_init");

	schema = reinterpret_cast<ST_SCHEMA_TABLE*>(p);

	schema->fields_info = i_s_innodb_buffer_stats_fields_info;
	schema->fill_table = i_s_innodb_buffer_stats_fill_table;

	DBUG_RETURN(0);
}

struct st_mysql_plugin	i_s_innodb_buffer_stats =
{
	/* the plugin type (a MYSQL_XXX_PLUGIN value) */
	/* int */
	STRUCT_FLD(type, MYSQL_INFORMATION_SCHEMA_PLUGIN),

	/* pointer to type-specific plugin descriptor */
	/* void* */
	STRUCT_FLD(info, &i_s_info),

	/* plugin name */
	/* const char* */
	STRUCT_FLD(name, "INNODB_BUFFER_POOL_STATS"),

	/* plugin author (for SHOW PLUGINS) */
	/* const char* */
	STRUCT_FLD(author, plugin_author),

	/* general descriptive text (for SHOW PLUGINS) */
	/* const char* */
	STRUCT_FLD(descr, "InnoDB Buffer Pool Statistics Information "),

	/* the plugin license (PLUGIN_LICENSE_XXX) */
	/* int */
	STRUCT_FLD(license, PLUGIN_LICENSE_GPL),

	/* the function to invoke when plugin is loaded */
	/* int (*)(void*); */
	STRUCT_FLD(init, i_s_innodb_buffer_pool_stats_init),

	/* the function to invoke when plugin is unloaded */
	/* int (*)(void*); */
	STRUCT_FLD(deinit, i_s_common_deinit),

	/* plugin version (for SHOW PLUGINS) */
	/* unsigned int */
	STRUCT_FLD(version, INNODB_VERSION_SHORT),

	/* struct st_mysql_show_var* */
	STRUCT_FLD(status_vars, NULL),

	/* struct st_mysql_sys_var** */
	STRUCT_FLD(system_vars, NULL),

	/* reserved for dependency checking */
	/* void* */
	STRUCT_FLD(__reserved1, NULL),

	/* Plugin flags */
	/* unsigned long */
	STRUCT_FLD(flags, 0UL),
};

/* Fields of the dynamic table INNODB_BUFFER_POOL_PAGE. */
static ST_FIELD_INFO	i_s_innodb_buffer_page_fields_info[] =
{
#define IDX_BUFFER_POOL_ID		0
	{STRUCT_FLD(field_name,		"POOL_ID"),
	 STRUCT_FLD(field_length,	MY_INT64_NUM_DECIMAL_DIGITS),
	 STRUCT_FLD(field_type,		MYSQL_TYPE_LONGLONG),
	 STRUCT_FLD(value,		0),
	 STRUCT_FLD(field_flags,	MY_I_S_UNSIGNED),
	 STRUCT_FLD(old_name,		""),
	 STRUCT_FLD(open_method,	SKIP_OPEN_TABLE)},

#define IDX_BUFFER_BLOCK_ID		1
	{STRUCT_FLD(field_name,		"BLOCK_ID"),
	 STRUCT_FLD(field_length,	MY_INT64_NUM_DECIMAL_DIGITS),
	 STRUCT_FLD(field_type,		MYSQL_TYPE_LONGLONG),
	 STRUCT_FLD(value,		0),
	 STRUCT_FLD(field_flags,	MY_I_S_UNSIGNED),
	 STRUCT_FLD(old_name,		""),
	 STRUCT_FLD(open_method,	SKIP_OPEN_TABLE)},

#define IDX_BUFFER_PAGE_SPACE		2
	{STRUCT_FLD(field_name,		"SPACE"),
	 STRUCT_FLD(field_length,	MY_INT64_NUM_DECIMAL_DIGITS),
	 STRUCT_FLD(field_type,		MYSQL_TYPE_LONGLONG),
	 STRUCT_FLD(value,		0),
	 STRUCT_FLD(field_flags,	MY_I_S_UNSIGNED),
	 STRUCT_FLD(old_name,		""),
	 STRUCT_FLD(open_method,	SKIP_OPEN_TABLE)},

#define IDX_BUFFER_PAGE_NUM		3
	{STRUCT_FLD(field_name,		"PAGE_NUMBER"),
	 STRUCT_FLD(field_length,	MY_INT64_NUM_DECIMAL_DIGITS),
	 STRUCT_FLD(field_type,		MYSQL_TYPE_LONGLONG),
	 STRUCT_FLD(value,		0),
	 STRUCT_FLD(field_flags,	MY_I_S_UNSIGNED),
	 STRUCT_FLD(old_name,		""),
	 STRUCT_FLD(open_method,	SKIP_OPEN_TABLE)},

#define IDX_BUFFER_PAGE_TYPE		4
	{STRUCT_FLD(field_name,		"PAGE_TYPE"),
	 STRUCT_FLD(field_length,	64),
	 STRUCT_FLD(field_type,		MYSQL_TYPE_STRING),
	 STRUCT_FLD(value,		0),
	 STRUCT_FLD(field_flags,	MY_I_S_MAYBE_NULL),
	 STRUCT_FLD(old_name,		""),
	 STRUCT_FLD(open_method,	SKIP_OPEN_TABLE)},

#define IDX_BUFFER_PAGE_FLUSH_TYPE	5
	{STRUCT_FLD(field_name,		"FLUSH_TYPE"),
	 STRUCT_FLD(field_length,	MY_INT64_NUM_DECIMAL_DIGITS),
	 STRUCT_FLD(field_type,		MYSQL_TYPE_LONGLONG),
	 STRUCT_FLD(value,		0),
	 STRUCT_FLD(field_flags,	MY_I_S_UNSIGNED),
	 STRUCT_FLD(old_name,		""),
	 STRUCT_FLD(open_method,	SKIP_OPEN_TABLE)},

#define IDX_BUFFER_PAGE_FIX_COUNT	6
	{STRUCT_FLD(field_name,		"FIX_COUNT"),
	 STRUCT_FLD(field_length,	MY_INT64_NUM_DECIMAL_DIGITS),
	 STRUCT_FLD(field_type,		MYSQL_TYPE_LONGLONG),
	 STRUCT_FLD(value,		0),
	 STRUCT_FLD(field_flags,	MY_I_S_UNSIGNED),
	 STRUCT_FLD(old_name,		""),
	 STRUCT_FLD(open_method,	SKIP_OPEN_TABLE)},

#define IDX_BUFFER_PAGE_HASHED		7
	{STRUCT_FLD(field_name,		"IS_HASHED"),
	 STRUCT_FLD(field_length,	3),
	 STRUCT_FLD(field_type,		MYSQL_TYPE_STRING),
	 STRUCT_FLD(value,		0),
	 STRUCT_FLD(field_flags,	MY_I_S_MAYBE_NULL),
	 STRUCT_FLD(old_name,		""),
	 STRUCT_FLD(open_method,	SKIP_OPEN_TABLE)},

#define IDX_BUFFER_PAGE_NEWEST_MOD	8
	{STRUCT_FLD(field_name,		"NEWEST_MODIFICATION"),
	 STRUCT_FLD(field_length,	MY_INT64_NUM_DECIMAL_DIGITS),
	 STRUCT_FLD(field_type,		MYSQL_TYPE_LONGLONG),
	 STRUCT_FLD(value,		0),
	 STRUCT_FLD(field_flags,	MY_I_S_UNSIGNED),
	 STRUCT_FLD(old_name,		""),
	 STRUCT_FLD(open_method,	SKIP_OPEN_TABLE)},

#define IDX_BUFFER_PAGE_OLDEST_MOD	9
	{STRUCT_FLD(field_name,		"OLDEST_MODIFICATION"),
	 STRUCT_FLD(field_length,	MY_INT64_NUM_DECIMAL_DIGITS),
	 STRUCT_FLD(field_type,		MYSQL_TYPE_LONGLONG),
	 STRUCT_FLD(value,		0),
	 STRUCT_FLD(field_flags,	MY_I_S_UNSIGNED),
	 STRUCT_FLD(old_name,		""),
	 STRUCT_FLD(open_method,	SKIP_OPEN_TABLE)},

#define IDX_BUFFER_PAGE_ACCESS_TIME	10
	{STRUCT_FLD(field_name,		"ACCESS_TIME"),
	 STRUCT_FLD(field_length,	MY_INT64_NUM_DECIMAL_DIGITS),
	 STRUCT_FLD(field_type,		MYSQL_TYPE_LONGLONG),
	 STRUCT_FLD(value,		0),
	 STRUCT_FLD(field_flags,	MY_I_S_UNSIGNED),
	 STRUCT_FLD(old_name,		""),
	 STRUCT_FLD(open_method,	SKIP_OPEN_TABLE)},

#define IDX_BUFFER_PAGE_TABLE_NAME	11
	{STRUCT_FLD(field_name,		"TABLE_NAME"),
	 STRUCT_FLD(field_length,	1024),
	 STRUCT_FLD(field_type,		MYSQL_TYPE_STRING),
	 STRUCT_FLD(value,		0),
	 STRUCT_FLD(field_flags,	MY_I_S_MAYBE_NULL),
	 STRUCT_FLD(old_name,		""),
	 STRUCT_FLD(open_method,	SKIP_OPEN_TABLE)},

#define IDX_BUFFER_PAGE_INDEX_NAME	12
	{STRUCT_FLD(field_name,		"INDEX_NAME"),
	 STRUCT_FLD(field_length,	1024),
	 STRUCT_FLD(field_type,		MYSQL_TYPE_STRING),
	 STRUCT_FLD(value,		0),
	 STRUCT_FLD(field_flags,	MY_I_S_MAYBE_NULL),
	 STRUCT_FLD(old_name,		""),
	 STRUCT_FLD(open_method,	SKIP_OPEN_TABLE)},

#define IDX_BUFFER_PAGE_NUM_RECS	13
	{STRUCT_FLD(field_name,		"NUMBER_RECORDS"),
	 STRUCT_FLD(field_length,	MY_INT64_NUM_DECIMAL_DIGITS),
	 STRUCT_FLD(field_type,		MYSQL_TYPE_LONGLONG),
	 STRUCT_FLD(value,		0),
	 STRUCT_FLD(field_flags,	MY_I_S_UNSIGNED),
	 STRUCT_FLD(old_name,		""),
	 STRUCT_FLD(open_method,	SKIP_OPEN_TABLE)},

#define IDX_BUFFER_PAGE_DATA_SIZE	14
	{STRUCT_FLD(field_name,		"DATA_SIZE"),
	 STRUCT_FLD(field_length,	MY_INT64_NUM_DECIMAL_DIGITS),
	 STRUCT_FLD(field_type,		MYSQL_TYPE_LONGLONG),
	 STRUCT_FLD(value,		0),
	 STRUCT_FLD(field_flags,	MY_I_S_UNSIGNED),
	 STRUCT_FLD(old_name,		""),
	 STRUCT_FLD(open_method,	SKIP_OPEN_TABLE)},

#define IDX_BUFFER_PAGE_ZIP_SIZE	15
	{STRUCT_FLD(field_name,		"COMPRESSED_SIZE"),
	 STRUCT_FLD(field_length,	MY_INT64_NUM_DECIMAL_DIGITS),
	 STRUCT_FLD(field_type,		MYSQL_TYPE_LONGLONG),
	 STRUCT_FLD(value,		0),
	 STRUCT_FLD(field_flags,	MY_I_S_UNSIGNED),
	 STRUCT_FLD(old_name,		""),
	 STRUCT_FLD(open_method,	SKIP_OPEN_TABLE)},

#define IDX_BUFFER_PAGE_STATE		16
	{STRUCT_FLD(field_name,		"PAGE_STATE"),
	 STRUCT_FLD(field_length,	64),
	 STRUCT_FLD(field_type,		MYSQL_TYPE_STRING),
	 STRUCT_FLD(value,		0),
	 STRUCT_FLD(field_flags,	MY_I_S_MAYBE_NULL),
	 STRUCT_FLD(old_name,		""),
	 STRUCT_FLD(open_method,	SKIP_OPEN_TABLE)},

#define IDX_BUFFER_PAGE_IO_FIX		17
	{STRUCT_FLD(field_name,		"IO_FIX"),
	 STRUCT_FLD(field_length,	64),
	 STRUCT_FLD(field_type,		MYSQL_TYPE_STRING),
	 STRUCT_FLD(value,		0),
	 STRUCT_FLD(field_flags,	MY_I_S_MAYBE_NULL),
	 STRUCT_FLD(old_name,		""),
	 STRUCT_FLD(open_method,	SKIP_OPEN_TABLE)},

#define IDX_BUFFER_PAGE_IS_OLD		18
	{STRUCT_FLD(field_name,		"IS_OLD"),
	 STRUCT_FLD(field_length,	3),
	 STRUCT_FLD(field_type,		MYSQL_TYPE_STRING),
	 STRUCT_FLD(value,		0),
	 STRUCT_FLD(field_flags,	MY_I_S_MAYBE_NULL),
	 STRUCT_FLD(old_name,		""),
	 STRUCT_FLD(open_method,	SKIP_OPEN_TABLE)},

#define IDX_BUFFER_PAGE_FREE_CLOCK	19
	{STRUCT_FLD(field_name,		"FREE_PAGE_CLOCK"),
	 STRUCT_FLD(field_length,	MY_INT64_NUM_DECIMAL_DIGITS),
	 STRUCT_FLD(field_type,		MYSQL_TYPE_LONGLONG),
	 STRUCT_FLD(value,		0),
	 STRUCT_FLD(field_flags,	MY_I_S_UNSIGNED),
	 STRUCT_FLD(old_name,		""),
	 STRUCT_FLD(open_method,	SKIP_OPEN_TABLE)},

	END_OF_ST_FIELD_INFO
};

/*******************************************************************//**
Fill Information Schema table INNODB_BUFFER_PAGE with information
cached in the buf_page_info_t array
@return 0 on success, 1 on failure */
static
int
i_s_innodb_buffer_page_fill(
/*========================*/
	THD*			thd,		/*!< in: thread */
	TABLE_LIST*		tables,		/*!< in/out: tables to fill */
	const buf_page_info_t*	info_array,	/*!< in: array cached page
						info */
	ulint			num_page)	/*!< in: number of page info
						cached */
{
	TABLE*			table;
	Field**			fields;

	DBUG_ENTER("i_s_innodb_buffer_page_fill");

	table = tables->table;

	fields = table->field;

	/* Iterate through the cached array and fill the I_S table rows */
	for (ulint i = 0; i < num_page; i++) {
		const buf_page_info_t*	page_info;
		char			table_name[MAX_FULL_NAME_LEN + 1];
		const char*		table_name_end = NULL;
		const char*		state_str;
		enum buf_page_state	state;

		page_info = info_array + i;

		state_str = NULL;

		OK(fields[IDX_BUFFER_POOL_ID]->store(
			static_cast<double>(page_info->pool_id)));

		OK(fields[IDX_BUFFER_BLOCK_ID]->store(
			static_cast<double>(page_info->block_id)));

		OK(fields[IDX_BUFFER_PAGE_SPACE]->store(
			static_cast<double>(page_info->space_id)));

		OK(fields[IDX_BUFFER_PAGE_NUM]->store(
			static_cast<double>(page_info->page_num)));

		OK(field_store_string(
			fields[IDX_BUFFER_PAGE_TYPE],
			i_s_page_type[page_info->page_type].type_str));

		OK(fields[IDX_BUFFER_PAGE_FLUSH_TYPE]->store(
			page_info->flush_type));

		OK(fields[IDX_BUFFER_PAGE_FIX_COUNT]->store(
			page_info->fix_count));

		if (page_info->hashed) {
			OK(field_store_string(
				fields[IDX_BUFFER_PAGE_HASHED], "YES"));
		} else {
			OK(field_store_string(
				fields[IDX_BUFFER_PAGE_HASHED], "NO"));
		}

		OK(fields[IDX_BUFFER_PAGE_NEWEST_MOD]->store(
			(longlong) page_info->newest_mod, true));

		OK(fields[IDX_BUFFER_PAGE_OLDEST_MOD]->store(
			(longlong) page_info->oldest_mod, true));

		OK(fields[IDX_BUFFER_PAGE_ACCESS_TIME]->store(
			page_info->access_time));

		fields[IDX_BUFFER_PAGE_TABLE_NAME]->set_null();

		fields[IDX_BUFFER_PAGE_INDEX_NAME]->set_null();

		/* If this is an index page, fetch the index name
		and table name */
		if (page_info->page_type == I_S_PAGE_TYPE_INDEX) {
			const dict_index_t*	index;

			mutex_enter(&dict_sys->mutex);
			index = dict_index_get_if_in_cache_low(
				page_info->index_id);

			if (index) {

				table_name_end = innobase_convert_name(
					table_name, sizeof(table_name),
					index->table_name,
					strlen(index->table_name),
					thd);

				OK(fields[IDX_BUFFER_PAGE_TABLE_NAME]->store(
					table_name,
					static_cast<uint>(table_name_end - table_name),
					system_charset_info));
				fields[IDX_BUFFER_PAGE_TABLE_NAME]->set_notnull();

				OK(field_store_index_name(
					fields[IDX_BUFFER_PAGE_INDEX_NAME],
					index->name));
			}

			mutex_exit(&dict_sys->mutex);
		}

		OK(fields[IDX_BUFFER_PAGE_NUM_RECS]->store(
			page_info->num_recs));

		OK(fields[IDX_BUFFER_PAGE_DATA_SIZE]->store(
			page_info->data_size));

		OK(fields[IDX_BUFFER_PAGE_ZIP_SIZE]->store(
			page_info->zip_ssize
			? (UNIV_ZIP_SIZE_MIN >> 1) << page_info->zip_ssize
			: 0));

#if BUF_PAGE_STATE_BITS > 3
# error "BUF_PAGE_STATE_BITS > 3, please ensure that all 1<<BUF_PAGE_STATE_BITS values are checked for"
#endif
		state = static_cast<enum buf_page_state>(page_info->page_state);

		switch (state) {
		/* First three states are for compression pages and
		are not states we would get as we scan pages through
		buffer blocks */
		case BUF_BLOCK_POOL_WATCH:
		case BUF_BLOCK_ZIP_PAGE:
		case BUF_BLOCK_ZIP_DIRTY:
			state_str = NULL;
			break;
		case BUF_BLOCK_NOT_USED:
			state_str = "NOT_USED";
			break;
		case BUF_BLOCK_READY_FOR_USE:
			state_str = "READY_FOR_USE";
			break;
		case BUF_BLOCK_FILE_PAGE:
			state_str = "FILE_PAGE";
			break;
		case BUF_BLOCK_MEMORY:
			state_str = "MEMORY";
			break;
		case BUF_BLOCK_REMOVE_HASH:
			state_str = "REMOVE_HASH";
			break;
		};

		OK(field_store_string(fields[IDX_BUFFER_PAGE_STATE],
				      state_str));

		switch (page_info->io_fix) {
		case BUF_IO_NONE:
			OK(field_store_string(fields[IDX_BUFFER_PAGE_IO_FIX],
					      "IO_NONE"));
			break;
		case BUF_IO_READ:
			OK(field_store_string(fields[IDX_BUFFER_PAGE_IO_FIX],
					      "IO_READ"));
			break;
		case BUF_IO_WRITE:
			OK(field_store_string(fields[IDX_BUFFER_PAGE_IO_FIX],
					      "IO_WRITE"));
			break;
		case BUF_IO_PIN:
			OK(field_store_string(fields[IDX_BUFFER_PAGE_IO_FIX],
					      "IO_PIN"));
			break;
		}

		OK(field_store_string(fields[IDX_BUFFER_PAGE_IS_OLD],
				      (page_info->is_old) ? "YES" : "NO"));

		OK(fields[IDX_BUFFER_PAGE_FREE_CLOCK]->store(
			page_info->freed_page_clock));

		if (schema_table_store_record(thd, table)) {
			DBUG_RETURN(1);
		}
	}

	DBUG_RETURN(0);
}

/*******************************************************************//**
Set appropriate page type to a buf_page_info_t structure */
static
void
i_s_innodb_set_page_type(
/*=====================*/
	buf_page_info_t*page_info,	/*!< in/out: structure to fill with
					scanned info */
	ulint		page_type,	/*!< in: page type */
	const byte*	frame)		/*!< in: buffer frame */
{
	if (fil_page_type_is_index(page_type)) {
		const page_t*	page = (const page_t*) frame;

		page_info->index_id = btr_page_get_index_id(page);

		/* FIL_PAGE_INDEX and FIL_PAGE_RTREE are a bit special,
		their values are defined as 17855 and 17854, so we cannot
		use them to index into i_s_page_type[] array, its array index
		in the i_s_page_type[] array is I_S_PAGE_TYPE_INDEX
		(1) for index pages or I_S_PAGE_TYPE_IBUF for
		change buffer index pages */
		if (page_info->index_id
		    == static_cast<index_id_t>(DICT_IBUF_ID_MIN
					       + IBUF_SPACE_ID)) {
			page_info->page_type = I_S_PAGE_TYPE_IBUF;
		} else if (page_type == FIL_PAGE_RTREE) {
			page_info->page_type = I_S_PAGE_TYPE_RTREE;
		} else {
			page_info->page_type = I_S_PAGE_TYPE_INDEX;
		}

		page_info->data_size = (ulint)(page_header_get_field(
			page, PAGE_HEAP_TOP) - (page_is_comp(page)
						? PAGE_NEW_SUPREMUM_END
						: PAGE_OLD_SUPREMUM_END)
			- page_header_get_field(page, PAGE_GARBAGE));

		page_info->num_recs = page_get_n_recs(page);
	} else if (page_type > FIL_PAGE_TYPE_LAST) {
		/* Encountered an unknown page type */
		page_info->page_type = I_S_PAGE_TYPE_UNKNOWN;
	} else {
		/* Make sure we get the right index into the
		i_s_page_type[] array */
		ut_a(page_type == i_s_page_type[page_type].type_value);

		page_info->page_type = page_type;
	}

	if (page_info->page_type == FIL_PAGE_TYPE_ZBLOB
	    || page_info->page_type == FIL_PAGE_TYPE_ZBLOB2) {
		page_info->page_num = mach_read_from_4(
			frame + FIL_PAGE_OFFSET);
		page_info->space_id = mach_read_from_4(
			frame + FIL_PAGE_ARCH_LOG_NO_OR_SPACE_ID);
	}
}
/*******************************************************************//**
Scans pages in the buffer cache, and collect their general information
into the buf_page_info_t array which is zero-filled. So any fields
that are not initialized in the function will default to 0 */
static
void
i_s_innodb_buffer_page_get_info(
/*============================*/
	const buf_page_t*bpage,		/*!< in: buffer pool page to scan */
	ulint		pool_id,	/*!< in: buffer pool id */
	ulint		pos,		/*!< in: buffer block position in
					buffer pool or in the LRU list */
	buf_page_info_t*page_info)	/*!< in: zero filled info structure;
					out: structure filled with scanned
					info */
{
	ib_mutex_t*	mutex = buf_page_get_mutex(bpage);

	ut_ad(pool_id < MAX_BUFFER_POOLS);

	page_info->pool_id = pool_id;

	page_info->block_id = pos;

	mutex_enter(mutex);

	page_info->page_state = buf_page_get_state(bpage);

	/* Only fetch information for buffers that map to a tablespace,
	that is, buffer page with state BUF_BLOCK_ZIP_PAGE,
	BUF_BLOCK_ZIP_DIRTY or BUF_BLOCK_FILE_PAGE */
	if (buf_page_in_file(bpage)) {
		const byte*	frame;
		ulint		page_type;

		page_info->space_id = bpage->id.space();

		page_info->page_num = bpage->id.page_no();

		page_info->flush_type = bpage->flush_type;

		page_info->fix_count = bpage->buf_fix_count;

		page_info->newest_mod = bpage->newest_modification;

		page_info->oldest_mod = bpage->oldest_modification;

		page_info->access_time = bpage->access_time;

		page_info->zip_ssize = bpage->zip.ssize;

		page_info->io_fix = bpage->io_fix;

		page_info->is_old = bpage->old;

		page_info->freed_page_clock = bpage->freed_page_clock;

		switch (buf_page_get_io_fix(bpage)) {
		case BUF_IO_NONE:
		case BUF_IO_WRITE:
		case BUF_IO_PIN:
			break;
		case BUF_IO_READ:
			page_info->page_type = I_S_PAGE_TYPE_UNKNOWN;
			mutex_exit(mutex);
			return;
		}

		if (page_info->page_state == BUF_BLOCK_FILE_PAGE) {
			const buf_block_t*block;

			block = reinterpret_cast<const buf_block_t*>(bpage);
			frame = block->frame;
			page_info->hashed = (block->index != NULL);
		} else {
			ut_ad(page_info->zip_ssize);
			frame = bpage->zip.data;
		}

		page_type = fil_page_get_type(frame);

		i_s_innodb_set_page_type(page_info, page_type, frame);
	} else {
		page_info->page_type = I_S_PAGE_TYPE_UNKNOWN;
	}

	mutex_exit(mutex);
}

/*******************************************************************//**
This is the function that goes through each block of the buffer pool
and fetch information to information schema tables: INNODB_BUFFER_PAGE.
@return 0 on success, 1 on failure */
static
int
i_s_innodb_fill_buffer_pool(
/*========================*/
	THD*			thd,		/*!< in: thread */
	TABLE_LIST*		tables,		/*!< in/out: tables to fill */
	buf_pool_t*		buf_pool,	/*!< in: buffer pool to scan */
	const ulint		pool_id)	/*!< in: buffer pool id */
{
	int			status	= 0;
	mem_heap_t*		heap;

	DBUG_ENTER("i_s_innodb_fill_buffer_pool");

	heap = mem_heap_create(10000);

	/* Go through each chunk of buffer pool. Currently, we only
	have one single chunk for each buffer pool */
	for (ulint n = 0;
	     n < ut_min(buf_pool->n_chunks, buf_pool->n_chunks_new); n++) {
		const buf_block_t*	block;
		ulint			n_blocks;
		buf_page_info_t*	info_buffer;
		ulint			num_page;
		ulint			mem_size;
		ulint			chunk_size;
		ulint			num_to_process = 0;
		ulint			block_id = 0;

		/* Get buffer block of the nth chunk */
		block = buf_get_nth_chunk_block(buf_pool, n, &chunk_size);
		num_page = 0;

		while (chunk_size > 0) {
			/* we cache maximum MAX_BUF_INFO_CACHED number of
			buffer page info */
			num_to_process = ut_min(chunk_size,
						MAX_BUF_INFO_CACHED);

			mem_size = num_to_process * sizeof(buf_page_info_t);

			/* For each chunk, we'll pre-allocate information
			structures to cache the page information read from
			the buffer pool. Doing so before obtain any mutex */
			info_buffer = (buf_page_info_t*) mem_heap_zalloc(
				heap, mem_size);

			/* GO through each block in the chunk */
			for (n_blocks = num_to_process; n_blocks--; block++) {
				i_s_innodb_buffer_page_get_info(
					&block->page, pool_id, block_id,
					info_buffer + num_page);
				block_id++;
				num_page++;
			}

			/* Fill in information schema table with information
			just collected from the buffer chunk scan */
			status = i_s_innodb_buffer_page_fill(
				thd, tables, info_buffer,
				num_page);

			/* If something goes wrong, break and return */
			if (status) {
				break;
			}

			mem_heap_empty(heap);
			chunk_size -= num_to_process;
			num_page = 0;
		}
	}

	mem_heap_free(heap);

	DBUG_RETURN(status);
}

/*******************************************************************//**
Fill page information for pages in InnoDB buffer pool to the
dynamic table INFORMATION_SCHEMA.INNODB_BUFFER_PAGE
@return 0 on success, 1 on failure */
static
int
i_s_innodb_buffer_page_fill_table(
/*==============================*/
	THD*		thd,		/*!< in: thread */
	TABLE_LIST*	tables,		/*!< in/out: tables to fill */
	Item*		)		/*!< in: condition (ignored) */
{
	int	status	= 0;

	DBUG_ENTER("i_s_innodb_buffer_page_fill_table");

	RETURN_IF_INNODB_NOT_STARTED(tables->schema_table_name);

	/* deny access to user without PROCESS privilege */
	if (check_global_access(thd, PROCESS_ACL)) {
		DBUG_RETURN(0);
	}

	/* Walk through each buffer pool */
	for (ulint i = 0; i < srv_buf_pool_instances; i++) {
		buf_pool_t*	buf_pool;

		buf_pool = buf_pool_from_array(i);

		/* Fetch information from pages in this buffer pool,
		and fill the corresponding I_S table */
		status = i_s_innodb_fill_buffer_pool(thd, tables, buf_pool, i);

		/* If something wrong, break and return */
		if (status) {
			break;
		}
	}

	DBUG_RETURN(status);
}

/*******************************************************************//**
Bind the dynamic table INFORMATION_SCHEMA.INNODB_BUFFER_PAGE.
@return 0 on success, 1 on failure */
static
int
i_s_innodb_buffer_page_init(
/*========================*/
	void*	p)	/*!< in/out: table schema object */
{
	ST_SCHEMA_TABLE*	schema;

	DBUG_ENTER("i_s_innodb_buffer_page_init");

	schema = reinterpret_cast<ST_SCHEMA_TABLE*>(p);

	schema->fields_info = i_s_innodb_buffer_page_fields_info;
	schema->fill_table = i_s_innodb_buffer_page_fill_table;

	DBUG_RETURN(0);
}

struct st_mysql_plugin	i_s_innodb_buffer_page =
{
	/* the plugin type (a MYSQL_XXX_PLUGIN value) */
	/* int */
	STRUCT_FLD(type, MYSQL_INFORMATION_SCHEMA_PLUGIN),

	/* pointer to type-specific plugin descriptor */
	/* void* */
	STRUCT_FLD(info, &i_s_info),

	/* plugin name */
	/* const char* */
	STRUCT_FLD(name, "INNODB_BUFFER_PAGE"),

	/* plugin author (for SHOW PLUGINS) */
	/* const char* */
	STRUCT_FLD(author, plugin_author),

	/* general descriptive text (for SHOW PLUGINS) */
	/* const char* */
	STRUCT_FLD(descr, "InnoDB Buffer Page Information"),

	/* the plugin license (PLUGIN_LICENSE_XXX) */
	/* int */
	STRUCT_FLD(license, PLUGIN_LICENSE_GPL),

	/* the function to invoke when plugin is loaded */
	/* int (*)(void*); */
	STRUCT_FLD(init, i_s_innodb_buffer_page_init),

	/* the function to invoke when plugin is unloaded */
	/* int (*)(void*); */
	STRUCT_FLD(deinit, i_s_common_deinit),

	/* plugin version (for SHOW PLUGINS) */
	/* unsigned int */
	STRUCT_FLD(version, INNODB_VERSION_SHORT),

	/* struct st_mysql_show_var* */
	STRUCT_FLD(status_vars, NULL),

	/* struct st_mysql_sys_var** */
	STRUCT_FLD(system_vars, NULL),

	/* reserved for dependency checking */
	/* void* */
	STRUCT_FLD(__reserved1, NULL),

	/* Plugin flags */
	/* unsigned long */
	STRUCT_FLD(flags, 0UL),
};

static ST_FIELD_INFO	i_s_innodb_buf_page_lru_fields_info[] =
{
#define IDX_BUF_LRU_POOL_ID		0
	{STRUCT_FLD(field_name,		"POOL_ID"),
	 STRUCT_FLD(field_length,	MY_INT64_NUM_DECIMAL_DIGITS),
	 STRUCT_FLD(field_type,		MYSQL_TYPE_LONGLONG),
	 STRUCT_FLD(value,		0),
	 STRUCT_FLD(field_flags,	MY_I_S_UNSIGNED),
	 STRUCT_FLD(old_name,		""),
	 STRUCT_FLD(open_method,	SKIP_OPEN_TABLE)},

#define IDX_BUF_LRU_POS			1
	{STRUCT_FLD(field_name,		"LRU_POSITION"),
	 STRUCT_FLD(field_length,	MY_INT64_NUM_DECIMAL_DIGITS),
	 STRUCT_FLD(field_type,		MYSQL_TYPE_LONGLONG),
	 STRUCT_FLD(value,		0),
	 STRUCT_FLD(field_flags,	MY_I_S_UNSIGNED),
	 STRUCT_FLD(old_name,		""),
	 STRUCT_FLD(open_method,	SKIP_OPEN_TABLE)},

#define IDX_BUF_LRU_PAGE_SPACE		2
	{STRUCT_FLD(field_name,		"SPACE"),
	 STRUCT_FLD(field_length,	MY_INT64_NUM_DECIMAL_DIGITS),
	 STRUCT_FLD(field_type,		MYSQL_TYPE_LONGLONG),
	 STRUCT_FLD(value,		0),
	 STRUCT_FLD(field_flags,	MY_I_S_UNSIGNED),
	 STRUCT_FLD(old_name,		""),
	 STRUCT_FLD(open_method,	SKIP_OPEN_TABLE)},

#define IDX_BUF_LRU_PAGE_NUM		3
	{STRUCT_FLD(field_name,		"PAGE_NUMBER"),
	 STRUCT_FLD(field_length,	MY_INT64_NUM_DECIMAL_DIGITS),
	 STRUCT_FLD(field_type,		MYSQL_TYPE_LONGLONG),
	 STRUCT_FLD(value,		0),
	 STRUCT_FLD(field_flags,	MY_I_S_UNSIGNED),
	 STRUCT_FLD(old_name,		""),
	 STRUCT_FLD(open_method,	SKIP_OPEN_TABLE)},

#define IDX_BUF_LRU_PAGE_TYPE		4
	{STRUCT_FLD(field_name,		"PAGE_TYPE"),
	 STRUCT_FLD(field_length,	64),
	 STRUCT_FLD(field_type,		MYSQL_TYPE_STRING),
	 STRUCT_FLD(value,		0),
	 STRUCT_FLD(field_flags,	MY_I_S_MAYBE_NULL),
	 STRUCT_FLD(old_name,		""),
	 STRUCT_FLD(open_method,	SKIP_OPEN_TABLE)},

#define IDX_BUF_LRU_PAGE_FLUSH_TYPE	5
	{STRUCT_FLD(field_name,		"FLUSH_TYPE"),
	 STRUCT_FLD(field_length,	MY_INT64_NUM_DECIMAL_DIGITS),
	 STRUCT_FLD(field_type,		MYSQL_TYPE_LONGLONG),
	 STRUCT_FLD(value,		0),
	 STRUCT_FLD(field_flags,	MY_I_S_UNSIGNED),
	 STRUCT_FLD(old_name,		""),
	 STRUCT_FLD(open_method,	SKIP_OPEN_TABLE)},

#define IDX_BUF_LRU_PAGE_FIX_COUNT	6
	{STRUCT_FLD(field_name,		"FIX_COUNT"),
	 STRUCT_FLD(field_length,	MY_INT64_NUM_DECIMAL_DIGITS),
	 STRUCT_FLD(field_type,		MYSQL_TYPE_LONGLONG),
	 STRUCT_FLD(value,		0),
	 STRUCT_FLD(field_flags,	MY_I_S_UNSIGNED),
	 STRUCT_FLD(old_name,		""),
	 STRUCT_FLD(open_method,	SKIP_OPEN_TABLE)},

#define IDX_BUF_LRU_PAGE_HASHED		7
	{STRUCT_FLD(field_name,		"IS_HASHED"),
	 STRUCT_FLD(field_length,	3),
	 STRUCT_FLD(field_type,		MYSQL_TYPE_STRING),
	 STRUCT_FLD(value,		0),
	 STRUCT_FLD(field_flags,	MY_I_S_MAYBE_NULL),
	 STRUCT_FLD(old_name,		""),
	 STRUCT_FLD(open_method,	SKIP_OPEN_TABLE)},

#define IDX_BUF_LRU_PAGE_NEWEST_MOD	8
	{STRUCT_FLD(field_name,		"NEWEST_MODIFICATION"),
	 STRUCT_FLD(field_length,	MY_INT64_NUM_DECIMAL_DIGITS),
	 STRUCT_FLD(field_type,		MYSQL_TYPE_LONGLONG),
	 STRUCT_FLD(value,		0),
	 STRUCT_FLD(field_flags,	MY_I_S_UNSIGNED),
	 STRUCT_FLD(old_name,		""),
	 STRUCT_FLD(open_method,	SKIP_OPEN_TABLE)},

#define IDX_BUF_LRU_PAGE_OLDEST_MOD	9
	{STRUCT_FLD(field_name,		"OLDEST_MODIFICATION"),
	 STRUCT_FLD(field_length,	MY_INT64_NUM_DECIMAL_DIGITS),
	 STRUCT_FLD(field_type,		MYSQL_TYPE_LONGLONG),
	 STRUCT_FLD(value,		0),
	 STRUCT_FLD(field_flags,	MY_I_S_UNSIGNED),
	 STRUCT_FLD(old_name,		""),
	 STRUCT_FLD(open_method,	SKIP_OPEN_TABLE)},

#define IDX_BUF_LRU_PAGE_ACCESS_TIME	10
	{STRUCT_FLD(field_name,		"ACCESS_TIME"),
	 STRUCT_FLD(field_length,	MY_INT64_NUM_DECIMAL_DIGITS),
	 STRUCT_FLD(field_type,		MYSQL_TYPE_LONGLONG),
	 STRUCT_FLD(value,		0),
	 STRUCT_FLD(field_flags,	MY_I_S_UNSIGNED),
	 STRUCT_FLD(old_name,		""),
	 STRUCT_FLD(open_method,	SKIP_OPEN_TABLE)},

#define IDX_BUF_LRU_PAGE_TABLE_NAME	11
	{STRUCT_FLD(field_name,		"TABLE_NAME"),
	 STRUCT_FLD(field_length,	1024),
	 STRUCT_FLD(field_type,		MYSQL_TYPE_STRING),
	 STRUCT_FLD(value,		0),
	 STRUCT_FLD(field_flags,	MY_I_S_MAYBE_NULL),
	 STRUCT_FLD(old_name,		""),
	 STRUCT_FLD(open_method,	SKIP_OPEN_TABLE)},

#define IDX_BUF_LRU_PAGE_INDEX_NAME	12
	{STRUCT_FLD(field_name,		"INDEX_NAME"),
	 STRUCT_FLD(field_length,	1024),
	 STRUCT_FLD(field_type,		MYSQL_TYPE_STRING),
	 STRUCT_FLD(value,		0),
	 STRUCT_FLD(field_flags,	MY_I_S_MAYBE_NULL),
	 STRUCT_FLD(old_name,		""),
	 STRUCT_FLD(open_method,	SKIP_OPEN_TABLE)},

#define IDX_BUF_LRU_PAGE_NUM_RECS	13
	{STRUCT_FLD(field_name,		"NUMBER_RECORDS"),
	 STRUCT_FLD(field_length,	MY_INT64_NUM_DECIMAL_DIGITS),
	 STRUCT_FLD(field_type,		MYSQL_TYPE_LONGLONG),
	 STRUCT_FLD(value,		0),
	 STRUCT_FLD(field_flags,	MY_I_S_UNSIGNED),
	 STRUCT_FLD(old_name,		""),
	 STRUCT_FLD(open_method,	SKIP_OPEN_TABLE)},

#define IDX_BUF_LRU_PAGE_DATA_SIZE	14
	{STRUCT_FLD(field_name,		"DATA_SIZE"),
	 STRUCT_FLD(field_length,	MY_INT64_NUM_DECIMAL_DIGITS),
	 STRUCT_FLD(field_type,		MYSQL_TYPE_LONGLONG),
	 STRUCT_FLD(value,		0),
	 STRUCT_FLD(field_flags,	MY_I_S_UNSIGNED),
	 STRUCT_FLD(old_name,		""),
	 STRUCT_FLD(open_method,	SKIP_OPEN_TABLE)},

#define IDX_BUF_LRU_PAGE_ZIP_SIZE	15
	{STRUCT_FLD(field_name,		"COMPRESSED_SIZE"),
	 STRUCT_FLD(field_length,	MY_INT64_NUM_DECIMAL_DIGITS),
	 STRUCT_FLD(field_type,		MYSQL_TYPE_LONGLONG),
	 STRUCT_FLD(value,		0),
	 STRUCT_FLD(field_flags,	MY_I_S_UNSIGNED),
	 STRUCT_FLD(old_name,		""),
	 STRUCT_FLD(open_method,	SKIP_OPEN_TABLE)},

#define IDX_BUF_LRU_PAGE_STATE		16
	{STRUCT_FLD(field_name,		"COMPRESSED"),
	 STRUCT_FLD(field_length,	3),
	 STRUCT_FLD(field_type,		MYSQL_TYPE_STRING),
	 STRUCT_FLD(value,		0),
	 STRUCT_FLD(field_flags,	MY_I_S_MAYBE_NULL),
	 STRUCT_FLD(old_name,		""),
	 STRUCT_FLD(open_method,	SKIP_OPEN_TABLE)},

#define IDX_BUF_LRU_PAGE_IO_FIX		17
	{STRUCT_FLD(field_name,		"IO_FIX"),
	 STRUCT_FLD(field_length,	64),
	 STRUCT_FLD(field_type,		MYSQL_TYPE_STRING),
	 STRUCT_FLD(value,		0),
	 STRUCT_FLD(field_flags,	MY_I_S_MAYBE_NULL),
	 STRUCT_FLD(old_name,		""),
	 STRUCT_FLD(open_method,	SKIP_OPEN_TABLE)},

#define IDX_BUF_LRU_PAGE_IS_OLD		18
	{STRUCT_FLD(field_name,		"IS_OLD"),
	 STRUCT_FLD(field_length,	3),
	 STRUCT_FLD(field_type,		MYSQL_TYPE_STRING),
	 STRUCT_FLD(value,		0),
	 STRUCT_FLD(field_flags,	MY_I_S_MAYBE_NULL),
	 STRUCT_FLD(old_name,		""),
	 STRUCT_FLD(open_method,	SKIP_OPEN_TABLE)},

#define IDX_BUF_LRU_PAGE_FREE_CLOCK	19
	{STRUCT_FLD(field_name,		"FREE_PAGE_CLOCK"),
	 STRUCT_FLD(field_length,	MY_INT64_NUM_DECIMAL_DIGITS),
	 STRUCT_FLD(field_type,		MYSQL_TYPE_LONGLONG),
	 STRUCT_FLD(value,		0),
	 STRUCT_FLD(field_flags,	MY_I_S_UNSIGNED),
	 STRUCT_FLD(old_name,		""),
	 STRUCT_FLD(open_method,	SKIP_OPEN_TABLE)},

	END_OF_ST_FIELD_INFO
};

/*******************************************************************//**
Fill Information Schema table INNODB_BUFFER_PAGE_LRU with information
cached in the buf_page_info_t array
@return 0 on success, 1 on failure */
static
int
i_s_innodb_buf_page_lru_fill(
/*=========================*/
	THD*			thd,		/*!< in: thread */
	TABLE_LIST*		tables,		/*!< in/out: tables to fill */
	const buf_page_info_t*	info_array,	/*!< in: array cached page
						info */
	ulint			num_page)	/*!< in: number of page info
						 cached */
{
	TABLE*			table;
	Field**			fields;
	mem_heap_t*		heap;

	DBUG_ENTER("i_s_innodb_buf_page_lru_fill");

	table = tables->table;

	fields = table->field;

	heap = mem_heap_create(1000);

	/* Iterate through the cached array and fill the I_S table rows */
	for (ulint i = 0; i < num_page; i++) {
		const buf_page_info_t*	page_info;
		char			table_name[MAX_FULL_NAME_LEN + 1];
		const char*		table_name_end = NULL;
		const char*		state_str;
		enum buf_page_state	state;

		state_str = NULL;

		page_info = info_array + i;

		OK(fields[IDX_BUF_LRU_POOL_ID]->store(
			static_cast<double>(page_info->pool_id)));

		OK(fields[IDX_BUF_LRU_POS]->store(
			static_cast<double>(page_info->block_id)));

		OK(fields[IDX_BUF_LRU_PAGE_SPACE]->store(
			static_cast<double>(page_info->space_id)));

		OK(fields[IDX_BUF_LRU_PAGE_NUM]->store(
			static_cast<double>(page_info->page_num)));

		OK(field_store_string(
			fields[IDX_BUF_LRU_PAGE_TYPE],
			i_s_page_type[page_info->page_type].type_str));

		OK(fields[IDX_BUF_LRU_PAGE_FLUSH_TYPE]->store(
			static_cast<double>(page_info->flush_type)));

		OK(fields[IDX_BUF_LRU_PAGE_FIX_COUNT]->store(
			static_cast<double>(page_info->fix_count)));

		if (page_info->hashed) {
			OK(field_store_string(
				fields[IDX_BUF_LRU_PAGE_HASHED], "YES"));
		} else {
			OK(field_store_string(
				fields[IDX_BUF_LRU_PAGE_HASHED], "NO"));
		}

		OK(fields[IDX_BUF_LRU_PAGE_NEWEST_MOD]->store(
			page_info->newest_mod, true));

		OK(fields[IDX_BUF_LRU_PAGE_OLDEST_MOD]->store(
			page_info->oldest_mod, true));

		OK(fields[IDX_BUF_LRU_PAGE_ACCESS_TIME]->store(
			page_info->access_time));

		fields[IDX_BUF_LRU_PAGE_TABLE_NAME]->set_null();

		fields[IDX_BUF_LRU_PAGE_INDEX_NAME]->set_null();

		/* If this is an index page, fetch the index name
		and table name */
		if (page_info->page_type == I_S_PAGE_TYPE_INDEX) {
			const dict_index_t*	index;

			mutex_enter(&dict_sys->mutex);
			index = dict_index_get_if_in_cache_low(
				page_info->index_id);

			if (index) {

				table_name_end = innobase_convert_name(
					table_name, sizeof(table_name),
					index->table_name,
					strlen(index->table_name),
					thd);

				OK(fields[IDX_BUF_LRU_PAGE_TABLE_NAME]->store(
					table_name,
					static_cast<uint>(table_name_end - table_name),
					system_charset_info));
				fields[IDX_BUF_LRU_PAGE_TABLE_NAME]->set_notnull();

				OK(field_store_index_name(
					fields[IDX_BUF_LRU_PAGE_INDEX_NAME],
					index->name));
			}

			mutex_exit(&dict_sys->mutex);
		}

		OK(fields[IDX_BUF_LRU_PAGE_NUM_RECS]->store(
			page_info->num_recs));

		OK(fields[IDX_BUF_LRU_PAGE_DATA_SIZE]->store(
			page_info->data_size));

		OK(fields[IDX_BUF_LRU_PAGE_ZIP_SIZE]->store(
			page_info->zip_ssize ?
				 512 << page_info->zip_ssize : 0));

		state = static_cast<enum buf_page_state>(page_info->page_state);

		switch (state) {
		/* Compressed page */
		case BUF_BLOCK_ZIP_PAGE:
		case BUF_BLOCK_ZIP_DIRTY:
			state_str = "YES";
			break;
		/* Uncompressed page */
		case BUF_BLOCK_FILE_PAGE:
			state_str = "NO";
			break;
		/* We should not see following states */
		case BUF_BLOCK_POOL_WATCH:
		case BUF_BLOCK_READY_FOR_USE:
		case BUF_BLOCK_NOT_USED:
		case BUF_BLOCK_MEMORY:
		case BUF_BLOCK_REMOVE_HASH:
			state_str = NULL;
			break;
		};

		OK(field_store_string(fields[IDX_BUF_LRU_PAGE_STATE],
				      state_str));

		switch (page_info->io_fix) {
		case BUF_IO_NONE:
			OK(field_store_string(fields[IDX_BUF_LRU_PAGE_IO_FIX],
					      "IO_NONE"));
			break;
		case BUF_IO_READ:
			OK(field_store_string(fields[IDX_BUF_LRU_PAGE_IO_FIX],
					      "IO_READ"));
			break;
		case BUF_IO_WRITE:
			OK(field_store_string(fields[IDX_BUF_LRU_PAGE_IO_FIX],
					      "IO_WRITE"));
			break;
		}

		OK(field_store_string(fields[IDX_BUF_LRU_PAGE_IS_OLD],
				      (page_info->is_old) ? "YES" : "NO"));

		OK(fields[IDX_BUF_LRU_PAGE_FREE_CLOCK]->store(
			page_info->freed_page_clock));

		if (schema_table_store_record(thd, table)) {
			mem_heap_free(heap);
			DBUG_RETURN(1);
		}

		mem_heap_empty(heap);
	}

	mem_heap_free(heap);

	DBUG_RETURN(0);
}

/*******************************************************************//**
This is the function that goes through buffer pool's LRU list
and fetch information to INFORMATION_SCHEMA.INNODB_BUFFER_PAGE_LRU.
@return 0 on success, 1 on failure */
static
int
i_s_innodb_fill_buffer_lru(
/*=======================*/
	THD*			thd,		/*!< in: thread */
	TABLE_LIST*		tables,		/*!< in/out: tables to fill */
	buf_pool_t*		buf_pool,	/*!< in: buffer pool to scan */
	const ulint		pool_id)	/*!< in: buffer pool id */
{
	int			status = 0;
	buf_page_info_t*	info_buffer;
	ulint			lru_pos = 0;
	const buf_page_t*	bpage;
	ulint			lru_len;

	DBUG_ENTER("i_s_innodb_fill_buffer_lru");

	/* Obtain buf_pool->LRU_list_mutex before allocate info_buffer, since
	UT_LIST_GET_LEN(buf_pool->LRU) could change */
	mutex_enter(&buf_pool->LRU_list_mutex);

	lru_len = UT_LIST_GET_LEN(buf_pool->LRU);

	/* Print error message if malloc fail */
	info_buffer = (buf_page_info_t*) my_malloc(PSI_INSTRUMENT_ME,
		lru_len * sizeof *info_buffer, MYF(MY_WME));

	if (!info_buffer) {
		status = 1;
		goto exit;
	}

	memset(info_buffer, 0, lru_len * sizeof *info_buffer);

	/* Walk through Pool's LRU list and print the buffer page
	information */
	bpage = UT_LIST_GET_LAST(buf_pool->LRU);

	while (bpage != NULL) {
		/* Use the same function that collect buffer info for
		INNODB_BUFFER_PAGE to get buffer page info */
		i_s_innodb_buffer_page_get_info(bpage, pool_id, lru_pos,
						(info_buffer + lru_pos));

		bpage = UT_LIST_GET_PREV(LRU, bpage);

		lru_pos++;
	}

	ut_ad(lru_pos == lru_len);
	ut_ad(lru_pos == UT_LIST_GET_LEN(buf_pool->LRU));

exit:
	mutex_exit(&buf_pool->LRU_list_mutex);

	if (info_buffer) {
		status = i_s_innodb_buf_page_lru_fill(
			thd, tables, info_buffer, lru_len);

		my_free(info_buffer);
	}

	DBUG_RETURN(status);
}

/*******************************************************************//**
Fill page information for pages in InnoDB buffer pool to the
dynamic table INFORMATION_SCHEMA.INNODB_BUFFER_PAGE_LRU
@return 0 on success, 1 on failure */
static
int
i_s_innodb_buf_page_lru_fill_table(
/*===============================*/
	THD*		thd,		/*!< in: thread */
	TABLE_LIST*	tables,		/*!< in/out: tables to fill */
	Item*		)		/*!< in: condition (ignored) */
{
	int	status	= 0;

	DBUG_ENTER("i_s_innodb_buf_page_lru_fill_table");

	RETURN_IF_INNODB_NOT_STARTED(tables->schema_table_name);

	/* deny access to any users that do not hold PROCESS_ACL */
	if (check_global_access(thd, PROCESS_ACL)) {
		DBUG_RETURN(0);
	}

	/* Walk through each buffer pool */
	for (ulint i = 0; i < srv_buf_pool_instances; i++) {
		buf_pool_t*	buf_pool;

		buf_pool = buf_pool_from_array(i);

		/* Fetch information from pages in this buffer pool's LRU list,
		and fill the corresponding I_S table */
		status = i_s_innodb_fill_buffer_lru(thd, tables, buf_pool, i);

		/* If something wrong, break and return */
		if (status) {
			break;
		}
	}

	DBUG_RETURN(status);
}

/*******************************************************************//**
Bind the dynamic table INFORMATION_SCHEMA.INNODB_BUFFER_PAGE_LRU.
@return 0 on success, 1 on failure */
static
int
i_s_innodb_buffer_page_lru_init(
/*============================*/
	void*	p)	/*!< in/out: table schema object */
{
	ST_SCHEMA_TABLE*	schema;

	DBUG_ENTER("i_s_innodb_buffer_page_lru_init");

	schema = reinterpret_cast<ST_SCHEMA_TABLE*>(p);

	schema->fields_info = i_s_innodb_buf_page_lru_fields_info;
	schema->fill_table = i_s_innodb_buf_page_lru_fill_table;

	DBUG_RETURN(0);
}

struct st_mysql_plugin	i_s_innodb_buffer_page_lru =
{
	/* the plugin type (a MYSQL_XXX_PLUGIN value) */
	/* int */
	STRUCT_FLD(type, MYSQL_INFORMATION_SCHEMA_PLUGIN),

	/* pointer to type-specific plugin descriptor */
	/* void* */
	STRUCT_FLD(info, &i_s_info),

	/* plugin name */
	/* const char* */
	STRUCT_FLD(name, "INNODB_BUFFER_PAGE_LRU"),

	/* plugin author (for SHOW PLUGINS) */
	/* const char* */
	STRUCT_FLD(author, plugin_author),

	/* general descriptive text (for SHOW PLUGINS) */
	/* const char* */
	STRUCT_FLD(descr, "InnoDB Buffer Page in LRU"),

	/* the plugin license (PLUGIN_LICENSE_XXX) */
	/* int */
	STRUCT_FLD(license, PLUGIN_LICENSE_GPL),

	/* the function to invoke when plugin is loaded */
	/* int (*)(void*); */
	STRUCT_FLD(init, i_s_innodb_buffer_page_lru_init),

	/* the function to invoke when plugin is unloaded */
	/* int (*)(void*); */
	STRUCT_FLD(deinit, i_s_common_deinit),

	/* plugin version (for SHOW PLUGINS) */
	/* unsigned int */
	STRUCT_FLD(version, INNODB_VERSION_SHORT),

	/* struct st_mysql_show_var* */
	STRUCT_FLD(status_vars, NULL),

	/* struct st_mysql_sys_var** */
	STRUCT_FLD(system_vars, NULL),

	/* reserved for dependency checking */
	/* void* */
	STRUCT_FLD(__reserved1, NULL),

	/* Plugin flags */
	/* unsigned long */
	STRUCT_FLD(flags, 0UL),
};

/*******************************************************************//**
Unbind a dynamic INFORMATION_SCHEMA table.
@return 0 on success */
static
int
i_s_common_deinit(
/*==============*/
	void*	p)	/*!< in/out: table schema object */
{
	DBUG_ENTER("i_s_common_deinit");

	/* Do nothing */

	DBUG_RETURN(0);
}

/**  SYS_TABLES  ***************************************************/
/* Fields of the dynamic table INFORMATION_SCHEMA.SYS_TABLES */
static ST_FIELD_INFO	innodb_sys_tables_fields_info[] =
{
#define SYS_TABLES_ID			0
	{STRUCT_FLD(field_name,		"TABLE_ID"),
	 STRUCT_FLD(field_length,	MY_INT64_NUM_DECIMAL_DIGITS),
	 STRUCT_FLD(field_type,		MYSQL_TYPE_LONGLONG),
	 STRUCT_FLD(value,		0),
	 STRUCT_FLD(field_flags,	MY_I_S_UNSIGNED),
	 STRUCT_FLD(old_name,		""),
	 STRUCT_FLD(open_method,	SKIP_OPEN_TABLE)},

#define SYS_TABLES_NAME			1
	{STRUCT_FLD(field_name,		"NAME"),
	 STRUCT_FLD(field_length,	MAX_FULL_NAME_LEN + 1),
	 STRUCT_FLD(field_type,		MYSQL_TYPE_STRING),
	 STRUCT_FLD(value,		0),
	 STRUCT_FLD(field_flags,	0),
	 STRUCT_FLD(old_name,		""),
	 STRUCT_FLD(open_method,	SKIP_OPEN_TABLE)},

#define SYS_TABLES_FLAG			2
	{STRUCT_FLD(field_name,		"FLAG"),
	 STRUCT_FLD(field_length,	MY_INT32_NUM_DECIMAL_DIGITS),
	 STRUCT_FLD(field_type,		MYSQL_TYPE_LONG),
	 STRUCT_FLD(value,		0),
	 STRUCT_FLD(field_flags,	0),
	 STRUCT_FLD(old_name,		""),
	 STRUCT_FLD(open_method,	SKIP_OPEN_TABLE)},

#define SYS_TABLES_NUM_COLUMN		3
	{STRUCT_FLD(field_name,		"N_COLS"),
	 STRUCT_FLD(field_length,	MY_INT32_NUM_DECIMAL_DIGITS),
	 STRUCT_FLD(field_type,		MYSQL_TYPE_LONG),
	 STRUCT_FLD(value,		0),
	 STRUCT_FLD(field_flags,	0),
	 STRUCT_FLD(old_name,		""),
	 STRUCT_FLD(open_method,	SKIP_OPEN_TABLE)},

#define SYS_TABLES_SPACE		4
	{STRUCT_FLD(field_name,		"SPACE"),
	 STRUCT_FLD(field_length,	MY_INT32_NUM_DECIMAL_DIGITS),
	 STRUCT_FLD(field_type,		MYSQL_TYPE_LONG),
	 STRUCT_FLD(value,		0),
	 STRUCT_FLD(field_flags,	0),
	 STRUCT_FLD(old_name,		""),
	 STRUCT_FLD(open_method,	SKIP_OPEN_TABLE)},

#define SYS_TABLES_FILE_FORMAT		5
	{STRUCT_FLD(field_name,		"FILE_FORMAT"),
	 STRUCT_FLD(field_length,	10),
	 STRUCT_FLD(field_type,		MYSQL_TYPE_STRING),
	 STRUCT_FLD(value,		0),
	 STRUCT_FLD(field_flags,	MY_I_S_MAYBE_NULL),
	 STRUCT_FLD(old_name,		""),
	 STRUCT_FLD(open_method,	SKIP_OPEN_TABLE)},

#define SYS_TABLES_ROW_FORMAT		6
	{STRUCT_FLD(field_name,		"ROW_FORMAT"),
	 STRUCT_FLD(field_length,	12),
	 STRUCT_FLD(field_type,		MYSQL_TYPE_STRING),
	 STRUCT_FLD(value,		0),
	 STRUCT_FLD(field_flags,	MY_I_S_MAYBE_NULL),
	 STRUCT_FLD(old_name,		""),
	 STRUCT_FLD(open_method,	SKIP_OPEN_TABLE)},

#define SYS_TABLES_ZIP_PAGE_SIZE	7
	{STRUCT_FLD(field_name,		"ZIP_PAGE_SIZE"),
	 STRUCT_FLD(field_length,	MY_INT32_NUM_DECIMAL_DIGITS),
	 STRUCT_FLD(field_type,		MYSQL_TYPE_LONG),
	 STRUCT_FLD(value,		0),
	 STRUCT_FLD(field_flags,	MY_I_S_UNSIGNED),
	 STRUCT_FLD(old_name,		""),
	 STRUCT_FLD(open_method,	SKIP_OPEN_TABLE)},

#define SYS_TABLES_SPACE_TYPE	8
	{STRUCT_FLD(field_name,		"SPACE_TYPE"),
	 STRUCT_FLD(field_length,	10),
	 STRUCT_FLD(field_type,		MYSQL_TYPE_STRING),
	 STRUCT_FLD(value,		0),
	 STRUCT_FLD(field_flags,	MY_I_S_MAYBE_NULL),
	 STRUCT_FLD(old_name,		""),
	 STRUCT_FLD(open_method,	SKIP_OPEN_TABLE)},

	END_OF_ST_FIELD_INFO
};

/**********************************************************************//**
Populate information_schema.innodb_sys_tables table with information
from SYS_TABLES.
@return 0 on success */
static
int
i_s_dict_fill_sys_tables(
/*=====================*/
	THD*		thd,		/*!< in: thread */
	dict_table_t*	table,		/*!< in: table */
	TABLE*		table_to_fill)	/*!< in/out: fill this table */
{
	Field**			fields;
	ulint			compact = DICT_TF_GET_COMPACT(table->flags);
	ulint			atomic_blobs = DICT_TF_HAS_ATOMIC_BLOBS(
								table->flags);
	const page_size_t&	page_size = dict_tf_get_page_size(table->flags);
	const char*		file_format;
	const char*		row_format;
	const char*		space_type;

	file_format = trx_sys_file_format_id_to_name(atomic_blobs);
	if (!compact) {
		row_format = "Redundant";
	} else if (!atomic_blobs) {
		row_format = "Compact";
	} else if (DICT_TF_GET_ZIP_SSIZE(table->flags)) {
		row_format = "Compressed";
	} else {
		row_format = "Dynamic";
	}

	if (is_system_tablespace(table->space)) {
		space_type = "System";
	} else if (DICT_TF_HAS_SHARED_SPACE(table->flags)) {
		space_type = "General";
	} else {
		space_type = "Single";
	}

	DBUG_ENTER("i_s_dict_fill_sys_tables");

	fields = table_to_fill->field;

	OK(fields[SYS_TABLES_ID]->store(longlong(table->id), TRUE));

	OK(field_store_string(fields[SYS_TABLES_NAME], table->name.m_name));

	OK(fields[SYS_TABLES_FLAG]->store(table->flags));

	OK(fields[SYS_TABLES_NUM_COLUMN]->store(table->n_cols));

	OK(fields[SYS_TABLES_SPACE]->store(table->space));

	OK(field_store_string(fields[SYS_TABLES_FILE_FORMAT], file_format));

	OK(field_store_string(fields[SYS_TABLES_ROW_FORMAT], row_format));

	OK(fields[SYS_TABLES_ZIP_PAGE_SIZE]->store(static_cast<double>(
				page_size.is_compressed()
				? page_size.physical()
				: 0)));

	OK(field_store_string(fields[SYS_TABLES_SPACE_TYPE], space_type));

	OK(schema_table_store_record(thd, table_to_fill));

	DBUG_RETURN(0);
}
/*******************************************************************//**
Function to go through each record in SYS_TABLES table, and fill the
information_schema.innodb_sys_tables table with related table information
@return 0 on success */
static
int
i_s_sys_tables_fill_table(
/*======================*/
	THD*		thd,	/*!< in: thread */
	TABLE_LIST*	tables,	/*!< in/out: tables to fill */
	Item*		)	/*!< in: condition (not used) */
{
	btr_pcur_t	pcur;
	const rec_t*	rec;
	mem_heap_t*	heap;
	mtr_t		mtr;

	DBUG_ENTER("i_s_sys_tables_fill_table");
	RETURN_IF_INNODB_NOT_STARTED(tables->schema_table_name);

	/* deny access to user without PROCESS_ACL privilege */
	if (check_global_access(thd, PROCESS_ACL)) {
		DBUG_RETURN(0);
	}

	heap = mem_heap_create(1000);
	mutex_enter(&dict_sys->mutex);
	mtr_start(&mtr);

	rec = dict_startscan_system(&pcur, &mtr, SYS_TABLES);

	while (rec) {
		const char*	err_msg;
		dict_table_t*	table_rec;

		/* Create and populate a dict_table_t structure with
		information from SYS_TABLES row */
		err_msg = dict_process_sys_tables_rec_and_mtr_commit(
			heap, rec, &table_rec,
			DICT_TABLE_LOAD_FROM_RECORD, &mtr);

		mutex_exit(&dict_sys->mutex);

		if (!err_msg) {
			i_s_dict_fill_sys_tables(thd, table_rec, tables->table);
		} else {
			push_warning_printf(thd, Sql_condition::SL_WARNING,
					    ER_CANT_FIND_SYSTEM_REC, "%s",
					    err_msg);
		}

		/* Since dict_process_sys_tables_rec_and_mtr_commit()
		is called with DICT_TABLE_LOAD_FROM_RECORD, the table_rec
		is created in dict_process_sys_tables_rec(), we will
		need to free it */
		if (table_rec) {
			dict_mem_table_free(table_rec);
		}

		mem_heap_empty(heap);

		/* Get the next record */
		mutex_enter(&dict_sys->mutex);
		mtr_start(&mtr);
		rec = dict_getnext_system(&pcur, &mtr);
	}

	mtr_commit(&mtr);
	mutex_exit(&dict_sys->mutex);
	mem_heap_free(heap);

	DBUG_RETURN(0);
}

/*******************************************************************//**
Bind the dynamic table INFORMATION_SCHEMA.innodb_sys_tables
@return 0 on success */
static
int
innodb_sys_tables_init(
/*===================*/
	void*	p)	/*!< in/out: table schema object */
{
	ST_SCHEMA_TABLE*	schema;

	DBUG_ENTER("innodb_sys_tables_init");

	schema = (ST_SCHEMA_TABLE*) p;

	schema->fields_info = innodb_sys_tables_fields_info;
	schema->fill_table = i_s_sys_tables_fill_table;

	DBUG_RETURN(0);
}

struct st_mysql_plugin	i_s_innodb_sys_tables =
{
	/* the plugin type (a MYSQL_XXX_PLUGIN value) */
	/* int */
	STRUCT_FLD(type, MYSQL_INFORMATION_SCHEMA_PLUGIN),

	/* pointer to type-specific plugin descriptor */
	/* void* */
	STRUCT_FLD(info, &i_s_info),

	/* plugin name */
	/* const char* */
	STRUCT_FLD(name, "INNODB_SYS_TABLES"),

	/* plugin author (for SHOW PLUGINS) */
	/* const char* */
	STRUCT_FLD(author, plugin_author),

	/* general descriptive text (for SHOW PLUGINS) */
	/* const char* */
	STRUCT_FLD(descr, "InnoDB SYS_TABLES"),

	/* the plugin license (PLUGIN_LICENSE_XXX) */
	/* int */
	STRUCT_FLD(license, PLUGIN_LICENSE_GPL),

	/* the function to invoke when plugin is loaded */
	/* int (*)(void*); */
	STRUCT_FLD(init, innodb_sys_tables_init),

	/* the function to invoke when plugin is unloaded */
	/* int (*)(void*); */
	STRUCT_FLD(deinit, i_s_common_deinit),

	/* plugin version (for SHOW PLUGINS) */
	/* unsigned int */
	STRUCT_FLD(version, INNODB_VERSION_SHORT),

	/* struct st_mysql_show_var* */
	STRUCT_FLD(status_vars, NULL),

	/* struct st_mysql_sys_var** */
	STRUCT_FLD(system_vars, NULL),

	/* reserved for dependency checking */
	/* void* */
	STRUCT_FLD(__reserved1, NULL),

	/* Plugin flags */
	/* unsigned long */
	STRUCT_FLD(flags, 0UL),
};

/**  SYS_TABLESTATS  ***********************************************/
/* Fields of the dynamic table INFORMATION_SCHEMA.SYS_TABLESTATS */
static ST_FIELD_INFO	innodb_sys_tablestats_fields_info[] =
{
#define SYS_TABLESTATS_ID		0
	{STRUCT_FLD(field_name,		"TABLE_ID"),
	 STRUCT_FLD(field_length,	MY_INT64_NUM_DECIMAL_DIGITS),
	 STRUCT_FLD(field_type,		MYSQL_TYPE_LONGLONG),
	 STRUCT_FLD(value,		0),
	 STRUCT_FLD(field_flags,	MY_I_S_UNSIGNED),
	 STRUCT_FLD(old_name,		""),
	 STRUCT_FLD(open_method,	SKIP_OPEN_TABLE)},

#define SYS_TABLESTATS_NAME		1
	{STRUCT_FLD(field_name,		"NAME"),
	 STRUCT_FLD(field_length,	NAME_LEN + 1),
	 STRUCT_FLD(field_type,		MYSQL_TYPE_STRING),
	 STRUCT_FLD(value,		0),
	 STRUCT_FLD(field_flags,	0),
	 STRUCT_FLD(old_name,		""),
	 STRUCT_FLD(open_method,	SKIP_OPEN_TABLE)},

#define SYS_TABLESTATS_INIT		2
	{STRUCT_FLD(field_name,		"STATS_INITIALIZED"),
	 STRUCT_FLD(field_length,	NAME_LEN + 1),
	 STRUCT_FLD(field_type,		MYSQL_TYPE_STRING),
	 STRUCT_FLD(value,		0),
	 STRUCT_FLD(field_flags,	0),
	 STRUCT_FLD(old_name,		""),
	 STRUCT_FLD(open_method,	SKIP_OPEN_TABLE)},

#define SYS_TABLESTATS_NROW		3
	{STRUCT_FLD(field_name,		"NUM_ROWS"),
	 STRUCT_FLD(field_length,	MY_INT64_NUM_DECIMAL_DIGITS),
	 STRUCT_FLD(field_type,		MYSQL_TYPE_LONGLONG),
	 STRUCT_FLD(value,		0),
	 STRUCT_FLD(field_flags,	MY_I_S_UNSIGNED),
	 STRUCT_FLD(old_name,		""),
	 STRUCT_FLD(open_method,	SKIP_OPEN_TABLE)},

#define SYS_TABLESTATS_CLUST_SIZE	4
	{STRUCT_FLD(field_name,		"CLUST_INDEX_SIZE"),
	 STRUCT_FLD(field_length,	MY_INT64_NUM_DECIMAL_DIGITS),
	 STRUCT_FLD(field_type,		MYSQL_TYPE_LONGLONG),
	 STRUCT_FLD(value,		0),
	 STRUCT_FLD(field_flags,	MY_I_S_UNSIGNED),
	 STRUCT_FLD(old_name,		""),
	 STRUCT_FLD(open_method,	SKIP_OPEN_TABLE)},

#define SYS_TABLESTATS_INDEX_SIZE	5
	{STRUCT_FLD(field_name,		"OTHER_INDEX_SIZE"),
	 STRUCT_FLD(field_length,	MY_INT64_NUM_DECIMAL_DIGITS),
	 STRUCT_FLD(field_type,		MYSQL_TYPE_LONGLONG),
	 STRUCT_FLD(value,		0),
	 STRUCT_FLD(field_flags,	MY_I_S_UNSIGNED),
	 STRUCT_FLD(old_name,		""),
	 STRUCT_FLD(open_method,	SKIP_OPEN_TABLE)},

#define SYS_TABLESTATS_MODIFIED		6
	{STRUCT_FLD(field_name,		"MODIFIED_COUNTER"),
	 STRUCT_FLD(field_length,	MY_INT64_NUM_DECIMAL_DIGITS),
	 STRUCT_FLD(field_type,		MYSQL_TYPE_LONGLONG),
	 STRUCT_FLD(value,		0),
	 STRUCT_FLD(field_flags,	MY_I_S_UNSIGNED),
	 STRUCT_FLD(old_name,		""),
	 STRUCT_FLD(open_method,	SKIP_OPEN_TABLE)},

#define SYS_TABLESTATS_AUTONINC		7
	{STRUCT_FLD(field_name,		"AUTOINC"),
	 STRUCT_FLD(field_length,	MY_INT64_NUM_DECIMAL_DIGITS),
	 STRUCT_FLD(field_type,		MYSQL_TYPE_LONGLONG),
	 STRUCT_FLD(value,		0),
	 STRUCT_FLD(field_flags,	MY_I_S_UNSIGNED),
	 STRUCT_FLD(old_name,		""),
	 STRUCT_FLD(open_method,	SKIP_OPEN_TABLE)},

#define SYS_TABLESTATS_TABLE_REF_COUNT	8
	{STRUCT_FLD(field_name,		"REF_COUNT"),
	 STRUCT_FLD(field_length,	MY_INT32_NUM_DECIMAL_DIGITS),
	 STRUCT_FLD(field_type,		MYSQL_TYPE_LONG),
	 STRUCT_FLD(value,		0),
	 STRUCT_FLD(field_flags,	0),
	 STRUCT_FLD(old_name,		""),
	 STRUCT_FLD(open_method,	SKIP_OPEN_TABLE)},

	END_OF_ST_FIELD_INFO
};

/** Populate information_schema.innodb_sys_tablestats table with information
from SYS_TABLES.
@param[in]	thd		thread ID
@param[in,out]	table		table
@param[in]	ref_count	table reference count
@param[in,out]	table_to_fill	fill this table
@return 0 on success */
static
int
i_s_dict_fill_sys_tablestats(
	THD*		thd,
	dict_table_t*	table,
	ulint		ref_count,
	TABLE*		table_to_fill)
{
	Field**		fields;

	DBUG_ENTER("i_s_dict_fill_sys_tablestats");

	fields = table_to_fill->field;

	OK(fields[SYS_TABLESTATS_ID]->store(longlong(table->id), TRUE));

	OK(field_store_string(fields[SYS_TABLESTATS_NAME],
			      table->name.m_name));

	dict_table_stats_lock(table, RW_S_LATCH);

	if (table->stat_initialized) {
		OK(field_store_string(fields[SYS_TABLESTATS_INIT],
				      "Initialized"));

		OK(fields[SYS_TABLESTATS_NROW]->store(table->stat_n_rows,
						      TRUE));

		OK(fields[SYS_TABLESTATS_CLUST_SIZE]->store(
			static_cast<double>(table->stat_clustered_index_size)));

		OK(fields[SYS_TABLESTATS_INDEX_SIZE]->store(
			static_cast<double>(table->stat_sum_of_other_index_sizes)));

		OK(fields[SYS_TABLESTATS_MODIFIED]->store(
			static_cast<double>(table->stat_modified_counter)));
	} else {
		OK(field_store_string(fields[SYS_TABLESTATS_INIT],
				      "Uninitialized"));

		OK(fields[SYS_TABLESTATS_NROW]->store(0, TRUE));

		OK(fields[SYS_TABLESTATS_CLUST_SIZE]->store(0));

		OK(fields[SYS_TABLESTATS_INDEX_SIZE]->store(0));

		OK(fields[SYS_TABLESTATS_MODIFIED]->store(0));
	}

	dict_table_stats_unlock(table, RW_S_LATCH);

	OK(fields[SYS_TABLESTATS_AUTONINC]->store(table->autoinc, TRUE));

	OK(fields[SYS_TABLESTATS_TABLE_REF_COUNT]->store(
		static_cast<double>(ref_count)));

	OK(schema_table_store_record(thd, table_to_fill));

	DBUG_RETURN(0);
}

/*******************************************************************//**
Function to go through each record in SYS_TABLES table, and fill the
information_schema.innodb_sys_tablestats table with table statistics
related information
@return 0 on success */
static
int
i_s_sys_tables_fill_table_stats(
/*============================*/
	THD*		thd,	/*!< in: thread */
	TABLE_LIST*	tables,	/*!< in/out: tables to fill */
	Item*		)	/*!< in: condition (not used) */
{
	btr_pcur_t	pcur;
	const rec_t*	rec;
	mem_heap_t*	heap;
	mtr_t		mtr;

	DBUG_ENTER("i_s_sys_tables_fill_table_stats");
	RETURN_IF_INNODB_NOT_STARTED(tables->schema_table_name);

	/* deny access to user without PROCESS_ACL privilege */
	if (check_global_access(thd, PROCESS_ACL)) {
		DBUG_RETURN(0);
	}

	heap = mem_heap_create(1000);
	mutex_enter(&dict_sys->mutex);
	mtr_start(&mtr);

	rec = dict_startscan_system(&pcur, &mtr, SYS_TABLES);

	while (rec) {
		const char*	err_msg;
		dict_table_t*	table_rec;
		ulint		ref_count;

		/* Fetch the dict_table_t structure corresponding to
		this SYS_TABLES record */
		err_msg = dict_process_sys_tables_rec_and_mtr_commit(
			heap, rec, &table_rec,
			DICT_TABLE_LOAD_FROM_CACHE, &mtr);

		ref_count = table_rec->get_ref_count();
		mutex_exit(&dict_sys->mutex);

		if (!err_msg) {
			i_s_dict_fill_sys_tablestats(thd, table_rec, ref_count,
						     tables->table);
		} else {
			push_warning_printf(thd, Sql_condition::SL_WARNING,
					    ER_CANT_FIND_SYSTEM_REC, "%s",
					    err_msg);
		}

		mem_heap_empty(heap);

		/* Get the next record */
		mutex_enter(&dict_sys->mutex);
		mtr_start(&mtr);
		rec = dict_getnext_system(&pcur, &mtr);
	}

	mtr_commit(&mtr);
	mutex_exit(&dict_sys->mutex);
	mem_heap_free(heap);

	DBUG_RETURN(0);
}

/*******************************************************************//**
Bind the dynamic table INFORMATION_SCHEMA.innodb_sys_tablestats
@return 0 on success */
static
int
innodb_sys_tablestats_init(
/*=======================*/
	void*	p)	/*!< in/out: table schema object */
{
	ST_SCHEMA_TABLE*	schema;

	DBUG_ENTER("innodb_sys_tablestats_init");

	schema = (ST_SCHEMA_TABLE*) p;

	schema->fields_info = innodb_sys_tablestats_fields_info;
	schema->fill_table = i_s_sys_tables_fill_table_stats;

	DBUG_RETURN(0);
}

struct st_mysql_plugin	i_s_innodb_sys_tablestats =
{
	/* the plugin type (a MYSQL_XXX_PLUGIN value) */
	/* int */
	STRUCT_FLD(type, MYSQL_INFORMATION_SCHEMA_PLUGIN),

	/* pointer to type-specific plugin descriptor */
	/* void* */
	STRUCT_FLD(info, &i_s_info),

	/* plugin name */
	/* const char* */
	STRUCT_FLD(name, "INNODB_SYS_TABLESTATS"),

	/* plugin author (for SHOW PLUGINS) */
	/* const char* */
	STRUCT_FLD(author, plugin_author),

	/* general descriptive text (for SHOW PLUGINS) */
	/* const char* */
	STRUCT_FLD(descr, "InnoDB SYS_TABLESTATS"),

	/* the plugin license (PLUGIN_LICENSE_XXX) */
	/* int */
	STRUCT_FLD(license, PLUGIN_LICENSE_GPL),

	/* the function to invoke when plugin is loaded */
	/* int (*)(void*); */
	STRUCT_FLD(init, innodb_sys_tablestats_init),

	/* the function to invoke when plugin is unloaded */
	/* int (*)(void*); */
	STRUCT_FLD(deinit, i_s_common_deinit),

	/* plugin version (for SHOW PLUGINS) */
	/* unsigned int */
	STRUCT_FLD(version, INNODB_VERSION_SHORT),

	/* struct st_mysql_show_var* */
	STRUCT_FLD(status_vars, NULL),

	/* struct st_mysql_sys_var** */
	STRUCT_FLD(system_vars, NULL),

	/* reserved for dependency checking */
	/* void* */
	STRUCT_FLD(__reserved1, NULL),

	/* Plugin flags */
	/* unsigned long */
	STRUCT_FLD(flags, 0UL),
};

/**  SYS_INDEXES  **************************************************/
/* Fields of the dynamic table INFORMATION_SCHEMA.SYS_INDEXES */
static ST_FIELD_INFO	innodb_sysindex_fields_info[] =
{
#define SYS_INDEX_ID		0
	{STRUCT_FLD(field_name,		"INDEX_ID"),
	 STRUCT_FLD(field_length,	MY_INT64_NUM_DECIMAL_DIGITS),
	 STRUCT_FLD(field_type,		MYSQL_TYPE_LONGLONG),
	 STRUCT_FLD(value,		0),
	 STRUCT_FLD(field_flags,	MY_I_S_UNSIGNED),
	 STRUCT_FLD(old_name,		""),
	 STRUCT_FLD(open_method,	SKIP_OPEN_TABLE)},

#define SYS_INDEX_NAME		1
	{STRUCT_FLD(field_name,		"NAME"),
	 STRUCT_FLD(field_length,	NAME_LEN + 1),
	 STRUCT_FLD(field_type,		MYSQL_TYPE_STRING),
	 STRUCT_FLD(value,		0),
	 STRUCT_FLD(field_flags,	0),
	 STRUCT_FLD(old_name,		""),
	 STRUCT_FLD(open_method,	SKIP_OPEN_TABLE)},

#define SYS_INDEX_TABLE_ID	2
	{STRUCT_FLD(field_name,		"TABLE_ID"),
	 STRUCT_FLD(field_length,	MY_INT64_NUM_DECIMAL_DIGITS),
	 STRUCT_FLD(field_type,		MYSQL_TYPE_LONGLONG),
	 STRUCT_FLD(value,		0),
	 STRUCT_FLD(field_flags,	MY_I_S_UNSIGNED),
	 STRUCT_FLD(old_name,		""),
	 STRUCT_FLD(open_method,	SKIP_OPEN_TABLE)},

#define SYS_INDEX_TYPE		3
	{STRUCT_FLD(field_name,		"TYPE"),
	 STRUCT_FLD(field_length,	MY_INT32_NUM_DECIMAL_DIGITS),
	 STRUCT_FLD(field_type,		MYSQL_TYPE_LONG),
	 STRUCT_FLD(value,		0),
	 STRUCT_FLD(field_flags,	0),
	 STRUCT_FLD(old_name,		""),
	 STRUCT_FLD(open_method,	SKIP_OPEN_TABLE)},

#define SYS_INDEX_NUM_FIELDS	4
	{STRUCT_FLD(field_name,		"N_FIELDS"),
	 STRUCT_FLD(field_length,	MY_INT32_NUM_DECIMAL_DIGITS),
	 STRUCT_FLD(field_type,		MYSQL_TYPE_LONG),
	 STRUCT_FLD(value,		0),
	 STRUCT_FLD(field_flags,	0),
	 STRUCT_FLD(old_name,		""),
	 STRUCT_FLD(open_method,	SKIP_OPEN_TABLE)},

#define SYS_INDEX_PAGE_NO	5
	{STRUCT_FLD(field_name,		"PAGE_NO"),
	 STRUCT_FLD(field_length,	MY_INT32_NUM_DECIMAL_DIGITS),
	 STRUCT_FLD(field_type,		MYSQL_TYPE_LONG),
	 STRUCT_FLD(value,		0),
	 STRUCT_FLD(field_flags,	0),
	 STRUCT_FLD(old_name,		""),
	 STRUCT_FLD(open_method,	SKIP_OPEN_TABLE)},

#define SYS_INDEX_SPACE		6
	{STRUCT_FLD(field_name,		"SPACE"),
	 STRUCT_FLD(field_length,	MY_INT32_NUM_DECIMAL_DIGITS),
	 STRUCT_FLD(field_type,		MYSQL_TYPE_LONG),
	 STRUCT_FLD(value,		0),
	 STRUCT_FLD(field_flags,	0),
	 STRUCT_FLD(old_name,		""),
	 STRUCT_FLD(open_method,	SKIP_OPEN_TABLE)},

#define SYS_INDEX_MERGE_THRESHOLD 7
	{STRUCT_FLD(field_name,		"MERGE_THRESHOLD"),
	 STRUCT_FLD(field_length,	MY_INT32_NUM_DECIMAL_DIGITS),
	 STRUCT_FLD(field_type,		MYSQL_TYPE_LONG),
	 STRUCT_FLD(value,		0),
	 STRUCT_FLD(field_flags,	0),
	 STRUCT_FLD(old_name,		""),
	 STRUCT_FLD(open_method,	SKIP_OPEN_TABLE)},

	END_OF_ST_FIELD_INFO
};

/**********************************************************************//**
Function to populate the information_schema.innodb_sys_indexes table with
collected index information
@return 0 on success */
static
int
i_s_dict_fill_sys_indexes(
/*======================*/
	THD*		thd,		/*!< in: thread */
	table_id_t	table_id,	/*!< in: table id */
	dict_index_t*	index,		/*!< in: populated dict_index_t
					struct with index info */
	TABLE*		table_to_fill)	/*!< in/out: fill this table */
{
	Field**		fields;

	DBUG_ENTER("i_s_dict_fill_sys_indexes");

	fields = table_to_fill->field;

	OK(field_store_index_name(fields[SYS_INDEX_NAME], index->name));

	OK(fields[SYS_INDEX_ID]->store(longlong(index->id), TRUE));

	OK(fields[SYS_INDEX_TABLE_ID]->store(longlong(table_id), TRUE));

	OK(fields[SYS_INDEX_TYPE]->store(index->type));

	OK(fields[SYS_INDEX_NUM_FIELDS]->store(index->n_fields));

	/* FIL_NULL is ULINT32_UNDEFINED */
	if (index->page == FIL_NULL) {
		OK(fields[SYS_INDEX_PAGE_NO]->store(-1));
	} else {
		OK(fields[SYS_INDEX_PAGE_NO]->store(index->page));
	}

	OK(fields[SYS_INDEX_SPACE]->store(index->space));

	OK(fields[SYS_INDEX_MERGE_THRESHOLD]->store(index->merge_threshold));

	OK(schema_table_store_record(thd, table_to_fill));

	DBUG_RETURN(0);
}
/*******************************************************************//**
Function to go through each record in SYS_INDEXES table, and fill the
information_schema.innodb_sys_indexes table with related index information
@return 0 on success */
static
int
i_s_sys_indexes_fill_table(
/*=======================*/
	THD*		thd,	/*!< in: thread */
	TABLE_LIST*	tables,	/*!< in/out: tables to fill */
	Item*		)	/*!< in: condition (not used) */
{
	btr_pcur_t		pcur;
	const rec_t*		rec;
	mem_heap_t*		heap;
	mtr_t			mtr;

	DBUG_ENTER("i_s_sys_indexes_fill_table");
	RETURN_IF_INNODB_NOT_STARTED(tables->schema_table_name);

	/* deny access to user without PROCESS_ACL privilege */
	if (check_global_access(thd, PROCESS_ACL)) {
		DBUG_RETURN(0);
	}

	heap = mem_heap_create(1000);
	mutex_enter(&dict_sys->mutex);
	mtr_start(&mtr);

	/* Start scan the SYS_INDEXES table */
	rec = dict_startscan_system(&pcur, &mtr, SYS_INDEXES);

	/* Process each record in the table */
	while (rec) {
		const char*	err_msg;
		table_id_t	table_id;
		dict_index_t	index_rec;

		/* Populate a dict_index_t structure with information from
		a SYS_INDEXES row */
		err_msg = dict_process_sys_indexes_rec(heap, rec, &index_rec,
						       &table_id);

		mtr_commit(&mtr);
		mutex_exit(&dict_sys->mutex);

		if (!err_msg) {
			i_s_dict_fill_sys_indexes(thd, table_id, &index_rec,
						 tables->table);
		} else {
			push_warning_printf(thd, Sql_condition::SL_WARNING,
					    ER_CANT_FIND_SYSTEM_REC, "%s",
					    err_msg);
		}

		mem_heap_empty(heap);

		/* Get the next record */
		mutex_enter(&dict_sys->mutex);
		mtr_start(&mtr);
		rec = dict_getnext_system(&pcur, &mtr);
	}

	mtr_commit(&mtr);
	mutex_exit(&dict_sys->mutex);
	mem_heap_free(heap);

	DBUG_RETURN(0);
}
/*******************************************************************//**
Bind the dynamic table INFORMATION_SCHEMA.innodb_sys_indexes
@return 0 on success */
static
int
innodb_sys_indexes_init(
/*====================*/
	void*	p)	/*!< in/out: table schema object */
{
	ST_SCHEMA_TABLE*	schema;

	DBUG_ENTER("innodb_sys_indexes_init");

	schema = (ST_SCHEMA_TABLE*) p;

	schema->fields_info = innodb_sysindex_fields_info;
	schema->fill_table = i_s_sys_indexes_fill_table;

	DBUG_RETURN(0);
}

struct st_mysql_plugin	i_s_innodb_sys_indexes =
{
	/* the plugin type (a MYSQL_XXX_PLUGIN value) */
	/* int */
	STRUCT_FLD(type, MYSQL_INFORMATION_SCHEMA_PLUGIN),

	/* pointer to type-specific plugin descriptor */
	/* void* */
	STRUCT_FLD(info, &i_s_info),

	/* plugin name */
	/* const char* */
	STRUCT_FLD(name, "INNODB_SYS_INDEXES"),

	/* plugin author (for SHOW PLUGINS) */
	/* const char* */
	STRUCT_FLD(author, plugin_author),

	/* general descriptive text (for SHOW PLUGINS) */
	/* const char* */
	STRUCT_FLD(descr, "InnoDB SYS_INDEXES"),

	/* the plugin license (PLUGIN_LICENSE_XXX) */
	/* int */
	STRUCT_FLD(license, PLUGIN_LICENSE_GPL),

	/* the function to invoke when plugin is loaded */
	/* int (*)(void*); */
	STRUCT_FLD(init, innodb_sys_indexes_init),

	/* the function to invoke when plugin is unloaded */
	/* int (*)(void*); */
	STRUCT_FLD(deinit, i_s_common_deinit),

	/* plugin version (for SHOW PLUGINS) */
	/* unsigned int */
	STRUCT_FLD(version, INNODB_VERSION_SHORT),

	/* struct st_mysql_show_var* */
	STRUCT_FLD(status_vars, NULL),

	/* struct st_mysql_sys_var** */
	STRUCT_FLD(system_vars, NULL),

	/* reserved for dependency checking */
	/* void* */
	STRUCT_FLD(__reserved1, NULL),

	/* Plugin flags */
	/* unsigned long */
	STRUCT_FLD(flags, 0UL),
};

/**  SYS_COLUMNS  **************************************************/
/* Fields of the dynamic table INFORMATION_SCHEMA.INNODB_SYS_COLUMNS */
static ST_FIELD_INFO	innodb_sys_columns_fields_info[] =
{
#define SYS_COLUMN_TABLE_ID		0
	{STRUCT_FLD(field_name,		"TABLE_ID"),
	 STRUCT_FLD(field_length,	MY_INT64_NUM_DECIMAL_DIGITS),
	 STRUCT_FLD(field_type,		MYSQL_TYPE_LONGLONG),
	 STRUCT_FLD(value,		0),
	 STRUCT_FLD(field_flags,	MY_I_S_UNSIGNED),
	 STRUCT_FLD(old_name,		""),
	 STRUCT_FLD(open_method,	SKIP_OPEN_TABLE)},

#define SYS_COLUMN_NAME		1
	{STRUCT_FLD(field_name,		"NAME"),
	 STRUCT_FLD(field_length,	NAME_LEN + 1),
	 STRUCT_FLD(field_type,		MYSQL_TYPE_STRING),
	 STRUCT_FLD(value,		0),
	 STRUCT_FLD(field_flags,	0),
	 STRUCT_FLD(old_name,		""),
	 STRUCT_FLD(open_method,	SKIP_OPEN_TABLE)},

#define SYS_COLUMN_POSITION	2
	{STRUCT_FLD(field_name,		"POS"),
	 STRUCT_FLD(field_length,	MY_INT64_NUM_DECIMAL_DIGITS),
	 STRUCT_FLD(field_type,		MYSQL_TYPE_LONGLONG),
	 STRUCT_FLD(value,		0),
	 STRUCT_FLD(field_flags,	MY_I_S_UNSIGNED),
	 STRUCT_FLD(old_name,		""),
	 STRUCT_FLD(open_method,	SKIP_OPEN_TABLE)},

#define SYS_COLUMN_MTYPE		3
	{STRUCT_FLD(field_name,		"MTYPE"),
	 STRUCT_FLD(field_length,	MY_INT32_NUM_DECIMAL_DIGITS),
	 STRUCT_FLD(field_type,		MYSQL_TYPE_LONG),
	 STRUCT_FLD(value,		0),
	 STRUCT_FLD(field_flags,	0),
	 STRUCT_FLD(old_name,		""),
	 STRUCT_FLD(open_method,	SKIP_OPEN_TABLE)},

#define SYS_COLUMN__PRTYPE	4
	{STRUCT_FLD(field_name,		"PRTYPE"),
	 STRUCT_FLD(field_length,	MY_INT32_NUM_DECIMAL_DIGITS),
	 STRUCT_FLD(field_type,		MYSQL_TYPE_LONG),
	 STRUCT_FLD(value,		0),
	 STRUCT_FLD(field_flags,	0),
	 STRUCT_FLD(old_name,		""),
	 STRUCT_FLD(open_method,	SKIP_OPEN_TABLE)},

#define SYS_COLUMN_COLUMN_LEN	5
	{STRUCT_FLD(field_name,		"LEN"),
	 STRUCT_FLD(field_length,	MY_INT32_NUM_DECIMAL_DIGITS),
	 STRUCT_FLD(field_type,		MYSQL_TYPE_LONG),
	 STRUCT_FLD(value,		0),
	 STRUCT_FLD(field_flags,	0),
	 STRUCT_FLD(old_name,		""),
	 STRUCT_FLD(open_method,	SKIP_OPEN_TABLE)},

	END_OF_ST_FIELD_INFO
};

/**********************************************************************//**
Function to populate the information_schema.innodb_sys_columns with
related column information
@return 0 on success */
static
int
i_s_dict_fill_sys_columns(
/*======================*/
	THD*		thd,		/*!< in: thread */
	table_id_t	table_id,	/*!< in: table ID */
	const char*	col_name,	/*!< in: column name */
	dict_col_t*	column,		/*!< in: dict_col_t struct holding
					more column information */
	ulint		nth_v_col,	/*!< in: virtual column, its
					sequence number (nth virtual col) */
	TABLE*		table_to_fill)	/*!< in/out: fill this table */
{
	Field**		fields;

	DBUG_ENTER("i_s_dict_fill_sys_columns");

	fields = table_to_fill->field;

	OK(fields[SYS_COLUMN_TABLE_ID]->store((longlong) table_id, TRUE));

	OK(field_store_string(fields[SYS_COLUMN_NAME], col_name));

	if (dict_col_is_virtual(column)) {
		ulint	pos = dict_create_v_col_pos(nth_v_col, column->ind);
		OK(fields[SYS_COLUMN_POSITION]->store(pos));
	} else {
		OK(fields[SYS_COLUMN_POSITION]->store(column->ind));
	}

	OK(fields[SYS_COLUMN_MTYPE]->store(column->mtype));

	OK(fields[SYS_COLUMN__PRTYPE]->store(column->prtype));

	OK(fields[SYS_COLUMN_COLUMN_LEN]->store(column->len));

	OK(schema_table_store_record(thd, table_to_fill));

	DBUG_RETURN(0);
}
/*******************************************************************//**
Function to fill information_schema.innodb_sys_columns with information
collected by scanning SYS_COLUMNS table.
@return 0 on success */
static
int
i_s_sys_columns_fill_table(
/*=======================*/
	THD*		thd,	/*!< in: thread */
	TABLE_LIST*	tables,	/*!< in/out: tables to fill */
	Item*		)	/*!< in: condition (not used) */
{
	btr_pcur_t	pcur;
	const rec_t*	rec;
	const char*	col_name;
	mem_heap_t*	heap;
	mtr_t		mtr;

	DBUG_ENTER("i_s_sys_columns_fill_table");
	RETURN_IF_INNODB_NOT_STARTED(tables->schema_table_name);

	/* deny access to user without PROCESS_ACL privilege */
	if (check_global_access(thd, PROCESS_ACL)) {
		DBUG_RETURN(0);
	}

	heap = mem_heap_create(1000);
	mutex_enter(&dict_sys->mutex);
	mtr_start(&mtr);

	rec = dict_startscan_system(&pcur, &mtr, SYS_COLUMNS);

	while (rec) {
		const char*	err_msg;
		dict_col_t	column_rec;
		table_id_t	table_id;
		ulint		nth_v_col;

		/* populate a dict_col_t structure with information from
		a SYS_COLUMNS row */
		err_msg = dict_process_sys_columns_rec(heap, rec, &column_rec,
						       &table_id, &col_name,
						       &nth_v_col);

		mtr_commit(&mtr);
		mutex_exit(&dict_sys->mutex);

		if (!err_msg) {
			i_s_dict_fill_sys_columns(thd, table_id, col_name,
						 &column_rec, nth_v_col,
						 tables->table);
		} else {
			push_warning_printf(thd, Sql_condition::SL_WARNING,
					    ER_CANT_FIND_SYSTEM_REC, "%s",
					    err_msg);
		}

		mem_heap_empty(heap);

		/* Get the next record */
		mutex_enter(&dict_sys->mutex);
		mtr_start(&mtr);
		rec = dict_getnext_system(&pcur, &mtr);
	}

	mtr_commit(&mtr);
	mutex_exit(&dict_sys->mutex);
	mem_heap_free(heap);

	DBUG_RETURN(0);
}
/*******************************************************************//**
Bind the dynamic table INFORMATION_SCHEMA.innodb_sys_columns
@return 0 on success */
static
int
innodb_sys_columns_init(
/*====================*/
	void*	p)	/*!< in/out: table schema object */
{
	ST_SCHEMA_TABLE*	schema;

	DBUG_ENTER("innodb_sys_columns_init");

	schema = (ST_SCHEMA_TABLE*) p;

	schema->fields_info = innodb_sys_columns_fields_info;
	schema->fill_table = i_s_sys_columns_fill_table;

	DBUG_RETURN(0);
}

struct st_mysql_plugin	i_s_innodb_sys_columns =
{
	/* the plugin type (a MYSQL_XXX_PLUGIN value) */
	/* int */
	STRUCT_FLD(type, MYSQL_INFORMATION_SCHEMA_PLUGIN),

	/* pointer to type-specific plugin descriptor */
	/* void* */
	STRUCT_FLD(info, &i_s_info),

	/* plugin name */
	/* const char* */
	STRUCT_FLD(name, "INNODB_SYS_COLUMNS"),

	/* plugin author (for SHOW PLUGINS) */
	/* const char* */
	STRUCT_FLD(author, plugin_author),

	/* general descriptive text (for SHOW PLUGINS) */
	/* const char* */
	STRUCT_FLD(descr, "InnoDB SYS_COLUMNS"),

	/* the plugin license (PLUGIN_LICENSE_XXX) */
	/* int */
	STRUCT_FLD(license, PLUGIN_LICENSE_GPL),

	/* the function to invoke when plugin is loaded */
	/* int (*)(void*); */
	STRUCT_FLD(init, innodb_sys_columns_init),

	/* the function to invoke when plugin is unloaded */
	/* int (*)(void*); */
	STRUCT_FLD(deinit, i_s_common_deinit),

	/* plugin version (for SHOW PLUGINS) */
	/* unsigned int */
	STRUCT_FLD(version, INNODB_VERSION_SHORT),

	/* struct st_mysql_show_var* */
	STRUCT_FLD(status_vars, NULL),

	/* struct st_mysql_sys_var** */
	STRUCT_FLD(system_vars, NULL),

	/* reserved for dependency checking */
	/* void* */
	STRUCT_FLD(__reserved1, NULL),

	/* Plugin flags */
	/* unsigned long */
	STRUCT_FLD(flags, 0UL),
};

/**  SYS_VIRTUAL **************************************************/
/** Fields of the dynamic table INFORMATION_SCHEMA.INNODB_SYS_VIRTUAL */
static ST_FIELD_INFO	innodb_sys_virtual_fields_info[] =
{
#define SYS_VIRTUAL_TABLE_ID		0
	{STRUCT_FLD(field_name,		"TABLE_ID"),
	 STRUCT_FLD(field_length,	MY_INT64_NUM_DECIMAL_DIGITS),
	 STRUCT_FLD(field_type,		MYSQL_TYPE_LONGLONG),
	 STRUCT_FLD(value,		0),
	 STRUCT_FLD(field_flags,	MY_I_S_UNSIGNED),
	 STRUCT_FLD(old_name,		""),
	 STRUCT_FLD(open_method,	SKIP_OPEN_TABLE)},

#define SYS_VIRTUAL_POS			1
	{STRUCT_FLD(field_name,		"POS"),
	 STRUCT_FLD(field_length,	MY_INT32_NUM_DECIMAL_DIGITS),
	 STRUCT_FLD(field_type,		MYSQL_TYPE_LONG),
	 STRUCT_FLD(value,		0),
	 STRUCT_FLD(field_flags,	MY_I_S_UNSIGNED),
	 STRUCT_FLD(old_name,		""),
	 STRUCT_FLD(open_method,	SKIP_OPEN_TABLE)},

#define SYS_VIRTUAL_BASE_POS		2
	{STRUCT_FLD(field_name,		"BASE_POS"),
	 STRUCT_FLD(field_length,	MY_INT32_NUM_DECIMAL_DIGITS),
	 STRUCT_FLD(field_type,		MYSQL_TYPE_LONG),
	 STRUCT_FLD(value,		0),
	 STRUCT_FLD(field_flags,	MY_I_S_UNSIGNED),
	 STRUCT_FLD(old_name,		""),
	 STRUCT_FLD(open_method,	SKIP_OPEN_TABLE)},

	END_OF_ST_FIELD_INFO
};

/** Function to populate the information_schema.innodb_sys_virtual with
related information
param[in]	thd		thread
param[in]	table_id	table ID
param[in]	pos		virtual column position
param[in]	base_pos	base column position
param[in,out]	table_to_fill	fill this table
@return 0 on success */
static
int
i_s_dict_fill_sys_virtual(
	THD*		thd,
	table_id_t	table_id,
	ulint		pos,
	ulint		base_pos,
	TABLE*		table_to_fill)
{
	Field**		fields;

	DBUG_ENTER("i_s_dict_fill_sys_virtual");

	fields = table_to_fill->field;

	OK(fields[SYS_VIRTUAL_TABLE_ID]->store((longlong) table_id, TRUE));

	OK(fields[SYS_VIRTUAL_POS]->store(pos));

	OK(fields[SYS_VIRTUAL_BASE_POS]->store(base_pos));

	OK(schema_table_store_record(thd, table_to_fill));

	DBUG_RETURN(0);
}

/** Function to fill information_schema.innodb_sys_virtual with information
collected by scanning SYS_VIRTUAL table.
param[in]	thd		thread
param[in,out]	tables		tables to fill
param[in]	item		condition (not used)
@return 0 on success */
static
int
i_s_sys_virtual_fill_table(
	THD*		thd,
	TABLE_LIST*	tables,
	Item*		)
{
	btr_pcur_t	pcur;
	const rec_t*	rec;
	ulint		pos;
	ulint		base_pos;
	mem_heap_t*	heap;
	mtr_t		mtr;

	DBUG_ENTER("i_s_sys_virtual_fill_table");
	RETURN_IF_INNODB_NOT_STARTED(tables->schema_table_name);

	/* deny access to user without PROCESS_ACL privilege */
	if (check_global_access(thd, PROCESS_ACL)) {
		DBUG_RETURN(0);
	}

	heap = mem_heap_create(1000);
	mutex_enter(&dict_sys->mutex);
	mtr_start(&mtr);

	rec = dict_startscan_system(&pcur, &mtr, SYS_VIRTUAL);

	while (rec) {
		const char*	err_msg;
		table_id_t	table_id;

		/* populate a dict_col_t structure with information from
		a SYS_VIRTUAL row */
		err_msg = dict_process_sys_virtual_rec(heap, rec,
						       &table_id, &pos,
						       &base_pos);

		mtr_commit(&mtr);
		mutex_exit(&dict_sys->mutex);

		if (!err_msg) {
			i_s_dict_fill_sys_virtual(thd, table_id, pos, base_pos,
						  tables->table);
		} else {
			push_warning_printf(thd, Sql_condition::SL_WARNING,
					    ER_CANT_FIND_SYSTEM_REC, "%s",
					    err_msg);
		}

		mem_heap_empty(heap);

		/* Get the next record */
		mutex_enter(&dict_sys->mutex);
		mtr_start(&mtr);
		rec = dict_getnext_system(&pcur, &mtr);
	}

	mtr_commit(&mtr);
	mutex_exit(&dict_sys->mutex);
	mem_heap_free(heap);

	DBUG_RETURN(0);
}

/** Bind the dynamic table INFORMATION_SCHEMA.innodb_sys_virtual
param[in,out]	p	table schema object
@return 0 on success */
static
int
innodb_sys_virtual_init(
	void*	p)
{
	ST_SCHEMA_TABLE*	schema;

	DBUG_ENTER("innodb_sys_virtual_init");

	schema = (ST_SCHEMA_TABLE*) p;

	schema->fields_info = innodb_sys_virtual_fields_info;
	schema->fill_table = i_s_sys_virtual_fill_table;

	DBUG_RETURN(0);
}

struct st_mysql_plugin	i_s_innodb_sys_virtual =
{
	/* the plugin type (a MYSQL_XXX_PLUGIN value) */
	/* int */
	STRUCT_FLD(type, MYSQL_INFORMATION_SCHEMA_PLUGIN),

	/* pointer to type-specific plugin descriptor */
	/* void* */
	STRUCT_FLD(info, &i_s_info),

	/* plugin name */
	/* const char* */
	STRUCT_FLD(name, "INNODB_SYS_VIRTUAL"),

	/* plugin author (for SHOW PLUGINS) */
	/* const char* */
	STRUCT_FLD(author, plugin_author),

	/* general descriptive text (for SHOW PLUGINS) */
	/* const char* */
	STRUCT_FLD(descr, "InnoDB SYS_VIRTUAL"),

	/* the plugin license (PLUGIN_LICENSE_XXX) */
	/* int */
	STRUCT_FLD(license, PLUGIN_LICENSE_GPL),

	/* the function to invoke when plugin is loaded */
	/* int (*)(void*); */
	STRUCT_FLD(init, innodb_sys_virtual_init),

	/* the function to invoke when plugin is unloaded */
	/* int (*)(void*); */
	STRUCT_FLD(deinit, i_s_common_deinit),

	/* plugin version (for SHOW PLUGINS) */
	/* unsigned int */
	STRUCT_FLD(version, INNODB_VERSION_SHORT),

	/* struct st_mysql_show_var* */
	STRUCT_FLD(status_vars, NULL),

	/* struct st_mysql_sys_var** */
	STRUCT_FLD(system_vars, NULL),

	/* reserved for dependency checking */
	/* void* */
	STRUCT_FLD(__reserved1, NULL),

	/* Plugin flags */
	/* unsigned long */
	STRUCT_FLD(flags, 0UL),
};
/**  SYS_FIELDS  ***************************************************/
/* Fields of the dynamic table INFORMATION_SCHEMA.INNODB_SYS_FIELDS */
static ST_FIELD_INFO	innodb_sys_fields_fields_info[] =
{
#define SYS_FIELD_INDEX_ID	0
	{STRUCT_FLD(field_name,		"INDEX_ID"),
	 STRUCT_FLD(field_length,	MY_INT64_NUM_DECIMAL_DIGITS),
	 STRUCT_FLD(field_type,		MYSQL_TYPE_LONGLONG),
	 STRUCT_FLD(value,		0),
	 STRUCT_FLD(field_flags,	MY_I_S_UNSIGNED),
	 STRUCT_FLD(old_name,		""),
	 STRUCT_FLD(open_method,	SKIP_OPEN_TABLE)},

#define SYS_FIELD_NAME		1
	{STRUCT_FLD(field_name,		"NAME"),
	 STRUCT_FLD(field_length,	NAME_LEN + 1),
	 STRUCT_FLD(field_type,		MYSQL_TYPE_STRING),
	 STRUCT_FLD(value,		0),
	 STRUCT_FLD(field_flags,	0),
	 STRUCT_FLD(old_name,		""),
	 STRUCT_FLD(open_method,	SKIP_OPEN_TABLE)},

#define SYS_FIELD_POS		2
	{STRUCT_FLD(field_name,		"POS"),
	 STRUCT_FLD(field_length,	MY_INT32_NUM_DECIMAL_DIGITS),
	 STRUCT_FLD(field_type,		MYSQL_TYPE_LONG),
	 STRUCT_FLD(value,		0),
	 STRUCT_FLD(field_flags,	MY_I_S_UNSIGNED),
	 STRUCT_FLD(old_name,		""),
	 STRUCT_FLD(open_method,	SKIP_OPEN_TABLE)},

	END_OF_ST_FIELD_INFO
};

/**********************************************************************//**
Function to fill information_schema.innodb_sys_fields with information
collected by scanning SYS_FIELDS table.
@return 0 on success */
static
int
i_s_dict_fill_sys_fields(
/*=====================*/
	THD*		thd,		/*!< in: thread */
	index_id_t	index_id,	/*!< in: index id for the field */
	dict_field_t*	field,		/*!< in: table */
	ulint		pos,		/*!< in: Field position */
	TABLE*		table_to_fill)	/*!< in/out: fill this table */
{
	Field**		fields;

	DBUG_ENTER("i_s_dict_fill_sys_fields");

	fields = table_to_fill->field;

	OK(fields[SYS_FIELD_INDEX_ID]->store((longlong) index_id, TRUE));

	OK(field_store_string(fields[SYS_FIELD_NAME], field->name));

	OK(fields[SYS_FIELD_POS]->store(static_cast<double>(pos)));

	OK(schema_table_store_record(thd, table_to_fill));

	DBUG_RETURN(0);
}
/*******************************************************************//**
Function to go through each record in SYS_FIELDS table, and fill the
information_schema.innodb_sys_fields table with related index field
information
@return 0 on success */
static
int
i_s_sys_fields_fill_table(
/*======================*/
	THD*		thd,	/*!< in: thread */
	TABLE_LIST*	tables,	/*!< in/out: tables to fill */
	Item*		)	/*!< in: condition (not used) */
{
	btr_pcur_t	pcur;
	const rec_t*	rec;
	mem_heap_t*	heap;
	index_id_t	last_id;
	mtr_t		mtr;

	DBUG_ENTER("i_s_sys_fields_fill_table");
	RETURN_IF_INNODB_NOT_STARTED(tables->schema_table_name);

	/* deny access to user without PROCESS_ACL privilege */
	if (check_global_access(thd, PROCESS_ACL)) {

		DBUG_RETURN(0);
	}

	heap = mem_heap_create(1000);
	mutex_enter(&dict_sys->mutex);
	mtr_start(&mtr);

	/* will save last index id so that we know whether we move to
	the next index. This is used to calculate prefix length */
	last_id = 0;

	rec = dict_startscan_system(&pcur, &mtr, SYS_FIELDS);

	while (rec) {
		ulint		pos;
		const char*	err_msg;
		index_id_t	index_id;
		dict_field_t	field_rec;

		/* Populate a dict_field_t structure with information from
		a SYS_FIELDS row */
		err_msg = dict_process_sys_fields_rec(heap, rec, &field_rec,
						      &pos, &index_id, last_id);

		mtr_commit(&mtr);
		mutex_exit(&dict_sys->mutex);

		if (!err_msg) {
			i_s_dict_fill_sys_fields(thd, index_id, &field_rec,
						 pos, tables->table);
			last_id = index_id;
		} else {
			push_warning_printf(thd, Sql_condition::SL_WARNING,
					    ER_CANT_FIND_SYSTEM_REC, "%s",
					    err_msg);
		}

		mem_heap_empty(heap);

		/* Get the next record */
		mutex_enter(&dict_sys->mutex);
		mtr_start(&mtr);
		rec = dict_getnext_system(&pcur, &mtr);
	}

	mtr_commit(&mtr);
	mutex_exit(&dict_sys->mutex);
	mem_heap_free(heap);

	DBUG_RETURN(0);
}
/*******************************************************************//**
Bind the dynamic table INFORMATION_SCHEMA.innodb_sys_fields
@return 0 on success */
static
int
innodb_sys_fields_init(
/*===================*/
	void*   p)	/*!< in/out: table schema object */
{
	ST_SCHEMA_TABLE*	schema;

	DBUG_ENTER("innodb_sys_field_init");

	schema = (ST_SCHEMA_TABLE*) p;

	schema->fields_info = innodb_sys_fields_fields_info;
	schema->fill_table = i_s_sys_fields_fill_table;

	DBUG_RETURN(0);
}

struct st_mysql_plugin	i_s_innodb_sys_fields =
{
	/* the plugin type (a MYSQL_XXX_PLUGIN value) */
	/* int */
	STRUCT_FLD(type, MYSQL_INFORMATION_SCHEMA_PLUGIN),

	/* pointer to type-specific plugin descriptor */
	/* void* */
	STRUCT_FLD(info, &i_s_info),

	/* plugin name */
	/* const char* */
	STRUCT_FLD(name, "INNODB_SYS_FIELDS"),

	/* plugin author (for SHOW PLUGINS) */
	/* const char* */
	STRUCT_FLD(author, plugin_author),

	/* general descriptive text (for SHOW PLUGINS) */
	/* const char* */
	STRUCT_FLD(descr, "InnoDB SYS_FIELDS"),

	/* the plugin license (PLUGIN_LICENSE_XXX) */
	/* int */
	STRUCT_FLD(license, PLUGIN_LICENSE_GPL),

	/* the function to invoke when plugin is loaded */
	/* int (*)(void*); */
	STRUCT_FLD(init, innodb_sys_fields_init),

	/* the function to invoke when plugin is unloaded */
	/* int (*)(void*); */
	STRUCT_FLD(deinit, i_s_common_deinit),

	/* plugin version (for SHOW PLUGINS) */
	/* unsigned int */
	STRUCT_FLD(version, INNODB_VERSION_SHORT),

	/* struct st_mysql_show_var* */
	STRUCT_FLD(status_vars, NULL),

	/* struct st_mysql_sys_var** */
	STRUCT_FLD(system_vars, NULL),

	/* reserved for dependency checking */
	/* void* */
	STRUCT_FLD(__reserved1, NULL),

	/* Plugin flags */
	/* unsigned long */
	STRUCT_FLD(flags, 0UL),
};

/**  SYS_FOREIGN        ********************************************/
/* Fields of the dynamic table INFORMATION_SCHEMA.INNODB_SYS_FOREIGN */
static ST_FIELD_INFO	innodb_sys_foreign_fields_info[] =
{
#define SYS_FOREIGN_ID		0
	{STRUCT_FLD(field_name,		"ID"),
	 STRUCT_FLD(field_length,	NAME_LEN + 1),
	 STRUCT_FLD(field_type,		MYSQL_TYPE_STRING),
	 STRUCT_FLD(value,		0),
	 STRUCT_FLD(field_flags,	0),
	 STRUCT_FLD(old_name,		""),
	 STRUCT_FLD(open_method,	SKIP_OPEN_TABLE)},

#define SYS_FOREIGN_FOR_NAME	1
	{STRUCT_FLD(field_name,		"FOR_NAME"),
	 STRUCT_FLD(field_length,	NAME_LEN + 1),
	 STRUCT_FLD(field_type,		MYSQL_TYPE_STRING),
	 STRUCT_FLD(value,		0),
	 STRUCT_FLD(field_flags,	0),
	 STRUCT_FLD(old_name,		""),
	 STRUCT_FLD(open_method,	SKIP_OPEN_TABLE)},

#define SYS_FOREIGN_REF_NAME	2
	{STRUCT_FLD(field_name,		"REF_NAME"),
	 STRUCT_FLD(field_length,	NAME_LEN + 1),
	 STRUCT_FLD(field_type,		MYSQL_TYPE_STRING),
	 STRUCT_FLD(value,		0),
	 STRUCT_FLD(field_flags,	0),
	 STRUCT_FLD(old_name,		""),
	 STRUCT_FLD(open_method,	SKIP_OPEN_TABLE)},

#define SYS_FOREIGN_NUM_COL	3
	{STRUCT_FLD(field_name,		"N_COLS"),
	 STRUCT_FLD(field_length,	MY_INT32_NUM_DECIMAL_DIGITS),
	 STRUCT_FLD(field_type,		MYSQL_TYPE_LONG),
	 STRUCT_FLD(value,		0),
	 STRUCT_FLD(field_flags,	MY_I_S_UNSIGNED),
	 STRUCT_FLD(old_name,		""),
	 STRUCT_FLD(open_method,	SKIP_OPEN_TABLE)},

#define SYS_FOREIGN_TYPE	4
	{STRUCT_FLD(field_name,		"TYPE"),
	 STRUCT_FLD(field_length,	MY_INT32_NUM_DECIMAL_DIGITS),
	 STRUCT_FLD(field_type,		MYSQL_TYPE_LONG),
	 STRUCT_FLD(value,		0),
	 STRUCT_FLD(field_flags,	MY_I_S_UNSIGNED),
	 STRUCT_FLD(old_name,		""),
	 STRUCT_FLD(open_method,	SKIP_OPEN_TABLE)},

	END_OF_ST_FIELD_INFO
};

/**********************************************************************//**
Function to fill information_schema.innodb_sys_foreign with information
collected by scanning SYS_FOREIGN table.
@return 0 on success */
static
int
i_s_dict_fill_sys_foreign(
/*======================*/
	THD*		thd,		/*!< in: thread */
	dict_foreign_t*	foreign,	/*!< in: table */
	TABLE*		table_to_fill)	/*!< in/out: fill this table */
{
	Field**		fields;

	DBUG_ENTER("i_s_dict_fill_sys_foreign");

	fields = table_to_fill->field;

	OK(field_store_string(fields[SYS_FOREIGN_ID], foreign->id));

	OK(field_store_string(fields[SYS_FOREIGN_FOR_NAME],
			      foreign->foreign_table_name));

	OK(field_store_string(fields[SYS_FOREIGN_REF_NAME],
			      foreign->referenced_table_name));

	OK(fields[SYS_FOREIGN_NUM_COL]->store(foreign->n_fields));

	OK(fields[SYS_FOREIGN_TYPE]->store(foreign->type));

	OK(schema_table_store_record(thd, table_to_fill));

	DBUG_RETURN(0);
}

/*******************************************************************//**
Function to populate INFORMATION_SCHEMA.innodb_sys_foreign table. Loop
through each record in SYS_FOREIGN, and extract the foreign key
information.
@return 0 on success */
static
int
i_s_sys_foreign_fill_table(
/*=======================*/
	THD*		thd,	/*!< in: thread */
	TABLE_LIST*	tables,	/*!< in/out: tables to fill */
	Item*		)	/*!< in: condition (not used) */
{
	btr_pcur_t	pcur;
	const rec_t*	rec;
	mem_heap_t*	heap;
	mtr_t		mtr;

	DBUG_ENTER("i_s_sys_foreign_fill_table");
	RETURN_IF_INNODB_NOT_STARTED(tables->schema_table_name);

	/* deny access to user without PROCESS_ACL privilege */
	if (check_global_access(thd, PROCESS_ACL)) {

		DBUG_RETURN(0);
	}

	heap = mem_heap_create(1000);
	mutex_enter(&dict_sys->mutex);
	mtr_start(&mtr);

	rec = dict_startscan_system(&pcur, &mtr, SYS_FOREIGN);

	while (rec) {
		const char*	err_msg;
		dict_foreign_t	foreign_rec;

		/* Populate a dict_foreign_t structure with information from
		a SYS_FOREIGN row */
		err_msg = dict_process_sys_foreign_rec(heap, rec, &foreign_rec);

		mtr_commit(&mtr);
		mutex_exit(&dict_sys->mutex);

		if (!err_msg) {
			i_s_dict_fill_sys_foreign(thd, &foreign_rec,
						 tables->table);
		} else {
			push_warning_printf(thd, Sql_condition::SL_WARNING,
					    ER_CANT_FIND_SYSTEM_REC, "%s",
					    err_msg);
		}

		mem_heap_empty(heap);

		/* Get the next record */
		mtr_start(&mtr);
		mutex_enter(&dict_sys->mutex);
		rec = dict_getnext_system(&pcur, &mtr);
	}

	mtr_commit(&mtr);
	mutex_exit(&dict_sys->mutex);
	mem_heap_free(heap);

	DBUG_RETURN(0);
}

/*******************************************************************//**
Bind the dynamic table INFORMATION_SCHEMA.innodb_sys_foreign
@return 0 on success */
static
int
innodb_sys_foreign_init(
/*====================*/
	void*   p)	/*!< in/out: table schema object */
{
	ST_SCHEMA_TABLE*	schema;

	DBUG_ENTER("innodb_sys_foreign_init");

	schema = (ST_SCHEMA_TABLE*) p;

	schema->fields_info = innodb_sys_foreign_fields_info;
	schema->fill_table = i_s_sys_foreign_fill_table;

	DBUG_RETURN(0);
}

struct st_mysql_plugin	i_s_innodb_sys_foreign =
{
	/* the plugin type (a MYSQL_XXX_PLUGIN value) */
	/* int */
	STRUCT_FLD(type, MYSQL_INFORMATION_SCHEMA_PLUGIN),

	/* pointer to type-specific plugin descriptor */
	/* void* */
	STRUCT_FLD(info, &i_s_info),

	/* plugin name */
	/* const char* */
	STRUCT_FLD(name, "INNODB_SYS_FOREIGN"),

	/* plugin author (for SHOW PLUGINS) */
	/* const char* */
	STRUCT_FLD(author, plugin_author),

	/* general descriptive text (for SHOW PLUGINS) */
	/* const char* */
	STRUCT_FLD(descr, "InnoDB SYS_FOREIGN"),

	/* the plugin license (PLUGIN_LICENSE_XXX) */
	/* int */
	STRUCT_FLD(license, PLUGIN_LICENSE_GPL),

	/* the function to invoke when plugin is loaded */
	/* int (*)(void*); */
	STRUCT_FLD(init, innodb_sys_foreign_init),

	/* the function to invoke when plugin is unloaded */
	/* int (*)(void*); */
	STRUCT_FLD(deinit, i_s_common_deinit),

	/* plugin version (for SHOW PLUGINS) */
	/* unsigned int */
	STRUCT_FLD(version, INNODB_VERSION_SHORT),

	/* struct st_mysql_show_var* */
	STRUCT_FLD(status_vars, NULL),

	/* struct st_mysql_sys_var** */
	STRUCT_FLD(system_vars, NULL),

	/* reserved for dependency checking */
	/* void* */
	STRUCT_FLD(__reserved1, NULL),

	/* Plugin flags */
	/* unsigned long */
	STRUCT_FLD(flags, 0UL),
};

/**  SYS_FOREIGN_COLS   ********************************************/
/* Fields of the dynamic table INFORMATION_SCHEMA.INNODB_SYS_FOREIGN_COLS */
static ST_FIELD_INFO	innodb_sys_foreign_cols_fields_info[] =
{
#define SYS_FOREIGN_COL_ID		0
	{STRUCT_FLD(field_name,		"ID"),
	 STRUCT_FLD(field_length,	NAME_LEN + 1),
	 STRUCT_FLD(field_type,		MYSQL_TYPE_STRING),
	 STRUCT_FLD(value,		0),
	 STRUCT_FLD(field_flags,	0),
	 STRUCT_FLD(old_name,		""),
	 STRUCT_FLD(open_method,	SKIP_OPEN_TABLE)},

#define SYS_FOREIGN_COL_FOR_NAME	1
	{STRUCT_FLD(field_name,		"FOR_COL_NAME"),
	 STRUCT_FLD(field_length,	NAME_LEN + 1),
	 STRUCT_FLD(field_type,		MYSQL_TYPE_STRING),
	 STRUCT_FLD(value,		0),
	 STRUCT_FLD(field_flags,	0),
	 STRUCT_FLD(old_name,		""),
	 STRUCT_FLD(open_method,	SKIP_OPEN_TABLE)},

#define SYS_FOREIGN_COL_REF_NAME	2
	{STRUCT_FLD(field_name,		"REF_COL_NAME"),
	 STRUCT_FLD(field_length,	NAME_LEN + 1),
	 STRUCT_FLD(field_type,		MYSQL_TYPE_STRING),
	 STRUCT_FLD(value,		0),
	 STRUCT_FLD(field_flags,	0),
	 STRUCT_FLD(old_name,		""),
	 STRUCT_FLD(open_method,	SKIP_OPEN_TABLE)},

#define SYS_FOREIGN_COL_POS		3
	{STRUCT_FLD(field_name,		"POS"),
	 STRUCT_FLD(field_length,	MY_INT32_NUM_DECIMAL_DIGITS),
	 STRUCT_FLD(field_type,		MYSQL_TYPE_LONG),
	 STRUCT_FLD(value,		0),
	 STRUCT_FLD(field_flags,	MY_I_S_UNSIGNED),
	 STRUCT_FLD(old_name,		""),
	 STRUCT_FLD(open_method,	SKIP_OPEN_TABLE)},

	END_OF_ST_FIELD_INFO
};

/**********************************************************************//**
Function to fill information_schema.innodb_sys_foreign_cols with information
collected by scanning SYS_FOREIGN_COLS table.
@return 0 on success */
static
int
i_s_dict_fill_sys_foreign_cols(
/*==========================*/
	THD*		thd,		/*!< in: thread */
	const char*	name,		/*!< in: foreign key constraint name */
	const char*	for_col_name,	/*!< in: referencing column name*/
	const char*	ref_col_name,	/*!< in: referenced column
					name */
	ulint		pos,		/*!< in: column position */
	TABLE*		table_to_fill)	/*!< in/out: fill this table */
{
	Field**		fields;

	DBUG_ENTER("i_s_dict_fill_sys_foreign_cols");

	fields = table_to_fill->field;

	OK(field_store_string(fields[SYS_FOREIGN_COL_ID], name));

	OK(field_store_string(fields[SYS_FOREIGN_COL_FOR_NAME], for_col_name));

	OK(field_store_string(fields[SYS_FOREIGN_COL_REF_NAME], ref_col_name));

	OK(fields[SYS_FOREIGN_COL_POS]->store(static_cast<double>(pos)));

	OK(schema_table_store_record(thd, table_to_fill));

	DBUG_RETURN(0);
}
/*******************************************************************//**
Function to populate INFORMATION_SCHEMA.innodb_sys_foreign_cols table. Loop
through each record in SYS_FOREIGN_COLS, and extract the foreign key column
information and fill the INFORMATION_SCHEMA.innodb_sys_foreign_cols table.
@return 0 on success */
static
int
i_s_sys_foreign_cols_fill_table(
/*============================*/
	THD*		thd,	/*!< in: thread */
	TABLE_LIST*	tables,	/*!< in/out: tables to fill */
	Item*		)	/*!< in: condition (not used) */
{
	btr_pcur_t	pcur;
	const rec_t*	rec;
	mem_heap_t*	heap;
	mtr_t		mtr;

	DBUG_ENTER("i_s_sys_foreign_cols_fill_table");
	RETURN_IF_INNODB_NOT_STARTED(tables->schema_table_name);

	/* deny access to user without PROCESS_ACL privilege */
	if (check_global_access(thd, PROCESS_ACL)) {
		DBUG_RETURN(0);
	}

	heap = mem_heap_create(1000);
	mutex_enter(&dict_sys->mutex);
	mtr_start(&mtr);

	rec = dict_startscan_system(&pcur, &mtr, SYS_FOREIGN_COLS);

	while (rec) {
		const char*	err_msg;
		const char*	name;
		const char*	for_col_name;
		const char*	ref_col_name;
		ulint		pos;

		/* Extract necessary information from a SYS_FOREIGN_COLS row */
		err_msg = dict_process_sys_foreign_col_rec(
			heap, rec, &name, &for_col_name, &ref_col_name, &pos);

		mtr_commit(&mtr);
		mutex_exit(&dict_sys->mutex);

		if (!err_msg) {
			i_s_dict_fill_sys_foreign_cols(
				thd, name, for_col_name, ref_col_name, pos,
				tables->table);
		} else {
			push_warning_printf(thd, Sql_condition::SL_WARNING,
					    ER_CANT_FIND_SYSTEM_REC, "%s",
					    err_msg);
		}

		mem_heap_empty(heap);

		/* Get the next record */
		mutex_enter(&dict_sys->mutex);
		mtr_start(&mtr);
		rec = dict_getnext_system(&pcur, &mtr);
	}

	mtr_commit(&mtr);
	mutex_exit(&dict_sys->mutex);
	mem_heap_free(heap);

	DBUG_RETURN(0);
}
/*******************************************************************//**
Bind the dynamic table INFORMATION_SCHEMA.innodb_sys_foreign_cols
@return 0 on success */
static
int
innodb_sys_foreign_cols_init(
/*========================*/
	void*	p)	/*!< in/out: table schema object */
{
	ST_SCHEMA_TABLE*	schema;

	DBUG_ENTER("innodb_sys_foreign_cols_init");

	schema = (ST_SCHEMA_TABLE*) p;

	schema->fields_info = innodb_sys_foreign_cols_fields_info;
	schema->fill_table = i_s_sys_foreign_cols_fill_table;

	DBUG_RETURN(0);
}

struct st_mysql_plugin	i_s_innodb_sys_foreign_cols =
{
	/* the plugin type (a MYSQL_XXX_PLUGIN value) */
	/* int */
	STRUCT_FLD(type, MYSQL_INFORMATION_SCHEMA_PLUGIN),

	/* pointer to type-specific plugin descriptor */
	/* void* */
	STRUCT_FLD(info, &i_s_info),

	/* plugin name */
	/* const char* */
	STRUCT_FLD(name, "INNODB_SYS_FOREIGN_COLS"),

	/* plugin author (for SHOW PLUGINS) */
	/* const char* */
	STRUCT_FLD(author, plugin_author),

	/* general descriptive text (for SHOW PLUGINS) */
	/* const char* */
	STRUCT_FLD(descr, "InnoDB SYS_FOREIGN_COLS"),

	/* the plugin license (PLUGIN_LICENSE_XXX) */
	/* int */
	STRUCT_FLD(license, PLUGIN_LICENSE_GPL),

	/* the function to invoke when plugin is loaded */
	/* int (*)(void*); */
	STRUCT_FLD(init, innodb_sys_foreign_cols_init),

	/* the function to invoke when plugin is unloaded */
	/* int (*)(void*); */
	STRUCT_FLD(deinit, i_s_common_deinit),

	/* plugin version (for SHOW PLUGINS) */
	/* unsigned int */
	STRUCT_FLD(version, INNODB_VERSION_SHORT),

	/* struct st_mysql_show_var* */
	STRUCT_FLD(status_vars, NULL),

	/* struct st_mysql_sys_var** */
	STRUCT_FLD(system_vars, NULL),

	/* reserved for dependency checking */
	/* void* */
	STRUCT_FLD(__reserved1, NULL),

	/* Plugin flags */
	/* unsigned long */
	STRUCT_FLD(flags, 0UL),
};

/**  SYS_TABLESPACES    ********************************************/
/* Fields of the dynamic table INFORMATION_SCHEMA.INNODB_SYS_TABLESPACES */
static ST_FIELD_INFO	innodb_sys_tablespaces_fields_info[] =
{
#define SYS_TABLESPACES_SPACE		0
	{STRUCT_FLD(field_name,		"SPACE"),
	 STRUCT_FLD(field_length,	MY_INT32_NUM_DECIMAL_DIGITS),
	 STRUCT_FLD(field_type,		MYSQL_TYPE_LONG),
	 STRUCT_FLD(value,		0),
	 STRUCT_FLD(field_flags,	MY_I_S_UNSIGNED),
	 STRUCT_FLD(old_name,		""),
	 STRUCT_FLD(open_method,	SKIP_OPEN_TABLE)},

#define SYS_TABLESPACES_NAME		1
	{STRUCT_FLD(field_name,		"NAME"),
	 STRUCT_FLD(field_length,	MAX_FULL_NAME_LEN + 1),
	 STRUCT_FLD(field_type,		MYSQL_TYPE_STRING),
	 STRUCT_FLD(value,		0),
	 STRUCT_FLD(field_flags,	0),
	 STRUCT_FLD(old_name,		""),
	 STRUCT_FLD(open_method,	SKIP_OPEN_TABLE)},

#define SYS_TABLESPACES_FLAGS		2
	{STRUCT_FLD(field_name,		"FLAG"),
	 STRUCT_FLD(field_length,	MY_INT32_NUM_DECIMAL_DIGITS),
	 STRUCT_FLD(field_type,		MYSQL_TYPE_LONG),
	 STRUCT_FLD(value,		0),
	 STRUCT_FLD(field_flags,	MY_I_S_UNSIGNED),
	 STRUCT_FLD(old_name,		""),
	 STRUCT_FLD(open_method,	SKIP_OPEN_TABLE)},

#define SYS_TABLESPACES_FILE_FORMAT	3
	{STRUCT_FLD(field_name,		"FILE_FORMAT"),
	 STRUCT_FLD(field_length,	10),
	 STRUCT_FLD(field_type,		MYSQL_TYPE_STRING),
	 STRUCT_FLD(value,		0),
	 STRUCT_FLD(field_flags,	MY_I_S_MAYBE_NULL),
	 STRUCT_FLD(old_name,		""),
	 STRUCT_FLD(open_method,	SKIP_OPEN_TABLE)},

#define SYS_TABLESPACES_ROW_FORMAT	4
	{STRUCT_FLD(field_name,		"ROW_FORMAT"),
	 STRUCT_FLD(field_length,	22),
	 STRUCT_FLD(field_type,		MYSQL_TYPE_STRING),
	 STRUCT_FLD(value,		0),
	 STRUCT_FLD(field_flags,	MY_I_S_MAYBE_NULL),
	 STRUCT_FLD(old_name,		""),
	 STRUCT_FLD(open_method,	SKIP_OPEN_TABLE)},

#define SYS_TABLESPACES_PAGE_SIZE	5
	{STRUCT_FLD(field_name,		"PAGE_SIZE"),
	 STRUCT_FLD(field_length,	MY_INT32_NUM_DECIMAL_DIGITS),
	 STRUCT_FLD(field_type,		MYSQL_TYPE_LONG),
	 STRUCT_FLD(value,		0),
	 STRUCT_FLD(field_flags,	MY_I_S_UNSIGNED),
	 STRUCT_FLD(old_name,		""),
	 STRUCT_FLD(open_method,	SKIP_OPEN_TABLE)},

#define SYS_TABLESPACES_ZIP_PAGE_SIZE	6
	{STRUCT_FLD(field_name,		"ZIP_PAGE_SIZE"),
	 STRUCT_FLD(field_length,	MY_INT32_NUM_DECIMAL_DIGITS),
	 STRUCT_FLD(field_type,		MYSQL_TYPE_LONG),
	 STRUCT_FLD(value,		0),
	 STRUCT_FLD(field_flags,	MY_I_S_UNSIGNED),
	 STRUCT_FLD(old_name,		""),
	 STRUCT_FLD(open_method,	SKIP_OPEN_TABLE)},

#define SYS_TABLESPACES_SPACE_TYPE	7
	{STRUCT_FLD(field_name,		"SPACE_TYPE"),
	 STRUCT_FLD(field_length,	10),
	 STRUCT_FLD(field_type,		MYSQL_TYPE_STRING),
	 STRUCT_FLD(value,		0),
	 STRUCT_FLD(field_flags,	MY_I_S_MAYBE_NULL),
	 STRUCT_FLD(old_name,		""),
	 STRUCT_FLD(open_method,	SKIP_OPEN_TABLE)},

#define SYS_TABLESPACES_FS_BLOCK_SIZE	8
	{STRUCT_FLD(field_name,		"FS_BLOCK_SIZE"),
	 STRUCT_FLD(field_length,	MY_INT32_NUM_DECIMAL_DIGITS),
	 STRUCT_FLD(field_type,		MYSQL_TYPE_LONG),
	 STRUCT_FLD(value,		0),
	 STRUCT_FLD(field_flags,	MY_I_S_UNSIGNED),
	 STRUCT_FLD(old_name,		""),
	 STRUCT_FLD(open_method,	SKIP_OPEN_TABLE)},

#define SYS_TABLESPACES_FILE_SIZE	9
	{STRUCT_FLD(field_name,		"FILE_SIZE"),
	 STRUCT_FLD(field_length,	MY_INT64_NUM_DECIMAL_DIGITS),
	 STRUCT_FLD(field_type,		MYSQL_TYPE_LONGLONG),
	 STRUCT_FLD(value,		0),
	 STRUCT_FLD(field_flags,	MY_I_S_UNSIGNED),
	 STRUCT_FLD(old_name,		""),
	 STRUCT_FLD(open_method,	SKIP_OPEN_TABLE)},

#define SYS_TABLESPACES_ALLOC_SIZE	10
	{STRUCT_FLD(field_name,		"ALLOCATED_SIZE"),
	 STRUCT_FLD(field_length,	MY_INT64_NUM_DECIMAL_DIGITS),
	 STRUCT_FLD(field_type,		MYSQL_TYPE_LONGLONG),
	 STRUCT_FLD(value,		0),
	 STRUCT_FLD(field_flags,	MY_I_S_UNSIGNED),
	 STRUCT_FLD(old_name,           ""),
	 STRUCT_FLD(open_method,        SKIP_OPEN_TABLE)},

#define SYS_TABLESPACES_COMPRESSION	11
	{STRUCT_FLD(field_name,		"COMPRESSION"),
	 STRUCT_FLD(field_length,	MAX_COMPRESSION_LEN + 1),
	 STRUCT_FLD(field_type,		MYSQL_TYPE_STRING),
	 STRUCT_FLD(value,		0),
	 STRUCT_FLD(field_flags,	0),
	 STRUCT_FLD(old_name,		""),
	 STRUCT_FLD(open_method,	SKIP_OPEN_TABLE)},

	END_OF_ST_FIELD_INFO

};

/**********************************************************************//**
Function to fill INFORMATION_SCHEMA.INNODB_SYS_TABLESPACES with information
collected by scanning SYS_TABLESPACESS table.
@return 0 on success */
static
int
i_s_dict_fill_sys_tablespaces(
/*==========================*/
	THD*		thd,		/*!< in: thread */
	ulint		space,		/*!< in: space ID */
	const char*	name,		/*!< in: tablespace name */
	ulint		flags,		/*!< in: tablespace flags */
	TABLE*		table_to_fill)	/*!< in/out: fill this table */
{
	Field**		fields;
	ulint		atomic_blobs = FSP_FLAGS_HAS_ATOMIC_BLOBS(flags);
	bool		is_compressed = FSP_FLAGS_GET_ZIP_SSIZE(flags);
	const char*	file_format;
	const char*	row_format;
	const page_size_t	page_size(flags);
	const char*	space_type;

	DBUG_ENTER("i_s_dict_fill_sys_tablespaces");

	file_format = trx_sys_file_format_id_to_name(atomic_blobs);
	if (is_system_tablespace(space)) {
		row_format = "Compact or Redundant";
	} else if (fsp_is_shared_tablespace(flags) && !is_compressed) {
		file_format = "Any";
		row_format = "Any";
	} else if (is_compressed) {
		row_format = "Compressed";
	} else if (atomic_blobs) {
		row_format = "Dynamic";
	} else {
		row_format = "Compact or Redundant";
	}

	if (is_system_tablespace(space)) {
		space_type = "System";
	} else if (fsp_is_shared_tablespace(flags)) {
		space_type = "General";
	} else  {
		space_type = "Single";
	}

	fields = table_to_fill->field;

	OK(fields[SYS_TABLESPACES_SPACE]->store(space, true));

	OK(field_store_string(fields[SYS_TABLESPACES_NAME], name));

	OK(fields[SYS_TABLESPACES_FLAGS]->store(flags, true));

	OK(field_store_string(fields[SYS_TABLESPACES_FILE_FORMAT],
			      file_format));

	OK(field_store_string(fields[SYS_TABLESPACES_ROW_FORMAT], row_format));

	OK(fields[SYS_TABLESPACES_PAGE_SIZE]->store(
			univ_page_size.physical(), true));

	OK(fields[SYS_TABLESPACES_ZIP_PAGE_SIZE]->store(
				page_size.is_compressed()
				? page_size.physical()
				: 0, true));

	OK(field_store_string(fields[SYS_TABLESPACES_SPACE_TYPE],
			      space_type));

	char*	filename = fil_make_filepath(NULL, name, IBD, false);

	os_file_stat_t	stat;
	os_file_size_t	file;

	memset(&file, 0xff, sizeof(file));
	memset(&stat, 0x0, sizeof(stat));

	if (filename != NULL) {

		file = os_file_get_size(filename);

		/* Get the file system (or Volume) block size. */
		dberr_t	err = os_file_get_status(filename, &stat, false, false);

		switch(err) {
		case DB_FAIL:
			ib::warn()
				<< "File '" << filename << "', failed to get "
				<< "stats";
			break;

		case DB_SUCCESS:
		case DB_NOT_FOUND:
			break;

		default:
			ib::error()
				<< "File '" << filename << "' "
				<< ut_strerr(err);
			break;
		}

		ut_free(filename);
	}

	OK(fields[SYS_TABLESPACES_FS_BLOCK_SIZE]->store(stat.block_size, true));

	OK(fields[SYS_TABLESPACES_FILE_SIZE]->store(file.m_total_size, true));

	OK(fields[SYS_TABLESPACES_ALLOC_SIZE]->store(file.m_alloc_size, true));

	Compression::Type	type = fil_get_compression(space);

	OK(field_store_string(
			fields[SYS_TABLESPACES_COMPRESSION],
			Compression::to_string(type)));

	OK(schema_table_store_record(thd, table_to_fill));

	DBUG_RETURN(0);
}

/*******************************************************************//**
Function to populate INFORMATION_SCHEMA.INNODB_SYS_TABLESPACES table.
Loop through each record in SYS_TABLESPACES, and extract the column
information and fill the INFORMATION_SCHEMA.INNODB_SYS_TABLESPACES table.
@return 0 on success */
static
int
i_s_sys_tablespaces_fill_table(
/*===========================*/
	THD*		thd,	/*!< in: thread */
	TABLE_LIST*	tables,	/*!< in/out: tables to fill */
	Item*		)	/*!< in: condition (not used) */
{
	btr_pcur_t	pcur;
	const rec_t*	rec;
	mem_heap_t*	heap;
	mtr_t		mtr;

	DBUG_ENTER("i_s_sys_tablespaces_fill_table");
	RETURN_IF_INNODB_NOT_STARTED(tables->schema_table_name);

	/* deny access to user without PROCESS_ACL privilege */
	if (check_global_access(thd, PROCESS_ACL)) {
		DBUG_RETURN(0);
	}

	heap = mem_heap_create(1000);
	mutex_enter(&dict_sys->mutex);
	mtr_start(&mtr);

	for (rec = dict_startscan_system(&pcur, &mtr, SYS_TABLESPACES);
	     rec != NULL;
	     rec = dict_getnext_system(&pcur, &mtr)) {

		const char*	err_msg;
		ulint		space;
		const char*	name;
		ulint		flags;

		/* Extract necessary information from a SYS_TABLESPACES row */
		err_msg = dict_process_sys_tablespaces(
			heap, rec, &space, &name, &flags);

		mtr_commit(&mtr);
		mutex_exit(&dict_sys->mutex);

		if (!err_msg) {
			i_s_dict_fill_sys_tablespaces(
				thd, space, name, flags,
				tables->table);
		} else {
			push_warning_printf(thd, Sql_condition::SL_WARNING,
					    ER_CANT_FIND_SYSTEM_REC, "%s",
					    err_msg);
		}

		mem_heap_empty(heap);

		/* Get the next record */
		mutex_enter(&dict_sys->mutex);
		mtr_start(&mtr);
	}

	mtr_commit(&mtr);
	mutex_exit(&dict_sys->mutex);
	mem_heap_free(heap);

	DBUG_RETURN(0);
}
/*******************************************************************//**
Bind the dynamic table INFORMATION_SCHEMA.INNODB_SYS_TABLESPACES
@return 0 on success */
static
int
innodb_sys_tablespaces_init(
/*========================*/
	void*	p)	/*!< in/out: table schema object */
{
	ST_SCHEMA_TABLE*	schema;

	DBUG_ENTER("innodb_sys_tablespaces_init");

	schema = (ST_SCHEMA_TABLE*) p;

	schema->fields_info = innodb_sys_tablespaces_fields_info;
	schema->fill_table = i_s_sys_tablespaces_fill_table;

	DBUG_RETURN(0);
}

struct st_mysql_plugin	i_s_innodb_sys_tablespaces =
{
	/* the plugin type (a MYSQL_XXX_PLUGIN value) */
	/* int */
	STRUCT_FLD(type, MYSQL_INFORMATION_SCHEMA_PLUGIN),

	/* pointer to type-specific plugin descriptor */
	/* void* */
	STRUCT_FLD(info, &i_s_info),

	/* plugin name */
	/* const char* */
	STRUCT_FLD(name, "INNODB_SYS_TABLESPACES"),

	/* plugin author (for SHOW PLUGINS) */
	/* const char* */
	STRUCT_FLD(author, plugin_author),

	/* general descriptive text (for SHOW PLUGINS) */
	/* const char* */
	STRUCT_FLD(descr, "InnoDB SYS_TABLESPACES"),

	/* the plugin license (PLUGIN_LICENSE_XXX) */
	/* int */
	STRUCT_FLD(license, PLUGIN_LICENSE_GPL),

	/* the function to invoke when plugin is loaded */
	/* int (*)(void*); */
	STRUCT_FLD(init, innodb_sys_tablespaces_init),

	/* the function to invoke when plugin is unloaded */
	/* int (*)(void*); */
	STRUCT_FLD(deinit, i_s_common_deinit),

	/* plugin version (for SHOW PLUGINS) */
	/* unsigned int */
	STRUCT_FLD(version, INNODB_VERSION_SHORT),

	/* struct st_mysql_show_var* */
	STRUCT_FLD(status_vars, NULL),

	/* struct st_mysql_sys_var** */
	STRUCT_FLD(system_vars, NULL),

	/* reserved for dependency checking */
	/* void* */
	STRUCT_FLD(__reserved1, NULL),

	/* Plugin flags */
	/* unsigned long */
	STRUCT_FLD(flags, 0UL),
};

/**  SYS_DATAFILES  ************************************************/
/* Fields of the dynamic table INFORMATION_SCHEMA.INNODB_SYS_DATAFILES */
static ST_FIELD_INFO	innodb_sys_datafiles_fields_info[] =
{
#define SYS_DATAFILES_SPACE		0
	{STRUCT_FLD(field_name,		"SPACE"),
	 STRUCT_FLD(field_length,	MY_INT32_NUM_DECIMAL_DIGITS),
	 STRUCT_FLD(field_type,		MYSQL_TYPE_LONG),
	 STRUCT_FLD(value,		0),
	 STRUCT_FLD(field_flags,	MY_I_S_UNSIGNED),
	 STRUCT_FLD(old_name,		""),
	 STRUCT_FLD(open_method,	SKIP_OPEN_TABLE)},

#define SYS_DATAFILES_PATH		1
	{STRUCT_FLD(field_name,		"PATH"),
	 STRUCT_FLD(field_length,	OS_FILE_MAX_PATH),
	 STRUCT_FLD(field_type,		MYSQL_TYPE_STRING),
	 STRUCT_FLD(value,		0),
	 STRUCT_FLD(field_flags,	0),
	 STRUCT_FLD(old_name,		""),
	 STRUCT_FLD(open_method,	SKIP_OPEN_TABLE)},

	END_OF_ST_FIELD_INFO
};

/**********************************************************************//**
Function to fill INFORMATION_SCHEMA.INNODB_SYS_DATAFILES with information
collected by scanning SYS_DATAFILESS table.
@return 0 on success */
static
int
i_s_dict_fill_sys_datafiles(
/*========================*/
	THD*		thd,		/*!< in: thread */
	ulint		space,		/*!< in: space ID */
	const char*	path,		/*!< in: absolute path */
	TABLE*		table_to_fill)	/*!< in/out: fill this table */
{
	Field**		fields;

	DBUG_ENTER("i_s_dict_fill_sys_datafiles");

	fields = table_to_fill->field;

	OK(field_store_ulint(fields[SYS_DATAFILES_SPACE], space));

	OK(field_store_string(fields[SYS_DATAFILES_PATH], path));

	OK(schema_table_store_record(thd, table_to_fill));

	DBUG_RETURN(0);
}
/*******************************************************************//**
Function to populate INFORMATION_SCHEMA.INNODB_SYS_DATAFILES table.
Loop through each record in SYS_DATAFILES, and extract the column
information and fill the INFORMATION_SCHEMA.INNODB_SYS_DATAFILES table.
@return 0 on success */
static
int
i_s_sys_datafiles_fill_table(
/*=========================*/
	THD*		thd,	/*!< in: thread */
	TABLE_LIST*	tables,	/*!< in/out: tables to fill */
	Item*		)	/*!< in: condition (not used) */
{
	btr_pcur_t	pcur;
	const rec_t*	rec;
	mem_heap_t*	heap;
	mtr_t		mtr;

	DBUG_ENTER("i_s_sys_datafiles_fill_table");
	RETURN_IF_INNODB_NOT_STARTED(tables->schema_table_name);

	/* deny access to user without PROCESS_ACL privilege */
	if (check_global_access(thd, PROCESS_ACL)) {
		DBUG_RETURN(0);
	}

	heap = mem_heap_create(1000);
	mutex_enter(&dict_sys->mutex);
	mtr_start(&mtr);

	rec = dict_startscan_system(&pcur, &mtr, SYS_DATAFILES);

	while (rec) {
		const char*	err_msg;
		ulint		space;
		const char*	path;

		/* Extract necessary information from a SYS_DATAFILES row */
		err_msg = dict_process_sys_datafiles(
			heap, rec, &space, &path);

		mtr_commit(&mtr);
		mutex_exit(&dict_sys->mutex);

		if (!err_msg) {
			i_s_dict_fill_sys_datafiles(
				thd, space, path, tables->table);
		} else {
			push_warning_printf(thd, Sql_condition::SL_WARNING,
					    ER_CANT_FIND_SYSTEM_REC, "%s",
					    err_msg);
		}

		mem_heap_empty(heap);

		/* Get the next record */
		mutex_enter(&dict_sys->mutex);
		mtr_start(&mtr);
		rec = dict_getnext_system(&pcur, &mtr);
	}

	mtr_commit(&mtr);
	mutex_exit(&dict_sys->mutex);
	mem_heap_free(heap);

	DBUG_RETURN(0);
}
/*******************************************************************//**
Bind the dynamic table INFORMATION_SCHEMA.INNODB_SYS_DATAFILES
@return 0 on success */
static
int
innodb_sys_datafiles_init(
/*======================*/
	void*	p)	/*!< in/out: table schema object */
{
	ST_SCHEMA_TABLE*	schema;

	DBUG_ENTER("innodb_sys_datafiles_init");

	schema = (ST_SCHEMA_TABLE*) p;

	schema->fields_info = innodb_sys_datafiles_fields_info;
	schema->fill_table = i_s_sys_datafiles_fill_table;

	DBUG_RETURN(0);
}

struct st_mysql_plugin	i_s_innodb_sys_datafiles =
{
	/* the plugin type (a MYSQL_XXX_PLUGIN value) */
	/* int */
	STRUCT_FLD(type, MYSQL_INFORMATION_SCHEMA_PLUGIN),

	/* pointer to type-specific plugin descriptor */
	/* void* */
	STRUCT_FLD(info, &i_s_info),

	/* plugin name */
	/* const char* */
	STRUCT_FLD(name, "INNODB_SYS_DATAFILES"),

	/* plugin author (for SHOW PLUGINS) */
	/* const char* */
	STRUCT_FLD(author, plugin_author),

	/* general descriptive text (for SHOW PLUGINS) */
	/* const char* */
	STRUCT_FLD(descr, "InnoDB SYS_DATAFILES"),

	/* the plugin license (PLUGIN_LICENSE_XXX) */
	/* int */
	STRUCT_FLD(license, PLUGIN_LICENSE_GPL),

	/* the function to invoke when plugin is loaded */
	/* int (*)(void*); */
	STRUCT_FLD(init, innodb_sys_datafiles_init),

	/* the function to invoke when plugin is unloaded */
	/* int (*)(void*); */
	STRUCT_FLD(deinit, i_s_common_deinit),

	/* plugin version (for SHOW PLUGINS) */
	/* unsigned int */
	STRUCT_FLD(version, INNODB_VERSION_SHORT),

	/* struct st_mysql_show_var* */
	STRUCT_FLD(status_vars, NULL),

	/* struct st_mysql_sys_var** */
	STRUCT_FLD(system_vars, NULL),

	/* reserved for dependency checking */
	/* void* */
	STRUCT_FLD(__reserved1, NULL),

	/* Plugin flags */
	/* unsigned long */
	STRUCT_FLD(flags, 0UL),
};

<<<<<<< HEAD
/** Fill handlerton based INFORMATION_SCHEMA.FILES table.
@param[in,out]	thd	thread/connection descriptor
@param[in,out]	tables	information schema tables to fill
@retval 0 for success
@retval HA_ERR_OUT_OF_MEM when running out of memory
@return nonzero for failure */
int
i_s_files_table_fill(
	THD*		thd,
	TABLE_LIST*	tables)
{
	TABLE*			table_to_fill	= tables->table;
	Field**			fields		= table_to_fill->field;
	/* Use this class so that if the OK() macro returns,
	fil_space_release() is called. */
	FilSpace		space;

	DBUG_ENTER("i_s_files_table_fill");

	/* Gather information reportable to information_schema.files
	for the first or next file in fil_system. */
	for (const fil_node_t* node = fil_node_next(NULL);
	     node != NULL;
	     node = fil_node_next(node)) {
		const char*	type = "TABLESPACE";
		const char*	space_name;
		/** Buffer to build file-per-table tablespace names.
		Even though a space_id is often stored in a ulint, it cannot
		be larger than 1<<32-1, which is 10 numeric characters. */
		char		file_per_table_name[
			sizeof("innodb_file_per_table_1234567890")];
		uintmax_t	avail_space;
		ulint		extent_pages;
		ulint		extend_pages;

		space = node->space;
		fil_type_t	purpose = space()->purpose;

		switch (purpose) {
		case FIL_TYPE_LOG:
			/* Do not report REDO LOGs to I_S.FILES */
			space = NULL;
			continue;
		case FIL_TYPE_TABLESPACE:
			if (!is_system_tablespace(space()->id)
			    && space()->id <= srv_undo_tablespaces_open) {
				type = "UNDO LOG";
				break;
			} /* else fall through for TABLESPACE */
		case FIL_TYPE_IMPORT:
			/* 'IMPORTING'is a status. The type is TABLESPACE. */
			break;
		case FIL_TYPE_TEMPORARY:
			type = "TEMPORARY";
			break;
		};

		page_size_t	page_size(space()->flags);

		/* Single-table tablespaces are assigned to a schema. */
		if (!is_predefined_tablespace(space()->id)
		    && !FSP_FLAGS_GET_SHARED(space()->flags)) {
			/* Their names will be like "test/t1" */
			ut_ad(NULL != strchr(space()->name, '/'));

			/* File-per-table tablespace names are generated
			internally and certain non-file-system-allowed
			characters are expanded which can make the space
			name too long. In order to avoid that problem,
			use a modified tablespace name.
			Since we are not returning dbname and tablename,
			the user must match the space_id to i_s_table.space
			in order find the single table that is in it or the
			schema it belongs to. */
			ut_snprintf(
				file_per_table_name,
				sizeof(file_per_table_name),
				"innodb_file_per_table_" ULINTPF,
				space()->id);
			space_name = file_per_table_name;
		} else {
			/* Only file-per-table space names contain '/'.
                        This is not file-per-table . */
			ut_ad(NULL == strchr(space()->name, '/'));

			space_name = space()->name;
		}

		init_fill_schema_files_row(table_to_fill);

		OK(field_store_ulint(fields[IS_FILES_FILE_ID],
				     space()->id));
		OK(field_store_string(fields[IS_FILES_FILE_NAME],
				      node->name));
		OK(field_store_string(fields[IS_FILES_FILE_TYPE],
				      type));
		OK(field_store_string(fields[IS_FILES_TABLESPACE_NAME],
				      space_name));
		OK(field_store_string(fields[IS_FILES_ENGINE],
				      "InnoDB"));
		OK(field_store_ulint(fields[IS_FILES_FREE_EXTENTS],
				     space()->free_len));

		extent_pages = fsp_get_extent_size_in_pages(page_size);

		OK(field_store_ulint(fields[IS_FILES_TOTAL_EXTENTS],
				     space()->size_in_header / extent_pages));
		OK(field_store_ulint(fields[IS_FILES_EXTENT_SIZE],
				     extent_pages * page_size.physical()));
		OK(field_store_ulint(fields[IS_FILES_INITIAL_SIZE],
				     node->init_size * page_size.physical()));

		if (node->max_size >= ULINT_MAX) {
			fields[IS_FILES_MAXIMUM_SIZE]->set_null();
		} else {
			OK(field_store_ulint(fields[IS_FILES_MAXIMUM_SIZE],
				node->max_size * page_size.physical()));
		}
		if (space()->id == srv_sys_space.space_id()) {
			extend_pages = srv_sys_space.get_increment();
		} else if (space()->id == srv_tmp_space.space_id()) {
			extend_pages = srv_tmp_space.get_increment();
		} else {
			extend_pages = fsp_get_pages_to_extend_ibd(
				page_size, node->size);
		}

		OK(field_store_ulint(fields[IS_FILES_AUTOEXTEND_SIZE],
				     extend_pages * page_size.physical()));

		avail_space = fsp_get_available_space_in_free_extents(space());
		OK(field_store_ulint(fields[IS_FILES_DATA_FREE],
				     static_cast<ulint>(avail_space * 1024)));
		OK(field_store_string(fields[IS_FILES_STATUS],
				      (purpose == FIL_TYPE_IMPORT)
				      ? "IMPORTING" : "NORMAL"));

		schema_table_store_record(thd, table_to_fill);
		space = NULL;
	}

	DBUG_RETURN(0);
}
=======
static ST_FIELD_INFO	i_s_innodb_changed_pages_info[] =
{
	{STRUCT_FLD(field_name,		"space_id"),
	 STRUCT_FLD(field_length,	MY_INT32_NUM_DECIMAL_DIGITS),
	 STRUCT_FLD(field_type,		MYSQL_TYPE_LONG),
	 STRUCT_FLD(value,		0),
	 STRUCT_FLD(field_flags,	MY_I_S_UNSIGNED),
	 STRUCT_FLD(old_name,		""),
	 STRUCT_FLD(open_method,	SKIP_OPEN_TABLE)},

	{STRUCT_FLD(field_name,		"page_id"),
	 STRUCT_FLD(field_length,	MY_INT32_NUM_DECIMAL_DIGITS),
	 STRUCT_FLD(field_type,		MYSQL_TYPE_LONG),
	 STRUCT_FLD(value,		0),
	 STRUCT_FLD(field_flags,	MY_I_S_UNSIGNED),
	 STRUCT_FLD(old_name,		""),
	 STRUCT_FLD(open_method,	SKIP_OPEN_TABLE)},

	{STRUCT_FLD(field_name,		"start_lsn"),
	 STRUCT_FLD(field_length,	MY_INT64_NUM_DECIMAL_DIGITS),
	 STRUCT_FLD(field_type,		MYSQL_TYPE_LONGLONG),
	 STRUCT_FLD(value,		0),
	 STRUCT_FLD(field_flags,	MY_I_S_UNSIGNED),
	 STRUCT_FLD(old_name,		""),
	 STRUCT_FLD(open_method,	SKIP_OPEN_TABLE)},

	{STRUCT_FLD(field_name,		"end_lsn"),
	 STRUCT_FLD(field_length,	MY_INT64_NUM_DECIMAL_DIGITS),
	 STRUCT_FLD(field_type,		MYSQL_TYPE_LONGLONG),
	 STRUCT_FLD(value,		0),
	 STRUCT_FLD(field_flags,	MY_I_S_UNSIGNED),
	 STRUCT_FLD(old_name,		""),
	 STRUCT_FLD(open_method,	SKIP_OPEN_TABLE)},

	END_OF_ST_FIELD_INFO
};

/***********************************************************************
  This function implements ICP for I_S.INNODB_CHANGED_PAGES by parsing a
  condition and getting lower and upper bounds for start and end LSNs if the
  condition corresponds to a certain pattern.

  In the most general form, we understand queries like

  SELECT * FROM INNODB_CHANGED_PAGES
      WHERE START_LSN > num1 AND START_LSN < num2
            AND END_LSN > num3 AND END_LSN < num4;

  That's why the pattern syntax is:

  pattern:  comp | and_comp;
  comp:     lsn <  int_num | lsn <= int_num | int_num > lsn  | int_num >= lsn;
  lsn:	    start_lsn | end_lsn;
  and_comp: expression AND expression | expression AND and_comp;
  expression: comp | any_other_expression;

  The two bounds are handled differently: the lower bound is used to find the
  correct starting _file_, the upper bound the last _block_ that needs reading.

  Lower bound conditions are handled in the following way: start_lsn >= X
  specifies that the reading must start from the file that has the highest
  starting LSN less than or equal to X. start_lsn > X is equivalent to
  start_lsn >= X + 1.  For end_lsn, end_lsn >= X is treated as
  start_lsn >= X - 1 and end_lsn > X as start_lsn >= X.

  For the upper bound, suppose the condition is start_lsn < 100, this means we
  have to read all blocks with start_lsn < 100. Which is equivalent to reading
  all the blocks with end_lsn <= 99, or just end_lsn < 100. That's why it's
  enough to find maximum lsn value, doesn't matter if this is start or end lsn
  and compare it with "start_lsn" field. LSN <= 100 is treated as LSN < 101.

  Example:

  SELECT * FROM INNODB_CHANGED_PAGES
    WHERE
    start_lsn > 10  AND
    end_lsn <= 1111 AND
    555 > end_lsn   AND
    page_id = 100;

  end_lsn will be set to 555, start_lsn will be set 11.

  Support for other functions (equal, NULL-safe equal, BETWEEN, IN, etc.) will
  be added on demand.

*/
static
void
limit_lsn_range_from_condition(
/*===========================*/
	TABLE*		table,		/*!<in: table */
	Item*		cond,		/*!<in: condition */
	ib_uint64_t*	start_lsn,	/*!<in/out: minumum LSN */
	ib_uint64_t*	end_lsn)	/*!<in/out: maximum LSN */
{
	enum Item_func::Functype	func_type;

	if (cond->type() != Item::COND_ITEM &&
	    cond->type() != Item::FUNC_ITEM)
		return;

	func_type = ((Item_func*) cond)->functype();

	switch (func_type)
	{
	case Item_func::COND_AND_FUNC:
	{
		List_iterator<Item>	li(*((Item_cond*) cond)
					   ->argument_list());
		Item			*item;

		while ((item= li++)) {
			limit_lsn_range_from_condition(table, item, start_lsn,
						       end_lsn);
		}
		break;
	}
	case Item_func::LT_FUNC:
	case Item_func::LE_FUNC:
	case Item_func::GT_FUNC:
	case Item_func::GE_FUNC:
	{
		Item		*left;
		Item		*right;
		Item_field	*item_field;
		ib_uint64_t	tmp_result;
		ibool		is_end_lsn;

		/* a <= b equals to b >= a that's why we just exchange "left"
		and "right" in the case of ">" or ">=" function.  We don't
		touch the operation itself.  */
		if (((Item_func*) cond)->functype() == Item_func::LT_FUNC
		    || ((Item_func*) cond)->functype() == Item_func::LE_FUNC) {
			left = ((Item_func*) cond)->arguments()[0];
			right = ((Item_func*) cond)->arguments()[1];
		} else {
			left = ((Item_func*) cond)->arguments()[1];
			right = ((Item_func*) cond)->arguments()[0];
		}

		if (left->type() == Item::FIELD_ITEM) {
			item_field = (Item_field *)left;
		} else if (right->type() == Item::FIELD_ITEM) {
			item_field = (Item_field *)right;
		} else {
			return;
		}

		/* Check if the current field belongs to our table */
		if (table != item_field->field->table) {
			return;
		}

		/* Check if the field is START_LSN or END_LSN */
		/* END_LSN */
		is_end_lsn = table->field[3]->eq(item_field->field);

		if (/* START_LSN */ !table->field[2]->eq(item_field->field)
		    && !is_end_lsn) {
			return;
		}

		if (left->type() == Item::FIELD_ITEM
		    && right->type() == Item::INT_ITEM) {

			/* The case of start_lsn|end_lsn <|<= const, i.e. the
			upper bound.  */

			tmp_result = right->val_int();
			if (((func_type == Item_func::LE_FUNC)
			     || (func_type == Item_func::GE_FUNC))
			    && (tmp_result != IB_UINT64_MAX)) {

				tmp_result++;
			}
			if (tmp_result < *end_lsn) {
				*end_lsn = tmp_result;
			}

		} else if (left->type() == Item::INT_ITEM
			   && right->type() == Item::FIELD_ITEM) {

			/* The case of const <|<= start_lsn|end_lsn, i.e. the
			lower bound */

			tmp_result = left->val_int();
			if (is_end_lsn && tmp_result != 0) {
				tmp_result--;
			}
			if (((func_type == Item_func::LT_FUNC)
			     || (func_type == Item_func::GT_FUNC))
			    && (tmp_result != IB_UINT64_MAX)) {

				tmp_result++;
			}
			if (tmp_result > *start_lsn) {
				*start_lsn = tmp_result;
			}
		}

		break;
	}
	default:;
	}
}

/***********************************************************************
Fill the dynamic table information_schema.innodb_changed_pages.
@return 0 on success, 1 on failure */
static
int
i_s_innodb_changed_pages_fill(
/*==========================*/
	THD*		thd,	/*!<in: thread */
	TABLE_LIST*	tables,	/*!<in/out: tables to fill */
	Item*		cond)	/*!<in: condition */
{
	TABLE*			table = (TABLE *) tables->table;
	log_bitmap_iterator_t	i;
	ib_uint64_t		output_rows_num = 0UL;
	lsn_t			max_lsn = LSN_MAX;
	lsn_t			min_lsn = 0ULL;
	int			ret = 0;

	DBUG_ENTER("i_s_innodb_changed_pages_fill");

	/* deny access to non-superusers */
	if (check_global_access(thd, PROCESS_ACL)) {

		DBUG_RETURN(0);
	}

	RETURN_IF_INNODB_NOT_STARTED(tables->schema_table_name);

	if (cond) {
		limit_lsn_range_from_condition(table, cond, &min_lsn,
					       &max_lsn);
	}
	
	/* If the log tracker is running and our max_lsn > current tracked LSN,
	cap the max lsn so that we don't try to read any partial runs as the
	tracked LSN advances. */
	if (srv_track_changed_pages) {
		ib_uint64_t		tracked_lsn = log_get_tracked_lsn();
		if (max_lsn > tracked_lsn)
			max_lsn = tracked_lsn;
	}

	if (!log_online_bitmap_iterator_init(&i, min_lsn, max_lsn)) {
		my_error(ER_CANT_FIND_SYSTEM_REC, MYF(0));
		DBUG_RETURN(1);
	}

	DEBUG_SYNC(thd, "i_s_innodb_changed_pages_range_ready");

	while(log_online_bitmap_iterator_next(&i) &&
	      (!srv_max_changed_pages ||
	       output_rows_num < srv_max_changed_pages) &&
	      /*
		There is no need to compare both start LSN and end LSN fields
		with maximum value. It's enough to compare only start LSN.
		Example:

				      max_lsn = 100
		\\\\\\\\\\\\\\\\\\\\\\\\\|\\\\\\\\	  - Query 1
		I------I I-------I I-------------I I----I
		//////////////////	 |		  - Query 2
		   1	    2		  3	     4

		Query 1:
		SELECT * FROM INNODB_CHANGED_PAGES WHERE start_lsn < 100
		will select 1,2,3 bitmaps
		Query 2:
		SELECT * FROM INNODB_CHANGED_PAGES WHERE end_lsn < 100
		will select 1,2 bitmaps

		The condition start_lsn <= 100 will be false after reading
		1,2,3 bitmaps which suits for both cases.
	      */
	      LOG_BITMAP_ITERATOR_START_LSN(i) <= max_lsn)
	{
		if (!LOG_BITMAP_ITERATOR_PAGE_CHANGED(i))
			continue;

		/* SPACE_ID */
		table->field[0]->store(
				       LOG_BITMAP_ITERATOR_SPACE_ID(i));
		/* PAGE_ID */
		table->field[1]->store(
				       LOG_BITMAP_ITERATOR_PAGE_NUM(i));
		/* START_LSN */
		table->field[2]->store(
				       LOG_BITMAP_ITERATOR_START_LSN(i), true);
		/* END_LSN */
		table->field[3]->store(
				       LOG_BITMAP_ITERATOR_END_LSN(i), true);

		/*
		  I_S tables are in-memory tables. If bitmap file is big enough
		  a lot of memory can be used to store the table. But the size
		  of used memory can be diminished if we store only data which
		  corresponds to some conditions (in WHERE sql clause). Here
		  conditions are checked for the field values stored above.

		  Conditions are checked twice. The first is here (during table
		  generation) and the second during query execution. Maybe it
		  makes sense to use some flag in THD object to avoid double
		  checking.
		*/
		if (cond && !cond->val_int())
			continue;

		if (schema_table_store_record(thd, table))
		{
			log_online_bitmap_iterator_release(&i);
			my_error(ER_CANT_FIND_SYSTEM_REC, MYF(0));
			DBUG_RETURN(1);
		}

		++output_rows_num;
	}

	if (i.failed) {
		my_error(ER_CANT_FIND_SYSTEM_REC, MYF(0));
		ret = 1;
	}

	log_online_bitmap_iterator_release(&i);
	DBUG_RETURN(ret);
}

static
int
i_s_innodb_changed_pages_init(
/*==========================*/
	void*	p)
{
	DBUG_ENTER("i_s_innodb_changed_pages_init");
	ST_SCHEMA_TABLE* schema = (ST_SCHEMA_TABLE*) p;

	schema->fields_info = i_s_innodb_changed_pages_info;
	schema->fill_table = i_s_innodb_changed_pages_fill;

	DBUG_RETURN(0);
}

UNIV_INTERN struct st_mysql_plugin   i_s_innodb_changed_pages =
{
	STRUCT_FLD(type, MYSQL_INFORMATION_SCHEMA_PLUGIN),
	STRUCT_FLD(info, &i_s_info),
	STRUCT_FLD(name, "INNODB_CHANGED_PAGES"),
	STRUCT_FLD(author, "Percona"),
	STRUCT_FLD(descr, "InnoDB CHANGED_PAGES table"),
	STRUCT_FLD(license, PLUGIN_LICENSE_GPL),
	STRUCT_FLD(init, i_s_innodb_changed_pages_init),
	STRUCT_FLD(deinit, i_s_common_deinit),
	STRUCT_FLD(version, 0x0100 /* 1.0 */),
	STRUCT_FLD(status_vars, NULL),
	STRUCT_FLD(system_vars, NULL),
	STRUCT_FLD(__reserved1, NULL),
	STRUCT_FLD(flags, 0UL),
};
>>>>>>> 2071aeef
<|MERGE_RESOLUTION|>--- conflicted
+++ resolved
@@ -22,29 +22,20 @@
 
 Created July 18, 2007 Vasil Dimov
 *******************************************************/
-#ifndef MYSQL_SERVER
-#define MYSQL_SERVER /* For Item_* classes */
+
 #include <item.h>
-/* Prevent influence of this definition to other headers */
-#undef MYSQL_SERVER
-#else
-#include <mysql_priv.h>
-#endif //MYSQL_SERVER
+#include <item_func.h>
+#include <item_sum.h>
+#include <item_cmpfunc.h>
 
 #include "ha_prototypes.h"
 #include <field.h>
 #include <sql_acl.h>
 #include <sql_show.h>
 #include <sql_time.h>
+#include <debug_sync.h>
 
 #include "i_s.h"
-<<<<<<< HEAD
-=======
-#include <sql_plugin.h>
-#include <mysql/innodb_priv.h>
-#include <debug_sync.h>
-
->>>>>>> 2071aeef
 #include "btr0pcur.h"
 #include "btr0types.h"
 #include "dict0dict.h"
@@ -2120,6 +2111,7 @@
 
 			table->field[0]->store(BUF_BUDDY_LOW << x);
 			table->field[1]->store(static_cast<double>(i));
+			os_rmb;
 			table->field[2]->store(static_cast<double>(
 				buddy_stat->used));
 			table->field[3]->store(static_cast<double>(
@@ -5442,7 +5434,7 @@
 					out: structure filled with scanned
 					info */
 {
-	ib_mutex_t*	mutex = buf_page_get_mutex(bpage);
+	BPageMutex*	mutex = buf_page_get_mutex(bpage);
 
 	ut_ad(pool_id < MAX_BUFFER_POOLS);
 
@@ -5562,7 +5554,7 @@
 
 			/* For each chunk, we'll pre-allocate information
 			structures to cache the page information read from
-			the buffer pool. Doing so before obtain any mutex */
+			the buffer pool */
 			info_buffer = (buf_page_info_t*) mem_heap_zalloc(
 				heap, mem_size);
 
@@ -8853,7 +8845,367 @@
 	STRUCT_FLD(flags, 0UL),
 };
 
-<<<<<<< HEAD
+static ST_FIELD_INFO	i_s_innodb_changed_pages_info[] =
+{
+	{STRUCT_FLD(field_name,		"space_id"),
+	 STRUCT_FLD(field_length,	MY_INT32_NUM_DECIMAL_DIGITS),
+	 STRUCT_FLD(field_type,		MYSQL_TYPE_LONG),
+	 STRUCT_FLD(value,		0),
+	 STRUCT_FLD(field_flags,	MY_I_S_UNSIGNED),
+	 STRUCT_FLD(old_name,		""),
+	 STRUCT_FLD(open_method,	SKIP_OPEN_TABLE)},
+
+	{STRUCT_FLD(field_name,		"page_id"),
+	 STRUCT_FLD(field_length,	MY_INT32_NUM_DECIMAL_DIGITS),
+	 STRUCT_FLD(field_type,		MYSQL_TYPE_LONG),
+	 STRUCT_FLD(value,		0),
+	 STRUCT_FLD(field_flags,	MY_I_S_UNSIGNED),
+	 STRUCT_FLD(old_name,		""),
+	 STRUCT_FLD(open_method,	SKIP_OPEN_TABLE)},
+
+	{STRUCT_FLD(field_name,		"start_lsn"),
+	 STRUCT_FLD(field_length,	MY_INT64_NUM_DECIMAL_DIGITS),
+	 STRUCT_FLD(field_type,		MYSQL_TYPE_LONGLONG),
+	 STRUCT_FLD(value,		0),
+	 STRUCT_FLD(field_flags,	MY_I_S_UNSIGNED),
+	 STRUCT_FLD(old_name,		""),
+	 STRUCT_FLD(open_method,	SKIP_OPEN_TABLE)},
+
+	{STRUCT_FLD(field_name,		"end_lsn"),
+	 STRUCT_FLD(field_length,	MY_INT64_NUM_DECIMAL_DIGITS),
+	 STRUCT_FLD(field_type,		MYSQL_TYPE_LONGLONG),
+	 STRUCT_FLD(value,		0),
+	 STRUCT_FLD(field_flags,	MY_I_S_UNSIGNED),
+	 STRUCT_FLD(old_name,		""),
+	 STRUCT_FLD(open_method,	SKIP_OPEN_TABLE)},
+
+	END_OF_ST_FIELD_INFO
+};
+
+/***********************************************************************
+  This function implements ICP for I_S.INNODB_CHANGED_PAGES by parsing a
+  condition and getting lower and upper bounds for start and end LSNs if the
+  condition corresponds to a certain pattern.
+
+  In the most general form, we understand queries like
+
+  SELECT * FROM INNODB_CHANGED_PAGES
+      WHERE START_LSN > num1 AND START_LSN < num2
+            AND END_LSN > num3 AND END_LSN < num4;
+
+  That's why the pattern syntax is:
+
+  pattern:  comp | and_comp;
+  comp:     lsn <  int_num | lsn <= int_num | int_num > lsn  | int_num >= lsn;
+  lsn:	    start_lsn | end_lsn;
+  and_comp: expression AND expression | expression AND and_comp;
+  expression: comp | any_other_expression;
+
+  The two bounds are handled differently: the lower bound is used to find the
+  correct starting _file_, the upper bound the last _block_ that needs reading.
+
+  Lower bound conditions are handled in the following way: start_lsn >= X
+  specifies that the reading must start from the file that has the highest
+  starting LSN less than or equal to X. start_lsn > X is equivalent to
+  start_lsn >= X + 1.  For end_lsn, end_lsn >= X is treated as
+  start_lsn >= X - 1 and end_lsn > X as start_lsn >= X.
+
+  For the upper bound, suppose the condition is start_lsn < 100, this means we
+  have to read all blocks with start_lsn < 100. Which is equivalent to reading
+  all the blocks with end_lsn <= 99, or just end_lsn < 100. That's why it's
+  enough to find maximum lsn value, doesn't matter if this is start or end lsn
+  and compare it with "start_lsn" field. LSN <= 100 is treated as LSN < 101.
+
+  Example:
+
+  SELECT * FROM INNODB_CHANGED_PAGES
+    WHERE
+    start_lsn > 10  AND
+    end_lsn <= 1111 AND
+    555 > end_lsn   AND
+    page_id = 100;
+
+  end_lsn will be set to 555, start_lsn will be set 11.
+
+  Support for other functions (equal, NULL-safe equal, BETWEEN, IN, etc.) will
+  be added on demand.
+
+*/
+static
+void
+limit_lsn_range_from_condition(
+/*===========================*/
+	TABLE*		table,		/*!<in: table */
+	Item*		cond,		/*!<in: condition */
+	ib_uint64_t*	start_lsn,	/*!<in/out: minumum LSN */
+	ib_uint64_t*	end_lsn)	/*!<in/out: maximum LSN */
+{
+	enum Item_func::Functype	func_type;
+
+	if (cond->type() != Item::COND_ITEM &&
+	    cond->type() != Item::FUNC_ITEM)
+		return;
+
+	func_type = ((Item_func*) cond)->functype();
+
+	switch (func_type)
+	{
+	case Item_func::COND_AND_FUNC:
+	{
+		List_iterator<Item>	li(*((Item_cond*) cond)
+					   ->argument_list());
+		Item			*item;
+
+		while ((item= li++)) {
+			limit_lsn_range_from_condition(table, item, start_lsn,
+						       end_lsn);
+		}
+		break;
+	}
+	case Item_func::LT_FUNC:
+	case Item_func::LE_FUNC:
+	case Item_func::GT_FUNC:
+	case Item_func::GE_FUNC:
+	{
+		Item		*left;
+		Item		*right;
+		Item_field	*item_field;
+		ib_uint64_t	tmp_result;
+		bool		is_end_lsn;
+
+		/* a <= b equals to b >= a that's why we just exchange "left"
+		and "right" in the case of ">" or ">=" function.  We don't
+		touch the operation itself.  */
+		if (((Item_func*) cond)->functype() == Item_func::LT_FUNC
+		    || ((Item_func*) cond)->functype() == Item_func::LE_FUNC) {
+			left = ((Item_func*) cond)->arguments()[0];
+			right = ((Item_func*) cond)->arguments()[1];
+		} else {
+			left = ((Item_func*) cond)->arguments()[1];
+			right = ((Item_func*) cond)->arguments()[0];
+		}
+
+		if (left->type() == Item::FIELD_ITEM) {
+			item_field = (Item_field *)left;
+		} else if (right->type() == Item::FIELD_ITEM) {
+			item_field = (Item_field *)right;
+		} else {
+			return;
+		}
+
+		/* Check if the current field belongs to our table */
+		if (table != item_field->field->table) {
+			return;
+		}
+
+		/* Check if the field is START_LSN or END_LSN */
+		/* END_LSN */
+		is_end_lsn = table->field[3]->eq(item_field->field);
+
+		if (/* START_LSN */ !table->field[2]->eq(item_field->field)
+		    && !is_end_lsn) {
+			return;
+		}
+
+		if (left->type() == Item::FIELD_ITEM
+		    && right->type() == Item::INT_ITEM) {
+
+			/* The case of start_lsn|end_lsn <|<= const, i.e. the
+			upper bound.  */
+
+			tmp_result = right->val_int();
+			if (((func_type == Item_func::LE_FUNC)
+			     || (func_type == Item_func::GE_FUNC))
+			    && (tmp_result != IB_UINT64_MAX)) {
+
+				tmp_result++;
+			}
+			if (tmp_result < *end_lsn) {
+				*end_lsn = tmp_result;
+			}
+
+		} else if (left->type() == Item::INT_ITEM
+			   && right->type() == Item::FIELD_ITEM) {
+
+			/* The case of const <|<= start_lsn|end_lsn, i.e. the
+			lower bound */
+
+			tmp_result = left->val_int();
+			if (is_end_lsn && tmp_result != 0) {
+				tmp_result--;
+			}
+			if (((func_type == Item_func::LT_FUNC)
+			     || (func_type == Item_func::GT_FUNC))
+			    && (tmp_result != IB_UINT64_MAX)) {
+
+				tmp_result++;
+			}
+			if (tmp_result > *start_lsn) {
+				*start_lsn = tmp_result;
+			}
+		}
+
+		break;
+	}
+	default:;
+	}
+}
+
+/***********************************************************************
+Fill the dynamic table information_schema.innodb_changed_pages.
+@return 0 on success, 1 on failure */
+static
+int
+i_s_innodb_changed_pages_fill(
+/*==========================*/
+	THD*		thd,	/*!<in: thread */
+	TABLE_LIST*	tables,	/*!<in/out: tables to fill */
+	Item*		cond)	/*!<in: condition */
+{
+	TABLE*			table = (TABLE *) tables->table;
+	log_bitmap_iterator_t	i;
+	ib_uint64_t		output_rows_num = 0UL;
+	lsn_t			max_lsn = LSN_MAX;
+	lsn_t			min_lsn = 0ULL;
+	int			ret = 0;
+
+	DBUG_ENTER("i_s_innodb_changed_pages_fill");
+
+	/* deny access to non-superusers */
+	if (check_global_access(thd, PROCESS_ACL)) {
+
+		DBUG_RETURN(0);
+	}
+
+	if (cond) {
+		limit_lsn_range_from_condition(table, cond, &min_lsn,
+					       &max_lsn);
+	}
+	
+	/* If the log tracker is running and our max_lsn > current tracked LSN,
+	cap the max lsn so that we don't try to read any partial runs as the
+	tracked LSN advances. */
+	if (srv_track_changed_pages) {
+		ib_uint64_t		tracked_lsn = log_get_tracked_lsn();
+		if (max_lsn > tracked_lsn)
+			max_lsn = tracked_lsn;
+	}
+
+	if (!log_online_bitmap_iterator_init(&i, min_lsn, max_lsn)) {
+		my_error(ER_CANT_FIND_SYSTEM_REC, MYF(0));
+		DBUG_RETURN(1);
+	}
+
+	DEBUG_SYNC(thd, "i_s_innodb_changed_pages_range_ready");
+
+	while(log_online_bitmap_iterator_next(&i) &&
+	      (!srv_max_changed_pages ||
+	       output_rows_num < srv_max_changed_pages) &&
+	      /*
+		There is no need to compare both start LSN and end LSN fields
+		with maximum value. It's enough to compare only start LSN.
+		Example:
+
+				      max_lsn = 100
+		\\\\\\\\\\\\\\\\\\\\\\\\\|\\\\\\\\	  - Query 1
+		I------I I-------I I-------------I I----I
+		//////////////////	 |		  - Query 2
+		   1	    2		  3	     4
+
+		Query 1:
+		SELECT * FROM INNODB_CHANGED_PAGES WHERE start_lsn < 100
+		will select 1,2,3 bitmaps
+		Query 2:
+		SELECT * FROM INNODB_CHANGED_PAGES WHERE end_lsn < 100
+		will select 1,2 bitmaps
+
+		The condition start_lsn <= 100 will be false after reading
+		1,2,3 bitmaps which suits for both cases.
+	      */
+	      LOG_BITMAP_ITERATOR_START_LSN(i) <= max_lsn)
+	{
+		if (!LOG_BITMAP_ITERATOR_PAGE_CHANGED(i))
+			continue;
+
+		/* SPACE_ID */
+		table->field[0]->store(
+				       LOG_BITMAP_ITERATOR_SPACE_ID(i));
+		/* PAGE_ID */
+		table->field[1]->store(
+				       LOG_BITMAP_ITERATOR_PAGE_NUM(i));
+		/* START_LSN */
+		table->field[2]->store(
+				       LOG_BITMAP_ITERATOR_START_LSN(i), true);
+		/* END_LSN */
+		table->field[3]->store(
+				       LOG_BITMAP_ITERATOR_END_LSN(i), true);
+
+		/*
+		  I_S tables are in-memory tables. If bitmap file is big enough
+		  a lot of memory can be used to store the table. But the size
+		  of used memory can be diminished if we store only data which
+		  corresponds to some conditions (in WHERE sql clause). Here
+		  conditions are checked for the field values stored above.
+
+		  Conditions are checked twice. The first is here (during table
+		  generation) and the second during query execution. Maybe it
+		  makes sense to use some flag in THD object to avoid double
+		  checking.
+		*/
+		if (cond && !cond->val_int())
+			continue;
+
+		if (schema_table_store_record(thd, table))
+		{
+			log_online_bitmap_iterator_release(&i);
+			my_error(ER_CANT_FIND_SYSTEM_REC, MYF(0));
+			DBUG_RETURN(1);
+		}
+
+		++output_rows_num;
+	}
+
+	if (i.failed) {
+		my_error(ER_CANT_FIND_SYSTEM_REC, MYF(0));
+		ret = 1;
+	}
+
+	log_online_bitmap_iterator_release(&i);
+	DBUG_RETURN(ret);
+}
+
+static
+int
+i_s_innodb_changed_pages_init(
+/*==========================*/
+	void*	p)
+{
+	DBUG_ENTER("i_s_innodb_changed_pages_init");
+	ST_SCHEMA_TABLE* schema = (ST_SCHEMA_TABLE*) p;
+
+	schema->fields_info = i_s_innodb_changed_pages_info;
+	schema->fill_table = i_s_innodb_changed_pages_fill;
+
+	DBUG_RETURN(0);
+}
+
+struct st_mysql_plugin   i_s_innodb_changed_pages =
+{
+	STRUCT_FLD(type, MYSQL_INFORMATION_SCHEMA_PLUGIN),
+	STRUCT_FLD(info, &i_s_info),
+	STRUCT_FLD(name, "INNODB_CHANGED_PAGES"),
+	STRUCT_FLD(author, "Percona"),
+	STRUCT_FLD(descr, "InnoDB CHANGED_PAGES table"),
+	STRUCT_FLD(license, PLUGIN_LICENSE_GPL),
+	STRUCT_FLD(init, i_s_innodb_changed_pages_init),
+	STRUCT_FLD(deinit, i_s_common_deinit),
+	STRUCT_FLD(version, 0x0100 /* 1.0 */),
+	STRUCT_FLD(status_vars, NULL),
+	STRUCT_FLD(system_vars, NULL),
+	STRUCT_FLD(__reserved1, NULL),
+	STRUCT_FLD(flags, 0UL),
+};
+
 /** Fill handlerton based INFORMATION_SCHEMA.FILES table.
 @param[in,out]	thd	thread/connection descriptor
 @param[in,out]	tables	information schema tables to fill
@@ -8996,368 +9348,4 @@
 	}
 
 	DBUG_RETURN(0);
-}
-=======
-static ST_FIELD_INFO	i_s_innodb_changed_pages_info[] =
-{
-	{STRUCT_FLD(field_name,		"space_id"),
-	 STRUCT_FLD(field_length,	MY_INT32_NUM_DECIMAL_DIGITS),
-	 STRUCT_FLD(field_type,		MYSQL_TYPE_LONG),
-	 STRUCT_FLD(value,		0),
-	 STRUCT_FLD(field_flags,	MY_I_S_UNSIGNED),
-	 STRUCT_FLD(old_name,		""),
-	 STRUCT_FLD(open_method,	SKIP_OPEN_TABLE)},
-
-	{STRUCT_FLD(field_name,		"page_id"),
-	 STRUCT_FLD(field_length,	MY_INT32_NUM_DECIMAL_DIGITS),
-	 STRUCT_FLD(field_type,		MYSQL_TYPE_LONG),
-	 STRUCT_FLD(value,		0),
-	 STRUCT_FLD(field_flags,	MY_I_S_UNSIGNED),
-	 STRUCT_FLD(old_name,		""),
-	 STRUCT_FLD(open_method,	SKIP_OPEN_TABLE)},
-
-	{STRUCT_FLD(field_name,		"start_lsn"),
-	 STRUCT_FLD(field_length,	MY_INT64_NUM_DECIMAL_DIGITS),
-	 STRUCT_FLD(field_type,		MYSQL_TYPE_LONGLONG),
-	 STRUCT_FLD(value,		0),
-	 STRUCT_FLD(field_flags,	MY_I_S_UNSIGNED),
-	 STRUCT_FLD(old_name,		""),
-	 STRUCT_FLD(open_method,	SKIP_OPEN_TABLE)},
-
-	{STRUCT_FLD(field_name,		"end_lsn"),
-	 STRUCT_FLD(field_length,	MY_INT64_NUM_DECIMAL_DIGITS),
-	 STRUCT_FLD(field_type,		MYSQL_TYPE_LONGLONG),
-	 STRUCT_FLD(value,		0),
-	 STRUCT_FLD(field_flags,	MY_I_S_UNSIGNED),
-	 STRUCT_FLD(old_name,		""),
-	 STRUCT_FLD(open_method,	SKIP_OPEN_TABLE)},
-
-	END_OF_ST_FIELD_INFO
-};
-
-/***********************************************************************
-  This function implements ICP for I_S.INNODB_CHANGED_PAGES by parsing a
-  condition and getting lower and upper bounds for start and end LSNs if the
-  condition corresponds to a certain pattern.
-
-  In the most general form, we understand queries like
-
-  SELECT * FROM INNODB_CHANGED_PAGES
-      WHERE START_LSN > num1 AND START_LSN < num2
-            AND END_LSN > num3 AND END_LSN < num4;
-
-  That's why the pattern syntax is:
-
-  pattern:  comp | and_comp;
-  comp:     lsn <  int_num | lsn <= int_num | int_num > lsn  | int_num >= lsn;
-  lsn:	    start_lsn | end_lsn;
-  and_comp: expression AND expression | expression AND and_comp;
-  expression: comp | any_other_expression;
-
-  The two bounds are handled differently: the lower bound is used to find the
-  correct starting _file_, the upper bound the last _block_ that needs reading.
-
-  Lower bound conditions are handled in the following way: start_lsn >= X
-  specifies that the reading must start from the file that has the highest
-  starting LSN less than or equal to X. start_lsn > X is equivalent to
-  start_lsn >= X + 1.  For end_lsn, end_lsn >= X is treated as
-  start_lsn >= X - 1 and end_lsn > X as start_lsn >= X.
-
-  For the upper bound, suppose the condition is start_lsn < 100, this means we
-  have to read all blocks with start_lsn < 100. Which is equivalent to reading
-  all the blocks with end_lsn <= 99, or just end_lsn < 100. That's why it's
-  enough to find maximum lsn value, doesn't matter if this is start or end lsn
-  and compare it with "start_lsn" field. LSN <= 100 is treated as LSN < 101.
-
-  Example:
-
-  SELECT * FROM INNODB_CHANGED_PAGES
-    WHERE
-    start_lsn > 10  AND
-    end_lsn <= 1111 AND
-    555 > end_lsn   AND
-    page_id = 100;
-
-  end_lsn will be set to 555, start_lsn will be set 11.
-
-  Support for other functions (equal, NULL-safe equal, BETWEEN, IN, etc.) will
-  be added on demand.
-
-*/
-static
-void
-limit_lsn_range_from_condition(
-/*===========================*/
-	TABLE*		table,		/*!<in: table */
-	Item*		cond,		/*!<in: condition */
-	ib_uint64_t*	start_lsn,	/*!<in/out: minumum LSN */
-	ib_uint64_t*	end_lsn)	/*!<in/out: maximum LSN */
-{
-	enum Item_func::Functype	func_type;
-
-	if (cond->type() != Item::COND_ITEM &&
-	    cond->type() != Item::FUNC_ITEM)
-		return;
-
-	func_type = ((Item_func*) cond)->functype();
-
-	switch (func_type)
-	{
-	case Item_func::COND_AND_FUNC:
-	{
-		List_iterator<Item>	li(*((Item_cond*) cond)
-					   ->argument_list());
-		Item			*item;
-
-		while ((item= li++)) {
-			limit_lsn_range_from_condition(table, item, start_lsn,
-						       end_lsn);
-		}
-		break;
-	}
-	case Item_func::LT_FUNC:
-	case Item_func::LE_FUNC:
-	case Item_func::GT_FUNC:
-	case Item_func::GE_FUNC:
-	{
-		Item		*left;
-		Item		*right;
-		Item_field	*item_field;
-		ib_uint64_t	tmp_result;
-		ibool		is_end_lsn;
-
-		/* a <= b equals to b >= a that's why we just exchange "left"
-		and "right" in the case of ">" or ">=" function.  We don't
-		touch the operation itself.  */
-		if (((Item_func*) cond)->functype() == Item_func::LT_FUNC
-		    || ((Item_func*) cond)->functype() == Item_func::LE_FUNC) {
-			left = ((Item_func*) cond)->arguments()[0];
-			right = ((Item_func*) cond)->arguments()[1];
-		} else {
-			left = ((Item_func*) cond)->arguments()[1];
-			right = ((Item_func*) cond)->arguments()[0];
-		}
-
-		if (left->type() == Item::FIELD_ITEM) {
-			item_field = (Item_field *)left;
-		} else if (right->type() == Item::FIELD_ITEM) {
-			item_field = (Item_field *)right;
-		} else {
-			return;
-		}
-
-		/* Check if the current field belongs to our table */
-		if (table != item_field->field->table) {
-			return;
-		}
-
-		/* Check if the field is START_LSN or END_LSN */
-		/* END_LSN */
-		is_end_lsn = table->field[3]->eq(item_field->field);
-
-		if (/* START_LSN */ !table->field[2]->eq(item_field->field)
-		    && !is_end_lsn) {
-			return;
-		}
-
-		if (left->type() == Item::FIELD_ITEM
-		    && right->type() == Item::INT_ITEM) {
-
-			/* The case of start_lsn|end_lsn <|<= const, i.e. the
-			upper bound.  */
-
-			tmp_result = right->val_int();
-			if (((func_type == Item_func::LE_FUNC)
-			     || (func_type == Item_func::GE_FUNC))
-			    && (tmp_result != IB_UINT64_MAX)) {
-
-				tmp_result++;
-			}
-			if (tmp_result < *end_lsn) {
-				*end_lsn = tmp_result;
-			}
-
-		} else if (left->type() == Item::INT_ITEM
-			   && right->type() == Item::FIELD_ITEM) {
-
-			/* The case of const <|<= start_lsn|end_lsn, i.e. the
-			lower bound */
-
-			tmp_result = left->val_int();
-			if (is_end_lsn && tmp_result != 0) {
-				tmp_result--;
-			}
-			if (((func_type == Item_func::LT_FUNC)
-			     || (func_type == Item_func::GT_FUNC))
-			    && (tmp_result != IB_UINT64_MAX)) {
-
-				tmp_result++;
-			}
-			if (tmp_result > *start_lsn) {
-				*start_lsn = tmp_result;
-			}
-		}
-
-		break;
-	}
-	default:;
-	}
-}
-
-/***********************************************************************
-Fill the dynamic table information_schema.innodb_changed_pages.
-@return 0 on success, 1 on failure */
-static
-int
-i_s_innodb_changed_pages_fill(
-/*==========================*/
-	THD*		thd,	/*!<in: thread */
-	TABLE_LIST*	tables,	/*!<in/out: tables to fill */
-	Item*		cond)	/*!<in: condition */
-{
-	TABLE*			table = (TABLE *) tables->table;
-	log_bitmap_iterator_t	i;
-	ib_uint64_t		output_rows_num = 0UL;
-	lsn_t			max_lsn = LSN_MAX;
-	lsn_t			min_lsn = 0ULL;
-	int			ret = 0;
-
-	DBUG_ENTER("i_s_innodb_changed_pages_fill");
-
-	/* deny access to non-superusers */
-	if (check_global_access(thd, PROCESS_ACL)) {
-
-		DBUG_RETURN(0);
-	}
-
-	RETURN_IF_INNODB_NOT_STARTED(tables->schema_table_name);
-
-	if (cond) {
-		limit_lsn_range_from_condition(table, cond, &min_lsn,
-					       &max_lsn);
-	}
-	
-	/* If the log tracker is running and our max_lsn > current tracked LSN,
-	cap the max lsn so that we don't try to read any partial runs as the
-	tracked LSN advances. */
-	if (srv_track_changed_pages) {
-		ib_uint64_t		tracked_lsn = log_get_tracked_lsn();
-		if (max_lsn > tracked_lsn)
-			max_lsn = tracked_lsn;
-	}
-
-	if (!log_online_bitmap_iterator_init(&i, min_lsn, max_lsn)) {
-		my_error(ER_CANT_FIND_SYSTEM_REC, MYF(0));
-		DBUG_RETURN(1);
-	}
-
-	DEBUG_SYNC(thd, "i_s_innodb_changed_pages_range_ready");
-
-	while(log_online_bitmap_iterator_next(&i) &&
-	      (!srv_max_changed_pages ||
-	       output_rows_num < srv_max_changed_pages) &&
-	      /*
-		There is no need to compare both start LSN and end LSN fields
-		with maximum value. It's enough to compare only start LSN.
-		Example:
-
-				      max_lsn = 100
-		\\\\\\\\\\\\\\\\\\\\\\\\\|\\\\\\\\	  - Query 1
-		I------I I-------I I-------------I I----I
-		//////////////////	 |		  - Query 2
-		   1	    2		  3	     4
-
-		Query 1:
-		SELECT * FROM INNODB_CHANGED_PAGES WHERE start_lsn < 100
-		will select 1,2,3 bitmaps
-		Query 2:
-		SELECT * FROM INNODB_CHANGED_PAGES WHERE end_lsn < 100
-		will select 1,2 bitmaps
-
-		The condition start_lsn <= 100 will be false after reading
-		1,2,3 bitmaps which suits for both cases.
-	      */
-	      LOG_BITMAP_ITERATOR_START_LSN(i) <= max_lsn)
-	{
-		if (!LOG_BITMAP_ITERATOR_PAGE_CHANGED(i))
-			continue;
-
-		/* SPACE_ID */
-		table->field[0]->store(
-				       LOG_BITMAP_ITERATOR_SPACE_ID(i));
-		/* PAGE_ID */
-		table->field[1]->store(
-				       LOG_BITMAP_ITERATOR_PAGE_NUM(i));
-		/* START_LSN */
-		table->field[2]->store(
-				       LOG_BITMAP_ITERATOR_START_LSN(i), true);
-		/* END_LSN */
-		table->field[3]->store(
-				       LOG_BITMAP_ITERATOR_END_LSN(i), true);
-
-		/*
-		  I_S tables are in-memory tables. If bitmap file is big enough
-		  a lot of memory can be used to store the table. But the size
-		  of used memory can be diminished if we store only data which
-		  corresponds to some conditions (in WHERE sql clause). Here
-		  conditions are checked for the field values stored above.
-
-		  Conditions are checked twice. The first is here (during table
-		  generation) and the second during query execution. Maybe it
-		  makes sense to use some flag in THD object to avoid double
-		  checking.
-		*/
-		if (cond && !cond->val_int())
-			continue;
-
-		if (schema_table_store_record(thd, table))
-		{
-			log_online_bitmap_iterator_release(&i);
-			my_error(ER_CANT_FIND_SYSTEM_REC, MYF(0));
-			DBUG_RETURN(1);
-		}
-
-		++output_rows_num;
-	}
-
-	if (i.failed) {
-		my_error(ER_CANT_FIND_SYSTEM_REC, MYF(0));
-		ret = 1;
-	}
-
-	log_online_bitmap_iterator_release(&i);
-	DBUG_RETURN(ret);
-}
-
-static
-int
-i_s_innodb_changed_pages_init(
-/*==========================*/
-	void*	p)
-{
-	DBUG_ENTER("i_s_innodb_changed_pages_init");
-	ST_SCHEMA_TABLE* schema = (ST_SCHEMA_TABLE*) p;
-
-	schema->fields_info = i_s_innodb_changed_pages_info;
-	schema->fill_table = i_s_innodb_changed_pages_fill;
-
-	DBUG_RETURN(0);
-}
-
-UNIV_INTERN struct st_mysql_plugin   i_s_innodb_changed_pages =
-{
-	STRUCT_FLD(type, MYSQL_INFORMATION_SCHEMA_PLUGIN),
-	STRUCT_FLD(info, &i_s_info),
-	STRUCT_FLD(name, "INNODB_CHANGED_PAGES"),
-	STRUCT_FLD(author, "Percona"),
-	STRUCT_FLD(descr, "InnoDB CHANGED_PAGES table"),
-	STRUCT_FLD(license, PLUGIN_LICENSE_GPL),
-	STRUCT_FLD(init, i_s_innodb_changed_pages_init),
-	STRUCT_FLD(deinit, i_s_common_deinit),
-	STRUCT_FLD(version, 0x0100 /* 1.0 */),
-	STRUCT_FLD(status_vars, NULL),
-	STRUCT_FLD(system_vars, NULL),
-	STRUCT_FLD(__reserved1, NULL),
-	STRUCT_FLD(flags, 0UL),
-};
->>>>>>> 2071aeef
+}