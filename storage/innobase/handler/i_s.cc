--- conflicted
+++ resolved
@@ -2128,21 +2128,11 @@
 			buddy_stat = &buddy_stat_local[x];
 
 			table->field[0]->store(BUF_BUDDY_LOW << x);
-<<<<<<< HEAD
-			table->field[1]->store(static_cast<double>(i));
+			table->field[1]->store(i, true);
 			os_rmb;
-			table->field[2]->store(static_cast<double>(
-				buddy_stat->used));
-			table->field[3]->store(static_cast<double>(
-				zip_free_len_local[x]));
-			table->field[4]->store(
-				(longlong) buddy_stat->relocated, true);
-=======
-			table->field[1]->store(i, true);
 			table->field[2]->store(buddy_stat->used, true);
 			table->field[3]->store(zip_free_len_local[x], true);
 			table->field[4]->store(buddy_stat->relocated, true);
->>>>>>> 67d52e7c
 			table->field[5]->store(
 				buddy_stat->relocated_usec / 1000000, true);
 
