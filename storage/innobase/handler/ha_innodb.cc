/*****************************************************************************

Copyright (c) 2000, 2013, Oracle and/or its affiliates. All rights reserved.
Copyright (c) 2008, 2009 Google Inc.
Copyright (c) 2009, Percona Inc.
Copyright (c) 2012, Facebook Inc.

Portions of this file contain modifications contributed and copyrighted by
Google, Inc. Those modifications are gratefully acknowledged and are described
briefly in the InnoDB documentation. The contributions by Google are
incorporated with their permission, and subject to the conditions contained in
the file COPYING.Google.

Portions of this file contain modifications contributed and copyrighted
by Percona Inc.. Those modifications are
gratefully acknowledged and are described briefly in the InnoDB
documentation. The contributions by Percona Inc. are incorporated with
their permission, and subject to the conditions contained in the file
COPYING.Percona.

This program is free software; you can redistribute it and/or modify it under
the terms of the GNU General Public License as published by the Free Software
Foundation; version 2 of the License.

This program is distributed in the hope that it will be useful, but WITHOUT
ANY WARRANTY; without even the implied warranty of MERCHANTABILITY or FITNESS
FOR A PARTICULAR PURPOSE. See the GNU General Public License for more details.

You should have received a copy of the GNU General Public License along with
this program; if not, write to the Free Software Foundation, Inc.,
51 Franklin Street, Suite 500, Boston, MA 02110-1335 USA

*****************************************************************************/

/** @file ha_innodb.cc */

#include "univ.i"

/* Include necessary SQL headers */
#include "ha_prototypes.h"
#include <debug_sync.h>
#include <gstream.h>
#include <log.h>
#include <mysys_err.h>
#include <strfunc.h>
#include <sql_acl.h>
#include <sql_class.h>
#include <sql_show.h>
#include <sql_table.h>

/* Include necessary InnoDB headers */
#include "buf0dump.h"
#include "buf0lru.h"
#include "buf0flu.h"
#include "buf0dblwr.h"
#include "btr0sea.h"
#include "os0file.h"
#include "os0thread.h"
#include "srv0srv.h"
#include "srv0start.h"
#include "srv0space.h"
#include "trx0roll.h"
#include "trx0trx.h"
#include "trx0sys.h"
#include "mtr0mtr.h"
#include "rem0types.h"
#include "row0ins.h"
#include "row0mysql.h"
#include "row0sel.h"
#include "row0upd.h"
#include "log0log.h"
#include "lock0lock.h"
#include "dict0crea.h"
#include "btr0cur.h"
#include "btr0btr.h"
#include "fsp0fsp.h"
#include "sync0sync.h"
#include "fil0fil.h"
#include "trx0xa.h"
#include "row0merge.h"
#include "dict0boot.h"
#include "dict0stats.h"
#include "dict0stats_bg.h"
#include "ut0mem.h"
#include "ibuf0ibuf.h"
#include "dict0dict.h"
#include "srv0mon.h"
#include "api0api.h"
#include "api0misc.h"
#include "pars0pars.h"
#include "fts0fts.h"
#include "fts0types.h"
#include "row0import.h"
#include "row0quiesce.h"
#ifdef UNIV_DEBUG
#include "trx0purge.h"
#endif /* UNIV_DEBUG */
#include "fts0priv.h"
#include "page0zip.h"

#include "ha_innodb.h"
#include "i_s.h"

/** to protect innobase_open_files */
static mysql_mutex_t innobase_share_mutex;
/** to force correct commit order in binlog */
static ulong commit_threads = 0;
static mysql_mutex_t commit_threads_m;
static mysql_cond_t commit_cond;
static mysql_mutex_t commit_cond_m;
static bool innodb_inited = 0;

#define INSIDE_HA_INNOBASE_CC

#define EQ_CURRENT_THD(thd) ((thd) == current_thd)

static struct handlerton* innodb_hton_ptr;

static const long AUTOINC_OLD_STYLE_LOCKING = 0;
static const long AUTOINC_NEW_STYLE_LOCKING = 1;
static const long AUTOINC_NO_LOCKING = 2;

static long innobase_log_buffer_size;
static long innobase_additional_mem_pool_size;
static long innobase_file_io_threads;
static long innobase_open_files;
static long innobase_autoinc_lock_mode;
static ulong innobase_commit_concurrency = 0;
static ulong innobase_read_io_threads;
static ulong innobase_write_io_threads;

static long long innobase_buffer_pool_size, innobase_log_file_size;

/** Percentage of the buffer pool to reserve for 'old' blocks.
Connected to buf_LRU_old_ratio. */
static uint innobase_old_blocks_pct;

/** Maximum on-disk size of change buffer in terms of percentage
of the buffer pool. */
static uint innobase_change_buffer_max_size = CHANGE_BUFFER_DEFAULT_SIZE;

/* The default values for the following char* start-up parameters
are determined in innobase_init below: */

static char*	innobase_data_home_dir			= NULL;
static char*	innobase_data_file_path			= NULL;
static char*	innobase_temp_data_file_path		= NULL;
static char*	innobase_file_format_name		= NULL;
static char*	innobase_change_buffering		= NULL;
static char*	innobase_enable_monitor_counter		= NULL;
static char*	innobase_disable_monitor_counter	= NULL;
static char*	innobase_reset_monitor_counter		= NULL;
static char*	innobase_reset_all_monitor_counter	= NULL;

/* The highest file format being used in the database. The value can be
set by user, however, it will be adjusted to the newer file format if
a table of such format is created/opened. */
static char*	innobase_file_format_max		= NULL;

static char*	innobase_file_flush_method		= NULL;

/* This variable can be set in the server configure file, specifying
stopword table to be used */
static char*	innobase_server_stopword_table		= NULL;

/* Below we have boolean-valued start-up parameters, and their default
values */

static ulong	innobase_fast_shutdown			= 1;
static my_bool	innobase_file_format_check		= TRUE;
static my_bool	innobase_use_doublewrite		= TRUE;
static my_bool	innobase_use_checksums			= TRUE;
static my_bool	innobase_locks_unsafe_for_binlog	= FALSE;
static my_bool	innobase_rollback_on_timeout		= FALSE;
static my_bool	innobase_create_status_file		= FALSE;
static my_bool	innobase_stats_on_metadata		= TRUE;
static my_bool	innobase_large_prefix			= FALSE;
static my_bool	innodb_optimize_fulltext_only		= FALSE;

static char*	innodb_version_str = (char*) INNODB_VERSION_STR;

static char*	fts_server_stopword_table		= NULL;

/** Possible values for system variable "innodb_stats_method". The values
are defined the same as its corresponding MyISAM system variable
"myisam_stats_method"(see "myisam_stats_method_names"), for better usability */
static const char* innodb_stats_method_names[] = {
	"nulls_equal",
	"nulls_unequal",
	"nulls_ignored",
	NullS
};

/** Used to define an enumerate type of the system variable innodb_stats_method.
This is the same as "myisam_stats_method_typelib" */
static TYPELIB innodb_stats_method_typelib = {
	array_elements(innodb_stats_method_names) - 1,
	"innodb_stats_method_typelib",
	innodb_stats_method_names,
	NULL
};

/** Possible values for system variable "innodb_checksum_algorithm". */
static const char* innodb_checksum_algorithm_names[] = {
	"crc32",
	"strict_crc32",
	"innodb",
	"strict_innodb",
	"none",
	"strict_none",
	NullS
};

/** Used to define an enumerate type of the system variable
innodb_checksum_algorithm. */
static TYPELIB innodb_checksum_algorithm_typelib = {
	array_elements(innodb_checksum_algorithm_names) - 1,
	"innodb_checksum_algorithm_typelib",
	innodb_checksum_algorithm_names,
	NULL
};

/* The following counter is used to convey information to InnoDB
about server activity: in selects it is not sensible to call
srv_active_wake_master_thread after each fetch or search, we only do
it every INNOBASE_WAKE_INTERVAL'th step. */

#define INNOBASE_WAKE_INTERVAL	32
static ulong	innobase_active_counter	= 0;

static hash_table_t*	innobase_open_tables;

/** Allowed values of innodb_change_buffering */
static const char* innobase_change_buffering_values[IBUF_USE_COUNT] = {
	"none",		/* IBUF_USE_NONE */
	"inserts",	/* IBUF_USE_INSERT */
	"deletes",	/* IBUF_USE_DELETE_MARK */
	"changes",	/* IBUF_USE_INSERT_DELETE_MARK */
	"purges",	/* IBUF_USE_DELETE */
	"all"		/* IBUF_USE_ALL */
};

/* Call back function array defined by MySQL and used to
retrieve FTS results. */
const struct _ft_vft ft_vft_result = {NULL,
				      innobase_fts_find_ranking,
				      innobase_fts_close_ranking,
				      innobase_fts_retrieve_ranking,
				      NULL};

const struct _ft_vft_ext ft_vft_ext_result = {innobase_fts_get_version,
					      innobase_fts_flags,
					      innobase_fts_retrieve_docid,
					      innobase_fts_count_matches};

#ifdef HAVE_PSI_INTERFACE
# define PSI_KEY(n) {&n##_key, #n, 0}

/* Keys to register pthread mutexes/cond in the current file with
performance schema */
static mysql_pfs_key_t	innobase_share_mutex_key;
static mysql_pfs_key_t	commit_threads_m_key;
static mysql_pfs_key_t	commit_cond_mutex_key;
static mysql_pfs_key_t	commit_cond_key;

static PSI_mutex_info	all_pthread_mutexes[] = {
	PSI_KEY(commit_threads_m),
	PSI_KEY(commit_cond_mutex),
	PSI_KEY(innobase_share_mutex)
};

static PSI_cond_info	all_innodb_conds[] = {
	PSI_KEY(commit_cond)
};

# ifdef UNIV_PFS_MUTEX
/* all_innodb_mutexes array contains mutexes that are
performance schema instrumented if "UNIV_PFS_MUTEX"
is defined */
static PSI_mutex_info all_innodb_mutexes[] = {
	PSI_KEY(autoinc_mutex),
#  ifndef PFS_SKIP_BUFFER_MUTEX_RWLOCK
	PSI_KEY(buffer_block_mutex),
#  endif /* !PFS_SKIP_BUFFER_MUTEX_RWLOCK */
	PSI_KEY(buf_pool_mutex),
	PSI_KEY(buf_pool_zip_mutex),
	PSI_KEY(cache_last_read_mutex),
	PSI_KEY(dict_foreign_err_mutex),
	PSI_KEY(dict_sys_mutex),
	PSI_KEY(dict_stats_recalc_pool_mutex),
	PSI_KEY(file_format_max_mutex),
	PSI_KEY(fil_system_mutex),
	PSI_KEY(flush_list_mutex),
	PSI_KEY(fts_bg_threads_mutex),
	PSI_KEY(fts_delete_mutex),
	PSI_KEY(fts_optimize_mutex),
	PSI_KEY(fts_doc_id_mutex),
	PSI_KEY(log_flush_order_mutex),
	PSI_KEY(hash_table_mutex),
	PSI_KEY(ibuf_bitmap_mutex),
	PSI_KEY(ibuf_mutex),
	PSI_KEY(ibuf_pessimistic_insert_mutex),
#  ifndef HAVE_ATOMIC_BUILTINS
	PSI_KEY(server_mutex),
#  endif /* !HAVE_ATOMIC_BUILTINS */
	PSI_KEY(log_sys_mutex),
#  ifdef UNIV_MEM_DEBUG
	PSI_KEY(mem_hash_mutex),
#  endif /* UNIV_MEM_DEBUG */
	PSI_KEY(mem_pool_mutex),
	PSI_KEY(mutex_list_mutex),
	PSI_KEY(page_zip_stat_per_index_mutex),
	PSI_KEY(purge_sys_pq_mutex),
	PSI_KEY(recv_sys_mutex),
	PSI_KEY(recv_writer_mutex),
	PSI_KEY(redo_rseg_mutex),
	PSI_KEY(noredo_rseg_mutex),
#  ifdef UNIV_SYNC_DEBUG
	PSI_KEY(rw_lock_debug_mutex),
#  endif /* UNIV_SYNC_DEBUG */
	PSI_KEY(rw_lock_list_mutex),
	PSI_KEY(rw_lock_mutex),
	PSI_KEY(srv_dict_tmpfile_mutex),
	PSI_KEY(srv_innodb_monitor_mutex),
	PSI_KEY(srv_misc_tmpfile_mutex),
	PSI_KEY(srv_monitor_file_mutex),
#  ifdef UNIV_SYNC_DEBUG
	PSI_KEY(sync_thread_mutex),
#  endif /* UNIV_SYNC_DEBUG */
	PSI_KEY(buf_dblwr_mutex),
	PSI_KEY(trx_undo_mutex),
	PSI_KEY(trx_pool_mutex),
	PSI_KEY(trx_pools_mutex),
	PSI_KEY(srv_sys_mutex),
	PSI_KEY(lock_mutex),
	PSI_KEY(lock_wait_mutex),
	PSI_KEY(trx_mutex),
	PSI_KEY(srv_threads_mutex),
	/* mutex with os_fast_mutex_ interfaces */
#  ifndef PFS_SKIP_EVENT_MUTEX
	PSI_KEY(event_os_mutex),
#  endif /* PFS_SKIP_EVENT_MUTEX */
	PSI_KEY(os_mutex),
#ifndef HAVE_ATOMIC_BUILTINS
	PSI_KEY(srv_conc_mutex),
#endif /* !HAVE_ATOMIC_BUILTINS */
#ifndef HAVE_ATOMIC_BUILTINS_64
	PSI_KEY(monitor_mutex),
#endif /* !HAVE_ATOMIC_BUILTINS_64 */
	PSI_KEY(ut_list_mutex),
	PSI_KEY(trx_sys_mutex),
	PSI_KEY(zip_pad_mutex),
};
# endif /* UNIV_PFS_MUTEX */

# ifdef UNIV_PFS_RWLOCK
/* all_innodb_rwlocks array contains rwlocks that are
performance schema instrumented if "UNIV_PFS_RWLOCK"
is defined */
static PSI_rwlock_info all_innodb_rwlocks[] = {
	PSI_KEY(btr_search_latch),
#  ifndef PFS_SKIP_BUFFER_MUTEX_RWLOCK
	PSI_KEY(buf_block_lock),
#  endif /* !PFS_SKIP_BUFFER_MUTEX_RWLOCK */
#  ifdef UNIV_SYNC_DEBUG
	PSI_KEY(buf_block_debug_latch),
#  endif /* UNIV_SYNC_DEBUG */
	PSI_KEY(dict_operation_lock),
	PSI_KEY(fil_space_latch),
	PSI_KEY(checkpoint_lock),
	PSI_KEY(fts_cache_rw_lock),
	PSI_KEY(fts_cache_init_rw_lock),
	PSI_KEY(trx_i_s_cache_lock),
	PSI_KEY(trx_purge_latch),
	PSI_KEY(index_tree_rw_lock),
	PSI_KEY(index_online_log),
	PSI_KEY(dict_table_stats),
	PSI_KEY(hash_table_locks)
};
# endif /* UNIV_PFS_RWLOCK */

# ifdef UNIV_PFS_THREAD
/* all_innodb_threads array contains threads that are
performance schema instrumented if "UNIV_PFS_THREAD"
is defined */
static PSI_thread_info	all_innodb_threads[] = {
	PSI_KEY(trx_rollback_clean_thread),
	PSI_KEY(io_ibuf_thread),
	PSI_KEY(io_log_thread),
	PSI_KEY(io_read_thread),
	PSI_KEY(io_write_thread),
	PSI_KEY(io_handler_thread),
	PSI_KEY(srv_lock_timeout_thread),
	PSI_KEY(srv_error_monitor_thread),
	PSI_KEY(srv_monitor_thread),
	PSI_KEY(srv_master_thread),
	PSI_KEY(srv_purge_thread),
	PSI_KEY(page_cleaner_thread),
	PSI_KEY(recv_writer_thread)
};
# endif /* UNIV_PFS_THREAD */

# ifdef UNIV_PFS_IO
/* all_innodb_files array contains the type of files that are
performance schema instrumented if "UNIV_PFS_IO" is defined */
static PSI_file_info	all_innodb_files[] = {
	PSI_KEY(innodb_data_file),
	PSI_KEY(innodb_log_file),
	PSI_KEY(innodb_temp_file)
};
# endif /* UNIV_PFS_IO */
#endif /* HAVE_PSI_INTERFACE */

/** Always normalize table name to lower case on Windows */
#ifdef _WIN32
#define normalize_table_name(norm_name, name)           \
	normalize_table_name_low(norm_name, name, TRUE)
#else
#define normalize_table_name(norm_name, name)           \
	normalize_table_name_low(norm_name, name, FALSE)
#endif /* _WIN32 */

/** Set up InnoDB API callback function array */
ib_cb_t innodb_api_cb[] = {
	(ib_cb_t) ib_cursor_open_table,
	(ib_cb_t) ib_cursor_read_row,
	(ib_cb_t) ib_cursor_insert_row,
	(ib_cb_t) ib_cursor_delete_row,
	(ib_cb_t) ib_cursor_update_row,
	(ib_cb_t) ib_cursor_moveto,
	(ib_cb_t) ib_cursor_first,
	(ib_cb_t) ib_cursor_next,
	(ib_cb_t) ib_cursor_last,
	(ib_cb_t) ib_cursor_set_match_mode,
	(ib_cb_t) ib_sec_search_tuple_create,
	(ib_cb_t) ib_clust_read_tuple_create,
	(ib_cb_t) ib_tuple_delete,
	(ib_cb_t) ib_tuple_copy,
	(ib_cb_t) ib_tuple_read_u32,
	(ib_cb_t) ib_tuple_write_u32,
	(ib_cb_t) ib_tuple_read_u64,
	(ib_cb_t) ib_tuple_write_u64,
	(ib_cb_t) ib_tuple_read_i32,
	(ib_cb_t) ib_tuple_write_i32,
	(ib_cb_t) ib_tuple_read_i64,
	(ib_cb_t) ib_tuple_write_i64,
	(ib_cb_t) ib_tuple_get_n_cols,
	(ib_cb_t) ib_col_set_value,
	(ib_cb_t) ib_col_get_value,
	(ib_cb_t) ib_col_get_meta,
	(ib_cb_t) ib_trx_begin,
	(ib_cb_t) ib_trx_commit,
	(ib_cb_t) ib_trx_rollback,
	(ib_cb_t) ib_trx_start,
	(ib_cb_t) ib_trx_release,
	(ib_cb_t) ib_trx_state,
	(ib_cb_t) ib_cursor_lock,
	(ib_cb_t) ib_cursor_close,
	(ib_cb_t) ib_cursor_new_trx,
	(ib_cb_t) ib_cursor_reset,
	(ib_cb_t) ib_open_table_by_name,
	(ib_cb_t) ib_col_get_name,
	(ib_cb_t) ib_table_truncate,
	(ib_cb_t) ib_cursor_open_index_using_name,
	(ib_cb_t) ib_close_thd,
	(ib_cb_t) ib_cfg_get_cfg,
	(ib_cb_t) ib_cursor_set_cluster_access,
	(ib_cb_t) ib_cursor_commit_trx,
	(ib_cb_t) ib_cfg_trx_level,
	(ib_cb_t) ib_tuple_get_n_user_cols,
	(ib_cb_t) ib_cursor_set_lock_mode,
	(ib_cb_t) ib_cursor_clear_trx,
	(ib_cb_t) ib_get_idx_field_name,
	(ib_cb_t) ib_trx_get_start_time,
	(ib_cb_t) ib_cfg_bk_commit_interval,
	(ib_cb_t) ib_ut_strerr
};

/*************************************************************//**
Check whether valid argument given to innodb_ft_*_stopword_table.
This function is registered as a callback with MySQL.
@return 0 for valid stopword table */
static
int
innodb_stopword_table_validate(
/*===========================*/
	THD*				thd,	/*!< in: thread handle */
	struct st_mysql_sys_var*	var,	/*!< in: pointer to system
						variable */
	void*				save,	/*!< out: immediate result
						for update function */
	struct st_mysql_value*		value);	/*!< in: incoming string */

/** "GEN_CLUST_INDEX" is the name reserved for InnoDB default
system clustered index when there is no primary key. */
const char innobase_index_reserve_name[] = "GEN_CLUST_INDEX";

static const char innobase_hton_name[]= "InnoDB";

static MYSQL_THDVAR_BOOL(support_xa, PLUGIN_VAR_OPCMDARG,
  "Enable InnoDB support for the XA two-phase commit",
  /* check_func */ NULL, /* update_func */ NULL,
  /* default */ TRUE);

static MYSQL_THDVAR_BOOL(table_locks, PLUGIN_VAR_OPCMDARG,
  "Enable InnoDB locking in LOCK TABLES",
  /* check_func */ NULL, /* update_func */ NULL,
  /* default */ TRUE);

static MYSQL_THDVAR_BOOL(strict_mode, PLUGIN_VAR_OPCMDARG,
  "Use strict mode when evaluating create options.",
  NULL, NULL, FALSE);

static MYSQL_THDVAR_BOOL(ft_enable_stopword, PLUGIN_VAR_OPCMDARG,
  "Create FTS index with stopword.",
  NULL, NULL,
  /* default */ TRUE);

static MYSQL_THDVAR_ULONG(lock_wait_timeout, PLUGIN_VAR_RQCMDARG,
  "Timeout in seconds an InnoDB transaction may wait for a lock before being rolled back. Values above 100000000 disable the timeout.",
  NULL, NULL, 50, 1, 1024 * 1024 * 1024, 0);

static MYSQL_THDVAR_STR(ft_user_stopword_table,
  PLUGIN_VAR_OPCMDARG|PLUGIN_VAR_MEMALLOC,
  "User supplied stopword table name, effective in the session level.",
  innodb_stopword_table_validate, NULL, NULL);

static SHOW_VAR innodb_status_variables[]= {
  {"buffer_pool_dump_status",
  (char*) &export_vars.innodb_buffer_pool_dump_status,	  SHOW_CHAR},
  {"buffer_pool_load_status",
  (char*) &export_vars.innodb_buffer_pool_load_status,	  SHOW_CHAR},
  {"buffer_pool_pages_data",
  (char*) &export_vars.innodb_buffer_pool_pages_data,	  SHOW_LONG},
  {"buffer_pool_bytes_data",
  (char*) &export_vars.innodb_buffer_pool_bytes_data,	  SHOW_LONG},
  {"buffer_pool_pages_dirty",
  (char*) &export_vars.innodb_buffer_pool_pages_dirty,	  SHOW_LONG},
  {"buffer_pool_bytes_dirty",
  (char*) &export_vars.innodb_buffer_pool_bytes_dirty,	  SHOW_LONG},
  {"buffer_pool_pages_flushed",
  (char*) &export_vars.innodb_buffer_pool_pages_flushed,  SHOW_LONG},
  {"buffer_pool_pages_free",
  (char*) &export_vars.innodb_buffer_pool_pages_free,	  SHOW_LONG},
#ifdef UNIV_DEBUG
  {"buffer_pool_pages_latched",
  (char*) &export_vars.innodb_buffer_pool_pages_latched,  SHOW_LONG},
#endif /* UNIV_DEBUG */
  {"buffer_pool_pages_misc",
  (char*) &export_vars.innodb_buffer_pool_pages_misc,	  SHOW_LONG},
  {"buffer_pool_pages_total",
  (char*) &export_vars.innodb_buffer_pool_pages_total,	  SHOW_LONG},
  {"buffer_pool_read_ahead_rnd",
  (char*) &export_vars.innodb_buffer_pool_read_ahead_rnd, SHOW_LONG},
  {"buffer_pool_read_ahead",
  (char*) &export_vars.innodb_buffer_pool_read_ahead,	  SHOW_LONG},
  {"buffer_pool_read_ahead_evicted",
  (char*) &export_vars.innodb_buffer_pool_read_ahead_evicted, SHOW_LONG},
  {"buffer_pool_read_requests",
  (char*) &export_vars.innodb_buffer_pool_read_requests,  SHOW_LONG},
  {"buffer_pool_reads",
  (char*) &export_vars.innodb_buffer_pool_reads,	  SHOW_LONG},
  {"buffer_pool_wait_free",
  (char*) &export_vars.innodb_buffer_pool_wait_free,	  SHOW_LONG},
  {"buffer_pool_write_requests",
  (char*) &export_vars.innodb_buffer_pool_write_requests, SHOW_LONG},
  {"data_fsyncs",
  (char*) &export_vars.innodb_data_fsyncs,		  SHOW_LONG},
  {"data_pending_fsyncs",
  (char*) &export_vars.innodb_data_pending_fsyncs,	  SHOW_LONG},
  {"data_pending_reads",
  (char*) &export_vars.innodb_data_pending_reads,	  SHOW_LONG},
  {"data_pending_writes",
  (char*) &export_vars.innodb_data_pending_writes,	  SHOW_LONG},
  {"data_read",
  (char*) &export_vars.innodb_data_read,		  SHOW_LONG},
  {"data_reads",
  (char*) &export_vars.innodb_data_reads,		  SHOW_LONG},
  {"data_writes",
  (char*) &export_vars.innodb_data_writes,		  SHOW_LONG},
  {"data_written",
  (char*) &export_vars.innodb_data_written,		  SHOW_LONG},
  {"dblwr_pages_written",
  (char*) &export_vars.innodb_dblwr_pages_written,	  SHOW_LONG},
  {"dblwr_writes",
  (char*) &export_vars.innodb_dblwr_writes,		  SHOW_LONG},
  {"have_atomic_builtins",
  (char*) &export_vars.innodb_have_atomic_builtins,	  SHOW_BOOL},
  {"log_waits",
  (char*) &export_vars.innodb_log_waits,		  SHOW_LONG},
  {"log_write_requests",
  (char*) &export_vars.innodb_log_write_requests,	  SHOW_LONG},
  {"log_writes",
  (char*) &export_vars.innodb_log_writes,		  SHOW_LONG},
  {"os_log_fsyncs",
  (char*) &export_vars.innodb_os_log_fsyncs,		  SHOW_LONG},
  {"os_log_pending_fsyncs",
  (char*) &export_vars.innodb_os_log_pending_fsyncs,	  SHOW_LONG},
  {"os_log_pending_writes",
  (char*) &export_vars.innodb_os_log_pending_writes,	  SHOW_LONG},
  {"os_log_written",
  (char*) &export_vars.innodb_os_log_written,		  SHOW_LONGLONG},
  {"page_size",
  (char*) &export_vars.innodb_page_size,		  SHOW_LONG},
  {"pages_created",
  (char*) &export_vars.innodb_pages_created,		  SHOW_LONG},
  {"pages_read",
  (char*) &export_vars.innodb_pages_read,		  SHOW_LONG},
  {"pages_written",
  (char*) &export_vars.innodb_pages_written,		  SHOW_LONG},
  {"row_lock_current_waits",
  (char*) &export_vars.innodb_row_lock_current_waits,	  SHOW_LONG},
  {"row_lock_time",
  (char*) &export_vars.innodb_row_lock_time,		  SHOW_LONGLONG},
  {"row_lock_time_avg",
  (char*) &export_vars.innodb_row_lock_time_avg,	  SHOW_LONG},
  {"row_lock_time_max",
  (char*) &export_vars.innodb_row_lock_time_max,	  SHOW_LONG},
  {"row_lock_waits",
  (char*) &export_vars.innodb_row_lock_waits,		  SHOW_LONG},
  {"rows_deleted",
  (char*) &export_vars.innodb_rows_deleted,		  SHOW_LONG},
  {"rows_inserted",
  (char*) &export_vars.innodb_rows_inserted,		  SHOW_LONG},
  {"rows_read",
  (char*) &export_vars.innodb_rows_read,		  SHOW_LONG},
  {"rows_updated",
  (char*) &export_vars.innodb_rows_updated,		  SHOW_LONG},
  {"num_open_files",
  (char*) &export_vars.innodb_num_open_files,		  SHOW_LONG},
  {"truncated_status_writes",
  (char*) &export_vars.innodb_truncated_status_writes,	  SHOW_LONG},
  {"available_undo_logs",
  (char*) &export_vars.innodb_available_undo_logs,        SHOW_LONG},
#ifdef UNIV_DEBUG
  {"purge_trx_id_age",
  (char*) &export_vars.innodb_purge_trx_id_age,           SHOW_LONG},
  {"purge_view_trx_id_age",
  (char*) &export_vars.innodb_purge_view_trx_id_age,      SHOW_LONG},
  {"ahi_drop_lookups",
  (char*) &export_vars.innodb_ahi_drop_lookups,           SHOW_LONG},
#endif /* UNIV_DEBUG */
  {NullS, NullS, SHOW_LONG}
};

/************************************************************************//**
Handling the shared INNOBASE_SHARE structure that is needed to provide table
locking. Register the table name if it doesn't exist in the hash table. */
static
INNOBASE_SHARE*
get_share(
/*======*/
	const char*	table_name);	/*!< in: table to lookup */

/************************************************************************//**
Free the shared object that was registered with get_share(). */
static
void
free_share(
/*=======*/
	INNOBASE_SHARE*	share);		/*!< in/own: share to free */

/*****************************************************************//**
Frees a possible InnoDB trx object associated with the current THD.
@return 0 or error number */
static
int
innobase_close_connection(
/*======================*/
	handlerton*	hton,		/*!< in/out: InnoDB handlerton */
	THD*		thd);		/*!< in: MySQL thread handle for
					which to close the connection */

/*****************************************************************//**
Commits a transaction in an InnoDB database or marks an SQL statement
ended.
@return 0 */
static
int
innobase_commit(
/*============*/
	handlerton*	hton,		/*!< in/out: InnoDB handlerton */
	THD*		thd,		/*!< in: MySQL thread handle of the
					user for whom the transaction should
					be committed */
	bool		commit_trx);	/*!< in: true - commit transaction
					false - the current SQL statement
					ended */

/*****************************************************************//**
Rolls back a transaction to a savepoint.
@return 0 if success, HA_ERR_NO_SAVEPOINT if no savepoint with the
given name */
static
int
innobase_rollback(
/*==============*/
	handlerton*	hton,		/*!< in/out: InnoDB handlerton */
	THD*		thd,		/*!< in: handle to the MySQL thread
					of the user whose transaction should
					be rolled back */
	bool		rollback_trx);	/*!< in: TRUE - rollback entire
					transaction FALSE - rollback the current
					statement only */

/*****************************************************************//**
Rolls back a transaction to a savepoint.
@return 0 if success, HA_ERR_NO_SAVEPOINT if no savepoint with the
given name */
static
int
innobase_rollback_to_savepoint(
/*===========================*/
	handlerton*	hton,		/*!< in/out: InnoDB handlerton */
	THD*		thd,		/*!< in: handle to the MySQL thread of
					the user whose XA transaction should
					be rolled back to savepoint */
	void*		savepoint);	/*!< in: savepoint data */

/*****************************************************************//**
Sets a transaction savepoint.
@return always 0, that is, always succeeds */
static
int
innobase_savepoint(
/*===============*/
	handlerton*	hton,		/*!< in/out: InnoDB handlerton */
	THD*		thd,		/*!< in: handle to the MySQL thread of
					the user's XA transaction for which
					we need to take a savepoint */
	void*		savepoint);	/*!< in: savepoint data */

/*****************************************************************//**
Release transaction savepoint name.
@return 0 if success, HA_ERR_NO_SAVEPOINT if no savepoint with the
given name */
static
int
innobase_release_savepoint(
/*=======================*/
	handlerton*	hton,		/*!< in/out: handlerton for InnoDB */
	THD*		thd,		/*!< in: handle to the MySQL thread
					of the user whose transaction's
					savepoint should be released */
	void*		savepoint);	/*!< in: savepoint data */

/************************************************************************//**
Function for constructing an InnoDB table handler instance. */
static
handler*
innobase_create_handler(
/*====================*/
	handlerton*	hton,		/*!< in/out: handlerton for InnoDB */
	TABLE_SHARE*	table,
	MEM_ROOT*	mem_root);

/** @brief Initialize the default value of innodb_commit_concurrency.

Once InnoDB is running, the innodb_commit_concurrency must not change
from zero to nonzero. (Bug #42101)

The initial default value is 0, and without this extra initialization,
SET GLOBAL innodb_commit_concurrency=DEFAULT would set the parameter
to 0, even if it was initially set to nonzero at the command line
or configuration file. */
static
void
innobase_commit_concurrency_init_default();
/*=======================================*/

/** @brief Initialize the default and max value of innodb_undo_logs.

Once InnoDB is running, the default value and the max value of
innodb_undo_logs must be equal to the available undo logs,
given by srv_available_undo_logs. */
static
void
innobase_undo_logs_init_default_max();
/*==================================*/

/************************************************************//**
Validate the file format name and return its corresponding id.
@return valid file format id */
static
uint
innobase_file_format_name_lookup(
/*=============================*/
	const char*	format_name);	/*!< in: pointer to file format
					name */
/************************************************************//**
Validate the file format check config parameters, as a side effect it
sets the srv_max_file_format_at_startup variable.
@return the format_id if valid config value, otherwise, return -1 */
static
int
innobase_file_format_validate_and_set(
/*==================================*/
	const char*	format_max);	/*!< in: parameter value */

/*******************************************************************//**
This function is used to prepare an X/Open XA distributed transaction.
@return 0 or error number */
static
int
innobase_xa_prepare(
/*================*/
	handlerton*	hton,		/*!< in: InnoDB handlerton */
	THD*		thd,		/*!< in: handle to the MySQL thread of
					the user whose XA transaction should
					be prepared */
	bool		all);		/*!< in: true - prepare transaction
					false - the current SQL statement
					ended */
/*******************************************************************//**
This function is used to recover X/Open XA distributed transactions.
@return number of prepared transactions stored in xid_list */
static
int
innobase_xa_recover(
/*================*/
	handlerton*	hton,		/*!< in: InnoDB handlerton */
	XID*		xid_list,	/*!< in/out: prepared transactions */
	uint		len);		/*!< in: number of slots in xid_list */
/*******************************************************************//**
This function is used to commit one X/Open XA distributed transaction
which is in the prepared state
@return 0 or error number */
static
int
innobase_commit_by_xid(
/*===================*/
	handlerton*	hton,		/*!< in: InnoDB handlerton */
	XID*		xid);		/*!< in: X/Open XA transaction
					identification */
/*******************************************************************//**
This function is used to rollback one X/Open XA distributed transaction
which is in the prepared state
@return 0 or error number */
static
int
innobase_rollback_by_xid(
/*=====================*/
	handlerton*	hton,		/*!< in: InnoDB handlerton */
	XID*		xid);		/*!< in: X/Open XA transaction
					identification */
/*****************************************************************//**
Removes all tables in the named database inside InnoDB. */
static
void
innobase_drop_database(
/*===================*/
	handlerton*	hton,		/*!< in: handlerton of InnoDB */
	char*		path);		/*!< in: database path; inside InnoDB
					the name of the last directory in
					the path is used as the database name:
					for example, in 'mysql/data/test' the
					database name is 'test' */
/*******************************************************************//**
Closes an InnoDB database. */
static
int
innobase_end(
/*=========*/
	handlerton*		hton,	/* in: InnoDB handlerton */
	ha_panic_function	type);

/*****************************************************************//**
Creates an InnoDB transaction struct for the thd if it does not yet have one.
Starts a new InnoDB transaction if a transaction is not yet started. And
assigns a new snapshot for a consistent read if the transaction does not yet
have one.
@return 0 */
static
int
innobase_start_trx_and_assign_read_view(
/*====================================*/
	handlerton*	hton,		/* in: InnoDB handlerton */
	THD*		thd);		/* in: MySQL thread handle of the
					user for whom the transaction should
					be committed */
/****************************************************************//**
Flushes InnoDB logs to disk and makes a checkpoint. Really, a commit flushes
the logs, and the name of this function should be innobase_checkpoint.
@return TRUE if error */
static
bool
innobase_flush_logs(
/*================*/
	handlerton*	hton);		/*!< in: InnoDB handlerton */

/************************************************************************//**
Implements the SHOW ENGINE INNODB STATUS command. Sends the output of the
InnoDB Monitor to the client.
@return 0 on success */
static
int
innodb_show_status(
/*===============*/
	handlerton*	hton,		/*!< in: the innodb handlerton */
	THD*		thd,		/*!< in: the MySQL query thread of
					the caller */
	stat_print_fn*	stat_print);
/************************************************************************//**
Return 0 on success and non-zero on failure. Note: the bool return type
seems to be abused here, should be an int. */
static
bool
innobase_show_status(
/*=================*/
	handlerton*		hton,	/*!< in: the innodb handlerton */
	THD*			thd,	/*!< in: the MySQL query thread of
					the caller */
	stat_print_fn*		stat_print,
	enum ha_stat_type	stat_type);

/*****************************************************************//**
Commits a transaction in an InnoDB database. */
static
void
innobase_commit_low(
/*================*/
	trx_t*	trx);	/*!< in: transaction handle */

/****************************************************************//**
Parse and enable InnoDB monitor counters during server startup.
User can enable monitor counters/groups by specifying
"loose-innodb_monitor_enable = monitor_name1;monitor_name2..."
in server configuration file or at the command line. */
static
void
innodb_enable_monitor_at_startup(
/*=============================*/
	char*	str);	/*!< in: monitor counter enable list */

/*********************************************************************
Normalizes a table name string. A normalized name consists of the
database name catenated to '/' and table name. An example:
test/mytable. On Windows normalization puts both the database name and the
table name always to lower case if "set_lower_case" is set to TRUE. */
static
void
normalize_table_name_low(
/*=====================*/
	char*           norm_name,      /* out: normalized name as a
					null-terminated string */
	const char*     name,           /* in: table name string */
	ibool           set_lower_case); /* in: TRUE if we want to set
					 name to lower case */

/*************************************************************//**
Check for a valid value of innobase_commit_concurrency.
@return 0 for valid innodb_commit_concurrency */
static
int
innobase_commit_concurrency_validate(
/*=================================*/
	THD*				thd,	/*!< in: thread handle */
	struct st_mysql_sys_var*	var,	/*!< in: pointer to system
						variable */
	void*				save,	/*!< out: immediate result
						for update function */
	struct st_mysql_value*		value)	/*!< in: incoming string */
{
	long long	intbuf;
	ulong		commit_concurrency;

	DBUG_ENTER("innobase_commit_concurrency_validate");

	if (value->val_int(value, &intbuf)) {
		/* The value is NULL. That is invalid. */
		DBUG_RETURN(1);
	}

	*reinterpret_cast<ulong*>(save) = commit_concurrency
		= static_cast<ulong>(intbuf);

	/* Allow the value to be updated, as long as it remains zero
	or nonzero. */
	DBUG_RETURN(!(!commit_concurrency == !innobase_commit_concurrency));
}

/*******************************************************************//**
Function for constructing an InnoDB table handler instance. */
static
handler*
innobase_create_handler(
/*====================*/
	handlerton*	hton,	/*!< in: InnoDB handlerton */
	TABLE_SHARE*	table,
	MEM_ROOT*	mem_root)
{
	return(new (mem_root) ha_innobase(hton, table));
}

/* General functions */

/*************************************************************//**
Check that a page_size is correct for InnoDB.  If correct, set the
associated page_size_shift which is the power of 2 for this page size.
@return an associated page_size_shift if valid, 0 if invalid. */
inline
int
innodb_page_size_validate(
/*======================*/
	ulong	page_size)		/*!< in: Page Size to evaluate */
{
	ulong		n;

	DBUG_ENTER("innodb_page_size_validate");

	for (n = UNIV_PAGE_SIZE_SHIFT_MIN;
	     n <= UNIV_PAGE_SIZE_SHIFT_MAX;
	     n++) {
		if (page_size == (ulong) (1 << n)) {
			DBUG_RETURN(n);
		}
	}

	DBUG_RETURN(0);
}

/******************************************************************//**
Returns true if the thread is the replication thread on the slave
server. Used in srv_conc_enter_innodb() to determine if the thread
should be allowed to enter InnoDB - the replication thread is treated
differently than other threads. Also used in
srv_conc_force_exit_innodb().
@return true if thd is the replication thread */

ibool
thd_is_replication_slave_thread(
/*============================*/
	THD*	thd)	/*!< in: thread handle */
{
	return((ibool) thd_slave_thread(thd));
}

/******************************************************************//**
Gets information on the durability property requested by thread.
Used when writing either a prepare or commit record to the log
buffer. @return the durability property. */

enum durability_properties
thd_requested_durability(
/*=====================*/
	const THD* thd)	/*!< in: thread handle */
{
	return(thd_get_durability_property(thd));
}

/******************************************************************//**
Returns true if transaction should be flagged as read-only.
@return true if the thd is marked as read-only */

bool
thd_trx_is_read_only(
/*=================*/
	THD*	thd)	/*!< in: thread handle */
{
	return(thd != 0 && thd_tx_is_read_only(thd));
}

/******************************************************************//**
Check if the transaction is an auto-commit transaction. TRUE also
implies that it is a SELECT (read-only) transaction.
@return true if the transaction is an auto commit read-only transaction. */

ibool
thd_trx_is_auto_commit(
/*===================*/
	THD*	thd)	/*!< in: thread handle, can be NULL */
{
	return(thd != NULL
	       && !thd_test_options(
		       thd,
		       OPTION_NOT_AUTOCOMMIT | OPTION_BEGIN)
	       && thd_is_select(thd));
}

/******************************************************************//**
Save some CPU by testing the value of srv_thread_concurrency in inline
functions. */
static inline
void
innobase_srv_conc_enter_innodb(
/*===========================*/
	trx_t*	trx)	/*!< in: transaction handle */
{
	if (srv_thread_concurrency) {
		if (trx->n_tickets_to_enter_innodb > 0) {

			/* If trx has 'free tickets' to enter the engine left,
			then use one such ticket */

			--trx->n_tickets_to_enter_innodb;

		} else if (trx->mysql_thd != NULL
			   && thd_is_replication_slave_thread(trx->mysql_thd)) {

			UT_WAIT_FOR(
				srv_conc_get_active_threads()
				< srv_thread_concurrency,
				srv_replication_delay * 1000);

		}  else {
			srv_conc_enter_innodb(trx);
		}
	}
}

/******************************************************************//**
Note that the thread wants to leave InnoDB only if it doesn't have
any spare tickets. */
static inline
void
innobase_srv_conc_exit_innodb(
/*==========================*/
	trx_t*	trx)	/*!< in: transaction handle */
{
#ifdef UNIV_SYNC_DEBUG
	ut_ad(!sync_thread_levels_nonempty_trx(trx->has_search_latch));
#endif /* UNIV_SYNC_DEBUG */

	/* This is to avoid making an unnecessary function call. */
	if (trx->declared_to_be_inside_innodb
	    && trx->n_tickets_to_enter_innodb == 0) {

		srv_conc_force_exit_innodb(trx);
	}
}

/******************************************************************//**
Force a thread to leave InnoDB even if it has spare tickets. */
static inline
void
innobase_srv_conc_force_exit_innodb(
/*================================*/
	trx_t*	trx)	/*!< in: transaction handle */
{
#ifdef UNIV_SYNC_DEBUG
	ut_ad(!sync_thread_levels_nonempty_trx(trx->has_search_latch));
#endif /* UNIV_SYNC_DEBUG */

	/* This is to avoid making an unnecessary function call. */
	if (trx->declared_to_be_inside_innodb) {
		srv_conc_force_exit_innodb(trx);
	}
}

/******************************************************************//**
Returns the NUL terminated value of glob_hostname.
@return pointer to glob_hostname. */

const char*
server_get_hostname()
/*=================*/
{
	return(glob_hostname);
}

/******************************************************************//**
Returns true if the transaction this thread is processing has edited
non-transactional tables. Used by the deadlock detector when deciding
which transaction to rollback in case of a deadlock - we try to avoid
rolling back transactions that have edited non-transactional tables.
@return true if non-transactional tables have been edited */

ibool
thd_has_edited_nontrans_tables(
/*===========================*/
	THD*	thd)	/*!< in: thread handle */
{
	return((ibool) thd_non_transactional_update(thd));
}

/******************************************************************//**
Returns true if the thread is executing a SELECT statement.
@return true if thd is executing SELECT */

ibool
thd_is_select(
/*==========*/
	const THD*	thd)	/*!< in: thread handle */
{
	return(thd_sql_command(thd) == SQLCOM_SELECT);
}

/******************************************************************//**
Returns true if the thread supports XA,
global value of innodb_supports_xa if thd is NULL.
@return true if thd has XA support */

ibool
thd_supports_xa(
/*============*/
	THD*	thd)	/*!< in: thread handle, or NULL to query
			the global innodb_supports_xa */
{
	return(THDVAR(thd, support_xa));
}

/******************************************************************//**
Returns the lock wait timeout for the current connection.
@return the lock wait timeout, in seconds */

ulong
thd_lock_wait_timeout(
/*==================*/
	THD*	thd)	/*!< in: thread handle, or NULL to query
			the global innodb_lock_wait_timeout */
{
	/* According to <mysql/plugin.h>, passing thd == NULL
	returns the global value of the session variable. */
	return(THDVAR(thd, lock_wait_timeout));
}

/******************************************************************//**
Set the time waited for the lock for the current query. */

void
thd_set_lock_wait_time(
/*===================*/
	THD*	thd,	/*!< in/out: thread handle */
	ulint	value)	/*!< in: time waited for the lock */
{
	if (thd) {
		thd_storage_lock_wait(thd, value);
	}
}

/********************************************************************//**
Obtain the InnoDB transaction of a MySQL thread.
@return reference to transaction pointer */
__attribute__((warn_unused_result, nonnull))
static inline
trx_t*&
thd_to_trx(
/*=======*/
	THD*	thd)	/*!< in: MySQL thread */
{
	return(*(trx_t**) thd_ha_data(thd, innodb_hton_ptr));
}

/********************************************************************//**
Call this function when mysqld passes control to the client. That is to
avoid deadlocks on the adaptive hash S-latch possibly held by thd. For more
documentation, see handler.cc.
@return 0 */
static
int
innobase_release_temporary_latches(
/*===============================*/
	handlerton*	hton,	/*!< in: handlerton */
	THD*		thd)	/*!< in: MySQL thread */
{
	DBUG_ASSERT(hton == innodb_hton_ptr);

	if (!innodb_inited) {

		return(0);
	}

	trx_t*	trx = thd_to_trx(thd);

	if (trx != NULL) {
		trx_search_latch_release_if_reserved(trx);
	}

	return(0);
}

/********************************************************************//**
Increments innobase_active_counter and every INNOBASE_WAKE_INTERVALth
time calls srv_active_wake_master_thread. This function should be used
when a single database operation may introduce a small need for
server utility activity, like checkpointing. */
static inline
void
innobase_active_small(void)
/*=======================*/
{
	innobase_active_counter++;

	if ((innobase_active_counter % INNOBASE_WAKE_INTERVAL) == 0) {
		srv_active_wake_master_thread();
	}
}

/********************************************************************//**
Converts an InnoDB error code to a MySQL error code and also tells to MySQL
about a possible transaction rollback inside InnoDB caused by a lock wait
timeout or a deadlock.
@return MySQL error code */
static
int
convert_error_code_to_mysql(
/*========================*/
	dberr_t	error,	/*!< in: InnoDB error code */
	ulint	flags,  /*!< in: InnoDB table flags, or 0 */
	THD*	thd)	/*!< in: user thread handle or NULL */
{
	switch (error) {
	case DB_SUCCESS:
		return(0);

	case DB_INTERRUPTED:
		my_error(ER_QUERY_INTERRUPTED, MYF(0));
		/* fall through */

	case DB_FOREIGN_EXCEED_MAX_CASCADE:
		ut_ad(thd);
		my_error(ER_FK_DEPTH_EXCEEDED, MYF(0), FK_MAX_CASCADE_DEL);
		return(HA_ERR_FK_DEPTH_EXCEEDED);

	case DB_ERROR:
	default:
		return(-1); /* unspecified error */

	case DB_DUPLICATE_KEY:
		/* Be cautious with returning this error, since
		mysql could re-enter the storage layer to get
		duplicated key info, the operation requires a
		valid table handle and/or transaction information,
		which might not always be available in the error
		handling stage. */
		return(HA_ERR_FOUND_DUPP_KEY);

	case DB_READ_ONLY:
		return(HA_ERR_TABLE_READONLY);

	case DB_FOREIGN_DUPLICATE_KEY:
		return(HA_ERR_FOREIGN_DUPLICATE_KEY);

	case DB_MISSING_HISTORY:
		return(HA_ERR_TABLE_DEF_CHANGED);

	case DB_RECORD_NOT_FOUND:
		return(HA_ERR_NO_ACTIVE_RECORD);

	case DB_DEADLOCK:
		/* Since we rolled back the whole transaction, we must
		tell it also to MySQL so that MySQL knows to empty the
		cached binlog for this transaction */

		if (thd) {
			thd_mark_transaction_to_rollback(thd, TRUE);
		}

		return(HA_ERR_LOCK_DEADLOCK);

	case DB_LOCK_WAIT_TIMEOUT:
		/* Starting from 5.0.13, we let MySQL just roll back the
		latest SQL statement in a lock wait timeout. Previously, we
		rolled back the whole transaction. */

		if (thd) {
			thd_mark_transaction_to_rollback(
				thd, (bool) row_rollback_on_timeout);
		}

		return(HA_ERR_LOCK_WAIT_TIMEOUT);

	case DB_NO_REFERENCED_ROW:
		return(HA_ERR_NO_REFERENCED_ROW);

	case DB_ROW_IS_REFERENCED:
		return(HA_ERR_ROW_IS_REFERENCED);

	case DB_CANNOT_ADD_CONSTRAINT:
	case DB_CHILD_NO_INDEX:
	case DB_PARENT_NO_INDEX:
		return(HA_ERR_CANNOT_ADD_FOREIGN);

	case DB_CANNOT_DROP_CONSTRAINT:

		return(HA_ERR_ROW_IS_REFERENCED); /* TODO: This is a bit
						misleading, a new MySQL error
						code should be introduced */

	case DB_CORRUPTION:
		return(HA_ERR_CRASHED);

	case DB_OUT_OF_FILE_SPACE:
		return(HA_ERR_RECORD_FILE_FULL);

	case DB_TABLE_IN_FK_CHECK:
		return(HA_ERR_TABLE_IN_FK_CHECK);

	case DB_TABLE_IS_BEING_USED:
		return(HA_ERR_WRONG_COMMAND);

	case DB_TABLESPACE_DELETED:
	case DB_TABLE_NOT_FOUND:
		return(HA_ERR_NO_SUCH_TABLE);

	case DB_TABLESPACE_NOT_FOUND:
		return(HA_ERR_NO_SUCH_TABLE);

	case DB_TOO_BIG_RECORD: {
		/* If prefix is true then a 768-byte prefix is stored
		locally for BLOB fields. Refer to dict_table_get_format() */
		bool prefix = (dict_tf_get_format(flags) == UNIV_FORMAT_A);
		my_printf_error(ER_TOO_BIG_ROWSIZE,
			"Row size too large (> %lu). Changing some columns "
			"to TEXT or BLOB %smay help. In current row "
			"format, BLOB prefix of %d bytes is stored inline.",
			MYF(0),
			page_get_free_space_of_empty(flags &
				DICT_TF_COMPACT) / 2,
			prefix ? "or using ROW_FORMAT=DYNAMIC "
			"or ROW_FORMAT=COMPRESSED ": "",
			prefix ? DICT_MAX_FIXED_COL_LEN : 0);
		return(HA_ERR_TO_BIG_ROW);
	}

	case DB_TOO_BIG_INDEX_COL:
		my_error(ER_INDEX_COLUMN_TOO_LONG, MYF(0),
			 DICT_MAX_FIELD_LEN_BY_FORMAT_FLAG(flags));
		return(HA_ERR_INDEX_COL_TOO_LONG);

	case DB_NO_SAVEPOINT:
		return(HA_ERR_NO_SAVEPOINT);

	case DB_LOCK_TABLE_FULL:
		/* Since we rolled back the whole transaction, we must
		tell it also to MySQL so that MySQL knows to empty the
		cached binlog for this transaction */

		if (thd) {
			thd_mark_transaction_to_rollback(thd, TRUE);
		}

		return(HA_ERR_LOCK_TABLE_FULL);

	case DB_FTS_INVALID_DOCID:
		return(HA_FTS_INVALID_DOCID);
	case DB_FTS_EXCEED_RESULT_CACHE_LIMIT:
		return(HA_ERR_FTS_EXCEED_RESULT_CACHE_LIMIT);
	case DB_TOO_MANY_CONCURRENT_TRXS:
		return(HA_ERR_TOO_MANY_CONCURRENT_TRXS);
	case DB_UNSUPPORTED:
		return(HA_ERR_UNSUPPORTED);
	case DB_INDEX_CORRUPT:
		return(HA_ERR_INDEX_CORRUPT);
	case DB_UNDO_RECORD_TOO_BIG:
		return(HA_ERR_UNDO_REC_TOO_BIG);
	case DB_OUT_OF_MEMORY:
		return(HA_ERR_OUT_OF_MEM);
	case DB_TABLESPACE_EXISTS:
		return(HA_ERR_TABLESPACE_EXISTS);
	case DB_IDENTIFIER_TOO_LONG:
		return(HA_ERR_INTERNAL_ERROR);
	}
}

/*************************************************************//**
Prints info of a THD object (== user session thread) to the given file. */

void
innobase_mysql_print_thd(
/*=====================*/
	FILE*	f,		/*!< in: output stream */
	THD*	thd,		/*!< in: MySQL THD object */
	uint	max_query_len)	/*!< in: max query length to print, or 0 to
				use the default max length */
{
	char	buffer[1024];

	fputs(thd_security_context(thd, buffer, sizeof buffer,
				   max_query_len), f);
	putc('\n', f);
}

/******************************************************************//**
Get the error message format string.
@return the format string or 0 if not found. */

const char*
innobase_get_err_msg(
/*=================*/
	int	error_code)	/*!< in: MySQL error code */
{
	return(my_get_err_msg(error_code));
}

/******************************************************************//**
Get the variable length bounds of the given character set. */

void
innobase_get_cset_width(
/*====================*/
	ulint	cset,		/*!< in: MySQL charset-collation code */
	ulint*	mbminlen,	/*!< out: minimum length of a char (in bytes) */
	ulint*	mbmaxlen)	/*!< out: maximum length of a char (in bytes) */
{
	CHARSET_INFO*	cs;
	ut_ad(cset <= MAX_CHAR_COLL_NUM);
	ut_ad(mbminlen);
	ut_ad(mbmaxlen);

	cs = all_charsets[cset];
	if (cs) {
		*mbminlen = cs->mbminlen;
		*mbmaxlen = cs->mbmaxlen;
		ut_ad(*mbminlen < DATA_MBMAX);
		ut_ad(*mbmaxlen < DATA_MBMAX);
	} else {
		THD*	thd = current_thd;

		if (thd && thd_sql_command(thd) == SQLCOM_DROP_TABLE) {

			/* Fix bug#46256: allow tables to be dropped if the
			collation is not found, but issue a warning. */
			if ((log_warnings)
			    && (cset != 0)){

				sql_print_warning(
					"Unknown collation #%lu.", cset);
			}
		} else {

			ut_a(cset == 0);
		}

		*mbminlen = *mbmaxlen = 0;
	}
}

/******************************************************************//**
Converts an identifier to a table name. */

void
innobase_convert_from_table_id(
/*===========================*/
	CHARSET_INFO*	cs,	/*!< in: the 'from' character set */
	char*		to,	/*!< out: converted identifier */
	const char*	from,	/*!< in: identifier to convert */
	ulint		len)	/*!< in: length of 'to', in bytes */
{
	uint	errors;

	strconvert(cs, from, &my_charset_filename, to, (uint) len, &errors);
}

/**********************************************************************
Check if the length of the identifier exceeds the maximum allowed.
return true when length of identifier is too long. */

my_bool
innobase_check_identifier_length(
/*=============================*/
	const char*	id)	/* in: FK identifier to check excluding the
				database portion. */
{
	int		well_formed_error = 0;
	CHARSET_INFO	*cs = system_charset_info;
	DBUG_ENTER("innobase_check_identifier_length");

	size_t len = cs->cset->well_formed_len(cs, id, id + strlen(id),
					       NAME_CHAR_LEN,
					       &well_formed_error);

	if (well_formed_error || len == NAME_CHAR_LEN) {
		my_error(ER_TOO_LONG_IDENT, MYF(0), id);
		DBUG_RETURN(true);
	}
	DBUG_RETURN(false);
}

/******************************************************************//**
Converts an identifier to UTF-8. */

void
innobase_convert_from_id(
/*=====================*/
	CHARSET_INFO*	cs,	/*!< in: the 'from' character set */
	char*		to,	/*!< out: converted identifier */
	const char*	from,	/*!< in: identifier to convert */
	ulint		len)	/*!< in: length of 'to', in bytes */
{
	uint	errors;

	strconvert(cs, from, system_charset_info, to, (uint) len, &errors);
}

/******************************************************************//**
Compares NUL-terminated UTF-8 strings case insensitively.
@return 0 if a=b, <0 if a<b, >1 if a>b */

int
innobase_strcasecmp(
/*================*/
	const char*	a,	/*!< in: first string to compare */
	const char*	b)	/*!< in: second string to compare */
{
	if (!a) {
		if (!b) {
			return(0);
		} else {
			return(-1);
		}
	} else if (!b) {
		return(1);
	}

	return(my_strcasecmp(system_charset_info, a, b));
}

/******************************************************************//**
Compares NUL-terminated UTF-8 strings case insensitively. The
second string contains wildcards.
@return 0 if a match is found, 1 if not */

int
innobase_wildcasecmp(
/*=================*/
	const char*	a,	/*!< in: string to compare */
	const char*	b)	/*!< in: wildcard string to compare */
{
	return(wild_case_compare(system_charset_info, a, b));
}

/******************************************************************//**
Strip dir name from a full path name and return only the file name
@return file name or "null" if no file name */

const char*
innobase_basename(
/*==============*/
	const char*	path_name)	/*!< in: full path name */
{
	const char*	name = base_name(path_name);

	return((name) ? name : "null");
}

/******************************************************************//**
Makes all characters in a NUL-terminated UTF-8 string lower case. */

void
innobase_casedn_str(
/*================*/
	char*	a)	/*!< in/out: string to put in lower case */
{
	my_casedn_str(system_charset_info, a);
}

/**********************************************************************//**
Determines the connection character set.
@return connection character set */

CHARSET_INFO*
innobase_get_charset(
/*=================*/
	THD*	mysql_thd)	/*!< in: MySQL thread handle */
{
	return(thd_charset(mysql_thd));
}

/**********************************************************************//**
Determines the current SQL statement.
@return SQL statement string */

const char*
innobase_get_stmt(
/*==============*/
	THD*	thd,		/*!< in: MySQL thread handle */
	size_t*	length)		/*!< out: length of the SQL statement */
{
	LEX_STRING* stmt;

	stmt = thd_query_string(thd);
	*length = stmt->length;
	return(stmt->str);
}

/**********************************************************************//**
Get the current setting of the table_def_size global parameter. We do
a dirty read because for one there is no synchronization object and
secondly there is little harm in doing so even if we get a torn read.
@return value of table_def_size */

ulint
innobase_get_table_cache_size(void)
/*===============================*/
{
	return(table_def_size);
}

/**********************************************************************//**
Get the current setting of the lower_case_table_names global parameter from
mysqld.cc. We do a dirty read because for one there is no synchronization
object and secondly there is little harm in doing so even if we get a torn
read.
@return value of lower_case_table_names */

ulint
innobase_get_lower_case_table_names(void)
/*=====================================*/
{
	return(lower_case_table_names);
}

/*********************************************************************//**
Creates a temporary file.
@return temporary file descriptor, or < 0 on error */

int
innobase_mysql_tmpfile(void)
/*========================*/
{
	int	fd2 = -1;
	File	fd;

	DBUG_EXECUTE_IF(
		"innobase_tmpfile_creation_failure",
		return(-1);
	);

	fd = mysql_tmpfile("ib");

	if (fd >= 0) {
		/* Copy the file descriptor, so that the additional resources
		allocated by create_temp_file() can be freed by invoking
		my_close().

		Because the file descriptor returned by this function
		will be passed to fdopen(), it will be closed by invoking
		fclose(), which in turn will invoke close() instead of
		my_close(). */

#ifdef _WIN32
		/* Note that on Windows, the integer returned by mysql_tmpfile
		has no relation to C runtime file descriptor. Here, we need
		to call my_get_osfhandle to get the HANDLE and then convert it
		to C runtime filedescriptor. */
		{
			HANDLE hFile = my_get_osfhandle(fd);
			HANDLE hDup;
			BOOL bOK = DuplicateHandle(
					GetCurrentProcess(),
					hFile, GetCurrentProcess(),
					&hDup, 0, FALSE, DUPLICATE_SAME_ACCESS);
			if (bOK) {
				fd2 = _open_osfhandle((intptr_t) hDup, 0);
			} else {
				my_osmaperr(GetLastError());
				fd2 = -1;
			}
		}
#else
		fd2 = dup(fd);
#endif
		if (fd2 < 0) {
			char errbuf[MYSYS_STRERROR_SIZE];
			DBUG_PRINT("error",("Got error %d on dup",fd2));
			my_errno=errno;
			my_error(EE_OUT_OF_FILERESOURCES,
				 MYF(ME_BELL+ME_WAITTANG),
				 "ib*", my_errno,
				 my_strerror(errbuf, sizeof(errbuf), my_errno));
		}
		my_close(fd, MYF(MY_WME));
	}
	return(fd2);
}

/*********************************************************************//**
Wrapper around MySQL's copy_and_convert function.
@return number of bytes copied to 'to' */

ulint
innobase_convert_string(
/*====================*/
	void*		to,		/*!< out: converted string */
	ulint		to_length,	/*!< in: number of bytes reserved
					for the converted string */
	CHARSET_INFO*	to_cs,		/*!< in: character set to convert to */
	const void*	from,		/*!< in: string to convert */
	ulint		from_length,	/*!< in: number of bytes to convert */
	CHARSET_INFO*	from_cs,	/*!< in: character set to convert
					from */
	uint*		errors)		/*!< out: number of errors encountered
					during the conversion */
{
	return(copy_and_convert(
			(char*) to, (uint32) to_length, to_cs,
			(const char*) from, (uint32) from_length, from_cs,
			errors));
}

/*******************************************************************//**
Formats the raw data in "data" (in InnoDB on-disk format) that is of
type DATA_(CHAR|VARCHAR|MYSQL|VARMYSQL) using "charset_coll" and writes
the result to "buf". The result is converted to "system_charset_info".
Not more than "buf_size" bytes are written to "buf".
The result is always NUL-terminated (provided buf_size > 0) and the
number of bytes that were written to "buf" is returned (including the
terminating NUL).
@return number of bytes that were written */

ulint
innobase_raw_format(
/*================*/
	const char*	data,		/*!< in: raw data */
	ulint		data_len,	/*!< in: raw data length
					in bytes */
	ulint		charset_coll,	/*!< in: charset collation */
	char*		buf,		/*!< out: output buffer */
	ulint		buf_size)	/*!< in: output buffer size
					in bytes */
{
	/* XXX we use a hard limit instead of allocating
	but_size bytes from the heap */
	CHARSET_INFO*	data_cs;
	char		buf_tmp[8192];
	ulint		buf_tmp_used;
	uint		num_errors;

	data_cs = all_charsets[charset_coll];

	buf_tmp_used = innobase_convert_string(buf_tmp, sizeof(buf_tmp),
					       system_charset_info,
					       data, data_len, data_cs,
					       &num_errors);

	return(ut_str_sql_format(buf_tmp, buf_tmp_used, buf, buf_size));
}

/*********************************************************************//**
Compute the next autoinc value.

For MySQL replication the autoincrement values can be partitioned among
the nodes. The offset is the start or origin of the autoincrement value
for a particular node. For n nodes the increment will be n and the offset
will be in the interval [1, n]. The formula tries to allocate the next
value for a particular node.

Note: This function is also called with increment set to the number of
values we want to reserve for multi-value inserts e.g.,

	INSERT INTO T VALUES(), (), ();

innobase_next_autoinc() will be called with increment set to 3 where
autoinc_lock_mode != TRADITIONAL because we want to reserve 3 values for
the multi-value INSERT above.
@return the next value */

ulonglong
innobase_next_autoinc(
/*==================*/
	ulonglong	current,	/*!< in: Current value */
	ulonglong	need,		/*!< in: count of values needed */
	ulonglong	step,		/*!< in: AUTOINC increment step */
	ulonglong	offset,		/*!< in: AUTOINC offset */
	ulonglong	max_value)	/*!< in: max value for type */
{
	ulonglong	next_value;
	ulonglong	block = need * step;

	/* Should never be 0. */
	ut_a(need > 0);
	ut_a(block > 0);
	ut_a(max_value > 0);

	/* According to MySQL documentation, if the offset is greater than
	the step then the offset is ignored. */
	if (offset > block) {
		offset = 0;
	}

	/* Check for overflow. Current can be > max_value if the value is
	in reality a negative value.The visual studio compilers converts
	large double values automatically into unsigned long long datatype
	maximum value */

	if (block >= max_value
	    || offset > max_value
	    || current >= max_value
	    || max_value - offset <= offset) {

		next_value = max_value;
	} else {
		ut_a(max_value > current);

		ulonglong	free = max_value - current;

		if (free < offset || free - offset <= block) {
			next_value = max_value;
		} else {
			next_value = 0;
		}
	}

	if (next_value == 0) {
		ulonglong	next;

		if (current > offset) {
			next = (current - offset) / step;
		} else {
			next = (offset - current) / step;
		}

		ut_a(max_value > next);
		next_value = next * step;
		/* Check for multiplication overflow. */
		ut_a(next_value >= next);
		ut_a(max_value > next_value);

		/* Check for overflow */
		if (max_value - next_value >= block) {

			next_value += block;

			if (max_value - next_value >= offset) {
				next_value += offset;
			} else {
				next_value = max_value;
			}
		} else {
			next_value = max_value;
		}
	}

	ut_a(next_value != 0);
	ut_a(next_value <= max_value);

	return(next_value);
}

/*********************************************************************//**
Initializes some fields in an InnoDB transaction object. */
static
void
innobase_trx_init(
/*==============*/
	THD*	thd,	/*!< in: user thread handle */
	trx_t*	trx)	/*!< in/out: InnoDB transaction handle */
{
	DBUG_ENTER("innobase_trx_init");
	DBUG_ASSERT(EQ_CURRENT_THD(thd));
	DBUG_ASSERT(thd == trx->mysql_thd);

	trx->check_foreigns = !thd_test_options(
		thd, OPTION_NO_FOREIGN_KEY_CHECKS);

	trx->check_unique_secondary = !thd_test_options(
		thd, OPTION_RELAXED_UNIQUE_CHECKS);

	DBUG_VOID_RETURN;
}

/*********************************************************************//**
Allocates an InnoDB transaction for a MySQL handler object for DML.
@return InnoDB transaction handle */

trx_t*
innobase_trx_allocate(
/*==================*/
	THD*	thd)	/*!< in: user thread handle */
{
	trx_t*	trx;

	DBUG_ENTER("innobase_trx_allocate");
	DBUG_ASSERT(thd != NULL);
	DBUG_ASSERT(EQ_CURRENT_THD(thd));

	trx = trx_allocate_for_mysql();

	trx->mysql_thd = thd;

	innobase_trx_init(thd, trx);

	DBUG_RETURN(trx);
}

/*********************************************************************//**
Gets the InnoDB transaction handle for a MySQL handler object, creates
an InnoDB transaction struct if the corresponding MySQL thread struct still
lacks one.
@return InnoDB transaction handle */
static inline
trx_t*
check_trx_exists(
/*=============*/
	THD*	thd)	/*!< in: user thread handle */
{
	trx_t*&	trx = thd_to_trx(thd);

	ut_ad(EQ_CURRENT_THD(thd));

	if (trx == NULL) {
		trx = innobase_trx_allocate(thd);
	} else if (UNIV_UNLIKELY(trx->magic_n != TRX_MAGIC_N)) {
		mem_analyze_corruption(trx);
		ut_error;
	}

	innobase_trx_init(thd, trx);

	return(trx);
}

/*********************************************************************//**
Note that a transaction has been registered with MySQL.
@return true if transaction is registered with MySQL 2PC coordinator */
static inline
bool
trx_is_registered_for_2pc(
/*=========================*/
	const trx_t*	trx)	/* in: transaction */
{
	return(trx->is_registered == 1);
}

/*********************************************************************//**
Note that a transaction has been registered with MySQL 2PC coordinator. */
static inline
void
trx_register_for_2pc(
/*==================*/
	trx_t*	trx)	/* in: transaction */
{
	trx->is_registered = 1;
}

/*********************************************************************//**
Note that a transaction has been deregistered. */
static inline
void
trx_deregister_from_2pc(
/*====================*/
	trx_t*	trx)	/* in: transaction */
{
	trx->is_registered = 0;
}


/*********************************************************************//**
Check if transaction is started.
@reutrn true if transaction is in state started */
static
bool
trx_is_started(
/*===========*/
	trx_t*	trx)	/* in: transaction */
{
	return(trx->state != TRX_STATE_NOT_STARTED);
}

/*********************************************************************//**
Copy table flags from MySQL's HA_CREATE_INFO into an InnoDB table object.
Those flags are stored in .frm file and end up in the MySQL table object,
but are frequently used inside InnoDB so we keep their copies into the
InnoDB table object. */

void
innobase_copy_frm_flags_from_create_info(
/*=====================================*/
	dict_table_t*		innodb_table,	/*!< in/out: InnoDB table */
	const HA_CREATE_INFO*	create_info)	/*!< in: create info */
{
	ibool	ps_on;
	ibool	ps_off;

	if (dict_table_is_temporary(innodb_table) || srv_read_only_mode) {
		/* Temp tables do not use persistent stats. */
		ps_on = FALSE;
		ps_off = TRUE;
	} else {
		ps_on = create_info->table_options
			& HA_OPTION_STATS_PERSISTENT;
		ps_off = create_info->table_options
			& HA_OPTION_NO_STATS_PERSISTENT;
	}

	dict_stats_set_persistent(innodb_table, ps_on, ps_off);

	dict_stats_auto_recalc_set(
		innodb_table,
		create_info->stats_auto_recalc == HA_STATS_AUTO_RECALC_ON,
		create_info->stats_auto_recalc == HA_STATS_AUTO_RECALC_OFF);

	innodb_table->stats_sample_pages = create_info->stats_sample_pages;
}

/*********************************************************************//**
Copy table flags from MySQL's TABLE_SHARE into an InnoDB table object.
Those flags are stored in .frm file and end up in the MySQL table object,
but are frequently used inside InnoDB so we keep their copies into the
InnoDB table object. */

void
innobase_copy_frm_flags_from_table_share(
/*=====================================*/
	dict_table_t*		innodb_table,	/*!< in/out: InnoDB table */
	const TABLE_SHARE*	table_share)	/*!< in: table share */
{
	ibool	ps_on;
	ibool	ps_off;

	if (dict_table_is_temporary(innodb_table) || srv_read_only_mode) {
		/* Temp tables do not use persistent stats */
		ps_on = FALSE;
		ps_off = TRUE;
	} else {
		ps_on = table_share->db_create_options
			& HA_OPTION_STATS_PERSISTENT;
		ps_off = table_share->db_create_options
			& HA_OPTION_NO_STATS_PERSISTENT;
	}

	dict_stats_set_persistent(innodb_table, ps_on, ps_off);

	dict_stats_auto_recalc_set(
		innodb_table,
		table_share->stats_auto_recalc == HA_STATS_AUTO_RECALC_ON,
		table_share->stats_auto_recalc == HA_STATS_AUTO_RECALC_OFF);

	innodb_table->stats_sample_pages = table_share->stats_sample_pages;
}

/*********************************************************************//**
Construct ha_innobase handler. */

ha_innobase::ha_innobase(
/*=====================*/
	handlerton*	hton,
	TABLE_SHARE*	table_arg)
	:handler(hton, table_arg),
	prebuilt(NULL),
	int_table_flags(HA_REC_NOT_IN_SEQ |
		  HA_NULL_IN_KEY |
		  HA_CAN_INDEX_BLOBS |
		  HA_CAN_SQL_HANDLER |
		  HA_PRIMARY_KEY_REQUIRED_FOR_POSITION |
		  HA_PRIMARY_KEY_IN_READ_INDEX |
		  HA_BINLOG_ROW_CAPABLE |
		  HA_CAN_GEOMETRY |
		  HA_PARTIAL_COLUMN_READ |
		  HA_TABLE_SCAN_ON_INDEX |
		  HA_CAN_FULLTEXT |
		  HA_CAN_FULLTEXT_EXT |
		  HA_CAN_EXPORT |
		  HA_HAS_RECORDS
		  ),
	start_of_scan(0),
	num_write_row(0)
{}

/*********************************************************************//**
Destruct ha_innobase handler. */

ha_innobase::~ha_innobase()
/*======================*/
{
}

/*********************************************************************//**
Updates the user_thd field in a handle and also allocates a new InnoDB
transaction handle if needed, and updates the transaction fields in the
prebuilt struct. */
inline
void
ha_innobase::update_thd(
/*====================*/
	THD*	thd)	/*!< in: thd to use the handle */
{
	trx_t*		trx;

	/* The table should have been opened in ha_innobase::open(). */
	DBUG_ASSERT(prebuilt->table->n_ref_count > 0);

	trx = check_trx_exists(thd);
	ut_ad(trx->dict_operation_lock_mode == 0);
	ut_ad(trx->dict_operation == TRX_DICT_OP_NONE);

	if (prebuilt->trx != trx) {

		row_update_prebuilt_trx(prebuilt, trx);
	}

	user_thd = thd;

	DBUG_ASSERT(prebuilt->trx->magic_n == TRX_MAGIC_N);
	DBUG_ASSERT(prebuilt->trx == thd_to_trx(user_thd));
}

/*********************************************************************//**
Updates the user_thd field in a handle and also allocates a new InnoDB
transaction handle if needed, and updates the transaction fields in the
prebuilt struct. */

void
ha_innobase::update_thd()
/*=====================*/
{
	THD*	thd = ha_thd();

	ut_ad(EQ_CURRENT_THD(thd));
	update_thd(thd);
}

/*********************************************************************//**
Registers an InnoDB transaction with the MySQL 2PC coordinator, so that
the MySQL XA code knows to call the InnoDB prepare and commit, or rollback
for the transaction. This MUST be called for every transaction for which
the user may call commit or rollback. Calling this several times to register
the same transaction is allowed, too. This function also registers the
current SQL statement. */
static inline
void
innobase_register_trx(
/*==================*/
	handlerton*	hton,	/* in: Innobase handlerton */
	THD*		thd,	/* in: MySQL thd (connection) object */
	trx_t*		trx)	/* in: transaction to register */
{
	trans_register_ha(thd, FALSE, hton);

	if (!trx_is_registered_for_2pc(trx)
	    && thd_test_options(thd, OPTION_NOT_AUTOCOMMIT | OPTION_BEGIN)) {

		trans_register_ha(thd, TRUE, hton);
	}

	trx_register_for_2pc(trx);
}

/*	BACKGROUND INFO: HOW THE MYSQL QUERY CACHE WORKS WITH INNODB
	------------------------------------------------------------

1) The use of the query cache for TBL is disabled when there is an
uncommitted change to TBL.

2) When a change to TBL commits, InnoDB stores the current value of
its global trx id counter, let us denote it by INV_TRX_ID, to the table object
in the InnoDB data dictionary, and does only allow such transactions whose
id <= INV_TRX_ID to use the query cache.

3) When InnoDB does an INSERT/DELETE/UPDATE to a table TBL, or an implicit
modification because an ON DELETE CASCADE, we invalidate the MySQL query cache
of TBL immediately.

How this is implemented inside InnoDB:

1) Since every modification always sets an IX type table lock on the InnoDB
table, it is easy to check if there can be uncommitted modifications for a
table: just check if there are locks in the lock list of the table.

2) When a transaction inside InnoDB commits, it reads the global trx id
counter and stores the value INV_TRX_ID to the tables on which it had a lock.

3) If there is an implicit table change from ON DELETE CASCADE or SET NULL,
InnoDB calls an invalidate method for the MySQL query cache for that table.

How this is implemented inside sql_cache.cc:

1) The query cache for an InnoDB table TBL is invalidated immediately at an
INSERT/UPDATE/DELETE, just like in the case of MyISAM. No need to delay
invalidation to the transaction commit.

2) To store or retrieve a value from the query cache of an InnoDB table TBL,
any query must first ask InnoDB's permission. We must pass the thd as a
parameter because InnoDB will look at the trx id, if any, associated with
that thd. Also the full_name which is used as key to search for the table
object. The full_name is a string containing the normalized path to the
table in the canonical format.

3) Use of the query cache for InnoDB tables is now allowed also when
AUTOCOMMIT==0 or we are inside BEGIN ... COMMIT. Thus transactions no longer
put restrictions on the use of the query cache.
*/

/******************************************************************//**
The MySQL query cache uses this to check from InnoDB if the query cache at
the moment is allowed to operate on an InnoDB table. The SQL query must
be a non-locking SELECT.

The query cache is allowed to operate on certain query only if this function
returns TRUE for all tables in the query.

If thd is not in the autocommit state, this function also starts a new
transaction for thd if there is no active trx yet, and assigns a consistent
read view to it if there is no read view yet.

Why a deadlock of threads is not possible: the query cache calls this function
at the start of a SELECT processing. Then the calling thread cannot be
holding any InnoDB semaphores. The calling thread is holding the
query cache mutex, and this function will reserve the InnoDB trx_sys->mutex.
Thus, the 'rank' in sync0sync.h of the MySQL query cache mutex is above
the InnoDB trx_sys->mutex.
@return TRUE if permitted, FALSE if not; note that the value FALSE
does not mean we should invalidate the query cache: invalidation is
called explicitly */
static
my_bool
innobase_query_caching_of_table_permitted(
/*======================================*/
	THD*	thd,		/*!< in: thd of the user who is trying to
				store a result to the query cache or
				retrieve it */
	char*	full_name,	/*!< in: normalized path to the table */
	uint	full_name_len,	/*!< in: length of the normalized path 
                                to the table */
	ulonglong *unused)	/*!< unused for this engine */
{
	ibool	is_autocommit;
	trx_t*	trx;
	char	norm_name[1000];

	ut_a(full_name_len < 999);

	trx = check_trx_exists(thd);

	if (trx->isolation_level == TRX_ISO_SERIALIZABLE) {
		/* In the SERIALIZABLE mode we add LOCK IN SHARE MODE to every
		plain SELECT if AUTOCOMMIT is not on. */

		return((my_bool)FALSE);
	}

	if (UNIV_UNLIKELY(trx->has_search_latch)) {
		sql_print_error("The calling thread is holding the adaptive "
				"search, latch though calling "
				"innobase_query_caching_of_table_permitted.");
		trx_print(stderr, trx, 1024);
	}

	trx_search_latch_release_if_reserved(trx);

	innobase_srv_conc_force_exit_innodb(trx);

	if (!thd_test_options(thd, OPTION_NOT_AUTOCOMMIT | OPTION_BEGIN)) {

		is_autocommit = TRUE;
	} else {
		is_autocommit = FALSE;

	}

	if (is_autocommit && trx->n_mysql_tables_in_use == 0) {
		/* We are going to retrieve the query result from the query
		cache. This cannot be a store operation to the query cache
		because then MySQL would have locks on tables already.

		TODO: if the user has used LOCK TABLES to lock the table,
		then we open a transaction in the call of row_.. below.
		That trx can stay open until UNLOCK TABLES. The same problem
		exists even if we do not use the query cache. MySQL should be
		modified so that it ALWAYS calls some cleanup function when
		the processing of a query ends!

		We can imagine we instantaneously serialize this consistent
		read trx to the current trx id counter. If trx2 would have
		changed the tables of a query result stored in the cache, and
		trx2 would have already committed, making the result obsolete,
		then trx2 would have already invalidated the cache. Thus we
		can trust the result in the cache is ok for this query. */

		return((my_bool)TRUE);
	}

	/* Normalize the table name to InnoDB format */
	normalize_table_name(norm_name, full_name);

	innobase_register_trx(innodb_hton_ptr, thd, trx);

	if (row_search_check_if_query_cache_permitted(trx, norm_name)) {

		/* printf("Query cache for %s permitted\n", norm_name); */

		return((my_bool)TRUE);
	}

	/* printf("Query cache for %s NOT permitted\n", norm_name); */

	return((my_bool)FALSE);
}

/*****************************************************************//**
Invalidates the MySQL query cache for the table. */

void
innobase_invalidate_query_cache(
/*============================*/
	trx_t*		trx,		/*!< in: transaction which
					modifies the table */
	const char*	full_name,	/*!< in: concatenation of
					database name, null char NUL,
					table name, null char NUL;
					NOTE that in Windows this is
					always in LOWER CASE! */
	ulint		full_name_len)	/*!< in: full name length where
					also the null chars count */
{
	/* Note that the sync0sync.h rank of the query cache mutex is just
	above the InnoDB trx_sys_t->lock. The caller of this function must
	not have latches of a lower rank. */

	/* Argument TRUE below means we are using transactions */
	mysql_query_cache_invalidate4(trx->mysql_thd,
				      full_name,
				      (uint32) full_name_len,
				      TRUE);
}

/*****************************************************************//**
Convert an SQL identifier to the MySQL system_charset_info (UTF-8)
and quote it if needed.
@return pointer to the end of buf */
static
char*
innobase_convert_identifier(
/*========================*/
	char*		buf,	/*!< out: buffer for converted identifier */
	ulint		buflen,	/*!< in: length of buf, in bytes */
	const char*	id,	/*!< in: identifier to convert */
	ulint		idlen,	/*!< in: length of id, in bytes */
	THD*		thd,	/*!< in: MySQL connection thread, or NULL */
	ibool		file_id)/*!< in: TRUE=id is a table or database name;
				FALSE=id is an UTF-8 string */
{
	char nz[NAME_LEN + 1];
	char nz2[NAME_LEN + 1 + EXPLAIN_FILENAME_MAX_EXTRA_LENGTH];

	const char*	s	= id;
	int		q;

	if (file_id) {
		/* Decode the table name.  The MySQL function expects
		a NUL-terminated string.  The input and output strings
		buffers must not be shared. */

		if (UNIV_UNLIKELY(idlen > (sizeof nz) - 1)) {
			idlen = (sizeof nz) - 1;
		}

		memcpy(nz, id, idlen);
		nz[idlen] = 0;

		s = nz2;
		idlen = explain_filename(thd, nz, nz2, sizeof nz2,
					 EXPLAIN_PARTITIONS_AS_COMMENT);
		goto no_quote;
	}

	/* See if the identifier needs to be quoted. */
	if (UNIV_UNLIKELY(!thd)) {
		q = '"';
	} else {
		q = get_quote_char_for_identifier(thd, s, (int) idlen);
	}

	if (q == EOF) {
no_quote:
		if (UNIV_UNLIKELY(idlen > buflen)) {
			idlen = buflen;
		}
		memcpy(buf, s, idlen);
		return(buf + idlen);
	}

	/* Quote the identifier. */
	if (buflen < 2) {
		return(buf);
	}

	*buf++ = q;
	buflen--;

	for (; idlen; idlen--) {
		int	c = *s++;
		if (UNIV_UNLIKELY(c == q)) {
			if (UNIV_UNLIKELY(buflen < 3)) {
				break;
			}

			*buf++ = c;
			*buf++ = c;
			buflen -= 2;
		} else {
			if (UNIV_UNLIKELY(buflen < 2)) {
				break;
			}

			*buf++ = c;
			buflen--;
		}
	}

	*buf++ = q;
	return(buf);
}

/*****************************************************************//**
Convert a table or index name to the MySQL system_charset_info (UTF-8)
and quote it if needed.
@return pointer to the end of buf */

char*
innobase_convert_name(
/*==================*/
	char*		buf,	/*!< out: buffer for converted identifier */
	ulint		buflen,	/*!< in: length of buf, in bytes */
	const char*	id,	/*!< in: identifier to convert */
	ulint		idlen,	/*!< in: length of id, in bytes */
	THD*		thd,	/*!< in: MySQL connection thread, or NULL */
	ibool		table_id)/*!< in: TRUE=id is a table or database name;
				FALSE=id is an index name */
{
	char*		s	= buf;
	const char*	bufend	= buf + buflen;

	if (table_id) {
		const char*	slash = (const char*) memchr(id, '/', idlen);
		if (!slash) {

			goto no_db_name;
		}

		/* Print the database name and table name separately. */
		s = innobase_convert_identifier(s, bufend - s, id, slash - id,
						thd, TRUE);
		if (UNIV_LIKELY(s < bufend)) {
			*s++ = '.';
			s = innobase_convert_identifier(s, bufend - s,
							slash + 1, idlen
							- (slash - id) - 1,
							thd, TRUE);
		}
	} else if (UNIV_UNLIKELY(*id == TEMP_INDEX_PREFIX)) {
		/* Temporary index name (smart ALTER TABLE) */
		const char temp_index_suffix[]= "--temporary--";

		s = innobase_convert_identifier(buf, buflen, id + 1, idlen - 1,
						thd, FALSE);
		if (s - buf + (sizeof temp_index_suffix - 1) < buflen) {
			memcpy(s, temp_index_suffix,
			       sizeof temp_index_suffix - 1);
			s += sizeof temp_index_suffix - 1;
		}
	} else {
no_db_name:
		s = innobase_convert_identifier(buf, buflen, id, idlen,
						thd, table_id);
	}

	return(s);
}

/*****************************************************************//**
A wrapper function of innobase_convert_name(), convert a table or
index name to the MySQL system_charset_info (UTF-8) and quote it if needed.
@return pointer to the end of buf */

void
innobase_format_name(
/*==================*/
	char*		buf,	/*!< out: buffer for converted identifier */
	ulint		buflen,	/*!< in: length of buf, in bytes */
	const char*	name,	/*!< in: index or table name to format */
	ibool		is_index_name) /*!< in: index name */
{
	const char*     bufend;

	bufend = innobase_convert_name(buf, buflen, name, strlen(name),
				       NULL, !is_index_name);

	ut_ad((ulint) (bufend - buf) < buflen);

	buf[bufend - buf] = '\0';
}

/**********************************************************************//**
Determines if the currently running transaction has been interrupted.
@return TRUE if interrupted */

ibool
trx_is_interrupted(
/*===============*/
	const trx_t*	trx)	/*!< in: transaction */
{
	return(trx && trx->mysql_thd && thd_killed(trx->mysql_thd));
}

/**********************************************************************//**
Determines if the currently running transaction is in strict mode.
@return TRUE if strict */

ibool
trx_is_strict(
/*==========*/
	trx_t*	trx)	/*!< in: transaction */
{
	return(trx && trx->mysql_thd && THDVAR(trx->mysql_thd, strict_mode));
}

/**********************************************************************//**
Determines if the current MySQL thread is running in strict mode.
If thd==NULL, THDVAR returns the global value of innodb-strict-mode.
@return TRUE if strict */
UNIV_INLINE
ibool
thd_is_strict(
/*==========*/
	THD*	thd)	/*!< in: MySQL thread descriptor */
{
	return(THDVAR(thd, strict_mode));
}

/**************************************************************//**
Resets some fields of a prebuilt struct. The template is used in fast
retrieval of just those column values MySQL needs in its processing. */
inline
void
ha_innobase::reset_template(void)
/*=============================*/
{
	ut_ad(prebuilt->magic_n == ROW_PREBUILT_ALLOCATED);
	ut_ad(prebuilt->magic_n2 == prebuilt->magic_n);

	prebuilt->keep_other_fields_on_keyread = 0;
	prebuilt->read_just_key = 0;
	prebuilt->in_fts_query = 0;
	/* Reset index condition pushdown state. */
	if (prebuilt->idx_cond) {
		prebuilt->idx_cond = NULL;
		prebuilt->idx_cond_n_cols = 0;
		/* Invalidate prebuilt->mysql_template
		in ha_innobase::write_row(). */
		prebuilt->template_type = ROW_MYSQL_NO_TEMPLATE;
	}
}

/*****************************************************************//**
Call this when you have opened a new table handle in HANDLER, before you
call index_read_idx() etc. Actually, we can let the cursor stay open even
over a transaction commit! Then you should call this before every operation,
fetch next etc. This function inits the necessary things even after a
transaction commit. */

void
ha_innobase::init_table_handle_for_HANDLER(void)
/*============================================*/
{
	/* If current thd does not yet have a trx struct, create one.
	If the current handle does not yet have a prebuilt struct, create
	one. Update the trx pointers in the prebuilt struct. Normally
	this operation is done in external_lock. */

	update_thd(ha_thd());

	/* Initialize the prebuilt struct much like it would be inited in
	external_lock */

	trx_search_latch_release_if_reserved(prebuilt->trx);

	innobase_srv_conc_force_exit_innodb(prebuilt->trx);

	/* If the transaction is not started yet, start it */

	trx_start_if_not_started_xa(prebuilt->trx, false);

	/* Assign a read view if the transaction does not have it yet */

	trx_assign_read_view(prebuilt->trx);

	innobase_register_trx(ht, user_thd, prebuilt->trx);

	/* We did the necessary inits in this function, no need to repeat them
	in row_search_for_mysql */

	prebuilt->sql_stat_start = FALSE;

	/* We let HANDLER always to do the reads as consistent reads, even
	if the trx isolation level would have been specified as SERIALIZABLE */

	prebuilt->select_lock_type = LOCK_NONE;
	prebuilt->stored_select_lock_type = LOCK_NONE;

	/* Always fetch all columns in the index record */

	prebuilt->hint_need_to_fetch_extra_cols = ROW_RETRIEVE_ALL_COLS;

	/* We want always to fetch all columns in the whole row? Or do
	we???? */

	prebuilt->used_in_HANDLER = TRUE;
	reset_template();
}

/*********************************************************************//**
Free tablespace resources allocated. */
static
void
innobase_space_shutdown()
/*=====================*/
{
	DBUG_ENTER("innobase_space_shutdown");

	srv_sys_space.shutdown();
	if (srv_tmp_space.get_sanity_check_status()
	    && !srv_read_only_mode) {
		srv_tmp_space.delete_files();
	}
	srv_tmp_space.shutdown();

	DBUG_VOID_RETURN;
}

/*********************************************************************//**
Free any resources that were allocated and return failure.
@return always return 1 */
static
int
innobase_init_abort()
/*=================*/
{
	DBUG_ENTER("innobase_init_abort");
	innobase_space_shutdown();
	DBUG_RETURN(1);
}

/*********************************************************************//**
Opens an InnoDB database.
@return 0 on success, 1 on failure */
static
int
innobase_init(
/*==========*/
	void	*p)	/*!< in: InnoDB handlerton */
{
	static char	current_dir[3];		/*!< Set if using current lib */
	int		err;
	char		*default_path;
	uint		format_id;
	ulong		num_pll_degree;

	DBUG_ENTER("innobase_init");
	handlerton* innobase_hton= (handlerton*) p;
	innodb_hton_ptr = innobase_hton;

	innobase_hton->state = SHOW_OPTION_YES;
	innobase_hton->db_type= DB_TYPE_INNODB;
	innobase_hton->savepoint_offset = sizeof(trx_named_savept_t);
	innobase_hton->close_connection = innobase_close_connection;
	innobase_hton->savepoint_set = innobase_savepoint;
	innobase_hton->savepoint_rollback = innobase_rollback_to_savepoint;
	innobase_hton->savepoint_release = innobase_release_savepoint;
	innobase_hton->commit = innobase_commit;
	innobase_hton->rollback = innobase_rollback;
	innobase_hton->prepare = innobase_xa_prepare;
	innobase_hton->recover = innobase_xa_recover;
	innobase_hton->commit_by_xid = innobase_commit_by_xid;
	innobase_hton->rollback_by_xid = innobase_rollback_by_xid;
	innobase_hton->create = innobase_create_handler;
	innobase_hton->drop_database = innobase_drop_database;
	innobase_hton->panic = innobase_end;

	innobase_hton->start_consistent_snapshot =
		innobase_start_trx_and_assign_read_view;

	innobase_hton->flush_logs = innobase_flush_logs;
	innobase_hton->show_status = innobase_show_status;
	innobase_hton->flags = HTON_SUPPORTS_EXTENDED_KEYS;

	innobase_hton->release_temporary_latches =
		innobase_release_temporary_latches;

	innobase_hton->data = &innodb_api_cb;

	ut_a(DATA_MYSQL_TRUE_VARCHAR == (ulint)MYSQL_TYPE_VARCHAR);

#ifndef DBUG_OFF
	static const char	test_filename[] = "-@";
	char			test_tablename[sizeof test_filename
				+ sizeof(srv_mysql50_table_name_prefix) - 1];
	if ((sizeof(test_tablename)) - 1
			!= filename_to_tablename(test_filename,
						 test_tablename,
						 sizeof(test_tablename), true)
			|| strncmp(test_tablename,
				   srv_mysql50_table_name_prefix,
				   sizeof(srv_mysql50_table_name_prefix) - 1)
			|| strcmp(test_tablename
				  + sizeof(srv_mysql50_table_name_prefix) - 1,
				  test_filename)) {

		sql_print_error("tablename encoding has been changed");
		DBUG_RETURN(innobase_init_abort());
	}
#endif /* DBUG_OFF */

	/* Check that values don't overflow on 32-bit systems. */
	if (sizeof(ulint) == 4) {
		if (innobase_buffer_pool_size > UINT_MAX32) {
			sql_print_error(
				"innobase_buffer_pool_size can't be over 4GB"
				" on 32-bit systems");

			DBUG_RETURN(innobase_init_abort());
		}
	}

	os_innodb_umask = (ulint) my_umask;

	/* First calculate the default path for innodb_data_home_dir etc.,
	in case the user has not given any value.

	Note that when using the embedded server, the datadirectory is not
	necessarily the current directory of this program. */

	if (mysqld_embedded) {
		default_path = mysql_real_data_home;
		fil_path_to_mysql_datadir = mysql_real_data_home;
	} else {
		/* It's better to use current lib, to keep paths short */
		current_dir[0] = FN_CURLIB;
		current_dir[1] = FN_LIBCHAR;
		current_dir[2] = 0;
		default_path = current_dir;
	}

	ut_a(default_path);

	/* Set InnoDB initialization parameters according to the values
	read from MySQL .cnf file */

	/* The default dir for data files is the datadir of MySQL */

	srv_data_home = innobase_data_home_dir
		? innobase_data_home_dir : default_path;

	/*--------------- Shared tablespaces -------------------------*/

	/* Set the default auto-extend-increment for temp-tablespace based
	on system-variable. */
	srv_tmp_space.set_autoextend_increment(
		srv_sys_space.get_autoextend_increment());

	/* Set default InnoDB temp data file size to 12 MB and let it be
	auto-extending. */
	if (!innobase_data_file_path) {
		innobase_data_file_path = (char*) "ibdata1:12M:autoextend";
	}

	srv_sys_space.set_space_id(TRX_SYS_SPACE);
	srv_sys_space.set_tablespace_path(srv_data_home);

	/* Supports raw devices */
	if (!srv_sys_space.parse(innobase_data_file_path, true)) {
		DBUG_RETURN(innobase_init_abort());
	}

	/* Set default InnoDB temp data file size to 12 MB and let it be
	auto-extending. */

	if (!innobase_temp_data_file_path) {
		innobase_temp_data_file_path = (char*) "ibtmp1:12M:autoextend";
	}

	/* We set the temporary tablspace id later, after recovery. */

	/* Doesn't support raw devices. */
	srv_tmp_space.set_tablespace_path(srv_data_home);
	if (!srv_tmp_space.parse(innobase_temp_data_file_path, false)) {
		DBUG_RETURN(innobase_init_abort());
	}

	/* Perform all sanity check before we take action of deleting files*/
	if (Tablespace::intersection(srv_sys_space, srv_tmp_space)) {
		sql_print_error("system shared and system temp"
				" tablespace file name seems to be same");
		DBUG_RETURN(innobase_init_abort());
	}
	
	/* -------------- All log files ---------------------------*/

	/* The default dir for log files is the datadir of MySQL */

	if (!srv_log_group_home_dir) {
		srv_log_group_home_dir = default_path;
	}


	srv_normalize_path_for_win(srv_log_group_home_dir);

	if (strchr(srv_log_group_home_dir, ';')) {
		sql_print_error("syntax error in innodb_log_group_home_dir");
		DBUG_RETURN(innobase_init_abort());
	}

	/* Validate the file format by animal name */
	if (innobase_file_format_name != NULL) {

		format_id = innobase_file_format_name_lookup(
			innobase_file_format_name);

		if (format_id > UNIV_FORMAT_MAX) {

			sql_print_error("InnoDB: wrong innodb_file_format.");

		DBUG_RETURN(innobase_init_abort());
		}
	} else {
		/* Set it to the default file format id. Though this
		should never happen. */
		format_id = 0;
	}

	srv_file_format = format_id;

	/* Given the type of innobase_file_format_name we have little
	choice but to cast away the constness from the returned name.
	innobase_file_format_name is used in the MySQL set variable
	interface and so can't be const. */

	innobase_file_format_name =
		(char*) trx_sys_file_format_id_to_name(format_id);

	/* Check innobase_file_format_check variable */
	if (!innobase_file_format_check) {

		/* Set the value to disable checking. */
		srv_max_file_format_at_startup = UNIV_FORMAT_MAX + 1;

	} else {

		/* Set the value to the lowest supported format. */
		srv_max_file_format_at_startup = UNIV_FORMAT_MIN;
	}

	/* Did the user specify a format name that we support?
	As a side effect it will update the variable
	srv_max_file_format_at_startup */
	if (innobase_file_format_validate_and_set(
			innobase_file_format_max) < 0) {

		sql_print_error("InnoDB: invalid "
				"innodb_file_format_max value: "
				"should be any value up to %s or its "
				"equivalent numeric id",
				trx_sys_file_format_id_to_name(
					UNIV_FORMAT_MAX));

		DBUG_RETURN(innobase_init_abort());
	}

	/* Remember stopword table name supplied at startup */
	if (innobase_server_stopword_table) {
		fts_server_stopword_table =
			my_strdup(innobase_server_stopword_table,  MYF(0));
	}

	if (innobase_change_buffering) {
		ulint	use;

		for (use = 0;
		     use < UT_ARR_SIZE(innobase_change_buffering_values);
		     use++) {
			if (!innobase_strcasecmp(
				    innobase_change_buffering,
				    innobase_change_buffering_values[use])) {
				ibuf_use = (ibuf_use_t) use;
				goto innobase_change_buffering_inited_ok;
			}
		}

		sql_print_error("InnoDB: invalid value "
				"innodb_change_buffering=%s",
				innobase_change_buffering);
		DBUG_RETURN(innobase_init_abort());
	}

innobase_change_buffering_inited_ok:
	ut_a((ulint) ibuf_use < UT_ARR_SIZE(innobase_change_buffering_values));
	innobase_change_buffering = (char*)
		innobase_change_buffering_values[ibuf_use];

	/* Check that interdependent parameters have sane values. */
	if (srv_max_buf_pool_modified_pct < srv_max_dirty_pages_pct_lwm) {
		sql_print_warning("InnoDB: innodb_max_dirty_pages_pct_lwm"
				  " cannot be set higher than"
				  " innodb_max_dirty_pages_pct.\n"
				  "InnoDB: Setting"
				  " innodb_max_dirty_pages_pct_lwm to %lu\n",
				  srv_max_buf_pool_modified_pct);

		srv_max_dirty_pages_pct_lwm = srv_max_buf_pool_modified_pct;
	}

	if (srv_max_io_capacity == SRV_MAX_IO_CAPACITY_DUMMY_DEFAULT) {

		if (srv_io_capacity >= SRV_MAX_IO_CAPACITY_LIMIT / 2) {
			/* Avoid overflow. */
			srv_max_io_capacity = SRV_MAX_IO_CAPACITY_LIMIT;
		} else {
			/* The user has not set the value. We should
			set it based on innodb_io_capacity. */
			srv_max_io_capacity =
				(ulong) ut_max(2 * srv_io_capacity, 2000);
		}

	} else if (srv_max_io_capacity < srv_io_capacity) {
		sql_print_warning("InnoDB: innodb_io_capacity"
				  " cannot be set higher than"
				  " innodb_io_capacity_max.\n"
				  "InnoDB: Setting"
				  " innodb_io_capacity to %lu\n",
				  srv_max_io_capacity);

		srv_io_capacity = srv_max_io_capacity;
	}

	if (!is_filename_allowed(srv_buf_dump_filename,
				 strlen(srv_buf_dump_filename), FALSE)) {
		sql_print_error("InnoDB: innodb_buffer_pool_filename"
			" cannot have colon (:) in the file name.");
		DBUG_RETURN(innobase_init_abort());
	}

	/* --------------------------------------------------*/

	srv_file_flush_method_str = innobase_file_flush_method;

	srv_log_file_size = (ib_uint64_t) innobase_log_file_size;

	/* Check that the value of system variable innodb_page_size was
	set correctly.  Its value was put into srv_page_size. If valid,
	return the associated srv_page_size_shift.*/
	srv_page_size_shift = innodb_page_size_validate(srv_page_size);
	if (!srv_page_size_shift) {
		sql_print_error("InnoDB: Invalid page size=%lu.\n",
				srv_page_size);
		DBUG_RETURN(innobase_init_abort());
	}

	if (UNIV_PAGE_SIZE_DEF != srv_page_size) {
		ib_logf(IB_LOG_LEVEL_WARN,
			"innodb-page-size has been changed "
			"from the default value %d to %lu.",
			UNIV_PAGE_SIZE_DEF, srv_page_size);
	}

	srv_log_buffer_size = (ulint) innobase_log_buffer_size;

	srv_buf_pool_size = (ulint) innobase_buffer_pool_size;

	srv_mem_pool_size = (ulint) innobase_additional_mem_pool_size;

	if (innobase_additional_mem_pool_size
	    != 8*1024*1024L /* the default */ ) {

		ib_logf(IB_LOG_LEVEL_WARN,
			"Using innodb_additional_mem_pool_size is DEPRECATED. "
			"This option may be removed in future releases, "
			"together with the option innodb_use_sys_malloc "
			"and with the InnoDB's internal memory "
			"allocator.");
	}

	if (!srv_use_sys_malloc ) {
		ib_logf(IB_LOG_LEVEL_WARN,
			"Setting innodb_use_sys_malloc to FALSE is DEPRECATED. "
			"This option may be removed in future releases, "
			"together with the InnoDB's internal memory "
			"allocator.");
	}

	srv_n_file_io_threads = (ulint) innobase_file_io_threads;
	srv_n_read_io_threads = (ulint) innobase_read_io_threads;
	srv_n_write_io_threads = (ulint) innobase_write_io_threads;

	srv_use_doublewrite_buf = (ibool) innobase_use_doublewrite;

	if (!innobase_use_checksums) {
		ib_logf(IB_LOG_LEVEL_WARN,
			"Setting innodb_checksums to OFF is DEPRECATED. "
			"This option may be removed in future releases. "
			"You should set innodb_checksum_algorithm=NONE "
			"instead.");
		srv_checksum_algorithm = SRV_CHECKSUM_ALGORITHM_NONE;
	}

#ifdef HAVE_LARGE_PAGES
	if ((os_use_large_pages = (ibool) my_use_large_pages)) {
		os_large_page_size = (ulint) opt_large_page_size;
	}
#endif

	row_rollback_on_timeout = (ibool) innobase_rollback_on_timeout;

	srv_locks_unsafe_for_binlog = (ibool) innobase_locks_unsafe_for_binlog;
	if (innobase_locks_unsafe_for_binlog) {
		ib_logf(IB_LOG_LEVEL_WARN,
			"Using innodb_locks_unsafe_for_binlog is DEPRECATED. "
			"This option may be removed in future releases. "
			"Please use READ COMMITTED transaction isolation "
			"level instead, see " REFMAN "set-transaction.html.");
	}

	if (innobase_open_files < 10) {
		innobase_open_files = 300;
		if (srv_file_per_table && table_cache_size > 300) {
			innobase_open_files = table_cache_size;
		}
	}
	srv_max_n_open_files = (ulint) innobase_open_files;
	srv_innodb_status = (ibool) innobase_create_status_file;

	srv_print_verbose_log = mysqld_embedded ? 0 : 1;

	/* Round up fts_sort_pll_degree to nearest power of 2 number */
	for (num_pll_degree = 1;
	     num_pll_degree < fts_sort_pll_degree;
	     num_pll_degree <<= 1) {

		/* No op */
	}

	fts_sort_pll_degree = num_pll_degree;

	/* Store the default charset-collation number of this MySQL
	installation */

	data_mysql_default_charset_coll = (ulint) default_charset_info->number;

	innobase_commit_concurrency_init_default();

#ifdef HAVE_PSI_INTERFACE
	/* Register keys with MySQL performance schema */
	int	count;

	count = array_elements(all_pthread_mutexes);
 	mysql_mutex_register("innodb", all_pthread_mutexes, count);

# ifdef UNIV_PFS_MUTEX
	count = array_elements(all_innodb_mutexes);
	mysql_mutex_register("innodb", all_innodb_mutexes, count);
# endif /* UNIV_PFS_MUTEX */

# ifdef UNIV_PFS_RWLOCK
	count = array_elements(all_innodb_rwlocks);
	mysql_rwlock_register("innodb", all_innodb_rwlocks, count);
# endif /* UNIV_PFS_MUTEX */

# ifdef UNIV_PFS_THREAD
	count = array_elements(all_innodb_threads);
	mysql_thread_register("innodb", all_innodb_threads, count);
# endif /* UNIV_PFS_THREAD */

# ifdef UNIV_PFS_IO
	count = array_elements(all_innodb_files);
	mysql_file_register("innodb", all_innodb_files, count);
# endif /* UNIV_PFS_IO */

	count = array_elements(all_innodb_conds);
	mysql_cond_register("innodb", all_innodb_conds, count);
#endif /* HAVE_PSI_INTERFACE */

	/* Since we in this module access directly the fields of a trx
	struct, and due to different headers and flags it might happen that
	ib_mutex_t has a different size in this module and in InnoDB
	modules, we check at run time that the size is the same in
	these compilation modules. */

	err = innobase_start_or_create_for_mysql();

	if (err != DB_SUCCESS) {
		DBUG_RETURN(innobase_init_abort());
	}

	/* Adjust the innodb_undo_logs config object */
	innobase_undo_logs_init_default_max();

	innobase_old_blocks_pct = buf_LRU_old_ratio_update(
		innobase_old_blocks_pct, TRUE);

	ibuf_max_size_update(innobase_change_buffer_max_size);

	innobase_open_tables = hash_create(200);
	mysql_mutex_init(innobase_share_mutex_key,
			 &innobase_share_mutex,
			 MY_MUTEX_INIT_FAST);
	mysql_mutex_init(commit_threads_m_key,
			 &commit_threads_m, MY_MUTEX_INIT_FAST);
	mysql_mutex_init(commit_cond_mutex_key,
			 &commit_cond_m, MY_MUTEX_INIT_FAST);
	mysql_cond_init(commit_cond_key, &commit_cond, NULL);
	innodb_inited= 1;
#ifdef MYSQL_DYNAMIC_PLUGIN
	if (innobase_hton != p) {
		innobase_hton = reinterpret_cast<handlerton*>(p);
		*innobase_hton = *innodb_hton_ptr;
	}
#endif /* MYSQL_DYNAMIC_PLUGIN */

	/* Get the current high water mark format. */
	innobase_file_format_max = (char*) trx_sys_file_format_max_get();

	/* Currently, monitor counter information are not persistent. */
	memset(monitor_set_tbl, 0, sizeof monitor_set_tbl);

	memset(innodb_counter_value, 0, sizeof innodb_counter_value);

	/* Do this as late as possible so server is fully starts up,
	since  we might get some initial stats if user choose to turn
	on some counters from start up */
	if (innobase_enable_monitor_counter) {
		innodb_enable_monitor_at_startup(
			innobase_enable_monitor_counter);
	}

	/* Turn on monitor counters that are default on */
	srv_mon_default_on();

	DBUG_RETURN(0);
}

/*******************************************************************//**
Closes an InnoDB database.
@return TRUE if error */
static
int
innobase_end(
/*=========*/
	handlerton*		hton,	/*!< in/out: InnoDB handlerton */
	ha_panic_function	type __attribute__((unused)))
					/*!< in: ha_panic() parameter */
{
	int	err= 0;

	DBUG_ENTER("innobase_end");
	DBUG_ASSERT(hton == innodb_hton_ptr);

	if (innodb_inited) {

		srv_fast_shutdown = (ulint) innobase_fast_shutdown;

		innodb_inited = 0;
		hash_table_free(innobase_open_tables);
		innobase_open_tables = NULL;

		if (innobase_shutdown_for_mysql() != DB_SUCCESS) {
			err = 1;
		}

		innobase_space_shutdown();

		mysql_mutex_destroy(&innobase_share_mutex);
		mysql_mutex_destroy(&commit_threads_m);
		mysql_mutex_destroy(&commit_cond_m);
		mysql_cond_destroy(&commit_cond);
	}

	DBUG_RETURN(err);
}

/****************************************************************//**
Flushes InnoDB logs to disk and makes a checkpoint. Really, a commit flushes
the logs, and the name of this function should be innobase_checkpoint.
@return TRUE if error */
static
bool
innobase_flush_logs(
/*================*/
	handlerton*	hton)	/*!< in/out: InnoDB handlerton */
{
	bool	result = 0;

	DBUG_ENTER("innobase_flush_logs");
	DBUG_ASSERT(hton == innodb_hton_ptr);

	if (!srv_read_only_mode) {
		log_buffer_flush_to_disk();
	}

	DBUG_RETURN(result);
}

/*****************************************************************//**
Commits a transaction in an InnoDB database. */
static
void
innobase_commit_low(
/*================*/
	trx_t*	trx)	/*!< in: transaction handle */
{
	if (trx_is_started(trx)) {

		trx_commit_for_mysql(trx);
	}
}

/*****************************************************************//**
Creates an InnoDB transaction struct for the thd if it does not yet have one.
Starts a new InnoDB transaction if a transaction is not yet started. And
assigns a new snapshot for a consistent read if the transaction does not yet
have one.
@return 0 */
static
int
innobase_start_trx_and_assign_read_view(
/*====================================*/
	handlerton*	hton,	/*!< in: InnoDB handlerton */
	THD*		thd)	/*!< in: MySQL thread handle of the user for
				whom the transaction should be committed */
{
	trx_t*	trx;

	DBUG_ENTER("innobase_start_trx_and_assign_read_view");
	DBUG_ASSERT(hton == innodb_hton_ptr);

	/* Create a new trx struct for thd, if it does not yet have one */

	trx = check_trx_exists(thd);

	/* This is just to play safe: release a possible FIFO ticket and
	search latch. Since we can potentially reserve the trx_sys->mutex,
	we have to release the search system latch first to obey the latching
	order. */

	trx_search_latch_release_if_reserved(trx);

	innobase_srv_conc_force_exit_innodb(trx);

	/* If the transaction is not started yet, start it */

	trx_start_if_not_started_xa(trx, false);

	/* Assign a read view if the transaction does not have it yet */

	trx_assign_read_view(trx);

	/* Set the MySQL flag to mark that there is an active transaction */

	innobase_register_trx(hton, current_thd, trx);

	DBUG_RETURN(0);
}

/*****************************************************************//**
Commits a transaction in an InnoDB database or marks an SQL statement
ended.
@return 0 */
static
int
innobase_commit(
/*============*/
	handlerton*	hton,		/*!< in: InnoDB handlerton */
	THD*		thd,		/*!< in: MySQL thread handle of the
					user for whom the transaction should
					be committed */
	bool		commit_trx)	/*!< in: true - commit transaction
					false - the current SQL statement
					ended */
{
	trx_t*		trx;

	DBUG_ENTER("innobase_commit");
	DBUG_ASSERT(hton == innodb_hton_ptr);
	DBUG_PRINT("trans", ("ending transaction"));

	trx = check_trx_exists(thd);

	ut_ad(trx->dict_operation_lock_mode == 0);
	ut_ad(trx->dict_operation == TRX_DICT_OP_NONE);

	/* Since we will reserve the trx_sys->mutex, we have to release
	the search system latch first to obey the latching order. */

	if (trx->has_search_latch) {
		trx_search_latch_release_if_reserved(trx);
	}

	/* Transaction is deregistered only in a commit or a rollback. If
	it is deregistered we know there cannot be resources to be freed
	and we could return immediately.  For the time being, we play safe
	and do the cleanup though there should be nothing to clean up. */

	if (!trx_is_registered_for_2pc(trx) && trx_is_started(trx)) {

		sql_print_error("Transaction not registered for MySQL 2PC, "
				"but transaction is active");
	}

	if (commit_trx
	    || (!thd_test_options(thd, OPTION_NOT_AUTOCOMMIT | OPTION_BEGIN))) {

		/* We were instructed to commit the whole transaction, or
		this is an SQL statement end and autocommit is on */

		/* We need current binlog position for ibbackup to work. */
retry:
		if (innobase_commit_concurrency > 0) {
			mysql_mutex_lock(&commit_cond_m);
			commit_threads++;

			if (commit_threads > innobase_commit_concurrency) {
				commit_threads--;
				mysql_cond_wait(&commit_cond,
					&commit_cond_m);
				mysql_mutex_unlock(&commit_cond_m);
				goto retry;
			}
			else {
				mysql_mutex_unlock(&commit_cond_m);
			}
		}

		/* The following call read the binary log position of
		the transaction being committed.

		Binary logging of other engines is not relevant to
		InnoDB as all InnoDB requires is that committing
		InnoDB transactions appear in the same order in the
		MySQL binary log as they appear in InnoDB logs, which
		is guaranteed by the server.

		If the binary log is not enabled, or the transaction
		is not written to the binary log, the file name will
		be a NULL pointer. */
		unsigned long long pos;
		thd_binlog_pos(thd, &trx->mysql_log_file_name, &pos);
		trx->mysql_log_offset= static_cast<ib_int64_t>(pos);
		/* Don't do write + flush right now. For group commit
		to work we want to do the flush later. */
		trx->flush_log_later = true;
		innobase_commit_low(trx);
		trx->flush_log_later = false;

		if (innobase_commit_concurrency > 0) {
			mysql_mutex_lock(&commit_cond_m);
			commit_threads--;
			mysql_cond_signal(&commit_cond);
			mysql_mutex_unlock(&commit_cond_m);
		}

		trx_deregister_from_2pc(trx);

		/* Now do a write + flush of logs. */
		trx_commit_complete_for_mysql(trx);
	} else {
		/* We just mark the SQL statement ended and do not do a
		transaction commit */

		/* If we had reserved the auto-inc lock for some
		table in this SQL statement we release it now */

		lock_unlock_table_autoinc(trx);

		/* Store the current undo_no of the transaction so that we
		know where to roll back if we have to roll back the next
		SQL statement */

		trx_mark_sql_stat_end(trx);
	}

	trx->n_autoinc_rows = 0; /* Reset the number AUTO-INC rows required */

	/* This is a statement level variable. */
	trx->fts_next_doc_id = 0;

	innobase_srv_conc_force_exit_innodb(trx);

	/* Tell the InnoDB server that there might be work for utility
	threads: */
	srv_active_wake_master_thread();

	DBUG_RETURN(0);
}

/*****************************************************************//**
Rolls back a transaction or the latest SQL statement.
@return 0 or error number */
static
int
innobase_rollback(
/*==============*/
	handlerton*	hton,		/*!< in: InnoDB handlerton */
	THD*		thd,		/*!< in: handle to the MySQL thread
					of the user whose transaction should
					be rolled back */
	bool		rollback_trx)	/*!< in: TRUE - rollback entire
					transaction FALSE - rollback the current
					statement only */
{
	dberr_t	error;
	trx_t*	trx;

	DBUG_ENTER("innobase_rollback");
	DBUG_ASSERT(hton == innodb_hton_ptr);
	DBUG_PRINT("trans", ("aborting transaction"));

	trx = check_trx_exists(thd);
	ut_ad(trx->dict_operation_lock_mode == 0);
	ut_ad(trx->dict_operation == TRX_DICT_OP_NONE);

	/* Release a possible FIFO ticket and search latch. Since we will
	reserve the trx_sys->mutex, we have to release the search system
	latch first to obey the latching order. */

	trx_search_latch_release_if_reserved(trx);

	innobase_srv_conc_force_exit_innodb(trx);

	trx->n_autoinc_rows = 0; /* Reset the number AUTO-INC rows required */

	/* If we had reserved the auto-inc lock for some table (if
	we come here to roll back the latest SQL statement) we
	release it now before a possibly lengthy rollback */

	lock_unlock_table_autoinc(trx);

	/* This is a statement level variable. */
	trx->fts_next_doc_id = 0;

	if (rollback_trx
	    || !thd_test_options(thd, OPTION_NOT_AUTOCOMMIT | OPTION_BEGIN)) {

		error = trx_rollback_for_mysql(trx);
		trx_deregister_from_2pc(trx);
	} else {
		error = trx_rollback_last_sql_stat_for_mysql(trx);
	}

	DBUG_RETURN(convert_error_code_to_mysql(error, 0, NULL));
}

/*****************************************************************//**
Rolls back a transaction
@return 0 or error number */
static
int
innobase_rollback_trx(
/*==================*/
	trx_t*	trx)	/*!< in: transaction */
{
	dberr_t	error = DB_SUCCESS;

	DBUG_ENTER("innobase_rollback_trx");
	DBUG_PRINT("trans", ("aborting transaction"));

	/* Release a possible FIFO ticket and search latch. Since we will
	reserve the trx_sys->mutex, we have to release the search system
	latch first to obey the latching order. */

	trx_search_latch_release_if_reserved(trx);

	innobase_srv_conc_force_exit_innodb(trx);

	/* If we had reserved the auto-inc lock for some table (if
	we come here to roll back the latest SQL statement) we
	release it now before a possibly lengthy rollback */

	lock_unlock_table_autoinc(trx);

	if (trx_is_rseg_updated(trx)) {
		error = trx_rollback_for_mysql(trx);
	}

	DBUG_RETURN(convert_error_code_to_mysql(error, 0, NULL));
}

/*****************************************************************//**
Rolls back a transaction to a savepoint.
@return 0 if success, HA_ERR_NO_SAVEPOINT if no savepoint with the
given name */
static
int
innobase_rollback_to_savepoint(
/*===========================*/
	handlerton*	hton,		/*!< in: InnoDB handlerton */
	THD*		thd,		/*!< in: handle to the MySQL thread
					of the user whose transaction should
					be rolled back to savepoint */
	void*		savepoint)	/*!< in: savepoint data */
{
	ib_int64_t	mysql_binlog_cache_pos;
	dberr_t		error;
	trx_t*		trx;
	char		name[64];

	DBUG_ENTER("innobase_rollback_to_savepoint");
	DBUG_ASSERT(hton == innodb_hton_ptr);

	trx = check_trx_exists(thd);

	/* Release a possible FIFO ticket and search latch. Since we will
	reserve the trx_sys->mutex, we have to release the search system
	latch first to obey the latching order. */

	trx_search_latch_release_if_reserved(trx);

	innobase_srv_conc_force_exit_innodb(trx);

	/* TODO: use provided savepoint data area to store savepoint data */

	longlong2str((ulint) savepoint, name, 36);

	error = trx_rollback_to_savepoint_for_mysql(
		trx, name, &mysql_binlog_cache_pos);

	if (error == DB_SUCCESS && trx->fts_trx != NULL) {
		fts_savepoint_rollback(trx, name);
	}

	DBUG_RETURN(convert_error_code_to_mysql(error, 0, NULL));
}

/*****************************************************************//**
Release transaction savepoint name.
@return 0 if success, HA_ERR_NO_SAVEPOINT if no savepoint with the
given name */
static
int
innobase_release_savepoint(
/*=======================*/
	handlerton*	hton,		/*!< in: handlerton for InnoDB */
	THD*		thd,		/*!< in: handle to the MySQL thread
					of the user whose transaction's
					savepoint should be released */
	void*		savepoint)	/*!< in: savepoint data */
{
	dberr_t		error;
	trx_t*		trx;
	char		name[64];

	DBUG_ENTER("innobase_release_savepoint");
	DBUG_ASSERT(hton == innodb_hton_ptr);

	trx = check_trx_exists(thd);

	/* TODO: use provided savepoint data area to store savepoint data */

	longlong2str((ulint) savepoint, name, 36);

	error = trx_release_savepoint_for_mysql(trx, name);

	if (error == DB_SUCCESS && trx->fts_trx != NULL) {
		fts_savepoint_release(trx, name);
	}

	DBUG_RETURN(convert_error_code_to_mysql(error, 0, NULL));
}

/*****************************************************************//**
Sets a transaction savepoint.
@return always 0, that is, always succeeds */
static
int
innobase_savepoint(
/*===============*/
	handlerton*	hton,	/*!< in: handle to the InnoDB handlerton */
	THD*	thd,		/*!< in: handle to the MySQL thread */
	void*	savepoint)	/*!< in: savepoint data */
{
	dberr_t	error;
	trx_t*	trx;

	DBUG_ENTER("innobase_savepoint");
	DBUG_ASSERT(hton == innodb_hton_ptr);

	/* In the autocommit mode there is no sense to set a savepoint
	(unless we are in sub-statement), so SQL layer ensures that
	this method is never called in such situation.  */

	trx = check_trx_exists(thd);

	/* Release a possible FIFO ticket and search latch. Since we will
	reserve the trx_sys->mutex, we have to release the search system
	latch first to obey the latching order. */

	trx_search_latch_release_if_reserved(trx);

	innobase_srv_conc_force_exit_innodb(trx);

	/* Cannot happen outside of transaction */
	DBUG_ASSERT(trx_is_registered_for_2pc(trx));

	/* TODO: use provided savepoint data area to store savepoint data */
	char name[64];
	longlong2str((ulint) savepoint,name,36);

	error = trx_savepoint_for_mysql(trx, name, (ib_int64_t)0);

	if (error == DB_SUCCESS && trx->fts_trx != NULL) {
		fts_savepoint_take(trx, trx->fts_trx, name);
	}

	DBUG_RETURN(convert_error_code_to_mysql(error, 0, NULL));
}

/*****************************************************************//**
Frees a possible InnoDB trx object associated with the current THD.
@return 0 or error number */
static
int
innobase_close_connection(
/*======================*/
	handlerton*	hton,	/*!< in: innobase handlerton */
	THD*		thd)	/*!< in: handle to the MySQL thread of the user
				whose resources should be free'd */
{
	trx_t*	trx;

	DBUG_ENTER("innobase_close_connection");
	DBUG_ASSERT(hton == innodb_hton_ptr);
	trx = thd_to_trx(thd);

	ut_a(trx);

	if (!trx_is_registered_for_2pc(trx) && trx_is_started(trx)) {

		sql_print_error("Transaction not registered for MySQL 2PC, "
				"but transaction is active");
	}

	if (trx_is_started(trx) && log_warnings) {

		sql_print_warning(
			"MySQL is closing a connection that has an active "
			"InnoDB transaction.  "TRX_ID_FMT" row modifications "
			"will roll back.",
			trx->undo_no);
	}

	innobase_rollback_trx(trx);

	trx_free_for_mysql(trx);

	DBUG_RETURN(0);
}

/*****************************************************************//**
Frees a possible InnoDB trx object associated with the current THD.
@return 0 or error number */

int
innobase_close_thd(
/*===============*/
	THD*		thd)	/*!< in: handle to the MySQL thread of the user
				whose resources should be free'd */
{
	trx_t*	trx = thd_to_trx(thd);

	if (!trx) {
		return(0);
	}

	return(innobase_close_connection(innodb_hton_ptr, thd));
}

/*************************************************************************//**
** InnoDB database tables
*****************************************************************************/

/****************************************************************//**
Get the record format from the data dictionary.
@return one of ROW_TYPE_REDUNDANT, ROW_TYPE_COMPACT,
ROW_TYPE_COMPRESSED, ROW_TYPE_DYNAMIC */

enum row_type
ha_innobase::get_row_type() const
/*=============================*/
{
	if (prebuilt && prebuilt->table) {
		const ulint	flags = prebuilt->table->flags;

		switch (dict_tf_get_rec_format(flags)) {
		case REC_FORMAT_REDUNDANT:
			return(ROW_TYPE_REDUNDANT);
		case REC_FORMAT_COMPACT:
			return(ROW_TYPE_COMPACT);
		case REC_FORMAT_COMPRESSED:
			return(ROW_TYPE_COMPRESSED);
		case REC_FORMAT_DYNAMIC:
			return(ROW_TYPE_DYNAMIC);
		}
	}
	ut_ad(0);
	return(ROW_TYPE_NOT_USED);
}



/****************************************************************//**
Get the table flags to use for the statement.
@return table flags */

handler::Table_flags
ha_innobase::table_flags() const
/*============================*/
{
	/* Need to use tx_isolation here since table flags is (also)
	called before prebuilt is inited. */
	ulong const tx_isolation = thd_tx_isolation(ha_thd());

	if (tx_isolation <= ISO_READ_COMMITTED) {
		return(int_table_flags);
	}

	return(int_table_flags | HA_BINLOG_STMT_CAPABLE);
}

/****************************************************************//**
Gives the file extension of an InnoDB single-table tablespace. */
static const char* ha_innobase_exts[] = {
	".ibd",
	".isl",
	NullS
};

/****************************************************************//**
Returns the table type (storage engine name).
@return table type */

const char*
ha_innobase::table_type() const
/*===========================*/
{
	return(innobase_hton_name);
}

/****************************************************************//**
Returns the index type.
@return index type */

const char*
ha_innobase::index_type(
/*====================*/
	uint	keynr)		/*!< : index number */
{
	dict_index_t*	index = innobase_get_index(keynr);

	if (index && index->type & DICT_FTS) {
		return("FULLTEXT");
	} else {
		return("BTREE");
	}
}

/****************************************************************//**
Returns the table file name extension.
@return file extension string */

const char**
ha_innobase::bas_ext() const
/*========================*/
{
	return(ha_innobase_exts);
}

/****************************************************************//**
Returns the operations supported for indexes.
@return flags of supported operations */

ulong
ha_innobase::index_flags(
/*=====================*/
	uint	key,
	uint,
	bool) const
{
	return((table_share->key_info[key].algorithm == HA_KEY_ALG_FULLTEXT)
		 ? 0
		 : (HA_READ_NEXT | HA_READ_PREV | HA_READ_ORDER
		  | HA_READ_RANGE | HA_KEYREAD_ONLY
		  | HA_DO_INDEX_COND_PUSHDOWN));
}

/****************************************************************//**
Returns the maximum number of keys.
@return MAX_KEY */

uint
ha_innobase::max_supported_keys() const
/*===================================*/
{
	return(MAX_KEY);
}

/****************************************************************//**
Returns the maximum key length.
@return maximum supported key length, in bytes */

uint
ha_innobase::max_supported_key_length() const
/*=========================================*/
{
	/* An InnoDB page must store >= 2 keys; a secondary key record
	must also contain the primary key value.  Therefore, if both
	the primary key and the secondary key are at this maximum length,
	it must be less than 1/4th of the free space on a page including
	record overhead.

	MySQL imposes its own limit to this number; MAX_KEY_LENGTH = 3072.

	For page sizes = 16k, InnoDB historically reported 3500 bytes here,
	But the MySQL limit of 3072 was always used through the handler
	interface. */

	switch (UNIV_PAGE_SIZE) {
	case 4096:
		return(768);
	case 8192:
		return(1536);
	default:
		return(3500);
	}
}

/****************************************************************//**
Returns the key map of keys that are usable for scanning.
@return key_map_full */

const key_map*
ha_innobase::keys_to_use_for_scanning()
/*===================================*/
{
	return(&key_map_full);
}

/****************************************************************//**
Determines if table caching is supported.
@return HA_CACHE_TBL_ASKTRANSACT */

uint8
ha_innobase::table_cache_type()
/*===========================*/
{
	return(HA_CACHE_TBL_ASKTRANSACT);
}

/****************************************************************//**
Determines if the primary key is clustered index.
@return true */

bool
ha_innobase::primary_key_is_clustered()
/*===================================*/
{
	return(true);
}

/*****************************************************************//**
Normalizes a table name string. A normalized name consists of the
database name catenated to '/' and table name. Example: test/mytable.
On Windows normalization puts both the database name and the
table name always to lower case if "set_lower_case" is set to TRUE. */
static
void
normalize_table_name_low(
/*=====================*/
	char*		norm_name,	/*!< out: normalized name as a
					null-terminated string */
	const char*	name,		/*!< in: table name string */
	ibool		set_lower_case)	/*!< in: TRUE if we want to set name
					to lower case */
{
	char*	name_ptr;
	ulint	name_len;
	char*	db_ptr;
	ulint	db_len;
	char*	ptr;
	ulint	norm_len;

	/* Scan name from the end */

	ptr = strend(name) - 1;

	/* seek to the last path separator */
	while (ptr >= name && *ptr != '\\' && *ptr != '/') {
		ptr--;
	}

	name_ptr = ptr + 1;
	name_len = strlen(name_ptr);

	/* skip any number of path separators */
	while (ptr >= name && (*ptr == '\\' || *ptr == '/')) {
		ptr--;
	}

	DBUG_ASSERT(ptr >= name);

	/* seek to the last but one path separator or one char before
	the beginning of name */
	db_len = 0;
	while (ptr >= name && *ptr != '\\' && *ptr != '/') {
		ptr--;
		db_len++;
	}

	db_ptr = ptr + 1;

	norm_len = db_len + name_len + sizeof "/";
	ut_a(norm_len < FN_REFLEN - 1);

	memcpy(norm_name, db_ptr, db_len);

	norm_name[db_len] = '/';

	/* Copy the name and null-byte. */
	memcpy(norm_name + db_len + 1, name_ptr, name_len + 1);

	if (set_lower_case) {
		innobase_casedn_str(norm_name);
	}
}

#if !defined(DBUG_OFF)
/*********************************************************************
Test normalize_table_name_low(). */
static
void
test_normalize_table_name_low()
/*===========================*/
{
	char		norm_name[FN_REFLEN];
	const char*	test_data[][2] = {
		/* input, expected result */
		{"./mysqltest/t1", "mysqltest/t1"},
		{"./test/#sql-842b_2", "test/#sql-842b_2"},
		{"./test/#sql-85a3_10", "test/#sql-85a3_10"},
		{"./test/#sql2-842b-2", "test/#sql2-842b-2"},
		{"./test/bug29807", "test/bug29807"},
		{"./test/foo", "test/foo"},
		{"./test/innodb_bug52663", "test/innodb_bug52663"},
		{"./test/t", "test/t"},
		{"./test/t1", "test/t1"},
		{"./test/t10", "test/t10"},
		{"/a/b/db/table", "db/table"},
		{"/a/b/db///////table", "db/table"},
		{"/a/b////db///////table", "db/table"},
		{"/var/tmp/mysqld.1/#sql842b_2_10", "mysqld.1/#sql842b_2_10"},
		{"db/table", "db/table"},
		{"ddd/t", "ddd/t"},
		{"d/ttt", "d/ttt"},
		{"d/t", "d/t"},
		{".\\mysqltest\\t1", "mysqltest/t1"},
		{".\\test\\#sql-842b_2", "test/#sql-842b_2"},
		{".\\test\\#sql-85a3_10", "test/#sql-85a3_10"},
		{".\\test\\#sql2-842b-2", "test/#sql2-842b-2"},
		{".\\test\\bug29807", "test/bug29807"},
		{".\\test\\foo", "test/foo"},
		{".\\test\\innodb_bug52663", "test/innodb_bug52663"},
		{".\\test\\t", "test/t"},
		{".\\test\\t1", "test/t1"},
		{".\\test\\t10", "test/t10"},
		{"C:\\a\\b\\db\\table", "db/table"},
		{"C:\\a\\b\\db\\\\\\\\\\\\\\table", "db/table"},
		{"C:\\a\\b\\\\\\\\db\\\\\\\\\\\\\\table", "db/table"},
		{"C:\\var\\tmp\\mysqld.1\\#sql842b_2_10", "mysqld.1/#sql842b_2_10"},
		{"db\\table", "db/table"},
		{"ddd\\t", "ddd/t"},
		{"d\\ttt", "d/ttt"},
		{"d\\t", "d/t"},
	};

	for (size_t i = 0; i < UT_ARR_SIZE(test_data); i++) {
		printf("test_normalize_table_name_low(): "
		       "testing \"%s\", expected \"%s\"... ",
		       test_data[i][0], test_data[i][1]);

		normalize_table_name_low(norm_name, test_data[i][0], FALSE);

		if (strcmp(norm_name, test_data[i][1]) == 0) {
			printf("ok\n");
		} else {
			printf("got \"%s\"\n", norm_name);
			ut_error;
		}
	}
}

/*********************************************************************
Test ut_format_name(). */
static
void
test_ut_format_name()
/*=================*/
{
	char		buf[NAME_LEN * 3];

	struct {
		const char*	name;
		ibool		is_table;
		ulint		buf_size;
		const char*	expected;
	} test_data[] = {
		{"test/t1",	TRUE,	sizeof(buf),	"\"test\".\"t1\""},
		{"test/t1",	TRUE,	12,		"\"test\".\"t1\""},
		{"test/t1",	TRUE,	11,		"\"test\".\"t1"},
		{"test/t1",	TRUE,	10,		"\"test\".\"t"},
		{"test/t1",	TRUE,	9,		"\"test\".\""},
		{"test/t1",	TRUE,	8,		"\"test\"."},
		{"test/t1",	TRUE,	7,		"\"test\""},
		{"test/t1",	TRUE,	6,		"\"test"},
		{"test/t1",	TRUE,	5,		"\"tes"},
		{"test/t1",	TRUE,	4,		"\"te"},
		{"test/t1",	TRUE,	3,		"\"t"},
		{"test/t1",	TRUE,	2,		"\""},
		{"test/t1",	TRUE,	1,		""},
		{"test/t1",	TRUE,	0,		"BUF_NOT_CHANGED"},
		{"table",	TRUE,	sizeof(buf),	"\"table\""},
		{"ta'le",	TRUE,	sizeof(buf),	"\"ta'le\""},
		{"ta\"le",	TRUE,	sizeof(buf),	"\"ta\"\"le\""},
		{"ta`le",	TRUE,	sizeof(buf),	"\"ta`le\""},
		{"index",	FALSE,	sizeof(buf),	"\"index\""},
		{"ind/ex",	FALSE,	sizeof(buf),	"\"ind/ex\""},
	};

	for (size_t i = 0; i < UT_ARR_SIZE(test_data); i++) {

		memcpy(buf, "BUF_NOT_CHANGED", strlen("BUF_NOT_CHANGED") + 1);

		char*	ret;

		ret = ut_format_name(test_data[i].name,
				     test_data[i].is_table,
				     buf,
				     test_data[i].buf_size);

		ut_a(ret == buf);

		if (strcmp(buf, test_data[i].expected) == 0) {
			fprintf(stderr,
				"ut_format_name(%s, %s, buf, %lu), "
				"expected %s, OK\n",
				test_data[i].name,
				test_data[i].is_table ? "TRUE" : "FALSE",
				test_data[i].buf_size,
				test_data[i].expected);
		} else {
			fprintf(stderr,
				"ut_format_name(%s, %s, buf, %lu), "
				"expected %s, ERROR: got %s\n",
				test_data[i].name,
				test_data[i].is_table ? "TRUE" : "FALSE",
				test_data[i].buf_size,
				test_data[i].expected,
				buf);
			ut_error;
		}
	}
}
#endif /* !DBUG_OFF */


/*******************************************************************//**
This function checks whether the index column information
is consistent between KEY info from mysql and that from innodb index.
@return TRUE if all column types match. */
static
ibool
innobase_match_index_columns(
/*=========================*/
	const KEY*		key_info,	/*!< in: Index info
						from mysql */
	const dict_index_t*	index_info)	/*!< in: Index info
						from InnoDB */
{
	const KEY_PART_INFO*	key_part;
	const KEY_PART_INFO*	key_end;
	const dict_field_t*	innodb_idx_fld;
	const dict_field_t*	innodb_idx_fld_end;

	DBUG_ENTER("innobase_match_index_columns");

	/* Check whether user defined index column count matches */
	if (key_info->user_defined_key_parts !=
		index_info->n_user_defined_cols) {
		DBUG_RETURN(FALSE);
	}

	key_part = key_info->key_part;
	key_end = key_part + key_info->user_defined_key_parts;
	innodb_idx_fld = index_info->fields;
	innodb_idx_fld_end = index_info->fields + index_info->n_fields;

	/* Check each index column's datatype. We do not check
	column name because there exists case that index
	column name got modified in mysql but such change does not
	propagate to InnoDB.
	One hidden assumption here is that the index column sequences
	are matched up between those in mysql and InnoDB. */
	for (; key_part != key_end; ++key_part) {
		ulint	col_type;
		ibool	is_unsigned;
		ulint	mtype = innodb_idx_fld->col->mtype;

		/* Need to translate to InnoDB column type before
		comparison. */
		col_type = get_innobase_type_from_mysql_type(&is_unsigned,
							     key_part->field);

		/* Ignore InnoDB specific system columns. */
		while (mtype == DATA_SYS) {
			innodb_idx_fld++;

			if (innodb_idx_fld >= innodb_idx_fld_end) {
				DBUG_RETURN(FALSE);
			}
		}

		if (col_type != mtype) {
			/* Column Type mismatches */
			DBUG_RETURN(FALSE);
		}

		innodb_idx_fld++;
	}

	DBUG_RETURN(TRUE);
}

/*******************************************************************//**
This function builds a translation table in INNOBASE_SHARE
structure for fast index location with mysql array number from its
table->key_info structure. This also provides the necessary translation
between the key order in mysql key_info and InnoDB ib_table->indexes if
they are not fully matched with each other.
Note we do not have any mutex protecting the translation table
building based on the assumption that there is no concurrent
index creation/drop and DMLs that requires index lookup. All table
handle will be closed before the index creation/drop.
@return TRUE if index translation table built successfully */
static
ibool
innobase_build_index_translation(
/*=============================*/
	const TABLE*		table,	/*!< in: table in MySQL data
					dictionary */
	dict_table_t*		ib_table,/*!< in: table in InnoDB data
					dictionary */
	INNOBASE_SHARE*		share)	/*!< in/out: share structure
					where index translation table
					will be constructed in. */
{
	ulint		mysql_num_index;
	ulint		ib_num_index;
	dict_index_t**	index_mapping;
	ibool		ret = TRUE;

	DBUG_ENTER("innobase_build_index_translation");

	mutex_enter(&dict_sys->mutex);

	mysql_num_index = table->s->keys;
	ib_num_index = UT_LIST_GET_LEN(ib_table->indexes);

	index_mapping = share->idx_trans_tbl.index_mapping;

	/* If there exists inconsistency between MySQL and InnoDB dictionary
	(metadata) information, the number of index defined in MySQL
	could exceed that in InnoDB, do not build index translation
	table in such case */
	if (UNIV_UNLIKELY(ib_num_index < mysql_num_index)) {
		ret = FALSE;
		goto func_exit;
	}

	/* If index entry count is non-zero, nothing has
	changed since last update, directly return TRUE */
	if (share->idx_trans_tbl.index_count) {
		/* Index entry count should still match mysql_num_index */
		ut_a(share->idx_trans_tbl.index_count == mysql_num_index);
		goto func_exit;
	}

	/* The number of index increased, rebuild the mapping table */
	if (mysql_num_index > share->idx_trans_tbl.array_size) {
		index_mapping = (dict_index_t**) my_realloc(index_mapping,
							mysql_num_index *
							sizeof(*index_mapping),
							MYF(MY_ALLOW_ZERO_PTR));

		if (!index_mapping) {
			/* Report an error if index_mapping continues to be
			NULL and mysql_num_index is a non-zero value */
			sql_print_error("InnoDB: fail to allocate memory for "
					"index translation table. Number of "
					"Index:%lu, array size:%lu",
					mysql_num_index,
					share->idx_trans_tbl.array_size);
			ret = FALSE;
			goto func_exit;
		}

		share->idx_trans_tbl.array_size = mysql_num_index;
	}

	/* For each index in the mysql key_info array, fetch its
	corresponding InnoDB index pointer into index_mapping
	array. */
	for (ulint count = 0; count < mysql_num_index; count++) {

		/* Fetch index pointers into index_mapping according to mysql
		index sequence */
		index_mapping[count] = dict_table_get_index_on_name(
			ib_table, table->key_info[count].name);

		if (!index_mapping[count]) {
			sql_print_error("Cannot find index %s in InnoDB "
					"index dictionary.",
					table->key_info[count].name);
			ret = FALSE;
			goto func_exit;
		}

		/* Double check fetched index has the same
		column info as those in mysql key_info. */
		if (!innobase_match_index_columns(&table->key_info[count],
					          index_mapping[count])) {
			sql_print_error("Found index %s whose column info "
					"does not match that of MySQL.",
					table->key_info[count].name);
			ret = FALSE;
			goto func_exit;
		}
	}

	/* Successfully built the translation table */
	share->idx_trans_tbl.index_count = mysql_num_index;

func_exit:
	if (!ret) {
		/* Build translation table failed. */
		my_free(index_mapping);

		share->idx_trans_tbl.array_size = 0;
		share->idx_trans_tbl.index_count = 0;
		index_mapping = NULL;
	}

	share->idx_trans_tbl.index_mapping = index_mapping;

	mutex_exit(&dict_sys->mutex);

	DBUG_RETURN(ret);
}

/*******************************************************************//**
This function uses index translation table to quickly locate the
requested index structure.
Note we do not have mutex protection for the index translatoin table
access, it is based on the assumption that there is no concurrent
translation table rebuild (fter create/drop index) and DMLs that
require index lookup.
@return dict_index_t structure for requested index. NULL if
fail to locate the index structure. */
static
dict_index_t*
innobase_index_lookup(
/*==================*/
	INNOBASE_SHARE*	share,	/*!< in: share structure for index
				translation table. */
	uint		keynr)	/*!< in: index number for the requested
				index */
{
	if (!share->idx_trans_tbl.index_mapping
	    || keynr >= share->idx_trans_tbl.index_count) {
		return(NULL);
	}

	return(share->idx_trans_tbl.index_mapping[keynr]);
}

/************************************************************************
Set the autoinc column max value. This should only be called once from
ha_innobase::open(). Therefore there's no need for a covering lock. */

void
ha_innobase::innobase_initialize_autoinc()
/*======================================*/
{
	ulonglong	auto_inc;
	const Field*	field = table->found_next_number_field;

	if (field != NULL) {
		auto_inc = field->get_max_int_value();
	} else {
		/* We have no idea what's been passed in to us as the
		autoinc column. We set it to the 0, effectively disabling
		updates to the table. */
		auto_inc = 0;

		ut_print_timestamp(stderr);
		fprintf(stderr, "  InnoDB: Unable to determine the AUTOINC "
				"column name\n");
	}

	if (srv_force_recovery >= SRV_FORCE_NO_IBUF_MERGE) {
		/* If the recovery level is set so high that writes
		are disabled we force the AUTOINC counter to 0
		value effectively disabling writes to the table.
		Secondly, we avoid reading the table in case the read
		results in failure due to a corrupted table/index.

		We will not return an error to the client, so that the
		tables can be dumped with minimal hassle.  If an error
		were returned in this case, the first attempt to read
		the table would fail and subsequent SELECTs would succeed. */
		auto_inc = 0;
	} else if (field == NULL) {
		/* This is a far more serious error, best to avoid
		opening the table and return failure. */
		my_error(ER_AUTOINC_READ_FAILED, MYF(0));
	} else {
		dict_index_t*	index;
		const char*	col_name;
		ib_uint64_t	read_auto_inc;
		ulint		err;

		update_thd(ha_thd());

		col_name = field->field_name;
		index = innobase_get_index(table->s->next_number_index);

		/* Execute SELECT MAX(col_name) FROM TABLE; */
		err = row_search_max_autoinc(index, col_name, &read_auto_inc);

		switch (err) {
		case DB_SUCCESS: {
			ulonglong	col_max_value;

			col_max_value = field->get_max_int_value();

			/* At the this stage we do not know the increment
			nor the offset, so use a default increment of 1. */

			auto_inc = innobase_next_autoinc(
				read_auto_inc, 1, 1, 0, col_max_value);

			break;
		}
		case DB_RECORD_NOT_FOUND:
			ut_print_timestamp(stderr);
			fprintf(stderr, "  InnoDB: MySQL and InnoDB data "
				"dictionaries are out of sync.\n"
				"InnoDB: Unable to find the AUTOINC column "
				"%s in the InnoDB table %s.\n"
				"InnoDB: We set the next AUTOINC column "
				"value to 0,\n"
				"InnoDB: in effect disabling the AUTOINC "
				"next value generation.\n"
				"InnoDB: You can either set the next "
				"AUTOINC value explicitly using ALTER TABLE\n"
				"InnoDB: or fix the data dictionary by "
				"recreating the table.\n",
				col_name, index->table->name);

			/* This will disable the AUTOINC generation. */
			auto_inc = 0;

			/* We want the open to succeed, so that the user can
			take corrective action. ie. reads should succeed but
			updates should fail. */
			err = DB_SUCCESS;
			break;
		default:
			/* row_search_max_autoinc() should only return
			one of DB_SUCCESS or DB_RECORD_NOT_FOUND. */
			ut_error;
		}
	}

	dict_table_autoinc_initialize(prebuilt->table, auto_inc);
}

/*****************************************************************//**
Creates and opens a handle to a table which already exists in an InnoDB
database.
@return 1 if error, 0 if success */

int
ha_innobase::open(
/*==============*/
	const char*		name,		/*!< in: table name */
	int			mode,		/*!< in: not used */
	uint			test_if_locked)	/*!< in: not used */
{
	dict_table_t*		ib_table;
	char			norm_name[FN_REFLEN];
	THD*			thd;
	char*			is_part = NULL;
	ibool			par_case_name_set = FALSE;
	char			par_case_name[FN_REFLEN];
	dict_err_ignore_t	ignore_err = DICT_ERR_IGNORE_NONE;

	DBUG_ENTER("ha_innobase::open");

	UT_NOT_USED(mode);
	UT_NOT_USED(test_if_locked);

	thd = ha_thd();

	/* Under some cases MySQL seems to call this function while
	holding btr_search_latch. This breaks the latching order as
	we acquire dict_sys->mutex below and leads to a deadlock. */
	if (thd != NULL) {
		innobase_release_temporary_latches(ht, thd);
	}

	normalize_table_name(norm_name, name);

	user_thd = NULL;

	if (!(share=get_share(name))) {

		DBUG_RETURN(1);
	}

	/* Will be allocated if it is needed in ::update_row() */
	upd_buf = NULL;
	upd_buf_size = 0;

	/* We look for pattern #P# to see if the table is partitioned
	MySQL table. */
#ifdef _WIN32
	is_part = strstr(norm_name, "#p#");
#else
	is_part = strstr(norm_name, "#P#");
#endif /* _WIN32 */

	/* Check whether FOREIGN_KEY_CHECKS is set to 0. If so, the table
	can be opened even if some FK indexes are missing. If not, the table
	can't be opened in the same situation */
	if (thd_test_options(thd, OPTION_NO_FOREIGN_KEY_CHECKS)) {
		ignore_err = DICT_ERR_IGNORE_FK_NOKEY;
	}

	/* Get pointer to a table object in InnoDB dictionary cache */
	ib_table = dict_table_open_on_name(norm_name, FALSE, TRUE, ignore_err);

	if (ib_table
	    && ((!DICT_TF2_FLAG_IS_SET(ib_table, DICT_TF2_FTS_HAS_DOC_ID)
		 && table->s->fields != dict_table_get_n_user_cols(ib_table))
		|| (DICT_TF2_FLAG_IS_SET(ib_table, DICT_TF2_FTS_HAS_DOC_ID)
		    && (table->s->fields
			!= dict_table_get_n_user_cols(ib_table) - 1)))) {
		ib_logf(IB_LOG_LEVEL_WARN,
			"table %s contains %lu user defined columns "
			"in InnoDB, but %lu columns in MySQL. Please "
			"check INFORMATION_SCHEMA.INNODB_SYS_COLUMNS and "
			REFMAN "innodb-troubleshooting.html "
			"for how to resolve it",
			norm_name, (ulong) dict_table_get_n_user_cols(ib_table),
			(ulong) table->s->fields);

		/* Mark this table as corrupted, so the drop table
		or force recovery can still use it, but not others. */
		ib_table->corrupted = true;
		dict_table_close(ib_table, FALSE, FALSE);
		ib_table = NULL;
		is_part = NULL;
	}

	if (NULL == ib_table) {
		if (is_part) {
			/* MySQL partition engine hard codes the file name
			separator as "#P#". The text case is fixed even if
			lower_case_table_names is set to 1 or 2. This is true
			for sub-partition names as well. InnoDB always
			normalises file names to lower case on Windows, this
			can potentially cause problems when copying/moving
			tables between platforms.

			1) If boot against an installation from Windows
			platform, then its partition table name could
			be in lower case in system tables. So we will
			need to check lower case name when load table.

			2) If we boot an installation from other case
			sensitive platform in Windows, we might need to
			check the existence of table name without lower
			case in the system table. */
			if (innobase_get_lower_case_table_names() == 1) {

				if (!par_case_name_set) {
#ifndef _WIN32
					/* Check for the table using lower
					case name, including the partition
					separator "P" */
					strcpy(par_case_name, norm_name);
					innobase_casedn_str(par_case_name);
#else
					/* On Windows platfrom, check
					whether there exists table name in
					system table whose name is
					not being normalized to lower case */
					normalize_table_name_low(
						par_case_name, name, FALSE);
#endif
					par_case_name_set = TRUE;
				}

				ib_table = dict_table_open_on_name(
					par_case_name, FALSE, TRUE,
					ignore_err);
			}

			if (ib_table) {
#ifndef _WIN32
				sql_print_warning("Partition table %s opened "
						  "after converting to lower "
						  "case. The table may have "
						  "been moved from a case "
						  "in-sensitive file system. "
						  "Please recreate table in "
						  "the current file system\n",
						  norm_name);
#else
				sql_print_warning("Partition table %s opened "
						  "after skipping the step to "
						  "lower case the table name. "
						  "The table may have been "
						  "moved from a case sensitive "
						  "file system. Please "
						  "recreate table in the "
						  "current file system\n",
						  norm_name);
#endif
				goto table_opened;
			}
		}

		if (is_part) {
			sql_print_error("Failed to open table %s.\n",
					norm_name);
		}

		ib_logf(IB_LOG_LEVEL_WARN,
			"Cannot open table %s from the internal data "
			"dictionary of InnoDB though the .frm file "
			"for the table exists. See "
			REFMAN "innodb-troubleshooting.html for how "
			"you can resolve the problem.", norm_name);

		free_share(share);
		my_errno = ENOENT;

		DBUG_RETURN(HA_ERR_NO_SUCH_TABLE);
	}

table_opened:

	innobase_copy_frm_flags_from_table_share(ib_table, table->s);

	dict_stats_init(ib_table);

	MONITOR_INC(MONITOR_TABLE_OPEN);

	bool	no_tablespace;

	if (dict_table_is_discarded(ib_table)) {

		ib_senderrf(thd,
			IB_LOG_LEVEL_WARN, ER_TABLESPACE_DISCARDED,
			table->s->table_name.str);

		/* Allow an open because a proper DISCARD should have set
		all the flags and index root page numbers to FIL_NULL that
		should prevent any DML from running but it should allow DDL
		operations. */

		no_tablespace = false;

	} else if (ib_table->ibd_file_missing) {

		ib_senderrf(
			thd, IB_LOG_LEVEL_WARN,
			ER_TABLESPACE_MISSING, norm_name);

		/* This means we have no idea what happened to the tablespace
		file, best to play it safe. */

		no_tablespace = true;
	} else {
		no_tablespace = false;
	}

	if (!thd_tablespace_op(thd) && no_tablespace) {
		free_share(share);
		my_errno = ENOENT;

		dict_table_close(ib_table, FALSE, FALSE);

		DBUG_RETURN(HA_ERR_NO_SUCH_TABLE);
	}

	prebuilt = row_create_prebuilt(ib_table, table->s->reclength);

	prebuilt->default_rec = table->s->default_values;
	ut_ad(prebuilt->default_rec);

	/* Looks like MySQL-3.23 sometimes has primary key number != 0 */
	primary_key = table->s->primary_key;
	key_used_on_scan = primary_key;

	if (!innobase_build_index_translation(table, ib_table, share)) {
		  sql_print_error("Build InnoDB index translation table for"
				  " Table %s failed", name);
	}

	/* Allocate a buffer for a 'row reference'. A row reference is
	a string of bytes of length ref_length which uniquely specifies
	a row in our table. Note that MySQL may also compare two row
	references for equality by doing a simple memcmp on the strings
	of length ref_length! */

	if (!row_table_got_default_clust_index(ib_table)) {

		prebuilt->clust_index_was_generated = FALSE;

		if (UNIV_UNLIKELY(primary_key >= MAX_KEY)) {
			sql_print_error("Table %s has a primary key in "
					"InnoDB data dictionary, but not "
					"in MySQL!", name);

			/* This mismatch could cause further problems
			if not attended, bring this to the user's attention
			by printing a warning in addition to log a message
			in the errorlog */
			push_warning_printf(thd, Sql_condition::SL_WARNING,
					    ER_NO_SUCH_INDEX,
					    "InnoDB: Table %s has a "
					    "primary key in InnoDB data "
					    "dictionary, but not in "
					    "MySQL!", name);

			/* If primary_key >= MAX_KEY, its (primary_key)
			value could be out of bound if continue to index
			into key_info[] array. Find InnoDB primary index,
			and assign its key_length to ref_length.
			In addition, since MySQL indexes are sorted starting
			with primary index, unique index etc., initialize
			ref_length to the first index key length in
			case we fail to find InnoDB cluster index.

			Please note, this will not resolve the primary
			index mismatch problem, other side effects are
			possible if users continue to use the table.
			However, we allow this table to be opened so
			that user can adopt necessary measures for the
			mismatch while still being accessible to the table
			date. */
			if (!table->key_info) {
				ut_ad(!table->s->keys);
				ref_length = 0;
			} else {
				ref_length = table->key_info[0].key_length;
			}

			/* Find corresponding cluster index
			key length in MySQL's key_info[] array */
			for (uint i = 0; i < table->s->keys; i++) {
				dict_index_t*	index;
				index = innobase_get_index(i);
				if (dict_index_is_clust(index)) {
					ref_length =
						 table->key_info[i].key_length;
				}
			}
		} else {
			/* MySQL allocates the buffer for ref.
			key_info->key_length includes space for all key
			columns + one byte for each column that may be
			NULL. ref_length must be as exact as possible to
			save space, because all row reference buffers are
			allocated based on ref_length. */

			ref_length = table->key_info[primary_key].key_length;
		}
	} else {
		if (primary_key != MAX_KEY) {
			sql_print_error(
				"Table %s has no primary key in InnoDB data "
				"dictionary, but has one in MySQL! If you "
				"created the table with a MySQL version < "
				"3.23.54 and did not define a primary key, "
				"but defined a unique key with all non-NULL "
				"columns, then MySQL internally treats that "
				"key as the primary key. You can fix this "
				"error by dump + DROP + CREATE + reimport "
				"of the table.", name);

			/* This mismatch could cause further problems
			if not attended, bring this to the user attention
			by printing a warning in addition to log a message
			in the errorlog */
			push_warning_printf(thd, Sql_condition::SL_WARNING,
					    ER_NO_SUCH_INDEX,
					    "InnoDB: Table %s has no "
					    "primary key in InnoDB data "
					    "dictionary, but has one in "
					    "MySQL!", name);
		}

		prebuilt->clust_index_was_generated = TRUE;

		ref_length = DATA_ROW_ID_LEN;

		/* If we automatically created the clustered index, then
		MySQL does not know about it, and MySQL must NOT be aware
		of the index used on scan, to make it avoid checking if we
		update the column of the index. That is why we assert below
		that key_used_on_scan is the undefined value MAX_KEY.
		The column is the row id in the automatical generation case,
		and it will never be updated anyway. */

		if (key_used_on_scan != MAX_KEY) {
			sql_print_warning(
				"Table %s key_used_on_scan is %lu even "
				"though there is no primary key inside "
				"InnoDB.", name, (ulong) key_used_on_scan);
		}
	}

	/* Index block size in InnoDB: used by MySQL in query optimization */
	stats.block_size = UNIV_PAGE_SIZE;

	/* Init table lock structure */
	thr_lock_data_init(&share->lock,&lock,(void*) 0);

	if (prebuilt->table) {
		/* We update the highest file format in the system table
		space, if this table has higher file format setting. */

		trx_sys_file_format_max_upgrade(
			(const char**) &innobase_file_format_max,
			dict_table_get_format(prebuilt->table));
	}

	/* Only if the table has an AUTOINC column. */
	if (prebuilt->table != NULL
	    && !prebuilt->table->ibd_file_missing
	    && table->found_next_number_field != NULL) {
		dict_table_autoinc_lock(prebuilt->table);

		/* Since a table can already be "open" in InnoDB's internal
		data dictionary, we only init the autoinc counter once, the
		first time the table is loaded. We can safely reuse the
		autoinc value from a previous MySQL open. */
		if (dict_table_autoinc_read(prebuilt->table) == 0) {

			innobase_initialize_autoinc();
		}

		dict_table_autoinc_unlock(prebuilt->table);
	}

	info(HA_STATUS_NO_LOCK | HA_STATUS_VARIABLE | HA_STATUS_CONST);

	DBUG_RETURN(0);
}


handler*
ha_innobase::clone(
/*===============*/
	const char*	name,		/*!< in: table name */
	MEM_ROOT*	mem_root)	/*!< in: memory context */
{
	ha_innobase* new_handler;

	DBUG_ENTER("ha_innobase::clone");

	new_handler = static_cast<ha_innobase*>(handler::clone(name,
							       mem_root));
	if (new_handler) {
		DBUG_ASSERT(new_handler->prebuilt != NULL);
		DBUG_ASSERT(new_handler->user_thd == user_thd);
		DBUG_ASSERT(new_handler->prebuilt->trx == prebuilt->trx);

		new_handler->prebuilt->select_lock_type
			= prebuilt->select_lock_type;
	}

	DBUG_RETURN(new_handler);
}


uint
ha_innobase::max_supported_key_part_length() const
/*==============================================*/
{
	/* A table format specific index column length check will be performed
	at ha_innobase::add_index() and row_create_index_for_mysql() */
	return(innobase_large_prefix
		? REC_VERSION_56_MAX_INDEX_COL_LEN
		: REC_ANTELOPE_MAX_INDEX_COL_LEN - 1);
}

/******************************************************************//**
Closes a handle to an InnoDB table.
@return 0 */

int
ha_innobase::close()
/*================*/
{
	THD*	thd;

	DBUG_ENTER("ha_innobase::close");

	thd = ha_thd();
	if (thd != NULL) {
		innobase_release_temporary_latches(ht, thd);
	}

	row_prebuilt_free(prebuilt, FALSE);

	if (upd_buf != NULL) {
		ut_ad(upd_buf_size != 0);
		my_free(upd_buf);
		upd_buf = NULL;
		upd_buf_size = 0;
	}

	free_share(share);

	MONITOR_INC(MONITOR_TABLE_CLOSE);

	/* Tell InnoDB server that there might be work for
	utility threads: */

	srv_active_wake_master_thread();

	DBUG_RETURN(0);
}

/* The following accessor functions should really be inside MySQL code! */

/**************************************************************//**
Gets field offset for a field in a table.
@return offset */
static inline
uint
get_field_offset(
/*=============*/
	const TABLE*	table,	/*!< in: MySQL table object */
	const Field*	field)	/*!< in: MySQL field object */
{
	return((uint) (field->ptr - table->record[0]));
}

/******************************************************************//**
compare two character string according to their charset. */

int
innobase_fts_text_cmp(
/*==================*/
	const void*	cs,		/*!< in: Character set */
	const void*     p1,		/*!< in: key */
	const void*     p2)		/*!< in: node */
{
	const CHARSET_INFO*	charset = (const CHARSET_INFO*) cs;
	const fts_string_t*	s1 = (const fts_string_t*) p1;
	const fts_string_t*	s2 = (const fts_string_t*) p2;

	return(ha_compare_text(charset, s1->f_str, (uint) s1->f_len,
			       s2->f_str, (uint) s2->f_len, 0, 0));
}
/******************************************************************//**
compare two character string case insensitively according to their charset. */

int
innobase_fts_text_case_cmp(
/*=======================*/
	const void*	cs,		/*!< in: Character set */
	const void*     p1,		/*!< in: key */
	const void*     p2)		/*!< in: node */
{
	const CHARSET_INFO*	charset = (const CHARSET_INFO*) cs;
	const fts_string_t*	s1 = (const fts_string_t*) p1;
	const fts_string_t*	s2 = (const fts_string_t*) p2;
	ulint			newlen;

	my_casedn_str(charset, (char*) s2->f_str);

	newlen = strlen((const char*) s2->f_str);

	return(ha_compare_text(charset, s1->f_str, (uint) s1->f_len,
			       s2->f_str, (uint) newlen, 0, 0));
}
/******************************************************************//**
Get the first character's code position for FTS index partition. */

ulint
innobase_strnxfrm(
/*==============*/
	const CHARSET_INFO*
			cs,		/*!< in: Character set */
	const uchar*	str,		/*!< in: string */
	const ulint	len)		/*!< in: string length */
{
	uchar		mystr[2];
	ulint		value;

	if (!str || len == 0) {
		return(0);
	}

	my_strnxfrm(cs, (uchar*) mystr, 2, str, len);

	value = mach_read_from_2(mystr);

	if (value > 255) {
		value = value / 256;
	}

	return(value);
}

/******************************************************************//**
compare two character string according to their charset. */

int
innobase_fts_text_cmp_prefix(
/*=========================*/
	const void*	cs,		/*!< in: Character set */
	const void*	p1,		/*!< in: prefix key */
	const void*	p2)		/*!< in: value to compare */
{
	const CHARSET_INFO*	charset = (const CHARSET_INFO*) cs;
	const fts_string_t*	s1 = (const fts_string_t*) p1;
	const fts_string_t*	s2 = (const fts_string_t*) p2;
	int			result;

	result = ha_compare_text(charset, s2->f_str, (uint) s2->f_len,
				 s1->f_str, (uint) s1->f_len, 1, 0);

	/* We switched s1, s2 position in ha_compare_text. So we need
	to negate the result */
	return(-result);
}
/******************************************************************//**
compare two character string according to their charset. */

int
innobase_fts_string_cmp(
/*====================*/
	const void*	cs,		/*!< in: Character set */
	const void*     p1,		/*!< in: key */
	const void*     p2)		/*!< in: node */
{
	const CHARSET_INFO*	charset = (const CHARSET_INFO*) cs;
	uchar*			s1 = (uchar*) p1;
	uchar*			s2 = *(uchar**) p2;

	return(ha_compare_text(charset, s1, (uint) strlen((const char*) s1),
			       s2, (uint) strlen((const char*) s2), 0, 0));
}
/******************************************************************//**
Makes all characters in a string lower case. */

size_t
innobase_fts_casedn_str(
/*====================*/
	CHARSET_INFO*	cs,	/*!< in: Character set */
	char*		src,	/*!< in: string to put in lower case */
	size_t		src_len,/*!< in: input string length */
	char*		dst,	/*!< in: buffer for result string */
	size_t		dst_len)/*!< in: buffer size */
{
	if (cs->casedn_multiply == 1) {
		memcpy(dst, src, src_len);
		dst[src_len] = 0;
		my_casedn_str(cs, dst);

		return(strlen(dst));
	} else {
		return(cs->cset->casedn(cs, src, src_len, dst, dst_len));
	}
}

#define true_word_char(c, ch) ((c) & (_MY_U | _MY_L | _MY_NMR) || (ch) == '_')

#define misc_word_char(X)       0

/*************************************************************//**
Get the next token from the given string and store it in *token.
It is mostly copied from MyISAM's doc parsing function ft_simple_get_word()
@return length of string processed */

ulint
innobase_mysql_fts_get_token(
/*=========================*/
	CHARSET_INFO*	cs,		/*!< in: Character set */
	const byte*	start,		/*!< in: start of text */
	const byte*	end,		/*!< in: one character past end of
					text */
	fts_string_t*	token,		/*!< out: token's text */
	ulint*		offset)		/*!< out: offset to token,
					measured as characters from
					'start' */
{
	int		mbl;
	const uchar*	doc = start;

	ut_a(cs);

	token->f_n_char = token->f_len = 0;

	for (;;) {

		if (doc >= end) {
			return(doc - start);
		}

		int	ctype;

		mbl = cs->cset->ctype(
			cs, &ctype, doc, (const uchar*) end);

		if (true_word_char(ctype, *doc)) {
			break;
		}

		doc += mbl > 0 ? mbl : (mbl < 0 ? -mbl : 1);
	}

	ulint	mwc = 0;
	ulint	length = 0;

	token->f_str = const_cast<byte*>(doc);

	while (doc < end) {

		int	ctype;

		mbl = cs->cset->ctype(
			cs, &ctype, (uchar*) doc, (uchar*) end);
		if (true_word_char(ctype, *doc)) {
			mwc = 0;
		} else if (!misc_word_char(*doc) || mwc) {
			break;
		} else {
			++mwc;
		}

		++length;

		doc += mbl > 0 ? mbl : (mbl < 0 ? -mbl : 1);
	}

	token->f_len = (uint) (doc - token->f_str) - mwc;
	token->f_n_char = length;

	return(doc - start);
}

/**************************************************************//**
Converts a MySQL type to an InnoDB type. Note that this function returns
the 'mtype' of InnoDB. InnoDB differentiates between MySQL's old <= 4.1
VARCHAR and the new true VARCHAR in >= 5.0.3 by the 'prtype'.
@return DATA_BINARY, DATA_VARCHAR, ... */

ulint
get_innobase_type_from_mysql_type(
/*==============================*/
	ulint*		unsigned_flag,	/*!< out: DATA_UNSIGNED if an
					'unsigned type';
					at least ENUM and SET,
					and unsigned integer
					types are 'unsigned types' */
	const void*	f)		/*!< in: MySQL Field */
{
	const class Field* field = reinterpret_cast<const class Field*>(f);

	/* The following asserts try to check that the MySQL type code fits in
	8 bits: this is used in ibuf and also when DATA_NOT_NULL is ORed to
	the type */

	DBUG_ASSERT((ulint)MYSQL_TYPE_STRING < 256);
	DBUG_ASSERT((ulint)MYSQL_TYPE_VAR_STRING < 256);
	DBUG_ASSERT((ulint)MYSQL_TYPE_DOUBLE < 256);
	DBUG_ASSERT((ulint)MYSQL_TYPE_FLOAT < 256);
	DBUG_ASSERT((ulint)MYSQL_TYPE_DECIMAL < 256);

	if (field->flags & UNSIGNED_FLAG) {

		*unsigned_flag = DATA_UNSIGNED;
	} else {
		*unsigned_flag = 0;
	}

	if (field->real_type() == MYSQL_TYPE_ENUM
		|| field->real_type() == MYSQL_TYPE_SET) {

		/* MySQL has field->type() a string type for these, but the
		data is actually internally stored as an unsigned integer
		code! */

		*unsigned_flag = DATA_UNSIGNED; /* MySQL has its own unsigned
						flag set to zero, even though
						internally this is an unsigned
						integer type */
		return(DATA_INT);
	}

	switch (field->type()) {
		/* NOTE that we only allow string types in DATA_MYSQL and
		DATA_VARMYSQL */
	case MYSQL_TYPE_VAR_STRING:	/* old <= 4.1 VARCHAR */
	case MYSQL_TYPE_VARCHAR:	/* new >= 5.0.3 true VARCHAR */
		if (field->binary()) {
			return(DATA_BINARY);
		} else if (strcmp(field->charset()->name,
				  "latin1_swedish_ci") == 0) {
			return(DATA_VARCHAR);
		} else {
			return(DATA_VARMYSQL);
		}
	case MYSQL_TYPE_BIT:
	case MYSQL_TYPE_STRING: if (field->binary()) {

			return(DATA_FIXBINARY);
		} else if (strcmp(field->charset()->name,
				  "latin1_swedish_ci") == 0) {
			return(DATA_CHAR);
		} else {
			return(DATA_MYSQL);
		}
	case MYSQL_TYPE_NEWDECIMAL:
		return(DATA_FIXBINARY);
	case MYSQL_TYPE_LONG:
	case MYSQL_TYPE_LONGLONG:
	case MYSQL_TYPE_TINY:
	case MYSQL_TYPE_SHORT:
	case MYSQL_TYPE_INT24:
	case MYSQL_TYPE_DATE:
	case MYSQL_TYPE_YEAR:
	case MYSQL_TYPE_NEWDATE:
		return(DATA_INT);
	case MYSQL_TYPE_TIME:
	case MYSQL_TYPE_DATETIME:
	case MYSQL_TYPE_TIMESTAMP:
		switch (field->real_type()) {
		case MYSQL_TYPE_TIME:
		case MYSQL_TYPE_DATETIME:
		case MYSQL_TYPE_TIMESTAMP:
			return(DATA_INT);
		default: /* Fall through */
			DBUG_ASSERT((ulint)MYSQL_TYPE_DECIMAL < 256);
		case MYSQL_TYPE_TIME2:
		case MYSQL_TYPE_DATETIME2:
		case MYSQL_TYPE_TIMESTAMP2:
			return(DATA_FIXBINARY);
		}
	case MYSQL_TYPE_FLOAT:
		return(DATA_FLOAT);
	case MYSQL_TYPE_DOUBLE:
		return(DATA_DOUBLE);
	case MYSQL_TYPE_DECIMAL:
		return(DATA_DECIMAL);
	case MYSQL_TYPE_GEOMETRY:
		return(DATA_GEOMETRY);
	case MYSQL_TYPE_TINY_BLOB:
	case MYSQL_TYPE_MEDIUM_BLOB:
	case MYSQL_TYPE_BLOB:
	case MYSQL_TYPE_LONG_BLOB:
		return(DATA_BLOB);
	case MYSQL_TYPE_NULL:
		/* MySQL currently accepts "NULL" datatype, but will
		reject such datatype in the next release. We will cope
		with it and not trigger assertion failure in 5.1 */
		break;
	default:
		ut_error;
	}

	return(0);
}

/*******************************************************************//**
Writes an unsigned integer value < 64k to 2 bytes, in the little-endian
storage format. */
static inline
void
innobase_write_to_2_little_endian(
/*==============================*/
	byte*	buf,	/*!< in: where to store */
	ulint	val)	/*!< in: value to write, must be < 64k */
{
	ut_a(val < 256 * 256);

	buf[0] = (byte)(val & 0xFF);
	buf[1] = (byte)(val / 256);
}

/*******************************************************************//**
Reads an unsigned integer value < 64k from 2 bytes, in the little-endian
storage format.
@return value */
static inline
uint
innobase_read_from_2_little_endian(
/*===============================*/
	const uchar*	buf)	/*!< in: from where to read */
{
	return((uint) ((ulint)(buf[0]) + 256 * ((ulint)(buf[1]))));
}

/*******************************************************************//**
Stores a key value for a row to a buffer.
@return key value length as stored in buff */

uint
ha_innobase::store_key_val_for_row(
/*===============================*/
	uint		keynr,	/*!< in: key number */
	char*		buff,	/*!< in/out: buffer for the key value (in MySQL
				format) */
	uint		buff_len,/*!< in: buffer length */
	const uchar*	record)/*!< in: row in MySQL format */
{
	KEY*		key_info	= table->key_info + keynr;
	KEY_PART_INFO*	key_part	= key_info->key_part;
	KEY_PART_INFO*	end		=
		key_part + key_info->user_defined_key_parts;
	char*		buff_start	= buff;
	enum_field_types mysql_type;
	Field*		field;
	ibool		is_null;

	DBUG_ENTER("store_key_val_for_row");

	/* The format for storing a key field in MySQL is the following:

	1. If the column can be NULL, then in the first byte we put 1 if the
	field value is NULL, 0 otherwise.

	2. If the column is of a BLOB type (it must be a column prefix field
	in this case), then we put the length of the data in the field to the
	next 2 bytes, in the little-endian format. If the field is SQL NULL,
	then these 2 bytes are set to 0. Note that the length of data in the
	field is <= column prefix length.

	3. In a column prefix field, prefix_len next bytes are reserved for
	data. In a normal field the max field length next bytes are reserved
	for data. For a VARCHAR(n) the max field length is n. If the stored
	value is the SQL NULL then these data bytes are set to 0.

	4. We always use a 2 byte length for a true >= 5.0.3 VARCHAR. Note that
	in the MySQL row format, the length is stored in 1 or 2 bytes,
	depending on the maximum allowed length. But in the MySQL key value
	format, the length always takes 2 bytes.

	We have to zero-fill the buffer so that MySQL is able to use a
	simple memcmp to compare two key values to determine if they are
	equal. MySQL does this to compare contents of two 'ref' values. */

	memset(buff, 0, buff_len);

	for (; key_part != end; key_part++) {
		is_null = FALSE;

		if (key_part->null_bit) {
			if (record[key_part->null_offset]
						& key_part->null_bit) {
				*buff = 1;
				is_null = TRUE;
			} else {
				*buff = 0;
			}
			buff++;
		}

		field = key_part->field;
		mysql_type = field->type();

		if (mysql_type == MYSQL_TYPE_VARCHAR) {
						/* >= 5.0.3 true VARCHAR */
			ulint		lenlen;
			ulint		len;
			const byte*	data;
			ulint		key_len;
			ulint		true_len;
			const CHARSET_INFO* cs;
			int		error=0;

			key_len = key_part->length;

			if (is_null) {
				buff += key_len + 2;

				continue;
			}
			cs = field->charset();

			lenlen = (ulint)
				(((Field_varstring*) field)->length_bytes);

			data = row_mysql_read_true_varchar(&len,
				(byte*) (record
				+ (ulint) get_field_offset(table, field)),
				lenlen);

			true_len = len;

			/* For multi byte character sets we need to calculate
			the true length of the key */

			if (len > 0 && cs->mbmaxlen > 1) {
				true_len = (ulint) cs->cset->well_formed_len(cs,
						(const char*) data,
						(const char*) data + len,
						(uint) (key_len / cs->mbmaxlen),
						&error);
			}

			/* In a column prefix index, we may need to truncate
			the stored value: */

			if (true_len > key_len) {
				true_len = key_len;
			}

			/* The length in a key value is always stored in 2
			bytes */

			row_mysql_store_true_var_len((byte*) buff, true_len, 2);
			buff += 2;

			memcpy(buff, data, true_len);

			/* Note that we always reserve the maximum possible
			length of the true VARCHAR in the key value, though
			only len first bytes after the 2 length bytes contain
			actual data. The rest of the space was reset to zero
			in the memset() call above. */

			buff += key_len;

		} else if (mysql_type == MYSQL_TYPE_TINY_BLOB
			|| mysql_type == MYSQL_TYPE_MEDIUM_BLOB
			|| mysql_type == MYSQL_TYPE_BLOB
			|| mysql_type == MYSQL_TYPE_LONG_BLOB
			/* MYSQL_TYPE_GEOMETRY data is treated
			as BLOB data in innodb. */
			|| mysql_type == MYSQL_TYPE_GEOMETRY) {

			const CHARSET_INFO* cs;
			ulint		key_len;
			ulint		true_len;
			int		error=0;
			ulint		blob_len;
			const byte*	blob_data;

			ut_a(key_part->key_part_flag & HA_PART_KEY_SEG);

			key_len = key_part->length;

			if (is_null) {
				buff += key_len + 2;

				continue;
			}

			cs = field->charset();

			blob_data = row_mysql_read_blob_ref(&blob_len,
				(byte*) (record
				+ (ulint) get_field_offset(table, field)),
					(ulint) field->pack_length());

			true_len = blob_len;

			ut_a(get_field_offset(table, field)
				== key_part->offset);

			/* For multi byte character sets we need to calculate
			the true length of the key */

			if (blob_len > 0 && cs->mbmaxlen > 1) {
				true_len = (ulint) cs->cset->well_formed_len(cs,
						(const char*) blob_data,
						(const char*) blob_data
							+ blob_len,
						(uint) (key_len / cs->mbmaxlen),
						&error);
			}

			/* All indexes on BLOB and TEXT are column prefix
			indexes, and we may need to truncate the data to be
			stored in the key value: */

			if (true_len > key_len) {
				true_len = key_len;
			}

			/* MySQL reserves 2 bytes for the length and the
			storage of the number is little-endian */

			innobase_write_to_2_little_endian(
					(byte*) buff, true_len);
			buff += 2;

			memcpy(buff, blob_data, true_len);

			/* Note that we always reserve the maximum possible
			length of the BLOB prefix in the key value. */

			buff += key_len;
		} else {
			/* Here we handle all other data types except the
			true VARCHAR, BLOB and TEXT. Note that the column
			value we store may be also in a column prefix
			index. */

			const CHARSET_INFO*	cs = NULL;
			ulint			true_len;
			ulint			key_len;
			const uchar*		src_start;
			int			error=0;
			enum_field_types	real_type;

			key_len = key_part->length;

			if (is_null) {
				 buff += key_len;

				 continue;
			}

			src_start = record + key_part->offset;
			real_type = field->real_type();
			true_len = key_len;

			/* Character set for the field is defined only
			to fields whose type is string and real field
			type is not enum or set. For these fields check
			if character set is multi byte. */

			if (real_type != MYSQL_TYPE_ENUM
				&& real_type != MYSQL_TYPE_SET
				&& ( mysql_type == MYSQL_TYPE_VAR_STRING
					|| mysql_type == MYSQL_TYPE_STRING)) {

				cs = field->charset();

				/* For multi byte character sets we need to
				calculate the true length of the key */

				if (key_len > 0 && cs->mbmaxlen > 1) {

					true_len = (ulint)
						cs->cset->well_formed_len(cs,
							(const char*) src_start,
							(const char*) src_start
								+ key_len,
							(uint) (key_len
								/ cs->mbmaxlen),
							&error);
				}
			}

			memcpy(buff, src_start, true_len);
			buff += true_len;

			/* Pad the unused space with spaces. */

			if (true_len < key_len) {
				ulint	pad_len = key_len - true_len;
				ut_a(cs != NULL);
				ut_a(!(pad_len % cs->mbminlen));

				cs->cset->fill(cs, buff, pad_len,
					       0x20 /* space */);
				buff += pad_len;
			}
		}
	}

	ut_a(buff <= buff_start + buff_len);

	DBUG_RETURN((uint)(buff - buff_start));
}

/**************************************************************//**
Determines if a field is needed in a prebuilt struct 'template'.
@return field to use, or NULL if the field is not needed */
static
const Field*
build_template_needs_field(
/*=======================*/
	ibool		index_contains,	/*!< in:
					dict_index_contains_col_or_prefix(
					index, i) */
	ibool		read_just_key,	/*!< in: TRUE when MySQL calls
					ha_innobase::extra with the
					argument HA_EXTRA_KEYREAD; it is enough
					to read just columns defined in
					the index (i.e., no read of the
					clustered index record necessary) */
	ibool		fetch_all_in_key,
					/*!< in: true=fetch all fields in
					the index */
	ibool		fetch_primary_key_cols,
					/*!< in: true=fetch the
					primary key columns */
	dict_index_t*	index,		/*!< in: InnoDB index to use */
	const TABLE*	table,		/*!< in: MySQL table object */
	ulint		i)		/*!< in: field index in InnoDB table */
{
	const Field*	field	= table->field[i];

	ut_ad(index_contains == dict_index_contains_col_or_prefix(index, i));

	if (!index_contains) {
		if (read_just_key) {
			/* If this is a 'key read', we do not need
			columns that are not in the key */

			return(NULL);
		}
	} else if (fetch_all_in_key) {
		/* This field is needed in the query */

		return(field);
	}

	if (bitmap_is_set(table->read_set, (uint) i)
	    || bitmap_is_set(table->write_set, (uint) i)) {
		/* This field is needed in the query */

		return(field);
	}

	if (fetch_primary_key_cols
	    && dict_table_col_in_clustered_key(index->table, i)) {
		/* This field is needed in the query */

		return(field);
	}

	/* This field is not needed in the query, skip it */

	return(NULL);
}

/**************************************************************//**
Determines if a field is needed in a prebuilt struct 'template'.
@return whether the field is needed for index condition pushdown */
inline
bool
build_template_needs_field_in_icp(
/*==============================*/
	const dict_index_t*	index,	/*!< in: InnoDB index */
	const row_prebuilt_t*	prebuilt,/*!< in: row fetch template */
	bool			contains,/*!< in: whether the index contains
					column i */
	ulint			i)	/*!< in: column number */
{
	ut_ad(contains == dict_index_contains_col_or_prefix(index, i));

	return(index == prebuilt->index
	       ? contains
	       : dict_index_contains_col_or_prefix(prebuilt->index, i));
}

/**************************************************************//**
Adds a field to a prebuilt struct 'template'.
@return the field template */
static
mysql_row_templ_t*
build_template_field(
/*=================*/
	row_prebuilt_t*	prebuilt,	/*!< in/out: template */
	dict_index_t*	clust_index,	/*!< in: InnoDB clustered index */
	dict_index_t*	index,		/*!< in: InnoDB index to use */
	TABLE*		table,		/*!< in: MySQL table object */
	const Field*	field,		/*!< in: field in MySQL table */
	ulint		i)		/*!< in: field index in InnoDB table */
{
	mysql_row_templ_t*	templ;
	const dict_col_t*	col;

	ut_ad(field == table->field[i]);
	ut_ad(clust_index->table == index->table);

	col = dict_table_get_nth_col(index->table, i);

	templ = prebuilt->mysql_template + prebuilt->n_template++;
	UNIV_MEM_INVALID(templ, sizeof *templ);
	templ->col_no = i;
	templ->clust_rec_field_no = dict_col_get_clust_pos(col, clust_index);
	ut_a(templ->clust_rec_field_no != ULINT_UNDEFINED);

	if (dict_index_is_clust(index)) {
		templ->rec_field_no = templ->clust_rec_field_no;
	} else {
		templ->rec_field_no = dict_index_get_nth_col_pos(index, i);
	}

	if (field->real_maybe_null()) {
		templ->mysql_null_byte_offset =
			field->null_offset();

		templ->mysql_null_bit_mask = (ulint) field->null_bit;
	} else {
		templ->mysql_null_bit_mask = 0;
	}

	templ->mysql_col_offset = (ulint) get_field_offset(table, field);

	templ->mysql_col_len = (ulint) field->pack_length();
	templ->type = col->mtype;
	templ->mysql_type = (ulint) field->type();

	if (templ->mysql_type == DATA_MYSQL_TRUE_VARCHAR) {
		templ->mysql_length_bytes = (ulint)
			(((Field_varstring*) field)->length_bytes);
	}

	templ->charset = dtype_get_charset_coll(col->prtype);
	templ->mbminlen = dict_col_get_mbminlen(col);
	templ->mbmaxlen = dict_col_get_mbmaxlen(col);
	templ->is_unsigned = col->prtype & DATA_UNSIGNED;

	if (!dict_index_is_clust(index)
	    && templ->rec_field_no == ULINT_UNDEFINED) {
		prebuilt->need_to_access_clustered = TRUE;
	}

	if (prebuilt->mysql_prefix_len < templ->mysql_col_offset
	    + templ->mysql_col_len) {
		prebuilt->mysql_prefix_len = templ->mysql_col_offset
			+ templ->mysql_col_len;
	}

	if (DATA_LARGE_MTYPE(templ->type)) {
		prebuilt->templ_contains_blob = TRUE;
	}

	return(templ);
}

/**************************************************************//**
Builds a 'template' to the prebuilt struct. The template is used in fast
retrieval of just those column values MySQL needs in its processing. */

void
ha_innobase::build_template(
/*========================*/
	bool		whole_row)	/*!< in: true=ROW_MYSQL_WHOLE_ROW,
					false=ROW_MYSQL_REC_FIELDS */
{
	dict_index_t*	index;
	dict_index_t*	clust_index;
	ulint		n_fields;
	ibool		fetch_all_in_key	= FALSE;
	ibool		fetch_primary_key_cols	= FALSE;
	ulint		i;

	if (prebuilt->select_lock_type == LOCK_X) {
		/* We always retrieve the whole clustered index record if we
		use exclusive row level locks, for example, if the read is
		done in an UPDATE statement. */

		whole_row = true;
	} else if (!whole_row) {
		if (prebuilt->hint_need_to_fetch_extra_cols
			== ROW_RETRIEVE_ALL_COLS) {

			/* We know we must at least fetch all columns in the
			key, or all columns in the table */

			if (prebuilt->read_just_key) {
				/* MySQL has instructed us that it is enough
				to fetch the columns in the key; looks like
				MySQL can set this flag also when there is
				only a prefix of the column in the key: in
				that case we retrieve the whole column from
				the clustered index */

				fetch_all_in_key = TRUE;
			} else {
				whole_row = true;
			}
		} else if (prebuilt->hint_need_to_fetch_extra_cols
			== ROW_RETRIEVE_PRIMARY_KEY) {
			/* We must at least fetch all primary key cols. Note
			that if the clustered index was internally generated
			by InnoDB on the row id (no primary key was
			defined), then row_search_for_mysql() will always
			retrieve the row id to a special buffer in the
			prebuilt struct. */

			fetch_primary_key_cols = TRUE;
		}
	}

	clust_index = dict_table_get_first_index(prebuilt->table);

	index = whole_row ? clust_index : prebuilt->index;

	prebuilt->need_to_access_clustered = (index == clust_index);

	/* Either prebuilt->index should be a secondary index, or it
	should be the clustered index. */
	ut_ad(dict_index_is_clust(index) == (index == clust_index));

	/* Below we check column by column if we need to access
	the clustered index. */

	n_fields = (ulint) table->s->fields; /* number of columns */

	if (!prebuilt->mysql_template) {
		prebuilt->mysql_template = (mysql_row_templ_t*)
			mem_alloc(n_fields * sizeof(mysql_row_templ_t));
	}

	prebuilt->template_type = whole_row
		? ROW_MYSQL_WHOLE_ROW : ROW_MYSQL_REC_FIELDS;
	prebuilt->null_bitmap_len = table->s->null_bytes;

	/* Prepare to build prebuilt->mysql_template[]. */
	prebuilt->templ_contains_blob = FALSE;
	prebuilt->mysql_prefix_len = 0;
	prebuilt->n_template = 0;
	prebuilt->idx_cond_n_cols = 0;

	/* Note that in InnoDB, i is the column number in the table.
	MySQL calls columns 'fields'. */

	if (active_index != MAX_KEY && active_index == pushed_idx_cond_keyno) {
		/* Push down an index condition or an end_range check. */
		for (i = 0; i < n_fields; i++) {
			const ibool		index_contains
				= dict_index_contains_col_or_prefix(index, i);

			/* Test if an end_range or an index condition
			refers to the field. Note that "index" and
			"index_contains" may refer to the clustered index.
			Index condition pushdown is relative to prebuilt->index
			(the index that is being looked up first). */

			/* When join_read_always_key() invokes this
			code via handler::ha_index_init() and
			ha_innobase::index_init(), end_range is not
			yet initialized. Because of that, we must
			always check for index_contains, instead of
			the subset
			field->part_of_key.is_set(active_index)
			which would be acceptable if end_range==NULL. */
			if (build_template_needs_field_in_icp(
				    index, prebuilt, index_contains, i)) {
				/* Needed in ICP */
				const Field*		field;
				mysql_row_templ_t*	templ;

				if (whole_row) {
					field = table->field[i];
				} else {
					field = build_template_needs_field(
						index_contains,
						prebuilt->read_just_key,
						fetch_all_in_key,
						fetch_primary_key_cols,
						index, table, i);
					if (!field) {
						continue;
					}
				}

				templ = build_template_field(
					prebuilt, clust_index, index,
					table, field, i);
				prebuilt->idx_cond_n_cols++;
				ut_ad(prebuilt->idx_cond_n_cols
				      == prebuilt->n_template);

				if (index == prebuilt->index) {
					templ->icp_rec_field_no
						= templ->rec_field_no;
				} else {
					templ->icp_rec_field_no
						= dict_index_get_nth_col_pos(
							prebuilt->index, i);
				}

				if (dict_index_is_clust(prebuilt->index)) {
					ut_ad(templ->icp_rec_field_no
					      != ULINT_UNDEFINED);
					/* If the primary key includes
					a column prefix, use it in
					index condition pushdown,
					because the condition is
					evaluated before fetching any
					off-page (externally stored)
					columns. */
					if (templ->icp_rec_field_no
					    < prebuilt->index->n_uniq) {
						/* This is a key column;
						all set. */
						continue;
					}
				} else if (templ->icp_rec_field_no
					   != ULINT_UNDEFINED) {
					continue;
				}

				/* This is a column prefix index.
				The column prefix can be used in
				an end_range comparison. */

				templ->icp_rec_field_no
					= dict_index_get_nth_col_or_prefix_pos(
						prebuilt->index, i, TRUE);
				ut_ad(templ->icp_rec_field_no
				      != ULINT_UNDEFINED);

				/* Index condition pushdown can be used on
				all columns of a secondary index, and on
				the PRIMARY KEY columns. On the clustered
				index, it must never be used on other than
				PRIMARY KEY columns, because those columns
				may be stored off-page, and we will not
				fetch externally stored columns before
				checking the index condition. */
				/* TODO: test the above with an assertion
				like this. Note that index conditions are
				currently pushed down as part of the
				"optimizer phase" while end_range is done
				as part of the execution phase. Therefore,
				we were unable to use an accurate condition
				for end_range in the "if" condition above,
				and the following assertion would fail.
				ut_ad(!dict_index_is_clust(prebuilt->index)
				      || templ->rec_field_no
				      < prebuilt->index->n_uniq);
				*/
			}
		}

		ut_ad(prebuilt->idx_cond_n_cols > 0);
		ut_ad(prebuilt->idx_cond_n_cols == prebuilt->n_template);

		/* Include the fields that are not needed in index condition
		pushdown. */
		for (i = 0; i < n_fields; i++) {
			const ibool		index_contains
				= dict_index_contains_col_or_prefix(index, i);

			if (!build_template_needs_field_in_icp(
				    index, prebuilt, index_contains, i)) {
				/* Not needed in ICP */
				const Field*	field;

				if (whole_row) {
					field = table->field[i];
				} else {
					field = build_template_needs_field(
						index_contains,
						prebuilt->read_just_key,
						fetch_all_in_key,
						fetch_primary_key_cols,
						index, table, i);
					if (!field) {
						continue;
					}
				}

				build_template_field(prebuilt,
						     clust_index, index,
						     table, field, i);
			}
		}

		prebuilt->idx_cond = this;
	} else {
		/* No index condition pushdown */
		prebuilt->idx_cond = NULL;

		for (i = 0; i < n_fields; i++) {
			const Field*	field;

			if (whole_row) {
				field = table->field[i];
			} else {
				field = build_template_needs_field(
					dict_index_contains_col_or_prefix(
						index, i),
					prebuilt->read_just_key,
					fetch_all_in_key,
					fetch_primary_key_cols,
					index, table, i);
				if (!field) {
					continue;
				}
			}

			build_template_field(prebuilt, clust_index, index,
					     table, field, i);
		}
	}

	if (index != clust_index && prebuilt->need_to_access_clustered) {
		/* Change rec_field_no's to correspond to the clustered index
		record */
		for (i = 0; i < prebuilt->n_template; i++) {

			mysql_row_templ_t*	templ
				= &prebuilt->mysql_template[i];

			templ->rec_field_no = templ->clust_rec_field_no;
		}
	}
}

/********************************************************************//**
This special handling is really to overcome the limitations of MySQL's
binlogging. We need to eliminate the non-determinism that will arise in
INSERT ... SELECT type of statements, since MySQL binlog only stores the
min value of the autoinc interval. Once that is fixed we can get rid of
the special lock handling.
@return DB_SUCCESS if all OK else error code */

dberr_t
ha_innobase::innobase_lock_autoinc(void)
/*====================================*/
{
	dberr_t		error = DB_SUCCESS;

	ut_ad(!srv_read_only_mode);

	switch (innobase_autoinc_lock_mode) {
	case AUTOINC_NO_LOCKING:
		/* Acquire only the AUTOINC mutex. */
		dict_table_autoinc_lock(prebuilt->table);
		break;

	case AUTOINC_NEW_STYLE_LOCKING:
		/* For simple (single/multi) row INSERTs, we fallback to the
		old style only if another transaction has already acquired
		the AUTOINC lock on behalf of a LOAD FILE or INSERT ... SELECT
		etc. type of statement. */
		if (thd_sql_command(user_thd) == SQLCOM_INSERT
		    || thd_sql_command(user_thd) == SQLCOM_REPLACE) {
			dict_table_t*	ib_table = prebuilt->table;

			/* Acquire the AUTOINC mutex. */
			dict_table_autoinc_lock(ib_table);

			/* We need to check that another transaction isn't
			already holding the AUTOINC lock on the table. */
			if (ib_table->n_waiting_or_granted_auto_inc_locks) {
				/* Release the mutex to avoid deadlocks. */
				dict_table_autoinc_unlock(ib_table);
			} else {
				break;
			}
		}
		/* Fall through to old style locking. */

	case AUTOINC_OLD_STYLE_LOCKING:
		error = row_lock_table_autoinc_for_mysql(prebuilt);

		if (error == DB_SUCCESS) {

			/* Acquire the AUTOINC mutex. */
			dict_table_autoinc_lock(prebuilt->table);
		}
		break;

	default:
		ut_error;
	}

	return(error);
}

/********************************************************************//**
Reset the autoinc value in the table.
@return DB_SUCCESS if all went well else error code */

dberr_t
ha_innobase::innobase_reset_autoinc(
/*================================*/
	ulonglong	autoinc)	/*!< in: value to store */
{
	dberr_t		error;

	error = innobase_lock_autoinc();

	if (error == DB_SUCCESS) {

		dict_table_autoinc_initialize(prebuilt->table, autoinc);

		dict_table_autoinc_unlock(prebuilt->table);
	}

	return(error);
}

/********************************************************************//**
Store the autoinc value in the table. The autoinc value is only set if
it's greater than the existing autoinc value in the table.
@return DB_SUCCESS if all went well else error code */

dberr_t
ha_innobase::innobase_set_max_autoinc(
/*==================================*/
	ulonglong	auto_inc)	/*!< in: value to store */
{
	dberr_t		error;

	error = innobase_lock_autoinc();

	if (error == DB_SUCCESS) {

		dict_table_autoinc_update_if_greater(prebuilt->table, auto_inc);

		dict_table_autoinc_unlock(prebuilt->table);
	}

	return(error);
}

/********************************************************************//**
Stores a row in an InnoDB database, to the table specified in this
handle.
@return error code */

int
ha_innobase::write_row(
/*===================*/
	uchar*	record)	/*!< in: a row in MySQL format */
{
	dberr_t		error;
	int		error_result= 0;
	ibool		auto_inc_used= FALSE;
	ulint		sql_command;
	trx_t*		trx = thd_to_trx(user_thd);

	DBUG_ENTER("ha_innobase::write_row");

	if (srv_read_only_mode) {
		ib_senderrf(ha_thd(), IB_LOG_LEVEL_WARN, ER_READ_ONLY_MODE);
		DBUG_RETURN(HA_ERR_TABLE_READONLY);
	} else if (prebuilt->trx != trx) {
		ib_logf(IB_LOG_LEVEL_ERROR,
			"The transaction object for the table handle is"
			"at %p, but for the current thread it is at %p",
			(const void*) prebuilt->trx, (const void*) trx);

		fputs("InnoDB: Dump of 200 bytes around prebuilt: ", stderr);
		ut_print_buf(stderr, ((const byte*) prebuilt) - 100, 200);
		fputs("\nInnoDB: Dump of 200 bytes around ha_data: ", stderr);
		ut_print_buf(stderr, ((const byte*) trx) - 100, 200);
		putc('\n', stderr);
		ut_error;
	} else if (!trx_is_started(trx)) {
		++trx->will_lock;
	}

	ha_statistic_increment(&SSV::ha_write_count);

	sql_command = thd_sql_command(user_thd);

	if ((sql_command == SQLCOM_ALTER_TABLE
	     || sql_command == SQLCOM_OPTIMIZE
	     || sql_command == SQLCOM_CREATE_INDEX
	     || sql_command == SQLCOM_DROP_INDEX)
	    && num_write_row >= 10000) {
		/* ALTER TABLE is COMMITted at every 10000 copied rows.
		The IX table lock for the original table has to be re-issued.
		As this method will be called on a temporary table where the
		contents of the original table is being copied to, it is
		a bit tricky to determine the source table.  The cursor
		position in the source table need not be adjusted after the
		intermediate COMMIT, since writes by other transactions are
		being blocked by a MySQL table lock TL_WRITE_ALLOW_READ. */

		dict_table_t*	src_table;
		enum lock_mode	mode;

		num_write_row = 0;

		/* Commit the transaction.  This will release the table
		locks, so they have to be acquired again. */

		/* Altering an InnoDB table */
		/* Get the source table. */
		src_table = lock_get_src_table(
				prebuilt->trx, prebuilt->table, &mode);
		if (!src_table) {
no_commit:
			/* Unknown situation: do not commit */
			/*
			ut_print_timestamp(stderr);
			fprintf(stderr,
				"  InnoDB: ALTER TABLE is holding lock"
				" on %lu tables!\n",
				prebuilt->trx->mysql_n_tables_locked);
			*/
			;
		} else if (src_table == prebuilt->table) {
			/* Source table is not in InnoDB format:
			no need to re-acquire locks on it. */

			/* Altering to InnoDB format */
			innobase_commit(ht, user_thd, 1);
			/* Note that this transaction is still active. */
			trx_register_for_2pc(prebuilt->trx);
			/* We will need an IX lock on the destination table. */
			prebuilt->sql_stat_start = TRUE;
		} else {
			/* Ensure that there are no other table locks than
			LOCK_IX and LOCK_AUTO_INC on the destination table. */

			if (!lock_is_table_exclusive(prebuilt->table,
							prebuilt->trx)) {
				goto no_commit;
			}

			/* Commit the transaction.  This will release the table
			locks, so they have to be acquired again. */
			innobase_commit(ht, user_thd, 1);
			/* Note that this transaction is still active. */
			trx_register_for_2pc(prebuilt->trx);
			/* Re-acquire the table lock on the source table. */
			row_lock_table_for_mysql(prebuilt, src_table, mode);
			/* We will need an IX lock on the destination table. */
			prebuilt->sql_stat_start = TRUE;
		}
	}

	num_write_row++;

	/* This is the case where the table has an auto-increment column */
	if (table->next_number_field && record == table->record[0]) {

		/* Reset the error code before calling
		innobase_get_auto_increment(). */
		prebuilt->autoinc_error = DB_SUCCESS;

		if ((error_result = update_auto_increment())) {
			/* We don't want to mask autoinc overflow errors. */

			/* Handle the case where the AUTOINC sub-system
			failed during initialization. */
			if (prebuilt->autoinc_error == DB_UNSUPPORTED) {
				error_result = ER_AUTOINC_READ_FAILED;
				/* Set the error message to report too. */
				my_error(ER_AUTOINC_READ_FAILED, MYF(0));
				goto func_exit;
			} else if (prebuilt->autoinc_error != DB_SUCCESS) {
				error = prebuilt->autoinc_error;
				goto report_error;
			}

			/* MySQL errors are passed straight back. */
			goto func_exit;
		}

		auto_inc_used = TRUE;
	}

	if (prebuilt->mysql_template == NULL
	    || prebuilt->template_type != ROW_MYSQL_WHOLE_ROW) {

		/* Build the template used in converting quickly between
		the two database formats */

		build_template(true);
	}

	innobase_srv_conc_enter_innodb(prebuilt->trx);

	error = row_insert_for_mysql((byte*) record, prebuilt);
	DEBUG_SYNC(user_thd, "ib_after_row_insert");

	/* Handle duplicate key errors */
	if (auto_inc_used) {
		ulonglong	auto_inc;
		ulonglong	col_max_value;

		/* Note the number of rows processed for this statement, used
		by get_auto_increment() to determine the number of AUTO-INC
		values to reserve. This is only useful for a mult-value INSERT
		and is a statement level counter.*/
		if (trx->n_autoinc_rows > 0) {
			--trx->n_autoinc_rows;
		}

		/* We need the upper limit of the col type to check for
		whether we update the table autoinc counter or not. */
		col_max_value =
			table->next_number_field->get_max_int_value();

		/* Get the value that MySQL attempted to store in the table.*/
		auto_inc = table->next_number_field->val_int();

		switch (error) {
		case DB_DUPLICATE_KEY:

			/* A REPLACE command and LOAD DATA INFILE REPLACE
			handle a duplicate key error themselves, but we
			must update the autoinc counter if we are performing
			those statements. */

			switch (sql_command) {
			case SQLCOM_LOAD:
				if (trx->duplicates) {

					goto set_max_autoinc;
				}
				break;

			case SQLCOM_REPLACE:
			case SQLCOM_INSERT_SELECT:
			case SQLCOM_REPLACE_SELECT:
				goto set_max_autoinc;

			default:
				break;
			}

			break;

		case DB_SUCCESS:
			/* If the actual value inserted is greater than
			the upper limit of the interval, then we try and
			update the table upper limit. Note: last_value
			will be 0 if get_auto_increment() was not called.*/

			if (auto_inc >= prebuilt->autoinc_last_value) {
set_max_autoinc:
				/* This should filter out the negative
				values set explicitly by the user. */
				if (auto_inc <= col_max_value) {
					ut_a(prebuilt->autoinc_increment > 0);

					ulonglong	offset;
					ulonglong	increment;
					dberr_t		err;

					offset = prebuilt->autoinc_offset;
					increment = prebuilt->autoinc_increment;

					auto_inc = innobase_next_autoinc(
						auto_inc,
						1, increment, offset,
						col_max_value);

					err = innobase_set_max_autoinc(
						auto_inc);

					if (err != DB_SUCCESS) {
						error = err;
					}
				}
			}
			break;
		default:
			break;
		}
	}

	innobase_srv_conc_exit_innodb(prebuilt->trx);

report_error:
	if (error == DB_TABLESPACE_DELETED) {
		ib_senderrf(
			trx->mysql_thd, IB_LOG_LEVEL_ERROR,
			ER_TABLESPACE_DISCARDED,
			table->s->table_name.str);
	}

	error_result = convert_error_code_to_mysql(error,
						   prebuilt->table->flags,
						   user_thd);

	if (error_result == HA_FTS_INVALID_DOCID) {
		my_error(HA_FTS_INVALID_DOCID, MYF(0));
	}

func_exit:
	innobase_active_small();

	DBUG_RETURN(error_result);
}

/**********************************************************************//**
Checks which fields have changed in a row and stores information
of them to an update vector.
@return DB_SUCCESS or error code */
static
dberr_t
calc_row_difference(
/*================*/
	upd_t*		uvect,		/*!< in/out: update vector */
	uchar*		old_row,	/*!< in: old row in MySQL format */
	uchar*		new_row,	/*!< in: new row in MySQL format */
	TABLE*		table,		/*!< in: table in MySQL data
					dictionary */
	uchar*		upd_buff,	/*!< in: buffer to use */
	ulint		buff_len,	/*!< in: buffer length */
	row_prebuilt_t*	prebuilt,	/*!< in: InnoDB prebuilt struct */
	THD*		thd)		/*!< in: user thread */
{
	uchar*		original_upd_buff = upd_buff;
	Field*		field;
	enum_field_types field_mysql_type;
	uint		n_fields;
	ulint		o_len;
	ulint		n_len;
	ulint		col_pack_len;
	const byte*	new_mysql_row_col;
	const byte*	o_ptr;
	const byte*	n_ptr;
	byte*		buf;
	upd_field_t*	ufield;
	ulint		col_type;
	ulint		n_changed = 0;
	dfield_t	dfield;
	dict_index_t*	clust_index;
	uint		i;
	ibool		changes_fts_column = FALSE;
	ibool		changes_fts_doc_col = FALSE;
	trx_t*          trx = thd_to_trx(thd);
	doc_id_t	doc_id = FTS_NULL_DOC_ID;

	ut_ad(!srv_read_only_mode);

	n_fields = table->s->fields;
	clust_index = dict_table_get_first_index(prebuilt->table);

	/* We use upd_buff to convert changed fields */
	buf = (byte*) upd_buff;

	for (i = 0; i < n_fields; i++) {
		field = table->field[i];

		o_ptr = (const byte*) old_row + get_field_offset(table, field);
		n_ptr = (const byte*) new_row + get_field_offset(table, field);

		/* Use new_mysql_row_col and col_pack_len save the values */

		new_mysql_row_col = n_ptr;
		col_pack_len = field->pack_length();

		o_len = col_pack_len;
		n_len = col_pack_len;

		/* We use o_ptr and n_ptr to dig up the actual data for
		comparison. */

		field_mysql_type = field->type();

		col_type = prebuilt->table->cols[i].mtype;

		switch (col_type) {

		case DATA_BLOB:
		case DATA_GEOMETRY:
			o_ptr = row_mysql_read_blob_ref(&o_len, o_ptr, o_len);
			n_ptr = row_mysql_read_blob_ref(&n_len, n_ptr, n_len);

			break;

		case DATA_VARCHAR:
		case DATA_BINARY:
		case DATA_VARMYSQL:
			if (field_mysql_type == MYSQL_TYPE_VARCHAR) {
				/* This is a >= 5.0.3 type true VARCHAR where
				the real payload data length is stored in
				1 or 2 bytes */

				o_ptr = row_mysql_read_true_varchar(
					&o_len, o_ptr,
					(ulint)
					(((Field_varstring*) field)->length_bytes));

				n_ptr = row_mysql_read_true_varchar(
					&n_len, n_ptr,
					(ulint)
					(((Field_varstring*) field)->length_bytes));
			}

			break;
		default:
			;
		}

		if (field_mysql_type == MYSQL_TYPE_LONGLONG
		    && prebuilt->table->fts
		    && innobase_strcasecmp(
			field->field_name, FTS_DOC_ID_COL_NAME) == 0) {
			doc_id = (doc_id_t) mach_read_from_n_little_endian(
				n_ptr, 8);
			if (doc_id == 0) {
				return(DB_FTS_INVALID_DOCID);
			}
		}


		if (field->real_maybe_null()) {
			if (field->is_null_in_record(old_row)) {
				o_len = UNIV_SQL_NULL;
			}

			if (field->is_null_in_record(new_row)) {
				n_len = UNIV_SQL_NULL;
			}
		}

		if (o_len != n_len || (o_len != UNIV_SQL_NULL &&
					0 != memcmp(o_ptr, n_ptr, o_len))) {
			/* The field has changed */

			ufield = uvect->fields + n_changed;
			UNIV_MEM_INVALID(ufield, sizeof *ufield);

			/* Let us use a dummy dfield to make the conversion
			from the MySQL column format to the InnoDB format */

			if (n_len != UNIV_SQL_NULL) {
				dict_col_copy_type(prebuilt->table->cols + i,
						   dfield_get_type(&dfield));

				buf = row_mysql_store_col_in_innobase_format(
					&dfield,
					(byte*) buf,
					TRUE,
					new_mysql_row_col,
					col_pack_len,
					dict_table_is_comp(prebuilt->table));
				dfield_copy(&ufield->new_val, &dfield);
			} else {
				dfield_set_null(&ufield->new_val);
			}

			ufield->exp = NULL;
			ufield->orig_len = 0;
			ufield->field_no = dict_col_get_clust_pos(
				&prebuilt->table->cols[i], clust_index);
			n_changed++;

			/* If an FTS indexed column was changed by this
			UPDATE then we need to inform the FTS sub-system.

			NOTE: Currently we re-index all FTS indexed columns
			even if only a subset of the FTS indexed columns
			have been updated. That is the reason we are
			checking only once here. Later we will need to
			note which columns have been updated and do
			selective processing. */
			if (prebuilt->table->fts != NULL) {
				ulint           offset;
				dict_table_t*   innodb_table;

				innodb_table = prebuilt->table;

				if (!changes_fts_column) {
					offset = row_upd_changes_fts_column(
						innodb_table, ufield);

					if (offset != ULINT_UNDEFINED) {
						changes_fts_column = TRUE;
					}
				}

				if (!changes_fts_doc_col) {
					changes_fts_doc_col =
					row_upd_changes_doc_id(
						innodb_table, ufield);
				}
			}
		}
	}

	/* If the update changes a column with an FTS index on it, we
	then add an update column node with a new document id to the
	other changes. We piggy back our changes on the normal UPDATE
	to reduce processing and IO overhead. */
	if (!prebuilt->table->fts) {
			trx->fts_next_doc_id = 0;
	} else if (changes_fts_column || changes_fts_doc_col) {
		dict_table_t*   innodb_table = prebuilt->table;

		ufield = uvect->fields + n_changed;

		if (!DICT_TF2_FLAG_IS_SET(
			innodb_table, DICT_TF2_FTS_HAS_DOC_ID)) {

			/* If Doc ID is managed by user, and if any
			FTS indexed column has been updated, its corresponding
			Doc ID must also be updated. Otherwise, return
			error */
			if (changes_fts_column && !changes_fts_doc_col) {
				ut_print_timestamp(stderr);
				fprintf(stderr, " InnoDB: A new Doc ID"
					" must be supplied while updating"
					" FTS indexed columns.\n");
				return(DB_FTS_INVALID_DOCID);
			}

			/* Doc ID must monotonically increase */
			ut_ad(innodb_table->fts->cache);
			if (doc_id < prebuilt->table->fts->cache->next_doc_id) {
				fprintf(stderr,
					"InnoDB: FTS Doc ID must be larger than"
					" "IB_ID_FMT" for table",
					innodb_table->fts->cache->next_doc_id
					- 1);
				ut_print_name(stderr, trx,
					      TRUE, innodb_table->name);
				putc('\n', stderr);

				return(DB_FTS_INVALID_DOCID);
			} else if ((doc_id
				    - prebuilt->table->fts->cache->next_doc_id)
				   >= FTS_DOC_ID_MAX_STEP) {
				fprintf(stderr,
					"InnoDB: Doc ID "UINT64PF" is too"
					" big. Its difference with largest"
					" Doc ID used "UINT64PF" cannot"
					" exceed or equal to %d\n",
					doc_id,
					prebuilt->table->fts->cache->next_doc_id - 1,
					FTS_DOC_ID_MAX_STEP);
			}


			trx->fts_next_doc_id = doc_id;
		} else {
			/* If the Doc ID is a hidden column, it can't be
			changed by user */
			ut_ad(!changes_fts_doc_col);

			/* Doc ID column is hidden, a new Doc ID will be
			generated by following fts_update_doc_id() call */
			trx->fts_next_doc_id = 0;
		}

		fts_update_doc_id(
			innodb_table, ufield, &trx->fts_next_doc_id);

		++n_changed;
	} else {
		/* We have a Doc ID column, but none of FTS indexed
		columns are touched, nor the Doc ID column, so set
		fts_next_doc_id to UINT64_UNDEFINED, which means do not
		update the Doc ID column */
		trx->fts_next_doc_id = UINT64_UNDEFINED;
	}

	uvect->n_fields = n_changed;
	uvect->info_bits = 0;

	ut_a(buf <= (byte*) original_upd_buff + buff_len);

	return(DB_SUCCESS);
}

/**********************************************************************//**
Updates a row given as a parameter to a new value. Note that we are given
whole rows, not just the fields which are updated: this incurs some
overhead for CPU when we check which fields are actually updated.
TODO: currently InnoDB does not prevent the 'Halloween problem':
in a searched update a single row can get updated several times
if its index columns are updated!
@return error number or 0 */

int
ha_innobase::update_row(
/*====================*/
	const uchar*	old_row,	/*!< in: old row in MySQL format */
	uchar*		new_row)	/*!< in: new row in MySQL format */
{
	upd_t*		uvect;
	dberr_t		error;
	trx_t*		trx = thd_to_trx(user_thd);

	DBUG_ENTER("ha_innobase::update_row");

	ut_a(prebuilt->trx == trx);

	if (srv_read_only_mode) {
		ib_senderrf(ha_thd(), IB_LOG_LEVEL_WARN, ER_READ_ONLY_MODE);
		DBUG_RETURN(HA_ERR_TABLE_READONLY);
	} else if (!trx_is_started(trx)) {
		++trx->will_lock;
	}

	if (upd_buf == NULL) {
		ut_ad(upd_buf_size == 0);

		/* Create a buffer for packing the fields of a record. Why
		table->reclength did not work here? Obviously, because char
		fields when packed actually became 1 byte longer, when we also
		stored the string length as the first byte. */

		upd_buf_size = table->s->reclength + table->s->max_key_length
			+ MAX_REF_PARTS * 3;
		upd_buf = (uchar*) my_malloc(upd_buf_size, MYF(MY_WME));
		if (upd_buf == NULL) {
			upd_buf_size = 0;
			DBUG_RETURN(HA_ERR_OUT_OF_MEM);
		}
	}

	ha_statistic_increment(&SSV::ha_update_count);

	if (prebuilt->upd_node) {
		uvect = prebuilt->upd_node->update;
	} else {
		uvect = row_get_prebuilt_update_vector(prebuilt);
	}

	/* Build an update vector from the modified fields in the rows
	(uses upd_buf of the handle) */

	error = calc_row_difference(uvect, (uchar*) old_row, new_row, table,
				    upd_buf, upd_buf_size, prebuilt, user_thd);

	if (error != DB_SUCCESS) {
		goto func_exit;
	}

	/* This is not a delete */
	prebuilt->upd_node->is_delete = FALSE;

	ut_a(prebuilt->template_type == ROW_MYSQL_WHOLE_ROW);

	innobase_srv_conc_enter_innodb(trx);

	error = row_update_for_mysql((byte*) old_row, prebuilt);

	/* We need to do some special AUTOINC handling for the following case:

	INSERT INTO t (c1,c2) VALUES(x,y) ON DUPLICATE KEY UPDATE ...

	We need to use the AUTOINC counter that was actually used by
	MySQL in the UPDATE statement, which can be different from the
	value used in the INSERT statement.*/

	if (error == DB_SUCCESS
	    && table->next_number_field
	    && new_row == table->record[0]
	    && thd_sql_command(user_thd) == SQLCOM_INSERT
	    && trx->duplicates)  {

		ulonglong	auto_inc;
		ulonglong	col_max_value;

		auto_inc = table->next_number_field->val_int();

		/* We need the upper limit of the col type to check for
		whether we update the table autoinc counter or not. */
		col_max_value =
			table->next_number_field->get_max_int_value();

		if (auto_inc <= col_max_value && auto_inc != 0) {

			ulonglong	offset;
			ulonglong	increment;

			offset = prebuilt->autoinc_offset;
			increment = prebuilt->autoinc_increment;

			auto_inc = innobase_next_autoinc(
				auto_inc, 1, increment, offset, col_max_value);

			error = innobase_set_max_autoinc(auto_inc);
		}
	}

	innobase_srv_conc_exit_innodb(trx);

func_exit:
	int err = convert_error_code_to_mysql(error,
					    prebuilt->table->flags, user_thd);

	/* If success and no columns were updated. */
	if (err == 0 && uvect->n_fields == 0) {

		/* This is the same as success, but instructs
		MySQL that the row is not really updated and it
		should not increase the count of updated rows.
		This is fix for http://bugs.mysql.com/29157 */
		err = HA_ERR_RECORD_IS_THE_SAME;
	} else if (err == HA_FTS_INVALID_DOCID) {
		my_error(HA_FTS_INVALID_DOCID, MYF(0));
	}

	/* Tell InnoDB server that there might be work for
	utility threads: */

	innobase_active_small();

	DBUG_RETURN(err);
}

/**********************************************************************//**
Deletes a row given as the parameter.
@return error number or 0 */

int
ha_innobase::delete_row(
/*====================*/
	const uchar*	record)	/*!< in: a row in MySQL format */
{
	dberr_t		error;
	trx_t*		trx = thd_to_trx(user_thd);

	DBUG_ENTER("ha_innobase::delete_row");

	ut_a(prebuilt->trx == trx);

	if (srv_read_only_mode) {
		ib_senderrf(ha_thd(), IB_LOG_LEVEL_WARN, ER_READ_ONLY_MODE);
		DBUG_RETURN(HA_ERR_TABLE_READONLY);
	} else if (!trx_is_started(trx)) {
		++trx->will_lock;
	}

	ha_statistic_increment(&SSV::ha_delete_count);

	if (!prebuilt->upd_node) {
		row_get_prebuilt_update_vector(prebuilt);
	}

	/* This is a delete */

	prebuilt->upd_node->is_delete = TRUE;

	innobase_srv_conc_enter_innodb(trx);

	error = row_update_for_mysql((byte*) record, prebuilt);

	innobase_srv_conc_exit_innodb(trx);

	/* Tell the InnoDB server that there might be work for
	utility threads: */

	innobase_active_small();

	DBUG_RETURN(convert_error_code_to_mysql(
			    error, prebuilt->table->flags, user_thd));
}

/**********************************************************************//**
Removes a new lock set on a row, if it was not read optimistically. This can
be called after a row has been read in the processing of an UPDATE or a DELETE
query, if the option innodb_locks_unsafe_for_binlog is set. */

void
ha_innobase::unlock_row(void)
/*=========================*/
{
	DBUG_ENTER("ha_innobase::unlock_row");

	/* Consistent read does not take any locks, thus there is
	nothing to unlock. */

	if (prebuilt->select_lock_type == LOCK_NONE) {
		DBUG_VOID_RETURN;
	}

	/* Ideally, this assert must be in the beginning of the function.
	But there are some calls to this function from the SQL layer when the
	transaction is in state TRX_STATE_NOT_STARTED.  The check on
	prebuilt->select_lock_type above gets around this issue. */
	ut_ad(trx_state_eq(prebuilt->trx, TRX_STATE_ACTIVE));

	switch (prebuilt->row_read_type) {
	case ROW_READ_WITH_LOCKS:
		if (!srv_locks_unsafe_for_binlog
		    && prebuilt->trx->isolation_level
		    > TRX_ISO_READ_COMMITTED) {
			break;
		}
		/* fall through */
	case ROW_READ_TRY_SEMI_CONSISTENT:
		row_unlock_for_mysql(prebuilt, FALSE);
		break;
	case ROW_READ_DID_SEMI_CONSISTENT:
		prebuilt->row_read_type = ROW_READ_TRY_SEMI_CONSISTENT;
		break;
	}

	DBUG_VOID_RETURN;
}

/* See handler.h and row0mysql.h for docs on this function. */

bool
ha_innobase::was_semi_consistent_read(void)
/*=======================================*/
{
	return(prebuilt->row_read_type == ROW_READ_DID_SEMI_CONSISTENT);
}

/* See handler.h and row0mysql.h for docs on this function. */

void
ha_innobase::try_semi_consistent_read(bool yes)
/*===========================================*/
{
	ut_a(prebuilt->trx == thd_to_trx(ha_thd()));

	/* Row read type is set to semi consistent read if this was
	requested by the MySQL and either innodb_locks_unsafe_for_binlog
	option is used or this session is using READ COMMITTED isolation
	level. */

	if (yes
	    && (srv_locks_unsafe_for_binlog
		|| prebuilt->trx->isolation_level <= TRX_ISO_READ_COMMITTED)) {
		prebuilt->row_read_type = ROW_READ_TRY_SEMI_CONSISTENT;
	} else {
		prebuilt->row_read_type = ROW_READ_WITH_LOCKS;
	}
}

/******************************************************************//**
Initializes a handle to use an index.
@return 0 or error number */

int
ha_innobase::index_init(
/*====================*/
	uint	keynr,	/*!< in: key (index) number */
	bool sorted)	/*!< in: 1 if result MUST be sorted according to index */
{
	DBUG_ENTER("index_init");

	DBUG_RETURN(change_active_index(keynr));
}

/******************************************************************//**
Currently does nothing.
@return 0 */

int
ha_innobase::index_end(void)
/*========================*/
{
	int	error	= 0;
	DBUG_ENTER("index_end");
	active_index = MAX_KEY;
	in_range_check_pushed_down = FALSE;
	ds_mrr.dsmrr_close();
	DBUG_RETURN(error);
}

/*********************************************************************//**
Converts a search mode flag understood by MySQL to a flag understood
by InnoDB. */
static inline
ulint
convert_search_mode_to_innobase(
/*============================*/
	enum ha_rkey_function	find_flag)
{
	switch (find_flag) {
	case HA_READ_KEY_EXACT:
		/* this does not require the index to be UNIQUE */
	case HA_READ_KEY_OR_NEXT:
		return(PAGE_CUR_GE);
	case HA_READ_AFTER_KEY:
		return(PAGE_CUR_G);
	case HA_READ_BEFORE_KEY:
		return(PAGE_CUR_L);
	case HA_READ_KEY_OR_PREV:
	case HA_READ_PREFIX_LAST:
	case HA_READ_PREFIX_LAST_OR_PREV:
		return(PAGE_CUR_LE);
	case HA_READ_PREFIX:
	case HA_READ_MBR_CONTAIN:
	case HA_READ_MBR_INTERSECT:
	case HA_READ_MBR_WITHIN:
	case HA_READ_MBR_DISJOINT:
	case HA_READ_MBR_EQUAL:
		return(PAGE_CUR_UNSUPP);
	/* do not use "default:" in order to produce a gcc warning:
	enumeration value '...' not handled in switch
	(if -Wswitch or -Wall is used) */
	}

	my_error(ER_CHECK_NOT_IMPLEMENTED, MYF(0), "this functionality");

	return(PAGE_CUR_UNSUPP);
}

/*
   BACKGROUND INFO: HOW A SELECT SQL QUERY IS EXECUTED
   ---------------------------------------------------
The following does not cover all the details, but explains how we determine
the start of a new SQL statement, and what is associated with it.

For each table in the database the MySQL interpreter may have several
table handle instances in use, also in a single SQL query. For each table
handle instance there is an InnoDB  'prebuilt' struct which contains most
of the InnoDB data associated with this table handle instance.

  A) if the user has not explicitly set any MySQL table level locks:

  1) MySQL calls ::external_lock to set an 'intention' table level lock on
the table of the handle instance. There we set
prebuilt->sql_stat_start = TRUE. The flag sql_stat_start should be set
true if we are taking this table handle instance to use in a new SQL
statement issued by the user. We also increment trx->n_mysql_tables_in_use.

  2) If prebuilt->sql_stat_start == TRUE we 'pre-compile' the MySQL search
instructions to prebuilt->template of the table handle instance in
::index_read. The template is used to save CPU time in large joins.

  3) In row_search_for_mysql, if prebuilt->sql_stat_start is true, we
allocate a new consistent read view for the trx if it does not yet have one,
or in the case of a locking read, set an InnoDB 'intention' table level
lock on the table.

  4) We do the SELECT. MySQL may repeatedly call ::index_read for the
same table handle instance, if it is a join.

  5) When the SELECT ends, MySQL removes its intention table level locks
in ::external_lock. When trx->n_mysql_tables_in_use drops to zero,
 (a) we execute a COMMIT there if the autocommit is on,
 (b) we also release possible 'SQL statement level resources' InnoDB may
have for this SQL statement. The MySQL interpreter does NOT execute
autocommit for pure read transactions, though it should. That is why the
table handler in that case has to execute the COMMIT in ::external_lock.

  B) If the user has explicitly set MySQL table level locks, then MySQL
does NOT call ::external_lock at the start of the statement. To determine
when we are at the start of a new SQL statement we at the start of
::index_read also compare the query id to the latest query id where the
table handle instance was used. If it has changed, we know we are at the
start of a new SQL statement. Since the query id can theoretically
overwrap, we use this test only as a secondary way of determining the
start of a new SQL statement. */


/**********************************************************************//**
Positions an index cursor to the index specified in the handle. Fetches the
row if any.
@return 0, HA_ERR_KEY_NOT_FOUND, or error number */

int
ha_innobase::index_read(
/*====================*/
	uchar*		buf,		/*!< in/out: buffer for the returned
					row */
	const uchar*	key_ptr,	/*!< in: key value; if this is NULL
					we position the cursor at the
					start or end of index; this can
					also contain an InnoDB row id, in
					which case key_len is the InnoDB
					row id length; the key value can
					also be a prefix of a full key value,
					and the last column can be a prefix
					of a full column */
	uint			key_len,/*!< in: key value length */
	enum ha_rkey_function find_flag)/*!< in: search flags from my_base.h */
{
	ulint		mode;
	dict_index_t*	index;
	ulint		match_mode	= 0;
	int		error;
	dberr_t		ret;

	DBUG_ENTER("index_read");
	DEBUG_SYNC_C("ha_innobase_index_read_begin");

	ut_a(prebuilt->trx == thd_to_trx(user_thd));
	ut_ad(key_len != 0 || find_flag != HA_READ_KEY_EXACT);

	ha_statistic_increment(&SSV::ha_read_key_count);

	index = prebuilt->index;

	if (UNIV_UNLIKELY(index == NULL) || dict_index_is_corrupted(index)) {
		prebuilt->index_usable = FALSE;
		DBUG_RETURN(HA_ERR_CRASHED);
	}
	if (UNIV_UNLIKELY(!prebuilt->index_usable)) {
		DBUG_RETURN(dict_index_is_corrupted(index)
			    ? HA_ERR_INDEX_CORRUPT
			    : HA_ERR_TABLE_DEF_CHANGED);
	}

	if (index->type & DICT_FTS) {
		DBUG_RETURN(HA_ERR_KEY_NOT_FOUND);
	}

	/* Note that if the index for which the search template is built is not
	necessarily prebuilt->index, but can also be the clustered index */

	if (prebuilt->sql_stat_start) {
		build_template(false);
	}

	if (key_ptr) {
		/* Convert the search key value to InnoDB format into
		prebuilt->search_tuple */

		row_sel_convert_mysql_key_to_innobase(
			prebuilt->search_tuple,
			srch_key_val1, sizeof(srch_key_val1),
			index,
			(byte*) key_ptr,
			(ulint) key_len,
			prebuilt->trx);
		DBUG_ASSERT(prebuilt->search_tuple->n_fields > 0);
	} else {
		/* We position the cursor to the last or the first entry
		in the index */

		dtuple_set_n_fields(prebuilt->search_tuple, 0);
	}

	mode = convert_search_mode_to_innobase(find_flag);

	match_mode = 0;

	if (find_flag == HA_READ_KEY_EXACT) {

		match_mode = ROW_SEL_EXACT;

	} else if (find_flag == HA_READ_PREFIX_LAST) {

		match_mode = ROW_SEL_EXACT_PREFIX;
	}

	last_match_mode = (uint) match_mode;

	if (mode != PAGE_CUR_UNSUPP) {

		innobase_srv_conc_enter_innodb(prebuilt->trx);

		ret = row_search_for_mysql((byte*) buf, mode, prebuilt,
					   match_mode, 0);

		innobase_srv_conc_exit_innodb(prebuilt->trx);
	} else {

		ret = DB_UNSUPPORTED;
	}

	DBUG_EXECUTE_IF("ib_select_query_failure", ret = DB_ERROR;);

	switch (ret) {
	case DB_SUCCESS:
		error = 0;
		table->status = 0;
		if (srv_stats.n_rows_read.is_fast()) {
			srv_stats.n_rows_read.inc();
		} else {
			srv_stats.n_rows_read.add(
				thd_get_thread_id(prebuilt->trx->mysql_thd), 1);
		}
		break;
	case DB_RECORD_NOT_FOUND:
		error = HA_ERR_KEY_NOT_FOUND;
		table->status = STATUS_NOT_FOUND;
		break;
	case DB_END_OF_INDEX:
		error = HA_ERR_KEY_NOT_FOUND;
		table->status = STATUS_NOT_FOUND;
		break;
	case DB_TABLESPACE_DELETED:

		ib_senderrf(
			prebuilt->trx->mysql_thd, IB_LOG_LEVEL_ERROR,
			ER_TABLESPACE_DISCARDED,
			table->s->table_name.str);

		table->status = STATUS_NOT_FOUND;
		error = HA_ERR_NO_SUCH_TABLE;
		break;
	case DB_TABLESPACE_NOT_FOUND:

		ib_senderrf(
			prebuilt->trx->mysql_thd, IB_LOG_LEVEL_ERROR,
			ER_TABLESPACE_MISSING, MYF(0),
			table->s->table_name.str);

		table->status = STATUS_NOT_FOUND;
		error = HA_ERR_NO_SUCH_TABLE;
		break;
	default:
		error = convert_error_code_to_mysql(
			ret, prebuilt->table->flags, user_thd);

		table->status = STATUS_NOT_FOUND;
		break;
	}

	DBUG_RETURN(error);
}

/*******************************************************************//**
The following functions works like index_read, but it find the last
row with the current key value or prefix.
@return 0, HA_ERR_KEY_NOT_FOUND, or an error code */

int
ha_innobase::index_read_last(
/*=========================*/
	uchar*		buf,	/*!< out: fetched row */
	const uchar*	key_ptr,/*!< in: key value, or a prefix of a full
				key value */
	uint		key_len)/*!< in: length of the key val or prefix
				in bytes */
{
	return(index_read(buf, key_ptr, key_len, HA_READ_PREFIX_LAST));
}

/********************************************************************//**
Get the index for a handle. Does not change active index.
@return NULL or index instance. */

dict_index_t*
ha_innobase::innobase_get_index(
/*============================*/
	uint		keynr)	/*!< in: use this index; MAX_KEY means always
				clustered index, even if it was internally
				generated by InnoDB */
{
	KEY*		key = 0;
	dict_index_t*	index = 0;

	DBUG_ENTER("innobase_get_index");

	if (keynr != MAX_KEY && table->s->keys > 0) {
		key = table->key_info + keynr;

		index = innobase_index_lookup(share, keynr);

		if (index) {
			ut_a(ut_strcmp(index->name, key->name) == 0);
		} else {
			/* Can't find index with keynr in the translation
			table. Only print message if the index translation
			table exists */
			if (share->idx_trans_tbl.index_mapping) {
				sql_print_warning("InnoDB could not find "
						  "index %s key no %u for "
						  "table %s through its "
						  "index translation table",
						  key ? key->name : "NULL",
						  keynr,
						  prebuilt->table->name);
			}

			index = dict_table_get_index_on_name(prebuilt->table,
							     key->name);
		}
	} else {
		index = dict_table_get_first_index(prebuilt->table);
	}

	if (!index) {
		sql_print_error(
			"InnoDB could not find key n:o %u with name %s "
			"from dict cache for table %s",
			keynr, key ? key->name : "NULL",
			prebuilt->table->name);
	}

	DBUG_RETURN(index);
}

/********************************************************************//**
Changes the active index of a handle.
@return 0 or error code */

int
ha_innobase::change_active_index(
/*=============================*/
	uint	keynr)	/*!< in: use this index; MAX_KEY means always clustered
			index, even if it was internally generated by
			InnoDB */
{
	DBUG_ENTER("change_active_index");

	ut_ad(user_thd == ha_thd());
	ut_a(prebuilt->trx == thd_to_trx(user_thd));

	active_index = keynr;

	prebuilt->index = innobase_get_index(keynr);

	if (UNIV_UNLIKELY(!prebuilt->index)) {
		sql_print_warning("InnoDB: change_active_index(%u) failed",
				  keynr);
		prebuilt->index_usable = FALSE;
		DBUG_RETURN(1);
	}

	prebuilt->index_usable = row_merge_is_index_usable(prebuilt->trx,
							   prebuilt->index);

	if (UNIV_UNLIKELY(!prebuilt->index_usable)) {
		if (dict_index_is_corrupted(prebuilt->index)) {
			char index_name[MAX_FULL_NAME_LEN + 1];
			char table_name[MAX_FULL_NAME_LEN + 1];

			innobase_format_name(
				index_name, sizeof index_name,
				prebuilt->index->name, TRUE);

			innobase_format_name(
				table_name, sizeof table_name,
				prebuilt->index->table->name, FALSE);

			push_warning_printf(
				user_thd, Sql_condition::SL_WARNING,
				HA_ERR_INDEX_CORRUPT,
				"InnoDB: Index %s for table %s is"
				" marked as corrupted",
				index_name, table_name);
			DBUG_RETURN(HA_ERR_INDEX_CORRUPT);
		} else {
			push_warning_printf(
				user_thd, Sql_condition::SL_WARNING,
				HA_ERR_TABLE_DEF_CHANGED,
				"InnoDB: insufficient history for index %u",
				keynr);
		}

		/* The caller seems to ignore this.  Thus, we must check
		this again in row_search_for_mysql(). */
		DBUG_RETURN(HA_ERR_TABLE_DEF_CHANGED);
	}

	ut_a(prebuilt->search_tuple != 0);

	dtuple_set_n_fields(prebuilt->search_tuple, prebuilt->index->n_fields);

	dict_index_copy_types(prebuilt->search_tuple, prebuilt->index,
			      prebuilt->index->n_fields);

	/* MySQL changes the active index for a handle also during some
	queries, for example SELECT MAX(a), SUM(a) first retrieves the MAX()
	and then calculates the sum. Previously we played safe and used
	the flag ROW_MYSQL_WHOLE_ROW below, but that caused unnecessary
	copying. Starting from MySQL-4.1 we use a more efficient flag here. */

	build_template(false);

	DBUG_RETURN(0);
}

/**********************************************************************//**
Positions an index cursor to the index specified in keynr. Fetches the
row if any.
??? This is only used to read whole keys ???
@return error number or 0 */

int
ha_innobase::index_read_idx(
/*========================*/
	uchar*		buf,		/*!< in/out: buffer for the returned
					row */
	uint		keynr,		/*!< in: use this index */
	const uchar*	key,		/*!< in: key value; if this is NULL
					we position the cursor at the
					start or end of index */
	uint		key_len,	/*!< in: key value length */
	enum ha_rkey_function find_flag)/*!< in: search flags from my_base.h */
{
	if (change_active_index(keynr)) {

		return(1);
	}

	return(index_read(buf, key, key_len, find_flag));
}

/***********************************************************************//**
Reads the next or previous row from a cursor, which must have previously been
positioned using index_read.
@return 0, HA_ERR_END_OF_FILE, or error number */

int
ha_innobase::general_fetch(
/*=======================*/
	uchar*	buf,		/*!< in/out: buffer for next row in MySQL
				format */
	uint	direction,	/*!< in: ROW_SEL_NEXT or ROW_SEL_PREV */
	uint	match_mode)	/*!< in: 0, ROW_SEL_EXACT, or
				ROW_SEL_EXACT_PREFIX */
{
	dberr_t	ret;
	int	error;

	DBUG_ENTER("general_fetch");

	ut_a(prebuilt->trx == thd_to_trx(user_thd));

	innobase_srv_conc_enter_innodb(prebuilt->trx);

	ret = row_search_for_mysql(
		(byte*) buf, 0, prebuilt, match_mode, direction);

	innobase_srv_conc_exit_innodb(prebuilt->trx);

	switch (ret) {
	case DB_SUCCESS:
		error = 0;
		table->status = 0;
		if (srv_stats.n_rows_read.is_fast()) {
			srv_stats.n_rows_read.inc();
		} else {
			srv_stats.n_rows_read.add(
				thd_get_thread_id(prebuilt->trx->mysql_thd), 1);
		}
		break;
	case DB_RECORD_NOT_FOUND:
		error = HA_ERR_END_OF_FILE;
		table->status = STATUS_NOT_FOUND;
		break;
	case DB_END_OF_INDEX:
		error = HA_ERR_END_OF_FILE;
		table->status = STATUS_NOT_FOUND;
		break;
	case DB_TABLESPACE_DELETED:

		ib_senderrf(
			prebuilt->trx->mysql_thd, IB_LOG_LEVEL_ERROR,
			ER_TABLESPACE_DISCARDED,
			table->s->table_name.str);

		table->status = STATUS_NOT_FOUND;
		error = HA_ERR_NO_SUCH_TABLE;
		break;
	case DB_TABLESPACE_NOT_FOUND:

		ib_senderrf(
			prebuilt->trx->mysql_thd, IB_LOG_LEVEL_ERROR,
			ER_TABLESPACE_MISSING,
			table->s->table_name.str);

		table->status = STATUS_NOT_FOUND;
		error = HA_ERR_NO_SUCH_TABLE;
		break;
	default:
		error = convert_error_code_to_mysql(
			ret, prebuilt->table->flags, user_thd);

		table->status = STATUS_NOT_FOUND;
		break;
	}

	DBUG_RETURN(error);
}

/***********************************************************************//**
Reads the next row from a cursor, which must have previously been
positioned using index_read.
@return 0, HA_ERR_END_OF_FILE, or error number */

int
ha_innobase::index_next(
/*====================*/
	uchar*		buf)	/*!< in/out: buffer for next row in MySQL
				format */
{
	ha_statistic_increment(&SSV::ha_read_next_count);

	return(general_fetch(buf, ROW_SEL_NEXT, 0));
}

/*******************************************************************//**
Reads the next row matching to the key value given as the parameter.
@return 0, HA_ERR_END_OF_FILE, or error number */

int
ha_innobase::index_next_same(
/*=========================*/
	uchar*		buf,	/*!< in/out: buffer for the row */
	const uchar*	key,	/*!< in: key value */
	uint		keylen)	/*!< in: key value length */
{
	ha_statistic_increment(&SSV::ha_read_next_count);

	return(general_fetch(buf, ROW_SEL_NEXT, last_match_mode));
}

/***********************************************************************//**
Reads the previous row from a cursor, which must have previously been
positioned using index_read.
@return 0, HA_ERR_END_OF_FILE, or error number */

int
ha_innobase::index_prev(
/*====================*/
	uchar*	buf)	/*!< in/out: buffer for previous row in MySQL format */
{
	ha_statistic_increment(&SSV::ha_read_prev_count);

	return(general_fetch(buf, ROW_SEL_PREV, 0));
}

/********************************************************************//**
Positions a cursor on the first record in an index and reads the
corresponding row to buf.
@return 0, HA_ERR_END_OF_FILE, or error code */

int
ha_innobase::index_first(
/*=====================*/
	uchar*	buf)	/*!< in/out: buffer for the row */
{
	int	error;

	DBUG_ENTER("index_first");
	ha_statistic_increment(&SSV::ha_read_first_count);

	error = index_read(buf, NULL, 0, HA_READ_AFTER_KEY);

	/* MySQL does not seem to allow this to return HA_ERR_KEY_NOT_FOUND */

	if (error == HA_ERR_KEY_NOT_FOUND) {
		error = HA_ERR_END_OF_FILE;
	}

	DBUG_RETURN(error);
}

/********************************************************************//**
Positions a cursor on the last record in an index and reads the
corresponding row to buf.
@return 0, HA_ERR_END_OF_FILE, or error code */

int
ha_innobase::index_last(
/*====================*/
	uchar*	buf)	/*!< in/out: buffer for the row */
{
	int	error;

	DBUG_ENTER("index_last");
	ha_statistic_increment(&SSV::ha_read_last_count);

	error = index_read(buf, NULL, 0, HA_READ_BEFORE_KEY);

	/* MySQL does not seem to allow this to return HA_ERR_KEY_NOT_FOUND */

	if (error == HA_ERR_KEY_NOT_FOUND) {
		error = HA_ERR_END_OF_FILE;
	}

	DBUG_RETURN(error);
}

/****************************************************************//**
Initialize a table scan.
@return 0 or error number */

int
ha_innobase::rnd_init(
/*==================*/
	bool	scan)	/*!< in: TRUE if table/index scan FALSE otherwise */
{
	int	err;

	/* Store the active index value so that we can restore the original
	value after a scan */

	if (prebuilt->clust_index_was_generated) {
		err = change_active_index(MAX_KEY);
	} else {
		err = change_active_index(primary_key);
	}

	/* Don't use semi-consistent read in random row reads (by position).
	This means we must disable semi_consistent_read if scan is false */

	if (!scan) {
		try_semi_consistent_read(0);
	}

	start_of_scan = 1;

	return(err);
}

/*****************************************************************//**
Ends a table scan.
@return 0 or error number */

int
ha_innobase::rnd_end(void)
/*======================*/
{
	return(index_end());
}

/*****************************************************************//**
Reads the next row in a table scan (also used to read the FIRST row
in a table scan).
@return 0, HA_ERR_END_OF_FILE, or error number */

int
ha_innobase::rnd_next(
/*==================*/
	uchar*	buf)	/*!< in/out: returns the row in this buffer,
			in MySQL format */
{
	int	error;

	DBUG_ENTER("rnd_next");
	ha_statistic_increment(&SSV::ha_read_rnd_next_count);

	if (start_of_scan) {
		error = index_first(buf);

		if (error == HA_ERR_KEY_NOT_FOUND) {
			error = HA_ERR_END_OF_FILE;
		}

		start_of_scan = 0;
	} else {
		error = general_fetch(buf, ROW_SEL_NEXT, 0);
	}

	DBUG_RETURN(error);
}

/**********************************************************************//**
Fetches a row from the table based on a row reference.
@return 0, HA_ERR_KEY_NOT_FOUND, or error code */

int
ha_innobase::rnd_pos(
/*=================*/
	uchar*	buf,	/*!< in/out: buffer for the row */
	uchar*	pos)	/*!< in: primary key value of the row in the
			MySQL format, or the row id if the clustered
			index was internally generated by InnoDB; the
			length of data in pos has to be ref_length */
{
	int		error;
	DBUG_ENTER("rnd_pos");
	DBUG_DUMP("key", pos, ref_length);

	ha_statistic_increment(&SSV::ha_read_rnd_count);

	ut_a(prebuilt->trx == thd_to_trx(ha_thd()));

	/* Note that we assume the length of the row reference is fixed
	for the table, and it is == ref_length */

	error = index_read(buf, pos, ref_length, HA_READ_KEY_EXACT);

	if (error) {
		DBUG_PRINT("error", ("Got error: %d", error));
	}

	DBUG_RETURN(error);
}

/**********************************************************************//**
Initialize FT index scan
@return 0 or error number */

int
ha_innobase::ft_init()
/*==================*/
{
	DBUG_ENTER("ft_init");

	trx_t*	trx = check_trx_exists(ha_thd());

	/* FTS queries are not treated as autocommit non-locking selects.
	This is because the FTS implementation can acquire locks behind
	the scenes. This has not been verified but it is safer to treat
	them as regular read only transactions for now. */

	if (!trx_is_started(trx)) {
		++trx->will_lock;
	}

	DBUG_RETURN(rnd_init(false));
}

/**********************************************************************//**
Initialize FT index scan
@return FT_INFO structure if successful or NULL */

FT_INFO*
ha_innobase::ft_init_ext(
/*=====================*/
	uint			flags,	/* in: */
	uint			keynr,	/* in: */
	String*			key)	/* in: */
{
	trx_t*			trx;
	dict_table_t*		table;
	dberr_t			error;
	byte*			query = (byte*) key->ptr();
	ulint			query_len = key->length();
	const CHARSET_INFO*	char_set = key->charset();
	NEW_FT_INFO*		fts_hdl = NULL;
	dict_index_t*		index;
	fts_result_t*		result;
	char			buf_tmp[8192];
	ulint			buf_tmp_used;
	uint			num_errors;

	if (fts_enable_diag_print) {
		fprintf(stderr, "keynr=%u, '%.*s'\n",
			keynr, (int) key->length(), (byte*) key->ptr());

		if (flags & FT_BOOL) {
			fprintf(stderr, "BOOL search\n");
		} else {
			fprintf(stderr, "NL search\n");
		}
	}

	/* FIXME: utf32 and utf16 are not compatible with some
	string function used. So to convert them to uft8 before
	proceed. */
	if (strcmp(char_set->csname, "utf32") == 0
	    || strcmp(char_set->csname, "utf16") == 0) {
		buf_tmp_used = innobase_convert_string(
			buf_tmp, sizeof(buf_tmp) - 1,
			&my_charset_utf8_general_ci,
			query, query_len, (CHARSET_INFO*) char_set,
			&num_errors);

		query = (byte*) buf_tmp;
		query_len = buf_tmp_used;
		query[query_len] = 0;
	}

	trx = prebuilt->trx;

	/* FTS queries are not treated as autocommit non-locking selects.
	This is because the FTS implementation can acquire locks behind
	the scenes. This has not been verified but it is safer to treat
	them as regular read only transactions for now. */

	if (!trx_is_started(trx)) {
		++trx->will_lock;
	}

	table = prebuilt->table;

	/* Table does not have an FTS index */
	if (!table->fts || ib_vector_is_empty(table->fts->indexes)) {
		my_error(ER_TABLE_HAS_NO_FT, MYF(0));
		return(NULL);
	}

	if (keynr == NO_SUCH_KEY) {
		/* FIXME: Investigate the NO_SUCH_KEY usage */
		index = (dict_index_t*) ib_vector_getp(table->fts->indexes, 0);
	} else {
		index = innobase_get_index(keynr);
	}

	if (!index || index->type != DICT_FTS) {
		my_error(ER_TABLE_HAS_NO_FT, MYF(0));
		return(NULL);
	}

	if (!(table->fts->fts_status & ADDED_TABLE_SYNCED)) {
		fts_init_index(table, FALSE);

		table->fts->fts_status |= ADDED_TABLE_SYNCED;
	}

	error = fts_query(trx, index, flags, query, query_len, &result);

	if (error != DB_SUCCESS) {
		my_error(convert_error_code_to_mysql(error, 0, NULL),
			MYF(0));
		return(NULL);
	}

	/* Allocate FTS handler, and instantiate it before return */
	fts_hdl = static_cast<NEW_FT_INFO*>(my_malloc(sizeof(NEW_FT_INFO),
				   MYF(0)));

	fts_hdl->please = const_cast<_ft_vft*>(&ft_vft_result);
	fts_hdl->could_you = const_cast<_ft_vft_ext*>(&ft_vft_ext_result);
	fts_hdl->ft_prebuilt = prebuilt;
	fts_hdl->ft_result = result;

	/* FIXME: Re-evluate the condition when Bug 14469540
	is resolved */
	prebuilt->in_fts_query = true;

	return((FT_INFO*) fts_hdl);
}

/*****************************************************************//**
Set up search tuple for a query through FTS_DOC_ID_INDEX on
supplied Doc ID. This is used by MySQL to retrieve the documents
once the search result (Doc IDs) is available */
static
void
innobase_fts_create_doc_id_key(
/*===========================*/
	dtuple_t*	tuple,		/* in/out: prebuilt->search_tuple */
	const dict_index_t*
			index,		/* in: index (FTS_DOC_ID_INDEX) */
	doc_id_t*	doc_id)		/* in/out: doc id to search, value
					could be changed to storage format
					used for search. */
{
	doc_id_t	temp_doc_id;
	dfield_t*	dfield = dtuple_get_nth_field(tuple, 0);

	ut_a(dict_index_get_n_unique(index) == 1);

	dtuple_set_n_fields(tuple, index->n_fields);
	dict_index_copy_types(tuple, index, index->n_fields);

#ifdef UNIV_DEBUG
	/* The unique Doc ID field should be an eight-bytes integer */
	dict_field_t*	field = dict_index_get_nth_field(index, 0);
        ut_a(field->col->mtype == DATA_INT);
	ut_ad(sizeof(*doc_id) == field->fixed_len);
	ut_ad(innobase_strcasecmp(index->name, FTS_DOC_ID_INDEX_NAME) == 0);
#endif /* UNIV_DEBUG */

	/* Convert to storage byte order */
	mach_write_to_8(reinterpret_cast<byte*>(&temp_doc_id), *doc_id);
	*doc_id = temp_doc_id;
	dfield_set_data(dfield, doc_id, sizeof(*doc_id));

        dtuple_set_n_fields_cmp(tuple, 1);

	for (ulint i = 1; i < index->n_fields; i++) {
		dfield = dtuple_get_nth_field(tuple, i);
		dfield_set_null(dfield);
	}
}

/**********************************************************************//**
Fetch next result from the FT result set
@return error code */

int
ha_innobase::ft_read(
/*=================*/
	uchar*		buf)		/*!< in/out: buf contain result row */
{
	fts_result_t*	result;
	int		error;
	row_prebuilt_t*	ft_prebuilt;

	ft_prebuilt = ((NEW_FT_INFO*) ft_handler)->ft_prebuilt;

	ut_a(ft_prebuilt == prebuilt);

	result = ((NEW_FT_INFO*) ft_handler)->ft_result;

	if (result->current == NULL) {
		/* This is the case where the FTS query did not
		contain and matching documents. */
		if (result->rankings_by_id != NULL) {
			/* Now that we have the complete result, we
			need to sort the document ids on their rank
			calculation. */

			fts_query_sort_result_on_rank(result);

			result->current = const_cast<ib_rbt_node_t*>(
				rbt_first(result->rankings_by_rank));
		} else {
			ut_a(result->current == NULL);
		}
	} else {
		result->current = const_cast<ib_rbt_node_t*>(
			rbt_next(result->rankings_by_rank, result->current));
	}

next_record:

	if (result->current != NULL) {
		dict_index_t*	index;
		dtuple_t*	tuple = prebuilt->search_tuple;
		doc_id_t	search_doc_id;

		/* If we only need information from result we can return
		   without fetching the table row */
		if (ft_prebuilt->read_just_key) {
			table->status= 0;
			return(0);
		}

		index = dict_table_get_index_on_name(
			prebuilt->table, FTS_DOC_ID_INDEX_NAME);

		/* Must find the index */
		ut_a(index);

		/* Switch to the FTS doc id index */
		prebuilt->index = index;

		fts_ranking_t*	ranking = rbt_value(
			fts_ranking_t, result->current);

		search_doc_id = ranking->doc_id;

		/* We pass a pointer of search_doc_id because it will be
		converted to storage byte order used in the search
		tuple. */
		innobase_fts_create_doc_id_key(tuple, index, &search_doc_id);

		innobase_srv_conc_enter_innodb(prebuilt->trx);

		dberr_t ret = row_search_for_mysql(
			(byte*) buf, PAGE_CUR_GE, prebuilt, ROW_SEL_EXACT, 0);

		innobase_srv_conc_exit_innodb(prebuilt->trx);

		switch (ret) {
		case DB_SUCCESS:
			error = 0;
			table->status = 0;
			break;
		case DB_RECORD_NOT_FOUND:
			result->current = const_cast<ib_rbt_node_t*>(
				rbt_next(result->rankings_by_rank,
					 result->current));

			if (!result->current) {
				/* exhaust the result set, should return
				HA_ERR_END_OF_FILE just like
				ha_innobase::general_fetch() and/or
				ha_innobase::index_first() etc. */
				error = HA_ERR_END_OF_FILE;
				table->status = STATUS_NOT_FOUND;
			} else {
				goto next_record;
			}
			break;
		case DB_END_OF_INDEX:
			error = HA_ERR_END_OF_FILE;
			table->status = STATUS_NOT_FOUND;
			break;
		case DB_TABLESPACE_DELETED:

			ib_senderrf(
				prebuilt->trx->mysql_thd, IB_LOG_LEVEL_ERROR,
				ER_TABLESPACE_DISCARDED,
				table->s->table_name.str);

			table->status = STATUS_NOT_FOUND;
			error = HA_ERR_NO_SUCH_TABLE;
			break;
		case DB_TABLESPACE_NOT_FOUND:

			ib_senderrf(
				prebuilt->trx->mysql_thd, IB_LOG_LEVEL_ERROR,
				ER_TABLESPACE_MISSING,
				table->s->table_name.str);

			table->status = STATUS_NOT_FOUND;
			error = HA_ERR_NO_SUCH_TABLE;
			break;
		default:
			error = convert_error_code_to_mysql(
				ret, 0, user_thd);

			table->status = STATUS_NOT_FOUND;
			break;
		}

		return(error);
	}

	return(HA_ERR_END_OF_FILE);
}

/*************************************************************************
*/

void
ha_innobase::ft_end()
{
	fprintf(stderr, "ft_end()\n");

	rnd_end();
}

/*********************************************************************//**
Stores a reference to the current row to 'ref' field of the handle. Note
that in the case where we have generated the clustered index for the
table, the function parameter is illogical: we MUST ASSUME that 'record'
is the current 'position' of the handle, because if row ref is actually
the row id internally generated in InnoDB, then 'record' does not contain
it. We just guess that the row id must be for the record where the handle
was positioned the last time. */

void
ha_innobase::position(
/*==================*/
	const uchar*	record)	/*!< in: row in MySQL format */
{
	uint		len;

	ut_a(prebuilt->trx == thd_to_trx(ha_thd()));

	if (prebuilt->clust_index_was_generated) {
		/* No primary key was defined for the table and we
		generated the clustered index from row id: the
		row reference will be the row id, not any key value
		that MySQL knows of */

		len = DATA_ROW_ID_LEN;

		memcpy(ref, prebuilt->row_id, len);
	} else {
		len = store_key_val_for_row(primary_key, (char*) ref,
							 ref_length, record);
	}

	/* We assume that the 'ref' value len is always fixed for the same
	table. */

	if (len != ref_length) {
		sql_print_error("Stored ref len is %lu, but table ref len is "
				"%lu", (ulong) len, (ulong) ref_length);
	}
}

/* limit innodb monitor access to users with PROCESS privilege.
See http://bugs.mysql.com/32710 for expl. why we choose PROCESS. */
#define IS_MAGIC_TABLE_AND_USER_DENIED_ACCESS(table_name, thd) \
	(row_is_magic_monitor_table(table_name) \
	 && check_global_access(thd, PROCESS_ACL))

/*****************************************************************//**
Check whether there exist a column named as "FTS_DOC_ID", which is
reserved for InnoDB FTS Doc ID
@return true if there exist a "FTS_DOC_ID" column */
static
bool
create_table_check_doc_id_col(
/*==========================*/
	trx_t*		trx,		/*!< in: InnoDB transaction handle */
	const TABLE*	form,		/*!< in: information on table
					columns and indexes */
	ulint*		doc_id_col)	/*!< out: Doc ID column number if
					there exist a FTS_DOC_ID column,
					ULINT_UNDEFINED if column is of the
					wrong type/name/size */
{
	for (ulint i = 0; i < form->s->fields; i++) {
		const Field*	field;
		ulint		col_type;
		ulint		col_len;
		ulint		unsigned_type;

		field = form->field[i];

		col_type = get_innobase_type_from_mysql_type(&unsigned_type,
							     field);

		col_len = field->pack_length();

		if (innobase_strcasecmp(field->field_name,
					FTS_DOC_ID_COL_NAME) == 0) {

			/* Note the name is case sensitive due to
			our internal query parser */
			if (col_type == DATA_INT
			    && !field->real_maybe_null()
			    && col_len == sizeof(doc_id_t)
			    && (strcmp(field->field_name,
				      FTS_DOC_ID_COL_NAME) == 0)) {
				*doc_id_col = i;
			} else {
				push_warning_printf(
					trx->mysql_thd,
					Sql_condition::SL_WARNING,
					ER_ILLEGAL_HA_CREATE_OPTION,
					"InnoDB: FTS_DOC_ID column must be "
					"of BIGINT NOT NULL type, and named "
					"in all capitalized characters");
				my_error(ER_WRONG_COLUMN_NAME, MYF(0),
					 field->field_name);
				*doc_id_col = ULINT_UNDEFINED;
			}

			return(true);
		}
	}

	return(false);
}

/*****************************************************************//**
Creates a table definition to an InnoDB database. */
static __attribute__((nonnull, warn_unused_result))
int
create_table_def(
/*=============*/
	trx_t*		trx,		/*!< in: InnoDB transaction handle */
	const TABLE*	form,		/*!< in: information on table
					columns and indexes */
	const char*	table_name,	/*!< in: table name */
	const char*	temp_path,	/*!< in: if this is a table explicitly
					created by the user with the
					TEMPORARY keyword, then this
					parameter is the dir path where the
					table should be placed if we create
					an .ibd file for it (no .ibd extension
					in the path, though). Otherwise this
					is a zero length-string */
	const char*	remote_path,	/*!< in: Remote path or zero length-string */
	ulint		flags,		/*!< in: table flags */
	ulint		flags2)		/*!< in: table flags2 */
{
	THD*		thd = trx->mysql_thd;
	dict_table_t*	table;
	ulint		n_cols;
	dberr_t		err;
	ulint		col_type;
	ulint		col_len;
	ulint		nulls_allowed;
	ulint		unsigned_type;
	ulint		binary_type;
	ulint		long_true_varchar;
	ulint		charset_no;
	ulint		i;
	ulint		doc_id_col = 0;
	ibool		has_doc_id_col = FALSE;
	mem_heap_t*	heap;

	DBUG_ENTER("create_table_def");
	DBUG_PRINT("enter", ("table_name: %s", table_name));

	DBUG_ASSERT(thd != NULL);

	/* MySQL does the name length check. But we do additional check
	on the name length here */
	if (strlen(table_name) > MAX_FULL_NAME_LEN) {
		push_warning_printf(
			thd, Sql_condition::SL_WARNING,
			ER_TABLE_NAME,
			"InnoDB: Table Name or Database Name is too long");

		DBUG_RETURN(ER_TABLE_NAME);
	}

	/* table_name must contain '/'. Later in the code we assert if it
	does not */
	if (strcmp(strchr(table_name, '/') + 1,
		   "innodb_table_monitor") == 0) {
		push_warning(
			thd, Sql_condition::SL_WARNING,
			HA_ERR_WRONG_COMMAND,
			DEPRECATED_MSG_INNODB_TABLE_MONITOR);
	}

	n_cols = form->s->fields;

	/* Check whether there already exists a FTS_DOC_ID column */
	if (create_table_check_doc_id_col(trx, form, &doc_id_col)){

		/* Raise error if the Doc ID column is of wrong type or name */
		if (doc_id_col == ULINT_UNDEFINED) {
			trx_commit_for_mysql(trx);

			err = DB_ERROR;
			goto error_ret;
		} else {
			has_doc_id_col = TRUE;
		}
	}

	/* We pass 0 as the space id, and determine at a lower level the space
	id where to store the table */

	if (flags2 & DICT_TF2_FTS) {
		/* Adjust for the FTS hidden field */
		if (!has_doc_id_col) {
			table = dict_mem_table_create(table_name, 0, n_cols + 1,
						      flags, flags2);

			/* Set the hidden doc_id column. */
			table->fts->doc_col = n_cols;
		} else {
			table = dict_mem_table_create(table_name, 0, n_cols,
						      flags, flags2);
			table->fts->doc_col = doc_id_col;
		}
	} else {
		table = dict_mem_table_create(table_name, 0, n_cols,
					      flags, flags2);
	}

	if (flags2 & DICT_TF2_TEMPORARY) {
		ut_a(strlen(temp_path));
		table->dir_path_of_temp_table =
			mem_heap_strdup(table->heap, temp_path);
	}

	if (DICT_TF_HAS_DATA_DIR(flags)) {
		ut_a(strlen(remote_path));
		table->data_dir_path = mem_heap_strdup(table->heap, remote_path);
	} else {
		table->data_dir_path = NULL;
	}
	heap = mem_heap_create(1000);

	for (i = 0; i < n_cols; i++) {
		Field*	field = form->field[i];

		col_type = get_innobase_type_from_mysql_type(&unsigned_type,
							     field);

		if (!col_type) {
			push_warning_printf(
				thd, Sql_condition::SL_WARNING,
				ER_CANT_CREATE_TABLE,
				"Error creating table '%s' with "
				"column '%s'. Please check its "
				"column type and try to re-create "
				"the table with an appropriate "
				"column type.",
				table->name, field->field_name);
			goto err_col;
		}

		nulls_allowed = field->real_maybe_null() ? 0 : DATA_NOT_NULL;
		binary_type = field->binary() ? DATA_BINARY_TYPE : 0;

		charset_no = 0;

		if (dtype_is_string_type(col_type)) {

			charset_no = (ulint) field->charset()->number;

			if (UNIV_UNLIKELY(charset_no > MAX_CHAR_COLL_NUM)) {
				/* in data0type.h we assume that the
				number fits in one byte in prtype */
				push_warning_printf(
					thd, Sql_condition::SL_WARNING,
					ER_CANT_CREATE_TABLE,
					"In InnoDB, charset-collation codes"
					" must be below 256."
					" Unsupported code %lu.",
					(ulong) charset_no);
				mem_heap_free(heap);
				DBUG_RETURN(ER_CANT_CREATE_TABLE);
			}
		}

		/* we assume in dtype_form_prtype() that this fits in
		two bytes */
		ut_a(field->type() <= MAX_CHAR_COLL_NUM);
		col_len = field->pack_length();

		/* The MySQL pack length contains 1 or 2 bytes length field
		for a true VARCHAR. Let us subtract that, so that the InnoDB
		column length in the InnoDB data dictionary is the real
		maximum byte length of the actual data. */

		long_true_varchar = 0;

		if (field->type() == MYSQL_TYPE_VARCHAR) {
			col_len -= ((Field_varstring*) field)->length_bytes;

			if (((Field_varstring*) field)->length_bytes == 2) {
				long_true_varchar = DATA_LONG_TRUE_VARCHAR;
			}
		}

		/* First check whether the column to be added has a
		system reserved name. */
		if (dict_col_name_is_reserved(field->field_name)){
			my_error(ER_WRONG_COLUMN_NAME, MYF(0),
				 field->field_name);
err_col:
			dict_mem_table_free(table);
			mem_heap_free(heap);
			trx_commit_for_mysql(trx);

			err = DB_ERROR;
			goto error_ret;
		}

		dict_mem_table_add_col(table, heap,
			field->field_name,
			col_type,
			dtype_form_prtype(
				(ulint) field->type()
				| nulls_allowed | unsigned_type
				| binary_type | long_true_varchar,
				charset_no),
			col_len);
	}

	/* Add the FTS doc_id hidden column. */
	if (flags2 & DICT_TF2_FTS && !has_doc_id_col) {
		fts_add_doc_id_column(table, heap);
	}

	/* If temp table, then we avoid creation of entries in SYSTEM TABLES.
	Given that temp table lifetime is limited to connection/server lifetime
	on re-start we don't need to restore temp-table and so no entry is needed
	in SYSTEM tables. */
	if (!dict_table_is_temporary(table)) {
		err = row_create_table_for_mysql(table, trx, false);
	} else {
		/* Create tablespace if configured. */
		err = dict_build_tablespace(table, trx);
		if (err == DB_SUCCESS) {
			/* Temp-table are maintained in memory and so
			can_be_evicted is FALSE. */
			mem_heap_t* temp_table_heap = mem_heap_create(256);

			dict_table_add_to_cache(table, FALSE, temp_table_heap);

			DBUG_EXECUTE_IF("ib_ddl_crash_during_create2",
					DBUG_SUICIDE(););

			mem_heap_free(temp_table_heap);
		}
	}

	mem_heap_free(heap);

	if (err == DB_DUPLICATE_KEY || err == DB_TABLESPACE_EXISTS) {
		char display_name[FN_REFLEN];
		char* buf_end = innobase_convert_identifier(
			display_name, sizeof(display_name) - 1,
			table_name, strlen(table_name),
			thd, TRUE);

		*buf_end = '\0';

		my_error(err == DB_DUPLICATE_KEY
			 ? ER_TABLE_EXISTS_ERROR
			 : ER_TABLESPACE_EXISTS, MYF(0), display_name);
	}

	if (err == DB_SUCCESS && (flags2 & DICT_TF2_FTS)) {
		fts_optimize_add_table(table);
	}

error_ret:
	DBUG_RETURN(convert_error_code_to_mysql(err, flags, thd));
}

/*****************************************************************//**
Creates an index in an InnoDB database. */
static
int
create_index(
/*=========*/
	trx_t*		trx,		/*!< in: InnoDB transaction handle */
	const TABLE*	form,		/*!< in: information on table
					columns and indexes */
	ulint		flags,		/*!< in: InnoDB table flags */
	const char*	table_name,	/*!< in: table name */
	uint		key_num)	/*!< in: index number */
{
	dict_index_t*	index;
	int		error;
	const KEY*	key;
	ulint		ind_type;
	ulint*		field_lengths;

	DBUG_ENTER("create_index");

	key = form->key_info + key_num;

	/* Assert that "GEN_CLUST_INDEX" cannot be used as non-primary index */
	ut_a(innobase_strcasecmp(key->name, innobase_index_reserve_name) != 0);

	if (key->flags & HA_FULLTEXT) {
		index = dict_mem_index_create(table_name, key->name, 0,
					      DICT_FTS,
					      key->user_defined_key_parts);

		for (ulint i = 0; i < key->user_defined_key_parts; i++) {
			KEY_PART_INFO*	key_part = key->key_part + i;
			dict_mem_index_add_field(
				index, key_part->field->field_name, 0);
		}

		DBUG_RETURN(convert_error_code_to_mysql(
				    row_create_index_for_mysql(
					    index, trx, NULL),
				    flags, NULL));

	}

	ind_type = 0;

	if (key_num == form->s->primary_key) {
		ind_type |= DICT_CLUSTERED;
	}

	if (key->flags & HA_NOSAME) {
		ind_type |= DICT_UNIQUE;
	}

	field_lengths = (ulint*) my_malloc(
		key->user_defined_key_parts * sizeof *
				field_lengths, MYF(MY_FAE));

	/* We pass 0 as the space id, and determine at a lower level the space
	id where to store the table */

	index = dict_mem_index_create(table_name, key->name, 0,
				      ind_type, key->user_defined_key_parts);

	for (ulint i = 0; i < key->user_defined_key_parts; i++) {
		KEY_PART_INFO*	key_part = key->key_part + i;
		ulint		prefix_len;
		ulint		col_type;
		ulint		is_unsigned;


		/* (The flag HA_PART_KEY_SEG denotes in MySQL a
		column prefix field in an index: we only store a
		specified number of first bytes of the column to
		the index field.) The flag does not seem to be
		properly set by MySQL. Let us fall back on testing
		the length of the key part versus the column. */

		Field*	field = NULL;

		for (ulint j = 0; j < form->s->fields; j++) {

			field = form->field[j];

			if (0 == innobase_strcasecmp(
				    field->field_name,
				    key_part->field->field_name)) {
				/* Found the corresponding column */

				goto found;
			}
		}

		ut_error;
found:
		col_type = get_innobase_type_from_mysql_type(
			&is_unsigned, key_part->field);

		if (DATA_LARGE_MTYPE(col_type)
		    || (key_part->length < field->pack_length()
			&& field->type() != MYSQL_TYPE_VARCHAR)
		    || (field->type() == MYSQL_TYPE_VARCHAR
			&& key_part->length < field->pack_length()
			- ((Field_varstring*) field)->length_bytes)) {

			switch (col_type) {
			default:
				prefix_len = key_part->length;
				break;
			case DATA_INT:
			case DATA_FLOAT:
			case DATA_DOUBLE:
			case DATA_DECIMAL:
				sql_print_error(
					"MySQL is trying to create a column "
					"prefix index field, on an "
					"inappropriate data type. Table "
					"name %s, column name %s.",
					table_name,
					key_part->field->field_name);

				prefix_len = 0;
			}
		} else {
			prefix_len = 0;
		}

		field_lengths[i] = key_part->length;

		dict_mem_index_add_field(
			index, key_part->field->field_name, prefix_len);
	}

	ut_ad(key->flags & HA_FULLTEXT || !(index->type & DICT_FTS));

	/* Even though we've defined max_supported_key_part_length, we
	still do our own checking using field_lengths to be absolutely
	sure we don't create too long indexes. */

	error = convert_error_code_to_mysql(
		row_create_index_for_mysql(index, trx, field_lengths),
		flags, NULL);

	my_free(field_lengths);

	DBUG_RETURN(error);
}

/*****************************************************************//**
Creates an index to an InnoDB table when the user has defined no
primary index. */
static
int
create_clustered_index_when_no_primary(
/*===================================*/
	trx_t*		trx,		/*!< in: InnoDB transaction handle */
	ulint		flags,		/*!< in: InnoDB table flags */
	const char*	table_name)	/*!< in: table name */
{
	dict_index_t*	index;
	dberr_t		error;

	/* We pass 0 as the space id, and determine at a lower level the space
	id where to store the table */
	index = dict_mem_index_create(table_name,
				      innobase_index_reserve_name,
				      0, DICT_CLUSTERED, 0);

	error = row_create_index_for_mysql(index, trx, NULL);

	return(convert_error_code_to_mysql(error, flags, NULL));
}

/*****************************************************************//**
Return a display name for the row format
@return row format name */

const char*
get_row_format_name(
/*================*/
	enum row_type	row_format)		/*!< in: Row Format */
{
	switch (row_format) {
	case ROW_TYPE_COMPACT:
		return("COMPACT");
	case ROW_TYPE_COMPRESSED:
		return("COMPRESSED");
	case ROW_TYPE_DYNAMIC:
		return("DYNAMIC");
	case ROW_TYPE_REDUNDANT:
		return("REDUNDANT");
	case ROW_TYPE_DEFAULT:
		return("DEFAULT");
	case ROW_TYPE_FIXED:
		return("FIXED");
	case ROW_TYPE_PAGE:
	case ROW_TYPE_NOT_USED:
		break;
	}
	return("NOT USED");
}

/** If file-per-table is missing, issue warning and set ret false */
#define CHECK_ERROR_ROW_TYPE_NEEDS_FILE_PER_TABLE(use_tablespace)\
	if (!use_tablespace) {					\
		push_warning_printf(				\
			thd, Sql_condition::SL_WARNING,	\
			ER_ILLEGAL_HA_CREATE_OPTION,		\
			"InnoDB: ROW_FORMAT=%s requires"	\
			" innodb_file_per_table.",		\
			get_row_format_name(row_format));	\
		ret = "ROW_FORMAT";					\
	}

/** If file-format is Antelope, issue warning and set ret false */
#define CHECK_ERROR_ROW_TYPE_NEEDS_GT_ANTELOPE			\
	if (srv_file_format < UNIV_FORMAT_B) {		\
		push_warning_printf(				\
			thd, Sql_condition::SL_WARNING,	\
			ER_ILLEGAL_HA_CREATE_OPTION,		\
			"InnoDB: ROW_FORMAT=%s requires"	\
			" innodb_file_format > Antelope.",	\
			get_row_format_name(row_format));	\
		ret = "ROW_FORMAT";				\
	}


/*****************************************************************//**
Validates the create options. We may build on this function
in future. For now, it checks two specifiers:
KEY_BLOCK_SIZE and ROW_FORMAT
If innodb_strict_mode is not set then this function is a no-op
@return NULL if valid, string if not. */

const char*
create_options_are_invalid(
/*=======================*/
	THD*		thd,		/*!< in: connection thread. */
	TABLE*		form,		/*!< in: information on table
					columns and indexes */
	HA_CREATE_INFO*	create_info,	/*!< in: create info. */
	bool		use_tablespace)	/*!< in: srv_file_per_table */
{
	ibool	kbs_specified	= FALSE;
	const char*	ret	= NULL;
	enum row_type	row_format	= form->s->row_type;

	ut_ad(thd != NULL);

	/* If innodb_strict_mode is not set don't do any validation. */
	if (!(THDVAR(thd, strict_mode))) {
		return(NULL);
	}

	ut_ad(form != NULL);
	ut_ad(create_info != NULL);

	/* First check if a non-zero KEY_BLOCK_SIZE was specified. */
	if (create_info->key_block_size) {
		kbs_specified = TRUE;
		switch (create_info->key_block_size) {
			ulint	kbs_max;
		case 1:
		case 2:
		case 4:
		case 8:
		case 16:
			/* Valid KEY_BLOCK_SIZE, check its dependencies. */
			if (!use_tablespace) {
				push_warning(
					thd, Sql_condition::SL_WARNING,
					ER_ILLEGAL_HA_CREATE_OPTION,
					"InnoDB: KEY_BLOCK_SIZE requires"
					" innodb_file_per_table.");
				ret = "KEY_BLOCK_SIZE";
			}
			if (srv_file_format < UNIV_FORMAT_B) {
				push_warning(
					thd, Sql_condition::SL_WARNING,
					ER_ILLEGAL_HA_CREATE_OPTION,
					"InnoDB: KEY_BLOCK_SIZE requires"
					" innodb_file_format > Antelope.");
				ret = "KEY_BLOCK_SIZE";
			}

			/* The maximum KEY_BLOCK_SIZE (KBS) is 16. But if
			UNIV_PAGE_SIZE is smaller than 16k, the maximum
			KBS is also smaller. */
			kbs_max = ut_min(
				1 << (UNIV_PAGE_SSIZE_MAX - 1),
				1 << (PAGE_ZIP_SSIZE_MAX - 1));
			if (create_info->key_block_size > kbs_max) {
				push_warning_printf(
					thd, Sql_condition::SL_WARNING,
					ER_ILLEGAL_HA_CREATE_OPTION,
					"InnoDB: KEY_BLOCK_SIZE=%ld"
					" cannot be larger than %ld.",
					create_info->key_block_size,
					kbs_max);
				ret = "KEY_BLOCK_SIZE";
			}
			break;
		default:
			push_warning_printf(
				thd, Sql_condition::SL_WARNING,
				ER_ILLEGAL_HA_CREATE_OPTION,
				"InnoDB: invalid KEY_BLOCK_SIZE = %lu."
				" Valid values are [1, 2, 4, 8, 16]",
				create_info->key_block_size);
			ret = "KEY_BLOCK_SIZE";
			break;
		}
	}

	/* Check for a valid InnoDB ROW_FORMAT specifier and
	other incompatibilities. */
	switch (row_format) {
	case ROW_TYPE_COMPRESSED:
		CHECK_ERROR_ROW_TYPE_NEEDS_FILE_PER_TABLE(use_tablespace);
		CHECK_ERROR_ROW_TYPE_NEEDS_GT_ANTELOPE;
		break;
	case ROW_TYPE_DYNAMIC:
		if (!(create_info->options & HA_LEX_CREATE_TMP_TABLE)) {
			CHECK_ERROR_ROW_TYPE_NEEDS_FILE_PER_TABLE(
				use_tablespace);
		}
		CHECK_ERROR_ROW_TYPE_NEEDS_GT_ANTELOPE;
		/* fall through since dynamic also shuns KBS */
	case ROW_TYPE_COMPACT:
	case ROW_TYPE_REDUNDANT:
		if (kbs_specified) {
			push_warning_printf(
				thd, Sql_condition::SL_WARNING,
				ER_ILLEGAL_HA_CREATE_OPTION,
				"InnoDB: cannot specify ROW_FORMAT = %s"
				" with KEY_BLOCK_SIZE.",
				get_row_format_name(row_format));
			ret = "KEY_BLOCK_SIZE";
		}
		break;
	case ROW_TYPE_DEFAULT:
		break;
	case ROW_TYPE_FIXED:
	case ROW_TYPE_PAGE:
	case ROW_TYPE_NOT_USED:
		push_warning(
			thd, Sql_condition::SL_WARNING,
			ER_ILLEGAL_HA_CREATE_OPTION,		\
			"InnoDB: invalid ROW_FORMAT specifier.");
		ret = "ROW_TYPE";
		break;
	}

	/* Use DATA DIRECTORY only with file-per-table. */
	if (create_info->data_file_name && !use_tablespace) {
		push_warning(
			thd, Sql_condition::SL_WARNING,
			ER_ILLEGAL_HA_CREATE_OPTION,
			"InnoDB: DATA DIRECTORY requires"
			" innodb_file_per_table.");
		ret = "DATA DIRECTORY";
	}

	/* Do not use DATA DIRECTORY with TEMPORARY TABLE. */
	if (create_info->data_file_name
	    && create_info->options & HA_LEX_CREATE_TMP_TABLE) {
		push_warning(
			thd, Sql_condition::SL_WARNING,
			ER_ILLEGAL_HA_CREATE_OPTION,
			"InnoDB: DATA DIRECTORY cannot be used"
			" for TEMPORARY tables.");
		ret = "DATA DIRECTORY";
	}

	/* Do not allow INDEX_DIRECTORY */
	if (create_info->index_file_name) {
		push_warning_printf(
			thd, Sql_condition::SL_WARNING,
			ER_ILLEGAL_HA_CREATE_OPTION,
			"InnoDB: INDEX DIRECTORY is not supported");
		ret = "INDEX DIRECTORY";
	}

	return(ret);
}

/*****************************************************************//**
Update create_info.  Used in SHOW CREATE TABLE et al. */

void
ha_innobase::update_create_info(
/*============================*/
	HA_CREATE_INFO*	create_info)	/*!< in/out: create info */
{
	if (!(create_info->used_fields & HA_CREATE_USED_AUTO)) {
		ha_innobase::info(HA_STATUS_AUTO);
		create_info->auto_increment_value = stats.auto_increment_value;
	}

	/* Update the DATA DIRECTORY name from SYS_DATAFILES. */
	dict_get_and_save_data_dir_path(prebuilt->table, false);

	if (prebuilt->table->data_dir_path) {
		create_info->data_file_name = prebuilt->table->data_dir_path;
	}
}

/*****************************************************************//**
Initialize the table FTS stopword list
@return TRUE if success */

ibool
innobase_fts_load_stopword(
/*=======================*/
	dict_table_t*	table,	/*!< in: Table has the FTS */
	trx_t*		trx,	/*!< in: transaction */
	THD*		thd)	/*!< in: current thread */
{
	return(fts_load_stopword(table, trx,
				 fts_server_stopword_table,
				 THDVAR(thd, ft_user_stopword_table),
				 THDVAR(thd, ft_enable_stopword), FALSE));
}

/*****************************************************************//**
Parses the table name into normal name and either temp path or remote path
if needed.
@return 0 if successful, otherwise, error number */

int
ha_innobase::parse_table_name(
/*==========================*/
	const char*	name,		/*!< in/out: table name provided*/
	HA_CREATE_INFO*	create_info,	/*!< in: more information of the
					created table, contains also the
					create statement string */
	ulint		flags,		/*!< in: flags*/
	ulint		flags2,		/*!< in: flags2*/
	char*		norm_name,	/*!< out: normalized table name */
	char*		temp_path,	/*!< out: absolute path of table */
	char*		remote_path)	/*!< out: remote path of table */
{
	THD*		thd = ha_thd();
	bool		use_tablespace = flags2 & DICT_TF2_USE_TABLESPACE;
	DBUG_ENTER("ha_innobase::parse_table_name");

#ifdef _WIN32
	/* Names passed in from server are in two formats:
	1. <database_name>/<table_name>: for normal table creation
	2. full path: for temp table creation, or DATA DIRECTORY.

	When srv_file_per_table is on and mysqld_embedded is off,
	check for full path pattern, i.e.
	X:\dir\...,		X is a driver letter, or
	\\dir1\dir2\...,	UNC path
	returns error if it is in full path format, but not creating a temp.
	table. Currently InnoDB does not support symbolic link on Windows. */

	if (use_tablespace
	    && !mysqld_embedded
	    && !(create_info->options & HA_LEX_CREATE_TMP_TABLE)) {

		if ((name[1] == ':')
		    || (name[0] == '\\' && name[1] == '\\')) {
			sql_print_error("Cannot create table %s\n", name);
			DBUG_RETURN(HA_ERR_GENERIC);
		}
	}
#endif

	normalize_table_name(norm_name, name);
	temp_path[0] = '\0';
	remote_path[0] = '\0';

	/* A full path is used for TEMPORARY TABLE and DATA DIRECTORY.
	In the case of;
	  CREATE TEMPORARY TABLE ... DATA DIRECTORY={path} ... ;
	We ignore the DATA DIRECTORY. */
	if (create_info->options & HA_LEX_CREATE_TMP_TABLE) {
		strncpy(temp_path, name, FN_REFLEN - 1);
	}

	if (create_info->data_file_name) {
		bool ignore = false;

		/* Use DATA DIRECTORY only with file-per-table. */
		if (!use_tablespace) {
			push_warning(
				thd, Sql_condition::SL_WARNING,
				ER_ILLEGAL_HA_CREATE_OPTION,
				"InnoDB: DATA DIRECTORY requires"
				" innodb_file_per_table.");
			ignore = true;
		}

		/* Do not use DATA DIRECTORY with TEMPORARY TABLE. */
		if (create_info->options & HA_LEX_CREATE_TMP_TABLE) {
			push_warning(
				thd, Sql_condition::SL_WARNING,
				ER_ILLEGAL_HA_CREATE_OPTION,
				"InnoDB: DATA DIRECTORY cannot be"
				" used for TEMPORARY tables.");
			ignore = true;
		}

		if (ignore) {
			push_warning_printf(
				thd, Sql_condition::SL_WARNING,
				WARN_OPTION_IGNORED,
				ER_DEFAULT(WARN_OPTION_IGNORED),
				"DATA DIRECTORY");
		} else {
			strncpy(remote_path, create_info->data_file_name,
				FN_REFLEN - 1);
		}
	}

	if (create_info->index_file_name) {
		push_warning_printf(
			thd, Sql_condition::SL_WARNING,
			WARN_OPTION_IGNORED,
			ER_DEFAULT(WARN_OPTION_IGNORED),
			"INDEX DIRECTORY");
	}

	DBUG_RETURN(0);
}

/*****************************************************************//**
Determines InnoDB table flags.
@retval true if successful, false if error */

bool
innobase_table_flags(
/*=================*/
	const TABLE*		form,		/*!< in: table */
	const HA_CREATE_INFO*	create_info,	/*!< in: information
						on table columns and indexes */
	THD*			thd,		/*!< in: connection */
	bool			use_tablespace,	/*!< in: whether to create
						outside system tablespace */
	ulint*			flags,		/*!< out: DICT_TF flags */
	ulint*			flags2)		/*!< out: DICT_TF2 flags */
{
	DBUG_ENTER("innobase_table_flags");

	const char*	fts_doc_id_index_bad = NULL;
	bool		zip_allowed = true;
	ulint		zip_ssize = 0;
	enum row_type	row_format;
	rec_format_t	innodb_row_format = REC_FORMAT_COMPACT;
	bool		use_data_dir;

	/* Cache the value of innodb_file_format, in case it is
	modified by another thread while the table is being created. */
	const ulint	file_format_allowed = srv_file_format;

	*flags = 0;
	*flags2 = 0;

	/* Check if there are any FTS indexes defined on this table. */
	for (uint i = 0; i < form->s->keys; i++) {
		const KEY*	key = &form->key_info[i];

		if (key->flags & HA_FULLTEXT) {
			*flags2 |= DICT_TF2_FTS;

			/* We don't support FTS indexes in temporary
			tables. */
			if (create_info->options & HA_LEX_CREATE_TMP_TABLE) {

				my_error(ER_INNODB_NO_FT_TEMP_TABLE, MYF(0));
				DBUG_RETURN(false);
			}

			if (key->flags & HA_USES_PARSER) {
				my_error(ER_INNODB_NO_FT_USES_PARSER, MYF(0));
                                DBUG_RETURN(false);
			}

			if (fts_doc_id_index_bad) {
				goto index_bad;
			}
		}

		if (innobase_strcasecmp(key->name, FTS_DOC_ID_INDEX_NAME)) {
			continue;
		}

		/* Do a pre-check on FTS DOC ID index */
		if (!(key->flags & HA_NOSAME)
		    || strcmp(key->name, FTS_DOC_ID_INDEX_NAME)
		    || strcmp(key->key_part[0].field->field_name,
			      FTS_DOC_ID_COL_NAME)) {
			fts_doc_id_index_bad = key->name;
		}

		if (fts_doc_id_index_bad && (*flags2 & DICT_TF2_FTS)) {
index_bad:
			my_error(ER_INNODB_FT_WRONG_DOCID_INDEX, MYF(0),
				 fts_doc_id_index_bad);
			DBUG_RETURN(false);
		}
	}

	if (create_info->key_block_size) {
		/* The requested compressed page size (key_block_size)
		is given in kilobytes. If it is a valid number, store
		that value as the number of log2 shifts from 512 in
		zip_ssize. Zero means it is not compressed. */
		ulint zssize;		/* Zip Shift Size */
		ulint kbsize;		/* Key Block Size */
		for (zssize = kbsize = 1;
		     zssize <= ut_min(UNIV_PAGE_SSIZE_MAX,
				      PAGE_ZIP_SSIZE_MAX);
		     zssize++, kbsize <<= 1) {
			if (kbsize == create_info->key_block_size) {
				zip_ssize = zssize;
				break;
			}
		}

		/* Make sure compressed row format is allowed. */
		if (!use_tablespace) {
			push_warning(
				thd, Sql_condition::SL_WARNING,
				ER_ILLEGAL_HA_CREATE_OPTION,
				"InnoDB: KEY_BLOCK_SIZE requires"
				" innodb_file_per_table.");
			zip_allowed = FALSE;
		}

		if (file_format_allowed < UNIV_FORMAT_B) {
			push_warning(
				thd, Sql_condition::SL_WARNING,
				ER_ILLEGAL_HA_CREATE_OPTION,
				"InnoDB: KEY_BLOCK_SIZE requires"
				" innodb_file_format > Antelope.");
			zip_allowed = FALSE;
		}

		if (!zip_allowed
		    || zssize > ut_min(UNIV_PAGE_SSIZE_MAX,
				       PAGE_ZIP_SSIZE_MAX)) {
			push_warning_printf(
				thd, Sql_condition::SL_WARNING,
				ER_ILLEGAL_HA_CREATE_OPTION,
				"InnoDB: ignoring KEY_BLOCK_SIZE=%lu.",
				create_info->key_block_size);
		}
	}

	row_format = form->s->row_type;

	if (zip_ssize && zip_allowed) {
		/* if ROW_FORMAT is set to default,
		automatically change it to COMPRESSED.*/
		if (row_format == ROW_TYPE_DEFAULT) {
			row_format = ROW_TYPE_COMPRESSED;
		} else if (row_format != ROW_TYPE_COMPRESSED) {
			/* ROW_FORMAT other than COMPRESSED
			ignores KEY_BLOCK_SIZE.  It does not
			make sense to reject conflicting
			KEY_BLOCK_SIZE and ROW_FORMAT, because
			such combinations can be obtained
			with ALTER TABLE anyway. */
			push_warning_printf(
				thd, Sql_condition::SL_WARNING,
				ER_ILLEGAL_HA_CREATE_OPTION,
				"InnoDB: ignoring KEY_BLOCK_SIZE=%lu"
				" unless ROW_FORMAT=COMPRESSED.",
				create_info->key_block_size);
			zip_allowed = FALSE;
		}
	} else {
		/* zip_ssize == 0 means no KEY_BLOCK_SIZE.*/
		if (row_format == ROW_TYPE_COMPRESSED && zip_allowed) {
			/* ROW_FORMAT=COMPRESSED without KEY_BLOCK_SIZE
			implies half the maximum KEY_BLOCK_SIZE(*1k) or
			UNIV_PAGE_SIZE, whichever is less. */
			zip_ssize = ut_min(UNIV_PAGE_SSIZE_MAX,
					   PAGE_ZIP_SSIZE_MAX) - 1;
		}
	}

	/* Validate the row format.  Correct it if necessary */
	bool is_temp = create_info->options & HA_LEX_CREATE_TMP_TABLE;
	switch (row_format) {
	case ROW_TYPE_REDUNDANT:
		innodb_row_format = REC_FORMAT_REDUNDANT;
		break;

	case ROW_TYPE_COMPRESSED:
	case ROW_TYPE_DYNAMIC:
		/* Check for use_tablespace only if
		row_format = compressed (temp + non_temp table)
		row_format = dynamic (non_temp table) */
		if ((!use_tablespace
		     && (row_format == ROW_TYPE_COMPRESSED
			 || (row_format == ROW_TYPE_DYNAMIC && !is_temp)))) {
			push_warning_printf(
				thd, Sql_condition::SL_WARNING,
				ER_ILLEGAL_HA_CREATE_OPTION,
				"InnoDB: ROW_FORMAT=%s requires"
				" innodb_file_per_table.",
				get_row_format_name(row_format));
		} else if (file_format_allowed == UNIV_FORMAT_A) {
			push_warning_printf(
				thd, Sql_condition::SL_WARNING,
				ER_ILLEGAL_HA_CREATE_OPTION,
				"InnoDB: ROW_FORMAT=%s requires"
				" innodb_file_format > Antelope.",
				get_row_format_name(row_format));
		} else {
			innodb_row_format = (row_format == ROW_TYPE_DYNAMIC
					     ? REC_FORMAT_DYNAMIC
					     : REC_FORMAT_COMPRESSED);
			break;
		}
		zip_allowed = FALSE;
		/* fall through to set row_format = COMPACT */
	case ROW_TYPE_NOT_USED:
	case ROW_TYPE_FIXED:
	case ROW_TYPE_PAGE:
		push_warning(
			thd, Sql_condition::SL_WARNING,
			ER_ILLEGAL_HA_CREATE_OPTION,
			"InnoDB: assuming ROW_FORMAT=COMPACT.");
	case ROW_TYPE_DEFAULT:
		/* If we fell through, set row format to Compact. */
		row_format = ROW_TYPE_COMPACT;
	case ROW_TYPE_COMPACT:
		break;
	}

	/* Set the table flags */
	if (!zip_allowed) {
		zip_ssize = 0;
	}

	use_data_dir = use_tablespace
		       && ((create_info->data_file_name != NULL)
		       && !(create_info->options & HA_LEX_CREATE_TMP_TABLE));

	dict_tf_set(flags, innodb_row_format, zip_ssize, use_data_dir);

	if (create_info->options & HA_LEX_CREATE_TMP_TABLE) {
		*flags2 |= DICT_TF2_TEMPORARY;
	}

	if (use_tablespace) {
		*flags2 |= DICT_TF2_USE_TABLESPACE;
	}

	DBUG_RETURN(true);
}

/*********************************************************************//**
Check if table is non-compressed temporary table.
@return true if non-compressed temporary table. */
UNIV_INLINE
bool
innobase_table_is_noncompressed_temporary(
/*======================================*/
	const HA_CREATE_INFO*	create_info,	/*!< in: more information of the
						created table, contains also the
						create statement string */
	const TABLE*		form,		/*!< in: information on table
						columns and indexes */
	bool			file_per_table)	/*!< in: reflect current
						file_per_table status */
{
	/* If you specify ROW_FORMAT=COMPRESSED but not KEY_BLOCK_SIZE,
	the default compressed page size of 8KB is used. Setting of 8K
	is done in innodb at latter stage during data validation.
	MySQL will continue to report key_block_size as 0 */
	bool is_compressed =
		(form->s->row_type == ROW_TYPE_COMPRESSED
		 || create_info->key_block_size > 0)
		&& (srv_file_format >= UNIV_FORMAT_B)
		&& file_per_table;

	bool is_temp = create_info->options & HA_LEX_CREATE_TMP_TABLE;

	return(is_temp && !is_compressed);
}


/*****************************************************************//**
Creates a new table to an InnoDB database.
@return error number */

int
ha_innobase::create(
/*================*/
	const char*	name,		/*!< in: table name */
	TABLE*		form,		/*!< in: information on table
					columns and indexes */
	HA_CREATE_INFO*	create_info)	/*!< in: more information of the
					created table, contains also the
					create statement string */
{
	int		error;
	trx_t*		parent_trx;
	trx_t*		trx;
	int		primary_key_no;
	uint		i;
	char		norm_name[FN_REFLEN];	/* {database}/{tablename} */
	char		temp_path[FN_REFLEN];	/* absolute path of temp frm */
	char		remote_path[FN_REFLEN];	/* absolute path of table */
	THD*		thd = ha_thd();
	ib_int64_t	auto_inc_value;

	/* Cache the global variable "srv_file_per_table" to a local
	variable before using it. Note that "srv_file_per_table"
	is not under dict_sys mutex protection, and could be changed
	while creating the table. So we read the current value here
	and make all further decisions based on this. */
	bool		use_tablespace = srv_file_per_table;

	/* if table is non-compressed temp-table then ignore file-per-table */
	if (innobase_table_is_noncompressed_temporary(
		create_info, form, use_tablespace)) {
		use_tablespace = false;
	}

	/* Zip Shift Size - log2 - 9 of compressed page size,
	zero for uncompressed */
	ulint		flags;
	ulint		flags2;
	dict_table_t*	innobase_table = NULL;

	const char*	stmt;
	size_t		stmt_len;

	DBUG_ENTER("ha_innobase::create");

	DBUG_ASSERT(thd != NULL);
	DBUG_ASSERT(create_info != NULL);

	if (form->s->fields > REC_MAX_N_USER_FIELDS) {
		DBUG_RETURN(HA_ERR_TOO_MANY_FIELDS);
	} else if (srv_read_only_mode) {
		DBUG_RETURN(HA_ERR_INNODB_READ_ONLY);
	}

	/* Create the table definition in InnoDB */

	/* Validate create options if innodb_strict_mode is set. */
	if (create_options_are_invalid(
			thd, form, create_info, use_tablespace)) {
		DBUG_RETURN(HA_WRONG_CREATE_OPTION);
	}

	if (!innobase_table_flags(form, create_info,
				  thd, use_tablespace,
				  &flags, &flags2)) {
		DBUG_RETURN(-1);
	}

	error = parse_table_name(name, create_info, flags, flags2,
				 norm_name, temp_path, remote_path);
	if (error) {
		DBUG_RETURN(error);
	}

	/* Look for a primary key */
	primary_key_no = (form->s->primary_key != MAX_KEY ?
			  (int) form->s->primary_key :
			  -1);

	/* Our function innobase_get_mysql_key_number_for_index assumes
	the primary key is always number 0, if it exists */
	ut_a(primary_key_no == -1 || primary_key_no == 0);

	/* Check for name conflicts (with reserved name) for
	any user indices to be created. */
	if (innobase_index_name_is_reserved(thd, form->key_info,
					    form->s->keys)) {
		DBUG_RETURN(-1);
	}

	if (IS_MAGIC_TABLE_AND_USER_DENIED_ACCESS(norm_name, thd)) {
		DBUG_RETURN(HA_ERR_GENERIC);
	}

	/* Get the transaction associated with the current thd, or create one
	if not yet created */

	parent_trx = check_trx_exists(thd);

	/* In case MySQL calls this in the middle of a SELECT query, release
	possible adaptive hash latch to avoid deadlocks of threads */

	trx_search_latch_release_if_reserved(parent_trx);

	trx = innobase_trx_allocate(thd);

	/* Latch the InnoDB data dictionary exclusively so that no deadlocks
	or lock waits can happen in it during a table create operation.
	Drop table etc. do this latching in row0mysql.cc. */

	row_mysql_lock_data_dictionary(trx);

	error = create_table_def(trx, form, norm_name, temp_path,
				 remote_path, flags, flags2);
	if (error) {
		goto cleanup;
	}

	/* Create the keys */

	if (form->s->keys == 0 || primary_key_no == -1) {
		/* Create an index which is used as the clustered index;
		order the rows by their row id which is internally generated
		by InnoDB */

		error = create_clustered_index_when_no_primary(
			trx, flags, norm_name);
		if (error) {
			goto cleanup;
		}
	}

	if (primary_key_no != -1) {
		/* In InnoDB the clustered index must always be created
		first */
		if ((error = create_index(trx, form, flags, norm_name,
					  (uint) primary_key_no))) {
			goto cleanup;
		}
	}

	/* Create the ancillary tables that are common to all FTS indexes on
	this table. */
	if (flags2 & DICT_TF2_FTS) {
		enum fts_doc_id_index_enum	ret;

		innobase_table = dict_table_open_on_name(
			norm_name, TRUE, FALSE, DICT_ERR_IGNORE_NONE);

		ut_a(innobase_table);

		/* Check whether there already exists FTS_DOC_ID_INDEX */
		ret = innobase_fts_check_doc_id_index_in_def(
			form->s->keys, form->key_info);

		switch (ret) {
		case FTS_INCORRECT_DOC_ID_INDEX:
			push_warning_printf(thd,
					    Sql_condition::SL_WARNING,
					    ER_WRONG_NAME_FOR_INDEX,
					    " InnoDB: Index name %s is reserved"
					    " for the unique index on"
					    " FTS_DOC_ID column for FTS"
					    " Document ID indexing"
					    " on table %s. Please check"
					    " the index definition to"
					    " make sure it is of correct"
					    " type\n",
					    FTS_DOC_ID_INDEX_NAME,
					    innobase_table->name);

			if (innobase_table->fts) {
				fts_free(innobase_table);
			}

			dict_table_close(innobase_table, TRUE, FALSE);
			my_error(ER_WRONG_NAME_FOR_INDEX, MYF(0),
				 FTS_DOC_ID_INDEX_NAME);
			error = -1;
			goto cleanup;
		case FTS_EXIST_DOC_ID_INDEX:
		case FTS_NOT_EXIST_DOC_ID_INDEX:
			break;
		}

		dberr_t	err = fts_create_common_tables(
			trx, innobase_table, norm_name,
			(ret == FTS_EXIST_DOC_ID_INDEX));

		error = convert_error_code_to_mysql(err, 0, NULL);

		dict_table_close(innobase_table, TRUE, FALSE);

		if (error) {
			goto cleanup;
		}
	}

	for (i = 0; i < form->s->keys; i++) {

		if (i != static_cast<uint>(primary_key_no)) {

			if ((error = create_index(trx, form, flags,
						  norm_name, i))) {
				goto cleanup;
			}
		}
	}

	/* Cache all the FTS indexes on this table in the FTS specific
	structure. They are used for FTS indexed column update handling. */
	if (flags2 & DICT_TF2_FTS) {
		fts_t*          fts = innobase_table->fts;

		ut_a(fts != NULL);

		dict_table_get_all_fts_indexes(innobase_table, fts->indexes);
	}

	stmt = innobase_get_stmt(thd, &stmt_len);

	if (stmt) {
		dberr_t	err = row_table_add_foreign_constraints(
			trx, stmt, stmt_len, norm_name,
			create_info->options & HA_LEX_CREATE_TMP_TABLE,
			create_info->options & HA_LEX_CREATE_TMP_TABLE);

		switch (err) {

		case DB_PARENT_NO_INDEX:
			push_warning_printf(
				thd, Sql_condition::SL_WARNING,
				HA_ERR_CANNOT_ADD_FOREIGN,
				"Create table '%s' with foreign key constraint"
				" failed. There is no index in the referenced"
				" table where the referenced columns appear"
				" as the first columns.\n", norm_name);
			break;

		case DB_CHILD_NO_INDEX:
			push_warning_printf(
				thd, Sql_condition::SL_WARNING,
				HA_ERR_CANNOT_ADD_FOREIGN,
				"Create table '%s' with foreign key constraint"
				" failed. There is no index in the referencing"
				" table where referencing columns appear"
				" as the first columns.\n", norm_name);
			break;
		default:
			break;
		}

		error = convert_error_code_to_mysql(err, flags, NULL);

		if (error) {
			goto cleanup;
		}
	}

	innobase_commit_low(trx);

	row_mysql_unlock_data_dictionary(trx);

	/* Flush the log to reduce probability that the .frm files and
	the InnoDB data dictionary get out-of-sync if the user runs
	with innodb_flush_log_at_trx_commit = 0 */

	log_buffer_flush_to_disk();

	innobase_table = dict_table_open_on_name(
		norm_name, FALSE, FALSE, DICT_ERR_IGNORE_NONE);

	DBUG_ASSERT(innobase_table != 0);

	innobase_copy_frm_flags_from_create_info(innobase_table, create_info);

	dict_stats_update(innobase_table, DICT_STATS_EMPTY_TABLE);

	if (innobase_table) {
		/* We update the highest file format in the system table
		space, if this table has higher file format setting. */

		trx_sys_file_format_max_upgrade(
			(const char**) &innobase_file_format_max,
			dict_table_get_format(innobase_table));
	}

	/* Load server stopword into FTS cache */
	if (flags2 & DICT_TF2_FTS) {
		if (!innobase_fts_load_stopword(innobase_table, NULL, thd)) {
			dict_table_close(innobase_table, FALSE, FALSE);
			srv_active_wake_master_thread();
			trx_free_for_mysql(trx);
			DBUG_RETURN(-1);
		}
	}

	/* Note: We can't call update_thd() as prebuilt will not be
	setup at this stage and so we use thd. */

	/* We need to copy the AUTOINC value from the old table if
	this is an ALTER|OPTIMIZE TABLE or CREATE INDEX because CREATE INDEX
	does a table copy too. If query was one of :

		CREATE TABLE ...AUTO_INCREMENT = x; or
		ALTER TABLE...AUTO_INCREMENT = x;   or
		OPTIMIZE TABLE t; or
		CREATE INDEX x on t(...);

	Find out a table definition from the dictionary and get
	the current value of the auto increment field. Set a new
	value to the auto increment field if the value is greater
	than the maximum value in the column. */

	if (((create_info->used_fields & HA_CREATE_USED_AUTO)
	    || thd_sql_command(thd) == SQLCOM_ALTER_TABLE
	    || thd_sql_command(thd) == SQLCOM_OPTIMIZE
	    || thd_sql_command(thd) == SQLCOM_CREATE_INDEX)
	    && create_info->auto_increment_value > 0) {

		auto_inc_value = create_info->auto_increment_value;

		dict_table_autoinc_lock(innobase_table);
		dict_table_autoinc_initialize(innobase_table, auto_inc_value);
		dict_table_autoinc_unlock(innobase_table);
	}

	dict_table_close(innobase_table, FALSE, FALSE);

	/* Tell the InnoDB server that there might be work for
	utility threads: */

	srv_active_wake_master_thread();

	trx_free_for_mysql(trx);

	DBUG_RETURN(0);

cleanup:
	trx_rollback_for_mysql(trx);

	row_mysql_unlock_data_dictionary(trx);

	trx_free_for_mysql(trx);

	DBUG_RETURN(error);
}

/*****************************************************************//**
Discards or imports an InnoDB tablespace.
@return 0 == success, -1 == error */

int
ha_innobase::discard_or_import_tablespace(
/*======================================*/
	my_bool discard)	/*!< in: TRUE if discard, else import */
{
	dberr_t		err;
	dict_table_t*	dict_table;

	DBUG_ENTER("ha_innobase::discard_or_import_tablespace");

	ut_a(prebuilt->trx);
	ut_a(prebuilt->trx->magic_n == TRX_MAGIC_N);
	ut_a(prebuilt->trx == thd_to_trx(ha_thd()));

	if (srv_read_only_mode) {
		DBUG_RETURN(HA_ERR_TABLE_READONLY);
	}

	dict_table = prebuilt->table;

	if (dict_table_is_temporary(dict_table)) {

		ib_senderrf(
			prebuilt->trx->mysql_thd, IB_LOG_LEVEL_ERROR,
			ER_CANNOT_DISCARD_TEMPORARY_TABLE);

		DBUG_RETURN(HA_ERR_TABLE_NEEDS_UPGRADE);
	}

	if (dict_table->space == srv_sys_space.space_id()) {
		ib_senderrf(
			prebuilt->trx->mysql_thd, IB_LOG_LEVEL_ERROR,
			ER_TABLE_IN_SYSTEM_TABLESPACE,
			table->s->table_name.str);

		DBUG_RETURN(HA_ERR_TABLE_NEEDS_UPGRADE);
	}

	trx_start_if_not_started(prebuilt->trx, true);

	/* In case MySQL calls this in the middle of a SELECT query, release
	possible adaptive hash latch to avoid deadlocks of threads. */
	trx_search_latch_release_if_reserved(prebuilt->trx);

	/* Obtain an exclusive lock on the table. */
	err = row_mysql_lock_table(
		prebuilt->trx, dict_table, LOCK_X,
		discard ? "setting table lock for DISCARD TABLESPACE"
			: "setting table lock for IMPORT TABLESPACE");

	if (err != DB_SUCCESS) {
		/* unable to lock the table: do nothing */
	} else if (discard) {

		/* Discarding an already discarded tablespace should be an
		idempotent operation. Also, if the .ibd file is missing the
		user may want to set the DISCARD flag in order to IMPORT
		a new tablespace. */

		if (dict_table->ibd_file_missing) {
			ib_senderrf(
				prebuilt->trx->mysql_thd,
				IB_LOG_LEVEL_WARN, ER_TABLESPACE_MISSING,
				table->s->table_name.str);
		}

		err = row_discard_tablespace_for_mysql(
			dict_table->name, prebuilt->trx);

	} else if (!dict_table->ibd_file_missing) {
		/* Commit the transaction in order to
		release the table lock. */
		trx_commit_for_mysql(prebuilt->trx);

		ib_senderrf(
			prebuilt->trx->mysql_thd, IB_LOG_LEVEL_ERROR,
			ER_TABLESPACE_EXISTS, table->s->table_name.str);

		DBUG_RETURN(HA_ERR_TABLE_EXIST);
	} else {
		err = row_import_for_mysql(dict_table, prebuilt);

		if (err == DB_SUCCESS) {

			if (table->found_next_number_field) {
				dict_table_autoinc_lock(dict_table);
				innobase_initialize_autoinc();
				dict_table_autoinc_unlock(dict_table);
			}

			info(HA_STATUS_TIME
			     | HA_STATUS_CONST
			     | HA_STATUS_VARIABLE
			     | HA_STATUS_AUTO);
		}
	}

	/* Commit the transaction in order to release the table lock. */
	trx_commit_for_mysql(prebuilt->trx);

	DBUG_RETURN(convert_error_code_to_mysql(err, dict_table->flags, NULL));
}

/*****************************************************************//**
Deletes all rows of an InnoDB table.
@return error number */

int
ha_innobase::truncate()
/*===================*/
{
	dberr_t		err;
	int		error;

	DBUG_ENTER("ha_innobase::truncate");

	if (srv_read_only_mode) {
		DBUG_RETURN(HA_ERR_TABLE_READONLY);
	}

	/* Get the transaction associated with the current thd, or create one
	if not yet created, and update prebuilt->trx */

	update_thd(ha_thd());

	if (!trx_is_started(prebuilt->trx)) {
		++prebuilt->trx->will_lock;
	}
	/* Truncate the table in InnoDB */

	err = row_truncate_table_for_mysql(prebuilt->table, prebuilt->trx);

	switch (err) {

	case DB_TABLESPACE_DELETED:
	case DB_TABLESPACE_NOT_FOUND:
		ib_senderrf(
			prebuilt->trx->mysql_thd, IB_LOG_LEVEL_ERROR,
			(err == DB_TABLESPACE_DELETED ?
			ER_TABLESPACE_DISCARDED : ER_TABLESPACE_MISSING),
			table->s->table_name.str);
		table->status = STATUS_NOT_FOUND;
		error = HA_ERR_NO_SUCH_TABLE;
		break;

	default:
		error = convert_error_code_to_mysql(
			err, prebuilt->table->flags,
			prebuilt->trx->mysql_thd);
		table->status = STATUS_NOT_FOUND;
		break;
	}
	DBUG_RETURN(error);
}

/*****************************************************************//**
Drops a table from an InnoDB database. Before calling this function,
MySQL calls innobase_commit to commit the transaction of the current user.
Then the current user cannot have locks set on the table. Drop table
operation inside InnoDB will remove all locks any user has on the table
inside InnoDB.
@return error number */

int
ha_innobase::delete_table(
/*======================*/
	const char*	name)	/*!< in: table name */
{
	ulint	name_len;
	dberr_t	err;
	trx_t*	parent_trx;
	trx_t*	trx;
	THD*	thd = ha_thd();
	char	norm_name[FN_REFLEN];

	DBUG_ENTER("ha_innobase::delete_table");

	DBUG_EXECUTE_IF(
		"test_normalize_table_name_low",
		test_normalize_table_name_low();
	);
	DBUG_EXECUTE_IF(
		"test_ut_format_name",
		test_ut_format_name();
	);

	/* Strangely, MySQL passes the table name without the '.frm'
	extension, in contrast to ::create */
	normalize_table_name(norm_name, name);

	if (srv_read_only_mode) {
		DBUG_RETURN(HA_ERR_TABLE_READONLY);
	} else if (IS_MAGIC_TABLE_AND_USER_DENIED_ACCESS(norm_name, thd)) {
		DBUG_RETURN(HA_ERR_GENERIC);
	}

	parent_trx = check_trx_exists(thd);

	/* Remove the to-be-dropped table from the list of modified tables
	by parent_trx. Otherwise we may end up with an orphaned pointer to
	the table object from parent_trx::mod_tables. This could happen in:
	SET AUTOCOMMIT=0;
	CREATE TABLE t (PRIMARY KEY (a)) ENGINE=INNODB SELECT 1 AS a UNION
	ALL SELECT 1 AS a; */
	trx_mod_tables_t::const_iterator	iter;
	for (iter = parent_trx->mod_tables.begin();
	     iter != parent_trx->mod_tables.end();
	     ++iter) {

		dict_table_t*	table = *iter;

		if (strcmp(norm_name, table->name) == 0) {
			parent_trx->mod_tables.erase(table);
			break;
		}
	}

	/* In case MySQL calls this in the middle of a SELECT query, release
	possible adaptive hash latch to avoid deadlocks of threads */

	trx_search_latch_release_if_reserved(parent_trx);

	trx = innobase_trx_allocate(thd);

	name_len = strlen(name);

	ut_a(name_len < 1000);

	/* Either the transaction is already flagged as a locking transaction
	or it hasn't been started yet. */

	ut_a(!trx_is_started(trx) || trx->will_lock > 0);

	/* We are doing a DDL operation. */
	++trx->will_lock;

	/* Drop the table in InnoDB */
	err = row_drop_table_for_mysql(
		norm_name, trx, thd_sql_command(thd) == SQLCOM_DROP_DB);


	if (err == DB_TABLE_NOT_FOUND
	    && innobase_get_lower_case_table_names() == 1) {
		char*	is_part = NULL;
#ifdef _WIN32
		is_part = strstr(norm_name, "#p#");
#else
		is_part = strstr(norm_name, "#P#");
#endif /* _WIN32 */

		if (is_part) {
			char	par_case_name[FN_REFLEN];

#ifndef _WIN32
			/* Check for the table using lower
			case name, including the partition
			separator "P" */
			strcpy(par_case_name, norm_name);
			innobase_casedn_str(par_case_name);
#else
			/* On Windows platfrom, check
			whether there exists table name in
			system table whose name is
			not being normalized to lower case */
			normalize_table_name_low(
				par_case_name, name, FALSE);
#endif
			err = row_drop_table_for_mysql(
				par_case_name, trx,
				thd_sql_command(thd) == SQLCOM_DROP_DB);
		}
	}

	/* Flush the log to reduce probability that the .frm files and
	the InnoDB data dictionary get out-of-sync if the user runs
	with innodb_flush_log_at_trx_commit = 0 */

	log_buffer_flush_to_disk();

	/* Tell the InnoDB server that there might be work for
	utility threads: */

	srv_active_wake_master_thread();

	innobase_commit_low(trx);

	trx_free_for_mysql(trx);

	DBUG_RETURN(convert_error_code_to_mysql(err, 0, NULL));
}

/*****************************************************************//**
Removes all tables in the named database inside InnoDB. */
static
void
innobase_drop_database(
/*===================*/
	handlerton*	hton,	/*!< in: handlerton of InnoDB */
	char*		path)	/*!< in: database path; inside InnoDB the name
				of the last directory in the path is used as
				the database name: for example, in
				'mysql/data/test' the database name is 'test' */
{
	ulint	len		= 0;
	trx_t*	trx;
	char*	ptr;
	char*	namebuf;
	THD*	thd		= current_thd;

	/* Get the transaction associated with the current thd, or create one
	if not yet created */

	DBUG_ASSERT(hton == innodb_hton_ptr);

	if (srv_read_only_mode) {
		return;
	}

	/* In the Windows plugin, thd = current_thd is always NULL */
	if (thd) {
		trx_t*	parent_trx = check_trx_exists(thd);

		/* In case MySQL calls this in the middle of a SELECT
		query, release possible adaptive hash latch to avoid
		deadlocks of threads */

		trx_search_latch_release_if_reserved(parent_trx);
	}

	ptr = strend(path) - 2;

	while (ptr >= path && *ptr != '\\' && *ptr != '/') {
		ptr--;
		len++;
	}

	ptr++;
	namebuf = (char*) my_malloc((uint) len + 2, MYF(0));

	memcpy(namebuf, ptr, len);
	namebuf[len] = '/';
	namebuf[len + 1] = '\0';
#ifdef	_WIN32
	innobase_casedn_str(namebuf);
#endif
	trx = innobase_trx_allocate(thd);

	/* Either the transaction is already flagged as a locking transaction
	or it hasn't been started yet. */

	ut_a(!trx_is_started(trx) || trx->will_lock > 0);

	/* We are doing a DDL operation. */
	++trx->will_lock;

	row_drop_database_for_mysql(namebuf, trx);

	my_free(namebuf);

	/* Flush the log to reduce probability that the .frm files and
	the InnoDB data dictionary get out-of-sync if the user runs
	with innodb_flush_log_at_trx_commit = 0 */

	log_buffer_flush_to_disk();

	/* Tell the InnoDB server that there might be work for
	utility threads: */

	srv_active_wake_master_thread();

	innobase_commit_low(trx);
	trx_free_for_mysql(trx);
}

/*********************************************************************//**
Renames an InnoDB table.
@return DB_SUCCESS or error code */
static __attribute__((nonnull, warn_unused_result))
dberr_t
innobase_rename_table(
/*==================*/
	trx_t*		trx,	/*!< in: transaction */
	const char*	from,	/*!< in: old name of the table */
	const char*	to)	/*!< in: new name of the table */
{
	dberr_t	error;
	char	norm_to[FN_REFLEN];
	char	norm_from[FN_REFLEN];

	DBUG_ENTER("innobase_rename_table");
	DBUG_ASSERT(trx_get_dict_operation(trx) == TRX_DICT_OP_INDEX);

	ut_ad(!srv_read_only_mode);

	normalize_table_name(norm_to, to);
	normalize_table_name(norm_from, from);

	DEBUG_SYNC_C("innodb_rename_table_ready");

	trx_start_if_not_started(trx, true);

	/* Serialize data dictionary operations with dictionary mutex:
	no deadlocks can occur then in these operations. */

	row_mysql_lock_data_dictionary(trx);

	/* Transaction must be flagged as a locking transaction or it hasn't
	been started yet. */

	ut_a(trx->will_lock > 0);

	error = row_rename_table_for_mysql(norm_from, norm_to, trx, TRUE);

	if (error != DB_SUCCESS) {
		if (error == DB_TABLE_NOT_FOUND
		    && innobase_get_lower_case_table_names() == 1) {
			char*	is_part = NULL;
#ifdef _WIN32
			is_part = strstr(norm_from, "#p#");
#else
			is_part = strstr(norm_from, "#P#");
#endif /* _WIN32 */

			if (is_part) {
				char	par_case_name[FN_REFLEN];
#ifndef _WIN32
				/* Check for the table using lower
				case name, including the partition
				separator "P" */
				strcpy(par_case_name, norm_from);
				innobase_casedn_str(par_case_name);
#else
				/* On Windows platfrom, check
				whether there exists table name in
				system table whose name is
				not being normalized to lower case */
				normalize_table_name_low(
					par_case_name, from, FALSE);
#endif
				trx_start_if_not_started(trx, true);
				error = row_rename_table_for_mysql(
					par_case_name, norm_to, trx, TRUE);
			}
		}

		if (error != DB_SUCCESS) {
			if (!srv_read_only_mode) {
				FILE* ef = dict_foreign_err_file;

				fputs("InnoDB: Renaming table ", ef);
				ut_print_name(ef, trx, TRUE, norm_from);
				fputs(" to ", ef);
				ut_print_name(ef, trx, TRUE, norm_to);
				fputs(" failed!\n", ef);
			}
		} else {
#ifndef _WIN32
			sql_print_warning("Rename partition table %s "
					  "succeeds after converting to lower "
					  "case. The table may have "
					  "been moved from a case "
					  "in-sensitive file system.\n",
					  norm_from);
#else
			sql_print_warning("Rename partition table %s "
					  "succeeds after skipping the step to "
					  "lower case the table name. "
					  "The table may have been "
					  "moved from a case sensitive "
					  "file system.\n",
					  norm_from);
#endif /* _WIN32 */
		}
	}

	row_mysql_unlock_data_dictionary(trx);

	/* Flush the log to reduce probability that the .frm
	files and the InnoDB data dictionary get out-of-sync
	if the user runs with innodb_flush_log_at_trx_commit = 0 */

	log_buffer_flush_to_disk();

	DBUG_RETURN(error);
}

/*********************************************************************//**
Renames an InnoDB table.
@return 0 or error code */

int
ha_innobase::rename_table(
/*======================*/
	const char*	from,	/*!< in: old name of the table */
	const char*	to)	/*!< in: new name of the table */
{
	trx_t*	trx;
	dberr_t	error;
	trx_t*	parent_trx;
	THD*	thd		= ha_thd();

	DBUG_ENTER("ha_innobase::rename_table");

	if (srv_read_only_mode) {
		ib_senderrf(thd, IB_LOG_LEVEL_WARN, ER_READ_ONLY_MODE);
		DBUG_RETURN(HA_ERR_TABLE_READONLY);
	}

	/* Get the transaction associated with the current thd, or create one
	if not yet created */

	parent_trx = check_trx_exists(thd);

	/* In case MySQL calls this in the middle of a SELECT query, release
	possible adaptive hash latch to avoid deadlocks of threads */

	trx_search_latch_release_if_reserved(parent_trx);

	trx = innobase_trx_allocate(thd);

	/* We are doing a DDL operation. */
	++trx->will_lock;
	trx_set_dict_operation(trx, TRX_DICT_OP_INDEX);

	error = innobase_rename_table(trx, from, to);

	DEBUG_SYNC(thd, "after_innobase_rename_table");

	/* Tell the InnoDB server that there might be work for
	utility threads: */

	srv_active_wake_master_thread();

	innobase_commit_low(trx);
	trx_free_for_mysql(trx);

	if (error == DB_SUCCESS) {
		char	norm_from[MAX_FULL_NAME_LEN];
		char	norm_to[MAX_FULL_NAME_LEN];
		char	errstr[512];
		dberr_t	ret;

		normalize_table_name(norm_from, from);
		normalize_table_name(norm_to, to);

		ret = dict_stats_rename_table(norm_from, norm_to,
					      errstr, sizeof(errstr));

		if (ret != DB_SUCCESS) {
			ut_print_timestamp(stderr);
			fprintf(stderr, " InnoDB: %s\n", errstr);

			push_warning(thd, Sql_condition::SL_WARNING,
				     ER_LOCK_WAIT_TIMEOUT, errstr);
		}
	}

	/* Add a special case to handle the Duplicated Key error
	and return DB_ERROR instead.
	This is to avoid a possible SIGSEGV error from mysql error
	handling code. Currently, mysql handles the Duplicated Key
	error by re-entering the storage layer and getting dup key
	info by calling get_dup_key(). This operation requires a valid
	table handle ('row_prebuilt_t' structure) which could no
	longer be available in the error handling stage. The suggested
	solution is to report a 'table exists' error message (since
	the dup key error here is due to an existing table whose name
	is the one we are trying to rename to) and return the generic
	error code. */
	if (error == DB_DUPLICATE_KEY) {
		my_error(ER_TABLE_EXISTS_ERROR, MYF(0), to);

		error = DB_ERROR;
	}

	DBUG_RETURN(convert_error_code_to_mysql(error, 0, NULL));
}

/*********************************************************************//**
Returns the exact number of records that this client can see using this
handler object
@return Number of rows. HA_POS_ERROR on error */

ha_rows
ha_innobase::records()
/*==================*/
{
	DBUG_ENTER("ha_innobase::records()");

	dberr_t		ret;
	dict_index_t*	index;		/* The clustered index. */
	ulint		n_rows = 0;	/* Record count in this view */

	update_thd();

	if (dict_table_is_discarded(prebuilt->table)) {
		ib_senderrf(
			user_thd,
			IB_LOG_LEVEL_ERROR,
			ER_TABLESPACE_DISCARDED,
			table->s->table_name.str);

		DBUG_RETURN(HA_POS_ERROR);

	} else if (prebuilt->table->ibd_file_missing) {
		ib_senderrf(
			user_thd, IB_LOG_LEVEL_ERROR,
			ER_TABLESPACE_MISSING,
			table->s->table_name.str);

		DBUG_RETURN(HA_POS_ERROR);

	} else if (prebuilt->table->corrupted) {
err_table_corrupted:
		ib_errf(user_thd, IB_LOG_LEVEL_WARN,
			ER_INNODB_INDEX_CORRUPT,
			"Table '%s' is corrupt.",
			table->s->table_name.str);

		DBUG_RETURN(HA_POS_ERROR);
	}

	prebuilt->trx->op_info = "counting records";

	index = dict_table_get_first_index(prebuilt->table);
	ut_ad(dict_index_is_clust(index));

	prebuilt->index_usable = row_merge_is_index_usable(
		prebuilt->trx, index);
	if (!prebuilt->index_usable) {
		DBUG_RETURN(HA_POS_ERROR);
	}

	/* (Re)Build the prebuilt->mysql_template if it is null to use
	the clustered index and just the key, no off-record data. */
	prebuilt->index = index;
	dtuple_set_n_fields(prebuilt->search_tuple, 0);
	prebuilt->read_just_key = 1;
	build_template(false);

	/* Count the records in the clustered index */
	ret = row_scan_index_for_mysql(prebuilt, index, false, &n_rows);
	reset_template();
	switch (ret) {
	case DB_SUCCESS:
		break;
	case DB_LOCK_WAIT_TIMEOUT:
		my_error(ER_LOCK_WAIT_TIMEOUT, MYF(0));
		DBUG_RETURN(HA_POS_ERROR);
	case DB_INTERRUPTED:
		my_error(ER_QUERY_INTERRUPTED, MYF(0));
		DBUG_RETURN(HA_POS_ERROR);
	default:
		ut_ad(0);  /* Catch any unkown error here during debug */
		ib_logf(IB_LOG_LEVEL_ERROR,
			"Unknown error %u from row_scan_index_for_mysql()"
			" in handler::records()", ret);
	case DB_CORRUPTION:
		goto err_table_corrupted;
	}

	prebuilt->trx->op_info = "";
	if (thd_killed(user_thd)) {
		DBUG_RETURN(HA_POS_ERROR);
	}

	DBUG_RETURN((ha_rows) n_rows);
}

/*********************************************************************//**
Estimates the number of index records in a range.
@return estimated number of rows */

ha_rows
ha_innobase::records_in_range(
/*==========================*/
	uint			keynr,		/*!< in: index number */
	key_range		*min_key,	/*!< in: start key value of the
						range, may also be 0 */
	key_range		*max_key)	/*!< in: range end key val, may
						also be 0 */
{
	KEY*		key;
	dict_index_t*	index;
	dtuple_t*	range_start;
	dtuple_t*	range_end;
	ib_int64_t	n_rows;
	ulint		mode1;
	ulint		mode2;
	mem_heap_t*	heap;

	DBUG_ENTER("records_in_range");

	ut_a(prebuilt->trx == thd_to_trx(ha_thd()));

	prebuilt->trx->op_info = (char*)"estimating records in index range";

	/* In case MySQL calls this in the middle of a SELECT query, release
	possible adaptive hash latch to avoid deadlocks of threads */

	trx_search_latch_release_if_reserved(prebuilt->trx);

	active_index = keynr;

	key = table->key_info + active_index;

	index = innobase_get_index(keynr);

	/* There exists possibility of not being able to find requested
	index due to inconsistency between MySQL and InoDB dictionary info.
	Necessary message should have been printed in innobase_get_index() */
	if (UNIV_UNLIKELY(!index)) {
		n_rows = HA_POS_ERROR;
		goto func_exit;
	}
	if (dict_index_is_corrupted(index)) {
		n_rows = HA_ERR_INDEX_CORRUPT;
		goto func_exit;
	}
	if (!row_merge_is_index_usable(prebuilt->trx, index)) {
		n_rows = HA_ERR_TABLE_DEF_CHANGED;
		goto func_exit;
	}

	heap = mem_heap_create(2 * (key->actual_key_parts * sizeof(dfield_t)
				    + sizeof(dtuple_t)));

	range_start = dtuple_create(heap, key->actual_key_parts);
	dict_index_copy_types(range_start, index, key->actual_key_parts);

	range_end = dtuple_create(heap, key->actual_key_parts);
	dict_index_copy_types(range_end, index, key->actual_key_parts);

	row_sel_convert_mysql_key_to_innobase(
				range_start,
				srch_key_val1, sizeof(srch_key_val1),
				index,
				(byte*) (min_key ? min_key->key :
					 (const uchar*) 0),
				(ulint) (min_key ? min_key->length : 0),
				prebuilt->trx);
	DBUG_ASSERT(min_key
		    ? range_start->n_fields > 0
		    : range_start->n_fields == 0);

	row_sel_convert_mysql_key_to_innobase(
				range_end,
				srch_key_val2, sizeof(srch_key_val2),
				index,
				(byte*) (max_key ? max_key->key :
					 (const uchar*) 0),
				(ulint) (max_key ? max_key->length : 0),
				prebuilt->trx);
	DBUG_ASSERT(max_key
		    ? range_end->n_fields > 0
		    : range_end->n_fields == 0);

	mode1 = convert_search_mode_to_innobase(min_key ? min_key->flag :
						HA_READ_KEY_EXACT);
	mode2 = convert_search_mode_to_innobase(max_key ? max_key->flag :
						HA_READ_KEY_EXACT);

	if (mode1 != PAGE_CUR_UNSUPP && mode2 != PAGE_CUR_UNSUPP) {

		n_rows = btr_estimate_n_rows_in_range(index, range_start,
						      mode1, range_end,
						      mode2);
	} else {

		n_rows = HA_POS_ERROR;
	}

	mem_heap_free(heap);

func_exit:

	prebuilt->trx->op_info = (char*)"";

	/* The MySQL optimizer seems to believe an estimate of 0 rows is
	always accurate and may return the result 'Empty set' based on that.
	The accuracy is not guaranteed, and even if it were, for a locking
	read we should anyway perform the search to set the next-key lock.
	Add 1 to the value to make sure MySQL does not make the assumption! */

	if (n_rows == 0) {
		n_rows = 1;
	}

	DBUG_RETURN((ha_rows) n_rows);
}

/*********************************************************************//**
Gives an UPPER BOUND to the number of rows in a table. This is used in
filesort.cc.
@return upper bound of rows */

ha_rows
ha_innobase::estimate_rows_upper_bound()
/*====================================*/
{
	const dict_index_t*	index;
	ulonglong		estimate;
	ulonglong		local_data_file_length;
	ulint			stat_n_leaf_pages;

	DBUG_ENTER("estimate_rows_upper_bound");

	/* We do not know if MySQL can call this function before calling
	external_lock(). To be safe, update the thd of the current table
	handle. */

	update_thd(ha_thd());

	prebuilt->trx->op_info = "calculating upper bound for table rows";

	/* In case MySQL calls this in the middle of a SELECT query, release
	possible adaptive hash latch to avoid deadlocks of threads */

	trx_search_latch_release_if_reserved(prebuilt->trx);

	index = dict_table_get_first_index(prebuilt->table);

	stat_n_leaf_pages = index->stat_n_leaf_pages;

	ut_a(stat_n_leaf_pages > 0);

	local_data_file_length =
		((ulonglong) stat_n_leaf_pages) * UNIV_PAGE_SIZE;

	/* Calculate a minimum length for a clustered index record and from
	that an upper bound for the number of rows. Since we only calculate
	new statistics in row0mysql.cc when a table has grown by a threshold
	factor, we must add a safety factor 2 in front of the formula below. */

	estimate = 2 * local_data_file_length
		/ dict_index_calc_min_rec_len(index);

	prebuilt->trx->op_info = "";

	DBUG_RETURN((ha_rows) estimate);
}

/*********************************************************************//**
How many seeks it will take to read through the table. This is to be
comparable to the number returned by records_in_range so that we can
decide if we should scan the table or use keys.
@return estimated time measured in disk seeks */

double
ha_innobase::scan_time()
/*====================*/
{
	/* Since MySQL seems to favor table scans too much over index
	searches, we pretend that a sequential read takes the same time
	as a random disk read, that is, we do not divide the following
	by 10, which would be physically realistic. */

	/* The locking below is disabled for performance reasons. Without
	it we could end up returning uninitialized value to the caller,
	which in the worst case could make some query plan go bogus or
	issue a Valgrind warning. */
#if 0
	/* avoid potential lock order violation with dict_table_stats_lock()
	below */
	update_thd(ha_thd());
	trx_search_latch_release_if_reserved(prebuilt->trx);
#endif

	ulint	stat_clustered_index_size;

#if 0
	dict_table_stats_lock(prebuilt->table, RW_S_LATCH);
#endif

	ut_a(prebuilt->table->stat_initialized);

	stat_clustered_index_size = prebuilt->table->stat_clustered_index_size;

#if 0
	dict_table_stats_unlock(prebuilt->table, RW_S_LATCH);
#endif

	return((double) stat_clustered_index_size);
}

/******************************************************************//**
Calculate the time it takes to read a set of ranges through an index
This enables us to optimise reads for clustered indexes.
@return estimated time measured in disk seeks */

double
ha_innobase::read_time(
/*===================*/
	uint	index,	/*!< in: key number */
	uint	ranges,	/*!< in: how many ranges */
	ha_rows rows)	/*!< in: estimated number of rows in the ranges */
{
	ha_rows total_rows;
	double	time_for_scan;

	if (index != table->s->primary_key) {
		/* Not clustered */
		return(handler::read_time(index, ranges, rows));
	}

	if (rows <= 2) {

		return((double) rows);
	}

	/* Assume that the read time is proportional to the scan time for all
	rows + at most one seek per range. */

	time_for_scan = scan_time();

	if ((total_rows = estimate_rows_upper_bound()) < rows) {

		return(time_for_scan);
	}

	return(ranges + (double) rows / (double) total_rows * time_for_scan);
}

/******************************************************************//**
Return the size of the InnoDB memory buffer. */

longlong
ha_innobase::get_memory_buffer_size() const
/*=======================================*/
{
	return(innobase_buffer_pool_size);
}

/*********************************************************************//**
Calculates the key number used inside MySQL for an Innobase index. We will
first check the "index translation table" for a match of the index to get
the index number. If there does not exist an "index translation table",
or not able to find the index in the translation table, then we will fall back
to the traditional way of looping through dict_index_t list to find a
match. In this case, we have to take into account if we generated a
default clustered index for the table
@return the key number used inside MySQL */
static
int
innobase_get_mysql_key_number_for_index(
/*====================================*/
	INNOBASE_SHARE*		share,	/*!< in: share structure for index
					translation table. */
	const TABLE*		table,	/*!< in: table in MySQL data
					dictionary */
	dict_table_t*		ib_table,/*!< in: table in InnoDB data
					dictionary */
	const dict_index_t*	index)	/*!< in: index */
{
	const dict_index_t*	ind;
	unsigned int		i;

 	ut_a(index);

	/* If index does not belong to the table object of share structure
	(ib_table comes from the share structure) search the index->table
	object instead */
	if (index->table != ib_table) {
		i = 0;
		ind = dict_table_get_first_index(index->table);

		while (index != ind) {
			ind = dict_table_get_next_index(ind);
			i++;
		}

		if (row_table_got_default_clust_index(index->table)) {
			ut_a(i > 0);
			i--;
		}

		return(i);
	}

	/* If index translation table exists, we will first check
	the index through index translation table for a match. */
	if (share->idx_trans_tbl.index_mapping) {
		for (i = 0; i < share->idx_trans_tbl.index_count; i++) {
			if (share->idx_trans_tbl.index_mapping[i] == index) {
				return(i);
			}
		}

		/* Print an error message if we cannot find the index
		in the "index translation table". */
		if (*index->name != TEMP_INDEX_PREFIX) {
			sql_print_error("Cannot find index %s in InnoDB index "
					"translation table.", index->name);
		}
	}

	/* If we do not have an "index translation table", or not able
	to find the index in the translation table, we'll directly find
	matching index with information from mysql TABLE structure and
	InnoDB dict_index_t list */
	for (i = 0; i < table->s->keys; i++) {
		ind = dict_table_get_index_on_name(
			ib_table, table->key_info[i].name);

		if (index == ind) {
			return(i);
		}
	}

	/* Loop through each index of the table and lock them */
	for (ind = dict_table_get_first_index(ib_table);
	     ind != NULL;
	     ind = dict_table_get_next_index(ind)) {
		if (index == ind) {
			/* Temp index is internal to InnoDB, that is
			not present in the MySQL index list, so no
			need to print such mismatch warning. */
			if (*(index->name) != TEMP_INDEX_PREFIX) {
				sql_print_warning(
					"Find index %s in InnoDB index list "
					"but not its MySQL index number "
					"It could be an InnoDB internal index.",
					index->name);
			}
			return(-1);
		}
	}

	ut_error;

	return(-1);
}

/*********************************************************************//**
Calculate Record Per Key value. Need to exclude the NULL value if
innodb_stats_method is set to "nulls_ignored"
@return estimated record per key value */
static
ha_rows
innodb_rec_per_key(
/*===============*/
	dict_index_t*	index,		/*!< in: dict_index_t structure */
	ulint		i,		/*!< in: the column we are
					calculating rec per key */
	ha_rows		records)	/*!< in: estimated total records */
{
	ha_rows		rec_per_key;
	ib_uint64_t	n_diff;

	ut_a(index->table->stat_initialized);

	ut_ad(i < dict_index_get_n_unique(index));

	n_diff = index->stat_n_diff_key_vals[i];

	if (n_diff == 0) {

		rec_per_key = records;
	} else if (srv_innodb_stats_method == SRV_STATS_NULLS_IGNORED) {
		ib_uint64_t	n_null;
		ib_uint64_t	n_non_null;

		n_non_null = index->stat_n_non_null_key_vals[i];

		/* In theory, index->stat_n_non_null_key_vals[i]
		should always be less than the number of records.
		Since this is statistics value, the value could
		have slight discrepancy. But we will make sure
		the number of null values is not a negative number. */
		if (records < n_non_null) {
			n_null = 0;
		} else {
			n_null = records - n_non_null;
		}

		/* If the number of NULL values is the same as or
		large than that of the distinct values, we could
		consider that the table consists mostly of NULL value.
		Set rec_per_key to 1. */
		if (n_diff <= n_null) {
			rec_per_key = 1;
		} else {
			/* Need to exclude rows with NULL values from
			rec_per_key calculation */
			rec_per_key = (ha_rows)
				((records - n_null) / (n_diff - n_null));
		}
	} else {
		DEBUG_SYNC_C("after_checking_for_0");
		rec_per_key = (ha_rows) (records / n_diff);
	}

	return(rec_per_key);
}

/*********************************************************************//**
Returns statistics information of the table to the MySQL interpreter,
in various fields of the handle object.
@return HA_ERR_* error code or 0 */

int
ha_innobase::info_low(
/*==================*/
	uint	flag,	/*!< in: what information is requested */
	bool	is_analyze)
{
	dict_table_t*	ib_table;
	ha_rows		rec_per_key;
	ib_uint64_t	n_rows;
	char		path[FN_REFLEN];
	os_file_stat_t	stat_info;

	DBUG_ENTER("info");

	/* If we are forcing recovery at a high level, we will suppress
	statistics calculation on tables, because that may crash the
	server if an index is badly corrupted. */

	/* We do not know if MySQL can call this function before calling
	external_lock(). To be safe, update the thd of the current table
	handle. */

	update_thd(ha_thd());

	/* In case MySQL calls this in the middle of a SELECT query, release
	possible adaptive hash latch to avoid deadlocks of threads */

	prebuilt->trx->op_info = (char*)"returning various info to MySQL";

	trx_search_latch_release_if_reserved(prebuilt->trx);

	ib_table = prebuilt->table;
	DBUG_ASSERT(ib_table->n_ref_count > 0);

	if (flag & HA_STATUS_TIME) {
		if (is_analyze || innobase_stats_on_metadata) {

			dict_stats_upd_option_t	opt;
			dberr_t			ret;

			prebuilt->trx->op_info = "updating table statistics";

			if (dict_stats_is_persistent_enabled(ib_table)) {

				ut_ad(!srv_read_only_mode);

				if (is_analyze) {
					opt = DICT_STATS_RECALC_PERSISTENT;
				} else {
					/* This is e.g. 'SHOW INDEXES', fetch
					the persistent stats from disk. */
					opt = DICT_STATS_FETCH_ONLY_IF_NOT_IN_MEMORY;
				}
			} else {
				opt = DICT_STATS_RECALC_TRANSIENT;
			}

			ut_ad(!mutex_own(&dict_sys->mutex));
			ret = dict_stats_update(ib_table, opt);

			if (ret != DB_SUCCESS) {
				prebuilt->trx->op_info = "";
				DBUG_RETURN(HA_ERR_GENERIC);
			}

			prebuilt->trx->op_info =
				"returning various info to MySQL";
		}

		my_snprintf(path, sizeof(path), "%s/%s%s",
			    mysql_data_home, ib_table->name, reg_ext);

		unpack_filename(path,path);

		/* Note that we do not know the access time of the table,
		nor the CHECK TABLE time, nor the UPDATE or INSERT time. */

		if (os_file_get_status(path, &stat_info, false) == DB_SUCCESS) {
			stats.create_time = (ulong) stat_info.ctime;
		}

		stats.update_time = ib_table->update_time;
	}

	if (flag & HA_STATUS_VARIABLE) {

		ulint	page_size;
		ulint	stat_clustered_index_size;
		ulint	stat_sum_of_other_index_sizes;

		if (!(flag & HA_STATUS_NO_LOCK)) {
			dict_table_stats_lock(ib_table, RW_S_LATCH);
		}

		ut_a(ib_table->stat_initialized);

		n_rows = ib_table->stat_n_rows;

		stat_clustered_index_size
			= ib_table->stat_clustered_index_size;

		stat_sum_of_other_index_sizes
			= ib_table->stat_sum_of_other_index_sizes;

		if (!(flag & HA_STATUS_NO_LOCK)) {
			dict_table_stats_unlock(ib_table, RW_S_LATCH);
		}

		/*
		The MySQL optimizer seems to assume in a left join that n_rows
		is an accurate estimate if it is zero. Of course, it is not,
		since we do not have any locks on the rows yet at this phase.
		Since SHOW TABLE STATUS seems to call this function with the
		HA_STATUS_TIME flag set, while the left join optimizer does not
		set that flag, we add one to a zero value if the flag is not
		set. That way SHOW TABLE STATUS will show the best estimate,
		while the optimizer never sees the table empty. */

		if (n_rows == 0 && !(flag & HA_STATUS_TIME)) {
			n_rows++;
		}

		/* Fix bug#40386: Not flushing query cache after truncate.
		n_rows can not be 0 unless the table is empty, set to 1
		instead. The original problem of bug#29507 is actually
		fixed in the server code. */
		if (thd_sql_command(user_thd) == SQLCOM_TRUNCATE) {

			n_rows = 1;

			/* We need to reset the prebuilt value too, otherwise
			checks for values greater than the last value written
			to the table will fail and the autoinc counter will
			not be updated. This will force write_row() into
			attempting an update of the table's AUTOINC counter. */

			prebuilt->autoinc_last_value = 0;
		}

		page_size = dict_table_zip_size(ib_table);
		if (page_size == 0) {
			page_size = UNIV_PAGE_SIZE;
		}

		stats.records = (ha_rows) n_rows;
		stats.deleted = 0;
		stats.data_file_length
			= ((ulonglong) stat_clustered_index_size)
			* page_size;
		stats.index_file_length
			= ((ulonglong) stat_sum_of_other_index_sizes)
			* page_size;

		/* Since fsp_get_available_space_in_free_extents() is
		acquiring latches inside InnoDB, we do not call it if we
		are asked by MySQL to avoid locking. Another reason to
		avoid the call is that it uses quite a lot of CPU.
		See Bug#38185. */
		if (flag & HA_STATUS_NO_LOCK
		    || !(flag & HA_STATUS_VARIABLE_EXTRA)) {
			/* We do not update delete_length if no
			locking is requested so the "old" value can
			remain. delete_length is initialized to 0 in
			the ha_statistics' constructor. Also we only
			need delete_length to be set when
			HA_STATUS_VARIABLE_EXTRA is set */
		} else if (UNIV_UNLIKELY
			   (srv_force_recovery >= SRV_FORCE_NO_IBUF_MERGE)) {
			/* Avoid accessing the tablespace if
			innodb_crash_recovery is set to a high value. */
			stats.delete_length = 0;
		} else {
			ullint	avail_space;

			avail_space = fsp_get_available_space_in_free_extents(
				ib_table->space);

			if (avail_space == ULLINT_UNDEFINED) {
				THD*	thd;
				char	errbuf[MYSYS_STRERROR_SIZE];

				thd = ha_thd();

				push_warning_printf(
					thd,
					Sql_condition::SL_WARNING,
					ER_CANT_GET_STAT,
					"InnoDB: Trying to get the free "
					"space for table %s but its "
					"tablespace has been discarded or "
					"the .ibd file is missing. Setting "
					"the free space to zero. "
					"(errno: %d - %s)",
					ib_table->name, errno,
					my_strerror(errbuf, sizeof(errbuf),
						    errno));

				stats.delete_length = 0;
			} else {
				stats.delete_length = avail_space * 1024;
			}
		}

		stats.check_time = 0;
		stats.mrr_length_per_rec = ref_length + sizeof(void*);

		if (stats.records == 0) {
			stats.mean_rec_length = 0;
		} else {
			stats.mean_rec_length = (ulong)
				(stats.data_file_length / stats.records);
		}
	}

	if (flag & HA_STATUS_CONST) {
		ulong	i;
		/* Verify the number of index in InnoDB and MySQL
		matches up. If prebuilt->clust_index_was_generated
		holds, InnoDB defines GEN_CLUST_INDEX internally */
		ulint	num_innodb_index = UT_LIST_GET_LEN(ib_table->indexes)
			- prebuilt->clust_index_was_generated;
		if (table->s->keys < num_innodb_index) {
			/* If there are too many indexes defined
			inside InnoDB, ignore those that are being
			created, because MySQL will only consider
			the fully built indexes here. */

			for (const dict_index_t* index
				     = UT_LIST_GET_FIRST(ib_table->indexes);
			     index != NULL;
			     index = UT_LIST_GET_NEXT(indexes, index)) {

				/* First, online index creation is
				completed inside InnoDB, and then
				MySQL attempts to upgrade the
				meta-data lock so that it can rebuild
				the .frm file. If we get here in that
				time frame, dict_index_is_online_ddl()
				would not hold and the index would
				still not be included in TABLE_SHARE. */
				if (*index->name == TEMP_INDEX_PREFIX) {
					num_innodb_index--;
				}
			}

			if (table->s->keys < num_innodb_index
			    && innobase_fts_check_doc_id_index(
				    ib_table, NULL, NULL)
			    == FTS_EXIST_DOC_ID_INDEX) {
				num_innodb_index--;
			}
		}

		if (table->s->keys != num_innodb_index) {
			sql_print_error("InnoDB: Table %s contains %lu "
					"indexes inside InnoDB, which "
					"is different from the number of "
					"indexes %u defined in the MySQL ",
					ib_table->name, num_innodb_index,
					table->s->keys);
		}

		if (!(flag & HA_STATUS_NO_LOCK)) {
			dict_table_stats_lock(ib_table, RW_S_LATCH);
		}

		ut_a(ib_table->stat_initialized);

		for (i = 0; i < table->s->keys; i++) {
			ulong	j;
			/* We could get index quickly through internal
			index mapping with the index translation table.
			The identity of index (match up index name with
			that of table->key_info[i]) is already verified in
			innobase_get_index().  */
			dict_index_t* index = innobase_get_index(i);

			if (index == NULL) {
				sql_print_error("Table %s contains fewer "
						"indexes inside InnoDB than "
						"are defined in the MySQL "
						".frm file. Have you mixed up "
						".frm files from different "
						"installations? See "
						REFMAN
						"innodb-troubleshooting.html\n",
						ib_table->name);
				break;
			}

			for (j = 0; j < table->key_info[i].actual_key_parts; j++) {

				if (table->key_info[i].flags & HA_FULLTEXT) {
					/* The whole concept has no validity
					for FTS indexes. */
					table->key_info[i].rec_per_key[j] = 1;
					continue;
				}

				if (j + 1 > index->n_uniq) {
					sql_print_error(
						"Index %s of %s has %lu columns"
					        " unique inside InnoDB, but "
						"MySQL is asking statistics for"
					        " %lu columns. Have you mixed "
						"up .frm files from different "
					       	"installations? "
						"See " REFMAN
						"innodb-troubleshooting.html\n",
						index->name,
						ib_table->name,
						(unsigned long)
						index->n_uniq, j + 1);
					break;
				}

				rec_per_key = innodb_rec_per_key(
					index, j, stats.records);

				/* Since MySQL seems to favor table scans
				too much over index searches, we pretend
				index selectivity is 2 times better than
				our estimate: */

				rec_per_key = rec_per_key / 2;

				if (rec_per_key == 0) {
					rec_per_key = 1;
				}

				table->key_info[i].rec_per_key[j] =
				  rec_per_key >= ~(ulong) 0 ? ~(ulong) 0 :
				  (ulong) rec_per_key;
			}
		}

		if (!(flag & HA_STATUS_NO_LOCK)) {
			dict_table_stats_unlock(ib_table, RW_S_LATCH);
		}
	}

	if (srv_force_recovery >= SRV_FORCE_NO_IBUF_MERGE) {

		goto func_exit;
	}

	if (flag & HA_STATUS_ERRKEY) {
		const dict_index_t*	err_index;

		ut_a(prebuilt->trx);
		ut_a(prebuilt->trx->magic_n == TRX_MAGIC_N);

		err_index = trx_get_error_info(prebuilt->trx);

		if (err_index) {
			errkey = innobase_get_mysql_key_number_for_index(
					share, table, ib_table, err_index);
		} else {
			errkey = (unsigned int) (
				(prebuilt->trx->error_key_num
				 == ULINT_UNDEFINED)
					? ~0
					: prebuilt->trx->error_key_num);
		}
	}

	if ((flag & HA_STATUS_AUTO) && table->found_next_number_field) {
		stats.auto_increment_value = innobase_peek_autoinc();
	}

func_exit:
	prebuilt->trx->op_info = (char*)"";

	DBUG_RETURN(0);
}

/*********************************************************************//**
Returns statistics information of the table to the MySQL interpreter,
in various fields of the handle object.
@return HA_ERR_* error code or 0 */

int
ha_innobase::info(
/*==============*/
	uint	flag)	/*!< in: what information is requested */
{
	return(this->info_low(flag, false /* not ANALYZE */));
}

/**********************************************************************//**
Updates index cardinalities of the table, based on random dives into
each index tree. This does NOT calculate exact statistics on the table.
@return HA_ADMIN_* error code or HA_ADMIN_OK */

int
ha_innobase::analyze(
/*=================*/
	THD*		thd,		/*!< in: connection thread handle */
	HA_CHECK_OPT*	check_opt)	/*!< in: currently ignored */
{
	int	ret;

	/* Simply call this->info_low() with all the flags
	and request recalculation of the statistics */
	ret = this->info_low(
		HA_STATUS_TIME | HA_STATUS_CONST | HA_STATUS_VARIABLE,
		true /* this is ANALYZE */);

	if (ret != 0) {
		return(HA_ADMIN_FAILED);
	}

	return(HA_ADMIN_OK);
}

/**********************************************************************//**
This is mapped to "ALTER TABLE tablename ENGINE=InnoDB", which rebuilds
the table in MySQL. */

int
ha_innobase::optimize(
/*==================*/
	THD*		thd,		/*!< in: connection thread handle */
	HA_CHECK_OPT*	check_opt)	/*!< in: currently ignored */
{
	/*FTS-FIXME: Since MySQL doesn't support engine-specific commands,
	we have to hijack some existing command in order to be able to test
	the new admin commands added in InnoDB's FTS support. For now, we
	use MySQL's OPTIMIZE command, normally mapped to ALTER TABLE in
	InnoDB (so it recreates the table anew), and map it to OPTIMIZE.

	This works OK otherwise, but MySQL locks the entire table during
	calls to OPTIMIZE, which is undesirable. */

	if (innodb_optimize_fulltext_only) {
		if (prebuilt->table->fts && prebuilt->table->fts->cache) {
			fts_sync_table(prebuilt->table);
			fts_optimize_table(prebuilt->table);
		}
		return(HA_ADMIN_OK);
	} else {

		return(HA_ADMIN_TRY_ALTER);
	}
}

/*******************************************************************//**
Tries to check that an InnoDB table is not corrupted. If corruption is
noticed, prints to stderr information about it. In case of corruption
may also assert a failure and crash the server.
@return HA_ADMIN_CORRUPT or HA_ADMIN_OK */

int
ha_innobase::check(
/*===============*/
	THD*		thd,		/*!< in: user thread handle */
	HA_CHECK_OPT*	check_opt)	/*!< in: check options, currently
					ignored */
{
	dict_index_t*	index;
	ulint		n_rows;
	ulint		n_rows_in_table	= ULINT_UNDEFINED;
	ibool		is_ok		= TRUE;
	ulint		old_isolation_level;
	ibool		table_corrupted;

	DBUG_ENTER("ha_innobase::check");
	DBUG_ASSERT(thd == ha_thd());
	ut_a(prebuilt->trx);
	ut_a(prebuilt->trx->magic_n == TRX_MAGIC_N);
	ut_a(prebuilt->trx == thd_to_trx(thd));

	if (prebuilt->mysql_template == NULL) {
		/* Build the template; we will use a dummy template
		in index scans done in checking */

		build_template(true);
	}

	if (dict_table_is_discarded(prebuilt->table)) {

		ib_senderrf(
			thd,
			IB_LOG_LEVEL_ERROR,
			ER_TABLESPACE_DISCARDED,
			table->s->table_name.str);

		DBUG_RETURN(HA_ADMIN_CORRUPT);

	} else if (prebuilt->table->ibd_file_missing) {

		ib_senderrf(
			thd, IB_LOG_LEVEL_ERROR,
			ER_TABLESPACE_MISSING,
			table->s->table_name.str);

		DBUG_RETURN(HA_ADMIN_CORRUPT);
	}

	prebuilt->trx->op_info = "checking table";

	old_isolation_level = prebuilt->trx->isolation_level;

	/* We must run the index record counts at an isolation level
	>= READ COMMITTED, because a dirty read can see a wrong number
	of records in some index; to play safe, we use always
	REPEATABLE READ here */

	prebuilt->trx->isolation_level = TRX_ISO_REPEATABLE_READ;

	/* Check whether the table is already marked as corrupted
	before running the check table */
	table_corrupted = prebuilt->table->corrupted;

	/* Reset table->corrupted bit so that check table can proceed to
	do additional check */
	prebuilt->table->corrupted = FALSE;

	/* Enlarge the fatal lock wait timeout during CHECK TABLE. */
	os_increment_counter_by_amount(
		server_mutex,
		srv_fatal_semaphore_wait_threshold,
		SRV_SEMAPHORE_WAIT_EXTENSION);

	for (index = dict_table_get_first_index(prebuilt->table);
	     index != NULL;
	     index = dict_table_get_next_index(index)) {
		char	index_name[MAX_FULL_NAME_LEN + 1];

		/* If this is an index being created or dropped, break */
		if (*index->name == TEMP_INDEX_PREFIX) {
			break;
		} else if (!btr_validate_index(index, prebuilt->trx)) {
			is_ok = FALSE;

			innobase_format_name(
				index_name, sizeof index_name,
				index->name, TRUE);

			push_warning_printf(thd, Sql_condition::SL_WARNING,
					    ER_NOT_KEYFILE,
					    "InnoDB: The B-tree of"
					    " index %s is corrupted.",
					    index_name);
			continue;
		}

		/* Instead of invoking change_active_index(), set up
		a dummy template for non-locking reads, disabling
		access to the clustered index. */
		prebuilt->index = index;

		prebuilt->index_usable = row_merge_is_index_usable(
			prebuilt->trx, prebuilt->index);

		if (!prebuilt->index_usable) {
			innobase_format_name(
				index_name, sizeof index_name,
				prebuilt->index->name, TRUE);

			if (dict_index_is_corrupted(prebuilt->index)) {
				push_warning_printf(
					user_thd,
					Sql_condition::SL_WARNING,
					HA_ERR_INDEX_CORRUPT,
					"InnoDB: Index %s is marked as"
					" corrupted",
					index_name);
				is_ok = FALSE;
			} else {
				push_warning_printf(
					thd,
					Sql_condition::SL_WARNING,
					HA_ERR_TABLE_DEF_CHANGED,
					"InnoDB: Insufficient history for"
					" index %s",
					index_name);
			}
			continue;
		}

		prebuilt->sql_stat_start = TRUE;
		prebuilt->template_type = ROW_MYSQL_DUMMY_TEMPLATE;
		prebuilt->n_template = 0;
		prebuilt->need_to_access_clustered = FALSE;

		dtuple_set_n_fields(prebuilt->search_tuple, 0);

		prebuilt->select_lock_type = LOCK_NONE;

		/* Scan this index. */
		dberr_t ret = row_scan_index_for_mysql(
			prebuilt, index, true, &n_rows);

		DBUG_EXECUTE_IF(
			"dict_set_index_corrupted",
			if (!dict_index_is_clust(index)) {
				ret = DB_CORRUPTION;
			});

		if (ret == DB_INTERRUPTED || thd_killed(user_thd)) {
			/* Do not report error since this could happen
			during shutdown */
			break;
		}
		if (ret != DB_SUCCESS) {
			/* Assume some kind of corruption. */
			innobase_format_name(
				index_name, sizeof index_name,
				index->name, TRUE);

<<<<<<< HEAD
			push_warning_printf(thd, Sql_condition::SL_WARNING,
					    ER_NOT_KEYFILE,
					    "InnoDB: The B-tree of"
					    " index %s is corrupted.",
					    index_name);
=======
			push_warning_printf(
				thd, Sql_condition::WARN_LEVEL_WARN,
				ER_NOT_KEYFILE,
				"InnoDB: The B-tree of"
				" index %s is corrupted.",
				index_name);
>>>>>>> ec4de2cd
			is_ok = FALSE;
			dict_set_corrupted(
				index, prebuilt->trx, "CHECK TABLE-check index");
		}

#if 0
		fprintf(stderr, "%lu entries in index %s\n", n_rows,
			index->name);
#endif

		if (index == dict_table_get_first_index(prebuilt->table)) {
			n_rows_in_table = n_rows;
		} else if (!(index->type & DICT_FTS)
			   && (n_rows != n_rows_in_table)) {
<<<<<<< HEAD
			push_warning_printf(thd, Sql_condition::SL_WARNING,
					    ER_NOT_KEYFILE,
					    "InnoDB: Index '%-.200s'"
					    " contains %lu entries,"
					    " should be %lu.",
					    index->name,
					    (ulong) n_rows,
					    (ulong) n_rows_in_table);
=======
			push_warning_printf(
				thd, Sql_condition::WARN_LEVEL_WARN,
				ER_NOT_KEYFILE,
				"InnoDB: Index '%-.200s' contains %lu"
				" entries, should be %lu.",
				index->name,
				(ulong) n_rows,
				(ulong) n_rows_in_table);
>>>>>>> ec4de2cd
			is_ok = FALSE;
			dict_set_corrupted(
				index, prebuilt->trx,
				"CHECK TABLE; Wrong count");
		}
	}

	if (table_corrupted) {
		/* If some previous operation has marked the table as
		corrupted in memory, and has not propagated such to
		clustered index, we will do so here */
		index = dict_table_get_first_index(prebuilt->table);

		if (!dict_index_is_corrupted(index)) {
			dict_set_corrupted(
				index, prebuilt->trx, "CHECK TABLE");
		}
		prebuilt->table->corrupted = TRUE;
	}

	/* Restore the original isolation level */
	prebuilt->trx->isolation_level = old_isolation_level;

	/* We validate also the whole adaptive hash index for all tables
	at every CHECK TABLE */

	if (!btr_search_validate()) {
		push_warning(thd, Sql_condition::SL_WARNING,
			     ER_NOT_KEYFILE,
			     "InnoDB: The adaptive hash index is corrupted.");
		is_ok = FALSE;
	}

	/* Restore the fatal lock wait timeout after CHECK TABLE. */
	os_decrement_counter_by_amount(
		server_mutex,
		srv_fatal_semaphore_wait_threshold,
		SRV_SEMAPHORE_WAIT_EXTENSION);

	prebuilt->trx->op_info = "";
	if (thd_killed(user_thd)) {
		my_error(ER_QUERY_INTERRUPTED, MYF(0));
	}

	DBUG_RETURN(is_ok ? HA_ADMIN_OK : HA_ADMIN_CORRUPT);
}

/*************************************************************//**
Adds information about free space in the InnoDB tablespace to a table comment
which is printed out when a user calls SHOW TABLE STATUS. Adds also info on
foreign keys.
@return table comment + InnoDB free space + info on foreign keys */

char*
ha_innobase::update_table_comment(
/*==============================*/
	const char*	comment)/*!< in: table comment defined by user */
{
	uint	length = (uint) strlen(comment);
	char*	str;
	long	flen;

	/* We do not know if MySQL can call this function before calling
	external_lock(). To be safe, update the thd of the current table
	handle. */

	if (length > 64000 - 3) {
		return((char*) comment); /* string too long */
	}

	update_thd(ha_thd());

	prebuilt->trx->op_info = (char*)"returning table comment";

	/* In case MySQL calls this in the middle of a SELECT query, release
	possible adaptive hash latch to avoid deadlocks of threads */

	trx_search_latch_release_if_reserved(prebuilt->trx);
	str = NULL;

	/* output the data to a temporary file */

	if (!srv_read_only_mode) {

		mutex_enter(&srv_dict_tmpfile_mutex);

		rewind(srv_dict_tmpfile);

		fprintf(srv_dict_tmpfile, "InnoDB free: %llu kB",
			fsp_get_available_space_in_free_extents(
				prebuilt->table->space));

		dict_print_info_on_foreign_keys(
			FALSE, srv_dict_tmpfile, prebuilt->trx,
			prebuilt->table);

		flen = ftell(srv_dict_tmpfile);

		if (flen < 0) {
			flen = 0;
		} else if (length + flen + 3 > 64000) {
			flen = 64000 - 3 - length;
		}

		/* allocate buffer for the full string, and
		read the contents of the temporary file */

		str = (char*) my_malloc(length + flen + 3, MYF(0));

		if (str) {
			char* pos	= str + length;
			if (length) {
				memcpy(str, comment, length);
				*pos++ = ';';
				*pos++ = ' ';
			}
			rewind(srv_dict_tmpfile);
			flen = (uint) fread(pos, 1, flen, srv_dict_tmpfile);
			pos[flen] = 0;
		}

		mutex_exit(&srv_dict_tmpfile_mutex);
	}

	prebuilt->trx->op_info = (char*)"";

	return(str ? str : (char*) comment);
}

/*******************************************************************//**
Gets the foreign key create info for a table stored in InnoDB.
@return own: character string in the form which can be inserted to the
CREATE TABLE statement, MUST be freed with
ha_innobase::free_foreign_key_create_info */

char*
ha_innobase::get_foreign_key_create_info(void)
/*==========================================*/
{
	long	flen;
	char*	str	= 0;

	ut_a(prebuilt != NULL);

	/* We do not know if MySQL can call this function before calling
	external_lock(). To be safe, update the thd of the current table
	handle. */

	update_thd(ha_thd());

	prebuilt->trx->op_info = (char*)"getting info on foreign keys";

	/* In case MySQL calls this in the middle of a SELECT query,
	release possible adaptive hash latch to avoid
	deadlocks of threads */

	trx_search_latch_release_if_reserved(prebuilt->trx);

	if (!srv_read_only_mode) {
		mutex_enter(&srv_dict_tmpfile_mutex);
		rewind(srv_dict_tmpfile);

		/* Output the data to a temporary file */
		dict_print_info_on_foreign_keys(
			TRUE, srv_dict_tmpfile, prebuilt->trx,
			prebuilt->table);

		prebuilt->trx->op_info = (char*)"";

		flen = ftell(srv_dict_tmpfile);

		if (flen < 0) {
			flen = 0;
		}

		/* Allocate buffer for the string, and
		read the contents of the temporary file */

		str = (char*) my_malloc(flen + 1, MYF(0));

		if (str) {
			rewind(srv_dict_tmpfile);
			flen = (uint) fread(str, 1, flen, srv_dict_tmpfile);
			str[flen] = 0;
		}

		mutex_exit(&srv_dict_tmpfile_mutex);
	}

	return(str);
}


/***********************************************************************//**
Maps a InnoDB foreign key constraint to a equivalent MySQL foreign key info.
@return pointer to foreign key info */
static
FOREIGN_KEY_INFO*
get_foreign_key_info(
/*=================*/
	THD*			thd,		/*!< in: user thread handle */
	dict_foreign_t*		foreign)	/*!< in: foreign key constraint */
{
	FOREIGN_KEY_INFO	f_key_info;
	FOREIGN_KEY_INFO*	pf_key_info;
	uint			i = 0;
	ulint			len;
	char			tmp_buff[NAME_LEN+1];
	char			name_buff[NAME_LEN+1];
	const char*		ptr;
	LEX_STRING*		referenced_key_name;
	LEX_STRING*		name = NULL;

	ptr = dict_remove_db_name(foreign->id);
	f_key_info.foreign_id = thd_make_lex_string(
		thd, 0, ptr, (uint) strlen(ptr), 1);

	/* Name format: database name, '/', table name, '\0' */

	/* Referenced (parent) database name */
	len = dict_get_db_name_len(foreign->referenced_table_name);
	ut_a(len < sizeof(tmp_buff));
	ut_memcpy(tmp_buff, foreign->referenced_table_name, len);
	tmp_buff[len] = 0;

	len = filename_to_tablename(tmp_buff, name_buff, sizeof(name_buff));
	f_key_info.referenced_db = thd_make_lex_string(
		thd, 0, name_buff, (unsigned int) len, 1);

	/* Referenced (parent) table name */
	ptr = dict_remove_db_name(foreign->referenced_table_name);
	len = filename_to_tablename(ptr, name_buff, sizeof(name_buff));
	f_key_info.referenced_table = thd_make_lex_string(
		thd, 0, name_buff, (unsigned int) len, 1);

	/* Dependent (child) database name */
	len = dict_get_db_name_len(foreign->foreign_table_name);
	ut_a(len < sizeof(tmp_buff));
	ut_memcpy(tmp_buff, foreign->foreign_table_name, len);
	tmp_buff[len] = 0;

	len = filename_to_tablename(tmp_buff, name_buff, sizeof(name_buff));
	f_key_info.foreign_db = thd_make_lex_string(
		thd, 0, name_buff, (unsigned int) len, 1);

	/* Dependent (child) table name */
	ptr = dict_remove_db_name(foreign->foreign_table_name);
	len = filename_to_tablename(ptr, name_buff, sizeof(name_buff));
	f_key_info.foreign_table = thd_make_lex_string(
		thd, 0, name_buff, (unsigned int) len, 1);

	do {
		ptr = foreign->foreign_col_names[i];
		name = thd_make_lex_string(thd, name, ptr,
					   (uint) strlen(ptr), 1);
		f_key_info.foreign_fields.push_back(name);
		ptr = foreign->referenced_col_names[i];
		name = thd_make_lex_string(thd, name, ptr,
					   (uint) strlen(ptr), 1);
		f_key_info.referenced_fields.push_back(name);
	} while (++i < foreign->n_fields);

	if (foreign->type & DICT_FOREIGN_ON_DELETE_CASCADE) {
		len = 7;
		ptr = "CASCADE";
	} else if (foreign->type & DICT_FOREIGN_ON_DELETE_SET_NULL) {
		len = 8;
		ptr = "SET NULL";
	} else if (foreign->type & DICT_FOREIGN_ON_DELETE_NO_ACTION) {
		len = 9;
		ptr = "NO ACTION";
	} else {
		len = 8;
		ptr = "RESTRICT";
	}

	f_key_info.delete_method = thd_make_lex_string(
		thd, f_key_info.delete_method, ptr, (unsigned int) len, 1);

	if (foreign->type & DICT_FOREIGN_ON_UPDATE_CASCADE) {
		len = 7;
		ptr = "CASCADE";
	} else if (foreign->type & DICT_FOREIGN_ON_UPDATE_SET_NULL) {
		len = 8;
		ptr = "SET NULL";
	} else if (foreign->type & DICT_FOREIGN_ON_UPDATE_NO_ACTION) {
		len = 9;
		ptr = "NO ACTION";
	} else {
		len = 8;
		ptr = "RESTRICT";
	}

	f_key_info.update_method = thd_make_lex_string(
		thd, f_key_info.update_method, ptr, (unsigned int) len, 1);

	if (foreign->referenced_index && foreign->referenced_index->name) {
		referenced_key_name = thd_make_lex_string(thd,
					f_key_info.referenced_key_name,
					foreign->referenced_index->name,
					 (uint) strlen(foreign->referenced_index->name),
					1);
	} else {
		referenced_key_name = NULL;
	}

	f_key_info.referenced_key_name = referenced_key_name;

	pf_key_info = (FOREIGN_KEY_INFO*) thd_memdup(thd, &f_key_info,
						      sizeof(FOREIGN_KEY_INFO));

	return(pf_key_info);
}

/*******************************************************************//**
Gets the list of foreign keys in this table.
@return always 0, that is, always succeeds */

int
ha_innobase::get_foreign_key_list(
/*==============================*/
	THD*			thd,		/*!< in: user thread handle */
	List<FOREIGN_KEY_INFO>*	f_key_list)	/*!< out: foreign key list */
{
	FOREIGN_KEY_INFO*	pf_key_info;
	dict_foreign_t*		foreign;

	update_thd(ha_thd());

	prebuilt->trx->op_info = "getting list of foreign keys";

	trx_search_latch_release_if_reserved(prebuilt->trx);

	mutex_enter(&(dict_sys->mutex));

	for (foreign = UT_LIST_GET_FIRST(prebuilt->table->foreign_list);
	     foreign != NULL;
	     foreign = UT_LIST_GET_NEXT(foreign_list, foreign)) {
		pf_key_info = get_foreign_key_info(thd, foreign);
		if (pf_key_info) {
			f_key_list->push_back(pf_key_info);
		}
	}

	mutex_exit(&(dict_sys->mutex));

	prebuilt->trx->op_info = "";

	return(0);
}

/*******************************************************************//**
Gets the set of foreign keys where this table is the referenced table.
@return always 0, that is, always succeeds */

int
ha_innobase::get_parent_foreign_key_list(
/*=====================================*/
	THD*			thd,		/*!< in: user thread handle */
	List<FOREIGN_KEY_INFO>*	f_key_list)	/*!< out: foreign key list */
{
	FOREIGN_KEY_INFO*	pf_key_info;
	dict_foreign_t*		foreign;

	update_thd(ha_thd());

	prebuilt->trx->op_info = "getting list of referencing foreign keys";

	trx_search_latch_release_if_reserved(prebuilt->trx);

	mutex_enter(&(dict_sys->mutex));

	for (foreign = UT_LIST_GET_FIRST(prebuilt->table->referenced_list);
	     foreign != NULL;
	     foreign = UT_LIST_GET_NEXT(referenced_list, foreign)) {
		pf_key_info = get_foreign_key_info(thd, foreign);
		if (pf_key_info) {
			f_key_list->push_back(pf_key_info);
		}
	}

	mutex_exit(&(dict_sys->mutex));

	prebuilt->trx->op_info = "";

	return(0);
}

/*****************************************************************//**
Checks if ALTER TABLE may change the storage engine of the table.
Changing storage engines is not allowed for tables for which there
are foreign key constraints (parent or child tables).
@return TRUE if can switch engines */

bool
ha_innobase::can_switch_engines(void)
/*=================================*/
{
	bool	can_switch;

	DBUG_ENTER("ha_innobase::can_switch_engines");
	update_thd();

	prebuilt->trx->op_info =
			"determining if there are foreign key constraints";
	row_mysql_freeze_data_dictionary(prebuilt->trx);

	can_switch = !UT_LIST_GET_FIRST(prebuilt->table->referenced_list)
			&& !UT_LIST_GET_FIRST(prebuilt->table->foreign_list);

	row_mysql_unfreeze_data_dictionary(prebuilt->trx);
	prebuilt->trx->op_info = "";

	DBUG_RETURN(can_switch);
}

/*******************************************************************//**
Checks if a table is referenced by a foreign key. The MySQL manual states that
a REPLACE is either equivalent to an INSERT, or DELETE(s) + INSERT. Only a
delete is then allowed internally to resolve a duplicate key conflict in
REPLACE, not an update.
@return > 0 if referenced by a FOREIGN KEY */

uint
ha_innobase::referenced_by_foreign_key(void)
/*========================================*/
{
	if (dict_table_is_referenced_by_foreign_key(prebuilt->table)) {

		return(1);
	}

	return(0);
}

/*******************************************************************//**
Frees the foreign key create info for a table stored in InnoDB, if it is
non-NULL. */

void
ha_innobase::free_foreign_key_create_info(
/*======================================*/
	char*	str)	/*!< in, own: create info string to free */
{
	if (str) {
		my_free(str);
	}
}

/*******************************************************************//**
Tells something additional to the handler about how to do things.
@return 0 or error number */

int
ha_innobase::extra(
/*===============*/
	enum ha_extra_function operation)
			   /*!< in: HA_EXTRA_FLUSH or some other flag */
{
	check_trx_exists(ha_thd());

	/* Warning: since it is not sure that MySQL calls external_lock
	before calling this function, the trx field in prebuilt can be
	obsolete! */

	switch (operation) {
	case HA_EXTRA_FLUSH:
		if (prebuilt->blob_heap) {
			row_mysql_prebuilt_free_blob_heap(prebuilt);
		}
		break;
	case HA_EXTRA_RESET_STATE:
		reset_template();
		thd_to_trx(ha_thd())->duplicates = 0;
		break;
	case HA_EXTRA_NO_KEYREAD:
		prebuilt->read_just_key = 0;
		break;
	case HA_EXTRA_KEYREAD:
		prebuilt->read_just_key = 1;
		break;
	case HA_EXTRA_KEYREAD_PRESERVE_FIELDS:
		prebuilt->keep_other_fields_on_keyread = 1;
		break;

		/* IMPORTANT: prebuilt->trx can be obsolete in
		this method, because it is not sure that MySQL
		calls external_lock before this method with the
		parameters below.  We must not invoke update_thd()
		either, because the calling threads may change.
		CAREFUL HERE, OR MEMORY CORRUPTION MAY OCCUR! */
	case HA_EXTRA_INSERT_WITH_UPDATE:
		thd_to_trx(ha_thd())->duplicates |= TRX_DUP_IGNORE;
		break;
	case HA_EXTRA_NO_IGNORE_DUP_KEY:
		thd_to_trx(ha_thd())->duplicates &= ~TRX_DUP_IGNORE;
		break;
	case HA_EXTRA_WRITE_CAN_REPLACE:
		thd_to_trx(ha_thd())->duplicates |= TRX_DUP_REPLACE;
		break;
	case HA_EXTRA_WRITE_CANNOT_REPLACE:
		thd_to_trx(ha_thd())->duplicates &= ~TRX_DUP_REPLACE;
		break;
	default:/* Do nothing */
		;
	}

	return(0);
}

/******************************************************************//**
*/

int
ha_innobase::reset()
/*================*/
{
	if (prebuilt->blob_heap) {
		row_mysql_prebuilt_free_blob_heap(prebuilt);
	}

	reset_template();
	ds_mrr.reset();

	/* TODO: This should really be reset in reset_template() but for now
	it's safer to do it explicitly here. */

	/* This is a statement level counter. */
	prebuilt->autoinc_last_value = 0;

	return(0);
}

/******************************************************************//**
MySQL calls this function at the start of each SQL statement inside LOCK
TABLES. Inside LOCK TABLES the ::external_lock method does not work to
mark SQL statement borders. Note also a special case: if a temporary table
is created inside LOCK TABLES, MySQL has not called external_lock() at all
on that table.
MySQL-5.0 also calls this before each statement in an execution of a stored
procedure. To make the execution more deterministic for binlogging, MySQL-5.0
locks all tables involved in a stored procedure with full explicit table
locks (thd_in_lock_tables(thd) holds in store_lock()) before executing the
procedure.
@return 0 or error code */

int
ha_innobase::start_stmt(
/*====================*/
	THD*		thd,	/*!< in: handle to the user thread */
	thr_lock_type	lock_type)
{
	trx_t*		trx;

	update_thd(thd);

	trx = prebuilt->trx;

	/* Here we release the search latch and the InnoDB thread FIFO ticket
	if they were reserved. They should have been released already at the
	end of the previous statement, but because inside LOCK TABLES the
	lock count method does not work to mark the end of a SELECT statement,
	that may not be the case. We MUST release the search latch before an
	INSERT, for example. */

	trx_search_latch_release_if_reserved(trx);

	innobase_srv_conc_force_exit_innodb(trx);

	/* Reset the AUTOINC statement level counter for multi-row INSERTs. */
	trx->n_autoinc_rows = 0;

	prebuilt->sql_stat_start = TRUE;
	prebuilt->hint_need_to_fetch_extra_cols = 0;
	reset_template();

	if (!prebuilt->mysql_has_locked) {
		/* This handle is for a temporary table created inside
		this same LOCK TABLES; since MySQL does NOT call external_lock
		in this case, we must use x-row locks inside InnoDB to be
		prepared for an update of a row */

		prebuilt->select_lock_type = LOCK_X;

	} else if (trx->isolation_level != TRX_ISO_SERIALIZABLE
		   && thd_sql_command(thd) == SQLCOM_SELECT
		   && lock_type == TL_READ) {

		/* For other than temporary tables, we obtain
		no lock for consistent read (plain SELECT). */

		prebuilt->select_lock_type = LOCK_NONE;
	} else {
		/* Not a consistent read: restore the
		select_lock_type value. The value of
		stored_select_lock_type was decided in:
		1) ::store_lock(),
		2) ::external_lock(),
		3) ::init_table_handle_for_HANDLER(), and
		4) ::transactional_table_lock(). */

		ut_a(prebuilt->stored_select_lock_type != LOCK_NONE_UNSET);
		prebuilt->select_lock_type = prebuilt->stored_select_lock_type;
	}

	*trx->detailed_error = 0;

	innobase_register_trx(ht, thd, trx);

	if (!trx_is_started(trx)) {
		++trx->will_lock;
	}

	return(0);
}

/******************************************************************//**
Maps a MySQL trx isolation level code to the InnoDB isolation level code
@return InnoDB isolation level */
static inline
ulint
innobase_map_isolation_level(
/*=========================*/
	enum_tx_isolation	iso)	/*!< in: MySQL isolation level code */
{
	switch (iso) {
	case ISO_REPEATABLE_READ:	return(TRX_ISO_REPEATABLE_READ);
	case ISO_READ_COMMITTED:	return(TRX_ISO_READ_COMMITTED);
	case ISO_SERIALIZABLE:		return(TRX_ISO_SERIALIZABLE);
	case ISO_READ_UNCOMMITTED:	return(TRX_ISO_READ_UNCOMMITTED);
	}

	ut_error;

	return(0);
}

/******************************************************************//**
As MySQL will execute an external lock for every new table it uses when it
starts to process an SQL statement (an exception is when MySQL calls
start_stmt for the handle) we can use this function to store the pointer to
the THD in the handle. We will also use this function to communicate
to InnoDB that a new SQL statement has started and that we must store a
savepoint to our transaction handle, so that we are able to roll back
the SQL statement in case of an error.
@return 0 */

int
ha_innobase::external_lock(
/*=======================*/
	THD*	thd,		/*!< in: handle to the user thread */
	int	lock_type)	/*!< in: lock type */
{
	trx_t*		trx;

	DBUG_ENTER("ha_innobase::external_lock");
	DBUG_PRINT("enter",("lock_type: %d", lock_type));

	update_thd(thd);

	/* Statement based binlogging does not work in isolation level
	READ UNCOMMITTED and READ COMMITTED since the necessary
	locks cannot be taken. In this case, we print an
	informative error message and return with an error.
	Note: decide_logging_format would give the same error message,
	except it cannot give the extra details. */

	if (lock_type == F_WRLCK
	    && !(table_flags() & HA_BINLOG_STMT_CAPABLE)
	    && thd_binlog_format(thd) == BINLOG_FORMAT_STMT
	    && thd_binlog_filter_ok(thd)
	    && thd_sqlcom_can_generate_row_events(thd)) {
		bool skip = 0;
		/* used by test case */
		DBUG_EXECUTE_IF("no_innodb_binlog_errors", skip = true;);
		if (!skip) {
			my_error(ER_BINLOG_STMT_MODE_AND_ROW_ENGINE, MYF(0),
			         " InnoDB is limited to row-logging when "
			         "transaction isolation level is "
			         "READ COMMITTED or READ UNCOMMITTED.");
			DBUG_RETURN(HA_ERR_LOGGING_IMPOSSIBLE);
		}
	}

	/* Check for UPDATEs in read-only mode. */
	if (srv_read_only_mode
	    && (thd_sql_command(thd) == SQLCOM_UPDATE
		|| thd_sql_command(thd) == SQLCOM_INSERT
		|| thd_sql_command(thd) == SQLCOM_REPLACE
		|| thd_sql_command(thd) == SQLCOM_DROP_TABLE
		|| thd_sql_command(thd) == SQLCOM_ALTER_TABLE
		|| thd_sql_command(thd) == SQLCOM_OPTIMIZE
		|| (thd_sql_command(thd) == SQLCOM_CREATE_TABLE
		    && lock_type == F_WRLCK)
		|| thd_sql_command(thd) == SQLCOM_CREATE_INDEX
		|| thd_sql_command(thd) == SQLCOM_DROP_INDEX
		|| thd_sql_command(thd) == SQLCOM_DELETE)) {

		if (thd_sql_command(thd) == SQLCOM_CREATE_TABLE)
		{
			ib_senderrf(thd, IB_LOG_LEVEL_WARN,
				    ER_INNODB_READ_ONLY);
			DBUG_RETURN(HA_ERR_INNODB_READ_ONLY);
		} else {
			ib_senderrf(thd, IB_LOG_LEVEL_WARN,
				    ER_READ_ONLY_MODE);
			DBUG_RETURN(HA_ERR_TABLE_READONLY);
		}

	}

	trx = prebuilt->trx;

	prebuilt->sql_stat_start = TRUE;
	prebuilt->hint_need_to_fetch_extra_cols = 0;

	reset_template();

	switch (prebuilt->table->quiesce) {
	case QUIESCE_START:
		/* Check for FLUSH TABLE t WITH READ LOCK; */
		if (!srv_read_only_mode
		    && thd_sql_command(thd) == SQLCOM_FLUSH
		    && lock_type == F_RDLCK) {

			row_quiesce_table_start(prebuilt->table, trx);

			/* Use the transaction instance to track UNLOCK
			TABLES. It can be done via START TRANSACTION; too
			implicitly. */

			++trx->flush_tables;
		}
		break;

	case QUIESCE_COMPLETE:
		/* Check for UNLOCK TABLES; implicit or explicit
		or trx interruption. */
		if (trx->flush_tables > 0
		    && (lock_type == F_UNLCK || trx_is_interrupted(trx))) {

			row_quiesce_table_complete(prebuilt->table, trx);

			ut_a(trx->flush_tables > 0);
			--trx->flush_tables;
		}

		break;

	case QUIESCE_NONE:
		break;
	}

	if (lock_type == F_WRLCK) {

		/* If this is a SELECT, then it is in UPDATE TABLE ...
		or SELECT ... FOR UPDATE */
		prebuilt->select_lock_type = LOCK_X;
		prebuilt->stored_select_lock_type = LOCK_X;
	}

	if (lock_type != F_UNLCK) {
		/* MySQL is setting a new table lock */

		*trx->detailed_error = 0;

		innobase_register_trx(ht, thd, trx);

		if (trx->isolation_level == TRX_ISO_SERIALIZABLE
		    && prebuilt->select_lock_type == LOCK_NONE
		    && thd_test_options(
			    thd, OPTION_NOT_AUTOCOMMIT | OPTION_BEGIN)) {

			/* To get serializable execution, we let InnoDB
			conceptually add 'LOCK IN SHARE MODE' to all SELECTs
			which otherwise would have been consistent reads. An
			exception is consistent reads in the AUTOCOMMIT=1 mode:
			we know that they are read-only transactions, and they
			can be serialized also if performed as consistent
			reads. */

			prebuilt->select_lock_type = LOCK_S;
			prebuilt->stored_select_lock_type = LOCK_S;
		}

		/* Starting from 4.1.9, no InnoDB table lock is taken in LOCK
		TABLES if AUTOCOMMIT=1. It does not make much sense to acquire
		an InnoDB table lock if it is released immediately at the end
		of LOCK TABLES, and InnoDB's table locks in that case cause
		VERY easily deadlocks.

		We do not set InnoDB table locks if user has not explicitly
		requested a table lock. Note that thd_in_lock_tables(thd)
		can hold in some cases, e.g., at the start of a stored
		procedure call (SQLCOM_CALL). */

		if (prebuilt->select_lock_type != LOCK_NONE) {

			if (thd_sql_command(thd) == SQLCOM_LOCK_TABLES
			    && THDVAR(thd, table_locks)
			    && thd_test_options(thd, OPTION_NOT_AUTOCOMMIT)
			    && thd_in_lock_tables(thd)) {

				dberr_t	error = row_lock_table_for_mysql(
					prebuilt, NULL, 0);

				if (error != DB_SUCCESS) {
					DBUG_RETURN(
						convert_error_code_to_mysql(
							error, 0, thd));
				}
			}

			trx->mysql_n_tables_locked++;
		}

		trx->n_mysql_tables_in_use++;
		prebuilt->mysql_has_locked = TRUE;

		if (!trx_is_started(trx)
		    && (prebuilt->select_lock_type != LOCK_NONE
			|| prebuilt->stored_select_lock_type != LOCK_NONE)) {

			++trx->will_lock;
		}

		DBUG_RETURN(0);
	}

	/* MySQL is releasing a table lock */

	trx->n_mysql_tables_in_use--;
	prebuilt->mysql_has_locked = FALSE;

	/* Release a possible FIFO ticket and search latch. Since we
	may reserve the trx_sys->mutex, we have to release the search
	system latch first to obey the latching order. */

	trx_search_latch_release_if_reserved(trx);

	innobase_srv_conc_force_exit_innodb(trx);

	/* If the MySQL lock count drops to zero we know that the current SQL
	statement has ended */

	if (trx->n_mysql_tables_in_use == 0) {

		trx->mysql_n_tables_locked = 0;
		prebuilt->used_in_HANDLER = FALSE;

		if (!thd_test_options(
				thd, OPTION_NOT_AUTOCOMMIT | OPTION_BEGIN)) {

			if (trx_is_started(trx)) {
				innobase_commit(ht, thd, TRUE);
			}

		} else if (trx->isolation_level <= TRX_ISO_READ_COMMITTED
			   && trx->read_view) {

			/* At low transaction isolation levels we let
			each consistent read set its own snapshot */

			read_view_close_for_mysql(trx);
		}
	}

	if (!trx_is_started(trx)
	    && (prebuilt->select_lock_type != LOCK_NONE
		|| prebuilt->stored_select_lock_type != LOCK_NONE)) {

		++trx->will_lock;
	}

	DBUG_RETURN(0);
}

/******************************************************************//**
With this function MySQL request a transactional lock to a table when
user issued query LOCK TABLES..WHERE ENGINE = InnoDB.
@return error code */

int
ha_innobase::transactional_table_lock(
/*==================================*/
	THD*	thd,		/*!< in: handle to the user thread */
	int	lock_type)	/*!< in: lock type */
{
	trx_t*		trx;

	DBUG_ENTER("ha_innobase::transactional_table_lock");
	DBUG_PRINT("enter",("lock_type: %d", lock_type));

	/* We do not know if MySQL can call this function before calling
	external_lock(). To be safe, update the thd of the current table
	handle. */

	update_thd(thd);

	if (!thd_tablespace_op(thd)) {

		if (dict_table_is_discarded(prebuilt->table)) {

			ib_senderrf(
				thd, IB_LOG_LEVEL_ERROR,
				ER_TABLESPACE_DISCARDED,
				table->s->table_name.str);

		} else if (prebuilt->table->ibd_file_missing) {

			ib_senderrf(
				thd, IB_LOG_LEVEL_ERROR,
				ER_TABLESPACE_MISSING,
				table->s->table_name.str);
		}

		DBUG_RETURN(HA_ERR_CRASHED);
	}

	trx = prebuilt->trx;

	prebuilt->sql_stat_start = TRUE;
	prebuilt->hint_need_to_fetch_extra_cols = 0;

	reset_template();

	if (lock_type == F_WRLCK) {
		prebuilt->select_lock_type = LOCK_X;
		prebuilt->stored_select_lock_type = LOCK_X;
	} else if (lock_type == F_RDLCK) {
		prebuilt->select_lock_type = LOCK_S;
		prebuilt->stored_select_lock_type = LOCK_S;
	} else {
		ib_logf(IB_LOG_LEVEL_ERROR,
			"MySQL is trying to set transactional table lock "
			"with corrupted lock type to table %s, lock type "
			"%d does not exist.",
			table->s->table_name.str, lock_type);

		DBUG_RETURN(HA_ERR_CRASHED);
	}

	/* MySQL is setting a new transactional table lock */

	innobase_register_trx(ht, thd, trx);

	if (THDVAR(thd, table_locks) && thd_in_lock_tables(thd)) {
		dberr_t	error;

		error = row_lock_table_for_mysql(prebuilt, NULL, 0);

		if (error != DB_SUCCESS) {
			DBUG_RETURN(
				convert_error_code_to_mysql(
					error, prebuilt->table->flags, thd));
		}

		if (thd_test_options(
			thd, OPTION_NOT_AUTOCOMMIT | OPTION_BEGIN)) {

			/* Store the current undo_no of the transaction
			so that we know where to roll back if we have
			to roll back the next SQL statement */

			trx_mark_sql_stat_end(trx);
		}
	}

	DBUG_RETURN(0);
}

/************************************************************************//**
Here we export InnoDB status variables to MySQL. */
static
void
innodb_export_status()
/*==================*/
{
	if (innodb_inited) {
		srv_export_innodb_status();
	}
}

/************************************************************************//**
Implements the SHOW ENGINE INNODB STATUS command. Sends the output of the
InnoDB Monitor to the client.
@return 0 on success */
static
int
innodb_show_status(
/*===============*/
	handlerton*	hton,	/*!< in: the innodb handlerton */
	THD*		thd,	/*!< in: the MySQL query thread of the caller */
	stat_print_fn*	stat_print)
{
	trx_t*			trx;
	static const char	truncated_msg[] = "... truncated...\n";
	const long		MAX_STATUS_SIZE = 1048576;
	ulint			trx_list_start = ULINT_UNDEFINED;
	ulint			trx_list_end = ULINT_UNDEFINED;

	DBUG_ENTER("innodb_show_status");
	DBUG_ASSERT(hton == innodb_hton_ptr);

	/* We don't create the temp files or associated
	mutexes in read-only-mode */

	if (srv_read_only_mode) {
		DBUG_RETURN(0);
	}

	trx = check_trx_exists(thd);

	trx_search_latch_release_if_reserved(trx);

	innobase_srv_conc_force_exit_innodb(trx);

	/* We let the InnoDB Monitor to output at most MAX_STATUS_SIZE
	bytes of text. */

	char*	str;
	ssize_t	flen, usable_len;

	mutex_enter(&srv_monitor_file_mutex);
	rewind(srv_monitor_file);

	srv_printf_innodb_monitor(srv_monitor_file, FALSE,
				  &trx_list_start, &trx_list_end);

	os_file_set_eof(srv_monitor_file);

	if ((flen = ftell(srv_monitor_file)) < 0) {
		flen = 0;
	}

	if (flen > MAX_STATUS_SIZE) {
		usable_len = MAX_STATUS_SIZE;
		srv_truncated_status_writes++;
	} else {
		usable_len = flen;
	}

	/* allocate buffer for the string, and
	read the contents of the temporary file */

	if (!(str = (char*) my_malloc(usable_len + 1, MYF(0)))) {
		mutex_exit(&srv_monitor_file_mutex);
		DBUG_RETURN(1);
	}

	rewind(srv_monitor_file);

	if (flen < MAX_STATUS_SIZE) {
		/* Display the entire output. */
		flen = fread(str, 1, flen, srv_monitor_file);
	} else if (trx_list_end < (ulint) flen
		   && trx_list_start < trx_list_end
		   && trx_list_start + (flen - trx_list_end)
		   < MAX_STATUS_SIZE - sizeof truncated_msg - 1) {

		/* Omit the beginning of the list of active transactions. */
		ssize_t	len = fread(str, 1, trx_list_start, srv_monitor_file);

		memcpy(str + len, truncated_msg, sizeof truncated_msg - 1);
		len += sizeof truncated_msg - 1;
		usable_len = (MAX_STATUS_SIZE - 1) - len;
		fseek(srv_monitor_file, (long) (flen - usable_len), SEEK_SET);
		len += fread(str + len, 1, usable_len, srv_monitor_file);
		flen = len;
	} else {
		/* Omit the end of the output. */
		flen = fread(str, 1, MAX_STATUS_SIZE - 1, srv_monitor_file);
	}

	mutex_exit(&srv_monitor_file_mutex);

	stat_print(thd, innobase_hton_name, (uint) strlen(innobase_hton_name),
		   STRING_WITH_LEN(""), str, (uint) flen);

	my_free(str);

	DBUG_RETURN(0);
}

/************************************************************************//**
Implements the SHOW MUTEX STATUS command.
@return 0 on success. */
static
int
innodb_mutex_show_status(
/*=====================*/
	handlerton*	hton,		/*!< in: the innodb handlerton */
	THD*		thd,		/*!< in: the MySQL query thread of the
					caller */
	stat_print_fn*	stat_print)	/*!< in: function for printing
					statistics */
{
	char		buf1[IO_SIZE];
	char		buf2[IO_SIZE];
	ib_mutex_t*	mutex;
	rw_lock_t*	lock;
	ulint		block_mutex_oswait_count = 0;
	ulint		block_lock_oswait_count = 0;
	ib_mutex_t*	block_mutex = NULL;
	rw_lock_t*	block_lock = NULL;
#ifdef UNIV_DEBUG
	ulint		rw_lock_count= 0;
	ulint		rw_lock_count_spin_loop= 0;
	ulint		rw_lock_count_spin_rounds= 0;
	ulint		rw_lock_count_os_wait= 0;
	ulint		rw_lock_count_os_yield= 0;
	ulonglong	rw_lock_wait_time= 0;
#endif /* UNIV_DEBUG */
	uint		buf1len;
	uint		buf2len;
	uint		hton_name_len;

	hton_name_len = (uint) strlen(innobase_hton_name);

	DBUG_ENTER("innodb_mutex_show_status");
	DBUG_ASSERT(hton == innodb_hton_ptr);

	mutex_enter(&mutex_list_mutex);

	for (mutex = UT_LIST_GET_FIRST(mutex_list); mutex != NULL;
	     mutex = UT_LIST_GET_NEXT(list, mutex)) {
		if (mutex->count_os_wait == 0) {
			continue;
		}

		if (buf_pool_is_block_mutex(mutex)) {
			block_mutex = mutex;
			block_mutex_oswait_count += mutex->count_os_wait;
			continue;
		}

		buf1len= (uint) my_snprintf(buf1, sizeof(buf1), "%s:%lu",
				     innobase_basename(mutex->cfile_name),
				     (ulong) mutex->cline);
		buf2len= (uint) my_snprintf(buf2, sizeof(buf2), "os_waits=%lu",
				     (ulong) mutex->count_os_wait);

		if (stat_print(thd, innobase_hton_name,
			       hton_name_len, buf1, buf1len,
			       buf2, buf2len)) {
			mutex_exit(&mutex_list_mutex);
			DBUG_RETURN(1);
		}
	}

	if (block_mutex) {
		buf1len = (uint) my_snprintf(buf1, sizeof buf1,
					     "combined %s:%lu",
					     innobase_basename(
						block_mutex->cfile_name),
					     (ulong) block_mutex->cline);
		buf2len = (uint) my_snprintf(buf2, sizeof buf2,
					     "os_waits=%lu",
					     (ulong) block_mutex_oswait_count);

		if (stat_print(thd, innobase_hton_name,
			       hton_name_len, buf1, buf1len,
			       buf2, buf2len)) {
			mutex_exit(&mutex_list_mutex);
			DBUG_RETURN(1);
		}
	}

	mutex_exit(&mutex_list_mutex);

	mutex_enter(&rw_lock_list_mutex);

	for (lock = UT_LIST_GET_FIRST(rw_lock_list); lock != NULL;
	     lock = UT_LIST_GET_NEXT(list, lock)) {
		if (lock->count_os_wait == 0) {
			continue;
		}

		if (buf_pool_is_block_lock(lock)) {
			block_lock = lock;
			block_lock_oswait_count += lock->count_os_wait;
			continue;
		}

		buf1len = (uint) my_snprintf(
			buf1, sizeof buf1, "%s:%lu",
			innobase_basename(lock->cfile_name),
			(ulong) lock->cline);
		buf2len = (uint) my_snprintf(
			buf2, sizeof buf2, "os_waits=%lu",
			(ulong) lock->count_os_wait);

		if (stat_print(thd, innobase_hton_name,
			       hton_name_len, buf1, buf1len,
			       buf2, buf2len)) {
			mutex_exit(&rw_lock_list_mutex);
			DBUG_RETURN(1);
		}
	}

	if (block_lock) {
		buf1len = (uint) my_snprintf(buf1, sizeof buf1,
					     "combined %s:%lu",
					     innobase_basename(
						block_lock->cfile_name),
					     (ulong) block_lock->cline);
		buf2len = (uint) my_snprintf(buf2, sizeof buf2,
					     "os_waits=%lu",
					     (ulong) block_lock_oswait_count);

		if (stat_print(thd, innobase_hton_name,
			       hton_name_len, buf1, buf1len,
			       buf2, buf2len)) {
			mutex_exit(&rw_lock_list_mutex);
			DBUG_RETURN(1);
		}
	}

	mutex_exit(&rw_lock_list_mutex);

#ifdef UNIV_DEBUG
	buf2len = (uint) my_snprintf(
		buf2, sizeof buf2,
		"count=%lu, spin_waits=%lu, spin_rounds=%lu, "
		"os_waits=%lu, os_yields=%lu, os_wait_times=%lu",
		(ulong) rw_lock_count,
		(ulong) rw_lock_count_spin_loop,
		(ulong) rw_lock_count_spin_rounds,
		(ulong) rw_lock_count_os_wait,
		(ulong) rw_lock_count_os_yield,
		(ulong) (rw_lock_wait_time / 1000));

	if (stat_print(thd, innobase_hton_name, hton_name_len,
			STRING_WITH_LEN("rw_lock_mutexes"), buf2, buf2len)) {
		DBUG_RETURN(1);
	}
#endif /* UNIV_DEBUG */

	/* Success */
	DBUG_RETURN(0);
}

/************************************************************************//**
Return 0 on success and non-zero on failure. Note: the bool return type
seems to be abused here, should be an int. */
static
bool
innobase_show_status(
/*=================*/
	handlerton*		hton,	/*!< in: the innodb handlerton */
	THD*			thd,	/*!< in: the MySQL query thread
					of the caller */
	stat_print_fn*		stat_print,
	enum ha_stat_type	stat_type)
{
	DBUG_ASSERT(hton == innodb_hton_ptr);

	switch (stat_type) {
	case HA_ENGINE_STATUS:
		/* Non-zero return value means there was an error. */
		return(innodb_show_status(hton, thd, stat_print) != 0);

	case HA_ENGINE_MUTEX:
		/* Non-zero return value means there was an error. */
		return(innodb_mutex_show_status(hton, thd, stat_print) != 0);

	case HA_ENGINE_LOGS:
		/* Not handled */
		break;
	}

	/* Success */
	return(false);
}

/************************************************************************//**
Handling the shared INNOBASE_SHARE structure that is needed to provide table
locking. Register the table name if it doesn't exist in the hash table. */
static
INNOBASE_SHARE*
get_share(
/*======*/
	const char*	table_name)
{
	INNOBASE_SHARE*	share;

	mysql_mutex_lock(&innobase_share_mutex);

	ulint	fold = ut_fold_string(table_name);

	HASH_SEARCH(table_name_hash, innobase_open_tables, fold,
		    INNOBASE_SHARE*, share,
		    ut_ad(share->use_count > 0),
		    !strcmp(share->table_name, table_name));

	if (!share) {

		uint length = (uint) strlen(table_name);

		/* TODO: invoke HASH_MIGRATE if innobase_open_tables
		grows too big */

		share = (INNOBASE_SHARE*) my_malloc(sizeof(*share)+length+1,
			MYF(MY_FAE | MY_ZEROFILL));

		share->table_name = (char*) memcpy(share + 1,
						   table_name, length + 1);

		HASH_INSERT(INNOBASE_SHARE, table_name_hash,
			    innobase_open_tables, fold, share);

		thr_lock_init(&share->lock);

		/* Index translation table initialization */
		share->idx_trans_tbl.index_mapping = NULL;
		share->idx_trans_tbl.index_count = 0;
		share->idx_trans_tbl.array_size = 0;
	}

	share->use_count++;
	mysql_mutex_unlock(&innobase_share_mutex);

	return(share);
}

/************************************************************************//**
Free the shared object that was registered with get_share(). */
static
void
free_share(
/*=======*/
	INNOBASE_SHARE*	share)	/*!< in/own: table share to free */
{
	mysql_mutex_lock(&innobase_share_mutex);

#ifdef UNIV_DEBUG
	INNOBASE_SHARE* share2;
	ulint	fold = ut_fold_string(share->table_name);

	HASH_SEARCH(table_name_hash, innobase_open_tables, fold,
		    INNOBASE_SHARE*, share2,
		    ut_ad(share->use_count > 0),
		    !strcmp(share->table_name, share2->table_name));

	ut_a(share2 == share);
#endif /* UNIV_DEBUG */

	if (!--share->use_count) {
		ulint	fold = ut_fold_string(share->table_name);

		HASH_DELETE(INNOBASE_SHARE, table_name_hash,
			    innobase_open_tables, fold, share);
		thr_lock_delete(&share->lock);

		/* Free any memory from index translation table */
		my_free(share->idx_trans_tbl.index_mapping);

		my_free(share);

		/* TODO: invoke HASH_MIGRATE if innobase_open_tables
		shrinks too much */
	}

	mysql_mutex_unlock(&innobase_share_mutex);
}

/*****************************************************************//**
Converts a MySQL table lock stored in the 'lock' field of the handle to
a proper type before storing pointer to the lock into an array of pointers.
MySQL also calls this if it wants to reset some table locks to a not-locked
state during the processing of an SQL query. An example is that during a
SELECT the read lock is released early on the 'const' tables where we only
fetch one row. MySQL does not call this when it releases all locks at the
end of an SQL statement.
@return pointer to the next element in the 'to' array */

THR_LOCK_DATA**
ha_innobase::store_lock(
/*====================*/
	THD*			thd,		/*!< in: user thread handle */
	THR_LOCK_DATA**		to,		/*!< in: pointer to an array
						of pointers to lock structs;
						pointer to the 'lock' field
						of current handle is stored
						next to this array */
	enum thr_lock_type	lock_type)	/*!< in: lock type to store in
						'lock'; this may also be
						TL_IGNORE */
{
	trx_t*		trx;

	/* Note that trx in this function is NOT necessarily prebuilt->trx
	because we call update_thd() later, in ::external_lock()! Failure to
	understand this caused a serious memory corruption bug in 5.1.11. */

	trx = check_trx_exists(thd);

	/* NOTE: MySQL can call this function with lock 'type' TL_IGNORE!
	Be careful to ignore TL_IGNORE if we are going to do something with
	only 'real' locks! */

	/* If no MySQL table is in use, we need to set the isolation level
	of the transaction. */

	if (lock_type != TL_IGNORE
	    && trx->n_mysql_tables_in_use == 0) {
		trx->isolation_level = innobase_map_isolation_level(
			(enum_tx_isolation) thd_tx_isolation(thd));

		if (trx->isolation_level <= TRX_ISO_READ_COMMITTED
		    && trx->read_view) {

			/* At low transaction isolation levels we let
			each consistent read set its own snapshot */

			read_view_close_for_mysql(trx);
		}
	}

	DBUG_ASSERT(EQ_CURRENT_THD(thd));
	const bool in_lock_tables = thd_in_lock_tables(thd);
	const uint sql_command = thd_sql_command(thd);

	if (srv_read_only_mode
	    && (sql_command == SQLCOM_UPDATE
		|| sql_command == SQLCOM_INSERT
		|| sql_command == SQLCOM_REPLACE
		|| sql_command == SQLCOM_DROP_TABLE
		|| sql_command == SQLCOM_ALTER_TABLE
		|| sql_command == SQLCOM_OPTIMIZE
		|| (sql_command == SQLCOM_CREATE_TABLE
		    && (lock_type >= TL_WRITE_CONCURRENT_INSERT
			 && lock_type <= TL_WRITE))
		|| sql_command == SQLCOM_CREATE_INDEX
		|| sql_command == SQLCOM_DROP_INDEX
		|| sql_command == SQLCOM_DELETE)) {

		ib_senderrf(trx->mysql_thd,
			    IB_LOG_LEVEL_WARN, ER_READ_ONLY_MODE);

	} else if (sql_command == SQLCOM_FLUSH
		   && lock_type == TL_READ_NO_INSERT) {

		/* Check for FLUSH TABLES ... WITH READ LOCK */

		/* Note: This call can fail, but there is no way to return
		the error to the caller. We simply ignore it for now here
		and push the error code to the caller where the error is
		detected in the function. */

		dberr_t	err = row_quiesce_set_state(
			prebuilt->table, QUIESCE_START, trx);

		ut_a(err == DB_SUCCESS || err == DB_UNSUPPORTED);

		if (trx->isolation_level == TRX_ISO_SERIALIZABLE) {
			prebuilt->select_lock_type = LOCK_S;
			prebuilt->stored_select_lock_type = LOCK_S;
		} else {
			prebuilt->select_lock_type = LOCK_NONE;
			prebuilt->stored_select_lock_type = LOCK_NONE;
		}

	/* Check for DROP TABLE */
	} else if (sql_command == SQLCOM_DROP_TABLE) {

		/* MySQL calls this function in DROP TABLE though this table
		handle may belong to another thd that is running a query. Let
		us in that case skip any changes to the prebuilt struct. */

	/* Check for LOCK TABLE t1,...,tn WITH SHARED LOCKS */
	} else if ((lock_type == TL_READ && in_lock_tables)
		   || (lock_type == TL_READ_HIGH_PRIORITY && in_lock_tables)
		   || lock_type == TL_READ_WITH_SHARED_LOCKS
		   || lock_type == TL_READ_NO_INSERT
		   || (lock_type != TL_IGNORE
		       && sql_command != SQLCOM_SELECT)) {

		/* The OR cases above are in this order:
		1) MySQL is doing LOCK TABLES ... READ LOCAL, or we
		are processing a stored procedure or function, or
		2) (we do not know when TL_READ_HIGH_PRIORITY is used), or
		3) this is a SELECT ... IN SHARE MODE, or
		4) we are doing a complex SQL statement like
		INSERT INTO ... SELECT ... and the logical logging (MySQL
		binlog) requires the use of a locking read, or
		MySQL is doing LOCK TABLES ... READ.
		5) we let InnoDB do locking reads for all SQL statements that
		are not simple SELECTs; note that select_lock_type in this
		case may get strengthened in ::external_lock() to LOCK_X.
		Note that we MUST use a locking read in all data modifying
		SQL statements, because otherwise the execution would not be
		serializable, and also the results from the update could be
		unexpected if an obsolete consistent read view would be
		used. */

		/* Use consistent read for checksum table */

		if (sql_command == SQLCOM_CHECKSUM
		    || ((srv_locks_unsafe_for_binlog
			|| trx->isolation_level <= TRX_ISO_READ_COMMITTED)
			&& trx->isolation_level != TRX_ISO_SERIALIZABLE
			&& (lock_type == TL_READ
			    || lock_type == TL_READ_NO_INSERT)
			&& (sql_command == SQLCOM_INSERT_SELECT
			    || sql_command == SQLCOM_REPLACE_SELECT
			    || sql_command == SQLCOM_UPDATE
			    || sql_command == SQLCOM_CREATE_TABLE))) {

			/* If we either have innobase_locks_unsafe_for_binlog
			option set or this session is using READ COMMITTED
			isolation level and isolation level of the transaction
			is not set to serializable and MySQL is doing
			INSERT INTO...SELECT or REPLACE INTO...SELECT
			or UPDATE ... = (SELECT ...) or CREATE  ...
			SELECT... without FOR UPDATE or IN SHARE
			MODE in select, then we use consistent read
			for select. */

			prebuilt->select_lock_type = LOCK_NONE;
			prebuilt->stored_select_lock_type = LOCK_NONE;
		} else {
			prebuilt->select_lock_type = LOCK_S;
			prebuilt->stored_select_lock_type = LOCK_S;
		}

	} else if (lock_type != TL_IGNORE) {

		/* We set possible LOCK_X value in external_lock, not yet
		here even if this would be SELECT ... FOR UPDATE */

		prebuilt->select_lock_type = LOCK_NONE;
		prebuilt->stored_select_lock_type = LOCK_NONE;
	}

	if (lock_type != TL_IGNORE && lock.type == TL_UNLOCK) {

		/* Starting from 5.0.7, we weaken also the table locks
		set at the start of a MySQL stored procedure call, just like
		we weaken the locks set at the start of an SQL statement.
		MySQL does set in_lock_tables TRUE there, but in reality
		we do not need table locks to make the execution of a
		single transaction stored procedure call deterministic
		(if it does not use a consistent read). */

		if (lock_type == TL_READ
		    && sql_command == SQLCOM_LOCK_TABLES) {
			/* We come here if MySQL is processing LOCK TABLES
			... READ LOCAL. MyISAM under that table lock type
			reads the table as it was at the time the lock was
			granted (new inserts are allowed, but not seen by the
			reader). To get a similar effect on an InnoDB table,
			we must use LOCK TABLES ... READ. We convert the lock
			type here, so that for InnoDB, READ LOCAL is
			equivalent to READ. This will change the InnoDB
			behavior in mysqldump, so that dumps of InnoDB tables
			are consistent with dumps of MyISAM tables. */

			lock_type = TL_READ_NO_INSERT;
		}

		/* If we are not doing a LOCK TABLE, DISCARD/IMPORT
		TABLESPACE or TRUNCATE TABLE then allow multiple
		writers. Note that ALTER TABLE uses a TL_WRITE_ALLOW_READ
		< TL_WRITE_CONCURRENT_INSERT.

		We especially allow multiple writers if MySQL is at the
		start of a stored procedure call (SQLCOM_CALL) or a
		stored function call (MySQL does have in_lock_tables
		TRUE there). */

		if ((lock_type >= TL_WRITE_CONCURRENT_INSERT
		     && lock_type <= TL_WRITE)
		    && !(in_lock_tables
			 && sql_command == SQLCOM_LOCK_TABLES)
		    && !thd_tablespace_op(thd)
		    && sql_command != SQLCOM_TRUNCATE
		    && sql_command != SQLCOM_OPTIMIZE
		    && sql_command != SQLCOM_CREATE_TABLE) {

			lock_type = TL_WRITE_ALLOW_WRITE;
		}

		/* In queries of type INSERT INTO t1 SELECT ... FROM t2 ...
		MySQL would use the lock TL_READ_NO_INSERT on t2, and that
		would conflict with TL_WRITE_ALLOW_WRITE, blocking all inserts
		to t2. Convert the lock to a normal read lock to allow
		concurrent inserts to t2.

		We especially allow concurrent inserts if MySQL is at the
		start of a stored procedure call (SQLCOM_CALL)
		(MySQL does have thd_in_lock_tables() TRUE there). */

		if (lock_type == TL_READ_NO_INSERT
		    && sql_command != SQLCOM_LOCK_TABLES) {

			lock_type = TL_READ;
		}

		lock.type = lock_type;
	}

	*to++= &lock;

	if (!trx_is_started(trx)
	    && (prebuilt->select_lock_type != LOCK_NONE
	        || prebuilt->stored_select_lock_type != LOCK_NONE)) {

		++trx->will_lock;
	}

	return(to);
}

/*********************************************************************//**
Read the next autoinc value. Acquire the relevant locks before reading
the AUTOINC value. If SUCCESS then the table AUTOINC mutex will be locked
on return and all relevant locks acquired.
@return DB_SUCCESS or error code */

dberr_t
ha_innobase::innobase_get_autoinc(
/*==============================*/
	ulonglong*	value)		/*!< out: autoinc value */
{
	*value = 0;

	prebuilt->autoinc_error = innobase_lock_autoinc();

	if (prebuilt->autoinc_error == DB_SUCCESS) {

		/* Determine the first value of the interval */
		*value = dict_table_autoinc_read(prebuilt->table);

		/* It should have been initialized during open. */
		if (*value == 0) {
			prebuilt->autoinc_error = DB_UNSUPPORTED;
			dict_table_autoinc_unlock(prebuilt->table);
		}
	}

	return(prebuilt->autoinc_error);
}

/*******************************************************************//**
This function reads the global auto-inc counter. It doesn't use the
AUTOINC lock even if the lock mode is set to TRADITIONAL.
@return the autoinc value */

ulonglong
ha_innobase::innobase_peek_autoinc(void)
/*====================================*/
{
	ulonglong	auto_inc;
	dict_table_t*	innodb_table;

	ut_a(prebuilt != NULL);
	ut_a(prebuilt->table != NULL);

	innodb_table = prebuilt->table;

	dict_table_autoinc_lock(innodb_table);

	auto_inc = dict_table_autoinc_read(innodb_table);

	if (auto_inc == 0) {
		ut_print_timestamp(stderr);
		fprintf(stderr, "  InnoDB: AUTOINC next value generation "
			"is disabled for '%s'\n", innodb_table->name);
	}

	dict_table_autoinc_unlock(innodb_table);

	return(auto_inc);
}

/*********************************************************************//**
Returns the value of the auto-inc counter in *first_value and ~0 on failure. */

void
ha_innobase::get_auto_increment(
/*============================*/
	ulonglong	offset,			/*!< in: table autoinc offset */
	ulonglong	increment,		/*!< in: table autoinc
						increment */
	ulonglong	nb_desired_values,	/*!< in: number of values
						reqd */
	ulonglong*	first_value,		/*!< out: the autoinc value */
	ulonglong*	nb_reserved_values)	/*!< out: count of reserved
						values */
{
	trx_t*		trx;
	dberr_t		error;
	ulonglong	autoinc = 0;

	/* Prepare prebuilt->trx in the table handle */
	update_thd(ha_thd());

	error = innobase_get_autoinc(&autoinc);

	if (error != DB_SUCCESS) {
		*first_value = (~(ulonglong) 0);
		return;
	}

	/* This is a hack, since nb_desired_values seems to be accurate only
	for the first call to get_auto_increment() for multi-row INSERT and
	meaningless for other statements e.g, LOAD etc. Subsequent calls to
	this method for the same statement results in different values which
	don't make sense. Therefore we store the value the first time we are
	called and count down from that as rows are written (see write_row()).
	*/

	trx = prebuilt->trx;

	/* Note: We can't rely on *first_value since some MySQL engines,
	in particular the partition engine, don't initialize it to 0 when
	invoking this method. So we are not sure if it's guaranteed to
	be 0 or not. */

	/* We need the upper limit of the col type to check for
	whether we update the table autoinc counter or not. */
	ulonglong	col_max_value =
		table->next_number_field->get_max_int_value();

	/* Called for the first time ? */
	if (trx->n_autoinc_rows == 0) {

		trx->n_autoinc_rows = (ulint) nb_desired_values;

		/* It's possible for nb_desired_values to be 0:
		e.g., INSERT INTO T1(C) SELECT C FROM T2; */
		if (nb_desired_values == 0) {

			trx->n_autoinc_rows = 1;
		}

		set_if_bigger(*first_value, autoinc);
	/* Not in the middle of a mult-row INSERT. */
	} else if (prebuilt->autoinc_last_value == 0) {
		set_if_bigger(*first_value, autoinc);
	/* Check for -ve values. */
	} else if (*first_value > col_max_value && trx->n_autoinc_rows > 0) {
		/* Set to next logical value. */
		ut_a(autoinc > trx->n_autoinc_rows);
		*first_value = (autoinc - trx->n_autoinc_rows) - 1;
	}

	*nb_reserved_values = trx->n_autoinc_rows;

	/* With old style AUTOINC locking we only update the table's
	AUTOINC counter after attempting to insert the row. */
	if (innobase_autoinc_lock_mode != AUTOINC_OLD_STYLE_LOCKING) {
		ulonglong	current;
		ulonglong	next_value;

		current = *first_value > col_max_value ? autoinc : *first_value;

		/* Compute the last value in the interval */
		next_value = innobase_next_autoinc(
			current, *nb_reserved_values, increment, offset,
			col_max_value);

		prebuilt->autoinc_last_value = next_value;

		if (prebuilt->autoinc_last_value < *first_value) {
			*first_value = (~(ulonglong) 0);
		} else {
			/* Update the table autoinc variable */
			dict_table_autoinc_update_if_greater(
				prebuilt->table, prebuilt->autoinc_last_value);
		}
	} else {
		/* This will force write_row() into attempting an update
		of the table's AUTOINC counter. */
		prebuilt->autoinc_last_value = 0;
	}

	/* The increment to be used to increase the AUTOINC value, we use
	this in write_row() and update_row() to increase the autoinc counter
	for columns that are filled by the user. We need the offset and
	the increment. */
	prebuilt->autoinc_offset = offset;
	prebuilt->autoinc_increment = increment;

	dict_table_autoinc_unlock(prebuilt->table);
}

/*******************************************************************//**
Reset the auto-increment counter to the given value, i.e. the next row
inserted will get the given value. This is called e.g. after TRUNCATE
is emulated by doing a 'DELETE FROM t'. HA_ERR_WRONG_COMMAND is
returned by storage engines that don't support this operation.
@return 0 or error code */

int
ha_innobase::reset_auto_increment(
/*==============================*/
	ulonglong	value)		/*!< in: new value for table autoinc */
{
	DBUG_ENTER("ha_innobase::reset_auto_increment");

	dberr_t	error;

	update_thd(ha_thd());

	error = row_lock_table_autoinc_for_mysql(prebuilt);

	if (error != DB_SUCCESS) {
		DBUG_RETURN(convert_error_code_to_mysql(
				    error, prebuilt->table->flags, user_thd));
	}

	/* The next value can never be 0. */
	if (value == 0) {
		value = 1;
	}

	innobase_reset_autoinc(value);

	DBUG_RETURN(0);
}

/*******************************************************************//**
See comment in handler.cc */

bool
ha_innobase::get_error_message(
/*===========================*/
	int	error,
	String*	buf)
{
	trx_t*	trx = check_trx_exists(ha_thd());

	buf->copy(trx->detailed_error, (uint) strlen(trx->detailed_error),
		system_charset_info);

	return(FALSE);
}

/** Retrieves the names of the table and the key for which there was a
duplicate entry in the case of HA_ERR_FOREIGN_DUPLICATE_KEY.

If any of the names is not available, then this method will return
false and will not change any of child_table_name or child_key_name.

@param[out] child_table_name Table name
@param[in] child_table_name_len Table name buffer size
@param[out] child_key_name Key name
@param[in] child_key_name_len Key name buffer size

@retval true table and key names were available and were written into the
corresponding out parameters.
@retval false table and key names were not available, the out parameters
were not touched. */
bool
ha_innobase::get_foreign_dup_key(
/*=============================*/
	char*	child_table_name,
	uint	child_table_name_len,
	char*	child_key_name,
	uint	child_key_name_len)
{
	const dict_index_t*	err_index;

	ut_a(prebuilt->trx != NULL);
	ut_a(prebuilt->trx->magic_n == TRX_MAGIC_N);

	err_index = trx_get_error_info(prebuilt->trx);

	if (err_index == NULL) {
		return(false);
	}
	/* else */

	/* copy table name (and convert from filename-safe encoding to
	system_charset_info) */
	char*	p;
	p = strchr(err_index->table->name, '/');
	/* strip ".../" prefix if any */
	if (p != NULL) {
		p++;
	} else {
		p = err_index->table->name;
	}
	uint	len;
	len = filename_to_tablename(p, child_table_name, child_table_name_len);
	child_table_name[len] = '\0';

	/* copy index name */
	ut_snprintf(child_key_name, child_key_name_len, "%s", err_index->name);

	return(true);
}

/*******************************************************************//**
Compares two 'refs'. A 'ref' is the (internal) primary key value of the row.
If there is no explicitly declared non-null unique key or a primary key, then
InnoDB internally uses the row id as the primary key.
@return < 0 if ref1 < ref2, 0 if equal, else > 0 */

int
ha_innobase::cmp_ref(
/*=================*/
	const uchar*	ref1,	/*!< in: an (internal) primary key value in the
				MySQL key value format */
	const uchar*	ref2)	/*!< in: an (internal) primary key value in the
				MySQL key value format */
{
	enum_field_types mysql_type;
	Field*		field;
	KEY_PART_INFO*	key_part;
	KEY_PART_INFO*	key_part_end;
	uint		len1;
	uint		len2;
	int		result;

	if (prebuilt->clust_index_was_generated) {
		/* The 'ref' is an InnoDB row id */

		return(memcmp(ref1, ref2, DATA_ROW_ID_LEN));
	}

	/* Do a type-aware comparison of primary key fields. PK fields
	are always NOT NULL, so no checks for NULL are performed. */

	key_part = table->key_info[table->s->primary_key].key_part;

	key_part_end = key_part
			+ table->key_info[table->s->primary_key].user_defined_key_parts;

	for (; key_part != key_part_end; ++key_part) {
		field = key_part->field;
		mysql_type = field->type();

		if (mysql_type == MYSQL_TYPE_TINY_BLOB
			|| mysql_type == MYSQL_TYPE_MEDIUM_BLOB
			|| mysql_type == MYSQL_TYPE_BLOB
			|| mysql_type == MYSQL_TYPE_LONG_BLOB) {

			/* In the MySQL key value format, a column prefix of
			a BLOB is preceded by a 2-byte length field */

			len1 = innobase_read_from_2_little_endian(ref1);
			len2 = innobase_read_from_2_little_endian(ref2);

			ref1 += 2;
			ref2 += 2;
			result = ((Field_blob*) field)->cmp(
				ref1, len1, ref2, len2);
		} else {
			result = field->key_cmp(ref1, ref2);
		}

		if (result) {

			return(result);
		}

		ref1 += key_part->store_length;
		ref2 += key_part->store_length;
	}

	return(0);
}

/*******************************************************************//**
Ask InnoDB if a query to a table can be cached.
@return TRUE if query caching of the table is permitted */

my_bool
ha_innobase::register_query_cache_table(
/*====================================*/
	THD*		thd,		/*!< in: user thread handle */
	char*		table_key,	/*!< in: normalized path to the  
					table */
	uint		key_length,	/*!< in: length of the normalized
					path to the table */
	qc_engine_callback*
			call_back,	/*!< out: pointer to function for
					checking if query caching
					is permitted */
	ulonglong	*engine_data)	/*!< in/out: data to call_back */
{
	*call_back = innobase_query_caching_of_table_permitted;
	*engine_data = 0;
	return(innobase_query_caching_of_table_permitted(thd, table_key,
							 key_length,
							 engine_data));
}

/*******************************************************************//**
Get the bin log name. */

const char*
ha_innobase::get_mysql_bin_log_name()
/*=================================*/
{
	return(trx_sys_mysql_bin_log_name);
}

/*******************************************************************//**
Get the bin log offset (or file position). */

ulonglong
ha_innobase::get_mysql_bin_log_pos()
/*================================*/
{
	/* trx... is ib_int64_t, which is a typedef for a 64-bit integer
	(__int64 or longlong) so it's ok to cast it to ulonglong. */

	return(trx_sys_mysql_bin_log_pos);
}

/******************************************************************//**
This function is used to find the storage length in bytes of the first n
characters for prefix indexes using a multibyte character set. The function
finds charset information and returns length of prefix_len characters in the
index field in bytes.
@return number of bytes occupied by the first n characters */

ulint
innobase_get_at_most_n_mbchars(
/*===========================*/
	ulint charset_id,	/*!< in: character set id */
	ulint prefix_len,	/*!< in: prefix length in bytes of the index
				(this has to be divided by mbmaxlen to get the
				number of CHARACTERS n in the prefix) */
	ulint data_len,		/*!< in: length of the string in bytes */
	const char* str)	/*!< in: character string */
{
	ulint char_length;	/*!< character length in bytes */
	ulint n_chars;		/*!< number of characters in prefix */
	CHARSET_INFO* charset;	/*!< charset used in the field */

	charset = get_charset((uint) charset_id, MYF(MY_WME));

	ut_ad(charset);
	ut_ad(charset->mbmaxlen);

	/* Calculate how many characters at most the prefix index contains */

	n_chars = prefix_len / charset->mbmaxlen;

	/* If the charset is multi-byte, then we must find the length of the
	first at most n chars in the string. If the string contains less
	characters than n, then we return the length to the end of the last
	character. */

	if (charset->mbmaxlen > 1) {
		/* my_charpos() returns the byte length of the first n_chars
		characters, or a value bigger than the length of str, if
		there were not enough full characters in str.

		Why does the code below work:
		Suppose that we are looking for n UTF-8 characters.

		1) If the string is long enough, then the prefix contains at
		least n complete UTF-8 characters + maybe some extra
		characters + an incomplete UTF-8 character. No problem in
		this case. The function returns the pointer to the
		end of the nth character.

		2) If the string is not long enough, then the string contains
		the complete value of a column, that is, only complete UTF-8
		characters, and we can store in the column prefix index the
		whole string. */

		char_length = my_charpos(charset, str,
						str + data_len, (int) n_chars);
		if (char_length > data_len) {
			char_length = data_len;
		}
	} else {
		if (data_len < prefix_len) {
			char_length = data_len;
		} else {
			char_length = prefix_len;
		}
	}

	return(char_length);
}

/*******************************************************************//**
This function is used to prepare an X/Open XA distributed transaction.
@return 0 or error number */
static
int
innobase_xa_prepare(
/*================*/
	handlerton*	hton,		/*!< in: InnoDB handlerton */
	THD*		thd,		/*!< in: handle to the MySQL thread of
					the user whose XA transaction should
					be prepared */
	bool		prepare_trx)	/*!< in: true - prepare transaction
					false - the current SQL statement
					ended */
{
	int		error = 0;
	trx_t*		trx = check_trx_exists(thd);

	DBUG_ASSERT(hton == innodb_hton_ptr);

	/* we use support_xa value as it was seen at transaction start
	time, not the current session variable value. Any possible changes
	to the session variable take effect only in the next transaction */
	if (!trx->support_xa) {

		return(0);
	}

	thd_get_xid(thd, (MYSQL_XID*) trx->xid);

	/* Release a possible FIFO ticket and search latch. Since we will
	reserve the trx_sys->mutex, we have to release the search system
	latch first to obey the latching order. */

	trx_search_latch_release_if_reserved(trx);

	innobase_srv_conc_force_exit_innodb(trx);

	if (!trx_is_registered_for_2pc(trx) && trx_is_started(trx)) {

		sql_print_error("Transaction not registered for MySQL 2PC, "
				"but transaction is active");
	}

	if (prepare_trx
	    || (!thd_test_options(thd, OPTION_NOT_AUTOCOMMIT | OPTION_BEGIN))) {

		/* We were instructed to prepare the whole transaction, or
		this is an SQL statement end and autocommit is on */

		ut_ad(trx_is_registered_for_2pc(trx));

		trx_prepare_for_mysql(trx);

		error = 0;
	} else {
		/* We just mark the SQL statement ended and do not do a
		transaction prepare */

		/* If we had reserved the auto-inc lock for some
		table in this SQL statement we release it now */

		lock_unlock_table_autoinc(trx);

		/* Store the current undo_no of the transaction so that we
		know where to roll back if we have to roll back the next
		SQL statement */

		trx_mark_sql_stat_end(trx);
	}

	/* Tell the InnoDB server that there might be work for utility
	threads: */

	srv_active_wake_master_thread();

	if (thd_sql_command(thd) != SQLCOM_XA_PREPARE
	    && (prepare_trx
		|| !thd_test_options(
			thd, OPTION_NOT_AUTOCOMMIT | OPTION_BEGIN))) {

		/* For ibbackup to work the order of transactions in binlog
		and InnoDB must be the same. Consider the situation

		  thread1> prepare; write to binlog; ...
			  <context switch>
		  thread2> prepare; write to binlog; commit
		  thread1>			     ... commit

                The server guarantees that writes to the binary log
                and commits are in the same order, so we do not have
                to handle this case. */
	}

	return(error);
}

/*******************************************************************//**
This function is used to recover X/Open XA distributed transactions.
@return number of prepared transactions stored in xid_list */
static
int
innobase_xa_recover(
/*================*/
	handlerton*	hton,	/*!< in: InnoDB handlerton */
	XID*		xid_list,/*!< in/out: prepared transactions */
	uint		len)	/*!< in: number of slots in xid_list */
{
	DBUG_ASSERT(hton == innodb_hton_ptr);

	if (len == 0 || xid_list == NULL) {

		return(0);
	}

	return(trx_recover_for_mysql(xid_list, len));
}

/*******************************************************************//**
This function is used to commit one X/Open XA distributed transaction
which is in the prepared state
@return 0 or error number */
static
int
innobase_commit_by_xid(
/*===================*/
	handlerton*	hton,
	XID*		xid)	/*!< in: X/Open XA transaction identification */
{
	trx_t*	trx;

	DBUG_ASSERT(hton == innodb_hton_ptr);

	trx = trx_get_trx_by_xid(xid);

	if (trx) {
		innobase_commit_low(trx);
		trx_free_for_background(trx);
		return(XA_OK);
	} else {
		return(XAER_NOTA);
	}
}

/*******************************************************************//**
This function is used to rollback one X/Open XA distributed transaction
which is in the prepared state
@return 0 or error number */
static
int
innobase_rollback_by_xid(
/*=====================*/
	handlerton*	hton,	/*!< in: InnoDB handlerton */
	XID*		xid)	/*!< in: X/Open XA transaction
				identification */
{
	trx_t*	trx;

	DBUG_ASSERT(hton == innodb_hton_ptr);

	trx = trx_get_trx_by_xid(xid);

	if (trx != 0) {
		int	ret = innobase_rollback_trx(trx);
		trx_free_for_background(trx);
		return(ret);
	} else {
		return(XAER_NOTA);
	}
}

/*******************************************************************//**
*/

bool
ha_innobase::check_if_incompatible_data(
/*====================================*/
	HA_CREATE_INFO*	info,
	uint		table_changes)
{
	innobase_copy_frm_flags_from_create_info(prebuilt->table, info);

	if (table_changes != IS_EQUAL_YES) {

		return(COMPATIBLE_DATA_NO);
	}

	/* Check that auto_increment value was not changed */
	if ((info->used_fields & HA_CREATE_USED_AUTO) &&
		info->auto_increment_value != 0) {

		return(COMPATIBLE_DATA_NO);
	}

	/* Check that row format didn't change */
	if ((info->used_fields & HA_CREATE_USED_ROW_FORMAT)
	    && info->row_type != get_row_type()) {

		return(COMPATIBLE_DATA_NO);
	}

	/* Specifying KEY_BLOCK_SIZE requests a rebuild of the table. */
	if (info->used_fields & HA_CREATE_USED_KEY_BLOCK_SIZE) {
		return(COMPATIBLE_DATA_NO);
	}

	return(COMPATIBLE_DATA_YES);
}

/****************************************************************//**
Update the system variable innodb_io_capacity_max using the "saved"
value. This function is registered as a callback with MySQL. */
static
void
innodb_io_capacity_max_update(
/*===========================*/
	THD*				thd,	/*!< in: thread handle */
	struct st_mysql_sys_var*	var,	/*!< in: pointer to
						system variable */
	void*				var_ptr,/*!< out: where the
						formal string goes */
	const void*			save)	/*!< in: immediate result
						from check function */
{
	ulong	in_val = *static_cast<const ulong*>(save);
	if (in_val < srv_io_capacity) {
		in_val = srv_io_capacity;
		push_warning_printf(thd, Sql_condition::SL_WARNING,
				    ER_WRONG_ARGUMENTS,
				    "innodb_io_capacity_max cannot be"
				    " set lower than innodb_io_capacity.");
		push_warning_printf(thd, Sql_condition::SL_WARNING,
				    ER_WRONG_ARGUMENTS,
				    "Setting innodb_io_capacity_max to %lu",
				    srv_io_capacity);
	}

	srv_max_io_capacity = in_val;
}

/****************************************************************//**
Update the system variable innodb_io_capacity using the "saved"
value. This function is registered as a callback with MySQL. */
static
void
innodb_io_capacity_update(
/*======================*/
	THD*				thd,	/*!< in: thread handle */
	struct st_mysql_sys_var*	var,	/*!< in: pointer to
						system variable */
	void*				var_ptr,/*!< out: where the
						formal string goes */
	const void*			save)	/*!< in: immediate result
						from check function */
{
	ulong	in_val = *static_cast<const ulong*>(save);
	if (in_val > srv_max_io_capacity) {
		in_val = srv_max_io_capacity;
		push_warning_printf(thd, Sql_condition::SL_WARNING,
				    ER_WRONG_ARGUMENTS,
				    "innodb_io_capacity cannot be set"
				    " higher than innodb_io_capacity_max.");
		push_warning_printf(thd, Sql_condition::SL_WARNING,
				    ER_WRONG_ARGUMENTS,
				    "Setting innodb_io_capacity to %lu",
				    srv_max_io_capacity);
	}

	srv_io_capacity = in_val;
}

/****************************************************************//**
Update the system variable innodb_max_dirty_pages_pct using the "saved"
value. This function is registered as a callback with MySQL. */
static
void
innodb_max_dirty_pages_pct_update(
/*==============================*/
	THD*				thd,	/*!< in: thread handle */
	struct st_mysql_sys_var*	var,	/*!< in: pointer to
						system variable */
	void*				var_ptr,/*!< out: where the
						formal string goes */
	const void*			save)	/*!< in: immediate result
						from check function */
{
	ulong	in_val = *static_cast<const ulong*>(save);
	if (in_val < srv_max_dirty_pages_pct_lwm) {
		push_warning_printf(thd, Sql_condition::SL_WARNING,
				    ER_WRONG_ARGUMENTS,
				    "innodb_max_dirty_pages_pct cannot be"
				    " set lower than"
				    " innodb_max_dirty_pages_pct_lwm.");
		push_warning_printf(thd, Sql_condition::SL_WARNING,
				    ER_WRONG_ARGUMENTS,
				    "Lowering"
				    " innodb_max_dirty_page_pct_lwm to %lu",
				    in_val);

		srv_max_dirty_pages_pct_lwm = in_val;
	}

	srv_max_buf_pool_modified_pct = in_val;
}

/****************************************************************//**
Update the system variable innodb_max_dirty_pages_pct_lwm using the
"saved" value. This function is registered as a callback with MySQL. */
static
void
innodb_max_dirty_pages_pct_lwm_update(
/*==================================*/
	THD*				thd,	/*!< in: thread handle */
	struct st_mysql_sys_var*	var,	/*!< in: pointer to
						system variable */
	void*				var_ptr,/*!< out: where the
						formal string goes */
	const void*			save)	/*!< in: immediate result
						from check function */
{
	ulong	in_val = *static_cast<const ulong*>(save);
	if (in_val > srv_max_buf_pool_modified_pct) {
		in_val = srv_max_buf_pool_modified_pct;
		push_warning_printf(thd, Sql_condition::SL_WARNING,
				    ER_WRONG_ARGUMENTS,
				    "innodb_max_dirty_pages_pct_lwm"
				    " cannot be set higher than"
				    " innodb_max_dirty_pages_pct.");
		push_warning_printf(thd, Sql_condition::SL_WARNING,
				    ER_WRONG_ARGUMENTS,
				    "Setting innodb_max_dirty_page_pct_lwm"
				    " to %lu",
				    in_val);
	}

	srv_max_dirty_pages_pct_lwm = in_val;
}

/************************************************************//**
Validate the file format name and return its corresponding id.
@return valid file format id */
static
uint
innobase_file_format_name_lookup(
/*=============================*/
	const char*	format_name)	/*!< in: pointer to file format name */
{
	char*	endp;
	uint	format_id;

	ut_a(format_name != NULL);

	/* The format name can contain the format id itself instead of
	the name and we check for that. */
	format_id = (uint) strtoul(format_name, &endp, 10);

	/* Check for valid parse. */
	if (*endp == '\0' && *format_name != '\0') {

		if (format_id <= UNIV_FORMAT_MAX) {

			return(format_id);
		}
	} else {

		for (format_id = 0; format_id <= UNIV_FORMAT_MAX;
		     format_id++) {
			const char*	name;

			name = trx_sys_file_format_id_to_name(format_id);

			if (!innobase_strcasecmp(format_name, name)) {

				return(format_id);
			}
		}
	}

	return(UNIV_FORMAT_MAX + 1);
}

/************************************************************//**
Validate the file format check config parameters, as a side effect it
sets the srv_max_file_format_at_startup variable.
@return the format_id if valid config value, otherwise, return -1 */
static
int
innobase_file_format_validate_and_set(
/*==================================*/
	const char*	format_max)	/*!< in: parameter value */
{
	uint		format_id;

	format_id = innobase_file_format_name_lookup(format_max);

	if (format_id < UNIV_FORMAT_MAX + 1) {
		srv_max_file_format_at_startup = format_id;

		return((int) format_id);
	} else {
		return(-1);
	}
}

/*************************************************************//**
Check if it is a valid file format. This function is registered as
a callback with MySQL.
@return 0 for valid file format */
static
int
innodb_file_format_name_validate(
/*=============================*/
	THD*				thd,	/*!< in: thread handle */
	struct st_mysql_sys_var*	var,	/*!< in: pointer to system
						variable */
	void*				save,	/*!< out: immediate result
						for update function */
	struct st_mysql_value*		value)	/*!< in: incoming string */
{
	const char*	file_format_input;
	char		buff[STRING_BUFFER_USUAL_SIZE];
	int		len = sizeof(buff);

	ut_a(save != NULL);
	ut_a(value != NULL);

	file_format_input = value->val_str(value, buff, &len);

	if (file_format_input != NULL) {
		uint	format_id;

		format_id = innobase_file_format_name_lookup(
			file_format_input);

		if (format_id <= UNIV_FORMAT_MAX) {

			/* Save a pointer to the name in the
			'file_format_name_map' constant array. */
			*static_cast<const char**>(save) =
			    trx_sys_file_format_id_to_name(format_id);

			return(0);
		}
	}

	*static_cast<const char**>(save) = NULL;
	return(1);
}

/****************************************************************//**
Update the system variable innodb_file_format using the "saved"
value. This function is registered as a callback with MySQL. */
static
void
innodb_file_format_name_update(
/*===========================*/
	THD*				thd,		/*!< in: thread handle */
	struct st_mysql_sys_var*	var,		/*!< in: pointer to
							system variable */
	void*				var_ptr,	/*!< out: where the
							formal string goes */
	const void*			save)		/*!< in: immediate result
							from check function */
{
	const char* format_name;

	ut_a(var_ptr != NULL);
	ut_a(save != NULL);

	format_name = *static_cast<const char*const*>(save);

	if (format_name) {
		uint	format_id;

		format_id = innobase_file_format_name_lookup(format_name);

		if (format_id <= UNIV_FORMAT_MAX) {
			srv_file_format = format_id;
		}
	}

	*static_cast<const char**>(var_ptr)
		= trx_sys_file_format_id_to_name(srv_file_format);
}

/*************************************************************//**
Check if valid argument to innodb_file_format_max. This function
is registered as a callback with MySQL.
@return 0 for valid file format */
static
int
innodb_file_format_max_validate(
/*============================*/
	THD*				thd,	/*!< in: thread handle */
	struct st_mysql_sys_var*	var,	/*!< in: pointer to system
						variable */
	void*				save,	/*!< out: immediate result
						for update function */
	struct st_mysql_value*		value)	/*!< in: incoming string */
{
	const char*	file_format_input;
	char		buff[STRING_BUFFER_USUAL_SIZE];
	int		len = sizeof(buff);
	int		format_id;

	ut_a(save != NULL);
	ut_a(value != NULL);

	file_format_input = value->val_str(value, buff, &len);

	if (file_format_input != NULL) {

		format_id = innobase_file_format_validate_and_set(
			file_format_input);

		if (format_id >= 0) {
			/* Save a pointer to the name in the
			'file_format_name_map' constant array. */
			*static_cast<const char**>(save) =
			    trx_sys_file_format_id_to_name(
						(uint) format_id);

			return(0);

		} else {
			push_warning_printf(thd,
			  Sql_condition::SL_WARNING,
			  ER_WRONG_ARGUMENTS,
			  "InnoDB: invalid innodb_file_format_max "
			  "value; can be any format up to %s "
			  "or equivalent id of %d",
			  trx_sys_file_format_id_to_name(UNIV_FORMAT_MAX),
			  UNIV_FORMAT_MAX);
		}
	}

	*static_cast<const char**>(save) = NULL;
	return(1);
}

/****************************************************************//**
Update the system variable innodb_file_format_max using the "saved"
value. This function is registered as a callback with MySQL. */
static
void
innodb_file_format_max_update(
/*==========================*/
	THD*				thd,	/*!< in: thread handle */
	struct st_mysql_sys_var*	var,	/*!< in: pointer to
						system variable */
	void*				var_ptr,/*!< out: where the
						formal string goes */
	const void*			save)	/*!< in: immediate result
						from check function */
{
	const char*	format_name_in;
	const char**	format_name_out;
	uint		format_id;

	ut_a(save != NULL);
	ut_a(var_ptr != NULL);

	format_name_in = *static_cast<const char*const*>(save);

	if (!format_name_in) {

		return;
	}

	format_id = innobase_file_format_name_lookup(format_name_in);

	if (format_id > UNIV_FORMAT_MAX) {
		/* DEFAULT is "on", which is invalid at runtime. */
		push_warning_printf(thd, Sql_condition::SL_WARNING,
				    ER_WRONG_ARGUMENTS,
				    "Ignoring SET innodb_file_format=%s",
				    format_name_in);
		return;
	}

	format_name_out = static_cast<const char**>(var_ptr);

	/* Update the max format id in the system tablespace. */
	if (trx_sys_file_format_max_set(format_id, format_name_out)) {
		ut_print_timestamp(stderr);
		fprintf(stderr,
			" [Info] InnoDB: the file format in the system "
			"tablespace is now set to %s.\n", *format_name_out);
	}
}

/*************************************************************//**
Check whether valid argument given to innobase_*_stopword_table.
This function is registered as a callback with MySQL.
@return 0 for valid stopword table */
static
int
innodb_stopword_table_validate(
/*===========================*/
	THD*				thd,	/*!< in: thread handle */
	struct st_mysql_sys_var*	var,	/*!< in: pointer to system
						variable */
	void*				save,	/*!< out: immediate result
						for update function */
	struct st_mysql_value*		value)	/*!< in: incoming string */
{
	const char*	stopword_table_name;
	char		buff[STRING_BUFFER_USUAL_SIZE];
	int		len = sizeof(buff);
	trx_t*		trx;
	int		ret = 1;

	ut_a(save != NULL);
	ut_a(value != NULL);

	stopword_table_name = value->val_str(value, buff, &len);

	trx = check_trx_exists(thd);

	row_mysql_lock_data_dictionary(trx);

	/* Validate the stopword table's (if supplied) existence and
	of the right format */
	if (!stopword_table_name
	    || fts_valid_stopword_table(stopword_table_name)) {
		*static_cast<const char**>(save) = stopword_table_name;
		ret = 0;
	}

	row_mysql_unlock_data_dictionary(trx);

	return(ret);
}

/****************************************************************//**
Update global variable fts_server_stopword_table with the "saved"
stopword table name value. This function is registered as a callback
with MySQL. */
static
void
innodb_stopword_table_update(
/*=========================*/
	THD*				thd,	/*!< in: thread handle */
	struct st_mysql_sys_var*	var,	/*!< in: pointer to
						system variable */
	void*				var_ptr,/*!< out: where the
						formal string goes */
	const void*			save)	/*!< in: immediate result
						from check function */
{
	const char*	stopword_table_name;
	char*		old;

	ut_a(save != NULL);
	ut_a(var_ptr != NULL);

	stopword_table_name = *static_cast<const char*const*>(save);
	old = *(char**) var_ptr;

	if (stopword_table_name) {
		*(char**) var_ptr =  my_strdup(stopword_table_name,  MYF(0));
	} else {
		*(char**) var_ptr = NULL;
	}

	if (old) {
		my_free(old);
	}

	fts_server_stopword_table = *(char**) var_ptr;
}

/*************************************************************//**
Check whether valid argument given to "innodb_fts_internal_tbl_name"
This function is registered as a callback with MySQL.
@return 0 for valid stopword table */
static
int
innodb_internal_table_validate(
/*===========================*/
	THD*				thd,	/*!< in: thread handle */
	struct st_mysql_sys_var*	var,	/*!< in: pointer to system
						variable */
	void*				save,	/*!< out: immediate result
						for update function */
	struct st_mysql_value*		value)	/*!< in: incoming string */
{
	const char*	table_name;
	char		buff[STRING_BUFFER_USUAL_SIZE];
	int		len = sizeof(buff);
	int		ret = 1;
	dict_table_t*	user_table;

	ut_a(save != NULL);
	ut_a(value != NULL);

	table_name = value->val_str(value, buff, &len);

	if (!table_name) {
		*static_cast<const char**>(save) = NULL;
		return(0);
	}

	user_table = dict_table_open_on_name(
		table_name, FALSE, TRUE, DICT_ERR_IGNORE_NONE);

	if (user_table) {
		if (dict_table_has_fts_index(user_table)) {
			*static_cast<const char**>(save) = table_name;
			ret = 0;
		}

		dict_table_close(user_table, FALSE, TRUE);
	}

	return(ret);
}

/****************************************************************//**
Update global variable "fts_internal_tbl_name" with the "saved"
stopword table name value. This function is registered as a callback
with MySQL. */
static
void
innodb_internal_table_update(
/*=========================*/
	THD*				thd,	/*!< in: thread handle */
	struct st_mysql_sys_var*	var,	/*!< in: pointer to
						system variable */
	void*				var_ptr,/*!< out: where the
						formal string goes */
	const void*			save)	/*!< in: immediate result
						from check function */
{
	const char*	table_name;
	char*		old;

	ut_a(save != NULL);
	ut_a(var_ptr != NULL);

	table_name = *static_cast<const char*const*>(save);
	old = *(char**) var_ptr;

	if (table_name) {
		*(char**) var_ptr =  my_strdup(table_name,  MYF(0));
	} else {
		*(char**) var_ptr = NULL;
	}

	if (old) {
		my_free(old);
	}

	fts_internal_tbl_name = *(char**) var_ptr;
}

/****************************************************************//**
Update the system variable innodb_adaptive_hash_index using the "saved"
value. This function is registered as a callback with MySQL. */
static
void
innodb_adaptive_hash_index_update(
/*==============================*/
	THD*				thd,	/*!< in: thread handle */
	struct st_mysql_sys_var*	var,	/*!< in: pointer to
						system variable */
	void*				var_ptr,/*!< out: where the
						formal string goes */
	const void*			save)	/*!< in: immediate result
						from check function */
{
	if (*(my_bool*) save) {
		btr_search_enable();
	} else {
		btr_search_disable();
	}
}

/****************************************************************//**
Update the system variable innodb_cmp_per_index using the "saved"
value. This function is registered as a callback with MySQL. */
static
void
innodb_cmp_per_index_update(
/*========================*/
	THD*				thd,	/*!< in: thread handle */
	struct st_mysql_sys_var*	var,	/*!< in: pointer to
						system variable */
	void*				var_ptr,/*!< out: where the
						formal string goes */
	const void*			save)	/*!< in: immediate result
						from check function */
{
	/* Reset the stats whenever we enable the table
	INFORMATION_SCHEMA.innodb_cmp_per_index. */
	if (!srv_cmp_per_index_enabled && *(my_bool*) save) {
		page_zip_reset_stat_per_index();
	}

	srv_cmp_per_index_enabled = !!(*(my_bool*) save);
}

/****************************************************************//**
Update the system variable innodb_old_blocks_pct using the "saved"
value. This function is registered as a callback with MySQL. */
static
void
innodb_old_blocks_pct_update(
/*=========================*/
	THD*				thd,	/*!< in: thread handle */
	struct st_mysql_sys_var*	var,	/*!< in: pointer to
						system variable */
	void*				var_ptr,/*!< out: where the
						formal string goes */
	const void*			save)	/*!< in: immediate result
						from check function */
{
	innobase_old_blocks_pct = buf_LRU_old_ratio_update(
		*static_cast<const uint*>(save), TRUE);
}

/****************************************************************//**
Update the system variable innodb_old_blocks_pct using the "saved"
value. This function is registered as a callback with MySQL. */
static
void
innodb_change_buffer_max_size_update(
/*=================================*/
	THD*				thd,	/*!< in: thread handle */
	struct st_mysql_sys_var*	var,	/*!< in: pointer to
						system variable */
	void*				var_ptr,/*!< out: where the
						formal string goes */
	const void*			save)	/*!< in: immediate result
						from check function */
{
	innobase_change_buffer_max_size =
			(*static_cast<const uint*>(save));
	ibuf_max_size_update(innobase_change_buffer_max_size);
}


/*************************************************************//**
Find the corresponding ibuf_use_t value that indexes into
innobase_change_buffering_values[] array for the input
change buffering option name.
@return corresponding IBUF_USE_* value for the input variable
name, or IBUF_USE_COUNT if not able to find a match */
static
ibuf_use_t
innodb_find_change_buffering_value(
/*===============================*/
	const char*	input_name)	/*!< in: input change buffering
					option name */
{
	ulint	use;

	for (use = 0; use < UT_ARR_SIZE(innobase_change_buffering_values);
	     use++) {
		/* found a match */
		if (!innobase_strcasecmp(
			input_name, innobase_change_buffering_values[use])) {
			return((ibuf_use_t) use);
		}
	}

	/* Did not find any match */
	return(IBUF_USE_COUNT);
}

/*************************************************************//**
Check if it is a valid value of innodb_change_buffering. This function is
registered as a callback with MySQL.
@return 0 for valid innodb_change_buffering */
static
int
innodb_change_buffering_validate(
/*=============================*/
	THD*				thd,	/*!< in: thread handle */
	struct st_mysql_sys_var*	var,	/*!< in: pointer to system
						variable */
	void*				save,	/*!< out: immediate result
						for update function */
	struct st_mysql_value*		value)	/*!< in: incoming string */
{
	const char*	change_buffering_input;
	char		buff[STRING_BUFFER_USUAL_SIZE];
	int		len = sizeof(buff);

	ut_a(save != NULL);
	ut_a(value != NULL);

	change_buffering_input = value->val_str(value, buff, &len);

	if (change_buffering_input != NULL) {
		ibuf_use_t	use;

		use = innodb_find_change_buffering_value(
			change_buffering_input);

		if (use != IBUF_USE_COUNT) {
			/* Find a matching change_buffering option value. */
			*static_cast<const char**>(save) =
				innobase_change_buffering_values[use];

			return(0);
		}
	}

	/* No corresponding change buffering option for user supplied
	"change_buffering_input" */
	return(1);
}

/****************************************************************//**
Update the system variable innodb_change_buffering using the "saved"
value. This function is registered as a callback with MySQL. */
static
void
innodb_change_buffering_update(
/*===========================*/
	THD*				thd,	/*!< in: thread handle */
	struct st_mysql_sys_var*	var,	/*!< in: pointer to
						system variable */
	void*				var_ptr,/*!< out: where the
						formal string goes */
	const void*			save)	/*!< in: immediate result
						from check function */
{
	ibuf_use_t	use;

	ut_a(var_ptr != NULL);
	ut_a(save != NULL);

	use = innodb_find_change_buffering_value(
		*static_cast<const char*const*>(save));

	ut_a(use < IBUF_USE_COUNT);

	ibuf_use = use;
	*static_cast<const char**>(var_ptr) =
		 *static_cast<const char*const*>(save);
}

/*************************************************************//**
Just emit a warning that the usage of the variable is deprecated.
@return 0 */
static
void
innodb_stats_sample_pages_update(
/*=============================*/
	THD*				thd,	/*!< in: thread handle */
	struct st_mysql_sys_var*	var,	/*!< in: pointer to
						system variable */
	void*				var_ptr,/*!< out: where the
						formal string goes */
	const void*			save)	/*!< in: immediate result
						from check function */
{
#define STATS_SAMPLE_PAGES_DEPRECATED_MSG \
	"Using innodb_stats_sample_pages is deprecated and " \
	"the variable may be removed in future releases. " \
	"Please use innodb_stats_transient_sample_pages " \
	"instead."

	push_warning(thd, Sql_condition::SL_WARNING,
		     HA_ERR_WRONG_COMMAND, STATS_SAMPLE_PAGES_DEPRECATED_MSG);

	ut_print_timestamp(stderr);
	fprintf(stderr,
		" InnoDB: Warning: %s\n",
		STATS_SAMPLE_PAGES_DEPRECATED_MSG);

	srv_stats_transient_sample_pages =
		*static_cast<const unsigned long long*>(save);
}

/****************************************************************//**
Update the monitor counter according to the "set_option",  turn
on/off or reset specified monitor counter. */
static
void
innodb_monitor_set_option(
/*======================*/
	const monitor_info_t* monitor_info,/*!< in: monitor info for the monitor
					to set */
	mon_option_t	set_option)	/*!< in: Turn on/off reset the
					counter */
{
	monitor_id_t	monitor_id = monitor_info->monitor_id;

	/* If module type is MONITOR_GROUP_MODULE, it cannot be
	turned on/off individually. It should never use this
	function to set options */
	ut_a(!(monitor_info->monitor_type & MONITOR_GROUP_MODULE));

	switch (set_option) {
	case MONITOR_TURN_ON:
		MONITOR_ON(monitor_id);
		MONITOR_INIT(monitor_id);
		MONITOR_SET_START(monitor_id);

		/* If the monitor to be turned on uses
		exisitng monitor counter (status variable),
		make special processing to remember existing
		counter value. */
		if (monitor_info->monitor_type & MONITOR_EXISTING) {
			srv_mon_process_existing_counter(
				monitor_id, MONITOR_TURN_ON);
		}
		break;

	case MONITOR_TURN_OFF:
		if (monitor_info->monitor_type & MONITOR_EXISTING) {
			srv_mon_process_existing_counter(
				monitor_id, MONITOR_TURN_OFF);
		}

		MONITOR_OFF(monitor_id);
		MONITOR_SET_OFF(monitor_id);
		break;

	case MONITOR_RESET_VALUE:
		srv_mon_reset(monitor_id);
		break;

	case MONITOR_RESET_ALL_VALUE:
		srv_mon_reset_all(monitor_id);
		break;

	default:
		ut_error;
	}
}

/****************************************************************//**
Find matching InnoDB monitor counters and update their status
according to the "set_option",  turn on/off or reset specified
monitor counter. */
static
void
innodb_monitor_update_wildcard(
/*===========================*/
	const char*	name,		/*!< in: monitor name to match */
	mon_option_t	set_option)	/*!< in: the set option, whether
					to turn on/off or reset the counter */
{
	ut_a(name);

	for (ulint use = 0; use < NUM_MONITOR; use++) {
		ulint		type;
		monitor_id_t	monitor_id = static_cast<monitor_id_t>(use);
		monitor_info_t*	monitor_info;

		if (!innobase_wildcasecmp(
			srv_mon_get_name(monitor_id), name)) {
			monitor_info = srv_mon_get_info(monitor_id);

			type = monitor_info->monitor_type;

			/* If the monitor counter is of MONITOR_MODULE
			type, skip it. Except for those also marked with
			MONITOR_GROUP_MODULE flag, which can be turned
			on only as a module. */
			if (!(type & MONITOR_MODULE)
			     && !(type & MONITOR_GROUP_MODULE)) {
				innodb_monitor_set_option(monitor_info,
							  set_option);
			}

			/* Need to special handle counters marked with
			MONITOR_GROUP_MODULE, turn on the whole module if
			any one of it comes here. Currently, only
			"module_buf_page" is marked with MONITOR_GROUP_MODULE */
			if (type & MONITOR_GROUP_MODULE) {
				if ((monitor_id >= MONITOR_MODULE_BUF_PAGE)
				     && (monitor_id < MONITOR_MODULE_OS)) {
					if (set_option == MONITOR_TURN_ON
					    && MONITOR_IS_ON(
						MONITOR_MODULE_BUF_PAGE)) {
						continue;
					}

					srv_mon_set_module_control(
						MONITOR_MODULE_BUF_PAGE,
						set_option);
				} else {
					/* If new monitor is added with
					MONITOR_GROUP_MODULE, it needs
					to be added here. */
					ut_ad(0);
				}
			}
		}
	}
}

/*************************************************************//**
Given a configuration variable name, find corresponding monitor counter
and return its monitor ID if found.
@return monitor ID if found, MONITOR_NO_MATCH if there is no match */
static
ulint
innodb_monitor_id_by_name_get(
/*==========================*/
	const char*	name)	/*!< in: monitor counter namer */
{
	ut_a(name);

	/* Search for wild character '%' in the name, if
	found, we treat it as a wildcard match. We do not search for
	single character wildcard '_' since our monitor names already contain
	such character. To avoid confusion, we request user must include
	at least one '%' character to activate the wildcard search. */
	if (strchr(name, '%')) {
		return(MONITOR_WILDCARD_MATCH);
	}

	/* Not wildcard match, check for an exact match */
	for (ulint i = 0; i < NUM_MONITOR; i++) {
		if (!innobase_strcasecmp(
			name, srv_mon_get_name(static_cast<monitor_id_t>(i)))) {
			return(i);
		}
	}

	return(MONITOR_NO_MATCH);
}
/*************************************************************//**
Validate that the passed in monitor name matches at least one
monitor counter name with wildcard compare.
@return TRUE if at least one monitor name matches */
static
ibool
innodb_monitor_validate_wildcard_name(
/*==================================*/
	const char*	name)	/*!< in: monitor counter namer */
{
	for (ulint i = 0; i < NUM_MONITOR; i++) {
		if (!innobase_wildcasecmp(
			srv_mon_get_name(static_cast<monitor_id_t>(i)), name)) {
			return(TRUE);
		}
	}

	return(FALSE);
}
/*************************************************************//**
Validate the passed in monitor name, find and save the
corresponding monitor name in the function parameter "save".
@return 0 if monitor name is valid */
static
int
innodb_monitor_valid_byname(
/*========================*/
	void*			save,	/*!< out: immediate result
					for update function */
	const char*		name)	/*!< in: incoming monitor name */
{
	ulint		use;
	monitor_info_t*	monitor_info;

	if (!name) {
		return(1);
	}

	use = innodb_monitor_id_by_name_get(name);

	/* No monitor name matches, nor it is wildcard match */
	if (use == MONITOR_NO_MATCH) {
		return(1);
	}

	if (use < NUM_MONITOR) {
		monitor_info = srv_mon_get_info((monitor_id_t) use);

		/* If the monitor counter is marked with
		MONITOR_GROUP_MODULE flag, then this counter
		cannot be turned on/off individually, instead
		it shall be turned on/off as a group using
		its module name */
		if ((monitor_info->monitor_type & MONITOR_GROUP_MODULE)
		    && (!(monitor_info->monitor_type & MONITOR_MODULE))) {
			sql_print_warning(
				"Monitor counter '%s' cannot"
				" be turned on/off individually."
				" Please use its module name"
				" to turn on/off the counters"
				" in the module as a group.\n",
				name);

			return(1);
		}

	} else {
		ut_a(use == MONITOR_WILDCARD_MATCH);

		/* For wildcard match, if there is not a single monitor
		counter name that matches, treat it as an invalid
		value for the system configuration variables */
		if (!innodb_monitor_validate_wildcard_name(name)) {
			return(1);
		}
	}

	/* Save the configure name for innodb_monitor_update() */
	*static_cast<const char**>(save) = name;

	return(0);
}
/*************************************************************//**
Validate passed-in "value" is a valid monitor counter name.
This function is registered as a callback with MySQL.
@return 0 for valid name */
static
int
innodb_monitor_validate(
/*====================*/
	THD*				thd,	/*!< in: thread handle */
	struct st_mysql_sys_var*	var,	/*!< in: pointer to system
						variable */
	void*				save,	/*!< out: immediate result
						for update function */
	struct st_mysql_value*		value)	/*!< in: incoming string */
{
	const char*	name;
	char*		monitor_name;
	char		buff[STRING_BUFFER_USUAL_SIZE];
	int		len = sizeof(buff);
	int		ret;

	ut_a(save != NULL);
	ut_a(value != NULL);

	name = value->val_str(value, buff, &len);

	/* monitor_name could point to memory from MySQL
	or buff[]. Always dup the name to memory allocated
	by InnoDB, so we can access it in another callback
	function innodb_monitor_update() and free it appropriately */
	if (name) {
		monitor_name = my_strdup(name, MYF(0));
	} else {
		return(1);
	}

	ret = innodb_monitor_valid_byname(save, monitor_name);

	if (ret) {
		/* Validation failed */
		my_free(monitor_name);
	} else {
		/* monitor_name will be freed in separate callback function
		innodb_monitor_update(). Assert "save" point to
		the "monitor_name" variable */
		ut_ad(*static_cast<char**>(save) == monitor_name);
	}

	return(ret);
}

/****************************************************************//**
Update the system variable innodb_enable(disable/reset/reset_all)_monitor
according to the "set_option" and turn on/off or reset specified monitor
counter. */
static
void
innodb_monitor_update(
/*==================*/
	THD*			thd,		/*!< in: thread handle */
	void*			var_ptr,	/*!< out: where the
						formal string goes */
	const void*		save,		/*!< in: immediate result
						from check function */
	mon_option_t		set_option,	/*!< in: the set option,
						whether to turn on/off or
						reset the counter */
	ibool			free_mem)	/*!< in: whether we will
						need to free the memory */
{
	monitor_info_t*	monitor_info;
	ulint		monitor_id;
	ulint		err_monitor = 0;
	const char*	name;

	ut_a(save != NULL);

	name = *static_cast<const char*const*>(save);

	if (!name) {
		monitor_id = MONITOR_DEFAULT_START;
	} else {
		monitor_id = innodb_monitor_id_by_name_get(name);

		/* Double check we have a valid monitor ID */
		if (monitor_id == MONITOR_NO_MATCH) {
			return;
		}
	}

	if (monitor_id == MONITOR_DEFAULT_START) {
		/* If user set the variable to "default", we will
		print a message and make this set operation a "noop".
		The check is being made here is because "set default"
		does not go through validation function */
		if (thd) {
			push_warning_printf(
				thd, Sql_condition::SL_WARNING,
				ER_NO_DEFAULT,
				"Default value is not defined for "
				"this set option. Please specify "
				"correct counter or module name.");
		} else {
			sql_print_error(
				"Default value is not defined for "
				"this set option. Please specify "
				"correct counter or module name.\n");
		}

		if (var_ptr) {
			*(const char**) var_ptr = NULL;
		}
	} else if (monitor_id == MONITOR_WILDCARD_MATCH) {
		innodb_monitor_update_wildcard(name, set_option);
	} else {
		monitor_info = srv_mon_get_info(
			static_cast<monitor_id_t>(monitor_id));

		ut_a(monitor_info);

		/* If monitor is already truned on, someone could already
		collect monitor data, exit and ask user to turn off the
		monitor before turn it on again. */
		if (set_option == MONITOR_TURN_ON
		    && MONITOR_IS_ON(monitor_id)) {
			err_monitor = monitor_id;
			goto exit;
		}

		if (var_ptr) {
			*(const char**) var_ptr = monitor_info->monitor_name;
		}

		/* Depending on the monitor name is for a module or
		a counter, process counters in the whole module or
		individual counter. */
		if (monitor_info->monitor_type & MONITOR_MODULE) {
			srv_mon_set_module_control(
				static_cast<monitor_id_t>(monitor_id),
				set_option);
		} else {
			innodb_monitor_set_option(monitor_info, set_option);
		}
	}
exit:
	/* Only if we are trying to turn on a monitor that already
	been turned on, we will set err_monitor. Print related
	information */
	if (err_monitor) {
		sql_print_warning("Monitor %s is already enabled.",
				  srv_mon_get_name((monitor_id_t) err_monitor));
	}

	if (free_mem && name) {
		my_free((void*) name);
	}

	return;
}

#ifdef _WIN32
/*************************************************************//**
Validate if passed-in "value" is a valid value for
innodb_buffer_pool_filename. On Windows, file names with colon (:)
are not allowed.

@return 0 for valid name */
static
int
innodb_srv_buf_dump_filename_validate(
/*==================================*/
	THD*				thd,	/*!< in: thread handle */
	struct st_mysql_sys_var*	var,	/*!< in: pointer to system
						variable */
	void*				save,	/*!< out: immediate result
						for update function */
	struct st_mysql_value*		value)	/*!< in: incoming string */
{
	const char*	buf_name;
	char		buff[OS_FILE_MAX_PATH];
	int		len= sizeof(buff);

	ut_a(save != NULL);
	ut_a(value != NULL);

	buf_name = value->val_str(value, buff, &len);

	if (buf_name) {
		if (is_filename_allowed(buf_name, len, FALSE)){
			*static_cast<const char**>(save) = buf_name;
			return(0);
		} else {
			push_warning_printf(thd,
				Sql_condition::SL_WARNING,
				ER_WRONG_ARGUMENTS,
				"InnoDB: innodb_buffer_pool_filename "
				"cannot have colon (:) in the file name.");

		}
	}

	return(1);
}
#else /* _WIN32 */
# define innodb_srv_buf_dump_filename_validate NULL
#endif /* _WIN32 */

#ifdef UNIV_DEBUG
static char* srv_buffer_pool_evict;

/****************************************************************//**
Evict all uncompressed pages of compressed tables from the buffer pool.
Keep the compressed pages in the buffer pool.
@return whether all uncompressed pages were evicted */
static __attribute__((warn_unused_result))
bool
innodb_buffer_pool_evict_uncompressed(void)
/*=======================================*/
{
	bool	all_evicted = true;

	for (ulint i = 0; i < srv_buf_pool_instances; i++) {
		buf_pool_t*	buf_pool = &buf_pool_ptr[i];

		buf_pool_mutex_enter(buf_pool);

		for (buf_block_t* block = UT_LIST_GET_LAST(
			     buf_pool->unzip_LRU);
		     block != NULL; ) {
			buf_block_t*	prev_block = UT_LIST_GET_PREV(
				unzip_LRU, block);
			ut_ad(buf_block_get_state(block)
			      == BUF_BLOCK_FILE_PAGE);
			ut_ad(block->in_unzip_LRU_list);
			ut_ad(block->page.in_LRU_list);

			if (!buf_LRU_free_page(&block->page, false)) {
				all_evicted = false;
			}

			block = prev_block;
		}

		buf_pool_mutex_exit(buf_pool);
	}

	return(all_evicted);
}

/****************************************************************//**
Called on SET GLOBAL innodb_buffer_pool_evict=...
Handles some values specially, to evict pages from the buffer pool.
SET GLOBAL innodb_buffer_pool_evict='uncompressed'
evicts all uncompressed page frames of compressed tablespaces. */
static
void
innodb_buffer_pool_evict_update(
/*============================*/
	THD*			thd,	/*!< in: thread handle */
	struct st_mysql_sys_var*var,	/*!< in: pointer to system variable */
	void*			var_ptr,/*!< out: ignored */
	const void*		save)	/*!< in: immediate result
					from check function */
{
	if (const char* op = *static_cast<const char*const*>(save)) {
		if (!strcmp(op, "uncompressed")) {
			for (uint tries = 0; tries < 10000; tries++) {
				if (innodb_buffer_pool_evict_uncompressed()) {
					return;
				}

				os_thread_sleep(10000);
			}

			/* We failed to evict all uncompressed pages. */
			ut_ad(0);
		}
	}
}
#endif /* UNIV_DEBUG */

/****************************************************************//**
Update the system variable innodb_monitor_enable and enable
specified monitor counter.
This function is registered as a callback with MySQL. */
static
void
innodb_enable_monitor_update(
/*=========================*/
	THD*				thd,	/*!< in: thread handle */
	struct st_mysql_sys_var*	var,	/*!< in: pointer to
						system variable */
	void*				var_ptr,/*!< out: where the
						formal string goes */
	const void*			save)	/*!< in: immediate result
						from check function */
{
	innodb_monitor_update(thd, var_ptr, save, MONITOR_TURN_ON, TRUE);
}

/****************************************************************//**
Update the system variable innodb_monitor_disable and turn
off specified monitor counter. */
static
void
innodb_disable_monitor_update(
/*==========================*/
	THD*				thd,	/*!< in: thread handle */
	struct st_mysql_sys_var*	var,	/*!< in: pointer to
						system variable */
	void*				var_ptr,/*!< out: where the
						formal string goes */
	const void*			save)	/*!< in: immediate result
						from check function */
{
	innodb_monitor_update(thd, var_ptr, save, MONITOR_TURN_OFF, TRUE);
}

/****************************************************************//**
Update the system variable innodb_monitor_reset and reset
specified monitor counter(s).
This function is registered as a callback with MySQL. */
static
void
innodb_reset_monitor_update(
/*========================*/
	THD*				thd,	/*!< in: thread handle */
	struct st_mysql_sys_var*	var,	/*!< in: pointer to
						system variable */
	void*				var_ptr,/*!< out: where the
						formal string goes */
	const void*			save)	/*!< in: immediate result
						from check function */
{
	innodb_monitor_update(thd, var_ptr, save, MONITOR_RESET_VALUE, TRUE);
}

/****************************************************************//**
Update the system variable innodb_monitor_reset_all and reset
all value related monitor counter.
This function is registered as a callback with MySQL. */
static
void
innodb_reset_all_monitor_update(
/*============================*/
	THD*				thd,	/*!< in: thread handle */
	struct st_mysql_sys_var*	var,	/*!< in: pointer to
						system variable */
	void*				var_ptr,/*!< out: where the
						formal string goes */
	const void*			save)	/*!< in: immediate result
						from check function */
{
	innodb_monitor_update(thd, var_ptr, save, MONITOR_RESET_ALL_VALUE,
			      TRUE);
}

/****************************************************************//**
Parse and enable InnoDB monitor counters during server startup.
User can list the monitor counters/groups to be enable by specifying
"loose-innodb_monitor_enable=monitor_name1;monitor_name2..."
in server configuration file or at the command line. The string
separate could be ";", "," or empty space. */
static
void
innodb_enable_monitor_at_startup(
/*=============================*/
	char*	str)	/*!< in/out: monitor counter enable list */
{
	static const char*	sep = " ;,";
	char*			last;

	ut_a(str);

	/* Walk through the string, and separate each monitor counter
	and/or counter group name, and calling innodb_monitor_update()
	if successfully updated. Please note that the "str" would be
	changed by strtok_r() as it walks through it. */
	for (char* option = strtok_r(str, sep, &last);
	     option;
	     option = strtok_r(NULL, sep, &last)) {
		ulint	ret;
		char*	option_name;

		ret = innodb_monitor_valid_byname(&option_name, option);

		/* The name is validated if ret == 0 */
		if (!ret) {
			innodb_monitor_update(NULL, NULL, &option,
					      MONITOR_TURN_ON, FALSE);
		} else {
			sql_print_warning("Invalid monitor counter"
					  " name: '%s'", option);
		}
	}
}

/****************************************************************//**
Callback function for accessing the InnoDB variables from MySQL:
SHOW VARIABLES. */
static
int
show_innodb_vars(
/*=============*/
	THD*		thd,
	SHOW_VAR*	var,
	char*		buff)
{
	innodb_export_status();
	var->type = SHOW_ARRAY;
	var->value = (char*) &innodb_status_variables;

	return(0);
}

/****************************************************************//**
This function checks each index name for a table against reserved
system default primary index name 'GEN_CLUST_INDEX'. If a name
matches, this function pushes an warning message to the client,
and returns true.
@return true if the index name matches the reserved name */

bool
innobase_index_name_is_reserved(
/*============================*/
	THD*		thd,		/*!< in/out: MySQL connection */
	const KEY*	key_info,	/*!< in: Indexes to be created */
	ulint		num_of_keys)	/*!< in: Number of indexes to
					be created. */
{
	const KEY*	key;
	uint		key_num;	/* index number */

	for (key_num = 0; key_num < num_of_keys; key_num++) {
		key = &key_info[key_num];

		if (innobase_strcasecmp(key->name,
					innobase_index_reserve_name) == 0) {
			/* Push warning to mysql */
			push_warning_printf(thd,
					    Sql_condition::SL_WARNING,
					    ER_WRONG_NAME_FOR_INDEX,
					    "Cannot Create Index with name "
					    "'%s'. The name is reserved "
					    "for the system default primary "
					    "index.",
					    innobase_index_reserve_name);

			my_error(ER_WRONG_NAME_FOR_INDEX, MYF(0),
				 innobase_index_reserve_name);

			return(true);
		}
	}

	return(false);
}

/***********************************************************************
Retrieve the FTS Relevance Ranking result for doc with doc_id
of prebuilt->fts_doc_id
@return the relevance ranking value */

float
innobase_fts_retrieve_ranking(
/*============================*/
		FT_INFO * fts_hdl)	/*!< in: FTS handler */
{
	row_prebuilt_t*	ft_prebuilt;
	fts_result_t*	result;

	result = ((NEW_FT_INFO*) fts_hdl)->ft_result;

	ft_prebuilt = ((NEW_FT_INFO*) fts_hdl)->ft_prebuilt;

	if (ft_prebuilt->read_just_key) {
		fts_ranking_t*  ranking =
			rbt_value(fts_ranking_t, result->current);
		return(ranking->rank);
	}

	/* Retrieve the ranking value for doc_id with value of
	prebuilt->fts_doc_id */
	return(fts_retrieve_ranking(result, ft_prebuilt->fts_doc_id));
}

/***********************************************************************
Free the memory for the FTS handler */

void
innobase_fts_close_ranking(
/*=======================*/
		FT_INFO * fts_hdl)
{
	fts_result_t*	result;

	((NEW_FT_INFO*) fts_hdl)->ft_prebuilt->in_fts_query = false;

	result = ((NEW_FT_INFO*) fts_hdl)->ft_result;

	fts_query_free_result(result);

	my_free((uchar*) fts_hdl);


	return;
}

/***********************************************************************
Find and Retrieve the FTS Relevance Ranking result for doc with doc_id
of prebuilt->fts_doc_id
@return the relevance ranking value */

float
innobase_fts_find_ranking(
/*======================*/
		FT_INFO*	fts_hdl,	/*!< in: FTS handler */
		uchar*		record,		/*!< in: Unused */
		uint		len)		/*!< in: Unused */
{
	row_prebuilt_t*	ft_prebuilt;
	fts_result_t*	result;

	ft_prebuilt = ((NEW_FT_INFO*) fts_hdl)->ft_prebuilt;
	result = ((NEW_FT_INFO*) fts_hdl)->ft_result;

	/* Retrieve the ranking value for doc_id with value of
	prebuilt->fts_doc_id */
	return(fts_retrieve_ranking(result, ft_prebuilt->fts_doc_id));
}

#ifdef UNIV_DEBUG
static my_bool	innodb_purge_run_now = TRUE;
static my_bool	innodb_purge_stop_now = TRUE;
static my_bool	innodb_log_checkpoint_now = TRUE;

/****************************************************************//**
Set the purge state to RUN. If purge is disabled then it
is a no-op. This function is registered as a callback with MySQL. */
static
void
purge_run_now_set(
/*==============*/
	THD*				thd	/*!< in: thread handle */
					__attribute__((unused)),
	struct st_mysql_sys_var*	var	/*!< in: pointer to system
						variable */
					__attribute__((unused)),
	void*				var_ptr	/*!< out: where the formal
						string goes */
					__attribute__((unused)),
	const void*			save)	/*!< in: immediate result from
						check function */
{
	if (*(my_bool*) save && trx_purge_state() != PURGE_STATE_DISABLED) {
		trx_purge_run();
	}
}

/****************************************************************//**
Set the purge state to STOP. If purge is disabled then it
is a no-op. This function is registered as a callback with MySQL. */
static
void
purge_stop_now_set(
/*===============*/
	THD*				thd	/*!< in: thread handle */
					__attribute__((unused)),
	struct st_mysql_sys_var*	var	/*!< in: pointer to system
						variable */
					__attribute__((unused)),
	void*				var_ptr	/*!< out: where the formal
						string goes */
					__attribute__((unused)),
	const void*			save)	/*!< in: immediate result from
						check function */
{
	if (*(my_bool*) save && trx_purge_state() != PURGE_STATE_DISABLED) {
		trx_purge_stop();
	}
}

/****************************************************************//**
Force innodb to checkpoint. */
static
void
checkpoint_now_set(
/*===============*/
	THD*				thd	/*!< in: thread handle */
					__attribute__((unused)),
	struct st_mysql_sys_var*	var	/*!< in: pointer to system
						variable */
					__attribute__((unused)),
	void*				var_ptr	/*!< out: where the formal
						string goes */
					__attribute__((unused)),
	const void*			save)	/*!< in: immediate result from
						check function */
{
	if (*(my_bool*) save) {
		while (log_sys->last_checkpoint_lsn < log_sys->lsn) {
			log_make_checkpoint_at(LSN_MAX, TRUE);
			fil_flush_file_spaces(FIL_LOG);
		}
		fil_write_flushed_lsn_to_data_files(log_sys->lsn, 0);
		fil_flush_file_spaces(FIL_TABLESPACE);
	}
}
#endif /* UNIV_DEBUG */

/***********************************************************************
@return version of the extended FTS API */
uint
innobase_fts_get_version()
/*======================*/
{
	/* Currently this doesn't make much sense as returning
	HA_CAN_FULLTEXT_EXT automatically mean this version is supported.
	This supposed to ease future extensions.  */
	return(2);
}

/***********************************************************************
@return Which part of the extended FTS API is supported */
ulonglong
innobase_fts_flags()
/*================*/
{
	return(FTS_ORDERED_RESULT | FTS_DOCID_IN_RESULT);
}


/***********************************************************************
Find and Retrieve the FTS doc_id for the current result row
@return the document ID */
ulonglong
innobase_fts_retrieve_docid(
/*========================*/
		FT_INFO_EXT * fts_hdl)	/*!< in: FTS handler */
{
	row_prebuilt_t* ft_prebuilt;
	fts_result_t*	result;

	ft_prebuilt = ((NEW_FT_INFO *)fts_hdl)->ft_prebuilt;
	result = ((NEW_FT_INFO *)fts_hdl)->ft_result;

	if (ft_prebuilt->read_just_key) {
		fts_ranking_t* ranking =
			rbt_value(fts_ranking_t, result->current);
		return(ranking->doc_id);
	}

	return(ft_prebuilt->fts_doc_id);
}

/***********************************************************************
Find and retrieve the size of the current result
@return number of matching rows */
ulonglong
innobase_fts_count_matches(
/*=======================*/
	FT_INFO_EXT* fts_hdl)	/*!< in: FTS handler */
{
	NEW_FT_INFO*	handle = (NEW_FT_INFO *) fts_hdl;

	if (handle->ft_result->rankings_by_id != 0) {
		return rbt_size(handle->ft_result->rankings_by_id);
	} else {
		return(0);
	}
}

/* These variables are never read by InnoDB or changed. They are a kind of
dummies that are needed by the MySQL infrastructure to call
buffer_pool_dump_now(), buffer_pool_load_now() and buffer_pool_load_abort()
by the user by doing:
  SET GLOBAL innodb_buffer_pool_dump_now=ON;
  SET GLOBAL innodb_buffer_pool_load_now=ON;
  SET GLOBAL innodb_buffer_pool_load_abort=ON;
Their values are read by MySQL and displayed to the user when the variables
are queried, e.g.:
  SELECT @@innodb_buffer_pool_dump_now;
  SELECT @@innodb_buffer_pool_load_now;
  SELECT @@innodb_buffer_pool_load_abort; */
static my_bool	innodb_buffer_pool_dump_now = FALSE;
static my_bool	innodb_buffer_pool_load_now = FALSE;
static my_bool	innodb_buffer_pool_load_abort = FALSE;

/****************************************************************//**
Trigger a dump of the buffer pool if innodb_buffer_pool_dump_now is set
to ON. This function is registered as a callback with MySQL. */
static
void
buffer_pool_dump_now(
/*=================*/
	THD*				thd	/*!< in: thread handle */
					__attribute__((unused)),
	struct st_mysql_sys_var*	var	/*!< in: pointer to system
						variable */
					__attribute__((unused)),
	void*				var_ptr	/*!< out: where the formal
						string goes */
					__attribute__((unused)),
	const void*			save)	/*!< in: immediate result from
						check function */
{
	if (*(my_bool*) save && !srv_read_only_mode) {
		buf_dump_start();
	}
}

/****************************************************************//**
Trigger a load of the buffer pool if innodb_buffer_pool_load_now is set
to ON. This function is registered as a callback with MySQL. */
static
void
buffer_pool_load_now(
/*=================*/
	THD*				thd	/*!< in: thread handle */
					__attribute__((unused)),
	struct st_mysql_sys_var*	var	/*!< in: pointer to system
						variable */
					__attribute__((unused)),
	void*				var_ptr	/*!< out: where the formal
						string goes */
					__attribute__((unused)),
	const void*			save)	/*!< in: immediate result from
						check function */
{
	if (*(my_bool*) save) {
		buf_load_start();
	}
}

/****************************************************************//**
Abort a load of the buffer pool if innodb_buffer_pool_load_abort
is set to ON. This function is registered as a callback with MySQL. */
static
void
buffer_pool_load_abort(
/*===================*/
	THD*				thd	/*!< in: thread handle */
					__attribute__((unused)),
	struct st_mysql_sys_var*	var	/*!< in: pointer to system
						variable */
					__attribute__((unused)),
	void*				var_ptr	/*!< out: where the formal
						string goes */
					__attribute__((unused)),
	const void*			save)	/*!< in: immediate result from
						check function */
{
	if (*(my_bool*) save) {
		buf_load_abort();
	}
}

static SHOW_VAR innodb_status_variables_export[]= {
	{"Innodb", (char*) &show_innodb_vars, SHOW_FUNC},
	{NullS, NullS, SHOW_LONG}
};

static struct st_mysql_storage_engine innobase_storage_engine=
{ MYSQL_HANDLERTON_INTERFACE_VERSION };

/* plugin options */

static MYSQL_SYSVAR_ENUM(checksum_algorithm, srv_checksum_algorithm,
  PLUGIN_VAR_RQCMDARG,
  "The algorithm InnoDB uses for page checksumming. Possible values are "
  "CRC32 (hardware accelerated if the CPU supports it) "
    "write crc32, allow any of the other checksums to match when reading; "
  "STRICT_CRC32 "
    "write crc32, do not allow other algorithms to match when reading; "
  "INNODB "
    "write a software calculated checksum, allow any other checksums "
    "to match when reading; "
  "STRICT_INNODB "
    "write a software calculated checksum, do not allow other algorithms "
    "to match when reading; "
  "NONE "
    "write a constant magic number, do not do any checksum verification "
    "when reading (same as innodb_checksums=OFF); "
  "STRICT_NONE "
    "write a constant magic number, do not allow values other than that "
    "magic number when reading; "
  "Files updated when this option is set to crc32 or strict_crc32 will "
  "not be readable by MySQL versions older than 5.6.3",
  NULL, NULL, SRV_CHECKSUM_ALGORITHM_INNODB,
  &innodb_checksum_algorithm_typelib);

static MYSQL_SYSVAR_BOOL(checksums, innobase_use_checksums,
  PLUGIN_VAR_NOCMDARG | PLUGIN_VAR_READONLY,
  "DEPRECATED. Use innodb_checksum_algorithm=NONE instead of setting "
  "this to OFF. "
  "Enable InnoDB checksums validation (enabled by default). "
  "Disable with --skip-innodb-checksums.",
  NULL, NULL, TRUE);

static MYSQL_SYSVAR_STR(data_home_dir, innobase_data_home_dir,
  PLUGIN_VAR_READONLY,
  "The common part for InnoDB table spaces.",
  NULL, NULL, NULL);

static MYSQL_SYSVAR_BOOL(doublewrite, innobase_use_doublewrite,
  PLUGIN_VAR_NOCMDARG | PLUGIN_VAR_READONLY,
  "Enable InnoDB doublewrite buffer (enabled by default). "
  "Disable with --skip-innodb-doublewrite.",
  NULL, NULL, TRUE);

static MYSQL_SYSVAR_ULONG(io_capacity, srv_io_capacity,
  PLUGIN_VAR_RQCMDARG,
  "Number of IOPs the server can do. Tunes the background IO rate",
  NULL, innodb_io_capacity_update, 200, 100, ~0UL, 0);

static MYSQL_SYSVAR_ULONG(io_capacity_max, srv_max_io_capacity,
  PLUGIN_VAR_RQCMDARG,
  "Limit to which innodb_io_capacity can be inflated.",
  NULL, innodb_io_capacity_max_update,
  SRV_MAX_IO_CAPACITY_DUMMY_DEFAULT, 100,
  SRV_MAX_IO_CAPACITY_LIMIT, 0);

#ifdef UNIV_DEBUG
static MYSQL_SYSVAR_BOOL(purge_run_now, innodb_purge_run_now,
  PLUGIN_VAR_OPCMDARG,
  "Set purge state to RUN",
  NULL, purge_run_now_set, FALSE);

static MYSQL_SYSVAR_BOOL(purge_stop_now, innodb_purge_stop_now,
  PLUGIN_VAR_OPCMDARG,
  "Set purge state to STOP",
  NULL, purge_stop_now_set, FALSE);

static MYSQL_SYSVAR_BOOL(log_checkpoint_now, innodb_log_checkpoint_now,
  PLUGIN_VAR_OPCMDARG,
  "Force checkpoint now",
  NULL, checkpoint_now_set, FALSE);
#endif /* UNIV_DEBUG */

static MYSQL_SYSVAR_ULONG(purge_batch_size, srv_purge_batch_size,
  PLUGIN_VAR_OPCMDARG,
  "Number of UNDO log pages to purge in one batch from the history list.",
  NULL, NULL,
  300,			/* Default setting */
  1,			/* Minimum value */
  5000, 0);		/* Maximum value */

static MYSQL_SYSVAR_ULONG(purge_threads, srv_n_purge_threads,
  PLUGIN_VAR_OPCMDARG | PLUGIN_VAR_READONLY,
  "Purge threads can be from 1 to 32. Default is 1.",
  NULL, NULL,
  1,			/* Default setting */
  1,			/* Minimum value */
  32, 0);		/* Maximum value */

static MYSQL_SYSVAR_ULONG(sync_array_size, srv_sync_array_size,
  PLUGIN_VAR_OPCMDARG | PLUGIN_VAR_READONLY,
  "Size of the mutex/lock wait array.",
  NULL, NULL,
  1,			/* Default setting */
  1,			/* Minimum value */
  1024, 0);		/* Maximum value */

static MYSQL_SYSVAR_ULONG(fast_shutdown, innobase_fast_shutdown,
  PLUGIN_VAR_OPCMDARG,
  "Speeds up the shutdown process of the InnoDB storage engine. Possible "
  "values are 0, 1 (faster) or 2 (fastest - crash-like).",
  NULL, NULL, 1, 0, 2, 0);

static MYSQL_SYSVAR_BOOL(file_per_table, srv_file_per_table,
  PLUGIN_VAR_NOCMDARG,
  "Stores each InnoDB table to an .ibd file in the database dir.",
  NULL, NULL, TRUE);

static MYSQL_SYSVAR_STR(file_format, innobase_file_format_name,
  PLUGIN_VAR_RQCMDARG,
  "File format to use for new tables in .ibd files.",
  innodb_file_format_name_validate,
  innodb_file_format_name_update, "Antelope");

/* "innobase_file_format_check" decides whether we would continue
booting the server if the file format stamped on the system
table space exceeds the maximum file format supported
by the server. Can be set during server startup at command
line or configure file, and a read only variable after
server startup */
static MYSQL_SYSVAR_BOOL(file_format_check, innobase_file_format_check,
  PLUGIN_VAR_NOCMDARG | PLUGIN_VAR_READONLY,
  "Whether to perform system file format check.",
  NULL, NULL, TRUE);

/* If a new file format is introduced, the file format
name needs to be updated accordingly. Please refer to
file_format_name_map[] defined in trx0sys.cc for the next
file format name. */
static MYSQL_SYSVAR_STR(file_format_max, innobase_file_format_max,
  PLUGIN_VAR_OPCMDARG,
  "The highest file format in the tablespace.",
  innodb_file_format_max_validate,
  innodb_file_format_max_update, "Antelope");

static MYSQL_SYSVAR_STR(ft_server_stopword_table, innobase_server_stopword_table,
  PLUGIN_VAR_OPCMDARG,
  "The user supplied stopword table name.",
  innodb_stopword_table_validate,
  innodb_stopword_table_update,
  NULL);

static MYSQL_SYSVAR_UINT(flush_log_at_timeout, srv_flush_log_at_timeout,
  PLUGIN_VAR_OPCMDARG,
  "Write and flush logs every (n) second.",
  NULL, NULL, 1, 0, 2700, 0);

static MYSQL_SYSVAR_ULONG(flush_log_at_trx_commit, srv_flush_log_at_trx_commit,
  PLUGIN_VAR_OPCMDARG,
  "Set to 0 (write and flush once per second),"
  " 1 (write and flush at each commit)"
  " or 2 (write at commit, flush once per second).",
  NULL, NULL, 1, 0, 2, 0);

static MYSQL_SYSVAR_STR(flush_method, innobase_file_flush_method,
  PLUGIN_VAR_RQCMDARG | PLUGIN_VAR_READONLY,
  "With which method to flush data.", NULL, NULL, NULL);

static MYSQL_SYSVAR_BOOL(large_prefix, innobase_large_prefix,
  PLUGIN_VAR_NOCMDARG,
  "Support large index prefix length of REC_VERSION_56_MAX_INDEX_COL_LEN (3072) bytes.",
  NULL, NULL, FALSE);

static MYSQL_SYSVAR_BOOL(force_load_corrupted, srv_load_corrupted,
  PLUGIN_VAR_NOCMDARG | PLUGIN_VAR_READONLY,
  "Force InnoDB to load metadata of corrupted table.",
  NULL, NULL, FALSE);

static MYSQL_SYSVAR_BOOL(locks_unsafe_for_binlog, innobase_locks_unsafe_for_binlog,
  PLUGIN_VAR_NOCMDARG | PLUGIN_VAR_READONLY,
  "DEPRECATED. This option may be removed in future releases. "
  "Please use READ COMMITTED transaction isolation level instead. "
  "Force InnoDB to not use next-key locking, to use only row-level locking.",
  NULL, NULL, FALSE);

static MYSQL_SYSVAR_STR(log_group_home_dir, srv_log_group_home_dir,
  PLUGIN_VAR_RQCMDARG | PLUGIN_VAR_READONLY,
  "Path to InnoDB log files.", NULL, NULL, NULL);

static MYSQL_SYSVAR_ULONG(max_dirty_pages_pct, srv_max_buf_pool_modified_pct,
  PLUGIN_VAR_RQCMDARG,
  "Percentage of dirty pages allowed in bufferpool.",
  NULL, innodb_max_dirty_pages_pct_update, 75, 0, 99, 0);

static MYSQL_SYSVAR_ULONG(max_dirty_pages_pct_lwm,
  srv_max_dirty_pages_pct_lwm,
  PLUGIN_VAR_RQCMDARG,
  "Percentage of dirty pages at which flushing kicks in.",
  NULL, innodb_max_dirty_pages_pct_lwm_update, 0, 0, 99, 0);

static MYSQL_SYSVAR_ULONG(adaptive_flushing_lwm,
  srv_adaptive_flushing_lwm,
  PLUGIN_VAR_RQCMDARG,
  "Percentage of log capacity below which no adaptive flushing happens.",
  NULL, NULL, 10, 0, 70, 0);

static MYSQL_SYSVAR_BOOL(adaptive_flushing, srv_adaptive_flushing,
  PLUGIN_VAR_NOCMDARG,
  "Attempt flushing dirty pages to avoid IO bursts at checkpoints.",
  NULL, NULL, TRUE);

static MYSQL_SYSVAR_ULONG(flushing_avg_loops,
  srv_flushing_avg_loops,
  PLUGIN_VAR_RQCMDARG,
  "Number of iterations over which the background flushing is averaged.",
  NULL, NULL, 30, 1, 1000, 0);

static MYSQL_SYSVAR_ULONG(max_purge_lag, srv_max_purge_lag,
  PLUGIN_VAR_RQCMDARG,
  "Desired maximum length of the purge queue (0 = no limit)",
  NULL, NULL, 0, 0, ~0UL, 0);

static MYSQL_SYSVAR_ULONG(max_purge_lag_delay, srv_max_purge_lag_delay,
   PLUGIN_VAR_RQCMDARG,
   "Maximum delay of user threads in micro-seconds",
   NULL, NULL,
   0L,			/* Default seting */
   0L,			/* Minimum value */
   10000000UL, 0);	/* Maximum value */

static MYSQL_SYSVAR_BOOL(rollback_on_timeout, innobase_rollback_on_timeout,
  PLUGIN_VAR_OPCMDARG | PLUGIN_VAR_READONLY,
  "Roll back the complete transaction on lock wait timeout, for 4.x compatibility (disabled by default)",
  NULL, NULL, FALSE);

static MYSQL_SYSVAR_BOOL(status_file, innobase_create_status_file,
  PLUGIN_VAR_OPCMDARG | PLUGIN_VAR_NOSYSVAR,
  "Enable SHOW ENGINE INNODB STATUS output in the innodb_status.<pid> file",
  NULL, NULL, FALSE);

static MYSQL_SYSVAR_BOOL(stats_on_metadata, innobase_stats_on_metadata,
  PLUGIN_VAR_OPCMDARG,
  "Enable statistics gathering for metadata commands such as "
  "SHOW TABLE STATUS for tables that use transient statistics (off by default)",
  NULL, NULL, FALSE);

static MYSQL_SYSVAR_ULONGLONG(stats_sample_pages, srv_stats_transient_sample_pages,
  PLUGIN_VAR_RQCMDARG,
  "Deprecated, use innodb_stats_transient_sample_pages instead",
  NULL, innodb_stats_sample_pages_update, 8, 1, ~0ULL, 0);

static MYSQL_SYSVAR_ULONGLONG(stats_transient_sample_pages,
  srv_stats_transient_sample_pages,
  PLUGIN_VAR_RQCMDARG,
  "The number of leaf index pages to sample when calculating transient "
  "statistics (if persistent statistics are not used, default 8)",
  NULL, NULL, 8, 1, ~0ULL, 0);

static MYSQL_SYSVAR_BOOL(stats_persistent, srv_stats_persistent,
  PLUGIN_VAR_OPCMDARG,
  "InnoDB persistent statistics enabled for all tables unless overridden "
  "at table level",
  NULL, NULL, TRUE);

static MYSQL_SYSVAR_BOOL(stats_auto_recalc, srv_stats_auto_recalc,
  PLUGIN_VAR_OPCMDARG,
  "InnoDB automatic recalculation of persistent statistics enabled for all "
  "tables unless overridden at table level (automatic recalculation is only "
  "done when InnoDB decides that the table has changed too much and needs a "
  "new statistics)",
  NULL, NULL, TRUE);

static MYSQL_SYSVAR_ULONGLONG(stats_persistent_sample_pages,
  srv_stats_persistent_sample_pages,
  PLUGIN_VAR_RQCMDARG,
  "The number of leaf index pages to sample when calculating persistent "
  "statistics (by ANALYZE, default 20)",
  NULL, NULL, 20, 1, ~0ULL, 0);

static MYSQL_SYSVAR_BOOL(adaptive_hash_index, btr_search_enabled,
  PLUGIN_VAR_OPCMDARG,
  "Enable InnoDB adaptive hash index (enabled by default).  "
  "Disable with --skip-innodb-adaptive-hash-index.",
  NULL, innodb_adaptive_hash_index_update, TRUE);

static MYSQL_SYSVAR_ULONG(replication_delay, srv_replication_delay,
  PLUGIN_VAR_RQCMDARG,
  "Replication thread delay (ms) on the slave server if "
  "innodb_thread_concurrency is reached (0 by default)",
  NULL, NULL, 0, 0, ~0UL, 0);

static MYSQL_SYSVAR_UINT(compression_level, page_zip_level,
  PLUGIN_VAR_RQCMDARG,
  "Compression level used for compressed row format.  0 is no compression"
  ", 1 is fastest, 9 is best compression and default is 6.",
  NULL, NULL, DEFAULT_COMPRESSION_LEVEL, 0, 9, 0);

static MYSQL_SYSVAR_BOOL(log_compressed_pages, page_zip_log_pages,
       PLUGIN_VAR_OPCMDARG,
  "Enables/disables the logging of entire compressed page images."
  " InnoDB logs the compressed pages to prevent corruption if"
  " the zlib compression algorithm changes."
  " When turned OFF, InnoDB will assume that the zlib"
  " compression algorithm doesn't change.",
  NULL, NULL, TRUE);

static MYSQL_SYSVAR_LONG(additional_mem_pool_size, innobase_additional_mem_pool_size,
  PLUGIN_VAR_RQCMDARG | PLUGIN_VAR_READONLY,
  "DEPRECATED. This option may be removed in future releases, "
  "together with the option innodb_use_sys_malloc and with the InnoDB's "
  "internal memory allocator. "
  "Size of a memory pool InnoDB uses to store data dictionary information and other internal data structures.",
  NULL, NULL, 8*1024*1024L, 512*1024L, LONG_MAX, 1024);

static MYSQL_SYSVAR_ULONG(autoextend_increment,
  srv_sys_space.m_auto_extend_increment,
  PLUGIN_VAR_RQCMDARG,
  "Data file autoextend increment in megabytes",
  NULL, NULL, 64L, 1L, 1000L, 0);

/* If the default value of innodb_buffer_pool_size is increased to be more than
BUF_POOL_SIZE_THRESHOLD (srv/srv0start.cc), then SRV_BUF_POOL_INSTANCES_NOT_SET
can be removed and 8 used instead. The problem with the current setup is that
with 128MiB default buffer pool size and 8 instances by default we would emit
a warning when no options are specified. */
static MYSQL_SYSVAR_LONGLONG(buffer_pool_size, innobase_buffer_pool_size,
  PLUGIN_VAR_RQCMDARG | PLUGIN_VAR_READONLY,
  "The size of the memory buffer InnoDB uses to cache data and indexes of its tables.",
  NULL, NULL, 128*1024*1024L, 5*1024*1024L, LONGLONG_MAX, 1024*1024L);

#if defined UNIV_DEBUG || defined UNIV_PERF_DEBUG
static MYSQL_SYSVAR_ULONG(page_hash_locks, srv_n_page_hash_locks,
  PLUGIN_VAR_OPCMDARG | PLUGIN_VAR_READONLY,
  "Number of rw_locks protecting buffer pool page_hash. Rounded up to the next power of 2",
  NULL, NULL, 16, 1, MAX_PAGE_HASH_LOCKS, 0);

static MYSQL_SYSVAR_ULONG(doublewrite_batch_size, srv_doublewrite_batch_size,
  PLUGIN_VAR_OPCMDARG | PLUGIN_VAR_READONLY,
  "Number of pages reserved in doublewrite buffer for batch flushing",
  NULL, NULL, 120, 1, 127, 0);
#endif /* defined UNIV_DEBUG || defined UNIV_PERF_DEBUG */

static MYSQL_SYSVAR_ULONG(buffer_pool_instances, srv_buf_pool_instances,
  PLUGIN_VAR_RQCMDARG | PLUGIN_VAR_READONLY,
  "Number of buffer pool instances, set to higher value on high-end machines to increase scalability",
  NULL, NULL, SRV_BUF_POOL_INSTANCES_NOT_SET, 0, MAX_BUFFER_POOLS, 0);

static MYSQL_SYSVAR_STR(buffer_pool_filename, srv_buf_dump_filename,
  PLUGIN_VAR_RQCMDARG | PLUGIN_VAR_MEMALLOC,
  "Filename to/from which to dump/load the InnoDB buffer pool",
  innodb_srv_buf_dump_filename_validate, NULL, SRV_BUF_DUMP_FILENAME_DEFAULT);

static MYSQL_SYSVAR_BOOL(buffer_pool_dump_now, innodb_buffer_pool_dump_now,
  PLUGIN_VAR_RQCMDARG,
  "Trigger an immediate dump of the buffer pool into a file named @@innodb_buffer_pool_filename",
  NULL, buffer_pool_dump_now, FALSE);

static MYSQL_SYSVAR_BOOL(buffer_pool_dump_at_shutdown, srv_buffer_pool_dump_at_shutdown,
  PLUGIN_VAR_RQCMDARG,
  "Dump the buffer pool into a file named @@innodb_buffer_pool_filename",
  NULL, NULL, FALSE);

#ifdef UNIV_DEBUG
static MYSQL_SYSVAR_STR(buffer_pool_evict, srv_buffer_pool_evict,
  PLUGIN_VAR_RQCMDARG,
  "Evict pages from the buffer pool",
  NULL, innodb_buffer_pool_evict_update, "");
#endif /* UNIV_DEBUG */

static MYSQL_SYSVAR_BOOL(buffer_pool_load_now, innodb_buffer_pool_load_now,
  PLUGIN_VAR_RQCMDARG,
  "Trigger an immediate load of the buffer pool from a file named @@innodb_buffer_pool_filename",
  NULL, buffer_pool_load_now, FALSE);

static MYSQL_SYSVAR_BOOL(buffer_pool_load_abort, innodb_buffer_pool_load_abort,
  PLUGIN_VAR_RQCMDARG,
  "Abort a currently running load of the buffer pool",
  NULL, buffer_pool_load_abort, FALSE);

/* there is no point in changing this during runtime, thus readonly */
static MYSQL_SYSVAR_BOOL(buffer_pool_load_at_startup, srv_buffer_pool_load_at_startup,
  PLUGIN_VAR_RQCMDARG | PLUGIN_VAR_READONLY,
  "Load the buffer pool from a file named @@innodb_buffer_pool_filename",
  NULL, NULL, FALSE);

static MYSQL_SYSVAR_ULONG(lru_scan_depth, srv_LRU_scan_depth,
  PLUGIN_VAR_RQCMDARG,
  "How deep to scan LRU to keep it clean",
  NULL, NULL, 1024, 100, ~0UL, 0);

static MYSQL_SYSVAR_ULONG(flush_neighbors, srv_flush_neighbors,
  PLUGIN_VAR_OPCMDARG,
  "Set to 0 (don't flush neighbors from buffer pool),"
  " 1 (flush contiguous neighbors from buffer pool)"
  " or 2 (flush neighbors from buffer pool),"
  " when flushing a block",
  NULL, NULL, 1, 0, 2, 0);

static MYSQL_SYSVAR_ULONG(commit_concurrency, innobase_commit_concurrency,
  PLUGIN_VAR_RQCMDARG,
  "Helps in performance tuning in heavily concurrent environments.",
  innobase_commit_concurrency_validate, NULL, 0, 0, 1000, 0);

static MYSQL_SYSVAR_ULONG(concurrency_tickets, srv_n_free_tickets_to_enter,
  PLUGIN_VAR_RQCMDARG,
  "Number of times a thread is allowed to enter InnoDB within the same SQL query after it has once got the ticket",
  NULL, NULL, 5000L, 1L, ~0UL, 0);

static MYSQL_SYSVAR_LONG(file_io_threads, innobase_file_io_threads,
  PLUGIN_VAR_RQCMDARG | PLUGIN_VAR_READONLY | PLUGIN_VAR_NOSYSVAR,
  "Number of file I/O threads in InnoDB.",
  NULL, NULL, 4, 4, 64, 0);

static MYSQL_SYSVAR_BOOL(ft_enable_diag_print, fts_enable_diag_print,
  PLUGIN_VAR_OPCMDARG,
  "Whether to enable additional FTS diagnostic printout ",
  NULL, NULL, FALSE);

static MYSQL_SYSVAR_BOOL(disable_sort_file_cache, srv_disable_sort_file_cache,
  PLUGIN_VAR_OPCMDARG,
  "Whether to disable OS system file cache for sort I/O",
  NULL, NULL, FALSE);

static MYSQL_SYSVAR_STR(ft_aux_table, fts_internal_tbl_name,
  PLUGIN_VAR_NOCMDARG,
  "FTS internal auxiliary table to be checked",
  innodb_internal_table_validate,
  innodb_internal_table_update, NULL);

static MYSQL_SYSVAR_ULONG(ft_cache_size, fts_max_cache_size,
  PLUGIN_VAR_RQCMDARG | PLUGIN_VAR_READONLY,
  "InnoDB Fulltext search cache size in bytes",
  NULL, NULL, 8000000, 1600000, 80000000, 0);

static MYSQL_SYSVAR_ULONG(ft_total_cache_size, fts_max_total_cache_size,
  PLUGIN_VAR_RQCMDARG | PLUGIN_VAR_READONLY,
  "Total memory allocated for InnoDB Fulltext Search cache",
  NULL, NULL, 640000000, 32000000, 1600000000, 0);

static MYSQL_SYSVAR_ULONG(ft_result_cache_limit, fts_result_cache_limit,
  PLUGIN_VAR_RQCMDARG,
  "InnoDB Fulltext search query result cache limit in bytes",
  NULL, NULL, 2000000000L, 1000000L, ~0UL, 0);

static MYSQL_SYSVAR_ULONG(ft_min_token_size, fts_min_token_size,
  PLUGIN_VAR_RQCMDARG | PLUGIN_VAR_READONLY,
  "InnoDB Fulltext search minimum token size in characters",
  NULL, NULL, 3, 0, 16, 0);

static MYSQL_SYSVAR_ULONG(ft_max_token_size, fts_max_token_size,
  PLUGIN_VAR_RQCMDARG | PLUGIN_VAR_READONLY,
  "InnoDB Fulltext search maximum token size in characters",
  NULL, NULL, HA_FT_MAXCHARLEN, 10, FTS_MAX_WORD_LEN , 0);

static MYSQL_SYSVAR_ULONG(ft_num_word_optimize, fts_num_word_optimize,
  PLUGIN_VAR_OPCMDARG,
  "InnoDB Fulltext search number of words to optimize for each optimize table call ",
  NULL, NULL, 2000, 1000, 10000, 0);

static MYSQL_SYSVAR_ULONG(ft_sort_pll_degree, fts_sort_pll_degree,
  PLUGIN_VAR_RQCMDARG | PLUGIN_VAR_READONLY,
  "InnoDB Fulltext search parallel sort degree, will round up to nearest power of 2 number",
  NULL, NULL, 2, 1, 16, 0);

static MYSQL_SYSVAR_ULONG(sort_buffer_size, srv_sort_buf_size,
  PLUGIN_VAR_RQCMDARG | PLUGIN_VAR_READONLY,
  "Memory buffer size for index creation",
  NULL, NULL, 1048576, 65536, 64<<20, 0);

static MYSQL_SYSVAR_ULONGLONG(online_alter_log_max_size, srv_online_max_size,
  PLUGIN_VAR_RQCMDARG,
  "Maximum modification log file size for online index creation",
  NULL, NULL, 128<<20, 65536, ~0ULL, 0);

static MYSQL_SYSVAR_BOOL(optimize_fulltext_only, innodb_optimize_fulltext_only,
  PLUGIN_VAR_NOCMDARG,
  "Only optimize the Fulltext index of the table",
  NULL, NULL, FALSE);

static MYSQL_SYSVAR_ULONG(read_io_threads, innobase_read_io_threads,
  PLUGIN_VAR_RQCMDARG | PLUGIN_VAR_READONLY,
  "Number of background read I/O threads in InnoDB.",
  NULL, NULL, 4, 1, 64, 0);

static MYSQL_SYSVAR_ULONG(write_io_threads, innobase_write_io_threads,
  PLUGIN_VAR_RQCMDARG | PLUGIN_VAR_READONLY,
  "Number of background write I/O threads in InnoDB.",
  NULL, NULL, 4, 1, 64, 0);

static MYSQL_SYSVAR_ULONG(force_recovery, srv_force_recovery,
  PLUGIN_VAR_RQCMDARG | PLUGIN_VAR_READONLY,
  "Helps to save your data in case the disk image of the database becomes corrupt.",
  NULL, NULL, 0, 0, 6, 0);

#ifndef DBUG_OFF
static MYSQL_SYSVAR_ULONG(force_recovery_crash, srv_force_recovery_crash,
  PLUGIN_VAR_RQCMDARG | PLUGIN_VAR_READONLY,
  "Kills the server during crash recovery.",
  NULL, NULL, 0, 0, 100, 0);
#endif /* !DBUG_OFF */

static MYSQL_SYSVAR_ULONG(page_size, srv_page_size,
  PLUGIN_VAR_OPCMDARG | PLUGIN_VAR_READONLY,
  "Page size to use for all InnoDB tablespaces.",
  NULL, NULL, UNIV_PAGE_SIZE_DEF,
  UNIV_PAGE_SIZE_MIN, UNIV_PAGE_SIZE_MAX, 0);

static MYSQL_SYSVAR_LONG(log_buffer_size, innobase_log_buffer_size,
  PLUGIN_VAR_RQCMDARG | PLUGIN_VAR_READONLY,
  "The size of the buffer which InnoDB uses to write log to the log files on disk.",
  NULL, NULL, 8*1024*1024L, 256*1024L, LONG_MAX, 1024);

static MYSQL_SYSVAR_LONGLONG(log_file_size, innobase_log_file_size,
  PLUGIN_VAR_RQCMDARG | PLUGIN_VAR_READONLY,
  "Size of each log file in a log group.",
  NULL, NULL, 48*1024*1024L, 1*1024*1024L, LONGLONG_MAX, 1024*1024L);

static MYSQL_SYSVAR_ULONG(log_files_in_group, srv_n_log_files,
  PLUGIN_VAR_RQCMDARG | PLUGIN_VAR_READONLY,
  "Number of log files in the log group. InnoDB writes to the files in a circular fashion.",
  NULL, NULL, 2, 2, SRV_N_LOG_FILES_MAX, 0);

static MYSQL_SYSVAR_UINT(old_blocks_pct, innobase_old_blocks_pct,
  PLUGIN_VAR_RQCMDARG,
  "Percentage of the buffer pool to reserve for 'old' blocks.",
  NULL, innodb_old_blocks_pct_update, 100 * 3 / 8, 5, 95, 0);

static MYSQL_SYSVAR_UINT(old_blocks_time, buf_LRU_old_threshold_ms,
  PLUGIN_VAR_RQCMDARG,
  "Move blocks to the 'new' end of the buffer pool if the first access"
  " was at least this many milliseconds ago."
  " The timeout is disabled if 0.",
  NULL, NULL, 1000, 0, UINT_MAX32, 0);

static MYSQL_SYSVAR_LONG(open_files, innobase_open_files,
  PLUGIN_VAR_RQCMDARG | PLUGIN_VAR_READONLY,
  "How many files at the maximum InnoDB keeps open at the same time.",
  NULL, NULL, 0L, 0L, LONG_MAX, 0);

static MYSQL_SYSVAR_ULONG(sync_spin_loops, srv_n_spin_wait_rounds,
  PLUGIN_VAR_RQCMDARG,
  "Count of spin-loop rounds in InnoDB mutexes (30 by default)",
  NULL, NULL, 30L, 0L, ~0UL, 0);

static MYSQL_SYSVAR_ULONG(spin_wait_delay, srv_spin_wait_delay,
  PLUGIN_VAR_OPCMDARG,
  "Maximum delay between polling for a spin lock (6 by default)",
  NULL, NULL, 6L, 0L, ~0UL, 0);

static MYSQL_SYSVAR_ULONG(thread_concurrency, srv_thread_concurrency,
  PLUGIN_VAR_RQCMDARG,
  "Helps in performance tuning in heavily concurrent environments. Sets the maximum number of threads allowed inside InnoDB. Value 0 will disable the thread throttling.",
  NULL, NULL, 0, 0, 1000, 0);

#ifdef HAVE_ATOMIC_BUILTINS
static MYSQL_SYSVAR_ULONG(
  adaptive_max_sleep_delay, srv_adaptive_max_sleep_delay,
  PLUGIN_VAR_RQCMDARG,
  "The upper limit of the sleep delay in usec. Value of 0 disables it.",
  NULL, NULL,
  150000,			/* Default setting */
  0,				/* Minimum value */
  1000000, 0);			/* Maximum value */
#endif /* HAVE_ATOMIC_BUILTINS */

static MYSQL_SYSVAR_ULONG(thread_sleep_delay, srv_thread_sleep_delay,
  PLUGIN_VAR_RQCMDARG,
  "Time of innodb thread sleeping before joining InnoDB queue (usec). "
  "Value 0 disable a sleep",
  NULL, NULL,
  10000L,
  0L,
  ~0UL, 0);

static MYSQL_SYSVAR_STR(data_file_path, innobase_data_file_path,
  PLUGIN_VAR_RQCMDARG | PLUGIN_VAR_READONLY,
  "Path to individual files and their sizes.",
  NULL, NULL, NULL);

static MYSQL_SYSVAR_STR(temp_data_file_path, innobase_temp_data_file_path,
  PLUGIN_VAR_RQCMDARG | PLUGIN_VAR_READONLY,
  "Path to files and their sizes making temp-tablespace.",
  NULL, NULL, NULL);

static MYSQL_SYSVAR_STR(undo_directory, srv_undo_dir,
  PLUGIN_VAR_RQCMDARG | PLUGIN_VAR_READONLY,
  "Directory where undo tablespace files live, this path can be absolute.",
  NULL, NULL, ".");

static MYSQL_SYSVAR_ULONG(undo_tablespaces, srv_undo_tablespaces,
  PLUGIN_VAR_RQCMDARG | PLUGIN_VAR_READONLY,
  "Number of undo tablespaces to use. ",
  NULL, NULL,
  0L,			/* Default seting */
  0L,			/* Minimum value */
  126L, 0);		/* Maximum value */

static MYSQL_SYSVAR_ULONG(undo_logs, srv_undo_logs,
  PLUGIN_VAR_OPCMDARG,
  "Number of undo logs to use.",
  NULL, NULL,
  TRX_SYS_N_RSEGS,	/* Default setting */
  1,			/* Minimum value */
  TRX_SYS_N_RSEGS, 0);	/* Maximum value */

/* Alias for innodb_undo_logs, this config variable is deprecated. */
static MYSQL_SYSVAR_ULONG(rollback_segments, srv_undo_logs,
  PLUGIN_VAR_OPCMDARG,
  "Number of undo logs to use (deprecated).",
  NULL, NULL,
  TRX_SYS_N_RSEGS,	/* Default setting */
  1,			/* Minimum value */
  TRX_SYS_N_RSEGS, 0);	/* Maximum value */

static MYSQL_SYSVAR_LONG(autoinc_lock_mode, innobase_autoinc_lock_mode,
  PLUGIN_VAR_RQCMDARG | PLUGIN_VAR_READONLY,
  "The AUTOINC lock modes supported by InnoDB:               "
  "0 => Old style AUTOINC locking (for backward"
  " compatibility)                                           "
  "1 => New style AUTOINC locking                            "
  "2 => No AUTOINC locking (unsafe for SBR)",
  NULL, NULL,
  AUTOINC_NEW_STYLE_LOCKING,	/* Default setting */
  AUTOINC_OLD_STYLE_LOCKING,	/* Minimum value */
  AUTOINC_NO_LOCKING, 0);	/* Maximum value */

static MYSQL_SYSVAR_STR(version, innodb_version_str,
  PLUGIN_VAR_NOCMDOPT | PLUGIN_VAR_READONLY,
  "InnoDB version", NULL, NULL, INNODB_VERSION_STR);

static MYSQL_SYSVAR_BOOL(use_sys_malloc, srv_use_sys_malloc,
  PLUGIN_VAR_NOCMDARG | PLUGIN_VAR_READONLY,
  "DEPRECATED. This option may be removed in future releases, "
  "together with the InnoDB's internal memory allocator. "
  "Use OS memory allocator instead of InnoDB's internal memory allocator",
  NULL, NULL, TRUE);

static MYSQL_SYSVAR_BOOL(use_native_aio, srv_use_native_aio,
  PLUGIN_VAR_NOCMDARG | PLUGIN_VAR_READONLY,
  "Use native AIO if supported on this platform.",
  NULL, NULL, TRUE);

static MYSQL_SYSVAR_BOOL(api_enable_binlog, ib_binlog_enabled,
  PLUGIN_VAR_NOCMDARG | PLUGIN_VAR_READONLY,
  "Enable binlog for applications direct access InnoDB through InnoDB APIs",
  NULL, NULL, FALSE);

static MYSQL_SYSVAR_BOOL(api_enable_mdl, ib_mdl_enabled,
  PLUGIN_VAR_NOCMDARG | PLUGIN_VAR_READONLY,
  "Enable MDL for applications direct access InnoDB through InnoDB APIs",
  NULL, NULL, FALSE);

static MYSQL_SYSVAR_BOOL(api_disable_rowlock, ib_disable_row_lock,
  PLUGIN_VAR_NOCMDARG | PLUGIN_VAR_READONLY,
  "Disable row lock when direct access InnoDB through InnoDB APIs",
  NULL, NULL, FALSE);

static MYSQL_SYSVAR_ULONG(api_trx_level, ib_trx_level_setting,
  PLUGIN_VAR_OPCMDARG,
  "InnoDB API transaction isolation level",
  NULL, NULL,
  0,		/* Default setting */
  0,		/* Minimum value */
  3, 0);	/* Maximum value */

static MYSQL_SYSVAR_ULONG(api_bk_commit_interval, ib_bk_commit_interval,
  PLUGIN_VAR_OPCMDARG,
  "Background commit interval in seconds",
  NULL, NULL,
  5,		/* Default setting */
  1,		/* Minimum value */
  1024 * 1024 * 1024, 0);	/* Maximum value */

static MYSQL_SYSVAR_STR(change_buffering, innobase_change_buffering,
  PLUGIN_VAR_RQCMDARG,
  "Buffer changes to reduce random access: "
  "OFF, ON, inserting, deleting, changing, or purging.",
  innodb_change_buffering_validate,
  innodb_change_buffering_update, "all");

static MYSQL_SYSVAR_UINT(change_buffer_max_size,
  innobase_change_buffer_max_size,
  PLUGIN_VAR_RQCMDARG,
  "Maximum on-disk size of change buffer in terms of percentage"
  " of the buffer pool.",
  NULL, innodb_change_buffer_max_size_update,
  CHANGE_BUFFER_DEFAULT_SIZE, 0, 50, 0);

static MYSQL_SYSVAR_ENUM(stats_method, srv_innodb_stats_method,
   PLUGIN_VAR_RQCMDARG,
  "Specifies how InnoDB index statistics collection code should "
  "treat NULLs. Possible values are NULLS_EQUAL (default), "
  "NULLS_UNEQUAL and NULLS_IGNORED",
   NULL, NULL, SRV_STATS_NULLS_EQUAL, &innodb_stats_method_typelib);

#if defined UNIV_DEBUG || defined UNIV_IBUF_DEBUG
static MYSQL_SYSVAR_UINT(change_buffering_debug, ibuf_debug,
  PLUGIN_VAR_RQCMDARG,
  "Debug flags for InnoDB change buffering (0=none, 2=crash at merge)",
  NULL, NULL, 0, 0, 2, 0);

static MYSQL_SYSVAR_BOOL(disable_background_merge,
  srv_ibuf_disable_background_merge,
  PLUGIN_VAR_NOCMDARG | PLUGIN_VAR_RQCMDARG,
  "Disable change buffering merges by the master thread",
  NULL, NULL, FALSE);
#endif /* UNIV_DEBUG || UNIV_IBUF_DEBUG */

static MYSQL_SYSVAR_BOOL(random_read_ahead, srv_random_read_ahead,
  PLUGIN_VAR_NOCMDARG,
  "Whether to use read ahead for random access within an extent.",
  NULL, NULL, FALSE);

static MYSQL_SYSVAR_ULONG(read_ahead_threshold, srv_read_ahead_threshold,
  PLUGIN_VAR_RQCMDARG,
  "Number of pages that must be accessed sequentially for InnoDB to "
  "trigger a readahead.",
  NULL, NULL, 56, 0, 64, 0);

static MYSQL_SYSVAR_STR(monitor_enable, innobase_enable_monitor_counter,
  PLUGIN_VAR_RQCMDARG,
  "Turn on a monitor counter",
  innodb_monitor_validate,
  innodb_enable_monitor_update, NULL);

static MYSQL_SYSVAR_STR(monitor_disable, innobase_disable_monitor_counter,
  PLUGIN_VAR_RQCMDARG,
  "Turn off a monitor counter",
  innodb_monitor_validate,
  innodb_disable_monitor_update, NULL);

static MYSQL_SYSVAR_STR(monitor_reset, innobase_reset_monitor_counter,
  PLUGIN_VAR_RQCMDARG,
  "Reset a monitor counter",
  innodb_monitor_validate,
  innodb_reset_monitor_update, NULL);

static MYSQL_SYSVAR_STR(monitor_reset_all, innobase_reset_all_monitor_counter,
  PLUGIN_VAR_RQCMDARG,
  "Reset all values for a monitor counter",
  innodb_monitor_validate,
  innodb_reset_all_monitor_update, NULL);

static MYSQL_SYSVAR_BOOL(print_all_deadlocks, srv_print_all_deadlocks,
  PLUGIN_VAR_OPCMDARG,
  "Print all deadlocks to MySQL error log (off by default)",
  NULL, NULL, FALSE);

static MYSQL_SYSVAR_ULONG(compression_failure_threshold_pct,
  zip_failure_threshold_pct, PLUGIN_VAR_OPCMDARG,
  "If the compression failure rate of a table is greater than this number"
  " more padding is added to the pages to reduce the failures. A value of"
  " zero implies no padding",
  NULL, NULL, 5, 0, 100, 0);

static MYSQL_SYSVAR_ULONG(compression_pad_pct_max,
  zip_pad_max, PLUGIN_VAR_OPCMDARG,
  "Percentage of empty space on a data page that can be reserved"
  " to make the page compressible.",
  NULL, NULL, 50, 0, 75, 0);

static MYSQL_SYSVAR_BOOL(read_only, srv_read_only_mode,
  PLUGIN_VAR_OPCMDARG | PLUGIN_VAR_READONLY,
  "Start InnoDB in read only mode (off by default)",
  NULL, NULL, FALSE);

static MYSQL_SYSVAR_BOOL(cmp_per_index_enabled, srv_cmp_per_index_enabled,
  PLUGIN_VAR_OPCMDARG,
  "Enable INFORMATION_SCHEMA.innodb_cmp_per_index, "
  "may have negative impact on performance (off by default)",
  NULL, innodb_cmp_per_index_update, FALSE);

#ifdef UNIV_DEBUG
static MYSQL_SYSVAR_UINT(trx_rseg_n_slots_debug, trx_rseg_n_slots_debug,
  PLUGIN_VAR_RQCMDARG,
  "Debug flags for InnoDB to limit TRX_RSEG_N_SLOTS for trx_rsegf_undo_find_free()",
  NULL, NULL, 0, 0, 1024, 0);

static MYSQL_SYSVAR_UINT(limit_optimistic_insert_debug,
  btr_cur_limit_optimistic_insert_debug, PLUGIN_VAR_RQCMDARG,
  "Artificially limit the number of records per B-tree page (0=unlimited).",
  NULL, NULL, 0, 0, UINT_MAX32, 0);

static MYSQL_SYSVAR_BOOL(trx_purge_view_update_only_debug,
  srv_purge_view_update_only_debug, PLUGIN_VAR_NOCMDARG,
  "Pause actual purging any delete-marked records, but merely update the purge view. "
  "It is to create artificially the situation the purge view have been updated "
  "but the each purges were not done yet.",
  NULL, NULL, FALSE);
#endif /* UNIV_DEBUG */

static struct st_mysql_sys_var* innobase_system_variables[]= {
  MYSQL_SYSVAR(additional_mem_pool_size),
  MYSQL_SYSVAR(api_trx_level),
  MYSQL_SYSVAR(api_bk_commit_interval),
  MYSQL_SYSVAR(autoextend_increment),
  MYSQL_SYSVAR(buffer_pool_size),
  MYSQL_SYSVAR(buffer_pool_instances),
  MYSQL_SYSVAR(buffer_pool_filename),
  MYSQL_SYSVAR(buffer_pool_dump_now),
  MYSQL_SYSVAR(buffer_pool_dump_at_shutdown),
#ifdef UNIV_DEBUG
  MYSQL_SYSVAR(buffer_pool_evict),
#endif /* UNIV_DEBUG */
  MYSQL_SYSVAR(buffer_pool_load_now),
  MYSQL_SYSVAR(buffer_pool_load_abort),
  MYSQL_SYSVAR(buffer_pool_load_at_startup),
  MYSQL_SYSVAR(lru_scan_depth),
  MYSQL_SYSVAR(flush_neighbors),
  MYSQL_SYSVAR(checksum_algorithm),
  MYSQL_SYSVAR(checksums),
  MYSQL_SYSVAR(commit_concurrency),
  MYSQL_SYSVAR(concurrency_tickets),
  MYSQL_SYSVAR(compression_level),
  MYSQL_SYSVAR(data_file_path),
  MYSQL_SYSVAR(temp_data_file_path),
  MYSQL_SYSVAR(data_home_dir),
  MYSQL_SYSVAR(doublewrite),
  MYSQL_SYSVAR(api_enable_binlog),
  MYSQL_SYSVAR(api_enable_mdl),
  MYSQL_SYSVAR(api_disable_rowlock),
  MYSQL_SYSVAR(fast_shutdown),
  MYSQL_SYSVAR(file_io_threads),
  MYSQL_SYSVAR(read_io_threads),
  MYSQL_SYSVAR(write_io_threads),
  MYSQL_SYSVAR(file_per_table),
  MYSQL_SYSVAR(file_format),
  MYSQL_SYSVAR(file_format_check),
  MYSQL_SYSVAR(file_format_max),
  MYSQL_SYSVAR(flush_log_at_timeout),
  MYSQL_SYSVAR(flush_log_at_trx_commit),
  MYSQL_SYSVAR(flush_method),
  MYSQL_SYSVAR(force_recovery),
#ifndef DBUG_OFF
  MYSQL_SYSVAR(force_recovery_crash),
#endif /* !DBUG_OFF */
  MYSQL_SYSVAR(ft_cache_size),
  MYSQL_SYSVAR(ft_total_cache_size),
  MYSQL_SYSVAR(ft_result_cache_limit),
  MYSQL_SYSVAR(ft_enable_stopword),
  MYSQL_SYSVAR(ft_max_token_size),
  MYSQL_SYSVAR(ft_min_token_size),
  MYSQL_SYSVAR(ft_num_word_optimize),
  MYSQL_SYSVAR(ft_sort_pll_degree),
  MYSQL_SYSVAR(large_prefix),
  MYSQL_SYSVAR(force_load_corrupted),
  MYSQL_SYSVAR(locks_unsafe_for_binlog),
  MYSQL_SYSVAR(lock_wait_timeout),
  MYSQL_SYSVAR(page_size),
  MYSQL_SYSVAR(log_buffer_size),
  MYSQL_SYSVAR(log_file_size),
  MYSQL_SYSVAR(log_files_in_group),
  MYSQL_SYSVAR(log_group_home_dir),
  MYSQL_SYSVAR(log_compressed_pages),
  MYSQL_SYSVAR(max_dirty_pages_pct),
  MYSQL_SYSVAR(max_dirty_pages_pct_lwm),
  MYSQL_SYSVAR(adaptive_flushing_lwm),
  MYSQL_SYSVAR(adaptive_flushing),
  MYSQL_SYSVAR(flushing_avg_loops),
  MYSQL_SYSVAR(max_purge_lag),
  MYSQL_SYSVAR(max_purge_lag_delay),
  MYSQL_SYSVAR(old_blocks_pct),
  MYSQL_SYSVAR(old_blocks_time),
  MYSQL_SYSVAR(open_files),
  MYSQL_SYSVAR(optimize_fulltext_only),
  MYSQL_SYSVAR(rollback_on_timeout),
  MYSQL_SYSVAR(ft_aux_table),
  MYSQL_SYSVAR(ft_enable_diag_print),
  MYSQL_SYSVAR(ft_server_stopword_table),
  MYSQL_SYSVAR(ft_user_stopword_table),
  MYSQL_SYSVAR(disable_sort_file_cache),
  MYSQL_SYSVAR(stats_on_metadata),
  MYSQL_SYSVAR(stats_sample_pages),
  MYSQL_SYSVAR(stats_transient_sample_pages),
  MYSQL_SYSVAR(stats_persistent),
  MYSQL_SYSVAR(stats_persistent_sample_pages),
  MYSQL_SYSVAR(stats_auto_recalc),
  MYSQL_SYSVAR(adaptive_hash_index),
  MYSQL_SYSVAR(stats_method),
  MYSQL_SYSVAR(replication_delay),
  MYSQL_SYSVAR(status_file),
  MYSQL_SYSVAR(strict_mode),
  MYSQL_SYSVAR(support_xa),
  MYSQL_SYSVAR(sort_buffer_size),
  MYSQL_SYSVAR(online_alter_log_max_size),
  MYSQL_SYSVAR(sync_spin_loops),
  MYSQL_SYSVAR(spin_wait_delay),
  MYSQL_SYSVAR(table_locks),
  MYSQL_SYSVAR(thread_concurrency),
#ifdef HAVE_ATOMIC_BUILTINS
  MYSQL_SYSVAR(adaptive_max_sleep_delay),
#endif /* HAVE_ATOMIC_BUILTINS */
  MYSQL_SYSVAR(thread_sleep_delay),
  MYSQL_SYSVAR(autoinc_lock_mode),
  MYSQL_SYSVAR(version),
  MYSQL_SYSVAR(use_sys_malloc),
  MYSQL_SYSVAR(use_native_aio),
  MYSQL_SYSVAR(change_buffering),
  MYSQL_SYSVAR(change_buffer_max_size),
#if defined UNIV_DEBUG || defined UNIV_IBUF_DEBUG
  MYSQL_SYSVAR(change_buffering_debug),
  MYSQL_SYSVAR(disable_background_merge),
#endif /* UNIV_DEBUG || UNIV_IBUF_DEBUG */
  MYSQL_SYSVAR(random_read_ahead),
  MYSQL_SYSVAR(read_ahead_threshold),
  MYSQL_SYSVAR(read_only),
  MYSQL_SYSVAR(io_capacity),
  MYSQL_SYSVAR(io_capacity_max),
  MYSQL_SYSVAR(monitor_enable),
  MYSQL_SYSVAR(monitor_disable),
  MYSQL_SYSVAR(monitor_reset),
  MYSQL_SYSVAR(monitor_reset_all),
  MYSQL_SYSVAR(purge_threads),
  MYSQL_SYSVAR(purge_batch_size),
#ifdef UNIV_DEBUG
  MYSQL_SYSVAR(purge_run_now),
  MYSQL_SYSVAR(purge_stop_now),
  MYSQL_SYSVAR(log_checkpoint_now),
#endif /* UNIV_DEBUG */
#if defined UNIV_DEBUG || defined UNIV_PERF_DEBUG
  MYSQL_SYSVAR(page_hash_locks),
  MYSQL_SYSVAR(doublewrite_batch_size),
#endif /* defined UNIV_DEBUG || defined UNIV_PERF_DEBUG */
  MYSQL_SYSVAR(print_all_deadlocks),
  MYSQL_SYSVAR(cmp_per_index_enabled),
  MYSQL_SYSVAR(undo_logs),
  MYSQL_SYSVAR(rollback_segments),
  MYSQL_SYSVAR(undo_directory),
  MYSQL_SYSVAR(undo_tablespaces),
  MYSQL_SYSVAR(sync_array_size),
  MYSQL_SYSVAR(compression_failure_threshold_pct),
  MYSQL_SYSVAR(compression_pad_pct_max),
#ifdef UNIV_DEBUG
  MYSQL_SYSVAR(trx_rseg_n_slots_debug),
  MYSQL_SYSVAR(limit_optimistic_insert_debug),
  MYSQL_SYSVAR(trx_purge_view_update_only_debug),
#endif /* UNIV_DEBUG */
  NULL
};

mysql_declare_plugin(innobase)
{
  MYSQL_STORAGE_ENGINE_PLUGIN,
  &innobase_storage_engine,
  innobase_hton_name,
  plugin_author,
  "Supports transactions, row-level locking, and foreign keys",
  PLUGIN_LICENSE_GPL,
  innobase_init, /* Plugin Init */
  NULL, /* Plugin Deinit */
  INNODB_VERSION_SHORT,
  innodb_status_variables_export,/* status variables             */
  innobase_system_variables, /* system variables */
  NULL, /* reserved */
  0,    /* flags */
},
i_s_innodb_trx,
i_s_innodb_locks,
i_s_innodb_lock_waits,
i_s_innodb_cmp,
i_s_innodb_cmp_reset,
i_s_innodb_cmpmem,
i_s_innodb_cmpmem_reset,
i_s_innodb_cmp_per_index,
i_s_innodb_cmp_per_index_reset,
i_s_innodb_buffer_page,
i_s_innodb_buffer_page_lru,
i_s_innodb_buffer_stats,
i_s_innodb_temp_table_info,
i_s_innodb_metrics,
i_s_innodb_ft_default_stopword,
i_s_innodb_ft_deleted,
i_s_innodb_ft_being_deleted,
i_s_innodb_ft_config,
i_s_innodb_ft_index_cache,
i_s_innodb_ft_index_table,
i_s_innodb_sys_tables,
i_s_innodb_sys_tablestats,
i_s_innodb_sys_indexes,
i_s_innodb_sys_columns,
i_s_innodb_sys_fields,
i_s_innodb_sys_foreign,
i_s_innodb_sys_foreign_cols,
i_s_innodb_sys_tablespaces,
i_s_innodb_sys_datafiles

mysql_declare_plugin_end;

/** @brief Initialize the default value of innodb_commit_concurrency.

Once InnoDB is running, the innodb_commit_concurrency must not change
from zero to nonzero. (Bug #42101)

The initial default value is 0, and without this extra initialization,
SET GLOBAL innodb_commit_concurrency=DEFAULT would set the parameter
to 0, even if it was initially set to nonzero at the command line
or configuration file. */
static
void
innobase_commit_concurrency_init_default()
/*======================================*/
{
	MYSQL_SYSVAR_NAME(commit_concurrency).def_val
		= innobase_commit_concurrency;
}

/** @brief Initialize the default and max value of innodb_undo_logs.

Once InnoDB is running, the default value and the max value of
innodb_undo_logs must be equal to the available undo logs,
given by srv_available_undo_logs. */
static
void
innobase_undo_logs_init_default_max()
/*=================================*/
{
	MYSQL_SYSVAR_NAME(undo_logs).max_val
		= MYSQL_SYSVAR_NAME(undo_logs).def_val
		= (unsigned long) srv_available_undo_logs;
}

/****************************************************************************
 * DS-MRR implementation
 ***************************************************************************/

/**
 * Multi Range Read interface, DS-MRR calls
 */

int
ha_innobase::multi_range_read_init(
	RANGE_SEQ_IF*	seq,
	void*		seq_init_param,
	uint		n_ranges,
	uint		mode,
	HANDLER_BUFFER*	buf)
{
	return(ds_mrr.dsmrr_init(this, seq, seq_init_param,
				 n_ranges, mode, buf));
}

int
ha_innobase::multi_range_read_next(
	char**		range_info)
{
	return(ds_mrr.dsmrr_next(range_info));
}

ha_rows
ha_innobase::multi_range_read_info_const(
	uint		keyno,
	RANGE_SEQ_IF*	seq,
	void*		seq_init_param,
	uint		n_ranges,
	uint*		bufsz,
	uint*		flags,
	Cost_estimate*	cost)
{
	/* See comments in ha_myisam::multi_range_read_info_const */
	ds_mrr.init(this, table);
	return(ds_mrr.dsmrr_info_const(keyno, seq, seq_init_param,
				       n_ranges, bufsz, flags, cost));
}

ha_rows
ha_innobase::multi_range_read_info(
	uint		keyno,
	uint		n_ranges,
	uint		keys,
	uint*		bufsz,
	uint*		flags,
	Cost_estimate*	cost)
{
	ds_mrr.init(this, table);
	return(ds_mrr.dsmrr_info(keyno, n_ranges, keys, bufsz, flags, cost));
}


/**
 * Index Condition Pushdown interface implementation
 */

/*************************************************************//**
InnoDB index push-down condition check
@return ICP_NO_MATCH, ICP_MATCH, or ICP_OUT_OF_RANGE */

ICP_RESULT
innobase_index_cond(
/*================*/
	void*	file)	/*!< in/out: pointer to ha_innobase */
{
	DBUG_ENTER("innobase_index_cond");

	ha_innobase*	h = reinterpret_cast<class ha_innobase*>(file);

	DBUG_ASSERT(h->pushed_idx_cond);
	DBUG_ASSERT(h->pushed_idx_cond_keyno != MAX_KEY);

	if (h->end_range && h->compare_key_icp(h->end_range) > 0) {

		/* caller should return HA_ERR_END_OF_FILE already */
		DBUG_RETURN(ICP_OUT_OF_RANGE);
	}

	DBUG_RETURN(h->pushed_idx_cond->val_int() ? ICP_MATCH : ICP_NO_MATCH);
}

/** Attempt to push down an index condition.
@param[in] keyno MySQL key number
@param[in] idx_cond Index condition to be checked
@return Part of idx_cond which the handler will not evaluate */

class Item*
ha_innobase::idx_cond_push(
	uint		keyno,
	class Item*	idx_cond)
{
	DBUG_ENTER("ha_innobase::idx_cond_push");
	DBUG_ASSERT(keyno != MAX_KEY);
	DBUG_ASSERT(idx_cond != NULL);

	pushed_idx_cond = idx_cond;
	pushed_idx_cond_keyno = keyno;
	in_range_check_pushed_down = TRUE;
	/* We will evaluate the condition entirely */
	DBUG_RETURN(NULL);
}

/******************************************************************//**
Use this when the args are passed to the format string from
errmsg-utf8.txt directly as is.

Push a warning message to the client, it is a wrapper around:

void push_warning_printf(
	THD *thd, Sql_condition::enum_condition_level level,
	uint code, const char *format, ...);
*/

void
ib_senderrf(
/*========*/
	THD*		thd,		/*!< in/out: session */
	ib_log_level_t	level,		/*!< in: warning level */
	ib_uint32_t	code,		/*!< MySQL error code */
	...)				/*!< Args */
{
	char*		str;
	va_list         args;
	const char*	format = innobase_get_err_msg(code);

	/* If the caller wants to push a message to the client then
	the caller must pass a valid session handle. */

	ut_a(thd != 0);

	/* The error code must exist in the errmsg-utf8.txt file. */
	ut_a(format != 0);

	va_start(args, code);

#ifdef _WIN32
	int		size = _vscprintf(format, args) + 1;
	str = static_cast<char*>(malloc(size));
	str[size - 1] = 0x0;
	vsnprintf(str, size, format, args);
#elif HAVE_VASPRINTF
	int	ret;
	ret = vasprintf(&str, format, args);
	ut_a(ret != -1);
#else
	/* Use a fixed length string. */
	str = static_cast<char*>(malloc(BUFSIZ));
	my_vsnprintf(str, BUFSIZ, format, args);
#endif /* _WIN32 */

	Sql_condition::enum_severity_level	l;

	l = Sql_condition::SL_NOTE;

	switch(level) {
	case IB_LOG_LEVEL_INFO:
		break;
	case IB_LOG_LEVEL_WARN:
		l = Sql_condition::SL_WARNING;
		break;
	case IB_LOG_LEVEL_ERROR:
		/* We can't use push_warning_printf(), it is a hard error. */
		my_printf_error(code, "%s", MYF(0), str);
		break;
	case IB_LOG_LEVEL_FATAL:
		l = Sql_condition::SEVERITY_END;
		break;
	}

	if (level != IB_LOG_LEVEL_ERROR) {
		push_warning_printf(thd, l, code, "InnoDB: %s", str);
	}

	va_end(args);
	free(str);

	if (level == IB_LOG_LEVEL_FATAL) {
		ut_error;
	}
}

/******************************************************************//**
Use this when the args are first converted to a formatted string and then
passed to the format string from errmsg-utf8.txt. The error message format
must be: "Some string ... %s".

Push a warning message to the client, it is a wrapper around:

void push_warning_printf(
	THD *thd, Sql_condition::enum_condition_level level,
	uint code, const char *format, ...);
*/

void
ib_errf(
/*====*/
	THD*		thd,		/*!< in/out: session */
	ib_log_level_t	level,		/*!< in: warning level */
	ib_uint32_t	code,		/*!< MySQL error code */
	const char*	format,		/*!< printf format */
	...)				/*!< Args */
{
	char*		str;
	va_list         args;

	/* If the caller wants to push a message to the client then
	the caller must pass a valid session handle. */

	ut_a(thd != 0);
	ut_a(format != 0);

	va_start(args, format);

#ifdef _WIN32
	int		size = _vscprintf(format, args) + 1;
	str = static_cast<char*>(malloc(size));
	str[size - 1] = 0x0;
	vsnprintf(str, size, format, args);
#elif HAVE_VASPRINTF
	int	ret;
	ret = vasprintf(&str, format, args);
	ut_a(ret != -1);
#else
	/* Use a fixed length string. */
	str = static_cast<char*>(malloc(BUFSIZ));
	my_vsnprintf(str, BUFSIZ, format, args);
#endif /* _WIN32 */

	ib_senderrf(thd, level, code, str);

	va_end(args);
	free(str);
}

/******************************************************************//**
Write a message to the MySQL log, prefixed with "InnoDB: " */

void
ib_logf(
/*====*/
	ib_log_level_t	level,		/*!< in: warning level */
	const char*	format,		/*!< printf format */
	...)				/*!< Args */
{
	char*		str;
	va_list         args;

	va_start(args, format);

#ifdef _WIN32
	int		size = _vscprintf(format, args) + 1;
	str = static_cast<char*>(malloc(size));
	str[size - 1] = 0x0;
	vsnprintf(str, size, format, args);
#elif HAVE_VASPRINTF
	int	ret;
	ret = vasprintf(&str, format, args);
	ut_a(ret != -1);
#else
	/* Use a fixed length string. */
	str = static_cast<char*>(malloc(BUFSIZ));
	my_vsnprintf(str, BUFSIZ, format, args);
#endif /* _WIN32 */

	switch(level) {
	case IB_LOG_LEVEL_INFO:
		sql_print_information("InnoDB: %s", str);
		break;
	case IB_LOG_LEVEL_WARN:
		sql_print_warning("InnoDB: %s", str);
		break;
	case IB_LOG_LEVEL_ERROR:
		sql_print_error("InnoDB: %s", str);
		break;
	case IB_LOG_LEVEL_FATAL:
		sql_print_error("[FATAL] InnoDB: %s", str);
		break;
	}

	va_end(args);
	free(str);

	if (level == IB_LOG_LEVEL_FATAL) {
		ut_error;
	}
}

/**********************************************************************
Converts an identifier from my_charset_filename to UTF-8 charset. */
uint
innobase_convert_to_filename_charset(
/*=================================*/
	char*		to,	/* out: converted identifier */
	const char*	from,	/* in: identifier to convert */
	ulint		len)	/* in: length of 'to', in bytes */
{
	uint		errors;
	CHARSET_INFO*	cs_to = &my_charset_filename;
	CHARSET_INFO*	cs_from = system_charset_info;

	return(strconvert(cs_from, from, cs_to, to, (uint) len, &errors));
}

/**********************************************************************
Converts an identifier from my_charset_filename to UTF-8 charset. */
uint
innobase_convert_to_system_charset(
/*===============================*/
	char*		to,	/* out: converted identifier */
	const char*	from,	/* in: identifier to convert */
	ulint		len,	/* in: length of 'to', in bytes */
	uint*		errors)	/* out: error return */
{
	CHARSET_INFO*	cs1 = &my_charset_filename;
	CHARSET_INFO*	cs2 = system_charset_info;

	return(strconvert(cs1, from, cs2, to, (uint) len, errors));
}<|MERGE_RESOLUTION|>--- conflicted
+++ resolved
@@ -11207,20 +11207,12 @@
 				index_name, sizeof index_name,
 				index->name, TRUE);
 
-<<<<<<< HEAD
-			push_warning_printf(thd, Sql_condition::SL_WARNING,
-					    ER_NOT_KEYFILE,
-					    "InnoDB: The B-tree of"
-					    " index %s is corrupted.",
-					    index_name);
-=======
 			push_warning_printf(
-				thd, Sql_condition::WARN_LEVEL_WARN,
+				thd, Sql_condition::SL_WARNING,
 				ER_NOT_KEYFILE,
 				"InnoDB: The B-tree of"
 				" index %s is corrupted.",
 				index_name);
->>>>>>> ec4de2cd
 			is_ok = FALSE;
 			dict_set_corrupted(
 				index, prebuilt->trx, "CHECK TABLE-check index");
@@ -11235,25 +11227,14 @@
 			n_rows_in_table = n_rows;
 		} else if (!(index->type & DICT_FTS)
 			   && (n_rows != n_rows_in_table)) {
-<<<<<<< HEAD
-			push_warning_printf(thd, Sql_condition::SL_WARNING,
-					    ER_NOT_KEYFILE,
-					    "InnoDB: Index '%-.200s'"
-					    " contains %lu entries,"
-					    " should be %lu.",
-					    index->name,
-					    (ulong) n_rows,
-					    (ulong) n_rows_in_table);
-=======
 			push_warning_printf(
-				thd, Sql_condition::WARN_LEVEL_WARN,
+				thd, Sql_condition::SL_WARNING,
 				ER_NOT_KEYFILE,
 				"InnoDB: Index '%-.200s' contains %lu"
 				" entries, should be %lu.",
 				index->name,
 				(ulong) n_rows,
 				(ulong) n_rows_in_table);
->>>>>>> ec4de2cd
 			is_ok = FALSE;
 			dict_set_corrupted(
 				index, prebuilt->trx,
