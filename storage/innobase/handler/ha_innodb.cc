/*****************************************************************************

Copyright (c) 2000, 2011, Oracle and/or its affiliates. All Rights Reserved.
Copyright (c) 2008, 2009 Google Inc.
Copyright (c) 2009, Percona Inc.

Portions of this file contain modifications contributed and copyrighted by
Google, Inc. Those modifications are gratefully acknowledged and are described
briefly in the InnoDB documentation. The contributions by Google are
incorporated with their permission, and subject to the conditions contained in
the file COPYING.Google.

Portions of this file contain modifications contributed and copyrighted
by Percona Inc.. Those modifications are
gratefully acknowledged and are described briefly in the InnoDB
documentation. The contributions by Percona Inc. are incorporated with
their permission, and subject to the conditions contained in the file
COPYING.Percona.

This program is free software; you can redistribute it and/or modify it under
the terms of the GNU General Public License as published by the Free Software
Foundation; version 2 of the License.

This program is distributed in the hope that it will be useful, but WITHOUT
ANY WARRANTY; without even the implied warranty of MERCHANTABILITY or FITNESS
FOR A PARTICULAR PURPOSE. See the GNU General Public License for more details.

You should have received a copy of the GNU General Public License along with
this program; if not, write to the Free Software Foundation, Inc.,
51 Franklin Street, Suite 500, Boston, MA 02110-1335 USA

*****************************************************************************/

#include <sql_table.h>	// explain_filename, nz2, EXPLAIN_PARTITIONS_AS_COMMENT,
			// EXPLAIN_FILENAME_MAX_EXTRA_LENGTH

#include <sql_acl.h>	// PROCESS_ACL
#include <m_ctype.h>
#include <mysys_err.h>
#include <mysql/plugin.h>
#include <mysql/innodb_priv.h>
#include <mysql/psi/psi.h>
#include <my_sys.h>

/** @file ha_innodb.cc */

/* Include necessary InnoDB headers */
extern "C" {
#include "univ.i"
#include "buf0dump.h"
#include "buf0lru.h"
#include "buf0flu.h"
#include "btr0sea.h"
#include "os0file.h"
#include "os0thread.h"
#include "srv0start.h"
#include "srv0srv.h"
#include "trx0roll.h"
#include "trx0trx.h"
#include "trx0sys.h"
#include "mtr0mtr.h"
#include "row0ins.h"
#include "row0mysql.h"
#include "row0sel.h"
#include "row0upd.h"
#include "log0log.h"
#include "lock0lock.h"
#include "dict0crea.h"
#include "btr0cur.h"
#include "btr0btr.h"
#include "fsp0fsp.h"
#include "sync0sync.h"
#include "fil0fil.h"
#include "trx0xa.h"
#include "row0merge.h"
#include "dict0boot.h"
#include "dict0stats.h"
#include "ha_prototypes.h"
#include "ut0mem.h"
#include "ibuf0ibuf.h"
#include "dict0dict.h"
#include "srv0mon.h"
#include "pars0pars.h"
#include "fts0fts.h"
#include "fts0types.h"
}

#include "ha_innodb.h"
#include "i_s.h"

# ifndef MYSQL_PLUGIN_IMPORT
#  define MYSQL_PLUGIN_IMPORT /* nothing */
# endif /* MYSQL_PLUGIN_IMPORT */

/** to protect innobase_open_files */
static mysql_mutex_t innobase_share_mutex;
/** to force correct commit order in binlog */
static mysql_mutex_t prepare_commit_mutex;
static ulong commit_threads = 0;
static mysql_mutex_t commit_threads_m;
static mysql_cond_t commit_cond;
static mysql_mutex_t commit_cond_m;
static bool innodb_inited = 0;

#define INSIDE_HA_INNOBASE_CC

/* In the Windows plugin, the return value of current_thd is
undefined.  Map it to NULL. */

#define EQ_CURRENT_THD(thd) ((thd) == current_thd)


static struct handlerton* innodb_hton_ptr;

static const long AUTOINC_OLD_STYLE_LOCKING = 0;
static const long AUTOINC_NEW_STYLE_LOCKING = 1;
static const long AUTOINC_NO_LOCKING = 2;

static long innobase_mirrored_log_groups;
static long innobase_log_files_in_group;
static long innobase_log_buffer_size;
static long innobase_additional_mem_pool_size;
static long innobase_file_io_threads;
static long innobase_force_recovery;
static long innobase_open_files;
static long innobase_autoinc_lock_mode;
static ulong innobase_commit_concurrency = 0;
static ulong innobase_read_io_threads;
static ulong innobase_write_io_threads;
static long innobase_buffer_pool_instances = 1;

static long long innobase_buffer_pool_size, innobase_log_file_size;

/** Percentage of the buffer pool to reserve for 'old' blocks.
Connected to buf_LRU_old_ratio. */
static uint innobase_old_blocks_pct;

/** Maximum on-disk size of change buffer in terms of percentage
of the buffer pool. */
static uint innobase_change_buffer_max_size = CHANGE_BUFFER_DEFAULT_SIZE;

/* The default values for the following char* start-up parameters
are determined in innobase_init below: */

static char*	innobase_data_home_dir			= NULL;
static char*	innobase_data_file_path			= NULL;
static char*	innobase_log_group_home_dir		= NULL;
static char*	innobase_file_format_name		= NULL;
static char*	innobase_change_buffering		= NULL;
static char*	innobase_enable_monitor_counter		= NULL;
static char*	innobase_disable_monitor_counter	= NULL;
static char*	innobase_reset_monitor_counter		= NULL;
static char*	innobase_reset_all_monitor_counter	= NULL;

/* The highest file format being used in the database. The value can be
set by user, however, it will be adjusted to the newer file format if
a table of such format is created/opened. */
static char*	innobase_file_format_max		= NULL;

static char*	innobase_file_flush_method		= NULL;

/* This variable can be set in the server configure file, specifying
stopword table to be used */
static char*	innobase_server_stopword_table		= NULL;

/* Below we have boolean-valued start-up parameters, and their default
values */

static ulong	innobase_fast_shutdown			= 1;
static my_bool	innobase_file_format_check		= TRUE;
#ifdef UNIV_LOG_ARCHIVE
static my_bool	innobase_log_archive			= FALSE;
static char*	innobase_log_arch_dir			= NULL;
#endif /* UNIV_LOG_ARCHIVE */
static my_bool	innobase_use_doublewrite		= TRUE;
static my_bool	innobase_use_checksums			= TRUE;
static my_bool	innobase_locks_unsafe_for_binlog	= FALSE;
static my_bool	innobase_rollback_on_timeout		= FALSE;
static my_bool	innobase_create_status_file		= FALSE;
static my_bool	innobase_stats_on_metadata		= TRUE;
static my_bool	innobase_large_prefix			= FALSE;
static my_bool	innodb_optimize_fulltext_only		= FALSE;


static char*	internal_innobase_data_file_path	= NULL;

static char*	innodb_version_str = (char*) INNODB_VERSION_STR;

static char*	fts_server_stopword_table		= NULL;

/** Possible values for system variable "innodb_stats_method". The values
are defined the same as its corresponding MyISAM system variable
"myisam_stats_method"(see "myisam_stats_method_names"), for better usability */
static const char* innodb_stats_method_names[] = {
	"nulls_equal",
	"nulls_unequal",
	"nulls_ignored",
	NullS
};

/** Used to define an enumerate type of the system variable innodb_stats_method.
This is the same as "myisam_stats_method_typelib" */
static TYPELIB innodb_stats_method_typelib = {
	array_elements(innodb_stats_method_names) - 1,
	"innodb_stats_method_typelib",
	innodb_stats_method_names,
	NULL
};

/** Possible values for system variable "innodb_checksum_algorithm". */
static const char* innodb_checksum_algorithm_names[] = {
	"crc32",
	"strict_crc32",
	"innodb",
	"strict_innodb",
	"none",
	"strict_none",
	NullS
};

/** Used to define an enumerate type of the system variable
innodb_checksum_algorithm. */
static TYPELIB innodb_checksum_algorithm_typelib = {
	array_elements(innodb_checksum_algorithm_names) - 1,
	"innodb_checksum_algorithm_typelib",
	innodb_checksum_algorithm_names,
	NULL
};

/* The following counter is used to convey information to InnoDB
about server activity: in selects it is not sensible to call
srv_active_wake_master_thread after each fetch or search, we only do
it every INNOBASE_WAKE_INTERVAL'th step. */

#define INNOBASE_WAKE_INTERVAL	32
static ulong	innobase_active_counter	= 0;

static hash_table_t*	innobase_open_tables;

/** Allowed values of innodb_change_buffering */
static const char* innobase_change_buffering_values[IBUF_USE_COUNT] = {
	"none",		/* IBUF_USE_NONE */
	"inserts",	/* IBUF_USE_INSERT */
	"deletes",	/* IBUF_USE_DELETE_MARK */
	"changes",	/* IBUF_USE_INSERT_DELETE_MARK */
	"purges",	/* IBUF_USE_DELETE */
	"all"		/* IBUF_USE_ALL */
};

/* Call back function array defined by MySQL and used to
retrieve FTS results. */
const struct _ft_vft ft_vft_result = {NULL,
				      innobase_fts_find_ranking,
				      innobase_fts_close_ranking,
				      innobase_fts_retrieve_ranking,
				      NULL};

#ifdef HAVE_PSI_INTERFACE
/* Keys to register pthread mutexes/cond in the current file with
performance schema */
static mysql_pfs_key_t	innobase_share_mutex_key;
static mysql_pfs_key_t	prepare_commit_mutex_key;
static mysql_pfs_key_t	commit_threads_m_key;
static mysql_pfs_key_t	commit_cond_mutex_key;
static mysql_pfs_key_t	commit_cond_key;

static PSI_mutex_info	all_pthread_mutexes[] = {
	{&commit_threads_m_key, "commit_threads_m", 0},
 	{&commit_cond_mutex_key, "commit_cond_mutex", 0},
 	{&innobase_share_mutex_key, "innobase_share_mutex", 0},
 	{&prepare_commit_mutex_key, "prepare_commit_mutex", 0}
};

static PSI_cond_info	all_innodb_conds[] = {
	{&commit_cond_key, "commit_cond", 0}
};

# ifdef UNIV_PFS_MUTEX
/* all_innodb_mutexes array contains mutexes that are
performance schema instrumented if "UNIV_PFS_MUTEX"
is defined */
static PSI_mutex_info all_innodb_mutexes[] = {
	{&autoinc_mutex_key, "autoinc_mutex", 0},
#  ifndef PFS_SKIP_BUFFER_MUTEX_RWLOCK
	{&buffer_block_mutex_key, "buffer_block_mutex", 0},
#  endif /* !PFS_SKIP_BUFFER_MUTEX_RWLOCK */
	{&buf_pool_mutex_key, "buf_pool_mutex", 0},
	{&buf_pool_zip_mutex_key, "buf_pool_zip_mutex", 0},
	{&cache_last_read_mutex_key, "cache_last_read_mutex", 0},
	{&dict_foreign_err_mutex_key, "dict_foreign_err_mutex", 0},
	{&dict_sys_mutex_key, "dict_sys_mutex", 0},
	{&file_format_max_mutex_key, "file_format_max_mutex", 0},
	{&fil_system_mutex_key, "fil_system_mutex", 0},
	{&flush_list_mutex_key, "flush_list_mutex", 0},
	{&fts_bg_threads_mutex_key, "fts_bg_threads_mutex", 0},
	{&fts_delete_mutex_key, "fts_delete_mutex", 0},
	{&fts_optimize_mutex_key, "fts_optimize_mutex", 0},
	{&fts_doc_id_mutex_key, "fts_doc_id_mutex", 0},
	{&log_flush_order_mutex_key, "log_flush_order_mutex", 0},
	{&hash_table_mutex_key, "hash_table_mutex", 0},
	{&ibuf_bitmap_mutex_key, "ibuf_bitmap_mutex", 0},
	{&ibuf_mutex_key, "ibuf_mutex", 0},
	{&ibuf_pessimistic_insert_mutex_key,
		 "ibuf_pessimistic_insert_mutex", 0},
#  ifndef HAVE_ATOMIC_BUILTINS
	{&server_mutex_key, "server_mutex", 0},
#  endif /* !HAVE_ATOMIC_BUILTINS */
	{&log_sys_mutex_key, "log_sys_mutex", 0},
#  ifdef UNIV_MEM_DEBUG
	{&mem_hash_mutex_key, "mem_hash_mutex", 0},
#  endif /* UNIV_MEM_DEBUG */
	{&mem_pool_mutex_key, "mem_pool_mutex", 0},
	{&mutex_list_mutex_key, "mutex_list_mutex", 0},
	{&purge_sys_bh_mutex_key, "purge_sys_bh_mutex", 0},
	{&recv_sys_mutex_key, "recv_sys_mutex", 0},
	{&rseg_mutex_key, "rseg_mutex", 0},
#  ifdef UNIV_SYNC_DEBUG
	{&rw_lock_debug_mutex_key, "rw_lock_debug_mutex", 0},
#  endif /* UNIV_SYNC_DEBUG */
	{&rw_lock_list_mutex_key, "rw_lock_list_mutex", 0},
	{&rw_lock_mutex_key, "rw_lock_mutex", 0},
	{&srv_dict_tmpfile_mutex_key, "srv_dict_tmpfile_mutex", 0},
	{&srv_innodb_monitor_mutex_key, "srv_innodb_monitor_mutex", 0},
	{&srv_misc_tmpfile_mutex_key, "srv_misc_tmpfile_mutex", 0},
	{&srv_monitor_file_mutex_key, "srv_monitor_file_mutex", 0},
#  ifdef UNIV_SYNC_DEBUG
	{&sync_thread_mutex_key, "sync_thread_mutex", 0},
#  endif /* UNIV_SYNC_DEBUG */
	{&trx_doublewrite_mutex_key, "trx_doublewrite_mutex", 0},
	{&trx_undo_mutex_key, "trx_undo_mutex", 0},
	{&srv_sys_mutex_key, "srv_sys_mutex", 0},
	{&lock_sys_mutex_key, "lock_mutex", 0},
	{&lock_sys_wait_mutex_key, "lock_wait_mutex", 0},
	{&trx_mutex_key, "trx_mutex", 0},
	{&srv_sys_tasks_mutex_key, "srv_threads_mutex", 0},
	/* mutex with os_fast_mutex_ interfaces */
#  ifndef PFS_SKIP_EVENT_MUTEX
	{&event_os_mutex_key, "event_os_mutex", 0},
#  endif /* PFS_SKIP_EVENT_MUTEX */
	{&os_mutex_key, "os_mutex", 0},
#ifndef HAVE_ATOMIC_BUILTINS
	{&srv_conc_mutex_key, "srv_conc_mutex", 0},
#endif /* !HAVE_ATOMIC_BUILTINS */
	{&ut_list_mutex_key, "ut_list_mutex", 0},
	{&trx_sys_mutex_key, "trx_sys_mutex", 0},
};
# endif /* UNIV_PFS_MUTEX */

# ifdef UNIV_PFS_RWLOCK
/* all_innodb_rwlocks array contains rwlocks that are
performance schema instrumented if "UNIV_PFS_RWLOCK"
is defined */
static PSI_rwlock_info all_innodb_rwlocks[] = {
#  ifdef UNIV_LOG_ARCHIVE
	{&archive_lock_key, "archive_lock", 0},
#  endif /* UNIV_LOG_ARCHIVE */
	{&btr_search_latch_key, "btr_search_latch", 0},
#  ifndef PFS_SKIP_BUFFER_MUTEX_RWLOCK
	{&buf_block_lock_key, "buf_block_lock", 0},
#  endif /* !PFS_SKIP_BUFFER_MUTEX_RWLOCK */
#  ifdef UNIV_SYNC_DEBUG
	{&buf_block_debug_latch_key, "buf_block_debug_latch", 0},
#  endif /* UNIV_SYNC_DEBUG */
	{&dict_operation_lock_key, "dict_operation_lock", 0},
	{&fil_space_latch_key, "fil_space_latch", 0},
	{&checkpoint_lock_key, "checkpoint_lock", 0},
	{&fts_cache_rw_lock_key, "fts_cache_rw_lock", 0},
	{&fts_cache_init_rw_lock_key, "fts_cache_init_rw_lock", 0},
	{&trx_i_s_cache_lock_key, "trx_i_s_cache_lock", 0},
	{&trx_purge_latch_key, "trx_purge_latch", 0},
	{&index_tree_rw_lock_key, "index_tree_rw_lock", 0},
	{&dict_table_stats_latch_key, "dict_table_stats", 0},
	{&hash_table_rw_lock_key, "hash table locks", 0}
};
# endif /* UNIV_PFS_RWLOCK */

# ifdef UNIV_PFS_THREAD
/* all_innodb_threads array contains threads that are
performance schema instrumented if "UNIV_PFS_THREAD"
is defined */
static PSI_thread_info	all_innodb_threads[] = {
	{&trx_rollback_clean_thread_key, "trx_rollback_clean_thread", 0},
	{&io_handler_thread_key, "io_handler_thread", 0},
	{&srv_lock_timeout_thread_key, "srv_lock_timeout_thread", 0},
	{&srv_error_monitor_thread_key, "srv_error_monitor_thread", 0},
	{&srv_monitor_thread_key, "srv_monitor_thread", 0},
	{&srv_master_thread_key, "srv_master_thread", 0},
	{&srv_purge_thread_key, "srv_purge_thread", 0},
	{&buf_page_cleaner_thread_key, "page_cleaner_thread", 0}
};
# endif /* UNIV_PFS_THREAD */

# ifdef UNIV_PFS_IO
/* all_innodb_files array contains the type of files that are
performance schema instrumented if "UNIV_PFS_IO" is defined */
static PSI_file_info	all_innodb_files[] = {
	{&innodb_file_data_key, "innodb_data_file", 0},
	{&innodb_file_log_key, "innodb_log_file", 0},
	{&innodb_file_temp_key, "innodb_temp_file", 0}
};
# endif /* UNIV_PFS_IO */
#endif /* HAVE_PSI_INTERFACE */

/*************************************************************//**
Check whether valid argument given to innodb_ft_*_stopword_table.
This function is registered as a callback with MySQL.
@return 0 for valid stopword table */
static
int
innodb_stopword_table_validate(
/*===========================*/
	THD*				thd,	/*!< in: thread handle */
	struct st_mysql_sys_var*	var,	/*!< in: pointer to system
						variable */
	void*				save,	/*!< out: immediate result
						for update function */
	struct st_mysql_value*		value);	/*!< in: incoming string */
/****************************************************************//**
Update the session variable innodb_session_stopword_table
with the "saved" stopword table name value. This function
is registered as a callback with MySQL. */
static
void
innodb_session_stopword_update(
/*===========================*/
	THD*				thd,	/*!< in: thread handle */
	struct st_mysql_sys_var*	var,	/*!< in: pointer to
						system variable */
	void*				var_ptr,/*!< out: where the
						formal string goes */
	const void*			save);	/*!< in: immediate result
						from check function */
/** "GEN_CLUST_INDEX" is the name reserved for Innodb default
system primary index. */
static const char innobase_index_reserve_name[]= "GEN_CLUST_INDEX";

static const char innobase_hton_name[]= "InnoDB";

static MYSQL_THDVAR_BOOL(support_xa, PLUGIN_VAR_OPCMDARG,
  "Enable InnoDB support for the XA two-phase commit",
  /* check_func */ NULL, /* update_func */ NULL,
  /* default */ TRUE);

static MYSQL_THDVAR_BOOL(table_locks, PLUGIN_VAR_OPCMDARG,
  "Enable InnoDB locking in LOCK TABLES",
  /* check_func */ NULL, /* update_func */ NULL,
  /* default */ TRUE);

static MYSQL_THDVAR_BOOL(strict_mode, PLUGIN_VAR_OPCMDARG,
  "Use strict mode when evaluating create options.",
  NULL, NULL, FALSE);

static MYSQL_THDVAR_BOOL(ft_enable_stopword, PLUGIN_VAR_OPCMDARG,
  "Create FTS index with stopword.",
  NULL, NULL,
  /* default */ TRUE);

static MYSQL_THDVAR_BOOL(analyze_is_persistent, PLUGIN_VAR_OPCMDARG,
  "ANALYZE TABLE in InnoDB uses a more precise (and slow) sampling "
  "algorithm and saves the results persistently.",
  /* check_func */ NULL, /* update_func */ NULL,
  /* default */ FALSE);

static MYSQL_THDVAR_ULONG(lock_wait_timeout, PLUGIN_VAR_RQCMDARG,
  "Timeout in seconds an InnoDB transaction may wait for a lock before being rolled back. Values above 100000000 disable the timeout.",
  NULL, NULL, 50, 1, 1024 * 1024 * 1024, 0);

static MYSQL_THDVAR_STR(ft_user_stopword_table, PLUGIN_VAR_OPCMDARG,
  "User supplied stopword table name, effective in the session level.",
  innodb_stopword_table_validate, innodb_session_stopword_update, NULL);

static SHOW_VAR innodb_status_variables[]= {
  {"buffer_pool_dump_status",
  (char*) &export_vars.innodb_buffer_pool_dump_status,	  SHOW_CHAR},
  {"buffer_pool_load_status",
  (char*) &export_vars.innodb_buffer_pool_load_status,	  SHOW_CHAR},
  {"buffer_pool_pages_data",
  (char*) &export_vars.innodb_buffer_pool_pages_data,	  SHOW_LONG},
  {"buffer_pool_pages_dirty",
  (char*) &export_vars.innodb_buffer_pool_pages_dirty,	  SHOW_LONG},
  {"buffer_pool_pages_flushed",
  (char*) &export_vars.innodb_buffer_pool_pages_flushed,  SHOW_LONG},
  {"buffer_pool_pages_free",
  (char*) &export_vars.innodb_buffer_pool_pages_free,	  SHOW_LONG},
#ifdef UNIV_DEBUG
  {"buffer_pool_pages_latched",
  (char*) &export_vars.innodb_buffer_pool_pages_latched,  SHOW_LONG},
#endif /* UNIV_DEBUG */
  {"buffer_pool_pages_misc",
  (char*) &export_vars.innodb_buffer_pool_pages_misc,	  SHOW_LONG},
  {"buffer_pool_pages_total",
  (char*) &export_vars.innodb_buffer_pool_pages_total,	  SHOW_LONG},
  {"buffer_pool_read_ahead_rnd",
  (char*) &export_vars.innodb_buffer_pool_read_ahead_rnd, SHOW_LONG},
  {"buffer_pool_read_ahead",
  (char*) &export_vars.innodb_buffer_pool_read_ahead,	  SHOW_LONG},
  {"buffer_pool_read_ahead_evicted",
  (char*) &export_vars.innodb_buffer_pool_read_ahead_evicted, SHOW_LONG},
  {"buffer_pool_read_requests",
  (char*) &export_vars.innodb_buffer_pool_read_requests,  SHOW_LONG},
  {"buffer_pool_reads",
  (char*) &export_vars.innodb_buffer_pool_reads,	  SHOW_LONG},
  {"buffer_pool_wait_free",
  (char*) &export_vars.innodb_buffer_pool_wait_free,	  SHOW_LONG},
  {"buffer_pool_write_requests",
  (char*) &export_vars.innodb_buffer_pool_write_requests, SHOW_LONG},
  {"data_fsyncs",
  (char*) &export_vars.innodb_data_fsyncs,		  SHOW_LONG},
  {"data_pending_fsyncs",
  (char*) &export_vars.innodb_data_pending_fsyncs,	  SHOW_LONG},
  {"data_pending_reads",
  (char*) &export_vars.innodb_data_pending_reads,	  SHOW_LONG},
  {"data_pending_writes",
  (char*) &export_vars.innodb_data_pending_writes,	  SHOW_LONG},
  {"data_read",
  (char*) &export_vars.innodb_data_read,		  SHOW_LONG},
  {"data_reads",
  (char*) &export_vars.innodb_data_reads,		  SHOW_LONG},
  {"data_writes",
  (char*) &export_vars.innodb_data_writes,		  SHOW_LONG},
  {"data_written",
  (char*) &export_vars.innodb_data_written,		  SHOW_LONG},
  {"dblwr_pages_written",
  (char*) &export_vars.innodb_dblwr_pages_written,	  SHOW_LONG},
  {"dblwr_writes",
  (char*) &export_vars.innodb_dblwr_writes,		  SHOW_LONG},
  {"have_atomic_builtins",
  (char*) &export_vars.innodb_have_atomic_builtins,	  SHOW_BOOL},
  {"log_waits",
  (char*) &export_vars.innodb_log_waits,		  SHOW_LONG},
  {"log_write_requests",
  (char*) &export_vars.innodb_log_write_requests,	  SHOW_LONG},
  {"log_writes",
  (char*) &export_vars.innodb_log_writes,		  SHOW_LONG},
  {"os_log_fsyncs",
  (char*) &export_vars.innodb_os_log_fsyncs,		  SHOW_LONG},
  {"os_log_pending_fsyncs",
  (char*) &export_vars.innodb_os_log_pending_fsyncs,	  SHOW_LONG},
  {"os_log_pending_writes",
  (char*) &export_vars.innodb_os_log_pending_writes,	  SHOW_LONG},
  {"os_log_written",
  (char*) &export_vars.innodb_os_log_written,		  SHOW_LONGLONG},
  {"page_size",
  (char*) &export_vars.innodb_page_size,		  SHOW_LONG},
  {"pages_created",
  (char*) &export_vars.innodb_pages_created,		  SHOW_LONG},
  {"pages_read",
  (char*) &export_vars.innodb_pages_read,		  SHOW_LONG},
  {"pages_written",
  (char*) &export_vars.innodb_pages_written,		  SHOW_LONG},
  {"row_lock_current_waits",
  (char*) &export_vars.innodb_row_lock_current_waits,	  SHOW_LONG},
  {"row_lock_time",
  (char*) &export_vars.innodb_row_lock_time,		  SHOW_LONGLONG},
  {"row_lock_time_avg",
  (char*) &export_vars.innodb_row_lock_time_avg,	  SHOW_LONG},
  {"row_lock_time_max",
  (char*) &export_vars.innodb_row_lock_time_max,	  SHOW_LONG},
  {"row_lock_waits",
  (char*) &export_vars.innodb_row_lock_waits,		  SHOW_LONG},
  {"rows_deleted",
  (char*) &export_vars.innodb_rows_deleted,		  SHOW_LONG},
  {"rows_inserted",
  (char*) &export_vars.innodb_rows_inserted,		  SHOW_LONG},
  {"rows_read",
  (char*) &export_vars.innodb_rows_read,		  SHOW_LONG},
  {"rows_updated",
  (char*) &export_vars.innodb_rows_updated,		  SHOW_LONG},
  {"num_open_files",
  (char*) &export_vars.innodb_num_open_files,		  SHOW_LONG},
  {"truncated_status_writes",
  (char*) &export_vars.innodb_truncated_status_writes,	  SHOW_LONG},
  {NullS, NullS, SHOW_LONG}
};

/************************************************************************//**
Handling the shared INNOBASE_SHARE structure that is needed to provide table
locking. Register the table name if it doesn't exist in the hash table. */
static
INNOBASE_SHARE*
get_share(
/*======*/
	const char*	table_name);	/*!< in: table to lookup */

/************************************************************************//**
Free the shared object that was registered with get_share(). */
static
void
free_share(
/*=======*/
	INNOBASE_SHARE*	share);		/*!< in/own: share to free */

/*****************************************************************//**
Frees a possible InnoDB trx object associated with the current THD.
@return	0 or error number */
static
int
innobase_close_connection(
/*======================*/
	handlerton*	hton,		/*!< in/out: Innodb handlerton */
	THD*		thd);		/*!< in: MySQL thread handle for
					which to close the connection */

/*****************************************************************//**
Commits a transaction in an InnoDB database or marks an SQL statement
ended.
@return	0 */
static
int
innobase_commit(
/*============*/
	handlerton*	hton,		/*!< in/out: Innodb handlerton */
	THD*		thd,		/*!< in: MySQL thread handle of the
					user for whom the transaction should
					be committed */
	bool		commit_trx);	/*!< in: true - commit transaction
					false - the current SQL statement
					ended */

/*****************************************************************//**
Rolls back a transaction to a savepoint.
@return 0 if success, HA_ERR_NO_SAVEPOINT if no savepoint with the
given name */
static
int
innobase_rollback(
/*==============*/
	handlerton*	hton,		/*!< in/out: Innodb handlerton */
	THD*		thd,		/*!< in: handle to the MySQL thread
					of the user whose transaction should
					be rolled back */
	bool		rollback_trx);	/*!< in: TRUE - rollback entire
					transaction FALSE - rollback the current
					statement only */

/*****************************************************************//**
Rolls back a transaction to a savepoint.
@return 0 if success, HA_ERR_NO_SAVEPOINT if no savepoint with the
given name */
static
int
innobase_rollback_to_savepoint(
/*===========================*/
	handlerton*	hton,		/*!< in/out: InnoDB handlerton */
	THD*		thd,		/*!< in: handle to the MySQL thread of
					the user whose XA transaction should
					be rolled back to savepoint */
	void*		savepoint);	/*!< in: savepoint data */

/*****************************************************************//**
Sets a transaction savepoint.
@return	always 0, that is, always succeeds */
static
int
innobase_savepoint(
/*===============*/
	handlerton*	hton,		/*!< in/out: InnoDB handlerton */
	THD*		thd,		/*!< in: handle to the MySQL thread of
					the user's XA transaction for which
					we need to take a savepoint */
	void*		savepoint);	/*!< in: savepoint data */

/*****************************************************************//**
Release transaction savepoint name.
@return 0 if success, HA_ERR_NO_SAVEPOINT if no savepoint with the
given name */
static
int
innobase_release_savepoint(
/*=======================*/
	handlerton*	hton,		/*!< in/out: handlerton for Innodb */
	THD*		thd,		/*!< in: handle to the MySQL thread
					of the user whose transaction's
					savepoint should be released */
	void*		savepoint);	/*!< in: savepoint data */

/************************************************************************//**
Function for constructing an InnoDB table handler instance. */
static
handler*
innobase_create_handler(
/*====================*/
	handlerton*	hton,		/*!< in/out: handlerton for Innodb */
	TABLE_SHARE*	table,
	MEM_ROOT*	mem_root);

/** @brief Initialize the default value of innodb_commit_concurrency.

Once InnoDB is running, the innodb_commit_concurrency must not change
from zero to nonzero. (Bug #42101)

The initial default value is 0, and without this extra initialization,
SET GLOBAL innodb_commit_concurrency=DEFAULT would set the parameter
to 0, even if it was initially set to nonzero at the command line
or configuration file. */
static
void
innobase_commit_concurrency_init_default();
/*=======================================*/

/************************************************************//**
Validate the file format name and return its corresponding id.
@return	valid file format id */
static
uint
innobase_file_format_name_lookup(
/*=============================*/
	const char*	format_name);	/*!< in: pointer to file format
					name */
/************************************************************//**
Validate the file format check config parameters, as a side effect it
sets the srv_max_file_format_at_startup variable.
@return	the format_id if valid config value, otherwise, return -1 */
static
int
innobase_file_format_validate_and_set(
/*==================================*/
	const char*	format_max);	/*!< in: parameter value */
/****************************************************************//**
Return alter table flags supported in an InnoDB database. */
static
uint
innobase_alter_table_flags(
/*=======================*/
	uint	flags);

/*******************************************************************//**
This function is used to prepare an X/Open XA distributed transaction.
@return	0 or error number */
static
int
innobase_xa_prepare(
/*================*/
	handlerton*	hton,		/*!< in: InnoDB handlerton */
	THD*		thd,		/*!< in: handle to the MySQL thread of
					the user whose XA transaction should
					be prepared */
	bool		all);		/*!< in: true - prepare transaction
					false - the current SQL statement
					ended */
/*******************************************************************//**
This function is used to recover X/Open XA distributed transactions.
@return	number of prepared transactions stored in xid_list */
static
int
innobase_xa_recover(
/*================*/
	handlerton*	hton,		/*!< in: InnoDB handlerton */
	XID*		xid_list,	/*!< in/out: prepared transactions */
	uint		len);		/*!< in: number of slots in xid_list */
/*******************************************************************//**
This function is used to commit one X/Open XA distributed transaction
which is in the prepared state
@return	0 or error number */
static
int
innobase_commit_by_xid(
/*===================*/
	handlerton*	hton,		/*!< in: InnoDB handlerton */
	XID*		xid);		/*!< in: X/Open XA transaction
					identification */
/*******************************************************************//**
This function is used to rollback one X/Open XA distributed transaction
which is in the prepared state
@return	0 or error number */
static
int
innobase_rollback_by_xid(
/*=====================*/
	handlerton*	hton,		/*!< in: InnoDB handlerton */
	XID*		xid);		/*!< in: X/Open XA transaction
					identification */
/*******************************************************************//**
Create a consistent view for a cursor based on current transaction
which is created if the corresponding MySQL thread still lacks one.
This consistent view is then used inside of MySQL when accessing records
using a cursor.
@return	pointer to cursor view or NULL */
static
void*
innobase_create_cursor_view(
/*========================*/
	handlerton*	hton,		/*!< in: innobase hton */
	THD*		thd);		/*!< in: user thread handle */
/*******************************************************************//**
Set the given consistent cursor view to a transaction which is created
if the corresponding MySQL thread still lacks one. If the given
consistent cursor view is NULL global read view of a transaction is
restored to a transaction read view. */
static
void
innobase_set_cursor_view(
/*=====================*/
	handlerton*	hton,		/*!< in: handlerton of Innodb */
	THD*		thd,		/*!< in: user thread handle */
	void*		curview);	/*!< in: Consistent cursor view to
					be set */
/*******************************************************************//**
Close the given consistent cursor view of a transaction and restore
global read view to a transaction read view. Transaction is created if the
corresponding MySQL thread still lacks one. */
static
void
innobase_close_cursor_view(
/*=======================*/
	handlerton*	hton,		/*!< in: handlerton of Innodb */
	THD*		thd,		/*!< in: user thread handle */
	void*		curview);	/*!< in: Consistent read view to be
					closed */
/*****************************************************************//**
Removes all tables in the named database inside InnoDB. */
static
void
innobase_drop_database(
/*===================*/
	handlerton*	hton,		/*!< in: handlerton of Innodb */
	char*		path);		/*!< in: database path; inside InnoDB
					the name of the last directory in
					the path is used as the database name:
					for example, in 'mysql/data/test' the
					database name is 'test' */
/*******************************************************************//**
Closes an InnoDB database. */
static
int
innobase_end(
/*=========*/
	handlerton*		hton,	/* in: Innodb handlerton */
	ha_panic_function	type);

/*****************************************************************//**
Creates an InnoDB transaction struct for the thd if it does not yet have one.
Starts a new InnoDB transaction if a transaction is not yet started. And
assigns a new snapshot for a consistent read if the transaction does not yet
have one.
@return	0 */
static
int
innobase_start_trx_and_assign_read_view(
/*====================================*/
	handlerton*	hton,		/* in: Innodb handlerton */
	THD*		thd);		/* in: MySQL thread handle of the
					user for whom the transaction should
					be committed */
/****************************************************************//**
Flushes InnoDB logs to disk and makes a checkpoint. Really, a commit flushes
the logs, and the name of this function should be innobase_checkpoint.
@return	TRUE if error */
static
bool
innobase_flush_logs(
/*================*/
	handlerton*	hton);		/*!< in: InnoDB handlerton */

/************************************************************************//**
Implements the SHOW ENGINE INNODB STATUS command. Sends the output of the
InnoDB Monitor to the client.
@return 0 on success */
static
int
innodb_show_status(
/*===============*/
	handlerton*	hton,		/*!< in: the innodb handlerton */
	THD*		thd,		/*!< in: the MySQL query thread of
					the caller */
	stat_print_fn*	stat_print);
/************************************************************************//**
Return 0 on success and non-zero on failure. Note: the bool return type
seems to be abused here, should be an int. */
static
bool
innobase_show_status(
/*=================*/
	handlerton*		hton,	/*!< in: the innodb handlerton */
	THD*			thd,	/*!< in: the MySQL query thread of
					the caller */
	stat_print_fn*		stat_print,
	enum ha_stat_type	stat_type);

/*****************************************************************//**
Commits a transaction in an InnoDB database. */
static
void
innobase_commit_low(
/*================*/
	trx_t*	trx);	/*!< in: transaction handle */

/****************************************************************//**
Parse and enable InnoDB monitor counters during server startup.
User can enable monitor counters/groups by specifying
"loose-innodb_monitor_enable = monitor_name1;monitor_name2..."
in server configuration file or at the command line. */
static
void
innodb_enable_monitor_at_startup(
/*=============================*/
	char*	str);	/*!< in: monitor counter enable list */

/*************************************************************//**
Check for a valid value of innobase_commit_concurrency.
@return	0 for valid innodb_commit_concurrency */
static
int
innobase_commit_concurrency_validate(
/*=================================*/
	THD*				thd,	/*!< in: thread handle */
	struct st_mysql_sys_var*	var,	/*!< in: pointer to system
						variable */
	void*				save,	/*!< out: immediate result
						for update function */
	struct st_mysql_value*		value)	/*!< in: incoming string */
{
	long long	intbuf;
	ulong		commit_concurrency;

	DBUG_ENTER("innobase_commit_concurrency_validate");

	if (value->val_int(value, &intbuf)) {
		/* The value is NULL. That is invalid. */
		DBUG_RETURN(1);
	}

	*reinterpret_cast<ulong*>(save) = commit_concurrency
		= static_cast<ulong>(intbuf);

	/* Allow the value to be updated, as long as it remains zero
	or nonzero. */
	DBUG_RETURN(!(!commit_concurrency == !innobase_commit_concurrency));
}

/*******************************************************************//**
Function for constructing an InnoDB table handler instance. */
static
handler*
innobase_create_handler(
/*====================*/
	handlerton*	hton,	/*!< in: InnoDB handlerton */
	TABLE_SHARE*	table,
	MEM_ROOT*	mem_root)
{
	return new (mem_root) ha_innobase(hton, table);
}

/* General functions */

/******************************************************************//**
Returns true if the thread is the replication thread on the slave
server. Used in srv_conc_enter_innodb() to determine if the thread
should be allowed to enter InnoDB - the replication thread is treated
differently than other threads. Also used in
srv_conc_force_exit_innodb().
@return	true if thd is the replication thread */
extern "C" UNIV_INTERN
ibool
thd_is_replication_slave_thread(
/*============================*/
	void*	thd)	/*!< in: thread handle (THD*) */
{
	return((ibool) thd_slave_thread((THD*) thd));
}

/******************************************************************//**
Save some CPU by testing the value of srv_thread_concurrency in inline
functions. */
static inline
void
innobase_srv_conc_enter_innodb(
/*===========================*/
	trx_t*	trx)	/*!< in: transaction handle */
{
	if (srv_thread_concurrency) {
		if (trx->n_tickets_to_enter_innodb > 0) {

			/* If trx has 'free tickets' to enter the engine left,
			then use one such ticket */

			--trx->n_tickets_to_enter_innodb;

		} else if (trx->mysql_thd != NULL
			   && thd_is_replication_slave_thread(trx->mysql_thd)) {

			UT_WAIT_FOR(
				srv_conc_get_active_threads()
				< srv_thread_concurrency,
				srv_replication_delay * 1000);

		}  else {
			srv_conc_enter_innodb(trx);
		}
	}
}

/******************************************************************//**
Note that the thread wants to leave InnoDB only if it doesn't have
any spare tickets. */
static inline
void
innobase_srv_conc_exit_innodb(
/*==========================*/
	trx_t*	trx)	/*!< in: transaction handle */
{
#ifdef UNIV_SYNC_DEBUG
	ut_ad(!sync_thread_levels_nonempty_trx(trx->has_search_latch));
#endif /* UNIV_SYNC_DEBUG */

	/* This is to avoid making an unnecessary function call. */
	if (trx->declared_to_be_inside_innodb
	    && trx->n_tickets_to_enter_innodb == 0) {

		srv_conc_force_exit_innodb(trx);
	}
}

/******************************************************************//**
Force a thread to leave InnoDB even if it has spare tickets. */
static inline
void
innobase_srv_conc_force_exit_innodb(
/*================================*/
	trx_t*	trx)	/*!< in: transaction handle */
{
#ifdef UNIV_SYNC_DEBUG
	ut_ad(!sync_thread_levels_nonempty_trx(trx->has_search_latch));
#endif /* UNIV_SYNC_DEBUG */

	/* This is to avoid making an unnecessary function call. */
	if (trx->declared_to_be_inside_innodb) {
		srv_conc_force_exit_innodb(trx);
	}
}

/******************************************************************//**
Returns true if the transaction this thread is processing has edited
non-transactional tables. Used by the deadlock detector when deciding
which transaction to rollback in case of a deadlock - we try to avoid
rolling back transactions that have edited non-transactional tables.
@return	true if non-transactional tables have been edited */
extern "C" UNIV_INTERN
ibool
thd_has_edited_nontrans_tables(
/*===========================*/
	void*	thd)	/*!< in: thread handle (THD*) */
{
	return((ibool) thd_non_transactional_update((THD*) thd));
}

/******************************************************************//**
Returns true if the thread is executing a SELECT statement.
@return	true if thd is executing SELECT */
extern "C" UNIV_INTERN
ibool
thd_is_select(
/*==========*/
	const void*	thd)	/*!< in: thread handle (THD*) */
{
	return(thd_sql_command((const THD*) thd) == SQLCOM_SELECT);
}

/******************************************************************//**
Returns true if the thread supports XA,
global value of innodb_supports_xa if thd is NULL.
@return	true if thd has XA support */
extern "C" UNIV_INTERN
ibool
thd_supports_xa(
/*============*/
	void*	thd)	/*!< in: thread handle (THD*), or NULL to query
			the global innodb_supports_xa */
{
	return(THDVAR((THD*) thd, support_xa));
}

/******************************************************************//**
Returns the lock wait timeout for the current connection.
@return	the lock wait timeout, in seconds */
extern "C" UNIV_INTERN
ulong
thd_lock_wait_timeout(
/*==================*/
	void*	thd)	/*!< in: thread handle (THD*), or NULL to query
			the global innodb_lock_wait_timeout */
{
	/* According to <mysql/plugin.h>, passing thd == NULL
	returns the global value of the session variable. */
	return(THDVAR((THD*) thd, lock_wait_timeout));
}

/******************************************************************//**
Set the time waited for the lock for the current query. */
extern "C" UNIV_INTERN
void
thd_set_lock_wait_time(
/*===================*/
	void*	thd,	/*!< in: thread handle (THD*) */
	ulint	value)	/*!< in: time waited for the lock */
{
	if (thd) {
		thd_storage_lock_wait((THD*)thd, value);
	}
}

/********************************************************************//**
Obtain the InnoDB transaction of a MySQL thread.
@return	reference to transaction pointer */
static inline
trx_t*&
thd_to_trx(
/*=======*/
	THD*	thd)	/*!< in: MySQL thread */
{
	return(*(trx_t**) thd_ha_data(thd, innodb_hton_ptr));
}

/********************************************************************//**
Call this function when mysqld passes control to the client. That is to
avoid deadlocks on the adaptive hash S-latch possibly held by thd. For more
documentation, see handler.cc.
@return	0 */
static
int
innobase_release_temporary_latches(
/*===============================*/
	handlerton*	hton,	/*!< in: handlerton */
	THD*		thd)	/*!< in: MySQL thread */
{
	DBUG_ASSERT(hton == innodb_hton_ptr);

	if (!innodb_inited) {

		return(0);
	}

	trx_t*	trx = thd_to_trx(thd);

	if (trx != NULL) {
		trx_search_latch_release_if_reserved(trx);
	}

	return(0);
}

/********************************************************************//**
Increments innobase_active_counter and every INNOBASE_WAKE_INTERVALth
time calls srv_active_wake_master_thread. This function should be used
when a single database operation may introduce a small need for
server utility activity, like checkpointing. */
static inline
void
innobase_active_small(void)
/*=======================*/
{
	innobase_active_counter++;

	if ((innobase_active_counter % INNOBASE_WAKE_INTERVAL) == 0) {
		srv_active_wake_master_thread();
	}
}

/********************************************************************//**
Converts an InnoDB error code to a MySQL error code and also tells to MySQL
about a possible transaction rollback inside InnoDB caused by a lock wait
timeout or a deadlock.
@return	MySQL error code */
extern "C" UNIV_INTERN
int
convert_error_code_to_mysql(
/*========================*/
	int	error,	/*!< in: InnoDB error code */
	ulint	flags,  /*!< in: InnoDB table flags, or 0 */
	THD*	thd)	/*!< in: user thread handle or NULL */
{
	switch (error) {
	case DB_SUCCESS:
		return(0);

	case DB_INTERRUPTED:
		my_error(ER_QUERY_INTERRUPTED, MYF(0));
		/* fall through */

	case DB_FOREIGN_EXCEED_MAX_CASCADE:
		push_warning_printf(thd, Sql_condition::WARN_LEVEL_WARN,
				    HA_ERR_ROW_IS_REFERENCED,
				    "InnoDB: Cannot delete/update "
				    "rows with cascading foreign key "
				    "constraints that exceed max "
				    "depth of %d. Please "
				    "drop extra constraints and try "
				    "again", DICT_FK_MAX_RECURSIVE_LOAD);

		/* fall through */

	case DB_ERROR:
	default:
		return(-1); /* unspecified error */

	case DB_DUPLICATE_KEY:
		/* Be cautious with returning this error, since
		mysql could re-enter the storage layer to get
		duplicated key info, the operation requires a
		valid table handle and/or transaction information,
		which might not always be available in the error
		handling stage. */
		return(HA_ERR_FOUND_DUPP_KEY);

	case DB_FOREIGN_DUPLICATE_KEY:
		return(HA_ERR_FOREIGN_DUPLICATE_KEY);

	case DB_MISSING_HISTORY:
		return(HA_ERR_TABLE_DEF_CHANGED);

	case DB_RECORD_NOT_FOUND:
		return(HA_ERR_NO_ACTIVE_RECORD);

	case DB_DEADLOCK:
		/* Since we rolled back the whole transaction, we must
		tell it also to MySQL so that MySQL knows to empty the
		cached binlog for this transaction */

		if (thd) {
			thd_mark_transaction_to_rollback(thd, TRUE);
		}

		return(HA_ERR_LOCK_DEADLOCK);

	case DB_LOCK_WAIT_TIMEOUT:
		/* Starting from 5.0.13, we let MySQL just roll back the
		latest SQL statement in a lock wait timeout. Previously, we
		rolled back the whole transaction. */

		if (thd) {
			thd_mark_transaction_to_rollback(
				thd, (bool)row_rollback_on_timeout);
		}

		return(HA_ERR_LOCK_WAIT_TIMEOUT);

	case DB_NO_REFERENCED_ROW:
		return(HA_ERR_NO_REFERENCED_ROW);

	case DB_ROW_IS_REFERENCED:
		return(HA_ERR_ROW_IS_REFERENCED);

	case DB_CANNOT_ADD_CONSTRAINT:
	case DB_CHILD_NO_INDEX:
	case DB_PARENT_NO_INDEX:
		return(HA_ERR_CANNOT_ADD_FOREIGN);

	case DB_CANNOT_DROP_CONSTRAINT:

		return(HA_ERR_ROW_IS_REFERENCED); /* TODO: This is a bit
						misleading, a new MySQL error
						code should be introduced */

	case DB_CORRUPTION:
		return(HA_ERR_CRASHED);

	case DB_OUT_OF_FILE_SPACE:
		return(HA_ERR_RECORD_FILE_FULL);

	case DB_TABLE_IS_BEING_USED:
		return(HA_ERR_WRONG_COMMAND);

	case DB_TABLE_NOT_FOUND:
		return(HA_ERR_NO_SUCH_TABLE);

	case DB_TOO_BIG_RECORD:
		my_error(ER_TOO_BIG_ROWSIZE, MYF(0),
			 page_get_free_space_of_empty(flags
						      & DICT_TF_COMPACT) / 2);
		return(HA_ERR_TO_BIG_ROW);

	case DB_TOO_BIG_INDEX_COL:
		my_error(ER_INDEX_COLUMN_TOO_LONG, MYF(0),
			 DICT_MAX_FIELD_LEN_BY_FORMAT_FLAG(flags));
		return(HA_ERR_INDEX_COL_TOO_LONG);

	case DB_NO_SAVEPOINT:
		return(HA_ERR_NO_SAVEPOINT);

	case DB_LOCK_TABLE_FULL:
		/* Since we rolled back the whole transaction, we must
		tell it also to MySQL so that MySQL knows to empty the
		cached binlog for this transaction */

		if (thd) {
			thd_mark_transaction_to_rollback(thd, TRUE);
		}

		return(HA_ERR_LOCK_TABLE_FULL);

	case DB_PRIMARY_KEY_IS_NULL:
		return(ER_PRIMARY_CANT_HAVE_NULL);

	case DB_FTS_INVALID_DOCID:
		return(HA_FTS_INVALID_DOCID);

	case DB_TOO_MANY_CONCURRENT_TRXS:
		/* New error code HA_ERR_TOO_MANY_CONCURRENT_TRXS is only
		available in 5.1.38 and later, but the plugin should still
		work with previous versions of MySQL. */
#ifdef HA_ERR_TOO_MANY_CONCURRENT_TRXS
		return(HA_ERR_TOO_MANY_CONCURRENT_TRXS);
#else /* HA_ERR_TOO_MANY_CONCURRENT_TRXS */
		return(HA_ERR_RECORD_FILE_FULL);
#endif /* HA_ERR_TOO_MANY_CONCURRENT_TRXS */
	case DB_UNSUPPORTED:
		return(HA_ERR_UNSUPPORTED);
	case DB_INDEX_CORRUPT:
		return(HA_ERR_INDEX_CORRUPT);
	case DB_UNDO_RECORD_TOO_BIG:
		return(HA_ERR_UNDO_REC_TOO_BIG);
	}
}

/*************************************************************//**
Prints info of a THD object (== user session thread) to the given file. */
extern "C" UNIV_INTERN
void
innobase_mysql_print_thd(
/*=====================*/
	FILE*	f,		/*!< in: output stream */
	void*	thd,		/*!< in: pointer to a MySQL THD object */
	uint	max_query_len)	/*!< in: max query length to print, or 0 to
				use the default max length */
{
	char	buffer[1024];

	fputs(thd_security_context((THD*) thd, buffer, sizeof buffer,
				   max_query_len), f);
	putc('\n', f);
}

/******************************************************************//**
Get the variable length bounds of the given character set. */
extern "C" UNIV_INTERN
void
innobase_get_cset_width(
/*====================*/
	ulint	cset,		/*!< in: MySQL charset-collation code */
	ulint*	mbminlen,	/*!< out: minimum length of a char (in bytes) */
	ulint*	mbmaxlen)	/*!< out: maximum length of a char (in bytes) */
{
	CHARSET_INFO*	cs;
	ut_ad(cset <= MAX_CHAR_COLL_NUM);
	ut_ad(mbminlen);
	ut_ad(mbmaxlen);

	cs = all_charsets[cset];
	if (cs) {
		*mbminlen = cs->mbminlen;
		*mbmaxlen = cs->mbmaxlen;
		ut_ad(*mbminlen < DATA_MBMAX);
		ut_ad(*mbmaxlen < DATA_MBMAX);
	} else {
		THD*	thd = current_thd;

		if (thd && thd_sql_command(thd) == SQLCOM_DROP_TABLE) {

			/* Fix bug#46256: allow tables to be dropped if the
			collation is not found, but issue a warning. */
			if ((log_warnings)
			    && (cset != 0)){

				sql_print_warning(
					"Unknown collation #%lu.", cset);
			}
		} else {

			ut_a(cset == 0);
		}

		*mbminlen = *mbmaxlen = 0;
	}
}

/******************************************************************//**
Converts an identifier to a table name. */
extern "C" UNIV_INTERN
void
innobase_convert_from_table_id(
/*===========================*/
	struct charset_info_st*	cs,	/*!< in: the 'from' character set */
	char*			to,	/*!< out: converted identifier */
	const char*		from,	/*!< in: identifier to convert */
	ulint			len)	/*!< in: length of 'to', in bytes */
{
	uint	errors;

	strconvert(cs, from, &my_charset_filename, to, (uint) len, &errors);
}

/******************************************************************//**
Converts an identifier to UTF-8. */
extern "C" UNIV_INTERN
void
innobase_convert_from_id(
/*=====================*/
	struct charset_info_st*	cs,	/*!< in: the 'from' character set */
	char*			to,	/*!< out: converted identifier */
	const char*		from,	/*!< in: identifier to convert */
	ulint			len)	/*!< in: length of 'to', in bytes */
{
	uint	errors;

	strconvert(cs, from, system_charset_info, to, (uint) len, &errors);
}

/******************************************************************//**
Compares NUL-terminated UTF-8 strings case insensitively.
@return	0 if a=b, <0 if a<b, >1 if a>b */
extern "C" UNIV_INTERN
int
innobase_strcasecmp(
/*================*/
	const char*	a,	/*!< in: first string to compare */
	const char*	b)	/*!< in: second string to compare */
{
	if (!a) {
		if (!b) {
			return(0);
		} else {
			return(-1);
		}
	} else if (!b) {
		return(1);
	}

	return(my_strcasecmp(system_charset_info, a, b));
}

/******************************************************************//**
Compares NUL-terminated UTF-8 strings case insensitively. The
second string contains wildcards.
@return 0 if a match is found, 1 if not */
extern "C" UNIV_INTERN
int
innobase_wildcasecmp(
/*=================*/
	const char*	a,	/*!< in: string to compare */
	const char*	b)	/*!< in: wildcard string to compare */
{
	return(wild_case_compare(system_charset_info, a, b));
}

/******************************************************************//**
Strip dir name from a full path name and return only the file name
@return file name or "null" if no file name */
extern "C" UNIV_INTERN
const char*
innobase_basename(
/*==============*/
	const char*	path_name)	/*!< in: full path name */
{
	const char*	name = base_name(path_name);

	return((name) ? name : "null");
}

/******************************************************************//**
Makes all characters in a NUL-terminated UTF-8 string lower case. */
extern "C" UNIV_INTERN
void
innobase_casedn_str(
/*================*/
	char*	a)	/*!< in/out: string to put in lower case */
{
	my_casedn_str(system_charset_info, a);
}

/**********************************************************************//**
Determines the connection character set.
@return	connection character set */
extern "C" UNIV_INTERN
struct charset_info_st*
innobase_get_charset(
/*=================*/
	void*	mysql_thd)	/*!< in: MySQL thread handle */
{
	return(thd_charset((THD*) mysql_thd));
}

/**********************************************************************//**
Determines the current SQL statement.
@return	SQL statement string */
extern "C" UNIV_INTERN
const char*
innobase_get_stmt(
/*==============*/
	void*	mysql_thd,	/*!< in: MySQL thread handle */
	size_t*	length)		/*!< out: length of the SQL statement */
{
	LEX_STRING* stmt;

	stmt = thd_query_string((THD*) mysql_thd);
	*length = stmt->length;
	return(stmt->str);
}

/**********************************************************************//**
Get the current setting of the table_def_size global parameter. We do
a dirty read because for one there is no synchronization object and
secondly there is little harm in doing so even if we get a torn read.
@return	value of table_def_size */
extern "C" UNIV_INTERN
ulint
innobase_get_table_cache_size(void)
/*===============================*/
{
	return(table_def_size);
}

/**********************************************************************//**
Get the current setting of the lower_case_table_names global parameter from
mysqld.cc. We do a dirty read because for one there is no synchronization
object and secondly there is little harm in doing so even if we get a torn
read.
@return	value of lower_case_table_names */
extern "C" UNIV_INTERN
ulint
innobase_get_lower_case_table_names(void)
/*=====================================*/
{
	return(lower_case_table_names);
}

#if defined (__WIN__) && defined (MYSQL_DYNAMIC_PLUGIN)
extern MYSQL_PLUGIN_IMPORT MY_TMPDIR mysql_tmpdir_list;
/*******************************************************************//**
Map an OS error to an errno value. The OS error number is stored in
_doserrno and the mapped value is stored in errno) */
extern "C"
void __cdecl
_dosmaperr(
	unsigned long);	/*!< in: OS error value */

/*********************************************************************//**
Creates a temporary file.
@return	temporary file descriptor, or < 0 on error */
extern "C" UNIV_INTERN
int
innobase_mysql_tmpfile(void)
/*========================*/
{
	int	fd;				/* handle of opened file */
	HANDLE	osfh;				/* OS handle of opened file */
	char*	tmpdir;				/* point to the directory
						where to create file */
	TCHAR	path_buf[MAX_PATH - 14];	/* buffer for tmp file path.
						The length cannot be longer
						than MAX_PATH - 14, or
						GetTempFileName will fail. */
	char	filename[MAX_PATH];		/* name of the tmpfile */
	DWORD	fileaccess = GENERIC_READ	/* OS file access */
			     | GENERIC_WRITE
			     | DELETE;
	DWORD	fileshare = FILE_SHARE_READ	/* OS file sharing mode */
			    | FILE_SHARE_WRITE
			    | FILE_SHARE_DELETE;
	DWORD	filecreate = CREATE_ALWAYS;	/* OS method of open/create */
	DWORD	fileattrib =			/* OS file attribute flags */
			     FILE_ATTRIBUTE_NORMAL
			     | FILE_FLAG_DELETE_ON_CLOSE
			     | FILE_ATTRIBUTE_TEMPORARY
			     | FILE_FLAG_SEQUENTIAL_SCAN;

	DBUG_ENTER("innobase_mysql_tmpfile");

	tmpdir = my_tmpdir(&mysql_tmpdir_list);

	/* The tmpdir parameter can not be NULL for GetTempFileName. */
	if (!tmpdir) {
		uint	ret;

		/* Use GetTempPath to determine path for temporary files. */
		ret = GetTempPath(sizeof(path_buf), path_buf);
		if (ret > sizeof(path_buf) || (ret == 0)) {

			_dosmaperr(GetLastError());	/* map error */
			DBUG_RETURN(-1);
		}

		tmpdir = path_buf;
	}

	/* Use GetTempFileName to generate a unique filename. */
	if (!GetTempFileName(tmpdir, "ib", 0, filename)) {

		_dosmaperr(GetLastError());	/* map error */
		DBUG_RETURN(-1);
	}

	DBUG_PRINT("info", ("filename: %s", filename));

	/* Open/Create the file. */
	osfh = CreateFile(filename, fileaccess, fileshare, NULL,
			  filecreate, fileattrib, NULL);
	if (osfh == INVALID_HANDLE_VALUE) {

		/* open/create file failed! */
		_dosmaperr(GetLastError());	/* map error */
		DBUG_RETURN(-1);
	}

	do {
		/* Associates a CRT file descriptor with the OS file handle. */
		fd = _open_osfhandle((intptr_t) osfh, 0);
	} while (fd == -1 && errno == EINTR);

	if (fd == -1) {
		/* Open failed, close the file handle. */

		_dosmaperr(GetLastError());	/* map error */
		CloseHandle(osfh);		/* no need to check if
						CloseHandle fails */
	}

	DBUG_RETURN(fd);
}
#else
/*********************************************************************//**
Creates a temporary file.
@return	temporary file descriptor, or < 0 on error */
extern "C" UNIV_INTERN
int
innobase_mysql_tmpfile(void)
/*========================*/
{
	int	fd2 = -1;
	File	fd = mysql_tmpfile("ib");
	if (fd >= 0) {
		/* Copy the file descriptor, so that the additional resources
		allocated by create_temp_file() can be freed by invoking
		my_close().

		Because the file descriptor returned by this function
		will be passed to fdopen(), it will be closed by invoking
		fclose(), which in turn will invoke close() instead of
		my_close(). */

#ifdef _WIN32
		/* Note that on Windows, the integer returned by mysql_tmpfile
		has no relation to C runtime file descriptor. Here, we need
		to call my_get_osfhandle to get the HANDLE and then convert it 
		to C runtime filedescriptor. */
		{
			HANDLE hFile = my_get_osfhandle(fd);
			HANDLE hDup;
			BOOL bOK = DuplicateHandle(
					GetCurrentProcess(),
					hFile, GetCurrentProcess(),
					&hDup, 0, FALSE, DUPLICATE_SAME_ACCESS);
			if (bOK) {
				fd2 = _open_osfhandle((intptr_t)hDup,0);
			} else {
				my_osmaperr(GetLastError());
				fd2 = -1;
			}	
		}
#else
		fd2 = dup(fd);
#endif
		if (fd2 < 0) {
			DBUG_PRINT("error",("Got error %d on dup",fd2));
			my_errno=errno;
			my_error(EE_OUT_OF_FILERESOURCES,
				 MYF(ME_BELL+ME_WAITTANG),
				 "ib*", my_errno);
		}
		my_close(fd, MYF(MY_WME));
	}
	return(fd2);
}
#endif /* defined (__WIN__) && defined (MYSQL_DYNAMIC_PLUGIN) */

/*********************************************************************//**
Wrapper around MySQL's copy_and_convert function.
@return	number of bytes copied to 'to' */
extern "C" UNIV_INTERN
ulint
innobase_convert_string(
/*====================*/
	void*		to,		/*!< out: converted string */
	ulint		to_length,	/*!< in: number of bytes reserved
					for the converted string */
	CHARSET_INFO*	to_cs,		/*!< in: character set to convert to */
	const void*	from,		/*!< in: string to convert */
	ulint		from_length,	/*!< in: number of bytes to convert */
	CHARSET_INFO*	from_cs,	/*!< in: character set to convert
					from */
	uint*		errors)		/*!< out: number of errors encountered
					during the conversion */
{
	return(copy_and_convert(
			(char*) to, (uint32) to_length, to_cs,
			(const char*) from, (uint32) from_length, from_cs,
			errors));
}

/*******************************************************************//**
Formats the raw data in "data" (in InnoDB on-disk format) that is of
type DATA_(CHAR|VARCHAR|MYSQL|VARMYSQL) using "charset_coll" and writes
the result to "buf". The result is converted to "system_charset_info".
Not more than "buf_size" bytes are written to "buf".
The result is always NUL-terminated (provided buf_size > 0) and the
number of bytes that were written to "buf" is returned (including the
terminating NUL).
@return	number of bytes that were written */
extern "C" UNIV_INTERN
ulint
innobase_raw_format(
/*================*/
	const char*	data,		/*!< in: raw data */
	ulint		data_len,	/*!< in: raw data length
					in bytes */
	ulint		charset_coll,	/*!< in: charset collation */
	char*		buf,		/*!< out: output buffer */
	ulint		buf_size)	/*!< in: output buffer size
					in bytes */
{
	/* XXX we use a hard limit instead of allocating
	but_size bytes from the heap */
	CHARSET_INFO*	data_cs;
	char		buf_tmp[8192];
	ulint		buf_tmp_used;
	uint		num_errors;

	data_cs = all_charsets[charset_coll];

	buf_tmp_used = innobase_convert_string(buf_tmp, sizeof(buf_tmp),
					       system_charset_info,
					       data, data_len, data_cs,
					       &num_errors);

	return(ut_str_sql_format(buf_tmp, buf_tmp_used, buf, buf_size));
}

/*********************************************************************//**
Compute the next autoinc value.

For MySQL replication the autoincrement values can be partitioned among
the nodes. The offset is the start or origin of the autoincrement value
for a particular node. For n nodes the increment will be n and the offset
will be in the interval [1, n]. The formula tries to allocate the next
value for a particular node.

Note: This function is also called with increment set to the number of
values we want to reserve for multi-value inserts e.g.,

	INSERT INTO T VALUES(), (), ();

innobase_next_autoinc() will be called with increment set to
n * 3 where autoinc_lock_mode != TRADITIONAL because we want
to reserve 3 values for the multi-value INSERT above.
@return	the next value */
static
ulonglong
innobase_next_autoinc(
/*==================*/
	ulonglong	current,	/*!< in: Current value */
	ulonglong	increment,	/*!< in: increment current by */
	ulonglong	offset,		/*!< in: AUTOINC offset */
	ulonglong	max_value)	/*!< in: max value for type */
{
	ulonglong	next_value;

	/* Should never be 0. */
	ut_a(increment > 0);

	/* According to MySQL documentation, if the offset is greater than
	the increment then the offset is ignored. */
	if (offset > increment) {
		offset = 0;
	}

	if (max_value <= current) {
		next_value = max_value;
	} else if (offset <= 1) {
		/* Offset 0 and 1 are the same, because there must be at
		least one node in the system. */
		if (max_value - current <= increment) {
			next_value = max_value;
		} else {
			next_value = current + increment;
		}
	} else if (max_value > current) {
		if (current > offset) {
			next_value = ((current - offset) / increment) + 1;
		} else {
			next_value = ((offset - current) / increment) + 1;
		}

		ut_a(increment > 0);
		ut_a(next_value > 0);

		/* Check for multiplication overflow. */
		if (increment > (max_value / next_value)) {

			next_value = max_value;
		} else {
			next_value *= increment;

			ut_a(max_value >= next_value);

			/* Check for overflow. */
			if (max_value - next_value <= offset) {
				next_value = max_value;
			} else {
				next_value += offset;
			}
		}
	} else {
		next_value = max_value;
	}

	ut_a(next_value <= max_value);

	return(next_value);
}

/*********************************************************************//**
Initializes some fields in an InnoDB transaction object. */
static
void
innobase_trx_init(
/*==============*/
	THD*	thd,	/*!< in: user thread handle */
	trx_t*	trx)	/*!< in/out: InnoDB transaction handle */
{
	DBUG_ENTER("innobase_trx_init");
	DBUG_ASSERT(EQ_CURRENT_THD(thd));
	DBUG_ASSERT(thd == trx->mysql_thd);

	trx->check_foreigns = !thd_test_options(
		thd, OPTION_NO_FOREIGN_KEY_CHECKS);

	trx->check_unique_secondary = !thd_test_options(
		thd, OPTION_RELAXED_UNIQUE_CHECKS);

	DBUG_VOID_RETURN;
}

/*********************************************************************//**
Allocates an InnoDB transaction for a MySQL handler object.
@return	InnoDB transaction handle */
extern "C" UNIV_INTERN
trx_t*
innobase_trx_allocate(
/*==================*/
	THD*	thd)	/*!< in: user thread handle */
{
	trx_t*	trx;

	DBUG_ENTER("innobase_trx_allocate");
	DBUG_ASSERT(thd != NULL);
	DBUG_ASSERT(EQ_CURRENT_THD(thd));

	trx = trx_allocate_for_mysql();

	trx->mysql_thd = thd;

	innobase_trx_init(thd, trx);

	DBUG_RETURN(trx);
}

/*********************************************************************//**
Gets the InnoDB transaction handle for a MySQL handler object, creates
an InnoDB transaction struct if the corresponding MySQL thread struct still
lacks one.
@return	InnoDB transaction handle */
static inline
trx_t*
check_trx_exists(
/*=============*/
	THD*	thd)	/*!< in: user thread handle */
{
	trx_t*&	trx = thd_to_trx(thd);

	ut_ad(EQ_CURRENT_THD(thd));

	if (trx == NULL) {
		trx = innobase_trx_allocate(thd);
	} else if (UNIV_UNLIKELY(trx->magic_n != TRX_MAGIC_N)) {
		mem_analyze_corruption(trx);
		ut_error;
	}

	innobase_trx_init(thd, trx);

	return(trx);
}

/*********************************************************************//**
Note that a transaction has been registered with MySQL.
@return true if transaction is registered with MySQL 2PC coordinator */
static inline
bool
trx_is_registered_for_2pc(
/*=========================*/
	const trx_t*	trx)	/* in: transaction */
{
	return(trx->is_registered == 1);
}

/*********************************************************************//**
Note that a transaction owns the prepare_commit_mutex. */
static inline
void
trx_owns_prepare_commit_mutex_set(
/*==============================*/
	trx_t*	trx)	/* in: transaction */
{
	ut_a(trx_is_registered_for_2pc(trx));
	trx->owns_prepare_mutex = 1;
}

/*********************************************************************//**
Note that a transaction has been registered with MySQL 2PC coordinator. */
static inline
void
trx_register_for_2pc(
/*==================*/
	trx_t*	trx)	/* in: transaction */
{
	trx->is_registered = 1;
	ut_ad(trx->owns_prepare_mutex == 0);
}

/*********************************************************************//**
Note that a transaction has been deregistered. */
static inline
void
trx_deregister_from_2pc(
/*====================*/
	trx_t*	trx)	/* in: transaction */
{
	trx->is_registered = 0;
	trx->owns_prepare_mutex = 0;
}

/*********************************************************************//**
Check whether atransaction owns the prepare_commit_mutex.
@return true if transaction owns the prepare commit mutex */
static inline
bool
trx_has_prepare_commit_mutex(
/*=========================*/
	const trx_t*	trx)	/* in: transaction */
{
	return(trx->owns_prepare_mutex == 1);
}

/*********************************************************************//**
Check if transaction is started.
@reutrn true if transaction is in state started */
static
bool
trx_is_started(
/*===========*/
	trx_t*	trx)	/* in: transaction */
{
	return(trx->state != TRX_STATE_NOT_STARTED);
}

/*********************************************************************//**
Construct ha_innobase handler. */
UNIV_INTERN
ha_innobase::ha_innobase(
/*=====================*/
	handlerton*	hton,
	TABLE_SHARE*	table_arg)
	:handler(hton, table_arg),
	int_table_flags(HA_REC_NOT_IN_SEQ |
		  HA_NULL_IN_KEY |
		  HA_CAN_INDEX_BLOBS |
		  HA_CAN_SQL_HANDLER |
		  HA_PRIMARY_KEY_REQUIRED_FOR_POSITION |
		  HA_PRIMARY_KEY_IN_READ_INDEX |
		  HA_BINLOG_ROW_CAPABLE |
		  HA_CAN_GEOMETRY | HA_PARTIAL_COLUMN_READ |
		  HA_TABLE_SCAN_ON_INDEX | HA_CAN_FULLTEXT),
	start_of_scan(0),
	num_write_row(0)
{}

/*********************************************************************//**
Destruct ha_innobase handler. */
UNIV_INTERN
ha_innobase::~ha_innobase()
/*======================*/
{
}

/*********************************************************************//**
Updates the user_thd field in a handle and also allocates a new InnoDB
transaction handle if needed, and updates the transaction fields in the
prebuilt struct. */
UNIV_INTERN inline
void
ha_innobase::update_thd(
/*====================*/
	THD*	thd)	/*!< in: thd to use the handle */
{
	trx_t*		trx;

	trx = check_trx_exists(thd);

	if (prebuilt->trx != trx) {

		row_update_prebuilt_trx(prebuilt, trx);
	}

	user_thd = thd;
}

/*********************************************************************//**
Updates the user_thd field in a handle and also allocates a new InnoDB
transaction handle if needed, and updates the transaction fields in the
prebuilt struct. */
UNIV_INTERN
void
ha_innobase::update_thd()
/*=====================*/
{
	THD*	thd = ha_thd();

	ut_ad(EQ_CURRENT_THD(thd));
	update_thd(thd);
}

/*********************************************************************//**
Registers an InnoDB transaction with the MySQL 2PC coordinator, so that
the MySQL XA code knows to call the InnoDB prepare and commit, or rollback
for the transaction. This MUST be called for every transaction for which
the user may call commit or rollback. Calling this several times to register
the same transaction is allowed, too. This function also registers the
current SQL statement. */
static inline
void
innobase_register_trx(
/*==================*/
	handlerton*	hton,	/* in: Innobase handlerton */
	THD*		thd,	/* in: MySQL thd (connection) object */
	trx_t*		trx)	/* in: transaction to register */
{
	trans_register_ha(thd, FALSE, hton);

	if (!trx_is_registered_for_2pc(trx)
	    && thd_test_options(thd, OPTION_NOT_AUTOCOMMIT | OPTION_BEGIN)) {

		trans_register_ha(thd, TRUE, hton);
	}

	trx_register_for_2pc(trx);
}

/*	BACKGROUND INFO: HOW THE MYSQL QUERY CACHE WORKS WITH INNODB
	------------------------------------------------------------

1) The use of the query cache for TBL is disabled when there is an
uncommitted change to TBL.

2) When a change to TBL commits, InnoDB stores the current value of
its global trx id counter, let us denote it by INV_TRX_ID, to the table object
in the InnoDB data dictionary, and does only allow such transactions whose
id <= INV_TRX_ID to use the query cache.

3) When InnoDB does an INSERT/DELETE/UPDATE to a table TBL, or an implicit
modification because an ON DELETE CASCADE, we invalidate the MySQL query cache
of TBL immediately.

How this is implemented inside InnoDB:

1) Since every modification always sets an IX type table lock on the InnoDB
table, it is easy to check if there can be uncommitted modifications for a
table: just check if there are locks in the lock list of the table.

2) When a transaction inside InnoDB commits, it reads the global trx id
counter and stores the value INV_TRX_ID to the tables on which it had a lock.

3) If there is an implicit table change from ON DELETE CASCADE or SET NULL,
InnoDB calls an invalidate method for the MySQL query cache for that table.

How this is implemented inside sql_cache.cc:

1) The query cache for an InnoDB table TBL is invalidated immediately at an
INSERT/UPDATE/DELETE, just like in the case of MyISAM. No need to delay
invalidation to the transaction commit.

2) To store or retrieve a value from the query cache of an InnoDB table TBL,
any query must first ask InnoDB's permission. We must pass the thd as a
parameter because InnoDB will look at the trx id, if any, associated with
that thd.

3) Use of the query cache for InnoDB tables is now allowed also when
AUTOCOMMIT==0 or we are inside BEGIN ... COMMIT. Thus transactions no longer
put restrictions on the use of the query cache.
*/

/******************************************************************//**
The MySQL query cache uses this to check from InnoDB if the query cache at
the moment is allowed to operate on an InnoDB table. The SQL query must
be a non-locking SELECT.

The query cache is allowed to operate on certain query only if this function
returns TRUE for all tables in the query.

If thd is not in the autocommit state, this function also starts a new
transaction for thd if there is no active trx yet, and assigns a consistent
read view to it if there is no read view yet.

Why a deadlock of threads is not possible: the query cache calls this function
at the start of a SELECT processing. Then the calling thread cannot be
holding any InnoDB semaphores. The calling thread is holding the
query cache mutex, and this function will reserve the InnoDB trx_sys->mutex.
Thus, the 'rank' in sync0sync.h of the MySQL query cache mutex is above
the InnoDB trx_sys->mutex.
@return TRUE if permitted, FALSE if not; note that the value FALSE
does not mean we should invalidate the query cache: invalidation is
called explicitly */
static
my_bool
innobase_query_caching_of_table_permitted(
/*======================================*/
	THD*	thd,		/*!< in: thd of the user who is trying to
				store a result to the query cache or
				retrieve it */
	char*	full_name,	/*!< in: concatenation of database name,
				the null character NUL, and the table
				name */
	uint	full_name_len,	/*!< in: length of the full name, i.e.
				len(dbname) + len(tablename) + 1 */
	ulonglong *unused)	/*!< unused for this engine */
{
	ibool	is_autocommit;
	trx_t*	trx;
	char	norm_name[1000];

	ut_a(full_name_len < 999);

	trx = check_trx_exists(thd);

	if (trx->isolation_level == TRX_ISO_SERIALIZABLE) {
		/* In the SERIALIZABLE mode we add LOCK IN SHARE MODE to every
		plain SELECT if AUTOCOMMIT is not on. */

		return((my_bool)FALSE);
	}

	if (UNIV_UNLIKELY(trx->has_search_latch)) {
		sql_print_error("The calling thread is holding the adaptive "
				"search, latch though calling "
				"innobase_query_caching_of_table_permitted.");
		trx_print(stderr, trx, 1024);
	}

	trx_search_latch_release_if_reserved(trx);

	innobase_srv_conc_force_exit_innodb(trx);

	if (!thd_test_options(thd, OPTION_NOT_AUTOCOMMIT | OPTION_BEGIN)) {

		is_autocommit = TRUE;
	} else {
		is_autocommit = FALSE;

	}

	if (is_autocommit && trx->n_mysql_tables_in_use == 0) {
		/* We are going to retrieve the query result from the query
		cache. This cannot be a store operation to the query cache
		because then MySQL would have locks on tables already.

		TODO: if the user has used LOCK TABLES to lock the table,
		then we open a transaction in the call of row_.. below.
		That trx can stay open until UNLOCK TABLES. The same problem
		exists even if we do not use the query cache. MySQL should be
		modified so that it ALWAYS calls some cleanup function when
		the processing of a query ends!

		We can imagine we instantaneously serialize this consistent
		read trx to the current trx id counter. If trx2 would have
		changed the tables of a query result stored in the cache, and
		trx2 would have already committed, making the result obsolete,
		then trx2 would have already invalidated the cache. Thus we
		can trust the result in the cache is ok for this query. */

		return((my_bool)TRUE);
	}

	/* Normalize the table name to InnoDB format */

	memcpy(norm_name, full_name, full_name_len);

	norm_name[strlen(norm_name)] = '/'; 	/* InnoDB uses '/' as the
						separator between db and
						table */
	norm_name[full_name_len] = '\0';
#ifdef __WIN__
	innobase_casedn_str(norm_name);
#endif

	innobase_register_trx(innodb_hton_ptr, thd, trx);

	if (row_search_check_if_query_cache_permitted(trx, norm_name)) {

		/* printf("Query cache for %s permitted\n", norm_name); */

		return((my_bool)TRUE);
	}

	/* printf("Query cache for %s NOT permitted\n", norm_name); */

	return((my_bool)FALSE);
}

/*****************************************************************//**
Invalidates the MySQL query cache for the table. */
extern "C" UNIV_INTERN
void
innobase_invalidate_query_cache(
/*============================*/
	trx_t*		trx,		/*!< in: transaction which
					modifies the table */
	const char*	full_name,	/*!< in: concatenation of
					database name, null char NUL,
					table name, null char NUL;
					NOTE that in Windows this is
					always in LOWER CASE! */
	ulint		full_name_len)	/*!< in: full name length where
					also the null chars count */
{
	/* Note that the sync0sync.h rank of the query cache mutex is just
	above the InnoDB trx_sys_t->lock. The caller of this function must
	not have latches of a lower rank. */

	/* Argument TRUE below means we are using transactions */
#ifdef HAVE_QUERY_CACHE
	mysql_query_cache_invalidate4((THD*) trx->mysql_thd,
				      full_name,
				      (uint32) full_name_len,
				      TRUE);
#endif
}

/*****************************************************************//**
Convert an SQL identifier to the MySQL system_charset_info (UTF-8)
and quote it if needed.
@return	pointer to the end of buf */
static
char*
innobase_convert_identifier(
/*========================*/
	char*		buf,	/*!< out: buffer for converted identifier */
	ulint		buflen,	/*!< in: length of buf, in bytes */
	const char*	id,	/*!< in: identifier to convert */
	ulint		idlen,	/*!< in: length of id, in bytes */
	void*		thd,	/*!< in: MySQL connection thread, or NULL */
	ibool		file_id)/*!< in: TRUE=id is a table or database name;
				FALSE=id is an UTF-8 string */
{
	char nz[NAME_LEN + 1];
	char nz2[NAME_LEN + 1 + EXPLAIN_FILENAME_MAX_EXTRA_LENGTH];

	const char*	s	= id;
	int		q;

	if (file_id) {
		/* Decode the table name.  The MySQL function expects
		a NUL-terminated string.  The input and output strings
		buffers must not be shared. */

		if (UNIV_UNLIKELY(idlen > (sizeof nz) - 1)) {
			idlen = (sizeof nz) - 1;
		}

		memcpy(nz, id, idlen);
		nz[idlen] = 0;

		s = nz2;
		idlen = explain_filename((THD*) thd, nz, nz2, sizeof nz2,
					 EXPLAIN_PARTITIONS_AS_COMMENT);
		goto no_quote;
	}

	/* See if the identifier needs to be quoted. */
	if (UNIV_UNLIKELY(!thd)) {
		q = '"';
	} else {
		q = get_quote_char_for_identifier((THD*) thd, s, (int) idlen);
	}

	if (q == EOF) {
no_quote:
		if (UNIV_UNLIKELY(idlen > buflen)) {
			idlen = buflen;
		}
		memcpy(buf, s, idlen);
		return(buf + idlen);
	}

	/* Quote the identifier. */
	if (buflen < 2) {
		return(buf);
	}

	*buf++ = q;
	buflen--;

	for (; idlen; idlen--) {
		int	c = *s++;
		if (UNIV_UNLIKELY(c == q)) {
			if (UNIV_UNLIKELY(buflen < 3)) {
				break;
			}

			*buf++ = c;
			*buf++ = c;
			buflen -= 2;
		} else {
			if (UNIV_UNLIKELY(buflen < 2)) {
				break;
			}

			*buf++ = c;
			buflen--;
		}
	}

	*buf++ = q;
	return(buf);
}

/*****************************************************************//**
Convert a table or index name to the MySQL system_charset_info (UTF-8)
and quote it if needed.
@return	pointer to the end of buf */
extern "C" UNIV_INTERN
char*
innobase_convert_name(
/*==================*/
	char*		buf,	/*!< out: buffer for converted identifier */
	ulint		buflen,	/*!< in: length of buf, in bytes */
	const char*	id,	/*!< in: identifier to convert */
	ulint		idlen,	/*!< in: length of id, in bytes */
	void*		thd,	/*!< in: MySQL connection thread, or NULL */
	ibool		table_id)/*!< in: TRUE=id is a table or database name;
				FALSE=id is an index name */
{
	char*		s	= buf;
	const char*	bufend	= buf + buflen;

	if (table_id) {
		const char*	slash = (const char*) memchr(id, '/', idlen);
		if (!slash) {

			goto no_db_name;
		}

		/* Print the database name and table name separately. */
		s = innobase_convert_identifier(s, bufend - s, id, slash - id,
						thd, TRUE);
		if (UNIV_LIKELY(s < bufend)) {
			*s++ = '.';
			s = innobase_convert_identifier(s, bufend - s,
							slash + 1, idlen
							- (slash - id) - 1,
							thd, TRUE);
		}
	} else if (UNIV_UNLIKELY(*id == TEMP_INDEX_PREFIX)) {
		/* Temporary index name (smart ALTER TABLE) */
		const char temp_index_suffix[]= "--temporary--";

		s = innobase_convert_identifier(buf, buflen, id + 1, idlen - 1,
						thd, FALSE);
		if (s - buf + (sizeof temp_index_suffix - 1) < buflen) {
			memcpy(s, temp_index_suffix,
			       sizeof temp_index_suffix - 1);
			s += sizeof temp_index_suffix - 1;
		}
	} else {
no_db_name:
		s = innobase_convert_identifier(buf, buflen, id, idlen,
						thd, table_id);
	}

	return(s);

}

/*****************************************************************//**
A wrapper function of innobase_convert_name(), convert a table or
index name to the MySQL system_charset_info (UTF-8) and quote it if needed.
@return	pointer to the end of buf */
static inline
void
innobase_format_name(
/*==================*/
	char*		buf,	/*!< out: buffer for converted identifier */
	ulint		buflen,	/*!< in: length of buf, in bytes */
	const char*	name,	/*!< in: index or table name to format */
	ibool		is_index_name) /*!< in: index name */
{
	const char*     bufend;

	bufend = innobase_convert_name(buf, buflen, name, strlen(name),
				       NULL, !is_index_name);

	ut_ad((ulint) (bufend - buf) < buflen);

	buf[bufend - buf] = '\0';
}

/**********************************************************************//**
Determines if the currently running transaction has been interrupted.
@return	TRUE if interrupted */
extern "C" UNIV_INTERN
ibool
trx_is_interrupted(
/*===============*/
	trx_t*	trx)	/*!< in: transaction */
{
	return(trx && trx->mysql_thd && thd_killed((THD*) trx->mysql_thd));
}

/**********************************************************************//**
Determines if the currently running transaction is in strict mode.
@return	TRUE if strict */
extern "C" UNIV_INTERN
ibool
trx_is_strict(
/*==========*/
	trx_t*	trx)	/*!< in: transaction */
{
	return(trx && trx->mysql_thd
	       && THDVAR((THD*) trx->mysql_thd, strict_mode));
}

/**************************************************************//**
Resets some fields of a prebuilt struct. The template is used in fast
retrieval of just those column values MySQL needs in its processing. */
inline
void
ha_innobase::reset_template(void)
/*=============================*/
{
	ut_ad(prebuilt->magic_n == ROW_PREBUILT_ALLOCATED);
	ut_ad(prebuilt->magic_n2 == prebuilt->magic_n);

	prebuilt->keep_other_fields_on_keyread = 0;
	prebuilt->read_just_key = 0;
	/* Reset index condition pushdown state. */
	if (prebuilt->idx_cond) {
		prebuilt->idx_cond = NULL;
		prebuilt->idx_cond_n_cols = 0;
		/* Invalidate prebuilt->mysql_template
		in ha_innobase::write_row(). */
		prebuilt->template_type = ROW_MYSQL_NO_TEMPLATE;
	}
}

/*****************************************************************//**
Call this when you have opened a new table handle in HANDLER, before you
call index_read_idx() etc. Actually, we can let the cursor stay open even
over a transaction commit! Then you should call this before every operation,
fetch next etc. This function inits the necessary things even after a
transaction commit. */
UNIV_INTERN
void
ha_innobase::init_table_handle_for_HANDLER(void)
/*============================================*/
{
	/* If current thd does not yet have a trx struct, create one.
	If the current handle does not yet have a prebuilt struct, create
	one. Update the trx pointers in the prebuilt struct. Normally
	this operation is done in external_lock. */

	update_thd(ha_thd());

	/* Initialize the prebuilt struct much like it would be inited in
	external_lock */

	trx_search_latch_release_if_reserved(prebuilt->trx);

	innobase_srv_conc_force_exit_innodb(prebuilt->trx);

	/* If the transaction is not started yet, start it */

	trx_start_if_not_started_xa(prebuilt->trx);

	/* Assign a read view if the transaction does not have it yet */

	trx_assign_read_view(prebuilt->trx);

	innobase_register_trx(ht, user_thd, prebuilt->trx);

	/* We did the necessary inits in this function, no need to repeat them
	in row_search_for_mysql */

	prebuilt->sql_stat_start = FALSE;

	/* We let HANDLER always to do the reads as consistent reads, even
	if the trx isolation level would have been specified as SERIALIZABLE */

	prebuilt->select_lock_type = LOCK_NONE;
	prebuilt->stored_select_lock_type = LOCK_NONE;

	/* Always fetch all columns in the index record */

	prebuilt->hint_need_to_fetch_extra_cols = ROW_RETRIEVE_ALL_COLS;

	/* We want always to fetch all columns in the whole row? Or do
	we???? */

	prebuilt->used_in_HANDLER = TRUE;
	reset_template();
}

/*********************************************************************//**
Opens an InnoDB database.
@return	0 on success, error code on failure */
static
int
innobase_init(
/*==========*/
	void	*p)	/*!< in: InnoDB handlerton */
{
	static char	current_dir[3];		/*!< Set if using current lib */
	int		err;
	bool		ret;
	char		*default_path;
	uint		format_id;
	ulong		num_pll_degree;

	DBUG_ENTER("innobase_init");
	handlerton *innobase_hton= (handlerton *)p;
	innodb_hton_ptr = innobase_hton;

	innobase_hton->state = SHOW_OPTION_YES;
	innobase_hton->db_type= DB_TYPE_INNODB;
	innobase_hton->savepoint_offset = sizeof(trx_named_savept_t);
	innobase_hton->close_connection = innobase_close_connection;
	innobase_hton->savepoint_set = innobase_savepoint;
	innobase_hton->savepoint_rollback = innobase_rollback_to_savepoint;
	innobase_hton->savepoint_release = innobase_release_savepoint;
	innobase_hton->commit = innobase_commit;
	innobase_hton->rollback = innobase_rollback;
	innobase_hton->prepare = innobase_xa_prepare;
	innobase_hton->recover = innobase_xa_recover;
	innobase_hton->commit_by_xid = innobase_commit_by_xid;
	innobase_hton->rollback_by_xid = innobase_rollback_by_xid;
	innobase_hton->create_cursor_read_view = innobase_create_cursor_view;
	innobase_hton->set_cursor_read_view = innobase_set_cursor_view;
	innobase_hton->close_cursor_read_view = innobase_close_cursor_view;
	innobase_hton->create = innobase_create_handler;
	innobase_hton->drop_database = innobase_drop_database;
	innobase_hton->panic = innobase_end;

	innobase_hton->start_consistent_snapshot =
		innobase_start_trx_and_assign_read_view;

	innobase_hton->flush_logs = innobase_flush_logs;
	innobase_hton->show_status = innobase_show_status;
	innobase_hton->flags = HTON_NO_FLAGS;

	innobase_hton->release_temporary_latches =
		innobase_release_temporary_latches;

	innobase_hton->alter_table_flags = innobase_alter_table_flags;

	ut_a(DATA_MYSQL_TRUE_VARCHAR == (ulint)MYSQL_TYPE_VARCHAR);

#ifndef DBUG_OFF
	static const char	test_filename[] = "-@";
	char			test_tablename[sizeof test_filename
				+ sizeof srv_mysql50_table_name_prefix];
	if ((sizeof test_tablename) - 1
			!= filename_to_tablename(test_filename, test_tablename,
			sizeof test_tablename, true)
			|| strncmp(test_tablename,
			srv_mysql50_table_name_prefix,
			sizeof srv_mysql50_table_name_prefix)
			|| strcmp(test_tablename
			+ sizeof srv_mysql50_table_name_prefix,
			test_filename)) {
		sql_print_error("tablename encoding has been changed");
		goto error;
	}
#endif /* DBUG_OFF */

	/* Check that values don't overflow on 32-bit systems. */
	if (sizeof(ulint) == 4) {
		if (innobase_buffer_pool_size > UINT_MAX32) {
			sql_print_error(
				"innobase_buffer_pool_size can't be over 4GB"
				" on 32-bit systems");

			goto error;
		}
	}

	os_innodb_umask = (ulint)my_umask;

	/* First calculate the default path for innodb_data_home_dir etc.,
	in case the user has not given any value.

	Note that when using the embedded server, the datadirectory is not
	necessarily the current directory of this program. */

	if (mysqld_embedded) {
		default_path = mysql_real_data_home;
		fil_path_to_mysql_datadir = mysql_real_data_home;
	} else {
		/* It's better to use current lib, to keep paths short */
		current_dir[0] = FN_CURLIB;
		current_dir[1] = FN_LIBCHAR;
		current_dir[2] = 0;
		default_path = current_dir;
	}

	ut_a(default_path);

	/* Set InnoDB initialization parameters according to the values
	read from MySQL .cnf file */

	/*--------------- Data files -------------------------*/

	/* The default dir for data files is the datadir of MySQL */

	srv_data_home = (innobase_data_home_dir ? innobase_data_home_dir :
			 default_path);

	/* Set default InnoDB data file size to 10 MB and let it be
	auto-extending. Thus users can use InnoDB in >= 4.0 without having
	to specify any startup options. */

	if (!innobase_data_file_path) {
		innobase_data_file_path = (char*) "ibdata1:10M:autoextend";
	}

	/* Since InnoDB edits the argument in the next call, we make another
	copy of it: */

	internal_innobase_data_file_path = my_strdup(innobase_data_file_path,
						   MYF(MY_FAE));

	ret = (bool) srv_parse_data_file_paths_and_sizes(
		internal_innobase_data_file_path);
	if (ret == FALSE) {
		sql_print_error(
			"InnoDB: syntax error in innodb_data_file_path");
mem_free_and_error:
		srv_free_paths_and_sizes();
		my_free(internal_innobase_data_file_path);
		goto error;
	}

	/* -------------- All log files ---------------------------*/

	/* The default dir for log files is the datadir of MySQL */

	if (!innobase_log_group_home_dir) {
		innobase_log_group_home_dir = default_path;
	}

#ifdef UNIV_LOG_ARCHIVE
	/* Since innodb_log_arch_dir has no relevance under MySQL,
	starting from 4.0.6 we always set it the same as
	innodb_log_group_home_dir: */

	innobase_log_arch_dir = innobase_log_group_home_dir;

	srv_arch_dir = innobase_log_arch_dir;
#endif /* UNIG_LOG_ARCHIVE */

	ret = (bool)
		srv_parse_log_group_home_dirs(innobase_log_group_home_dir);

	if (ret == FALSE || innobase_mirrored_log_groups != 1) {
	  sql_print_error("syntax error in innodb_log_group_home_dir, or a "
			  "wrong number of mirrored log groups");

		goto mem_free_and_error;
	}

	/* Validate the file format by animal name */
	if (innobase_file_format_name != NULL) {

		format_id = innobase_file_format_name_lookup(
			innobase_file_format_name);

		if (format_id > UNIV_FORMAT_MAX) {

			sql_print_error("InnoDB: wrong innodb_file_format.");

			goto mem_free_and_error;
		}
	} else {
		/* Set it to the default file format id. Though this
		should never happen. */
		format_id = 0;
	}

	srv_file_format = format_id;

	/* Given the type of innobase_file_format_name we have little
	choice but to cast away the constness from the returned name.
	innobase_file_format_name is used in the MySQL set variable
	interface and so can't be const. */

	innobase_file_format_name =
		(char*) trx_sys_file_format_id_to_name(format_id);

	/* Check innobase_file_format_check variable */
	if (!innobase_file_format_check) {

		/* Set the value to disable checking. */
		srv_max_file_format_at_startup = UNIV_FORMAT_MAX + 1;

	} else {

		/* Set the value to the lowest supported format. */
		srv_max_file_format_at_startup = UNIV_FORMAT_MIN;
	}

	/* Did the user specify a format name that we support?
	As a side effect it will update the variable
	srv_max_file_format_at_startup */
	if (innobase_file_format_validate_and_set(
			innobase_file_format_max) < 0) {

		sql_print_error("InnoDB: invalid "
				"innodb_file_format_max value: "
				"should be any value up to %s or its "
				"equivalent numeric id",
				trx_sys_file_format_id_to_name(
					UNIV_FORMAT_MAX));

		goto mem_free_and_error;
	}

	/* Remember stopword table name supplied at startup */
	if (innobase_server_stopword_table) {
		fts_server_stopword_table =
			my_strdup(innobase_server_stopword_table,  MYF(0));
	}

	if (innobase_change_buffering) {
		ulint	use;

		for (use = 0;
		     use < UT_ARR_SIZE(innobase_change_buffering_values);
		     use++) {
			if (!innobase_strcasecmp(
				    innobase_change_buffering,
				    innobase_change_buffering_values[use])) {
				ibuf_use = (ibuf_use_t) use;
				goto innobase_change_buffering_inited_ok;
			}
		}

		sql_print_error("InnoDB: invalid value "
				"innodb_change_buffering=%s",
				innobase_change_buffering);
		goto mem_free_and_error;
	}

innobase_change_buffering_inited_ok:
	ut_a((ulint) ibuf_use < UT_ARR_SIZE(innobase_change_buffering_values));
	innobase_change_buffering = (char*)
		innobase_change_buffering_values[ibuf_use];

	/* --------------------------------------------------*/

	srv_file_flush_method_str = innobase_file_flush_method;

	srv_n_log_groups = (ulint) innobase_mirrored_log_groups;
	srv_n_log_files = (ulint) innobase_log_files_in_group;
	srv_log_file_size = (ib_uint64_t) innobase_log_file_size;

#ifdef UNIV_LOG_ARCHIVE
	srv_log_archive_on = (ulint) innobase_log_archive;
#endif /* UNIV_LOG_ARCHIVE */
	srv_log_buffer_size = (ulint) innobase_log_buffer_size;

	srv_buf_pool_size = (ulint) innobase_buffer_pool_size;
	srv_buf_pool_instances = (ulint) innobase_buffer_pool_instances;

	srv_mem_pool_size = (ulint) innobase_additional_mem_pool_size;

	if (innobase_additional_mem_pool_size
	    != 8*1024*1024L /* the default */ ) {

		ut_print_timestamp(stderr);
		fprintf(stderr,
			" InnoDB: Warning: Using " 
			"innodb_additional_mem_pool_size is DEPRECATED. "
			"This option may be removed in future releases, "
			"together with the option innodb_use_sys_malloc "
			"and with the InnoDB's internal memory "
			"allocator.\n");
	}

	if (!srv_use_sys_malloc ) {
		ut_print_timestamp(stderr);
		fprintf(stderr,
			" InnoDB: Warning: Setting " 
			"innodb_use_sys_malloc to FALSE is DEPRECATED. "
			"This option may be removed in future releases, "
			"together with the InnoDB's internal memory "
			"allocator.\n");
	}

	srv_n_file_io_threads = (ulint) innobase_file_io_threads;
	srv_n_read_io_threads = (ulint) innobase_read_io_threads;
	srv_n_write_io_threads = (ulint) innobase_write_io_threads;

	srv_force_recovery = (ulint) innobase_force_recovery;

	srv_use_doublewrite_buf = (ibool) innobase_use_doublewrite;
	if (!innobase_use_checksums) {
		ut_print_timestamp(stderr);
		fprintf(stderr,
			" InnoDB: Warning: Setting " 
			"innodb_checksums to OFF is DEPRECATED. "
			"This option may be removed in future releases. "
			"You should set innodb_checksum_algorithm=NONE "
			"instead.\n");
		srv_checksum_algorithm = SRV_CHECKSUM_ALGORITHM_NONE;
	}

#ifdef HAVE_LARGE_PAGES
	if ((os_use_large_pages = (ibool) my_use_large_pages)) {
		os_large_page_size = (ulint) opt_large_page_size;
	}
#endif

	row_rollback_on_timeout = (ibool) innobase_rollback_on_timeout;

	srv_locks_unsafe_for_binlog = (ibool) innobase_locks_unsafe_for_binlog;
	if (innobase_locks_unsafe_for_binlog) {
		ut_print_timestamp(stderr);
		fprintf(stderr,
			" InnoDB: Warning: Using " 
			"innodb_locks_unsafe_for_binlog is DEPRECATED. "
			"This option may be removed in future releases. "
			"Please use READ COMMITTED transaction isolation "
			"level instead, see " REFMAN "set-transaction.html.\n");
	}

	srv_max_n_open_files = (ulint) innobase_open_files;
	srv_innodb_status = (ibool) innobase_create_status_file;

	srv_print_verbose_log = mysqld_embedded ? 0 : 1;

	/* Round up fts_sort_pll_degree to nearest power of 2 number */
	num_pll_degree = 1;	
        while (num_pll_degree < fts_sort_pll_degree) {
                num_pll_degree = num_pll_degree << 1;
        }

	fts_sort_pll_degree = num_pll_degree;

	/* Store the default charset-collation number of this MySQL
	installation */

	data_mysql_default_charset_coll = (ulint)default_charset_info->number;

	ut_a(DATA_MYSQL_LATIN1_SWEDISH_CHARSET_COLL ==
					my_charset_latin1.number);
	ut_a(DATA_MYSQL_BINARY_CHARSET_COLL == my_charset_bin.number);

	/* Store the latin1_swedish_ci character ordering table to InnoDB. For
	non-latin1_swedish_ci charsets we use the MySQL comparison functions,
	and consequently we do not need to know the ordering internally in
	InnoDB. */

	ut_a(0 == strcmp(my_charset_latin1.name, "latin1_swedish_ci"));
	srv_latin1_ordering = my_charset_latin1.sort_order;

	innobase_commit_concurrency_init_default();

#ifdef HAVE_PSI_INTERFACE
	/* Register keys with MySQL performance schema */
	int	count;

	count = array_elements(all_pthread_mutexes);
 	mysql_mutex_register("innodb", all_pthread_mutexes, count);

# ifdef UNIV_PFS_MUTEX
	count = array_elements(all_innodb_mutexes);
	mysql_mutex_register("innodb", all_innodb_mutexes, count);
# endif /* UNIV_PFS_MUTEX */

# ifdef UNIV_PFS_RWLOCK
	count = array_elements(all_innodb_rwlocks);
	mysql_rwlock_register("innodb", all_innodb_rwlocks, count);
# endif /* UNIV_PFS_MUTEX */

# ifdef UNIV_PFS_THREAD
	count = array_elements(all_innodb_threads);
	mysql_thread_register("innodb", all_innodb_threads, count);
# endif /* UNIV_PFS_THREAD */

# ifdef UNIV_PFS_IO
	count = array_elements(all_innodb_files);
	mysql_file_register("innodb", all_innodb_files, count);
# endif /* UNIV_PFS_IO */

	count = array_elements(all_innodb_conds);
	mysql_cond_register("innodb", all_innodb_conds, count);
#endif /* HAVE_PSI_INTERFACE */

	/* Since we in this module access directly the fields of a trx
	struct, and due to different headers and flags it might happen that
	mutex_t has a different size in this module and in InnoDB
	modules, we check at run time that the size is the same in
	these compilation modules. */

	err = innobase_start_or_create_for_mysql();

	if (err != DB_SUCCESS) {
		goto mem_free_and_error;
	}

	innobase_old_blocks_pct = buf_LRU_old_ratio_update(
		innobase_old_blocks_pct, TRUE);

	ibuf_max_size_update(innobase_change_buffer_max_size);

	innobase_open_tables = hash_create(200);
	mysql_mutex_init(innobase_share_mutex_key,
			 &innobase_share_mutex,
			 MY_MUTEX_INIT_FAST);
	mysql_mutex_init(prepare_commit_mutex_key,
			 &prepare_commit_mutex, MY_MUTEX_INIT_FAST);
	mysql_mutex_init(commit_threads_m_key,
			 &commit_threads_m, MY_MUTEX_INIT_FAST);
	mysql_mutex_init(commit_cond_mutex_key,
			 &commit_cond_m, MY_MUTEX_INIT_FAST);
	mysql_cond_init(commit_cond_key, &commit_cond, NULL);
	innodb_inited= 1;
#ifdef MYSQL_DYNAMIC_PLUGIN
	if (innobase_hton != p) {
		innobase_hton = reinterpret_cast<handlerton*>(p);
		*innobase_hton = *innodb_hton_ptr;
	}
#endif /* MYSQL_DYNAMIC_PLUGIN */

	/* Get the current high water mark format. */
	innobase_file_format_max = (char*) trx_sys_file_format_max_get();

	/* Currently, monitor counter information are not persistent. */
	memset(monitor_set_tbl, 0, sizeof monitor_set_tbl);

	memset(innodb_counter_value, 0, sizeof innodb_counter_value);

	/* Do this as late as possible so server is fully starts up,
	since  we might get some initial stats if user choose to turn
	on some counters from start up */
	if (innobase_enable_monitor_counter) {
		innodb_enable_monitor_at_startup(
			innobase_enable_monitor_counter);
	}

	/* Turn on monitor counters that are default on */
	srv_mon_default_on();

	DBUG_RETURN(FALSE);
error:
	DBUG_RETURN(TRUE);
}

/*******************************************************************//**
Closes an InnoDB database.
@return	TRUE if error */
static
int
innobase_end(
/*=========*/
	handlerton*		hton,	/*!< in/out: InnoDB handlerton */
	ha_panic_function	type __attribute__((unused)))
					/*!< in: ha_panic() parameter */
{
	int	err= 0;

	DBUG_ENTER("innobase_end");
	DBUG_ASSERT(hton == innodb_hton_ptr);

	if (innodb_inited) {

		srv_fast_shutdown = (ulint) innobase_fast_shutdown;

		innodb_inited = 0;
		hash_table_free(innobase_open_tables);
		innobase_open_tables = NULL;
		if (innobase_shutdown_for_mysql() != DB_SUCCESS) {
			err = 1;
		}
		srv_free_paths_and_sizes();
		my_free(internal_innobase_data_file_path);
		mysql_mutex_destroy(&innobase_share_mutex);
		mysql_mutex_destroy(&prepare_commit_mutex);
		mysql_mutex_destroy(&commit_threads_m);
		mysql_mutex_destroy(&commit_cond_m);
		mysql_cond_destroy(&commit_cond);
	}

	DBUG_RETURN(err);
}

/****************************************************************//**
Flushes InnoDB logs to disk and makes a checkpoint. Really, a commit flushes
the logs, and the name of this function should be innobase_checkpoint.
@return	TRUE if error */
static
bool
innobase_flush_logs(
/*================*/
	handlerton*	hton)	/*!< in/out: InnoDB handlerton */
{
	bool	result = 0;

	DBUG_ENTER("innobase_flush_logs");
	DBUG_ASSERT(hton == innodb_hton_ptr);

	log_buffer_flush_to_disk();

	DBUG_RETURN(result);
}

/****************************************************************//**
Return alter table flags supported in an InnoDB database. */
static
uint
innobase_alter_table_flags(
/*=======================*/
	uint	flags)
{
	return(HA_INPLACE_ADD_INDEX_NO_READ_WRITE
		| HA_INPLACE_ADD_INDEX_NO_WRITE
		| HA_INPLACE_DROP_INDEX_NO_READ_WRITE
		| HA_INPLACE_ADD_UNIQUE_INDEX_NO_READ_WRITE
		| HA_INPLACE_ADD_UNIQUE_INDEX_NO_WRITE
		| HA_INPLACE_DROP_UNIQUE_INDEX_NO_READ_WRITE
		| HA_INPLACE_ADD_PK_INDEX_NO_READ_WRITE);
}

/*****************************************************************//**
Commits a transaction in an InnoDB database. */
static
void
innobase_commit_low(
/*================*/
	trx_t*	trx)	/*!< in: transaction handle */
{
	if (trx_is_started(trx)) {

		trx_commit_for_mysql(trx);
	}
}

/*****************************************************************//**
Creates an InnoDB transaction struct for the thd if it does not yet have one.
Starts a new InnoDB transaction if a transaction is not yet started. And
assigns a new snapshot for a consistent read if the transaction does not yet
have one.
@return	0 */
static
int
innobase_start_trx_and_assign_read_view(
/*====================================*/
	handlerton*	hton,	/*!< in: Innodb handlerton */
	THD*		thd)	/*!< in: MySQL thread handle of the user for
				whom the transaction should be committed */
{
	trx_t*	trx;

	DBUG_ENTER("innobase_start_trx_and_assign_read_view");
	DBUG_ASSERT(hton == innodb_hton_ptr);

	/* Create a new trx struct for thd, if it does not yet have one */

	trx = check_trx_exists(thd);

	/* This is just to play safe: release a possible FIFO ticket and
	search latch. Since we can potentially reserve the trx_sys->mutex,
	we have to release the search system latch first to obey the latching
	order. */

	trx_search_latch_release_if_reserved(trx);

	innobase_srv_conc_force_exit_innodb(trx);

	/* If the transaction is not started yet, start it */

	trx_start_if_not_started_xa(trx);

	/* Assign a read view if the transaction does not have it yet */

	trx_assign_read_view(trx);

	/* Set the MySQL flag to mark that there is an active transaction */

	innobase_register_trx(hton, current_thd, trx);

	DBUG_RETURN(0);
}

/*****************************************************************//**
Commits a transaction in an InnoDB database or marks an SQL statement
ended.
@return	0 */
static
int
innobase_commit(
/*============*/
	handlerton*	hton,		/*!< in: Innodb handlerton */
	THD*		thd,		/*!< in: MySQL thread handle of the
					user for whom the transaction should
					be committed */
	bool		commit_trx)	/*!< in: true - commit transaction
					false - the current SQL statement
					ended */
{
	trx_t*		trx;

	DBUG_ENTER("innobase_commit");
	DBUG_ASSERT(hton == innodb_hton_ptr);
	DBUG_PRINT("trans", ("ending transaction"));

	trx = check_trx_exists(thd);

	/* Since we will reserve the trx_sys->mutex, we have to release
	the search system latch first to obey the latching order. */

	if (trx->has_search_latch) {
		trx_search_latch_release_if_reserved(trx);
	}

	/* Transaction is deregistered only in a commit or a rollback. If
	it is deregistered we know there cannot be resources to be freed
	and we could return immediately.  For the time being, we play safe
	and do the cleanup though there should be nothing to clean up. */

	if (!trx_is_registered_for_2pc(trx) && trx_is_started(trx)) {

		sql_print_error("Transaction not registered for MySQL 2PC, "
				"but transaction is active");
	}

	if (commit_trx
	    || (!thd_test_options(thd, OPTION_NOT_AUTOCOMMIT | OPTION_BEGIN))) {

		/* We were instructed to commit the whole transaction, or
		this is an SQL statement end and autocommit is on */

		/* We need current binlog position for ibbackup to work.
		Note, the position is current because of
		prepare_commit_mutex */
retry:
		if (innobase_commit_concurrency > 0) {
			mysql_mutex_lock(&commit_cond_m);
			commit_threads++;

			if (commit_threads > innobase_commit_concurrency) {
				commit_threads--;
				mysql_cond_wait(&commit_cond,
					&commit_cond_m);
				mysql_mutex_unlock(&commit_cond_m);
				goto retry;
			}
			else {
				mysql_mutex_unlock(&commit_cond_m);
			}
		}

		/* The following calls to read the MySQL binary log
		file name and the position return consistent results:
		1) Other InnoDB transactions cannot intervene between
		these calls as we are holding prepare_commit_mutex.
		2) Binary logging of other engines is not relevant
		to InnoDB as all InnoDB requires is that committing
		InnoDB transactions appear in the same order in the
		MySQL binary log as they appear in InnoDB logs.
		3) A MySQL log file rotation cannot happen because
		MySQL protects against this by having a counter of
		transactions in prepared state and it only allows
		a rotation when the counter drops to zero. See
		LOCK_prep_xids and COND_prep_xids in log.cc. */
		trx->mysql_log_file_name = mysql_bin_log_file_name();
		trx->mysql_log_offset = (ib_int64_t) mysql_bin_log_file_pos();

		/* Don't do write + flush right now. For group commit
		to work we want to do the flush after releasing the
		prepare_commit_mutex. */
		trx->flush_log_later = TRUE;
		innobase_commit_low(trx);
		trx->flush_log_later = FALSE;

		if (innobase_commit_concurrency > 0) {
			mysql_mutex_lock(&commit_cond_m);
			commit_threads--;
			mysql_cond_signal(&commit_cond);
			mysql_mutex_unlock(&commit_cond_m);
		}

		if (trx_has_prepare_commit_mutex(trx)) {

			mysql_mutex_unlock(&prepare_commit_mutex);
		}
 
		trx_deregister_from_2pc(trx);

		/* Now do a write + flush of logs. */
		trx_commit_complete_for_mysql(trx);
	} else {
		/* We just mark the SQL statement ended and do not do a
		transaction commit */

		/* If we had reserved the auto-inc lock for some
		table in this SQL statement we release it now */

		lock_unlock_table_autoinc(trx);

		/* Store the current undo_no of the transaction so that we
		know where to roll back if we have to roll back the next
		SQL statement */

		trx_mark_sql_stat_end(trx);
	}

	trx->n_autoinc_rows = 0; /* Reset the number AUTO-INC rows required */

	/* This is a statement level variable. */
	trx->fts_next_doc_id = 0;

	innobase_srv_conc_force_exit_innodb(trx);

	/* Tell the InnoDB server that there might be work for utility
	threads: */
	srv_active_wake_master_thread();

	DBUG_RETURN(0);
}

/*****************************************************************//**
Rolls back a transaction or the latest SQL statement.
@return	0 or error number */
static
int
innobase_rollback(
/*==============*/
	handlerton*	hton,		/*!< in: Innodb handlerton */
	THD*		thd,		/*!< in: handle to the MySQL thread
					of the user whose transaction should
					be rolled back */
	bool		rollback_trx)	/*!< in: TRUE - rollback entire
					transaction FALSE - rollback the current
					statement only */
{
	int	error = 0;
	trx_t*	trx;

	DBUG_ENTER("innobase_rollback");
	DBUG_ASSERT(hton == innodb_hton_ptr);
	DBUG_PRINT("trans", ("aborting transaction"));

	trx = check_trx_exists(thd);

	/* Release a possible FIFO ticket and search latch. Since we will
	reserve the trx_sys->mutex, we have to release the search system
	latch first to obey the latching order. */

	trx_search_latch_release_if_reserved(trx);

	innobase_srv_conc_force_exit_innodb(trx);

	trx->n_autoinc_rows = 0; /* Reset the number AUTO-INC rows required */

	/* If we had reserved the auto-inc lock for some table (if
	we come here to roll back the latest SQL statement) we
	release it now before a possibly lengthy rollback */

	lock_unlock_table_autoinc(trx);

	/* This is a statement level variable. */
	trx->fts_next_doc_id = 0;

	if (rollback_trx
	    || !thd_test_options(thd, OPTION_NOT_AUTOCOMMIT | OPTION_BEGIN)) {

		error = trx_rollback_for_mysql(trx);
		trx_deregister_from_2pc(trx);
	} else {
		error = trx_rollback_last_sql_stat_for_mysql(trx);
	}

	DBUG_RETURN(convert_error_code_to_mysql(error, 0, NULL));
}

/*****************************************************************//**
Rolls back a transaction
@return	0 or error number */
static
int
innobase_rollback_trx(
/*==================*/
	trx_t*	trx)	/*!< in: transaction */
{
	int	error = 0;

	DBUG_ENTER("innobase_rollback_trx");
	DBUG_PRINT("trans", ("aborting transaction"));

	/* Release a possible FIFO ticket and search latch. Since we will
	reserve the trx_sys->mutex, we have to release the search system
	latch first to obey the latching order. */

	trx_search_latch_release_if_reserved(trx);

	innobase_srv_conc_force_exit_innodb(trx);

	/* If we had reserved the auto-inc lock for some table (if
	we come here to roll back the latest SQL statement) we
	release it now before a possibly lengthy rollback */

	lock_unlock_table_autoinc(trx);

	error = trx_rollback_for_mysql(trx);

	DBUG_RETURN(convert_error_code_to_mysql(error, 0, NULL));
}

/*****************************************************************//**
Rolls back a transaction to a savepoint.
@return 0 if success, HA_ERR_NO_SAVEPOINT if no savepoint with the
given name */
static
int
innobase_rollback_to_savepoint(
/*===========================*/
	handlerton*	hton,		/*!< in: Innodb handlerton */
	THD*		thd,		/*!< in: handle to the MySQL thread
					of the user whose transaction should
					be rolled back to savepoint */
	void*		savepoint)	/*!< in: savepoint data */
{
	ib_int64_t	mysql_binlog_cache_pos;
	int		error = 0;
	trx_t*		trx;
	char		name[64];

	DBUG_ENTER("innobase_rollback_to_savepoint");
	DBUG_ASSERT(hton == innodb_hton_ptr);

	trx = check_trx_exists(thd);

	/* Release a possible FIFO ticket and search latch. Since we will
	reserve the trx_sys->mutex, we have to release the search system
	latch first to obey the latching order. */

	trx_search_latch_release_if_reserved(trx);

	innobase_srv_conc_force_exit_innodb(trx);

	/* TODO: use provided savepoint data area to store savepoint data */

	longlong2str((ulint)savepoint, name, 36);

	error = (int) trx_rollback_to_savepoint_for_mysql(
		trx, name, &mysql_binlog_cache_pos);

	if (error == DB_SUCCESS && trx->fts_trx != NULL) {
		fts_savepoint_rollback(trx, name);
	}

	DBUG_RETURN(convert_error_code_to_mysql(error, 0, NULL));
}

/*****************************************************************//**
Release transaction savepoint name.
@return 0 if success, HA_ERR_NO_SAVEPOINT if no savepoint with the
given name */
static
int
innobase_release_savepoint(
/*=======================*/
	handlerton*	hton,		/*!< in: handlerton for Innodb */
	THD*		thd,		/*!< in: handle to the MySQL thread
					of the user whose transaction's
					savepoint should be released */
	void*		savepoint)	/*!< in: savepoint data */
{
	int		error = 0;
	trx_t*		trx;
	char		name[64];

	DBUG_ENTER("innobase_release_savepoint");
	DBUG_ASSERT(hton == innodb_hton_ptr);

	trx = check_trx_exists(thd);

	/* TODO: use provided savepoint data area to store savepoint data */

	longlong2str((ulint)savepoint, name, 36);

	error = (int) trx_release_savepoint_for_mysql(trx, name);

	if (error == DB_SUCCESS && trx->fts_trx != NULL) {
		fts_savepoint_release(trx, name);
	}

	DBUG_RETURN(convert_error_code_to_mysql(error, 0, NULL));
}

/*****************************************************************//**
Sets a transaction savepoint.
@return	always 0, that is, always succeeds */
static
int
innobase_savepoint(
/*===============*/
	handlerton*	hton,	/*!< in: handle to the Innodb handlerton */
	THD*	thd,		/*!< in: handle to the MySQL thread */
	void*	savepoint)	/*!< in: savepoint data */
{
	int	error = 0;
	trx_t*	trx;

	DBUG_ENTER("innobase_savepoint");
	DBUG_ASSERT(hton == innodb_hton_ptr);

	/* In the autocommit mode there is no sense to set a savepoint
	(unless we are in sub-statement), so SQL layer ensures that
	this method is never called in such situation.  */

	trx = check_trx_exists(thd);

	/* Release a possible FIFO ticket and search latch. Since we will
	reserve the trx_sys->mutex, we have to release the search system
	latch first to obey the latching order. */

	trx_search_latch_release_if_reserved(trx);

	innobase_srv_conc_force_exit_innodb(trx);

	/* Cannot happen outside of transaction */
	DBUG_ASSERT(trx_is_registered_for_2pc(trx));

	/* TODO: use provided savepoint data area to store savepoint data */
	char name[64];
	longlong2str((ulint)savepoint,name,36);

	error = (int) trx_savepoint_for_mysql(trx, name, (ib_int64_t)0);

	if (error == DB_SUCCESS && trx->fts_trx != NULL) {
		fts_savepoint_take(trx, name);
	}

	DBUG_RETURN(convert_error_code_to_mysql(error, 0, NULL));
}

/*****************************************************************//**
Frees a possible InnoDB trx object associated with the current THD.
@return	0 or error number */
static
int
innobase_close_connection(
/*======================*/
	handlerton*	hton,	/*!< in: innobase handlerton */
	THD*		thd)	/*!< in: handle to the MySQL thread of the user
				whose resources should be free'd */
{
	trx_t*	trx;

	DBUG_ENTER("innobase_close_connection");
	DBUG_ASSERT(hton == innodb_hton_ptr);
	trx = thd_to_trx(thd);

	ut_a(trx);

	if (!trx_is_registered_for_2pc(trx) && trx_is_started(trx)) {

		sql_print_error("Transaction not registered for MySQL 2PC, "
				"but transaction is active");
	}


	if (trx_is_started(trx) && log_warnings) {

		sql_print_warning(
			"MySQL is closing a connection that has an active "
			"InnoDB transaction.  %llu row modifications will "
			"roll back.",
			(ullint) trx->undo_no);
	}

	innobase_rollback_trx(trx);

	trx_free_for_mysql(trx);

	DBUG_RETURN(0);
}


/*************************************************************************//**
** InnoDB database tables
*****************************************************************************/

/****************************************************************//**
Get the record format from the data dictionary.
@return one of ROW_TYPE_REDUNDANT, ROW_TYPE_COMPACT,
ROW_TYPE_COMPRESSED, ROW_TYPE_DYNAMIC */
UNIV_INTERN
enum row_type
ha_innobase::get_row_type() const
/*=============================*/
{
	if (prebuilt && prebuilt->table) {
		const ulint	flags = prebuilt->table->flags;

		switch (dict_tf_get_rec_format(flags)) {
		case REC_FORMAT_REDUNDANT:
			return(ROW_TYPE_REDUNDANT);
		case REC_FORMAT_COMPACT:
			return(ROW_TYPE_COMPACT);
		case REC_FORMAT_COMPRESSED:
			return(ROW_TYPE_COMPRESSED);
		case REC_FORMAT_DYNAMIC:
			return(ROW_TYPE_DYNAMIC);
		}
	}
	ut_ad(0);
	return(ROW_TYPE_NOT_USED);
}



/****************************************************************//**
Get the table flags to use for the statement.
@return	table flags */
UNIV_INTERN
handler::Table_flags
ha_innobase::table_flags() const
/*============================*/
{
	/* Need to use tx_isolation here since table flags is (also)
	called before prebuilt is inited. */
	ulong const tx_isolation = thd_tx_isolation(ha_thd());

	if (tx_isolation <= ISO_READ_COMMITTED) {
		return(int_table_flags);
	}

	return(int_table_flags | HA_BINLOG_STMT_CAPABLE);
}

/****************************************************************//**
Gives the file extension of an InnoDB single-table tablespace. */
static const char* ha_innobase_exts[] = {
	".ibd",
	NullS
};

/****************************************************************//**
Returns the table type (storage engine name).
@return	table type */
UNIV_INTERN
const char*
ha_innobase::table_type() const
/*===========================*/
{
	return(innobase_hton_name);
}

/****************************************************************//**
Returns the index type.
@return index type */
UNIV_INTERN
const char*
ha_innobase::index_type(
/*====================*/
	uint	keynr)		/*!< : index number */
{
	dict_index_t*	index = innobase_get_index(keynr);

	if (index && index->type & DICT_FTS) {
		return("FULLTEXT");
	} else {
		return("BTREE");
	}
}

/****************************************************************//**
Returns the table file name extension.
@return	file extension string */
UNIV_INTERN
const char**
ha_innobase::bas_ext() const
/*========================*/
{
	return(ha_innobase_exts);
}

/****************************************************************//**
Returns the operations supported for indexes.
@return	flags of supported operations */
UNIV_INTERN
ulong
ha_innobase::index_flags(
/*=====================*/
	uint	key,
	uint,
	bool) const
{
	return((table_share->key_info[key].algorithm == HA_KEY_ALG_FULLTEXT)
		 ? 0
		 : (HA_READ_NEXT | HA_READ_PREV | HA_READ_ORDER
		  | HA_READ_RANGE | HA_KEYREAD_ONLY
		  | HA_DO_INDEX_COND_PUSHDOWN));
}

/****************************************************************//**
Returns the maximum number of keys.
@return	MAX_KEY */
UNIV_INTERN
uint
ha_innobase::max_supported_keys() const
/*===================================*/
{
	return(MAX_KEY);
}

/****************************************************************//**
Returns the maximum key length.
@return	maximum supported key length, in bytes */
UNIV_INTERN
uint
ha_innobase::max_supported_key_length() const
/*=========================================*/
{
	/* An InnoDB page must store >= 2 keys; a secondary key record
	must also contain the primary key value: max key length is
	therefore set to slightly less than 1 / 4 of page size which
	is 16 kB; but currently MySQL does not work with keys whose
	size is > MAX_KEY_LENGTH */
	return(3500);
}

/****************************************************************//**
Returns the key map of keys that are usable for scanning.
@return	key_map_full */
UNIV_INTERN
const key_map*
ha_innobase::keys_to_use_for_scanning()
/*===================================*/
{
	return(&key_map_full);
}

/****************************************************************//**
Determines if table caching is supported.
@return	HA_CACHE_TBL_ASKTRANSACT */
UNIV_INTERN
uint8
ha_innobase::table_cache_type()
/*===========================*/
{
	return(HA_CACHE_TBL_ASKTRANSACT);
}

/****************************************************************//**
Determines if the primary key is clustered index.
@return	true */
UNIV_INTERN
bool
ha_innobase::primary_key_is_clustered()
/*===================================*/
{
	return(true);
}

/** Always normalize table name to lower case on Windows */
#ifdef __WIN__
#define normalize_table_name(norm_name, name)		\
	normalize_table_name_low(norm_name, name, TRUE)
#else
#define normalize_table_name(norm_name, name)           \
        normalize_table_name_low(norm_name, name, FALSE)
#endif /* __WIN__ */

/*****************************************************************//**
Normalizes a table name string. A normalized name consists of the
database name catenated to '/' and table name. An example:
test/mytable. On Windows normalization puts both the database name and the
table name always to lower case if "set_lower_case" is set to TRUE. */
static
void
normalize_table_name_low(
/*=====================*/
	char*		norm_name,	/*!< out: normalized name as a
					null-terminated string */
	const char*	name,		/*!< in: table name string */
	ibool		set_lower_case)	/*!< in: TRUE if we want to set name
					to lower case */
{
	char*	name_ptr;
	char*	db_ptr;
	char*	ptr;

	/* Scan name from the end */

	ptr = strend(name)-1;

	while (ptr >= name && *ptr != '\\' && *ptr != '/') {
		ptr--;
	}

	name_ptr = ptr + 1;

	DBUG_ASSERT(ptr > name);

	ptr--;

	while (ptr >= name && *ptr != '\\' && *ptr != '/') {
		ptr--;
	}

	db_ptr = ptr + 1;

	memcpy(norm_name, db_ptr, strlen(name) + 1 - (db_ptr - name));

	norm_name[name_ptr - db_ptr - 1] = '/';

	if (set_lower_case) {
		innobase_casedn_str(norm_name);
	}
}

/********************************************************************//**
Get the upper limit of the MySQL integral and floating-point type.
@return maximum allowed value for the field */
static
ulonglong
innobase_get_int_col_max_value(
/*===========================*/
	const Field*	field)	/*!< in: MySQL field */
{
	ulonglong	max_value = 0;

	switch(field->key_type()) {
	/* TINY */
	case HA_KEYTYPE_BINARY:
		max_value = 0xFFULL;
		break;
	case HA_KEYTYPE_INT8:
		max_value = 0x7FULL;
		break;
	/* SHORT */
	case HA_KEYTYPE_USHORT_INT:
		max_value = 0xFFFFULL;
		break;
	case HA_KEYTYPE_SHORT_INT:
		max_value = 0x7FFFULL;
		break;
	/* MEDIUM */
	case HA_KEYTYPE_UINT24:
		max_value = 0xFFFFFFULL;
		break;
	case HA_KEYTYPE_INT24:
		max_value = 0x7FFFFFULL;
		break;
	/* LONG */
	case HA_KEYTYPE_ULONG_INT:
		max_value = 0xFFFFFFFFULL;
		break;
	case HA_KEYTYPE_LONG_INT:
		max_value = 0x7FFFFFFFULL;
		break;
	/* BIG */
	case HA_KEYTYPE_ULONGLONG:
		max_value = 0xFFFFFFFFFFFFFFFFULL;
		break;
	case HA_KEYTYPE_LONGLONG:
		max_value = 0x7FFFFFFFFFFFFFFFULL;
		break;
	case HA_KEYTYPE_FLOAT:
		/* We use the maximum as per IEEE754-2008 standard, 2^24 */
		max_value = 0x1000000ULL;
		break;
	case HA_KEYTYPE_DOUBLE:
		/* We use the maximum as per IEEE754-2008 standard, 2^53 */
		max_value = 0x20000000000000ULL;
		break;
	default:
		ut_error;
	}

	return(max_value);
}

/*******************************************************************//**
This function checks whether the index column information
is consistent between KEY info from mysql and that from innodb index.
@return TRUE if all column types match. */
static
ibool
innobase_match_index_columns(
/*=========================*/
	const KEY*		key_info,	/*!< in: Index info
						from mysql */
	const dict_index_t*	index_info)	/*!< in: Index info
						from Innodb */
{
	const KEY_PART_INFO*	key_part;
	const KEY_PART_INFO*	key_end;
	const dict_field_t*	innodb_idx_fld;
	const dict_field_t*	innodb_idx_fld_end;

	DBUG_ENTER("innobase_match_index_columns");

	/* Check whether user defined index column count matches */
	if (key_info->key_parts != index_info->n_user_defined_cols) {
		DBUG_RETURN(FALSE);
	}

	key_part = key_info->key_part;
	key_end = key_part + key_info->key_parts;
	innodb_idx_fld = index_info->fields;
	innodb_idx_fld_end = index_info->fields + index_info->n_fields;

	/* Check each index column's datatype. We do not check
	column name because there exists case that index
	column name got modified in mysql but such change does not
	propagate to InnoDB.
	One hidden assumption here is that the index column sequences
	are matched up between those in mysql and Innodb. */
	for (; key_part != key_end; ++key_part) {
		ulint	col_type;
		ibool	is_unsigned;
		ulint	mtype = innodb_idx_fld->col->mtype;

		/* Need to translate to InnoDB column type before
		comparison. */
		col_type = get_innobase_type_from_mysql_type(&is_unsigned,
							     key_part->field);

		/* Ignore Innodb specific system columns. */
		while (mtype == DATA_SYS) {
			innodb_idx_fld++;

			if (innodb_idx_fld >= innodb_idx_fld_end) {
				DBUG_RETURN(FALSE);
			}
		}

		if (col_type != mtype) {
			/* Column Type mismatches */
			DBUG_RETURN(FALSE);
		}

		innodb_idx_fld++;
	}

	DBUG_RETURN(TRUE);
}

/*******************************************************************//**
This function builds a translation table in INNOBASE_SHARE
structure for fast index location with mysql array number from its
table->key_info structure. This also provides the necessary translation
between the key order in mysql key_info and Innodb ib_table->indexes if
they are not fully matched with each other.
Note we do not have any mutex protecting the translation table
building based on the assumption that there is no concurrent
index creation/drop and DMLs that requires index lookup. All table
handle will be closed before the index creation/drop.
@return TRUE if index translation table built successfully */
static
ibool
innobase_build_index_translation(
/*=============================*/
	const TABLE*		table,	/*!< in: table in MySQL data
					dictionary */
	dict_table_t*		ib_table,/*!< in: table in Innodb data
					dictionary */
	INNOBASE_SHARE*		share)	/*!< in/out: share structure
					where index translation table
					will be constructed in. */
{
	ulint		mysql_num_index;
	ulint		ib_num_index;
	dict_index_t**	index_mapping;
	ibool		ret = TRUE;

	DBUG_ENTER("innobase_build_index_translation");

	mutex_enter(&dict_sys->mutex);

	mysql_num_index = table->s->keys;
	ib_num_index = UT_LIST_GET_LEN(ib_table->indexes);

	index_mapping = share->idx_trans_tbl.index_mapping;

	/* If there exists inconsistency between MySQL and InnoDB dictionary
	(metadata) information, the number of index defined in MySQL
	could exceed that in InnoDB, do not build index translation
	table in such case */
	if (UNIV_UNLIKELY(ib_num_index < mysql_num_index)) {
		ret = FALSE;
		goto func_exit;
	}

	/* If index entry count is non-zero, nothing has
	changed since last update, directly return TRUE */
	if (share->idx_trans_tbl.index_count) {
		/* Index entry count should still match mysql_num_index */
		ut_a(share->idx_trans_tbl.index_count == mysql_num_index);
		goto func_exit;
	}

	/* The number of index increased, rebuild the mapping table */
	if (mysql_num_index > share->idx_trans_tbl.array_size) {
		index_mapping = (dict_index_t**) my_realloc(index_mapping,
							mysql_num_index *
							sizeof(*index_mapping),
							MYF(MY_ALLOW_ZERO_PTR));

		if (!index_mapping) {
			/* Report an error if index_mapping continues to be
			NULL and mysql_num_index is a non-zero value */
			sql_print_error("InnoDB: fail to allocate memory for "
					"index translation table. Number of "
					"Index:%lu, array size:%lu",
					mysql_num_index,
					share->idx_trans_tbl.array_size);
			ret = FALSE;
			goto func_exit;
		}

		share->idx_trans_tbl.array_size = mysql_num_index;
	}

	/* For each index in the mysql key_info array, fetch its
	corresponding InnoDB index pointer into index_mapping
	array. */
	for (ulint count = 0; count < mysql_num_index; count++) {

		/* Fetch index pointers into index_mapping according to mysql
		index sequence */
		index_mapping[count] = dict_table_get_index_on_name(
			ib_table, table->key_info[count].name);

		if (!index_mapping[count]) {
			sql_print_error("Cannot find index %s in InnoDB "
					"index dictionary.",
					table->key_info[count].name);
			ret = FALSE;
			goto func_exit;
		}

		/* Double check fetched index has the same
		column info as those in mysql key_info. */
		if (!innobase_match_index_columns(&table->key_info[count],
					          index_mapping[count])) {
			sql_print_error("Found index %s whose column info "
					"does not match that of MySQL.",
					table->key_info[count].name);
			ret = FALSE;
			goto func_exit;
		}
	}

	/* Successfully built the translation table */
	share->idx_trans_tbl.index_count = mysql_num_index;

func_exit:
	if (!ret) {
		/* Build translation table failed. */
		my_free(index_mapping);

		share->idx_trans_tbl.array_size = 0;
		share->idx_trans_tbl.index_count = 0;
		index_mapping = NULL;
	}

	share->idx_trans_tbl.index_mapping = index_mapping;

	mutex_exit(&dict_sys->mutex);

	DBUG_RETURN(ret);
}

/*******************************************************************//**
This function uses index translation table to quickly locate the
requested index structure.
Note we do not have mutex protection for the index translatoin table
access, it is based on the assumption that there is no concurrent
translation table rebuild (fter create/drop index) and DMLs that
require index lookup.
@return dict_index_t structure for requested index. NULL if
fail to locate the index structure. */
static
dict_index_t*
innobase_index_lookup(
/*==================*/
	INNOBASE_SHARE*	share,	/*!< in: share structure for index
				translation table. */
	uint		keynr)	/*!< in: index number for the requested
				index */
{
	if (!share->idx_trans_tbl.index_mapping
	    || keynr >= share->idx_trans_tbl.index_count) {
		return(NULL);
	}

	return(share->idx_trans_tbl.index_mapping[keynr]);
}

/************************************************************************
Set the autoinc column max value. This should only be called once from
ha_innobase::open(). Therefore there's no need for a covering lock. */
UNIV_INTERN
void
ha_innobase::innobase_initialize_autoinc()
/*======================================*/
{
	ulonglong	auto_inc;
	const Field*	field = table->found_next_number_field;

	if (field != NULL) {
		auto_inc = innobase_get_int_col_max_value(field);
	} else {
		/* We have no idea what's been passed in to us as the
		autoinc column. We set it to the 0, effectively disabling
		updates to the table. */
		auto_inc = 0;

		ut_print_timestamp(stderr);
		fprintf(stderr, "  InnoDB: Unable to determine the AUTOINC "
				"column name\n");
	}

	if (srv_force_recovery >= SRV_FORCE_NO_IBUF_MERGE) {
		/* If the recovery level is set so high that writes
		are disabled we force the AUTOINC counter to 0
		value effectively disabling writes to the table.
		Secondly, we avoid reading the table in case the read
		results in failure due to a corrupted table/index.

		We will not return an error to the client, so that the
		tables can be dumped with minimal hassle.  If an error
		were returned in this case, the first attempt to read
		the table would fail and subsequent SELECTs would succeed. */
		auto_inc = 0;
	} else if (field == NULL) {
		/* This is a far more serious error, best to avoid
		opening the table and return failure. */
		my_error(ER_AUTOINC_READ_FAILED, MYF(0));
	} else {
		dict_index_t*	index;
		const char*	col_name;
		ulonglong	read_auto_inc;
		ulint		err;

		update_thd(ha_thd());

		ut_a(prebuilt->trx == thd_to_trx(user_thd));

		col_name = field->field_name;
		index = innobase_get_index(table->s->next_number_index);

		/* Execute SELECT MAX(col_name) FROM TABLE; */
		err = row_search_max_autoinc(index, col_name, &read_auto_inc);

		switch (err) {
		case DB_SUCCESS: {
			ulonglong	col_max_value;

			col_max_value = innobase_get_int_col_max_value(field);

			/* At the this stage we do not know the increment
			nor the offset, so use a default increment of 1. */

			auto_inc = innobase_next_autoinc(
				read_auto_inc, 1, 1, col_max_value);

			break;
		}
		case DB_RECORD_NOT_FOUND:
			ut_print_timestamp(stderr);
			fprintf(stderr, "  InnoDB: MySQL and InnoDB data "
				"dictionaries are out of sync.\n"
				"InnoDB: Unable to find the AUTOINC column "
				"%s in the InnoDB table %s.\n"
				"InnoDB: We set the next AUTOINC column "
				"value to 0,\n"
				"InnoDB: in effect disabling the AUTOINC "
				"next value generation.\n"
				"InnoDB: You can either set the next "
				"AUTOINC value explicitly using ALTER TABLE\n"
				"InnoDB: or fix the data dictionary by "
				"recreating the table.\n",
				col_name, index->table->name);

			/* This will disable the AUTOINC generation. */
			auto_inc = 0;

			/* We want the open to succeed, so that the user can
			take corrective action. ie. reads should succeed but
			updates should fail. */
			err = DB_SUCCESS;
			break;
		default:
			/* row_search_max_autoinc() should only return
			one of DB_SUCCESS or DB_RECORD_NOT_FOUND. */
			ut_error;
		}
	}

	dict_table_autoinc_initialize(prebuilt->table, auto_inc);
}

/*****************************************************************//**
Creates and opens a handle to a table which already exists in an InnoDB
database.
@return	1 if error, 0 if success */
UNIV_INTERN
int
ha_innobase::open(
/*==============*/
	const char*	name,		/*!< in: table name */
	int		mode,		/*!< in: not used */
	uint		test_if_locked)	/*!< in: not used */
{
	dict_table_t*	ib_table;
	char		norm_name[1000];
	THD*		thd;
	ulint		retries = 0;
	char*		is_part = NULL;
	ibool		par_case_name_set = FALSE;
	char		par_case_name[MAX_FULL_NAME_LEN + 1];

	DBUG_ENTER("ha_innobase::open");

	UT_NOT_USED(mode);
	UT_NOT_USED(test_if_locked);

	thd = ha_thd();

	/* Under some cases MySQL seems to call this function while
	holding btr_search_latch. This breaks the latching order as
	we acquire dict_sys->mutex below and leads to a deadlock. */
	if (thd != NULL) {
		innobase_release_temporary_latches(ht, thd);
	}

	normalize_table_name(norm_name, name);

	user_thd = NULL;

	if (!(share=get_share(name))) {

		DBUG_RETURN(1);
	}

	/* Create buffers for packing the fields of a record. Why
	table->reclength did not work here? Obviously, because char
	fields when packed actually became 1 byte longer, when we also
	stored the string length as the first byte. */

	upd_and_key_val_buff_len =
				table->s->reclength + table->s->max_key_length
							+ MAX_REF_PARTS * 3;
	if (!(uchar*) my_multi_malloc(MYF(MY_WME),
			&upd_buff, upd_and_key_val_buff_len,
			&key_val_buff, upd_and_key_val_buff_len,
			NullS)) {
		free_share(share);

		DBUG_RETURN(1);
	}

	/* We look for pattern #P# to see if the table is partitioned
	MySQL table. The retry logic for partitioned tables is a
	workaround for http://bugs.mysql.com/bug.php?id=33349. Look
	at support issue https://support.mysql.com/view.php?id=21080
	for more details. */
#ifdef __WIN__
	is_part = strstr(norm_name, "#p#");
#else
	is_part = strstr(norm_name, "#P#");
#endif /* __WIN__ */

retry:
	/* Get pointer to a table object in InnoDB dictionary cache */
	ib_table = dict_table_open_on_name(norm_name, FALSE);

	if (NULL == ib_table) {
		if (is_part && retries < 10) {
			/* MySQL partition engine hard codes the file name
			separator as "#P#". The text case is fixed even if
			lower_case_table_names is set to 1 or 2. This is true
			for sub-partition names as well. InnoDB always
			normalises file names to lower case on Windows, this
			can potentially cause problems when copying/moving
			tables between platforms.

			1) If boot against an installation from Windows
			platform, then its partition table name could
			be all be in lower case in system tables. So we
			will need to check lower case name when load table.

			2) If  we boot an installation from other case
			sensitive platform in Windows, we might need to
			check the existence of table name without lowering
			case them in the system table. */
			if (innobase_get_lower_case_table_names() == 1) {

				if (!par_case_name_set) {
#ifndef __WIN__
					/* Check for the table using lower
					case name, including the partition
					separator "P" */
					memcpy(par_case_name, norm_name,
					       strlen(norm_name));
					par_case_name[strlen(norm_name)] = 0;
					innobase_casedn_str(par_case_name);
#else
					/* On Windows platfrom, check
					whether there exists table name in
					system table whose name is
					not being normalized to lower case */
					normalize_table_name_low(
						par_case_name, name, FALSE);
#endif
					par_case_name_set = TRUE;
				}

				ib_table = dict_table_open_on_name(
					par_case_name, FALSE);
			}

			if (!ib_table) {
				++retries;
				os_thread_sleep(100000);
				goto retry;
			} else {
#ifndef __WIN__
				sql_print_warning("Partition table %s opened "
						  "after converting to lower "
						  "case. The table may have "
						  "been moved from a case "
						  "in-sensitive file system. "
						  "Please recreate table in "
						  "the current file system\n",
						  norm_name);
#else
				sql_print_warning("Partition table %s opened "
						  "after skipping the step to "
						  "lower case the table name. "
						  "The table may have been "
						  "moved from a case sensitive "
						  "file system. Please "
						  "recreate table in the "
						  "current file system\n",
						  norm_name);
#endif
				goto table_opened;
			}
		}

		if (is_part) {
			sql_print_error("Failed to open table %s after "
					"%lu attempts.\n", norm_name,
					retries);
		}

		sql_print_error("Cannot find or open table %s from\n"
				"the internal data dictionary of InnoDB "
				"though the .frm file for the\n"
				"table exists. Maybe you have deleted and "
				"recreated InnoDB data\n"
				"files but have forgotten to delete the "
				"corresponding .frm files\n"
				"of InnoDB tables, or you have moved .frm "
				"files to another database?\n"
				"or, the table contains indexes that this "
				"version of the engine\n"
				"doesn't support.\n"
				"See " REFMAN "innodb-troubleshooting.html\n"
				"how you can resolve the problem.\n",
				norm_name);
		free_share(share);
		my_free(upd_buff);
		my_errno = ENOENT;

		DBUG_RETURN(HA_ERR_NO_SUCH_TABLE);
	}

table_opened:

	MONITOR_INC(MONITOR_TABLE_OPEN);

	if (ib_table->ibd_file_missing && !thd_tablespace_op(thd)) {
		sql_print_error("MySQL is trying to open a table handle but "
				"the .ibd file for\ntable %s does not exist.\n"
				"Have you deleted the .ibd file from the "
				"database directory under\nthe MySQL datadir, "
				"or have you used DISCARD TABLESPACE?\n"
				"See " REFMAN "innodb-troubleshooting.html\n"
				"how you can resolve the problem.\n",
				norm_name);
		free_share(share);
		my_free(upd_buff);
		my_errno = ENOENT;

		dict_table_close(ib_table, FALSE);
		DBUG_RETURN(HA_ERR_NO_SUCH_TABLE);
	}

	prebuilt = row_create_prebuilt(ib_table);

	prebuilt->mysql_row_len = table->s->reclength;
	prebuilt->default_rec = table->s->default_values;
	ut_ad(prebuilt->default_rec);

	/* Looks like MySQL-3.23 sometimes has primary key number != 0 */
	primary_key = table->s->primary_key;
	key_used_on_scan = primary_key;

	if (!innobase_build_index_translation(table, ib_table, share)) {
		  sql_print_error("Build InnoDB index translation table for"
				  " Table %s failed", name);
	}

	/* Allocate a buffer for a 'row reference'. A row reference is
	a string of bytes of length ref_length which uniquely specifies
	a row in our table. Note that MySQL may also compare two row
	references for equality by doing a simple memcmp on the strings
	of length ref_length! */

	if (!row_table_got_default_clust_index(ib_table)) {

		prebuilt->clust_index_was_generated = FALSE;

		if (UNIV_UNLIKELY(primary_key >= MAX_KEY)) {
			sql_print_error("Table %s has a primary key in "
					"InnoDB data dictionary, but not "
					"in MySQL!", name);

			/* This mismatch could cause further problems
			if not attended, bring this to the user's attention
			by printing a warning in addition to log a message
			in the errorlog */
			push_warning_printf(thd, Sql_condition::WARN_LEVEL_WARN,
					    ER_NO_SUCH_INDEX,
					    "InnoDB: Table %s has a "
					    "primary key in InnoDB data "
					    "dictionary, but not in "
					    "MySQL!", name);

			/* If primary_key >= MAX_KEY, its (primary_key)
			value could be out of bound if continue to index
			into key_info[] array. Find InnoDB primary index,
			and assign its key_length to ref_length.
			In addition, since MySQL indexes are sorted starting
			with primary index, unique index etc., initialize
			ref_length to the first index key length in
			case we fail to find InnoDB cluster index.

			Please note, this will not resolve the primary
			index mismatch problem, other side effects are
			possible if users continue to use the table.
			However, we allow this table to be opened so
			that user can adopt necessary measures for the
			mismatch while still being accessible to the table
			date. */
			if (!table->key_info) {
				ut_ad(!table->s->keys);
				ref_length = 0;
			} else {
				ref_length = table->key_info[0].key_length;
			}

			/* Find corresponding cluster index
			key length in MySQL's key_info[] array */
			for (ulint i = 0; i < table->s->keys; i++) {
				dict_index_t*	index;
				index = innobase_get_index(i);
				if (dict_index_is_clust(index)) {
					ref_length =
						 table->key_info[i].key_length;
				}
			}
		} else {
			/* MySQL allocates the buffer for ref.
			key_info->key_length includes space for all key
			columns + one byte for each column that may be
			NULL. ref_length must be as exact as possible to
			save space, because all row reference buffers are
			allocated based on ref_length. */

			ref_length = table->key_info[primary_key].key_length;
		}
	} else {
		if (primary_key != MAX_KEY) {
			sql_print_error(
				"Table %s has no primary key in InnoDB data "
				"dictionary, but has one in MySQL! If you "
				"created the table with a MySQL version < "
				"3.23.54 and did not define a primary key, "
				"but defined a unique key with all non-NULL "
				"columns, then MySQL internally treats that "
				"key as the primary key. You can fix this "
				"error by dump + DROP + CREATE + reimport "
				"of the table.", name);

			/* This mismatch could cause further problems
			if not attended, bring this to the user attention
			by printing a warning in addition to log a message
			in the errorlog */
			push_warning_printf(thd, Sql_condition::WARN_LEVEL_WARN,
					    ER_NO_SUCH_INDEX,
					    "InnoDB: Table %s has no "
					    "primary key in InnoDB data "
					    "dictionary, but has one in "
					    "MySQL!", name);
		}

		prebuilt->clust_index_was_generated = TRUE;

		ref_length = DATA_ROW_ID_LEN;

		/* If we automatically created the clustered index, then
		MySQL does not know about it, and MySQL must NOT be aware
		of the index used on scan, to make it avoid checking if we
		update the column of the index. That is why we assert below
		that key_used_on_scan is the undefined value MAX_KEY.
		The column is the row id in the automatical generation case,
		and it will never be updated anyway. */

		if (key_used_on_scan != MAX_KEY) {
			sql_print_warning(
				"Table %s key_used_on_scan is %lu even "
				"though there is no primary key inside "
				"InnoDB.", name, (ulong) key_used_on_scan);
		}
	}

	/* Index block size in InnoDB: used by MySQL in query optimization */
	stats.block_size = 16 * 1024;

	/* Init table lock structure */
	thr_lock_data_init(&share->lock,&lock,(void*) 0);

	if (prebuilt->table) {
		/* We update the highest file format in the system table
		space, if this table has higher file format setting. */

		trx_sys_file_format_max_upgrade(
			(const char**) &innobase_file_format_max,
			dict_table_get_format(prebuilt->table));
	}

	/* Only if the table has an AUTOINC column. */
	if (prebuilt->table != NULL && table->found_next_number_field != NULL) {
		dict_table_autoinc_lock(prebuilt->table);

		/* Since a table can already be "open" in InnoDB's internal
		data dictionary, we only init the autoinc counter once, the
		first time the table is loaded. We can safely reuse the
		autoinc value from a previous MySQL open. */
		if (dict_table_autoinc_read(prebuilt->table) == 0) {

			innobase_initialize_autoinc();
		}

		dict_table_autoinc_unlock(prebuilt->table);
	}

	info(HA_STATUS_NO_LOCK | HA_STATUS_VARIABLE | HA_STATUS_CONST);

	DBUG_RETURN(0);
}

UNIV_INTERN
uint
ha_innobase::max_supported_key_part_length() const
/*==============================================*/
{
	/* A table format specific index column length check will be performed
	at ha_innobase::add_index() and row_create_index_for_mysql() */
	return(innobase_large_prefix
		? REC_VERSION_56_MAX_INDEX_COL_LEN
		: REC_ANTELOPE_MAX_INDEX_COL_LEN - 1);
}

/******************************************************************//**
Closes a handle to an InnoDB table.
@return	0 */
UNIV_INTERN
int
ha_innobase::close()
/*================*/
{
	THD*	thd;

	DBUG_ENTER("ha_innobase::close");

	thd = ha_thd();
	if (thd != NULL) {
		innobase_release_temporary_latches(ht, thd);
	}

	row_prebuilt_free(prebuilt, FALSE);

	my_free(upd_buff);
	free_share(share);

	MONITOR_INC(MONITOR_TABLE_CLOSE);

	/* Tell InnoDB server that there might be work for
	utility threads: */

	srv_active_wake_master_thread();

	DBUG_RETURN(0);
}

/* The following accessor functions should really be inside MySQL code! */

/**************************************************************//**
Gets field offset for a field in a table.
@return	offset */
static inline
uint
get_field_offset(
/*=============*/
	const TABLE*	table,	/*!< in: MySQL table object */
	const Field*	field)	/*!< in: MySQL field object */
{
	return((uint) (field->ptr - table->record[0]));
}

/**************************************************************//**
Checks if a field in a record is SQL NULL. Uses the record format
information in table to track the null bit in record.
@return	1 if NULL, 0 otherwise */
static inline
uint
field_in_record_is_null(
/*====================*/
	TABLE*	table,	/*!< in: MySQL table object */
	Field*	field,	/*!< in: MySQL field object */
	char*	record)	/*!< in: a row in MySQL format */
{
	int	null_offset;

	if (!field->null_ptr) {

		return(0);
	}

	null_offset = (uint) ((char*) field->null_ptr
		    - (char*) table->record[0]);

	if (record[null_offset] & field->null_bit) {

		return(1);
	}

	return(0);
}

/*************************************************************//**
InnoDB uses this function to compare two data fields for which the data type
is such that we must use MySQL code to compare them. NOTE that the prototype
of this function is in rem0cmp.c in InnoDB source code! If you change this
function, remember to update the prototype there!
@return	1, 0, -1, if a is greater, equal, less than b, respectively */
extern "C" UNIV_INTERN
int
innobase_mysql_cmp(
/*===============*/
	int		mysql_type,	/*!< in: MySQL type */
	uint		charset_number,	/*!< in: number of the charset */
	const unsigned char* a,		/*!< in: data field */
	unsigned int	a_length,	/*!< in: data field length,
					not UNIV_SQL_NULL */
	const unsigned char* b,		/*!< in: data field */
	unsigned int	b_length)	/*!< in: data field length,
					not UNIV_SQL_NULL */
{
	CHARSET_INFO*		charset;
	enum_field_types	mysql_tp;
	int			ret;

	DBUG_ASSERT(a_length != UNIV_SQL_NULL);
	DBUG_ASSERT(b_length != UNIV_SQL_NULL);

	mysql_tp = (enum_field_types) mysql_type;

	switch (mysql_tp) {

	case MYSQL_TYPE_BIT:
	case MYSQL_TYPE_STRING:
	case MYSQL_TYPE_VAR_STRING:
	case MYSQL_TYPE_TINY_BLOB:
	case MYSQL_TYPE_MEDIUM_BLOB:
	case MYSQL_TYPE_BLOB:
	case MYSQL_TYPE_LONG_BLOB:
	case MYSQL_TYPE_VARCHAR:
		/* Use the charset number to pick the right charset struct for
		the comparison. Since the MySQL function get_charset may be
		slow before Bar removes the mutex operation there, we first
		look at 2 common charsets directly. */

		if (charset_number == default_charset_info->number) {
			charset = default_charset_info;
		} else if (charset_number == my_charset_latin1.number) {
			charset = &my_charset_latin1;
		} else {
			charset = get_charset(charset_number, MYF(MY_WME));

			if (charset == NULL) {
			  sql_print_error("InnoDB needs charset %lu for doing "
					  "a comparison, but MySQL cannot "
					  "find that charset.",
					  (ulong) charset_number);
				ut_a(0);
			}
		}

		/* Starting from 4.1.3, we use strnncollsp() in comparisons of
		non-latin1_swedish_ci strings. NOTE that the collation order
		changes then: 'b\0\0...' is ordered BEFORE 'b  ...'. Users
		having indexes on such data need to rebuild their tables! */

		ret = charset->coll->strnncollsp(
			charset, a, a_length, b, b_length, 0);

		if (ret < 0) {
			return(-1);
		} else if (ret > 0) {
			return(1);
		} else {
			return(0);
		}
	default:
		ut_error;
	}

	return(0);
}


/*************************************************************//**
Get the next token from the given string and store it in *token. */
extern "C" UNIV_INTERN
CHARSET_INFO*
innobase_get_fts_charset(
/*=====================*/
	int		mysql_type,	/*!< in: MySQL type */
	uint		charset_number)	/*!< in: number of the charset */
{
	enum_field_types	mysql_tp;
	CHARSET_INFO*		charset;

	mysql_tp = (enum_field_types) mysql_type;

	switch (mysql_tp) {

	case MYSQL_TYPE_BIT:
	case MYSQL_TYPE_STRING:
	case MYSQL_TYPE_VAR_STRING:
	case MYSQL_TYPE_TINY_BLOB:
	case MYSQL_TYPE_MEDIUM_BLOB:
	case MYSQL_TYPE_BLOB:
	case MYSQL_TYPE_LONG_BLOB:
	case MYSQL_TYPE_VARCHAR:
		/* Use the charset number to pick the right charset struct for
		the comparison. Since the MySQL function get_charset may be
		slow before Bar removes the mutex operation there, we first
		look at 2 common charsets directly. */

		if (charset_number == default_charset_info->number) {
			charset = default_charset_info;
		} else if (charset_number == my_charset_latin1.number) {
			charset = &my_charset_latin1;
		} else {
			charset = get_charset(charset_number, MYF(MY_WME));

			if (charset == NULL) {
			  sql_print_error("InnoDB needs charset %lu for doing "
					  "a comparison, but MySQL cannot "
					  "find that charset.",
					  (ulong) charset_number);
				ut_a(0);
			}
		}
		break;
	default:
		ut_error;
	}

	return(charset);
}

/*************************************************************//**
InnoDB uses this function to compare two data fields for which the data type
is such that we must use MySQL code to compare them. NOTE that the prototype
of this function is in rem0cmp.c in InnoDB source code! If you change this
function, remember to update the prototype there!
@return	1, 0, -1, if a is greater, equal, less than b, respectively */
extern "C" UNIV_INTERN
int
innobase_mysql_cmp_prefix(
/*======================*/
	int		mysql_type,	/*!< in: MySQL type */
	uint		charset_number,	/*!< in: number of the charset */
	const unsigned char* a,		/*!< in: data field */
	unsigned int	a_length,	/*!< in: data field length,
					not UNIV_SQL_NULL */
	const unsigned char* b,		/*!< in: data field */
	unsigned int	b_length)	/*!< in: data field length,
					not UNIV_SQL_NULL */
{
	CHARSET_INFO*		charset;
	int			result;

	charset = innobase_get_fts_charset(mysql_type, charset_number);

	result = ha_compare_text(charset, (uchar*) a, a_length,
				 (uchar*) b, b_length, 1, 0);

	return(result);
}
/******************************************************************//**
compare two character string according to their charset. */
extern "C" UNIV_INTERN
int
innobase_fts_text_cmp(
/*==================*/
	const void*	cs,		/*!< in: Character set */
	const void*     p1,		/*!< in: key */
        const void*     p2)		/*!< in: node */
{
	const CHARSET_INFO*	charset = (const CHARSET_INFO*) cs;
        const fts_string_t*	s1 = (const fts_string_t*) p1;
        const fts_string_t*	s2 = (const fts_string_t*) p2;

        return(ha_compare_text(charset, s1->f_str, s1->f_len,
			       s2->f_str, s2->f_len, 0, 0));
}
/******************************************************************//**
compare two character string case insensitively according to their charset. */
extern "C" UNIV_INTERN
int
innobase_fts_text_case_cmp(
/*=======================*/
	const void*	cs,		/*!< in: Character set */
	const void*     p1,		/*!< in: key */
        const void*     p2)		/*!< in: node */
{
	const CHARSET_INFO*	charset = (const CHARSET_INFO*) cs;
	const fts_string_t*	s1 = (const fts_string_t*) p1;
	const fts_string_t*	s2 = (const fts_string_t*) p2;
	ulint			newlen;

	my_casedn_str(charset, (char*) s2->f_str);

	newlen = strlen((const char*) s2->f_str);

	return(ha_compare_text(charset, s1->f_str, s1->f_len,
			       s2->f_str, newlen, 0, 0));
}
/******************************************************************//**
Get the first character's code position for FTS index partition. */
extern "C" UNIV_INTERN
ulint
innobase_strnxfrm(
/*==============*/
	const CHARSET_INFO*
			cs,		/*!< in: Character set */
	const uchar*	str,		/*!< in: string */
	const ulint	len)		/*!< in: string length */
{
	uchar		mystr[2];
	ulint		value;

	if (!str || len == 0) {
		return(0);
	}

	my_strnxfrm(cs, (uchar*)mystr, 2, str, len);

	value = mach_read_from_2(mystr);

	if (value > 255) {
		value = value / 256;
	}

	return(value);
}

/******************************************************************//**
compare two character string according to their charset. */
extern "C" UNIV_INTERN
int
innobase_fts_text_cmp_prefix(
/*=========================*/
	const void*	cs,		/*!< in: Character set */
	const void*	p1,		/*!< in: prefix key */
	const void*	p2)		/*!< in: value to compare */
{
	const CHARSET_INFO*	charset = (const CHARSET_INFO*) cs;
	const fts_string_t*	s1 = (const fts_string_t*) p1;
	const fts_string_t*	s2 = (const fts_string_t*) p2;
	int			result;

	result = ha_compare_text(charset, s2->f_str, s2->f_len,
				 s1->f_str, s1->f_len, 1, 0);

	/* We switched s1, s2 position in ha_compare_text. So we need
	to negate the result */
	return(-result);
}
/******************************************************************//**
compare two character string according to their charset. */
extern "C" UNIV_INTERN
int
innobase_fts_string_cmp(
/*====================*/
	const void*	cs,		/*!< in: Character set */
	const void*     p1,		/*!< in: key */
        const void*     p2)		/*!< in: node */
{
	const CHARSET_INFO*	charset = (const CHARSET_INFO*) cs;
	uchar*			s1 = (uchar*) p1;
	uchar*			s2 = *(uchar**) p2;

	return(ha_compare_text(charset, s1, strlen((const char*)s1),
			       s2, strlen((const char*)s2), 0, 0));
}
/******************************************************************//**
Makes all characters in a string lower case. */
extern "C" UNIV_INTERN
size_t
innobase_fts_casedn_str(
/*====================*/
	CHARSET_INFO*	cs,	/*!< in: Character set */
	char*		src,	/*!< in: string to put in lower case */
	size_t		src_len,/*!< in: input string length */
	char*		dst,	/*!< in: buffer for result string */
	size_t		dst_len)/*!< in: buffer size */
{
	if (cs->casedn_multiply == 1) {
		memcpy(dst, src, src_len);
		dst[src_len] = 0;
		my_casedn_str(cs, dst);

		return(strlen(dst));
	} else {
		return(cs->cset->casedn(cs, src, src_len, dst, dst_len));
	}
}

#define true_word_char(ctype, character)			\
                      ((ctype) & (_MY_U | _MY_L | _MY_NMR) ||	\
                       (character) == '_')

#define misc_word_char(X)       0

/*************************************************************//**
Get the next token from the given string and store it in *token.
It is mostly copied from MyISAM's doc parsing function ft_simple_get_word()
@return length of string processed */
extern "C" UNIV_INTERN
ulint
innobase_mysql_fts_get_token(
/*=========================*/
	CHARSET_INFO*	cs,		/*!< in: Character set */
	byte*           start,		/*!< in: start of text */
	byte*		end,		/*!< in: one character past end of
					text */
	fts_string_t*	token,		/*!< out: token's text */
	ulint*		offset)		/*!< out: offset to token,
					measured as characters from
					'start' */
{
	uchar*			doc = start;
	uint			mwc;
	ulint			length;
	int			mbl;
	int			ctype;

	token->f_len = 0;

	ut_a(cs);

	do {
		for (;; doc+= (mbl > 0 ? mbl : (mbl < 0 ? -mbl : 1))) {
			if (doc >= end) {
				return(doc - start);
			}

			mbl= cs->cset->ctype(cs, &ctype, (uchar*)doc,
					     (uchar*)end);

			if (true_word_char(ctype, *doc)) {
				break;
			}
		}

		mwc= length= 0;

		token->f_str = doc;

		for (; doc < end; length++,
		     doc+= (mbl > 0 ? mbl : (mbl < 0 ? -mbl : 1)))
		{
			mbl= cs->cset->ctype(cs, &ctype, (uchar*)doc,
					     (uchar*)end);

			if (true_word_char(ctype, *doc)) {
				mwc= 0;
			} else if (!misc_word_char(*doc) || mwc) {
				break;
			} else {
				mwc++;
			}
		}

		token->f_len = (uint)(doc - token->f_str) - mwc;
		token->f_n_char = length;

		return(doc - start);
	} while (doc < end);

	token->f_str[token->f_len] = 0;

	return(doc - start);
}

/**************************************************************//**
Converts a MySQL type to an InnoDB type. Note that this function returns
the 'mtype' of InnoDB. InnoDB differentiates between MySQL's old <= 4.1
VARCHAR and the new true VARCHAR in >= 5.0.3 by the 'prtype'.
@return	DATA_BINARY, DATA_VARCHAR, ... */
extern "C" UNIV_INTERN
ulint
get_innobase_type_from_mysql_type(
/*==============================*/
	ulint*		unsigned_flag,	/*!< out: DATA_UNSIGNED if an
					'unsigned type';
					at least ENUM and SET,
					and unsigned integer
					types are 'unsigned types' */
	const void*	f)		/*!< in: MySQL Field */
{
	const class Field* field = reinterpret_cast<const class Field*>(f);

	/* The following asserts try to check that the MySQL type code fits in
	8 bits: this is used in ibuf and also when DATA_NOT_NULL is ORed to
	the type */

	DBUG_ASSERT((ulint)MYSQL_TYPE_STRING < 256);
	DBUG_ASSERT((ulint)MYSQL_TYPE_VAR_STRING < 256);
	DBUG_ASSERT((ulint)MYSQL_TYPE_DOUBLE < 256);
	DBUG_ASSERT((ulint)MYSQL_TYPE_FLOAT < 256);
	DBUG_ASSERT((ulint)MYSQL_TYPE_DECIMAL < 256);

	if (field->flags & UNSIGNED_FLAG) {

		*unsigned_flag = DATA_UNSIGNED;
	} else {
		*unsigned_flag = 0;
	}

	if (field->real_type() == MYSQL_TYPE_ENUM
		|| field->real_type() == MYSQL_TYPE_SET) {

		/* MySQL has field->type() a string type for these, but the
		data is actually internally stored as an unsigned integer
		code! */

		*unsigned_flag = DATA_UNSIGNED; /* MySQL has its own unsigned
						flag set to zero, even though
						internally this is an unsigned
						integer type */
		return(DATA_INT);
	}

	switch (field->type()) {
		/* NOTE that we only allow string types in DATA_MYSQL and
		DATA_VARMYSQL */
	case MYSQL_TYPE_VAR_STRING:	/* old <= 4.1 VARCHAR */
	case MYSQL_TYPE_VARCHAR:	/* new >= 5.0.3 true VARCHAR */
		if (field->binary()) {
			return(DATA_BINARY);
		} else if (strcmp(field->charset()->name,
				  "latin1_swedish_ci") == 0) {
			return(DATA_VARCHAR);
		} else {
			return(DATA_VARMYSQL);
		}
	case MYSQL_TYPE_BIT:
	case MYSQL_TYPE_STRING: if (field->binary()) {

			return(DATA_FIXBINARY);
		} else if (strcmp(field->charset()->name,
				  "latin1_swedish_ci") == 0) {
			return(DATA_CHAR);
		} else {
			return(DATA_MYSQL);
		}
	case MYSQL_TYPE_NEWDECIMAL:
		return(DATA_FIXBINARY);
	case MYSQL_TYPE_LONG:
	case MYSQL_TYPE_LONGLONG:
	case MYSQL_TYPE_TINY:
	case MYSQL_TYPE_SHORT:
	case MYSQL_TYPE_INT24:
	case MYSQL_TYPE_DATE:
	case MYSQL_TYPE_DATETIME:
	case MYSQL_TYPE_YEAR:
	case MYSQL_TYPE_NEWDATE:
	case MYSQL_TYPE_TIME:
	case MYSQL_TYPE_TIMESTAMP:
		return(DATA_INT);
	case MYSQL_TYPE_FLOAT:
		return(DATA_FLOAT);
	case MYSQL_TYPE_DOUBLE:
		return(DATA_DOUBLE);
	case MYSQL_TYPE_DECIMAL:
		return(DATA_DECIMAL);
	case MYSQL_TYPE_GEOMETRY:
	case MYSQL_TYPE_TINY_BLOB:
	case MYSQL_TYPE_MEDIUM_BLOB:
	case MYSQL_TYPE_BLOB:
	case MYSQL_TYPE_LONG_BLOB:
		return(DATA_BLOB);
	case MYSQL_TYPE_NULL:
		/* MySQL currently accepts "NULL" datatype, but will
		reject such datatype in the next release. We will cope
		with it and not trigger assertion failure in 5.1 */
		break;
	default:
		ut_error;
	}

	return(0);
}

/*******************************************************************//**
Writes an unsigned integer value < 64k to 2 bytes, in the little-endian
storage format. */
static inline
void
innobase_write_to_2_little_endian(
/*==============================*/
	byte*	buf,	/*!< in: where to store */
	ulint	val)	/*!< in: value to write, must be < 64k */
{
	ut_a(val < 256 * 256);

	buf[0] = (byte)(val & 0xFF);
	buf[1] = (byte)(val / 256);
}

/*******************************************************************//**
Reads an unsigned integer value < 64k from 2 bytes, in the little-endian
storage format.
@return	value */
static inline
uint
innobase_read_from_2_little_endian(
/*===============================*/
	const uchar*	buf)	/*!< in: from where to read */
{
	return (uint) ((ulint)(buf[0]) + 256 * ((ulint)(buf[1])));
}

/*******************************************************************//**
Stores a key value for a row to a buffer.
@return	key value length as stored in buff */
UNIV_INTERN
uint
ha_innobase::store_key_val_for_row(
/*===============================*/
	uint		keynr,	/*!< in: key number */
	char*		buff,	/*!< in/out: buffer for the key value (in MySQL
				format) */
	uint		buff_len,/*!< in: buffer length */
	const uchar*	record)/*!< in: row in MySQL format */
{
	KEY*		key_info	= table->key_info + keynr;
	KEY_PART_INFO*	key_part	= key_info->key_part;
	KEY_PART_INFO*	end		= key_part + key_info->key_parts;
	char*		buff_start	= buff;
	enum_field_types mysql_type;
	Field*		field;
	ibool		is_null;

	DBUG_ENTER("store_key_val_for_row");

	/* The format for storing a key field in MySQL is the following:

	1. If the column can be NULL, then in the first byte we put 1 if the
	field value is NULL, 0 otherwise.

	2. If the column is of a BLOB type (it must be a column prefix field
	in this case), then we put the length of the data in the field to the
	next 2 bytes, in the little-endian format. If the field is SQL NULL,
	then these 2 bytes are set to 0. Note that the length of data in the
	field is <= column prefix length.

	3. In a column prefix field, prefix_len next bytes are reserved for
	data. In a normal field the max field length next bytes are reserved
	for data. For a VARCHAR(n) the max field length is n. If the stored
	value is the SQL NULL then these data bytes are set to 0.

	4. We always use a 2 byte length for a true >= 5.0.3 VARCHAR. Note that
	in the MySQL row format, the length is stored in 1 or 2 bytes,
	depending on the maximum allowed length. But in the MySQL key value
	format, the length always takes 2 bytes.

	We have to zero-fill the buffer so that MySQL is able to use a
	simple memcmp to compare two key values to determine if they are
	equal. MySQL does this to compare contents of two 'ref' values. */

	memset(buff, 0, buff_len);

	for (; key_part != end; key_part++) {
		is_null = FALSE;

		if (key_part->null_bit) {
			if (record[key_part->null_offset]
						& key_part->null_bit) {
				*buff = 1;
				is_null = TRUE;
			} else {
				*buff = 0;
			}
			buff++;
		}

		field = key_part->field;
		mysql_type = field->type();

		if (mysql_type == MYSQL_TYPE_VARCHAR) {
						/* >= 5.0.3 true VARCHAR */
			ulint		lenlen;
			ulint		len;
			const byte*	data;
			ulint		key_len;
			ulint		true_len;
			const CHARSET_INFO* cs;
			int		error=0;

			key_len = key_part->length;

			if (is_null) {
				buff += key_len + 2;

				continue;
			}
			cs = field->charset();

			lenlen = (ulint)
				(((Field_varstring*)field)->length_bytes);

			data = row_mysql_read_true_varchar(&len,
				(byte*) (record
				+ (ulint)get_field_offset(table, field)),
				lenlen);

			true_len = len;

			/* For multi byte character sets we need to calculate
			the true length of the key */

			if (len > 0 && cs->mbmaxlen > 1) {
				true_len = (ulint) cs->cset->well_formed_len(cs,
						(const char *) data,
						(const char *) data + len,
 						(uint) (key_len / cs->mbmaxlen),
						&error);
			}

			/* In a column prefix index, we may need to truncate
			the stored value: */

			if (true_len > key_len) {
				true_len = key_len;
			}

			/* The length in a key value is always stored in 2
			bytes */

			row_mysql_store_true_var_len((byte*)buff, true_len, 2);
			buff += 2;

			memcpy(buff, data, true_len);

			/* Note that we always reserve the maximum possible
			length of the true VARCHAR in the key value, though
			only len first bytes after the 2 length bytes contain
			actual data. The rest of the space was reset to zero
			in the memset() call above. */

			buff += key_len;

		} else if (mysql_type == MYSQL_TYPE_TINY_BLOB
			|| mysql_type == MYSQL_TYPE_MEDIUM_BLOB
			|| mysql_type == MYSQL_TYPE_BLOB
			|| mysql_type == MYSQL_TYPE_LONG_BLOB
			/* MYSQL_TYPE_GEOMETRY data is treated
			as BLOB data in innodb. */
			|| mysql_type == MYSQL_TYPE_GEOMETRY) {

			const CHARSET_INFO* cs;
			ulint		key_len;
			ulint		true_len;
			int		error=0;
			ulint		blob_len;
			const byte*	blob_data;

			ut_a(key_part->key_part_flag & HA_PART_KEY_SEG);

			key_len = key_part->length;

			if (is_null) {
				buff += key_len + 2;

				continue;
			}

			cs = field->charset();

			blob_data = row_mysql_read_blob_ref(&blob_len,
				(byte*) (record
				+ (ulint)get_field_offset(table, field)),
					(ulint) field->pack_length());

			true_len = blob_len;

			ut_a(get_field_offset(table, field)
				== key_part->offset);

			/* For multi byte character sets we need to calculate
			the true length of the key */

			if (blob_len > 0 && cs->mbmaxlen > 1) {
				true_len = (ulint) cs->cset->well_formed_len(cs,
						(const char *) blob_data,
						(const char *) blob_data
							+ blob_len,
						(uint) (key_len / cs->mbmaxlen),
						&error);
			}

			/* All indexes on BLOB and TEXT are column prefix
			indexes, and we may need to truncate the data to be
			stored in the key value: */

			if (true_len > key_len) {
				true_len = key_len;
			}

			/* MySQL reserves 2 bytes for the length and the
			storage of the number is little-endian */

			innobase_write_to_2_little_endian(
					(byte*)buff, true_len);
			buff += 2;

			memcpy(buff, blob_data, true_len);

			/* Note that we always reserve the maximum possible
			length of the BLOB prefix in the key value. */

			buff += key_len;
		} else {
			/* Here we handle all other data types except the
			true VARCHAR, BLOB and TEXT. Note that the column
			value we store may be also in a column prefix
			index. */

			const CHARSET_INFO*	cs = NULL;
			ulint			true_len;
			ulint			key_len;
			const uchar*		src_start;
			int			error=0;
			enum_field_types	real_type;

			key_len = key_part->length;

			if (is_null) {
				 buff += key_len;

				 continue;
			}

			src_start = record + key_part->offset;
			real_type = field->real_type();
			true_len = key_len;

			/* Character set for the field is defined only
			to fields whose type is string and real field
			type is not enum or set. For these fields check
			if character set is multi byte. */

			if (real_type != MYSQL_TYPE_ENUM
				&& real_type != MYSQL_TYPE_SET
				&& ( mysql_type == MYSQL_TYPE_VAR_STRING
					|| mysql_type == MYSQL_TYPE_STRING)) {

				cs = field->charset();

				/* For multi byte character sets we need to
				calculate the true length of the key */

				if (key_len > 0 && cs->mbmaxlen > 1) {

					true_len = (ulint)
						cs->cset->well_formed_len(cs,
							(const char *)src_start,
							(const char *)src_start
								+ key_len,
							(uint) (key_len
								/ cs->mbmaxlen),
							&error);
				}
			}

			memcpy(buff, src_start, true_len);
			buff += true_len;

			/* Pad the unused space with spaces. */

			if (true_len < key_len) {
				ulint	pad_len = key_len - true_len;
				ut_a(cs != NULL);
				ut_a(!(pad_len % cs->mbminlen));

				cs->cset->fill(cs, buff, pad_len,
					       0x20 /* space */);
				buff += pad_len;
			}
		}
	}

	ut_a(buff <= buff_start + buff_len);

	DBUG_RETURN((uint)(buff - buff_start));
}

/**************************************************************//**
Determines if a field is needed in a prebuilt struct 'template'.
@return field to use, or NULL if the field is not needed */
static
const Field*
build_template_needs_field(
/*=======================*/
	ibool		index_contains,	/*!< in:
					dict_index_contains_col_or_prefix(
					index, i) */
	ibool		read_just_key,	/*!< in: TRUE when MySQL calls
					ha_innobase::extra with the
					argument HA_EXTRA_KEYREAD; it is enough
					to read just columns defined in
					the index (i.e., no read of the
					clustered index record necessary) */
	ibool		fetch_all_in_key,
					/*!< in: true=fetch all fields in
					the index */
	ibool		fetch_primary_key_cols,
					/*!< in: true=fetch the
					primary key columns */
	dict_index_t*	index,		/*!< in: InnoDB index to use */
	const TABLE*	table,		/*!< in: MySQL table object */
	ulint		i)		/*!< in: field index in InnoDB table */
{
	const Field*	field	= table->field[i];

	ut_ad(index_contains == dict_index_contains_col_or_prefix(index, i));

	if (!index_contains) {
		if (read_just_key) {
			/* If this is a 'key read', we do not need
			columns that are not in the key */

			return(NULL);
		}
	} else if (fetch_all_in_key) {
		/* This field is needed in the query */

		return(field);
	}

	if (bitmap_is_set(table->read_set, i)
	    || bitmap_is_set(table->write_set, i)) {
		/* This field is needed in the query */

		return(field);
	}

	if (fetch_primary_key_cols
	    && dict_table_col_in_clustered_key(index->table, i)) {
		/* This field is needed in the query */

		return(field);
	}

	/* This field is not needed in the query, skip it */

	return(NULL);
}

/**************************************************************//**
Determines if a field is needed in a prebuilt struct 'template'.
@return whether the field is needed for index condition pushdown */
inline
bool
build_template_needs_field_in_icp(
/*==============================*/
	const dict_index_t*	index,	/*!< in: InnoDB index */
	const row_prebuilt_t*	prebuilt,/*!< in: row fetch template */
	bool			contains,/*!< in: whether the index contains
					column i */
	ulint			i)	/*!< in: column number */
{
	ut_ad(contains == dict_index_contains_col_or_prefix(index, i));

	return(index == prebuilt->index
	       ? contains
	       : dict_index_contains_col_or_prefix(prebuilt->index, i));
}

/**************************************************************//**
Adds a field to a prebuilt struct 'template'.
@return the field template */
static
mysql_row_templ_t*
build_template_field(
/*=================*/
	row_prebuilt_t*	prebuilt,	/*!< in/out: template */
	dict_index_t*	clust_index,	/*!< in: InnoDB clustered index */
	dict_index_t*	index,		/*!< in: InnoDB index to use */
	TABLE*		table,		/*!< in: MySQL table object */
	const Field*	field,		/*!< in: field in MySQL table */
	ulint		i)		/*!< in: field index in InnoDB table */
{
	mysql_row_templ_t*	templ;
	const dict_col_t*	col;

	ut_ad(field == table->field[i]);
	ut_ad(clust_index->table == index->table);

	col = dict_table_get_nth_col(index->table, i);

	templ = prebuilt->mysql_template + prebuilt->n_template++;
	UNIV_MEM_INVALID(templ, sizeof *templ);
	templ->col_no = i;
	templ->clust_rec_field_no = dict_col_get_clust_pos(col, clust_index);
	ut_a(templ->clust_rec_field_no != ULINT_UNDEFINED);

	if (dict_index_is_clust(index)) {
		templ->rec_field_no = templ->clust_rec_field_no;
	} else {
		templ->rec_field_no = dict_index_get_nth_col_pos(index, i);
	}

	if (field->null_ptr) {
		templ->mysql_null_byte_offset =
			(ulint) ((char*) field->null_ptr
				 - (char*) table->record[0]);

		templ->mysql_null_bit_mask = (ulint) field->null_bit;
	} else {
		templ->mysql_null_bit_mask = 0;
	}

	templ->mysql_col_offset = (ulint) get_field_offset(table, field);

	templ->mysql_col_len = (ulint) field->pack_length();
	templ->type = col->mtype;
	templ->mysql_type = (ulint)field->type();

	if (templ->mysql_type == DATA_MYSQL_TRUE_VARCHAR) {
		templ->mysql_length_bytes = (ulint)
			(((Field_varstring*)field)->length_bytes);
	}

	templ->charset = dtype_get_charset_coll(col->prtype);
	templ->mbminlen = dict_col_get_mbminlen(col);
	templ->mbmaxlen = dict_col_get_mbmaxlen(col);
	templ->is_unsigned = col->prtype & DATA_UNSIGNED;

	if (!dict_index_is_clust(index)
	    && templ->rec_field_no == ULINT_UNDEFINED) {
		prebuilt->need_to_access_clustered = TRUE;
	}

	if (prebuilt->mysql_prefix_len < templ->mysql_col_offset
	    + templ->mysql_col_len) {
		prebuilt->mysql_prefix_len = templ->mysql_col_offset
			+ templ->mysql_col_len;
	}

	if (templ->type == DATA_BLOB) {
		prebuilt->templ_contains_blob = TRUE;
	}

	return(templ);
}

/**************************************************************//**
Builds a 'template' to the prebuilt struct. The template is used in fast
retrieval of just those column values MySQL needs in its processing. */
UNIV_INTERN
void
ha_innobase::build_template(
/*========================*/
	bool		whole_row)	/*!< in: true=ROW_MYSQL_WHOLE_ROW,
					false=ROW_MYSQL_REC_FIELDS */
{
	dict_index_t*	index;
	dict_index_t*	clust_index;
	ulint		n_fields;
	ibool		fetch_all_in_key	= FALSE;
	ibool		fetch_primary_key_cols	= FALSE;
	ulint		i;

	if (prebuilt->select_lock_type == LOCK_X) {
		/* We always retrieve the whole clustered index record if we
		use exclusive row level locks, for example, if the read is
		done in an UPDATE statement. */

		whole_row = true;
	} else if (!whole_row) {
		if (prebuilt->hint_need_to_fetch_extra_cols
			== ROW_RETRIEVE_ALL_COLS) {

			/* We know we must at least fetch all columns in the
			key, or all columns in the table */

			if (prebuilt->read_just_key) {
				/* MySQL has instructed us that it is enough
				to fetch the columns in the key; looks like
				MySQL can set this flag also when there is
				only a prefix of the column in the key: in
				that case we retrieve the whole column from
				the clustered index */

				fetch_all_in_key = TRUE;
			} else {
				whole_row = true;
			}
		} else if (prebuilt->hint_need_to_fetch_extra_cols
			== ROW_RETRIEVE_PRIMARY_KEY) {
			/* We must at least fetch all primary key cols. Note
			that if the clustered index was internally generated
			by InnoDB on the row id (no primary key was
			defined), then row_search_for_mysql() will always
			retrieve the row id to a special buffer in the
			prebuilt struct. */

			fetch_primary_key_cols = TRUE;
		}
	}

	clust_index = dict_table_get_first_index(prebuilt->table);

	index = whole_row ? clust_index : prebuilt->index;

	prebuilt->need_to_access_clustered = (index == clust_index);

	/* Below we check column by column if we need to access
	the clustered index. */

	n_fields = (ulint)table->s->fields; /* number of columns */

	if (!prebuilt->mysql_template) {
		prebuilt->mysql_template = (mysql_row_templ_t*)
			mem_alloc(n_fields * sizeof(mysql_row_templ_t));
	}

	prebuilt->template_type = whole_row
		? ROW_MYSQL_WHOLE_ROW : ROW_MYSQL_REC_FIELDS;
	prebuilt->null_bitmap_len = table->s->null_bytes;

	/* Prepare to build prebuilt->mysql_template[]. */
	prebuilt->templ_contains_blob = FALSE;
	prebuilt->mysql_prefix_len = 0;
	prebuilt->n_template = 0;
	prebuilt->idx_cond_n_cols = 0;

	/* Note that in InnoDB, i is the column number in the table.
	MySQL calls columns 'fields'. */

	if (active_index != MAX_KEY && active_index == pushed_idx_cond_keyno) {
		/* Push down an index condition or an end_range check. */
		for (i = 0; i < n_fields; i++) {
			const ibool		index_contains
				= dict_index_contains_col_or_prefix(index, i);

			/* Test if an end_range or an index condition
			refers to the field. Note that "index" and
			"index_contains" may refer to the clustered index.
			Index condition pushdown is relative to prebuilt->index
			(the index that is being looked up first). */

			/* When join_read_always_key() invokes this
			code via handler::ha_index_init() and
			ha_innobase::index_init(), end_range is not
			yet initialized. Because of that, we must
			always check for index_contains, instead of
			the subset
			field->part_of_key.is_set(active_index)
			which would be acceptable if end_range==NULL. */
			if (build_template_needs_field_in_icp(
				    index, prebuilt, index_contains, i)) {
				/* Needed in ICP */
				const Field*		field;
				mysql_row_templ_t*	templ;

				if (whole_row) {
					field = table->field[i];
				} else {
					field = build_template_needs_field(
						index_contains,
						prebuilt->read_just_key,
						fetch_all_in_key,
						fetch_primary_key_cols,
						index, table, i);
					if (!field) {
						continue;
					}
				}

				templ = build_template_field(
					prebuilt, clust_index, index,
					table, field, i);
				prebuilt->idx_cond_n_cols++;
				ut_ad(prebuilt->idx_cond_n_cols
				      == prebuilt->n_template);

				if (index == prebuilt->index) {
					templ->icp_rec_field_no
						= templ->rec_field_no;
				} else {
					templ->icp_rec_field_no
						= dict_index_get_nth_col_pos(
							prebuilt->index, i);
				}

				if (dict_index_is_clust(prebuilt->index)) {
					ut_ad(templ->icp_rec_field_no
					      != ULINT_UNDEFINED);
					/* If the primary key includes
					a column prefix, use it in
					index condition pushdown,
					because the condition is
					evaluated before fetching any
					off-page (externally stored)
					columns. */
					if (templ->icp_rec_field_no
					    < prebuilt->index->n_uniq) {
						/* This is a key column;
						all set. */
						continue;
					}
				} else if (templ->icp_rec_field_no
					   != ULINT_UNDEFINED) {
					continue;
				}

				/* This is a column prefix index.
				The column prefix can be used in
				an end_range comparison. */

				templ->icp_rec_field_no
					= dict_index_get_nth_col_or_prefix_pos(
						prebuilt->index, i, TRUE);
				ut_ad(templ->icp_rec_field_no
				      != ULINT_UNDEFINED);

				/* Index condition pushdown can be used on
				all columns of a secondary index, and on
				the PRIMARY KEY columns. On the clustered
				index, it must never be used on other than
				PRIMARY KEY columns, because those columns
				may be stored off-page, and we will not
				fetch externally stored columns before
				checking the index condition. */
				/* TODO: test the above with an assertion
				like this. Note that index conditions are
				currently pushed down as part of the
				"optimizer phase" while end_range is done
				as part of the execution phase. Therefore,
				we were unable to use an accurate condition
				for end_range in the "if" condition above,
				and the following assertion would fail.
				ut_ad(!dict_index_is_clust(prebuilt->index)
				      || templ->rec_field_no
				      < prebuilt->index->n_uniq);
				*/
			}
		}

		ut_ad(prebuilt->idx_cond_n_cols > 0);
		ut_ad(prebuilt->idx_cond_n_cols == prebuilt->n_template);

		/* Include the fields that are not needed in index condition
		pushdown. */
		for (i = 0; i < n_fields; i++) {
			const ibool		index_contains
				= dict_index_contains_col_or_prefix(index, i);

			if (!build_template_needs_field_in_icp(
				    index, prebuilt, index_contains, i)) {
				/* Not needed in ICP */
				const Field*	field;

				if (whole_row) {
					field = table->field[i];
				} else {
					field = build_template_needs_field(
						index_contains,
						prebuilt->read_just_key,
						fetch_all_in_key,
						fetch_primary_key_cols,
						index, table, i);
					if (!field) {
						continue;
					}
				}

				build_template_field(prebuilt,
						     clust_index, index,
						     table, field, i);
			}
		}

		prebuilt->idx_cond = this;
	} else {
		/* No index condition pushdown */
		prebuilt->idx_cond = NULL;

		for (i = 0; i < n_fields; i++) {
			const Field*	field;

			if (whole_row) {
				field = table->field[i];
			} else {
				field = build_template_needs_field(
					dict_index_contains_col_or_prefix(
						index, i),
					prebuilt->read_just_key,
					fetch_all_in_key,
					fetch_primary_key_cols,
					index, table, i);
				if (!field) {
					continue;
				}
			}

			build_template_field(prebuilt, clust_index, index,
					     table, field, i);
		}
	}

	if (index != clust_index && prebuilt->need_to_access_clustered) {
		/* Change rec_field_no's to correspond to the clustered index
		record */
		for (i = 0; i < prebuilt->n_template; i++) {

			mysql_row_templ_t*	templ
				= &prebuilt->mysql_template[i];

			templ->rec_field_no = templ->clust_rec_field_no;
		}
	}
}

/********************************************************************//**
This special handling is really to overcome the limitations of MySQL's
binlogging. We need to eliminate the non-determinism that will arise in
INSERT ... SELECT type of statements, since MySQL binlog only stores the
min value of the autoinc interval. Once that is fixed we can get rid of
the special lock handling.
@return	DB_SUCCESS if all OK else error code */
UNIV_INTERN
ulint
ha_innobase::innobase_lock_autoinc(void)
/*====================================*/
{
	ulint		error = DB_SUCCESS;

	switch (innobase_autoinc_lock_mode) {
	case AUTOINC_NO_LOCKING:
		/* Acquire only the AUTOINC mutex. */
		dict_table_autoinc_lock(prebuilt->table);
		break;

	case AUTOINC_NEW_STYLE_LOCKING:
		/* For simple (single/multi) row INSERTs, we fallback to the
		old style only if another transaction has already acquired
		the AUTOINC lock on behalf of a LOAD FILE or INSERT ... SELECT
		etc. type of statement. */
		if (thd_sql_command(user_thd) == SQLCOM_INSERT
		    || thd_sql_command(user_thd) == SQLCOM_REPLACE) {
			dict_table_t*	table = prebuilt->table;

			/* Acquire the AUTOINC mutex. */
			dict_table_autoinc_lock(table);

			/* We need to check that another transaction isn't
			already holding the AUTOINC lock on the table. */
			if (table->n_waiting_or_granted_auto_inc_locks) {
				/* Release the mutex to avoid deadlocks. */
				dict_table_autoinc_unlock(table);
			} else {
				break;
			}
		}
		/* Fall through to old style locking. */

	case AUTOINC_OLD_STYLE_LOCKING:
		error = row_lock_table_autoinc_for_mysql(prebuilt);

		if (error == DB_SUCCESS) {

			/* Acquire the AUTOINC mutex. */
			dict_table_autoinc_lock(prebuilt->table);
		}
		break;

	default:
		ut_error;
	}

	return(ulong(error));
}

/********************************************************************//**
Reset the autoinc value in the table.
@return	DB_SUCCESS if all went well else error code */
UNIV_INTERN
ulint
ha_innobase::innobase_reset_autoinc(
/*================================*/
	ulonglong	autoinc)	/*!< in: value to store */
{
	ulint		error;

	error = innobase_lock_autoinc();

	if (error == DB_SUCCESS) {

		dict_table_autoinc_initialize(prebuilt->table, autoinc);

		dict_table_autoinc_unlock(prebuilt->table);
	}

	return(ulong(error));
}

/********************************************************************//**
Store the autoinc value in the table. The autoinc value is only set if
it's greater than the existing autoinc value in the table.
@return	DB_SUCCESS if all went well else error code */
UNIV_INTERN
ulint
ha_innobase::innobase_set_max_autoinc(
/*==================================*/
	ulonglong	auto_inc)	/*!< in: value to store */
{
	ulint		error;

	error = innobase_lock_autoinc();

	if (error == DB_SUCCESS) {

		dict_table_autoinc_update_if_greater(prebuilt->table, auto_inc);

		dict_table_autoinc_unlock(prebuilt->table);
	}

	return(ulong(error));
}

/********************************************************************//**
Stores a row in an InnoDB database, to the table specified in this
handle.
@return	error code */
UNIV_INTERN
int
ha_innobase::write_row(
/*===================*/
	uchar*	record)	/*!< in: a row in MySQL format */
{
	ulint		error = 0;
	int		error_result= 0;
	ibool		auto_inc_used= FALSE;
	ulint		sql_command;
	trx_t*		trx = thd_to_trx(user_thd);

	DBUG_ENTER("ha_innobase::write_row");

	if (prebuilt->trx != trx) {
		sql_print_error("The transaction object for the table handle "
				"is at %p, but for the current thread it is at "
				"%p",
				(const void*) prebuilt->trx, (const void*) trx);

		fputs("InnoDB: Dump of 200 bytes around prebuilt: ", stderr);
		ut_print_buf(stderr, ((const byte*)prebuilt) - 100, 200);
		fputs("\n"
			"InnoDB: Dump of 200 bytes around ha_data: ",
			stderr);
		ut_print_buf(stderr, ((const byte*) trx) - 100, 200);
		putc('\n', stderr);
		ut_error;
	}

	ha_statistic_increment(&SSV::ha_write_count);

	if (table->timestamp_field_type & TIMESTAMP_AUTO_SET_ON_INSERT)
		table->timestamp_field->set_time();

	sql_command = thd_sql_command(user_thd);

	if ((sql_command == SQLCOM_ALTER_TABLE
	     || sql_command == SQLCOM_OPTIMIZE
	     || sql_command == SQLCOM_CREATE_INDEX
	     || sql_command == SQLCOM_DROP_INDEX)
	    && num_write_row >= 10000) {
		/* ALTER TABLE is COMMITted at every 10000 copied rows.
		The IX table lock for the original table has to be re-issued.
		As this method will be called on a temporary table where the
		contents of the original table is being copied to, it is
		a bit tricky to determine the source table.  The cursor
		position in the source table need not be adjusted after the
		intermediate COMMIT, since writes by other transactions are
		being blocked by a MySQL table lock TL_WRITE_ALLOW_READ. */

		dict_table_t*	src_table;
		enum lock_mode	mode;

		num_write_row = 0;

		/* Commit the transaction.  This will release the table
		locks, so they have to be acquired again. */

		/* Altering an InnoDB table */
		/* Get the source table. */
		src_table = lock_get_src_table(
				prebuilt->trx, prebuilt->table, &mode);
		if (!src_table) {
no_commit:
			/* Unknown situation: do not commit */
			/*
			ut_print_timestamp(stderr);
			fprintf(stderr,
				"  InnoDB: ALTER TABLE is holding lock"
				" on %lu tables!\n",
				prebuilt->trx->mysql_n_tables_locked);
			*/
			;
		} else if (src_table == prebuilt->table) {
			/* Source table is not in InnoDB format:
			no need to re-acquire locks on it. */

			/* Altering to InnoDB format */
			innobase_commit(ht, user_thd, 1);
			/* Note that this transaction is still active. */
			trx_register_for_2pc(prebuilt->trx);
			/* We will need an IX lock on the destination table. */
			prebuilt->sql_stat_start = TRUE;
		} else {
			/* Ensure that there are no other table locks than
			LOCK_IX and LOCK_AUTO_INC on the destination table. */

			if (!lock_is_table_exclusive(prebuilt->table,
							prebuilt->trx)) {
				goto no_commit;
			}

			/* Commit the transaction.  This will release the table
			locks, so they have to be acquired again. */
			innobase_commit(ht, user_thd, 1);
			/* Note that this transaction is still active. */
			trx_register_for_2pc(prebuilt->trx);
			/* Re-acquire the table lock on the source table. */
			row_lock_table_for_mysql(prebuilt, src_table, mode);
			/* We will need an IX lock on the destination table. */
			prebuilt->sql_stat_start = TRUE;
		}
	}

	num_write_row++;

	/* This is the case where the table has an auto-increment column */
	if (table->next_number_field && record == table->record[0]) {

		/* Reset the error code before calling
		innobase_get_auto_increment(). */
		prebuilt->autoinc_error = DB_SUCCESS;

		if ((error = update_auto_increment())) {
			/* We don't want to mask autoinc overflow errors. */

			/* Handle the case where the AUTOINC sub-system
			failed during initialization. */
			if (prebuilt->autoinc_error == DB_UNSUPPORTED) {
				error_result = ER_AUTOINC_READ_FAILED;
				/* Set the error message to report too. */
				my_error(ER_AUTOINC_READ_FAILED, MYF(0));
				goto func_exit;
			} else if (prebuilt->autoinc_error != DB_SUCCESS) {
				error = (int) prebuilt->autoinc_error;
				goto report_error;
			}

			/* MySQL errors are passed straight back. */
			error_result = (int) error;
			goto func_exit;
		}

		auto_inc_used = TRUE;
	}

	if (prebuilt->mysql_template == NULL
	    || prebuilt->template_type != ROW_MYSQL_WHOLE_ROW) {

		/* Build the template used in converting quickly between
		the two database formats */

		build_template(true);
	}

	innobase_srv_conc_enter_innodb(prebuilt->trx);

	error = row_insert_for_mysql((byte*) record, prebuilt);

	/* Handle duplicate key errors */
	if (auto_inc_used) {
		ulint		err;
		ulonglong	auto_inc;
		ulonglong	col_max_value;

		/* Note the number of rows processed for this statement, used
		by get_auto_increment() to determine the number of AUTO-INC
		values to reserve. This is only useful for a mult-value INSERT
		and is a statement level counter.*/
		if (trx->n_autoinc_rows > 0) {
			--trx->n_autoinc_rows;
		}

		/* We need the upper limit of the col type to check for
		whether we update the table autoinc counter or not. */
		col_max_value = innobase_get_int_col_max_value(
			table->next_number_field);

		/* Get the value that MySQL attempted to store in the table.*/
		auto_inc = table->next_number_field->val_int();

		switch (error) {
		case DB_DUPLICATE_KEY:

			/* A REPLACE command and LOAD DATA INFILE REPLACE
			handle a duplicate key error themselves, but we
			must update the autoinc counter if we are performing
			those statements. */

			switch (sql_command) {
			case SQLCOM_LOAD:
				if (trx->duplicates) {

					goto set_max_autoinc;
				}
				break;

			case SQLCOM_REPLACE:
			case SQLCOM_INSERT_SELECT:
			case SQLCOM_REPLACE_SELECT:
				goto set_max_autoinc;

			default:
				break;
			}

			break;

		case DB_SUCCESS:
			/* If the actual value inserted is greater than
			the upper limit of the interval, then we try and
			update the table upper limit. Note: last_value
			will be 0 if get_auto_increment() was not called.*/

			if (auto_inc >= prebuilt->autoinc_last_value) {
set_max_autoinc:
				/* This should filter out the negative
				values set explicitly by the user. */
				if (auto_inc <= col_max_value) {
					ut_a(prebuilt->autoinc_increment > 0);

					ulonglong	need;
					ulonglong	offset;

					offset = prebuilt->autoinc_offset;
					need = prebuilt->autoinc_increment;

					auto_inc = innobase_next_autoinc(
						auto_inc,
						need, offset, col_max_value);

					err = innobase_set_max_autoinc(
						auto_inc);

					if (err != DB_SUCCESS) {
						error = err;
					}
				}
			}
			break;
		}
	}

	innobase_srv_conc_exit_innodb(prebuilt->trx);

report_error:
	error_result = convert_error_code_to_mysql((int) error,
						   prebuilt->table->flags,
						   user_thd);

	if (error_result == HA_FTS_INVALID_DOCID) {
		my_error(HA_FTS_INVALID_DOCID, MYF(0));
	}

func_exit:
	innobase_active_small();

	DBUG_RETURN(error_result);
}

/**********************************************************************//**
Checks which fields have changed in a row and stores information
of them to an update vector.
@return	error number or 0 */
static
int
calc_row_difference(
/*================*/
	upd_t*		uvect,		/*!< in/out: update vector */
	uchar*		old_row,	/*!< in: old row in MySQL format */
	uchar*		new_row,	/*!< in: new row in MySQL format */
	TABLE*		table,		/*!< in: table in MySQL data
					dictionary */
	uchar*		upd_buff,	/*!< in: buffer to use */
	ulint		buff_len,	/*!< in: buffer length */
	row_prebuilt_t*	prebuilt,	/*!< in: InnoDB prebuilt struct */
	THD*		thd)		/*!< in: user thread */
{
	uchar*		original_upd_buff = upd_buff;
	Field*		field;
	enum_field_types field_mysql_type;
	uint		n_fields;
	ulint		o_len;
	ulint		n_len;
	ulint		col_pack_len;
	const byte*	new_mysql_row_col;
	const byte*	o_ptr;
	const byte*	n_ptr;
	byte*		buf;
	upd_field_t*	ufield;
	ulint		col_type;
	ulint		n_changed = 0;
	dfield_t	dfield;
	dict_index_t*	clust_index;
	uint		i;
	ulint		error = DB_SUCCESS;
	ibool		changes_fts_column = FALSE;
	ibool		changes_fts_doc_col = FALSE;
	trx_t*          trx = thd_to_trx(thd);
	doc_id_t	doc_id = 0;

	n_fields = table->s->fields;
	clust_index = dict_table_get_first_index(prebuilt->table);

	/* We use upd_buff to convert changed fields */
	buf = (byte*) upd_buff;

	for (i = 0; i < n_fields; i++) {
		field = table->field[i];

		o_ptr = (const byte*) old_row + get_field_offset(table, field);
		n_ptr = (const byte*) new_row + get_field_offset(table, field);

		/* Use new_mysql_row_col and col_pack_len save the values */

		new_mysql_row_col = n_ptr;
		col_pack_len = field->pack_length();

		o_len = col_pack_len;
		n_len = col_pack_len;

		/* We use o_ptr and n_ptr to dig up the actual data for
		comparison. */

		field_mysql_type = field->type();

		col_type = prebuilt->table->cols[i].mtype;

		switch (col_type) {

		case DATA_BLOB:
			o_ptr = row_mysql_read_blob_ref(&o_len, o_ptr, o_len);
			n_ptr = row_mysql_read_blob_ref(&n_len, n_ptr, n_len);

			break;

		case DATA_VARCHAR:
		case DATA_BINARY:
		case DATA_VARMYSQL:
			if (field_mysql_type == MYSQL_TYPE_VARCHAR) {
				/* This is a >= 5.0.3 type true VARCHAR where
				the real payload data length is stored in
				1 or 2 bytes */

				o_ptr = row_mysql_read_true_varchar(
					&o_len, o_ptr,
					(ulint)
					(((Field_varstring*)field)->length_bytes));

				n_ptr = row_mysql_read_true_varchar(
					&n_len, n_ptr,
					(ulint)
					(((Field_varstring*)field)->length_bytes));
			}

			break;
		default:
			;
		}

		if (field_mysql_type == MYSQL_TYPE_LONGLONG
		    && prebuilt->table->fts
		    && innobase_strcasecmp(
			field->field_name, FTS_DOC_ID_COL_NAME) == 0) {
			doc_id = (doc_id_t) mach_read_from_n_little_endian(
				n_ptr, 8);
			if (doc_id == 0) {
				return(DB_FTS_INVALID_DOCID);
			}
		}
	

		if (field->null_ptr) {
			if (field_in_record_is_null(table, field,
							(char*) old_row)) {
				o_len = UNIV_SQL_NULL;
			}

			if (field_in_record_is_null(table, field,
							(char*) new_row)) {
				n_len = UNIV_SQL_NULL;
			}
		}

		if (o_len != n_len || (o_len != UNIV_SQL_NULL &&
					0 != memcmp(o_ptr, n_ptr, o_len))) {
			/* The field has changed */

			ufield = uvect->fields + n_changed;
			UNIV_MEM_INVALID(ufield, sizeof *ufield);

			/* Let us use a dummy dfield to make the conversion
			from the MySQL column format to the InnoDB format */

			if (n_len != UNIV_SQL_NULL) {
				dict_col_copy_type(prebuilt->table->cols + i,
						   dfield_get_type(&dfield));

				buf = row_mysql_store_col_in_innobase_format(
					&dfield,
					(byte*)buf,
					TRUE,
					new_mysql_row_col,
					col_pack_len,
					dict_table_is_comp(prebuilt->table));
				dfield_copy(&ufield->new_val, &dfield);
			} else {
				dfield_set_null(&ufield->new_val);
			}

<<<<<<< HEAD
=======
			/* XXX merge issues, should this be here?
			ufield->extern_storage = FALSE;
			*/
>>>>>>> b8ca2669
			ufield->exp = NULL;
			ufield->orig_len = 0;
			ufield->field_no = dict_col_get_clust_pos(
				&prebuilt->table->cols[i], clust_index);
			n_changed++;
<<<<<<< HEAD

			/* If an FTS indexed column was changed by this
			UPDATE then we need to inform the FTS sub-system.

			NOTE: Currently we re-index all FTS indexed columns
			even if only a subset of the FTS indexed columns
			have been updated. That is the reason we are
			checking only once here. Later we will need to
			note which columns have been updated and do
			selective processing. */
			if (prebuilt->table->fts != NULL) {
				ulint           offset;
				dict_table_t*   innodb_table;

				innodb_table = prebuilt->table;

				if (!changes_fts_column) {
					offset = row_upd_changes_fts_column(
						innodb_table, ufield);

					if (offset != ULINT_UNDEFINED) {
						changes_fts_column = TRUE;
					}
				}

				if (!changes_fts_doc_col) {
					changes_fts_doc_col =
					row_upd_changes_doc_id(
						innodb_table, ufield);
				}
			}
		}
	}

	/* If the update changes a column with an FTS index on it, we
	then add an update column node with a new document id to the
	other changes. We piggy back our changes on the normal UPDATE
	to reduce processing and IO overhead. */
	if (prebuilt->table->fts != NULL
	    && (changes_fts_column || changes_fts_doc_col)) {
		dict_table_t*   innodb_table = prebuilt->table;

		ufield = uvect->fields + n_changed;

		if (!DICT_TF2_FLAG_IS_SET(
			innodb_table, DICT_TF2_FTS_HAS_DOC_ID)) {

			/* If Doc ID is managed by user, and if any
			FTS indexed column has been updated, its corresponding
			Doc ID must also be updated. Otherwise, return
			error */
			if (changes_fts_column && !changes_fts_doc_col) {
				ut_print_timestamp(stderr);
				fprintf(stderr, " InnoDB: A new Doc ID"
					" must be supplied while updating"
					" FTS indexed columns.\n");
				return(DB_FTS_INVALID_DOCID);
			}

			/* Doc ID must monotonically increase */
			ut_ad(innodb_table->fts->cache);
			if (doc_id < prebuilt->table->fts->cache->next_doc_id) {
				fprintf(stderr,
                                        "InnoDB: FTS Doc ID must be large than"
                                        " %llu for table",
                                        innodb_table->fts->cache->next_doc_id - 1);
                                ut_print_name(stderr, trx,
					      TRUE, innodb_table->name);
                                putc('\n', stderr);

				return(DB_FTS_INVALID_DOCID);
			}

			trx->fts_next_doc_id = doc_id;
		} else {
			trx->fts_next_doc_id = 0;
		}

		fts_update_doc_id(
			innodb_table, ufield, &trx->fts_next_doc_id);

		if (error == DB_SUCCESS) {
			++n_changed;
		} else {
			ut_print_timestamp(stderr);
			fprintf(stderr, " InnoDB: Error (%lu) while updating "
				"doc id in calc_row_difference().\n", error);
=======
>>>>>>> b8ca2669
		}
        } else {
		trx->fts_next_doc_id = 0;
	}

	uvect->n_fields = n_changed;
	uvect->info_bits = 0;

	ut_a(buf <= (byte*)original_upd_buff + buff_len);

	return(error);
}

/**********************************************************************//**
Updates a row given as a parameter to a new value. Note that we are given
whole rows, not just the fields which are updated: this incurs some
overhead for CPU when we check which fields are actually updated.
TODO: currently InnoDB does not prevent the 'Halloween problem':
in a searched update a single row can get updated several times
if its index columns are updated!
@return	error number or 0 */
UNIV_INTERN
int
ha_innobase::update_row(
/*====================*/
	const uchar*	old_row,	/*!< in: old row in MySQL format */
	uchar*		new_row)	/*!< in: new row in MySQL format */
{
	upd_t*		uvect;
	int		error = 0;
	trx_t*		trx = thd_to_trx(user_thd);

	DBUG_ENTER("ha_innobase::update_row");

	ut_a(prebuilt->trx == trx);

	ha_statistic_increment(&SSV::ha_update_count);

	if (table->timestamp_field_type & TIMESTAMP_AUTO_SET_ON_UPDATE)
		table->timestamp_field->set_time();

	if (prebuilt->upd_node) {
		uvect = prebuilt->upd_node->update;
	} else {
		uvect = row_get_prebuilt_update_vector(prebuilt);
	}

	/* Build an update vector from the modified fields in the rows
	(uses upd_buff of the handle) */

	error = calc_row_difference(uvect, (uchar*) old_row, new_row, table,
			upd_buff, (ulint)upd_and_key_val_buff_len,
			prebuilt, user_thd);

	if (error != DB_SUCCESS) {
		goto func_exit;
	}

	/* This is not a delete */
	prebuilt->upd_node->is_delete = FALSE;

	ut_a(prebuilt->template_type == ROW_MYSQL_WHOLE_ROW);

	innobase_srv_conc_enter_innodb(trx);

	error = row_update_for_mysql((byte*) old_row, prebuilt);

	/* We need to do some special AUTOINC handling for the following case:

	INSERT INTO t (c1,c2) VALUES(x,y) ON DUPLICATE KEY UPDATE ...

	We need to use the AUTOINC counter that was actually used by
	MySQL in the UPDATE statement, which can be different from the
	value used in the INSERT statement.*/

	if (error == DB_SUCCESS
	    && table->next_number_field
	    && new_row == table->record[0]
	    && thd_sql_command(user_thd) == SQLCOM_INSERT
	    && trx->duplicates)  {

		ulonglong	auto_inc;
		ulonglong	col_max_value;

		auto_inc = table->next_number_field->val_int();

		/* We need the upper limit of the col type to check for
		whether we update the table autoinc counter or not. */
		col_max_value = innobase_get_int_col_max_value(
			table->next_number_field);

		if (auto_inc <= col_max_value && auto_inc != 0) {

			ulonglong	need;
			ulonglong	offset;

			offset = prebuilt->autoinc_offset;
			need = prebuilt->autoinc_increment;

			auto_inc = innobase_next_autoinc(
				auto_inc, need, offset, col_max_value);

			error = innobase_set_max_autoinc(auto_inc);
		}
	}

	innobase_srv_conc_exit_innodb(trx);

func_exit:
	error = convert_error_code_to_mysql(error,
					    prebuilt->table->flags, user_thd);

	if (error == 0 /* success */
	    && uvect->n_fields == 0 /* no columns were updated */) {

		/* This is the same as success, but instructs
		MySQL that the row is not really updated and it
		should not increase the count of updated rows.
		This is fix for http://bugs.mysql.com/29157 */
		error = HA_ERR_RECORD_IS_THE_SAME;
	} else if (error == HA_FTS_INVALID_DOCID) {
		my_error(HA_FTS_INVALID_DOCID, MYF(0));
	}

	/* Tell InnoDB server that there might be work for
	utility threads: */

	innobase_active_small();

	DBUG_RETURN(error);
}

/**********************************************************************//**
Deletes a row given as the parameter.
@return	error number or 0 */
UNIV_INTERN
int
ha_innobase::delete_row(
/*====================*/
	const uchar*	record)	/*!< in: a row in MySQL format */
{
	int		error = 0;
	trx_t*		trx = thd_to_trx(user_thd);

	DBUG_ENTER("ha_innobase::delete_row");

	ut_a(prebuilt->trx == trx);

	ha_statistic_increment(&SSV::ha_delete_count);

	if (!prebuilt->upd_node) {
		row_get_prebuilt_update_vector(prebuilt);
	}

	/* This is a delete */

	prebuilt->upd_node->is_delete = TRUE;

	innobase_srv_conc_enter_innodb(trx);

	error = row_update_for_mysql((byte*) record, prebuilt);

	innobase_srv_conc_exit_innodb(trx);

	error = convert_error_code_to_mysql(
		error, prebuilt->table->flags, user_thd);

	/* Tell the InnoDB server that there might be work for
	utility threads: */

	innobase_active_small();

	DBUG_RETURN(error);
}

/**********************************************************************//**
Removes a new lock set on a row, if it was not read optimistically. This can
be called after a row has been read in the processing of an UPDATE or a DELETE
query, if the option innodb_locks_unsafe_for_binlog is set. */
UNIV_INTERN
void
ha_innobase::unlock_row(void)
/*=========================*/
{
	DBUG_ENTER("ha_innobase::unlock_row");

	/* Consistent read does not take any locks, thus there is
	nothing to unlock. */

	if (prebuilt->select_lock_type == LOCK_NONE) {
		DBUG_VOID_RETURN;
	}

	switch (prebuilt->row_read_type) {
	case ROW_READ_WITH_LOCKS:
		if (!srv_locks_unsafe_for_binlog
		    && prebuilt->trx->isolation_level
		    > TRX_ISO_READ_COMMITTED) {
			break;
		}
		/* fall through */
	case ROW_READ_TRY_SEMI_CONSISTENT:
		row_unlock_for_mysql(prebuilt, FALSE);
		break;
	case ROW_READ_DID_SEMI_CONSISTENT:
		prebuilt->row_read_type = ROW_READ_TRY_SEMI_CONSISTENT;
		break;
	}

	DBUG_VOID_RETURN;
}

/* See handler.h and row0mysql.h for docs on this function. */
UNIV_INTERN
bool
ha_innobase::was_semi_consistent_read(void)
/*=======================================*/
{
	return(prebuilt->row_read_type == ROW_READ_DID_SEMI_CONSISTENT);
}

/* See handler.h and row0mysql.h for docs on this function. */
UNIV_INTERN
void
ha_innobase::try_semi_consistent_read(bool yes)
/*===========================================*/
{
	ut_a(prebuilt->trx == thd_to_trx(ha_thd()));

	/* Row read type is set to semi consistent read if this was
	requested by the MySQL and either innodb_locks_unsafe_for_binlog
	option is used or this session is using READ COMMITTED isolation
	level. */

	if (yes
	    && (srv_locks_unsafe_for_binlog
		|| prebuilt->trx->isolation_level <= TRX_ISO_READ_COMMITTED)) {
		prebuilt->row_read_type = ROW_READ_TRY_SEMI_CONSISTENT;
	} else {
		prebuilt->row_read_type = ROW_READ_WITH_LOCKS;
	}
}

/******************************************************************//**
Initializes a handle to use an index.
@return	0 or error number */
UNIV_INTERN
int
ha_innobase::index_init(
/*====================*/
	uint	keynr,	/*!< in: key (index) number */
	bool sorted)	/*!< in: 1 if result MUST be sorted according to index */
{
	DBUG_ENTER("index_init");

	DBUG_RETURN(change_active_index(keynr));
}

/******************************************************************//**
Currently does nothing.
@return	0 */
UNIV_INTERN
int
ha_innobase::index_end(void)
/*========================*/
{
	int	error	= 0;
	DBUG_ENTER("index_end");
	active_index = MAX_KEY;
	in_range_check_pushed_down = FALSE;
	ds_mrr.dsmrr_close();
	DBUG_RETURN(error);
}

/*********************************************************************//**
Converts a search mode flag understood by MySQL to a flag understood
by InnoDB. */
static inline
ulint
convert_search_mode_to_innobase(
/*============================*/
	enum ha_rkey_function	find_flag)
{
	switch (find_flag) {
	case HA_READ_KEY_EXACT:
		/* this does not require the index to be UNIQUE */
		return(PAGE_CUR_GE);
	case HA_READ_KEY_OR_NEXT:
		return(PAGE_CUR_GE);
	case HA_READ_KEY_OR_PREV:
		return(PAGE_CUR_LE);
	case HA_READ_AFTER_KEY:	
		return(PAGE_CUR_G);
	case HA_READ_BEFORE_KEY:
		return(PAGE_CUR_L);
	case HA_READ_PREFIX:
		return(PAGE_CUR_GE);
	case HA_READ_PREFIX_LAST:
		return(PAGE_CUR_LE);
	case HA_READ_PREFIX_LAST_OR_PREV:
		return(PAGE_CUR_LE);
		/* In MySQL-4.0 HA_READ_PREFIX and HA_READ_PREFIX_LAST always
		pass a complete-field prefix of a key value as the search
		tuple. I.e., it is not allowed that the last field would
		just contain n first bytes of the full field value.
		MySQL uses a 'padding' trick to convert LIKE 'abc%'
		type queries so that it can use as a search tuple
		a complete-field-prefix of a key value. Thus, the InnoDB
		search mode PAGE_CUR_LE_OR_EXTENDS is never used.
		TODO: when/if MySQL starts to use also partial-field
		prefixes, we have to deal with stripping of spaces
		and comparison of non-latin1 char type fields in
		innobase_mysql_cmp() to get PAGE_CUR_LE_OR_EXTENDS to
		work correctly. */
	case HA_READ_MBR_CONTAIN:
	case HA_READ_MBR_INTERSECT:
	case HA_READ_MBR_WITHIN:
	case HA_READ_MBR_DISJOINT:
	case HA_READ_MBR_EQUAL:
		return(PAGE_CUR_UNSUPP);
	/* do not use "default:" in order to produce a gcc warning:
	enumeration value '...' not handled in switch
	(if -Wswitch or -Wall is used) */
	}

	my_error(ER_CHECK_NOT_IMPLEMENTED, MYF(0), "this functionality");

	return(PAGE_CUR_UNSUPP);
}

/*
   BACKGROUND INFO: HOW A SELECT SQL QUERY IS EXECUTED
   ---------------------------------------------------
The following does not cover all the details, but explains how we determine
the start of a new SQL statement, and what is associated with it.

For each table in the database the MySQL interpreter may have several
table handle instances in use, also in a single SQL query. For each table
handle instance there is an InnoDB  'prebuilt' struct which contains most
of the InnoDB data associated with this table handle instance.

  A) if the user has not explicitly set any MySQL table level locks:

  1) MySQL calls ::external_lock to set an 'intention' table level lock on
the table of the handle instance. There we set
prebuilt->sql_stat_start = TRUE. The flag sql_stat_start should be set
true if we are taking this table handle instance to use in a new SQL
statement issued by the user. We also increment trx->n_mysql_tables_in_use.

  2) If prebuilt->sql_stat_start == TRUE we 'pre-compile' the MySQL search
instructions to prebuilt->template of the table handle instance in
::index_read. The template is used to save CPU time in large joins.

  3) In row_search_for_mysql, if prebuilt->sql_stat_start is true, we
allocate a new consistent read view for the trx if it does not yet have one,
or in the case of a locking read, set an InnoDB 'intention' table level
lock on the table.

  4) We do the SELECT. MySQL may repeatedly call ::index_read for the
same table handle instance, if it is a join.

  5) When the SELECT ends, MySQL removes its intention table level locks
in ::external_lock. When trx->n_mysql_tables_in_use drops to zero,
 (a) we execute a COMMIT there if the autocommit is on,
 (b) we also release possible 'SQL statement level resources' InnoDB may
have for this SQL statement. The MySQL interpreter does NOT execute
autocommit for pure read transactions, though it should. That is why the
table handler in that case has to execute the COMMIT in ::external_lock.

  B) If the user has explicitly set MySQL table level locks, then MySQL
does NOT call ::external_lock at the start of the statement. To determine
when we are at the start of a new SQL statement we at the start of
::index_read also compare the query id to the latest query id where the
table handle instance was used. If it has changed, we know we are at the
start of a new SQL statement. Since the query id can theoretically
overwrap, we use this test only as a secondary way of determining the
start of a new SQL statement. */


/**********************************************************************//**
Positions an index cursor to the index specified in the handle. Fetches the
row if any.
@return	0, HA_ERR_KEY_NOT_FOUND, or error number */
UNIV_INTERN
int
ha_innobase::index_read(
/*====================*/
	uchar*		buf,		/*!< in/out: buffer for the returned
					row */
	const uchar*	key_ptr,	/*!< in: key value; if this is NULL
					we position the cursor at the
					start or end of index; this can
					also contain an InnoDB row id, in
					which case key_len is the InnoDB
					row id length; the key value can
					also be a prefix of a full key value,
					and the last column can be a prefix
					of a full column */
	uint			key_len,/*!< in: key value length */
	enum ha_rkey_function find_flag)/*!< in: search flags from my_base.h */
{
	ulint		mode;
	dict_index_t*	index;
	ulint		match_mode	= 0;
	int		error;
	ulint		ret;

	DBUG_ENTER("index_read");

	ut_a(prebuilt->trx == thd_to_trx(user_thd));

	ha_statistic_increment(&SSV::ha_read_key_count);

	index = prebuilt->index;

	if (UNIV_UNLIKELY(index == NULL) || dict_index_is_corrupted(index)) {
		prebuilt->index_usable = FALSE;
		DBUG_RETURN(HA_ERR_CRASHED);
	}
	if (UNIV_UNLIKELY(!prebuilt->index_usable)) {
		DBUG_RETURN(dict_index_is_corrupted(index)
			    ? HA_ERR_INDEX_CORRUPT
			    : HA_ERR_TABLE_DEF_CHANGED);
	}

	if (index->type & DICT_FTS) {
		DBUG_RETURN(HA_ERR_KEY_NOT_FOUND);
	}

	/* Note that if the index for which the search template is built is not
	necessarily prebuilt->index, but can also be the clustered index */

	if (prebuilt->sql_stat_start) {
		build_template(false);
	}

	if (key_ptr) {
		/* Convert the search key value to InnoDB format into
		prebuilt->search_tuple */

		row_sel_convert_mysql_key_to_innobase(
			prebuilt->search_tuple,
			(byte*) key_val_buff,
			(ulint)upd_and_key_val_buff_len,
			index,
			(byte*) key_ptr,
			(ulint) key_len,
			prebuilt->trx);
		DBUG_ASSERT(prebuilt->search_tuple->n_fields > 0);
	} else {
		/* We position the cursor to the last or the first entry
		in the index */

		dtuple_set_n_fields(prebuilt->search_tuple, 0);
	}

	mode = convert_search_mode_to_innobase(find_flag);

	match_mode = 0;

	if (find_flag == HA_READ_KEY_EXACT) {

		match_mode = ROW_SEL_EXACT;

	} else if (find_flag == HA_READ_PREFIX
		   || find_flag == HA_READ_PREFIX_LAST) {

		match_mode = ROW_SEL_EXACT_PREFIX;
	}

	last_match_mode = (uint) match_mode;

	if (mode != PAGE_CUR_UNSUPP) {

		innobase_srv_conc_enter_innodb(prebuilt->trx);

		ret = row_search_for_mysql((byte*) buf, mode, prebuilt,
					   match_mode, 0);

		innobase_srv_conc_exit_innodb(prebuilt->trx);
	} else {

		ret = DB_UNSUPPORTED;
	}

	switch (ret) {
	case DB_SUCCESS:
		error = 0;
		table->status = 0;
		break;
	case DB_RECORD_NOT_FOUND:
		error = HA_ERR_KEY_NOT_FOUND;
		table->status = STATUS_NOT_FOUND;
		break;
	case DB_END_OF_INDEX:
		error = HA_ERR_KEY_NOT_FOUND;
		table->status = STATUS_NOT_FOUND;
		break;
	default:
		error = convert_error_code_to_mysql((int) ret,
						    prebuilt->table->flags,
						    user_thd);
		table->status = STATUS_NOT_FOUND;
		break;
	}

	DBUG_RETURN(error);
}

/*******************************************************************//**
The following functions works like index_read, but it find the last
row with the current key value or prefix.
@return	0, HA_ERR_KEY_NOT_FOUND, or an error code */
UNIV_INTERN
int
ha_innobase::index_read_last(
/*=========================*/
	uchar*		buf,	/*!< out: fetched row */
	const uchar*	key_ptr,/*!< in: key value, or a prefix of a full
				key value */
	uint		key_len)/*!< in: length of the key val or prefix
				in bytes */
{
	return(index_read(buf, key_ptr, key_len, HA_READ_PREFIX_LAST));
}

/********************************************************************//**
Get the index for a handle. Does not change active index.
@return	NULL or index instance. */
UNIV_INTERN
dict_index_t*
ha_innobase::innobase_get_index(
/*============================*/
	uint		keynr)	/*!< in: use this index; MAX_KEY means always
				clustered index, even if it was internally
				generated by InnoDB */
{
	KEY*		key = 0;
	dict_index_t*	index = 0;

	DBUG_ENTER("innobase_get_index");
	ha_statistic_increment(&SSV::ha_read_key_count);

	if (keynr != MAX_KEY && table->s->keys > 0) {
		key = table->key_info + keynr;

		index = innobase_index_lookup(share, keynr);

		if (index) {
			ut_a(ut_strcmp(index->name, key->name) == 0);
		} else {
			/* Can't find index with keynr in the translation
			table. Only print message if the index translation
			table exists */
			if (share->idx_trans_tbl.index_mapping) {
				sql_print_warning("InnoDB could not find "
						  "index %s key no %u for "
						  "table %s through its "
						  "index translation table",
						  key ? key->name : "NULL",
						  keynr,
						  prebuilt->table->name);
			}

			index = dict_table_get_index_on_name(prebuilt->table,
							     key->name);
		}
	} else {
		index = dict_table_get_first_index(prebuilt->table);
	}

	if (!index) {
		sql_print_error(
			"Innodb could not find key n:o %u with name %s "
			"from dict cache for table %s",
			keynr, key ? key->name : "NULL",
			prebuilt->table->name);
	}

	DBUG_RETURN(index);
}

/********************************************************************//**
Changes the active index of a handle.
@return	0 or error code */
UNIV_INTERN
int
ha_innobase::change_active_index(
/*=============================*/
	uint	keynr)	/*!< in: use this index; MAX_KEY means always clustered
			index, even if it was internally generated by
			InnoDB */
{
	DBUG_ENTER("change_active_index");

	ut_ad(user_thd == ha_thd());
	ut_a(prebuilt->trx == thd_to_trx(user_thd));

	active_index = keynr;

	prebuilt->index = innobase_get_index(keynr);

	if (UNIV_UNLIKELY(!prebuilt->index)) {
		sql_print_warning("InnoDB: change_active_index(%u) failed",
				  keynr);
		prebuilt->index_usable = FALSE;
		DBUG_RETURN(1);
	}

	prebuilt->index_usable = row_merge_is_index_usable(prebuilt->trx,
							   prebuilt->index);

	if (UNIV_UNLIKELY(!prebuilt->index_usable)) {
		if (dict_index_is_corrupted(prebuilt->index)) {
			char index_name[MAX_FULL_NAME_LEN + 1];
			char table_name[MAX_FULL_NAME_LEN + 1];

			innobase_format_name(
				index_name, sizeof index_name,
				prebuilt->index->name, TRUE);

			innobase_format_name(
				table_name, sizeof table_name,
				prebuilt->index->table->name, FALSE);

			push_warning_printf(
				user_thd, Sql_condition::WARN_LEVEL_WARN,
				HA_ERR_INDEX_CORRUPT,
				"InnoDB: Index %s for table %s is"
				" marked as corrupted",
				index_name, table_name);
			DBUG_RETURN(1);
		} else {
			push_warning_printf(
				user_thd, Sql_condition::WARN_LEVEL_WARN,
				HA_ERR_TABLE_DEF_CHANGED,
				"InnoDB: insufficient history for index %u",
				keynr);
		}

		/* The caller seems to ignore this.  Thus, we must check
		this again in row_search_for_mysql(). */
		DBUG_RETURN(2);
	}

	ut_a(prebuilt->search_tuple != 0);

	dtuple_set_n_fields(prebuilt->search_tuple, prebuilt->index->n_fields);

	dict_index_copy_types(prebuilt->search_tuple, prebuilt->index,
			      prebuilt->index->n_fields);

	/* MySQL changes the active index for a handle also during some
	queries, for example SELECT MAX(a), SUM(a) first retrieves the MAX()
	and then calculates the sum. Previously we played safe and used
	the flag ROW_MYSQL_WHOLE_ROW below, but that caused unnecessary
	copying. Starting from MySQL-4.1 we use a more efficient flag here. */

	build_template(false);

	DBUG_RETURN(0);
}

/**********************************************************************//**
Positions an index cursor to the index specified in keynr. Fetches the
row if any.
??? This is only used to read whole keys ???
@return	error number or 0 */
UNIV_INTERN
int
ha_innobase::index_read_idx(
/*========================*/
	uchar*		buf,		/*!< in/out: buffer for the returned
					row */
	uint		keynr,		/*!< in: use this index */
	const uchar*	key,		/*!< in: key value; if this is NULL
					we position the cursor at the
					start or end of index */
	uint		key_len,	/*!< in: key value length */
	enum ha_rkey_function find_flag)/*!< in: search flags from my_base.h */
{
	if (change_active_index(keynr)) {

		return(1);
	}

	return(index_read(buf, key, key_len, find_flag));
}

/***********************************************************************//**
Reads the next or previous row from a cursor, which must have previously been
positioned using index_read.
@return	0, HA_ERR_END_OF_FILE, or error number */
UNIV_INTERN
int
ha_innobase::general_fetch(
/*=======================*/
	uchar*	buf,		/*!< in/out: buffer for next row in MySQL
				format */
	uint	direction,	/*!< in: ROW_SEL_NEXT or ROW_SEL_PREV */
	uint	match_mode)	/*!< in: 0, ROW_SEL_EXACT, or
				ROW_SEL_EXACT_PREFIX */
{
	ulint		ret;
	int		error	= 0;

	DBUG_ENTER("general_fetch");

	ut_a(prebuilt->trx == thd_to_trx(user_thd));

	innobase_srv_conc_enter_innodb(prebuilt->trx);

	ret = row_search_for_mysql(
		(byte*)buf, 0, prebuilt, match_mode, direction);

	innobase_srv_conc_exit_innodb(prebuilt->trx);

	switch (ret) {
	case DB_SUCCESS:
		error = 0;
		table->status = 0;
		break;
	case DB_RECORD_NOT_FOUND:
		error = HA_ERR_END_OF_FILE;
		table->status = STATUS_NOT_FOUND;
		break;
	case DB_END_OF_INDEX:
		error = HA_ERR_END_OF_FILE;
		table->status = STATUS_NOT_FOUND;
		break;
	default:
		error = convert_error_code_to_mysql(
			(int) ret, prebuilt->table->flags, user_thd);
		table->status = STATUS_NOT_FOUND;
		break;
	}

	DBUG_RETURN(error);
}

/***********************************************************************//**
Reads the next row from a cursor, which must have previously been
positioned using index_read.
@return	0, HA_ERR_END_OF_FILE, or error number */
UNIV_INTERN
int
ha_innobase::index_next(
/*====================*/
	uchar*		buf)	/*!< in/out: buffer for next row in MySQL
				format */
{
	ha_statistic_increment(&SSV::ha_read_next_count);

	return(general_fetch(buf, ROW_SEL_NEXT, 0));
}

/*******************************************************************//**
Reads the next row matching to the key value given as the parameter.
@return	0, HA_ERR_END_OF_FILE, or error number */
UNIV_INTERN
int
ha_innobase::index_next_same(
/*=========================*/
	uchar*		buf,	/*!< in/out: buffer for the row */
	const uchar*	key,	/*!< in: key value */
	uint		keylen)	/*!< in: key value length */
{
	ha_statistic_increment(&SSV::ha_read_next_count);

	return(general_fetch(buf, ROW_SEL_NEXT, last_match_mode));
}

/***********************************************************************//**
Reads the previous row from a cursor, which must have previously been
positioned using index_read.
@return	0, HA_ERR_END_OF_FILE, or error number */
UNIV_INTERN
int
ha_innobase::index_prev(
/*====================*/
	uchar*	buf)	/*!< in/out: buffer for previous row in MySQL format */
{
	ha_statistic_increment(&SSV::ha_read_prev_count);

	return(general_fetch(buf, ROW_SEL_PREV, 0));
}

/********************************************************************//**
Positions a cursor on the first record in an index and reads the
corresponding row to buf.
@return	0, HA_ERR_END_OF_FILE, or error code */
UNIV_INTERN
int
ha_innobase::index_first(
/*=====================*/
	uchar*	buf)	/*!< in/out: buffer for the row */
{
	int	error;

	DBUG_ENTER("index_first");
	ha_statistic_increment(&SSV::ha_read_first_count);

	error = index_read(buf, NULL, 0, HA_READ_AFTER_KEY);

	/* MySQL does not seem to allow this to return HA_ERR_KEY_NOT_FOUND */

	if (error == HA_ERR_KEY_NOT_FOUND) {
		error = HA_ERR_END_OF_FILE;
	}

	DBUG_RETURN(error);
}

/********************************************************************//**
Positions a cursor on the last record in an index and reads the
corresponding row to buf.
@return	0, HA_ERR_END_OF_FILE, or error code */
UNIV_INTERN
int
ha_innobase::index_last(
/*====================*/
	uchar*	buf)	/*!< in/out: buffer for the row */
{
	int	error;

	DBUG_ENTER("index_last");
	ha_statistic_increment(&SSV::ha_read_last_count);

	error = index_read(buf, NULL, 0, HA_READ_BEFORE_KEY);

	/* MySQL does not seem to allow this to return HA_ERR_KEY_NOT_FOUND */

	if (error == HA_ERR_KEY_NOT_FOUND) {
		error = HA_ERR_END_OF_FILE;
	}

	DBUG_RETURN(error);
}

/****************************************************************//**
Initialize a table scan.
@return	0 or error number */
UNIV_INTERN
int
ha_innobase::rnd_init(
/*==================*/
	bool	scan)	/*!< in: TRUE if table/index scan FALSE otherwise */
{
	int	err;

	/* Store the active index value so that we can restore the original
	value after a scan */

	if (prebuilt->clust_index_was_generated) {
		err = change_active_index(MAX_KEY);
	} else {
		err = change_active_index(primary_key);
	}

	/* Don't use semi-consistent read in random row reads (by position).
	This means we must disable semi_consistent_read if scan is false */

	if (!scan) {
		try_semi_consistent_read(0);
	}

	start_of_scan = 1;

	return(err);
}

/*****************************************************************//**
Ends a table scan.
@return	0 or error number */
UNIV_INTERN
int
ha_innobase::rnd_end(void)
/*======================*/
{
	return(index_end());
}

/*****************************************************************//**
Reads the next row in a table scan (also used to read the FIRST row
in a table scan).
@return	0, HA_ERR_END_OF_FILE, or error number */
UNIV_INTERN
int
ha_innobase::rnd_next(
/*==================*/
	uchar*	buf)	/*!< in/out: returns the row in this buffer,
			in MySQL format */
{
	int	error;

	DBUG_ENTER("rnd_next");
	ha_statistic_increment(&SSV::ha_read_rnd_next_count);

	if (start_of_scan) {
		error = index_first(buf);

		if (error == HA_ERR_KEY_NOT_FOUND) {
			error = HA_ERR_END_OF_FILE;
		}

		start_of_scan = 0;
	} else {
		error = general_fetch(buf, ROW_SEL_NEXT, 0);
	}

	DBUG_RETURN(error);
}

/**********************************************************************//**
Fetches a row from the table based on a row reference.
@return	0, HA_ERR_KEY_NOT_FOUND, or error code */
UNIV_INTERN
int
ha_innobase::rnd_pos(
/*=================*/
	uchar*	buf,	/*!< in/out: buffer for the row */
	uchar*	pos)	/*!< in: primary key value of the row in the
			MySQL format, or the row id if the clustered
			index was internally generated by InnoDB; the
			length of data in pos has to be ref_length */
{
	int		error;
	DBUG_ENTER("rnd_pos");
	DBUG_DUMP("key", pos, ref_length);

	ha_statistic_increment(&SSV::ha_read_rnd_count);

	ut_a(prebuilt->trx == thd_to_trx(ha_thd()));

	/* Note that we assume the length of the row reference is fixed
	for the table, and it is == ref_length */

	error = index_read(buf, pos, ref_length, HA_READ_KEY_EXACT);

	if (error) {
		DBUG_PRINT("error", ("Got error: %d", error));
	}

	DBUG_RETURN(error);
}

/**********************************************************************//**
Initialize FT index scan
@return 0 or error number */
UNIV_INTERN
int
ha_innobase::ft_init()
/*==================*/
{
	DBUG_ENTER("ft_init");

	fprintf(stderr, "ft_init()\n");

	DBUG_RETURN(rnd_init(false));
}

/**********************************************************************//**
Initialize FT index scan
@return FT_INFO structure if successful or NULL */
UNIV_INTERN
FT_INFO*
ha_innobase::ft_init_ext(
/*=====================*/
	uint			flags,	/* in: */
	uint			keynr,	/* in: */
	String*			key)	/* in: */
{
	trx_t*			trx;
	dict_table_t*		table;
	ulint			error;
	byte*			query = (byte*) key->ptr();
	ulint			query_len = key->length();
	const CHARSET_INFO*	char_set = key->charset();
	NEW_FT_INFO*		fts_hdl = NULL;
	dict_index_t*		index;
	fts_result_t*		result;
	char			buf_tmp[8192];
	ulint			buf_tmp_used;
	uint			num_errors;

	fprintf(stderr, "ft_init_ext()\n");

	fprintf(stderr, "keynr=%u, '%.*s'\n",
		keynr, (int) key->length(), (byte *) key->ptr());

	if (flags & FT_BOOL) {
		fprintf(stderr, "BOOL search\n");
	} else {
		fprintf(stderr, "NL search\n");
	}

	/* FIXME: utf32 and utf16 are not compatible with some
	string function used. So to convert them to uft8 before
	proceed. */
	if (strcmp(char_set->csname, "utf32") == 0
	    || strcmp(char_set->csname, "utf16") == 0) {
		buf_tmp_used = innobase_convert_string(
			buf_tmp, sizeof(buf_tmp) - 1,
			&my_charset_utf8_general_ci,
			query, query_len, (CHARSET_INFO*) char_set,
			&num_errors);

		query = (byte*) buf_tmp;
		query_len = buf_tmp_used;
		query[query_len] = 0;
	}

	trx = prebuilt->trx;
	table = prebuilt->table;

	/* Table do not have FTS index */
	if (!table->fts || ib_vector_is_empty(table->fts->indexes)) {
		my_error(ER_TABLE_HAS_NO_FT, MYF(0));
		return(NULL);
	}

	if (keynr == NO_SUCH_KEY) {
		/* FIXME: Investigate the NO_SUCH_KEY usage */
		index = (dict_index_t*) ib_vector_getp(table->fts->indexes, 0);	
	} else {
		index = innobase_get_index(keynr);
	}

	if (!index || index->type != DICT_FTS) {
		my_error(ER_TABLE_HAS_NO_FT, MYF(0));
		return NULL;
	}

	if (!(table->fts->fts_status & ADDED_TABLE_SYNCED)) {
		fts_init_index(table, FALSE);

		table->fts->fts_status |= ADDED_TABLE_SYNCED;
	}

	error = fts_query(trx, index, flags, query, query_len, &result);

	prebuilt->result = result;

	// FIXME: Proper error handling and diagnostic
	if (error != DB_SUCCESS) {
		fprintf(stderr, "Error processing query\n");
	} else {
		/* Must return an instance of a result even if it's empty */
		ut_a(prebuilt->result);

		/* Allocate FTS handler, and instantiate it before return */
		fts_hdl = (NEW_FT_INFO*) my_malloc(sizeof(NEW_FT_INFO),
						   MYF(0));

		fts_hdl->please = (struct _ft_vft *)(&ft_vft_result);
		fts_hdl->ft_prebuilt = prebuilt;
		fts_hdl->ft_result = result;
	}

	return ((FT_INFO *)fts_hdl);
}

/**********************************************************************//**
Fetch next result from the FT result set
@return error code */
UNIV_INTERN
int
ha_innobase::ft_read(
/*=================*/
	uchar*		buf)		/*!< in/out: buf contain result row */
{
	fts_result_t*	result;
	int		error;
	row_prebuilt_t*	ft_prebuilt;

	ft_prebuilt = ((NEW_FT_INFO *)ft_handler)->ft_prebuilt;

	ut_a(ft_prebuilt == prebuilt);

	result = ((NEW_FT_INFO *)ft_handler)->ft_result;

	if (result->current == NULL) {
		/* This is the case where the FTS query did not
		contain and matching documents. */
		if (result->rankings_by_id != NULL) {
			/* Now that we have the complete result, we
			need to sort the document ids on their rank
			calculation. */

			fts_query_sort_result_on_rank(result);

			result->current = const_cast<ib_rbt_node_t*>(
				rbt_first(result->rankings_by_rank));
		} else {
			ut_a(result->current == NULL);
		}
	} else {
		result->current = const_cast<ib_rbt_node_t*>(
			rbt_next(result->rankings_by_rank, result->current));
	}

next_record:

	if (result->current != NULL) {
		dict_index_t*	index;
		dtuple_t*	tuple = prebuilt->search_tuple;

		index = dict_table_get_index_on_name(
			prebuilt->table, FTS_DOC_ID_INDEX_NAME);

		/* Must find the index */
		ut_a(index);

		/* Switch to the FTS doc id index */
		prebuilt->index = index;

		fts_ranking_t*	ranking = rbt_value(
			fts_ranking_t, result->current);

		/* We pass a pointer to the doc_id because we need to
		convert it to storage byte order. */
		row_create_key(tuple, index, &ranking->doc_id);

		innobase_srv_conc_enter_innodb(prebuilt->trx);

		ulint ret = row_search_for_mysql(
			(byte*) buf, PAGE_CUR_GE, prebuilt, ROW_SEL_EXACT, 0);

		innobase_srv_conc_exit_innodb(prebuilt->trx);


		if (ret == DB_SUCCESS) {
			error = 0;
			table->status = 0;

		} else if (ret == DB_RECORD_NOT_FOUND) {

			result->current = const_cast<ib_rbt_node_t*>(
				rbt_next(result->rankings_by_rank,
					 result->current));

			if (!result->current) {
				error = HA_ERR_KEY_NOT_FOUND;
				table->status = STATUS_NOT_FOUND;
			} else {
				goto next_record;
			}

		} else if (ret == DB_END_OF_INDEX) {

			error = HA_ERR_KEY_NOT_FOUND;
			table->status = STATUS_NOT_FOUND;
		} else {

			error = convert_error_code_to_mysql(
				(int) ret, 0, user_thd);

			table->status = STATUS_NOT_FOUND;
		}

		return (error);
	}

	return(HA_ERR_END_OF_FILE);
}

/*************************************************************************
*/

void
ha_innobase::ft_end()
{
	fprintf(stderr, "ft_end()\n");

	if (prebuilt->result != NULL) {
		fts_query_free_result(prebuilt->result);
		prebuilt->result = NULL;
	}

	rnd_end();
}

/*********************************************************************//**
Stores a reference to the current row to 'ref' field of the handle. Note
that in the case where we have generated the clustered index for the
table, the function parameter is illogical: we MUST ASSUME that 'record'
is the current 'position' of the handle, because if row ref is actually
the row id internally generated in InnoDB, then 'record' does not contain
it. We just guess that the row id must be for the record where the handle
was positioned the last time. */
UNIV_INTERN
void
ha_innobase::position(
/*==================*/
	const uchar*	record)	/*!< in: row in MySQL format */
{
	uint		len;

	ut_a(prebuilt->trx == thd_to_trx(ha_thd()));

	if (prebuilt->clust_index_was_generated) {
		/* No primary key was defined for the table and we
		generated the clustered index from row id: the
		row reference will be the row id, not any key value
		that MySQL knows of */

		len = DATA_ROW_ID_LEN;

		memcpy(ref, prebuilt->row_id, len);
	} else {
		len = store_key_val_for_row(primary_key, (char*)ref,
							 ref_length, record);
	}

	/* We assume that the 'ref' value len is always fixed for the same
	table. */

	if (len != ref_length) {
		sql_print_error("Stored ref len is %lu, but table ref len is "
				"%lu", (ulong) len, (ulong) ref_length);
	}
}

/* limit innodb monitor access to users with PROCESS privilege.
See http://bugs.mysql.com/32710 for expl. why we choose PROCESS. */
#define IS_MAGIC_TABLE_AND_USER_DENIED_ACCESS(table_name, thd) \
	(row_is_magic_monitor_table(table_name) \
	 && check_global_access(thd, PROCESS_ACL))

/*****************************************************************//**
Creates a table definition to an InnoDB database. */
static
int
create_table_def(
/*=============*/
	trx_t*		trx,		/*!< in: InnoDB transaction handle */
	TABLE*		form,		/*!< in: information on table
					columns and indexes */
	const char*	table_name,	/*!< in: table name */
	const char*	path_of_temp_table,/*!< in: if this is a table explicitly
					created by the user with the
					TEMPORARY keyword, then this
					parameter is the dir path where the
					table should be placed if we create
					an .ibd file for it (no .ibd extension
					in the path, though); otherwise this
					is NULL */
	ulint		flags,		/*!< in: table flags */
	ulint		flags2)		/*!< in: table flags2 */
{
	Field*		field;
	dict_table_t*	table;
	ulint		n_cols;
	int		error;
	ulint		col_type;
	ulint		col_len;
	ulint		nulls_allowed;
	ulint		unsigned_type;
	ulint		binary_type;
	ulint		long_true_varchar;
	ulint		charset_no;
	ulint		i;

	DBUG_ENTER("create_table_def");
	DBUG_PRINT("enter", ("table_name: %s", table_name));

	ut_a(trx->mysql_thd != NULL);

	/* MySQL does the name length check. But we do additional check
	on the name length here */
	if (strlen(table_name) > MAX_FULL_NAME_LEN) {
		push_warning_printf(
			(THD*) trx->mysql_thd, Sql_condition::WARN_LEVEL_WARN,
			ER_TABLE_NAME,
			"InnoDB: Table Name or Database Name is too long");

		DBUG_RETURN(ER_TABLE_NAME);
	}

	/* table_name must contain '/'. Later in the code we assert if it
	does not */
	if (strcmp(strchr(table_name, '/') + 1,
		   "innodb_table_monitor") == 0) {
		push_warning(
			(THD*) trx->mysql_thd, Sql_condition::WARN_LEVEL_WARN,
			HA_ERR_WRONG_COMMAND,
			DEPRECATED_MSG_INNODB_TABLE_MONITOR);
	}

	n_cols = form->s->fields;

	/* We pass 0 as the space id, and determine at a lower level the space
	id where to store the table */

	/* Adjust for the FTS hidden field */
	if (flags2 & DICT_TF2_FTS) {
		table = dict_mem_table_create(table_name, 0, n_cols + 1,
					      flags, flags2);

		/* Set the hidden doc_id column. */
		table->fts->doc_col = n_cols;
	} else {
		table = dict_mem_table_create(table_name, 0, n_cols,
					      flags, flags2);
	}

	if (path_of_temp_table) {
		table->dir_path_of_temp_table =
			mem_heap_strdup(table->heap, path_of_temp_table);
	}

	for (i = 0; i < n_cols; i++) {
		field = form->field[i];

		col_type = get_innobase_type_from_mysql_type(&unsigned_type,
							     field);

		if (!col_type) {
			push_warning_printf(
				(THD*) trx->mysql_thd,
				Sql_condition::WARN_LEVEL_WARN,
				ER_CANT_CREATE_TABLE,
				"Error creating table '%s' with "
				"column '%s'. Please check its "
				"column type and try to re-create "
				"the table with an appropriate "
				"column type.",
				table->name, (char*) field->field_name);
			goto err_col;
		}

		if (field->null_ptr) {
			nulls_allowed = 0;
		} else {
			nulls_allowed = DATA_NOT_NULL;
		}

		if (field->binary()) {
			binary_type = DATA_BINARY_TYPE;
		} else {
			binary_type = 0;
		}

		charset_no = 0;

		if (dtype_is_string_type(col_type)) {

			charset_no = (ulint)field->charset()->number;

			if (UNIV_UNLIKELY(charset_no > MAX_CHAR_COLL_NUM)) {
				/* in data0type.h we assume that the
				number fits in one byte in prtype */
				push_warning_printf(
					(THD*) trx->mysql_thd,
					Sql_condition::WARN_LEVEL_WARN,
					ER_CANT_CREATE_TABLE,
					"In InnoDB, charset-collation codes"
					" must be below 256."
					" Unsupported code %lu.",
					(ulong) charset_no);
				DBUG_RETURN(ER_CANT_CREATE_TABLE);
			}
		}

		/* we assume in dtype_form_prtype() that this fits in
		two bytes */
		ut_a(field->type() <= MAX_CHAR_COLL_NUM);
		col_len = field->pack_length();

		/* The MySQL pack length contains 1 or 2 bytes length field
		for a true VARCHAR. Let us subtract that, so that the InnoDB
		column length in the InnoDB data dictionary is the real
		maximum byte length of the actual data. */

		long_true_varchar = 0;

		if (field->type() == MYSQL_TYPE_VARCHAR) {
			col_len -= ((Field_varstring*)field)->length_bytes;

			if (((Field_varstring*)field)->length_bytes == 2) {
				long_true_varchar = DATA_LONG_TRUE_VARCHAR;
			}
		}

		/* First check whether the column to be added has a
		system reserved name. */
		if (dict_col_name_is_reserved(field->field_name)){
			my_error(ER_WRONG_COLUMN_NAME, MYF(0),
				 field->field_name);
err_col:
			dict_mem_table_free(table);
			trx_commit_for_mysql(trx);

			error = DB_ERROR;
			goto error_ret;
		}

		dict_mem_table_add_col(table, table->heap,
			(char*) field->field_name,
			col_type,
			dtype_form_prtype(
				(ulint)field->type()
				| nulls_allowed | unsigned_type
				| binary_type | long_true_varchar,
				charset_no),
			col_len);
	}

	/* Add the FTS doc_id hidden column. */
	if (flags2 & DICT_TF2_FTS) {
		fts_add_doc_id_column(table);
	}

	error = row_create_table_for_mysql(table, trx);

	if (error == DB_DUPLICATE_KEY) {
		char buf[100];
		char* buf_end = innobase_convert_identifier(
			buf, sizeof buf - 1, table_name, strlen(table_name),
			trx->mysql_thd, TRUE);

		*buf_end = '\0';
		my_error(ER_TABLE_EXISTS_ERROR, MYF(0), buf);
	}

error_ret:
	error = convert_error_code_to_mysql(error, flags, NULL);

	DBUG_RETURN(error);
}

/*****************************************************************//**
Creates an index in an InnoDB database. */
static
int
create_index(
/*=========*/
	trx_t*		trx,		/*!< in: InnoDB transaction handle */
	TABLE*		form,		/*!< in: information on table
					columns and indexes */
	ulint		flags,		/*!< in: InnoDB table flags */
	const char*	table_name,	/*!< in: table name */
	uint		key_num)	/*!< in: index number */
{
	Field*		field;
	dict_index_t*	index;
	int		error;
	ulint		n_fields;
	KEY*		key;
	KEY_PART_INFO*	key_part;
	ulint		ind_type;
	ulint		col_type;
	ulint		prefix_len = 0;
	ulint		is_unsigned;
	ulint		i;
	ulint		j;
	ulint*		field_lengths = NULL;

	DBUG_ENTER("create_index");

	key = form->key_info + key_num;

	n_fields = key->key_parts;

	/* Assert that "GEN_CLUST_INDEX" cannot be used as non-primary index */
	ut_a(innobase_strcasecmp(key->name, innobase_index_reserve_name) != 0);

	ind_type = 0;

	if (key->flags & HA_FULLTEXT) {
		ind_type = DICT_FTS;
	} else {
		if (key_num == form->s->primary_key) {
			ind_type = ind_type | DICT_CLUSTERED;
		}

		if (key->flags & HA_NOSAME ) {
			ind_type = ind_type | DICT_UNIQUE;
		}
	}

	/* We pass 0 as the space id, and determine at a lower level the space
	id where to store the table */

	index = dict_mem_index_create(table_name, key->name, 0,
				      ind_type, n_fields);

	if (ind_type != DICT_FTS) {
		field_lengths = (ulint*) my_malloc(
			sizeof(ulint) * n_fields, MYF(MY_FAE));

		ut_ad(!(index->type & DICT_FTS));
	}

	for (i = 0; i < n_fields; i++) {
		key_part = key->key_part + i;

		if (ind_type != DICT_FTS) { 

			/* (The flag HA_PART_KEY_SEG denotes in MySQL a
			column prefix field in an index: we only store a
			specified number of first bytes of the column to
			the index field.) The flag does not seem to be
			properly set by MySQL. Let us fall back on testing
			the length of the key part versus the column. */

			field = NULL;

			for (j = 0; j < form->s->fields; j++) {

				field = form->field[j];

				if (0 == innobase_strcasecmp(
						field->field_name,
						key_part->field->field_name)) {
					/* Found the corresponding column */

					break;
				}
			}

			ut_a(j < form->s->fields);

			col_type = get_innobase_type_from_mysql_type(
						&is_unsigned, key_part->field);

			if (DATA_BLOB == col_type
				|| (key_part->length < field->pack_length()
					&& field->type() != MYSQL_TYPE_VARCHAR)
				|| (field->type() == MYSQL_TYPE_VARCHAR
					&& key_part->length < field->pack_length()
					- ((Field_varstring*)field)->length_bytes)) {

				prefix_len = key_part->length;

				if (col_type == DATA_INT
					|| col_type == DATA_FLOAT
					|| col_type == DATA_DOUBLE
					|| col_type == DATA_DECIMAL) {
					sql_print_error(
					"MySQL is trying to create a column "
					"prefix index field, on an "
					"inappropriate data type. Table "
					"name %s, column name %s.",
					table_name,
					key_part->field->field_name);

					prefix_len = 0;
				}
			} else {
				prefix_len = 0;
			}

			field_lengths[i] = key_part->length;
		}

		dict_mem_index_add_field(index,
			(char*) key_part->field->field_name, prefix_len);
	}

	ut_ad(key->flags & HA_FULLTEXT || !(index->type & DICT_FTS));

	/* Even though we've defined max_supported_key_part_length, we
	still do our own checking using field_lengths to be absolutely
	sure we don't create too long indexes. */
	error = row_create_index_for_mysql(index, trx, field_lengths);

	error = convert_error_code_to_mysql(error, flags, NULL);

	my_free(field_lengths);

	DBUG_RETURN(error);
}

/*****************************************************************//**
Creates an index to an InnoDB table when the user has defined no
primary index. */
static
int
create_clustered_index_when_no_primary(
/*===================================*/
	trx_t*		trx,		/*!< in: InnoDB transaction handle */
	ulint		flags,		/*!< in: InnoDB table flags */
	const char*	table_name)	/*!< in: table name */
{
	dict_index_t*	index;
	int		error;

	/* We pass 0 as the space id, and determine at a lower level the space
	id where to store the table */
	index = dict_mem_index_create(table_name,
				      innobase_index_reserve_name,
				      0, DICT_CLUSTERED, 0);

	error = row_create_index_for_mysql(index, trx, NULL);

	error = convert_error_code_to_mysql(error, flags, NULL);

	return(error);
}

/*****************************************************************//**
Return a display name for the row format
@return row format name */
UNIV_INTERN
const char*
get_row_format_name(
/*================*/
	enum row_type	row_format)		/*!< in: Row Format */
{
	switch (row_format) {
	case ROW_TYPE_COMPACT:
		return("COMPACT");
	case ROW_TYPE_COMPRESSED:
		return("COMPRESSED");
	case ROW_TYPE_DYNAMIC:
		return("DYNAMIC");
	case ROW_TYPE_REDUNDANT:
		return("REDUNDANT");
	case ROW_TYPE_DEFAULT:
		return("DEFAULT");
	case ROW_TYPE_FIXED:
		return("FIXED");
	case ROW_TYPE_PAGE:
	case ROW_TYPE_NOT_USED:
		break;
	}
	return("NOT USED");
}

/** If file-per-table is missing, issue warning and set ret false */
#define CHECK_ERROR_ROW_TYPE_NEEDS_FILE_PER_TABLE		\
	if (!srv_file_per_table) {				\
		push_warning_printf(				\
			thd, Sql_condition::WARN_LEVEL_WARN,	\
			ER_ILLEGAL_HA_CREATE_OPTION,		\
			"InnoDB: ROW_FORMAT=%s requires"	\
			" innodb_file_per_table.",		\
			get_row_format_name(row_format));	\
		ret = FALSE;					\
	}

/** If file-format is Antelope, issue warning and set ret false */
#define CHECK_ERROR_ROW_TYPE_NEEDS_GT_ANTELOPE			\
	if (srv_file_format < UNIV_FORMAT_B) {		\
		push_warning_printf(				\
			thd, Sql_condition::WARN_LEVEL_WARN,	\
			ER_ILLEGAL_HA_CREATE_OPTION,		\
			"InnoDB: ROW_FORMAT=%s requires"	\
			" innodb_file_format > Antelope.",	\
			get_row_format_name(row_format));	\
		ret = FALSE;					\
	}


/*****************************************************************//**
Validates the create options. We may build on this function
in future. For now, it checks two specifiers:
KEY_BLOCK_SIZE and ROW_FORMAT
If innodb_strict_mode is not set then this function is a no-op
@return	TRUE if valid. */
static
ibool
create_options_are_valid(
/*=====================*/
	THD*		thd,		/*!< in: connection thread. */
	TABLE*		form,		/*!< in: information on table
					columns and indexes */
	HA_CREATE_INFO*	create_info)	/*!< in: create info. */
{
	ibool	kbs_specified	= FALSE;
	ibool	ret		= TRUE;
	enum row_type	row_format	= form->s->row_type;

	ut_ad(thd != NULL);

	/* If innodb_strict_mode is not set don't do any validation. */
	if (!(THDVAR(thd, strict_mode))) {
		return(TRUE);
	}

	ut_ad(form != NULL);
	ut_ad(create_info != NULL);

	/* First check if a non-zero KEY_BLOCK_SIZE was specified. */
	if (create_info->key_block_size) {
		kbs_specified = TRUE;
		switch (create_info->key_block_size) {
		case 1:
		case 2:
		case 4:
		case 8:
		case 16:
			/* Valid KEY_BLOCK_SIZE, check its dependencies. */
			if (!srv_file_per_table) {
				push_warning(
					thd, Sql_condition::WARN_LEVEL_WARN,
					ER_ILLEGAL_HA_CREATE_OPTION,
					"InnoDB: KEY_BLOCK_SIZE requires"
					" innodb_file_per_table.");
				ret = FALSE;
			}
			if (srv_file_format < UNIV_FORMAT_B) {
				push_warning(
					thd, Sql_condition::WARN_LEVEL_WARN,
					ER_ILLEGAL_HA_CREATE_OPTION,
					"InnoDB: KEY_BLOCK_SIZE requires"
					" innodb_file_format > Antelope.");
					ret = FALSE;
			}
			break;
		default:
			push_warning_printf(
				thd, Sql_condition::WARN_LEVEL_WARN,
				ER_ILLEGAL_HA_CREATE_OPTION,
				"InnoDB: invalid KEY_BLOCK_SIZE = %lu."
				" Valid values are [1, 2, 4, 8, 16]",
				create_info->key_block_size);
			ret = FALSE;
			break;
		}
	}
	
	/* Check for a valid Innodb ROW_FORMAT specifier and
	other incompatibilities. */
	switch (row_format) {
	case ROW_TYPE_COMPRESSED:
		CHECK_ERROR_ROW_TYPE_NEEDS_FILE_PER_TABLE;
		CHECK_ERROR_ROW_TYPE_NEEDS_GT_ANTELOPE;
		break;
	case ROW_TYPE_DYNAMIC:
		CHECK_ERROR_ROW_TYPE_NEEDS_FILE_PER_TABLE;
		CHECK_ERROR_ROW_TYPE_NEEDS_GT_ANTELOPE;
		/* fall through since dynamic also shuns KBS */
	case ROW_TYPE_COMPACT:
	case ROW_TYPE_REDUNDANT:
		if (kbs_specified) {
			push_warning_printf(
				thd, Sql_condition::WARN_LEVEL_WARN,
				ER_ILLEGAL_HA_CREATE_OPTION,
				"InnoDB: cannot specify ROW_FORMAT = %s"
				" with KEY_BLOCK_SIZE.",
				get_row_format_name(row_format));
			ret = FALSE;
		}
		break;
	case ROW_TYPE_DEFAULT:
		break;
	case ROW_TYPE_FIXED:
	case ROW_TYPE_PAGE:
	case ROW_TYPE_NOT_USED:
		push_warning(
			thd, Sql_condition::WARN_LEVEL_WARN,
			ER_ILLEGAL_HA_CREATE_OPTION,		\
			"InnoDB: invalid ROW_FORMAT specifier.");
		ret = FALSE;
		break;
	}

	return(ret);
}

/*****************************************************************//**
Update create_info.  Used in SHOW CREATE TABLE et al. */
UNIV_INTERN
void
ha_innobase::update_create_info(
/*============================*/
	HA_CREATE_INFO*	create_info)	/*!< in/out: create info */
{
	if (!(create_info->used_fields & HA_CREATE_USED_AUTO)) {
		ha_innobase::info(HA_STATUS_AUTO);
		create_info->auto_increment_value = stats.auto_increment_value;
	}
}

/*****************************************************************//**
Initialize the table FTS stopword list
@TRUE if succeed */
UNIV_INTERN
ibool
innobase_fts_load_stopword(
/*=======================*/
	dict_table_t*	table,	/*!< in: Table has the FTS */
	trx_t*		trx,	/*!< in: transaction */
	THD*		thd)	/*!< in: current thread */
{
	return (fts_load_stopword(table, trx,
				  fts_server_stopword_table,
				  THDVAR(thd, ft_user_stopword_table),
				  THDVAR(thd, ft_enable_stopword), FALSE));
}
/*****************************************************************//**
Creates a new table to an InnoDB database.
@return	error number */
UNIV_INTERN
int
ha_innobase::create(
/*================*/
	const char*	name,		/*!< in: table name */
	TABLE*		form,		/*!< in: information on table
					columns and indexes */
	HA_CREATE_INFO*	create_info)	/*!< in: more information of the
					created table, contains also the
					create statement string */
{
	int		error;
	trx_t*		parent_trx;
	trx_t*		trx;
	int		primary_key_no;
	uint		i;
	char		name2[FN_REFLEN];
	char		norm_name[FN_REFLEN];
	THD*		thd = ha_thd();
	ib_int64_t	auto_inc_value;
	ulint		fts_indexes = 0;
	ibool		zip_allowed = TRUE;
	enum row_type	row_format;
	rec_format_t	innodb_row_format = REC_FORMAT_COMPACT;

	/* Zip Shift Size - log2 - 9 of compressed page size,
	zero for uncompressed */
	ulint		zip_ssize = 0;
	ulint		flags = 0;
	ulint		flags2 = 0;
	dict_table_t*	innobase_table = NULL;

	/* Cache the value of innodb_file_format, in case it is
	modified by another thread while the table is being created. */
	const ulint	file_format_allowed = srv_file_format;
	const char*	stmt;
	size_t		stmt_len;

	DBUG_ENTER("ha_innobase::create");

	DBUG_ASSERT(thd != NULL);
	DBUG_ASSERT(create_info != NULL);

#ifdef __WIN__
	/* Names passed in from server are in two formats:
	1. <database_name>/<table_name>: for normal table creation
	2. full path: for temp table creation, or sym link

	When srv_file_per_table is on and mysqld_embedded is off,
	check for full path pattern, i.e.
	X:\dir\...,		X is a driver letter, or
	\\dir1\dir2\...,	UNC path
	returns error if it is in full path format, but not creating a temp.
	table. Currently InnoDB does not support symbolic link on Windows. */

	if (srv_file_per_table
	    && !mysqld_embedded
	    && (!create_info->options & HA_LEX_CREATE_TMP_TABLE)) {

		if ((name[1] == ':')
		    || (name[0] == '\\' && name[1] == '\\')) {
			sql_print_error("Cannot create table %s\n", name);
			DBUG_RETURN(HA_ERR_GENERIC);
		}
	}
#endif

	if (form->s->fields > 1000) {
		/* The limit probably should be REC_MAX_N_FIELDS - 3 = 1020,
		but we play safe here */

		DBUG_RETURN(HA_ERR_TO_BIG_ROW);
	}

	/* Check if there are any FTS indexes defined on this table. */
	for (i = 0; i < form->s->keys; i++) {
		KEY*    key = form->key_info + i;

		if (key->flags & HA_FULLTEXT) {
			++fts_indexes;

			/* We don't support FTS indexes in temporary
			tables. */
			if (create_info->options & HA_LEX_CREATE_TMP_TABLE) {

				my_error(ER_INNODB_NO_FT_TEMP_TABLE, MYF(0));
				DBUG_RETURN(-1);
			}
		}
	}

	strcpy(name2, name);

	normalize_table_name(norm_name, name2);

	/* Create the table definition in InnoDB */

	flags = 0;

        if (fts_indexes > 0) {
                flags2 = DICT_TF2_FTS;

                /* FTS-FIXME: Only accept compact format tables. */
        }

	/* Validate create options if innodb_strict_mode is set. */
	if (!create_options_are_valid(thd, form, create_info)) {
		DBUG_RETURN(ER_ILLEGAL_HA_CREATE_OPTION);
	}

	if (create_info->key_block_size) {
		/* The requested compressed page size (key_block_size)
		is given in kilobytes. If it is a valid number, store
		that value as the number of log2 shifts from 512 in
		zip_ssize. Zero means it is not compressed. */
		ulint zssize;		/* Zip Shift Size */
		ulint kbsize;		/* Key Block Size */
		for (zssize = kbsize = 1;
		     zssize <= PAGE_ZIP_SSIZE_MAX;
		     zssize++, kbsize <<= 1) {
			if (kbsize == create_info->key_block_size) {
				zip_ssize = zssize;
				break;
			}
		}

		/* Make sure compressed row format is allowed. */
		if (!srv_file_per_table) {
			push_warning(
				thd, Sql_condition::WARN_LEVEL_WARN,
				ER_ILLEGAL_HA_CREATE_OPTION,
				"InnoDB: KEY_BLOCK_SIZE requires"
				" innodb_file_per_table.");
			zip_allowed = FALSE;
		}

		if (file_format_allowed < UNIV_FORMAT_B) {
			push_warning(
				thd, Sql_condition::WARN_LEVEL_WARN,
				ER_ILLEGAL_HA_CREATE_OPTION,
				"InnoDB: KEY_BLOCK_SIZE requires"
				" innodb_file_format > Antelope.");
			zip_allowed = FALSE;
		}

		if (!zip_allowed || zssize > PAGE_ZIP_SSIZE_MAX) {
			push_warning_printf(
				thd, Sql_condition::WARN_LEVEL_WARN,
				ER_ILLEGAL_HA_CREATE_OPTION,
				"InnoDB: ignoring KEY_BLOCK_SIZE=%lu.",
				create_info->key_block_size);
		}
	}

	row_format = form->s->row_type;

	if (zip_ssize && zip_allowed) {
		/* if ROW_FORMAT is set to default,
		automatically change it to COMPRESSED.*/
		if (row_format == ROW_TYPE_DEFAULT) {
			row_format = ROW_TYPE_COMPRESSED;
		} else if (row_format != ROW_TYPE_COMPRESSED) {
			/* ROW_FORMAT other than COMPRESSED
			ignores KEY_BLOCK_SIZE.  It does not
			make sense to reject conflicting
			KEY_BLOCK_SIZE and ROW_FORMAT, because
			such combinations can be obtained
			with ALTER TABLE anyway. */
			push_warning_printf(
				thd, Sql_condition::WARN_LEVEL_WARN,
				ER_ILLEGAL_HA_CREATE_OPTION,
				"InnoDB: ignoring KEY_BLOCK_SIZE=%lu"
				" unless ROW_FORMAT=COMPRESSED.",
				create_info->key_block_size);
			zip_allowed = FALSE;
		}
	} else {
		/* zip_ssize == 0 means no KEY_BLOCK_SIZE.*/
		if (row_format == ROW_TYPE_COMPRESSED && zip_allowed) {
			/* ROW_FORMAT=COMPRESSED without
			KEY_BLOCK_SIZE implies half the
			maximum KEY_BLOCK_SIZE. */
			zip_ssize = PAGE_ZIP_SSIZE_MAX - 1;
		}
	}

	/* Validate the row format.  Correct it if necessary */
	switch (row_format) {
	case ROW_TYPE_REDUNDANT:
		innodb_row_format = REC_FORMAT_REDUNDANT;
		break;

	case ROW_TYPE_COMPRESSED:
	case ROW_TYPE_DYNAMIC:
		if (!srv_file_per_table) {
			push_warning_printf(
				thd, Sql_condition::WARN_LEVEL_WARN,
				ER_ILLEGAL_HA_CREATE_OPTION,
				"InnoDB: ROW_FORMAT=%s requires"
				" innodb_file_per_table.",
				get_row_format_name(row_format));
		} else if (file_format_allowed == UNIV_FORMAT_A) {
			push_warning_printf(
				thd, Sql_condition::WARN_LEVEL_WARN,
				ER_ILLEGAL_HA_CREATE_OPTION,
				"InnoDB: ROW_FORMAT=%s requires"
				" innodb_file_format > Antelope.",
				get_row_format_name(row_format));
		} else {
			innodb_row_format = (row_format == ROW_TYPE_DYNAMIC
					     ? REC_FORMAT_DYNAMIC
					     : REC_FORMAT_COMPRESSED);
			break;
		}
		zip_allowed = FALSE;
		/* fall through to set row_format = COMPACT */
	case ROW_TYPE_NOT_USED:
	case ROW_TYPE_FIXED:
	case ROW_TYPE_PAGE:
		push_warning(
			thd, Sql_condition::WARN_LEVEL_WARN,
			ER_ILLEGAL_HA_CREATE_OPTION,
			"InnoDB: assuming ROW_FORMAT=COMPACT.");
	case ROW_TYPE_DEFAULT:
		/* If we fell through, set row format to Compact. */
		row_format = ROW_TYPE_COMPACT;
	case ROW_TYPE_COMPACT:
		break;
	}

	/* Set the table flags */
	if (!zip_allowed) {
		zip_ssize = 0;
	}
	dict_tf_set(&flags, innodb_row_format, zip_ssize);

	/* Look for a primary key */
	primary_key_no = (form->s->primary_key != MAX_KEY ?
			 (int) form->s->primary_key :
			 -1);

	/* Our function innobase_get_mysql_key_number_for_index assumes
	the primary key is always number 0, if it exists */
	ut_a(primary_key_no == -1 || primary_key_no == 0);

	/* Check for name conflicts (with reserved name) for
	any user indices to be created. */
	if (innobase_index_name_is_reserved(thd, form->key_info,
					    form->s->keys)) {
		DBUG_RETURN(-1);
	}

	if (IS_MAGIC_TABLE_AND_USER_DENIED_ACCESS(norm_name, thd)) {
		DBUG_RETURN(HA_ERR_GENERIC);
	}

	if (create_info->options & HA_LEX_CREATE_TMP_TABLE) {
		flags2 |= DICT_TF2_TEMPORARY;
	}

	/* Get the transaction associated with the current thd, or create one
	if not yet created */

	parent_trx = check_trx_exists(thd);

	/* In case MySQL calls this in the middle of a SELECT query, release
	possible adaptive hash latch to avoid deadlocks of threads */

	trx_search_latch_release_if_reserved(parent_trx);

	trx = innobase_trx_allocate(thd);

	/* Latch the InnoDB data dictionary exclusively so that no deadlocks
	or lock waits can happen in it during a table create operation.
	Drop table etc. do this latching in row0mysql.c. */

	row_mysql_lock_data_dictionary(trx);

	error = create_table_def(trx, form, norm_name,
		create_info->options & HA_LEX_CREATE_TMP_TABLE ? name2 : NULL,
		flags, flags2);

	if (error) {
		goto cleanup;
	}

	/* Create the keys */

	if (form->s->keys == 0 || primary_key_no == -1) {
		/* Create an index which is used as the clustered index;
		order the rows by their row id which is internally generated
		by InnoDB */

		error = create_clustered_index_when_no_primary(
			trx, flags, norm_name);
		if (error) {
			goto cleanup;
		}
	}

	if (primary_key_no != -1) {
		/* In InnoDB the clustered index must always be created
		first */
		if ((error = create_index(trx, form, flags, norm_name,
					  (uint) primary_key_no))) {
			goto cleanup;
		}
	}

	/* Create the ancillary tables that are common to all FTS indexes on
	this table. */
	if (fts_indexes > 0) {
		innobase_table = dict_table_open_on_name_no_stats(
			norm_name, TRUE, DICT_ERR_IGNORE_NONE);

		ut_a(innobase_table);

		error = fts_create_common_tables(
			trx, innobase_table, norm_name, FALSE);

		error = convert_error_code_to_mysql(error, 0, NULL);

		dict_table_close(innobase_table, TRUE);

		if (error) {
                        goto cleanup;
		}
	}

	for (i = 0; i < form->s->keys; i++) {

		if (i != (uint) primary_key_no) {

			if ((error = create_index(trx, form, flags,
						  norm_name, i))) {
				goto cleanup;
			}
		}
	}

	stmt = innobase_get_stmt(thd, &stmt_len);

	if (stmt) {
		error = row_table_add_foreign_constraints(
			trx, stmt, stmt_len, norm_name,
			create_info->options & HA_LEX_CREATE_TMP_TABLE);

		switch (error) {

		case DB_PARENT_NO_INDEX:
			push_warning_printf(
				thd, Sql_condition::WARN_LEVEL_WARN,
				HA_ERR_CANNOT_ADD_FOREIGN,
				"Create table '%s' with foreign key constraint"
				" failed. There is no index in the referenced"
				" table where the referenced columns appear"
				" as the first columns.\n", norm_name);
			break;

		case DB_CHILD_NO_INDEX:
			push_warning_printf(
				thd, Sql_condition::WARN_LEVEL_WARN,
				HA_ERR_CANNOT_ADD_FOREIGN,
				"Create table '%s' with foreign key constraint"
				" failed. There is no index in the referencing"
				" table where referencing columns appear"
				" as the first columns.\n", norm_name);
			break;
		}

		error = convert_error_code_to_mysql(error, flags, NULL);

		if (error) {
			goto cleanup;
		}
	}
	/* Cache all the FTS indexes on this table in the FTS specific
	structure. They are used for FTS indexed column update handling. */
	if (fts_indexes > 0) {
		fts_t*          fts = innobase_table->fts;

		ut_a(fts != NULL);

		dict_table_get_all_fts_indexes(innobase_table, fts->indexes);
	}

	innobase_commit_low(trx);

	row_mysql_unlock_data_dictionary(trx);

	/* Flush the log to reduce probability that the .frm files and
	the InnoDB data dictionary get out-of-sync if the user runs
	with innodb_flush_log_at_trx_commit = 0 */

	log_buffer_flush_to_disk();

	innobase_table = dict_table_open_on_name(norm_name, FALSE);

	DBUG_ASSERT(innobase_table != 0);

	if (innobase_table) {
		/* We update the highest file format in the system table
		space, if this table has higher file format setting. */

		trx_sys_file_format_max_upgrade(
			(const char**) &innobase_file_format_max,
			dict_table_get_format(innobase_table));
	}

	/* Load server stopword into FTS cache */
	if (fts_indexes > 0) {
		if (!innobase_fts_load_stopword(innobase_table, NULL, thd)) {
			dict_table_close(innobase_table, FALSE);
			srv_active_wake_master_thread();
			trx_free_for_mysql(trx);
			DBUG_RETURN(DB_ERROR);
		}
	}

	/* Note: We can't call update_thd() as prebuilt will not be
	setup at this stage and so we use thd. */

	/* We need to copy the AUTOINC value from the old table if
	this is an ALTER|OPTIMIZE TABLE or CREATE INDEX because CREATE INDEX
	does a table copy too. If query was one of :

		CREATE TABLE ...AUTO_INCREMENT = x; or
		ALTER TABLE...AUTO_INCREMENT = x;   or
		OPTIMIZE TABLE t; or
		CREATE INDEX x on t(...);

	Find out a table definition from the dictionary and get
	the current value of the auto increment field. Set a new
	value to the auto increment field if the value is greater
	than the maximum value in the column. */

	if (((create_info->used_fields & HA_CREATE_USED_AUTO)
	    || thd_sql_command(thd) == SQLCOM_ALTER_TABLE
	    || thd_sql_command(thd) == SQLCOM_OPTIMIZE
	    || thd_sql_command(thd) == SQLCOM_CREATE_INDEX)
	    && create_info->auto_increment_value > 0) {

		auto_inc_value = create_info->auto_increment_value;

		dict_table_autoinc_lock(innobase_table);
		dict_table_autoinc_initialize(innobase_table, auto_inc_value);
		dict_table_autoinc_unlock(innobase_table);
	}

	dict_table_close(innobase_table, FALSE);

	/* Tell the InnoDB server that there might be work for
	utility threads: */

	srv_active_wake_master_thread();

	trx_free_for_mysql(trx);

	DBUG_RETURN(0);

cleanup:
	innobase_commit_low(trx);

	row_mysql_unlock_data_dictionary(trx);

	trx_free_for_mysql(trx);

	DBUG_RETURN(error);
}

/*****************************************************************//**
Discards or imports an InnoDB tablespace.
@return	0 == success, -1 == error */
UNIV_INTERN
int
ha_innobase::discard_or_import_tablespace(
/*======================================*/
	my_bool discard)	/*!< in: TRUE if discard, else import */
{
	dict_table_t*	dict_table;
	trx_t*		trx;
	int		err;

	DBUG_ENTER("ha_innobase::discard_or_import_tablespace");

	ut_a(prebuilt->trx);
	ut_a(prebuilt->trx->magic_n == TRX_MAGIC_N);
	ut_a(prebuilt->trx == thd_to_trx(ha_thd()));

	dict_table = prebuilt->table;
	trx = prebuilt->trx;

	if (discard) {
		err = row_discard_tablespace_for_mysql(dict_table->name, trx);
	} else {
		err = row_import_tablespace_for_mysql(dict_table->name, trx);
	}

	err = convert_error_code_to_mysql(err, dict_table->flags, NULL);

	DBUG_RETURN(err);
}

/*****************************************************************//**
Deletes all rows of an InnoDB table.
@return	error number */
UNIV_INTERN
int
ha_innobase::truncate()
/*===================*/
{
	int		error;

	DBUG_ENTER("ha_innobase::truncate");

	/* Get the transaction associated with the current thd, or create one
	if not yet created, and update prebuilt->trx */

	update_thd(ha_thd());

	/* Truncate the table in InnoDB */

	error = row_truncate_table_for_mysql(prebuilt->table, prebuilt->trx);

	error = convert_error_code_to_mysql(error, prebuilt->table->flags,
					    NULL);

	DBUG_RETURN(error);
}

/*****************************************************************//**
Drops a table from an InnoDB database. Before calling this function,
MySQL calls innobase_commit to commit the transaction of the current user.
Then the current user cannot have locks set on the table. Drop table
operation inside InnoDB will remove all locks any user has on the table
inside InnoDB.
@return	error number */
UNIV_INTERN
int
ha_innobase::delete_table(
/*======================*/
	const char*	name)	/*!< in: table name */
{
	ulint	name_len;
	int	error;
	trx_t*	parent_trx;
	trx_t*	trx;
	THD	*thd = ha_thd();
	char	norm_name[1000];
	char	errstr[1024];

	DBUG_ENTER("ha_innobase::delete_table");

	/* Strangely, MySQL passes the table name without the '.frm'
	extension, in contrast to ::create */
	normalize_table_name(norm_name, name);

	if (IS_MAGIC_TABLE_AND_USER_DENIED_ACCESS(norm_name, thd)) {
		DBUG_RETURN(HA_ERR_GENERIC);
	}

	/* Remove stats for this table and all of its indexes from the
	persistent storage if it exists and if there are stats for this
	table in there. This function creates its own trx and commits
	it. */
	error = dict_stats_delete_table_stats(norm_name,
					      errstr, sizeof(errstr));
	if (error != DB_SUCCESS) {
		push_warning(thd, Sql_condition::WARN_LEVEL_WARN,
			     ER_LOCK_WAIT_TIMEOUT, errstr);
	}

	/* Get the transaction associated with the current thd, or create one
	if not yet created */

	parent_trx = check_trx_exists(thd);

	/* In case MySQL calls this in the middle of a SELECT query, release
	possible adaptive hash latch to avoid deadlocks of threads */

	trx_search_latch_release_if_reserved(parent_trx);

	trx = innobase_trx_allocate(thd);

	name_len = strlen(name);

	ut_a(name_len < 1000);

	/* Drop the table in InnoDB */

	error = row_drop_table_for_mysql(norm_name, trx,
					 thd_sql_command(thd)
					 == SQLCOM_DROP_DB);


	if (error == DB_TABLE_NOT_FOUND
	    && innobase_get_lower_case_table_names() == 1) {
		char*	is_part = NULL;
#ifdef __WIN__
		is_part = strstr(norm_name, "#p#");
#else
		is_part = strstr(norm_name, "#P#");
#endif /* __WIN__ */

		if (is_part) {
			char	par_case_name[MAX_FULL_NAME_LEN + 1];

#ifndef __WIN__
			/* Check for the table using lower
			case name, including the partition
			separator "P" */
			memcpy(par_case_name, norm_name, strlen(norm_name));
			par_case_name[strlen(norm_name)] = 0;
			innobase_casedn_str(par_case_name);
#else
			/* On Windows platfrom, check
			whether there exists table name in
			system table whose name is
			not being normalized to lower case */
			normalize_table_name_low(par_case_name, name, FALSE);
#endif
			error = row_drop_table_for_mysql(par_case_name, trx,
							 thd_sql_command(thd)
							 == SQLCOM_DROP_DB);
		}
	}

	/* Flush the log to reduce probability that the .frm files and
	the InnoDB data dictionary get out-of-sync if the user runs
	with innodb_flush_log_at_trx_commit = 0 */

	log_buffer_flush_to_disk();

	/* Tell the InnoDB server that there might be work for
	utility threads: */

	srv_active_wake_master_thread();

	innobase_commit_low(trx);

	trx_free_for_mysql(trx);

	error = convert_error_code_to_mysql(error, 0, NULL);

	DBUG_RETURN(error);
}

/*****************************************************************//**
Removes all tables in the named database inside InnoDB. */
static
void
innobase_drop_database(
/*===================*/
	handlerton*	hton,	/*!< in: handlerton of Innodb */
	char*		path)	/*!< in: database path; inside InnoDB the name
				of the last directory in the path is used as
				the database name: for example, in
				'mysql/data/test' the database name is 'test' */
{
	ulint	len		= 0;
	trx_t*	trx;
	char*	ptr;
	char*	namebuf;
	THD*	thd		= current_thd;

	/* Get the transaction associated with the current thd, or create one
	if not yet created */

	DBUG_ASSERT(hton == innodb_hton_ptr);

	/* In the Windows plugin, thd = current_thd is always NULL */
	if (thd) {
		trx_t*	parent_trx = check_trx_exists(thd);

		/* In case MySQL calls this in the middle of a SELECT
		query, release possible adaptive hash latch to avoid
		deadlocks of threads */

		trx_search_latch_release_if_reserved(parent_trx);
	}

	ptr = strend(path) - 2;

	while (ptr >= path && *ptr != '\\' && *ptr != '/') {
		ptr--;
		len++;
	}

	ptr++;
	namebuf = (char*) my_malloc((uint) len + 2, MYF(0));

	memcpy(namebuf, ptr, len);
	namebuf[len] = '/';
	namebuf[len + 1] = '\0';
#ifdef	__WIN__
	innobase_casedn_str(namebuf);
#endif
	trx = innobase_trx_allocate(thd);

	row_drop_database_for_mysql(namebuf, trx);

	my_free(namebuf);

	/* Flush the log to reduce probability that the .frm files and
	the InnoDB data dictionary get out-of-sync if the user runs
	with innodb_flush_log_at_trx_commit = 0 */

	log_buffer_flush_to_disk();

	/* Tell the InnoDB server that there might be work for
	utility threads: */

	srv_active_wake_master_thread();

	innobase_commit_low(trx);
	trx_free_for_mysql(trx);
}
/*********************************************************************//**
Renames an InnoDB table.
@return	0 or error code */
static
int
innobase_rename_table(
/*==================*/
	trx_t*		trx,	/*!< in: transaction */
	const char*	from,	/*!< in: old name of the table */
	const char*	to,	/*!< in: new name of the table */
	ibool		lock_and_commit)
				/*!< in: TRUE=lock data dictionary and commit */
{
	int	error;
	char*	norm_to;
	char*	norm_from;

	// Magic number 64 arbitrary
	norm_to = (char*) my_malloc(strlen(to) + 64, MYF(0));
	norm_from = (char*) my_malloc(strlen(from) + 64, MYF(0));

	normalize_table_name(norm_to, to);
	normalize_table_name(norm_from, from);

	/* Serialize data dictionary operations with dictionary mutex:
	no deadlocks can occur then in these operations */

	if (lock_and_commit) {
		row_mysql_lock_data_dictionary(trx);
	}

	error = row_rename_table_for_mysql(
		norm_from, norm_to, trx, lock_and_commit);

	if (error != DB_SUCCESS) {
		if (error == DB_TABLE_NOT_FOUND
		    && innobase_get_lower_case_table_names() == 1) {
			char*	is_part = NULL;
#ifdef __WIN__
			is_part = strstr(norm_from, "#p#");
#else
			is_part = strstr(norm_from, "#P#");
#endif /* __WIN__ */

			if (is_part) {
				char	par_case_name[MAX_FULL_NAME_LEN + 1];

#ifndef __WIN__
				/* Check for the table using lower
				case name, including the partition
				separator "P" */
				memcpy(par_case_name, norm_from,
				       strlen(norm_from));
				par_case_name[strlen(norm_from)] = 0;
				innobase_casedn_str(par_case_name);
#else
				/* On Windows platfrom, check
				whether there exists table name in
				system table whose name is
				not being normalized to lower case */
				normalize_table_name_low(par_case_name,
							 from, FALSE);
#endif
				error = row_rename_table_for_mysql(
					par_case_name, norm_to, trx,
					lock_and_commit);

			}
		}

		if (error != DB_SUCCESS) {
			FILE* ef = dict_foreign_err_file;

			fputs("InnoDB: Renaming table ", ef);
			ut_print_name(ef, trx, TRUE, norm_from);
			fputs(" to ", ef);
			ut_print_name(ef, trx, TRUE, norm_to);
			fputs(" failed!\n", ef);
		} else {
#ifndef __WIN__
			sql_print_warning("Rename partition table %s "
					  "succeeds after converting to lower "
					  "case. The table may have "
					  "been moved from a case "
					  "in-sensitive file system.\n",
					  norm_from);
#else
			sql_print_warning("Rename partition table %s "
					  "succeeds after skipping the step to "
					  "lower case the table name. "
					  "The table may have been "
					  "moved from a case sensitive "
					  "file system.\n",
					  norm_from);
#endif /* __WIN__ */
		}
	}

	if (lock_and_commit) {
		row_mysql_unlock_data_dictionary(trx);

		/* Flush the log to reduce probability that the .frm
		files and the InnoDB data dictionary get out-of-sync
		if the user runs with innodb_flush_log_at_trx_commit = 0 */

		log_buffer_flush_to_disk();
	}

	my_free(norm_to);
	my_free(norm_from);

	return(error);
}

/*********************************************************************//**
Renames an InnoDB table.
@return	0 or error code */
UNIV_INTERN
int
ha_innobase::rename_table(
/*======================*/
	const char*	from,	/*!< in: old name of the table */
	const char*	to)	/*!< in: new name of the table */
{
	trx_t*	trx;
	int	error;
	trx_t*	parent_trx;
	THD*	thd		= ha_thd();

	DBUG_ENTER("ha_innobase::rename_table");

	/* Get the transaction associated with the current thd, or create one
	if not yet created */

	parent_trx = check_trx_exists(thd);

	/* In case MySQL calls this in the middle of a SELECT query, release
	possible adaptive hash latch to avoid deadlocks of threads */

	trx_search_latch_release_if_reserved(parent_trx);

	trx = innobase_trx_allocate(thd);

	error = innobase_rename_table(trx, from, to, TRUE);

	/* Tell the InnoDB server that there might be work for
	utility threads: */

	srv_active_wake_master_thread();

	innobase_commit_low(trx);
	trx_free_for_mysql(trx);

	/* Add a special case to handle the Duplicated Key error
	and return DB_ERROR instead.
	This is to avoid a possible SIGSEGV error from mysql error
	handling code. Currently, mysql handles the Duplicated Key
	error by re-entering the storage layer and getting dup key
	info by calling get_dup_key(). This operation requires a valid
	table handle ('row_prebuilt_t' structure) which could no
	longer be available in the error handling stage. The suggested
	solution is to report a 'table exists' error message (since
	the dup key error here is due to an existing table whose name
	is the one we are trying to rename to) and return the generic
	error code. */
	if (error == (int) DB_DUPLICATE_KEY) {
		my_error(ER_TABLE_EXISTS_ERROR, MYF(0), to);

		error = DB_ERROR;
	}

	error = convert_error_code_to_mysql(error, 0, NULL);

	DBUG_RETURN(error);
}

/*********************************************************************//**
Estimates the number of index records in a range.
@return	estimated number of rows */
UNIV_INTERN
ha_rows
ha_innobase::records_in_range(
/*==========================*/
	uint			keynr,		/*!< in: index number */
	key_range		*min_key,	/*!< in: start key value of the
						range, may also be 0 */
	key_range		*max_key)	/*!< in: range end key val, may
						also be 0 */
{
	KEY*		key;
	dict_index_t*	index;
	uchar*		key_val_buff2	= (uchar*) my_malloc(
						  table->s->reclength
					+ table->s->max_key_length + 100,
								MYF(MY_FAE));
	ulint		buff2_len = table->s->reclength
					+ table->s->max_key_length + 100;
	dtuple_t*	range_start;
	dtuple_t*	range_end;
	ib_int64_t	n_rows;
	ulint		mode1;
	ulint		mode2;
	mem_heap_t*	heap;

	DBUG_ENTER("records_in_range");

	ut_a(prebuilt->trx == thd_to_trx(ha_thd()));

	prebuilt->trx->op_info = (char*)"estimating records in index range";

	/* In case MySQL calls this in the middle of a SELECT query, release
	possible adaptive hash latch to avoid deadlocks of threads */

	trx_search_latch_release_if_reserved(prebuilt->trx);

	active_index = keynr;

	key = table->key_info + active_index;

	index = innobase_get_index(keynr);

	/* There exists possibility of not being able to find requested
	index due to inconsistency between MySQL and InoDB dictionary info.
	Necessary message should have been printed in innobase_get_index() */
	if (UNIV_UNLIKELY(!index)) {
		n_rows = HA_POS_ERROR;
		goto func_exit;
	}
	if (dict_index_is_corrupted(index)) {
		n_rows = HA_ERR_INDEX_CORRUPT;
		goto func_exit;
	}
	if (UNIV_UNLIKELY(!row_merge_is_index_usable(prebuilt->trx, index))) {
		n_rows = HA_ERR_TABLE_DEF_CHANGED;
		goto func_exit;
	}

	heap = mem_heap_create(2 * (key->key_parts * sizeof(dfield_t)
				    + sizeof(dtuple_t)));

	range_start = dtuple_create(heap, key->key_parts);
	dict_index_copy_types(range_start, index, key->key_parts);

	range_end = dtuple_create(heap, key->key_parts);
	dict_index_copy_types(range_end, index, key->key_parts);

	row_sel_convert_mysql_key_to_innobase(
				range_start, (byte*) key_val_buff,
				(ulint)upd_and_key_val_buff_len,
				index,
				(byte*) (min_key ? min_key->key :
					 (const uchar*) 0),
				(ulint) (min_key ? min_key->length : 0),
				prebuilt->trx);
	DBUG_ASSERT(min_key
		    ? range_start->n_fields > 0
		    : range_start->n_fields == 0);

	row_sel_convert_mysql_key_to_innobase(
				range_end, (byte*) key_val_buff2,
				buff2_len, index,
				(byte*) (max_key ? max_key->key :
					 (const uchar*) 0),
				(ulint) (max_key ? max_key->length : 0),
				prebuilt->trx);
	DBUG_ASSERT(max_key
		    ? range_end->n_fields > 0
		    : range_end->n_fields == 0);

	mode1 = convert_search_mode_to_innobase(min_key ? min_key->flag :
						HA_READ_KEY_EXACT);
	mode2 = convert_search_mode_to_innobase(max_key ? max_key->flag :
						HA_READ_KEY_EXACT);

	if (mode1 != PAGE_CUR_UNSUPP && mode2 != PAGE_CUR_UNSUPP) {

		n_rows = btr_estimate_n_rows_in_range(index, range_start,
						      mode1, range_end,
						      mode2);
	} else {

		n_rows = HA_POS_ERROR;
	}

	mem_heap_free(heap);

func_exit:
	my_free(key_val_buff2);

	prebuilt->trx->op_info = (char*)"";

	/* The MySQL optimizer seems to believe an estimate of 0 rows is
	always accurate and may return the result 'Empty set' based on that.
	The accuracy is not guaranteed, and even if it were, for a locking
	read we should anyway perform the search to set the next-key lock.
	Add 1 to the value to make sure MySQL does not make the assumption! */

	if (n_rows == 0) {
		n_rows = 1;
	}

	DBUG_RETURN((ha_rows) n_rows);
}

/*********************************************************************//**
Gives an UPPER BOUND to the number of rows in a table. This is used in
filesort.cc.
@return	upper bound of rows */
UNIV_INTERN
ha_rows
ha_innobase::estimate_rows_upper_bound()
/*====================================*/
{
	dict_index_t*	index;
	ulonglong	estimate;
	ulonglong	local_data_file_length;
	ulint		stat_n_leaf_pages;

	DBUG_ENTER("estimate_rows_upper_bound");

	/* We do not know if MySQL can call this function before calling
	external_lock(). To be safe, update the thd of the current table
	handle. */

	update_thd(ha_thd());

	prebuilt->trx->op_info = (char*)
				 "calculating upper bound for table rows";

	/* In case MySQL calls this in the middle of a SELECT query, release
	possible adaptive hash latch to avoid deadlocks of threads */

	trx_search_latch_release_if_reserved(prebuilt->trx);

	index = dict_table_get_first_index(prebuilt->table);

	stat_n_leaf_pages = index->stat_n_leaf_pages;

	ut_a(stat_n_leaf_pages > 0);

	local_data_file_length =
		((ulonglong) stat_n_leaf_pages) * UNIV_PAGE_SIZE;


	/* Calculate a minimum length for a clustered index record and from
	that an upper bound for the number of rows. Since we only calculate
	new statistics in row0mysql.c when a table has grown by a threshold
	factor, we must add a safety factor 2 in front of the formula below. */

	estimate = 2 * local_data_file_length /
					 dict_index_calc_min_rec_len(index);

	prebuilt->trx->op_info = (char*)"";

	DBUG_RETURN((ha_rows) estimate);
}

/*********************************************************************//**
How many seeks it will take to read through the table. This is to be
comparable to the number returned by records_in_range so that we can
decide if we should scan the table or use keys.
@return	estimated time measured in disk seeks */
UNIV_INTERN
double
ha_innobase::scan_time()
/*====================*/
{
	/* Since MySQL seems to favor table scans too much over index
	searches, we pretend that a sequential read takes the same time
	as a random disk read, that is, we do not divide the following
	by 10, which would be physically realistic. */

	return((double) (prebuilt->table->stat_clustered_index_size));
}

/******************************************************************//**
Calculate the time it takes to read a set of ranges through an index
This enables us to optimise reads for clustered indexes.
@return	estimated time measured in disk seeks */
UNIV_INTERN
double
ha_innobase::read_time(
/*===================*/
	uint	index,	/*!< in: key number */
	uint	ranges,	/*!< in: how many ranges */
	ha_rows rows)	/*!< in: estimated number of rows in the ranges */
{
	ha_rows total_rows;
	double	time_for_scan;

	if (index != table->s->primary_key) {
		/* Not clustered */
		return(handler::read_time(index, ranges, rows));
	}

	if (rows <= 2) {

		return((double) rows);
	}

	/* Assume that the read time is proportional to the scan time for all
	rows + at most one seek per range. */

	time_for_scan = scan_time();

	if ((total_rows = estimate_rows_upper_bound()) < rows) {

		return(time_for_scan);
	}

	return(ranges + (double) rows / (double) total_rows * time_for_scan);
}

/*********************************************************************//**
Calculates the key number used inside MySQL for an Innobase index. We will
first check the "index translation table" for a match of the index to get
the index number. If there does not exist an "index translation table",
or not able to find the index in the translation table, then we will fall back
to the traditional way of looping through dict_index_t list to find a
match. In this case, we have to take into account if we generated a
default clustered index for the table
@return the key number used inside MySQL */
static
int
innobase_get_mysql_key_number_for_index(
/*====================================*/
	INNOBASE_SHARE*		share,	/*!< in: share structure for index
					translation table. */
	const TABLE*		table,	/*!< in: table in MySQL data
					dictionary */
	dict_table_t*		ib_table,/*!< in: table in Innodb data
					dictionary */
	const dict_index_t*	index)	/*!< in: index */
{
	const dict_index_t*	ind;
	unsigned int		i;

 	ut_a(index);
	/*
	ut_ad(strcmp(index->table->name, ib_table->name) == 0);
	*/

	/* If index does not belong to the table object of share structure
	(ib_table comes from the share structure) search the index->table
	object instead */
	if (index->table != ib_table) {
		i = 0;
		ind = dict_table_get_first_index(index->table);

		while (index != ind) {
			ind = dict_table_get_next_index(ind);
			i++;
		}

		if (row_table_got_default_clust_index(index->table)) {
			ut_a(i > 0);
			i--;
		}

		return(i);
	}

	/* If index translation table exists, we will first check
	the index through index translation table for a match. */
	if (share->idx_trans_tbl.index_mapping) {
		for (i = 0; i < share->idx_trans_tbl.index_count; i++) {
			if (share->idx_trans_tbl.index_mapping[i] == index) {
				return(i);
			}
		}

		/* Print an error message if we cannot find the index
		** in the "index translation table". */
		sql_print_error("Cannot find index %s in InnoDB index "
				"translation table.", index->name);
	}

	/* If we do not have an "index translation table", or not able
	to find the index in the translation table, we'll directly find
	matching index with information from mysql TABLE structure and
	InnoDB dict_index_t list */
	for (i = 0; i < table->s->keys; i++) {
		ind = dict_table_get_index_on_name(
			ib_table, table->key_info[i].name);

		if (index == ind) {
			return(i);
		}
	}

        /* Loop through each index of the table and lock them */
        for (ind = dict_table_get_first_index(ib_table);
             ind != NULL;
             ind = dict_table_get_next_index(ind)) {
		if (index == ind) {
			sql_print_error("Find index %s in InnoDB index list "
					"but not its MySQL index number "
					"It could be an InnoDB internal index.",
					index->name);
			return(-1);
		}
        }

	ut_error;

	return(-1);
}

/*********************************************************************//**
Calculate Record Per Key value. Need to exclude the NULL value if
innodb_stats_method is set to "nulls_ignored"
@return estimated record per key value */
static
ha_rows
innodb_rec_per_key(
/*===============*/
	dict_index_t*	index,		/*!< in: dict_index_t structure */
	ulint		i,		/*!< in: the column we are
					calculating rec per key */
	ha_rows		records)	/*!< in: estimated total records */
{
	ha_rows		rec_per_key;

	ut_ad(i < dict_index_get_n_unique(index));

	/* Note the stat_n_diff_key_vals[] stores the diff value with
	n-prefix indexing, so it is always stat_n_diff_key_vals[i + 1] */
	if (index->stat_n_diff_key_vals[i + 1] == 0) {

		rec_per_key = records;
	} else if (srv_innodb_stats_method == SRV_STATS_NULLS_IGNORED) {
		ib_uint64_t	num_null;

		/* In theory, index->stat_n_non_null_key_vals[i]
		should always be less than the number of records.
		Since this is statistics value, the value could
		have slight discrepancy. But we will make sure
		the number of null values is not a negative number. */
		if (records < index->stat_n_non_null_key_vals[i]) {
			num_null = 0;
		} else {
			num_null = records - index->stat_n_non_null_key_vals[i];
		}

		/* If the number of NULL values is the same as or
		large than that of the distinct values, we could
		consider that the table consists mostly of NULL value. 
		Set rec_per_key to 1. */
		if (index->stat_n_diff_key_vals[i + 1] <= num_null) {
			rec_per_key = 1;
		} else {
			/* Need to exclude rows with NULL values from
			rec_per_key calculation */
			rec_per_key = (ha_rows)(
				(records - num_null)
				/ (index->stat_n_diff_key_vals[i + 1]
				   - num_null));
		}
	} else {
		rec_per_key = (ha_rows)
			 (records / index->stat_n_diff_key_vals[i + 1]);
	}

	return(rec_per_key);
}

/*********************************************************************//**
Returns statistics information of the table to the MySQL interpreter,
in various fields of the handle object.
@return HA_ERR_* error code or 0 */
UNIV_INTERN
int
ha_innobase::info_low(
/*==================*/
	uint			flag,	/*!< in: what information MySQL
					requests */
	dict_stats_upd_option_t	stats_upd_option)
					/*!< in: whether to (re)calc
					the stats or to fetch them from
					the persistent storage */
{
	dict_table_t*	ib_table;
	dict_index_t*	index;
	ha_rows		rec_per_key;
	ib_int64_t	n_rows;
	char		path[FN_REFLEN];
	os_file_stat_t	stat_info;

	DBUG_ENTER("info");

	/* If we are forcing recovery at a high level, we will suppress
	statistics calculation on tables, because that may crash the
	server if an index is badly corrupted. */

	/* We do not know if MySQL can call this function before calling
	external_lock(). To be safe, update the thd of the current table
	handle. */

	update_thd(ha_thd());

	/* In case MySQL calls this in the middle of a SELECT query, release
	possible adaptive hash latch to avoid deadlocks of threads */

	prebuilt->trx->op_info = (char*)"returning various info to MySQL";

	trx_search_latch_release_if_reserved(prebuilt->trx);

	ib_table = prebuilt->table;

	if (flag & HA_STATUS_TIME) {
		if (stats_upd_option != DICT_STATS_FETCH
		    || innobase_stats_on_metadata) {
			/* In sql_show we call with this flag: update
			then statistics so that they are up-to-date */
			enum db_err	ret;

			prebuilt->trx->op_info = "updating table statistics";

			ut_ad(!mutex_own(&dict_sys->mutex));
			ret = dict_stats_update(ib_table, stats_upd_option,
						FALSE);

			if (ret != DB_SUCCESS) {
				prebuilt->trx->op_info = "";
				DBUG_RETURN(HA_ERR_GENERIC);
			}

			prebuilt->trx->op_info = "returning various info to MySQL";
		}

		my_snprintf(path, sizeof(path), "%s/%s%s",
				mysql_data_home, ib_table->name, reg_ext);

		unpack_filename(path,path);

		/* Note that we do not know the access time of the table,
		nor the CHECK TABLE time, nor the UPDATE or INSERT time. */

		if (os_file_get_status(path,&stat_info)) {
			stats.create_time = (ulong) stat_info.ctime;
		}
	}

	if (flag & HA_STATUS_VARIABLE) {

		ulint	page_size;

		n_rows = ib_table->stat_n_rows;

		/* Because we do not protect stat_n_rows by any mutex in a
		delete, it is theoretically possible that the value can be
		smaller than zero! TODO: fix this race.

		The MySQL optimizer seems to assume in a left join that n_rows
		is an accurate estimate if it is zero. Of course, it is not,
		since we do not have any locks on the rows yet at this phase.
		Since SHOW TABLE STATUS seems to call this function with the
		HA_STATUS_TIME flag set, while the left join optimizer does not
		set that flag, we add one to a zero value if the flag is not
		set. That way SHOW TABLE STATUS will show the best estimate,
		while the optimizer never sees the table empty. */

		if (n_rows < 0) {
			n_rows = 0;
		}

		if (n_rows == 0 && !(flag & HA_STATUS_TIME)) {
			n_rows++;
		}

		/* Fix bug#40386: Not flushing query cache after truncate.
		n_rows can not be 0 unless the table is empty, set to 1
		instead. The original problem of bug#29507 is actually
		fixed in the server code. */
		if (thd_sql_command(user_thd) == SQLCOM_TRUNCATE) {

			n_rows = 1;

			/* We need to reset the prebuilt value too, otherwise
			checks for values greater than the last value written
			to the table will fail and the autoinc counter will
			not be updated. This will force write_row() into
			attempting an update of the table's AUTOINC counter. */

			prebuilt->autoinc_last_value = 0;
		}

		page_size = dict_table_zip_size(ib_table);
		if (page_size == 0) {
			page_size = UNIV_PAGE_SIZE;
		}

		stats.records = (ha_rows)n_rows;
		stats.deleted = 0;
		stats.data_file_length
			= ((ulonglong) ib_table->stat_clustered_index_size)
			* page_size;
		stats.index_file_length =
			((ulonglong) ib_table->stat_sum_of_other_index_sizes)
			* page_size;

		/* Since fsp_get_available_space_in_free_extents() is
		acquiring latches inside InnoDB, we do not call it if we
		are asked by MySQL to avoid locking. Another reason to
		avoid the call is that it uses quite a lot of CPU.
		See Bug#38185. */
		if (flag & HA_STATUS_NO_LOCK
		    || !(flag & HA_STATUS_VARIABLE_EXTRA)) {
			/* We do not update delete_length if no
			locking is requested so the "old" value can
			remain. delete_length is initialized to 0 in
			the ha_statistics' constructor. Also we only
			need delete_length to be set when
			HA_STATUS_VARIABLE_EXTRA is set */
		} else if (UNIV_UNLIKELY
			   (srv_force_recovery >= SRV_FORCE_NO_IBUF_MERGE)) {
			/* Avoid accessing the tablespace if
			innodb_crash_recovery is set to a high value. */
			stats.delete_length = 0;
		} else {
			ullint	avail_space;

			avail_space = fsp_get_available_space_in_free_extents(
				ib_table->space);

			if (avail_space == ULLINT_UNDEFINED) {
				THD*	thd;

				thd = ha_thd();

				push_warning_printf(
					thd,
					Sql_condition::WARN_LEVEL_WARN,
					ER_CANT_GET_STAT,
					"InnoDB: Trying to get the free "
					"space for table %s but its "
					"tablespace has been discarded or "
					"the .ibd file is missing. Setting "
					"the free space to zero.",
					ib_table->name);

				stats.delete_length = 0;
			} else {
				stats.delete_length = avail_space * 1024;
			}
		}

		stats.check_time = 0;
		stats.mrr_length_per_rec = ref_length + sizeof(void*);

		if (stats.records == 0) {
			stats.mean_rec_length = 0;
		} else {
			stats.mean_rec_length = (ulong)
				(stats.data_file_length / stats.records);
		}
	}

	if (flag & HA_STATUS_CONST) {
		ulong	i;
		/* Verify the number of index in InnoDB and MySQL
		matches up. If prebuilt->clust_index_was_generated
		holds, InnoDB defines GEN_CLUST_INDEX internally */
		ulint	num_innodb_index = UT_LIST_GET_LEN(ib_table->indexes)
					- prebuilt->clust_index_was_generated;

		if (table->s->keys != num_innodb_index
		    && (innobase_fts_check_doc_id_index(ib_table, NULL) 
			== FTS_EXIST_DOC_ID_INDEX
			&& table->s->keys != (num_innodb_index - 1))) {
			sql_print_error("InnoDB: Table %s contains %lu "
					"indexes inside InnoDB, which "
					"is different from the number of "
					"indexes %u defined in the MySQL ",
					ib_table->name, num_innodb_index,
					table->s->keys);
		}

		for (i = 0; i < table->s->keys; i++) {
			ulong	j;
			/* We could get index quickly through internal
			index mapping with the index translation table.
			The identity of index (match up index name with
			that of table->key_info[i]) is already verified in
			innobase_get_index().  */
			index = innobase_get_index(i);

			if (index == NULL) {
				sql_print_error("Table %s contains fewer "
						"indexes inside InnoDB than "
						"are defined in the MySQL "
						".frm file. Have you mixed up "
						".frm files from different "
						"installations? See "
						REFMAN
						"innodb-troubleshooting.html\n",
						ib_table->name);
				break;
			}

			for (j = 0; j < table->key_info[i].key_parts; j++) {

				if (table->key_info[i].flags & HA_FULLTEXT) {
                                        /* The whole concept has no validity
                                        for FTS indexes. */
                                        table->key_info[i].rec_per_key[j] =
                                                1;

                                        continue;
                                }

				if (j + 1 > index->n_uniq) {
					sql_print_error(
"Index %s of %s has %lu columns unique inside InnoDB, but MySQL is asking "
"statistics for %lu columns. Have you mixed up .frm files from different "
"installations? "
"See " REFMAN "innodb-troubleshooting.html\n",
							index->name,
							ib_table->name,
							(unsigned long)
							index->n_uniq, j + 1);
					break;
				}

				rec_per_key = innodb_rec_per_key(
					index, j, stats.records);

				/* Since MySQL seems to favor table scans
				too much over index searches, we pretend
				index selectivity is 2 times better than
				our estimate: */

				rec_per_key = rec_per_key / 2;

				if (rec_per_key == 0) {
					rec_per_key = 1;
				}

				table->key_info[i].rec_per_key[j] =
				  rec_per_key >= ~(ulong) 0 ? ~(ulong) 0 :
				  (ulong) rec_per_key;
			}
		}
	}

	if (srv_force_recovery >= SRV_FORCE_NO_IBUF_MERGE) {

		goto func_exit;
	}

	if (flag & HA_STATUS_ERRKEY) {
		const dict_index_t*	err_index;

		ut_a(prebuilt->trx);
		ut_a(prebuilt->trx->magic_n == TRX_MAGIC_N);

		err_index = trx_get_error_info(prebuilt->trx);

		if (err_index) {
			errkey = innobase_get_mysql_key_number_for_index(
					share, table, ib_table, err_index);
		} else {
			errkey = (unsigned int) prebuilt->trx->error_key_num;
		}
	}

	if ((flag & HA_STATUS_AUTO) && table->found_next_number_field) {
		stats.auto_increment_value = innobase_peek_autoinc();
	}

func_exit:
	prebuilt->trx->op_info = (char*)"";

	DBUG_RETURN(0);
}

/*********************************************************************//**
Returns statistics information of the table to the MySQL interpreter,
in various fields of the handle object.
@return HA_ERR_* error code or 0 */
UNIV_INTERN
int
ha_innobase::info(
/*==============*/
	uint	flag)	/*!< in: what information MySQL requests */
{
	return(info_low(flag, DICT_STATS_FETCH));
}

/**********************************************************************//**
Updates index cardinalities of the table, based on random dives into
each index tree. This does NOT calculate exact statistics on the table.
@return	HA_ADMIN_* error code or HA_ADMIN_OK */
UNIV_INTERN
int
ha_innobase::analyze(
/*=================*/
	THD*		thd,		/*!< in: connection thread handle */
	HA_CHECK_OPT*	check_opt)	/*!< in: currently ignored */
{
	dict_stats_upd_option_t	upd_option;
	int			ret;

	if (THDVAR(thd, analyze_is_persistent)) {
		upd_option = DICT_STATS_RECALC_PERSISTENT;
	} else {
		upd_option = DICT_STATS_RECALC_TRANSIENT;
	}

	/* Simply call ::info_low() with all the flags
	and request recalculation of the statistics */
	ret = info_low(HA_STATUS_TIME | HA_STATUS_CONST | HA_STATUS_VARIABLE,
		       upd_option);

	if (ret != 0) {
		return(HA_ADMIN_FAILED);
	}

	return(HA_ADMIN_OK);
}

/**********************************************************************//**
This is mapped to "ALTER TABLE tablename ENGINE=InnoDB", which rebuilds
the table in MySQL. */
UNIV_INTERN
int
ha_innobase::optimize(
/*==================*/
	THD*		thd,		/*!< in: connection thread handle */
	HA_CHECK_OPT*	check_opt)	/*!< in: currently ignored */
{
	/*FTS-FIXME: Since MySQL doesn't support engine-specific commands,
	we have to hijack some existing command in order to be able to test
	the new admin commands added in InnoDB's FTS support. For now, we
	use MySQL's OPTIMIZE command, normally mapped to ALTER TABLE in
	InnoDB (so it recreates the table anew), and map it to OPTIMIZE.

	This works OK otherwise, but MySQL locks the entire table during
	calls to OPTIMIZE, which is undesirable. */

	if (innodb_optimize_fulltext_only) {
		if (prebuilt->table->fts && prebuilt->table->fts->cache) {
			fts_sync_table(prebuilt->table);
			fts_optimize_table(prebuilt->table);
		}
		return(HA_ADMIN_OK);
	} else {

		return(HA_ADMIN_TRY_ALTER);
	}
}

/*******************************************************************//**
Tries to check that an InnoDB table is not corrupted. If corruption is
noticed, prints to stderr information about it. In case of corruption
may also assert a failure and crash the server.
@return	HA_ADMIN_CORRUPT or HA_ADMIN_OK */
UNIV_INTERN
int
ha_innobase::check(
/*===============*/
	THD*		thd,		/*!< in: user thread handle */
	HA_CHECK_OPT*	check_opt)	/*!< in: check options, currently
					ignored */
{
	dict_index_t*	index;
	ulint		n_rows;
	ulint		n_rows_in_table	= ULINT_UNDEFINED;
	ibool		is_ok		= TRUE;
	ulint		old_isolation_level;
	ibool		table_corrupted;

	DBUG_ENTER("ha_innobase::check");
	DBUG_ASSERT(thd == ha_thd());
	ut_a(prebuilt->trx);
	ut_a(prebuilt->trx->magic_n == TRX_MAGIC_N);
	ut_a(prebuilt->trx == thd_to_trx(thd));

	if (prebuilt->mysql_template == NULL) {
		/* Build the template; we will use a dummy template
		in index scans done in checking */

		build_template(true);
	}

	if (prebuilt->table->ibd_file_missing) {
		sql_print_error("InnoDB: Error:\n"
			"InnoDB: MySQL is trying to use a table handle"
			" but the .ibd file for\n"
			"InnoDB: table %s does not exist.\n"
			"InnoDB: Have you deleted the .ibd file"
			" from the database directory under\n"
			"InnoDB: the MySQL datadir, or have you"
			" used DISCARD TABLESPACE?\n"
			"InnoDB: Please refer to\n"
			"InnoDB: " REFMAN "innodb-troubleshooting.html\n"
			"InnoDB: how you can resolve the problem.\n",
			prebuilt->table->name);
		DBUG_RETURN(HA_ADMIN_CORRUPT);
	}

	prebuilt->trx->op_info = "checking table";

	old_isolation_level = prebuilt->trx->isolation_level;

	/* We must run the index record counts at an isolation level
	>= READ COMMITTED, because a dirty read can see a wrong number
	of records in some index; to play safe, we use always
	REPEATABLE READ here */

	prebuilt->trx->isolation_level = TRX_ISO_REPEATABLE_READ;

	/* Check whether the table is already marked as corrupted
	before running the check table */
	table_corrupted = prebuilt->table->corrupted;

	/* Reset table->corrupted bit so that check table can proceed to
	do additional check */
	prebuilt->table->corrupted = FALSE;

	/* Enlarge the fatal lock wait timeout during CHECK TABLE. */
	os_increment_counter_by_amount(
		server_mutex,
		srv_fatal_semaphore_wait_threshold, 7200/*2 hours*/);

	for (index = dict_table_get_first_index(prebuilt->table);
	     index != NULL;
	     index = dict_table_get_next_index(index)) {
		char	index_name[MAX_FULL_NAME_LEN + 1];
#if 0
		fputs("Validating index ", stderr);
		ut_print_name(stderr, trx, FALSE, index->name);
		putc('\n', stderr);
#endif

		/* If this is an index being created, break */
		if (*index->name == TEMP_INDEX_PREFIX) {
			break;
		}  else if (!btr_validate_index(index, prebuilt->trx)) {
			is_ok = FALSE;

			innobase_format_name(
				index_name, sizeof index_name,
				prebuilt->index->name, TRUE);

			push_warning_printf(thd, Sql_condition::WARN_LEVEL_WARN,
					    ER_NOT_KEYFILE,
					    "InnoDB: The B-tree of"
					    " index %s is corrupted.",
					    index_name);
			continue;
		}

		/* Instead of invoking change_active_index(), set up
		a dummy template for non-locking reads, disabling
		access to the clustered index. */
		prebuilt->index = index;

		prebuilt->index_usable = row_merge_is_index_usable(
			prebuilt->trx, prebuilt->index);

		if (UNIV_UNLIKELY(!prebuilt->index_usable)) {
			innobase_format_name(
				index_name, sizeof index_name,
				prebuilt->index->name, TRUE);

			if (dict_index_is_corrupted(prebuilt->index)) {
				push_warning_printf(
					user_thd,
					Sql_condition::WARN_LEVEL_WARN,
					HA_ERR_INDEX_CORRUPT,
					"InnoDB: Index %s is marked as"
					" corrupted",
					index_name);
				is_ok = FALSE;
			} else {
				push_warning_printf(
					thd,
					Sql_condition::WARN_LEVEL_WARN,
					HA_ERR_TABLE_DEF_CHANGED,
					"InnoDB: Insufficient history for"
					" index %s",
					index_name);
			}
			continue;
		}

		prebuilt->sql_stat_start = TRUE;
		prebuilt->template_type = ROW_MYSQL_DUMMY_TEMPLATE;
		prebuilt->n_template = 0;
		prebuilt->need_to_access_clustered = FALSE;

		dtuple_set_n_fields(prebuilt->search_tuple, 0);

		prebuilt->select_lock_type = LOCK_NONE;

		if (!row_check_index_for_mysql(prebuilt, index, &n_rows)) {
			innobase_format_name(
				index_name, sizeof index_name,
				index->name, TRUE);

			push_warning_printf(thd, Sql_condition::WARN_LEVEL_WARN,
					    ER_NOT_KEYFILE,
					    "InnoDB: The B-tree of"
					    " index %s is corrupted.",
					    index_name);
			is_ok = FALSE;
			row_mysql_lock_data_dictionary(prebuilt->trx);
			dict_set_corrupted(index);
			row_mysql_unlock_data_dictionary(prebuilt->trx);
		}

		if (thd_killed(user_thd)) {
			break;
		}

#if 0
		fprintf(stderr, "%lu entries in index %s\n", n_rows,
			index->name);
#endif

		if (index == dict_table_get_first_index(prebuilt->table)) {
			n_rows_in_table = n_rows;
		} else if (!(index->type & DICT_FTS)
			   && (n_rows != n_rows_in_table)) {
			push_warning_printf(thd, Sql_condition::WARN_LEVEL_WARN,
					    ER_NOT_KEYFILE,
					    "InnoDB: Index '%-.200s'"
					    " contains %lu entries,"
					    " should be %lu.",
					    index->name,
					    (ulong) n_rows,
					    (ulong) n_rows_in_table);
			is_ok = FALSE;
		}
	}

	if (table_corrupted) {
		/* If some previous operation has marked the table as
		corrupted in memory, and has not propagated such to
		clustered index, we will do so here */
		index = dict_table_get_first_index(prebuilt->table);

		if (!dict_index_is_corrupted(index)) {
			mutex_enter(&dict_sys->mutex);
			dict_set_corrupted(index);
			mutex_exit(&dict_sys->mutex);
		}
		prebuilt->table->corrupted = TRUE;
	}

	/* Restore the original isolation level */
	prebuilt->trx->isolation_level = old_isolation_level;

	/* We validate also the whole adaptive hash index for all tables
	at every CHECK TABLE */

	if (!btr_search_validate()) {
		push_warning(thd, Sql_condition::WARN_LEVEL_WARN,
			     ER_NOT_KEYFILE,
			     "InnoDB: The adaptive hash index is corrupted.");
		is_ok = FALSE;
	}

	/* Restore the fatal lock wait timeout after CHECK TABLE. */
	os_decrement_counter_by_amount(
		server_mutex,
		srv_fatal_semaphore_wait_threshold, 7200/*2 hours*/);

	prebuilt->trx->op_info = "";
	if (thd_killed(user_thd)) {
		my_error(ER_QUERY_INTERRUPTED, MYF(0));
	}

	DBUG_RETURN(is_ok ? HA_ADMIN_OK : HA_ADMIN_CORRUPT);
}

/*************************************************************//**
Adds information about free space in the InnoDB tablespace to a table comment
which is printed out when a user calls SHOW TABLE STATUS. Adds also info on
foreign keys.
@return	table comment + InnoDB free space + info on foreign keys */
UNIV_INTERN
char*
ha_innobase::update_table_comment(
/*==============================*/
	const char*	comment)/*!< in: table comment defined by user */
{
	uint	length = (uint) strlen(comment);
	char*	str;
	long	flen;

	/* We do not know if MySQL can call this function before calling
	external_lock(). To be safe, update the thd of the current table
	handle. */

	if (length > 64000 - 3) {
		return((char*)comment); /* string too long */
	}

	update_thd(ha_thd());

	prebuilt->trx->op_info = (char*)"returning table comment";

	/* In case MySQL calls this in the middle of a SELECT query, release
	possible adaptive hash latch to avoid deadlocks of threads */

	trx_search_latch_release_if_reserved(prebuilt->trx);
	str = NULL;

	/* output the data to a temporary file */

	mutex_enter(&srv_dict_tmpfile_mutex);
	rewind(srv_dict_tmpfile);

	fprintf(srv_dict_tmpfile, "InnoDB free: %llu kB",
		fsp_get_available_space_in_free_extents(
			prebuilt->table->space));

	dict_print_info_on_foreign_keys(FALSE, srv_dict_tmpfile,
				prebuilt->trx, prebuilt->table);
	flen = ftell(srv_dict_tmpfile);
	if (flen < 0) {
		flen = 0;
	} else if (length + flen + 3 > 64000) {
		flen = 64000 - 3 - length;
	}

	/* allocate buffer for the full string, and
	read the contents of the temporary file */

	str = (char*) my_malloc(length + flen + 3, MYF(0));

	if (str) {
		char* pos	= str + length;
		if (length) {
			memcpy(str, comment, length);
			*pos++ = ';';
			*pos++ = ' ';
		}
		rewind(srv_dict_tmpfile);
		flen = (uint) fread(pos, 1, flen, srv_dict_tmpfile);
		pos[flen] = 0;
	}

	mutex_exit(&srv_dict_tmpfile_mutex);

	prebuilt->trx->op_info = (char*)"";

	return(str ? str : (char*) comment);
}

/*******************************************************************//**
Gets the foreign key create info for a table stored in InnoDB.
@return own: character string in the form which can be inserted to the
CREATE TABLE statement, MUST be freed with
ha_innobase::free_foreign_key_create_info */
UNIV_INTERN
char*
ha_innobase::get_foreign_key_create_info(void)
/*==========================================*/
{
	char*	str	= 0;
	long	flen;

	ut_a(prebuilt != NULL);

	/* We do not know if MySQL can call this function before calling
	external_lock(). To be safe, update the thd of the current table
	handle. */

	update_thd(ha_thd());

	prebuilt->trx->op_info = (char*)"getting info on foreign keys";

	/* In case MySQL calls this in the middle of a SELECT query,
	release possible adaptive hash latch to avoid
	deadlocks of threads */

	trx_search_latch_release_if_reserved(prebuilt->trx);

	mutex_enter(&srv_dict_tmpfile_mutex);
	rewind(srv_dict_tmpfile);

	/* output the data to a temporary file */
	dict_print_info_on_foreign_keys(TRUE, srv_dict_tmpfile,
				prebuilt->trx, prebuilt->table);
	prebuilt->trx->op_info = (char*)"";

	flen = ftell(srv_dict_tmpfile);
	if (flen < 0) {
		flen = 0;
	}

	/* allocate buffer for the string, and
	read the contents of the temporary file */

	str = (char*) my_malloc(flen + 1, MYF(0));

	if (str) {
		rewind(srv_dict_tmpfile);
		flen = (uint) fread(str, 1, flen, srv_dict_tmpfile);
		str[flen] = 0;
	}

	mutex_exit(&srv_dict_tmpfile_mutex);

	return(str);
}


/***********************************************************************//**
Maps a InnoDB foreign key constraint to a equivalent MySQL foreign key info.
@return pointer to foreign key info */
static
FOREIGN_KEY_INFO*
get_foreign_key_info(
/*=================*/
	THD*			thd,		/*!< in: user thread handle */
	dict_foreign_t*		foreign)	/*!< in: foreign key constraint */
{
	FOREIGN_KEY_INFO	f_key_info;
	FOREIGN_KEY_INFO*	pf_key_info;
	uint			i = 0;
	ulint			len;
	char			tmp_buff[NAME_LEN+1];
	char			name_buff[NAME_LEN+1];
	const char*		ptr;
	LEX_STRING*		referenced_key_name;
	LEX_STRING*		name = NULL;

	ptr = dict_remove_db_name(foreign->id);
	f_key_info.foreign_id = thd_make_lex_string(thd, 0, ptr,
						    (uint) strlen(ptr), 1);

	/* Name format: database name, '/', table name, '\0' */

	/* Referenced (parent) database name */
	len = dict_get_db_name_len(foreign->referenced_table_name);
	ut_a(len < sizeof(tmp_buff));
	ut_memcpy(tmp_buff, foreign->referenced_table_name, len);
	tmp_buff[len] = 0;

	len = filename_to_tablename(tmp_buff, name_buff, sizeof(name_buff));
	f_key_info.referenced_db = thd_make_lex_string(thd, 0, name_buff, len, 1);

	/* Referenced (parent) table name */
	ptr = dict_remove_db_name(foreign->referenced_table_name);
	len = filename_to_tablename(ptr, name_buff, sizeof(name_buff));
	f_key_info.referenced_table = thd_make_lex_string(thd, 0, name_buff, len, 1);

	/* Dependent (child) database name */
	len = dict_get_db_name_len(foreign->foreign_table_name);
	ut_a(len < sizeof(tmp_buff));
	ut_memcpy(tmp_buff, foreign->foreign_table_name, len);
	tmp_buff[len] = 0;

	len = filename_to_tablename(tmp_buff, name_buff, sizeof(name_buff));
	f_key_info.foreign_db = thd_make_lex_string(thd, 0, name_buff, len, 1);

	/* Dependent (child) table name */
	ptr = dict_remove_db_name(foreign->foreign_table_name);
	len = filename_to_tablename(ptr, name_buff, sizeof(name_buff));
	f_key_info.foreign_table = thd_make_lex_string(thd, 0, name_buff, len, 1);

	do {
		ptr = foreign->foreign_col_names[i];
		name = thd_make_lex_string(thd, name, ptr,
					   (uint) strlen(ptr), 1);
		f_key_info.foreign_fields.push_back(name);
		ptr = foreign->referenced_col_names[i];
		name = thd_make_lex_string(thd, name, ptr,
					   (uint) strlen(ptr), 1);
		f_key_info.referenced_fields.push_back(name);
	} while (++i < foreign->n_fields);

	if (foreign->type & DICT_FOREIGN_ON_DELETE_CASCADE) {
		len = 7;
		ptr = "CASCADE";
	} else if (foreign->type & DICT_FOREIGN_ON_DELETE_SET_NULL) {
		len = 8;
		ptr = "SET NULL";
	} else if (foreign->type & DICT_FOREIGN_ON_DELETE_NO_ACTION) {
		len = 9;
		ptr = "NO ACTION";
	} else {
		len = 8;
		ptr = "RESTRICT";
	}

	f_key_info.delete_method = thd_make_lex_string(thd,
						       f_key_info.delete_method,
						       ptr, len, 1);

	if (foreign->type & DICT_FOREIGN_ON_UPDATE_CASCADE) {
		len = 7;
		ptr = "CASCADE";
	} else if (foreign->type & DICT_FOREIGN_ON_UPDATE_SET_NULL) {
		len = 8;
		ptr = "SET NULL";
	} else if (foreign->type & DICT_FOREIGN_ON_UPDATE_NO_ACTION) {
		len = 9;
		ptr = "NO ACTION";
	} else {
		len = 8;
		ptr = "RESTRICT";
	}

	f_key_info.update_method = thd_make_lex_string(thd,
						       f_key_info.update_method,
						       ptr, len, 1);

	if (foreign->referenced_index && foreign->referenced_index->name) {
		referenced_key_name = thd_make_lex_string(thd,
					f_key_info.referenced_key_name,
					foreign->referenced_index->name,
					 (uint) strlen(foreign->referenced_index->name),
					1);
	} else {
		referenced_key_name = NULL;
	}

	f_key_info.referenced_key_name = referenced_key_name;

	pf_key_info = (FOREIGN_KEY_INFO *) thd_memdup(thd, &f_key_info,
						      sizeof(FOREIGN_KEY_INFO));

	return(pf_key_info);
}

/*******************************************************************//**
Gets the list of foreign keys in this table.
@return always 0, that is, always succeeds */
UNIV_INTERN
int
ha_innobase::get_foreign_key_list(
/*==============================*/
	THD*			thd,		/*!< in: user thread handle */
	List<FOREIGN_KEY_INFO>*	f_key_list)	/*!< out: foreign key list */
{
	FOREIGN_KEY_INFO*	pf_key_info;
	dict_foreign_t*		foreign;

	ut_a(prebuilt != NULL);
	update_thd(ha_thd());

	prebuilt->trx->op_info = "getting list of foreign keys";

	trx_search_latch_release_if_reserved(prebuilt->trx);

	mutex_enter(&(dict_sys->mutex));

	for (foreign = UT_LIST_GET_FIRST(prebuilt->table->foreign_list);
	     foreign != NULL;
	     foreign = UT_LIST_GET_NEXT(foreign_list, foreign)) {
		pf_key_info = get_foreign_key_info(thd, foreign);
		if (pf_key_info) {
			f_key_list->push_back(pf_key_info);
		}
	}

	mutex_exit(&(dict_sys->mutex));

	prebuilt->trx->op_info = "";

	return(0);
}

/*******************************************************************//**
Gets the set of foreign keys where this table is the referenced table.
@return always 0, that is, always succeeds */
UNIV_INTERN
int
ha_innobase::get_parent_foreign_key_list(
/*=====================================*/
	THD*			thd,		/*!< in: user thread handle */
	List<FOREIGN_KEY_INFO>*	f_key_list)	/*!< out: foreign key list */
{
	FOREIGN_KEY_INFO*	pf_key_info;
	dict_foreign_t*		foreign;

	ut_a(prebuilt != NULL);
	update_thd(ha_thd());

	prebuilt->trx->op_info = "getting list of referencing foreign keys";

	trx_search_latch_release_if_reserved(prebuilt->trx);

	mutex_enter(&(dict_sys->mutex));

	for (foreign = UT_LIST_GET_FIRST(prebuilt->table->referenced_list);
	     foreign != NULL;
	     foreign = UT_LIST_GET_NEXT(referenced_list, foreign)) {
		pf_key_info = get_foreign_key_info(thd, foreign);
		if (pf_key_info) {
			f_key_list->push_back(pf_key_info);
		}
	}

	mutex_exit(&(dict_sys->mutex));

	prebuilt->trx->op_info = "";

	return(0);
}

/*****************************************************************//**
Checks if ALTER TABLE may change the storage engine of the table.
Changing storage engines is not allowed for tables for which there
are foreign key constraints (parent or child tables).
@return	TRUE if can switch engines */
UNIV_INTERN
bool
ha_innobase::can_switch_engines(void)
/*=================================*/
{
	bool	can_switch;

	DBUG_ENTER("ha_innobase::can_switch_engines");

	ut_a(prebuilt->trx == thd_to_trx(ha_thd()));

	prebuilt->trx->op_info =
			"determining if there are foreign key constraints";
	row_mysql_lock_data_dictionary(prebuilt->trx);

	can_switch = !UT_LIST_GET_FIRST(prebuilt->table->referenced_list)
			&& !UT_LIST_GET_FIRST(prebuilt->table->foreign_list);

	row_mysql_unlock_data_dictionary(prebuilt->trx);
	prebuilt->trx->op_info = "";

	DBUG_RETURN(can_switch);
}

/*******************************************************************//**
Checks if a table is referenced by a foreign key. The MySQL manual states that
a REPLACE is either equivalent to an INSERT, or DELETE(s) + INSERT. Only a
delete is then allowed internally to resolve a duplicate key conflict in
REPLACE, not an update.
@return	> 0 if referenced by a FOREIGN KEY */
UNIV_INTERN
uint
ha_innobase::referenced_by_foreign_key(void)
/*========================================*/
{
	if (dict_table_is_referenced_by_foreign_key(prebuilt->table)) {

		return(1);
	}

	return(0);
}

/*******************************************************************//**
Frees the foreign key create info for a table stored in InnoDB, if it is
non-NULL. */
UNIV_INTERN
void
ha_innobase::free_foreign_key_create_info(
/*======================================*/
	char*	str)	/*!< in, own: create info string to free */
{
	if (str) {
		my_free(str);
	}
}

/*******************************************************************//**
Tells something additional to the handler about how to do things.
@return	0 or error number */
UNIV_INTERN
int
ha_innobase::extra(
/*===============*/
	enum ha_extra_function operation)
			   /*!< in: HA_EXTRA_FLUSH or some other flag */
{
	/* Warning: since it is not sure that MySQL calls external_lock
	before calling this function, the trx field in prebuilt can be
	obsolete! */

	switch (operation) {
		case HA_EXTRA_FLUSH:
			if (prebuilt->blob_heap) {
				row_mysql_prebuilt_free_blob_heap(prebuilt);
			}
			break;
		case HA_EXTRA_RESET_STATE:
			reset_template();
			thd_to_trx(ha_thd())->duplicates = 0;
			break;
		case HA_EXTRA_NO_KEYREAD:
			prebuilt->read_just_key = 0;
			break;
		case HA_EXTRA_KEYREAD:
			prebuilt->read_just_key = 1;
			break;
		case HA_EXTRA_KEYREAD_PRESERVE_FIELDS:
			prebuilt->keep_other_fields_on_keyread = 1;
			break;

			/* IMPORTANT: prebuilt->trx can be obsolete in
			this method, because it is not sure that MySQL
			calls external_lock before this method with the
			parameters below.  We must not invoke update_thd()
			either, because the calling threads may change.
			CAREFUL HERE, OR MEMORY CORRUPTION MAY OCCUR! */
		case HA_EXTRA_INSERT_WITH_UPDATE:
			thd_to_trx(ha_thd())->duplicates |= TRX_DUP_IGNORE;
			break;
		case HA_EXTRA_NO_IGNORE_DUP_KEY:
			thd_to_trx(ha_thd())->duplicates &= ~TRX_DUP_IGNORE;
			break;
		case HA_EXTRA_WRITE_CAN_REPLACE:
			thd_to_trx(ha_thd())->duplicates |= TRX_DUP_REPLACE;
			break;
		case HA_EXTRA_WRITE_CANNOT_REPLACE:
			thd_to_trx(ha_thd())->duplicates &= ~TRX_DUP_REPLACE;
			break;
		default:/* Do nothing */
			;
	}

	return(0);
}

/******************************************************************//**
*/
UNIV_INTERN
int
ha_innobase::reset()
/*================*/
{
	if (prebuilt->blob_heap) {
		row_mysql_prebuilt_free_blob_heap(prebuilt);
	}

	reset_template();
	ds_mrr.dsmrr_close();

	/* TODO: This should really be reset in reset_template() but for now
	it's safer to do it explicitly here. */

	/* This is a statement level counter. */
	prebuilt->autoinc_last_value = 0;

	return(0);
}

/******************************************************************//**
MySQL calls this function at the start of each SQL statement inside LOCK
TABLES. Inside LOCK TABLES the ::external_lock method does not work to
mark SQL statement borders. Note also a special case: if a temporary table
is created inside LOCK TABLES, MySQL has not called external_lock() at all
on that table.
MySQL-5.0 also calls this before each statement in an execution of a stored
procedure. To make the execution more deterministic for binlogging, MySQL-5.0
locks all tables involved in a stored procedure with full explicit table
locks (thd_in_lock_tables(thd) holds in store_lock()) before executing the
procedure.
@return	0 or error code */
UNIV_INTERN
int
ha_innobase::start_stmt(
/*====================*/
	THD*		thd,	/*!< in: handle to the user thread */
	thr_lock_type	lock_type)
{
	trx_t*		trx;

	update_thd(thd);

	trx = prebuilt->trx;

	/* Here we release the search latch and the InnoDB thread FIFO ticket
	if they were reserved. They should have been released already at the
	end of the previous statement, but because inside LOCK TABLES the
	lock count method does not work to mark the end of a SELECT statement,
	that may not be the case. We MUST release the search latch before an
	INSERT, for example. */

	trx_search_latch_release_if_reserved(trx);

	innobase_srv_conc_force_exit_innodb(trx);

	/* Reset the AUTOINC statement level counter for multi-row INSERTs. */
	trx->n_autoinc_rows = 0;

	prebuilt->sql_stat_start = TRUE;
	prebuilt->hint_need_to_fetch_extra_cols = 0;
	reset_template();

	if (!prebuilt->mysql_has_locked) {
		/* This handle is for a temporary table created inside
		this same LOCK TABLES; since MySQL does NOT call external_lock
		in this case, we must use x-row locks inside InnoDB to be
		prepared for an update of a row */

		prebuilt->select_lock_type = LOCK_X;

	} else if (trx->isolation_level != TRX_ISO_SERIALIZABLE
		   && thd_sql_command(thd) == SQLCOM_SELECT
		   && lock_type == TL_READ) {

		/* For other than temporary tables, we obtain
		no lock for consistent read (plain SELECT). */

		prebuilt->select_lock_type = LOCK_NONE;
	} else {
		/* Not a consistent read: restore the
		select_lock_type value. The value of
		stored_select_lock_type was decided in:
		1) ::store_lock(),
		2) ::external_lock(),
		3) ::init_table_handle_for_HANDLER(), and
		4) ::transactional_table_lock(). */

		prebuilt->select_lock_type = prebuilt->stored_select_lock_type;
	}

	*trx->detailed_error = 0;

	innobase_register_trx(ht, thd, trx);

	if (prebuilt->result) {
		ut_print_timestamp(stderr);
		fprintf(stderr, " InnoDB: Warning: FTS result set not NULL\n");

		fts_query_free_result(prebuilt->result);
		prebuilt->result = NULL;
	}

	return(0);
}

/******************************************************************//**
Maps a MySQL trx isolation level code to the InnoDB isolation level code
@return	InnoDB isolation level */
static inline
ulint
innobase_map_isolation_level(
/*=========================*/
	enum_tx_isolation	iso)	/*!< in: MySQL isolation level code */
{
	switch(iso) {
	case ISO_REPEATABLE_READ:	return(TRX_ISO_REPEATABLE_READ);
	case ISO_READ_COMMITTED:	return(TRX_ISO_READ_COMMITTED);
	case ISO_SERIALIZABLE:		return(TRX_ISO_SERIALIZABLE);
	case ISO_READ_UNCOMMITTED:	return(TRX_ISO_READ_UNCOMMITTED);
	}

	ut_error;

	return(0);
}

/******************************************************************//**
As MySQL will execute an external lock for every new table it uses when it
starts to process an SQL statement (an exception is when MySQL calls
start_stmt for the handle) we can use this function to store the pointer to
the THD in the handle. We will also use this function to communicate
to InnoDB that a new SQL statement has started and that we must store a
savepoint to our transaction handle, so that we are able to roll back
the SQL statement in case of an error.
@return	0 */
UNIV_INTERN
int
ha_innobase::external_lock(
/*=======================*/
	THD*	thd,		/*!< in: handle to the user thread */
	int	lock_type)	/*!< in: lock type */
{
	trx_t*		trx;

	DBUG_ENTER("ha_innobase::external_lock");
	DBUG_PRINT("enter",("lock_type: %d", lock_type));

	update_thd(thd);

	/* Statement based binlogging does not work in isolation level
	READ UNCOMMITTED and READ COMMITTED since the necessary
	locks cannot be taken. In this case, we print an
	informative error message and return with an error.
	Note: decide_logging_format would give the same error message,
	except it cannot give the extra details. */
	if (lock_type == F_WRLCK
	    && !(table_flags() & HA_BINLOG_STMT_CAPABLE)
	    && thd_binlog_format(thd) == BINLOG_FORMAT_STMT
	    && thd_binlog_filter_ok(thd)
	    && thd_sqlcom_can_generate_row_events(thd))
	{
		int skip = 0;
		/* used by test case */
		DBUG_EXECUTE_IF("no_innodb_binlog_errors", skip = 1;);
		if (!skip) {
			my_error(ER_BINLOG_STMT_MODE_AND_ROW_ENGINE, MYF(0),
			         " InnoDB is limited to row-logging when "
			         "transaction isolation level is "
			         "READ COMMITTED or READ UNCOMMITTED.");
			DBUG_RETURN(HA_ERR_LOGGING_IMPOSSIBLE);
		}
	}


	trx = prebuilt->trx;

	prebuilt->sql_stat_start = TRUE;
	prebuilt->hint_need_to_fetch_extra_cols = 0;

	reset_template();

	if (lock_type == F_WRLCK) {

		/* If this is a SELECT, then it is in UPDATE TABLE ...
		or SELECT ... FOR UPDATE */
		prebuilt->select_lock_type = LOCK_X;
		prebuilt->stored_select_lock_type = LOCK_X;
	}

	if (lock_type != F_UNLCK) {
		/* MySQL is setting a new table lock */

		*trx->detailed_error = 0;

		innobase_register_trx(ht, thd, trx);

		if (trx->isolation_level == TRX_ISO_SERIALIZABLE
		    && prebuilt->select_lock_type == LOCK_NONE
		    && thd_test_options(
			    thd, OPTION_NOT_AUTOCOMMIT | OPTION_BEGIN)) {

			/* To get serializable execution, we let InnoDB
			conceptually add 'LOCK IN SHARE MODE' to all SELECTs
			which otherwise would have been consistent reads. An
			exception is consistent reads in the AUTOCOMMIT=1 mode:
			we know that they are read-only transactions, and they
			can be serialized also if performed as consistent
			reads. */

			prebuilt->select_lock_type = LOCK_S;
			prebuilt->stored_select_lock_type = LOCK_S;
		}

		/* Starting from 4.1.9, no InnoDB table lock is taken in LOCK
		TABLES if AUTOCOMMIT=1. It does not make much sense to acquire
		an InnoDB table lock if it is released immediately at the end
		of LOCK TABLES, and InnoDB's table locks in that case cause
		VERY easily deadlocks.

		We do not set InnoDB table locks if user has not explicitly
		requested a table lock. Note that thd_in_lock_tables(thd)
		can hold in some cases, e.g., at the start of a stored
		procedure call (SQLCOM_CALL). */

		if (prebuilt->select_lock_type != LOCK_NONE) {

			if (thd_sql_command(thd) == SQLCOM_LOCK_TABLES
			    && THDVAR(thd, table_locks)
			    && thd_test_options(thd, OPTION_NOT_AUTOCOMMIT)
			    && thd_in_lock_tables(thd)) {

				ulint	error = row_lock_table_for_mysql(
					prebuilt, NULL, 0);

				if (error != DB_SUCCESS) {
					error = convert_error_code_to_mysql(
						(int) error, 0, thd);
					DBUG_RETURN((int) error);
				}
			}

			trx->mysql_n_tables_locked++;
		}

		trx->n_mysql_tables_in_use++;
		prebuilt->mysql_has_locked = TRUE;

		DBUG_RETURN(0);
	}

	/* MySQL is releasing a table lock */

	trx->n_mysql_tables_in_use--;
	prebuilt->mysql_has_locked = FALSE;

	/* Release a possible FIFO ticket and search latch. Since we
	may reserve the trx_sys->mutex, we have to release the search
	system latch first to obey the latching order. */

	trx_search_latch_release_if_reserved(trx);

	innobase_srv_conc_force_exit_innodb(trx);

	/* If the MySQL lock count drops to zero we know that the current SQL
	statement has ended */

	if (trx->n_mysql_tables_in_use == 0) {

		trx->mysql_n_tables_locked = 0;
		prebuilt->used_in_HANDLER = FALSE;

		if (!thd_test_options(
				thd, OPTION_NOT_AUTOCOMMIT | OPTION_BEGIN)) {

			if (trx_is_started(trx)) {
				innobase_commit(ht, thd, TRUE);
			}

		} else if (trx->isolation_level <= TRX_ISO_READ_COMMITTED
			   && trx->global_read_view) {

			/* At low transaction isolation levels we let
			each consistent read set its own snapshot */

			read_view_close_for_mysql(trx);
		}
	}

	DBUG_RETURN(0);
}

/******************************************************************//**
With this function MySQL request a transactional lock to a table when
user issued query LOCK TABLES..WHERE ENGINE = InnoDB.
@return	error code */
UNIV_INTERN
int
ha_innobase::transactional_table_lock(
/*==================================*/
	THD*	thd,		/*!< in: handle to the user thread */
	int	lock_type)	/*!< in: lock type */
{
	trx_t*		trx;

	DBUG_ENTER("ha_innobase::transactional_table_lock");
	DBUG_PRINT("enter",("lock_type: %d", lock_type));

	/* We do not know if MySQL can call this function before calling
	external_lock(). To be safe, update the thd of the current table
	handle. */

	update_thd(thd);

	if (prebuilt->table->ibd_file_missing && !thd_tablespace_op(thd)) {
		ut_print_timestamp(stderr);
		fprintf(stderr,
			"  InnoDB: MySQL is trying to use a table handle"
			" but the .ibd file for\n"
			"InnoDB: table %s does not exist.\n"
			"InnoDB: Have you deleted the .ibd file"
			" from the database directory under\n"
			"InnoDB: the MySQL datadir?"
			"InnoDB: See " REFMAN
			"innodb-troubleshooting.html\n"
			"InnoDB: how you can resolve the problem.\n",
			prebuilt->table->name);
		DBUG_RETURN(HA_ERR_CRASHED);
	}

	trx = prebuilt->trx;

	prebuilt->sql_stat_start = TRUE;
	prebuilt->hint_need_to_fetch_extra_cols = 0;

	reset_template();

	if (lock_type == F_WRLCK) {
		prebuilt->select_lock_type = LOCK_X;
		prebuilt->stored_select_lock_type = LOCK_X;
	} else if (lock_type == F_RDLCK) {
		prebuilt->select_lock_type = LOCK_S;
		prebuilt->stored_select_lock_type = LOCK_S;
	} else {
		ut_print_timestamp(stderr);
		fprintf(stderr, "  InnoDB error:\n"
"MySQL is trying to set transactional table lock with corrupted lock type\n"
"to table %s, lock type %d does not exist.\n",
				prebuilt->table->name, lock_type);
		DBUG_RETURN(HA_ERR_CRASHED);
	}

	/* MySQL is setting a new transactional table lock */

	innobase_register_trx(ht, thd, trx);

	if (THDVAR(thd, table_locks) && thd_in_lock_tables(thd)) {
		ulint	error = DB_SUCCESS;

		error = row_lock_table_for_mysql(prebuilt, NULL, 0);

		if (error != DB_SUCCESS) {
			error = convert_error_code_to_mysql(
				(int) error, prebuilt->table->flags, thd);
			DBUG_RETURN((int) error);
		}

		if (thd_test_options(
			thd, OPTION_NOT_AUTOCOMMIT | OPTION_BEGIN)) {

			/* Store the current undo_no of the transaction
			so that we know where to roll back if we have
			to roll back the next SQL statement */

			trx_mark_sql_stat_end(trx);
		}
	}

	DBUG_RETURN(0);
}

/************************************************************************//**
Here we export InnoDB status variables to MySQL. */
static
void
innodb_export_status()
/*==================*/
{
	if (innodb_inited) {
		srv_export_innodb_status();
	}
}

/************************************************************************//**
Implements the SHOW ENGINE INNODB STATUS command. Sends the output of the
InnoDB Monitor to the client.
@return 0 on success */
static
int
innodb_show_status(
/*===============*/
	handlerton*	hton,	/*!< in: the innodb handlerton */
	THD*		thd,	/*!< in: the MySQL query thread of the caller */
	stat_print_fn*	stat_print)
{
	trx_t*			trx;
	static const char	truncated_msg[] = "... truncated...\n";
	const long		MAX_STATUS_SIZE = 1048576;
	ulint			trx_list_start = ULINT_UNDEFINED;
	ulint			trx_list_end = ULINT_UNDEFINED;

	DBUG_ENTER("innodb_show_status");
	DBUG_ASSERT(hton == innodb_hton_ptr);

	trx = check_trx_exists(thd);

	trx_search_latch_release_if_reserved(trx);

	innobase_srv_conc_force_exit_innodb(trx);

	/* We let the InnoDB Monitor to output at most MAX_STATUS_SIZE
	bytes of text. */

	char*	str;
	ssize_t	flen, usable_len;

	mutex_enter(&srv_monitor_file_mutex);
	rewind(srv_monitor_file);

	srv_printf_innodb_monitor(srv_monitor_file, FALSE,
				  &trx_list_start, &trx_list_end);

	os_file_set_eof(srv_monitor_file);

	if ((flen = ftell(srv_monitor_file)) < 0) {
		flen = 0;
	}

	if (flen > MAX_STATUS_SIZE) {
		usable_len = MAX_STATUS_SIZE;
		srv_truncated_status_writes++;
	} else {
		usable_len = flen;
	}

	/* allocate buffer for the string, and
	read the contents of the temporary file */

	if (!(str = (char*) my_malloc(usable_len + 1, MYF(0)))) {
		mutex_exit(&srv_monitor_file_mutex);
		DBUG_RETURN(1);
	}

	rewind(srv_monitor_file);

	if (flen < MAX_STATUS_SIZE) {
		/* Display the entire output. */
		flen = fread(str, 1, flen, srv_monitor_file);
	} else if (trx_list_end < (ulint) flen
		   && trx_list_start < trx_list_end
		   && trx_list_start + (flen - trx_list_end)
		   < MAX_STATUS_SIZE - sizeof truncated_msg - 1) {

		/* Omit the beginning of the list of active transactions. */
		ssize_t	len = fread(str, 1, trx_list_start, srv_monitor_file);

		memcpy(str + len, truncated_msg, sizeof truncated_msg - 1);
		len += sizeof truncated_msg - 1;
		usable_len = (MAX_STATUS_SIZE - 1) - len;
		fseek(srv_monitor_file, flen - usable_len, SEEK_SET);
		len += fread(str + len, 1, usable_len, srv_monitor_file);
		flen = len;
	} else {
		/* Omit the end of the output. */
		flen = fread(str, 1, MAX_STATUS_SIZE - 1, srv_monitor_file);
	}

	mutex_exit(&srv_monitor_file_mutex);

	stat_print(thd, innobase_hton_name, (uint) strlen(innobase_hton_name),
		   STRING_WITH_LEN(""), str, flen);

	my_free(str);

	DBUG_RETURN(0);
}

/************************************************************************//**
Implements the SHOW MUTEX STATUS command.
@return 0 on success. */
static
int
innodb_mutex_show_status(
/*=====================*/
	handlerton*	hton,		/*!< in: the innodb handlerton */
	THD*		thd,		/*!< in: the MySQL query thread of the
					caller */
	stat_print_fn*	stat_print)	/*!< in: function for printing
					statistics */
{
	char		buf1[IO_SIZE];
	char		buf2[IO_SIZE];
	mutex_t*	mutex;
	rw_lock_t*	lock;
	ulint		block_mutex_oswait_count = 0;
	ulint		block_lock_oswait_count = 0;
	mutex_t*	block_mutex = NULL;
	rw_lock_t*	block_lock = NULL;
#ifdef UNIV_DEBUG
	ulint		rw_lock_count= 0;
	ulint		rw_lock_count_spin_loop= 0;
	ulint		rw_lock_count_spin_rounds= 0;
	ulint		rw_lock_count_os_wait= 0;
	ulint		rw_lock_count_os_yield= 0;
	ulonglong	rw_lock_wait_time= 0;
#endif /* UNIV_DEBUG */
	uint		buf1len;
	uint		buf2len;
	uint		hton_name_len;

	hton_name_len = (uint) strlen(innobase_hton_name);

	DBUG_ENTER("innodb_mutex_show_status");
	DBUG_ASSERT(hton == innodb_hton_ptr);

	mutex_enter(&mutex_list_mutex);

	for (mutex = UT_LIST_GET_FIRST(mutex_list); mutex != NULL;
	     mutex = UT_LIST_GET_NEXT(list, mutex)) {
		if (mutex->count_os_wait == 0) {
			continue;
		}

		if (buf_pool_is_block_mutex(mutex)) {
			block_mutex = mutex;
			block_mutex_oswait_count += mutex->count_os_wait;
			continue;
		}
#ifdef UNIV_DEBUG
		if (mutex->mutex_type != 1) {
			if (mutex->count_using > 0) {
				buf1len= my_snprintf(buf1, sizeof(buf1),
					"%s:%s",
					mutex->cmutex_name,
					innobase_basename(mutex->cfile_name));
				buf2len= my_snprintf(buf2, sizeof(buf2),
					"count=%lu, spin_waits=%lu,"
					" spin_rounds=%lu, "
					"os_waits=%lu, os_yields=%lu,"
					" os_wait_times=%lu",
					mutex->count_using,
					mutex->count_spin_loop,
					mutex->count_spin_rounds,
					mutex->count_os_wait,
					mutex->count_os_yield,
					(ulong) (mutex->lspent_time/1000));

				if (stat_print(thd, innobase_hton_name,
						hton_name_len, buf1, buf1len,
						buf2, buf2len)) {
					mutex_exit(&mutex_list_mutex);
					DBUG_RETURN(1);
				}
			}
		} else {
			rw_lock_count += mutex->count_using;
			rw_lock_count_spin_loop += mutex->count_spin_loop;
			rw_lock_count_spin_rounds += mutex->count_spin_rounds;
			rw_lock_count_os_wait += mutex->count_os_wait;
			rw_lock_count_os_yield += mutex->count_os_yield;
			rw_lock_wait_time += mutex->lspent_time;
		}
#else /* UNIV_DEBUG */
		buf1len= (uint) my_snprintf(buf1, sizeof(buf1), "%s:%lu",
				     innobase_basename(mutex->cfile_name),
				     (ulong) mutex->cline);
		buf2len= (uint) my_snprintf(buf2, sizeof(buf2), "os_waits=%lu",
				     (ulong) mutex->count_os_wait);

		if (stat_print(thd, innobase_hton_name,
			       hton_name_len, buf1, buf1len,
			       buf2, buf2len)) {
			mutex_exit(&mutex_list_mutex);
			DBUG_RETURN(1);
		}
#endif /* UNIV_DEBUG */
	}

	if (block_mutex) {
		buf1len = (uint) my_snprintf(buf1, sizeof buf1,
					     "combined %s:%lu",
					     innobase_basename(
						block_mutex->cfile_name),
					     (ulong) block_mutex->cline);
		buf2len = (uint) my_snprintf(buf2, sizeof buf2,
					     "os_waits=%lu",
					     (ulong) block_mutex_oswait_count);

		if (stat_print(thd, innobase_hton_name,
			       hton_name_len, buf1, buf1len,
			       buf2, buf2len)) {
			mutex_exit(&mutex_list_mutex);
			DBUG_RETURN(1);
		}
	}

	mutex_exit(&mutex_list_mutex);

	mutex_enter(&rw_lock_list_mutex);

	for (lock = UT_LIST_GET_FIRST(rw_lock_list); lock != NULL;
	     lock = UT_LIST_GET_NEXT(list, lock)) {
		if (lock->count_os_wait == 0) {
			continue;
		}

		if (buf_pool_is_block_lock(lock)) {
			block_lock = lock;
			block_lock_oswait_count += lock->count_os_wait;
			continue;
		}

		buf1len = my_snprintf(buf1, sizeof buf1, "%s:%lu",
				     innobase_basename(lock->cfile_name),
				     (ulong) lock->cline);
		buf2len = my_snprintf(buf2, sizeof buf2, "os_waits=%lu",
				      (ulong) lock->count_os_wait);

		if (stat_print(thd, innobase_hton_name,
			       hton_name_len, buf1, buf1len,
			       buf2, buf2len)) {
			mutex_exit(&rw_lock_list_mutex);
			DBUG_RETURN(1);
		}
	}

	if (block_lock) {
		buf1len = (uint) my_snprintf(buf1, sizeof buf1,
					     "combined %s:%lu",
					     innobase_basename(
						block_lock->cfile_name),
					     (ulong) block_lock->cline);
		buf2len = (uint) my_snprintf(buf2, sizeof buf2,
					     "os_waits=%lu",
					     (ulong) block_lock_oswait_count);

		if (stat_print(thd, innobase_hton_name,
			       hton_name_len, buf1, buf1len,
			       buf2, buf2len)) {
			mutex_exit(&rw_lock_list_mutex);
			DBUG_RETURN(1);
		}
	}

	mutex_exit(&rw_lock_list_mutex);

#ifdef UNIV_DEBUG
	buf2len = my_snprintf(buf2, sizeof buf2,
			     "count=%lu, spin_waits=%lu, spin_rounds=%lu, "
			     "os_waits=%lu, os_yields=%lu, os_wait_times=%lu",
			      (ulong) rw_lock_count,
			      (ulong) rw_lock_count_spin_loop,
			      (ulong) rw_lock_count_spin_rounds,
			      (ulong) rw_lock_count_os_wait,
			      (ulong) rw_lock_count_os_yield,
			      (ulong) (rw_lock_wait_time / 1000));

	if (stat_print(thd, innobase_hton_name, hton_name_len,
			STRING_WITH_LEN("rw_lock_mutexes"), buf2, buf2len)) {
		DBUG_RETURN(1);
	}
#endif /* UNIV_DEBUG */

	/* Success */
	DBUG_RETURN(0);
}

/************************************************************************//**
Return 0 on success and non-zero on failure. Note: the bool return type
seems to be abused here, should be an int. */
static
bool
innobase_show_status(
/*=================*/
	handlerton*		hton,	/*!< in: the innodb handlerton */
	THD*			thd,	/*!< in: the MySQL query thread
					of the caller */
	stat_print_fn*		stat_print,
	enum ha_stat_type	stat_type)
{
	DBUG_ASSERT(hton == innodb_hton_ptr);

	switch (stat_type) {
	case HA_ENGINE_STATUS:
		/* Non-zero return value means there was an error. */
		return(innodb_show_status(hton, thd, stat_print) != 0);

	case HA_ENGINE_MUTEX:
		/* Non-zero return value means there was an error. */
		return(innodb_mutex_show_status(hton, thd, stat_print) != 0);

	case HA_ENGINE_LOGS:
		/* Not handled */
		break;
	}

	/* Success */
	return(false);
}

/************************************************************************//**
Handling the shared INNOBASE_SHARE structure that is needed to provide table
locking. Register the table name if it doesn't exist in the hash table. */
static
INNOBASE_SHARE*
get_share(
/*======*/
	const char*	table_name)
{
	INNOBASE_SHARE*	share;

	mysql_mutex_lock(&innobase_share_mutex);

	ulint	fold = ut_fold_string(table_name);

	HASH_SEARCH(table_name_hash, innobase_open_tables, fold,
		    INNOBASE_SHARE*, share,
		    ut_ad(share->use_count > 0),
		    !strcmp(share->table_name, table_name));

	if (!share) {

		uint length = (uint) strlen(table_name);

		/* TODO: invoke HASH_MIGRATE if innobase_open_tables
		grows too big */

		share = (INNOBASE_SHARE *) my_malloc(sizeof(*share)+length+1,
			MYF(MY_FAE | MY_ZEROFILL));

		share->table_name = (char*) memcpy(share + 1,
						   table_name, length + 1);

		HASH_INSERT(INNOBASE_SHARE, table_name_hash,
			    innobase_open_tables, fold, share);

		thr_lock_init(&share->lock);

		/* Index translation table initialization */
		share->idx_trans_tbl.index_mapping = NULL;
		share->idx_trans_tbl.index_count = 0;
		share->idx_trans_tbl.array_size = 0;
	}

	share->use_count++;
	mysql_mutex_unlock(&innobase_share_mutex);

	return(share);
}

/************************************************************************//**
Free the shared object that was registered with get_share(). */
static
void
free_share(
/*=======*/
	INNOBASE_SHARE*	share)	/*!< in/own: table share to free */
{
	mysql_mutex_lock(&innobase_share_mutex);

#ifdef UNIV_DEBUG
	INNOBASE_SHARE* share2;
	ulint	fold = ut_fold_string(share->table_name);

	HASH_SEARCH(table_name_hash, innobase_open_tables, fold,
		    INNOBASE_SHARE*, share2,
		    ut_ad(share->use_count > 0),
		    !strcmp(share->table_name, share2->table_name));

	ut_a(share2 == share);
#endif /* UNIV_DEBUG */

	if (!--share->use_count) {
		ulint	fold = ut_fold_string(share->table_name);

		HASH_DELETE(INNOBASE_SHARE, table_name_hash,
			    innobase_open_tables, fold, share);
		thr_lock_delete(&share->lock);

		/* Free any memory from index translation table */
		my_free(share->idx_trans_tbl.index_mapping);

		my_free(share);

		/* TODO: invoke HASH_MIGRATE if innobase_open_tables
		shrinks too much */
	}

	mysql_mutex_unlock(&innobase_share_mutex);
}

/*****************************************************************//**
Converts a MySQL table lock stored in the 'lock' field of the handle to
a proper type before storing pointer to the lock into an array of pointers.
MySQL also calls this if it wants to reset some table locks to a not-locked
state during the processing of an SQL query. An example is that during a
SELECT the read lock is released early on the 'const' tables where we only
fetch one row. MySQL does not call this when it releases all locks at the
end of an SQL statement.
@return	pointer to the next element in the 'to' array */
UNIV_INTERN
THR_LOCK_DATA**
ha_innobase::store_lock(
/*====================*/
	THD*			thd,		/*!< in: user thread handle */
	THR_LOCK_DATA**		to,		/*!< in: pointer to an array
						of pointers to lock structs;
						pointer to the 'lock' field
						of current handle is stored
						next to this array */
	enum thr_lock_type	lock_type)	/*!< in: lock type to store in
						'lock'; this may also be
						TL_IGNORE */
{
	trx_t*		trx;

	/* Note that trx in this function is NOT necessarily prebuilt->trx
	because we call update_thd() later, in ::external_lock()! Failure to
	understand this caused a serious memory corruption bug in 5.1.11. */

	trx = check_trx_exists(thd);

	/* NOTE: MySQL can call this function with lock 'type' TL_IGNORE!
	Be careful to ignore TL_IGNORE if we are going to do something with
	only 'real' locks! */

	/* If no MySQL table is in use, we need to set the isolation level
	of the transaction. */

	if (lock_type != TL_IGNORE
	    && trx->n_mysql_tables_in_use == 0) {
		trx->isolation_level = innobase_map_isolation_level(
			(enum_tx_isolation) thd_tx_isolation(thd));

		if (trx->isolation_level <= TRX_ISO_READ_COMMITTED
		    && trx->global_read_view) {

			/* At low transaction isolation levels we let
			each consistent read set its own snapshot */

			read_view_close_for_mysql(trx);
		}
	}

	DBUG_ASSERT(EQ_CURRENT_THD(thd));
	const bool in_lock_tables = thd_in_lock_tables(thd);
	const uint sql_command = thd_sql_command(thd);

	if (sql_command == SQLCOM_DROP_TABLE) {

		/* MySQL calls this function in DROP TABLE though this table
		handle may belong to another thd that is running a query. Let
		us in that case skip any changes to the prebuilt struct. */ 

	} else if ((lock_type == TL_READ && in_lock_tables)
		   || (lock_type == TL_READ_HIGH_PRIORITY && in_lock_tables)
		   || lock_type == TL_READ_WITH_SHARED_LOCKS
		   || lock_type == TL_READ_NO_INSERT
		   || (lock_type != TL_IGNORE
		       && sql_command != SQLCOM_SELECT)) {

		/* The OR cases above are in this order:
		1) MySQL is doing LOCK TABLES ... READ LOCAL, or we
		are processing a stored procedure or function, or
		2) (we do not know when TL_READ_HIGH_PRIORITY is used), or
		3) this is a SELECT ... IN SHARE MODE, or
		4) we are doing a complex SQL statement like
		INSERT INTO ... SELECT ... and the logical logging (MySQL
		binlog) requires the use of a locking read, or
		MySQL is doing LOCK TABLES ... READ.
		5) we let InnoDB do locking reads for all SQL statements that
		are not simple SELECTs; note that select_lock_type in this
		case may get strengthened in ::external_lock() to LOCK_X.
		Note that we MUST use a locking read in all data modifying
		SQL statements, because otherwise the execution would not be
		serializable, and also the results from the update could be
		unexpected if an obsolete consistent read view would be
		used. */

		ulint	isolation_level;

		isolation_level = trx->isolation_level;

		if ((srv_locks_unsafe_for_binlog
		     || isolation_level <= TRX_ISO_READ_COMMITTED)
		    && isolation_level != TRX_ISO_SERIALIZABLE
		    && (lock_type == TL_READ || lock_type == TL_READ_NO_INSERT)
		    && (sql_command == SQLCOM_INSERT_SELECT
			|| sql_command == SQLCOM_REPLACE_SELECT
			|| sql_command == SQLCOM_UPDATE
			|| sql_command == SQLCOM_CREATE_TABLE)) {

			/* If we either have innobase_locks_unsafe_for_binlog
			option set or this session is using READ COMMITTED
			isolation level and isolation level of the transaction
			is not set to serializable and MySQL is doing
			INSERT INTO...SELECT or REPLACE INTO...SELECT
			or UPDATE ... = (SELECT ...) or CREATE  ...
			SELECT... without FOR UPDATE or IN SHARE
			MODE in select, then we use consistent read
			for select. */

			prebuilt->select_lock_type = LOCK_NONE;
			prebuilt->stored_select_lock_type = LOCK_NONE;
		} else if (sql_command == SQLCOM_CHECKSUM) {
			/* Use consistent read for checksum table */

			prebuilt->select_lock_type = LOCK_NONE;
			prebuilt->stored_select_lock_type = LOCK_NONE;
		} else {
			prebuilt->select_lock_type = LOCK_S;
			prebuilt->stored_select_lock_type = LOCK_S;
		}

	} else if (lock_type != TL_IGNORE) {

		/* We set possible LOCK_X value in external_lock, not yet
		here even if this would be SELECT ... FOR UPDATE */

		prebuilt->select_lock_type = LOCK_NONE;
		prebuilt->stored_select_lock_type = LOCK_NONE;
	}

	if (lock_type != TL_IGNORE && lock.type == TL_UNLOCK) {

		/* Starting from 5.0.7, we weaken also the table locks
		set at the start of a MySQL stored procedure call, just like
		we weaken the locks set at the start of an SQL statement.
		MySQL does set in_lock_tables TRUE there, but in reality
		we do not need table locks to make the execution of a
		single transaction stored procedure call deterministic
		(if it does not use a consistent read). */

		if (lock_type == TL_READ
		    && sql_command == SQLCOM_LOCK_TABLES) {
			/* We come here if MySQL is processing LOCK TABLES
			... READ LOCAL. MyISAM under that table lock type
			reads the table as it was at the time the lock was
			granted (new inserts are allowed, but not seen by the
			reader). To get a similar effect on an InnoDB table,
			we must use LOCK TABLES ... READ. We convert the lock
			type here, so that for InnoDB, READ LOCAL is
			equivalent to READ. This will change the InnoDB
			behavior in mysqldump, so that dumps of InnoDB tables
			are consistent with dumps of MyISAM tables. */

			lock_type = TL_READ_NO_INSERT;
		}

		/* If we are not doing a LOCK TABLE, DISCARD/IMPORT
		TABLESPACE or TRUNCATE TABLE then allow multiple
		writers. Note that ALTER TABLE uses a TL_WRITE_ALLOW_READ
		< TL_WRITE_CONCURRENT_INSERT.

		We especially allow multiple writers if MySQL is at the
		start of a stored procedure call (SQLCOM_CALL) or a
		stored function call (MySQL does have in_lock_tables
		TRUE there). */

		if ((lock_type >= TL_WRITE_CONCURRENT_INSERT
		     && lock_type <= TL_WRITE)
		    && !(in_lock_tables
			 && sql_command == SQLCOM_LOCK_TABLES)
		    && !thd_tablespace_op(thd)
		    && sql_command != SQLCOM_TRUNCATE
		    && sql_command != SQLCOM_OPTIMIZE
		    && sql_command != SQLCOM_CREATE_TABLE) {

			lock_type = TL_WRITE_ALLOW_WRITE;
		}

		/* In queries of type INSERT INTO t1 SELECT ... FROM t2 ...
		MySQL would use the lock TL_READ_NO_INSERT on t2, and that
		would conflict with TL_WRITE_ALLOW_WRITE, blocking all inserts
		to t2. Convert the lock to a normal read lock to allow
		concurrent inserts to t2.

		We especially allow concurrent inserts if MySQL is at the
		start of a stored procedure call (SQLCOM_CALL)
		(MySQL does have thd_in_lock_tables() TRUE there). */

		if (lock_type == TL_READ_NO_INSERT
		    && sql_command != SQLCOM_LOCK_TABLES) {

			lock_type = TL_READ;
		}

		lock.type = lock_type;
	}

	*to++= &lock;

	return(to);
}

/*********************************************************************//**
Read the next autoinc value. Acquire the relevant locks before reading
the AUTOINC value. If SUCCESS then the table AUTOINC mutex will be locked
on return and all relevant locks acquired.
@return	DB_SUCCESS or error code */
UNIV_INTERN
ulint
ha_innobase::innobase_get_autoinc(
/*==============================*/
	ulonglong*	value)		/*!< out: autoinc value */
{
	*value = 0;
 
	prebuilt->autoinc_error = innobase_lock_autoinc();

	if (prebuilt->autoinc_error == DB_SUCCESS) {

		/* Determine the first value of the interval */
		*value = dict_table_autoinc_read(prebuilt->table);

		/* It should have been initialized during open. */
		if (*value == 0) {
			prebuilt->autoinc_error = DB_UNSUPPORTED;
			dict_table_autoinc_unlock(prebuilt->table);
		}
	}

	return(prebuilt->autoinc_error);
}

/*******************************************************************//**
This function reads the global auto-inc counter. It doesn't use the
AUTOINC lock even if the lock mode is set to TRADITIONAL.
@return	the autoinc value */
UNIV_INTERN
ulonglong
ha_innobase::innobase_peek_autoinc(void)
/*====================================*/
{
	ulonglong	auto_inc;
	dict_table_t*	innodb_table;

	ut_a(prebuilt != NULL);
	ut_a(prebuilt->table != NULL);

	innodb_table = prebuilt->table;

	dict_table_autoinc_lock(innodb_table);

	auto_inc = dict_table_autoinc_read(innodb_table);

	if (auto_inc == 0) {
		ut_print_timestamp(stderr);
		fprintf(stderr, "  InnoDB: AUTOINC next value generation "
			"is disabled for '%s'\n", innodb_table->name);
	}

	dict_table_autoinc_unlock(innodb_table);

	return(auto_inc);
}

/*********************************************************************//**
This function initializes the auto-inc counter if it has not been
initialized yet. This function does not change the value of the auto-inc
counter if it already has been initialized. Returns the value of the
auto-inc counter in *first_value, and ULONGLONG_MAX in *nb_reserved_values (as
we have a table-level lock). offset, increment, nb_desired_values are ignored.
*first_value is set to -1 if error (deadlock or lock wait timeout) */
UNIV_INTERN
void
ha_innobase::get_auto_increment(
/*============================*/
	ulonglong	offset,			/*!< in: table autoinc offset */
 	ulonglong	increment,		/*!< in: table autoinc
						increment */
	ulonglong	nb_desired_values,	/*!< in: number of values
						reqd */
 	ulonglong*	first_value,		/*!< out: the autoinc value */
	ulonglong*	nb_reserved_values)	/*!< out: count of reserved
						values */
{
	trx_t*		trx;
	ulint		error;
	ulonglong	autoinc = 0;

	/* Prepare prebuilt->trx in the table handle */
	update_thd(ha_thd());

	error = innobase_get_autoinc(&autoinc);

	if (error != DB_SUCCESS) {
		*first_value = (~(ulonglong) 0);
		return;
	}

	/* This is a hack, since nb_desired_values seems to be accurate only
	for the first call to get_auto_increment() for multi-row INSERT and
	meaningless for other statements e.g, LOAD etc. Subsequent calls to
	this method for the same statement results in different values which
	don't make sense. Therefore we store the value the first time we are
	called and count down from that as rows are written (see write_row()).
	*/

	trx = prebuilt->trx;

	/* Note: We can't rely on *first_value since some MySQL engines,
	in particular the partition engine, don't initialize it to 0 when
	invoking this method. So we are not sure if it's guaranteed to
	be 0 or not. */

	/* We need the upper limit of the col type to check for
	whether we update the table autoinc counter or not. */
	ulonglong	col_max_value = innobase_get_int_col_max_value(
		table->next_number_field);

	/* Called for the first time ? */
	if (trx->n_autoinc_rows == 0) {

		trx->n_autoinc_rows = (ulint) nb_desired_values;

		/* It's possible for nb_desired_values to be 0:
		e.g., INSERT INTO T1(C) SELECT C FROM T2; */
		if (nb_desired_values == 0) {

			trx->n_autoinc_rows = 1;
		}

		set_if_bigger(*first_value, autoinc);
	/* Not in the middle of a mult-row INSERT. */
	} else if (prebuilt->autoinc_last_value == 0) {
		set_if_bigger(*first_value, autoinc);
	/* Check for -ve values. */
	} else if (*first_value > col_max_value && trx->n_autoinc_rows > 0) {
		/* Set to next logical value. */
		ut_a(autoinc > trx->n_autoinc_rows);
		*first_value = (autoinc - trx->n_autoinc_rows) - 1;
	}

	*nb_reserved_values = trx->n_autoinc_rows;

	/* With old style AUTOINC locking we only update the table's
	AUTOINC counter after attempting to insert the row. */
	if (innobase_autoinc_lock_mode != AUTOINC_OLD_STYLE_LOCKING) {
		ulonglong	need;
		ulonglong	current;
		ulonglong	next_value;

		current = *first_value > col_max_value ? autoinc : *first_value;
		need = *nb_reserved_values * increment;

		/* Compute the last value in the interval */
		next_value = innobase_next_autoinc(
			current, need, offset, col_max_value);

		prebuilt->autoinc_last_value = next_value;

		if (prebuilt->autoinc_last_value < *first_value) {
			*first_value = (~(ulonglong) 0);
		} else {
			/* Update the table autoinc variable */
			dict_table_autoinc_update_if_greater(
				prebuilt->table, prebuilt->autoinc_last_value);
		}
	} else {
		/* This will force write_row() into attempting an update
		of the table's AUTOINC counter. */
		prebuilt->autoinc_last_value = 0;
	}

	/* The increment to be used to increase the AUTOINC value, we use
	this in write_row() and update_row() to increase the autoinc counter
	for columns that are filled by the user. We need the offset and
	the increment. */
	prebuilt->autoinc_offset = offset;
	prebuilt->autoinc_increment = increment;

	dict_table_autoinc_unlock(prebuilt->table);
}

/*******************************************************************//**
Reset the auto-increment counter to the given value, i.e. the next row
inserted will get the given value. This is called e.g. after TRUNCATE
is emulated by doing a 'DELETE FROM t'. HA_ERR_WRONG_COMMAND is
returned by storage engines that don't support this operation.
@return	0 or error code */
UNIV_INTERN
int
ha_innobase::reset_auto_increment(
/*==============================*/
	ulonglong	value)		/*!< in: new value for table autoinc */
{
	DBUG_ENTER("ha_innobase::reset_auto_increment");

	int	error;

	update_thd(ha_thd());

	error = row_lock_table_autoinc_for_mysql(prebuilt);

	if (error != DB_SUCCESS) {
		error = convert_error_code_to_mysql(error,
						    prebuilt->table->flags,
						    user_thd);

		DBUG_RETURN(error);
	}

	/* The next value can never be 0. */
	if (value == 0) {
		value = 1;
	}

	innobase_reset_autoinc(value);

	DBUG_RETURN(0);
}

/*******************************************************************//**
See comment in handler.cc */
UNIV_INTERN
bool
ha_innobase::get_error_message(
/*===========================*/
	int	error,
	String*	buf)
{
	trx_t*	trx = check_trx_exists(ha_thd());

	buf->copy(trx->detailed_error, (uint) strlen(trx->detailed_error),
		system_charset_info);

	return(FALSE);
}

/*******************************************************************//**
  Retrieves the names of the table and the key for which there was a
  duplicate entry in the case of HA_ERR_FOREIGN_DUPLICATE_KEY.

  If any of the names is not available, then this method will return
  false and will not change any of child_table_name or child_key_name.

  @param child_table_name[out]    Table name
  @param child_table_name_len[in] Table name buffer size
  @param child_key_name[out]      Key name
  @param child_key_name_len[in]   Key name buffer size

  @retval  true                  table and key names were available
                                 and were written into the corresponding
                                 out parameters.
  @retval  false                 table and key names were not available,
                                 the out parameters were not touched.
*/
bool
ha_innobase::get_foreign_dup_key(
/*=============================*/
	char*	child_table_name,
	uint	child_table_name_len,
	char*	child_key_name,
	uint	child_key_name_len)
{
	const dict_index_t*	err_index;

	ut_a(prebuilt->trx != NULL);
	ut_a(prebuilt->trx->magic_n == TRX_MAGIC_N);

	err_index = trx_get_error_info(prebuilt->trx);

	if (err_index == NULL) {
		return(false);
	}
	/* else */

	/* copy table name (and convert from filename-safe encoding to
	system_charset_info, e.g. "foo_@0J@00b6" -> "foo_ö") */
	char*	p;
	p = strchr(err_index->table->name, '/');
	/* strip ".../" prefix if any */
	if (p != NULL) {
		p++;
	} else {
		p = err_index->table->name;
	}
	uint	len;
	len = filename_to_tablename(p, child_table_name, child_table_name_len);
	child_table_name[len] = '\0';

	/* copy index name */
	ut_snprintf(child_key_name, child_key_name_len, "%s", err_index->name);

	return(true);
}

/*******************************************************************//**
Compares two 'refs'. A 'ref' is the (internal) primary key value of the row.
If there is no explicitly declared non-null unique key or a primary key, then
InnoDB internally uses the row id as the primary key.
@return	< 0 if ref1 < ref2, 0 if equal, else > 0 */
UNIV_INTERN
int
ha_innobase::cmp_ref(
/*=================*/
	const uchar*	ref1,	/*!< in: an (internal) primary key value in the
				MySQL key value format */
	const uchar*	ref2)	/*!< in: an (internal) primary key value in the
				MySQL key value format */
{
	enum_field_types mysql_type;
	Field*		field;
	KEY_PART_INFO*	key_part;
	KEY_PART_INFO*	key_part_end;
	uint		len1;
	uint		len2;
	int		result;

	if (prebuilt->clust_index_was_generated) {
		/* The 'ref' is an InnoDB row id */

		return(memcmp(ref1, ref2, DATA_ROW_ID_LEN));
	}

	/* Do a type-aware comparison of primary key fields. PK fields
	are always NOT NULL, so no checks for NULL are performed. */

	key_part = table->key_info[table->s->primary_key].key_part;

	key_part_end = key_part
			+ table->key_info[table->s->primary_key].key_parts;

	for (; key_part != key_part_end; ++key_part) {
		field = key_part->field;
		mysql_type = field->type();

		if (mysql_type == MYSQL_TYPE_TINY_BLOB
			|| mysql_type == MYSQL_TYPE_MEDIUM_BLOB
			|| mysql_type == MYSQL_TYPE_BLOB
			|| mysql_type == MYSQL_TYPE_LONG_BLOB) {

			/* In the MySQL key value format, a column prefix of
			a BLOB is preceded by a 2-byte length field */

			len1 = innobase_read_from_2_little_endian(ref1);
			len2 = innobase_read_from_2_little_endian(ref2);

			ref1 += 2;
			ref2 += 2;
			result = ((Field_blob*)field)->cmp(
				ref1, len1, ref2, len2);
		} else {
			result = field->key_cmp(ref1, ref2);
		}

		if (result) {

			return(result);
		}

		ref1 += key_part->store_length;
		ref2 += key_part->store_length;
	}

	return(0);
}

/*******************************************************************//**
Ask InnoDB if a query to a table can be cached.
@return	TRUE if query caching of the table is permitted */
UNIV_INTERN
my_bool
ha_innobase::register_query_cache_table(
/*====================================*/
	THD*		thd,		/*!< in: user thread handle */
	char*		table_key,	/*!< in: concatenation of database name,
					the null character NUL,
					and the table name */
	uint		key_length,	/*!< in: length of the full name, i.e.
					len(dbname) + len(tablename) + 1 */
	qc_engine_callback*
			call_back,	/*!< out: pointer to function for
					checking if query caching
					is permitted */
	ulonglong	*engine_data)	/*!< in/out: data to call_back */
{
	*call_back = innobase_query_caching_of_table_permitted;
	*engine_data = 0;
	return(innobase_query_caching_of_table_permitted(thd, table_key,
							 key_length,
							 engine_data));
}

/*******************************************************************//**
Get the bin log name. */
UNIV_INTERN
const char*
ha_innobase::get_mysql_bin_log_name()
/*=================================*/
{
	return(trx_sys_mysql_bin_log_name);
}

/*******************************************************************//**
Get the bin log offset (or file position). */
UNIV_INTERN
ulonglong
ha_innobase::get_mysql_bin_log_pos()
/*================================*/
{
	/* trx... is ib_int64_t, which is a typedef for a 64-bit integer
	(__int64 or longlong) so it's ok to cast it to ulonglong. */

	return(trx_sys_mysql_bin_log_pos);
}

/******************************************************************//**
This function is used to find the storage length in bytes of the first n
characters for prefix indexes using a multibyte character set. The function
finds charset information and returns length of prefix_len characters in the
index field in bytes.
@return	number of bytes occupied by the first n characters */
extern "C" UNIV_INTERN
ulint
innobase_get_at_most_n_mbchars(
/*===========================*/
	ulint charset_id,	/*!< in: character set id */
	ulint prefix_len,	/*!< in: prefix length in bytes of the index
				(this has to be divided by mbmaxlen to get the
				number of CHARACTERS n in the prefix) */
	ulint data_len,		/*!< in: length of the string in bytes */
	const char* str)	/*!< in: character string */
{
	ulint char_length;	/*!< character length in bytes */
	ulint n_chars;		/*!< number of characters in prefix */
	CHARSET_INFO* charset;	/*!< charset used in the field */

	charset = get_charset((uint) charset_id, MYF(MY_WME));

	ut_ad(charset);
	ut_ad(charset->mbmaxlen);

	/* Calculate how many characters at most the prefix index contains */

	n_chars = prefix_len / charset->mbmaxlen;

	/* If the charset is multi-byte, then we must find the length of the
	first at most n chars in the string. If the string contains less
	characters than n, then we return the length to the end of the last
	character. */

	if (charset->mbmaxlen > 1) {
		/* my_charpos() returns the byte length of the first n_chars
		characters, or a value bigger than the length of str, if
		there were not enough full characters in str.

		Why does the code below work:
		Suppose that we are looking for n UTF-8 characters.

		1) If the string is long enough, then the prefix contains at
		least n complete UTF-8 characters + maybe some extra
		characters + an incomplete UTF-8 character. No problem in
		this case. The function returns the pointer to the
		end of the nth character.

		2) If the string is not long enough, then the string contains
		the complete value of a column, that is, only complete UTF-8
		characters, and we can store in the column prefix index the
		whole string. */

		char_length = my_charpos(charset, str,
						str + data_len, (int) n_chars);
		if (char_length > data_len) {
			char_length = data_len;
		}
	} else {
		if (data_len < prefix_len) {
			char_length = data_len;
		} else {
			char_length = prefix_len;
		}
	}

	return(char_length);
}

/*******************************************************************//**
This function is used to prepare an X/Open XA distributed transaction.
@return	0 or error number */
static
int
innobase_xa_prepare(
/*================*/
	handlerton*	hton,		/*!< in: InnoDB handlerton */
	THD*		thd,		/*!< in: handle to the MySQL thread of
					the user whose XA transaction should
					be prepared */
	bool		prepare_trx)	/*!< in: true - prepare transaction
					false - the current SQL statement
					ended */
{
	int error = 0;
	trx_t* trx = check_trx_exists(thd);

	DBUG_ASSERT(hton == innodb_hton_ptr);

	/* we use support_xa value as it was seen at transaction start
	time, not the current session variable value. Any possible changes
	to the session variable take effect only in the next transaction */
	if (!trx->support_xa) {

		return(0);
	}

	thd_get_xid(thd, (MYSQL_XID*) &trx->xid);

	/* Release a possible FIFO ticket and search latch. Since we will
	reserve the trx_sys->mutex, we have to release the search system
	latch first to obey the latching order. */

	trx_search_latch_release_if_reserved(trx);

	innobase_srv_conc_force_exit_innodb(trx);

	if (!trx_is_registered_for_2pc(trx) && trx_is_started(trx)) {

		sql_print_error("Transaction not registered for MySQL 2PC, "
				"but transaction is active");
	}

	if (prepare_trx
	    || (!thd_test_options(thd, OPTION_NOT_AUTOCOMMIT | OPTION_BEGIN))) {

		/* We were instructed to prepare the whole transaction, or
		this is an SQL statement end and autocommit is on */

		ut_ad(trx_is_registered_for_2pc(trx));

		trx_prepare_for_mysql(trx);

		error = 0;
	} else {
		/* We just mark the SQL statement ended and do not do a
		transaction prepare */

		/* If we had reserved the auto-inc lock for some
		table in this SQL statement we release it now */

		lock_unlock_table_autoinc(trx);

		/* Store the current undo_no of the transaction so that we
		know where to roll back if we have to roll back the next
		SQL statement */

		trx_mark_sql_stat_end(trx);
	}

	/* Tell the InnoDB server that there might be work for utility
	threads: */

	srv_active_wake_master_thread();

	if (thd_sql_command(thd) != SQLCOM_XA_PREPARE
	    && (prepare_trx
		|| !thd_test_options(
			thd, OPTION_NOT_AUTOCOMMIT | OPTION_BEGIN))) {

		/* For ibbackup to work the order of transactions in binlog
		and InnoDB must be the same. Consider the situation

		  thread1> prepare; write to binlog; ...
			  <context switch>
		  thread2> prepare; write to binlog; commit
		  thread1>			     ... commit

		To ensure this will not happen we're taking the mutex on
		prepare, and releasing it on commit.

		Note: only do it for normal commits, done via ha_commit_trans.
		If 2pc protocol is executed by external transaction
		coordinator, it will be just a regular MySQL client
		executing XA PREPARE and XA COMMIT commands.
		In this case we cannot know how many minutes or hours
		will be between XA PREPARE and XA COMMIT, and we don't want
		to block for undefined period of time. */
		mysql_mutex_lock(&prepare_commit_mutex);
		trx_owns_prepare_commit_mutex_set(trx);
	}

	return(error);
}

/*******************************************************************//**
This function is used to recover X/Open XA distributed transactions.
@return	number of prepared transactions stored in xid_list */
static
int
innobase_xa_recover(
/*================*/
	handlerton*	hton,	/*!< in: InnoDB handlerton */
	XID*		xid_list,/*!< in/out: prepared transactions */
	uint		len)	/*!< in: number of slots in xid_list */
{
	DBUG_ASSERT(hton == innodb_hton_ptr);

	if (len == 0 || xid_list == NULL) {

		return(0);
	}

	return(trx_recover_for_mysql(xid_list, len));
}

/*******************************************************************//**
This function is used to commit one X/Open XA distributed transaction
which is in the prepared state
@return	0 or error number */
static
int
innobase_commit_by_xid(
/*===================*/
	handlerton*	hton,
	XID*		xid)	/*!< in: X/Open XA transaction identification */
{
	trx_t*	trx;

	DBUG_ASSERT(hton == innodb_hton_ptr);

	trx = trx_get_trx_by_xid(xid);

	if (trx) {
		innobase_commit_low(trx);
		trx_free_for_background(trx);
		return(XA_OK);
	} else {
		return(XAER_NOTA);
	}
}

/*******************************************************************//**
This function is used to rollback one X/Open XA distributed transaction
which is in the prepared state
@return	0 or error number */
static
int
innobase_rollback_by_xid(
/*=====================*/
	handlerton*	hton,	/*!< in: InnoDB handlerton */
	XID*		xid)	/*!< in: X/Open XA transaction
				identification */
{
	trx_t*	trx;

	DBUG_ASSERT(hton == innodb_hton_ptr);

	trx = trx_get_trx_by_xid(xid);

	if (trx) {
		int	ret = innobase_rollback_trx(trx);
		trx_free_for_background(trx);
		return(ret);
	} else {
		return(XAER_NOTA);
	}
}

/*******************************************************************//**
Create a consistent view for a cursor based on current transaction
which is created if the corresponding MySQL thread still lacks one.
This consistent view is then used inside of MySQL when accessing records
using a cursor.
@return	pointer to cursor view or NULL */
static
void*
innobase_create_cursor_view(
/*========================*/
	handlerton*	hton,	/*!< in: innobase hton */
	THD*		thd)	/*!< in: user thread handle */
{
	DBUG_ASSERT(hton == innodb_hton_ptr);

	return(read_cursor_view_create_for_mysql(check_trx_exists(thd)));
}

/*******************************************************************//**
Close the given consistent cursor view of a transaction and restore
global read view to a transaction read view. Transaction is created if the
corresponding MySQL thread still lacks one. */
static
void
innobase_close_cursor_view(
/*=======================*/
	handlerton*	hton,	/*!< in: innobase hton */
	THD*		thd,	/*!< in: user thread handle */
	void*		curview)/*!< in: Consistent read view to be closed */
{
	DBUG_ASSERT(hton == innodb_hton_ptr);

	read_cursor_view_close_for_mysql(check_trx_exists(thd),
					 (cursor_view_t*) curview);
}

/*******************************************************************//**
Set the given consistent cursor view to a transaction which is created
if the corresponding MySQL thread still lacks one. If the given
consistent cursor view is NULL global read view of a transaction is
restored to a transaction read view. */
static
void
innobase_set_cursor_view(
/*=====================*/
	handlerton*	hton,	/*!< in: innobase hton */
	THD*		thd,	/*!< in: user thread handle */
	void*		curview)/*!< in: Consistent cursor view to be set */
{
	DBUG_ASSERT(hton == innodb_hton_ptr);

	read_cursor_set_for_mysql(check_trx_exists(thd),
				  (cursor_view_t*) curview);
}

/*******************************************************************//**
If col_name is not NULL, check whether the named column is being
renamed in the table. If col_name is not provided, check
whether any one of columns in the table is being renamed.
@return true if the column is being renamed */
static
bool
check_column_being_renamed(
/*=======================*/
	const TABLE*	table,		/*!< in: MySQL table */
	const char*	col_name)	/*!< in: name of the column */
{
	uint		k;
	Field*		field;

	for (k = 0; k < table->s->fields; k++) {
		field = table->field[k];

		if (field->flags & FIELD_IS_RENAMED) {

			/* If col_name is not provided, return
			if the field is marked as being renamed. */
			if (!col_name) {
				return(true);
			}

			/* If col_name is provided, return only
			if names match */
			if (innobase_strcasecmp(field->field_name,
						col_name) == 0) {
				return(true);
			}
		}
	}

	return(false);
}

/*******************************************************************//**
Check whether any of the given columns is being renamed in the table.
@return true if any of col_names is being renamed in table */
static
bool
column_is_being_renamed(
/*====================*/
	TABLE*		table,		/*!< in: MySQL table */
	uint		n_cols,		/*!< in: number of columns */
	const char**	col_names)	/*!< in: names of the columns */
{
	uint		j;

	for (j = 0; j < n_cols; j++) {
		if (check_column_being_renamed(table, col_names[j])) {
			return(true);
		}
	}

	return(false);
}

/*******************************************************************//**
Check whether a column in table "table" is being renamed and if this column
is part of a foreign key, either part of another table, referencing this
table or part of this table, referencing another table.
@return true if a column that participates in a foreign key definition
is being renamed */
static
bool
foreign_key_column_is_being_renamed(
/*================================*/
	row_prebuilt_t*	prebuilt,	/* in: InnoDB prebuilt struct */
	TABLE*		table)		/* in: MySQL table */
{
	dict_foreign_t*	foreign;

	/* check whether there are foreign keys at all */
	if (UT_LIST_GET_LEN(prebuilt->table->foreign_list) == 0
	    && UT_LIST_GET_LEN(prebuilt->table->referenced_list) == 0) {
		/* no foreign keys involved with prebuilt->table */

		return(false);
	}

	row_mysql_lock_data_dictionary(prebuilt->trx);

	/* Check whether any column in the foreign key constraints which refer
	to this table is being renamed. */
	for (foreign = UT_LIST_GET_FIRST(prebuilt->table->referenced_list);
	     foreign != NULL;
	     foreign = UT_LIST_GET_NEXT(referenced_list, foreign)) {

		if (column_is_being_renamed(table, foreign->n_fields,
					    foreign->referenced_col_names)) {

			row_mysql_unlock_data_dictionary(prebuilt->trx);
			return(true);
		}
	}

	/* Check whether any column in the foreign key constraints in the
	table is being renamed. */
	for (foreign = UT_LIST_GET_FIRST(prebuilt->table->foreign_list);
	     foreign != NULL;
	     foreign = UT_LIST_GET_NEXT(foreign_list, foreign)) {

		if (column_is_being_renamed(table, foreign->n_fields,
					    foreign->foreign_col_names)) {

			row_mysql_unlock_data_dictionary(prebuilt->trx);
			return(true);
		}
	}

	row_mysql_unlock_data_dictionary(prebuilt->trx);

	return(false);
}

/*******************************************************************//**
*/
UNIV_INTERN
bool
ha_innobase::check_if_incompatible_data(
/*====================================*/
	HA_CREATE_INFO*	info,
	uint		table_changes)
{
	if (table_changes != IS_EQUAL_YES) {

		return(COMPATIBLE_DATA_NO);
	}

	/* Check that auto_increment value was not changed */
	if ((info->used_fields & HA_CREATE_USED_AUTO) &&
		info->auto_increment_value != 0) {

		return(COMPATIBLE_DATA_NO);
	}

	/* For column rename operation, MySQL does not supply enough
	information (new column name etc.) for InnoDB to make appropriate
	system metadata change. To avoid system metadata inconsistency,
	currently we can just request a table rebuild/copy by returning
	COMPATIBLE_DATA_NO */
	if (check_column_being_renamed(table, NULL)) {
		return(COMPATIBLE_DATA_NO);
	}

	/* Check if a column participating in a foreign key is being renamed.
	There is no mechanism for updating InnoDB foreign key definitions. */
	if (foreign_key_column_is_being_renamed(prebuilt, table)) {

		return(COMPATIBLE_DATA_NO);
	}

	/* Check that row format didn't change */
	if ((info->used_fields & HA_CREATE_USED_ROW_FORMAT)
	    && info->row_type != ROW_TYPE_DEFAULT
	    && info->row_type != get_row_type()) {

		return(COMPATIBLE_DATA_NO);
	}

	/* Specifying KEY_BLOCK_SIZE requests a rebuild of the table. */
	if (info->used_fields & HA_CREATE_USED_KEY_BLOCK_SIZE) {
		return(COMPATIBLE_DATA_NO);
	}

	return(COMPATIBLE_DATA_YES);
}

/************************************************************//**
Validate the file format name and return its corresponding id.
@return	valid file format id */
static
uint
innobase_file_format_name_lookup(
/*=============================*/
	const char*	format_name)	/*!< in: pointer to file format name */
{
	char*	endp;
	uint	format_id;

	ut_a(format_name != NULL);

	/* The format name can contain the format id itself instead of
	the name and we check for that. */
	format_id = (uint) strtoul(format_name, &endp, 10);

	/* Check for valid parse. */
	if (*endp == '\0' && *format_name != '\0') {

		if (format_id <= UNIV_FORMAT_MAX) {

			return(format_id);
		}
	} else {

		for (format_id = 0; format_id <= UNIV_FORMAT_MAX;
		     format_id++) {
			const char*	name;

			name = trx_sys_file_format_id_to_name(format_id);

			if (!innobase_strcasecmp(format_name, name)) {

				return(format_id);
			}
		}
	}

	return(UNIV_FORMAT_MAX + 1);
}

/************************************************************//**
Validate the file format check config parameters, as a side effect it
sets the srv_max_file_format_at_startup variable.
@return the format_id if valid config value, otherwise, return -1 */
static
int
innobase_file_format_validate_and_set(
/*==================================*/
	const char*	format_max)	/*!< in: parameter value */
{
	uint		format_id;

	format_id = innobase_file_format_name_lookup(format_max);

	if (format_id < UNIV_FORMAT_MAX + 1) {
		srv_max_file_format_at_startup = format_id;

		return((int) format_id);
	} else {
		return(-1);
	}
}

/*************************************************************//**
Check if it is a valid file format. This function is registered as
a callback with MySQL.
@return	0 for valid file format */
static
int
innodb_file_format_name_validate(
/*=============================*/
	THD*				thd,	/*!< in: thread handle */
	struct st_mysql_sys_var*	var,	/*!< in: pointer to system
						variable */
	void*				save,	/*!< out: immediate result
						for update function */
	struct st_mysql_value*		value)	/*!< in: incoming string */
{
	const char*	file_format_input;
	char		buff[STRING_BUFFER_USUAL_SIZE];
	int		len = sizeof(buff);

	ut_a(save != NULL);
	ut_a(value != NULL);

	file_format_input = value->val_str(value, buff, &len);

	if (file_format_input != NULL) {
		uint	format_id;

		format_id = innobase_file_format_name_lookup(
			file_format_input);

		if (format_id <= UNIV_FORMAT_MAX) {

			/* Save a pointer to the name in the
			'file_format_name_map' constant array. */
			*static_cast<const char**>(save) =
			    trx_sys_file_format_id_to_name(format_id);

			return(0);
		}
	}

	*static_cast<const char**>(save) = NULL;
	return(1);
}

/****************************************************************//**
Update the system variable innodb_file_format using the "saved"
value. This function is registered as a callback with MySQL. */
static
void
innodb_file_format_name_update(
/*===========================*/
	THD*				thd,		/*!< in: thread handle */
	struct st_mysql_sys_var*	var,		/*!< in: pointer to
							system variable */
	void*				var_ptr,	/*!< out: where the
							formal string goes */
	const void*			save)		/*!< in: immediate result
							from check function */
{
	const char* format_name;

	ut_a(var_ptr != NULL);
	ut_a(save != NULL);

	format_name = *static_cast<const char*const*>(save);

	if (format_name) {
		uint	format_id;

		format_id = innobase_file_format_name_lookup(format_name);

		if (format_id <= UNIV_FORMAT_MAX) {
			srv_file_format = format_id;
		}
	}

	*static_cast<const char**>(var_ptr)
		= trx_sys_file_format_id_to_name(srv_file_format);
}

/*************************************************************//**
Check if valid argument to innodb_file_format_max. This function
is registered as a callback with MySQL.
@return	0 for valid file format */
static
int
innodb_file_format_max_validate(
/*============================*/
	THD*				thd,	/*!< in: thread handle */
	struct st_mysql_sys_var*	var,	/*!< in: pointer to system
						variable */
	void*				save,	/*!< out: immediate result
						for update function */
	struct st_mysql_value*		value)	/*!< in: incoming string */
{
	const char*	file_format_input;
	char		buff[STRING_BUFFER_USUAL_SIZE];
	int		len = sizeof(buff);
	int		format_id;

	ut_a(save != NULL);
	ut_a(value != NULL);

	file_format_input = value->val_str(value, buff, &len);

	if (file_format_input != NULL) {

		format_id = innobase_file_format_validate_and_set(
			file_format_input);

		if (format_id >= 0) {
			/* Save a pointer to the name in the
			'file_format_name_map' constant array. */
			*static_cast<const char**>(save) =
			    trx_sys_file_format_id_to_name(
						(uint)format_id);

			return(0);

		} else {
			push_warning_printf(thd,
			  Sql_condition::WARN_LEVEL_WARN,
			  ER_WRONG_ARGUMENTS,
			  "InnoDB: invalid innodb_file_format_max "
			  "value; can be any format up to %s "
			  "or equivalent id of %d",
			  trx_sys_file_format_id_to_name(UNIV_FORMAT_MAX),
			  UNIV_FORMAT_MAX);
		}
	}

	*static_cast<const char**>(save) = NULL;
	return(1);
}

/****************************************************************//**
Update the system variable innodb_file_format_max using the "saved"
value. This function is registered as a callback with MySQL. */
static
void
innodb_file_format_max_update(
/*==========================*/
	THD*				thd,	/*!< in: thread handle */
	struct st_mysql_sys_var*	var,	/*!< in: pointer to
						system variable */
	void*				var_ptr,/*!< out: where the
						formal string goes */
	const void*			save)	/*!< in: immediate result
						from check function */
{
	const char*	format_name_in;
	const char**	format_name_out;
	uint		format_id;

	ut_a(save != NULL);
	ut_a(var_ptr != NULL);

	format_name_in = *static_cast<const char*const*>(save);

	if (!format_name_in) {

		return;
	}

	format_id = innobase_file_format_name_lookup(format_name_in);

	if (format_id > UNIV_FORMAT_MAX) {
		/* DEFAULT is "on", which is invalid at runtime. */
		push_warning_printf(thd, Sql_condition::WARN_LEVEL_WARN,
				    ER_WRONG_ARGUMENTS,
				    "Ignoring SET innodb_file_format=%s",
				    format_name_in);
		return;
	}

	format_name_out = static_cast<const char**>(var_ptr);

	/* Update the max format id in the system tablespace. */
	if (trx_sys_file_format_max_set(format_id, format_name_out)) {
		ut_print_timestamp(stderr);
		fprintf(stderr,
			" [Info] InnoDB: the file format in the system "
			"tablespace is now set to %s.\n", *format_name_out);
	}
}

/*************************************************************//**
Check whether valid argument given to innobase_*_stopword_table.
This function is registered as a callback with MySQL.
@return 0 for valid stopword table */
static
int
innodb_stopword_table_validate(
/*===========================*/
	THD*				thd,	/*!< in: thread handle */
	struct st_mysql_sys_var*	var,	/*!< in: pointer to system
						variable */
	void*				save,	/*!< out: immediate result
						for update function */
	struct st_mysql_value*		value)	/*!< in: incoming string */
{
	const char*	stopword_table_name;
	char		buff[STRING_BUFFER_USUAL_SIZE];
	int		len = sizeof(buff);
	trx_t*		trx;
	int		ret = 1;

	ut_a(save != NULL);
	ut_a(value != NULL);

	stopword_table_name = value->val_str(value, buff, &len);

	trx = check_trx_exists(thd);

	row_mysql_lock_data_dictionary(trx);

	/* Validate the stopword table's (if supplied) existence and
	of the right format */
	if (!stopword_table_name
	    || fts_valid_stopword_table(stopword_table_name)) {
		*static_cast<const char**>(save) = stopword_table_name;
		ret = 0;
	}

	row_mysql_unlock_data_dictionary(trx);

	return(ret);
}

/****************************************************************//**
Update global variable fts_server_stopword_table with the "saved"
stopword table name value. This function is registered as a callback
with MySQL. */
static
void
innodb_stopword_table_update(
/*=========================*/
	THD*				thd,	/*!< in: thread handle */
	struct st_mysql_sys_var*	var,	/*!< in: pointer to
						system variable */
	void*				var_ptr,/*!< out: where the
						formal string goes */
	const void*			save)	/*!< in: immediate result
						from check function */
{
	const char*	stopword_table_name;
	char*		old;

	ut_a(save != NULL);
	ut_a(var_ptr != NULL);

	stopword_table_name = *static_cast<const char*const*>(save);
	old = *(char**) var_ptr;

	if (stopword_table_name) {
		*(char**) var_ptr =  my_strdup(stopword_table_name,  MYF(0));
	} else {
		*(char**) var_ptr = NULL;
	}

	if (old) {
		my_free(old);
	}

	fts_server_stopword_table = *(char**) var_ptr;
}

/*************************************************************//**
Check whether valid argument given to "innodb_fts_internal_tbl_name"
This function is registered as a callback with MySQL.
@return 0 for valid stopword table */
static
int
innodb_internal_table_validate(
/*===========================*/
	THD*				thd,	/*!< in: thread handle */
	struct st_mysql_sys_var*	var,	/*!< in: pointer to system
						variable */
	void*				save,	/*!< out: immediate result
						for update function */
	struct st_mysql_value*		value)	/*!< in: incoming string */
{
	const char*	table_name;
	char		buff[STRING_BUFFER_USUAL_SIZE];
	int		len = sizeof(buff);
	int		ret = 1;
	dict_table_t*	user_table;

	ut_a(save != NULL);
	ut_a(value != NULL);

	table_name = value->val_str(value, buff, &len);

	if (!table_name) {
		*static_cast<const char**>(save) = NULL;
		return(0);
	}

	user_table = dict_table_open_on_name_no_stats(
			table_name, FALSE, DICT_ERR_IGNORE_NONE);

	if (user_table) {
		if (dict_table_has_fts_index(user_table)) {
			*static_cast<const char**>(save) = table_name;
			ret = 0;
		}

		dict_table_close(user_table, FALSE);
	}

	return(ret);
}

/****************************************************************//**
Update global variable "fts_internal_tbl_name" with the "saved"
stopword table name value. This function is registered as a callback
with MySQL. */
static
void
innodb_internal_table_update(
/*=========================*/
	THD*				thd,	/*!< in: thread handle */
	struct st_mysql_sys_var*	var,	/*!< in: pointer to
						system variable */
	void*				var_ptr,/*!< out: where the
						formal string goes */
	const void*			save)	/*!< in: immediate result
						from check function */
{
	const char*	table_name;
	char*		old;

	ut_a(save != NULL);
	ut_a(var_ptr != NULL);

	table_name = *static_cast<const char*const*>(save);
	old = *(char**) var_ptr;

	if (table_name) {
		*(char**) var_ptr =  my_strdup(table_name,  MYF(0));
	} else {
		*(char**) var_ptr = NULL;
	}

	if (old) {
		my_free(old);
	}

	fts_internal_tbl_name = *(char**) var_ptr;
}

/****************************************************************//**
Update the session variable innodb_session_stopword_table
with the "saved" stopword table name value. This function
is registered as a callback with MySQL. */
static
void
innodb_session_stopword_update(
/*===========================*/
	THD*				thd,	/*!< in: thread handle */
	struct st_mysql_sys_var*	var,	/*!< in: pointer to
						system variable */
	void*				var_ptr,/*!< out: where the
						formal string goes */
	const void*			save)	/*!< in: immediate result
						from check function */
{
	const char*	stopword_table_name;
	char*		old;

	ut_a(save != NULL);
	ut_a(var_ptr != NULL);

	stopword_table_name = *static_cast<const char*const*>(save);
	old = *(char**) var_ptr;

	if (stopword_table_name) {
		*(char**) var_ptr =  my_strdup(stopword_table_name,  MYF(0));
	} else {
		*(char**) var_ptr = NULL;
	}

	if (old) {
		my_free(old);
	}
}
/****************************************************************//**
Update the system variable innodb_adaptive_hash_index using the "saved"
value. This function is registered as a callback with MySQL. */
static
void
innodb_adaptive_hash_index_update(
/*==============================*/
	THD*				thd,	/*!< in: thread handle */
	struct st_mysql_sys_var*	var,	/*!< in: pointer to
						system variable */
	void*				var_ptr,/*!< out: where the
						formal string goes */
	const void*			save)	/*!< in: immediate result
						from check function */
{
	if (*(my_bool*) save) {
		btr_search_enable();
	} else {
		btr_search_disable();
	}
}

/****************************************************************//**
Update the system variable innodb_old_blocks_pct using the "saved"
value. This function is registered as a callback with MySQL. */
static
void
innodb_old_blocks_pct_update(
/*=========================*/
	THD*				thd,	/*!< in: thread handle */
	struct st_mysql_sys_var*	var,	/*!< in: pointer to
						system variable */
	void*				var_ptr,/*!< out: where the
						formal string goes */
	const void*			save)	/*!< in: immediate result
						from check function */
{
	innobase_old_blocks_pct = buf_LRU_old_ratio_update(
		*static_cast<const uint*>(save), TRUE);
}

/****************************************************************//**
Update the system variable innodb_old_blocks_pct using the "saved"
value. This function is registered as a callback with MySQL. */
static
void
innodb_change_buffer_max_size_update(
/*=================================*/
	THD*				thd,	/*!< in: thread handle */
	struct st_mysql_sys_var*	var,	/*!< in: pointer to
						system variable */
	void*				var_ptr,/*!< out: where the
						formal string goes */
	const void*			save)	/*!< in: immediate result
						from check function */
{
	innobase_change_buffer_max_size =
			(*static_cast<const uint*>(save));
	ibuf_max_size_update(innobase_change_buffer_max_size);
}

/*************************************************************//**
Find the corresponding ibuf_use_t value that indexes into
innobase_change_buffering_values[] array for the input
change buffering option name.
@return	corresponding IBUF_USE_* value for the input variable
name, or IBUF_USE_COUNT if not able to find a match */
static
ibuf_use_t
innodb_find_change_buffering_value(
/*===============================*/
	const char*	input_name)	/*!< in: input change buffering
					option name */
{
	ulint	use;

	for (use = 0; use < UT_ARR_SIZE(innobase_change_buffering_values);
	     use++) {
		/* found a match */
		if (!innobase_strcasecmp(
			input_name, innobase_change_buffering_values[use])) {
			return((ibuf_use_t)use);
		}
	}

	/* Did not find any match */
	return(IBUF_USE_COUNT);
}

/*************************************************************//**
Check if it is a valid value of innodb_change_buffering. This function is
registered as a callback with MySQL.
@return	0 for valid innodb_change_buffering */
static
int
innodb_change_buffering_validate(
/*=============================*/
	THD*				thd,	/*!< in: thread handle */
	struct st_mysql_sys_var*	var,	/*!< in: pointer to system
						variable */
	void*				save,	/*!< out: immediate result
						for update function */
	struct st_mysql_value*		value)	/*!< in: incoming string */
{
	const char*	change_buffering_input;
	char		buff[STRING_BUFFER_USUAL_SIZE];
	int		len = sizeof(buff);

	ut_a(save != NULL);
	ut_a(value != NULL);

	change_buffering_input = value->val_str(value, buff, &len);

	if (change_buffering_input != NULL) {
		ibuf_use_t	use;

		use = innodb_find_change_buffering_value(
			change_buffering_input);

		if (use != IBUF_USE_COUNT) {
			/* Find a matching change_buffering option value. */
			*static_cast<const char**>(save) =
				innobase_change_buffering_values[use];

			return(0);
		}
	}

	/* No corresponding change buffering option for user supplied
	"change_buffering_input" */
	return(1);
}

/****************************************************************//**
Update the system variable innodb_change_buffering using the "saved"
value. This function is registered as a callback with MySQL. */
static
void
innodb_change_buffering_update(
/*===========================*/
	THD*				thd,	/*!< in: thread handle */
	struct st_mysql_sys_var*	var,	/*!< in: pointer to
						system variable */
	void*				var_ptr,/*!< out: where the
						formal string goes */
	const void*			save)	/*!< in: immediate result
						from check function */
{
	ibuf_use_t	use;

	ut_a(var_ptr != NULL);
	ut_a(save != NULL);

	use = innodb_find_change_buffering_value(
		*static_cast<const char*const*>(save));

	ut_a(use < IBUF_USE_COUNT);

	ibuf_use = use;
	*static_cast<const char**>(var_ptr) =
		 *static_cast<const char*const*>(save);
}

/*************************************************************//**
Just emit a warning that the usage of the variable is deprecated.
@return	0 */
static
void
innodb_stats_sample_pages_update(
/*=============================*/
	THD*				thd,	/*!< in: thread handle */
	struct st_mysql_sys_var*	var,	/*!< in: pointer to
						system variable */
	void*				var_ptr,/*!< out: where the
						formal string goes */
	const void*			save)	/*!< in: immediate result
						from check function */
{
#define STATS_SAMPLE_PAGES_DEPRECATED_MSG \
	"Using innodb_stats_sample_pages is deprecated and " \
	"the variable may be removed in future releases. " \
	"Please use innodb_stats_transient_sample_pages " \
	"instead."

	push_warning(thd, Sql_condition::WARN_LEVEL_WARN,
		     HA_ERR_WRONG_COMMAND, STATS_SAMPLE_PAGES_DEPRECATED_MSG);

	ut_print_timestamp(stderr);
	fprintf(stderr,
		" InnoDB: Warning: %s\n",
		STATS_SAMPLE_PAGES_DEPRECATED_MSG);

	srv_stats_transient_sample_pages =
		*static_cast<const unsigned long long*>(save);
}

/****************************************************************//**
Update the monitor counter according to the "set_option",  turn
on/off or reset specified monitor counter. */
static
void
innodb_monitor_set_option(
/*======================*/
	const monitor_info_t* monitor_info,/*!< in: monitor info for the monitor
					to set */
	mon_option_t	set_option)	/*!< in: Turn on/off reset the
					counter */
{
	monitor_id_t	monitor_id = monitor_info->monitor_id;

	/* If module type is MONITOR_GROUP_MODULE, it cannot be
	turned on/off individually. It should never use this
	function to set options */
	ut_a(!(monitor_info->monitor_type & MONITOR_GROUP_MODULE));

	switch (set_option) {
	case MONITOR_TURN_ON:
		MONITOR_ON(monitor_id);
		MONITOR_INIT(monitor_id);
		MONITOR_SET_START(monitor_id);

		/* If the monitor to be turned on uses
		exisitng monitor counter (status variable),
		make special processing to remember existing
		counter value. */
		if (monitor_info->monitor_type
		    & MONITOR_EXISTING) {
			srv_mon_process_existing_counter(
				monitor_id, MONITOR_TURN_ON);
		}
		break;

	case MONITOR_TURN_OFF:
		if (monitor_info->monitor_type & MONITOR_EXISTING) {
			srv_mon_process_existing_counter(
				monitor_id, MONITOR_TURN_OFF);
		}

		MONITOR_OFF(monitor_id);
		MONITOR_SET_OFF(monitor_id);
		break;

	case MONITOR_RESET_VALUE:
		srv_mon_reset(monitor_id);
		break;

	case MONITOR_RESET_ALL_VALUE:
		srv_mon_reset_all(monitor_id);
		break;

	default:
		ut_error;
	}
}

/****************************************************************//**
Find matching InnoDB monitor counters and update their status
according to the "set_option",  turn on/off or reset specified
monitor counter. */
static
void
innodb_monitor_update_wildcard(
/*===========================*/
	const char*	name,		/*!< in: monitor name to match */
	mon_option_t	set_option)	/*!< in: the set option, whether
					to turn on/off or reset the counter */
{
	ut_a(name);

	for (ulint use = 0; use < NUM_MONITOR; use++) {
		monitor_type_t	type;
		monitor_id_t	monitor_id = static_cast<monitor_id_t>(use);
		monitor_info_t*	monitor_info;

		if (!innobase_wildcasecmp(
			srv_mon_get_name(monitor_id), name)) {
			monitor_info = srv_mon_get_info(monitor_id);

			type = monitor_info->monitor_type;

			/* If the monitor counter is of MONITOR_MODULE
			type, skip it. Except for those also marked with
			MONITOR_GROUP_MODULE flag, which can be turned
			on only as a module. */
			if (!(type & MONITOR_MODULE)
			     && !(type & MONITOR_GROUP_MODULE)) {
				innodb_monitor_set_option(monitor_info,
							  set_option);
			}

			/* Need to special handle counters marked with
			MONITOR_GROUP_MODULE, turn on the whole module if
			any one of it comes here. Currently, only
			"module_buf_page" is marked with MONITOR_GROUP_MODULE */
			if (type & MONITOR_GROUP_MODULE) {
				if ((monitor_id >= MONITOR_MODULE_BUF_PAGE)
				     && (monitor_id < MONITOR_MODULE_OS)) {
					if (set_option == MONITOR_TURN_ON
					    && MONITOR_IS_ON(
						MONITOR_MODULE_BUF_PAGE)) {
						continue;
					}

					srv_mon_set_module_control(
						MONITOR_MODULE_BUF_PAGE,
						set_option);
				} else {
					/* If new monitor is added with
					MONITOR_GROUP_MODULE, it needs
					to be added here. */
					ut_ad(0);
				}
			}
		}
	}
}

/*************************************************************//**
Given a configuration variable name, find corresponding monitor counter
and return its monitor ID if found.
@return	monitor ID if found, MONITOR_NO_MATCH if there is no match */
static
ulint
innodb_monitor_id_by_name_get(
/*==========================*/
	const char*	name)	/*!< in: monitor counter namer */
{
	ut_a(name);

	/* Search for wild character '%' in the name, if
	found, we treat it as a wildcard match. We do not search for
	single character wildcard '_' since our monitor names already contain
	such character. To avoid confusion, we request user must include
	at least one '%' character to activate the wildcard search. */
	if (strchr(name, '%')) {
		return(MONITOR_WILDCARD_MATCH);
	}

	/* Not wildcard match, check for an exact match */
	for (ulint i = 0; i < NUM_MONITOR; i++) {
		if (!innobase_strcasecmp(
			name, srv_mon_get_name(static_cast<monitor_id_t>(i)))) {
			return(i);
		}
	}

	return(MONITOR_NO_MATCH);
}
/*************************************************************//**
Validate that the passed in monitor name matches at least one
monitor counter name with wildcard compare.
@return	TRUE if at least one monitor name matches */
static
ibool
innodb_monitor_validate_wildcard_name(
/*==================================*/
	const char*	name)	/*!< in: monitor counter namer */
{
	for (ulint i = 0; i < NUM_MONITOR; i++) {
		if (!innobase_wildcasecmp(
			srv_mon_get_name(static_cast<monitor_id_t>(i)), name)) {
			return(TRUE);
		}
	}

	return(FALSE);
}
/*************************************************************//**
Validate the passed in monitor name, find and save the
corresponding monitor name in the function parameter "save".
@return	0 if monitor name is valid */
static
int
innodb_monitor_valid_byname(
/*========================*/
	void*			save,	/*!< out: immediate result
					for update function */
	const char*		name)	/*!< in: incoming monitor name */
{
	ulint		use;
	monitor_info_t*	monitor_info;

	if (!name) {
		return(1);
	}

	use = innodb_monitor_id_by_name_get(name);

	/* No monitor name matches, nor it is wildcard match */
	if (use == MONITOR_NO_MATCH) {
		return(1);
	}

	if (use < NUM_MONITOR) {
		monitor_info = srv_mon_get_info((monitor_id_t)use);

		/* If the monitor counter is marked with
		MONITOR_GROUP_MODULE flag, then this counter
		cannot be turned on/off individually, instead
		it shall be turned on/off as a group using
		its module name */
		if ((monitor_info->monitor_type & MONITOR_GROUP_MODULE)
		    && (!(monitor_info->monitor_type & MONITOR_MODULE))) {
			sql_print_warning(
				"Monitor counter '%s' cannot"
				" be turned on/off individually."
				" Please use its module name"
				" to turn on/off the counters"
				" in the module as a group.\n",
				name);

			return(1);
		}

	} else {
		ut_a(use == MONITOR_WILDCARD_MATCH);

		/* For wildcard match, if there is not a single monitor
		counter name that matches, treat it as an invalid
		value for the system configuration variables */
		if (!innodb_monitor_validate_wildcard_name(name)) {
			return(1);
		}
	}

	/* Save the configure name for innodb_monitor_update() */
	*static_cast<const char**>(save) = name;

	return(0);
}
/*************************************************************//**
Validate passed-in "value" is a valid monitor counter name.
This function is registered as a callback with MySQL.
@return	0 for valid name */
static
int
innodb_monitor_validate(
/*====================*/
	THD*				thd,	/*!< in: thread handle */
	struct st_mysql_sys_var*	var,	/*!< in: pointer to system
						variable */
	void*				save,	/*!< out: immediate result
						for update function */
	struct st_mysql_value*		value)	/*!< in: incoming string */
{
	const char*	name;
	char*		monitor_name;
	char		buff[STRING_BUFFER_USUAL_SIZE];
	int		len = sizeof(buff);
	int		ret;

	ut_a(save != NULL);
	ut_a(value != NULL);

	name = value->val_str(value, buff, &len);

	/* monitor_name could point to memory from MySQL
	or buff[]. Always dup the name to memory allocated
	by InnoDB, so we can access it in another callback
	function innodb_monitor_update() and free it appropriately */
	if (name) {
		monitor_name = my_strdup(name, MYF(0));
	} else {
		return(1);
	}

	ret = innodb_monitor_valid_byname(save, monitor_name);

	if (ret) {
		/* Validation failed */
		my_free(monitor_name);
	} else {
		/* monitor_name will be freed in separate callback function
		innodb_monitor_update(). Assert "save" point to
		the "monitor_name" variable */
		ut_ad(*static_cast<char**>(save) == monitor_name);
	}

	return(ret);
}

/****************************************************************//**
Update the system variable innodb_enable(disable/reset/reset_all)_monitor
according to the "set_option" and turn on/off or reset specified monitor
counter. */
static
void
innodb_monitor_update(
/*==================*/
	THD*			thd,		/*!< in: thread handle */
	void*			var_ptr,	/*!< out: where the
						formal string goes */
	const void*		save,		/*!< in: immediate result
						from check function */
	mon_option_t		set_option,	/*!< in: the set option,
						whether to turn on/off or
						reset the counter */
	ibool			free_mem)	/*!< in: whether we will
						need to free the memory */
{
	monitor_info_t*	monitor_info;
	ulint		monitor_id;
	ulint		err_monitor = 0;
	const char*	name;

	ut_a(save != NULL);

	name = *static_cast<const char*const*>(save);

	if (!name) {
		monitor_id = MONITOR_DEFAULT_START;
	} else {
		monitor_id = innodb_monitor_id_by_name_get(name);

		/* Double check we have a valid monitor ID */
		if (monitor_id == MONITOR_NO_MATCH) {
			return;
		}
	}

	if (monitor_id == MONITOR_DEFAULT_START) {
		/* If user set the variable to "default", we will
		print a message and make this set operation a "noop".
		The check is being made here is because "set default"
		does not go through validation function */
		if (thd) {
			push_warning_printf(
				thd, Sql_condition::WARN_LEVEL_WARN,
				ER_NO_DEFAULT,
				"Default value is not defined for "
				"this set option. Please specify "
				"correct counter or module name.");
		} else {
			sql_print_error(
				"Default value is not defined for "
				"this set option. Please specify "
				"correct counter or module name.\n");
		}

		if (var_ptr) {
			*(const char**) var_ptr = NULL;
		}
	} else if (monitor_id == MONITOR_WILDCARD_MATCH) {
		innodb_monitor_update_wildcard(name, set_option);
	} else {
		monitor_info = srv_mon_get_info(
			static_cast<monitor_id_t>(monitor_id));

		ut_a(monitor_info);

		/* If monitor is already truned on, someone could already
		collect monitor data, exit and ask user to turn off the
		monitor before turn it on again. */
		if (set_option == MONITOR_TURN_ON
		    && MONITOR_IS_ON(monitor_id)) {
			err_monitor = monitor_id;
			goto exit;
		}

		if (var_ptr) {
			*(const char**) var_ptr = monitor_info->monitor_name;
		}

		/* Depending on the monitor name is for a module or
		a counter, process counters in the whole module or
		individual counter. */
		if (monitor_info->monitor_type & MONITOR_MODULE) {
			srv_mon_set_module_control(
				static_cast<monitor_id_t>(monitor_id),
				set_option);
		} else {
			innodb_monitor_set_option(monitor_info, set_option);
		}
	}
exit:
	/* Only if we are trying to turn on a monitor that already
	been turned on, we will set err_monitor. Print related
	information */
	if (err_monitor) {
		sql_print_warning("Monitor %s is already enabled.",
				  srv_mon_get_name((monitor_id_t)err_monitor));
	}

	if (free_mem && name) {
		my_free((void*) name);
	}

	return;
}

/****************************************************************//**
Update the system variable innodb_monitor_enable and enable
specified monitor counter.
This function is registered as a callback with MySQL. */
static
void
innodb_enable_monitor_update(
/*=========================*/
	THD*				thd,	/*!< in: thread handle */
	struct st_mysql_sys_var*	var,	/*!< in: pointer to
						system variable */
	void*				var_ptr,/*!< out: where the
						formal string goes */
	const void*			save)	/*!< in: immediate result
						from check function */
{
	innodb_monitor_update(thd, var_ptr, save, MONITOR_TURN_ON, TRUE);
}

/****************************************************************//**
Update the system variable innodb_monitor_disable and turn
off specified monitor counter. */
static
void
innodb_disable_monitor_update(
/*==========================*/
	THD*				thd,	/*!< in: thread handle */
	struct st_mysql_sys_var*	var,	/*!< in: pointer to
						system variable */
	void*				var_ptr,/*!< out: where the
						formal string goes */
	const void*			save)	/*!< in: immediate result
						from check function */
{
	innodb_monitor_update(thd, var_ptr, save, MONITOR_TURN_OFF, TRUE);
}

/****************************************************************//**
Update the system variable innodb_monitor_reset and reset
specified monitor counter(s).
This function is registered as a callback with MySQL. */
static
void
innodb_reset_monitor_update(
/*========================*/
	THD*				thd,	/*!< in: thread handle */
	struct st_mysql_sys_var*	var,	/*!< in: pointer to
						system variable */
	void*				var_ptr,/*!< out: where the
						formal string goes */
	const void*			save)	/*!< in: immediate result
						from check function */
{
	innodb_monitor_update(thd, var_ptr, save, MONITOR_RESET_VALUE, TRUE);
}

/****************************************************************//**
Update the system variable innodb_monitor_reset_all and reset
all value related monitor counter.
This function is registered as a callback with MySQL. */
static
void
innodb_reset_all_monitor_update(
/*============================*/
	THD*				thd,	/*!< in: thread handle */
	struct st_mysql_sys_var*	var,	/*!< in: pointer to
						system variable */
	void*				var_ptr,/*!< out: where the
						formal string goes */
	const void*			save)	/*!< in: immediate result
						from check function */
{
	innodb_monitor_update(thd, var_ptr, save, MONITOR_RESET_ALL_VALUE,
			      TRUE);
}

/****************************************************************//**
Parse and enable InnoDB monitor counters during server startup.
User can list the monitor counters/groups to be enable by specifying
"loose-innodb_monitor_enable=monitor_name1;monitor_name2..."
in server configuration file or at the command line. The string
separate could be ";", "," or empty space. */
static
void
innodb_enable_monitor_at_startup(
/*=============================*/
	char*	str)	/*!< in/out: monitor counter enable list */
{
	static const char*	sep = " ;,";
	char*			last;

	ut_a(str);

	/* Walk through the string, and separate each monitor counter
	and/or counter group name, and calling innodb_monitor_update()
	if successfully updated. Please note that the "str" would be
	changed by strtok_r() as it walks through it. */
	for (char* option = strtok_r(str, sep, &last);
	     option;
	     option = strtok_r(NULL, sep, &last)) {
		ulint	ret;
		char*	option_name;

		ret = innodb_monitor_valid_byname(&option_name, option);

		/* The name is validated if ret == 0 */
		if (!ret) {
			innodb_monitor_update(NULL, NULL, &option,
					      MONITOR_TURN_ON, FALSE);
		} else {
			sql_print_warning("Invalid monitor counter"
					  " name: '%s'", option);
		}
	}
}

/****************************************************************//**
Callback function for accessing the InnoDB variables from MySQL:
SHOW VARIABLES. */
static
int
show_innodb_vars(
/*=============*/
	THD*		thd,
	SHOW_VAR*	var,
	char*		buff)
{
	innodb_export_status();
	var->type = SHOW_ARRAY;
	var->value = (char *) &innodb_status_variables;

	return(0);
}

/****************************************************************//**
This function checks each index name for a table against reserved
system default primary index name 'GEN_CLUST_INDEX'. If a name
matches, this function pushes an warning message to the client,
and returns true.
@return true if the index name matches the reserved name */
extern "C" UNIV_INTERN
bool
innobase_index_name_is_reserved(
/*============================*/
	THD*		thd,		/*!< in/out: MySQL connection */
	const KEY*	key_info,	/*!< in: Indexes to be created */
	ulint		num_of_keys)	/*!< in: Number of indexes to
					be created. */
{
	const KEY*	key;
	uint		key_num;	/* index number */

	for (key_num = 0; key_num < num_of_keys; key_num++) {
		key = &key_info[key_num];

		if (innobase_strcasecmp(key->name,
					innobase_index_reserve_name) == 0) {
			/* Push warning to mysql */
			push_warning_printf(thd,
					    Sql_condition::WARN_LEVEL_WARN,
					    ER_WRONG_NAME_FOR_INDEX,
					    "Cannot Create Index with name "
					    "'%s'. The name is reserved "
					    "for the system default primary "
					    "index.",
					    innobase_index_reserve_name);

			my_error(ER_WRONG_NAME_FOR_INDEX, MYF(0),
				 innobase_index_reserve_name);

			return(true);
		}
	}

	return(false);
}

/***********************************************************************
Retrieve the FTS Relevance Ranking result for doc with doc_id
of prebuilt->fts_doc_id
@return the relevance ranking value */
float
innobase_fts_retrieve_ranking(
/*============================*/
		FT_INFO * fts_hdl)	/*!< in: FTS handler */
{
	row_prebuilt_t*	ft_prebuilt;	
	fts_result_t*	result;

	result = ((NEW_FT_INFO *)fts_hdl)->ft_result;

	ft_prebuilt = ((NEW_FT_INFO *)fts_hdl)->ft_prebuilt;

	/* Retrieve the ranking value for doc_id with value of
	prebuilt->fts_doc_id */
	return(fts_retrieve_ranking(result, ft_prebuilt->fts_doc_id));
}

/***********************************************************************
Free the memory for the FTS handler */
void
innobase_fts_close_ranking(
/*=======================*/
		FT_INFO * fts_hdl)
{
	fts_result_t*	result;
	row_prebuilt_t*	ft_prebuilt;

	ft_prebuilt = ((NEW_FT_INFO *)fts_hdl)->ft_prebuilt;

	result = ((NEW_FT_INFO *)fts_hdl)->ft_result;

	fts_query_free_result(result);

	if (result == ft_prebuilt->result) {
		ft_prebuilt->result = NULL;
	}

	my_free((uchar*)fts_hdl);

	return;
}

/***********************************************************************
Find and Retrieve the FTS Relevance Ranking result for doc with doc_id
of prebuilt->fts_doc_id
@return the relevance ranking value */
float
innobase_fts_find_ranking(
/*======================*/
		FT_INFO*	fts_hdl,	/*!< in: FTS handler */
		uchar*		record,		/*!< in: Unused */
		uint		len)		/*!< in: Unused */
{
	row_prebuilt_t*	ft_prebuilt;
	fts_result_t*	result;

	ft_prebuilt = ((NEW_FT_INFO *)fts_hdl)->ft_prebuilt;
	result = ((NEW_FT_INFO *)fts_hdl)->ft_result;

	/* Retrieve the ranking value for doc_id with value of
	prebuilt->fts_doc_id */
	return fts_retrieve_ranking(result, ft_prebuilt->fts_doc_id);
}

/* These variables are never read by InnoDB or changed. They are a kind of
dummies that are needed by the MySQL infrastructure to call
buffer_pool_dump_now(), buffer_pool_load_now() and buffer_pool_load_abort()
by the user by doing:
  SET GLOBAL innodb_buffer_pool_dump_now=ON;
  SET GLOBAL innodb_buffer_pool_load_now=ON;
  SET GLOBAL innodb_buffer_pool_load_abort=ON;
Their values are read by MySQL and displayed to the user when the variables
are queried, e.g.:
  SELECT @@innodb_buffer_pool_dump_now;
  SELECT @@innodb_buffer_pool_load_now;
  SELECT @@innodb_buffer_pool_load_abort; */
static my_bool	innodb_buffer_pool_dump_now = FALSE;
static my_bool	innodb_buffer_pool_load_now = FALSE;
static my_bool	innodb_buffer_pool_load_abort = FALSE;

/****************************************************************//**
Trigger a dump of the buffer pool if innodb_buffer_pool_dump_now is set
to ON. This function is registered as a callback with MySQL. */
static
void
buffer_pool_dump_now(
/*=================*/
	THD*				thd	/*!< in: thread handle */
					__attribute__((unused)),
	struct st_mysql_sys_var*	var	/*!< in: pointer to system
						variable */
					__attribute__((unused)),
	void*				var_ptr	/*!< out: where the formal
						string goes */
					__attribute__((unused)),
	const void*			save)	/*!< in: immediate result from
						check function */
{
	if (*(my_bool*) save) {
		buf_dump_start();
	}
}

/****************************************************************//**
Trigger a load of the buffer pool if innodb_buffer_pool_load_now is set
to ON. This function is registered as a callback with MySQL. */
static
void
buffer_pool_load_now(
/*=================*/
	THD*				thd	/*!< in: thread handle */
					__attribute__((unused)),
	struct st_mysql_sys_var*	var	/*!< in: pointer to system
						variable */
					__attribute__((unused)),
	void*				var_ptr	/*!< out: where the formal
						string goes */
					__attribute__((unused)),
	const void*			save)	/*!< in: immediate result from
						check function */
{
	if (*(my_bool*) save) {
		buf_load_start();
	}
}

/****************************************************************//**
Abort a load of the buffer pool if innodb_buffer_pool_load_abort
is set to ON. This function is registered as a callback with MySQL. */
static
void
buffer_pool_load_abort(
/*===================*/
	THD*				thd	/*!< in: thread handle */
					__attribute__((unused)),
	struct st_mysql_sys_var*	var	/*!< in: pointer to system
						variable */
					__attribute__((unused)),
	void*				var_ptr	/*!< out: where the formal
						string goes */
					__attribute__((unused)),
	const void*			save)	/*!< in: immediate result from
						check function */
{
	if (*(my_bool*) save) {
		buf_load_abort();
	}
}

static SHOW_VAR innodb_status_variables_export[]= {
  {"Innodb",                   (char*) &show_innodb_vars, SHOW_FUNC},
  {NullS, NullS, SHOW_LONG}
};

static struct st_mysql_storage_engine innobase_storage_engine=
{ MYSQL_HANDLERTON_INTERFACE_VERSION };

/* plugin options */

static MYSQL_SYSVAR_ENUM(checksum_algorithm, srv_checksum_algorithm,
  PLUGIN_VAR_RQCMDARG,
  "The algorithm InnoDB uses for page checksumming. Possible values are "
  "CRC32 (hardware accelerated if the CPU supports it) "
    "write crc32, allow any of the other checksums to match when reading; "
  "STRICT_CRC32 "
    "write crc32, do not allow other algorithms to match when reading; "
  "INNODB "
    "write a software calculated checksum, allow any other checksums "
    "to match when reading; "
  "STRICT_INNODB "
    "write a software calculated checksum, do not allow other algorithms "
    "to match when reading; "
  "NONE "
    "write a constant magic number, do not do any checksum verification "
    "when reading (same as innodb_checksums=OFF); "
  "STRICT_NONE "
    "write a constant magic number, do not allow values other than that "
    "magic number when reading; "
  "Files updated when this option is set to crc32 or strict_crc32 will "
  "not be readable by MySQL versions older than 5.6.3",
  NULL, NULL, SRV_CHECKSUM_ALGORITHM_INNODB,
  &innodb_checksum_algorithm_typelib);

static MYSQL_SYSVAR_BOOL(checksums, innobase_use_checksums,
  PLUGIN_VAR_NOCMDARG | PLUGIN_VAR_READONLY,
  "DEPRECATED. Use innodb_checksum_algorithm=NONE instead of setting "
  "this to OFF. "
  "Enable InnoDB checksums validation (enabled by default). "
  "Disable with --skip-innodb-checksums.",
  NULL, NULL, TRUE);

static MYSQL_SYSVAR_STR(data_home_dir, innobase_data_home_dir,
  PLUGIN_VAR_READONLY,
  "The common part for InnoDB table spaces.",
  NULL, NULL, NULL);

static MYSQL_SYSVAR_BOOL(doublewrite, innobase_use_doublewrite,
  PLUGIN_VAR_NOCMDARG | PLUGIN_VAR_READONLY,
  "Enable InnoDB doublewrite buffer (enabled by default). "
  "Disable with --skip-innodb-doublewrite.",
  NULL, NULL, TRUE);

static MYSQL_SYSVAR_ULONG(io_capacity, srv_io_capacity,
  PLUGIN_VAR_RQCMDARG,
  "Number of IOPs the server can do. Tunes the background IO rate",
  NULL, NULL, 200, 100, ~0L, 0);

static MYSQL_SYSVAR_ULONG(purge_batch_size, srv_purge_batch_size,
  PLUGIN_VAR_OPCMDARG,
  "Number of UNDO log pages to purge in one batch from the history list.",
  NULL, NULL,
  300,			/* Default setting */
  1,			/* Minimum value */
  5000, 0);		/* Maximum value */

static MYSQL_SYSVAR_ULONG(purge_threads, srv_n_purge_threads,
  PLUGIN_VAR_OPCMDARG | PLUGIN_VAR_READONLY,
  "Purge threads can be from 0 to 32. Default is 0.",
  NULL, NULL,
  0,			/* Default setting */
  0,			/* Minimum value */
  32, 0);		/* Maximum value */

static MYSQL_SYSVAR_ULONG(sync_array_size, srv_sync_array_size,
  PLUGIN_VAR_OPCMDARG,
  "Size of the mutex/lock wait array.",
  NULL, NULL,
  1,			/* Default setting */
  1,			/* Minimum value */
  1024, 0);		/* Maximum value */

static MYSQL_SYSVAR_ULONG(fast_shutdown, innobase_fast_shutdown,
  PLUGIN_VAR_OPCMDARG,
  "Speeds up the shutdown process of the InnoDB storage engine. Possible "
  "values are 0, 1 (faster) or 2 (fastest - crash-like).",
  NULL, NULL, 1, 0, 2, 0);

static MYSQL_SYSVAR_BOOL(file_per_table, srv_file_per_table,
  PLUGIN_VAR_NOCMDARG,
  "Stores each InnoDB table to an .ibd file in the database dir.",
  NULL, NULL, FALSE);

static MYSQL_SYSVAR_STR(file_format, innobase_file_format_name,
  PLUGIN_VAR_RQCMDARG,
  "File format to use for new tables in .ibd files.",
  innodb_file_format_name_validate,
  innodb_file_format_name_update, "Antelope");

/* "innobase_file_format_check" decides whether we would continue
booting the server if the file format stamped on the system
table space exceeds the maximum file format supported
by the server. Can be set during server startup at command
line or configure file, and a read only variable after
server startup */
static MYSQL_SYSVAR_BOOL(file_format_check, innobase_file_format_check,
  PLUGIN_VAR_NOCMDARG | PLUGIN_VAR_READONLY,
  "Whether to perform system file format check.",
  NULL, NULL, TRUE);

/* If a new file format is introduced, the file format
name needs to be updated accordingly. Please refer to
file_format_name_map[] defined in trx0sys.c for the next
file format name. */
static MYSQL_SYSVAR_STR(file_format_max, innobase_file_format_max,
  PLUGIN_VAR_OPCMDARG,
  "The highest file format in the tablespace.",
  innodb_file_format_max_validate,
  innodb_file_format_max_update, "Antelope");

static MYSQL_SYSVAR_STR(ft_server_stopword_table, innobase_server_stopword_table,
  PLUGIN_VAR_OPCMDARG,
  "The user supplied stopword table name.",
  innodb_stopword_table_validate,
  innodb_stopword_table_update,
  NULL);

static MYSQL_SYSVAR_ULONG(flush_log_at_trx_commit, srv_flush_log_at_trx_commit,
  PLUGIN_VAR_OPCMDARG,
  "Set to 0 (write and flush once per second),"
  " 1 (write and flush at each commit)"
  " or 2 (write at commit, flush once per second).",
  NULL, NULL, 1, 0, 2, 0);

static MYSQL_SYSVAR_STR(flush_method, innobase_file_flush_method,
  PLUGIN_VAR_RQCMDARG | PLUGIN_VAR_READONLY,
  "With which method to flush data.", NULL, NULL, NULL);

static MYSQL_SYSVAR_BOOL(large_prefix, innobase_large_prefix,
  PLUGIN_VAR_NOCMDARG,
  "Support large index prefix length of REC_VERSION_56_MAX_INDEX_COL_LEN (3072) bytes.",
  NULL, NULL, FALSE);

static MYSQL_SYSVAR_BOOL(force_load_corrupted, srv_load_corrupted,
  PLUGIN_VAR_NOCMDARG | PLUGIN_VAR_READONLY,
  "Force InnoDB to load metadata of corrupted table.",
  NULL, NULL, FALSE);

static MYSQL_SYSVAR_BOOL(locks_unsafe_for_binlog, innobase_locks_unsafe_for_binlog,
  PLUGIN_VAR_NOCMDARG | PLUGIN_VAR_READONLY,
  "DEPRECATED. This option may be removed in future releases. "
  "Please use READ COMMITTED transaction isolation level instead. "
  "Force InnoDB to not use next-key locking, to use only row-level locking.",
  NULL, NULL, FALSE);

#ifdef UNIV_LOG_ARCHIVE
static MYSQL_SYSVAR_STR(log_arch_dir, innobase_log_arch_dir,
  PLUGIN_VAR_RQCMDARG | PLUGIN_VAR_READONLY,
  "Where full logs should be archived.", NULL, NULL, NULL);

static MYSQL_SYSVAR_BOOL(log_archive, innobase_log_archive,
  PLUGIN_VAR_OPCMDARG | PLUGIN_VAR_READONLY,
  "Set to 1 if you want to have logs archived.", NULL, NULL, FALSE);
#endif /* UNIV_LOG_ARCHIVE */

static MYSQL_SYSVAR_STR(log_group_home_dir, innobase_log_group_home_dir,
  PLUGIN_VAR_RQCMDARG | PLUGIN_VAR_READONLY,
  "Path to InnoDB log files.", NULL, NULL, NULL);

static MYSQL_SYSVAR_ULONG(max_dirty_pages_pct, srv_max_buf_pool_modified_pct,
  PLUGIN_VAR_RQCMDARG,
  "Percentage of dirty pages allowed in bufferpool.",
  NULL, NULL, 75, 0, 99, 0);

static MYSQL_SYSVAR_BOOL(adaptive_flushing, srv_adaptive_flushing,
  PLUGIN_VAR_NOCMDARG,
  "Attempt flushing dirty pages to avoid IO bursts at checkpoints.",
  NULL, NULL, TRUE);

static MYSQL_SYSVAR_ULONG(max_purge_lag, srv_max_purge_lag,
  PLUGIN_VAR_RQCMDARG,
  "Desired maximum length of the purge queue (0 = no limit)",
  NULL, NULL, 0, 0, ~0L, 0);

static MYSQL_SYSVAR_BOOL(rollback_on_timeout, innobase_rollback_on_timeout,
  PLUGIN_VAR_OPCMDARG | PLUGIN_VAR_READONLY,
  "Roll back the complete transaction on lock wait timeout, for 4.x compatibility (disabled by default)",
  NULL, NULL, FALSE);

static MYSQL_SYSVAR_BOOL(status_file, innobase_create_status_file,
  PLUGIN_VAR_OPCMDARG | PLUGIN_VAR_NOSYSVAR,
  "Enable SHOW ENGINE INNODB STATUS output in the innodb_status.<pid> file",
  NULL, NULL, FALSE);

static MYSQL_SYSVAR_BOOL(stats_on_metadata, innobase_stats_on_metadata,
  PLUGIN_VAR_OPCMDARG,
  "Enable statistics gathering for metadata commands such as SHOW TABLE STATUS (on by default)",
  NULL, NULL, TRUE);

static MYSQL_SYSVAR_ULONGLONG(stats_sample_pages, srv_stats_transient_sample_pages,
  PLUGIN_VAR_RQCMDARG,
  "Deprecated, use innodb_stats_transient_sample_pages instead",
  NULL, innodb_stats_sample_pages_update, 8, 1, ~0ULL, 0);

static MYSQL_SYSVAR_ULONGLONG(stats_transient_sample_pages,
  srv_stats_transient_sample_pages,
  PLUGIN_VAR_RQCMDARG,
  "The number of leaf index pages to sample when calculating transient "
  "statistics (if persistent statistics are not used, default 8)",
  NULL, NULL, 8, 1, ~0ULL, 0);

static MYSQL_SYSVAR_ULONGLONG(stats_persistent_sample_pages,
  srv_stats_persistent_sample_pages,
  PLUGIN_VAR_RQCMDARG,
  "The number of leaf index pages to sample when calculating persistent "
  "statistics (by ANALYZE, default 20)",
  NULL, NULL, 20, 1, ~0ULL, 0);

static MYSQL_SYSVAR_BOOL(adaptive_hash_index, btr_search_enabled,
  PLUGIN_VAR_OPCMDARG,
  "Enable InnoDB adaptive hash index (enabled by default).  "
  "Disable with --skip-innodb-adaptive-hash-index.",
  NULL, innodb_adaptive_hash_index_update, TRUE);

static MYSQL_SYSVAR_ULONG(replication_delay, srv_replication_delay,
  PLUGIN_VAR_RQCMDARG,
  "Replication thread delay (ms) on the slave server if "
  "innodb_thread_concurrency is reached (0 by default)",
  NULL, NULL, 0, 0, ~0UL, 0);

static MYSQL_SYSVAR_LONG(additional_mem_pool_size, innobase_additional_mem_pool_size,
  PLUGIN_VAR_RQCMDARG | PLUGIN_VAR_READONLY,
  "DEPRECATED. This option may be removed in future releases, "
  "together with the option innodb_use_sys_malloc and with the InnoDB's "
  "internal memory allocator. "
  "Size of a memory pool InnoDB uses to store data dictionary information and other internal data structures.",
  NULL, NULL, 8*1024*1024L, 512*1024L, LONG_MAX, 1024);

static MYSQL_SYSVAR_ULONG(autoextend_increment, srv_auto_extend_increment,
  PLUGIN_VAR_RQCMDARG,
  "Data file autoextend increment in megabytes",
  NULL, NULL, 8L, 1L, 1000L, 0);

static MYSQL_SYSVAR_LONGLONG(buffer_pool_size, innobase_buffer_pool_size,
  PLUGIN_VAR_RQCMDARG | PLUGIN_VAR_READONLY,
  "The size of the memory buffer InnoDB uses to cache data and indexes of its tables.",
  NULL, NULL, 128*1024*1024L, 5*1024*1024L, LONGLONG_MAX, 1024*1024L);

#if defined UNIV_DEBUG || defined UNIV_PERF_DEBUG
static MYSQL_SYSVAR_ULONG(page_hash_locks, srv_n_page_hash_locks,
  PLUGIN_VAR_OPCMDARG | PLUGIN_VAR_READONLY,
  "Number of rw_locks protecting buffer pool page_hash. Rounded up to the next power of 2",
  NULL, NULL, 16, 1, MAX_PAGE_HASH_LOCKS, 0);

static MYSQL_SYSVAR_ULONG(doublewrite_batch_size, srv_doublewrite_batch_size,
  PLUGIN_VAR_OPCMDARG | PLUGIN_VAR_READONLY,
  "Number of pages reserved in doublewrite buffer for batch flushing",
  NULL, NULL, 120, 1, 127, 0);
#endif /* defined UNIV_DEBUG || defined UNIV_PERF_DEBUG */

static MYSQL_SYSVAR_LONG(buffer_pool_instances, innobase_buffer_pool_instances,
  PLUGIN_VAR_RQCMDARG | PLUGIN_VAR_READONLY,
  "Number of buffer pool instances, set to higher value on high-end machines to increase scalability",
  NULL, NULL, 1L, 1L, MAX_BUFFER_POOLS, 1L);

static MYSQL_SYSVAR_STR(buffer_pool_filename, srv_buf_dump_filename,
  PLUGIN_VAR_RQCMDARG | PLUGIN_VAR_MEMALLOC,
  "Filename to/from which to dump/load the InnoDB buffer pool",
  NULL, NULL, SRV_BUF_DUMP_FILENAME_DEFAULT);

static MYSQL_SYSVAR_BOOL(buffer_pool_dump_now, innodb_buffer_pool_dump_now,
  PLUGIN_VAR_RQCMDARG,
  "Trigger an immediate dump of the buffer pool into a file named @@innodb_buffer_pool_filename",
  NULL, buffer_pool_dump_now, FALSE);

static MYSQL_SYSVAR_BOOL(buffer_pool_dump_at_shutdown, srv_buffer_pool_dump_at_shutdown,
  PLUGIN_VAR_RQCMDARG,
  "Dump the buffer pool into a file named @@innodb_buffer_pool_filename",
  NULL, NULL, FALSE);

static MYSQL_SYSVAR_BOOL(buffer_pool_load_now, innodb_buffer_pool_load_now,
  PLUGIN_VAR_RQCMDARG,
  "Trigger an immediate load of the buffer pool from a file named @@innodb_buffer_pool_filename",
  NULL, buffer_pool_load_now, FALSE);

static MYSQL_SYSVAR_BOOL(buffer_pool_load_abort, innodb_buffer_pool_load_abort,
  PLUGIN_VAR_RQCMDARG,
  "Abort a currently running load of the buffer pool",
  NULL, buffer_pool_load_abort, FALSE);

/* there is no point in changing this during runtime, thus readonly */
static MYSQL_SYSVAR_BOOL(buffer_pool_load_at_startup, srv_buffer_pool_load_at_startup,
  PLUGIN_VAR_RQCMDARG | PLUGIN_VAR_READONLY,
  "Load the buffer pool from a file named @@innodb_buffer_pool_filename",
  NULL, NULL, FALSE);

static MYSQL_SYSVAR_ULONG(lru_scan_depth, srv_LRU_scan_depth,
  PLUGIN_VAR_RQCMDARG,
  "How deep to scan LRU to keep it clean",
  NULL, NULL, 1024, 100, ~0L, 0);

static MYSQL_SYSVAR_BOOL(flush_neighbors, srv_flush_neighbors,
  PLUGIN_VAR_NOCMDARG,
  "Flush neighbors from buffer pool when flushing a block.",
  NULL, NULL, TRUE);

static MYSQL_SYSVAR_ULONG(commit_concurrency, innobase_commit_concurrency,
  PLUGIN_VAR_RQCMDARG,
  "Helps in performance tuning in heavily concurrent environments.",
  innobase_commit_concurrency_validate, NULL, 0, 0, 1000, 0);

static MYSQL_SYSVAR_ULONG(concurrency_tickets, srv_n_free_tickets_to_enter,
  PLUGIN_VAR_RQCMDARG,
  "Number of times a thread is allowed to enter InnoDB within the same SQL query after it has once got the ticket",
  NULL, NULL, 500L, 1L, ~0L, 0);

static MYSQL_SYSVAR_LONG(file_io_threads, innobase_file_io_threads,
  PLUGIN_VAR_RQCMDARG | PLUGIN_VAR_READONLY | PLUGIN_VAR_NOSYSVAR,
  "Number of file I/O threads in InnoDB.",
  NULL, NULL, 4, 4, 64, 0);

static MYSQL_SYSVAR_BOOL(ft_enable_diag_print, fts_enable_diag_print,
  PLUGIN_VAR_OPCMDARG,
  "Whether to enable additional FTS diagnostic printout ",
  NULL, NULL, TRUE);

static MYSQL_SYSVAR_BOOL(disable_sort_file_cache, srv_disable_sort_file_cache,
  PLUGIN_VAR_OPCMDARG,
  "Whether to disable OS system file cache for sort I/O",
  NULL, NULL, FALSE);

static MYSQL_SYSVAR_STR(ft_aux_table, fts_internal_tbl_name,
  PLUGIN_VAR_NOCMDARG,
  "FTS internal auxiliary table to be checked",
  innodb_internal_table_validate, 
  innodb_internal_table_update, NULL);

static MYSQL_SYSVAR_ULONG(ft_cache_size, fts_max_cache_size,
  PLUGIN_VAR_RQCMDARG | PLUGIN_VAR_READONLY,
  "InnoDB Fulltext search cache size in bytes",
  NULL, NULL, 32000000, 1600000, 80000000, 0);

static MYSQL_SYSVAR_ULONG(ft_min_token_size, fts_min_token_size,
  PLUGIN_VAR_RQCMDARG | PLUGIN_VAR_READONLY,
  "InnoDB Fulltext search minimum token size in characters",
  NULL, NULL, 3, 0, 16, 0);

static MYSQL_SYSVAR_ULONG(ft_max_token_size, fts_max_token_size,
  PLUGIN_VAR_RQCMDARG | PLUGIN_VAR_READONLY,
  "InnoDB Fulltext search maximum token size in characters",
  NULL, NULL, HA_FT_MAXCHARLEN, 10, FTS_MAX_WORD_LEN , 0);


static MYSQL_SYSVAR_ULONG(ft_num_word_optimize, fts_num_word_optimize,
  PLUGIN_VAR_OPCMDARG,
  "InnoDB Fulltext search number of words to optimize for each optimize table call ",
  NULL, NULL, 2000, 1000, 10000, 0);

static MYSQL_SYSVAR_ULONG(ft_sort_pll_degree, fts_sort_pll_degree,
  PLUGIN_VAR_RQCMDARG | PLUGIN_VAR_READONLY,
  "InnoDB Fulltext search parallel sort degree, will round up to nearest power of 2 number",
  NULL, NULL, 2, 1, 16, 0);
   
static MYSQL_SYSVAR_ULONG(sort_buf_size, srv_sort_buf_size,
  PLUGIN_VAR_RQCMDARG | PLUGIN_VAR_READONLY,
  "InnoDB Fulltext search sort buffer size",
  NULL, NULL, 1048576, 524288, 64836480, 0);

static MYSQL_SYSVAR_BOOL(optimize_fulltext_only, innodb_optimize_fulltext_only,
  PLUGIN_VAR_NOCMDARG,
  "Only optimize the Fulltext index of the table",
  NULL, NULL, FALSE);

static MYSQL_SYSVAR_ULONG(read_io_threads, innobase_read_io_threads,
  PLUGIN_VAR_RQCMDARG | PLUGIN_VAR_READONLY,
  "Number of background read I/O threads in InnoDB.",
  NULL, NULL, 4, 1, 64, 0);

static MYSQL_SYSVAR_ULONG(write_io_threads, innobase_write_io_threads,
  PLUGIN_VAR_RQCMDARG | PLUGIN_VAR_READONLY,
  "Number of background write I/O threads in InnoDB.",
  NULL, NULL, 4, 1, 64, 0);

static MYSQL_SYSVAR_LONG(force_recovery, innobase_force_recovery,
  PLUGIN_VAR_RQCMDARG | PLUGIN_VAR_READONLY,
  "Helps to save your data in case the disk image of the database becomes corrupt.",
  NULL, NULL, 0, 0, 6, 0);

static MYSQL_SYSVAR_LONG(log_buffer_size, innobase_log_buffer_size,
  PLUGIN_VAR_RQCMDARG | PLUGIN_VAR_READONLY,
  "The size of the buffer which InnoDB uses to write log to the log files on disk.",
  NULL, NULL, 8*1024*1024L, 256*1024L, LONG_MAX, 1024);

static MYSQL_SYSVAR_LONGLONG(log_file_size, innobase_log_file_size,
  PLUGIN_VAR_RQCMDARG | PLUGIN_VAR_READONLY,
  "Size of each log file in a log group.",
  NULL, NULL, 5*1024*1024L, 1*1024*1024L, LONGLONG_MAX, 1024*1024L);

static MYSQL_SYSVAR_LONG(log_files_in_group, innobase_log_files_in_group,
  PLUGIN_VAR_RQCMDARG | PLUGIN_VAR_READONLY,
  "Number of log files in the log group. InnoDB writes to the files in a circular fashion. Value 3 is recommended here.",
  NULL, NULL, 2, 2, 100, 0);

static MYSQL_SYSVAR_LONG(mirrored_log_groups, innobase_mirrored_log_groups,
  PLUGIN_VAR_RQCMDARG | PLUGIN_VAR_READONLY,
  "Number of identical copies of log groups we keep for the database. Currently this should be set to 1.",
  NULL, NULL, 1, 1, 10, 0);

static MYSQL_SYSVAR_UINT(old_blocks_pct, innobase_old_blocks_pct,
  PLUGIN_VAR_RQCMDARG,
  "Percentage of the buffer pool to reserve for 'old' blocks.",
  NULL, innodb_old_blocks_pct_update, 100 * 3 / 8, 5, 95, 0);

static MYSQL_SYSVAR_UINT(old_blocks_time, buf_LRU_old_threshold_ms,
  PLUGIN_VAR_RQCMDARG,
  "Move blocks to the 'new' end of the buffer pool if the first access"
  " was at least this many milliseconds ago."
  " The timeout is disabled if 0 (the default).",
  NULL, NULL, 0, 0, UINT_MAX32, 0);

static MYSQL_SYSVAR_LONG(open_files, innobase_open_files,
  PLUGIN_VAR_RQCMDARG | PLUGIN_VAR_READONLY,
  "How many files at the maximum InnoDB keeps open at the same time.",
  NULL, NULL, 300L, 10L, LONG_MAX, 0);

static MYSQL_SYSVAR_ULONG(sync_spin_loops, srv_n_spin_wait_rounds,
  PLUGIN_VAR_RQCMDARG,
  "Count of spin-loop rounds in InnoDB mutexes (30 by default)",
  NULL, NULL, 30L, 0L, ~0L, 0);

static MYSQL_SYSVAR_ULONG(spin_wait_delay, srv_spin_wait_delay,
  PLUGIN_VAR_OPCMDARG,
  "Maximum delay between polling for a spin lock (6 by default)",
  NULL, NULL, 6L, 0L, ~0L, 0);

static MYSQL_SYSVAR_ULONG(thread_concurrency, srv_thread_concurrency,
  PLUGIN_VAR_RQCMDARG,
  "Helps in performance tuning in heavily concurrent environments. Sets the maximum number of threads allowed inside InnoDB. Value 0 will disable the thread throttling.",
  NULL, NULL, 0, 0, 1000, 0);

#ifdef HAVE_ATOMIC_BUILTINS
static MYSQL_SYSVAR_ULONG(
  adaptive_max_sleep_delay, srv_adaptive_max_sleep_delay,
  PLUGIN_VAR_RQCMDARG,
  "The upper limit of the sleep delay in usec. Value of 0 disables it.",
  NULL, NULL,
  150000,			/* Default setting */
  0,				/* Minimum value */
  1000000, 0);			/* Maximum value */
#endif /* HAVE_ATOMIC_BUILTINS */

static MYSQL_SYSVAR_ULONG(thread_sleep_delay, srv_thread_sleep_delay,
  PLUGIN_VAR_RQCMDARG,
  "Time of innodb thread sleeping before joining InnoDB queue (usec). "
  "Value 0 disable a sleep",
  NULL, NULL,
  10000L,
  0L,
  ~0L, 0);

static MYSQL_SYSVAR_STR(data_file_path, innobase_data_file_path,
  PLUGIN_VAR_RQCMDARG | PLUGIN_VAR_READONLY,
  "Path to individual files and their sizes.",
  NULL, NULL, NULL);

static MYSQL_SYSVAR_STR(undo_directory, srv_undo_dir,
  PLUGIN_VAR_RQCMDARG | PLUGIN_VAR_READONLY,
  "Directory where undo tablespace files live, this path can be absolute.",
  NULL, NULL, ".");

static MYSQL_SYSVAR_ULONG(undo_tablespaces, srv_undo_tablespaces,
  PLUGIN_VAR_RQCMDARG | PLUGIN_VAR_READONLY,
  "Number of undo tablespaces to use. ",
  NULL, NULL,
  0L,			/* Default seting */
  0L,			/* Minimum value */
  126L, 0);		/* Maximum value */

static MYSQL_SYSVAR_ULONG(undo_logs, srv_undo_logs,
  PLUGIN_VAR_OPCMDARG,
  "Number of undo logs to use.",
  NULL, NULL,
  TRX_SYS_N_RSEGS,	/* Default setting */
  1,			/* Minimum value */
  TRX_SYS_N_RSEGS, 0);	/* Maximum value */

/* Alias for innodb_undo_logs, this config variable is deprecated. */
static MYSQL_SYSVAR_ULONG(rollback_segments, srv_undo_logs,
  PLUGIN_VAR_OPCMDARG,
  "Number of undo logs to use (deprecated).",
  NULL, NULL,
  TRX_SYS_N_RSEGS,	/* Default setting */
  1,			/* Minimum value */
  TRX_SYS_N_RSEGS, 0);	/* Maximum value */

static MYSQL_SYSVAR_LONG(autoinc_lock_mode, innobase_autoinc_lock_mode,
  PLUGIN_VAR_RQCMDARG | PLUGIN_VAR_READONLY,
  "The AUTOINC lock modes supported by InnoDB:               "
  "0 => Old style AUTOINC locking (for backward"
  " compatibility)                                           "
  "1 => New style AUTOINC locking                            "
  "2 => No AUTOINC locking (unsafe for SBR)",
  NULL, NULL,
  AUTOINC_NEW_STYLE_LOCKING,	/* Default setting */
  AUTOINC_OLD_STYLE_LOCKING,	/* Minimum value */
  AUTOINC_NO_LOCKING, 0);	/* Maximum value */

static MYSQL_SYSVAR_STR(version, innodb_version_str,
  PLUGIN_VAR_NOCMDOPT | PLUGIN_VAR_READONLY,
  "InnoDB version", NULL, NULL, INNODB_VERSION_STR);

static MYSQL_SYSVAR_BOOL(use_sys_malloc, srv_use_sys_malloc,
  PLUGIN_VAR_NOCMDARG | PLUGIN_VAR_READONLY,
  "DEPRECATED. This option may be removed in future releases, "
  "together with the InnoDB's internal memory allocator. "
  "Use OS memory allocator instead of InnoDB's internal memory allocator",
  NULL, NULL, TRUE);

static MYSQL_SYSVAR_BOOL(use_native_aio, srv_use_native_aio,
  PLUGIN_VAR_NOCMDARG | PLUGIN_VAR_READONLY,
  "Use native AIO if supported on this platform.",
  NULL, NULL, TRUE);

static MYSQL_SYSVAR_STR(change_buffering, innobase_change_buffering,
  PLUGIN_VAR_RQCMDARG,
  "Buffer changes to reduce random access: "
  "OFF, ON, inserting, deleting, changing, or purging.",
  innodb_change_buffering_validate,
  innodb_change_buffering_update, "all");

static MYSQL_SYSVAR_UINT(change_buffer_max_size,
  innobase_change_buffer_max_size,
  PLUGIN_VAR_RQCMDARG,
  "Maximum on-disk size of change buffer in terms of percentage"
  " of the buffer pool.",
  NULL, innodb_change_buffer_max_size_update,
  CHANGE_BUFFER_DEFAULT_SIZE, 0, 50, 0);

static MYSQL_SYSVAR_ENUM(stats_method, srv_innodb_stats_method,
   PLUGIN_VAR_RQCMDARG,
  "Specifies how InnoDB index statistics collection code should "
  "treat NULLs. Possible values are NULLS_EQUAL (default), "
  "NULLS_UNEQUAL and NULLS_IGNORED",
   NULL, NULL, SRV_STATS_NULLS_EQUAL, &innodb_stats_method_typelib);

#if defined UNIV_DEBUG || defined UNIV_IBUF_DEBUG
static MYSQL_SYSVAR_UINT(change_buffering_debug, ibuf_debug,
  PLUGIN_VAR_RQCMDARG,
  "Debug flags for InnoDB change buffering (0=none)",
  NULL, NULL, 0, 0, 1, 0);
#endif /* UNIV_DEBUG || UNIV_IBUF_DEBUG */

static MYSQL_SYSVAR_BOOL(random_read_ahead, srv_random_read_ahead,
  PLUGIN_VAR_NOCMDARG,
  "Whether to use read ahead for random access within an extent.",
  NULL, NULL, FALSE);

static MYSQL_SYSVAR_ULONG(read_ahead_threshold, srv_read_ahead_threshold,
  PLUGIN_VAR_RQCMDARG,
  "Number of pages that must be accessed sequentially for InnoDB to "
  "trigger a readahead.",
  NULL, NULL, 56, 0, 64, 0);

static MYSQL_SYSVAR_STR(monitor_enable, innobase_enable_monitor_counter,
  PLUGIN_VAR_RQCMDARG,
  "Turn on a monitor counter",
  innodb_monitor_validate,
  innodb_enable_monitor_update, NULL);

static MYSQL_SYSVAR_STR(monitor_disable, innobase_disable_monitor_counter,
  PLUGIN_VAR_RQCMDARG,
  "Turn off a monitor counter",
  innodb_monitor_validate,
  innodb_disable_monitor_update, NULL);

static MYSQL_SYSVAR_STR(monitor_reset, innobase_reset_monitor_counter,
  PLUGIN_VAR_RQCMDARG,
  "Reset a monitor counter",
  innodb_monitor_validate,
  innodb_reset_monitor_update, NULL);

static MYSQL_SYSVAR_STR(monitor_reset_all, innobase_reset_all_monitor_counter,
  PLUGIN_VAR_RQCMDARG,
  "Reset all values for a monitor counter",
  innodb_monitor_validate,
  innodb_reset_all_monitor_update, NULL);

static MYSQL_SYSVAR_BOOL(print_all_deadlocks, srv_print_all_deadlocks,
  PLUGIN_VAR_OPCMDARG,
  "Print all deadlocks to MySQL error log (off by default)",
  NULL, NULL, FALSE);

static struct st_mysql_sys_var* innobase_system_variables[]= {
  MYSQL_SYSVAR(additional_mem_pool_size),
  MYSQL_SYSVAR(autoextend_increment),
  MYSQL_SYSVAR(buffer_pool_size),
  MYSQL_SYSVAR(buffer_pool_instances),
  MYSQL_SYSVAR(buffer_pool_filename),
  MYSQL_SYSVAR(buffer_pool_dump_now),
  MYSQL_SYSVAR(buffer_pool_dump_at_shutdown),
  MYSQL_SYSVAR(buffer_pool_load_now),
  MYSQL_SYSVAR(buffer_pool_load_abort),
  MYSQL_SYSVAR(buffer_pool_load_at_startup),
  MYSQL_SYSVAR(lru_scan_depth),
  MYSQL_SYSVAR(flush_neighbors),
  MYSQL_SYSVAR(checksum_algorithm),
  MYSQL_SYSVAR(checksums),
  MYSQL_SYSVAR(commit_concurrency),
  MYSQL_SYSVAR(concurrency_tickets),
  MYSQL_SYSVAR(data_file_path),
  MYSQL_SYSVAR(data_home_dir),
  MYSQL_SYSVAR(doublewrite),
  MYSQL_SYSVAR(fast_shutdown),
  MYSQL_SYSVAR(file_io_threads),
  MYSQL_SYSVAR(read_io_threads),
  MYSQL_SYSVAR(write_io_threads),
  MYSQL_SYSVAR(file_per_table),
  MYSQL_SYSVAR(file_format),
  MYSQL_SYSVAR(file_format_check),
  MYSQL_SYSVAR(file_format_max),
  MYSQL_SYSVAR(flush_log_at_trx_commit),
  MYSQL_SYSVAR(flush_method),
  MYSQL_SYSVAR(force_recovery),
  MYSQL_SYSVAR(ft_cache_size),
  MYSQL_SYSVAR(ft_enable_stopword),
  MYSQL_SYSVAR(ft_max_token_size),
  MYSQL_SYSVAR(ft_min_token_size),
  MYSQL_SYSVAR(ft_num_word_optimize),
  MYSQL_SYSVAR(ft_sort_pll_degree),
  MYSQL_SYSVAR(large_prefix),
  MYSQL_SYSVAR(force_load_corrupted),
  MYSQL_SYSVAR(locks_unsafe_for_binlog),
  MYSQL_SYSVAR(lock_wait_timeout),
#ifdef UNIV_LOG_ARCHIVE
  MYSQL_SYSVAR(log_arch_dir),
  MYSQL_SYSVAR(log_archive),
#endif /* UNIV_LOG_ARCHIVE */
  MYSQL_SYSVAR(log_buffer_size),
  MYSQL_SYSVAR(log_file_size),
  MYSQL_SYSVAR(log_files_in_group),
  MYSQL_SYSVAR(log_group_home_dir),
  MYSQL_SYSVAR(max_dirty_pages_pct),
  MYSQL_SYSVAR(adaptive_flushing),
  MYSQL_SYSVAR(max_purge_lag),
  MYSQL_SYSVAR(mirrored_log_groups),
  MYSQL_SYSVAR(old_blocks_pct),
  MYSQL_SYSVAR(old_blocks_time),
  MYSQL_SYSVAR(open_files),
  MYSQL_SYSVAR(optimize_fulltext_only),
  MYSQL_SYSVAR(rollback_on_timeout),
  MYSQL_SYSVAR(ft_aux_table),
  MYSQL_SYSVAR(ft_enable_diag_print),
  MYSQL_SYSVAR(ft_server_stopword_table),
  MYSQL_SYSVAR(ft_user_stopword_table),
  MYSQL_SYSVAR(disable_sort_file_cache),
  MYSQL_SYSVAR(stats_on_metadata),
  MYSQL_SYSVAR(stats_sample_pages),
  MYSQL_SYSVAR(stats_transient_sample_pages),
  MYSQL_SYSVAR(stats_persistent_sample_pages),
  MYSQL_SYSVAR(adaptive_hash_index),
  MYSQL_SYSVAR(stats_method),
  MYSQL_SYSVAR(replication_delay),
  MYSQL_SYSVAR(status_file),
  MYSQL_SYSVAR(strict_mode),
  MYSQL_SYSVAR(support_xa),
  MYSQL_SYSVAR(sort_buf_size),
  MYSQL_SYSVAR(analyze_is_persistent),
  MYSQL_SYSVAR(sync_spin_loops),
  MYSQL_SYSVAR(spin_wait_delay),
  MYSQL_SYSVAR(table_locks),
  MYSQL_SYSVAR(thread_concurrency),
#ifdef HAVE_ATOMIC_BUILTINS
  MYSQL_SYSVAR(adaptive_max_sleep_delay),
#endif /* HAVE_ATOMIC_BUILTINS */
  MYSQL_SYSVAR(thread_sleep_delay),
  MYSQL_SYSVAR(autoinc_lock_mode),
  MYSQL_SYSVAR(version),
  MYSQL_SYSVAR(use_sys_malloc),
  MYSQL_SYSVAR(use_native_aio),
  MYSQL_SYSVAR(change_buffering),
  MYSQL_SYSVAR(change_buffer_max_size),
#if defined UNIV_DEBUG || defined UNIV_IBUF_DEBUG
  MYSQL_SYSVAR(change_buffering_debug),
#endif /* UNIV_DEBUG || UNIV_IBUF_DEBUG */
  MYSQL_SYSVAR(random_read_ahead),
  MYSQL_SYSVAR(read_ahead_threshold),
  MYSQL_SYSVAR(io_capacity),
  MYSQL_SYSVAR(monitor_enable),
  MYSQL_SYSVAR(monitor_disable),
  MYSQL_SYSVAR(monitor_reset),
  MYSQL_SYSVAR(monitor_reset_all),
  MYSQL_SYSVAR(purge_threads),
  MYSQL_SYSVAR(purge_batch_size),
#if defined UNIV_DEBUG || defined UNIV_PERF_DEBUG
  MYSQL_SYSVAR(page_hash_locks),
  MYSQL_SYSVAR(doublewrite_batch_size),
#endif /* defined UNIV_DEBUG || defined UNIV_PERF_DEBUG */
  MYSQL_SYSVAR(print_all_deadlocks),
  MYSQL_SYSVAR(undo_logs),
  MYSQL_SYSVAR(rollback_segments),
  MYSQL_SYSVAR(undo_directory),
  MYSQL_SYSVAR(undo_tablespaces),
  MYSQL_SYSVAR(sync_array_size),
  NULL
};

mysql_declare_plugin(innobase)
{
  MYSQL_STORAGE_ENGINE_PLUGIN,
  &innobase_storage_engine,
  innobase_hton_name,
  plugin_author,
  "Supports transactions, row-level locking, and foreign keys",
  PLUGIN_LICENSE_GPL,
  innobase_init, /* Plugin Init */
  NULL, /* Plugin Deinit */
  INNODB_VERSION_SHORT,
  innodb_status_variables_export,/* status variables             */
  innobase_system_variables, /* system variables */
  NULL, /* reserved */
  0,    /* flags */
},
i_s_innodb_trx,
i_s_innodb_locks,
i_s_innodb_lock_waits,
i_s_innodb_cmp,
i_s_innodb_cmp_reset,
i_s_innodb_cmpmem,
i_s_innodb_cmpmem_reset,
i_s_innodb_buffer_page,
i_s_innodb_buffer_page_lru,
i_s_innodb_buffer_stats,
i_s_innodb_metrics,
i_s_innodb_ft_default_stopword,
i_s_innodb_ft_inserted,
i_s_innodb_ft_deleted,
i_s_innodb_ft_being_deleted,
i_s_innodb_ft_config,
i_s_innodb_ft_index_cache,
i_s_innodb_ft_index_table,
i_s_innodb_sys_tables,
i_s_innodb_sys_tablestats,
i_s_innodb_sys_indexes,
i_s_innodb_sys_columns,
i_s_innodb_sys_fields,
i_s_innodb_sys_foreign,
i_s_innodb_sys_foreign_cols

mysql_declare_plugin_end;

/** @brief Initialize the default value of innodb_commit_concurrency.

Once InnoDB is running, the innodb_commit_concurrency must not change
from zero to nonzero. (Bug #42101)

The initial default value is 0, and without this extra initialization,
SET GLOBAL innodb_commit_concurrency=DEFAULT would set the parameter
to 0, even if it was initially set to nonzero at the command line
or configuration file. */
static
void
innobase_commit_concurrency_init_default()
/*======================================*/
{
	MYSQL_SYSVAR_NAME(commit_concurrency).def_val
		= innobase_commit_concurrency;
}

#ifdef UNIV_COMPILE_TEST_FUNCS

typedef struct innobase_convert_name_test_struct {
	char*		buf;
	ulint		buflen;
	const char*	id;
	ulint		idlen;
	void*		thd;
	ibool		file_id;

	const char*	expected;
} innobase_convert_name_test_t;

void
test_innobase_convert_name()
{
	char	buf[1024];
	ulint	i;

	innobase_convert_name_test_t test_input[] = {
		{buf, sizeof(buf), "abcd", 4, NULL, TRUE, "\"abcd\""},
		{buf, 7, "abcd", 4, NULL, TRUE, "\"abcd\""},
		{buf, 6, "abcd", 4, NULL, TRUE, "\"abcd\""},
		{buf, 5, "abcd", 4, NULL, TRUE, "\"abc\""},
		{buf, 4, "abcd", 4, NULL, TRUE, "\"ab\""},

		{buf, sizeof(buf), "ab@0060cd", 9, NULL, TRUE, "\"ab`cd\""},
		{buf, 9, "ab@0060cd", 9, NULL, TRUE, "\"ab`cd\""},
		{buf, 8, "ab@0060cd", 9, NULL, TRUE, "\"ab`cd\""},
		{buf, 7, "ab@0060cd", 9, NULL, TRUE, "\"ab`cd\""},
		{buf, 6, "ab@0060cd", 9, NULL, TRUE, "\"ab`c\""},
		{buf, 5, "ab@0060cd", 9, NULL, TRUE, "\"ab`\""},
		{buf, 4, "ab@0060cd", 9, NULL, TRUE, "\"ab\""},

		{buf, sizeof(buf), "ab\"cd", 5, NULL, TRUE,
			"\"#mysql50#ab\"\"cd\""},
		{buf, 17, "ab\"cd", 5, NULL, TRUE,
			"\"#mysql50#ab\"\"cd\""},
		{buf, 16, "ab\"cd", 5, NULL, TRUE,
			"\"#mysql50#ab\"\"c\""},
		{buf, 15, "ab\"cd", 5, NULL, TRUE,
			"\"#mysql50#ab\"\"\""},
		{buf, 14, "ab\"cd", 5, NULL, TRUE,
			"\"#mysql50#ab\""},
		{buf, 13, "ab\"cd", 5, NULL, TRUE,
			"\"#mysql50#ab\""},
		{buf, 12, "ab\"cd", 5, NULL, TRUE,
			"\"#mysql50#a\""},
		{buf, 11, "ab\"cd", 5, NULL, TRUE,
			"\"#mysql50#\""},
		{buf, 10, "ab\"cd", 5, NULL, TRUE,
			"\"#mysql50\""},

		{buf, sizeof(buf), "ab/cd", 5, NULL, TRUE, "\"ab\".\"cd\""},
		{buf, 9, "ab/cd", 5, NULL, TRUE, "\"ab\".\"cd\""},
		{buf, 8, "ab/cd", 5, NULL, TRUE, "\"ab\".\"c\""},
		{buf, 7, "ab/cd", 5, NULL, TRUE, "\"ab\".\"\""},
		{buf, 6, "ab/cd", 5, NULL, TRUE, "\"ab\"."},
		{buf, 5, "ab/cd", 5, NULL, TRUE, "\"ab\"."},
		{buf, 4, "ab/cd", 5, NULL, TRUE, "\"ab\""},
		{buf, 3, "ab/cd", 5, NULL, TRUE, "\"a\""},
		{buf, 2, "ab/cd", 5, NULL, TRUE, "\"\""},
		/* XXX probably "" is a better result in this case
		{buf, 1, "ab/cd", 5, NULL, TRUE, "."},
		*/
		{buf, 0, "ab/cd", 5, NULL, TRUE, ""},
	};

	for (i = 0; i < sizeof(test_input) / sizeof(test_input[0]); i++) {

		char*	end;
		ibool	ok = TRUE;
		size_t	res_len;

		fprintf(stderr, "TESTING %lu, %s, %lu, %s\n",
			test_input[i].buflen,
			test_input[i].id,
			test_input[i].idlen,
			test_input[i].expected);

		end = innobase_convert_name(
			test_input[i].buf,
			test_input[i].buflen,
			test_input[i].id,
			test_input[i].idlen,
			test_input[i].thd,
			test_input[i].file_id);

		res_len = (size_t) (end - test_input[i].buf);

		if (res_len != strlen(test_input[i].expected)) {

			fprintf(stderr, "unexpected len of the result: %u, "
				"expected: %u\n", (unsigned) res_len,
				(unsigned) strlen(test_input[i].expected));
			ok = FALSE;
		}

		if (memcmp(test_input[i].buf,
			   test_input[i].expected,
			   strlen(test_input[i].expected)) != 0
		    || !ok) {

			fprintf(stderr, "unexpected result: %.*s, "
				"expected: %s\n", (int) res_len,
				test_input[i].buf,
				test_input[i].expected);
			ok = FALSE;
		}

		if (ok) {
			fprintf(stderr, "OK: res: %.*s\n\n", (int) res_len,
				buf);
		} else {
			fprintf(stderr, "FAILED\n\n");
			return;
		}
	}
}

#endif /* UNIV_COMPILE_TEST_FUNCS */

/****************************************************************************
 * DS-MRR implementation
 ***************************************************************************/

/**
 * Multi Range Read interface, DS-MRR calls
 */

int
ha_innobase::multi_range_read_init(
	RANGE_SEQ_IF*	seq,
	void*		seq_init_param,
	uint		n_ranges,
	uint		mode,
	HANDLER_BUFFER*	buf)
{
	return(ds_mrr.dsmrr_init(this, seq, seq_init_param,
				 n_ranges, mode, buf));
}

int
ha_innobase::multi_range_read_next(
	char**		range_info)
{
	return(ds_mrr.dsmrr_next(range_info));
}

ha_rows
ha_innobase::multi_range_read_info_const(
	uint		keyno,
	RANGE_SEQ_IF*	seq,
	void*		seq_init_param,
	uint		n_ranges,
	uint*		bufsz,
	uint*		flags,
	Cost_estimate*	cost)
{
	/* See comments in ha_myisam::multi_range_read_info_const */
	ds_mrr.init(this, table);
	return(ds_mrr.dsmrr_info_const(keyno, seq, seq_init_param,
				       n_ranges, bufsz, flags, cost));
}

ha_rows
ha_innobase::multi_range_read_info(
	uint		keyno,
	uint		n_ranges,
	uint		keys,
	uint*		bufsz,
	uint*		flags,
	Cost_estimate*	cost)
{
	ds_mrr.init(this, table);
	return(ds_mrr.dsmrr_info(keyno, n_ranges, keys, bufsz, flags, cost));
}


/**
 * Index Condition Pushdown interface implementation
 */

/*************************************************************//**
InnoDB index push-down condition check
@return ICP_NO_MATCH, ICP_MATCH, or ICP_OUT_OF_RANGE */
extern "C" UNIV_INTERN
enum icp_result
innobase_index_cond(
/*================*/
	void*	file)	/*!< in/out: pointer to ha_innobase */
{
	DBUG_ENTER("innobase_index_cond");

	ha_innobase*	h = reinterpret_cast<class ha_innobase*>(file);

	DBUG_ASSERT(h->pushed_idx_cond);
	DBUG_ASSERT(h->pushed_idx_cond_keyno != MAX_KEY);

	if (h->end_range && h->compare_key2(h->end_range) > 0) {

		/* caller should return HA_ERR_END_OF_FILE already */
		DBUG_RETURN(ICP_OUT_OF_RANGE);
	}

	DBUG_RETURN(h->pushed_idx_cond->val_int() ? ICP_MATCH : ICP_NO_MATCH);
}

/** Attempt to push down an index condition.
* @param[in] keyno	MySQL key number
* @param[in] idx_cond	Index condition to be checked
* @return Part of idx_cond which the handler will not evaluate
*/
UNIV_INTERN
class Item*
ha_innobase::idx_cond_push(
	uint		keyno,
	class Item*	idx_cond)
{
	DBUG_ENTER("ha_innobase::idx_cond_push");
	DBUG_ASSERT(keyno != MAX_KEY);
	DBUG_ASSERT(idx_cond != NULL);

	pushed_idx_cond = idx_cond;
	pushed_idx_cond_keyno = keyno;
	in_range_check_pushed_down = TRUE;
	/* We will evaluate the condition entirely */
	DBUG_RETURN(NULL);
}<|MERGE_RESOLUTION|>--- conflicted
+++ resolved
@@ -6299,18 +6299,14 @@
 				dfield_set_null(&ufield->new_val);
 			}
 
-<<<<<<< HEAD
-=======
 			/* XXX merge issues, should this be here?
 			ufield->extern_storage = FALSE;
 			*/
->>>>>>> b8ca2669
 			ufield->exp = NULL;
 			ufield->orig_len = 0;
 			ufield->field_no = dict_col_get_clust_pos(
 				&prebuilt->table->cols[i], clust_index);
 			n_changed++;
-<<<<<<< HEAD
 
 			/* If an FTS indexed column was changed by this
 			UPDATE then we need to inform the FTS sub-system.
@@ -6398,8 +6394,6 @@
 			ut_print_timestamp(stderr);
 			fprintf(stderr, " InnoDB: Error (%lu) while updating "
 				"doc id in calc_row_difference().\n", error);
-=======
->>>>>>> b8ca2669
 		}
         } else {
 		trx->fts_next_doc_id = 0;
