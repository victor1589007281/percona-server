/*****************************************************************************

Copyright (c) 2000, 2010, MySQL AB & Innobase Oy. All Rights Reserved.

This program is free software; you can redistribute it and/or modify it under
the terms of the GNU General Public License as published by the Free Software
Foundation; version 2 of the License.

This program is distributed in the hope that it will be useful, but WITHOUT
ANY WARRANTY; without even the implied warranty of MERCHANTABILITY or FITNESS
FOR A PARTICULAR PURPOSE. See the GNU General Public License for more details.

You should have received a copy of the GNU General Public License along with
this program; if not, write to the Free Software Foundation, Inc., 59 Temple
Place, Suite 330, Boston, MA 02111-1307 USA

*****************************************************************************/

/*
  This file is based on ha_berkeley.h of MySQL distribution

  This file defines the Innodb handler: the interface between MySQL and
  Innodb
*/

#ifdef USE_PRAGMA_INTERFACE
#pragma interface			/* gcc class implementation */
#endif

<<<<<<< HEAD
=======
#include "dict0stats.h"

>>>>>>> adda25c7
/* Structure defines translation table between mysql index and innodb
index structures */
typedef struct innodb_idx_translate_struct {
	ulint		index_count;	/*!< number of valid index entries
					in the index_mapping array */
	ulint		array_size;	/*!< array size of index_mapping */
	dict_index_t**	index_mapping;	/*!< index pointer array directly
					maps to index in Innodb from MySQL
					array index */
} innodb_idx_translate_t;


/** InnoDB table share */
typedef struct st_innobase_share {
	THR_LOCK		lock;		/*!< MySQL lock protecting
						this structure */
	const char*		table_name;	/*!< InnoDB table name */
	uint			use_count;	/*!< reference count,
						incremented in get_share()
						and decremented in
						free_share() */
	void*			table_name_hash;/*!< hash table chain node */
	innodb_idx_translate_t	idx_trans_tbl;	/*!< index translation
						table between MySQL and
						Innodb */
} INNOBASE_SHARE;


/** InnoDB B-tree index */
struct dict_index_struct;
/** Prebuilt structures in an Innobase table handle used within MySQL */
struct row_prebuilt_struct;

/** InnoDB B-tree index */
typedef struct dict_index_struct dict_index_t;
/** Prebuilt structures in an Innobase table handle used within MySQL */
typedef struct row_prebuilt_struct row_prebuilt_t;

/** The class defining a handle to an Innodb table */
class ha_innobase: public handler
{
	row_prebuilt_t*	prebuilt;	/*!< prebuilt struct in InnoDB, used
					to save CPU time with prebuilt data
					structures*/
	THD*		user_thd;	/*!< the thread handle of the user
					currently using the handle; this is
					set in external_lock function */
	THR_LOCK_DATA	lock;
	INNOBASE_SHARE*	share;		/*!< information for MySQL
					table locking */

	uchar*		upd_buff;	/*!< buffer used in updates */
	uchar*		key_val_buff;	/*!< buffer used in converting
					search key values from MySQL format
					to Innodb format */
	ulong		upd_and_key_val_buff_len;
					/* the length of each of the previous
					two buffers */
	Table_flags	int_table_flags;
	uint		primary_key;
	ulong		start_of_scan;	/*!< this is set to 1 when we are
					starting a table scan but have not
					yet fetched any row, else 0 */
	uint		last_match_mode;/* match mode of the latest search:
					ROW_SEL_EXACT, ROW_SEL_EXACT_PREFIX,
					or undefined */
	uint		num_write_row;	/*!< number of write_row() calls */

	uint store_key_val_for_row(uint keynr, char* buff, uint buff_len,
                                   const uchar* record);
	inline void update_thd(THD* thd);
	void update_thd();
	int change_active_index(uint keynr);
	int general_fetch(uchar* buf, uint direction, uint match_mode);
	ulint innobase_lock_autoinc();
	ulonglong innobase_peek_autoinc();
	ulint innobase_set_max_autoinc(ulonglong auto_inc);
	ulint innobase_reset_autoinc(ulonglong auto_inc);
	ulint innobase_get_autoinc(ulonglong* value);
	ulint innobase_update_autoinc(ulonglong	auto_inc);
	void innobase_initialize_autoinc();
	dict_index_t* innobase_get_index(uint keynr);
<<<<<<< HEAD
	int info_low(uint flag, bool called_from_analyze);
=======
	int info_low(uint flag, dict_stats_upd_option_t stats_upd_option);
>>>>>>> adda25c7

	/* Init values for the class: */
 public:
	ha_innobase(handlerton *hton, TABLE_SHARE *table_arg);
	~ha_innobase();
	/*
	  Get the row type from the storage engine.  If this method returns
	  ROW_TYPE_NOT_USED, the information in HA_CREATE_INFO should be used.
	*/
	enum row_type get_row_type() const;

	const char* table_type() const;
	const char* index_type(uint key_number);
	const char** bas_ext() const;
	Table_flags table_flags() const;
	ulong index_flags(uint idx, uint part, bool all_parts) const;
	uint max_supported_keys() const;
	uint max_supported_key_length() const;
	uint max_supported_key_part_length() const;
	const key_map* keys_to_use_for_scanning();

	int open(const char *name, int mode, uint test_if_locked);
	int close(void);
	double scan_time();
	double read_time(uint index, uint ranges, ha_rows rows);

	int write_row(uchar * buf);
	int update_row(const uchar * old_data, uchar * new_data);
	int delete_row(const uchar * buf);
	bool was_semi_consistent_read();
	void try_semi_consistent_read(bool yes);
	void unlock_row();

	int index_init(uint index, bool sorted);
	int index_end();
	int index_read(uchar * buf, const uchar * key,
		uint key_len, enum ha_rkey_function find_flag);
	int index_read_idx(uchar * buf, uint index, const uchar * key,
			   uint key_len, enum ha_rkey_function find_flag);
	int index_read_last(uchar * buf, const uchar * key, uint key_len);
	int index_next(uchar * buf);
	int index_next_same(uchar * buf, const uchar *key, uint keylen);
	int index_prev(uchar * buf);
	int index_first(uchar * buf);
	int index_last(uchar * buf);

	int rnd_init(bool scan);
	int rnd_end();
	int rnd_next(uchar *buf);
	int rnd_pos(uchar * buf, uchar *pos);

	void position(const uchar *record);
	int info(uint);
	int analyze(THD* thd,HA_CHECK_OPT* check_opt);
	int optimize(THD* thd,HA_CHECK_OPT* check_opt);
	int discard_or_import_tablespace(my_bool discard);
	int extra(enum ha_extra_function operation);
        int reset();
	int external_lock(THD *thd, int lock_type);
	int transactional_table_lock(THD *thd, int lock_type);
	int start_stmt(THD *thd, thr_lock_type lock_type);
	void position(uchar *record);
	ha_rows records_in_range(uint inx, key_range *min_key, key_range
								*max_key);
	ha_rows estimate_rows_upper_bound();

	void update_create_info(HA_CREATE_INFO* create_info);
	int create(const char *name, register TABLE *form,
					HA_CREATE_INFO *create_info);
	int truncate();
	int delete_table(const char *name);
	int rename_table(const char* from, const char* to);
	int check(THD* thd, HA_CHECK_OPT* check_opt);
	char* update_table_comment(const char* comment);
	char* get_foreign_key_create_info();
	int get_foreign_key_list(THD *thd, List<FOREIGN_KEY_INFO> *f_key_list);
	int get_parent_foreign_key_list(THD *thd,
					List<FOREIGN_KEY_INFO> *f_key_list);
	bool can_switch_engines();
	uint referenced_by_foreign_key();
	void free_foreign_key_create_info(char* str);
	THR_LOCK_DATA **store_lock(THD *thd, THR_LOCK_DATA **to,
					enum thr_lock_type lock_type);
	void init_table_handle_for_HANDLER();
        virtual void get_auto_increment(ulonglong offset, ulonglong increment,
                                        ulonglong nb_desired_values,
                                        ulonglong *first_value,
                                        ulonglong *nb_reserved_values);
	int reset_auto_increment(ulonglong value);

	virtual bool get_error_message(int error, String *buf);

	uint8 table_cache_type();
	/*
	  ask handler about permission to cache table during query registration
	*/
	my_bool register_query_cache_table(THD *thd, char *table_key,
					   uint key_length,
					   qc_engine_callback *call_back,
					   ulonglong *engine_data);
	static const char *get_mysql_bin_log_name();
	static ulonglong get_mysql_bin_log_pos();
	bool primary_key_is_clustered();
	int cmp_ref(const uchar *ref1, const uchar *ref2);
	/** Fast index creation (smart ALTER TABLE) @see handler0alter.cc @{ */
	int add_index(TABLE *table_arg, KEY *key_info, uint num_of_keys);
	int prepare_drop_index(TABLE *table_arg, uint *key_num,
			       uint num_of_keys);
	int final_drop_index(TABLE *table_arg);
	/** @} */
	bool check_if_incompatible_data(HA_CREATE_INFO *info,
					uint table_changes);
private:
	/** Builds a 'template' to the prebuilt struct.

	The template is used in fast retrieval of just those column
	values MySQL needs in its processing.
	@param whole_row true if access is needed to a whole row,
	false if accessing individual fields is enough */
	void build_template(bool whole_row);
	/** Resets a query execution 'template'.
	@see build_template() */
	inline void reset_template();

public:
	/** @name Multi Range Read interface @{ */
	/** Initialize multi range read @see DsMrr_impl::dsmrr_init
	* @param seq
	* @param seq_init_param
	* @param n_ranges
	* @param mode
	* @param buf
	*/
	int multi_range_read_init(RANGE_SEQ_IF* seq,
				  void* seq_init_param,
				  uint n_ranges, uint mode,
				  HANDLER_BUFFER* buf);
	/** Process next multi range read @see DsMrr_impl::dsmrr_next
	* @param range_info
	*/
	int multi_range_read_next(char** range_info);
	/** Initialize multi range read and get information.
	* @see ha_myisam::multi_range_read_info_const
	* @see DsMrr_impl::dsmrr_info_const
	* @param keyno
	* @param seq
	* @param seq_init_param
	* @param n_ranges
	* @param bufsz
	* @param flags
	* @param cost
	*/
	ha_rows multi_range_read_info_const(uint keyno, RANGE_SEQ_IF* seq,
					   void* seq_init_param,
					   uint n_ranges, uint* bufsz,
					   uint* flags, COST_VECT* cost);
	/** Initialize multi range read and get information.
	* @see DsMrr_impl::dsmrr_info
	* @param keyno
	* @param seq
	* @param seq_init_param
	* @param n_ranges
	* @param bufsz
	* @param flags
	* @param cost
	*/
	ha_rows multi_range_read_info(uint keyno, uint n_ranges, uint keys,
				      uint* bufsz, uint* flags,
				      COST_VECT* cost);

	/** Attempt to push down an index condition.
	* @param[in] keyno	MySQL key number
	* @param[in] idx_cond	Index condition to be checked
	* @return idx_cond if pushed; NULL if not pushed
	*/
	class Item* idx_cond_push(uint keyno, class Item* idx_cond);

private:
	/** The multi range read session object */
	DsMrr_impl ds_mrr;
	/* @} */
};

/* Some accessor functions which the InnoDB plugin needs, but which
can not be added to mysql/plugin.h as part of the public interface;
the definitions are bracketed with #ifdef INNODB_COMPATIBILITY_HOOKS */

#ifndef INNODB_COMPATIBILITY_HOOKS
#error InnoDB needs MySQL to be built with #define INNODB_COMPATIBILITY_HOOKS
#endif

extern "C" {
struct charset_info_st *thd_charset(MYSQL_THD thd);
LEX_STRING *thd_query_string(MYSQL_THD thd);

/** Get the file name of the MySQL binlog.
 * @return the name of the binlog file
 */
const char* mysql_bin_log_file_name(void);

/** Get the current position of the MySQL binlog.
 * @return byte offset from the beginning of the binlog
 */
ulonglong mysql_bin_log_file_pos(void);

/**
  Check if a user thread is a replication slave thread
  @param thd  user thread
  @retval 0 the user thread is not a replication slave thread
  @retval 1 the user thread is a replication slave thread
*/
int thd_slave_thread(const MYSQL_THD thd);

/**
  Check if a user thread is running a non-transactional update
  @param thd  user thread
  @retval 0 the user thread is not running a non-transactional update
  @retval 1 the user thread is running a non-transactional update
*/
int thd_non_transactional_update(const MYSQL_THD thd);

/**
  Get the user thread's binary logging format
  @param thd  user thread
  @return Value to be used as index into the binlog_format_names array
*/
int thd_binlog_format(const MYSQL_THD thd);

/**
  Mark transaction to rollback and mark error as fatal to a sub-statement.
  @param  thd   Thread handle
  @param  all   TRUE <=> rollback main transaction.
*/
void thd_mark_transaction_to_rollback(MYSQL_THD thd, bool all);

/**
  Check if binary logging is filtered for thread's current db.
  @param  thd   Thread handle
  @retval 1 the query is not filtered, 0 otherwise.
*/
bool thd_binlog_filter_ok(const MYSQL_THD thd);

/**
  Check if the query may generate row changes which
  may end up in the binary.
  @param  thd   Thread handle
  @return 1 the query may generate row changes, 0 otherwise.
*/
bool thd_sqlcom_can_generate_row_events(const MYSQL_THD thd);
}

typedef struct trx_struct trx_t;
/********************************************************************//**
@file handler/ha_innodb.h
Converts an InnoDB error code to a MySQL error code and also tells to MySQL
about a possible transaction rollback inside InnoDB caused by a lock wait
timeout or a deadlock.
@return	MySQL error code */
extern "C"
int
convert_error_code_to_mysql(
/*========================*/
	int		error,	/*!< in: InnoDB error code */
	ulint		flags,	/*!< in: InnoDB table flags, or 0 */
	MYSQL_THD	thd);	/*!< in: user thread handle or NULL */

/*********************************************************************//**
Allocates an InnoDB transaction for a MySQL handler object.
@return	InnoDB transaction handle */
extern "C"
trx_t*
innobase_trx_allocate(
/*==================*/
	MYSQL_THD	thd);	/*!< in: user thread handle */


/*********************************************************************//**
This function checks each index name for a table against reserved
system default primary index name 'GEN_CLUST_INDEX'. If a name
matches, this function pushes an warning message to the client,
and returns true. */
extern "C"
bool
innobase_index_name_is_reserved(
/*============================*/
					/* out: true if the index name
					matches the reserved name */
	const trx_t*	trx,		/* in: InnoDB transaction handle */
	const KEY*	key_info,	/* in: Indexes to be created */
	ulint		num_of_keys);	/* in: Number of indexes to
					be created. */
<|MERGE_RESOLUTION|>--- conflicted
+++ resolved
@@ -27,11 +27,8 @@
 #pragma interface			/* gcc class implementation */
 #endif
 
-<<<<<<< HEAD
-=======
 #include "dict0stats.h"
 
->>>>>>> adda25c7
 /* Structure defines translation table between mysql index and innodb
 index structures */
 typedef struct innodb_idx_translate_struct {
@@ -114,11 +111,7 @@
 	ulint innobase_update_autoinc(ulonglong	auto_inc);
 	void innobase_initialize_autoinc();
 	dict_index_t* innobase_get_index(uint keynr);
-<<<<<<< HEAD
-	int info_low(uint flag, bool called_from_analyze);
-=======
 	int info_low(uint flag, dict_stats_upd_option_t stats_upd_option);
->>>>>>> adda25c7
 
 	/* Init values for the class: */
  public:
