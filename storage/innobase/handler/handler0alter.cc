/*****************************************************************************

Copyright (c) 2005, 2015, Oracle and/or its affiliates. All Rights Reserved.

This program is free software; you can redistribute it and/or modify it under
the terms of the GNU General Public License as published by the Free Software
Foundation; version 2 of the License.

This program is distributed in the hope that it will be useful, but WITHOUT
ANY WARRANTY; without even the implied warranty of MERCHANTABILITY or FITNESS
FOR A PARTICULAR PURPOSE. See the GNU General Public License for more details.

You should have received a copy of the GNU General Public License along with
this program; if not, write to the Free Software Foundation, Inc.,
51 Franklin Street, Suite 500, Boston, MA 02110-1335 USA

*****************************************************************************/

/**************************************************//**
@file handler/handler0alter.cc
Smart ALTER TABLE
*******************************************************/

/* Include necessary SQL headers */
#include "ha_prototypes.h"
#include <debug_sync.h>
#include <log.h>
#include <sql_lex.h>
#include <sql_class.h>
#include <sql_table.h>
#include <mysql/plugin.h>

/* Include necessary InnoDB headers */
#include "btr0sea.h"
#include "dict0crea.h"
#include "dict0dict.h"
#include "dict0priv.h"
#include "dict0stats.h"
#include "dict0stats_bg.h"
#include "fsp0sysspace.h"
#include "log0log.h"
#include "rem0types.h"
#include "row0log.h"
#include "row0merge.h"
#include "trx0trx.h"
#include "trx0roll.h"
#include "handler0alter.h"
#include "srv0mon.h"
#include "fts0priv.h"
#include "fts0plugin.h"
#include "pars0pars.h"
#include "row0sel.h"
#include "ha_innodb.h"
#include "ut0new.h"
#include "ut0stage.h"

/* For supporting Native InnoDB Partitioning. */
#include "partition_info.h"
#include "ha_innopart.h"

/** Operations for creating secondary indexes (no rebuild needed) */
static const Alter_inplace_info::HA_ALTER_FLAGS INNOBASE_ONLINE_CREATE
	= Alter_inplace_info::ADD_INDEX
	| Alter_inplace_info::ADD_UNIQUE_INDEX
	| Alter_inplace_info::ADD_SPATIAL_INDEX;

/** Operations for rebuilding a table in place */
static const Alter_inplace_info::HA_ALTER_FLAGS INNOBASE_ALTER_REBUILD
	= Alter_inplace_info::ADD_PK_INDEX
	| Alter_inplace_info::DROP_PK_INDEX
	| Alter_inplace_info::CHANGE_CREATE_OPTION
	/* CHANGE_CREATE_OPTION needs to check innobase_need_rebuild() */
	| Alter_inplace_info::ALTER_COLUMN_NULLABLE
	| Alter_inplace_info::ALTER_COLUMN_NOT_NULLABLE
	| Alter_inplace_info::ALTER_STORED_COLUMN_ORDER
	| Alter_inplace_info::DROP_STORED_COLUMN
	| Alter_inplace_info::ADD_STORED_BASE_COLUMN
	| Alter_inplace_info::RECREATE_TABLE
	/*
	| Alter_inplace_info::ALTER_STORED_COLUMN_TYPE
	*/
	;

/** Operations that require changes to data */
static const Alter_inplace_info::HA_ALTER_FLAGS INNOBASE_ALTER_DATA
	= INNOBASE_ONLINE_CREATE | INNOBASE_ALTER_REBUILD;

/** Operations for altering a table that InnoDB does not care about */
static const Alter_inplace_info::HA_ALTER_FLAGS INNOBASE_INPLACE_IGNORE
	= Alter_inplace_info::ALTER_COLUMN_DEFAULT
	| Alter_inplace_info::ALTER_COLUMN_COLUMN_FORMAT
	| Alter_inplace_info::ALTER_COLUMN_STORAGE_TYPE
	| Alter_inplace_info::ALTER_VIRTUAL_GCOL_EXPR
	| Alter_inplace_info::ALTER_RENAME;

/** Operations on foreign key definitions (changing the schema only) */
static const Alter_inplace_info::HA_ALTER_FLAGS INNOBASE_FOREIGN_OPERATIONS
	= Alter_inplace_info::DROP_FOREIGN_KEY
	| Alter_inplace_info::ADD_FOREIGN_KEY;

/** Operations that InnoDB cares about and can perform without rebuild */
static const Alter_inplace_info::HA_ALTER_FLAGS INNOBASE_ALTER_NOREBUILD
	= INNOBASE_ONLINE_CREATE
	| INNOBASE_FOREIGN_OPERATIONS
	| Alter_inplace_info::DROP_INDEX
	| Alter_inplace_info::DROP_UNIQUE_INDEX
	| Alter_inplace_info::RENAME_INDEX
	| Alter_inplace_info::ALTER_COLUMN_NAME
	| Alter_inplace_info::ALTER_COLUMN_EQUAL_PACK_LENGTH
	| Alter_inplace_info::ALTER_INDEX_COMMENT
	| Alter_inplace_info::ADD_VIRTUAL_COLUMN
	| Alter_inplace_info::DROP_VIRTUAL_COLUMN
	| Alter_inplace_info::ALTER_VIRTUAL_COLUMN_ORDER;
	/* | Alter_inplace_info::ALTER_VIRTUAL_COLUMN_TYPE; */

struct ha_innobase_inplace_ctx : public inplace_alter_handler_ctx
{
	/** Dummy query graph */
	que_thr_t*	thr;
	/** The prebuilt struct of the creating instance */
	row_prebuilt_t*&	prebuilt;
	/** InnoDB indexes being created */
	dict_index_t**	add_index;
	/** MySQL key numbers for the InnoDB indexes that are being created */
	const ulint*	add_key_numbers;
	/** number of InnoDB indexes being created */
	ulint		num_to_add_index;
	/** InnoDB indexes being dropped */
	dict_index_t**	drop_index;
	/** number of InnoDB indexes being dropped */
	const ulint	num_to_drop_index;
	/** InnoDB indexes being renamed */
	dict_index_t**	rename;
	/** number of InnoDB indexes being renamed */
	const ulint	num_to_rename;
	/** InnoDB foreign key constraints being dropped */
	dict_foreign_t** drop_fk;
	/** number of InnoDB foreign key constraints being dropped */
	const ulint	num_to_drop_fk;
	/** InnoDB foreign key constraints being added */
	dict_foreign_t** add_fk;
	/** number of InnoDB foreign key constraints being dropped */
	const ulint	num_to_add_fk;
	/** whether to create the indexes online */
	bool		online;
	/** memory heap */
	mem_heap_t*	heap;
	/** dictionary transaction */
	trx_t*		trx;
	/** original table (if rebuilt, differs from indexed_table) */
	dict_table_t*	old_table;
	/** table where the indexes are being created or dropped */
	dict_table_t*	new_table;
	/** mapping of old column numbers to new ones, or NULL */
	const ulint*	col_map;
	/** new column names, or NULL if nothing was renamed */
	const char**	col_names;
	/** added AUTO_INCREMENT column position, or ULINT_UNDEFINED */
	const ulint	add_autoinc;
	/** default values of ADD COLUMN, or NULL */
	const dtuple_t*	add_cols;
	/** autoinc sequence to use */
	ib_sequence_t	sequence;
	/** maximum auto-increment value */
	ulonglong	max_autoinc;
	/** temporary table name to use for old table when renaming tables */
	const char*	tmp_name;
	/** whether the order of the clustered index is unchanged */
	bool		skip_pk_sort;
	/** number of virtual columns to be added */
	ulint		num_to_add_vcol;
	/** virtual columns to be added */
	dict_v_col_t*	add_vcol;
	const char**	add_vcol_name;
	/** number of virtual columns to be dropped */
	ulint		num_to_drop_vcol;
	/** virtual columns to be dropped */
	dict_v_col_t*	drop_vcol;
	const char**	drop_vcol_name;
	/** ALTER TABLE stage progress recorder */
	ut_stage_alter_t* m_stage;

	ha_innobase_inplace_ctx(row_prebuilt_t*& prebuilt_arg,
				dict_index_t** drop_arg,
				ulint num_to_drop_arg,
				dict_index_t** rename_arg,
				ulint num_to_rename_arg,
				dict_foreign_t** drop_fk_arg,
				ulint num_to_drop_fk_arg,
				dict_foreign_t** add_fk_arg,
				ulint num_to_add_fk_arg,
				bool online_arg,
				mem_heap_t* heap_arg,
				dict_table_t* new_table_arg,
				const char** col_names_arg,
				ulint add_autoinc_arg,
				ulonglong autoinc_col_min_value_arg,
				ulonglong autoinc_col_max_value_arg,
				ulint num_to_drop_vcol_arg) :
		inplace_alter_handler_ctx(),
		prebuilt (prebuilt_arg),
		add_index (0), add_key_numbers (0), num_to_add_index (0),
		drop_index (drop_arg), num_to_drop_index (num_to_drop_arg),
		rename (rename_arg), num_to_rename (num_to_rename_arg),
		drop_fk (drop_fk_arg), num_to_drop_fk (num_to_drop_fk_arg),
		add_fk (add_fk_arg), num_to_add_fk (num_to_add_fk_arg),
		online (online_arg), heap (heap_arg), trx (0),
		old_table (prebuilt_arg->table),
		new_table (new_table_arg),
		col_map (0), col_names (col_names_arg),
		add_autoinc (add_autoinc_arg),
		add_cols (0),
		sequence(prebuilt->trx->mysql_thd,
			 autoinc_col_min_value_arg, autoinc_col_max_value_arg),
		max_autoinc (0),
		tmp_name (0),
		skip_pk_sort(false),
		num_to_add_vcol(0),
		add_vcol(0),
		add_vcol_name(0),
		num_to_drop_vcol(0),
		drop_vcol(0),
		drop_vcol_name(0),
		m_stage(NULL)
	{
#ifdef UNIV_DEBUG
		for (ulint i = 0; i < num_to_add_index; i++) {
			ut_ad(!add_index[i]->to_be_dropped);
		}
		for (ulint i = 0; i < num_to_drop_index; i++) {
			ut_ad(drop_index[i]->to_be_dropped);
		}
#endif /* UNIV_DEBUG */

		thr = pars_complete_graph_for_exec(NULL, prebuilt->trx, heap);
	}

	~ha_innobase_inplace_ctx()
	{
		UT_DELETE(m_stage);
		mem_heap_free(heap);
	}

	/** Determine if the table will be rebuilt.
	@return whether the table will be rebuilt */
	bool need_rebuild () const { return(old_table != new_table); }

private:
	// Disable copying
	ha_innobase_inplace_ctx(const ha_innobase_inplace_ctx&);
	ha_innobase_inplace_ctx& operator=(const ha_innobase_inplace_ctx&);
};

/* Report an InnoDB error to the client by invoking my_error(). */
static UNIV_COLD __attribute__((nonnull))
void
my_error_innodb(
/*============*/
	dberr_t		error,	/*!< in: InnoDB error code */
	const char*	table,	/*!< in: table name */
	ulint		flags)	/*!< in: table flags */
{
	switch (error) {
	case DB_MISSING_HISTORY:
		my_error(ER_TABLE_DEF_CHANGED, MYF(0));
		break;
	case DB_RECORD_NOT_FOUND:
		my_error(ER_KEY_NOT_FOUND, MYF(0), table);
		break;
	case DB_DEADLOCK:
		my_error(ER_LOCK_DEADLOCK, MYF(0));
		break;
	case DB_LOCK_WAIT_TIMEOUT:
		my_error(ER_LOCK_WAIT_TIMEOUT, MYF(0));
		break;
	case DB_INTERRUPTED:
		my_error(ER_QUERY_INTERRUPTED, MYF(0));
		break;
	case DB_OUT_OF_MEMORY:
		my_error(ER_OUT_OF_RESOURCES, MYF(0));
		break;
	case DB_OUT_OF_FILE_SPACE:
		my_error(ER_RECORD_FILE_FULL, MYF(0), table);
		break;
	case DB_TEMP_FILE_WRITE_FAIL:
		my_error(ER_TEMP_FILE_WRITE_FAILURE, MYF(0));
		break;
	case DB_TOO_BIG_INDEX_COL:
		my_error(ER_INDEX_COLUMN_TOO_LONG, MYF(0),
			 DICT_MAX_FIELD_LEN_BY_FORMAT_FLAG(flags));
		break;
	case DB_TOO_MANY_CONCURRENT_TRXS:
		my_error(ER_TOO_MANY_CONCURRENT_TRXS, MYF(0));
		break;
	case DB_LOCK_TABLE_FULL:
		my_error(ER_LOCK_TABLE_FULL, MYF(0));
		break;
	case DB_UNDO_RECORD_TOO_BIG:
		my_error(ER_UNDO_RECORD_TOO_BIG, MYF(0));
		break;
	case DB_CORRUPTION:
		my_error(ER_NOT_KEYFILE, MYF(0), table);
		break;
	case DB_TOO_BIG_RECORD:
		/* We limit max record size to 16k for 64k page size. */
		my_error(ER_TOO_BIG_ROWSIZE, MYF(0),
			 srv_page_size == UNIV_PAGE_SIZE_MAX
			 ? REC_MAX_DATA_SIZE - 1
			 : page_get_free_space_of_empty(
				 flags & DICT_TF_COMPACT) / 2);
		break;
	case DB_INVALID_NULL:
		/* TODO: report the row, as we do for DB_DUPLICATE_KEY */
		my_error(ER_INVALID_USE_OF_NULL, MYF(0));
		break;
	case DB_CANT_CREATE_GEOMETRY_OBJECT:
		my_error(ER_CANT_CREATE_GEOMETRY_OBJECT, MYF(0));
		break;
#ifdef UNIV_DEBUG
	case DB_SUCCESS:
	case DB_DUPLICATE_KEY:
	case DB_TABLESPACE_EXISTS:
	case DB_ONLINE_LOG_TOO_BIG:
		/* These codes should not be passed here. */
		ut_error;
#endif /* UNIV_DEBUG */
	default:
		my_error(ER_GET_ERRNO, MYF(0), error);
		break;
	}
}

/** Determine if fulltext indexes exist in a given table.
@param table MySQL table
@return whether fulltext indexes exist on the table */
static
bool
innobase_fulltext_exist(
/*====================*/
	const TABLE*	table)
{
	for (uint i = 0; i < table->s->keys; i++) {
		if (table->key_info[i].flags & HA_FULLTEXT) {
			return(true);
		}
	}

	return(false);
}

/** Determine if spatial indexes exist in a given table.
@param table MySQL table
@return whether spatial indexes exist on the table */
static
bool
innobase_spatial_exist(
/*===================*/
	const   TABLE*  table)
{
	for (uint i = 0; i < table->s->keys; i++) {
	       if (table->key_info[i].flags & HA_SPATIAL) {
		       return(true);
	       }
	}

	return(false);
}

/*******************************************************************//**
Determine if ALTER TABLE needs to rebuild the table.
@param ha_alter_info the DDL operation
@return whether it is necessary to rebuild the table */
static __attribute__((nonnull, warn_unused_result))
bool
innobase_need_rebuild(
/*==================*/
	const Alter_inplace_info*	ha_alter_info)
{
	if (ha_alter_info->handler_flags
	    == Alter_inplace_info::CHANGE_CREATE_OPTION
	    && !(ha_alter_info->create_info->used_fields
		 & (HA_CREATE_USED_ROW_FORMAT
		    | HA_CREATE_USED_KEY_BLOCK_SIZE
		    | HA_CREATE_USED_TABLESPACE))) {
		/* Any other CHANGE_CREATE_OPTION than changing
		ROW_FORMAT, KEY_BLOCK_SIZE or TABLESPACE can be done
		without rebuilding the table. */
		return(false);
	}

	return(!!(ha_alter_info->handler_flags & INNOBASE_ALTER_REBUILD));
}
/** Check if virtual column in old and new table are in order, excluding
those dropped column. This is needed because when we drop a virtual column,
ALTER_VIRTUAL_COLUMN_ORDER is also turned on, so we can't decide if this
is a real ORDER change or just DROP COLUMN
@param[in]	table		old TABLE
@param[in]	altered_table	new TABLE
@param[in]	ha_alter_info	Structure describing changes to be done
by ALTER TABLE and holding data used during in-place alter.
@return	true is all columns in order, false otherwise. */
static
bool
check_v_col_in_order(
	const TABLE*		table,
	const TABLE*		altered_table,
	Alter_inplace_info*	ha_alter_info)
{
	ulint	j = 0;

	/* directly return true if ALTER_VIRTUAL_COLUMN_ORDER is not on */
	if (!(ha_alter_info->handler_flags
              & Alter_inplace_info::ALTER_VIRTUAL_COLUMN_ORDER)) {
		return(true);
	}

	for (ulint i = 0; i < table->s->fields; i++) {
		Field*		field = table->s->field[i];
		bool		dropped = false;
		Alter_drop*	drop;

		if (field->stored_in_db) {
			continue;
		}

		ut_ad(innobase_is_v_fld(field));

		/* Check if this column is in drop list */
		List_iterator_fast<Alter_drop> cf_it(
			ha_alter_info->alter_info->drop_list);

		while ((drop = (cf_it++)) != NULL) {
			if (my_strcasecmp(system_charset_info,
					  field->field_name, drop->name) == 0) {
				dropped = true;
				break;
			}
		}

		if (dropped) {
			continue;
		}

		/* Now check if the next virtual column in altered table
		matches this column */
		while (j < altered_table->s->fields) {
			 Field*  new_field = altered_table->s->field[j];

			if (new_field->stored_in_db) {
				j++;
				continue;
			}

			if (my_strcasecmp(system_charset_info,
					  field->field_name,
					  new_field->field_name) != 0) {
				/* different column */
				return(false);
			} else {
				j++;
				break;
			}
		}

		if (j > altered_table->s->fields) {
			/* there should not be less column in new table
			without them being in drop list */
			ut_ad(0);
			return(false);
		}
	}

	return(true);
}

/** Check if InnoDB supports a particular alter table in-place
@param altered_table TABLE object for new version of table.
@param ha_alter_info Structure describing changes to be done
by ALTER TABLE and holding data used during in-place alter.

@retval HA_ALTER_INPLACE_NOT_SUPPORTED Not supported
@retval HA_ALTER_INPLACE_NO_LOCK Supported
@retval HA_ALTER_INPLACE_SHARED_LOCK_AFTER_PREPARE Supported, but requires
lock during main phase and exclusive lock during prepare phase.
@retval HA_ALTER_INPLACE_NO_LOCK_AFTER_PREPARE Supported, prepare phase
requires exclusive lock (any transactions that have accessed the table
must commit or roll back first, and no transactions can access the table
while prepare_inplace_alter_table() is executing)
*/

enum_alter_inplace_result
ha_innobase::check_if_supported_inplace_alter(
/*==========================================*/
	TABLE*			altered_table,
	Alter_inplace_info*	ha_alter_info)
{
	DBUG_ENTER("check_if_supported_inplace_alter");

	if (high_level_read_only
	    || srv_sys_space.created_new_raw()
	    || srv_force_recovery) {
		ha_alter_info->unsupported_reason = (srv_force_recovery)?
			innobase_get_err_msg(ER_INNODB_FORCED_RECOVERY):
			innobase_get_err_msg(ER_READ_ONLY_MODE);

		DBUG_RETURN(HA_ALTER_INPLACE_NOT_SUPPORTED);
	}

	if (altered_table->s->fields > REC_MAX_N_USER_FIELDS) {
		/* Deny the inplace ALTER TABLE. MySQL will try to
		re-create the table and ha_innobase::create() will
		return an error too. This is how we effectively
		deny adding too many columns to a table. */
		ha_alter_info->unsupported_reason =
			innobase_get_err_msg(ER_TOO_MANY_FIELDS);
		DBUG_RETURN(HA_ALTER_INPLACE_NOT_SUPPORTED);
	}

	update_thd();
	trx_search_latch_release_if_reserved(m_prebuilt->trx);

	if (ha_alter_info->handler_flags
	    & ~(INNOBASE_INPLACE_IGNORE
		| INNOBASE_ALTER_NOREBUILD
		| INNOBASE_ALTER_REBUILD)) {

		if (ha_alter_info->handler_flags
		    & Alter_inplace_info::ALTER_STORED_COLUMN_TYPE) {
			ha_alter_info->unsupported_reason = innobase_get_err_msg(
				ER_ALTER_OPERATION_NOT_SUPPORTED_REASON_COLUMN_TYPE);
		}
		DBUG_RETURN(HA_ALTER_INPLACE_NOT_SUPPORTED);
	}

	/* Only support online add foreign key constraint when
	check_foreigns is turned off */
	if ((ha_alter_info->handler_flags & Alter_inplace_info::ADD_FOREIGN_KEY)
	    && m_prebuilt->trx->check_foreigns) {
		ha_alter_info->unsupported_reason = innobase_get_err_msg(
			ER_ALTER_OPERATION_NOT_SUPPORTED_REASON_FK_CHECK);
		DBUG_RETURN(HA_ALTER_INPLACE_NOT_SUPPORTED);
	}

	if (altered_table->file->ht != ht) {
		/* Non-native partitioning table engine. No longer supported,
		due to implementation of native InnoDB partitioning. */
		DBUG_RETURN(HA_ALTER_INPLACE_NOT_SUPPORTED);
	}

	if (!(ha_alter_info->handler_flags & ~INNOBASE_INPLACE_IGNORE)) {
		DBUG_RETURN(HA_ALTER_INPLACE_NO_LOCK);
	}

	/* Only support NULL -> NOT NULL change if strict table sql_mode
	is set. Fall back to COPY for conversion if not strict tables.
	In-Place will fail with an error when trying to convert
	NULL to a NOT NULL value. */
	if ((ha_alter_info->handler_flags
	     & Alter_inplace_info::ALTER_COLUMN_NOT_NULLABLE)
	    && !thd_is_strict_mode(m_user_thd)) {
		ha_alter_info->unsupported_reason = innobase_get_err_msg(
			ER_ALTER_OPERATION_NOT_SUPPORTED_REASON_NOT_NULL);
		DBUG_RETURN(HA_ALTER_INPLACE_NOT_SUPPORTED);
	}

	/* DROP PRIMARY KEY is only allowed in combination with ADD
	PRIMARY KEY. */
	if ((ha_alter_info->handler_flags
	     & (Alter_inplace_info::ADD_PK_INDEX
		| Alter_inplace_info::DROP_PK_INDEX))
	    == Alter_inplace_info::DROP_PK_INDEX) {
		ha_alter_info->unsupported_reason = innobase_get_err_msg(
			ER_ALTER_OPERATION_NOT_SUPPORTED_REASON_NOPK);
		DBUG_RETURN(HA_ALTER_INPLACE_NOT_SUPPORTED);
	}

	/* If a column change from NOT NULL to NULL,
	and there's a implict pk on this column. the
	table should be rebuild. The change should
	only go through the "Copy" method. */
	if ((ha_alter_info->handler_flags
	     & Alter_inplace_info::ALTER_COLUMN_NULLABLE)) {
		const uint my_primary_key = altered_table->s->primary_key;

		/* See if MYSQL table has no pk but we do. */
		if (UNIV_UNLIKELY(my_primary_key >= MAX_KEY)
		    && !row_table_got_default_clust_index(m_prebuilt->table)) {
			ha_alter_info->unsupported_reason = innobase_get_err_msg(
				ER_PRIMARY_CANT_HAVE_NULL);
			DBUG_RETURN(HA_ALTER_INPLACE_NOT_SUPPORTED);
		}
	}

	/* If there is add or drop virtual columns, we will support operations
	with these 2 options alone with inplace interface for now */
	if (ha_alter_info->handler_flags
	    & (Alter_inplace_info::ADD_VIRTUAL_COLUMN
	       | Alter_inplace_info::DROP_VIRTUAL_COLUMN
	       | Alter_inplace_info::ALTER_VIRTUAL_COLUMN_ORDER)) {
		ulint	flags = ha_alter_info->handler_flags;

		/* TODO: uncomment the flags below, once we start to
		support them */
		flags &= ~(Alter_inplace_info::ADD_VIRTUAL_COLUMN
			   | Alter_inplace_info::DROP_VIRTUAL_COLUMN
			   | Alter_inplace_info::ALTER_VIRTUAL_COLUMN_ORDER
			   | Alter_inplace_info::ALTER_VIRTUAL_GCOL_EXPR
			   /*
			   | Alter_inplace_info::ALTER_STORED_COLUMN_ORDER
			   | Alter_inplace_info::ADD_STORED_BASE_COLUMN
			   | Alter_inplace_info::DROP_STORED_COLUMN
			   | Alter_inplace_info::ALTER_STORED_COLUMN_ORDER
			   | Alter_inplace_info::ADD_UNIQUE_INDEX
			   */
			   | Alter_inplace_info::ADD_INDEX
			   | Alter_inplace_info::DROP_INDEX);

		if (flags != 0
		    || (altered_table->s->partition_info_str
			&& altered_table->s->partition_info_str_len)
		    || (!check_v_col_in_order(
			this->table, altered_table, ha_alter_info))) {
			ha_alter_info->unsupported_reason =
				innobase_get_err_msg(
				ER_UNSUPPORTED_ALTER_INPLACE_ON_VIRTUAL_COLUMN);
			DBUG_RETURN(HA_ALTER_INPLACE_NOT_SUPPORTED);
		}

		/* Do not support inplace alter table drop virtual
		columns and add index together yet */
		if ((ha_alter_info->handler_flags
		     & Alter_inplace_info::ADD_INDEX)
		    && (ha_alter_info->handler_flags
			& Alter_inplace_info::DROP_VIRTUAL_COLUMN)) {

			ha_alter_info->unsupported_reason =
				innobase_get_err_msg(
				ER_UNSUPPORTED_ALTER_INPLACE_ON_VIRTUAL_COLUMN);
			DBUG_RETURN(HA_ALTER_INPLACE_NOT_SUPPORTED);
		}
	}

	/* We should be able to do the operation in-place.
	See if we can do it online (LOCK=NONE). */
	bool	online = true;

	List_iterator_fast<Create_field> cf_it(
		ha_alter_info->alter_info->create_list);

	/* Fix the key parts. */
	for (KEY* new_key = ha_alter_info->key_info_buffer;
	     new_key < ha_alter_info->key_info_buffer
		     + ha_alter_info->key_count;
	     new_key++) {

		for (KEY_PART_INFO* key_part = new_key->key_part;
		     key_part < new_key->key_part + new_key->user_defined_key_parts;
		     key_part++) {
			const Create_field*	new_field;

			DBUG_ASSERT(key_part->fieldnr
				    < altered_table->s->fields);

			cf_it.rewind();
			for (uint fieldnr = 0; (new_field = cf_it++);
			     fieldnr++) {
				if (fieldnr == key_part->fieldnr) {
					break;
				}
			}

			DBUG_ASSERT(new_field);

			key_part->field = altered_table->field[
				key_part->fieldnr];
			/* In some special cases InnoDB emits "false"
			duplicate key errors with NULL key values. Let
			us play safe and ensure that we can correctly
			print key values even in such cases. */
			key_part->null_offset = key_part->field->null_offset();
			key_part->null_bit = key_part->field->null_bit;

			if (new_field->field) {
				/* This is an existing column. */
				continue;
			}

			/* This is an added column. */
			DBUG_ASSERT(ha_alter_info->handler_flags
				    & Alter_inplace_info::ADD_COLUMN);

			/* We cannot replace a hidden FTS_DOC_ID
			with a user-visible FTS_DOC_ID. */
			if (m_prebuilt->table->fts
			    && innobase_fulltext_exist(altered_table)
			    && !my_strcasecmp(
				    system_charset_info,
				    key_part->field->field_name,
				    FTS_DOC_ID_COL_NAME)) {
				ha_alter_info->unsupported_reason = innobase_get_err_msg(
					ER_ALTER_OPERATION_NOT_SUPPORTED_REASON_HIDDEN_FTS);
				DBUG_RETURN(HA_ALTER_INPLACE_NOT_SUPPORTED);
			}

			DBUG_ASSERT((MTYP_TYPENR(key_part->field->unireg_check)
				     == Field::NEXT_NUMBER)
				    == !!(key_part->field->flags
					  & AUTO_INCREMENT_FLAG));

			if (key_part->field->flags & AUTO_INCREMENT_FLAG) {
				/* We cannot assign an AUTO_INCREMENT
				column values during online ALTER. */
				DBUG_ASSERT(key_part->field == altered_table
					    -> found_next_number_field);
				ha_alter_info->unsupported_reason = innobase_get_err_msg(
					ER_ALTER_OPERATION_NOT_SUPPORTED_REASON_AUTOINC);
				online = false;
			}

			if (innobase_is_v_fld(key_part->field)) {
				online = false;
			}
		}
	}

	DBUG_ASSERT(!m_prebuilt->table->fts || m_prebuilt->table->fts->doc_col
		    <= table->s->fields);
	DBUG_ASSERT(!m_prebuilt->table->fts || m_prebuilt->table->fts->doc_col
		    < dict_table_get_n_user_cols(m_prebuilt->table));

	if (ha_alter_info->handler_flags
	    & Alter_inplace_info::ADD_SPATIAL_INDEX) {
		online = false;
	}

	if ((ha_alter_info->handler_flags
	     & Alter_inplace_info::ADD_VIRTUAL_COLUMN)
	    && (ha_alter_info->handler_flags
	        & Alter_inplace_info::ADD_INDEX)) {
		online = false;
	}

	if (m_prebuilt->table->fts
	    && innobase_fulltext_exist(altered_table)) {
		/* FULLTEXT indexes are supposed to remain. */
		/* Disallow DROP INDEX FTS_DOC_ID_INDEX */

		for (uint i = 0; i < ha_alter_info->index_drop_count; i++) {
			if (!my_strcasecmp(
				    system_charset_info,
				    ha_alter_info->index_drop_buffer[i]->name,
				    FTS_DOC_ID_INDEX_NAME)) {
				ha_alter_info->unsupported_reason = innobase_get_err_msg(
					ER_ALTER_OPERATION_NOT_SUPPORTED_REASON_CHANGE_FTS);
				DBUG_RETURN(HA_ALTER_INPLACE_NOT_SUPPORTED);
			}
		}

		/* InnoDB can have a hidden FTS_DOC_ID_INDEX on a
		visible FTS_DOC_ID column as well. Prevent dropping or
		renaming the FTS_DOC_ID. */

		for (Field** fp = table->field; *fp; fp++) {
			if (!((*fp)->flags
			      & (FIELD_IS_RENAMED | FIELD_IS_DROPPED))) {
				continue;
			}

			if (!my_strcasecmp(
				    system_charset_info,
				    (*fp)->field_name,
				    FTS_DOC_ID_COL_NAME)) {
				ha_alter_info->unsupported_reason = innobase_get_err_msg(
					ER_ALTER_OPERATION_NOT_SUPPORTED_REASON_CHANGE_FTS);
				DBUG_RETURN(HA_ALTER_INPLACE_NOT_SUPPORTED);
			}
		}
	}

	m_prebuilt->trx->will_lock++;

	if (!online) {
		/* We already determined that only a non-locking
		operation is possible. */
	} else if (((ha_alter_info->handler_flags
		     & Alter_inplace_info::ADD_PK_INDEX)
		    || innobase_need_rebuild(ha_alter_info))
		   && (innobase_fulltext_exist(altered_table)
		       || innobase_spatial_exist(altered_table))) {
		/* Refuse to rebuild the table online, if
		FULLTEXT OR SPATIAL indexes are to survive the rebuild. */
		online = false;
		/* If the table already contains fulltext indexes,
		refuse to rebuild the table natively altogether. */
		if (m_prebuilt->table->fts) {
			ha_alter_info->unsupported_reason = innobase_get_err_msg(
				ER_INNODB_FT_LIMIT);
			DBUG_RETURN(HA_ALTER_INPLACE_NOT_SUPPORTED);
		}

		if (innobase_spatial_exist(altered_table)) {
			ha_alter_info->unsupported_reason =
				innobase_get_err_msg(
				ER_ALTER_OPERATION_NOT_SUPPORTED_REASON_GIS);
		} else {
			ha_alter_info->unsupported_reason =
				innobase_get_err_msg(
				ER_ALTER_OPERATION_NOT_SUPPORTED_REASON_FTS);
		}
	} else if ((ha_alter_info->handler_flags
		    & Alter_inplace_info::ADD_INDEX)) {
		/* Building a full-text index requires a lock.
		We could do without a lock if the table already contains
		an FTS_DOC_ID column, but in that case we would have
		to apply the modification log to the full-text indexes. */

		for (uint i = 0; i < ha_alter_info->index_add_count; i++) {
			const KEY* key =
				&ha_alter_info->key_info_buffer[
					ha_alter_info->index_add_buffer[i]];
			if (key->flags & HA_FULLTEXT) {
				DBUG_ASSERT(!(key->flags & HA_KEYFLAG_MASK
					      & ~(HA_FULLTEXT
						  | HA_PACK_KEY
						  | HA_GENERATED_KEY
						  | HA_BINARY_PACK_KEY)));
				ha_alter_info->unsupported_reason = innobase_get_err_msg(
					ER_ALTER_OPERATION_NOT_SUPPORTED_REASON_FTS);
				online = false;
				break;
			}
		}
	}

	DBUG_RETURN(online
		    ? HA_ALTER_INPLACE_NO_LOCK_AFTER_PREPARE
		    : HA_ALTER_INPLACE_SHARED_LOCK_AFTER_PREPARE);
}

/*************************************************************//**
Initialize the dict_foreign_t structure with supplied info
@return true if added, false if duplicate foreign->id */
static __attribute__((nonnull(1,3,5,7)))
bool
innobase_init_foreign(
/*==================*/
	dict_foreign_t*	foreign,		/*!< in/out: structure to
						initialize */
	char*		constraint_name,	/*!< in/out: constraint name if
						exists */
	dict_table_t*	table,			/*!< in: foreign table */
	dict_index_t*	index,			/*!< in: foreign key index */
	const char**	column_names,		/*!< in: foreign key column
						names */
	ulint		num_field,		/*!< in: number of columns */
	const char*	referenced_table_name,	/*!< in: referenced table
						name */
	dict_table_t*	referenced_table,	/*!< in: referenced table */
	dict_index_t*	referenced_index,	/*!< in: referenced index */
	const char**	referenced_column_names,/*!< in: referenced column
						names */
	ulint		referenced_num_field)	/*!< in: number of referenced
						columns */
{
	ut_ad(mutex_own(&dict_sys->mutex));

        if (constraint_name) {
                ulint   db_len;

                /* Catenate 'databasename/' to the constraint name specified
                by the user: we conceive the constraint as belonging to the
                same MySQL 'database' as the table itself. We store the name
                to foreign->id. */

                db_len = dict_get_db_name_len(table->name.m_name);

                foreign->id = static_cast<char*>(mem_heap_alloc(
                        foreign->heap, db_len + strlen(constraint_name) + 2));

                ut_memcpy(foreign->id, table->name.m_name, db_len);
                foreign->id[db_len] = '/';
                strcpy(foreign->id + db_len + 1, constraint_name);

		/* Check if any existing foreign key has the same id,
		this is needed only if user supplies the constraint name */

		if (table->foreign_set.find(foreign)
		    != table->foreign_set.end()) {
			return(false);
		}
        }

        foreign->foreign_table = table;
        foreign->foreign_table_name = mem_heap_strdup(
                foreign->heap, table->name.m_name);
        dict_mem_foreign_table_name_lookup_set(foreign, TRUE);

        foreign->foreign_index = index;
        foreign->n_fields = (unsigned int) num_field;

        foreign->foreign_col_names = static_cast<const char**>(
                mem_heap_alloc(foreign->heap, num_field * sizeof(void*)));

        for (ulint i = 0; i < foreign->n_fields; i++) {
                foreign->foreign_col_names[i] = mem_heap_strdup(
                        foreign->heap, column_names[i]);
        }

	foreign->referenced_index = referenced_index;
	foreign->referenced_table = referenced_table;

	foreign->referenced_table_name = mem_heap_strdup(
		foreign->heap, referenced_table_name);
        dict_mem_referenced_table_name_lookup_set(foreign, TRUE);

        foreign->referenced_col_names = static_cast<const char**>(
                mem_heap_alloc(foreign->heap,
			       referenced_num_field * sizeof(void*)));

        for (ulint i = 0; i < foreign->n_fields; i++) {
                foreign->referenced_col_names[i]
                        = mem_heap_strdup(foreign->heap,
					  referenced_column_names[i]);
        }

	return(true);
}

/*************************************************************//**
Check whether the foreign key options is legit
@return true if it is */
static __attribute__((nonnull, warn_unused_result))
bool
innobase_check_fk_option(
/*=====================*/
	const dict_foreign_t*	foreign)	/*!< in: foreign key */
{
	if (!foreign->foreign_index) {
		return(true);
	}

	if (foreign->type & (DICT_FOREIGN_ON_UPDATE_SET_NULL
			     | DICT_FOREIGN_ON_DELETE_SET_NULL)) {

		for (ulint j = 0; j < foreign->n_fields; j++) {
			if ((dict_index_get_nth_col(
				     foreign->foreign_index, j)->prtype)
			    & DATA_NOT_NULL) {

				/* It is not sensible to define
				SET NULL if the column is not
				allowed to be NULL! */
				return(false);
			}
		}
	}

	return(true);
}

/** Check whether the foreign key options is legit
@param[in]	foreign		foreign key
@return true if it is */
static __attribute__((warn_unused_result))
bool
innobase_check_v_base_col(
	const dict_foreign_t*	foreign)
{
	ulint	type = foreign->type;

	type &= ~(DICT_FOREIGN_ON_DELETE_NO_ACTION
		  | DICT_FOREIGN_ON_UPDATE_NO_ACTION);


	if (type != 0) {

		for (ulint i = 0; i < foreign->n_fields; i++) {
			if (dict_foreign_has_col_as_base_col(
				    foreign->foreign_col_names[i],
				    foreign->foreign_table)) {
				return(false);
			}

			/* Check if the fk column is in any virtual index */
			if (dict_foreign_has_col_in_v_index(
				foreign->foreign_col_names[i],
				foreign->foreign_table)) {
				return(false);
			}
		}
	}

	return(true);
}

/*************************************************************//**
Set foreign key options
@return true if successfully set */
static __attribute__((nonnull, warn_unused_result))
bool
innobase_set_foreign_key_option(
/*============================*/
	dict_foreign_t*	foreign,	/*!< in:InnoDB Foreign key */
	Foreign_key*	fk_key)		/*!< in: Foreign key info from
					MySQL */
{
	ut_ad(!foreign->type);

	switch (fk_key->delete_opt) {
	case FK_OPTION_NO_ACTION:
	case FK_OPTION_RESTRICT:
	case FK_OPTION_DEFAULT:
		foreign->type = DICT_FOREIGN_ON_DELETE_NO_ACTION;
		break;
	case FK_OPTION_CASCADE:
		foreign->type = DICT_FOREIGN_ON_DELETE_CASCADE;
		break;
	case FK_OPTION_SET_NULL:
		foreign->type = DICT_FOREIGN_ON_DELETE_SET_NULL;
		break;
	}

	switch (fk_key->update_opt) {
	case FK_OPTION_NO_ACTION:
	case FK_OPTION_RESTRICT:
	case FK_OPTION_DEFAULT:
		foreign->type |= DICT_FOREIGN_ON_UPDATE_NO_ACTION;
		break;
	case FK_OPTION_CASCADE:
		foreign->type |= DICT_FOREIGN_ON_UPDATE_CASCADE;
		break;
	case FK_OPTION_SET_NULL:
		foreign->type |= DICT_FOREIGN_ON_UPDATE_SET_NULL;
		break;
	}

	return(innobase_check_fk_option(foreign));
}

/*******************************************************************//**
Check if a foreign key constraint can make use of an index
that is being created.
@return useable index, or NULL if none found */
static __attribute__((nonnull, warn_unused_result))
const KEY*
innobase_find_equiv_index(
/*======================*/
	const char*const*	col_names,
					/*!< in: column names */
	uint			n_cols,	/*!< in: number of columns */
	const KEY*		keys,	/*!< in: index information */
	const uint*		add,	/*!< in: indexes being created */
	uint			n_add)	/*!< in: number of indexes to create */
{
	for (uint i = 0; i < n_add; i++) {
		const KEY*	key = &keys[add[i]];

		if (key->user_defined_key_parts < n_cols
		    || key->flags & HA_SPATIAL) {
no_match:
			continue;
		}

		for (uint j = 0; j < n_cols; j++) {
			const KEY_PART_INFO&	key_part = key->key_part[j];
			uint32			col_len
				= key_part.field->pack_length();

			/* Any index on virtual columns cannot be used
			for reference constaint */
			if (innobase_is_v_fld(key_part.field)) {
				goto no_match;
			}

			/* The MySQL pack length contains 1 or 2 bytes
			length field for a true VARCHAR. */

			if (key_part.field->type() == MYSQL_TYPE_VARCHAR) {
				col_len -= static_cast<const Field_varstring*>(
					key_part.field)->length_bytes;
			}

			if (key_part.length < col_len) {

				/* Column prefix indexes cannot be
				used for FOREIGN KEY constraints. */
				goto no_match;
			}

			if (innobase_strcasecmp(col_names[j],
						key_part.field->field_name)) {
				/* Name mismatch */
				goto no_match;
			}
		}

		return(key);
	}

	return(NULL);
}

/*************************************************************//**
Find an index whose first fields are the columns in the array
in the same order and is not marked for deletion
@return matching index, NULL if not found */
static __attribute__((nonnull(1,2,6), warn_unused_result))
dict_index_t*
innobase_find_fk_index(
/*===================*/
	Alter_inplace_info*	ha_alter_info,
					/*!< in: alter table info */
	dict_table_t*		table,	/*!< in: table */
	const char**		col_names,
					/*!< in: column names, or NULL
					to use table->col_names */
	dict_index_t**		drop_index,
					/*!< in: indexes to be dropped */
	ulint			n_drop_index,
					/*!< in: size of drop_index[] */
	const char**		columns,/*!< in: array of column names */
	ulint			n_cols) /*!< in: number of columns */
{
	dict_index_t*	index;

	index = dict_table_get_first_index(table);

	while (index != NULL) {
		if (!(index->type & DICT_FTS)
		    && !dict_index_has_virtual(index)
		    && dict_foreign_qualify_index(
			    table, col_names, columns, n_cols,
			    index, NULL, true, 0)) {
			for (ulint i = 0; i < n_drop_index; i++) {
				if (index == drop_index[i]) {
					/* Skip to-be-dropped indexes. */
					goto next_rec;
				}
			}

			return(index);
		}

next_rec:
		index = dict_table_get_next_index(index);
	}

	return(NULL);
}

/*************************************************************//**
Create InnoDB foreign key structure from MySQL alter_info
@retval true if successful
@retval false on error (will call my_error()) */
static __attribute__((nonnull(1,2,3,7,8), warn_unused_result))
bool
innobase_get_foreign_key_info(
/*==========================*/
	Alter_inplace_info*
			ha_alter_info,	/*!< in: alter table info */
	const TABLE_SHARE*
			table_share,	/*!< in: the TABLE_SHARE */
	dict_table_t*	table,		/*!< in: table */
	const char**	col_names,	/*!< in: column names, or NULL
					to use table->col_names */
	dict_index_t**	drop_index,	/*!< in: indexes to be dropped */
	ulint		n_drop_index,	/*!< in: size of drop_index[] */
	dict_foreign_t**add_fk,		/*!< out: foreign constraint added */
	ulint*		n_add_fk,	/*!< out: number of foreign
					constraints added */
	const trx_t*	trx)		/*!< in: user transaction */
{
	Key*		key;
	Foreign_key*	fk_key;
	dict_table_t*	referenced_table = NULL;
	char*		referenced_table_name = NULL;
	ulint		num_fk = 0;
	Alter_info*	alter_info = ha_alter_info->alter_info;

	DBUG_ENTER("innobase_get_foreign_key_info");

	*n_add_fk = 0;

	List_iterator<Key> key_iterator(alter_info->key_list);

	while ((key=key_iterator++)) {
		if (key->type != KEYTYPE_FOREIGN) {
			continue;
		}

		const char*	column_names[MAX_NUM_FK_COLUMNS];
		dict_index_t*	index = NULL;
		const char*	referenced_column_names[MAX_NUM_FK_COLUMNS];
		dict_index_t*	referenced_index = NULL;
		ulint		num_col = 0;
		ulint		referenced_num_col = 0;
		bool		correct_option;
		char*		db_namep = NULL;
		char*		tbl_namep = NULL;
		ulint		db_name_len = 0;
		ulint		tbl_name_len = 0;
		char		db_name[MAX_DATABASE_NAME_LEN];
		char		tbl_name[MAX_TABLE_NAME_LEN];

		fk_key = static_cast<Foreign_key*>(key);

		if (fk_key->columns.elements > 0) {
			ulint	i = 0;
			Key_part_spec* column;
			List_iterator<Key_part_spec> key_part_iterator(
				fk_key->columns);

			/* Get all the foreign key column info for the
			current table */
			while ((column = key_part_iterator++)) {
				column_names[i] = column->field_name.str;
				ut_ad(i < MAX_NUM_FK_COLUMNS);
				i++;
			}

			index = innobase_find_fk_index(
				ha_alter_info,
				table, col_names,
				drop_index, n_drop_index,
				column_names, i);

			/* MySQL would add a index in the creation
			list if no such index for foreign table,
			so we have to use DBUG_EXECUTE_IF to simulate
			the scenario */
			DBUG_EXECUTE_IF("innodb_test_no_foreign_idx",
					index = NULL;);

			/* Check whether there exist such
			index in the the index create clause */
			if (!index && !innobase_find_equiv_index(
				    column_names, static_cast<uint>(i),
				    ha_alter_info->key_info_buffer,
				    ha_alter_info->index_add_buffer,
				    ha_alter_info->index_add_count)) {
				my_error(
					ER_FK_NO_INDEX_CHILD,
					MYF(0),
					fk_key->name.str
					? fk_key->name.str : "",
					table_share->table_name.str);
				goto err_exit;
			}

			num_col = i;
		}

		add_fk[num_fk] = dict_mem_foreign_create();

#ifndef _WIN32
		if(fk_key->ref_db.str) {
			tablename_to_filename(fk_key->ref_db.str, db_name,
					      MAX_DATABASE_NAME_LEN);
			db_namep = db_name;
			db_name_len = strlen(db_name);
		}
		if (fk_key->ref_table.str) {
			tablename_to_filename(fk_key->ref_table.str, tbl_name,
					      MAX_TABLE_NAME_LEN);
			tbl_namep = tbl_name;
			tbl_name_len = strlen(tbl_name);
		}
#else
		ut_ad(fk_key->ref_table.str);
		tablename_to_filename(fk_key->ref_table.str, tbl_name,
				      MAX_TABLE_NAME_LEN);
		innobase_casedn_str(tbl_name);
		tbl_name_len = strlen(tbl_name);
		tbl_namep = &tbl_name[0];

		if (fk_key->ref_db.str != NULL) {
			tablename_to_filename(fk_key->ref_db.str, db_name,
					      MAX_DATABASE_NAME_LEN);
			innobase_casedn_str(db_name);
			db_name_len = strlen(db_name);
			db_namep = &db_name[0];
		}
#endif
		mutex_enter(&dict_sys->mutex);

		referenced_table_name = dict_get_referenced_table(
			table->name.m_name,
			db_namep,
			db_name_len,
			tbl_namep,
			tbl_name_len,
			&referenced_table,
			add_fk[num_fk]->heap);

		/* Test the case when referenced_table failed to
		open, if trx->check_foreigns is not set, we should
		still be able to add the foreign key */
		DBUG_EXECUTE_IF("innodb_test_open_ref_fail",
				referenced_table = NULL;);

		if (!referenced_table && trx->check_foreigns) {
			mutex_exit(&dict_sys->mutex);
			my_error(ER_FK_CANNOT_OPEN_PARENT,
				 MYF(0), tbl_namep);

			goto err_exit;
		}

		if (fk_key->ref_columns.elements > 0) {
			ulint	i = 0;
			Key_part_spec* column;
			List_iterator<Key_part_spec> key_part_iterator(
				fk_key->ref_columns);

			while ((column = key_part_iterator++)) {
				referenced_column_names[i] =
					column->field_name.str;
				ut_ad(i < MAX_NUM_FK_COLUMNS);
				i++;
			}

			if (referenced_table) {
				referenced_index =
					dict_foreign_find_index(
						referenced_table, 0,
						referenced_column_names,
						i, index,
						TRUE, FALSE);

				DBUG_EXECUTE_IF(
					"innodb_test_no_reference_idx",
					referenced_index = NULL;);

				/* Check whether there exist such
				index in the the index create clause */
				if (!referenced_index) {
					mutex_exit(&dict_sys->mutex);
					my_error(ER_FK_NO_INDEX_PARENT, MYF(0),
						 fk_key->name.str
						 ? fk_key->name.str : "",
						 tbl_namep);
					goto err_exit;
				}
			} else {
				ut_a(!trx->check_foreigns);
			}

			referenced_num_col = i;
		} else {
			/* Not possible to add a foreign key without a
			referenced column */
			mutex_exit(&dict_sys->mutex);
			my_error(ER_CANNOT_ADD_FOREIGN, MYF(0), tbl_namep);
			goto err_exit;
		}

		if (!innobase_init_foreign(
			    add_fk[num_fk], fk_key->name.str,
			    table, index, column_names,
			    num_col, referenced_table_name,
			    referenced_table, referenced_index,
			    referenced_column_names, referenced_num_col)) {
			mutex_exit(&dict_sys->mutex);
			my_error(
				ER_FK_DUP_NAME,
				MYF(0),
				add_fk[num_fk]->id);
			goto err_exit;
		}

		mutex_exit(&dict_sys->mutex);

		correct_option = innobase_set_foreign_key_option(
			add_fk[num_fk], fk_key);

		DBUG_EXECUTE_IF("innodb_test_wrong_fk_option",
				correct_option = false;);

		if (!correct_option) {
			my_error(ER_FK_INCORRECT_OPTION,
				 MYF(0),
				 table_share->table_name.str,
				 add_fk[num_fk]->id);
			goto err_exit;
		}

		if (!innobase_check_v_base_col(add_fk[num_fk])) {
			my_error(ER_CANNOT_ADD_FOREIGN_BASE_COL_VIRTUAL, MYF(0));
			goto err_exit;
		}

		num_fk++;
	}

	*n_add_fk = num_fk;

	DBUG_RETURN(true);
err_exit:
	for (ulint i = 0; i <= num_fk; i++) {
		if (add_fk[i]) {
			dict_foreign_free(add_fk[i]);
		}
	}

	DBUG_RETURN(false);
}

/*************************************************************//**
Copies an InnoDB column to a MySQL field.  This function is
adapted from row_sel_field_store_in_mysql_format(). */
static
void
innobase_col_to_mysql(
/*==================*/
	const dict_col_t*	col,	/*!< in: InnoDB column */
	const uchar*		data,	/*!< in: InnoDB column data */
	ulint			len,	/*!< in: length of data, in bytes */
	Field*			field)	/*!< in/out: MySQL field */
{
	uchar*	ptr;
	uchar*	dest	= field->ptr;
	ulint	flen	= field->pack_length();

	switch (col->mtype) {
	case DATA_INT:
		ut_ad(len == flen);

		/* Convert integer data from Innobase to little-endian
		format, sign bit restored to normal */

		for (ptr = dest + len; ptr != dest; ) {
			*--ptr = *data++;
		}

		if (!(field->flags & UNSIGNED_FLAG)) {
			((byte*) dest)[len - 1] ^= 0x80;
		}

		break;

	case DATA_VARCHAR:
	case DATA_VARMYSQL:
	case DATA_BINARY:
		field->reset();

		if (field->type() == MYSQL_TYPE_VARCHAR) {
			/* This is a >= 5.0.3 type true VARCHAR. Store the
			length of the data to the first byte or the first
			two bytes of dest. */

			dest = row_mysql_store_true_var_len(
				dest, len, flen - field->key_length());
		}

		/* Copy the actual data */
		memcpy(dest, data, len);
		break;

	case DATA_VAR_POINT:
	case DATA_GEOMETRY:
	case DATA_BLOB:
		/* Skip MySQL BLOBs when reporting an erroneous row
		during index creation or table rebuild. */
		field->set_null();
		break;

#ifdef UNIV_DEBUG
	case DATA_MYSQL:
		ut_ad(flen >= len);
		ut_ad(DATA_MBMAXLEN(col->mbminmaxlen)
		      >= DATA_MBMINLEN(col->mbminmaxlen));
		memcpy(dest, data, len);
		break;

	default:
	case DATA_SYS_CHILD:
	case DATA_SYS:
		/* These column types should never be shipped to MySQL. */
		ut_ad(0);

	case DATA_FLOAT:
	case DATA_DOUBLE:
	case DATA_DECIMAL:
	case DATA_POINT:
		/* Above are the valid column types for MySQL data. */
		ut_ad(flen == len);
		/* fall through */
	case DATA_FIXBINARY:
	case DATA_CHAR:
		/* We may have flen > len when there is a shorter
		prefix on the CHAR and BINARY column. */
		ut_ad(flen >= len);
#else /* UNIV_DEBUG */
	default:
#endif /* UNIV_DEBUG */
		memcpy(dest, data, len);
	}
}

/*************************************************************//**
Copies an InnoDB record to table->record[0]. */
void
innobase_rec_to_mysql(
/*==================*/
	struct TABLE*		table,	/*!< in/out: MySQL table */
	const rec_t*		rec,	/*!< in: record */
	const dict_index_t*	index,	/*!< in: index */
	const ulint*		offsets)/*!< in: rec_get_offsets(
					rec, index, ...) */
{
	uint	n_fields	= table->s->fields;

	ut_ad(n_fields == dict_table_get_n_user_cols(index->table)
	      - !!(DICT_TF2_FLAG_IS_SET(index->table,
					DICT_TF2_FTS_HAS_DOC_ID)));

	for (uint i = 0; i < n_fields; i++) {
		Field*		field	= table->field[i];
		ulint		ipos;
		ulint		ilen;
		const uchar*	ifield;

		field->reset();

		ipos = dict_index_get_nth_col_or_prefix_pos(
			index, i, true, false);

		if (ipos == ULINT_UNDEFINED
		    || rec_offs_nth_extern(offsets, ipos)) {
null_field:
			field->set_null();
			continue;
		}

		ifield = rec_get_nth_field(rec, offsets, ipos, &ilen);

		/* Assign the NULL flag */
		if (ilen == UNIV_SQL_NULL) {
			ut_ad(field->real_maybe_null());
			goto null_field;
		}

		field->set_notnull();

		innobase_col_to_mysql(
			dict_field_get_col(
				dict_index_get_nth_field(index, ipos)),
			ifield, ilen, field);
	}
}

/*************************************************************//**
Copies an InnoDB index entry to table->record[0]. */
void
innobase_fields_to_mysql(
/*=====================*/
	struct TABLE*		table,	/*!< in/out: MySQL table */
	const dict_index_t*	index,	/*!< in: InnoDB index */
	const dfield_t*		fields)	/*!< in: InnoDB index fields */
{
	uint	n_fields	= table->s->fields;
	ulint	num_v = 0;

	ut_ad(n_fields == dict_table_get_n_user_cols(index->table)
	      + dict_table_get_n_v_cols(index->table)
	      - !!(DICT_TF2_FLAG_IS_SET(index->table,
					DICT_TF2_FTS_HAS_DOC_ID)));

	for (uint i = 0; i < n_fields; i++) {
		Field*		field	= table->field[i];
		ulint		ipos;
		ulint		col_n;

		field->reset();

		if (innobase_is_v_fld(field)) {
			col_n = num_v;
			num_v++;
		} else {
			col_n = i - num_v;
		}

		ipos = dict_index_get_nth_col_or_prefix_pos(
			index, col_n, true, innobase_is_v_fld(field));

		if (ipos == ULINT_UNDEFINED
		    || dfield_is_ext(&fields[ipos])
		    || dfield_is_null(&fields[ipos])) {

			field->set_null();
		} else {
			field->set_notnull();

			const dfield_t*	df	= &fields[ipos];

			innobase_col_to_mysql(
				dict_field_get_col(
					dict_index_get_nth_field(index, ipos)),
				static_cast<const uchar*>(dfield_get_data(df)),
				dfield_get_len(df), field);
		}
	}
}

/*************************************************************//**
Copies an InnoDB row to table->record[0]. */
void
innobase_row_to_mysql(
/*==================*/
	struct TABLE*		table,	/*!< in/out: MySQL table */
	const dict_table_t*	itab,	/*!< in: InnoDB table */
	const dtuple_t*		row)	/*!< in: InnoDB row */
{
	uint  n_fields	= table->s->fields;

	/* The InnoDB row may contain an extra FTS_DOC_ID column at the end. */
	ut_ad(row->n_fields == dict_table_get_n_cols(itab));
	ut_ad(n_fields == row->n_fields - DATA_N_SYS_COLS
	      + dict_table_get_n_v_cols(itab)
	      - !!(DICT_TF2_FLAG_IS_SET(itab, DICT_TF2_FTS_HAS_DOC_ID)));

	for (uint i = 0; i < n_fields; i++) {
		Field*		field	= table->field[i];
		const dfield_t*	df	= dtuple_get_nth_field(row, i);

		field->reset();

		if (dfield_is_ext(df) || dfield_is_null(df)) {
			field->set_null();
		} else {
			field->set_notnull();

			innobase_col_to_mysql(
				dict_table_get_nth_col(itab, i),
				static_cast<const uchar*>(dfield_get_data(df)),
				dfield_get_len(df), field);
		}
	}
}

/*************************************************************//**
Resets table->record[0]. */
void
innobase_rec_reset(
/*===============*/
	TABLE*			table)		/*!< in/out: MySQL table */
{
	uint	n_fields	= table->s->fields;
	uint	i;

	for (i = 0; i < n_fields; i++) {
		table->field[i]->set_default();
	}
}

/*******************************************************************//**
This function checks that index keys are sensible.
@return 0 or error number */
static __attribute__((nonnull, warn_unused_result))
int
innobase_check_index_keys(
/*======================*/
	const Alter_inplace_info*	info,
				/*!< in: indexes to be created or dropped */
	const dict_table_t*		innodb_table)
				/*!< in: Existing indexes */
{
	for (uint key_num = 0; key_num < info->index_add_count;
	     key_num++) {
		const KEY&	key = info->key_info_buffer[
			info->index_add_buffer[key_num]];

		/* Check that the same index name does not appear
		twice in indexes to be created. */

		for (ulint i = 0; i < key_num; i++) {
			const KEY&	key2 = info->key_info_buffer[
				info->index_add_buffer[i]];

			if (0 == strcmp(key.name, key2.name)) {
				my_error(ER_WRONG_NAME_FOR_INDEX, MYF(0),
					 key.name);

				return(ER_WRONG_NAME_FOR_INDEX);
			}
		}

		/* Check that the same index name does not already exist. */

		const dict_index_t* index;

		for (index = dict_table_get_first_index(innodb_table);
		     index; index = dict_table_get_next_index(index)) {

			if (index->is_committed()
			    && !strcmp(key.name, index->name)) {
				break;
			}
		}

		/* Now we are in a situation where we have "ADD INDEX x"
		and an index by the same name already exists. We have 4
		possible cases:
		1. No further clauses for an index x are given. Should reject
		the operation.
		2. "DROP INDEX x" is given. Should allow the operation.
		3. "RENAME INDEX x TO y" is given. Should allow the operation.
		4. "DROP INDEX x, RENAME INDEX x TO y" is given. Should allow
		the operation, since no name clash occurs. In this particular
		case MySQL cancels the operation without calling InnoDB
		methods. */

		if (index) {
			/* If a key by the same name is being created and
			dropped, the name clash is OK. */
			for (uint i = 0; i < info->index_drop_count;
			     i++) {
				const KEY*	drop_key
					= info->index_drop_buffer[i];

				if (0 == strcmp(key.name, drop_key->name)) {
					goto name_ok;
				}
			}

			/* If a key by the same name is being created and
			renamed, the name clash is OK. E.g.
			ALTER TABLE t ADD INDEX i (col), RENAME INDEX i TO x
			where the index "i" exists prior to the ALTER command.
			In this case we:
			1. rename the existing index from "i" to "x"
			2. add the new index "i" */
			for (uint i = 0; i < info->index_rename_count; i++) {
				const KEY_PAIR*	pair
					= &info->index_rename_buffer[i];

				if (0 == strcmp(key.name, pair->old_key->name)) {
					goto name_ok;
				}
			}

			my_error(ER_WRONG_NAME_FOR_INDEX, MYF(0), key.name);

			return(ER_WRONG_NAME_FOR_INDEX);
		}

name_ok:
		for (ulint i = 0; i < key.user_defined_key_parts; i++) {
			const KEY_PART_INFO&	key_part1
				= key.key_part[i];
			const Field*		field
				= key_part1.field;
			ibool			is_unsigned;

			switch (get_innobase_type_from_mysql_type(
					&is_unsigned, field)) {
			default:
				break;
			case DATA_INT:
			case DATA_FLOAT:
			case DATA_DOUBLE:
			case DATA_DECIMAL:
				/* Check that MySQL does not try to
				create a column prefix index field on
				an inappropriate data type. */

				if (field->type() == MYSQL_TYPE_VARCHAR) {
					if (key_part1.length
					    >= field->pack_length()
					    - ((Field_varstring*) field)
					    ->length_bytes) {
						break;
					}
				} else {
					if (key_part1.length
					    >= field->pack_length()) {
						break;
					}
				}

				my_error(ER_WRONG_KEY_COLUMN, MYF(0),
					 field->field_name);
				return(ER_WRONG_KEY_COLUMN);
			}

			/* Check that the same column does not appear
			twice in the index. */

			for (ulint j = 0; j < i; j++) {
				const KEY_PART_INFO&	key_part2
					= key.key_part[j];

				if (key_part1.fieldnr != key_part2.fieldnr) {
					continue;
				}

				my_error(ER_WRONG_KEY_COLUMN, MYF(0),
					 field->field_name);
				return(ER_WRONG_KEY_COLUMN);
			}
		}
	}

	return(0);
}

/** Create index field definition for key part
@param[in]	altered_table		MySQL table that is being altered,
					or NULL if a new clustered index
					is not being created
@param[in]	key_part		MySQL key definition
@param[in,out]	index_field		index field
@param[in]	new_clustered		new cluster */
static
void
innobase_create_index_field_def(
	const TABLE*		altered_table,
	const KEY_PART_INFO*	key_part,
	index_field_t*		index_field,
	bool			new_clustered)
{
	const Field*	field;
	ibool		is_unsigned;
	ulint		col_type;
	ulint		num_v = 0;

	DBUG_ENTER("innobase_create_index_field_def");

	ut_ad(key_part);
	ut_ad(index_field);

	field = new_clustered
		? altered_table->field[key_part->fieldnr]
		: key_part->field;
	ut_a(field);

	for (ulint i = 0; i < key_part->fieldnr; i++) {
		if (innobase_is_v_fld(altered_table->field[i])) {
			num_v++;
		}
	}

	col_type = get_innobase_type_from_mysql_type(
		&is_unsigned, field);

	if (!field->stored_in_db && field->gcol_info) {
		index_field->is_v_col = true;
		index_field->col_no = num_v;
	} else {
		index_field->is_v_col = false;
		index_field->col_no = key_part->fieldnr - num_v;
	}

	if (DATA_LARGE_MTYPE(col_type)
	    || (key_part->length < field->pack_length()
		&& field->type() != MYSQL_TYPE_VARCHAR)
	    || (field->type() == MYSQL_TYPE_VARCHAR
		&& key_part->length < field->pack_length()
			- ((Field_varstring*) field)->length_bytes)) {

		index_field->prefix_len = key_part->length;
	} else {
		index_field->prefix_len = 0;
	}

	DBUG_VOID_RETURN;
}

/** Create index definition for key
@param[in]	altered_table		MySQL table that is being altered
@param[in]	keys			key definitions
@param[in]	key_number		MySQL key number
@param[in]	new_clustered		true if generating a new clustered
index on the table
@param[in]	key_clustered		true if this is the new clustered index
@param[out]	index			index definition
@param[in]	heap			heap where memory is allocated */
static __attribute__((nonnull))
void
innobase_create_index_def(
	const TABLE*		altered_table,
	const KEY*		keys,
	ulint			key_number,
	bool			new_clustered,
	bool			key_clustered,
	index_def_t*		index,
	mem_heap_t*		heap)
{
	const KEY*	key = &keys[key_number];
	ulint		i;
	ulint		n_fields = key->user_defined_key_parts;

	DBUG_ENTER("innobase_create_index_def");
	DBUG_ASSERT(!key_clustered || new_clustered);

	index->fields = static_cast<index_field_t*>(
		mem_heap_alloc(heap, n_fields * sizeof *index->fields));

	index->parser = NULL;
	index->is_ngram = false;
	index->key_number = key_number;
	index->n_fields = n_fields;
	index->name = mem_heap_strdup(heap, key->name);
	index->rebuild = new_clustered;

	if (key_clustered) {
		DBUG_ASSERT(!(key->flags & (HA_FULLTEXT | HA_SPATIAL)));
		DBUG_ASSERT(key->flags & HA_NOSAME);
		index->ind_type = DICT_CLUSTERED | DICT_UNIQUE;
	} else if (key->flags & HA_FULLTEXT) {
		DBUG_ASSERT(!(key->flags & (HA_SPATIAL | HA_NOSAME)));
		DBUG_ASSERT(!(key->flags & HA_KEYFLAG_MASK
			      & ~(HA_FULLTEXT
				  | HA_PACK_KEY
				  | HA_BINARY_PACK_KEY)));
		index->ind_type = DICT_FTS;

		/* Set plugin parser */
		/* Note: key->parser is only parser name,
			 we need to get parser from altered_table instead */
		if (key->flags & HA_USES_PARSER) {
			for (ulint j = 0; j < altered_table->s->keys; j++) {
				if (ut_strcmp(altered_table->key_info[j].name,
					      key->name) == 0) {
					ut_ad(altered_table->key_info[j].flags
					      & HA_USES_PARSER);

					plugin_ref	parser =
						altered_table->key_info[j].parser;
					index->parser =
						static_cast<st_mysql_ftparser*>(
						plugin_decl(parser)->info);

					index->is_ngram = strncmp(
						plugin_name(parser)->str,
						FTS_NGRAM_PARSER_NAME,
						plugin_name(parser)->length)
						 == 0;

					break;
				}
			}

			DBUG_EXECUTE_IF("fts_instrument_use_default_parser",
				index->parser = &fts_default_parser;);
			ut_ad(index->parser);
		}
	} else if (key->flags & HA_SPATIAL) {
		DBUG_ASSERT(!(key->flags & HA_NOSAME));
		index->ind_type = DICT_SPATIAL;
		ut_ad(n_fields == 1);
		ulint	num_v = 0;

		/* Need to count the virtual fields before this spatial
		indexed field */
		for (ulint i = 0; i < key->key_part->fieldnr; i++) {
			if (innobase_is_v_fld(altered_table->field[i])) {
				num_v++;
			}
		}
		index->fields[0].col_no = key->key_part[0].fieldnr - num_v;
		index->fields[0].prefix_len = 0;
		index->fields[0].is_v_col = false;
		if (!key->key_part[0].field->stored_in_db
		    && key->key_part[0].field->gcol_info) {
			/* Currently, the spatial index cannot be created
			on virtual columns. It is blocked in server
			layer */
			ut_ad(0);
			index->fields[0].is_v_col = true;
		} else {
			index->fields[0].is_v_col = false;
		}
	} else {
		index->ind_type = (key->flags & HA_NOSAME) ? DICT_UNIQUE : 0;
	}

	if (!(key->flags & HA_SPATIAL)) {
		for (i = 0; i < n_fields; i++) {
			innobase_create_index_field_def(
				altered_table, &key->key_part[i],
				&index->fields[i], new_clustered);

			if (index->fields[i].is_v_col) {
				index->ind_type |= DICT_VIRTUAL;
			}
		}
	}

	DBUG_VOID_RETURN;
}

/*******************************************************************//**
Check whether the table has the FTS_DOC_ID column
@return whether there exists an FTS_DOC_ID column */
static
bool
innobase_fts_check_doc_id_col(
/*==========================*/
	const dict_table_t*	table,  /*!< in: InnoDB table with
					fulltext index */
	const TABLE*		altered_table,
					/*!< in: MySQL table with
					fulltext index */
	ulint*			fts_doc_col_no,
					/*!< out: The column number for
					Doc ID, or ULINT_UNDEFINED
					if it is of wrong type */
	ulint*			num_v)	/*!< out: number of virtual column */
{
	*fts_doc_col_no = ULINT_UNDEFINED;

	const uint n_cols = altered_table->s->fields;
	ulint	i;

	*num_v = 0;

	for (i = 0; i < n_cols; i++) {
		const Field*	field = altered_table->field[i];

		if (innobase_is_v_fld(field)) {
			(*num_v)++;
		}

		if (my_strcasecmp(system_charset_info,
				  field->field_name, FTS_DOC_ID_COL_NAME)) {
			continue;
		}

		if (strcmp(field->field_name, FTS_DOC_ID_COL_NAME)) {
			my_error(ER_WRONG_COLUMN_NAME, MYF(0),
				 field->field_name);
		} else if (field->type() != MYSQL_TYPE_LONGLONG
			   || field->pack_length() != 8
			   || field->real_maybe_null()
			   || !(field->flags & UNSIGNED_FLAG)
			   || innobase_is_v_fld(field)) {
			my_error(ER_INNODB_FT_WRONG_DOCID_COLUMN, MYF(0),
				 field->field_name);
		} else {
			*fts_doc_col_no = i - *num_v;
		}

		return(true);
	}

	if (!table) {
		return(false);
	}

	/* Not to count the virtual columns */
	i -= *num_v;

	for (; i + DATA_N_SYS_COLS < (uint) table->n_cols; i++) {
		const char*     name = dict_table_get_col_name(table, i);

		if (strcmp(name, FTS_DOC_ID_COL_NAME) == 0) {
#ifdef UNIV_DEBUG
			const dict_col_t*       col;

			col = dict_table_get_nth_col(table, i);

			/* Because the FTS_DOC_ID does not exist in
			the MySQL data dictionary, this must be the
			internally created FTS_DOC_ID column. */
			ut_ad(col->mtype == DATA_INT);
			ut_ad(col->len == 8);
			ut_ad(col->prtype & DATA_NOT_NULL);
			ut_ad(col->prtype & DATA_UNSIGNED);
#endif /* UNIV_DEBUG */
			*fts_doc_col_no = i;
			return(true);
		}
	}

	return(false);
}

/*******************************************************************//**
Check whether the table has a unique index with FTS_DOC_ID_INDEX_NAME
on the Doc ID column.
@return the status of the FTS_DOC_ID index */
enum fts_doc_id_index_enum
innobase_fts_check_doc_id_index(
/*============================*/
	const dict_table_t*	table,		/*!< in: table definition */
	const TABLE*		altered_table,	/*!< in: MySQL table
						that is being altered */
	ulint*			fts_doc_col_no)	/*!< out: The column number for
						Doc ID, or ULINT_UNDEFINED
						if it is being created in
						ha_alter_info */
{
	const dict_index_t*	index;
	const dict_field_t*	field;

	if (altered_table) {
		/* Check if a unique index with the name of
		FTS_DOC_ID_INDEX_NAME is being created. */

		for (uint i = 0; i < altered_table->s->keys; i++) {
			const KEY& key = altered_table->key_info[i];

			if (innobase_strcasecmp(
				    key.name, FTS_DOC_ID_INDEX_NAME)) {
				continue;
			}

			if ((key.flags & HA_NOSAME)
			    && key.user_defined_key_parts == 1
			    && !strcmp(key.name, FTS_DOC_ID_INDEX_NAME)
			    && !strcmp(key.key_part[0].field->field_name,
				       FTS_DOC_ID_COL_NAME)) {
				if (fts_doc_col_no) {
					*fts_doc_col_no = ULINT_UNDEFINED;
				}
				return(FTS_EXIST_DOC_ID_INDEX);
			} else {
				return(FTS_INCORRECT_DOC_ID_INDEX);
			}
		}
	}

	if (!table) {
		return(FTS_NOT_EXIST_DOC_ID_INDEX);
	}

	for (index = dict_table_get_first_index(table);
	     index; index = dict_table_get_next_index(index)) {

		/* Check if there exists a unique index with the name of
		FTS_DOC_ID_INDEX_NAME */
		if (innobase_strcasecmp(index->name, FTS_DOC_ID_INDEX_NAME)) {
			continue;
		}

		if (!dict_index_is_unique(index)
		    || dict_index_get_n_unique(index) > 1
		    || strcmp(index->name, FTS_DOC_ID_INDEX_NAME)) {
			return(FTS_INCORRECT_DOC_ID_INDEX);
		}

		/* Check whether the index has FTS_DOC_ID as its
		first column */
		field = dict_index_get_nth_field(index, 0);

		/* The column would be of a BIGINT data type */
		if (strcmp(field->name, FTS_DOC_ID_COL_NAME) == 0
		    && field->col->mtype == DATA_INT
		    && field->col->len == 8
		    && field->col->prtype & DATA_NOT_NULL
		    && !dict_col_is_virtual(field->col)) {
			if (fts_doc_col_no) {
				*fts_doc_col_no = dict_col_get_no(field->col);
			}
			return(FTS_EXIST_DOC_ID_INDEX);
		} else {
			return(FTS_INCORRECT_DOC_ID_INDEX);
		}
	}


	/* Not found */
	return(FTS_NOT_EXIST_DOC_ID_INDEX);
}
/*******************************************************************//**
Check whether the table has a unique index with FTS_DOC_ID_INDEX_NAME
on the Doc ID column in MySQL create index definition.
@return FTS_EXIST_DOC_ID_INDEX if there exists the FTS_DOC_ID index,
FTS_INCORRECT_DOC_ID_INDEX if the FTS_DOC_ID index is of wrong format */
enum fts_doc_id_index_enum
innobase_fts_check_doc_id_index_in_def(
/*===================================*/
	ulint		n_key,		/*!< in: Number of keys */
	const KEY*	key_info)	/*!< in: Key definition */
{
	/* Check whether there is a "FTS_DOC_ID_INDEX" in the to be built index
	list */
	for (ulint j = 0; j < n_key; j++) {
		const KEY*	key = &key_info[j];

		if (innobase_strcasecmp(key->name, FTS_DOC_ID_INDEX_NAME)) {
			continue;
		}

		/* Do a check on FTS DOC ID_INDEX, it must be unique,
		named as "FTS_DOC_ID_INDEX" and on column "FTS_DOC_ID" */
		if (!(key->flags & HA_NOSAME)
		    || key->user_defined_key_parts != 1
		    || strcmp(key->name, FTS_DOC_ID_INDEX_NAME)
		    || strcmp(key->key_part[0].field->field_name,
			      FTS_DOC_ID_COL_NAME)) {
			return(FTS_INCORRECT_DOC_ID_INDEX);
		}

		return(FTS_EXIST_DOC_ID_INDEX);
	}

	return(FTS_NOT_EXIST_DOC_ID_INDEX);
}
/*******************************************************************//**
Create an index table where indexes are ordered as follows:

IF a new primary key is defined for the table THEN

	1) New primary key
	2) The remaining keys in key_info

ELSE

	1) All new indexes in the order they arrive from MySQL

ENDIF

@return key definitions */
static __attribute__((nonnull, warn_unused_result, malloc))
index_def_t*
innobase_create_key_defs(
/*=====================*/
	mem_heap_t*			heap,
			/*!< in/out: memory heap where space for key
			definitions are allocated */
	const Alter_inplace_info*	ha_alter_info,
			/*!< in: alter operation */
	const TABLE*			altered_table,
			/*!< in: MySQL table that is being altered */
	ulint&				n_add,
			/*!< in/out: number of indexes to be created */
	ulint&				n_fts_add,
			/*!< out: number of FTS indexes to be created */
	bool				got_default_clust,
			/*!< in: whether the table lacks a primary key */
	ulint&				fts_doc_id_col,
			/*!< in: The column number for Doc ID */
	bool&				add_fts_doc_id,
			/*!< in: whether we need to add new DOC ID
			column for FTS index */
	bool&				add_fts_doc_idx)
			/*!< in: whether we need to add new DOC ID
			index for FTS index */
{
	index_def_t*		indexdef;
	index_def_t*		indexdefs;
	bool			new_primary;
	const uint*const	add
		= ha_alter_info->index_add_buffer;
	const KEY*const		key_info
		= ha_alter_info->key_info_buffer;

	DBUG_ENTER("innobase_create_key_defs");
	DBUG_ASSERT(!add_fts_doc_id || add_fts_doc_idx);
	DBUG_ASSERT(ha_alter_info->index_add_count == n_add);

	/* If there is a primary key, it is always the first index
	defined for the innodb_table. */

	new_primary = n_add > 0
		&& !my_strcasecmp(system_charset_info,
				  key_info[*add].name, "PRIMARY");
	n_fts_add = 0;

	/* If there is a UNIQUE INDEX consisting entirely of NOT NULL
	columns and if the index does not contain column prefix(es)
	(only prefix/part of the column is indexed), MySQL will treat the
	index as a PRIMARY KEY unless the table already has one. */

	if (n_add > 0 && !new_primary && got_default_clust
	    && (key_info[*add].flags & HA_NOSAME)
	    && !(key_info[*add].flags & HA_KEY_HAS_PART_KEY_SEG)) {
		uint	key_part = key_info[*add].user_defined_key_parts;

		new_primary = true;

		while (key_part--) {
			const uint	maybe_null
				= key_info[*add].key_part[key_part].key_type
				& FIELDFLAG_MAYBE_NULL;
			bool		is_v
				= innobase_is_v_fld(
					key_info[*add].key_part[key_part].field);
			DBUG_ASSERT(!maybe_null
				    == !key_info[*add].key_part[key_part].
				    field->real_maybe_null());

			if (maybe_null || is_v) {
				new_primary = false;
				break;
			}
		}
	}

	const bool rebuild = new_primary || add_fts_doc_id
		|| innobase_need_rebuild(ha_alter_info);


	/* Reserve one more space if new_primary is true, and we might
	need to add the FTS_DOC_ID_INDEX */
	indexdef = indexdefs = static_cast<index_def_t*>(
		mem_heap_alloc(
			heap, sizeof *indexdef
			* (ha_alter_info->key_count
			   + rebuild
			   + got_default_clust)));

	if (rebuild) {
		ulint	primary_key_number;

		if (new_primary) {
			DBUG_ASSERT(n_add > 0);
			primary_key_number = *add;
		} else if (got_default_clust) {
			/* Create the GEN_CLUST_INDEX */
			index_def_t*	index = indexdef++;

			index->fields = NULL;
			index->n_fields = 0;
			index->ind_type = DICT_CLUSTERED;
			index->name = innobase_index_reserve_name;
			index->rebuild = true;
			index->key_number = ~0;
			primary_key_number = ULINT_UNDEFINED;
			goto created_clustered;
		} else {
			primary_key_number = 0;
		}

		/* Create the PRIMARY key index definition */
		innobase_create_index_def(
			altered_table, key_info, primary_key_number,
			true, true, indexdef++, heap);

created_clustered:
		n_add = 1;

		for (ulint i = 0; i < ha_alter_info->key_count; i++) {
			if (i == primary_key_number) {
				continue;
			}
			/* Copy the index definitions. */
			innobase_create_index_def(
				altered_table, key_info, i, true,
				false, indexdef, heap);

			if (indexdef->ind_type & DICT_FTS) {
				n_fts_add++;
			}

			indexdef++;
			n_add++;
		}

		if (n_fts_add > 0) {
			ulint	num_v = 0;

			if (!add_fts_doc_id
			    && !innobase_fts_check_doc_id_col(
				    NULL, altered_table,
				    &fts_doc_id_col, &num_v)) {
				fts_doc_id_col = altered_table->s->fields - num_v;
				add_fts_doc_id = true;
			}

			if (!add_fts_doc_idx) {
				fts_doc_id_index_enum	ret;
				ulint			doc_col_no;

				ret = innobase_fts_check_doc_id_index(
					NULL, altered_table, &doc_col_no);

				/* This should have been checked before */
				ut_ad(ret != FTS_INCORRECT_DOC_ID_INDEX);

				if (ret == FTS_NOT_EXIST_DOC_ID_INDEX) {
					add_fts_doc_idx = true;
				} else {
					ut_ad(ret == FTS_EXIST_DOC_ID_INDEX);
					ut_ad(doc_col_no == ULINT_UNDEFINED
					      || doc_col_no == fts_doc_id_col);
				}
			}
		}
	} else {
		/* Create definitions for added secondary indexes. */

		for (ulint i = 0; i < n_add; i++) {
			innobase_create_index_def(
				altered_table, key_info, add[i],
				false, false, indexdef, heap);

			if (indexdef->ind_type & DICT_FTS) {
				n_fts_add++;
			}

			indexdef++;
		}
	}

	DBUG_ASSERT(indexdefs + n_add == indexdef);

	if (add_fts_doc_idx) {
		index_def_t*	index = indexdef++;

		index->fields = static_cast<index_field_t*>(
			mem_heap_alloc(heap, sizeof *index->fields));
		index->n_fields = 1;
		index->fields->col_no = fts_doc_id_col;
		index->fields->prefix_len = 0;
		index->fields->is_v_col = false;
		index->ind_type = DICT_UNIQUE;
		ut_ad(!rebuild
		      || !add_fts_doc_id
		      || fts_doc_id_col <= altered_table->s->fields);

		index->name = FTS_DOC_ID_INDEX_NAME;
		index->rebuild = rebuild;

		/* TODO: assign a real MySQL key number for this */
		index->key_number = ULINT_UNDEFINED;
		n_add++;
	}

	DBUG_ASSERT(indexdef > indexdefs);
	DBUG_ASSERT((ulint) (indexdef - indexdefs)
		    <= ha_alter_info->key_count
		    + add_fts_doc_idx + got_default_clust);
	DBUG_ASSERT(ha_alter_info->index_add_count <= n_add);
	DBUG_RETURN(indexdefs);
}

/*******************************************************************//**
Check each index column size, make sure they do not exceed the max limit
@return true if index column size exceeds limit */
static __attribute__((nonnull, warn_unused_result))
bool
innobase_check_column_length(
/*=========================*/
	ulint		max_col_len,	/*!< in: maximum column length */
	const KEY*	key_info)	/*!< in: Indexes to be created */
{
	for (ulint key_part = 0; key_part < key_info->user_defined_key_parts; key_part++) {
		if (key_info->key_part[key_part].length > max_col_len) {
			return(true);
		}
	}
	return(false);
}

/********************************************************************//**
Drop any indexes that we were not able to free previously due to
open table handles. */
static
void
online_retry_drop_indexes_low(
/*==========================*/
	dict_table_t*	table,	/*!< in/out: table */
	trx_t*		trx)	/*!< in/out: transaction */
{
	ut_ad(mutex_own(&dict_sys->mutex));
	ut_ad(trx->dict_operation_lock_mode == RW_X_LATCH);
	ut_ad(trx_get_dict_operation(trx) == TRX_DICT_OP_INDEX);

	/* We can have table->n_ref_count > 1, because other threads
	may have prebuilt->table pointing to the table. However, these
	other threads should be between statements, waiting for the
	next statement to execute, or for a meta-data lock. */
	ut_ad(table->get_ref_count() >= 1);

	if (table->drop_aborted) {
		row_merge_drop_indexes(trx, table, TRUE);
	}
}

/********************************************************************//**
Drop any indexes that we were not able to free previously due to
open table handles. */
static __attribute__((nonnull))
void
online_retry_drop_indexes(
/*======================*/
	dict_table_t*	table,		/*!< in/out: table */
	THD*		user_thd)	/*!< in/out: MySQL connection */
{
	if (table->drop_aborted) {
		trx_t*	trx = innobase_trx_allocate(user_thd);

		trx_start_for_ddl(trx, TRX_DICT_OP_INDEX);

		row_mysql_lock_data_dictionary(trx);
		online_retry_drop_indexes_low(table, trx);
		trx_commit_for_mysql(trx);
		row_mysql_unlock_data_dictionary(trx);
		trx_free_for_mysql(trx);
	}

	ut_d(mutex_enter(&dict_sys->mutex));
	ut_d(dict_table_check_for_dup_indexes(table, CHECK_ALL_COMPLETE));
	ut_d(mutex_exit(&dict_sys->mutex));
	ut_ad(!table->drop_aborted);
}

/********************************************************************//**
Commit a dictionary transaction and drop any indexes that we were not
able to free previously due to open table handles. */
static __attribute__((nonnull))
void
online_retry_drop_indexes_with_trx(
/*===============================*/
	dict_table_t*	table,	/*!< in/out: table */
	trx_t*		trx)	/*!< in/out: transaction */
{
	ut_ad(trx_state_eq(trx, TRX_STATE_NOT_STARTED)
	      || trx_state_eq(trx, TRX_STATE_FORCED_ROLLBACK));

	ut_ad(trx->dict_operation_lock_mode == RW_X_LATCH);

	/* Now that the dictionary is being locked, check if we can
	drop any incompletely created indexes that may have been left
	behind in rollback_inplace_alter_table() earlier. */
	if (table->drop_aborted) {

		trx->table_id = 0;

		trx_start_for_ddl(trx, TRX_DICT_OP_INDEX);

		online_retry_drop_indexes_low(table, trx);
		trx_commit_for_mysql(trx);
	}
}

/** Determines if InnoDB is dropping a foreign key constraint.
@param foreign the constraint
@param drop_fk constraints being dropped
@param n_drop_fk number of constraints that are being dropped
@return whether the constraint is being dropped */
inline __attribute__((warn_unused_result))
bool
innobase_dropping_foreign(
/*======================*/
	const dict_foreign_t*	foreign,
	dict_foreign_t**	drop_fk,
	ulint			n_drop_fk)
{
	while (n_drop_fk--) {
		if (*drop_fk++ == foreign) {
			return(true);
		}
	}

	return(false);
}

/** Determines if an InnoDB FOREIGN KEY constraint depends on a
column that is being dropped or modified to NOT NULL.
@param user_table InnoDB table as it is before the ALTER operation
@param col_name Name of the column being altered
@param drop_fk constraints being dropped
@param n_drop_fk number of constraints that are being dropped
@param drop true=drop column, false=set NOT NULL
@retval true Not allowed (will call my_error())
@retval false Allowed
*/
static __attribute__((warn_unused_result))
bool
innobase_check_foreigns_low(
/*========================*/
	const dict_table_t*	user_table,
	dict_foreign_t**	drop_fk,
	ulint			n_drop_fk,
	const char*		col_name,
	bool			drop)
{
	dict_foreign_t*	foreign;
	ut_ad(mutex_own(&dict_sys->mutex));

	/* Check if any FOREIGN KEY constraints are defined on this
	column. */

	for (dict_foreign_set::iterator it = user_table->foreign_set.begin();
	     it != user_table->foreign_set.end();
	     ++it) {

		foreign = *it;

		if (!drop && !(foreign->type
			       & (DICT_FOREIGN_ON_DELETE_SET_NULL
				  | DICT_FOREIGN_ON_UPDATE_SET_NULL))) {
			continue;
		}

		if (innobase_dropping_foreign(foreign, drop_fk, n_drop_fk)) {
			continue;
		}

		for (unsigned f = 0; f < foreign->n_fields; f++) {
			if (!strcmp(foreign->foreign_col_names[f],
				    col_name)) {
				my_error(drop
					 ? ER_FK_COLUMN_CANNOT_DROP
					 : ER_FK_COLUMN_NOT_NULL, MYF(0),
					 col_name, foreign->id);
				return(true);
			}
		}
	}

	if (!drop) {
		/* SET NULL clauses on foreign key constraints of
		child tables affect the child tables, not the parent table.
		The column can be NOT NULL in the parent table. */
		return(false);
	}

	/* Check if any FOREIGN KEY constraints in other tables are
	referring to the column that is being dropped. */
	for (dict_foreign_set::iterator it
		= user_table->referenced_set.begin();
	     it != user_table->referenced_set.end();
	     ++it) {

		foreign = *it;

		if (innobase_dropping_foreign(foreign, drop_fk, n_drop_fk)) {
			continue;
		}

		for (unsigned f = 0; f < foreign->n_fields; f++) {
			char display_name[FN_REFLEN];

			if (strcmp(foreign->referenced_col_names[f],
				   col_name)) {
				continue;
			}

			char* buf_end = innobase_convert_name(
				display_name, (sizeof display_name) - 1,
				foreign->foreign_table_name,
				strlen(foreign->foreign_table_name),
				NULL);
			*buf_end = '\0';
			my_error(ER_FK_COLUMN_CANNOT_DROP_CHILD,
				 MYF(0), col_name, foreign->id,
				 display_name);

			return(true);
		}
	}

	return(false);
}

/** Determines if an InnoDB FOREIGN KEY constraint depends on a
column that is being dropped or modified to NOT NULL.
@param ha_alter_info Data used during in-place alter
@param altered_table MySQL table that is being altered
@param old_table MySQL table as it is before the ALTER operation
@param user_table InnoDB table as it is before the ALTER operation
@param drop_fk constraints being dropped
@param n_drop_fk number of constraints that are being dropped
@retval true Not allowed (will call my_error())
@retval false Allowed
*/
static __attribute__((warn_unused_result))
bool
innobase_check_foreigns(
/*====================*/
	Alter_inplace_info*	ha_alter_info,
	const TABLE*		altered_table,
	const TABLE*		old_table,
	const dict_table_t*	user_table,
	dict_foreign_t**	drop_fk,
	ulint			n_drop_fk)
{
	List_iterator_fast<Create_field> cf_it(
		ha_alter_info->alter_info->create_list);

	for (Field** fp = old_table->field; *fp; fp++) {
		cf_it.rewind();
		const Create_field* new_field;

		ut_ad(!(*fp)->real_maybe_null()
		      == !!((*fp)->flags & NOT_NULL_FLAG));

		while ((new_field = cf_it++)) {
			if (new_field->field == *fp) {
				break;
			}
		}

		if (!new_field || (new_field->flags & NOT_NULL_FLAG)) {
			if (innobase_check_foreigns_low(
				    user_table, drop_fk, n_drop_fk,
				    (*fp)->field_name, !new_field)) {
				return(true);
			}
		}
	}

	return(false);
}

/** Get the default POINT value in MySQL format
@param[in]	heap	memory heap where allocated
@param[in]	length	length of MySQL format
@return mysql format data */
static
const byte*
innobase_build_default_mysql_point(
	mem_heap_t*	heap,
	ulint		length)
{
	byte*	buf	= static_cast<byte*>(mem_heap_alloc(
				heap, DATA_POINT_LEN + length));

	byte*	wkb	= buf + length;

	ulint   len = get_wkb_of_default_point(SPDIMS, wkb, DATA_POINT_LEN);
	ut_ad(len == DATA_POINT_LEN);

	row_mysql_store_blob_ref(buf, length, wkb, len);

	return(buf);
}

/** Convert a default value for ADD COLUMN.

@param heap Memory heap where allocated
@param dfield InnoDB data field to copy to
@param field MySQL value for the column
@param comp nonzero if in compact format */
static __attribute__((nonnull))
void
innobase_build_col_map_add(
/*=======================*/
	mem_heap_t*	heap,
	dfield_t*	dfield,
	const Field*	field,
	ulint		comp)
{
	if (field->is_real_null()) {
		dfield_set_null(dfield);
		return;
	}

	ulint	size	= field->pack_length();

	byte*	buf	= static_cast<byte*>(mem_heap_alloc(heap, size));

	const byte*	mysql_data = field->ptr;

	if (dfield_get_type(dfield)->mtype == DATA_POINT) {
		/** If the DATA_POINT field is NOT NULL, we need to
		give it a default value, since DATA_POINT is a fixed length
		type, we couldn't store a value of length 0, like other
		geom types. Server doesn't provide the default value, and
		we would use POINT(0 0) here instead. */

		mysql_data = innobase_build_default_mysql_point(heap, size);
	}

	row_mysql_store_col_in_innobase_format(
		dfield, buf, true, mysql_data, size, comp);
}

/** Construct the translation table for reordering, dropping or
adding columns.

@param ha_alter_info Data used during in-place alter
@param altered_table MySQL table that is being altered
@param table MySQL table as it is before the ALTER operation
@param new_table InnoDB table corresponding to MySQL altered_table
@param old_table InnoDB table corresponding to MYSQL table
@param add_cols Default values for ADD COLUMN, or NULL if no ADD COLUMN
@param heap Memory heap where allocated
@return array of integers, mapping column numbers in the table
to column numbers in altered_table */
static __attribute__((nonnull(1,2,3,4,5,7), warn_unused_result))
const ulint*
innobase_build_col_map(
/*===================*/
	Alter_inplace_info*	ha_alter_info,
	const TABLE*		altered_table,
	const TABLE*		table,
	const dict_table_t*	new_table,
	const dict_table_t*	old_table,
	dtuple_t*		add_cols,
	mem_heap_t*		heap)
{
	DBUG_ENTER("innobase_build_col_map");
	DBUG_ASSERT(altered_table != table);
	DBUG_ASSERT(new_table != old_table);
	DBUG_ASSERT(dict_table_get_n_cols(new_table)
		    + dict_table_get_n_v_cols(new_table)
		    >= altered_table->s->fields + DATA_N_SYS_COLS);
	DBUG_ASSERT(dict_table_get_n_cols(old_table)
		    + dict_table_get_n_v_cols(old_table)
		    >= table->s->fields + DATA_N_SYS_COLS);
	DBUG_ASSERT(!!add_cols == !!(ha_alter_info->handler_flags
				     & Alter_inplace_info::ADD_COLUMN));
	DBUG_ASSERT(!add_cols || dtuple_get_n_fields(add_cols)
		    == dict_table_get_n_cols(new_table));

	ulint*	col_map = static_cast<ulint*>(
		mem_heap_alloc(
			heap, (old_table->n_cols + old_table->n_v_cols)
			* sizeof *col_map));

	List_iterator_fast<Create_field> cf_it(
		ha_alter_info->alter_info->create_list);
	uint	i = 0;
	uint	num_v = 0;

	/* Any dropped columns will map to ULINT_UNDEFINED. */
	for (uint old_i = 0; old_i + DATA_N_SYS_COLS < old_table->n_cols;
	     old_i++) {
		col_map[old_i] = ULINT_UNDEFINED;
	}

	for (uint old_i = 0; old_i < old_table->n_v_cols; old_i++) {
		col_map[old_i + old_table->n_cols] = ULINT_UNDEFINED;
	}

	while (const Create_field* new_field = cf_it++) {
		bool	is_v = false;

		if (innobase_is_v_fld(new_field)) {
			is_v = true;
		}

		ulint	num_old_v = 0;

		for (uint old_i = 0; table->field[old_i]; old_i++) {
			const Field* field = table->field[old_i];
			if (innobase_is_v_fld(field)) {
				if (is_v && new_field->field == field) {
					col_map[old_table->n_cols + num_v]
						= num_old_v;
					num_old_v++;
					goto found_col;
				}
				num_old_v++;
				continue;
			}

			if (new_field->field == field) {
				col_map[old_i - num_old_v] = i;
				goto found_col;
			}
		}

		ut_ad(!is_v);
		innobase_build_col_map_add(
			heap, dtuple_get_nth_field(add_cols, i),
			altered_table->field[i + num_v],
			dict_table_is_comp(new_table));
found_col:
		if (is_v) {
			num_v++;
		} else {
			i++;
		}
	}

	DBUG_ASSERT(i == altered_table->s->fields - num_v);

	i = table->s->fields - old_table->n_v_cols;

	/* Add the InnoDB hidden FTS_DOC_ID column, if any. */
	if (i + DATA_N_SYS_COLS < old_table->n_cols) {
		/* There should be exactly one extra field,
		the FTS_DOC_ID. */
		DBUG_ASSERT(DICT_TF2_FLAG_IS_SET(old_table,
						 DICT_TF2_FTS_HAS_DOC_ID));
		DBUG_ASSERT(i + DATA_N_SYS_COLS + 1 == old_table->n_cols);
		DBUG_ASSERT(!strcmp(dict_table_get_col_name(
					    old_table, i),
				    FTS_DOC_ID_COL_NAME));
		if (altered_table->s->fields + DATA_N_SYS_COLS
		    - new_table->n_v_cols
		    < new_table->n_cols) {
			DBUG_ASSERT(DICT_TF2_FLAG_IS_SET(
					    new_table,
					    DICT_TF2_FTS_HAS_DOC_ID));
			DBUG_ASSERT(altered_table->s->fields
				    + DATA_N_SYS_COLS + 1
				    == new_table->n_cols);
			col_map[i] = altered_table->s->fields
				     - new_table->n_v_cols;
		} else {
			DBUG_ASSERT(!DICT_TF2_FLAG_IS_SET(
					    new_table,
					    DICT_TF2_FTS_HAS_DOC_ID));
			col_map[i] = ULINT_UNDEFINED;
		}

		i++;
	} else {
		DBUG_ASSERT(!DICT_TF2_FLAG_IS_SET(
				    old_table,
				    DICT_TF2_FTS_HAS_DOC_ID));
	}

	for (; i < old_table->n_cols; i++) {
		col_map[i] = i + new_table->n_cols - old_table->n_cols;
	}

	DBUG_RETURN(col_map);
}

/** Drop newly create FTS index related auxiliary table during
FIC create index process, before fts_add_index is called
@param table table that was being rebuilt online
@param trx transaction
@return DB_SUCCESS if successful, otherwise last error code
*/
static
dberr_t
innobase_drop_fts_index_table(
/*==========================*/
        dict_table_t*   table,
	trx_t*		trx)
{
	dberr_t		ret_err = DB_SUCCESS;

	for (dict_index_t* index = dict_table_get_first_index(table);
	     index != NULL;
	     index = dict_table_get_next_index(index)) {
		if (index->type & DICT_FTS) {
			dberr_t	err;

			err = fts_drop_index_tables(trx, index);

			if (err != DB_SUCCESS) {
				ret_err = err;
			}
		}
	}

	return(ret_err);
}

/** Get the new non-virtual column names if any columns were renamed
@param ha_alter_info	Data used during in-place alter
@param altered_table	MySQL table that is being altered
@param table		MySQL table as it is before the ALTER operation
@param user_table	InnoDB table as it is before the ALTER operation
@param heap		Memory heap for the allocation
@return array of new column names in rebuilt_table, or NULL if not renamed */
static __attribute__((nonnull, warn_unused_result))
const char**
innobase_get_col_names(
	Alter_inplace_info*	ha_alter_info,
	const TABLE*		altered_table,
	const TABLE*		table,
	const dict_table_t*	user_table,
	mem_heap_t*		heap)
{
	const char**		cols;
	uint			i;

	DBUG_ENTER("innobase_get_col_names");
	DBUG_ASSERT(user_table->n_t_def > table->s->fields);
	DBUG_ASSERT(ha_alter_info->handler_flags
		    & Alter_inplace_info::ALTER_COLUMN_NAME);

	cols = static_cast<const char**>(
		mem_heap_zalloc(heap, user_table->n_def * sizeof *cols));

	i = 0;
	List_iterator_fast<Create_field> cf_it(
		ha_alter_info->alter_info->create_list);
	while (const Create_field* new_field = cf_it++) {
		ulint	num_v = 0;
		DBUG_ASSERT(i < altered_table->s->fields);

		if (innobase_is_v_fld(new_field)) {
			continue;
		}

		for (uint old_i = 0; table->field[old_i]; old_i++) {
			if (innobase_is_v_fld(table->field[old_i])) {
				num_v++;
			}

			if (new_field->field == table->field[old_i]) {
				cols[old_i - num_v] = new_field->field_name;
				break;
			}
		}

		i++;
	}

	/* Copy the internal column names. */
	i = table->s->fields - user_table->n_v_def;
	cols[i] = dict_table_get_col_name(user_table, i);

	while (++i < user_table->n_def) {
		cols[i] = cols[i - 1] + strlen(cols[i - 1]) + 1;
	}

	DBUG_RETURN(cols);
}

/** Check whether the column prefix is increased, decreased, or unchanged.
@param[in]	new_prefix_len	new prefix length
@param[in]	old_prefix_len	new prefix length
@retval	1	prefix is increased
@retval	0	prefix is unchanged
@retval	-1	prefix is decreased */
static inline
lint
innobase_pk_col_prefix_compare(
	ulint	new_prefix_len,
	ulint	old_prefix_len)
{
	ut_ad(new_prefix_len < REC_MAX_DATA_SIZE);
	ut_ad(old_prefix_len < REC_MAX_DATA_SIZE);

	if (new_prefix_len == old_prefix_len) {
		return(0);
	}

	if (new_prefix_len == 0) {
		new_prefix_len = ULINT_MAX;
	}

	if (old_prefix_len == 0) {
		old_prefix_len = ULINT_MAX;
	}

	if (new_prefix_len > old_prefix_len) {
		return(1);
	} else {
		return(-1);
	}
}

/** Check whether the column is existing in old table.
@param[in]	new_col_no	new column no
@param[in]	col_map		mapping of old column numbers to new ones
@param[in]	col_map_size	the column map size
@return true if the column is existing, otherwise false. */
static inline
bool
innobase_pk_col_is_existing(
	const ulint	new_col_no,
	const ulint*	col_map,
	const ulint	col_map_size)
{
	for (ulint i = 0; i < col_map_size; i++) {
		if (col_map[i] == new_col_no) {
			return(true);
		}
	}

	return(false);
}

/** Determine whether both the indexes have same set of primary key
fields arranged in the same order.

Rules when we cannot skip sorting:
(1) Removing existing PK columns somewhere else than at the end of the PK;
(2) Adding existing columns to the PK, except at the end of the PK when no
columns are removed from the PK;
(3) Changing the order of existing PK columns;
(4) Decreasing the prefix length just like removing existing PK columns
follows rule(1), Increasing the prefix length just like adding existing
PK columns follows rule(2).
@param[in]	col_map		mapping of old column numbers to new ones
@param[in]	ha_alter_info	Data used during in-place alter
@param[in]	old_clust_index	index to be compared
@param[in]	new_clust_index index to be compared
@retval true if both indexes have same order.
@retval false. */
static __attribute__((warn_unused_result))
bool
innobase_pk_order_preserved(
	const ulint*		col_map,
	const dict_index_t*	old_clust_index,
	const dict_index_t*	new_clust_index)
{
	ulint	old_n_uniq
		= dict_index_get_n_ordering_defined_by_user(
			old_clust_index);
	ulint	new_n_uniq
		= dict_index_get_n_ordering_defined_by_user(
			new_clust_index);

	ut_ad(dict_index_is_clust(old_clust_index));
	ut_ad(dict_index_is_clust(new_clust_index));
	ut_ad(old_clust_index->table != new_clust_index->table);
	ut_ad(col_map != NULL);

	if (old_n_uniq == 0) {
		/* There was no PRIMARY KEY in the table.
		If there is no PRIMARY KEY after the ALTER either,
		no sorting is needed. */
		return(new_n_uniq == old_n_uniq);
	}

	/* DROP PRIMARY KEY is only allowed in combination with
	ADD PRIMARY KEY. */
	ut_ad(new_n_uniq > 0);

	/* The order of the last processed new_clust_index key field,
	not counting ADD COLUMN, which are constant. */
	lint	last_field_order = -1;
	ulint	existing_field_count = 0;
	ulint	old_n_cols = dict_table_get_n_cols(old_clust_index->table);
	for (ulint new_field = 0; new_field < new_n_uniq; new_field++) {
		ulint	new_col_no =
			new_clust_index->fields[new_field].col->ind;

		/* Check if there is a match in old primary key. */
		ulint	old_field = 0;
		while (old_field < old_n_uniq) {
			ulint	old_col_no =
				old_clust_index->fields[old_field].col->ind;

			if (col_map[old_col_no] == new_col_no) {
				break;
			}

			old_field++;
		}

		/* The order of key field in the new primary key.
		1. old PK column:      idx in old primary key
		2. existing column:    old_n_uniq + sequence no
		3. newly added column: no order */
		lint		new_field_order;
		const bool	old_pk_column = old_field < old_n_uniq;

		if (old_pk_column) {
			new_field_order = old_field;
		} else if (innobase_pk_col_is_existing(new_col_no, col_map,
						       old_n_cols)) {
			new_field_order = old_n_uniq + existing_field_count++;
		} else {
			/* Skip newly added column. */
			continue;
		}

		if (last_field_order + 1 != new_field_order) {
			/* Old PK order is not kept, or existing column
			is not added at the end of old PK. */
			return(false);
		}

		last_field_order = new_field_order;

		if (!old_pk_column) {
			continue;
		}

		/* Check prefix length change. */
		const lint	prefix_change = innobase_pk_col_prefix_compare(
			new_clust_index->fields[new_field].prefix_len,
			old_clust_index->fields[old_field].prefix_len);

		if (prefix_change < 0) {
			/* If a column's prefix length is decreased, it should
			be the last old PK column in new PK.
			Note: we set last_field_order to -2, so that if	there
			are any old PK colmns or existing columns after it in
			new PK, the comparison to new_field_order will fail in
			the next round.*/
			last_field_order = -2;
		} else if (prefix_change > 0) {
			/* If a column's prefix length is increased, it	should
			be the last PK column in old PK. */
			if (old_field != old_n_uniq - 1) {
				return(false);
			}
		}
	}

	return(true);
}

/** Update the mtype from DATA_BLOB to DATA_GEOMETRY for a specified
GIS column of a table. This is used when we want to create spatial index
on legacy GIS columns coming from 5.6, where we store GIS data as DATA_BLOB
in innodb layer.
@param[in]	table_id	table id
@param[in]	col_name	column name
@param[in]	trx		data dictionary transaction
@retval true Failure
@retval false Success */
static
bool
innobase_update_gis_column_type(
	table_id_t	table_id,
	const char*	col_name,
	trx_t*		trx)
{
	pars_info_t*	info;
	dberr_t		error;

	DBUG_ENTER("innobase_update_gis_column_type");

	DBUG_ASSERT(trx_get_dict_operation(trx) == TRX_DICT_OP_INDEX);
	ut_ad(trx->dict_operation_lock_mode == RW_X_LATCH);
	ut_ad(mutex_own(&dict_sys->mutex));
	ut_ad(rw_lock_own(dict_operation_lock, RW_LOCK_X));

	info = pars_info_create();

	pars_info_add_ull_literal(info, "tableid", table_id);
	pars_info_add_str_literal(info, "name", col_name);
	pars_info_add_int4_literal(info, "mtype", DATA_GEOMETRY);

	trx->op_info = "update column type to DATA_GEOMETRY";

	error = que_eval_sql(
		info,
		"PROCEDURE UPDATE_SYS_COLUMNS_PROC () IS\n"
		"BEGIN\n"
		"UPDATE SYS_COLUMNS SET MTYPE=:mtype\n"
		"WHERE TABLE_ID=:tableid AND NAME=:name;\n"
		"END;\n",
		false, trx);

	trx->error_state = DB_SUCCESS;
	trx->op_info = "";

	DBUG_RETURN(error != DB_SUCCESS);
}

/** Check if we are creating spatial indexes on GIS columns, which are
legacy columns from earlier MySQL, such as 5.6. If so, we have to update
the mtypes of the old GIS columns to DATA_GEOMETRY.
In 5.6, we store GIS columns as DATA_BLOB in InnoDB layer, it will introduce
confusion when we run latest server on older data. That's why we need to
do the upgrade.
@param[in] ha_alter_info	Data used during in-place alter
@param[in] table		Table on which we want to add indexes
@param[in] trx			Transaction
@return DB_SUCCESS if update successfully or no columns need to be updated,
otherwise DB_ERROR, which means we can't update the mtype for some
column, and creating spatial index on it should be dangerous */
static
dberr_t
innobase_check_gis_columns(
	Alter_inplace_info*	ha_alter_info,
	dict_table_t*		table,
	trx_t*			trx)
{
	DBUG_ENTER("innobase_check_gis_columns");

	for (uint key_num = 0;
	     key_num < ha_alter_info->index_add_count;
	     key_num++) {

		const KEY&	key = ha_alter_info->key_info_buffer[
			ha_alter_info->index_add_buffer[key_num]];

		if (!(key.flags & HA_SPATIAL)) {
			continue;
		}

		ut_ad(key.user_defined_key_parts == 1);
		const KEY_PART_INFO&    key_part = key.key_part[0];

		/* Does not support spatial index on virtual columns */
		if (innobase_is_v_fld(key_part.field)) {
			DBUG_RETURN(DB_UNSUPPORTED);
		}

		ulint col_nr = dict_table_has_column(
			table,
			key_part.field->field_name,
			key_part.fieldnr);
		ut_ad(col_nr != table->n_def);
		dict_col_t*	col = &table->cols[col_nr];

		if (col->mtype != DATA_BLOB) {
			ut_ad(DATA_GEOMETRY_MTYPE(col->mtype));
			continue;
		}

		const char* col_name = dict_table_get_col_name(
			table, col_nr);

		if (innobase_update_gis_column_type(
			table->id, col_name, trx)) {

			DBUG_RETURN(DB_ERROR);
		} else {
			col->mtype = DATA_GEOMETRY;

			ib::info() << "Updated mtype of column" << col_name
				<< " in table " << table->name
				<< ", whose id is " << table->id
				<< " to DATA_GEOMETRY";
		}
	}

	DBUG_RETURN(DB_SUCCESS);
}

/** Collect virtual column info for its addition
@param[in] ha_alter_info	Data used during in-place alter
@param[in] altered_table	MySQL table that is being altered to
@param[in] table		MySQL table as it is before the ALTER operation
@retval true Failure
@retval false Success */
static
bool
prepare_inplace_add_virtual(
	Alter_inplace_info*	ha_alter_info,
	const TABLE*		altered_table,
	const TABLE*		table)
{
	ha_innobase_inplace_ctx*	ctx;
	ulint				i = 0;
	ulint				j = 0;
	const Create_field*		new_field;

	ctx = static_cast<ha_innobase_inplace_ctx*>
		(ha_alter_info->handler_ctx);

	ctx->num_to_add_vcol = altered_table->s->fields
			       + ctx->num_to_drop_vcol - table->s->fields;

	ctx->add_vcol = static_cast<dict_v_col_t*>(
		 mem_heap_zalloc(ctx->heap, ctx->num_to_add_vcol
				 * sizeof *ctx->add_vcol));
	ctx->add_vcol_name = static_cast<const char**>(
		 mem_heap_alloc(ctx->heap, ctx->num_to_add_vcol
				* sizeof *ctx->add_vcol_name));

	List_iterator_fast<Create_field> cf_it(
		ha_alter_info->alter_info->create_list);

	while ((new_field = (cf_it++)) != NULL) {
		const Field* field = new_field->field;
		ulint	old_i;

		for (old_i = 0; table->field[old_i]; old_i++) {
			const Field* n_field = table->field[old_i];
			if (field == n_field) {
				break;
			}
		}

		i++;

		if (table->field[old_i]) {
			continue;
		}

		ut_ad(!field);

		ulint	col_len;
		ulint	is_unsigned;
		ulint	field_type;
		ulint	charset_no;

		field =  altered_table->field[i - 1];

		ulint           col_type
                                = get_innobase_type_from_mysql_type(
                                        &is_unsigned, field);

		if (!field->gcol_info || field->stored_in_db) {
			my_error(ER_WRONG_KEY_COLUMN, MYF(0),
				 field->field_name);
			return(true);
		}

		col_len = field->pack_length();
		field_type = (ulint) field->type();

		if (!field->real_maybe_null()) {
			field_type |= DATA_NOT_NULL;
		}

		if (field->binary()) {
			field_type |= DATA_BINARY_TYPE;
		}

		if (is_unsigned) {
			field_type |= DATA_UNSIGNED;
		}

		if (dtype_is_string_type(col_type)) {
			charset_no = (ulint) field->charset()->number;

			DBUG_EXECUTE_IF(
				"ib_alter_add_virtual_fail",
				charset_no += MAX_CHAR_COLL_NUM;);

			if (charset_no > MAX_CHAR_COLL_NUM) {
				my_error(ER_WRONG_KEY_COLUMN, MYF(0),
					 field->field_name);
				return(true);
			}
		} else {
			charset_no = 0;
		}

		if (field->type() == MYSQL_TYPE_VARCHAR) {
			uint32  length_bytes
				= static_cast<const Field_varstring*>(
					field)->length_bytes;

			col_len -= length_bytes;

			if (length_bytes == 2) {
				field_type |= DATA_LONG_TRUE_VARCHAR;
			}
		}


		ctx->add_vcol[j].m_col.prtype = dtype_form_prtype(
						field_type, charset_no);

		ctx->add_vcol[j].m_col.prtype |= DATA_VIRTUAL;

		ctx->add_vcol[j].m_col.mtype = col_type;

		ctx->add_vcol[j].m_col.len = col_len;

		ctx->add_vcol[j].m_col.ind = i - 1;
		ctx->add_vcol[j].num_base =
		  field->gcol_info->non_virtual_base_columns();
		ctx->add_vcol_name[j] = field->field_name;
		ctx->add_vcol[j].base_col = static_cast<dict_col_t**>(
			mem_heap_alloc(ctx->heap, ctx->add_vcol[j].num_base
				       * sizeof *(ctx->add_vcol[j].base_col)));
		ctx->add_vcol[j].v_pos = ctx->old_table->n_v_cols
					 - ctx->num_to_drop_vcol + j;

		/* No need to track the list */
		ctx->add_vcol[j].v_indexes = NULL;
		innodb_base_col_setup(ctx->old_table, field, &ctx->add_vcol[j]);
		j++;
	}

	return(false);
}

/** Collect virtual column info for its addition
@param[in] ha_alter_info	Data used during in-place alter
@param[in] altered_table	MySQL table that is being altered to
@param[in] table		MySQL table as it is before the ALTER operation
@retval true Failure
@retval false Success */
static
bool
prepare_inplace_drop_virtual(
	Alter_inplace_info*	ha_alter_info,
	const TABLE*		altered_table,
	const TABLE*		table)
{
	ha_innobase_inplace_ctx*	ctx;
	ulint				i = 0;
	ulint				j = 0;
	Alter_drop *drop;

	ctx = static_cast<ha_innobase_inplace_ctx*>
		(ha_alter_info->handler_ctx);

	ctx->num_to_drop_vcol = ha_alter_info->alter_info->drop_list.elements;

	ctx->drop_vcol = static_cast<dict_v_col_t*>(
		 mem_heap_alloc(ctx->heap, ctx->num_to_drop_vcol
				* sizeof *ctx->drop_vcol));
	ctx->drop_vcol_name = static_cast<const char**>(
		 mem_heap_alloc(ctx->heap, ctx->num_to_drop_vcol
				* sizeof *ctx->drop_vcol_name));

	List_iterator_fast<Alter_drop> cf_it(
		ha_alter_info->alter_info->drop_list);

	while ((drop = (cf_it++)) != NULL) {
		const Field* field;
		ulint	old_i;

		ut_ad(drop->type == Alter_drop::COLUMN);

		for (old_i = 0; table->field[old_i]; old_i++) {
			const Field* n_field = table->field[old_i];
			if (!my_strcasecmp(system_charset_info,
					   n_field->field_name, drop->name)) {
				break;
			}
		}

		i++;

		if (!table->field[old_i]) {
			continue;
		}

		ulint	col_len;
		ulint	is_unsigned;
		ulint	field_type;
		ulint	charset_no;

		field =  table->field[old_i];

		ulint           col_type
                                = get_innobase_type_from_mysql_type(
                                        &is_unsigned, field);

		if (!field->gcol_info || field->stored_in_db) {
			my_error(ER_WRONG_KEY_COLUMN, MYF(0),
				 field->field_name);
			return(true);
		}

		col_len = field->pack_length();
		field_type = (ulint) field->type();

		if (!field->real_maybe_null()) {
			field_type |= DATA_NOT_NULL;
		}

		if (field->binary()) {
			field_type |= DATA_BINARY_TYPE;
		}

		if (is_unsigned) {
			field_type |= DATA_UNSIGNED;
		}

		if (dtype_is_string_type(col_type)) {
			charset_no = (ulint) field->charset()->number;

			DBUG_EXECUTE_IF(
				"ib_alter_add_virtual_fail",
				charset_no += MAX_CHAR_COLL_NUM;);

			if (charset_no > MAX_CHAR_COLL_NUM) {
				my_error(ER_WRONG_KEY_COLUMN, MYF(0),
					 field->field_name);
				return(true);
			}
		} else {
			charset_no = 0;
		}

		if (field->type() == MYSQL_TYPE_VARCHAR) {
			uint32  length_bytes
				= static_cast<const Field_varstring*>(
					field)->length_bytes;

			col_len -= length_bytes;

			if (length_bytes == 2) {
				field_type |= DATA_LONG_TRUE_VARCHAR;
			}
		}


		ctx->drop_vcol[j].m_col.prtype = dtype_form_prtype(
						field_type, charset_no);

		ctx->drop_vcol[j].m_col.prtype |= DATA_VIRTUAL;

		ctx->drop_vcol[j].m_col.mtype = col_type;

		ctx->drop_vcol[j].m_col.len = col_len;

		ctx->drop_vcol[j].m_col.ind = old_i;

		ctx->drop_vcol_name[j] = field->field_name;

		dict_v_col_t*	v_col = dict_table_get_nth_v_col_mysql(
					ctx->old_table, old_i);
		ctx->drop_vcol[j].v_pos = v_col->v_pos;
		j++;
	}

	return(false);
}

/** Insert a new record to INNODB SYS_VIRTUAL
@param[in] table	InnoDB table
@param[in] pos		virtual column column no
@param[in] base_pos	base column pos
@param[in] trx		transaction
@return DB_SUCCESS if successful, otherwise error code */
static
dberr_t
innobase_insert_sys_virtual(
	const dict_table_t*	table,
	ulint			pos,
	ulint			base_pos,
	trx_t*			trx)
{
	pars_info_t*    info = pars_info_create();

	pars_info_add_ull_literal(info, "id", table->id);

	pars_info_add_int4_literal(info, "pos", pos);

	pars_info_add_int4_literal(info, "base_pos", base_pos);

	dberr_t error = que_eval_sql(
			info,
			"PROCEDURE P () IS\n"
			"BEGIN\n"
			"INSERT INTO SYS_VIRTUAL VALUES"
			"(:id, :pos, :base_pos);\n"
			"END;\n",
			FALSE, trx);

	return(error);
}

/** Update INNODB SYS_COLUMNS on new virtual columns
@param[in] table	InnoDB table
@param[in] col_name	column name
@param[in] vcol		virtual column
@param[in] trx		transaction
@return DB_SUCCESS if successful, otherwise error code */
static
dberr_t
innobase_add_one_virtual(
	const dict_table_t*	table,
	const char*		col_name,
	dict_v_col_t*		vcol,
	trx_t*			trx)
{
	ulint		pos = dict_create_v_col_pos(vcol->v_pos,
						    vcol->m_col.ind);
	ulint		mtype =	vcol->m_col.mtype;
	ulint		prtype = vcol->m_col.prtype;
	ulint		len = vcol->m_col.len;
	pars_info_t*    info = pars_info_create();

	pars_info_add_ull_literal(info, "id", table->id);

	pars_info_add_int4_literal(info, "pos", pos);

	pars_info_add_str_literal(info, "name", col_name);
	pars_info_add_int4_literal(info, "mtype", mtype);
	pars_info_add_int4_literal(info, "prtype", prtype);
	pars_info_add_int4_literal(info, "len", len);
	pars_info_add_int4_literal(info, "prec", vcol->num_base);

	dberr_t error = que_eval_sql(
			info,
			"PROCEDURE P () IS\n"
			"BEGIN\n"
			"INSERT INTO SYS_COLUMNS VALUES"
			"(:id, :pos, :name, :mtype, :prtype, :len, :prec);\n"
			"END;\n",
			FALSE, trx);

	if (error != DB_SUCCESS) {
		return(error);
	}

	for (ulint i = 0; i < vcol->num_base; i++) {
		error = innobase_insert_sys_virtual(
			table, pos, vcol->base_col[i]->ind, trx);
		if (error != DB_SUCCESS) {
			return(error);
		}
	}

	return(error);
}

/** Update INNODB SYS_TABLES on number of virtual columns
@param[in] user_table	InnoDB table
@param[in] n_col	number of columns
@param[in] trx		transaction
@return DB_SUCCESS if successful, otherwise error code */
static
dberr_t
innobase_update_n_virtual(
	const dict_table_t*	table,
	ulint			n_col,
	trx_t*			trx)
{
	dberr_t		err = DB_SUCCESS;
	pars_info_t*    info = pars_info_create();

	pars_info_add_int4_literal(info, "num_col", n_col);
	pars_info_add_ull_literal(info, "id", table->id);

        err = que_eval_sql(
                info,
                "PROCEDURE RENUMBER_TABLE_ID_PROC () IS\n"
                "BEGIN\n"
                "UPDATE SYS_TABLES"
                " SET N_COLS = :num_col\n"
                " WHERE ID = :id;\n"
		"END;\n", FALSE, trx);

	return(err);
}

/** Update system table for adding virtual column(s)
@param[in]	ha_alter_info	Data used during in-place alter
@param[in]	altered_table	MySQL table that is being altered
@param[in]	table		MySQL table as it is before the ALTER operation
@param[in]	user_table	InnoDB table
@param[in]	trx		transaction
@retval true Failure
@retval false Success */
static
bool
innobase_add_virtual_try(
	Alter_inplace_info*	ha_alter_info,
	const TABLE*		altered_table,
	const TABLE*		table,
	const dict_table_t*     user_table,
	trx_t*			trx)
{
	ha_innobase_inplace_ctx*	ctx;
	dberr_t				err = DB_SUCCESS;

	ctx = static_cast<ha_innobase_inplace_ctx*>(
		ha_alter_info->handler_ctx);

	for (ulint i = 0; i < ctx->num_to_add_vcol; i++) {

		err = innobase_add_one_virtual(
			user_table, ctx->add_vcol_name[i],
			&ctx->add_vcol[i], trx);

		if (err != DB_SUCCESS) {
			my_error(ER_INTERNAL_ERROR, MYF(0),
				 "InnoDB: ADD COLUMN...VIRTUAL");
			return(true);
		}
	}


	ulint	n_col = user_table->n_cols;
	ulint	n_v_col = user_table->n_v_cols;

	n_v_col +=  ctx->num_to_add_vcol;

	n_col -= dict_table_get_n_sys_cols(user_table);

	n_v_col -= ctx->num_to_drop_vcol;

	ulint	new_n = dict_table_encode_n_col(n_col, n_v_col)
			+ ((user_table->flags & DICT_TF_COMPACT) << 31);

	err = innobase_update_n_virtual(user_table, new_n, trx);

	if (err != DB_SUCCESS) {
		my_error(ER_INTERNAL_ERROR, MYF(0),
			 "InnoDB: ADD COLUMN...VIRTUAL");
		return(true);
	}

	return(false);
}

/** Update INNODB SYS_COLUMNS on new virtual column's position
@param[in]	table	InnoDB table
@param[in]	old_pos	old position
@param[in]	new_pos	new position
@param[in]	trx	transaction
@return DB_SUCCESS if successful, otherwise error code */
static
dberr_t
innobase_update_v_pos_sys_columns(
	const dict_table_t*	table,
	ulint			old_pos,
	ulint			new_pos,
	trx_t*			trx)
{
	pars_info_t*    info = pars_info_create();

	pars_info_add_int4_literal(info, "pos", old_pos);
	pars_info_add_int4_literal(info, "val", new_pos);
	pars_info_add_ull_literal(info, "id", table->id);

	dberr_t error = que_eval_sql(
			info,
			"PROCEDURE P () IS\n"
			"BEGIN\n"
			"UPDATE SYS_COLUMNS\n"
			"SET POS = :val\n"
			"WHERE POS = :pos\n"
			"AND TABLE_ID = :id;\n"
			"END;\n",
			FALSE, trx);

	return(error);
}

/** Update INNODB SYS_VIRTUAL table with new virtual column position
@param[in]	table		InnoDB table
@param[in]	old_pos		old position
@param[in]	new_pos		new position
@param[in]	trx		transaction
@return DB_SUCCESS if successful, otherwise error code */
static
dberr_t
innobase_update_v_pos_sys_virtual(
	const dict_table_t*	table,
	ulint			old_pos,
	ulint			new_pos,
	trx_t*			trx)
{
	pars_info_t*    info = pars_info_create();

	pars_info_add_int4_literal(info, "pos", old_pos);
	pars_info_add_int4_literal(info, "val", new_pos);
	pars_info_add_ull_literal(info, "id", table->id);

	dberr_t error = que_eval_sql(
			info,
			"PROCEDURE P () IS\n"
			"BEGIN\n"
			"UPDATE SYS_VIRTUAL\n"
			"SET POS = :val\n"
			"WHERE POS = :pos\n"
			"AND TABLE_ID = :id;\n"
			"END;\n",
			FALSE, trx);

	return(error);
}

/** Update InnoDB system tables on dropping a virtual column
@param[in]	table		InnoDB table
@param[in]	col_name	column name of the dropping column
@param[in]	drop_col	col information for the dropping column
@param[in]	n_prev_dropped	number of previously dropped columns in the
				same alter clause
@param[in]	trx		transaction
@return DB_SUCCESS if successful, otherwise error code */
static
dberr_t
innobase_drop_one_virtual_sys_columns(
	const dict_table_t*	table,
	const char*		col_name,
	dict_col_t*		drop_col,
	ulint			n_prev_dropped,
	trx_t*			trx)
{
	pars_info_t*    info = pars_info_create();
	pars_info_add_ull_literal(info, "id", table->id);

	pars_info_add_str_literal(info, "name", col_name);

	dberr_t error = que_eval_sql(
			info,
			"PROCEDURE P () IS\n"
			"BEGIN\n"
			"DELETE FROM SYS_COLUMNS\n"
			"WHERE TABLE_ID = :id\n"
			"AND NAME = :name;\n"
			"END;\n",
			FALSE, trx);

	if (error != DB_SUCCESS) {
		return(error);
	}

	dict_v_col_t*	v_col = dict_table_get_nth_v_col_mysql(
				table, drop_col->ind);

	/* Adjust column positions for all subsequent columns */
	for (ulint i = v_col->v_pos + 1; i < table->n_v_cols; i++) {
		dict_v_col_t*   t_col = dict_table_get_nth_v_col(table, i);
		ulint		old_p = dict_create_v_col_pos(
					t_col->v_pos - n_prev_dropped,
					t_col->m_col.ind - n_prev_dropped);
		ulint		new_p = dict_create_v_col_pos(
					t_col->v_pos - 1 - n_prev_dropped,
					t_col->m_col.ind - 1 - n_prev_dropped);

		error = innobase_update_v_pos_sys_columns(
			table, old_p, new_p, trx);
		if (error != DB_SUCCESS) {
			return(error);
		}
		error = innobase_update_v_pos_sys_virtual(
			table, old_p, new_p, trx);
		if (error != DB_SUCCESS) {
			return(error);
		}
	}

	return(error);
}

/** Delete virtual column's info from INNODB SYS_VIRTUAL
@param[in]	table	InnoDB table
@param[in]	pos	position of the virtual column to be deleted
@param[in]	trx	transaction
@return DB_SUCCESS if successful, otherwise error code */
static
dberr_t
innobase_drop_one_virtual_sys_virtual(
	const dict_table_t*	table,
	ulint			pos,
	trx_t*			trx)
{
	pars_info_t*    info = pars_info_create();
	pars_info_add_ull_literal(info, "id", table->id);

	pars_info_add_int4_literal(info, "pos", pos);

	dberr_t error = que_eval_sql(
			info,
			"PROCEDURE P () IS\n"
			"BEGIN\n"
			"DELETE FROM SYS_VIRTUAL\n"
			"WHERE TABLE_ID = :id\n"
			"AND POS = :pos;\n"
			"END;\n",
			FALSE, trx);

	return(error);
}

/** Update system table for dropping virtual column(s)
@param[in]	ha_alter_info	Data used during in-place alter
@param[in]	altered_table	MySQL table that is being altered
@param[in]	table		MySQL table as it is before the ALTER operation
@param[in]	user_table	InnoDB table
@param[in]	trx		transaction
@retval true Failure
@retval false Success */
static
bool
innobase_drop_virtual_try(
	Alter_inplace_info*	ha_alter_info,
	const TABLE*		altered_table,
	const TABLE*		table,
	const dict_table_t*     user_table,
	trx_t*			trx)
{
	ha_innobase_inplace_ctx*	ctx;
	dberr_t				err = DB_SUCCESS;

	ctx = static_cast<ha_innobase_inplace_ctx*>
		(ha_alter_info->handler_ctx);

	for (ulint i = 0; i < ctx->num_to_drop_vcol; i++) {

		ulint	pos = dict_create_v_col_pos(
			ctx->drop_vcol[i].v_pos - i,
			ctx->drop_vcol[i].m_col.ind - i);
		err = innobase_drop_one_virtual_sys_virtual(
			user_table, pos, trx);

		if (err != DB_SUCCESS) {
			my_error(ER_INTERNAL_ERROR, MYF(0),
				 "InnoDB: DROP COLUMN...VIRTUAL");
			return(true);
		}

		err = innobase_drop_one_virtual_sys_columns(
			user_table, ctx->drop_vcol_name[i],
			&(ctx->drop_vcol[i].m_col), i, trx);

		if (err != DB_SUCCESS) {
			my_error(ER_INTERNAL_ERROR, MYF(0),
				 "InnoDB: DROP COLUMN...VIRTUAL");
			return(true);
		}
	}


	ulint	n_col = user_table->n_cols;
	ulint	n_v_col = user_table->n_v_cols;

	n_v_col -=  ctx->num_to_drop_vcol;

	n_col -= dict_table_get_n_sys_cols(user_table);

	ulint	new_n = dict_table_encode_n_col(n_col, n_v_col)
			+ ((user_table->flags & DICT_TF_COMPACT) << 31);

	err = innobase_update_n_virtual(user_table, new_n, trx);

	if (err != DB_SUCCESS) {
		my_error(ER_INTERNAL_ERROR, MYF(0),
			 "InnoDB: DROP COLUMN...VIRTUAL");
	}

	return(false);
}

/** Update internal structures with concurrent writes blocked,
while preparing ALTER TABLE.

@param ha_alter_info Data used during in-place alter
@param altered_table MySQL table that is being altered
@param old_table MySQL table as it is before the ALTER operation
@param table_name Table name in MySQL
@param flags Table and tablespace flags
@param flags2 Additional table flags
@param fts_doc_id_col The column number of FTS_DOC_ID
@param add_fts_doc_id Flag: add column FTS_DOC_ID?
@param add_fts_doc_id_idx Flag: add index FTS_DOC_ID_INDEX (FTS_DOC_ID)?

@retval true Failure
@retval false Success
*/
static __attribute__((warn_unused_result, nonnull(1,2,3,4)))
bool
prepare_inplace_alter_table_dict(
/*=============================*/
	Alter_inplace_info*	ha_alter_info,
	const TABLE*		altered_table,
	const TABLE*		old_table,
	const char*		table_name,
	ulint			flags,
	ulint			flags2,
	ulint			fts_doc_id_col,
	bool			add_fts_doc_id,
	bool			add_fts_doc_id_idx)
{
	bool			dict_locked	= false;
	ulint*			add_key_nums;	/* MySQL key numbers */
	index_def_t*		index_defs;	/* index definitions */
	dict_table_t*		user_table;
	dict_index_t*		fts_index	= NULL;
	ulint			new_clustered	= 0;
	dberr_t			error;
	ulint			num_fts_index;
	dict_add_v_col_t*	add_v = NULL;
	ha_innobase_inplace_ctx*ctx;

	DBUG_ENTER("prepare_inplace_alter_table_dict");

	ctx = static_cast<ha_innobase_inplace_ctx*>
		(ha_alter_info->handler_ctx);

	DBUG_ASSERT((ctx->add_autoinc != ULINT_UNDEFINED)
		    == (ctx->sequence.m_max_value > 0));
	DBUG_ASSERT(!ctx->num_to_drop_index == !ctx->drop_index);
	DBUG_ASSERT(!ctx->num_to_drop_fk == !ctx->drop_fk);
	DBUG_ASSERT(!add_fts_doc_id || add_fts_doc_id_idx);
	DBUG_ASSERT(!add_fts_doc_id_idx
		    || innobase_fulltext_exist(altered_table));
	DBUG_ASSERT(!ctx->add_cols);
	DBUG_ASSERT(!ctx->add_index);
	DBUG_ASSERT(!ctx->add_key_numbers);
	DBUG_ASSERT(!ctx->num_to_add_index);

	user_table = ctx->new_table;

	trx_start_if_not_started_xa(ctx->prebuilt->trx, true);

	if (ha_alter_info->handler_flags
	    & Alter_inplace_info::DROP_VIRTUAL_COLUMN) {
		if (prepare_inplace_drop_virtual(
			    ha_alter_info, altered_table, old_table)) {
			DBUG_RETURN(true);
		}
	}

	if (ha_alter_info->handler_flags
	    & Alter_inplace_info::ADD_VIRTUAL_COLUMN) {
		if (prepare_inplace_add_virtual(
			    ha_alter_info, altered_table, old_table)) {
			DBUG_RETURN(true);
		}

		/* Need information for newly added virtual columns
		for create index */
		if (ha_alter_info->handler_flags
		    & Alter_inplace_info::ADD_INDEX) {
			add_v = static_cast<dict_add_v_col_t*>(
				mem_heap_alloc(ctx->heap, sizeof *add_v));
			add_v->n_v_col = ctx->num_to_add_vcol;
			add_v->v_col = ctx->add_vcol;
			add_v->v_col_name = ctx->add_vcol_name;
		}
	}

	/* There should be no order change for virtual columns coming in
	here */
	ut_ad(check_v_col_in_order(old_table, altered_table, ha_alter_info));

	/* Create a background transaction for the operations on
	the data dictionary tables. */
	ctx->trx = innobase_trx_allocate(ctx->prebuilt->trx->mysql_thd);

	trx_start_for_ddl(ctx->trx, TRX_DICT_OP_INDEX);

	/* Create table containing all indexes to be built in this
	ALTER TABLE ADD INDEX so that they are in the correct order
	in the table. */

	ctx->num_to_add_index = ha_alter_info->index_add_count;

	index_defs = innobase_create_key_defs(
		ctx->heap, ha_alter_info, altered_table, ctx->num_to_add_index,
		num_fts_index,
		row_table_got_default_clust_index(ctx->new_table),
		fts_doc_id_col, add_fts_doc_id, add_fts_doc_id_idx);

	new_clustered = DICT_CLUSTERED & index_defs[0].ind_type;

	if (num_fts_index > 1) {
		my_error(ER_INNODB_FT_LIMIT, MYF(0));
		goto error_handled;
	}

	if (!ctx->online) {
		/* This is not an online operation (LOCK=NONE). */
	} else if (ctx->add_autoinc == ULINT_UNDEFINED
		   && num_fts_index == 0
		   && (!innobase_need_rebuild(ha_alter_info)
		       || !innobase_fulltext_exist(altered_table))) {
		/* InnoDB can perform an online operation (LOCK=NONE). */
	} else {
		/* This should have been blocked in
		check_if_supported_inplace_alter(). */
		ut_ad(0);
		my_error(ER_NOT_SUPPORTED_YET, MYF(0),
			 thd_query_unsafe(ctx->prebuilt->trx->mysql_thd).str);
		goto error_handled;
	}

	/* The primary index would be rebuilt if a FTS Doc ID
	column is to be added, and the primary index definition
	is just copied from old table and stored in indexdefs[0] */
	DBUG_ASSERT(!add_fts_doc_id || new_clustered);
	DBUG_ASSERT(!!new_clustered ==
		    (innobase_need_rebuild(ha_alter_info)
		     || add_fts_doc_id));

	/* Allocate memory for dictionary index definitions */

	ctx->add_index = static_cast<dict_index_t**>(
		mem_heap_alloc(ctx->heap, ctx->num_to_add_index
			       * sizeof *ctx->add_index));
	ctx->add_key_numbers = add_key_nums = static_cast<ulint*>(
		mem_heap_alloc(ctx->heap, ctx->num_to_add_index
			       * sizeof *ctx->add_key_numbers));

	/* This transaction should be dictionary operation, so that
	the data dictionary will be locked during crash recovery. */

	ut_ad(ctx->trx->dict_operation == TRX_DICT_OP_INDEX);

	/* Acquire a lock on the table before creating any indexes. */

	if (ctx->online) {
		error = DB_SUCCESS;
	} else {
		error = row_merge_lock_table(
			ctx->prebuilt->trx, ctx->new_table, LOCK_S);

		if (error != DB_SUCCESS) {

			goto error_handling;
		}
	}

	/* Latch the InnoDB data dictionary exclusively so that no deadlocks
	or lock waits can happen in it during an index create operation. */

	row_mysql_lock_data_dictionary(ctx->trx);
	dict_locked = true;

	/* Wait for background stats processing to stop using the table that
	we are going to alter. We know bg stats will not start using it again
	until we are holding the data dict locked and we are holding it here
	at least until checking ut_ad(user_table->n_ref_count == 1) below.
	XXX what may happen if bg stats opens the table after we
	have unlocked data dictionary below? */
	dict_stats_wait_bg_to_stop_using_table(user_table, ctx->trx);

	online_retry_drop_indexes_low(ctx->new_table, ctx->trx);

	ut_d(dict_table_check_for_dup_indexes(
		     ctx->new_table, CHECK_ABORTED_OK));

	/* If a new clustered index is defined for the table we need
	to rebuild the table with a temporary name. */

	if (new_clustered) {
		const char*	new_table_name
			= dict_mem_create_temporary_tablename(
				ctx->heap,
				ctx->new_table->name.m_name,
				ctx->new_table->id);
		ulint		n_cols = 0;
		ulint		n_v_cols = 0;
		dtuple_t*	add_cols;
		ulint		space_id = 0;
		ulint		z = 0;

		if (innobase_check_foreigns(
			    ha_alter_info, altered_table, old_table,
			    user_table, ctx->drop_fk, ctx->num_to_drop_fk)) {
			goto new_clustered_failed;
		}

		for (uint i = 0; i < altered_table->s->fields; i++) {
			const Field*	field = altered_table->field[i];

			if (innobase_is_v_fld(field)) {
				n_v_cols++;
			} else {
				n_cols++;
			}
		}

		ut_ad(n_cols + n_v_cols == altered_table->s->fields);

		if (add_fts_doc_id) {
			n_cols++;
			DBUG_ASSERT(flags2 & DICT_TF2_FTS);
			DBUG_ASSERT(add_fts_doc_id_idx);
			flags2 |= DICT_TF2_FTS_ADD_DOC_ID
				| DICT_TF2_FTS_HAS_DOC_ID
				| DICT_TF2_FTS;
		}

		DBUG_ASSERT(!add_fts_doc_id_idx || (flags2 & DICT_TF2_FTS));

		/* Create the table. */
		trx_set_dict_operation(ctx->trx, TRX_DICT_OP_TABLE);

		if (dict_table_get_low(new_table_name)) {
			my_error(ER_TABLE_EXISTS_ERROR, MYF(0),
				 new_table_name);
			goto new_clustered_failed;
		}

		/* Use the old tablespace unless the tablespace
		is changing. */
		if (DICT_TF_HAS_SHARED_SPACE(user_table->flags)
		    && (ha_alter_info->create_info->tablespace == NULL
			|| (0 == strcmp(ha_alter_info->create_info->tablespace,
				    user_table->tablespace)))) {
			space_id = user_table->space;
		} else if (tablespace_is_shared_space(
				ha_alter_info->create_info)) {
			space_id = fil_space_get_id_by_name(
				ha_alter_info->create_info->tablespace);
			ut_a(space_id != ULINT_UNDEFINED);
		}

		/* The initial space id 0 may be overridden later if this
		table is going to be a file_per_table tablespace. */
		ctx->new_table = dict_mem_table_create(
			new_table_name, space_id, n_cols + n_v_cols, n_v_cols,
			flags, flags2);
		/* The rebuilt indexed_table will use the renamed
		column names. */
		ctx->col_names = NULL;

		if (DICT_TF_HAS_DATA_DIR(flags)) {
			ctx->new_table->data_dir_path =
				mem_heap_strdup(ctx->new_table->heap,
				user_table->data_dir_path);
		}

		for (uint i = 0; i < altered_table->s->fields; i++) {
			const Field*	field = altered_table->field[i];
			ulint		is_unsigned;
			ulint		field_type
				= (ulint) field->type();
			ulint		col_type
				= get_innobase_type_from_mysql_type(
					&is_unsigned, field);
			ulint		charset_no;
			ulint		col_len;
			bool		is_virtual = innobase_is_v_fld(field);

			/* we assume in dtype_form_prtype() that this
			fits in two bytes */
			ut_a(field_type <= MAX_CHAR_COLL_NUM);

			if (!field->real_maybe_null()) {
				field_type |= DATA_NOT_NULL;
			}

			if (field->binary()) {
				field_type |= DATA_BINARY_TYPE;
			}

			if (is_unsigned) {
				field_type |= DATA_UNSIGNED;
			}

			if (dtype_is_string_type(col_type)) {
				charset_no = (ulint) field->charset()->number;

				if (charset_no > MAX_CHAR_COLL_NUM) {
					dict_mem_table_free(
						ctx->new_table);
					my_error(ER_WRONG_KEY_COLUMN, MYF(0),
						 field->field_name);
					goto new_clustered_failed;
				}
			} else {
				charset_no = 0;
			}

			col_len = field->pack_length();

			/* The MySQL pack length contains 1 or 2 bytes
			length field for a true VARCHAR. Let us
			subtract that, so that the InnoDB column
			length in the InnoDB data dictionary is the
			real maximum byte length of the actual data. */

			if (field->type() == MYSQL_TYPE_VARCHAR) {
				uint32	length_bytes
					= static_cast<const Field_varstring*>(
						field)->length_bytes;

				col_len -= length_bytes;

				if (length_bytes == 2) {
					field_type |= DATA_LONG_TRUE_VARCHAR;
				}

			}

			if (col_type == DATA_POINT) {
				/* DATA_POINT should be of fixed length,
				instead of the pack_length(blob length). */
				col_len = DATA_POINT_LEN;
			}

			if (dict_col_name_is_reserved(field->field_name)) {
				dict_mem_table_free(ctx->new_table);
				my_error(ER_WRONG_COLUMN_NAME, MYF(0),
					 field->field_name);
				goto new_clustered_failed;
			}

			if (is_virtual) {
				dict_mem_table_add_v_col(
					ctx->new_table, ctx->heap,
					field->field_name,
					col_type,
					dtype_form_prtype(
						field_type, charset_no)
					| DATA_VIRTUAL,
					col_len, i,
					field->gcol_info->non_virtual_base_columns());
			} else {
				dict_mem_table_add_col(
					ctx->new_table, ctx->heap,
					field->field_name,
					col_type,
					dtype_form_prtype(
						field_type, charset_no),
					col_len);
			}
		}

		if (n_v_cols) {
			for (uint i = 0; i < altered_table->s->fields; i++) {
				dict_v_col_t*	v_col;
				const Field*	field = altered_table->field[i];

				if (!innobase_is_v_fld(field)) {
					continue;
				}
				v_col = dict_table_get_nth_v_col(
					ctx->new_table, z);
				z++;
				innodb_base_col_setup(
					ctx->new_table, field, v_col);
			}
		}

		if (add_fts_doc_id) {
			fts_add_doc_id_column(ctx->new_table, ctx->heap);
			ctx->new_table->fts->doc_col = fts_doc_id_col;
			ut_ad(fts_doc_id_col
			      == altered_table->s->fields - n_v_cols);
		} else if (ctx->new_table->fts) {
			ctx->new_table->fts->doc_col = fts_doc_id_col;
		}

		const char*	compression;

		compression = ha_alter_info->create_info->compress.str;

                if (Compression::validate(compression) != DB_SUCCESS) {

                        compression = NULL;
                }

		error = row_create_table_for_mysql(
			ctx->new_table, compression, ctx->trx, false);

		switch (error) {
			dict_table_t*	temp_table;
		case DB_IO_NO_PUNCH_HOLE_FS:

			push_warning_printf(
				ctx->prebuilt->trx->mysql_thd,
				Sql_condition::SL_WARNING,
				HA_ERR_UNSUPPORTED,
				"XPunch hole not supported by the file system. "
				"Compression disabled for '%s'",
				ctx->new_table->name.m_name);

			error = DB_SUCCESS;

		case DB_SUCCESS:
			/* We need to bump up the table ref count and
			before we can use it we need to open the
			table. The new_table must be in the data
			dictionary cache, because we are still holding
			the dict_sys->mutex. */
			ut_ad(mutex_own(&dict_sys->mutex));
			temp_table = dict_table_open_on_name(
				ctx->new_table->name.m_name, TRUE, FALSE,
				DICT_ERR_IGNORE_NONE);
			ut_a(ctx->new_table == temp_table);
			/* n_ref_count must be 1, because purge cannot
			be executing on this very table as we are
			holding dict_operation_lock X-latch. */
			DBUG_ASSERT(ctx->new_table->get_ref_count() == 1);
			break;
		case DB_TABLESPACE_EXISTS:
			my_error(ER_TABLESPACE_EXISTS, MYF(0),
				 new_table_name);
			goto new_clustered_failed;
		case DB_DUPLICATE_KEY:
			my_error(HA_ERR_TABLE_EXIST, MYF(0),
				 altered_table->s->table_name.str);
			goto new_clustered_failed;
		case DB_UNSUPPORTED:
			my_error(ER_UNSUPPORTED_EXTENSION, MYF(0),
				 ctx->new_table->name.m_name);
			goto new_clustered_failed;
		default:
			my_error_innodb(error, table_name, flags);
new_clustered_failed:
			DBUG_ASSERT(ctx->trx != ctx->prebuilt->trx);
			trx_rollback_to_savepoint(ctx->trx, NULL);

			ut_ad(user_table->get_ref_count() == 1);

			online_retry_drop_indexes_with_trx(
				user_table, ctx->trx);
			goto err_exit;
		}

		if (ha_alter_info->handler_flags
		    & Alter_inplace_info::ADD_COLUMN) {
			add_cols = dtuple_create_with_vcol(
				ctx->heap,
				dict_table_get_n_cols(ctx->new_table),
				dict_table_get_n_v_cols(ctx->new_table));

			dict_table_copy_types(add_cols, ctx->new_table);
		} else {
			add_cols = NULL;
		}

		ctx->col_map = innobase_build_col_map(
			ha_alter_info, altered_table, old_table,
			ctx->new_table, user_table,
			add_cols, ctx->heap);
		ctx->add_cols = add_cols;
	} else {
		DBUG_ASSERT(!innobase_need_rebuild(ha_alter_info));

		for (dict_index_t* index
			     = dict_table_get_first_index(user_table);
		     index != NULL;
		     index = dict_table_get_next_index(index)) {
			if (!index->to_be_dropped
			    && dict_index_is_corrupted(index)) {
				my_error(ER_CHECK_NO_SUCH_TABLE, MYF(0));
				goto error_handled;
			}
		}

		if (!ctx->new_table->fts
		    && innobase_fulltext_exist(altered_table)) {
			ctx->new_table->fts = fts_create(
				ctx->new_table);
			ctx->new_table->fts->doc_col = fts_doc_id_col;
		}

		/* Check if we need to update mtypes of legacy GIS columns.
		This check is only needed when we don't have to rebuild
		the table, since rebuild would update all mtypes for GIS
		columns */
		error = innobase_check_gis_columns(
			ha_alter_info, ctx->new_table, ctx->trx);
		if (error != DB_SUCCESS) {
			ut_ad(error == DB_ERROR);
			error = DB_UNSUPPORTED;
			goto error_handling;
		}
	}

	/* Assign table_id, so that no table id of
	fts_create_index_tables() will be written to the undo logs. */
	DBUG_ASSERT(ctx->new_table->id != 0);
	ctx->trx->table_id = ctx->new_table->id;

	/* Create the indexes in SYS_INDEXES and load into dictionary. */

	for (ulint a = 0; a < ctx->num_to_add_index; a++) {

		ctx->add_index[a] = row_merge_create_index(
			ctx->trx, ctx->new_table,
			&index_defs[a], add_v);

		add_key_nums[a] = index_defs[a].key_number;

		if (!ctx->add_index[a]) {
			error = ctx->trx->error_state;
			DBUG_ASSERT(error != DB_SUCCESS);
			goto error_handling;
		}

		DBUG_ASSERT(ctx->add_index[a]->is_committed()
			    == !!new_clustered);

		if (ctx->add_index[a]->type & DICT_FTS) {
			DBUG_ASSERT(num_fts_index);
			DBUG_ASSERT(!fts_index);
			DBUG_ASSERT(ctx->add_index[a]->type == DICT_FTS);
			fts_index = ctx->add_index[a];
		}

		/* If only online ALTER TABLE operations have been
		requested, allocate a modification log. If the table
		will be locked anyway, the modification
		log is unnecessary. When rebuilding the table
		(new_clustered), we will allocate the log for the
		clustered index of the old table, later. */
		if (new_clustered
		    || !ctx->online
		    || user_table->ibd_file_missing
		    || dict_table_is_discarded(user_table)) {
			/* No need to allocate a modification log. */
			ut_ad(!ctx->add_index[a]->online_log);
		} else if (ctx->add_index[a]->type & DICT_FTS) {
			/* Fulltext indexes are not covered
			by a modification log. */
		} else {
			DBUG_EXECUTE_IF("innodb_OOM_prepare_inplace_alter",
					error = DB_OUT_OF_MEMORY;
					goto error_handling;);
			rw_lock_x_lock(&ctx->add_index[a]->lock);
			bool ok = row_log_allocate(ctx->add_index[a],
						   NULL, true, NULL, NULL);
			rw_lock_x_unlock(&ctx->add_index[a]->lock);

			if (!ok) {
				error = DB_OUT_OF_MEMORY;
				goto error_handling;
			}
		}
	}

	ut_ad(new_clustered == ctx->need_rebuild());

	DBUG_EXECUTE_IF("innodb_OOM_prepare_inplace_alter",
			error = DB_OUT_OF_MEMORY;
			goto error_handling;);

	if (new_clustered) {
		dict_index_t*	clust_index = dict_table_get_first_index(
			user_table);
		dict_index_t*	new_clust_index = dict_table_get_first_index(
			ctx->new_table);
		ctx->skip_pk_sort = innobase_pk_order_preserved(
			ctx->col_map, clust_index, new_clust_index);

		DBUG_EXECUTE_IF("innodb_alter_table_pk_assert_no_sort",
			DBUG_ASSERT(ctx->skip_pk_sort););

		if (ctx->online) {
			/* Allocate a log for online table rebuild. */
			rw_lock_x_lock(&clust_index->lock);
			bool ok = row_log_allocate(
				clust_index, ctx->new_table,
				!(ha_alter_info->handler_flags
				  & Alter_inplace_info::ADD_PK_INDEX),
				ctx->add_cols, ctx->col_map);
			rw_lock_x_unlock(&clust_index->lock);

			if (!ok) {
				error = DB_OUT_OF_MEMORY;
				goto error_handling;
			}
		}
	}

	if (ctx->online) {
		/* Assign a consistent read view for
		row_merge_read_clustered_index(). */
		trx_assign_read_view(ctx->prebuilt->trx);
	}

	if (fts_index) {
		/* Ensure that the dictionary operation mode will
		not change while creating the auxiliary tables. */
		trx_dict_op_t	op = trx_get_dict_operation(ctx->trx);

#ifdef UNIV_DEBUG
		switch (op) {
		case TRX_DICT_OP_NONE:
			break;
		case TRX_DICT_OP_TABLE:
		case TRX_DICT_OP_INDEX:
			goto op_ok;
		}
		ut_error;
op_ok:
#endif /* UNIV_DEBUG */
		ut_ad(ctx->trx->dict_operation_lock_mode == RW_X_LATCH);
		ut_ad(mutex_own(&dict_sys->mutex));
		ut_ad(rw_lock_own(dict_operation_lock, RW_LOCK_X));

		DICT_TF2_FLAG_SET(ctx->new_table, DICT_TF2_FTS);
		if (new_clustered) {
			/* For !new_clustered, this will be set at
			commit_cache_norebuild(). */
			ctx->new_table->fts_doc_id_index
				= dict_table_get_index_on_name(
					ctx->new_table, FTS_DOC_ID_INDEX_NAME);
			DBUG_ASSERT(ctx->new_table->fts_doc_id_index != NULL);
		}

		/* This function will commit the transaction and reset
		the trx_t::dict_operation flag on success. */

		error = fts_create_index_tables(ctx->trx, fts_index);

		DBUG_EXECUTE_IF("innodb_test_fail_after_fts_index_table",
				error = DB_LOCK_WAIT_TIMEOUT;
				goto error_handling;);

		if (error != DB_SUCCESS) {
			goto error_handling;
		}

		trx_start_for_ddl(ctx->trx, op);

		if (!ctx->new_table->fts
		    || ib_vector_size(ctx->new_table->fts->indexes) == 0) {
			error = fts_create_common_tables(
				ctx->trx, ctx->new_table,
				user_table->name.m_name, TRUE);

			DBUG_EXECUTE_IF(
				"innodb_test_fail_after_fts_common_table",
				error = DB_LOCK_WAIT_TIMEOUT;);

			if (error != DB_SUCCESS) {
				goto error_handling;
			}

			ctx->new_table->fts->fts_status
				|= TABLE_DICT_LOCKED;

			error = innobase_fts_load_stopword(
				ctx->new_table, ctx->trx,
				ctx->prebuilt->trx->mysql_thd)
				? DB_SUCCESS : DB_ERROR;
			ctx->new_table->fts->fts_status
				&= ~TABLE_DICT_LOCKED;

			if (error != DB_SUCCESS) {
				goto error_handling;
			}
		}

		ut_ad(trx_get_dict_operation(ctx->trx) == op);
	}

	DBUG_ASSERT(error == DB_SUCCESS);

	/* Commit the data dictionary transaction in order to release
	the table locks on the system tables.  This means that if
	MySQL crashes while creating a new primary key inside
	row_merge_build_indexes(), ctx->new_table will not be dropped
	by trx_rollback_active().  It will have to be recovered or
	dropped by the database administrator. */
	trx_commit_for_mysql(ctx->trx);

	row_mysql_unlock_data_dictionary(ctx->trx);
	dict_locked = false;

	ut_a(ctx->trx->lock.n_active_thrs == 0);

error_handling:
	/* After an error, remove all those index definitions from the
	dictionary which were defined. */

	switch (error) {
	case DB_SUCCESS:
		ut_a(!dict_locked);

		ut_d(mutex_enter(&dict_sys->mutex));
		ut_d(dict_table_check_for_dup_indexes(
			     user_table, CHECK_PARTIAL_OK));
		ut_d(mutex_exit(&dict_sys->mutex));
		DBUG_RETURN(false);
	case DB_TABLESPACE_EXISTS:
		my_error(ER_TABLESPACE_EXISTS, MYF(0), "(unknown)");
		break;
	case DB_DUPLICATE_KEY:
		my_error(ER_DUP_KEY, MYF(0), "SYS_INDEXES");
		break;
	case DB_UNSUPPORTED:
		my_error(ER_TABLE_CANT_HANDLE_SPKEYS, MYF(0), "SYS_COLUMNS");
		break;
	default:
		my_error_innodb(error, table_name, user_table->flags);
	}

error_handled:

	ctx->prebuilt->trx->error_info = NULL;
	ctx->trx->error_state = DB_SUCCESS;

	if (!dict_locked) {
		row_mysql_lock_data_dictionary(ctx->trx);
	}

	if (new_clustered) {
		if (ctx->need_rebuild()) {

			if (DICT_TF2_FLAG_IS_SET(
				    ctx->new_table, DICT_TF2_FTS)) {
				innobase_drop_fts_index_table(
					ctx->new_table, ctx->trx);
			}

			dict_table_close_and_drop(ctx->trx, ctx->new_table);

			/* Free the log for online table rebuild, if
			one was allocated. */

			dict_index_t* clust_index = dict_table_get_first_index(
				user_table);

			rw_lock_x_lock(&clust_index->lock);

			if (clust_index->online_log) {
				ut_ad(ctx->online);
				row_log_abort_sec(clust_index);
				clust_index->online_status
					= ONLINE_INDEX_COMPLETE;
			}

			rw_lock_x_unlock(&clust_index->lock);
		}

		trx_commit_for_mysql(ctx->trx);
		/* n_ref_count must be 1, because purge cannot
		be executing on this very table as we are
		holding dict_operation_lock X-latch. */
		DBUG_ASSERT(user_table->get_ref_count() == 1 || ctx->online);

		online_retry_drop_indexes_with_trx(user_table, ctx->trx);
	} else {
		ut_ad(!ctx->need_rebuild());
		row_merge_drop_indexes(ctx->trx, user_table, TRUE);
		trx_commit_for_mysql(ctx->trx);
	}

	ut_d(dict_table_check_for_dup_indexes(user_table, CHECK_ALL_COMPLETE));
	ut_ad(!user_table->drop_aborted);

err_exit:
#ifdef UNIV_DEBUG
	/* Clear the to_be_dropped flag in the data dictionary cache. */
	for (ulint i = 0; i < ctx->num_to_drop_index; i++) {
		DBUG_ASSERT(ctx->drop_index[i]->is_committed());
		DBUG_ASSERT(ctx->drop_index[i]->to_be_dropped);
		ctx->drop_index[i]->to_be_dropped = 0;
	}
#endif /* UNIV_DEBUG */

	row_mysql_unlock_data_dictionary(ctx->trx);

	trx_free_for_mysql(ctx->trx);
	trx_commit_for_mysql(ctx->prebuilt->trx);

	delete ctx;
	ha_alter_info->handler_ctx = NULL;

	DBUG_RETURN(true);
}

/* Check whether an index is needed for the foreign key constraint.
If so, if it is dropped, is there an equivalent index can play its role.
@return true if the index is needed and can't be dropped */
static __attribute__((nonnull(1,2,3,5), warn_unused_result))
bool
innobase_check_foreign_key_index(
/*=============================*/
	Alter_inplace_info*	ha_alter_info,	/*!< in: Structure describing
						changes to be done by ALTER
						TABLE */
	dict_index_t*		index,		/*!< in: index to check */
	dict_table_t*		indexed_table,	/*!< in: table that owns the
						foreign keys */
	const char**		col_names,	/*!< in: column names, or NULL
						for indexed_table->col_names */
	trx_t*			trx,		/*!< in/out: transaction */
	dict_foreign_t**	drop_fk,	/*!< in: Foreign key constraints
						to drop */
	ulint			n_drop_fk)	/*!< in: Number of foreign keys
						to drop */
{
	ut_ad(index != NULL);
	ut_ad(indexed_table != NULL);

	const dict_foreign_set*	fks = &indexed_table->referenced_set;

	/* Check for all FK references from other tables to the index. */
	for (dict_foreign_set::const_iterator it = fks->begin();
	     it != fks->end(); ++it) {

		dict_foreign_t*	foreign = *it;
		if (foreign->referenced_index != index) {
			continue;
		}
		ut_ad(indexed_table == foreign->referenced_table);

		if (NULL == dict_foreign_find_index(
			    indexed_table, col_names,
			    foreign->referenced_col_names,
			    foreign->n_fields, index,
			    /*check_charsets=*/TRUE,
			    /*check_null=*/FALSE)
		    && NULL == innobase_find_equiv_index(
			    foreign->referenced_col_names,
			    foreign->n_fields,
			    ha_alter_info->key_info_buffer,
			    ha_alter_info->index_add_buffer,
			    ha_alter_info->index_add_count)) {

			/* Index cannot be dropped. */
			trx->error_info = index;
			return(true);
		}
	}

	fks = &indexed_table->foreign_set;

	/* Check for all FK references in current table using the index. */
	for (dict_foreign_set::const_iterator it = fks->begin();
	     it != fks->end(); ++it) {

		dict_foreign_t*	foreign = *it;
		if (foreign->foreign_index != index) {
			continue;
		}

		ut_ad(indexed_table == foreign->foreign_table);

		if (!innobase_dropping_foreign(
			    foreign, drop_fk, n_drop_fk)
		    && NULL == dict_foreign_find_index(
			    indexed_table, col_names,
			    foreign->foreign_col_names,
			    foreign->n_fields, index,
			    /*check_charsets=*/TRUE,
			    /*check_null=*/FALSE)
		    && NULL == innobase_find_equiv_index(
			    foreign->foreign_col_names,
			    foreign->n_fields,
			    ha_alter_info->key_info_buffer,
			    ha_alter_info->index_add_buffer,
			    ha_alter_info->index_add_count)) {

			/* Index cannot be dropped. */
			trx->error_info = index;
			return(true);
		}
	}

	return(false);
}

/**
Rename a given index in the InnoDB data dictionary.

@param index index to rename
@param new_name new name of the index
@param[in,out] trx dict transaction to use, not going to be committed here

@retval true Failure
@retval false Success */
static __attribute__((warn_unused_result))
bool
rename_index_in_data_dictionary(
/*============================*/
	const dict_index_t*	index,
	const char*		new_name,
	trx_t*			trx)
{
	DBUG_ENTER("rename_index_in_data_dictionary");

	ut_ad(mutex_own(&dict_sys->mutex));
	ut_ad(rw_lock_own(dict_operation_lock, RW_LOCK_X));
	ut_ad(trx->dict_operation_lock_mode == RW_X_LATCH);

	pars_info_t*	pinfo;
	dberr_t		err;

	pinfo = pars_info_create();

	pars_info_add_ull_literal(pinfo, "table_id", index->table->id);
	pars_info_add_ull_literal(pinfo, "index_id", index->id);
	pars_info_add_str_literal(pinfo, "new_name", new_name);

	trx->op_info = "Renaming an index in SYS_INDEXES";

	DBUG_EXECUTE_IF(
		"ib_rename_index_fail1",
		DBUG_SET("+d,innodb_report_deadlock");
	);

	err = que_eval_sql(
		pinfo,
		"PROCEDURE RENAME_INDEX_IN_SYS_INDEXES () IS\n"
		"BEGIN\n"
		"UPDATE SYS_INDEXES SET\n"
		"NAME = :new_name\n"
		"WHERE\n"
		"ID = :index_id AND\n"
		"TABLE_ID = :table_id;\n"
		"END;\n",
		FALSE, trx); /* pinfo is freed by que_eval_sql() */

	DBUG_EXECUTE_IF(
		"ib_rename_index_fail1",
		DBUG_SET("-d,innodb_report_deadlock");
	);

	trx->op_info = "";

	if (err != DB_SUCCESS) {
		my_error_innodb(err, index->table->name.m_name, 0);
		DBUG_RETURN(true);
	}

	DBUG_RETURN(false);
}

/**
Rename all indexes in data dictionary of a given table that are
specified in ha_alter_info.

@param ctx alter context, used to fetch the list of indexes to
rename
@param ha_alter_info fetch the new names from here
@param[in,out] trx dict transaction to use, not going to be committed here

@retval true Failure
@retval false Success */
static __attribute__((warn_unused_result))
bool
rename_indexes_in_data_dictionary(
/*==============================*/
	const ha_innobase_inplace_ctx*	ctx,
	const Alter_inplace_info*	ha_alter_info,
	trx_t*				trx)
{
	DBUG_ENTER("rename_indexes_in_data_dictionary");

	ut_ad(ctx->num_to_rename == ha_alter_info->index_rename_count);

	for (ulint i = 0; i < ctx->num_to_rename; i++) {
		KEY_PAIR*	pair = &ha_alter_info->index_rename_buffer[i];
		dict_index_t*	index;

		index = ctx->rename[i];

		ut_ad(strcmp(index->name, pair->old_key->name) == 0);

		if (rename_index_in_data_dictionary(index,
						    pair->new_key->name,
						    trx)) {
			/* failed */
			DBUG_RETURN(true);
		}
	}

	DBUG_RETURN(false);
}

/**
Rename a given index in the InnoDB data dictionary cache.

@param[in,out] index index to rename
@param new_name new index name
*/
static
void
rename_index_in_cache(
/*==================*/
	dict_index_t*	index,
	const char*	new_name)
{
	DBUG_ENTER("rename_index_in_cache");

	ut_ad(mutex_own(&dict_sys->mutex));
	ut_ad(rw_lock_own(dict_operation_lock, RW_LOCK_X));

	size_t	old_name_len = strlen(index->name);
	size_t	new_name_len = strlen(new_name);

	if (old_name_len >= new_name_len) {
		/* reuse the old buffer for the name if it is large enough */
		memcpy(const_cast<char*>(index->name()), new_name,
		       new_name_len + 1);
	} else {
		/* Free the old chunk of memory if it is at the topmost
		place in the heap, otherwise the old chunk will be freed
		when the index is evicted from the cache. This code will
		kick-in in a repeated ALTER sequences where the old name is
		alternately longer/shorter than the new name:
		1. ALTER TABLE t RENAME INDEX a TO aa;
		2. ALTER TABLE t RENAME INDEX aa TO a;
		3. go to 1. */
		index->name = mem_heap_strdup_replace(
			index->heap,
			/* Presumed topmost element of the heap: */
			index->name, old_name_len + 1,
			new_name);
	}

	DBUG_VOID_RETURN;
}

/**
Rename all indexes in data dictionary cache of a given table that are
specified in ha_alter_info.

@param ctx alter context, used to fetch the list of indexes to rename
@param ha_alter_info fetch the new names from here
*/
static
void
rename_indexes_in_cache(
/*====================*/
	const ha_innobase_inplace_ctx*	ctx,
	const Alter_inplace_info*	ha_alter_info)
{
	DBUG_ENTER("rename_indexes_in_cache");

	ut_ad(ctx->num_to_rename == ha_alter_info->index_rename_count);

	for (ulint i = 0; i < ctx->num_to_rename; i++) {
		KEY_PAIR*	pair = &ha_alter_info->index_rename_buffer[i];
		dict_index_t*	index;

		index = ctx->rename[i];

		ut_ad(strcmp(index->name, pair->old_key->name) == 0);

		rename_index_in_cache(index, pair->new_key->name);
	}

	DBUG_VOID_RETURN;
}

/** Allows InnoDB to update internal structures with concurrent
writes blocked (provided that check_if_supported_inplace_alter()
did not return HA_ALTER_INPLACE_NO_LOCK).
This will be invoked before inplace_alter_table().

@param altered_table TABLE object for new version of table.
@param ha_alter_info Structure describing changes to be done
by ALTER TABLE and holding data used during in-place alter.

@retval true Failure
@retval false Success
*/

bool
ha_innobase::prepare_inplace_alter_table(
/*=====================================*/
	TABLE*			altered_table,
	Alter_inplace_info*	ha_alter_info)
{
	dict_index_t**	drop_index;	/*!< Index to be dropped */
	ulint		n_drop_index;	/*!< Number of indexes to drop */
	dict_index_t**	rename_index;	/*!< Indexes to be dropped */
	ulint		n_rename_index;	/*!< Number of indexes to rename */
	dict_foreign_t**drop_fk;	/*!< Foreign key constraints to drop */
	ulint		n_drop_fk;	/*!< Number of foreign keys to drop */
	dict_foreign_t**add_fk = NULL;	/*!< Foreign key constraints to drop */
	ulint		n_add_fk;	/*!< Number of foreign keys to drop */
	dict_table_t*	indexed_table;	/*!< Table where indexes are created */
	mem_heap_t*	heap;
	const char**	col_names;
	int		error;
	ulint		max_col_len;
	ulint		add_autoinc_col_no	= ULINT_UNDEFINED;
	ulonglong	autoinc_col_max_value	= 0;
	ulint		fts_doc_col_no		= ULINT_UNDEFINED;
	bool		add_fts_doc_id		= false;
	bool		add_fts_doc_id_idx	= false;
	bool		add_fts_idx		= false;

	DBUG_ENTER("prepare_inplace_alter_table");
	DBUG_ASSERT(!ha_alter_info->handler_ctx);
	DBUG_ASSERT(ha_alter_info->create_info);
	DBUG_ASSERT(!srv_read_only_mode);

	MONITOR_ATOMIC_INC(MONITOR_PENDING_ALTER_TABLE);

#ifdef UNIV_DEBUG
	for (dict_index_t* index = dict_table_get_first_index(m_prebuilt->table);
	     index;
	     index = dict_table_get_next_index(index)) {
		ut_ad(!index->to_be_dropped);
	}
#endif /* UNIV_DEBUG */

	ut_d(mutex_enter(&dict_sys->mutex));
	ut_d(dict_table_check_for_dup_indexes(
		     m_prebuilt->table, CHECK_ABORTED_OK));
	ut_d(mutex_exit(&dict_sys->mutex));

	if (!(ha_alter_info->handler_flags & ~INNOBASE_INPLACE_IGNORE)) {
		/* Nothing to do */
		DBUG_ASSERT(m_prebuilt->trx->dict_operation_lock_mode == 0);
		if (ha_alter_info->handler_flags & ~INNOBASE_INPLACE_IGNORE) {

			online_retry_drop_indexes(
				m_prebuilt->table, m_user_thd);

		}
		DBUG_RETURN(false);
	}

	indexed_table = m_prebuilt->table;

	if (indexed_table->corrupted
	    || dict_table_get_first_index(indexed_table) == NULL
	    || dict_index_is_corrupted(
		    dict_table_get_first_index(indexed_table))) {
		/* The clustered index is corrupted. */
		my_error(ER_CHECK_NO_SUCH_TABLE, MYF(0));
		DBUG_RETURN(true);
	}

	/* ALTER TABLE will not implicitly move a table from a single-table
	tablespace to the system tablespace when innodb_file_per_table=OFF.
	But it will implicitly move a table from the system tablespace to a
	single-table tablespace if innodb_file_per_table = ON.
	Tables found in a general tablespace will stay there unless ALTER
	TABLE contains another TABLESPACE=name.  If that is found it will
	explicitly move a table to the named tablespace.
	So if you specify TABLESPACE=`innodb_system` a table can be moved
	into the system tablespace from either a general or file-per-table
	tablespace. But from then on, it is labeled as using a shared space
	(the create options have tablespace=='innodb_system' and the
	SHARED_SPACE flag is set in the table flags) so it can no longer be
	implicitly moved to a file-per-table tablespace. */
	bool	in_system_space = is_system_tablespace(indexed_table->space);
	bool	is_file_per_table = !in_system_space
			&& !DICT_TF_HAS_SHARED_SPACE(indexed_table->flags);
#ifdef UNIV_DEBUG
	bool	in_general_space = !in_system_space
			&& DICT_TF_HAS_SHARED_SPACE(indexed_table->flags);

	/* The table being altered can only be in a system tablespace,
	or its own file-per-table tablespace, or a general tablespace. */
	ut_ad(1 == in_system_space + is_file_per_table + in_general_space);
#endif /* UNIV_DEBUG */

	create_table_info_t	info(m_user_thd,
				     altered_table,
				     ha_alter_info->create_info,
				     NULL,
				     NULL,
				     NULL,
				     NULL);

	info.set_tablespace_type(is_file_per_table);

	if (ha_alter_info->handler_flags
	    & Alter_inplace_info::CHANGE_CREATE_OPTION) {
		const char* invalid_opt = info.create_options_are_invalid();
		if (invalid_opt) {
			my_error(ER_ILLEGAL_HA_CREATE_OPTION, MYF(0),
				 table_type(), invalid_opt);
			goto err_exit_no_heap;
		}
	}

	/* Check if any index name is reserved. */
	if (innobase_index_name_is_reserved(
		    m_user_thd,
		    ha_alter_info->key_info_buffer,
		    ha_alter_info->key_count)) {
err_exit_no_heap:
		DBUG_ASSERT(m_prebuilt->trx->dict_operation_lock_mode == 0);
		if (ha_alter_info->handler_flags & ~INNOBASE_INPLACE_IGNORE) {

			online_retry_drop_indexes(
				m_prebuilt->table, m_user_thd);
		}
		DBUG_RETURN(true);
	}

	indexed_table = m_prebuilt->table;

	/* Check that index keys are sensible */
	error = innobase_check_index_keys(ha_alter_info, indexed_table);

	if (error) {
		goto err_exit_no_heap;
	}

	/* Prohibit renaming a column to something that the table
	already contains. */
	if (ha_alter_info->handler_flags
	    & Alter_inplace_info::ALTER_COLUMN_NAME) {
		List_iterator_fast<Create_field> cf_it(
			ha_alter_info->alter_info->create_list);

		for (Field** fp = table->field; *fp; fp++) {
			if (!((*fp)->flags & FIELD_IS_RENAMED)) {
				continue;
			}

			const char* name = 0;

			cf_it.rewind();
			while (Create_field* cf = cf_it++) {
				if (cf->field == *fp) {
					name = cf->field_name;
					goto check_if_ok_to_rename;
				}
			}

			ut_error;
check_if_ok_to_rename:
			/* Prohibit renaming a column from FTS_DOC_ID
			if full-text indexes exist. */
			if (!my_strcasecmp(system_charset_info,
					   (*fp)->field_name,
					   FTS_DOC_ID_COL_NAME)
			    && innobase_fulltext_exist(altered_table)) {
				my_error(ER_INNODB_FT_WRONG_DOCID_COLUMN,
					 MYF(0), name);
				goto err_exit_no_heap;
			}

			/* Prohibit renaming a column to an internal column. */
			const char*	s = m_prebuilt->table->col_names;
			unsigned j;
			/* Skip user columns.
			MySQL should have checked these already.
			We want to allow renaming of c1 to c2, c2 to c1. */
			for (j = 0; j < table->s->fields; j++) {
				if (!innobase_is_v_fld(table->field[j])) {
					s += strlen(s) + 1;
				}
			}

			for (; j < m_prebuilt->table->n_def; j++) {
				if (!my_strcasecmp(
					    system_charset_info, name, s)) {
					my_error(ER_WRONG_COLUMN_NAME, MYF(0),
						 s);
					goto err_exit_no_heap;
				}

				s += strlen(s) + 1;
			}
		}
	}

	if (!info.innobase_table_flags()) {
		goto err_exit_no_heap;
	}

	max_col_len = DICT_MAX_FIELD_LEN_BY_FORMAT_FLAG(info.flags());

	/* Check each index's column length to make sure they do not
	exceed limit */
	for (ulint i = 0; i < ha_alter_info->index_add_count; i++) {
		const KEY* key = &ha_alter_info->key_info_buffer[
			ha_alter_info->index_add_buffer[i]];

		if (key->flags & HA_FULLTEXT) {
			/* The column length does not matter for
			fulltext search indexes. But, UNIQUE
			fulltext indexes are not supported. */
			DBUG_ASSERT(!(key->flags & HA_NOSAME));
			DBUG_ASSERT(!(key->flags & HA_KEYFLAG_MASK
				      & ~(HA_FULLTEXT
					  | HA_PACK_KEY
					  | HA_BINARY_PACK_KEY)));
			add_fts_idx = true;
			continue;
		}

		if (innobase_check_column_length(max_col_len, key)) {
			my_error(ER_INDEX_COLUMN_TOO_LONG, MYF(0),
				 max_col_len);
			goto err_exit_no_heap;
		}
	}

	/* We won't be allowed to add fts index to a table with
	fts indexes already but without AUX_HEX_NAME set.
	This means the aux tables of the table failed to
	rename to hex format but new created aux tables
	shall be in hex format, which is contradictory. */
	if (!DICT_TF2_FLAG_IS_SET(indexed_table, DICT_TF2_FTS_AUX_HEX_NAME)
	    && indexed_table->fts != NULL && add_fts_idx) {
		my_error(ER_INNODB_FT_AUX_NOT_HEX_ID, MYF(0));
		goto err_exit_no_heap;
	}

	/* Check existing index definitions for too-long column
	prefixes as well, in case max_col_len shrunk. */
	for (const dict_index_t* index
		     = dict_table_get_first_index(indexed_table);
	     index;
	     index = dict_table_get_next_index(index)) {
		if (index->type & DICT_FTS) {
			DBUG_ASSERT(index->type == DICT_FTS
				    || (index->type & DICT_CORRUPT));

			/* We need to drop any corrupted fts indexes
			before we add a new fts index. */
			if (add_fts_idx && index->type & DICT_CORRUPT) {
				ib_errf(m_user_thd, IB_LOG_LEVEL_ERROR,
					ER_INNODB_INDEX_CORRUPT,
					"Fulltext index '%s' is corrupt. "
					"you should drop this index first.",
					index->name());

				goto err_exit_no_heap;
			}

			continue;
		}

		for (ulint i = 0; i < dict_index_get_n_fields(index); i++) {
			const dict_field_t* field
				= dict_index_get_nth_field(index, i);
			if (field->prefix_len > max_col_len) {
				my_error(ER_INDEX_COLUMN_TOO_LONG, MYF(0),
					 max_col_len);
				goto err_exit_no_heap;
			}
		}
	}

	n_drop_index = 0;
	n_drop_fk = 0;

	if (ha_alter_info->handler_flags
	    & (INNOBASE_ALTER_NOREBUILD | INNOBASE_ALTER_REBUILD)) {
		heap = mem_heap_create(1024);

		if (ha_alter_info->handler_flags
		    & Alter_inplace_info::ALTER_COLUMN_NAME) {
			col_names = innobase_get_col_names(
				ha_alter_info, altered_table, table,
				indexed_table, heap);
		} else {
			col_names = NULL;
		}
	} else {
		heap = NULL;
		col_names = NULL;
	}

	if (ha_alter_info->handler_flags
	    & Alter_inplace_info::DROP_FOREIGN_KEY) {
		DBUG_ASSERT(ha_alter_info->alter_info->drop_list.elements > 0);

		drop_fk = static_cast<dict_foreign_t**>(
			mem_heap_alloc(
				heap,
				ha_alter_info->alter_info->drop_list.elements
				* sizeof(dict_foreign_t*)));

		List_iterator<Alter_drop> drop_it(
			ha_alter_info->alter_info->drop_list);

		while (Alter_drop* drop = drop_it++) {
			if (drop->type != Alter_drop::FOREIGN_KEY) {
				continue;
			}

			for (dict_foreign_set::iterator it
				= m_prebuilt->table->foreign_set.begin();
			     it != m_prebuilt->table->foreign_set.end();
			     ++it) {

				dict_foreign_t*	foreign = *it;
				const char* fid = strchr(foreign->id, '/');

				DBUG_ASSERT(fid);
				/* If no database/ prefix was present in
				the FOREIGN KEY constraint name, compare
				to the full constraint name. */
				fid = fid ? fid + 1 : foreign->id;

				if (!my_strcasecmp(system_charset_info,
						   fid, drop->name)) {
					drop_fk[n_drop_fk++] = foreign;
					goto found_fk;
				}
			}

			my_error(ER_CANT_DROP_FIELD_OR_KEY, MYF(0),
				 drop->name);
			goto err_exit;
found_fk:
			continue;
		}

		DBUG_ASSERT(n_drop_fk > 0);

		DBUG_ASSERT(n_drop_fk
			    == ha_alter_info->alter_info->drop_list.elements);
	} else {
		drop_fk = NULL;
	}

	if (ha_alter_info->index_drop_count) {
		dict_index_t*	drop_primary = NULL;

		DBUG_ASSERT(ha_alter_info->handler_flags
			    & (Alter_inplace_info::DROP_INDEX
			       | Alter_inplace_info::DROP_UNIQUE_INDEX
			       | Alter_inplace_info::DROP_PK_INDEX));
		/* Check which indexes to drop. */
		drop_index = static_cast<dict_index_t**>(
			mem_heap_alloc(
				heap, (ha_alter_info->index_drop_count + 1)
				* sizeof *drop_index));

		for (uint i = 0; i < ha_alter_info->index_drop_count; i++) {
			const KEY*	key
				= ha_alter_info->index_drop_buffer[i];
			dict_index_t*	index
				= dict_table_get_index_on_name(
					indexed_table, key->name);

			if (!index) {
				push_warning_printf(
					m_user_thd,
					Sql_condition::SL_WARNING,
					HA_ERR_WRONG_INDEX,
					"InnoDB could not find key"
					" with name %s", key->name);
			} else {
				ut_ad(!index->to_be_dropped);
				if (!dict_index_is_clust(index)) {
					drop_index[n_drop_index++] = index;
				} else {
					drop_primary = index;
				}
			}
		}

		/* If all FULLTEXT indexes were removed, drop an
		internal FTS_DOC_ID_INDEX as well, unless it exists in
		the table. */

		if (innobase_fulltext_exist(table)
		    && !innobase_fulltext_exist(altered_table)
		    && !DICT_TF2_FLAG_IS_SET(
			indexed_table, DICT_TF2_FTS_HAS_DOC_ID)) {
			dict_index_t*	fts_doc_index
				= indexed_table->fts_doc_id_index;
			ut_ad(fts_doc_index);

			// Add some fault tolerance for non-debug builds.
			if (fts_doc_index == NULL) {
				goto check_if_can_drop_indexes;
			}

			DBUG_ASSERT(!fts_doc_index->to_be_dropped);

			for (uint i = 0; i < table->s->keys; i++) {
				if (!my_strcasecmp(
					    system_charset_info,
					    FTS_DOC_ID_INDEX_NAME,
					    table->key_info[i].name)) {
					/* The index exists in the MySQL
					data dictionary. Do not drop it,
					even though it is no longer needed
					by InnoDB fulltext search. */
					goto check_if_can_drop_indexes;
				}
			}

			drop_index[n_drop_index++] = fts_doc_index;
		}

check_if_can_drop_indexes:
		/* Check if the indexes can be dropped. */

		/* Prevent a race condition between DROP INDEX and
		CREATE TABLE adding FOREIGN KEY constraints. */
		row_mysql_lock_data_dictionary(m_prebuilt->trx);

		if (!n_drop_index) {
			drop_index = NULL;
		} else {
			/* Flag all indexes that are to be dropped. */
			for (ulint i = 0; i < n_drop_index; i++) {
				ut_ad(!drop_index[i]->to_be_dropped);
				drop_index[i]->to_be_dropped = 1;
			}
		}

		for (uint i = 0; i < n_drop_index; i++) {
			dict_index_t*	index = drop_index[i];

			if (innobase_check_foreign_key_index(
				ha_alter_info, index,
				indexed_table, col_names,
				m_prebuilt->trx, drop_fk, n_drop_fk)) {
				row_mysql_unlock_data_dictionary(
					m_prebuilt->trx);
				m_prebuilt->trx->error_info = index;
				print_error(HA_ERR_DROP_INDEX_FK,
					    MYF(0));
				goto err_exit;
			}
		}

		/* If a primary index is dropped, need to check
		any depending foreign constraints get affected */
		if (drop_primary
		    && innobase_check_foreign_key_index(
			    ha_alter_info, drop_primary,
			    indexed_table, col_names,
			    m_prebuilt->trx, drop_fk, n_drop_fk)) {
			row_mysql_unlock_data_dictionary(m_prebuilt->trx);
			print_error(HA_ERR_DROP_INDEX_FK, MYF(0));
			goto err_exit;
		}

		row_mysql_unlock_data_dictionary(m_prebuilt->trx);
	} else {
		drop_index = NULL;
	}

	n_rename_index = ha_alter_info->index_rename_count;
	rename_index = NULL;

	/* Create a list of dict_index_t objects that are to be renamed,
	also checking for requests to rename nonexistent indexes. If
	the table is going to be rebuilt (new_clustered == true in
	prepare_inplace_alter_table_dict()), then this can be skipped,
	but we don't for simplicity (we have not determined the value of
	new_clustered yet). */
	if (n_rename_index > 0) {
		rename_index = static_cast<dict_index_t**>(
			mem_heap_alloc(
				heap,
				n_rename_index * sizeof(*rename_index)));
		for (ulint i = 0; i < n_rename_index; i++) {
			dict_index_t*	index;
			const char*	old_name = ha_alter_info
				->index_rename_buffer[i].old_key->name;

			index = dict_table_get_index_on_name(indexed_table,
							     old_name);

			if (index == NULL) {
				my_error(ER_KEY_DOES_NOT_EXITS, MYF(0),
					 old_name,
					 m_prebuilt->table->name.m_name);
				goto err_exit;
			}

			rename_index[i] = index;
		}
	}

	n_add_fk = 0;

	if (ha_alter_info->handler_flags
	    & Alter_inplace_info::ADD_FOREIGN_KEY) {
		ut_ad(!m_prebuilt->trx->check_foreigns);

		add_fk = static_cast<dict_foreign_t**>(
			mem_heap_zalloc(
				heap,
				ha_alter_info->alter_info->key_list.elements
				* sizeof(dict_foreign_t*)));

		if (!innobase_get_foreign_key_info(
			    ha_alter_info, table_share,
			    m_prebuilt->table, col_names,
			    drop_index, n_drop_index,
			    add_fk, &n_add_fk, m_prebuilt->trx)) {
err_exit:
			if (n_drop_index) {
				row_mysql_lock_data_dictionary(m_prebuilt->trx);

				/* Clear the to_be_dropped flags, which might
				have been set at this point. */
				for (ulint i = 0; i < n_drop_index; i++) {
					ut_ad(drop_index[i]->is_committed());
					drop_index[i]->to_be_dropped = 0;
				}

				row_mysql_unlock_data_dictionary(
					m_prebuilt->trx);
			}

			if (heap) {
				mem_heap_free(heap);
			}

			goto err_exit_no_heap;
		}
	}

	if (!(ha_alter_info->handler_flags & INNOBASE_ALTER_DATA)
	    || (ha_alter_info->handler_flags
		== Alter_inplace_info::CHANGE_CREATE_OPTION
		&& !innobase_need_rebuild(ha_alter_info))) {

		if (heap) {
			ha_alter_info->handler_ctx
				= new ha_innobase_inplace_ctx(
					(*m_prebuilt_ptr),
					drop_index, n_drop_index,
					rename_index, n_rename_index,
					drop_fk, n_drop_fk,
					add_fk, n_add_fk,
					ha_alter_info->online,
					heap, indexed_table,
					col_names, ULINT_UNDEFINED, 0, 0, 0);
		}

		DBUG_ASSERT(m_prebuilt->trx->dict_operation_lock_mode == 0);
		if (ha_alter_info->handler_flags & ~INNOBASE_INPLACE_IGNORE) {

			online_retry_drop_indexes(
				m_prebuilt->table, m_user_thd);

		}

		if ((ha_alter_info->handler_flags
		     & Alter_inplace_info::DROP_VIRTUAL_COLUMN)
		    && prepare_inplace_drop_virtual(
			    ha_alter_info, altered_table, table)) {
			DBUG_RETURN(true);
		}

		if ((ha_alter_info->handler_flags
		     & Alter_inplace_info::ADD_VIRTUAL_COLUMN)
		    && prepare_inplace_add_virtual(
			    ha_alter_info, altered_table, table)) {
			DBUG_RETURN(true);
		}

		DBUG_RETURN(false);
	}

	/* If we are to build a full-text search index, check whether
	the table already has a DOC ID column.  If not, we will need to
	add a Doc ID hidden column and rebuild the primary index */
	if (innobase_fulltext_exist(altered_table)) {
		ulint	doc_col_no;
		ulint	num_v = 0;

		if (!innobase_fts_check_doc_id_col(
			    m_prebuilt->table,
			    altered_table, &fts_doc_col_no, &num_v)) {

			fts_doc_col_no = altered_table->s->fields - num_v;
			add_fts_doc_id = true;
			add_fts_doc_id_idx = true;

			push_warning_printf(
				m_user_thd,
				Sql_condition::SL_WARNING,
				HA_ERR_WRONG_INDEX,
				"InnoDB rebuilding table to add"
				" column " FTS_DOC_ID_COL_NAME);
		} else if (fts_doc_col_no == ULINT_UNDEFINED) {
			goto err_exit;
		}

		switch (innobase_fts_check_doc_id_index(
				m_prebuilt->table, altered_table,
				&doc_col_no)) {
		case FTS_NOT_EXIST_DOC_ID_INDEX:
			add_fts_doc_id_idx = true;
			break;
		case FTS_INCORRECT_DOC_ID_INDEX:
			my_error(ER_INNODB_FT_WRONG_DOCID_INDEX, MYF(0),
				 FTS_DOC_ID_INDEX_NAME);
			goto err_exit;
		case FTS_EXIST_DOC_ID_INDEX:
			DBUG_ASSERT(
				doc_col_no == fts_doc_col_no
				|| doc_col_no == ULINT_UNDEFINED
				|| (ha_alter_info->handler_flags
				    & (Alter_inplace_info::ALTER_STORED_COLUMN_ORDER
				       | Alter_inplace_info::DROP_STORED_COLUMN
				       | Alter_inplace_info::ADD_STORED_BASE_COLUMN)));
		}
	}

	/* See if an AUTO_INCREMENT column was added. */
	uint i = 0;
	List_iterator_fast<Create_field> cf_it(
		ha_alter_info->alter_info->create_list);
	while (const Create_field* new_field = cf_it++) {
		const Field*	field;

		DBUG_ASSERT(i < altered_table->s->fields);

		for (uint old_i = 0; table->field[old_i]; old_i++) {
			if (new_field->field == table->field[old_i]) {
				goto found_col;
			}
		}

		/* This is an added column. */
		DBUG_ASSERT(!new_field->field);
		DBUG_ASSERT(ha_alter_info->handler_flags
			    & Alter_inplace_info::ADD_COLUMN);

		field = altered_table->field[i];

		DBUG_ASSERT((MTYP_TYPENR(field->unireg_check)
			     == Field::NEXT_NUMBER)
			    == !!(field->flags & AUTO_INCREMENT_FLAG));

		if (field->flags & AUTO_INCREMENT_FLAG) {
			if (add_autoinc_col_no != ULINT_UNDEFINED) {
				/* This should have been blocked earlier. */
				ut_ad(0);
				my_error(ER_WRONG_AUTO_KEY, MYF(0));
				goto err_exit;
			}
			add_autoinc_col_no = i;

			autoinc_col_max_value =
				field->get_max_int_value();
		}
found_col:
		i++;
	}

	DBUG_ASSERT(heap);
	DBUG_ASSERT(m_user_thd == m_prebuilt->trx->mysql_thd);
	DBUG_ASSERT(!ha_alter_info->handler_ctx);

	ha_alter_info->handler_ctx = new ha_innobase_inplace_ctx(
		(*m_prebuilt_ptr),
		drop_index, n_drop_index,
		rename_index, n_rename_index,
		drop_fk, n_drop_fk, add_fk, n_add_fk,
		ha_alter_info->online,
		heap, m_prebuilt->table, col_names,
		add_autoinc_col_no,
		ha_alter_info->create_info->auto_increment_value,
		autoinc_col_max_value, 0);

	DBUG_RETURN(prepare_inplace_alter_table_dict(
			    ha_alter_info, altered_table, table,
			    table_share->table_name.str,
			    info.flags(), info.flags2(),
			    fts_doc_col_no, add_fts_doc_id,
			    add_fts_doc_id_idx));
}

/** Alter the table structure in-place with operations
specified using Alter_inplace_info.
The level of concurrency allowed during this operation depends
on the return value from check_if_supported_inplace_alter().

@param altered_table TABLE object for new version of table.
@param ha_alter_info Structure describing changes to be done
by ALTER TABLE and holding data used during in-place alter.

@retval true Failure
@retval false Success
*/

bool
ha_innobase::inplace_alter_table(
/*=============================*/
	TABLE*			altered_table,
	Alter_inplace_info*	ha_alter_info)
{
	dberr_t			error;
	dict_add_v_col_t*	add_v = NULL;
	innodb_col_templ_t*	s_templ = NULL;
	innodb_col_templ_t*	old_templ = NULL;


	DBUG_ENTER("inplace_alter_table");
	DBUG_ASSERT(!srv_read_only_mode);

	ut_ad(!rw_lock_own(dict_operation_lock, RW_LOCK_X));
	ut_ad(!rw_lock_own(dict_operation_lock, RW_LOCK_S));

	DEBUG_SYNC(m_user_thd, "innodb_inplace_alter_table_enter");

	if (!(ha_alter_info->handler_flags & INNOBASE_ALTER_DATA)) {
ok_exit:
		DEBUG_SYNC(m_user_thd, "innodb_after_inplace_alter_table");
		DBUG_RETURN(false);
	}

	if (ha_alter_info->handler_flags
	    == Alter_inplace_info::CHANGE_CREATE_OPTION
	    && !innobase_need_rebuild(ha_alter_info)) {
		goto ok_exit;
	}

	ha_innobase_inplace_ctx*	ctx
		= static_cast<ha_innobase_inplace_ctx*>
		(ha_alter_info->handler_ctx);

	DBUG_ASSERT(ctx);
	DBUG_ASSERT(ctx->trx);
	DBUG_ASSERT(ctx->prebuilt == m_prebuilt);

	dict_index_t*	pk = dict_table_get_first_index(m_prebuilt->table);
	ut_ad(pk != NULL);

	/* For partitioned tables this could be already allocated from a
	previous partition invocation. For normal tables this is NULL. */
	UT_DELETE(ctx->m_stage);

	ctx->m_stage = UT_NEW_NOKEY(ut_stage_alter_t(pk));

	if (m_prebuilt->table->ibd_file_missing
	    || dict_table_is_discarded(m_prebuilt->table)) {
		goto all_done;
	}

	/* If we are doing a table rebuilding or having added virtual
	columns in the same clause, we will need to build a table template
	that carries translation information between MySQL TABLE and InnoDB
	table, which indicates the virtual columns and their base columns
	info. This is used to do the computation callback, so that the
	data in base columns can be extracted send to server */
	if (ctx->need_rebuild() && ctx->new_table->n_v_cols) {
		s_templ = static_cast<innodb_col_templ_t*>(
			mem_heap_alloc(ctx->heap, sizeof *s_templ));
		s_templ->vtempl = NULL;

		innobase_build_v_templ(
			altered_table, ctx->new_table, s_templ,
			NULL, false, NULL);

		ctx->new_table->vc_templ = s_templ;
	} else if (ctx->num_to_add_vcol) {
		ut_ad(!ctx->online);
		s_templ = static_cast<innodb_col_templ_t*>(
				mem_heap_alloc(ctx->heap, sizeof *s_templ));

		add_v = static_cast<dict_add_v_col_t*>(
			mem_heap_alloc(ctx->heap, sizeof *add_v));
		add_v->n_v_col = ctx->num_to_add_vcol;
		add_v->v_col = ctx->add_vcol;
		add_v->v_col_name = ctx->add_vcol_name;

		s_templ->vtempl = NULL;

		innobase_build_v_templ(
			altered_table, ctx->new_table, s_templ,
			add_v, false, NULL);
		old_templ = ctx->new_table->vc_templ;
		ctx->new_table->vc_templ = s_templ;
	}

	/* Read the clustered index of the table and build
	indexes based on this information using temporary
	files and merge sort. */
	DBUG_EXECUTE_IF("innodb_OOM_inplace_alter",
			error = DB_OUT_OF_MEMORY; goto oom;);
	error = row_merge_build_indexes(
		m_prebuilt->trx,
		m_prebuilt->table, ctx->new_table,
		ctx->online,
		ctx->add_index, ctx->add_key_numbers, ctx->num_to_add_index,
		altered_table, ctx->add_cols, ctx->col_map,
		ctx->add_autoinc, ctx->sequence, ctx->skip_pk_sort,
		ctx->m_stage, add_v);

	if (s_templ) {
		ut_ad(ctx->need_rebuild() || ctx->num_to_add_vcol);
		free_vc_templ(s_templ);

		if (old_templ) {
			ctx->new_table->vc_templ = old_templ;
		}
	}

#ifndef DBUG_OFF
oom:
#endif /* !DBUG_OFF */
	if (error == DB_SUCCESS && ctx->online && ctx->need_rebuild()) {
		DEBUG_SYNC_C("row_log_table_apply1_before");
		error = row_log_table_apply(
			ctx->thr, m_prebuilt->table, altered_table,
			ctx->m_stage);
	}

	DEBUG_SYNC_C("inplace_after_index_build");

	DBUG_EXECUTE_IF("create_index_fail",
			error = DB_DUPLICATE_KEY;
			m_prebuilt->trx->error_key_num = ULINT_UNDEFINED;);

	/* After an error, remove all those index definitions
	from the dictionary which were defined. */

	switch (error) {
		KEY*	dup_key;
	all_done:
	case DB_SUCCESS:
		ut_d(mutex_enter(&dict_sys->mutex));
		ut_d(dict_table_check_for_dup_indexes(
			     m_prebuilt->table, CHECK_PARTIAL_OK));
		ut_d(mutex_exit(&dict_sys->mutex));
		/* prebuilt->table->n_ref_count can be anything here,
		given that we hold at most a shared lock on the table. */
		goto ok_exit;
	case DB_DUPLICATE_KEY:
		if (m_prebuilt->trx->error_key_num == ULINT_UNDEFINED
		    || ha_alter_info->key_count == 0) {
			/* This should be the hidden index on
			FTS_DOC_ID, or there is no PRIMARY KEY in the
			table. Either way, we should be seeing and
			reporting a bogus duplicate key error. */
			dup_key = NULL;
		} else {
			DBUG_ASSERT(m_prebuilt->trx->error_key_num
				    < ha_alter_info->key_count);
			dup_key = &ha_alter_info->key_info_buffer[
				m_prebuilt->trx->error_key_num];
		}
		print_keydup_error(altered_table, dup_key, MYF(0));
		break;
	case DB_ONLINE_LOG_TOO_BIG:
		DBUG_ASSERT(ctx->online);
		my_error(ER_INNODB_ONLINE_LOG_TOO_BIG, MYF(0),
			 (m_prebuilt->trx->error_key_num == ULINT_UNDEFINED)
			 ? FTS_DOC_ID_INDEX_NAME
			 : ha_alter_info->key_info_buffer[
				 m_prebuilt->trx->error_key_num].name);
		break;
	case DB_INDEX_CORRUPT:
		my_error(ER_INDEX_CORRUPT, MYF(0),
			 (m_prebuilt->trx->error_key_num == ULINT_UNDEFINED)
			 ? FTS_DOC_ID_INDEX_NAME
			 : ha_alter_info->key_info_buffer[
				 m_prebuilt->trx->error_key_num].name);
		break;
	default:
		my_error_innodb(error,
				table_share->table_name.str,
				m_prebuilt->table->flags);
	}

	/* prebuilt->table->n_ref_count can be anything here, given
	that we hold at most a shared lock on the table. */
	m_prebuilt->trx->error_info = NULL;
	ctx->trx->error_state = DB_SUCCESS;

	DBUG_RETURN(true);
}

/** Free the modification log for online table rebuild.
@param table table that was being rebuilt online */
static
void
innobase_online_rebuild_log_free(
/*=============================*/
	dict_table_t*	table)
{
	dict_index_t* clust_index = dict_table_get_first_index(table);

	ut_ad(mutex_own(&dict_sys->mutex));
	ut_ad(rw_lock_own(dict_operation_lock, RW_LOCK_X));

	rw_lock_x_lock(&clust_index->lock);

	if (clust_index->online_log) {
		ut_ad(dict_index_get_online_status(clust_index)
		      == ONLINE_INDEX_CREATION);
		clust_index->online_status = ONLINE_INDEX_COMPLETE;
		row_log_free(clust_index->online_log);
		DEBUG_SYNC_C("innodb_online_rebuild_log_free_aborted");
	}

	DBUG_ASSERT(dict_index_get_online_status(clust_index)
		    == ONLINE_INDEX_COMPLETE);
	rw_lock_x_unlock(&clust_index->lock);
}

/** Rollback a secondary index creation, drop the indexes with
temparary index prefix
@param user_table InnoDB table
@param table the TABLE
@param locked TRUE=table locked, FALSE=may need to do a lazy drop
@param trx the transaction
*/
static __attribute__((nonnull))
void
innobase_rollback_sec_index(
/*========================*/
	dict_table_t*		user_table,
	const TABLE*		table,
	ibool			locked,
	trx_t*			trx)
{
	row_merge_drop_indexes(trx, user_table, locked);

	/* Free the table->fts only if there is no FTS_DOC_ID
	in the table */
	if (user_table->fts
	    && !DICT_TF2_FLAG_IS_SET(user_table,
				     DICT_TF2_FTS_HAS_DOC_ID)
	    && !innobase_fulltext_exist(table)) {
		fts_free(user_table);
	}
}

/** Roll back the changes made during prepare_inplace_alter_table()
and inplace_alter_table() inside the storage engine. Note that the
allowed level of concurrency during this operation will be the same as
for inplace_alter_table() and thus might be higher than during
prepare_inplace_alter_table(). (E.g concurrent writes were blocked
during prepare, but might not be during commit).

@param ha_alter_info Data used during in-place alter.
@param table the TABLE
@param prebuilt the prebuilt struct
@retval true Failure
@retval false Success
*/
inline __attribute__((nonnull, warn_unused_result))
bool
rollback_inplace_alter_table(
/*=========================*/
	Alter_inplace_info*	ha_alter_info,
	const TABLE*		table,
	row_prebuilt_t*		prebuilt)
{
	bool	fail	= false;

	ha_innobase_inplace_ctx*	ctx
		= static_cast<ha_innobase_inplace_ctx*>
		(ha_alter_info->handler_ctx);

	DBUG_ENTER("rollback_inplace_alter_table");

	if (!ctx || !ctx->trx) {
		/* If we have not started a transaction yet,
		(almost) nothing has been or needs to be done. */
		goto func_exit;
	}

	trx_start_for_ddl(ctx->trx, TRX_DICT_OP_INDEX);
	row_mysql_lock_data_dictionary(ctx->trx);

	if (ctx->need_rebuild()) {
		dberr_t	err = DB_SUCCESS;
		ulint	flags	= ctx->new_table->flags;

		/* DML threads can access ctx->new_table via the
		online rebuild log. Free it first. */
		innobase_online_rebuild_log_free(prebuilt->table);

		/* Since the FTS index specific auxiliary tables has
		not yet registered with "table->fts" by fts_add_index(),
		we will need explicitly delete them here */
		if (dict_table_has_fts_index(ctx->new_table)) {

			err = innobase_drop_fts_index_table(
				ctx->new_table, ctx->trx);

			if (err != DB_SUCCESS) {
				my_error_innodb(
					err, table->s->table_name.str,
					flags);
				fail = true;
			}
		}

		dict_table_close_and_drop(ctx->trx, ctx->new_table);

		switch (err) {
		case DB_SUCCESS:
			break;
		default:
			my_error_innodb(err, table->s->table_name.str,
					flags);
			fail = true;
		}
	} else {
		DBUG_ASSERT(!(ha_alter_info->handler_flags
			      & Alter_inplace_info::ADD_PK_INDEX));
		DBUG_ASSERT(ctx->new_table == prebuilt->table);

		innobase_rollback_sec_index(
			prebuilt->table, table, FALSE, ctx->trx);
	}

	trx_commit_for_mysql(ctx->trx);
	row_mysql_unlock_data_dictionary(ctx->trx);
	trx_free_for_mysql(ctx->trx);

func_exit:
#ifndef DBUG_OFF
	dict_index_t* clust_index = dict_table_get_first_index(
		prebuilt->table);
	DBUG_ASSERT(!clust_index->online_log);
	DBUG_ASSERT(dict_index_get_online_status(clust_index)
		    == ONLINE_INDEX_COMPLETE);
#endif /* !DBUG_OFF */

	if (ctx) {
		DBUG_ASSERT(ctx->prebuilt == prebuilt);

		if (ctx->num_to_add_fk) {
			for (ulint i = 0; i < ctx->num_to_add_fk; i++) {
				dict_foreign_free(ctx->add_fk[i]);
			}
		}

		if (ctx->num_to_drop_index) {
			row_mysql_lock_data_dictionary(prebuilt->trx);

			/* Clear the to_be_dropped flags
			in the data dictionary cache.
			The flags may already have been cleared,
			in case an error was detected in
			commit_inplace_alter_table(). */
			for (ulint i = 0; i < ctx->num_to_drop_index; i++) {
				dict_index_t*	index = ctx->drop_index[i];
				DBUG_ASSERT(index->is_committed());
				index->to_be_dropped = 0;
			}

			row_mysql_unlock_data_dictionary(prebuilt->trx);
		}
	}

	trx_commit_for_mysql(prebuilt->trx);
	MONITOR_ATOMIC_DEC(MONITOR_PENDING_ALTER_TABLE);
	DBUG_RETURN(fail);
}

/** Drop a FOREIGN KEY constraint from the data dictionary tables.
@param trx data dictionary transaction
@param table_name Table name in MySQL
@param foreign_id Foreign key constraint identifier
@retval true Failure
@retval false Success */
static __attribute__((nonnull, warn_unused_result))
bool
innobase_drop_foreign_try(
/*======================*/
	trx_t*			trx,
	const char*		table_name,
	const char*		foreign_id)
{
	DBUG_ENTER("innobase_drop_foreign_try");

	DBUG_ASSERT(trx_get_dict_operation(trx) == TRX_DICT_OP_INDEX);
	ut_ad(trx->dict_operation_lock_mode == RW_X_LATCH);
	ut_ad(mutex_own(&dict_sys->mutex));
	ut_ad(rw_lock_own(dict_operation_lock, RW_LOCK_X));

	/* Drop the constraint from the data dictionary. */
	static const char sql[] =
		"PROCEDURE DROP_FOREIGN_PROC () IS\n"
		"BEGIN\n"
		"DELETE FROM SYS_FOREIGN WHERE ID=:id;\n"
		"DELETE FROM SYS_FOREIGN_COLS WHERE ID=:id;\n"
		"END;\n";

	dberr_t		error;
	pars_info_t*	info;

	info = pars_info_create();
	pars_info_add_str_literal(info, "id", foreign_id);

	trx->op_info = "dropping foreign key constraint from dictionary";
	error = que_eval_sql(info, sql, FALSE, trx);
	trx->op_info = "";

	DBUG_EXECUTE_IF("ib_drop_foreign_error",
			error = DB_OUT_OF_FILE_SPACE;);

	if (error != DB_SUCCESS) {
		my_error_innodb(error, table_name, 0);
		trx->error_state = DB_SUCCESS;
		DBUG_RETURN(true);
	}

	DBUG_RETURN(false);
}

/** Rename a column in the data dictionary tables.
@param[in] user_table	InnoDB table that was being altered
@param[in] trx		data dictionary transaction
@param[in] table_name	Table name in MySQL
@param[in] nth_col	0-based index of the column
@param[in] from		old column name
@param[in] to		new column name
@param[in] new_clustered whether the table has been rebuilt
@param[in] is_virtual	whether it is a virtual column
@retval true Failure
@retval false Success */
static __attribute__((nonnull, warn_unused_result))
bool
innobase_rename_column_try(
	const dict_table_t*	user_table,
	trx_t*			trx,
	const char*		table_name,
	ulint			nth_col,
	const char*		from,
	const char*		to,
	bool			new_clustered,
	bool			is_virtual)
{
	pars_info_t*	info;
	dberr_t		error;

	DBUG_ENTER("innobase_rename_column_try");

	DBUG_ASSERT(trx_get_dict_operation(trx) == TRX_DICT_OP_INDEX);
	ut_ad(trx->dict_operation_lock_mode == RW_X_LATCH);
	ut_ad(mutex_own(&dict_sys->mutex));
	ut_ad(rw_lock_own(dict_operation_lock, RW_LOCK_X));

	if (new_clustered) {
		goto rename_foreign;
	}

	info = pars_info_create();

	pars_info_add_ull_literal(info, "tableid", user_table->id);
	pars_info_add_int4_literal(info, "nth", nth_col);
	pars_info_add_str_literal(info, "old", from);
	pars_info_add_str_literal(info, "new", to);

	trx->op_info = "renaming column in SYS_COLUMNS";

	error = que_eval_sql(
		info,
		"PROCEDURE RENAME_SYS_COLUMNS_PROC () IS\n"
		"BEGIN\n"
		"UPDATE SYS_COLUMNS SET NAME=:new\n"
		"WHERE TABLE_ID=:tableid AND NAME=:old\n"
		"AND POS=:nth;\n"
		"END;\n",
		FALSE, trx);

	DBUG_EXECUTE_IF("ib_rename_column_error",
			error = DB_OUT_OF_FILE_SPACE;);

	if (error != DB_SUCCESS) {
err_exit:
		my_error_innodb(error, table_name, 0);
		trx->error_state = DB_SUCCESS;
		trx->op_info = "";
		DBUG_RETURN(true);
	}

	trx->op_info = "renaming column in SYS_FIELDS";

	for (const dict_index_t* index = dict_table_get_first_index(
		     user_table);
	     index != NULL;
	     index = dict_table_get_next_index(index)) {

		for (ulint i = 0; i < dict_index_get_n_fields(index); i++) {
			if (strcmp(dict_index_get_nth_field(index, i)->name,
				   from)) {
				continue;
			}

			info = pars_info_create();

			pars_info_add_ull_literal(info, "indexid", index->id);
			pars_info_add_int4_literal(info, "nth", i);
			pars_info_add_str_literal(info, "old", from);
			pars_info_add_str_literal(info, "new", to);

			error = que_eval_sql(
				info,
				"PROCEDURE RENAME_SYS_FIELDS_PROC () IS\n"
				"BEGIN\n"

				"UPDATE SYS_FIELDS SET COL_NAME=:new\n"
				"WHERE INDEX_ID=:indexid AND COL_NAME=:old\n"
				"AND POS=:nth;\n"

				/* Try again, in case there is a prefix_len
				encoded in SYS_FIELDS.POS */

				"UPDATE SYS_FIELDS SET COL_NAME=:new\n"
				"WHERE INDEX_ID=:indexid AND COL_NAME=:old\n"
				"AND POS>=65536*:nth AND POS<65536*(:nth+1);\n"

				"END;\n",
				FALSE, trx);

			if (error != DB_SUCCESS) {
				goto err_exit;
			}
		}
	}

rename_foreign:
	trx->op_info = "renaming column in SYS_FOREIGN_COLS";

	std::list<dict_foreign_t*>	fk_evict;
	bool		foreign_modified;

	for (dict_foreign_set::iterator it = user_table->foreign_set.begin();
	     it != user_table->foreign_set.end();
	     ++it) {

		dict_foreign_t*	foreign = *it;
		foreign_modified = false;

		for (unsigned i = 0; i < foreign->n_fields; i++) {
			if (strcmp(foreign->foreign_col_names[i], from)) {
				continue;
			}

			info = pars_info_create();

			pars_info_add_str_literal(info, "id", foreign->id);
			pars_info_add_int4_literal(info, "nth", i);
			pars_info_add_str_literal(info, "old", from);
			pars_info_add_str_literal(info, "new", to);

			error = que_eval_sql(
				info,
				"PROCEDURE RENAME_SYS_FOREIGN_F_PROC () IS\n"
				"BEGIN\n"
				"UPDATE SYS_FOREIGN_COLS\n"
				"SET FOR_COL_NAME=:new\n"
				"WHERE ID=:id AND POS=:nth\n"
				"AND FOR_COL_NAME=:old;\n"
				"END;\n",
				FALSE, trx);

			if (error != DB_SUCCESS) {
				goto err_exit;
			}
			foreign_modified = true;
		}

		if (foreign_modified) {
			fk_evict.push_back(foreign);
		}
	}

	for (dict_foreign_set::iterator it
		= user_table->referenced_set.begin();
	     it != user_table->referenced_set.end();
	     ++it) {

		foreign_modified = false;
		dict_foreign_t*	foreign = *it;

		for (unsigned i = 0; i < foreign->n_fields; i++) {
			if (strcmp(foreign->referenced_col_names[i], from)) {
				continue;
			}

			info = pars_info_create();

			pars_info_add_str_literal(info, "id", foreign->id);
			pars_info_add_int4_literal(info, "nth", i);
			pars_info_add_str_literal(info, "old", from);
			pars_info_add_str_literal(info, "new", to);

			error = que_eval_sql(
				info,
				"PROCEDURE RENAME_SYS_FOREIGN_R_PROC () IS\n"
				"BEGIN\n"
				"UPDATE SYS_FOREIGN_COLS\n"
				"SET REF_COL_NAME=:new\n"
				"WHERE ID=:id AND POS=:nth\n"
				"AND REF_COL_NAME=:old;\n"
				"END;\n",
				FALSE, trx);

			if (error != DB_SUCCESS) {
				goto err_exit;
			}
			foreign_modified = true;
		}

		if (foreign_modified) {
			fk_evict.push_back(foreign);
		}
	}

	if (new_clustered) {
		std::for_each(fk_evict.begin(), fk_evict.end(),
			      dict_foreign_remove_from_cache);
	}

	trx->op_info = "";
	DBUG_RETURN(false);
}

/** Rename columns in the data dictionary tables.
@param ha_alter_info Data used during in-place alter.
@param ctx In-place ALTER TABLE context
@param table the TABLE
@param trx data dictionary transaction
@param table_name Table name in MySQL
@retval true Failure
@retval false Success */
static __attribute__((nonnull, warn_unused_result))
bool
innobase_rename_columns_try(
/*========================*/
	Alter_inplace_info*	ha_alter_info,
	ha_innobase_inplace_ctx*ctx,
	const TABLE*		table,
	trx_t*			trx,
	const char*		table_name)
{
	List_iterator_fast<Create_field> cf_it(
		ha_alter_info->alter_info->create_list);
	uint	i = 0;
	ulint	num_v = 0;

	DBUG_ASSERT(ctx);
	DBUG_ASSERT(ha_alter_info->handler_flags
		    & Alter_inplace_info::ALTER_COLUMN_NAME);

	for (Field** fp = table->field; *fp; fp++, i++) {
		bool	is_virtual = innobase_is_v_fld(*fp);

		if (!((*fp)->flags & FIELD_IS_RENAMED)) {
			goto processed_field;
		}

		cf_it.rewind();
		while (Create_field* cf = cf_it++) {
			if (cf->field == *fp) {
				ulint	col_n = is_virtual
						? dict_create_v_col_pos(
							num_v, i)
						: i - num_v;

				if (innobase_rename_column_try(
					    ctx->old_table, trx, table_name,
					    col_n,
					    cf->field->field_name,
					    cf->field_name,
					    ctx->need_rebuild(),
					    is_virtual)) {
					return(true);
				}
				goto processed_field;
			}
		}

		ut_error;
processed_field:
		if (is_virtual) {
			num_v++;
		}

		continue;
	}

	return(false);
}

/** Enlarge a column in the data dictionary tables.
@param user_table InnoDB table that was being altered
@param trx data dictionary transaction
@param table_name Table name in MySQL
@param nth_col 0-based index of the column
@param new_len new column length, in bytes
@retval true Failure
@retval false Success */
static __attribute__((nonnull, warn_unused_result))
bool
innobase_enlarge_column_try(
/*========================*/
	const dict_table_t*	user_table,
	trx_t*			trx,
	const char*		table_name,
	ulint			nth_col,
	ulint			new_len)
{
	pars_info_t*	info;
	dberr_t		error;

	DBUG_ENTER("innobase_enlarge_column_try");

	DBUG_ASSERT(trx_get_dict_operation(trx) == TRX_DICT_OP_INDEX);
	ut_ad(trx->dict_operation_lock_mode == RW_X_LATCH);
	ut_ad(mutex_own(&dict_sys->mutex));
	ut_ad(rw_lock_own(dict_operation_lock, RW_LOCK_X));
	ut_ad(dict_table_get_nth_col(user_table, nth_col)->len < new_len);
#ifdef UNIV_DEBUG
	switch (dict_table_get_nth_col(user_table, nth_col)->mtype) {
	case DATA_MYSQL:
		/* NOTE: we could allow this when !(prtype & DATA_BINARY_TYPE)
		and ROW_FORMAT is not REDUNDANT and mbminlen<mbmaxlen.
		That is, we treat a UTF-8 CHAR(n) column somewhat like
		a VARCHAR. */
		ut_error;
	case DATA_BINARY:
	case DATA_VARCHAR:
	case DATA_VARMYSQL:
	case DATA_DECIMAL:
	case DATA_BLOB:
		break;
	default:
		ut_error;
	}
#endif /* UNIV_DEBUG */
	info = pars_info_create();

	pars_info_add_ull_literal(info, "tableid", user_table->id);
	pars_info_add_int4_literal(info, "nth", nth_col);
	pars_info_add_int4_literal(info, "new", new_len);

	trx->op_info = "resizing column in SYS_COLUMNS";

	error = que_eval_sql(
		info,
		"PROCEDURE RESIZE_SYS_COLUMNS_PROC () IS\n"
		"BEGIN\n"
		"UPDATE SYS_COLUMNS SET LEN=:new\n"
		"WHERE TABLE_ID=:tableid AND POS=:nth;\n"
		"END;\n",
		FALSE, trx);

	DBUG_EXECUTE_IF("ib_resize_column_error",
			error = DB_OUT_OF_FILE_SPACE;);

	trx->op_info = "";
	trx->error_state = DB_SUCCESS;

	if (error != DB_SUCCESS) {
		my_error_innodb(error, table_name, 0);
		DBUG_RETURN(true);
	}

	DBUG_RETURN(false);
}

/** Enlarge columns in the data dictionary tables.
@param ha_alter_info Data used during in-place alter.
@param table the TABLE
@param user_table InnoDB table that was being altered
@param trx data dictionary transaction
@param table_name Table name in MySQL
@retval true Failure
@retval false Success */
static __attribute__((nonnull, warn_unused_result))
bool
innobase_enlarge_columns_try(
/*=========================*/
	Alter_inplace_info*	ha_alter_info,
	const TABLE*		table,
	const dict_table_t*	user_table,
	trx_t*			trx,
	const char*		table_name)
{
	List_iterator_fast<Create_field> cf_it(
		ha_alter_info->alter_info->create_list);
	ulint i = 0;

	for (Field** fp = table->field; *fp; fp++, i++) {
		cf_it.rewind();
		while (Create_field* cf = cf_it++) {
			if (cf->field == *fp) {
				if ((*fp)->is_equal(cf)
				    == IS_EQUAL_PACK_LENGTH
				    && innobase_enlarge_column_try(
					    user_table, trx, table_name,
					    i, cf->length)) {
					return(true);
				}

				break;
			}
		}
	}

	return(false);
}

/** Rename or enlarge columns in the data dictionary cache
as part of commit_cache_norebuild().
@param ha_alter_info Data used during in-place alter.
@param table the TABLE
@param user_table InnoDB table that was being altered */
static __attribute__((nonnull))
void
innobase_rename_or_enlarge_columns_cache(
/*=====================================*/
	Alter_inplace_info*	ha_alter_info,
	const TABLE*		table,
	dict_table_t*		user_table)
{
	if (!(ha_alter_info->handler_flags
	      & (Alter_inplace_info::ALTER_COLUMN_EQUAL_PACK_LENGTH
		 | Alter_inplace_info::ALTER_COLUMN_NAME))) {
		return;
	}

	List_iterator_fast<Create_field> cf_it(
		ha_alter_info->alter_info->create_list);
	uint	i = 0;
	ulint	num_v = 0;

	for (Field** fp = table->field; *fp; fp++, i++) {
		bool	is_virtual = innobase_is_v_fld(*fp);

		cf_it.rewind();
		while (Create_field* cf = cf_it++) {
			if (cf->field != *fp) {
				continue;
			}

			ulint	col_n = is_virtual ? num_v : i - num_v;

			if ((*fp)->is_equal(cf) == IS_EQUAL_PACK_LENGTH) {
				if (is_virtual) {
					dict_table_get_nth_v_col(
						user_table, col_n)->m_col.len
					= cf->length;
				} else {
					dict_table_get_nth_col(
						user_table, col_n)->len
					= cf->length;
				}
			}

			if ((*fp)->flags & FIELD_IS_RENAMED) {
				dict_mem_table_col_rename(
					user_table, col_n,
					cf->field->field_name,
					cf->field_name, is_virtual);
			}

			break;
		}

		if (is_virtual) {
			num_v++;
		}
	}
}

/** Get the auto-increment value of the table on commit.
@param ha_alter_info Data used during in-place alter
@param ctx In-place ALTER TABLE context
@param altered_table MySQL table that is being altered
@param old_table MySQL table as it is before the ALTER operation
@return the next auto-increment value (0 if not present) */
static __attribute__((nonnull, warn_unused_result))
ulonglong
commit_get_autoinc(
/*===============*/
	Alter_inplace_info*	ha_alter_info,
	ha_innobase_inplace_ctx*ctx,
	const TABLE*		altered_table,
	const TABLE*		old_table)
{
	ulonglong		max_autoinc;

	DBUG_ENTER("commit_get_autoinc");

	if (!altered_table->found_next_number_field) {
		/* There is no AUTO_INCREMENT column in the table
		after the ALTER operation. */
		max_autoinc = 0;
	} else if (ctx->add_autoinc != ULINT_UNDEFINED) {
		/* An AUTO_INCREMENT column was added. Get the last
		value from the sequence, which may be based on a
		supplied AUTO_INCREMENT value. */
		max_autoinc = ctx->sequence.last();
	} else if ((ha_alter_info->handler_flags
		    & Alter_inplace_info::CHANGE_CREATE_OPTION)
		   && (ha_alter_info->create_info->used_fields
		       & HA_CREATE_USED_AUTO)) {
		/* An AUTO_INCREMENT value was supplied, but the table was not
		rebuilt. Get the user-supplied value or the last value from the
		sequence. */
		ib_uint64_t	max_value_table;
		dberr_t		err;

		Field*	autoinc_field =
			old_table->found_next_number_field;

		dict_index_t*	index = dict_table_get_index_on_first_col(
			ctx->old_table, autoinc_field->field_index);

		max_autoinc = ha_alter_info->create_info->auto_increment_value;

		dict_table_autoinc_lock(ctx->old_table);

		err = row_search_max_autoinc(
			index, autoinc_field->field_name, &max_value_table);

		if (err != DB_SUCCESS) {
			ut_ad(0);
			max_autoinc = 0;
		} else if (max_autoinc <= max_value_table) {
			ulonglong	col_max_value;
			ulonglong	offset;

			col_max_value = autoinc_field->get_max_int_value();

			offset = ctx->prebuilt->autoinc_offset;
			max_autoinc = innobase_next_autoinc(
				max_value_table, 1, 1, offset,
				col_max_value);
		}
		dict_table_autoinc_unlock(ctx->old_table);
	} else {
		/* An AUTO_INCREMENT value was not specified.
		Read the old counter value from the table. */
		ut_ad(old_table->found_next_number_field);
		dict_table_autoinc_lock(ctx->old_table);
		max_autoinc = ctx->old_table->autoinc;
		dict_table_autoinc_unlock(ctx->old_table);
	}

	DBUG_RETURN(max_autoinc);
}

/** Add or drop foreign key constraints to the data dictionary tables,
but do not touch the data dictionary cache.
@param ha_alter_info Data used during in-place alter
@param ctx In-place ALTER TABLE context
@param trx Data dictionary transaction
@param table_name Table name in MySQL
@retval true Failure
@retval false Success
*/
static __attribute__((nonnull, warn_unused_result))
bool
innobase_update_foreign_try(
/*========================*/
	ha_innobase_inplace_ctx*ctx,
	trx_t*			trx,
	const char*		table_name)
{
	ulint	foreign_id;
	ulint	i;

	DBUG_ENTER("innobase_update_foreign_try");
	DBUG_ASSERT(ctx);

	foreign_id = dict_table_get_highest_foreign_id(ctx->new_table);

	foreign_id++;

	for (i = 0; i < ctx->num_to_add_fk; i++) {
		dict_foreign_t*		fk = ctx->add_fk[i];

		ut_ad(fk->foreign_table == ctx->new_table
		      || fk->foreign_table == ctx->old_table);

		dberr_t error = dict_create_add_foreign_id(
			&foreign_id, ctx->old_table->name.m_name, fk);

		if (error != DB_SUCCESS) {
			my_error(ER_TOO_LONG_IDENT, MYF(0),
				 fk->id);
			DBUG_RETURN(true);
		}

		if (!fk->foreign_index) {
			fk->foreign_index = dict_foreign_find_index(
				ctx->new_table, ctx->col_names,
				fk->foreign_col_names,
				fk->n_fields, fk->referenced_index, TRUE,
				fk->type
				& (DICT_FOREIGN_ON_DELETE_SET_NULL
				   | DICT_FOREIGN_ON_UPDATE_SET_NULL));
			if (!fk->foreign_index) {
				my_error(ER_FK_INCORRECT_OPTION,
					 MYF(0), table_name, fk->id);
				DBUG_RETURN(true);
			}
		}

		/* The fk->foreign_col_names[] uses renamed column
		names, while the columns in ctx->old_table have not
		been renamed yet. */
		error = dict_create_add_foreign_to_dictionary(
			ctx->old_table->name.m_name, fk, trx);

		DBUG_EXECUTE_IF(
			"innodb_test_cannot_add_fk_system",
			error = DB_ERROR;);

		if (error != DB_SUCCESS) {
			my_error(ER_FK_FAIL_ADD_SYSTEM, MYF(0),
				 fk->id);
			DBUG_RETURN(true);
		}
	}

	for (i = 0; i < ctx->num_to_drop_fk; i++) {
		dict_foreign_t* fk = ctx->drop_fk[i];

		DBUG_ASSERT(fk->foreign_table == ctx->old_table);

		if (innobase_drop_foreign_try(trx, table_name, fk->id)) {
			DBUG_RETURN(true);
		}
	}

	DBUG_RETURN(false);
}

/** Update the foreign key constraint definitions in the data dictionary cache
after the changes to data dictionary tables were committed.
@param ctx	In-place ALTER TABLE context
@param user_thd	MySQL connection
@return		InnoDB error code (should always be DB_SUCCESS) */
static __attribute__((nonnull, warn_unused_result))
dberr_t
innobase_update_foreign_cache(
/*==========================*/
	ha_innobase_inplace_ctx*	ctx,
	THD*				user_thd)
{
	dict_table_t*	user_table;
	dberr_t		err = DB_SUCCESS;

	DBUG_ENTER("innobase_update_foreign_cache");

	ut_ad(mutex_own(&dict_sys->mutex));

	user_table = ctx->old_table;

	/* Discard the added foreign keys, because we will
	load them from the data dictionary. */
	for (ulint i = 0; i < ctx->num_to_add_fk; i++) {
		dict_foreign_t*	fk = ctx->add_fk[i];
		dict_foreign_free(fk);
	}

	if (ctx->need_rebuild()) {
		/* The rebuilt table is already using the renamed
		column names. No need to pass col_names or to drop
		constraints from the data dictionary cache. */
		DBUG_ASSERT(!ctx->col_names);
		DBUG_ASSERT(user_table->foreign_set.empty());
		DBUG_ASSERT(user_table->referenced_set.empty());
		user_table = ctx->new_table;
	} else {
		/* Drop the foreign key constraints if the
		table was not rebuilt. If the table is rebuilt,
		there would not be any foreign key contraints for
		it yet in the data dictionary cache. */
		for (ulint i = 0; i < ctx->num_to_drop_fk; i++) {
			dict_foreign_t* fk = ctx->drop_fk[i];
			dict_foreign_remove_from_cache(fk);
		}
	}

	/* Load the old or added foreign keys from the data dictionary
	and prevent the table from being evicted from the data
	dictionary cache (work around the lack of WL#6049). */
	dict_names_t	fk_tables;

	err = dict_load_foreigns(user_table->name.m_name,
				 ctx->col_names, false, true,
				 DICT_ERR_IGNORE_NONE,
				 fk_tables);

	if (err == DB_CANNOT_ADD_CONSTRAINT) {
		fk_tables.clear();

		/* It is possible there are existing foreign key are
		loaded with "foreign_key checks" off,
		so let's retry the loading with charset_check is off */
		err = dict_load_foreigns(user_table->name.m_name,
					 ctx->col_names, false, false,
					 DICT_ERR_IGNORE_NONE,
					 fk_tables);

		/* The load with "charset_check" off is successful, warn
		the user that the foreign key has loaded with mis-matched
		charset */
		if (err == DB_SUCCESS) {
			push_warning_printf(
				user_thd,
				Sql_condition::SL_WARNING,
				ER_ALTER_INFO,
				"Foreign key constraints for table '%s'"
				" are loaded with charset check off",
				user_table->name.m_name);
		}
	}

	/* For complete loading of foreign keys, all associated tables must
	also be loaded. */
	while (err == DB_SUCCESS && !fk_tables.empty()) {
		dict_table_t*	table = dict_load_table(
			fk_tables.front(), true, DICT_ERR_IGNORE_NONE);

		if (table == NULL) {
			table_name_t	table_name;
			table_name.m_name = const_cast<char*>(
						fk_tables.front());

			err = DB_TABLE_NOT_FOUND;
			ib::error()
				<< "Failed to load table '" << table_name
				<< "' which has a foreign key constraint with"
				<< " table '" << user_table->name << "'.";
			break;
		}

		fk_tables.pop_front();
	}

	DBUG_RETURN(err);
}

/** Commit the changes made during prepare_inplace_alter_table()
and inplace_alter_table() inside the data dictionary tables,
when rebuilding the table.
@param ha_alter_info Data used during in-place alter
@param ctx In-place ALTER TABLE context
@param altered_table MySQL table that is being altered
@param old_table MySQL table as it is before the ALTER operation
@param trx Data dictionary transaction
@param table_name Table name in MySQL
@retval true Failure
@retval false Success
*/
inline __attribute__((nonnull, warn_unused_result))
bool
commit_try_rebuild(
/*===============*/
	Alter_inplace_info*	ha_alter_info,
	ha_innobase_inplace_ctx*ctx,
	TABLE*			altered_table,
	const TABLE*		old_table,
	trx_t*			trx,
	const char*		table_name)
{
	dict_table_t*	rebuilt_table	= ctx->new_table;
	dict_table_t*	user_table	= ctx->old_table;

	DBUG_ENTER("commit_try_rebuild");
	DBUG_ASSERT(ctx->need_rebuild());
	DBUG_ASSERT(trx->dict_operation_lock_mode == RW_X_LATCH);
	DBUG_ASSERT(!(ha_alter_info->handler_flags
		      & Alter_inplace_info::DROP_FOREIGN_KEY)
		    || ctx->num_to_drop_fk > 0);

	for (dict_index_t* index = dict_table_get_first_index(rebuilt_table);
	     index;
	     index = dict_table_get_next_index(index)) {
		DBUG_ASSERT(dict_index_get_online_status(index)
			    == ONLINE_INDEX_COMPLETE);
		DBUG_ASSERT(index->is_committed());
		if (dict_index_is_corrupted(index)) {
			my_error(ER_INDEX_CORRUPT, MYF(0), index->name());
			DBUG_RETURN(true);
		}
	}

	if (innobase_update_foreign_try(ctx, trx, table_name)) {
		DBUG_RETURN(true);
	}

	dberr_t	error;

	/* Clear the to_be_dropped flag in the data dictionary cache
	of user_table. */
	for (ulint i = 0; i < ctx->num_to_drop_index; i++) {
		dict_index_t*	index = ctx->drop_index[i];
		DBUG_ASSERT(index->table == user_table);
		DBUG_ASSERT(index->is_committed());
		DBUG_ASSERT(index->to_be_dropped);
		index->to_be_dropped = 0;
	}

	/* We copied the table. Any indexes that were requested to be
	dropped were not created in the copy of the table. Apply any
	last bit of the rebuild log and then rename the tables. */

	if (ctx->online) {
		DEBUG_SYNC_C("row_log_table_apply2_before");

		error = row_log_table_apply(
			ctx->thr, user_table, altered_table,
			static_cast<ha_innobase_inplace_ctx*>(
				ha_alter_info->handler_ctx)->m_stage);

		ulint	err_key = thr_get_trx(ctx->thr)->error_key_num;

		switch (error) {
			KEY*	dup_key;
		case DB_SUCCESS:
			break;
		case DB_DUPLICATE_KEY:
			if (err_key == ULINT_UNDEFINED) {
				/* This should be the hidden index on
				FTS_DOC_ID. */
				dup_key = NULL;
			} else {
				DBUG_ASSERT(err_key <
					    ha_alter_info->key_count);
				dup_key = &ha_alter_info
					->key_info_buffer[err_key];
			}
			print_keydup_error(altered_table, dup_key, MYF(0));
			DBUG_RETURN(true);
		case DB_ONLINE_LOG_TOO_BIG:
			my_error(ER_INNODB_ONLINE_LOG_TOO_BIG, MYF(0),
				 ha_alter_info->key_info_buffer[0].name);
			DBUG_RETURN(true);
		case DB_INDEX_CORRUPT:
			my_error(ER_INDEX_CORRUPT, MYF(0),
				 (err_key == ULINT_UNDEFINED)
				 ? FTS_DOC_ID_INDEX_NAME
				 : ha_alter_info->key_info_buffer[err_key]
				 .name);
			DBUG_RETURN(true);
		default:
			my_error_innodb(error, table_name, user_table->flags);
			DBUG_RETURN(true);
		}
	}

	if ((ha_alter_info->handler_flags
	     & Alter_inplace_info::ALTER_COLUMN_NAME)
	    && innobase_rename_columns_try(ha_alter_info, ctx, old_table,
					   trx, table_name)) {
		DBUG_RETURN(true);
	}

	DBUG_EXECUTE_IF("ib_ddl_crash_before_rename", DBUG_SUICIDE(););

	/* The new table must inherit the flag from the
	"parent" table. */
	if (dict_table_is_discarded(user_table)) {
		rebuilt_table->ibd_file_missing = true;
		rebuilt_table->flags2 |= DICT_TF2_DISCARDED;
	}

	/* We can now rename the old table as a temporary table,
	rename the new temporary table as the old table and drop the
	old table. First, we only do this in the data dictionary
	tables. The actual renaming will be performed in
	commit_cache_rebuild(), once the data dictionary transaction
	has been successfully committed. */

	error = row_merge_rename_tables_dict(
		user_table, rebuilt_table, ctx->tmp_name, trx);

	/* We must be still holding a table handle. */
	DBUG_ASSERT(user_table->get_ref_count() >= 1);

	DBUG_EXECUTE_IF("ib_ddl_crash_after_rename", DBUG_SUICIDE(););
	DBUG_EXECUTE_IF("ib_rebuild_cannot_rename", error = DB_ERROR;);

	if (user_table->get_ref_count() > 1) {
		/* This should only occur when an innodb_memcached
		connection with innodb_api_enable_mdl=off was started
		before commit_inplace_alter_table() locked the data
		dictionary. We must roll back the ALTER TABLE, because
		we cannot drop a table while it is being used. */

		/* Normally, n_ref_count must be 1, because purge
		cannot be executing on this very table as we are
		holding dict_operation_lock X-latch. */

		error = DB_LOCK_WAIT_TIMEOUT;
	}

	switch (error) {
	case DB_SUCCESS:
		DBUG_RETURN(false);
	case DB_TABLESPACE_EXISTS:
		ut_a(rebuilt_table->get_ref_count() == 1);
		my_error(ER_TABLESPACE_EXISTS, MYF(0), ctx->tmp_name);
		DBUG_RETURN(true);
	case DB_DUPLICATE_KEY:
		ut_a(rebuilt_table->get_ref_count() == 1);
		my_error(ER_TABLE_EXISTS_ERROR, MYF(0), ctx->tmp_name);
		DBUG_RETURN(true);
	default:
		my_error_innodb(error, table_name, user_table->flags);
		DBUG_RETURN(true);
	}
}

/** Apply the changes made during commit_try_rebuild(),
to the data dictionary cache and the file system.
@param ctx In-place ALTER TABLE context */
inline __attribute__((nonnull))
void
commit_cache_rebuild(
/*=================*/
	ha_innobase_inplace_ctx*	ctx)
{
	dberr_t		error;

	DBUG_ENTER("commit_cache_rebuild");
	DEBUG_SYNC_C("commit_cache_rebuild");
	DBUG_ASSERT(ctx->need_rebuild());
	DBUG_ASSERT(dict_table_is_discarded(ctx->old_table)
		    == dict_table_is_discarded(ctx->new_table));

	const char* old_name = mem_heap_strdup(
		ctx->heap, ctx->old_table->name.m_name);

	/* We already committed and redo logged the renames,
	so this must succeed. */
	error = dict_table_rename_in_cache(
		ctx->old_table, ctx->tmp_name, FALSE);
	ut_a(error == DB_SUCCESS);

	error = dict_table_rename_in_cache(
		ctx->new_table, old_name, FALSE);
	ut_a(error == DB_SUCCESS);

	DBUG_VOID_RETURN;
}

/** Store the column number of the columns in a list belonging
to indexes which are not being dropped.
@param[in]	ctx		In-place ALTER TABLE context
<<<<<<< HEAD
@param[in, out]	drop_col_list	list which will be set, containing columns
				which is part of index being dropped
@param[in, out]	drop_v_col_list	list which will be set, containing
				virtual columns which is part of index
				being dropped */
static
void
get_col_list_to_be_dropped(
	const ha_innobase_inplace_ctx*	ctx,
	std::set<ulint>&		drop_col_list,
	std::set<ulint>&		drop_v_col_list)
{
	for (ulint index_count = 0; index_count < ctx->num_to_drop_index;
	     index_count++) {
		const dict_index_t* index = ctx->drop_index[index_count];

		for (ulint col = 0; col < index->n_user_defined_cols; col++) {
			const dict_col_t*	idx_col
				= dict_index_get_nth_col(index, col);

			if (dict_col_is_virtual(idx_col)) {
				const dict_v_col_t*	v_col
					= reinterpret_cast<
						const dict_v_col_t*>(idx_col);
				drop_v_col_list.insert(v_col->v_pos);

			} else {
				ulint col_no = dict_col_get_no(idx_col);
				drop_col_list.insert(col_no);
			}
=======
@param[out]	drop_col_list	list which will be set, containing columns
				which is part of index being dropped */
static
void
get_col_list_to_be_dropped(
	ha_innobase_inplace_ctx*	ctx,
	std::set<ulint>&		drop_col_list)
{
	for (ulint index_count = 0; index_count < ctx->num_to_drop_index;
	     index_count++) {
		dict_index_t*	index = ctx->drop_index[index_count];

		for (ulint col = 0; col < index->n_user_defined_cols; col++) {
			ulint	col_no = dict_index_get_nth_col_no(index, col);
			drop_col_list.insert(col_no);
>>>>>>> 2e0d86e0
		}
	}
}

/** For each column, which is part of an index which is not going to be
dropped, it checks if the column number of the column is same as col_no
argument passed.
@param[in]	table	table object
@param[in]	col_no	column number of the column which is to be checked
<<<<<<< HEAD
@param[in]	is_v	if this is a virtual column
=======
>>>>>>> 2e0d86e0
@retval true column exists
@retval false column does not exist. */
static
bool
check_col_exists_in_indexes(
	const dict_table_t*	table,
<<<<<<< HEAD
	ulint			col_no,
	bool			is_v)
=======
	ulint			col_no)
>>>>>>> 2e0d86e0
{
	for (dict_index_t* index = dict_table_get_first_index(table); index;
	     index = dict_table_get_next_index(index)) {

		if (index->to_be_dropped) {
			continue;
		}

<<<<<<< HEAD
		for (ulint i = 0; i < index->n_user_defined_cols; i++) {
			const dict_col_t* idx_col
				= dict_index_get_nth_col(index, i);

			if (is_v && dict_col_is_virtual(idx_col)) {
				const dict_v_col_t*   v_col = reinterpret_cast<
					const dict_v_col_t*>(idx_col);
				if (v_col->v_pos == col_no) {
					return(true);
				}
			}

			if (!is_v && !dict_col_is_virtual(idx_col)
			    && dict_col_get_no(idx_col) == col_no) {
=======
		for (ulint col = 0; col < index->n_user_defined_cols; col++) {

			ulint	index_col_no = dict_index_get_nth_col_no(
						index, col);
			if (col_no == index_col_no) {
>>>>>>> 2e0d86e0
				return(true);
			}
		}
	}

	return(false);
}

/** Commit the changes made during prepare_inplace_alter_table()
and inplace_alter_table() inside the data dictionary tables,
when not rebuilding the table.
@param ha_alter_info Data used during in-place alter
@param ctx In-place ALTER TABLE context
@param old_table MySQL table as it is before the ALTER operation
@param trx Data dictionary transaction
@param table_name Table name in MySQL
@retval true Failure
@retval false Success
*/
inline __attribute__((nonnull, warn_unused_result))
bool
commit_try_norebuild(
/*=================*/
	Alter_inplace_info*	ha_alter_info,
	ha_innobase_inplace_ctx*ctx,
	TABLE*			altered_table,
	const TABLE*		old_table,
	trx_t*			trx,
	const char*		table_name)
{
	DBUG_ENTER("commit_try_norebuild");
	DBUG_ASSERT(!ctx->need_rebuild());
	DBUG_ASSERT(trx->dict_operation_lock_mode == RW_X_LATCH);
	DBUG_ASSERT(!(ha_alter_info->handler_flags
		      & Alter_inplace_info::DROP_FOREIGN_KEY)
		    || ctx->num_to_drop_fk > 0);
	DBUG_ASSERT(ctx->num_to_drop_fk
		    == ha_alter_info->alter_info->drop_list.elements
		    || ctx->num_to_drop_vcol
		       == ha_alter_info->alter_info->drop_list.elements);

<<<<<<< HEAD

	std::set<ulint> drop_list;
	std::set<ulint> v_drop_list;
	std::set<ulint>::iterator col_no;

	/* Check if the column, part of an index to be dropped is part of any
	other index which is not being dropped. If it so, then set the ord_part
	of the column to 0. */
        get_col_list_to_be_dropped(ctx, drop_list, v_drop_list);

	for (col_no = drop_list.begin(); col_no != drop_list.end(); ++col_no) {
		if (!check_col_exists_in_indexes(ctx->new_table,
						 *col_no, false)) {
			ctx->new_table->cols[*col_no].ord_part = 0;
		}
	}

        for (col_no = v_drop_list.begin();
	     col_no != v_drop_list.end(); ++col_no) {
                if (!check_col_exists_in_indexes(ctx->new_table,
						 *col_no, true)) {
			ctx->new_table->v_cols[*col_no].m_col.ord_part = 0;
                }
	}

=======
>>>>>>> 2e0d86e0
	for (ulint i = 0; i < ctx->num_to_add_index; i++) {
		dict_index_t*	index = ctx->add_index[i];
		DBUG_ASSERT(dict_index_get_online_status(index)
			    == ONLINE_INDEX_COMPLETE);
		DBUG_ASSERT(!index->is_committed());
		if (dict_index_is_corrupted(index)) {
			/* Report a duplicate key
			error for the index that was
			flagged corrupted, most likely
			because a duplicate value was
			inserted (directly or by
			rollback) after
			ha_innobase::inplace_alter_table()
			completed.
			TODO: report this as a corruption
			with a detailed reason once
			WL#6379 has been implemented. */
			my_error(ER_DUP_UNKNOWN_IN_INDEX,
				 MYF(0), index->name());
			DBUG_RETURN(true);
		}
	}

	if (innobase_update_foreign_try(ctx, trx, table_name)) {
		DBUG_RETURN(true);
	}

	dberr_t	error;

	/* We altered the table in place. Mark the indexes as committed. */
	for (ulint i = 0; i < ctx->num_to_add_index; i++) {
		dict_index_t*	index = ctx->add_index[i];
		DBUG_ASSERT(dict_index_get_online_status(index)
			    == ONLINE_INDEX_COMPLETE);
		DBUG_ASSERT(!index->is_committed());
		error = row_merge_rename_index_to_add(
			trx, ctx->new_table->id, index->id);
		switch (error) {
		case DB_SUCCESS:
			break;
		case DB_TOO_MANY_CONCURRENT_TRXS:
			/* If we wrote some undo log here, then the
			persistent data dictionary for this table may
			probably be corrupted. This is because a
			'trigger' on SYS_INDEXES could already have invoked
			btr_free_if_exists(), which cannot be rolled back. */
			DBUG_ASSERT(trx->undo_no == 0);
			my_error(ER_TOO_MANY_CONCURRENT_TRXS, MYF(0));
			DBUG_RETURN(true);
		default:
			sql_print_error(
				"InnoDB: rename index to add: %lu\n",
				(ulong) error);
			DBUG_ASSERT(0);
			my_error(ER_INTERNAL_ERROR, MYF(0),
				 "rename index to add");
			DBUG_RETURN(true);
		}
	}

	/* Drop any indexes that were requested to be dropped.
	Flag them in the data dictionary first. */

	for (ulint i = 0; i < ctx->num_to_drop_index; i++) {
		dict_index_t*	index = ctx->drop_index[i];
		DBUG_ASSERT(index->is_committed());
		DBUG_ASSERT(index->table == ctx->new_table);
		DBUG_ASSERT(index->to_be_dropped);

		error = row_merge_rename_index_to_drop(
			trx, index->table->id, index->id);
		if (error != DB_SUCCESS) {
			sql_print_error(
				"InnoDB: rename index to drop: %lu\n",
				(ulong) error);
			DBUG_ASSERT(0);
			my_error(ER_INTERNAL_ERROR, MYF(0),
				 "rename index to drop");
			DBUG_RETURN(true);
		}
	}

	if ((ha_alter_info->handler_flags
	     & Alter_inplace_info::ALTER_COLUMN_NAME)
	    && innobase_rename_columns_try(ha_alter_info, ctx, old_table,
					   trx, table_name)) {
		DBUG_RETURN(true);
	}

	if ((ha_alter_info->handler_flags
	     & Alter_inplace_info::ALTER_COLUMN_EQUAL_PACK_LENGTH)
	    && innobase_enlarge_columns_try(ha_alter_info, old_table,
					    ctx->old_table, trx, table_name)) {
		DBUG_RETURN(true);
	}

	if ((ha_alter_info->handler_flags
	     & Alter_inplace_info::RENAME_INDEX)
	    && rename_indexes_in_data_dictionary(ctx, ha_alter_info, trx)) {
		DBUG_RETURN(true);
	}

	if ((ha_alter_info->handler_flags
	     & Alter_inplace_info::DROP_VIRTUAL_COLUMN)
	    && innobase_drop_virtual_try(
		    ha_alter_info, altered_table, old_table,
		    ctx->old_table, trx)) {
		DBUG_RETURN(true);
	}

	if ((ha_alter_info->handler_flags
	     & Alter_inplace_info::ADD_VIRTUAL_COLUMN)
	    && innobase_add_virtual_try(
		    ha_alter_info, altered_table, old_table,
		    ctx->old_table, trx)) {
		DBUG_RETURN(true);
	}

	DBUG_RETURN(false);
}

/** Commit the changes to the data dictionary cache
after a successful commit_try_norebuild() call.
@param ctx In-place ALTER TABLE context
@param table the TABLE before the ALTER
@param trx Data dictionary transaction object
(will be started and committed)
@return whether all replacements were found for dropped indexes */
inline __attribute__((nonnull, warn_unused_result))
bool
commit_cache_norebuild(
/*===================*/
	ha_innobase_inplace_ctx*ctx,
	const TABLE*		table,
	trx_t*			trx)
{
	DBUG_ENTER("commit_cache_norebuild");

	bool	found = true;

	DBUG_ASSERT(!ctx->need_rebuild());

	std::set<ulint>			drop_list;
	std::set<ulint>::const_iterator	col_it;

	/* Check if the column, part of an index to be dropped is part of any
	other index which is not being dropped. If it so, then set the ord_part
	of the column to 0. */
	get_col_list_to_be_dropped(ctx, drop_list);

	for(col_it = drop_list.begin(); col_it != drop_list.end(); ++col_it) {
		if (!check_col_exists_in_indexes(ctx->new_table, *col_it)) {
			ctx->new_table->cols[*col_it].ord_part = 0;
		}
	}

	for (ulint i = 0; i < ctx->num_to_add_index; i++) {
		dict_index_t*	index = ctx->add_index[i];
		DBUG_ASSERT(dict_index_get_online_status(index)
			    == ONLINE_INDEX_COMPLETE);
		DBUG_ASSERT(!index->is_committed());
		index->set_committed(true);
	}

	if (ctx->num_to_drop_index) {
		/* Really drop the indexes that were dropped.
		The transaction had to be committed first
		(after renaming the indexes), so that in the
		event of a crash, crash recovery will drop the
		indexes, because it drops all indexes whose
		names start with TEMP_INDEX_PREFIX. Once we
		have started dropping an index tree, there is
		no way to roll it back. */

		for (ulint i = 0; i < ctx->num_to_drop_index; i++) {
			dict_index_t*	index = ctx->drop_index[i];
			DBUG_ASSERT(index->is_committed());
			DBUG_ASSERT(index->table == ctx->new_table);
			DBUG_ASSERT(index->to_be_dropped);

			/* Replace the indexes in foreign key
			constraints if needed. */

			if (!dict_foreign_replace_index(
				    index->table, ctx->col_names, index)) {
				found = false;
			}

			/* Mark the index dropped
			in the data dictionary cache. */
			rw_lock_x_lock(dict_index_get_lock(index));
			index->page = FIL_NULL;
			rw_lock_x_unlock(dict_index_get_lock(index));
		}

		trx_start_for_ddl(trx, TRX_DICT_OP_INDEX);
		row_merge_drop_indexes_dict(trx, ctx->new_table->id);

		for (ulint i = 0; i < ctx->num_to_drop_index; i++) {
			dict_index_t*	index = ctx->drop_index[i];
			DBUG_ASSERT(index->is_committed());
			DBUG_ASSERT(index->table == ctx->new_table);

			if (index->type & DICT_FTS) {
				DBUG_ASSERT(index->type == DICT_FTS
					    || (index->type
						& DICT_CORRUPT));
				DBUG_ASSERT(index->table->fts);
				fts_drop_index(index->table, index, trx);
			}

			dict_index_remove_from_cache(index->table, index);
		}

		trx_commit_for_mysql(trx);
	}

	ctx->new_table->fts_doc_id_index
		= ctx->new_table->fts
		? dict_table_get_index_on_name(
			ctx->new_table, FTS_DOC_ID_INDEX_NAME)
		: NULL;
	DBUG_ASSERT((ctx->new_table->fts == NULL)
		    == (ctx->new_table->fts_doc_id_index == NULL));

	DBUG_RETURN(found);
}

/** Adjust the persistent statistics after non-rebuilding ALTER TABLE.
Remove statistics for dropped indexes, add statistics for created indexes
and rename statistics for renamed indexes.
@param ha_alter_info Data used during in-place alter
@param ctx In-place ALTER TABLE context
@param altered_table MySQL table that is being altered
@param table_name Table name in MySQL
@param thd MySQL connection
*/
static
void
alter_stats_norebuild(
/*==================*/
	Alter_inplace_info*		ha_alter_info,
	ha_innobase_inplace_ctx*	ctx,
	TABLE*				altered_table,
	const char*			table_name,
	THD*				thd)
{
	ulint	i;

	DBUG_ENTER("alter_stats_norebuild");
	DBUG_ASSERT(!ctx->need_rebuild());

	if (!dict_stats_is_persistent_enabled(ctx->new_table)) {
		DBUG_VOID_RETURN;
	}

	/* Delete corresponding rows from the stats table. We do this
	in a separate transaction from trx, because lock waits are not
	allowed in a data dictionary transaction. (Lock waits are possible
	on the statistics table, because it is directly accessible by users,
	not covered by the dict_operation_lock.)

	Because the data dictionary changes were already committed, orphaned
	rows may be left in the statistics table if the system crashes.

	FIXME: each change to the statistics tables is being committed in a
	separate transaction, meaning that the operation is not atomic

	FIXME: This will not drop the (unused) statistics for
	FTS_DOC_ID_INDEX if it was a hidden index, dropped together
	with the last renamining FULLTEXT index. */
	for (i = 0; i < ha_alter_info->index_drop_count; i++) {
		const KEY* key = ha_alter_info->index_drop_buffer[i];

		if (key->flags & HA_FULLTEXT) {
			/* There are no index cardinality
			statistics for FULLTEXT indexes. */
			continue;
		}

		char	errstr[1024];

		if (dict_stats_drop_index(
			    ctx->new_table->name.m_name, key->name,
			    errstr, sizeof errstr) != DB_SUCCESS) {
			push_warning(thd,
				     Sql_condition::SL_WARNING,
				     ER_LOCK_WAIT_TIMEOUT, errstr);
		}
	}

	for (i = 0; i < ha_alter_info->index_rename_count; i++) {
		KEY_PAIR*	pair = &ha_alter_info->index_rename_buffer[i];
		dberr_t		err;

		err = dict_stats_rename_index(ctx->new_table,
					      pair->old_key->name,
					      pair->new_key->name);

		if (err != DB_SUCCESS) {
			push_warning_printf(
				thd,
				Sql_condition::SL_WARNING,
				ER_ERROR_ON_RENAME,
				"Error renaming an index of table '%s'"
				" from '%s' to '%s' in InnoDB persistent"
				" statistics storage: %s",
				table_name,
				pair->old_key->name,
				pair->new_key->name,
				ut_strerr(err));
		}
	}

	for (i = 0; i < ctx->num_to_add_index; i++) {
		dict_index_t*	index = ctx->add_index[i];
		DBUG_ASSERT(index->table == ctx->new_table);

		if (!(index->type & DICT_FTS)) {
			dict_stats_init(ctx->new_table);
			dict_stats_update_for_index(index);
		}
	}

	DBUG_VOID_RETURN;
}

/** Adjust the persistent statistics after rebuilding ALTER TABLE.
Remove statistics for dropped indexes, add statistics for created indexes
and rename statistics for renamed indexes.
@param table InnoDB table that was rebuilt by ALTER TABLE
@param table_name Table name in MySQL
@param thd MySQL connection
*/
static
void
alter_stats_rebuild(
/*================*/
	dict_table_t*	table,
	const char*	table_name,
	THD*		thd)
{
	DBUG_ENTER("alter_stats_rebuild");

	if (dict_table_is_discarded(table)
	    || !dict_stats_is_persistent_enabled(table)) {
		DBUG_VOID_RETURN;
	}

#ifndef DBUG_OFF
	bool	ibd_file_missing_orig = false;
#endif /* DBUG_OFF */

	DBUG_EXECUTE_IF(
		"ib_rename_index_fail2",
		ibd_file_missing_orig = table->ibd_file_missing;
		table->ibd_file_missing = TRUE;
	);

	dberr_t	ret = dict_stats_update(table, DICT_STATS_RECALC_PERSISTENT);

	DBUG_EXECUTE_IF(
		"ib_rename_index_fail2",
		table->ibd_file_missing = ibd_file_missing_orig;
	);

	if (ret != DB_SUCCESS) {
		push_warning_printf(
			thd,
			Sql_condition::SL_WARNING,
			ER_ALTER_INFO,
			"Error updating stats for table '%s'"
			" after table rebuild: %s",
			table_name, ut_strerr(ret));
	}

	DBUG_VOID_RETURN;
}

#ifndef DBUG_OFF
# define DBUG_INJECT_CRASH(prefix, count)			\
do {								\
	char buf[32];						\
	ut_snprintf(buf, sizeof buf, prefix "_%u", count);	\
	DBUG_EXECUTE_IF(buf, DBUG_SUICIDE(););			\
} while (0)
#else
# define DBUG_INJECT_CRASH(prefix, count)
#endif

/** Commit or rollback the changes made during
prepare_inplace_alter_table() and inplace_alter_table() inside
the storage engine. Note that the allowed level of concurrency
during this operation will be the same as for
inplace_alter_table() and thus might be higher than during
prepare_inplace_alter_table(). (E.g concurrent writes were
blocked during prepare, but might not be during commit).
@param altered_table TABLE object for new version of table.
@param ha_alter_info Structure describing changes to be done
by ALTER TABLE and holding data used during in-place alter.
@param commit true => Commit, false => Rollback.
@retval true Failure
@retval false Success
*/

bool
ha_innobase::commit_inplace_alter_table(
/*====================================*/
	TABLE*			altered_table,
	Alter_inplace_info*	ha_alter_info,
	bool			commit)
{
	ha_innobase_inplace_ctx*ctx0;
	struct mtr_buf_copy_t	logs;

	ctx0 = static_cast<ha_innobase_inplace_ctx*>
		(ha_alter_info->handler_ctx);

#ifndef DBUG_OFF
	uint	crash_inject_count	= 1;
	uint	crash_fail_inject_count	= 1;
	uint	failure_inject_count	= 1;
#endif /* DBUG_OFF */

	DBUG_ENTER("commit_inplace_alter_table");
	DBUG_ASSERT(!srv_read_only_mode);
	DBUG_ASSERT(!ctx0 || ctx0->prebuilt == m_prebuilt);
	DBUG_ASSERT(!ctx0 || ctx0->old_table == m_prebuilt->table);

	DEBUG_SYNC_C("innodb_commit_inplace_alter_table_enter");

	DEBUG_SYNC_C("innodb_commit_inplace_alter_table_wait");

	if (ctx0 != NULL && ctx0->m_stage != NULL) {
		ctx0->m_stage->begin_phase_end();
	}

	if (!commit) {
		/* A rollback is being requested. So far we may at
		most have created some indexes. If any indexes were to
		be dropped, they would actually be dropped in this
		method if commit=true. */
		const bool	ret = rollback_inplace_alter_table(
			ha_alter_info, table, m_prebuilt);
		DBUG_RETURN(ret);
	}

	if (!(ha_alter_info->handler_flags & ~INNOBASE_INPLACE_IGNORE)) {
		DBUG_ASSERT(!ctx0);
		MONITOR_ATOMIC_DEC(MONITOR_PENDING_ALTER_TABLE);
		ha_alter_info->group_commit_ctx = NULL;
		DBUG_RETURN(false);
	}

	DBUG_ASSERT(ctx0);

	inplace_alter_handler_ctx**	ctx_array;
	inplace_alter_handler_ctx*	ctx_single[2];

	if (ha_alter_info->group_commit_ctx) {
		ctx_array = ha_alter_info->group_commit_ctx;
	} else {
		ctx_single[0] = ctx0;
		ctx_single[1] = NULL;
		ctx_array = ctx_single;
	}

	DBUG_ASSERT(ctx0 == ctx_array[0]);
	ut_ad(m_prebuilt->table == ctx0->old_table);
	ha_alter_info->group_commit_ctx = NULL;

	/* Free the ctx->trx of other partitions, if any. We will only
	use the ctx0->trx here. Others may have been allocated in
	the prepare stage. */

	for (inplace_alter_handler_ctx** pctx = &ctx_array[1]; *pctx;
	     pctx++) {
		ha_innobase_inplace_ctx*	ctx
			= static_cast<ha_innobase_inplace_ctx*>(*pctx);

		if (ctx->trx) {
			trx_free_for_mysql(ctx->trx);
			ctx->trx = NULL;
		}
	}

	trx_start_if_not_started_xa(m_prebuilt->trx, true);

	for (inplace_alter_handler_ctx** pctx = ctx_array; *pctx; pctx++) {
		ha_innobase_inplace_ctx*	ctx
			= static_cast<ha_innobase_inplace_ctx*>(*pctx);
		DBUG_ASSERT(ctx->prebuilt->trx == m_prebuilt->trx);

		/* Exclusively lock the table, to ensure that no other
		transaction is holding locks on the table while we
		change the table definition. The MySQL meta-data lock
		should normally guarantee that no conflicting locks
		exist. However, FOREIGN KEY constraints checks and any
		transactions collected during crash recovery could be
		holding InnoDB locks only, not MySQL locks. */

		dberr_t error = row_merge_lock_table(
			m_prebuilt->trx, ctx->old_table, LOCK_X);

		if (error != DB_SUCCESS) {
			my_error_innodb(
				error, table_share->table_name.str, 0);
			DBUG_RETURN(true);
		}
	}

	DEBUG_SYNC(m_user_thd, "innodb_alter_commit_after_lock_table");

	const bool	new_clustered	= ctx0->need_rebuild();
	trx_t*		trx		= ctx0->trx;
	bool		fail		= false;

	if (new_clustered) {
		for (inplace_alter_handler_ctx** pctx = ctx_array;
		     *pctx; pctx++) {
			ha_innobase_inplace_ctx*	ctx
				= static_cast<ha_innobase_inplace_ctx*>(*pctx);
			DBUG_ASSERT(ctx->need_rebuild());

			if (ctx->old_table->fts) {
				ut_ad(!ctx->old_table->fts->add_wq);
				fts_optimize_remove_table(
					ctx->old_table);
			}

			if (ctx->new_table->fts) {
				ut_ad(!ctx->new_table->fts->add_wq);
				fts_optimize_remove_table(
					ctx->new_table);
			}
		}
	}

	if (!trx) {
		DBUG_ASSERT(!new_clustered);
		trx = innobase_trx_allocate(m_user_thd);
	}

	trx_start_for_ddl(trx, TRX_DICT_OP_INDEX);
	/* Latch the InnoDB data dictionary exclusively so that no deadlocks
	or lock waits can happen in it during the data dictionary operation. */
	row_mysql_lock_data_dictionary(trx);

	ut_ad(log_append_on_checkpoint(NULL) == NULL);

	/* Prevent the background statistics collection from accessing
	the tables. */
	for (;;) {
		bool	retry = false;

		for (inplace_alter_handler_ctx** pctx = ctx_array;
		     *pctx; pctx++) {
			ha_innobase_inplace_ctx*	ctx
				= static_cast<ha_innobase_inplace_ctx*>(*pctx);

			DBUG_ASSERT(new_clustered == ctx->need_rebuild());

			if (new_clustered
			    && !dict_stats_stop_bg(ctx->old_table)) {
				retry = true;
			}

			if (!dict_stats_stop_bg(ctx->new_table)) {
				retry = true;
			}
		}

		if (!retry) {
			break;
		}

		DICT_STATS_BG_YIELD(trx);
	}

	/* Apply the changes to the data dictionary tables, for all
	partitions. */

	for (inplace_alter_handler_ctx** pctx = ctx_array;
	     *pctx && !fail; pctx++) {
		ha_innobase_inplace_ctx*	ctx
			= static_cast<ha_innobase_inplace_ctx*>(*pctx);

		DBUG_ASSERT(new_clustered == ctx->need_rebuild());

		ctx->max_autoinc = commit_get_autoinc(
			ha_alter_info, ctx, altered_table, table);

		if (ctx->need_rebuild()) {
			ctx->tmp_name = dict_mem_create_temporary_tablename(
				ctx->heap, ctx->new_table->name.m_name,
				ctx->new_table->id);

			fail = commit_try_rebuild(
				ha_alter_info, ctx, altered_table, table,
				trx, table_share->table_name.str);
		} else {
			fail = commit_try_norebuild(
				ha_alter_info, ctx, altered_table, table, trx,
				table_share->table_name.str);
		}
		DBUG_INJECT_CRASH("ib_commit_inplace_crash",
				  crash_inject_count++);
#ifndef DBUG_OFF
		{
			/* Generate a dynamic dbug text. */
			char buf[32];

			ut_snprintf(buf, sizeof buf,
				    "ib_commit_inplace_fail_%u",
				    failure_inject_count++);

			DBUG_EXECUTE_IF(buf,
					my_error(ER_INTERNAL_ERROR, MYF(0),
						 "Injected error!");
					fail = true;
			);
		}
#endif
	}

	/* Commit or roll back the changes to the data dictionary. */

	if (fail) {
		trx_rollback_for_mysql(trx);
	} else if (!new_clustered) {
		trx_commit_for_mysql(trx);
	} else {
		mtr_t	mtr;
		mtr_start(&mtr);

		for (inplace_alter_handler_ctx** pctx = ctx_array;
		     *pctx; pctx++) {
			ha_innobase_inplace_ctx*	ctx
				= static_cast<ha_innobase_inplace_ctx*>(*pctx);

			DBUG_ASSERT(ctx->need_rebuild());
			/* Generate the redo log for the file
			operations that will be performed in
			commit_cache_rebuild(). */
			if (!fil_mtr_rename_log(ctx->old_table,
						ctx->new_table,
						ctx->tmp_name, &mtr)) {
				/* Out of memory. */
				mtr.set_log_mode(MTR_LOG_NO_REDO);
				mtr_commit(&mtr);
				trx_rollback_for_mysql(trx);
				fail = true;
			}
			DBUG_INJECT_CRASH("ib_commit_inplace_crash",
					  crash_inject_count++);
		}

		/* Test what happens on crash if the redo logs
		are flushed to disk here. The log records
		about the rename should not be committed, and
		the data dictionary transaction should be
		rolled back, restoring the old table. */
		DBUG_EXECUTE_IF("innodb_alter_commit_crash_before_commit",
				log_buffer_flush_to_disk();
				DBUG_SUICIDE(););
		ut_ad(!trx->fts_trx);

		/* The following call commits the
		mini-transaction, making the data dictionary
		transaction committed at mtr.end_lsn. The
		transaction becomes 'durable' by the time when
		log_buffer_flush_to_disk() returns. In the
		logical sense the commit in the file-based
		data structures happens here. */
		if (!fail) {
			ut_ad(trx_state_eq(trx, TRX_STATE_ACTIVE));
			ut_ad(trx_is_rseg_updated(trx));

			if (mtr.get_log()->size() > 0) {
				ut_ad(*mtr.get_log()->front()->begin()
				      == MLOG_FILE_RENAME2);

				/* Append the MLOG_FILE_RENAME2
				records on checkpoint, as a separate
				mini-transaction before the one that
				contains the MLOG_CHECKPOINT marker. */
				static const byte	multi
					= MLOG_MULTI_REC_END;

				mtr.get_log()->for_each_block(logs);
				logs.m_buf.push(&multi, sizeof multi);

				log_append_on_checkpoint(&logs.m_buf);
			}

			trx_commit_low(trx, &mtr);
		}

		/* If server crashes here, the dictionary in
		InnoDB and MySQL will differ.  The .ibd files
		and the .frm files must be swapped manually by
		the administrator. No loss of data. */
		DBUG_EXECUTE_IF("innodb_alter_commit_crash_after_commit",
				log_make_checkpoint_at(LSN_MAX, TRUE);
				log_buffer_flush_to_disk();
				DBUG_SUICIDE(););
	}

	/* Flush the log to reduce probability that the .frm files and
	the InnoDB data dictionary get out-of-sync if the user runs
	with innodb_flush_log_at_trx_commit = 0 */

	log_buffer_flush_to_disk();

	/* At this point, the changes to the persistent storage have
	been committed or rolled back. What remains to be done is to
	update the in-memory structures, close some handles, release
	temporary files, and (unless we rolled back) update persistent
	statistics. */
	dberr_t	error		= DB_SUCCESS;

	for (inplace_alter_handler_ctx** pctx = ctx_array;
	     *pctx; pctx++) {
		ha_innobase_inplace_ctx*	ctx
			= static_cast<ha_innobase_inplace_ctx*>(*pctx);

		DBUG_ASSERT(ctx->need_rebuild() == new_clustered);

		if (new_clustered) {
			innobase_online_rebuild_log_free(ctx->old_table);
		}

		if (fail) {
			if (new_clustered) {
				trx_start_for_ddl(trx, TRX_DICT_OP_TABLE);

				dict_table_close_and_drop(trx, ctx->new_table);

				trx_commit_for_mysql(trx);
				ctx->new_table = NULL;
			} else {
				/* We failed, but did not rebuild the table.
				Roll back any ADD INDEX, or get rid of garbage
				ADD INDEX that was left over from a previous
				ALTER TABLE statement. */
				trx_start_for_ddl(trx, TRX_DICT_OP_INDEX);
				innobase_rollback_sec_index(
					ctx->new_table, table, TRUE, trx);
				trx_commit_for_mysql(trx);
			}
			DBUG_INJECT_CRASH("ib_commit_inplace_crash_fail",
					  crash_fail_inject_count++);

			continue;
		}

		innobase_copy_frm_flags_from_table_share(
			ctx->new_table, altered_table->s);

		if (new_clustered) {
			/* We will reload and refresh the
			in-memory foreign key constraint
			metadata. This is a rename operation
			in preparing for dropping the old
			table. Set the table to_be_dropped bit
			here, so to make sure DML foreign key
			constraint check does not use the
			stale dict_foreign_t. This is done
			because WL#6049 (FK MDL) has not been
			implemented yet. */
			ctx->old_table->to_be_dropped = true;

			DBUG_PRINT("to_be_dropped",
				   ("table: %s", ctx->old_table->name.m_name));

			/* Rename the tablespace files. */
			commit_cache_rebuild(ctx);

			error = innobase_update_foreign_cache(ctx, m_user_thd);
			if (error != DB_SUCCESS) {
				goto foreign_fail;
			}
		} else {
			error = innobase_update_foreign_cache(ctx, m_user_thd);

			if (error != DB_SUCCESS) {
foreign_fail:
				/* The data dictionary cache
				should be corrupted now.  The
				best solution should be to
				kill and restart the server,
				but the *.frm file has not
				been replaced yet. */
				push_warning_printf(
					m_user_thd,
					Sql_condition::SL_WARNING,
					ER_ALTER_INFO,
					"InnoDB: Could not add foreign"
					" key constraints.");
			} else {
				if (!commit_cache_norebuild(
					    ctx, table, trx)) {
					ut_a(!m_prebuilt->trx->check_foreigns);
				}

				innobase_rename_or_enlarge_columns_cache(
					ha_alter_info, table,
					ctx->new_table);

				rename_indexes_in_cache(ctx, ha_alter_info);
			}
		}
		DBUG_INJECT_CRASH("ib_commit_inplace_crash",
				  crash_inject_count++);
	}

	log_append_on_checkpoint(NULL);

	/* Invalidate the index translation table. In partitioned
	tables, there is no share. */
	if (m_share) {
		m_share->idx_trans_tbl.index_count = 0;
	}

	if (trx == ctx0->trx) {
		ctx0->trx = NULL;
	}

	/* Tell the InnoDB server that there might be work for
	utility threads: */

	srv_active_wake_master_thread();

	if (fail) {
		for (inplace_alter_handler_ctx** pctx = ctx_array;
		     *pctx; pctx++) {
			ha_innobase_inplace_ctx*	ctx
				= static_cast<ha_innobase_inplace_ctx*>
				(*pctx);
			DBUG_ASSERT(ctx->need_rebuild() == new_clustered);

			ut_d(dict_table_check_for_dup_indexes(
				     ctx->old_table,
				     CHECK_ABORTED_OK));
			ut_a(fts_check_cached_index(ctx->old_table));
			DBUG_INJECT_CRASH("ib_commit_inplace_crash_fail",
					  crash_fail_inject_count++);
		}

		row_mysql_unlock_data_dictionary(trx);
		trx_free_for_mysql(trx);
		DBUG_RETURN(true);
	}

	if (ctx0->num_to_drop_vcol || ctx0->num_to_add_vcol) {

		trx_commit_for_mysql(m_prebuilt->trx);

		if (btr_search_enabled) {
			btr_search_disable(false);
			btr_search_enable();
		}

		char	tb_name[FN_REFLEN];
		ut_strcpy(tb_name, m_prebuilt->table->name.m_name);

		tb_name[strlen(m_prebuilt->table->name.m_name)] = 0;

		dict_table_close(m_prebuilt->table, true, false);
		dict_table_remove_from_cache(m_prebuilt->table);
		m_prebuilt->table = dict_table_open_on_name(
			tb_name, TRUE, TRUE, DICT_ERR_IGNORE_NONE);
		row_mysql_unlock_data_dictionary(trx);
		trx_free_for_mysql(trx);
		MONITOR_ATOMIC_DEC(MONITOR_PENDING_ALTER_TABLE);
		DBUG_RETURN(false);
	}
	/* Release the table locks. */
	trx_commit_for_mysql(m_prebuilt->trx);

	DBUG_EXECUTE_IF("ib_ddl_crash_after_user_trx_commit", DBUG_SUICIDE(););

	for (inplace_alter_handler_ctx** pctx = ctx_array;
	     *pctx; pctx++) {
		ha_innobase_inplace_ctx*	ctx
			= static_cast<ha_innobase_inplace_ctx*>
			(*pctx);
		DBUG_ASSERT(ctx->need_rebuild() == new_clustered);

		if (altered_table->found_next_number_field) {
			dict_table_t* t = ctx->new_table;

			dict_table_autoinc_lock(t);
			dict_table_autoinc_initialize(t, ctx->max_autoinc);
			dict_table_autoinc_unlock(t);
		}

		bool	add_fts	= false;

		/* Publish the created fulltext index, if any.
		Note that a fulltext index can be created without
		creating the clustered index, if there already exists
		a suitable FTS_DOC_ID column. If not, one will be
		created, implying new_clustered */
		for (ulint i = 0; i < ctx->num_to_add_index; i++) {
			dict_index_t*	index = ctx->add_index[i];

			if (index->type & DICT_FTS) {
				DBUG_ASSERT(index->type == DICT_FTS);
				/* We reset DICT_TF2_FTS here because the bit
				is left unset when a drop proceeds the add. */
				DICT_TF2_FLAG_SET(ctx->new_table, DICT_TF2_FTS);
				fts_add_index(index, ctx->new_table);
				add_fts = true;
			}
		}

		ut_d(dict_table_check_for_dup_indexes(
			     ctx->new_table, CHECK_ALL_COMPLETE));

		if (add_fts) {
			fts_optimize_add_table(ctx->new_table);
		}

		ut_d(dict_table_check_for_dup_indexes(
			     ctx->new_table, CHECK_ABORTED_OK));
		ut_a(fts_check_cached_index(ctx->new_table));

		if (new_clustered) {
			/* Since the table has been rebuilt, we remove
			all persistent statistics corresponding to the
			old copy of the table (which was renamed to
			ctx->tmp_name). */

			char	errstr[1024];

			DBUG_ASSERT(0 == strcmp(ctx->old_table->name.m_name,
						ctx->tmp_name));

			DBUG_EXECUTE_IF(
				"ib_rename_index_fail3",
				DBUG_SET("+d,innodb_report_deadlock");
			);

			if (dict_stats_drop_table(
				    ctx->new_table->name.m_name,
				    errstr, sizeof(errstr))
			    != DB_SUCCESS) {
				push_warning_printf(
					m_user_thd,
					Sql_condition::SL_WARNING,
					ER_ALTER_INFO,
					"Deleting persistent statistics"
					" for rebuilt table '%s' in"
					" InnoDB failed: %s",
					table->s->table_name.str,
					errstr);
			}

			DBUG_EXECUTE_IF(
				"ib_rename_index_fail3",
				DBUG_SET("-d,innodb_report_deadlock");
			);

			DBUG_EXECUTE_IF("ib_ddl_crash_before_commit",
					DBUG_SUICIDE(););

			ut_ad(m_prebuilt != ctx->prebuilt
			      || ctx == ctx0);
			bool update_own_prebuilt =
				(m_prebuilt == ctx->prebuilt);
			trx_t* const	user_trx = m_prebuilt->trx;

			row_prebuilt_free(ctx->prebuilt, TRUE);

			if (ctx->new_table->n_v_cols
			    && ctx->old_table->vc_templ) {
				refresh_share_vtempl(
					altered_table, ctx->new_table,
					ctx->old_table->vc_templ->share_name);
			}
			/* Drop the copy of the old table, which was
			renamed to ctx->tmp_name at the atomic DDL
			transaction commit.  If the system crashes
			before this is completed, some orphan tables
			with ctx->tmp_name may be recovered. */
			trx_start_for_ddl(trx, TRX_DICT_OP_TABLE);
			row_merge_drop_table(trx, ctx->old_table);
			trx_commit_for_mysql(trx);

			/* Rebuild the prebuilt object. */
			ctx->prebuilt = row_create_prebuilt(
				ctx->new_table, altered_table->s->reclength);
			if (update_own_prebuilt) {
				m_prebuilt = ctx->prebuilt;
			}
			trx_start_if_not_started(user_trx, true);
			user_trx->will_lock++;
			m_prebuilt->trx = user_trx;
		}
		DBUG_INJECT_CRASH("ib_commit_inplace_crash",
				  crash_inject_count++);
	}

	row_mysql_unlock_data_dictionary(trx);
	trx_free_for_mysql(trx);

	/* TODO: The following code could be executed
	while allowing concurrent access to the table
	(MDL downgrade). */

	if (new_clustered) {
		for (inplace_alter_handler_ctx** pctx = ctx_array;
		     *pctx; pctx++) {
			ha_innobase_inplace_ctx*	ctx
				= static_cast<ha_innobase_inplace_ctx*>
				(*pctx);
			DBUG_ASSERT(ctx->need_rebuild());

			alter_stats_rebuild(
				ctx->new_table, table->s->table_name.str,
				m_user_thd);
			DBUG_INJECT_CRASH("ib_commit_inplace_crash",
					  crash_inject_count++);
		}
	} else {
		for (inplace_alter_handler_ctx** pctx = ctx_array;
		     *pctx; pctx++) {
			ha_innobase_inplace_ctx*	ctx
				= static_cast<ha_innobase_inplace_ctx*>
				(*pctx);
			DBUG_ASSERT(!ctx->need_rebuild());

			alter_stats_norebuild(
				ha_alter_info, ctx, altered_table,
				table->s->table_name.str, m_user_thd);
			DBUG_INJECT_CRASH("ib_commit_inplace_crash",
					  crash_inject_count++);
		}
	}

	/* We don't support compression for the system tablespace nor
	the temporary tablespace. Only because they are shared tablespaces.
	There is no other technical reason. */

	innobase_parse_hint_from_comment(
		m_user_thd, m_prebuilt->table, altered_table->s);

	/* TODO: Also perform DROP TABLE and DROP INDEX after
	the MDL downgrade. */

#ifndef DBUG_OFF
	dict_index_t* clust_index = dict_table_get_first_index(
		ctx0->prebuilt->table);
	DBUG_ASSERT(!clust_index->online_log);
	DBUG_ASSERT(dict_index_get_online_status(clust_index)
		    == ONLINE_INDEX_COMPLETE);

	for (dict_index_t* index = clust_index;
	     index;
	     index = dict_table_get_next_index(index)) {
		DBUG_ASSERT(!index->to_be_dropped);
	}
#endif /* DBUG_OFF */
	MONITOR_ATOMIC_DEC(MONITOR_PENDING_ALTER_TABLE);
	DBUG_RETURN(false);
}


/** Helper class for in-place alter, see handler.h */
class ha_innopart_inplace_ctx : public inplace_alter_handler_ctx
{
/* Only used locally in this file, so have everything public for
conveniance. */
public:
	/** Total number of partitions. */
	uint				m_tot_parts;
	/** Array of inplace contexts for all partitions. */
	inplace_alter_handler_ctx**	ctx_array;
	/** Array of prebuilt for all partitions. */
	row_prebuilt_t**		prebuilt_array;

	ha_innopart_inplace_ctx(THD *thd, uint tot_parts)
		: inplace_alter_handler_ctx(),
		m_tot_parts(tot_parts),
		ctx_array(),
		prebuilt_array()
	{}

	~ha_innopart_inplace_ctx()
	{
		if (ctx_array) {
			for (uint i = 0; i < m_tot_parts; i++) {
				delete ctx_array[i];
			}
			ut_free(ctx_array);
		}
		if (prebuilt_array) {
			/* First entry is the original prebuilt! */
			for (uint i = 1; i < m_tot_parts; i++) {
				/* Don't close the tables. */
				prebuilt_array[i]->table = NULL;
				row_prebuilt_free(prebuilt_array[i], false);
			}
			ut_free(prebuilt_array);
		}
	}
};

/** Check if supported inplace alter table.
@param[in]	altered_table	Altered MySQL table.
@param[in]	ha_alter_info	Information about inplace operations to do.
@return	Lock level, not supported or error */
enum_alter_inplace_result
ha_innopart::check_if_supported_inplace_alter(
	TABLE*			altered_table,
	Alter_inplace_info*	ha_alter_info)
{
	DBUG_ENTER("ha_innopart::check_if_supported_inplace_alter");
	DBUG_ASSERT(ha_alter_info->handler_ctx == NULL);

	/* Not supporting these for partitioned tables yet! */

	/* FK not yet supported. */
	if (ha_alter_info->handler_flags
		& (Alter_inplace_info::ADD_FOREIGN_KEY
			| Alter_inplace_info::DROP_FOREIGN_KEY)) {

		ha_alter_info->unsupported_reason = innobase_get_err_msg(
			ER_FOREIGN_KEY_ON_PARTITIONED);
		DBUG_RETURN(HA_ALTER_INPLACE_NOT_SUPPORTED);
	}
	/* FTS not yet supported either. */
	if ((ha_alter_info->handler_flags
		    & Alter_inplace_info::ADD_INDEX)) {

		for (uint i = 0; i < ha_alter_info->index_add_count; i++) {
			const KEY* key =
				&ha_alter_info->key_info_buffer[
					ha_alter_info->index_add_buffer[i]];
			if (key->flags & HA_FULLTEXT) {
				DBUG_ASSERT(!(key->flags & HA_KEYFLAG_MASK
					      & ~(HA_FULLTEXT
						  | HA_PACK_KEY
						  | HA_GENERATED_KEY
						  | HA_BINARY_PACK_KEY)));
				ha_alter_info->unsupported_reason =
					innobase_get_err_msg(
					ER_FULLTEXT_NOT_SUPPORTED_WITH_PARTITIONING);
				DBUG_RETURN(HA_ALTER_INPLACE_NOT_SUPPORTED);
			}
		}
	}
	/* We cannot allow INPLACE to change order of KEY partitioning fields! */
	if ((ha_alter_info->handler_flags
	     & Alter_inplace_info::ALTER_STORED_COLUMN_ORDER)
	    && !m_part_info->same_key_column_order(
				&ha_alter_info->alter_info->create_list)) {

		DBUG_RETURN(HA_ALTER_INPLACE_NOT_SUPPORTED);
	}

	/* Cannot allow INPLACE for drop and create PRIMARY KEY if partition is
	on Primary Key - PARTITION BY KEY() */
	if ((ha_alter_info->handler_flags
	     & (Alter_inplace_info::ADD_PK_INDEX
		| Alter_inplace_info::DROP_PK_INDEX))) {

		/* Check partition by key(). */
		if ((m_part_info->part_type == HASH_PARTITION)
		    && m_part_info->list_of_part_fields
		    && m_part_info->part_field_list.is_empty()) {

			DBUG_RETURN(HA_ALTER_INPLACE_NOT_SUPPORTED);
		}

		/* Check sub-partition by key(). */
		if ((m_part_info->subpart_type == HASH_PARTITION)
		    && m_part_info->list_of_subpart_fields
		    && m_part_info->subpart_field_list.is_empty()) {

			DBUG_RETURN(HA_ALTER_INPLACE_NOT_SUPPORTED);
		}
	}

	/* Check for PK and UNIQUE should already be done when creating the
	new table metadata.
	(fix_partition_info/check_primary_key+check_unique_key) */

	set_partition(0);
	DBUG_RETURN(ha_innobase::check_if_supported_inplace_alter(altered_table,
							ha_alter_info));
}

/** Prepare inplace alter table.
Allows InnoDB to update internal structures with concurrent
writes blocked (provided that check_if_supported_inplace_alter()
did not return HA_ALTER_INPLACE_NO_LOCK).
This will be invoked before inplace_alter_table().
@param[in]	altered_table	TABLE object for new version of table.
@param[in]	ha_alter_info	Structure describing changes to be done
by ALTER TABLE and holding data used during in-place alter.
@retval true Failure.
@retval false Success. */
bool
ha_innopart::prepare_inplace_alter_table(
	TABLE*			altered_table,
	Alter_inplace_info*	ha_alter_info)
{
	THD* thd;
	ha_innopart_inplace_ctx* ctx_parts;
	bool res = true;
	DBUG_ENTER("ha_innopart::prepare_inplace_alter_table");
	DBUG_ASSERT(ha_alter_info->handler_ctx == NULL);

	thd = ha_thd();

	/* Clean up all ins/upd nodes. */
	clear_ins_upd_nodes();
	/* Based on Sql_alloc class, return NULL for new on failure. */
	ctx_parts = new ha_innopart_inplace_ctx(thd, m_tot_parts);
	if (!ctx_parts) {
		DBUG_RETURN(HA_ALTER_ERROR);
	}

	uint ctx_array_size = sizeof(inplace_alter_handler_ctx*)
				* (m_tot_parts + 1);
	ctx_parts->ctx_array =
		static_cast<inplace_alter_handler_ctx**>(
					ut_malloc(ctx_array_size,
					mem_key_partitioning));
	if (!ctx_parts->ctx_array) {
		DBUG_RETURN(HA_ALTER_ERROR);
	}

	/* Set all to NULL, including the terminating one. */
	memset(ctx_parts->ctx_array, 0, ctx_array_size);

	ctx_parts->prebuilt_array = static_cast<row_prebuilt_t**>(
					ut_malloc(sizeof(row_prebuilt_t*)
							* m_tot_parts,
					mem_key_partitioning));
	if (!ctx_parts->prebuilt_array) {
		DBUG_RETURN(HA_ALTER_ERROR);
	}
	/* For the first partition use the current prebuilt. */
	ctx_parts->prebuilt_array[0] = m_prebuilt;
	/* Create new prebuilt for the rest of the partitions.
	It is needed for the current implementation of
	ha_innobase::commit_inplace_alter_table(). */
	for (uint i = 1; i < m_tot_parts; i++) {
		row_prebuilt_t* tmp_prebuilt;
		tmp_prebuilt = row_create_prebuilt(
					m_part_share->get_table_part(i),
					table_share->reclength);
		/* Use same trx as original prebuilt. */
		tmp_prebuilt->trx = m_prebuilt->trx;
		ctx_parts->prebuilt_array[i] = tmp_prebuilt;
	}

	for (uint i = 0; i < m_tot_parts; i++) {
		m_prebuilt = ctx_parts->prebuilt_array[i];
		m_prebuilt_ptr = ctx_parts->prebuilt_array + i;
		ha_alter_info->handler_ctx = ctx_parts->ctx_array[i];
		set_partition(i);
		res = ha_innobase::prepare_inplace_alter_table(altered_table,
							ha_alter_info);
		update_partition(i);
		ctx_parts->ctx_array[i] = ha_alter_info->handler_ctx;
		if (res) {
			break;
		}
	}
	m_prebuilt = ctx_parts->prebuilt_array[0];
	m_prebuilt_ptr = &m_prebuilt;
	ha_alter_info->handler_ctx = ctx_parts;
	ha_alter_info->group_commit_ctx = ctx_parts->ctx_array;
	DBUG_RETURN(res);
}

/** Inplace alter table.
Alter the table structure in-place with operations
specified using Alter_inplace_info.
The level of concurrency allowed during this operation depends
on the return value from check_if_supported_inplace_alter().
@param[in]	altered_table	TABLE object for new version of table.
@param[in]	ha_alter_info	Structure describing changes to be done
by ALTER TABLE and holding data used during in-place alter.
@retval true Failure.
@retval false Success. */
bool
ha_innopart::inplace_alter_table(
	TABLE*			altered_table,
	Alter_inplace_info*	ha_alter_info)
{
	bool res = true;
	ha_innopart_inplace_ctx* ctx_parts;

	ctx_parts = static_cast<ha_innopart_inplace_ctx*>(
					ha_alter_info->handler_ctx);
	for (uint i = 0; i < m_tot_parts; i++) {
		m_prebuilt = ctx_parts->prebuilt_array[i];
		ha_alter_info->handler_ctx = ctx_parts->ctx_array[i];
		set_partition(i);
		res = ha_innobase::inplace_alter_table(altered_table,
						ha_alter_info);
		ut_ad(ctx_parts->ctx_array[i] == ha_alter_info->handler_ctx);
		ctx_parts->ctx_array[i] = ha_alter_info->handler_ctx;
		if (res) {
			break;
		}
	}
	m_prebuilt = ctx_parts->prebuilt_array[0];
	ha_alter_info->handler_ctx = ctx_parts;
	return(res);
}

/** Commit or rollback inplace alter table.
Commit or rollback the changes made during
prepare_inplace_alter_table() and inplace_alter_table() inside
the storage engine. Note that the allowed level of concurrency
during this operation will be the same as for
inplace_alter_table() and thus might be higher than during
prepare_inplace_alter_table(). (E.g concurrent writes were
blocked during prepare, but might not be during commit).
@param[in]	altered_table	TABLE object for new version of table.
@param[in]	ha_alter_info	Structure describing changes to be done
by ALTER TABLE and holding data used during in-place alter.
@param[in]	commit		true => Commit, false => Rollback.
@retval true Failure.
@retval false Success. */
bool
ha_innopart::commit_inplace_alter_table(
	TABLE*			altered_table,
	Alter_inplace_info*	ha_alter_info,
	bool			commit)
{
	bool res = false;
	ha_innopart_inplace_ctx* ctx_parts;

	ctx_parts = static_cast<ha_innopart_inplace_ctx*>(
					ha_alter_info->handler_ctx);
	ut_ad(ctx_parts);
	ut_ad(ctx_parts->prebuilt_array);
	ut_ad(ctx_parts->prebuilt_array[0] == m_prebuilt);
	if (commit) {
		/* Commit is done through first partition (group commit). */
		ut_ad(ha_alter_info->group_commit_ctx == ctx_parts->ctx_array);
		ha_alter_info->handler_ctx = ctx_parts->ctx_array[0];
		set_partition(0);
		res = ha_innobase::commit_inplace_alter_table(altered_table,
							ha_alter_info,
							commit);
		ut_ad(res || !ha_alter_info->group_commit_ctx);
		goto end;
	}
	/* Rollback is done for each partition. */
	for (uint i = 0; i < m_tot_parts; i++) {
		m_prebuilt = ctx_parts->prebuilt_array[i];
		ha_alter_info->handler_ctx = ctx_parts->ctx_array[i];
		set_partition(i);
		if (ha_innobase::commit_inplace_alter_table(altered_table,
						ha_alter_info, commit)) {
			res = true;
		}
		ut_ad(ctx_parts->ctx_array[i] == ha_alter_info->handler_ctx);
		ctx_parts->ctx_array[i] = ha_alter_info->handler_ctx;
	}
end:
	/* Move the ownership of the new tables back to
	the m_part_share. */
	ha_innobase_inplace_ctx*	ctx;
	for (uint i = 0; i < m_tot_parts; i++) {
		/* TODO: Fix to only use one prebuilt (i.e. make inplace
		alter partition aware instead of using multiple prebuilt
		copies... */
		ctx = static_cast<ha_innobase_inplace_ctx*>(
					ctx_parts->ctx_array[i]);
		if (ctx) {
			m_part_share->set_table_part(i, ctx->prebuilt->table);
			ctx->prebuilt->table = NULL;
			ctx_parts->prebuilt_array[i] = ctx->prebuilt;
		}
	}
	/* The above juggling of prebuilt must be reset here. */
	m_prebuilt = ctx_parts->prebuilt_array[0];
	m_prebuilt->table = m_part_share->get_table_part(0);
	ha_alter_info->handler_ctx = ctx_parts;
	return(res);
}

/** Notify the storage engine that the table structure (.frm) has
been updated.

ha_partition allows inplace operations that also upgrades the engine
if it supports partitioning natively. So if this is the case then
we will remove the .par file since it is not used with ha_innopart
(we use the internal data dictionary instead). */
void
ha_innopart::notify_table_changed()
{
	char	tmp_par_path[FN_REFLEN + 1];
	strxnmov(tmp_par_path, FN_REFLEN, table->s->normalized_path.str,
		".par", NullS);

	if (my_access(tmp_par_path, W_OK) == 0)
	{
		my_delete(tmp_par_path, MYF(0));
	}
}

/**
@param thd the session
@param start_value the lower bound
@param max_value the upper bound (inclusive) */

ib_sequence_t::ib_sequence_t(
	THD*		thd,
	ulonglong	start_value,
	ulonglong	max_value)
	:
	m_max_value(max_value),
	m_increment(0),
	m_offset(0),
	m_next_value(start_value),
	m_eof(false)
{
	if (thd != 0 && m_max_value > 0) {

		thd_get_autoinc(thd, &m_offset, &m_increment);

		if (m_increment > 1 || m_offset > 1) {

			/* If there is an offset or increment specified
			then we need to work out the exact next value. */

			m_next_value = innobase_next_autoinc(
				start_value, 1,
				m_increment, m_offset, m_max_value);

		} else if (start_value == 0) {
			/* The next value can never be 0. */
			m_next_value = 1;
		}
	} else {
		m_eof = true;
	}
}

/**
Postfix increment
@return the next value to insert */

ulonglong
ib_sequence_t::operator++(int) UNIV_NOTHROW
{
	ulonglong	current = m_next_value;

	ut_ad(!m_eof);
	ut_ad(m_max_value > 0);

	m_next_value = innobase_next_autoinc(
		current, 1, m_increment, m_offset, m_max_value);

	if (m_next_value == m_max_value && current == m_next_value) {
		m_eof = true;
	}

	return(current);
}<|MERGE_RESOLUTION|>--- conflicted
+++ resolved
@@ -7153,10 +7153,12 @@
 	DBUG_VOID_RETURN;
 }
 
+/** Set of column numbers */
+typedef std::set<ulint, std::less<ulint>, ut_allocator<ulint> >	col_set;
+
 /** Store the column number of the columns in a list belonging
 to indexes which are not being dropped.
 @param[in]	ctx		In-place ALTER TABLE context
-<<<<<<< HEAD
 @param[in, out]	drop_col_list	list which will be set, containing columns
 				which is part of index being dropped
 @param[in, out]	drop_v_col_list	list which will be set, containing
@@ -7166,12 +7168,12 @@
 void
 get_col_list_to_be_dropped(
 	const ha_innobase_inplace_ctx*	ctx,
-	std::set<ulint>&		drop_col_list,
-	std::set<ulint>&		drop_v_col_list)
+	col_set&			drop_col_list,
+	col_set&			drop_v_col_list)
 {
 	for (ulint index_count = 0; index_count < ctx->num_to_drop_index;
 	     index_count++) {
-		const dict_index_t* index = ctx->drop_index[index_count];
+		const dict_index_t*	index = ctx->drop_index[index_count];
 
 		for (ulint col = 0; col < index->n_user_defined_cols; col++) {
 			const dict_col_t*	idx_col
@@ -7184,26 +7186,9 @@
 				drop_v_col_list.insert(v_col->v_pos);
 
 			} else {
-				ulint col_no = dict_col_get_no(idx_col);
+				ulint	col_no = dict_col_get_no(idx_col);
 				drop_col_list.insert(col_no);
 			}
-=======
-@param[out]	drop_col_list	list which will be set, containing columns
-				which is part of index being dropped */
-static
-void
-get_col_list_to_be_dropped(
-	ha_innobase_inplace_ctx*	ctx,
-	std::set<ulint>&		drop_col_list)
-{
-	for (ulint index_count = 0; index_count < ctx->num_to_drop_index;
-	     index_count++) {
-		dict_index_t*	index = ctx->drop_index[index_count];
-
-		for (ulint col = 0; col < index->n_user_defined_cols; col++) {
-			ulint	col_no = dict_index_get_nth_col_no(index, col);
-			drop_col_list.insert(col_no);
->>>>>>> 2e0d86e0
 		}
 	}
 }
@@ -7213,22 +7198,15 @@
 argument passed.
 @param[in]	table	table object
 @param[in]	col_no	column number of the column which is to be checked
-<<<<<<< HEAD
 @param[in]	is_v	if this is a virtual column
-=======
->>>>>>> 2e0d86e0
 @retval true column exists
 @retval false column does not exist. */
 static
 bool
 check_col_exists_in_indexes(
 	const dict_table_t*	table,
-<<<<<<< HEAD
 	ulint			col_no,
 	bool			is_v)
-=======
-	ulint			col_no)
->>>>>>> 2e0d86e0
 {
 	for (dict_index_t* index = dict_table_get_first_index(table); index;
 	     index = dict_table_get_next_index(index)) {
@@ -7237,7 +7215,6 @@
 			continue;
 		}
 
-<<<<<<< HEAD
 		for (ulint i = 0; i < index->n_user_defined_cols; i++) {
 			const dict_col_t* idx_col
 				= dict_index_get_nth_col(index, i);
@@ -7252,13 +7229,6 @@
 
 			if (!is_v && !dict_col_is_virtual(idx_col)
 			    && dict_col_get_no(idx_col) == col_no) {
-=======
-		for (ulint col = 0; col < index->n_user_defined_cols; col++) {
-
-			ulint	index_col_no = dict_index_get_nth_col_no(
-						index, col);
-			if (col_no == index_col_no) {
->>>>>>> 2e0d86e0
 				return(true);
 			}
 		}
@@ -7300,34 +7270,6 @@
 		    || ctx->num_to_drop_vcol
 		       == ha_alter_info->alter_info->drop_list.elements);
 
-<<<<<<< HEAD
-
-	std::set<ulint> drop_list;
-	std::set<ulint> v_drop_list;
-	std::set<ulint>::iterator col_no;
-
-	/* Check if the column, part of an index to be dropped is part of any
-	other index which is not being dropped. If it so, then set the ord_part
-	of the column to 0. */
-        get_col_list_to_be_dropped(ctx, drop_list, v_drop_list);
-
-	for (col_no = drop_list.begin(); col_no != drop_list.end(); ++col_no) {
-		if (!check_col_exists_in_indexes(ctx->new_table,
-						 *col_no, false)) {
-			ctx->new_table->cols[*col_no].ord_part = 0;
-		}
-	}
-
-        for (col_no = v_drop_list.begin();
-	     col_no != v_drop_list.end(); ++col_no) {
-                if (!check_col_exists_in_indexes(ctx->new_table,
-						 *col_no, true)) {
-			ctx->new_table->v_cols[*col_no].m_col.ord_part = 0;
-                }
-	}
-
-=======
->>>>>>> 2e0d86e0
 	for (ulint i = 0; i < ctx->num_to_add_index; i++) {
 		dict_index_t*	index = ctx->add_index[i];
 		DBUG_ASSERT(dict_index_get_online_status(index)
@@ -7470,17 +7412,27 @@
 
 	DBUG_ASSERT(!ctx->need_rebuild());
 
-	std::set<ulint>			drop_list;
-	std::set<ulint>::const_iterator	col_it;
+	col_set			drop_list;
+	col_set			v_drop_list;
+	col_set::const_iterator col_it;
 
 	/* Check if the column, part of an index to be dropped is part of any
 	other index which is not being dropped. If it so, then set the ord_part
 	of the column to 0. */
-	get_col_list_to_be_dropped(ctx, drop_list);
-
-	for(col_it = drop_list.begin(); col_it != drop_list.end(); ++col_it) {
-		if (!check_col_exists_in_indexes(ctx->new_table, *col_it)) {
+	get_col_list_to_be_dropped(ctx, drop_list, v_drop_list);
+
+	for (col_it = drop_list.begin(); col_it != drop_list.end(); ++col_it) {
+		if (!check_col_exists_in_indexes(ctx->new_table,
+						 *col_it, false)) {
 			ctx->new_table->cols[*col_it].ord_part = 0;
+		}
+	}
+
+	for (col_it = v_drop_list.begin();
+	     col_it != v_drop_list.end(); ++col_it) {
+		if (!check_col_exists_in_indexes(ctx->new_table,
+						 *col_it, true)) {
+			ctx->new_table->v_cols[*col_it].m_col.ord_part = 0;
 		}
 	}
 
