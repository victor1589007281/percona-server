/*****************************************************************************

Copyright (c) 2005, 2015, Oracle and/or its affiliates. All Rights Reserved.

This program is free software; you can redistribute it and/or modify it under
the terms of the GNU General Public License as published by the Free Software
Foundation; version 2 of the License.

This program is distributed in the hope that it will be useful, but WITHOUT
ANY WARRANTY; without even the implied warranty of MERCHANTABILITY or FITNESS
FOR A PARTICULAR PURPOSE. See the GNU General Public License for more details.

You should have received a copy of the GNU General Public License along with
this program; if not, write to the Free Software Foundation, Inc.,
51 Franklin Street, Suite 500, Boston, MA 02110-1335 USA

*****************************************************************************/

/**************************************************//**
@file handler/handler0alter.cc
Smart ALTER TABLE
*******************************************************/

#include <unireg.h>
#include <mysqld_error.h>
#include <log.h>
#include <debug_sync.h>
#include <mysql/innodb_priv.h>
#include <sql_alter.h>
#include <sql_class.h>
#include <sql_table.h>

#include "dict0crea.h"
#include "dict0dict.h"
#include "dict0priv.h"
#include "dict0stats.h"
#include "dict0stats_bg.h"
#include "log0log.h"
#include "rem0types.h"
#include "row0log.h"
#include "row0merge.h"
#include "srv0srv.h"
#include "trx0trx.h"
#include "trx0roll.h"
#include "ha_prototypes.h"
#include "handler0alter.h"
#include "srv0mon.h"
#include "fts0priv.h"
#include "pars0pars.h"
#include "row0sel.h"
#include "ha_innodb.h"

/** Operations for creating secondary indexes (no rebuild needed) */
static const Alter_inplace_info::HA_ALTER_FLAGS INNOBASE_ONLINE_CREATE
	= Alter_inplace_info::ADD_INDEX
	| Alter_inplace_info::ADD_UNIQUE_INDEX;

/** Operations for rebuilding a table in place */
static const Alter_inplace_info::HA_ALTER_FLAGS INNOBASE_ALTER_REBUILD
	= Alter_inplace_info::ADD_PK_INDEX
	| Alter_inplace_info::DROP_PK_INDEX
	| Alter_inplace_info::CHANGE_CREATE_OPTION
	/* CHANGE_CREATE_OPTION needs to check innobase_need_rebuild() */
	| Alter_inplace_info::ALTER_COLUMN_NULLABLE
	| Alter_inplace_info::ALTER_COLUMN_NOT_NULLABLE
	| Alter_inplace_info::ALTER_COLUMN_ORDER
	| Alter_inplace_info::DROP_COLUMN
	| Alter_inplace_info::ADD_COLUMN
	| Alter_inplace_info::RECREATE_TABLE
	/*
	| Alter_inplace_info::ALTER_COLUMN_TYPE
	| Alter_inplace_info::ALTER_COLUMN_EQUAL_PACK_LENGTH
	*/
	;

/** Operations that require changes to data */
static const Alter_inplace_info::HA_ALTER_FLAGS INNOBASE_ALTER_DATA
	= INNOBASE_ONLINE_CREATE | INNOBASE_ALTER_REBUILD;

/** Operations for altering a table that InnoDB does not care about */
static const Alter_inplace_info::HA_ALTER_FLAGS INNOBASE_INPLACE_IGNORE
	= Alter_inplace_info::ALTER_COLUMN_DEFAULT
	| Alter_inplace_info::ALTER_COLUMN_COLUMN_FORMAT
	| Alter_inplace_info::ALTER_COLUMN_STORAGE_TYPE
	| Alter_inplace_info::ALTER_RENAME;

/** Operations on foreign key definitions (changing the schema only) */
static const Alter_inplace_info::HA_ALTER_FLAGS INNOBASE_FOREIGN_OPERATIONS
	= Alter_inplace_info::DROP_FOREIGN_KEY
	| Alter_inplace_info::ADD_FOREIGN_KEY;

/** Operations that InnoDB cares about and can perform without rebuild */
static const Alter_inplace_info::HA_ALTER_FLAGS INNOBASE_ALTER_NOREBUILD
	= INNOBASE_ONLINE_CREATE
	| INNOBASE_FOREIGN_OPERATIONS
	| Alter_inplace_info::DROP_INDEX
	| Alter_inplace_info::DROP_UNIQUE_INDEX
	| Alter_inplace_info::ALTER_COLUMN_NAME;

/* Report an InnoDB error to the client by invoking my_error(). */
static UNIV_COLD __attribute__((nonnull))
void
my_error_innodb(
/*============*/
	dberr_t		error,	/*!< in: InnoDB error code */
	const char*	table,	/*!< in: table name */
	ulint		flags)	/*!< in: table flags */
{
	switch (error) {
	case DB_MISSING_HISTORY:
		my_error(ER_TABLE_DEF_CHANGED, MYF(0));
		break;
	case DB_RECORD_NOT_FOUND:
		my_error(ER_KEY_NOT_FOUND, MYF(0), table);
		break;
	case DB_DEADLOCK:
		my_error(ER_LOCK_DEADLOCK, MYF(0));
		break;
	case DB_LOCK_WAIT_TIMEOUT:
		my_error(ER_LOCK_WAIT_TIMEOUT, MYF(0));
		break;
	case DB_INTERRUPTED:
		my_error(ER_QUERY_INTERRUPTED, MYF(0));
		break;
	case DB_OUT_OF_MEMORY:
		my_error(ER_OUT_OF_RESOURCES, MYF(0));
		break;
	case DB_OUT_OF_FILE_SPACE:
		my_error(ER_RECORD_FILE_FULL, MYF(0), table);
		break;
	case DB_TEMP_FILE_WRITE_FAILURE:
		my_error(ER_TEMP_FILE_WRITE_FAILURE, MYF(0));
		break;
	case DB_TOO_BIG_INDEX_COL:
		my_error(ER_INDEX_COLUMN_TOO_LONG, MYF(0),
			 DICT_MAX_FIELD_LEN_BY_FORMAT_FLAG(flags));
		break;
	case DB_TOO_MANY_CONCURRENT_TRXS:
		my_error(ER_TOO_MANY_CONCURRENT_TRXS, MYF(0));
		break;
	case DB_LOCK_TABLE_FULL:
		my_error(ER_LOCK_TABLE_FULL, MYF(0));
		break;
	case DB_UNDO_RECORD_TOO_BIG:
		my_error(ER_UNDO_RECORD_TOO_BIG, MYF(0));
		break;
	case DB_CORRUPTION:
		my_error(ER_NOT_KEYFILE, MYF(0), table);
		break;
	case DB_TOO_BIG_RECORD:
		my_error(ER_TOO_BIG_ROWSIZE, MYF(0),
			 page_get_free_space_of_empty(
				 flags & DICT_TF_COMPACT) / 2);
		break;
	case DB_INVALID_NULL:
		/* TODO: report the row, as we do for DB_DUPLICATE_KEY */
		my_error(ER_INVALID_USE_OF_NULL, MYF(0));
		break;
#ifdef UNIV_DEBUG
	case DB_SUCCESS:
	case DB_DUPLICATE_KEY:
	case DB_TABLESPACE_EXISTS:
	case DB_ONLINE_LOG_TOO_BIG:
		/* These codes should not be passed here. */
		ut_error;
#endif /* UNIV_DEBUG */
	default:
		my_error(ER_GET_ERRNO, MYF(0), error);
		break;
	}
}

/** Determine if fulltext indexes exist in a given table.
@param table		MySQL table
@return			whether fulltext indexes exist on the table */
static
bool
innobase_fulltext_exist(
/*====================*/
	const TABLE*	table)
{
	for (uint i = 0; i < table->s->keys; i++) {
		if (table->key_info[i].flags & HA_FULLTEXT) {
			return(true);
		}
	}

	return(false);
}

/*******************************************************************//**
Determine if ALTER TABLE needs to rebuild the table.
@param ha_alter_info		the DDL operation
@return whether it is necessary to rebuild the table */
static __attribute__((nonnull, warn_unused_result))
bool
innobase_need_rebuild(
/*==================*/
	const Alter_inplace_info*	ha_alter_info)
{
	if (ha_alter_info->handler_flags
	    == Alter_inplace_info::CHANGE_CREATE_OPTION
	    && !(ha_alter_info->create_info->used_fields
		 & (HA_CREATE_USED_ROW_FORMAT
		    | HA_CREATE_USED_KEY_BLOCK_SIZE))) {
		/* Any other CHANGE_CREATE_OPTION than changing
		ROW_FORMAT or KEY_BLOCK_SIZE is ignored. */
		return(false);
	}

	return(!!(ha_alter_info->handler_flags & INNOBASE_ALTER_REBUILD));
}

/** Check if InnoDB supports a particular alter table in-place
@param altered_table	TABLE object for new version of table.
@param ha_alter_info	Structure describing changes to be done
by ALTER TABLE and holding data used during in-place alter.

@retval HA_ALTER_INPLACE_NOT_SUPPORTED	Not supported
@retval HA_ALTER_INPLACE_NO_LOCK	Supported
@retval HA_ALTER_INPLACE_SHARED_LOCK_AFTER_PREPARE Supported, but requires
lock during main phase and exclusive lock during prepare phase.
@retval HA_ALTER_INPLACE_NO_LOCK_AFTER_PREPARE	Supported, prepare phase
requires exclusive lock (any transactions that have accessed the table
must commit or roll back first, and no transactions can access the table
while prepare_inplace_alter_table() is executing)
*/
UNIV_INTERN
enum_alter_inplace_result
ha_innobase::check_if_supported_inplace_alter(
/*==========================================*/
	TABLE*			altered_table,
	Alter_inplace_info*	ha_alter_info)
{
	DBUG_ENTER("check_if_supported_inplace_alter");

	if (srv_read_only_mode) {
		ha_alter_info->unsupported_reason =
			innobase_get_err_msg(ER_READ_ONLY_MODE);
		DBUG_RETURN(HA_ALTER_INPLACE_NOT_SUPPORTED);
	} else if (srv_created_new_raw || srv_force_recovery) {

		ha_alter_info->unsupported_reason =(srv_force_recovery)?
			innobase_get_err_msg(ER_INNODB_FORCED_RECOVERY):
			innobase_get_err_msg(ER_READ_ONLY_MODE);
		DBUG_RETURN(HA_ALTER_INPLACE_NOT_SUPPORTED);
	}

	if (altered_table->s->fields > REC_MAX_N_USER_FIELDS) {
		/* Deny the inplace ALTER TABLE. MySQL will try to
		re-create the table and ha_innobase::create() will
		return an error too. This is how we effectively
		deny adding too many columns to a table. */
		ha_alter_info->unsupported_reason =
			innobase_get_err_msg(ER_TOO_MANY_FIELDS);
		DBUG_RETURN(HA_ALTER_INPLACE_NOT_SUPPORTED);
	}

	update_thd();
	trx_search_latch_release_if_reserved(prebuilt->trx);

	if (ha_alter_info->handler_flags
	    & ~(INNOBASE_INPLACE_IGNORE
		| INNOBASE_ALTER_NOREBUILD
		| INNOBASE_ALTER_REBUILD)) {

		if (ha_alter_info->handler_flags
			& (Alter_inplace_info::ALTER_COLUMN_EQUAL_PACK_LENGTH
			   | Alter_inplace_info::ALTER_COLUMN_TYPE))
			ha_alter_info->unsupported_reason = innobase_get_err_msg(
				ER_ALTER_OPERATION_NOT_SUPPORTED_REASON_COLUMN_TYPE);
		DBUG_RETURN(HA_ALTER_INPLACE_NOT_SUPPORTED);
	}

	/* Only support online add foreign key constraint when
	check_foreigns is turned off */
	if ((ha_alter_info->handler_flags
	     & Alter_inplace_info::ADD_FOREIGN_KEY)
	    && prebuilt->trx->check_foreigns) {
		ha_alter_info->unsupported_reason = innobase_get_err_msg(
			ER_ALTER_OPERATION_NOT_SUPPORTED_REASON_FK_CHECK);
		DBUG_RETURN(HA_ALTER_INPLACE_NOT_SUPPORTED);
	}

	if (!(ha_alter_info->handler_flags & ~INNOBASE_INPLACE_IGNORE)) {
		DBUG_RETURN(HA_ALTER_INPLACE_NO_LOCK);
	}

	/* Only support NULL -> NOT NULL change if strict table sql_mode
	is set. Fall back to COPY for conversion if not strict tables.
	In-Place will fail with an error when trying to convert
	NULL to a NOT NULL value. */
	if ((ha_alter_info->handler_flags
	     & Alter_inplace_info::ALTER_COLUMN_NOT_NULLABLE)
	    && !thd_is_strict_mode(user_thd)) {
		ha_alter_info->unsupported_reason = innobase_get_err_msg(
			ER_ALTER_OPERATION_NOT_SUPPORTED_REASON_NOT_NULL);
		DBUG_RETURN(HA_ALTER_INPLACE_NOT_SUPPORTED);
	}

	/* InnoDB cannot IGNORE when creating unique indexes. IGNORE
	should silently delete some duplicate rows. Our inplace_alter
	code will not delete anything from existing indexes. */
	if (ha_alter_info->ignore
	    && (ha_alter_info->handler_flags
		& (Alter_inplace_info::ADD_PK_INDEX
		   | Alter_inplace_info::ADD_UNIQUE_INDEX))) {
		ha_alter_info->unsupported_reason = innobase_get_err_msg(
			ER_ALTER_OPERATION_NOT_SUPPORTED_REASON_IGNORE);
		DBUG_RETURN(HA_ALTER_INPLACE_NOT_SUPPORTED);
	}

	/* DROP PRIMARY KEY is only allowed in combination with ADD
	PRIMARY KEY. */
	if ((ha_alter_info->handler_flags
	     & (Alter_inplace_info::ADD_PK_INDEX
		| Alter_inplace_info::DROP_PK_INDEX))
	    == Alter_inplace_info::DROP_PK_INDEX) {
		ha_alter_info->unsupported_reason = innobase_get_err_msg(
			ER_ALTER_OPERATION_NOT_SUPPORTED_REASON_NOPK);
		DBUG_RETURN(HA_ALTER_INPLACE_NOT_SUPPORTED);
	}

	/* If a column change from NOT NULL to NULL,
	and there's a implict pk on this column. the
	table should be rebuild. The change should
	only go through the "Copy" method.*/
	if ((ha_alter_info->handler_flags
	     & Alter_inplace_info::ALTER_COLUMN_NULLABLE)) {
		uint primary_key = altered_table->s->primary_key;

		/* See if MYSQL table has no pk but we do.*/
		if (UNIV_UNLIKELY(primary_key >= MAX_KEY)
		    && !row_table_got_default_clust_index(prebuilt->table)) {
			ha_alter_info->unsupported_reason = innobase_get_err_msg(
				ER_PRIMARY_CANT_HAVE_NULL);
			DBUG_RETURN(HA_ALTER_INPLACE_NOT_SUPPORTED);
		}
	}

	/* We should be able to do the operation in-place.
	See if we can do it online (LOCK=NONE). */
	bool	online = true;

	List_iterator_fast<Create_field> cf_it(
		ha_alter_info->alter_info->create_list);

	/* Fix the key parts. */
	for (KEY* new_key = ha_alter_info->key_info_buffer;
	     new_key < ha_alter_info->key_info_buffer
		     + ha_alter_info->key_count;
	     new_key++) {
		for (KEY_PART_INFO* key_part = new_key->key_part;
		     key_part < new_key->key_part + new_key->user_defined_key_parts;
		     key_part++) {
			const Create_field*	new_field;

			DBUG_ASSERT(key_part->fieldnr
				    < altered_table->s->fields);

			cf_it.rewind();
			for (uint fieldnr = 0; (new_field = cf_it++);
			     fieldnr++) {
				if (fieldnr == key_part->fieldnr) {
					break;
				}
			}

			DBUG_ASSERT(new_field);

			key_part->field = altered_table->field[
				key_part->fieldnr];
			/* In some special cases InnoDB emits "false"
			duplicate key errors with NULL key values. Let
			us play safe and ensure that we can correctly
			print key values even in such cases .*/
			key_part->null_offset = key_part->field->null_offset();
			key_part->null_bit = key_part->field->null_bit;

			if (new_field->field) {
				/* This is an existing column. */
				continue;
			}

			/* This is an added column. */
			DBUG_ASSERT(ha_alter_info->handler_flags
				    & Alter_inplace_info::ADD_COLUMN);

			/* We cannot replace a hidden FTS_DOC_ID
			with a user-visible FTS_DOC_ID. */
			if (prebuilt->table->fts
			    && innobase_fulltext_exist(altered_table)
			    && !my_strcasecmp(
				    system_charset_info,
				    key_part->field->field_name,
				    FTS_DOC_ID_COL_NAME)) {
				ha_alter_info->unsupported_reason = innobase_get_err_msg(
					ER_ALTER_OPERATION_NOT_SUPPORTED_REASON_HIDDEN_FTS);
				DBUG_RETURN(HA_ALTER_INPLACE_NOT_SUPPORTED);
			}

			DBUG_ASSERT((MTYP_TYPENR(key_part->field->unireg_check)
				     == Field::NEXT_NUMBER)
				    == !!(key_part->field->flags
					  & AUTO_INCREMENT_FLAG));

			if (key_part->field->flags & AUTO_INCREMENT_FLAG) {
				/* We cannot assign an AUTO_INCREMENT
				column values during online ALTER. */
				DBUG_ASSERT(key_part->field == altered_table
					    -> found_next_number_field);
				ha_alter_info->unsupported_reason = innobase_get_err_msg(
					ER_ALTER_OPERATION_NOT_SUPPORTED_REASON_AUTOINC);
				online = false;
			}
		}
	}

	DBUG_ASSERT(!prebuilt->table->fts || prebuilt->table->fts->doc_col
		    <= table->s->fields);
	DBUG_ASSERT(!prebuilt->table->fts || prebuilt->table->fts->doc_col
		    < dict_table_get_n_user_cols(prebuilt->table));

	if (prebuilt->table->fts
	    && innobase_fulltext_exist(altered_table)) {
		/* FULLTEXT indexes are supposed to remain. */
		/* Disallow DROP INDEX FTS_DOC_ID_INDEX */

		for (uint i = 0; i < ha_alter_info->index_drop_count; i++) {
			if (!my_strcasecmp(
				    system_charset_info,
				    ha_alter_info->index_drop_buffer[i]->name,
				    FTS_DOC_ID_INDEX_NAME)) {
				ha_alter_info->unsupported_reason = innobase_get_err_msg(
					ER_ALTER_OPERATION_NOT_SUPPORTED_REASON_CHANGE_FTS);
				DBUG_RETURN(HA_ALTER_INPLACE_NOT_SUPPORTED);
			}
		}

		/* InnoDB can have a hidden FTS_DOC_ID_INDEX on a
		visible FTS_DOC_ID column as well. Prevent dropping or
		renaming the FTS_DOC_ID. */

		for (Field** fp = table->field; *fp; fp++) {
			if (!((*fp)->flags
			      & (FIELD_IS_RENAMED | FIELD_IS_DROPPED))) {
				continue;
			}

			if (!my_strcasecmp(
				    system_charset_info,
				    (*fp)->field_name,
				    FTS_DOC_ID_COL_NAME)) {
				ha_alter_info->unsupported_reason = innobase_get_err_msg(
					ER_ALTER_OPERATION_NOT_SUPPORTED_REASON_CHANGE_FTS);
				DBUG_RETURN(HA_ALTER_INPLACE_NOT_SUPPORTED);
			}
		}
	}

	prebuilt->trx->will_lock++;

	if (!online) {
		/* We already determined that only a non-locking
		operation is possible. */
	} else if (((ha_alter_info->handler_flags
		     & Alter_inplace_info::ADD_PK_INDEX)
		    || innobase_need_rebuild(ha_alter_info))
		   && (innobase_fulltext_exist(altered_table))) {
		/* Refuse to rebuild the table online, if
		fulltext indexes are to survive the rebuild. */
		online = false;
		/* If the table already contains fulltext indexes,
		refuse to rebuild the table natively altogether. */
		if (prebuilt->table->fts) {
			ha_alter_info->unsupported_reason = innobase_get_err_msg(
				ER_INNODB_FT_LIMIT);
			DBUG_RETURN(HA_ALTER_INPLACE_NOT_SUPPORTED);
		}
		ha_alter_info->unsupported_reason = innobase_get_err_msg(
			ER_ALTER_OPERATION_NOT_SUPPORTED_REASON_FTS);
	} else if ((ha_alter_info->handler_flags
		    & Alter_inplace_info::ADD_INDEX)) {
		/* Building a full-text index requires a lock.
		We could do without a lock if the table already contains
		an FTS_DOC_ID column, but in that case we would have
		to apply the modification log to the full-text indexes. */

		for (uint i = 0; i < ha_alter_info->index_add_count; i++) {
			const KEY* key =
				&ha_alter_info->key_info_buffer[
					ha_alter_info->index_add_buffer[i]];
			if (key->flags & HA_FULLTEXT) {
				DBUG_ASSERT(!(key->flags & HA_KEYFLAG_MASK
					      & ~(HA_FULLTEXT
						  | HA_PACK_KEY
						  | HA_GENERATED_KEY
						  | HA_BINARY_PACK_KEY)));
				ha_alter_info->unsupported_reason = innobase_get_err_msg(
					ER_ALTER_OPERATION_NOT_SUPPORTED_REASON_FTS);
				online = false;
				break;
			}
		}
	}

	DBUG_RETURN(online
		    ? HA_ALTER_INPLACE_NO_LOCK_AFTER_PREPARE
		    : HA_ALTER_INPLACE_SHARED_LOCK_AFTER_PREPARE);
}

/*************************************************************//**
Initialize the dict_foreign_t structure with supplied info
@return true if added, false if duplicate foreign->id */
static __attribute__((nonnull(1,3,5,7)))
bool
innobase_init_foreign(
/*==================*/
	dict_foreign_t*	foreign,		/*!< in/out: structure to
						initialize */
	char*		constraint_name,	/*!< in/out: constraint name if
						exists */
	dict_table_t*	table,			/*!< in: foreign table */
	dict_index_t*	index,			/*!< in: foreign key index */
	const char**	column_names,		/*!< in: foreign key column
						names */
	ulint		num_field,		/*!< in: number of columns */
	const char*	referenced_table_name,	/*!< in: referenced table
						name */
	dict_table_t*	referenced_table,	/*!< in: referenced table */
	dict_index_t*	referenced_index,	/*!< in: referenced index */
	const char**	referenced_column_names,/*!< in: referenced column
						names */
	ulint		referenced_num_field)	/*!< in: number of referenced
						columns */
{
	ut_ad(mutex_own(&dict_sys->mutex));

        if (constraint_name) {
                ulint   db_len;

                /* Catenate 'databasename/' to the constraint name specified
                by the user: we conceive the constraint as belonging to the
                same MySQL 'database' as the table itself. We store the name
                to foreign->id. */

                db_len = dict_get_db_name_len(table->name);

                foreign->id = static_cast<char*>(mem_heap_alloc(
                        foreign->heap, db_len + strlen(constraint_name) + 2));

                ut_memcpy(foreign->id, table->name, db_len);
                foreign->id[db_len] = '/';
                strcpy(foreign->id + db_len + 1, constraint_name);

		/* Check if any existing foreign key has the same id,
		this is needed only if user supplies the constraint name */

		if (table->foreign_set.find(foreign)
		    != table->foreign_set.end()) {
			return(false);
		}
        }

        foreign->foreign_table = table;
        foreign->foreign_table_name = mem_heap_strdup(
                foreign->heap, table->name);
        dict_mem_foreign_table_name_lookup_set(foreign, TRUE);

        foreign->foreign_index = index;
        foreign->n_fields = (unsigned int) num_field;

        foreign->foreign_col_names = static_cast<const char**>(
                mem_heap_alloc(foreign->heap, num_field * sizeof(void*)));

        for (ulint i = 0; i < foreign->n_fields; i++) {
                foreign->foreign_col_names[i] = mem_heap_strdup(
                        foreign->heap, column_names[i]);
        }

	foreign->referenced_index = referenced_index;
	foreign->referenced_table = referenced_table;

	foreign->referenced_table_name = mem_heap_strdup(
		foreign->heap, referenced_table_name);
        dict_mem_referenced_table_name_lookup_set(foreign, TRUE);

        foreign->referenced_col_names = static_cast<const char**>(
                mem_heap_alloc(foreign->heap,
			       referenced_num_field * sizeof(void*)));

        for (ulint i = 0; i < foreign->n_fields; i++) {
                foreign->referenced_col_names[i]
                        = mem_heap_strdup(foreign->heap,
					  referenced_column_names[i]);
        }

	return(true);
}

/*************************************************************//**
Check whether the foreign key options is legit
@return true if it is */
static __attribute__((nonnull, warn_unused_result))
bool
innobase_check_fk_option(
/*=====================*/
	const dict_foreign_t*	foreign)	/*!< in: foreign key */
{
	if (!foreign->foreign_index) {
		return(true);
	}

	if (foreign->type & (DICT_FOREIGN_ON_UPDATE_SET_NULL
			     | DICT_FOREIGN_ON_DELETE_SET_NULL)) {

		for (ulint j = 0; j < foreign->n_fields; j++) {
			if ((dict_index_get_nth_col(
				     foreign->foreign_index, j)->prtype)
			    & DATA_NOT_NULL) {

				/* It is not sensible to define
				SET NULL if the column is not
				allowed to be NULL! */
				return(false);
			}
		}
	}

	return(true);
}

/*************************************************************//**
Set foreign key options
@return true if successfully set */
static __attribute__((nonnull, warn_unused_result))
bool
innobase_set_foreign_key_option(
/*============================*/
	dict_foreign_t*	foreign,	/*!< in:InnoDB Foreign key */
	Foreign_key*	fk_key)		/*!< in: Foreign key info from
					MySQL */
{
	ut_ad(!foreign->type);

	switch (fk_key->delete_opt) {
	case Foreign_key::FK_OPTION_NO_ACTION:
	case Foreign_key::FK_OPTION_RESTRICT:
	case Foreign_key::FK_OPTION_DEFAULT:
		foreign->type = DICT_FOREIGN_ON_DELETE_NO_ACTION;
		break;
	case Foreign_key::FK_OPTION_CASCADE:
		foreign->type = DICT_FOREIGN_ON_DELETE_CASCADE;
		break;
	case Foreign_key::FK_OPTION_SET_NULL:
		foreign->type = DICT_FOREIGN_ON_DELETE_SET_NULL;
		break;
	}

	switch (fk_key->update_opt) {
	case Foreign_key::FK_OPTION_NO_ACTION:
	case Foreign_key::FK_OPTION_RESTRICT:
	case Foreign_key::FK_OPTION_DEFAULT:
		foreign->type |= DICT_FOREIGN_ON_UPDATE_NO_ACTION;
		break;
	case Foreign_key::FK_OPTION_CASCADE:
		foreign->type |= DICT_FOREIGN_ON_UPDATE_CASCADE;
		break;
	case Foreign_key::FK_OPTION_SET_NULL:
		foreign->type |= DICT_FOREIGN_ON_UPDATE_SET_NULL;
		break;
	}

	return(innobase_check_fk_option(foreign));
}

/*******************************************************************//**
Check if a foreign key constraint can make use of an index
that is being created.
@return	useable index, or NULL if none found */
static __attribute__((nonnull, warn_unused_result))
const KEY*
innobase_find_equiv_index(
/*======================*/
	const char*const*	col_names,
					/*!< in: column names */
	uint			n_cols,	/*!< in: number of columns */
	const KEY*		keys,	/*!< in: index information */
	const uint*		add,	/*!< in: indexes being created */
	uint			n_add)	/*!< in: number of indexes to create */
{
	for (uint i = 0; i < n_add; i++) {
		const KEY*	key = &keys[add[i]];

		if (key->user_defined_key_parts < n_cols) {
no_match:
			continue;
		}

		for (uint j = 0; j < n_cols; j++) {
			const KEY_PART_INFO&	key_part = key->key_part[j];
			uint32			col_len
				= key_part.field->pack_length();

			/* The MySQL pack length contains 1 or 2 bytes
			length field for a true VARCHAR. */

			if (key_part.field->type() == MYSQL_TYPE_VARCHAR) {
				col_len -= static_cast<const Field_varstring*>(
					key_part.field)->length_bytes;
			}

			if (key_part.length < col_len) {

				/* Column prefix indexes cannot be
				used for FOREIGN KEY constraints. */
				goto no_match;
			}

			if (innobase_strcasecmp(col_names[j],
						key_part.field->field_name)) {
				/* Name mismatch */
				goto no_match;
			}
		}

		return(key);
	}

	return(NULL);
}

/*************************************************************//**
Find an index whose first fields are the columns in the array
in the same order and is not marked for deletion
@return matching index, NULL if not found */
static __attribute__((nonnull(1,2,6), warn_unused_result))
dict_index_t*
innobase_find_fk_index(
/*===================*/
	Alter_inplace_info*	ha_alter_info,
					/*!< in: alter table info */
	dict_table_t*		table,	/*!< in: table */
	const char**		col_names,
					/*!< in: column names, or NULL
					to use table->col_names */
	dict_index_t**		drop_index,
					/*!< in: indexes to be dropped */
	ulint			n_drop_index,
					/*!< in: size of drop_index[] */
	const char**		columns,/*!< in: array of column names */
	ulint			n_cols) /*!< in: number of columns */
{
	dict_index_t*	index;

	index = dict_table_get_first_index(table);

	while (index != NULL) {
		if (!(index->type & DICT_FTS)
		    && dict_foreign_qualify_index(
			    table, col_names, columns, n_cols,
			    index, NULL, true, 0)) {
			for (ulint i = 0; i < n_drop_index; i++) {
				if (index == drop_index[i]) {
					/* Skip to-be-dropped indexes. */
					goto next_rec;
				}
			}

			return(index);
		}

next_rec:
		index = dict_table_get_next_index(index);
	}

	return(NULL);
}

/*************************************************************//**
Create InnoDB foreign key structure from MySQL alter_info
@retval true if successful
@retval false on error (will call my_error()) */
static __attribute__((nonnull(1,2,3,7,8), warn_unused_result))
bool
innobase_get_foreign_key_info(
/*==========================*/
	Alter_inplace_info*
			ha_alter_info,	/*!< in: alter table info */
	const TABLE_SHARE*
			table_share,	/*!< in: the TABLE_SHARE */
	dict_table_t*	table,		/*!< in: table */
	const char**	col_names,	/*!< in: column names, or NULL
					to use table->col_names */
	dict_index_t**	drop_index,	/*!< in: indexes to be dropped */
	ulint		n_drop_index,	/*!< in: size of drop_index[] */
	dict_foreign_t**add_fk,		/*!< out: foreign constraint added */
	ulint*		n_add_fk,	/*!< out: number of foreign
					constraints added */
	const trx_t*	trx)		/*!< in: user transaction */
{
	Key*		key;
	Foreign_key*	fk_key;
	dict_table_t*	referenced_table = NULL;
	char*		referenced_table_name = NULL;
	ulint		num_fk = 0;
	Alter_info*	alter_info = ha_alter_info->alter_info;

	*n_add_fk = 0;

	List_iterator<Key> key_iterator(alter_info->key_list);

	while ((key=key_iterator++)) {
		if (key->type != Key::FOREIGN_KEY) {
			continue;
		}

		const char*	column_names[MAX_NUM_FK_COLUMNS];
		dict_index_t*	index = NULL;
		const char*	referenced_column_names[MAX_NUM_FK_COLUMNS];
		dict_index_t*	referenced_index = NULL;
		ulint		num_col = 0;
		ulint		referenced_num_col = 0;
		bool		correct_option;
		char*		db_namep = NULL;
		char*		tbl_namep = NULL;
		ulint		db_name_len = 0;
		ulint		tbl_name_len = 0;
		char		db_name[MAX_DATABASE_NAME_LEN];
		char		tbl_name[MAX_TABLE_NAME_LEN];

		fk_key = static_cast<Foreign_key*>(key);

		if (fk_key->columns.elements > 0) {
			ulint	i = 0;
			Key_part_spec* column;
			List_iterator<Key_part_spec> key_part_iterator(
				fk_key->columns);

			/* Get all the foreign key column info for the
			current table */
			while ((column = key_part_iterator++)) {
				column_names[i] = column->field_name.str;
				ut_ad(i < MAX_NUM_FK_COLUMNS);
				i++;
			}

			index = innobase_find_fk_index(
				ha_alter_info,
				table, col_names,
				drop_index, n_drop_index,
				column_names, i);

			/* MySQL would add a index in the creation
			list if no such index for foreign table,
			so we have to use DBUG_EXECUTE_IF to simulate
			the scenario */
			DBUG_EXECUTE_IF("innodb_test_no_foreign_idx",
					index = NULL;);

			/* Check whether there exist such
			index in the the index create clause */
			if (!index && !innobase_find_equiv_index(
				    column_names, static_cast<uint>(i),
				    ha_alter_info->key_info_buffer,
				    ha_alter_info->index_add_buffer,
				    ha_alter_info->index_add_count)) {
				my_error(
					ER_FK_NO_INDEX_CHILD,
					MYF(0),
					fk_key->name.str
					? fk_key->name.str : "",
					table_share->table_name.str);
				goto err_exit;
			}

			num_col = i;
		}

		add_fk[num_fk] = dict_mem_foreign_create();

#ifndef __WIN__
		if(fk_key->ref_db.str) {
			tablename_to_filename(fk_key->ref_db.str, db_name,
					      MAX_DATABASE_NAME_LEN);
			db_namep = db_name;
			db_name_len = strlen(db_name);
		}
		if (fk_key->ref_table.str) {
			tablename_to_filename(fk_key->ref_table.str, tbl_name,
					      MAX_TABLE_NAME_LEN);
			tbl_namep = tbl_name;
			tbl_name_len = strlen(tbl_name);
		}
#else
		ut_ad(fk_key->ref_table.str);
		tablename_to_filename(fk_key->ref_table.str, tbl_name,
				      MAX_TABLE_NAME_LEN);
		innobase_casedn_str(tbl_name);
		tbl_name_len = strlen(tbl_name);
		tbl_namep = &tbl_name[0];

		if (fk_key->ref_db.str != NULL) {
			tablename_to_filename(fk_key->ref_db.str, db_name,
					      MAX_DATABASE_NAME_LEN);
			innobase_casedn_str(db_name);
			db_name_len = strlen(db_name);
			db_namep = &db_name[0];
		}
#endif
		mutex_enter(&dict_sys->mutex);

		referenced_table_name = dict_get_referenced_table(
			table->name,
			db_namep,
			db_name_len,
			tbl_namep,
			tbl_name_len,
			&referenced_table,
			add_fk[num_fk]->heap);

		/* Test the case when referenced_table failed to
		open, if trx->check_foreigns is not set, we should
		still be able to add the foreign key */
		DBUG_EXECUTE_IF("innodb_test_open_ref_fail",
				referenced_table = NULL;);

		if (!referenced_table && trx->check_foreigns) {
			mutex_exit(&dict_sys->mutex);
			my_error(ER_FK_CANNOT_OPEN_PARENT,
				 MYF(0), tbl_namep);

			goto err_exit;
		}

		if (fk_key->ref_columns.elements > 0) {
			ulint	i = 0;
			Key_part_spec* column;
			List_iterator<Key_part_spec> key_part_iterator(
				fk_key->ref_columns);

			while ((column = key_part_iterator++)) {
				referenced_column_names[i] =
					column->field_name.str;
				ut_ad(i < MAX_NUM_FK_COLUMNS);
				i++;
			}

			if (referenced_table) {
				referenced_index =
					dict_foreign_find_index(
						referenced_table, 0,
						referenced_column_names,
						i, index,
						TRUE, FALSE);

				DBUG_EXECUTE_IF(
					"innodb_test_no_reference_idx",
					referenced_index = NULL;);

				/* Check whether there exist such
				index in the the index create clause */
				if (!referenced_index) {
					mutex_exit(&dict_sys->mutex);
					my_error(ER_FK_NO_INDEX_PARENT, MYF(0),
						 fk_key->name.str
						 ? fk_key->name.str : "",
						 tbl_namep);
					goto err_exit;
				}
			} else {
				ut_a(!trx->check_foreigns);
			}

			referenced_num_col = i;
		} else {
			/* Not possible to add a foreign key without a
			referenced column */
			mutex_exit(&dict_sys->mutex);
			my_error(ER_CANNOT_ADD_FOREIGN, MYF(0), tbl_namep);
			goto err_exit;
		}

		if (!innobase_init_foreign(
			    add_fk[num_fk], fk_key->name.str,
			    table, index, column_names,
			    num_col, referenced_table_name,
			    referenced_table, referenced_index,
			    referenced_column_names, referenced_num_col)) {
			mutex_exit(&dict_sys->mutex);
			my_error(
				ER_FK_DUP_NAME,
				MYF(0),
				add_fk[num_fk]->id);
			goto err_exit;
		}

		mutex_exit(&dict_sys->mutex);

		correct_option = innobase_set_foreign_key_option(
			add_fk[num_fk], fk_key);

		DBUG_EXECUTE_IF("innodb_test_wrong_fk_option",
				correct_option = false;);

		if (!correct_option) {
			my_error(ER_FK_INCORRECT_OPTION,
				 MYF(0),
				 table_share->table_name.str,
				 add_fk[num_fk]->id);
			goto err_exit;
		}

		num_fk++;
	}

	*n_add_fk = num_fk;

	return(true);
err_exit:
	for (ulint i = 0; i <= num_fk; i++) {
		if (add_fk[i]) {
			dict_foreign_free(add_fk[i]);
		}
	}

	return(false);
}

/*************************************************************//**
Copies an InnoDB column to a MySQL field.  This function is
adapted from row_sel_field_store_in_mysql_format(). */
static
void
innobase_col_to_mysql(
/*==================*/
	const dict_col_t*	col,	/*!< in: InnoDB column */
	const uchar*		data,	/*!< in: InnoDB column data */
	ulint			len,	/*!< in: length of data, in bytes */
	Field*			field)	/*!< in/out: MySQL field */
{
	uchar*	ptr;
	uchar*	dest	= field->ptr;
	ulint	flen	= field->pack_length();

	switch (col->mtype) {
	case DATA_INT:
		ut_ad(len == flen);

		/* Convert integer data from Innobase to little-endian
		format, sign bit restored to normal */

		for (ptr = dest + len; ptr != dest; ) {
			*--ptr = *data++;
		}

		if (!(field->flags & UNSIGNED_FLAG)) {
			((byte*) dest)[len - 1] ^= 0x80;
		}

		break;

	case DATA_VARCHAR:
	case DATA_VARMYSQL:
	case DATA_BINARY:
		field->reset();

		if (field->type() == MYSQL_TYPE_VARCHAR) {
			/* This is a >= 5.0.3 type true VARCHAR. Store the
			length of the data to the first byte or the first
			two bytes of dest. */

			dest = row_mysql_store_true_var_len(
				dest, len, flen - field->key_length());
		}

		/* Copy the actual data */
		memcpy(dest, data, len);
		break;

	case DATA_BLOB:
		/* Skip MySQL BLOBs when reporting an erroneous row
		during index creation or table rebuild. */
		field->set_null();
		break;

#ifdef UNIV_DEBUG
	case DATA_MYSQL:
		ut_ad(flen >= len);
		ut_ad(DATA_MBMAXLEN(col->mbminmaxlen)
		      >= DATA_MBMINLEN(col->mbminmaxlen));
		memcpy(dest, data, len);
		break;

	default:
	case DATA_SYS_CHILD:
	case DATA_SYS:
		/* These column types should never be shipped to MySQL. */
		ut_ad(0);

	case DATA_FLOAT:
	case DATA_DOUBLE:
	case DATA_DECIMAL:
		/* Above are the valid column types for MySQL data. */
		ut_ad(flen == len);
		/* fall through */
	case DATA_FIXBINARY:
	case DATA_CHAR:
		/* We may have flen > len when there is a shorter
		prefix on the CHAR and BINARY column. */
		ut_ad(flen >= len);
#else /* UNIV_DEBUG */
	default:
#endif /* UNIV_DEBUG */
		memcpy(dest, data, len);
	}
}

/*************************************************************//**
Copies an InnoDB record to table->record[0]. */
UNIV_INTERN
void
innobase_rec_to_mysql(
/*==================*/
	struct TABLE*		table,	/*!< in/out: MySQL table */
	const rec_t*		rec,	/*!< in: record */
	const dict_index_t*	index,	/*!< in: index */
	const ulint*		offsets)/*!< in: rec_get_offsets(
					rec, index, ...) */
{
	uint	n_fields	= table->s->fields;

	ut_ad(n_fields == dict_table_get_n_user_cols(index->table)
	      - !!(DICT_TF2_FLAG_IS_SET(index->table,
					DICT_TF2_FTS_HAS_DOC_ID)));

	for (uint i = 0; i < n_fields; i++) {
		Field*		field	= table->field[i];
		ulint		ipos;
		ulint		ilen;
		const uchar*	ifield;

		field->reset();

		ipos = dict_index_get_nth_col_or_prefix_pos(index, i, TRUE);

		if (ipos == ULINT_UNDEFINED
		    || rec_offs_nth_extern(offsets, ipos)) {
null_field:
			field->set_null();
			continue;
		}

		ifield = rec_get_nth_field(rec, offsets, ipos, &ilen);

		/* Assign the NULL flag */
		if (ilen == UNIV_SQL_NULL) {
			ut_ad(field->real_maybe_null());
			goto null_field;
		}

		field->set_notnull();

		innobase_col_to_mysql(
			dict_field_get_col(
				dict_index_get_nth_field(index, ipos)),
			ifield, ilen, field);
	}
}

/*************************************************************//**
Copies an InnoDB index entry to table->record[0]. */
UNIV_INTERN
void
innobase_fields_to_mysql(
/*=====================*/
	struct TABLE*		table,	/*!< in/out: MySQL table */
	const dict_index_t*	index,	/*!< in: InnoDB index */
	const dfield_t*		fields)	/*!< in: InnoDB index fields */
{
	uint	n_fields	= table->s->fields;

	ut_ad(n_fields == dict_table_get_n_user_cols(index->table)
	      - !!(DICT_TF2_FLAG_IS_SET(index->table,
					DICT_TF2_FTS_HAS_DOC_ID)));

	for (uint i = 0; i < n_fields; i++) {
		Field*		field	= table->field[i];
		ulint		ipos;

		field->reset();

		ipos = dict_index_get_nth_col_or_prefix_pos(index, i, TRUE);

		if (ipos == ULINT_UNDEFINED
		    || dfield_is_ext(&fields[ipos])
		    || dfield_is_null(&fields[ipos])) {

			field->set_null();
		} else {
			field->set_notnull();

			const dfield_t*	df	= &fields[ipos];

			innobase_col_to_mysql(
				dict_field_get_col(
					dict_index_get_nth_field(index, ipos)),
				static_cast<const uchar*>(dfield_get_data(df)),
				dfield_get_len(df), field);
		}
	}
}

/*************************************************************//**
Copies an InnoDB row to table->record[0]. */
UNIV_INTERN
void
innobase_row_to_mysql(
/*==================*/
	struct TABLE*		table,	/*!< in/out: MySQL table */
	const dict_table_t*	itab,	/*!< in: InnoDB table */
	const dtuple_t*		row)	/*!< in: InnoDB row */
{
	uint  n_fields	= table->s->fields;

	/* The InnoDB row may contain an extra FTS_DOC_ID column at the end. */
	ut_ad(row->n_fields == dict_table_get_n_cols(itab));
	ut_ad(n_fields == row->n_fields - DATA_N_SYS_COLS
	      - !!(DICT_TF2_FLAG_IS_SET(itab, DICT_TF2_FTS_HAS_DOC_ID)));

	for (uint i = 0; i < n_fields; i++) {
		Field*		field	= table->field[i];
		const dfield_t*	df	= dtuple_get_nth_field(row, i);

		field->reset();

		if (dfield_is_ext(df) || dfield_is_null(df)) {
			field->set_null();
		} else {
			field->set_notnull();

			innobase_col_to_mysql(
				dict_table_get_nth_col(itab, i),
				static_cast<const uchar*>(dfield_get_data(df)),
				dfield_get_len(df), field);
		}
	}
}

/*************************************************************//**
Resets table->record[0]. */
UNIV_INTERN
void
innobase_rec_reset(
/*===============*/
	TABLE*			table)		/*!< in/out: MySQL table */
{
	uint	n_fields	= table->s->fields;
	uint	i;

	for (i = 0; i < n_fields; i++) {
		table->field[i]->set_default();
	}
}

/*******************************************************************//**
This function checks that index keys are sensible.
@return	0 or error number */
static __attribute__((nonnull, warn_unused_result))
int
innobase_check_index_keys(
/*======================*/
	const Alter_inplace_info*	info,
				/*!< in: indexes to be created or dropped */
	const dict_table_t*		innodb_table)
				/*!< in: Existing indexes */
{
	for (uint key_num = 0; key_num < info->index_add_count;
	     key_num++) {
		const KEY&	key = info->key_info_buffer[
			info->index_add_buffer[key_num]];

		/* Check that the same index name does not appear
		twice in indexes to be created. */

		for (ulint i = 0; i < key_num; i++) {
			const KEY&	key2 = info->key_info_buffer[
				info->index_add_buffer[i]];

			if (0 == strcmp(key.name, key2.name)) {
				my_error(ER_WRONG_NAME_FOR_INDEX, MYF(0),
					 key.name);

				return(ER_WRONG_NAME_FOR_INDEX);
			}
		}

		/* Check that the same index name does not already exist. */

		const dict_index_t* index;

		for (index = dict_table_get_first_index(innodb_table);
		     index; index = dict_table_get_next_index(index)) {

			if (!strcmp(key.name, index->name)) {
				break;
			}
		}

		if (index) {
			/* If a key by the same name is being created and
			dropped, the name clash is OK. */
			for (uint i = 0; i < info->index_drop_count;
			     i++) {
				const KEY*	drop_key
					= info->index_drop_buffer[i];

				if (0 == strcmp(key.name, drop_key->name)) {
					goto name_ok;
				}
			}

			my_error(ER_WRONG_NAME_FOR_INDEX, MYF(0), key.name);

			return(ER_WRONG_NAME_FOR_INDEX);
		}

name_ok:
		for (ulint i = 0; i < key.user_defined_key_parts; i++) {
			const KEY_PART_INFO&	key_part1
				= key.key_part[i];
			const Field*		field
				= key_part1.field;
			ibool			is_unsigned;

			switch (get_innobase_type_from_mysql_type(
					&is_unsigned, field)) {
			default:
				break;
			case DATA_INT:
			case DATA_FLOAT:
			case DATA_DOUBLE:
			case DATA_DECIMAL:
				/* Check that MySQL does not try to
				create a column prefix index field on
				an inappropriate data type. */

				if (field->type() == MYSQL_TYPE_VARCHAR) {
					if (key_part1.length
					    >= field->pack_length()
					    - ((Field_varstring*) field)
					    ->length_bytes) {
						break;
					}
				} else {
					if (key_part1.length
					    >= field->pack_length()) {
						break;
					}
				}

				my_error(ER_WRONG_KEY_COLUMN, MYF(0),
					 field->field_name);
				return(ER_WRONG_KEY_COLUMN);
			}

			/* Check that the same column does not appear
			twice in the index. */

			for (ulint j = 0; j < i; j++) {
				const KEY_PART_INFO&	key_part2
					= key.key_part[j];

				if (key_part1.fieldnr != key_part2.fieldnr) {
					continue;
				}

				my_error(ER_WRONG_KEY_COLUMN, MYF(0),
					 field->field_name);
				return(ER_WRONG_KEY_COLUMN);
			}
		}
	}

	return(0);
}

/*******************************************************************//**
Create index field definition for key part */
static __attribute__((nonnull(2,3)))
void
innobase_create_index_field_def(
/*============================*/
	const TABLE*		altered_table,	/*!< in: MySQL table that is
						being altered, or NULL
						if a new clustered index is
						not being created */
	const KEY_PART_INFO*	key_part,	/*!< in: MySQL key definition */
	index_field_t*		index_field)	/*!< out: index field
						definition for key_part */
{
	const Field*	field;
	ibool		is_unsigned;
	ulint		col_type;

	DBUG_ENTER("innobase_create_index_field_def");

	ut_ad(key_part);
	ut_ad(index_field);

	field = altered_table
		? altered_table->field[key_part->fieldnr]
		: key_part->field;
	ut_a(field);

	index_field->col_no = key_part->fieldnr;

	col_type = get_innobase_type_from_mysql_type(&is_unsigned, field);

	if (DATA_BLOB == col_type
	    || (key_part->length < field->pack_length()
		&& field->type() != MYSQL_TYPE_VARCHAR)
	    || (field->type() == MYSQL_TYPE_VARCHAR
		&& key_part->length < field->pack_length()
			- ((Field_varstring*) field)->length_bytes)) {

		index_field->prefix_len = key_part->length;
	} else {
		index_field->prefix_len = 0;
	}

	DBUG_VOID_RETURN;
}

/*******************************************************************//**
Create index definition for key */
static __attribute__((nonnull))
void
innobase_create_index_def(
/*======================*/
	const TABLE*		altered_table,	/*!< in: MySQL table that is
						being altered */
	const KEY*		keys,		/*!< in: key definitions */
	ulint			key_number,	/*!< in: MySQL key number */
	bool			new_clustered,	/*!< in: true if generating
						a new clustered index
						on the table */
	bool			key_clustered,	/*!< in: true if this is
						the new clustered index */
	index_def_t*		index,		/*!< out: index definition */
	mem_heap_t*		heap)		/*!< in: heap where memory
						is allocated */
{
	const KEY*	key = &keys[key_number];
	ulint		i;
	ulint		len;
	ulint		n_fields = key->user_defined_key_parts;
	char*		index_name;

	DBUG_ENTER("innobase_create_index_def");
	DBUG_ASSERT(!key_clustered || new_clustered);

	index->fields = static_cast<index_field_t*>(
		mem_heap_alloc(heap, n_fields * sizeof *index->fields));

	index->ind_type = 0;
	index->key_number = key_number;
	index->n_fields = n_fields;
	len = strlen(key->name) + 1;
	index->name = index_name = static_cast<char*>(
		mem_heap_alloc(heap, len + !new_clustered));

	if (!new_clustered) {
		*index_name++ = TEMP_INDEX_PREFIX;
	}

	memcpy(index_name, key->name, len);

	if (key->flags & HA_NOSAME) {
		index->ind_type |= DICT_UNIQUE;
	}

	if (key_clustered) {
		DBUG_ASSERT(!(key->flags & HA_FULLTEXT));
		index->ind_type |= DICT_CLUSTERED;
	} else if (key->flags & HA_FULLTEXT) {
		DBUG_ASSERT(!(key->flags & HA_KEYFLAG_MASK
			      & ~(HA_FULLTEXT
				  | HA_PACK_KEY
				  | HA_BINARY_PACK_KEY)));
		DBUG_ASSERT(!(key->flags & HA_NOSAME));
		DBUG_ASSERT(!index->ind_type);
		index->ind_type |= DICT_FTS;
	}

	if (!new_clustered) {
		altered_table = NULL;
	}

	for (i = 0; i < n_fields; i++) {
		innobase_create_index_field_def(
			altered_table, &key->key_part[i], &index->fields[i]);
	}

	DBUG_VOID_RETURN;
}

/*******************************************************************//**
Check whether the table has the FTS_DOC_ID column
@return whether there exists an FTS_DOC_ID column */
static
bool
innobase_fts_check_doc_id_col(
/*==========================*/
	const dict_table_t*	table,  /*!< in: InnoDB table with
					fulltext index */
	const TABLE*		altered_table,
					/*!< in: MySQL table with
					fulltext index */
	ulint*			fts_doc_col_no)
					/*!< out: The column number for
					Doc ID, or ULINT_UNDEFINED
					if it is of wrong type */
{
	*fts_doc_col_no = ULINT_UNDEFINED;

	const uint n_cols = altered_table->s->fields;
	uint i;

	for (i = 0; i < n_cols; i++) {
		const Field*	field = altered_table->field[i];

		if (my_strcasecmp(system_charset_info,
				  field->field_name, FTS_DOC_ID_COL_NAME)) {
			continue;
		}

		if (strcmp(field->field_name, FTS_DOC_ID_COL_NAME)) {
			my_error(ER_WRONG_COLUMN_NAME, MYF(0),
				 field->field_name);
		} else if (field->type() != MYSQL_TYPE_LONGLONG
			   || field->pack_length() != 8
			   || field->real_maybe_null()
			   || !(field->flags & UNSIGNED_FLAG)) {
			my_error(ER_INNODB_FT_WRONG_DOCID_COLUMN, MYF(0),
				 field->field_name);
		} else {
			*fts_doc_col_no = i;
		}

		return(true);
	}

	if (!table) {
		return(false);
	}

	for (; i + DATA_N_SYS_COLS < (uint) table->n_cols; i++) {
		const char*     name = dict_table_get_col_name(table, i);

		if (strcmp(name, FTS_DOC_ID_COL_NAME) == 0) {
#ifdef UNIV_DEBUG
			const dict_col_t*       col;

			col = dict_table_get_nth_col(table, i);

			/* Because the FTS_DOC_ID does not exist in
			the MySQL data dictionary, this must be the
			internally created FTS_DOC_ID column. */
			ut_ad(col->mtype == DATA_INT);
			ut_ad(col->len == 8);
			ut_ad(col->prtype & DATA_NOT_NULL);
			ut_ad(col->prtype & DATA_UNSIGNED);
#endif /* UNIV_DEBUG */
			*fts_doc_col_no = i;
			return(true);
		}
	}

	return(false);
}

/*******************************************************************//**
Check whether the table has a unique index with FTS_DOC_ID_INDEX_NAME
on the Doc ID column.
@return	the status of the FTS_DOC_ID index */
UNIV_INTERN
enum fts_doc_id_index_enum
innobase_fts_check_doc_id_index(
/*============================*/
	const dict_table_t*	table,		/*!< in: table definition */
	const TABLE*		altered_table,	/*!< in: MySQL table
						that is being altered */
	ulint*			fts_doc_col_no)	/*!< out: The column number for
						Doc ID, or ULINT_UNDEFINED
						if it is being created in
						ha_alter_info */
{
	const dict_index_t*	index;
	const dict_field_t*	field;

	if (altered_table) {
		/* Check if a unique index with the name of
		FTS_DOC_ID_INDEX_NAME is being created. */

		for (uint i = 0; i < altered_table->s->keys; i++) {
			const KEY& key = altered_table->key_info[i];

			if (innobase_strcasecmp(
				    key.name, FTS_DOC_ID_INDEX_NAME)) {
				continue;
			}

			if ((key.flags & HA_NOSAME)
			    && key.user_defined_key_parts == 1
			    && !strcmp(key.name, FTS_DOC_ID_INDEX_NAME)
			    && !strcmp(key.key_part[0].field->field_name,
				       FTS_DOC_ID_COL_NAME)) {
				if (fts_doc_col_no) {
					*fts_doc_col_no = ULINT_UNDEFINED;
				}
				return(FTS_EXIST_DOC_ID_INDEX);
			} else {
				return(FTS_INCORRECT_DOC_ID_INDEX);
			}
		}
	}

	if (!table) {
		return(FTS_NOT_EXIST_DOC_ID_INDEX);
	}

	for (index = dict_table_get_first_index(table);
	     index; index = dict_table_get_next_index(index)) {

		/* Check if there exists a unique index with the name of
		FTS_DOC_ID_INDEX_NAME */
		if (innobase_strcasecmp(index->name, FTS_DOC_ID_INDEX_NAME)) {
			continue;
		}

		if (!dict_index_is_unique(index)
		    || dict_index_get_n_unique(index) > 1
		    || strcmp(index->name, FTS_DOC_ID_INDEX_NAME)) {
			return(FTS_INCORRECT_DOC_ID_INDEX);
		}

		/* Check whether the index has FTS_DOC_ID as its
		first column */
		field = dict_index_get_nth_field(index, 0);

		/* The column would be of a BIGINT data type */
		if (strcmp(field->name, FTS_DOC_ID_COL_NAME) == 0
		    && field->col->mtype == DATA_INT
		    && field->col->len == 8
		    && field->col->prtype & DATA_NOT_NULL) {
			if (fts_doc_col_no) {
				*fts_doc_col_no = dict_col_get_no(field->col);
			}
			return(FTS_EXIST_DOC_ID_INDEX);
		} else {
			return(FTS_INCORRECT_DOC_ID_INDEX);
		}
	}


	/* Not found */
	return(FTS_NOT_EXIST_DOC_ID_INDEX);
}
/*******************************************************************//**
Check whether the table has a unique index with FTS_DOC_ID_INDEX_NAME
on the Doc ID column in MySQL create index definition.
@return	FTS_EXIST_DOC_ID_INDEX if there exists the FTS_DOC_ID index,
FTS_INCORRECT_DOC_ID_INDEX if the FTS_DOC_ID index is of wrong format */
UNIV_INTERN
enum fts_doc_id_index_enum
innobase_fts_check_doc_id_index_in_def(
/*===================================*/
	ulint		n_key,		/*!< in: Number of keys */
	const KEY*	key_info)	/*!< in: Key definition */
{
	/* Check whether there is a "FTS_DOC_ID_INDEX" in the to be built index
	list */
	for (ulint j = 0; j < n_key; j++) {
		const KEY*	key = &key_info[j];

		if (innobase_strcasecmp(key->name, FTS_DOC_ID_INDEX_NAME)) {
			continue;
		}

		/* Do a check on FTS DOC ID_INDEX, it must be unique,
		named as "FTS_DOC_ID_INDEX" and on column "FTS_DOC_ID" */
		if (!(key->flags & HA_NOSAME)
		    || key->user_defined_key_parts != 1
		    || strcmp(key->name, FTS_DOC_ID_INDEX_NAME)
		    || strcmp(key->key_part[0].field->field_name,
			      FTS_DOC_ID_COL_NAME)) {
			return(FTS_INCORRECT_DOC_ID_INDEX);
		}

		return(FTS_EXIST_DOC_ID_INDEX);
	}

	return(FTS_NOT_EXIST_DOC_ID_INDEX);
}
/*******************************************************************//**
Create an index table where indexes are ordered as follows:

IF a new primary key is defined for the table THEN

	1) New primary key
	2) The remaining keys in key_info

ELSE

	1) All new indexes in the order they arrive from MySQL

ENDIF

@return	key definitions */
static __attribute__((nonnull, warn_unused_result, malloc))
index_def_t*
innobase_create_key_defs(
/*=====================*/
	mem_heap_t*			heap,
			/*!< in/out: memory heap where space for key
			definitions are allocated */
	const Alter_inplace_info*	ha_alter_info,
			/*!< in: alter operation */
	const TABLE*			altered_table,
			/*!< in: MySQL table that is being altered */
	ulint&				n_add,
			/*!< in/out: number of indexes to be created */
	ulint&				n_fts_add,
			/*!< out: number of FTS indexes to be created */
	bool				got_default_clust,
			/*!< in: whether the table lacks a primary key */
	ulint&				fts_doc_id_col,
			/*!< in: The column number for Doc ID */
	bool&				add_fts_doc_id,
			/*!< in: whether we need to add new DOC ID
			column for FTS index */
	bool&				add_fts_doc_idx)
			/*!< in: whether we need to add new DOC ID
			index for FTS index */
{
	index_def_t*		indexdef;
	index_def_t*		indexdefs;
	bool			new_primary;
	const uint*const	add
		= ha_alter_info->index_add_buffer;
	const KEY*const		key_info
		= ha_alter_info->key_info_buffer;

	DBUG_ENTER("innobase_create_key_defs");
	DBUG_ASSERT(!add_fts_doc_id || add_fts_doc_idx);
	DBUG_ASSERT(ha_alter_info->index_add_count == n_add);

	/* If there is a primary key, it is always the first index
	defined for the innodb_table. */

	new_primary = n_add > 0
		&& !my_strcasecmp(system_charset_info,
				  key_info[*add].name, "PRIMARY");
	n_fts_add = 0;

	/* If there is a UNIQUE INDEX consisting entirely of NOT NULL
	columns and if the index does not contain column prefix(es)
	(only prefix/part of the column is indexed), MySQL will treat the
	index as a PRIMARY KEY unless the table already has one. */

	if (n_add > 0 && !new_primary && got_default_clust
	    && (key_info[*add].flags & HA_NOSAME)
	    && !(key_info[*add].flags & HA_KEY_HAS_PART_KEY_SEG)) {
		uint	key_part = key_info[*add].user_defined_key_parts;

		new_primary = true;

		while (key_part--) {
			const uint	maybe_null
				= key_info[*add].key_part[key_part].key_type
				& FIELDFLAG_MAYBE_NULL;
			DBUG_ASSERT(!maybe_null
				    == !key_info[*add].key_part[key_part].
				    field->real_maybe_null());

			if (maybe_null) {
				new_primary = false;
				break;
			}
		}
	}

	const bool rebuild = new_primary || add_fts_doc_id
		|| innobase_need_rebuild(ha_alter_info);
	/* Reserve one more space if new_primary is true, and we might
	need to add the FTS_DOC_ID_INDEX */
	indexdef = indexdefs = static_cast<index_def_t*>(
		mem_heap_alloc(
			heap, sizeof *indexdef
			* (ha_alter_info->key_count
			   + rebuild
			   + got_default_clust)));

	if (rebuild) {
		ulint	primary_key_number;

		if (new_primary) {
			DBUG_ASSERT(n_add > 0);
			primary_key_number = *add;
		} else if (got_default_clust) {
			/* Create the GEN_CLUST_INDEX */
			index_def_t*	index = indexdef++;

			index->fields = NULL;
			index->n_fields = 0;
			index->ind_type = DICT_CLUSTERED;
			index->name = mem_heap_strdup(
				heap, innobase_index_reserve_name);
			index->key_number = ~0;
			primary_key_number = ULINT_UNDEFINED;
			goto created_clustered;
		} else {
			primary_key_number = 0;
		}

		/* Create the PRIMARY key index definition */
		innobase_create_index_def(
			altered_table, key_info, primary_key_number,
			TRUE, TRUE, indexdef++, heap);

created_clustered:
		n_add = 1;

		for (ulint i = 0; i < ha_alter_info->key_count; i++) {
			if (i == primary_key_number) {
				continue;
			}
			/* Copy the index definitions. */
			innobase_create_index_def(
				altered_table, key_info, i, TRUE, FALSE,
				indexdef, heap);

			if (indexdef->ind_type & DICT_FTS) {
				n_fts_add++;
			}

			indexdef++;
			n_add++;
		}

		if (n_fts_add > 0) {
			if (!add_fts_doc_id
			    && !innobase_fts_check_doc_id_col(
				    NULL, altered_table,
				    &fts_doc_id_col)) {
				fts_doc_id_col = altered_table->s->fields;
				add_fts_doc_id = true;
			}

			if (!add_fts_doc_idx) {
				fts_doc_id_index_enum	ret;
				ulint			doc_col_no;

				ret = innobase_fts_check_doc_id_index(
					NULL, altered_table, &doc_col_no);

				/* This should have been checked before */
				ut_ad(ret != FTS_INCORRECT_DOC_ID_INDEX);

				if (ret == FTS_NOT_EXIST_DOC_ID_INDEX) {
					add_fts_doc_idx = true;
				} else {
					ut_ad(ret == FTS_EXIST_DOC_ID_INDEX);
					ut_ad(doc_col_no == ULINT_UNDEFINED
					      || doc_col_no == fts_doc_id_col);
				}
			}
		}
	} else {
		/* Create definitions for added secondary indexes. */

		for (ulint i = 0; i < n_add; i++) {
			innobase_create_index_def(
				altered_table, key_info, add[i], FALSE, FALSE,
				indexdef, heap);

			if (indexdef->ind_type & DICT_FTS) {
				n_fts_add++;
			}

			indexdef++;
		}
	}

	DBUG_ASSERT(indexdefs + n_add == indexdef);

	if (add_fts_doc_idx) {
		index_def_t*	index = indexdef++;

		index->fields = static_cast<index_field_t*>(
			mem_heap_alloc(heap, sizeof *index->fields));
		index->n_fields = 1;
		index->fields->col_no = fts_doc_id_col;
		index->fields->prefix_len = 0;
		index->ind_type = DICT_UNIQUE;

		if (rebuild) {
			index->name = mem_heap_strdup(
				heap, FTS_DOC_ID_INDEX_NAME);
			ut_ad(!add_fts_doc_id
			      || fts_doc_id_col == altered_table->s->fields);
		} else {
			char*	index_name;
			index->name = index_name = static_cast<char*>(
				mem_heap_alloc(
					heap,
					1 + sizeof FTS_DOC_ID_INDEX_NAME));
			*index_name++ = TEMP_INDEX_PREFIX;
			memcpy(index_name, FTS_DOC_ID_INDEX_NAME,
			       sizeof FTS_DOC_ID_INDEX_NAME);
		}

		/* TODO: assign a real MySQL key number for this */
		index->key_number = ULINT_UNDEFINED;
		n_add++;
	}

	DBUG_ASSERT(indexdef > indexdefs);
	DBUG_ASSERT((ulint) (indexdef - indexdefs)
		    <= ha_alter_info->key_count
		    + add_fts_doc_idx + got_default_clust);
	DBUG_ASSERT(ha_alter_info->index_add_count <= n_add);
	DBUG_RETURN(indexdefs);
}

/*******************************************************************//**
Check each index column size, make sure they do not exceed the max limit
@return	true if index column size exceeds limit */
static __attribute__((nonnull, warn_unused_result))
bool
innobase_check_column_length(
/*=========================*/
	ulint		max_col_len,	/*!< in: maximum column length */
	const KEY*	key_info)	/*!< in: Indexes to be created */
{
	for (ulint key_part = 0; key_part < key_info->user_defined_key_parts; key_part++) {
		if (key_info->key_part[key_part].length > max_col_len) {
			return(true);
		}
	}
	return(false);
}

struct ha_innobase_inplace_ctx : public inplace_alter_handler_ctx
{
	/** Dummy query graph */
	que_thr_t*	thr;
	/** reference to the prebuilt struct of the creating instance */
	row_prebuilt_t*&prebuilt;
	/** InnoDB indexes being created */
	dict_index_t**	add_index;
	/** MySQL key numbers for the InnoDB indexes that are being created */
	const ulint*	add_key_numbers;
	/** number of InnoDB indexes being created */
	ulint		num_to_add_index;
	/** InnoDB indexes being dropped */
	dict_index_t**	drop_index;
	/** number of InnoDB indexes being dropped */
	const ulint	num_to_drop_index;
	/** InnoDB foreign key constraints being dropped */
	dict_foreign_t** drop_fk;
	/** number of InnoDB foreign key constraints being dropped */
	const ulint	num_to_drop_fk;
	/** InnoDB foreign key constraints being added */
	dict_foreign_t** add_fk;
	/** number of InnoDB foreign key constraints being dropped */
	const ulint	num_to_add_fk;
	/** whether to create the indexes online */
	bool		online;
	/** memory heap */
	mem_heap_t*	heap;
	/** dictionary transaction */
	trx_t*		trx;
	/** original table (if rebuilt, differs from indexed_table) */
	dict_table_t*	old_table;
	/** table where the indexes are being created or dropped */
	dict_table_t*	new_table;
	/** mapping of old column numbers to new ones, or NULL */
	const ulint*	col_map;
	/** new column names, or NULL if nothing was renamed */
	const char**	col_names;
	/** added AUTO_INCREMENT column position, or ULINT_UNDEFINED */
	const ulint	add_autoinc;
	/** default values of ADD COLUMN, or NULL */
	const dtuple_t*	add_cols;
	/** autoinc sequence to use */
	ib_sequence_t	sequence;
	/** maximum auto-increment value */
	ulonglong	max_autoinc;
	/** temporary table name to use for old table when renaming tables */
	const char*	tmp_name;

	ha_innobase_inplace_ctx(row_prebuilt_t*& prebuilt_arg,
				dict_index_t** drop_arg,
				ulint num_to_drop_arg,
				dict_foreign_t** drop_fk_arg,
				ulint num_to_drop_fk_arg,
				dict_foreign_t** add_fk_arg,
				ulint num_to_add_fk_arg,
				bool online_arg,
				mem_heap_t* heap_arg,
				dict_table_t* new_table_arg,
				const char** col_names_arg,
				ulint add_autoinc_arg,
				ulonglong autoinc_col_min_value_arg,
				ulonglong autoinc_col_max_value_arg) :
		inplace_alter_handler_ctx(),
		prebuilt (prebuilt_arg),
		add_index (0), add_key_numbers (0), num_to_add_index (0),
		drop_index (drop_arg), num_to_drop_index (num_to_drop_arg),
		drop_fk (drop_fk_arg), num_to_drop_fk (num_to_drop_fk_arg),
		add_fk (add_fk_arg), num_to_add_fk (num_to_add_fk_arg),
		online (online_arg), heap (heap_arg), trx (0),
		old_table (prebuilt_arg->table),
		new_table (new_table_arg),
		col_map (0), col_names (col_names_arg),
		add_autoinc (add_autoinc_arg),
		add_cols (0),
		sequence(prebuilt->trx->mysql_thd,
			 autoinc_col_min_value_arg, autoinc_col_max_value_arg),
		max_autoinc (0),
		tmp_name (0)
	{
#ifdef UNIV_DEBUG
		for (ulint i = 0; i < num_to_add_index; i++) {
			ut_ad(!add_index[i]->to_be_dropped);
		}
		for (ulint i = 0; i < num_to_drop_index; i++) {
			ut_ad(drop_index[i]->to_be_dropped);
		}
#endif /* UNIV_DEBUG */

		thr = pars_complete_graph_for_exec(NULL, prebuilt->trx, heap);
	}

	~ha_innobase_inplace_ctx()
	{
		mem_heap_free(heap);
	}

	/** Determine if the table will be rebuilt.
	@return whether the table will be rebuilt */
	bool need_rebuild () const { return(old_table != new_table); }

private:
	// Disable copying
	ha_innobase_inplace_ctx(const ha_innobase_inplace_ctx&);
	ha_innobase_inplace_ctx& operator=(const ha_innobase_inplace_ctx&);
};

/********************************************************************//**
Drop any indexes that we were not able to free previously due to
open table handles. */
static
void
online_retry_drop_indexes_low(
/*==========================*/
	dict_table_t*	table,	/*!< in/out: table */
	trx_t*		trx)	/*!< in/out: transaction */
{
	ut_ad(mutex_own(&dict_sys->mutex));
	ut_ad(trx->dict_operation_lock_mode == RW_X_LATCH);
	ut_ad(trx_get_dict_operation(trx) == TRX_DICT_OP_INDEX);

	/* We can have table->n_ref_count > 1, because other threads
	may have prebuilt->table pointing to the table. However, these
	other threads should be between statements, waiting for the
	next statement to execute, or for a meta-data lock. */
	ut_ad(table->n_ref_count >= 1);

	if (table->drop_aborted) {
		row_merge_drop_indexes(trx, table, TRUE);
	}
}

/********************************************************************//**
Drop any indexes that we were not able to free previously due to
open table handles. */
static __attribute__((nonnull))
void
online_retry_drop_indexes(
/*======================*/
	dict_table_t*	table,		/*!< in/out: table */
	THD*		user_thd)	/*!< in/out: MySQL connection */
{
	if (table->drop_aborted) {
		trx_t*	trx = innobase_trx_allocate(user_thd);

		trx_start_for_ddl(trx, TRX_DICT_OP_INDEX);

		row_mysql_lock_data_dictionary(trx);
		online_retry_drop_indexes_low(table, trx);
		trx_commit_for_mysql(trx);
		row_mysql_unlock_data_dictionary(trx);
		trx_free_for_mysql(trx);
	}

#ifdef UNIV_DEBUG
	mutex_enter(&dict_sys->mutex);
	dict_table_check_for_dup_indexes(table, CHECK_ALL_COMPLETE);
	mutex_exit(&dict_sys->mutex);
	ut_a(!table->drop_aborted);
#endif /* UNIV_DEBUG */
}

/********************************************************************//**
Commit a dictionary transaction and drop any indexes that we were not
able to free previously due to open table handles. */
static __attribute__((nonnull))
void
online_retry_drop_indexes_with_trx(
/*===============================*/
	dict_table_t*	table,	/*!< in/out: table */
	trx_t*		trx)	/*!< in/out: transaction */
{
	ut_ad(trx_state_eq(trx, TRX_STATE_NOT_STARTED));
	ut_ad(trx->dict_operation_lock_mode == RW_X_LATCH);

	/* Now that the dictionary is being locked, check if we can
	drop any incompletely created indexes that may have been left
	behind in rollback_inplace_alter_table() earlier. */
	if (table->drop_aborted) {

		trx->table_id = 0;

		trx_start_for_ddl(trx, TRX_DICT_OP_INDEX);

		online_retry_drop_indexes_low(table, trx);
		trx_commit_for_mysql(trx);
	}
}

/** Determines if InnoDB is dropping a foreign key constraint.
@param foreign		the constraint
@param drop_fk		constraints being dropped
@param n_drop_fk	number of constraints that are being dropped
@return whether the constraint is being dropped */
inline __attribute__((pure, nonnull, warn_unused_result))
bool
innobase_dropping_foreign(
/*======================*/
	const dict_foreign_t*	foreign,
	dict_foreign_t**	drop_fk,
	ulint			n_drop_fk)
{
	while (n_drop_fk--) {
		if (*drop_fk++ == foreign) {
			return(true);
		}
	}

	return(false);
}

/** Determines if an InnoDB FOREIGN KEY constraint depends on a
column that is being dropped or modified to NOT NULL.
@param user_table	InnoDB table as it is before the ALTER operation
@param col_name		Name of the column being altered
@param drop_fk		constraints being dropped
@param n_drop_fk	number of constraints that are being dropped
@param drop		true=drop column, false=set NOT NULL
@retval true		Not allowed (will call my_error())
@retval false		Allowed
*/
static __attribute__((pure, nonnull, warn_unused_result))
bool
innobase_check_foreigns_low(
/*========================*/
	const dict_table_t*	user_table,
	dict_foreign_t**	drop_fk,
	ulint			n_drop_fk,
	const char*		col_name,
	bool			drop)
{
	dict_foreign_t*	foreign;
	ut_ad(mutex_own(&dict_sys->mutex));

	/* Check if any FOREIGN KEY constraints are defined on this
	column. */

	for (dict_foreign_set::iterator it = user_table->foreign_set.begin();
	     it != user_table->foreign_set.end();
	     ++it) {

		foreign = *it;

		if (!drop && !(foreign->type
			       & (DICT_FOREIGN_ON_DELETE_SET_NULL
				  | DICT_FOREIGN_ON_UPDATE_SET_NULL))) {
			continue;
		}

		if (innobase_dropping_foreign(foreign, drop_fk, n_drop_fk)) {
			continue;
		}

		for (unsigned f = 0; f < foreign->n_fields; f++) {
			if (!strcmp(foreign->foreign_col_names[f],
				    col_name)) {
				my_error(drop
					 ? ER_FK_COLUMN_CANNOT_DROP
					 : ER_FK_COLUMN_NOT_NULL, MYF(0),
					 col_name, foreign->id);
				return(true);
			}
		}
	}

	if (!drop) {
		/* SET NULL clauses on foreign key constraints of
		child tables affect the child tables, not the parent table.
		The column can be NOT NULL in the parent table. */
		return(false);
	}

	/* Check if any FOREIGN KEY constraints in other tables are
	referring to the column that is being dropped. */
	for (dict_foreign_set::iterator it
		= user_table->referenced_set.begin();
	     it != user_table->referenced_set.end();
	     ++it) {

		foreign = *it;

		if (innobase_dropping_foreign(foreign, drop_fk, n_drop_fk)) {
			continue;
		}

		for (unsigned f = 0; f < foreign->n_fields; f++) {
			char display_name[FN_REFLEN];

			if (strcmp(foreign->referenced_col_names[f],
				   col_name)) {
				continue;
			}

			char* buf_end = innobase_convert_name(
				display_name, (sizeof display_name) - 1,
				foreign->foreign_table_name,
				strlen(foreign->foreign_table_name),
				NULL, TRUE);
			*buf_end = '\0';
			my_error(ER_FK_COLUMN_CANNOT_DROP_CHILD,
				 MYF(0), col_name, foreign->id,
				 display_name);

			return(true);
		}
	}

	return(false);
}

/** Determines if an InnoDB FOREIGN KEY constraint depends on a
column that is being dropped or modified to NOT NULL.
@param ha_alter_info	Data used during in-place alter
@param altered_table	MySQL table that is being altered
@param old_table	MySQL table as it is before the ALTER operation
@param user_table	InnoDB table as it is before the ALTER operation
@param drop_fk		constraints being dropped
@param n_drop_fk	number of constraints that are being dropped
@retval true		Not allowed (will call my_error())
@retval false		Allowed
*/
static __attribute__((pure, nonnull, warn_unused_result))
bool
innobase_check_foreigns(
/*====================*/
	Alter_inplace_info*	ha_alter_info,
	const TABLE*		altered_table,
	const TABLE*		old_table,
	const dict_table_t*	user_table,
	dict_foreign_t**	drop_fk,
	ulint			n_drop_fk)
{
	List_iterator_fast<Create_field> cf_it(
		ha_alter_info->alter_info->create_list);

	for (Field** fp = old_table->field; *fp; fp++) {
		cf_it.rewind();
		const Create_field* new_field;

		ut_ad(!(*fp)->real_maybe_null()
		      == !!((*fp)->flags & NOT_NULL_FLAG));

		while ((new_field = cf_it++)) {
			if (new_field->field == *fp) {
				break;
			}
		}

		if (!new_field || (new_field->flags & NOT_NULL_FLAG)) {
			if (innobase_check_foreigns_low(
				    user_table, drop_fk, n_drop_fk,
				    (*fp)->field_name, !new_field)) {
				return(true);
			}
		}
	}

	return(false);
}

/** Convert a default value for ADD COLUMN.

@param heap	Memory heap where allocated
@param dfield	InnoDB data field to copy to
@param field	MySQL value for the column
@param comp	nonzero if in compact format */
static __attribute__((nonnull))
void
innobase_build_col_map_add(
/*=======================*/
	mem_heap_t*	heap,
	dfield_t*	dfield,
	const Field*	field,
	ulint		comp)
{
	if (field->is_real_null()) {
		dfield_set_null(dfield);
		return;
	}

	ulint	size	= field->pack_length();

	byte*	buf	= static_cast<byte*>(mem_heap_alloc(heap, size));

	row_mysql_store_col_in_innobase_format(
		dfield, buf, TRUE, field->ptr, size, comp);
}

/** Construct the translation table for reordering, dropping or
adding columns.

@param ha_alter_info	Data used during in-place alter
@param altered_table	MySQL table that is being altered
@param table		MySQL table as it is before the ALTER operation
@param new_table	InnoDB table corresponding to MySQL altered_table
@param old_table	InnoDB table corresponding to MYSQL table
@param add_cols		Default values for ADD COLUMN, or NULL if no ADD COLUMN
@param heap		Memory heap where allocated
@return	array of integers, mapping column numbers in the table
to column numbers in altered_table */
static __attribute__((nonnull(1,2,3,4,5,7), warn_unused_result))
const ulint*
innobase_build_col_map(
/*===================*/
	Alter_inplace_info*	ha_alter_info,
	const TABLE*		altered_table,
	const TABLE*		table,
	const dict_table_t*	new_table,
	const dict_table_t*	old_table,
	dtuple_t*		add_cols,
	mem_heap_t*		heap)
{
	DBUG_ENTER("innobase_build_col_map");
	DBUG_ASSERT(altered_table != table);
	DBUG_ASSERT(new_table != old_table);
	DBUG_ASSERT(dict_table_get_n_cols(new_table)
		    >= altered_table->s->fields + DATA_N_SYS_COLS);
	DBUG_ASSERT(dict_table_get_n_cols(old_table)
		    >= table->s->fields + DATA_N_SYS_COLS);
	DBUG_ASSERT(!!add_cols == !!(ha_alter_info->handler_flags
				     & Alter_inplace_info::ADD_COLUMN));
	DBUG_ASSERT(!add_cols || dtuple_get_n_fields(add_cols)
		    == dict_table_get_n_cols(new_table));

	ulint*	col_map = static_cast<ulint*>(
		mem_heap_alloc(heap, old_table->n_cols * sizeof *col_map));

	List_iterator_fast<Create_field> cf_it(
		ha_alter_info->alter_info->create_list);
	uint i = 0;

	/* Any dropped columns will map to ULINT_UNDEFINED. */
	for (uint old_i = 0; old_i + DATA_N_SYS_COLS < old_table->n_cols;
	     old_i++) {
		col_map[old_i] = ULINT_UNDEFINED;
	}

	while (const Create_field* new_field = cf_it++) {
		for (uint old_i = 0; table->field[old_i]; old_i++) {
			const Field* field = table->field[old_i];
			if (new_field->field == field) {
				col_map[old_i] = i;
				goto found_col;
			}
		}

		innobase_build_col_map_add(
			heap, dtuple_get_nth_field(add_cols, i),
			altered_table->field[i],
			dict_table_is_comp(new_table));
found_col:
		i++;
	}

	DBUG_ASSERT(i == altered_table->s->fields);

	i = table->s->fields;

	/* Add the InnoDB hidden FTS_DOC_ID column, if any. */
	if (i + DATA_N_SYS_COLS < old_table->n_cols) {
		/* There should be exactly one extra field,
		the FTS_DOC_ID. */
		DBUG_ASSERT(DICT_TF2_FLAG_IS_SET(old_table,
						 DICT_TF2_FTS_HAS_DOC_ID));
		DBUG_ASSERT(i + DATA_N_SYS_COLS + 1 == old_table->n_cols);
		DBUG_ASSERT(!strcmp(dict_table_get_col_name(
					    old_table, table->s->fields),
				    FTS_DOC_ID_COL_NAME));
		if (altered_table->s->fields + DATA_N_SYS_COLS
		    < new_table->n_cols) {
			DBUG_ASSERT(DICT_TF2_FLAG_IS_SET(
					    new_table,
					    DICT_TF2_FTS_HAS_DOC_ID));
			DBUG_ASSERT(altered_table->s->fields
				    + DATA_N_SYS_COLS + 1
				    == new_table->n_cols);
			col_map[i] = altered_table->s->fields;
		} else {
			DBUG_ASSERT(!DICT_TF2_FLAG_IS_SET(
					    new_table,
					    DICT_TF2_FTS_HAS_DOC_ID));
			col_map[i] = ULINT_UNDEFINED;
		}

		i++;
	} else {
		DBUG_ASSERT(!DICT_TF2_FLAG_IS_SET(
				    old_table,
				    DICT_TF2_FTS_HAS_DOC_ID));
	}

	for (; i < old_table->n_cols; i++) {
		col_map[i] = i + new_table->n_cols - old_table->n_cols;
	}

	DBUG_RETURN(col_map);
}

/** Drop newly create FTS index related auxiliary table during
FIC create index process, before fts_add_index is called
@param table    table that was being rebuilt online
@param trx	transaction
@return		DB_SUCCESS if successful, otherwise last error code
*/
static
dberr_t
innobase_drop_fts_index_table(
/*==========================*/
        dict_table_t*   table,
	trx_t*		trx)
{
	dberr_t		ret_err = DB_SUCCESS;

	for (dict_index_t* index = dict_table_get_first_index(table);
	     index != NULL;
	     index = dict_table_get_next_index(index)) {
		if (index->type & DICT_FTS) {
			dberr_t	err;

			err = fts_drop_index_tables(trx, index);

			if (err != DB_SUCCESS) {
				ret_err = err;
			}
		}
	}

	return(ret_err);
}

/** Get the new column names if any columns were renamed
@param ha_alter_info	Data used during in-place alter
@param altered_table	MySQL table that is being altered
@param table		MySQL table as it is before the ALTER operation
@param user_table	InnoDB table as it is before the ALTER operation
@param heap		Memory heap for the allocation
@return array of new column names in rebuilt_table, or NULL if not renamed */
static __attribute__((nonnull, warn_unused_result))
const char**
innobase_get_col_names(
	Alter_inplace_info*	ha_alter_info,
	const TABLE*		altered_table,
	const TABLE*		table,
	const dict_table_t*	user_table,
	mem_heap_t*		heap)
{
	const char**		cols;
	uint			i;

	DBUG_ENTER("innobase_get_col_names");
	DBUG_ASSERT(user_table->n_def > table->s->fields);
	DBUG_ASSERT(ha_alter_info->handler_flags
		    & Alter_inplace_info::ALTER_COLUMN_NAME);

	cols = static_cast<const char**>(
		mem_heap_zalloc(heap, user_table->n_def * sizeof *cols));

	i = 0;
	List_iterator_fast<Create_field> cf_it(
		ha_alter_info->alter_info->create_list);
	while (const Create_field* new_field = cf_it++) {
		DBUG_ASSERT(i < altered_table->s->fields);

		for (uint old_i = 0; table->field[old_i]; old_i++) {
			if (new_field->field == table->field[old_i]) {
				cols[old_i] = new_field->field_name;
				break;
			}
		}

		i++;
	}

	/* Copy the internal column names. */
	i = table->s->fields;
	cols[i] = dict_table_get_col_name(user_table, i);

	while (++i < user_table->n_def) {
		cols[i] = cols[i - 1] + strlen(cols[i - 1]) + 1;
	}

	DBUG_RETURN(cols);
}

/** Update internal structures with concurrent writes blocked,
while preparing ALTER TABLE.

@param ha_alter_info	Data used during in-place alter
@param altered_table	MySQL table that is being altered
@param old_table	MySQL table as it is before the ALTER operation
@param table_name	Table name in MySQL
@param flags		Table and tablespace flags
@param flags2		Additional table flags
@param fts_doc_id_col	The column number of FTS_DOC_ID
@param add_fts_doc_id	Flag: add column FTS_DOC_ID?
@param add_fts_doc_id_idx Flag: add index FTS_DOC_ID_INDEX (FTS_DOC_ID)?

@retval true		Failure
@retval false		Success
*/
static __attribute__((warn_unused_result, nonnull(1,2,3,4)))
bool
prepare_inplace_alter_table_dict(
/*=============================*/
	Alter_inplace_info*	ha_alter_info,
	const TABLE*		altered_table,
	const TABLE*		old_table,
	const char*		table_name,
	ulint			flags,
	ulint			flags2,
	ulint			fts_doc_id_col,
	bool			add_fts_doc_id,
	bool			add_fts_doc_id_idx)
{
	bool			dict_locked	= false;
	ulint*			add_key_nums;	/* MySQL key numbers */
	index_def_t*		index_defs;	/* index definitions */
	dict_table_t*		user_table;
	dict_index_t*		fts_index	= NULL;
	ulint			new_clustered	= 0;
	dberr_t			error;
	ulint			num_fts_index;
	ha_innobase_inplace_ctx*ctx;

	DBUG_ENTER("prepare_inplace_alter_table_dict");

	ctx = static_cast<ha_innobase_inplace_ctx*>
		(ha_alter_info->handler_ctx);

	DBUG_ASSERT((ctx->add_autoinc != ULINT_UNDEFINED)
		    == (ctx->sequence.m_max_value > 0));
	DBUG_ASSERT(!ctx->num_to_drop_index == !ctx->drop_index);
	DBUG_ASSERT(!ctx->num_to_drop_fk == !ctx->drop_fk);
	DBUG_ASSERT(!add_fts_doc_id || add_fts_doc_id_idx);
	DBUG_ASSERT(!add_fts_doc_id_idx
		    || innobase_fulltext_exist(altered_table));
	DBUG_ASSERT(!ctx->add_cols);
	DBUG_ASSERT(!ctx->add_index);
	DBUG_ASSERT(!ctx->add_key_numbers);
	DBUG_ASSERT(!ctx->num_to_add_index);

	user_table = ctx->new_table;

	trx_start_if_not_started_xa(ctx->prebuilt->trx);

	/* Create a background transaction for the operations on
	the data dictionary tables. */
	ctx->trx = innobase_trx_allocate(ctx->prebuilt->trx->mysql_thd);
	trx_start_for_ddl(ctx->trx, TRX_DICT_OP_INDEX);

	DBUG_ASSERT(!ctx->trx->fake_changes);

	/* Create table containing all indexes to be built in this
	ALTER TABLE ADD INDEX so that they are in the correct order
	in the table. */

	ctx->num_to_add_index = ha_alter_info->index_add_count;

	index_defs = innobase_create_key_defs(
		ctx->heap, ha_alter_info, altered_table, ctx->num_to_add_index,
		num_fts_index,
		row_table_got_default_clust_index(ctx->new_table),
		fts_doc_id_col, add_fts_doc_id, add_fts_doc_id_idx);

	new_clustered = DICT_CLUSTERED & index_defs[0].ind_type;

	if (num_fts_index > 1) {
		my_error(ER_INNODB_FT_LIMIT, MYF(0));
		goto error_handled;
	}

	if (!ctx->online) {
		/* This is not an online operation (LOCK=NONE). */
	} else if (ctx->add_autoinc == ULINT_UNDEFINED
		   && num_fts_index == 0
		   && (!innobase_need_rebuild(ha_alter_info)
		       || !innobase_fulltext_exist(altered_table))) {
		/* InnoDB can perform an online operation (LOCK=NONE). */
	} else {
		/* This should have been blocked in
		check_if_supported_inplace_alter(). */
		ut_ad(0);
		my_error(ER_NOT_SUPPORTED_YET, MYF(0),
			 thd_query_string(ctx->prebuilt->trx->mysql_thd)->str);
		goto error_handled;
	}

	/* The primary index would be rebuilt if a FTS Doc ID
	column is to be added, and the primary index definition
	is just copied from old table and stored in indexdefs[0] */
	DBUG_ASSERT(!add_fts_doc_id || new_clustered);
	DBUG_ASSERT(!!new_clustered ==
		    (innobase_need_rebuild(ha_alter_info)
		     || add_fts_doc_id));

	/* Allocate memory for dictionary index definitions */

	ctx->add_index = static_cast<dict_index_t**>(
		mem_heap_alloc(ctx->heap, ctx->num_to_add_index
			       * sizeof *ctx->add_index));
	ctx->add_key_numbers = add_key_nums = static_cast<ulint*>(
		mem_heap_alloc(ctx->heap, ctx->num_to_add_index
			       * sizeof *ctx->add_key_numbers));

	/* This transaction should be dictionary operation, so that
	the data dictionary will be locked during crash recovery. */

	ut_ad(ctx->trx->dict_operation == TRX_DICT_OP_INDEX);

	/* Acquire a lock on the table before creating any indexes. */

	if (ctx->online) {
		error = DB_SUCCESS;
	} else {
		error = row_merge_lock_table(
			ctx->prebuilt->trx, ctx->new_table, LOCK_S);

		if (error != DB_SUCCESS) {

			goto error_handling;
		}
	}

	/* Latch the InnoDB data dictionary exclusively so that no deadlocks
	or lock waits can happen in it during an index create operation. */

	row_mysql_lock_data_dictionary(ctx->trx);
	dict_locked = true;

	/* Wait for background stats processing to stop using the table that
	we are going to alter. We know bg stats will not start using it again
	until we are holding the data dict locked and we are holding it here
	at least until checking ut_ad(user_table->n_ref_count == 1) below.
	XXX what may happen if bg stats opens the table after we
	have unlocked data dictionary below? */
	dict_stats_wait_bg_to_stop_using_table(user_table, ctx->trx);

	online_retry_drop_indexes_low(ctx->new_table, ctx->trx);

	ut_d(dict_table_check_for_dup_indexes(
		     ctx->new_table, CHECK_ABORTED_OK));

	/* If a new clustered index is defined for the table we need
	to rebuild the table with a temporary name. */

	if (new_clustered) {
		const char*	new_table_name
			= dict_mem_create_temporary_tablename(
				ctx->heap,
				ctx->new_table->name,
				ctx->new_table->id);
		ulint		n_cols;
		dtuple_t*	add_cols;

		if (innobase_check_foreigns(
			    ha_alter_info, altered_table, old_table,
			    user_table, ctx->drop_fk, ctx->num_to_drop_fk)) {
			goto new_clustered_failed;
		}

		n_cols = altered_table->s->fields;

		if (add_fts_doc_id) {
			n_cols++;
			DBUG_ASSERT(flags2 & DICT_TF2_FTS);
			DBUG_ASSERT(add_fts_doc_id_idx);
			flags2 |= DICT_TF2_FTS_ADD_DOC_ID
				| DICT_TF2_FTS_HAS_DOC_ID
				| DICT_TF2_FTS;
		}

		DBUG_ASSERT(!add_fts_doc_id_idx || (flags2 & DICT_TF2_FTS));

		/* Create the table. */
		trx_set_dict_operation(ctx->trx, TRX_DICT_OP_TABLE);

		if (dict_table_get_low(new_table_name)) {
			my_error(ER_TABLE_EXISTS_ERROR, MYF(0),
				 new_table_name);
			goto new_clustered_failed;
		}

		/* The initial space id 0 may be overridden later. */
		ctx->new_table = dict_mem_table_create(
			new_table_name, 0, n_cols, flags, flags2);
		/* The rebuilt indexed_table will use the renamed
		column names. */
		ctx->col_names = NULL;

		if (DICT_TF_HAS_DATA_DIR(flags)) {
			ctx->new_table->data_dir_path =
				mem_heap_strdup(ctx->new_table->heap,
				user_table->data_dir_path);
		}

		for (uint i = 0; i < altered_table->s->fields; i++) {
			const Field*	field = altered_table->field[i];
			ulint		is_unsigned;
			ulint		field_type
				= (ulint) field->type();
			ulint		col_type
				= get_innobase_type_from_mysql_type(
					&is_unsigned, field);
			ulint		charset_no;
			ulint		col_len;

			/* we assume in dtype_form_prtype() that this
			fits in two bytes */
			ut_a(field_type <= MAX_CHAR_COLL_NUM);

			if (!field->real_maybe_null()) {
				field_type |= DATA_NOT_NULL;
			}

			if (field->binary()) {
				field_type |= DATA_BINARY_TYPE;
			}

			if (is_unsigned) {
				field_type |= DATA_UNSIGNED;
			}

			if (dtype_is_string_type(col_type)) {
				charset_no = (ulint) field->charset()->number;

				if (charset_no > MAX_CHAR_COLL_NUM) {
					dict_mem_table_free(
						ctx->new_table);
					my_error(ER_WRONG_KEY_COLUMN, MYF(0),
						 field->field_name);
					goto new_clustered_failed;
				}
			} else {
				charset_no = 0;
			}

			col_len = field->pack_length();

			/* The MySQL pack length contains 1 or 2 bytes
			length field for a true VARCHAR. Let us
			subtract that, so that the InnoDB column
			length in the InnoDB data dictionary is the
			real maximum byte length of the actual data. */

			if (field->type() == MYSQL_TYPE_VARCHAR) {
				uint32	length_bytes
					= static_cast<const Field_varstring*>(
						field)->length_bytes;

				col_len -= length_bytes;

				if (length_bytes == 2) {
					field_type |= DATA_LONG_TRUE_VARCHAR;
				}
			}

			if (dict_col_name_is_reserved(field->field_name)) {
				dict_mem_table_free(ctx->new_table);
				my_error(ER_WRONG_COLUMN_NAME, MYF(0),
					 field->field_name);
				goto new_clustered_failed;
			}

			dict_mem_table_add_col(
				ctx->new_table, ctx->heap,
				field->field_name,
				col_type,
				dtype_form_prtype(field_type, charset_no),
				col_len);
		}

		if (add_fts_doc_id) {
			fts_add_doc_id_column(ctx->new_table, ctx->heap);
			ctx->new_table->fts->doc_col = fts_doc_id_col;
			ut_ad(fts_doc_id_col == altered_table->s->fields);
		} else if (ctx->new_table->fts) {
			ctx->new_table->fts->doc_col = fts_doc_id_col;
		}

		error = row_create_table_for_mysql(
			ctx->new_table, ctx->trx, false);

		switch (error) {
			dict_table_t*	temp_table;
		case DB_SUCCESS:
			/* We need to bump up the table ref count and
			before we can use it we need to open the
			table. The new_table must be in the data
			dictionary cache, because we are still holding
			the dict_sys->mutex. */
			ut_ad(mutex_own(&dict_sys->mutex));
			temp_table = dict_table_open_on_name(
				ctx->new_table->name, TRUE, FALSE,
				DICT_ERR_IGNORE_NONE);
			ut_a(ctx->new_table == temp_table);
			/* n_ref_count must be 1, because purge cannot
			be executing on this very table as we are
			holding dict_operation_lock X-latch. */
			DBUG_ASSERT(ctx->new_table->n_ref_count == 1);
			break;
		case DB_TABLESPACE_EXISTS:
			my_error(ER_TABLESPACE_EXISTS, MYF(0),
				 new_table_name);
			goto new_clustered_failed;
		case DB_DUPLICATE_KEY:
			my_error(HA_ERR_TABLE_EXIST, MYF(0),
				 altered_table->s->table_name.str);
			goto new_clustered_failed;
		default:
			my_error_innodb(error, table_name, flags);
		new_clustered_failed:
			DBUG_ASSERT(ctx->trx != ctx->prebuilt->trx);
			trx_rollback_to_savepoint(ctx->trx, NULL);

			ut_ad(user_table->n_ref_count == 1);

			online_retry_drop_indexes_with_trx(
				user_table, ctx->trx);
			goto err_exit;
		}

		if (ha_alter_info->handler_flags
		    & Alter_inplace_info::ADD_COLUMN) {
			add_cols = dtuple_create(
				ctx->heap,
				dict_table_get_n_cols(ctx->new_table));

			dict_table_copy_types(add_cols, ctx->new_table);
		} else {
			add_cols = NULL;
		}

		ctx->col_map = innobase_build_col_map(
			ha_alter_info, altered_table, old_table,
			ctx->new_table, user_table,
			add_cols, ctx->heap);
		ctx->add_cols = add_cols;
	} else {
		DBUG_ASSERT(!innobase_need_rebuild(ha_alter_info));

		if (!ctx->new_table->fts
		    && innobase_fulltext_exist(altered_table)) {
			ctx->new_table->fts = fts_create(
				ctx->new_table);
			ctx->new_table->fts->doc_col = fts_doc_id_col;
		}
	}

	/* Assign table_id, so that no table id of
	fts_create_index_tables() will be written to the undo logs. */
	DBUG_ASSERT(ctx->new_table->id != 0);
	ctx->trx->table_id = ctx->new_table->id;

	/* Create the indexes in SYS_INDEXES and load into dictionary. */

	for (ulint a = 0; a < ctx->num_to_add_index; a++) {

		ctx->add_index[a] = row_merge_create_index(
			ctx->trx, ctx->new_table,
			&index_defs[a]);

		add_key_nums[a] = index_defs[a].key_number;

		if (!ctx->add_index[a]) {
			error = ctx->trx->error_state;
			DBUG_ASSERT(error != DB_SUCCESS);
			goto error_handling;
		}

		if (ctx->add_index[a]->type & DICT_FTS) {
			DBUG_ASSERT(num_fts_index);
			DBUG_ASSERT(!fts_index);
			DBUG_ASSERT(ctx->add_index[a]->type == DICT_FTS);
			fts_index = ctx->add_index[a];
		}

		/* If only online ALTER TABLE operations have been
		requested, allocate a modification log. If the table
		will be locked anyway, the modification
		log is unnecessary. When rebuilding the table
		(new_clustered), we will allocate the log for the
		clustered index of the old table, later. */
		if (new_clustered
		    || !ctx->online
		    || user_table->ibd_file_missing
		    || dict_table_is_discarded(user_table)) {
			/* No need to allocate a modification log. */
			ut_ad(!ctx->add_index[a]->online_log);
		} else if (ctx->add_index[a]->type & DICT_FTS) {
			/* Fulltext indexes are not covered
			by a modification log. */
		} else {
			DBUG_EXECUTE_IF("innodb_OOM_prepare_inplace_alter",
					error = DB_OUT_OF_MEMORY;
					goto error_handling;);
			rw_lock_x_lock(&ctx->add_index[a]->lock);
			bool ok = row_log_allocate(ctx->add_index[a],
						   NULL, true, NULL, NULL);
			rw_lock_x_unlock(&ctx->add_index[a]->lock);

			if (!ok) {
				error = DB_OUT_OF_MEMORY;
				goto error_handling;
			}
		}
	}

	ut_ad(new_clustered == ctx->need_rebuild());

	DBUG_EXECUTE_IF("innodb_OOM_prepare_inplace_alter",
			error = DB_OUT_OF_MEMORY;
			goto error_handling;);

	if (new_clustered && ctx->online) {
		/* Allocate a log for online table rebuild. */
		dict_index_t* clust_index = dict_table_get_first_index(
			user_table);

		rw_lock_x_lock(&clust_index->lock);
		bool ok = row_log_allocate(
			clust_index, ctx->new_table,
			!(ha_alter_info->handler_flags
			  & Alter_inplace_info::ADD_PK_INDEX),
			ctx->add_cols, ctx->col_map);
		rw_lock_x_unlock(&clust_index->lock);

		if (!ok) {
			error = DB_OUT_OF_MEMORY;
			goto error_handling;
		}
	}

	if (ctx->online) {
		/* Assign a consistent read view for
		row_merge_read_clustered_index(). */
		trx_assign_read_view(ctx->prebuilt->trx);
	}

	if (fts_index) {
		/* Ensure that the dictionary operation mode will
		not change while creating the auxiliary tables. */
		trx_dict_op_t	op = trx_get_dict_operation(ctx->trx);

#ifdef UNIV_DEBUG
		switch (op) {
		case TRX_DICT_OP_NONE:
			break;
		case TRX_DICT_OP_TABLE:
		case TRX_DICT_OP_INDEX:
			goto op_ok;
		}
		ut_error;
op_ok:
#endif /* UNIV_DEBUG */
		ut_ad(ctx->trx->dict_operation_lock_mode == RW_X_LATCH);
		ut_ad(mutex_own(&dict_sys->mutex));
#ifdef UNIV_SYNC_DEBUG
		ut_ad(rw_lock_own(&dict_operation_lock, RW_LOCK_EX));
#endif /* UNIV_SYNC_DEBUG */

		DICT_TF2_FLAG_SET(ctx->new_table, DICT_TF2_FTS);

		/* This function will commit the transaction and reset
		the trx_t::dict_operation flag on success. */

		error = fts_create_index_tables(ctx->trx, fts_index);

		DBUG_EXECUTE_IF("innodb_test_fail_after_fts_index_table",
				error = DB_LOCK_WAIT_TIMEOUT;
				goto error_handling;);

		if (error != DB_SUCCESS) {
			goto error_handling;
		}

		trx_start_for_ddl(ctx->trx, op);

		if (!ctx->new_table->fts
		    || ib_vector_size(ctx->new_table->fts->indexes) == 0) {
			error = fts_create_common_tables(
				ctx->trx, ctx->new_table,
				user_table->name, TRUE);

			DBUG_EXECUTE_IF(
				"innodb_test_fail_after_fts_common_table",
				error = DB_LOCK_WAIT_TIMEOUT;);

			if (error != DB_SUCCESS) {
				goto error_handling;
			}

			ctx->new_table->fts->fts_status
				|= TABLE_DICT_LOCKED;

			error = innobase_fts_load_stopword(
				ctx->new_table, ctx->trx,
				ctx->prebuilt->trx->mysql_thd)
				? DB_SUCCESS : DB_ERROR;
			ctx->new_table->fts->fts_status
				&= ~TABLE_DICT_LOCKED;

			if (error != DB_SUCCESS) {
				goto error_handling;
			}
		}

		ut_ad(trx_get_dict_operation(ctx->trx) == op);
	}

	DBUG_ASSERT(error == DB_SUCCESS);

	/* Commit the data dictionary transaction in order to release
	the table locks on the system tables.  This means that if
	MySQL crashes while creating a new primary key inside
	row_merge_build_indexes(), ctx->new_table will not be dropped
	by trx_rollback_active().  It will have to be recovered or
	dropped by the database administrator. */
	trx_commit_for_mysql(ctx->trx);

	row_mysql_unlock_data_dictionary(ctx->trx);
	dict_locked = false;

	ut_a(ctx->trx->lock.n_active_thrs == 0);

	DBUG_EXECUTE_IF("crash_innodb_add_index_after", DBUG_SUICIDE(););

error_handling:
	/* After an error, remove all those index definitions from the
	dictionary which were defined. */

	switch (error) {
	case DB_SUCCESS:
		ut_a(!dict_locked);

		ut_d(mutex_enter(&dict_sys->mutex));
		ut_d(dict_table_check_for_dup_indexes(
			     user_table, CHECK_PARTIAL_OK));
		ut_d(mutex_exit(&dict_sys->mutex));
		DBUG_RETURN(false);
	case DB_TABLESPACE_EXISTS:
		my_error(ER_TABLESPACE_EXISTS, MYF(0), "(unknown)");
		break;
	case DB_DUPLICATE_KEY:
		my_error(ER_DUP_KEY, MYF(0), "SYS_INDEXES");
		break;
	default:
		my_error_innodb(error, table_name, user_table->flags);
	}

error_handled:

	ctx->prebuilt->trx->error_info = NULL;
	ctx->trx->error_state = DB_SUCCESS;

	if (!dict_locked) {
		row_mysql_lock_data_dictionary(ctx->trx);
	}

	if (new_clustered) {
		if (ctx->need_rebuild()) {

			if (DICT_TF2_FLAG_IS_SET(
				    ctx->new_table, DICT_TF2_FTS)) {
				innobase_drop_fts_index_table(
					ctx->new_table, ctx->trx);
			}

			dict_table_close(ctx->new_table, TRUE, FALSE);

#if defined UNIV_DEBUG || defined UNIV_DDL_DEBUG
			/* Nobody should have initialized the stats of the
			newly created table yet. When this is the case, we
			know that it has not been added for background stats
			gathering. */
			ut_a(!ctx->new_table->stat_initialized);
#endif /* UNIV_DEBUG || UNIV_DDL_DEBUG */

			row_merge_drop_table(ctx->trx, ctx->new_table);

			/* Free the log for online table rebuild, if
			one was allocated. */

			dict_index_t* clust_index = dict_table_get_first_index(
				user_table);

			rw_lock_x_lock(&clust_index->lock);

			if (clust_index->online_log) {
				ut_ad(ctx->online);
				row_log_abort_sec(clust_index);
				clust_index->online_status
					= ONLINE_INDEX_COMPLETE;
			}

			rw_lock_x_unlock(&clust_index->lock);
		}

		trx_commit_for_mysql(ctx->trx);
		/* n_ref_count must be 1, because purge cannot
		be executing on this very table as we are
		holding dict_operation_lock X-latch. */
		DBUG_ASSERT(user_table->n_ref_count == 1 || ctx->online);

		online_retry_drop_indexes_with_trx(user_table, ctx->trx);
	} else {
		ut_ad(!ctx->need_rebuild());
		row_merge_drop_indexes(ctx->trx, user_table, TRUE);
		trx_commit_for_mysql(ctx->trx);
	}

	ut_d(dict_table_check_for_dup_indexes(user_table, CHECK_ALL_COMPLETE));
	ut_ad(!user_table->drop_aborted);

err_exit:
	/* Clear the to_be_dropped flag in the data dictionary cache. */
	for (ulint i = 0; i < ctx->num_to_drop_index; i++) {
		DBUG_ASSERT(*ctx->drop_index[i]->name != TEMP_INDEX_PREFIX);
		DBUG_ASSERT(ctx->drop_index[i]->to_be_dropped);
		ctx->drop_index[i]->to_be_dropped = 0;
	}

	row_mysql_unlock_data_dictionary(ctx->trx);

	trx_free_for_mysql(ctx->trx);
	trx_commit_for_mysql(ctx->prebuilt->trx);

	delete ctx;
	ha_alter_info->handler_ctx = NULL;

	DBUG_RETURN(true);
}

/* Check whether an index is needed for the foreign key constraint.
If so, if it is dropped, is there an equivalent index can play its role.
@return true if the index is needed and can't be dropped */
static __attribute__((nonnull(1,2,3,5), warn_unused_result))
bool
innobase_check_foreign_key_index(
/*=============================*/
	Alter_inplace_info*	ha_alter_info,	/*!< in: Structure describing
						changes to be done by ALTER
						TABLE */
	dict_index_t*		index,		/*!< in: index to check */
	dict_table_t*		indexed_table,	/*!< in: table that owns the
						foreign keys */
	const char**		col_names,	/*!< in: column names, or NULL
						for indexed_table->col_names */
	trx_t*			trx,		/*!< in/out: transaction */
	dict_foreign_t**	drop_fk,	/*!< in: Foreign key constraints
						to drop */
	ulint			n_drop_fk)	/*!< in: Number of foreign keys
						to drop */
{
	ut_ad(index != NULL);
	ut_ad(indexed_table != NULL);

	const dict_foreign_set*	fks = &indexed_table->referenced_set;

	/* Check for all FK references from other tables to the index. */
	for (dict_foreign_set::const_iterator it = fks->begin();
	     it != fks->end(); ++it) {

		dict_foreign_t*	foreign = *it;
		if (foreign->referenced_index != index) {
			continue;
		}
		ut_ad(indexed_table == foreign->referenced_table);

		if (NULL == dict_foreign_find_index(
			    indexed_table, col_names,
			    foreign->referenced_col_names,
			    foreign->n_fields, index,
			    /*check_charsets=*/TRUE,
			    /*check_null=*/FALSE)
		    && NULL == innobase_find_equiv_index(
			    foreign->referenced_col_names,
			    foreign->n_fields,
			    ha_alter_info->key_info_buffer,
			    ha_alter_info->index_add_buffer,
			    ha_alter_info->index_add_count)) {

			/* Index cannot be dropped. */
			trx->error_info = index;
			return(true);
		}
	}

	fks = &indexed_table->foreign_set;

	/* Check for all FK references in current table using the index. */
	for (dict_foreign_set::const_iterator it = fks->begin();
	     it != fks->end(); ++it) {

		dict_foreign_t*	foreign = *it;
		if (foreign->foreign_index != index) {
			continue;
		}

		ut_ad(indexed_table == foreign->foreign_table);

		if (!innobase_dropping_foreign(
			    foreign, drop_fk, n_drop_fk)
		    && NULL == dict_foreign_find_index(
			    indexed_table, col_names,
			    foreign->foreign_col_names,
			    foreign->n_fields, index,
			    /*check_charsets=*/TRUE,
			    /*check_null=*/FALSE)
		    && NULL == innobase_find_equiv_index(
			    foreign->foreign_col_names,
			    foreign->n_fields,
			    ha_alter_info->key_info_buffer,
			    ha_alter_info->index_add_buffer,
			    ha_alter_info->index_add_count)) {

			/* Index cannot be dropped. */
			trx->error_info = index;
			return(true);
		}
	}

	return(false);
}

/** Allows InnoDB to update internal structures with concurrent
writes blocked (provided that check_if_supported_inplace_alter()
did not return HA_ALTER_INPLACE_NO_LOCK).
This will be invoked before inplace_alter_table().

@param altered_table	TABLE object for new version of table.
@param ha_alter_info	Structure describing changes to be done
by ALTER TABLE and holding data used during in-place alter.

@retval true		Failure
@retval false		Success
*/
UNIV_INTERN
bool
ha_innobase::prepare_inplace_alter_table(
/*=====================================*/
	TABLE*			altered_table,
	Alter_inplace_info*	ha_alter_info)
{
	dict_index_t**	drop_index;	/*!< Index to be dropped */
	ulint		n_drop_index;	/*!< Number of indexes to drop */
	dict_foreign_t**drop_fk;	/*!< Foreign key constraints to drop */
	ulint		n_drop_fk;	/*!< Number of foreign keys to drop */
	dict_foreign_t**add_fk = NULL;	/*!< Foreign key constraints to drop */
	ulint		n_add_fk;	/*!< Number of foreign keys to drop */
	dict_table_t*	indexed_table;	/*!< Table where indexes are created */
	mem_heap_t*     heap;
	const char**	col_names;
	int		error;
	ulint		flags;
	ulint		flags2;
	ulint		max_col_len;
	ulint		add_autoinc_col_no	= ULINT_UNDEFINED;
	ulonglong	autoinc_col_max_value	= 0;
	ulint		fts_doc_col_no		= ULINT_UNDEFINED;
	bool		add_fts_doc_id		= false;
	bool		add_fts_doc_id_idx	= false;
	bool		add_fts_idx		= false;

	DBUG_ENTER("prepare_inplace_alter_table");
	DBUG_ASSERT(!ha_alter_info->handler_ctx);
	DBUG_ASSERT(ha_alter_info->create_info);
	DBUG_ASSERT(!srv_read_only_mode);

	if (UNIV_UNLIKELY(prebuilt->trx->fake_changes)) {
		DBUG_RETURN(HA_ERR_WRONG_COMMAND);
	}

	MONITOR_ATOMIC_INC(MONITOR_PENDING_ALTER_TABLE);

#ifdef UNIV_DEBUG
	for (dict_index_t* index = dict_table_get_first_index(prebuilt->table);
	     index;
	     index = dict_table_get_next_index(index)) {
		ut_ad(!index->to_be_dropped);
	}
#endif /* UNIV_DEBUG */

	ut_d(mutex_enter(&dict_sys->mutex));
	ut_d(dict_table_check_for_dup_indexes(
		     prebuilt->table, CHECK_ABORTED_OK));
	ut_d(mutex_exit(&dict_sys->mutex));

	if (!(ha_alter_info->handler_flags & ~INNOBASE_INPLACE_IGNORE)) {
		/* Nothing to do */
		goto func_exit;
	}

	if (ha_alter_info->handler_flags
	    & Alter_inplace_info::CHANGE_CREATE_OPTION) {
		if (const char* invalid_opt = create_options_are_invalid(
			    user_thd, altered_table,
			    ha_alter_info->create_info,
			    prebuilt->table->space != 0)) {
			my_error(ER_ILLEGAL_HA_CREATE_OPTION, MYF(0),
				 table_type(), invalid_opt);
			goto err_exit_no_heap;
		}
	}

	/* Check if any index name is reserved. */
	if (innobase_index_name_is_reserved(
		    user_thd,
		    ha_alter_info->key_info_buffer,
		    ha_alter_info->key_count)) {
err_exit_no_heap:
		DBUG_ASSERT(prebuilt->trx->dict_operation_lock_mode == 0);
		if (ha_alter_info->handler_flags & ~INNOBASE_INPLACE_IGNORE) {
			online_retry_drop_indexes(prebuilt->table, user_thd);
		}
		DBUG_RETURN(true);
	}

	indexed_table = prebuilt->table;

	/* Check that index keys are sensible */
	error = innobase_check_index_keys(ha_alter_info, indexed_table);

	if (error) {
		goto err_exit_no_heap;
	}

	/* Prohibit renaming a column to something that the table
	already contains. */
	if (ha_alter_info->handler_flags
	    & Alter_inplace_info::ALTER_COLUMN_NAME) {
		List_iterator_fast<Create_field> cf_it(
			ha_alter_info->alter_info->create_list);

		for (Field** fp = table->field; *fp; fp++) {
			if (!((*fp)->flags & FIELD_IS_RENAMED)) {
				continue;
			}

			const char* name = 0;

			cf_it.rewind();
			while (Create_field* cf = cf_it++) {
				if (cf->field == *fp) {
					name = cf->field_name;
					goto check_if_ok_to_rename;
				}
			}

			ut_error;
check_if_ok_to_rename:
			/* Prohibit renaming a column from FTS_DOC_ID
			if full-text indexes exist. */
			if (!my_strcasecmp(system_charset_info,
					   (*fp)->field_name,
					   FTS_DOC_ID_COL_NAME)
			    && innobase_fulltext_exist(altered_table)) {
				my_error(ER_INNODB_FT_WRONG_DOCID_COLUMN,
					 MYF(0), name);
				goto err_exit_no_heap;
			}

			/* Prohibit renaming a column to an internal column. */
			const char*	s = prebuilt->table->col_names;
			unsigned j;
			/* Skip user columns.
			MySQL should have checked these already.
			We want to allow renaming of c1 to c2, c2 to c1. */
			for (j = 0; j < table->s->fields; j++) {
				s += strlen(s) + 1;
			}

			for (; j < prebuilt->table->n_def; j++) {
				if (!my_strcasecmp(
					    system_charset_info, name, s)) {
					my_error(ER_WRONG_COLUMN_NAME, MYF(0),
						 s);
					goto err_exit_no_heap;
				}

				s += strlen(s) + 1;
			}
		}
	}

	if (!innobase_table_flags(altered_table,
				  ha_alter_info->create_info,
				  user_thd,
				  srv_file_per_table
				  || indexed_table->space != 0,
				  &flags, &flags2)) {
		goto err_exit_no_heap;
	}

	max_col_len = DICT_MAX_FIELD_LEN_BY_FORMAT_FLAG(flags);

	/* Check each index's column length to make sure they do not
	exceed limit */
	for (ulint i = 0; i < ha_alter_info->index_add_count; i++) {
		const KEY* key = &ha_alter_info->key_info_buffer[
			ha_alter_info->index_add_buffer[i]];

		if (key->flags & HA_FULLTEXT) {
			/* The column length does not matter for
			fulltext search indexes. But, UNIQUE
			fulltext indexes are not supported. */
			DBUG_ASSERT(!(key->flags & HA_NOSAME));
			DBUG_ASSERT(!(key->flags & HA_KEYFLAG_MASK
				      & ~(HA_FULLTEXT
					  | HA_PACK_KEY
					  | HA_BINARY_PACK_KEY)));
			add_fts_idx = true;
			continue;
		}

		if (innobase_check_column_length(max_col_len, key)) {
			my_error(ER_INDEX_COLUMN_TOO_LONG, MYF(0),
				 max_col_len);
			goto err_exit_no_heap;
		}
	}

	/* We won't be allowed to add fts index to a table with
	fts indexes already but without AUX_HEX_NAME set.
	This means the aux tables of the table failed to
	rename to hex format but new created aux tables
	shall be in hex format, which is contradictory. */
	if (!DICT_TF2_FLAG_IS_SET(indexed_table, DICT_TF2_FTS_AUX_HEX_NAME)
	    && indexed_table->fts != NULL && add_fts_idx) {
		my_error(ER_INNODB_FT_AUX_NOT_HEX_ID, MYF(0));
		goto err_exit_no_heap;
	}

	/* Check existing index definitions for too-long column
	prefixes as well, in case max_col_len shrunk. */
	for (const dict_index_t* index
		     = dict_table_get_first_index(indexed_table);
	     index;
	     index = dict_table_get_next_index(index)) {
		if (index->type & DICT_FTS) {
			DBUG_ASSERT(index->type == DICT_FTS
				    || (index->type & DICT_CORRUPT));

			/* We need to drop any corrupted fts indexes
			before we add a new fts index. */
			if (add_fts_idx && index->type & DICT_CORRUPT) {
				ib_errf(user_thd, IB_LOG_LEVEL_ERROR,
					ER_INNODB_INDEX_CORRUPT,
					"Fulltext index '%s' is corrupt. "
					"you should drop this index first.",
					index->name);

				goto err_exit_no_heap;
			}

			continue;
		}

		for (ulint i = 0; i < dict_index_get_n_fields(index); i++) {
			const dict_field_t* field
				= dict_index_get_nth_field(index, i);
			if (field->prefix_len > max_col_len) {
				my_error(ER_INDEX_COLUMN_TOO_LONG, MYF(0),
					 max_col_len);
				goto err_exit_no_heap;
			}
		}
	}

	n_drop_index = 0;
	n_drop_fk = 0;

	if (ha_alter_info->handler_flags
	    & (INNOBASE_ALTER_NOREBUILD | INNOBASE_ALTER_REBUILD)) {
		heap = mem_heap_create(1024);

		if (ha_alter_info->handler_flags
		    & Alter_inplace_info::ALTER_COLUMN_NAME) {
			col_names = innobase_get_col_names(
				ha_alter_info, altered_table, table,
				indexed_table, heap);
		} else {
			col_names = NULL;
		}
	} else {
		heap = NULL;
		col_names = NULL;
	}

	if (ha_alter_info->handler_flags
	    & Alter_inplace_info::DROP_FOREIGN_KEY) {
		DBUG_ASSERT(ha_alter_info->alter_info->drop_list.elements > 0);

		drop_fk = static_cast<dict_foreign_t**>(
			mem_heap_alloc(
				heap,
				ha_alter_info->alter_info->drop_list.elements
				* sizeof(dict_foreign_t*)));

		List_iterator<Alter_drop> drop_it(
			ha_alter_info->alter_info->drop_list);

		while (Alter_drop* drop = drop_it++) {
			if (drop->type != Alter_drop::FOREIGN_KEY) {
				continue;
			}

			for (dict_foreign_set::iterator it
				= prebuilt->table->foreign_set.begin();
			     it != prebuilt->table->foreign_set.end();
			     ++it) {

				dict_foreign_t*	foreign = *it;
				const char* fid = strchr(foreign->id, '/');

				DBUG_ASSERT(fid);
				/* If no database/ prefix was present in
				the FOREIGN KEY constraint name, compare
				to the full constraint name. */
				fid = fid ? fid + 1 : foreign->id;

				if (!my_strcasecmp(system_charset_info,
						   fid, drop->name)) {
					drop_fk[n_drop_fk++] = foreign;
					goto found_fk;
				}
			}

			my_error(ER_CANT_DROP_FIELD_OR_KEY, MYF(0),
				 drop->name);
			goto err_exit;
found_fk:
			continue;
		}

		DBUG_ASSERT(n_drop_fk > 0);
		DBUG_ASSERT(n_drop_fk
			    == ha_alter_info->alter_info->drop_list.elements);
	} else {
		drop_fk = NULL;
	}

	if (ha_alter_info->index_drop_count) {
		dict_index_t*	drop_primary = NULL;

		DBUG_ASSERT(ha_alter_info->handler_flags
			    & (Alter_inplace_info::DROP_INDEX
			       | Alter_inplace_info::DROP_UNIQUE_INDEX
			       | Alter_inplace_info::DROP_PK_INDEX));
		/* Check which indexes to drop. */
		drop_index = static_cast<dict_index_t**>(
			mem_heap_alloc(
				heap, (ha_alter_info->index_drop_count + 1)
				* sizeof *drop_index));

		for (uint i = 0; i < ha_alter_info->index_drop_count; i++) {
			const KEY*	key
				= ha_alter_info->index_drop_buffer[i];
			dict_index_t*	index
				= dict_table_get_index_on_name_and_min_id(
					indexed_table, key->name);

			if (!index) {
				push_warning_printf(
					user_thd,
					Sql_condition::WARN_LEVEL_WARN,
					HA_ERR_WRONG_INDEX,
					"InnoDB could not find key "
					"with name %s", key->name);
			} else {
				ut_ad(!index->to_be_dropped);
				if (!dict_index_is_clust(index)) {
					drop_index[n_drop_index++] = index;
				} else {
					drop_primary = index;
				}
			}
		}

		/* If all FULLTEXT indexes were removed, drop an
		internal FTS_DOC_ID_INDEX as well, unless it exists in
		the table. */

		if (innobase_fulltext_exist(table)
		    && !innobase_fulltext_exist(altered_table)
		    && !DICT_TF2_FLAG_IS_SET(
			indexed_table, DICT_TF2_FTS_HAS_DOC_ID)) {
			dict_index_t*	fts_doc_index
				= dict_table_get_index_on_name(
					indexed_table, FTS_DOC_ID_INDEX_NAME);

			// Add some fault tolerance for non-debug builds.
			if (fts_doc_index == NULL) {
				goto check_if_can_drop_indexes;
			}

			DBUG_ASSERT(!fts_doc_index->to_be_dropped);

			for (uint i = 0; i < table->s->keys; i++) {
				if (!my_strcasecmp(
					    system_charset_info,
					    FTS_DOC_ID_INDEX_NAME,
					    table->key_info[i].name)) {
					/* The index exists in the MySQL
					data dictionary. Do not drop it,
					even though it is no longer needed
					by InnoDB fulltext search. */
					goto check_if_can_drop_indexes;
				}
			}

			drop_index[n_drop_index++] = fts_doc_index;
		}

check_if_can_drop_indexes:
		/* Check if the indexes can be dropped. */

		/* Prevent a race condition between DROP INDEX and
		CREATE TABLE adding FOREIGN KEY constraints. */
		row_mysql_lock_data_dictionary(prebuilt->trx);

		if (!n_drop_index) {
			drop_index = NULL;
		} else {
			/* Flag all indexes that are to be dropped. */
			for (ulint i = 0; i < n_drop_index; i++) {
				ut_ad(!drop_index[i]->to_be_dropped);
				drop_index[i]->to_be_dropped = 1;
			}
		}

		if (prebuilt->trx->check_foreigns) {
			for (uint i = 0; i < n_drop_index; i++) {
			     dict_index_t*	index = drop_index[i];

				if (innobase_check_foreign_key_index(
					ha_alter_info, index,
					indexed_table, col_names,
					prebuilt->trx, drop_fk, n_drop_fk)) {
					row_mysql_unlock_data_dictionary(
						prebuilt->trx);
					prebuilt->trx->error_info = index;
					print_error(HA_ERR_DROP_INDEX_FK,
						    MYF(0));
					goto err_exit;
				}
			}

			/* If a primary index is dropped, need to check
			any depending foreign constraints get affected */
			if (drop_primary
			    && innobase_check_foreign_key_index(
				ha_alter_info, drop_primary,
				indexed_table, col_names,
				prebuilt->trx, drop_fk, n_drop_fk)) {
				row_mysql_unlock_data_dictionary(prebuilt->trx);
				print_error(HA_ERR_DROP_INDEX_FK, MYF(0));
				goto err_exit;
			}
		}

		row_mysql_unlock_data_dictionary(prebuilt->trx);
	} else {
		drop_index = NULL;
	}

	n_add_fk = 0;

	if (ha_alter_info->handler_flags
	    & Alter_inplace_info::ADD_FOREIGN_KEY) {
		ut_ad(!prebuilt->trx->check_foreigns);

		add_fk = static_cast<dict_foreign_t**>(
			mem_heap_zalloc(
				heap,
				ha_alter_info->alter_info->key_list.elements
				* sizeof(dict_foreign_t*)));

		if (!innobase_get_foreign_key_info(
			    ha_alter_info, table_share,
			    prebuilt->table, col_names,
			    drop_index, n_drop_index,
			    add_fk, &n_add_fk, prebuilt->trx)) {
err_exit:
			if (n_drop_index) {
				row_mysql_lock_data_dictionary(prebuilt->trx);

				/* Clear the to_be_dropped flags, which might
				have been set at this point. */
				for (ulint i = 0; i < n_drop_index; i++) {
					DBUG_ASSERT(*drop_index[i]->name
						    != TEMP_INDEX_PREFIX);
					drop_index[i]->to_be_dropped = 0;
				}

				row_mysql_unlock_data_dictionary(prebuilt->trx);
			}

			if (heap) {
				mem_heap_free(heap);
			}

			goto err_exit_no_heap;
		}
	}

	if (!(ha_alter_info->handler_flags & INNOBASE_ALTER_DATA)
	    || (ha_alter_info->handler_flags
		== Alter_inplace_info::CHANGE_CREATE_OPTION
		&& !innobase_need_rebuild(ha_alter_info))) {

		if (heap) {
			ha_alter_info->handler_ctx
				= new ha_innobase_inplace_ctx(
					prebuilt,
					drop_index, n_drop_index,
					drop_fk, n_drop_fk,
					add_fk, n_add_fk,
					ha_alter_info->online,
					heap, indexed_table,
					col_names, ULINT_UNDEFINED, 0, 0);
		}

func_exit:
		DBUG_ASSERT(prebuilt->trx->dict_operation_lock_mode == 0);
		if (ha_alter_info->handler_flags & ~INNOBASE_INPLACE_IGNORE) {
			online_retry_drop_indexes(prebuilt->table, user_thd);
		}
		DBUG_RETURN(false);
	}

	/* If we are to build a full-text search index, check whether
	the table already has a DOC ID column.  If not, we will need to
	add a Doc ID hidden column and rebuild the primary index */
	if (innobase_fulltext_exist(altered_table)) {
		ulint	doc_col_no;

		if (!innobase_fts_check_doc_id_col(
			    prebuilt->table, altered_table, &fts_doc_col_no)) {
			fts_doc_col_no = altered_table->s->fields;
			add_fts_doc_id = true;
			add_fts_doc_id_idx = true;

			push_warning_printf(
				user_thd,
				Sql_condition::WARN_LEVEL_WARN,
				HA_ERR_WRONG_INDEX,
				"InnoDB rebuilding table to add column "
				FTS_DOC_ID_COL_NAME);
		} else if (fts_doc_col_no == ULINT_UNDEFINED) {
			goto err_exit;
		}

		switch (innobase_fts_check_doc_id_index(
				prebuilt->table, altered_table, &doc_col_no)) {
		case FTS_NOT_EXIST_DOC_ID_INDEX:
			add_fts_doc_id_idx = true;
			break;
		case FTS_INCORRECT_DOC_ID_INDEX:
			my_error(ER_INNODB_FT_WRONG_DOCID_INDEX, MYF(0),
				 FTS_DOC_ID_INDEX_NAME);
			goto err_exit;
		case FTS_EXIST_DOC_ID_INDEX:
			DBUG_ASSERT(doc_col_no == fts_doc_col_no
				    || doc_col_no == ULINT_UNDEFINED
				    || (ha_alter_info->handler_flags
					& (Alter_inplace_info::ALTER_COLUMN_ORDER
					   | Alter_inplace_info::DROP_COLUMN
					   | Alter_inplace_info::ADD_COLUMN)));
		}
	}

	/* See if an AUTO_INCREMENT column was added. */
	uint i = 0;
	List_iterator_fast<Create_field> cf_it(
		ha_alter_info->alter_info->create_list);
	while (const Create_field* new_field = cf_it++) {
		const Field*	field;

		DBUG_ASSERT(i < altered_table->s->fields);

		for (uint old_i = 0; table->field[old_i]; old_i++) {
			if (new_field->field == table->field[old_i]) {
				goto found_col;
			}
		}

		/* This is an added column. */
		DBUG_ASSERT(!new_field->field);
		DBUG_ASSERT(ha_alter_info->handler_flags
			    & Alter_inplace_info::ADD_COLUMN);

		field = altered_table->field[i];

		DBUG_ASSERT((MTYP_TYPENR(field->unireg_check)
			     == Field::NEXT_NUMBER)
			    == !!(field->flags & AUTO_INCREMENT_FLAG));

		if (field->flags & AUTO_INCREMENT_FLAG) {
			if (add_autoinc_col_no != ULINT_UNDEFINED) {
				/* This should have been blocked earlier. */
				ut_ad(0);
				my_error(ER_WRONG_AUTO_KEY, MYF(0));
				goto err_exit;
			}
			add_autoinc_col_no = i;

			autoinc_col_max_value = innobase_get_int_col_max_value(
				field);
		}
found_col:
		i++;
	}

	DBUG_ASSERT(heap);
	DBUG_ASSERT(user_thd == prebuilt->trx->mysql_thd);
	DBUG_ASSERT(!ha_alter_info->handler_ctx);

	ha_alter_info->handler_ctx = new ha_innobase_inplace_ctx(
		prebuilt,
		drop_index, n_drop_index,
		drop_fk, n_drop_fk, add_fk, n_add_fk,
		ha_alter_info->online,
		heap, prebuilt->table, col_names,
		add_autoinc_col_no,
		ha_alter_info->create_info->auto_increment_value,
		autoinc_col_max_value);

	DBUG_RETURN(prepare_inplace_alter_table_dict(
			    ha_alter_info, altered_table, table,
			    table_share->table_name.str,
			    flags, flags2,
			    fts_doc_col_no, add_fts_doc_id,
			    add_fts_doc_id_idx));
}

/** Alter the table structure in-place with operations
specified using Alter_inplace_info.
The level of concurrency allowed during this operation depends
on the return value from check_if_supported_inplace_alter().

@param altered_table	TABLE object for new version of table.
@param ha_alter_info	Structure describing changes to be done
by ALTER TABLE and holding data used during in-place alter.

@retval true		Failure
@retval false		Success
*/
UNIV_INTERN
bool
ha_innobase::inplace_alter_table(
/*=============================*/
	TABLE*			altered_table,
	Alter_inplace_info*	ha_alter_info)
{
	dberr_t	error;

	DBUG_ENTER("inplace_alter_table");
	DBUG_ASSERT(!srv_read_only_mode);

#ifdef UNIV_SYNC_DEBUG
	ut_ad(!rw_lock_own(&dict_operation_lock, RW_LOCK_EX));
	ut_ad(!rw_lock_own(&dict_operation_lock, RW_LOCK_SHARED));
#endif /* UNIV_SYNC_DEBUG */

	DEBUG_SYNC(user_thd, "innodb_inplace_alter_table_enter");

	if (!(ha_alter_info->handler_flags & INNOBASE_ALTER_DATA)) {
ok_exit:
		DEBUG_SYNC(user_thd, "innodb_after_inplace_alter_table");
		DBUG_RETURN(false);
	}

	if (ha_alter_info->handler_flags
	    == Alter_inplace_info::CHANGE_CREATE_OPTION
	    && !innobase_need_rebuild(ha_alter_info)) {
		goto ok_exit;
	}

	ha_innobase_inplace_ctx*	ctx
		= static_cast<ha_innobase_inplace_ctx*>
		(ha_alter_info->handler_ctx);

	DBUG_ASSERT(ctx);
	DBUG_ASSERT(ctx->trx);
	DBUG_ASSERT(ctx->prebuilt == prebuilt);

	if (prebuilt->table->ibd_file_missing
	    || dict_table_is_discarded(prebuilt->table)) {
		goto all_done;
	}

	/* Read the clustered index of the table and build
	indexes based on this information using temporary
	files and merge sort. */
	DBUG_EXECUTE_IF("innodb_OOM_inplace_alter",
			error = DB_OUT_OF_MEMORY; goto oom;);
	error = row_merge_build_indexes(
		prebuilt->trx,
		prebuilt->table, ctx->new_table,
		ctx->online,
		ctx->add_index, ctx->add_key_numbers, ctx->num_to_add_index,
		altered_table, ctx->add_cols, ctx->col_map,
		ctx->add_autoinc, ctx->sequence);
#ifndef DBUG_OFF
oom:
#endif /* !DBUG_OFF */
	if (error == DB_SUCCESS && ctx->online && ctx->need_rebuild()) {
		DEBUG_SYNC_C("row_log_table_apply1_before");
		error = row_log_table_apply(
			ctx->thr, prebuilt->table, altered_table);
	}

	DEBUG_SYNC_C("inplace_after_index_build");

	DBUG_EXECUTE_IF("create_index_fail",
			error = DB_DUPLICATE_KEY;
			prebuilt->trx->error_key_num = ULINT_UNDEFINED;);

	/* After an error, remove all those index definitions
	from the dictionary which were defined. */

	switch (error) {
		KEY*	dup_key;
	all_done:
	case DB_SUCCESS:
		ut_d(mutex_enter(&dict_sys->mutex));
		ut_d(dict_table_check_for_dup_indexes(
			     prebuilt->table, CHECK_PARTIAL_OK));
		ut_d(mutex_exit(&dict_sys->mutex));
		/* prebuilt->table->n_ref_count can be anything here,
		given that we hold at most a shared lock on the table. */
		goto ok_exit;
	case DB_DUPLICATE_KEY:
		if (prebuilt->trx->error_key_num == ULINT_UNDEFINED
		    || ha_alter_info->key_count == 0) {
			/* This should be the hidden index on
			FTS_DOC_ID, or there is no PRIMARY KEY in the
			table. Either way, we should be seeing and
			reporting a bogus duplicate key error. */
			dup_key = NULL;
		} else {
			DBUG_ASSERT(prebuilt->trx->error_key_num
				    < ha_alter_info->key_count);
			dup_key = &ha_alter_info->key_info_buffer[
				prebuilt->trx->error_key_num];
		}
		print_keydup_error(altered_table, dup_key, MYF(0));
		break;
	case DB_ONLINE_LOG_TOO_BIG:
		DBUG_ASSERT(ctx->online);
		my_error(ER_INNODB_ONLINE_LOG_TOO_BIG, MYF(0),
			 (prebuilt->trx->error_key_num == ULINT_UNDEFINED)
			 ? FTS_DOC_ID_INDEX_NAME
			 : ha_alter_info->key_info_buffer[
				 prebuilt->trx->error_key_num].name);
		break;
	case DB_INDEX_CORRUPT:
		my_error(ER_INDEX_CORRUPT, MYF(0),
			 (prebuilt->trx->error_key_num == ULINT_UNDEFINED)
			 ? FTS_DOC_ID_INDEX_NAME
			 : ha_alter_info->key_info_buffer[
				 prebuilt->trx->error_key_num].name);
		break;
	default:
		my_error_innodb(error,
				table_share->table_name.str,
				prebuilt->table->flags);
	}

	/* prebuilt->table->n_ref_count can be anything here, given
	that we hold at most a shared lock on the table. */
	prebuilt->trx->error_info = NULL;
	ctx->trx->error_state = DB_SUCCESS;

	DBUG_RETURN(true);
}

/** Free the modification log for online table rebuild.
@param table	table that was being rebuilt online */
static
void
innobase_online_rebuild_log_free(
/*=============================*/
	dict_table_t*	table)
{
	dict_index_t* clust_index = dict_table_get_first_index(table);

	ut_ad(mutex_own(&dict_sys->mutex));
#ifdef UNIV_SYNC_DEBUG
	ut_ad(rw_lock_own(&dict_operation_lock, RW_LOCK_EX));
#endif /* UNIV_SYNC_DEBUG */

	rw_lock_x_lock(&clust_index->lock);

	if (clust_index->online_log) {
		ut_ad(dict_index_get_online_status(clust_index)
		      == ONLINE_INDEX_CREATION);
		clust_index->online_status = ONLINE_INDEX_COMPLETE;
		row_log_free(clust_index->online_log);
		DEBUG_SYNC_C("innodb_online_rebuild_log_free_aborted");
	}

	DBUG_ASSERT(dict_index_get_online_status(clust_index)
		    == ONLINE_INDEX_COMPLETE);
	rw_lock_x_unlock(&clust_index->lock);
}

/** Rollback a secondary index creation, drop the indexes with
temparary index prefix
@param user_table	InnoDB table
@param table		the TABLE
@param locked		TRUE=table locked, FALSE=may need to do a lazy drop
@param trx		the transaction
*/
static __attribute__((nonnull))
void
innobase_rollback_sec_index(
/*========================*/
	dict_table_t*		user_table,
	const TABLE*		table,
	ibool			locked,
	trx_t*			trx)
{
	row_merge_drop_indexes(trx, user_table, locked);

	/* Free the table->fts only if there is no FTS_DOC_ID
	in the table */
	if (user_table->fts
	    && !DICT_TF2_FLAG_IS_SET(user_table,
				     DICT_TF2_FTS_HAS_DOC_ID)
	    && !innobase_fulltext_exist(table)) {
		fts_free(user_table);
	}
}

/** Roll back the changes made during prepare_inplace_alter_table()
and inplace_alter_table() inside the storage engine. Note that the
allowed level of concurrency during this operation will be the same as
for inplace_alter_table() and thus might be higher than during
prepare_inplace_alter_table(). (E.g concurrent writes were blocked
during prepare, but might not be during commit).

@param ha_alter_info	Data used during in-place alter.
@param table		the TABLE
@param prebuilt		the prebuilt struct
@retval true		Failure
@retval false		Success
*/
inline __attribute__((nonnull, warn_unused_result))
bool
rollback_inplace_alter_table(
/*=========================*/
	Alter_inplace_info*	ha_alter_info,
	const TABLE*		table,
	row_prebuilt_t*		prebuilt)
{
	bool	fail	= false;

	ha_innobase_inplace_ctx*	ctx
		= static_cast<ha_innobase_inplace_ctx*>
		(ha_alter_info->handler_ctx);

	DBUG_ENTER("rollback_inplace_alter_table");

	if (!ctx || !ctx->trx) {
		/* If we have not started a transaction yet,
		(almost) nothing has been or needs to be done. */
		goto func_exit;
	}

	row_mysql_lock_data_dictionary(ctx->trx);

	if (ctx->need_rebuild()) {
		dberr_t	err;
		ulint	flags	= ctx->new_table->flags;

		/* DML threads can access ctx->new_table via the
		online rebuild log. Free it first. */
		innobase_online_rebuild_log_free(prebuilt->table);

		/* Since the FTS index specific auxiliary tables has
		not yet registered with "table->fts" by fts_add_index(),
		we will need explicitly delete them here */
		if (DICT_TF2_FLAG_IS_SET(ctx->new_table, DICT_TF2_FTS)) {

			err = innobase_drop_fts_index_table(
				ctx->new_table, ctx->trx);

			if (err != DB_SUCCESS) {
				my_error_innodb(
					err, table->s->table_name.str,
					flags);
				fail = true;
			}
		}

		/* Drop the table. */
		dict_table_close(ctx->new_table, TRUE, FALSE);

#if defined UNIV_DEBUG || defined UNIV_DDL_DEBUG
		/* Nobody should have initialized the stats of the
		newly created table yet. When this is the case, we
		know that it has not been added for background stats
		gathering. */
		ut_a(!ctx->new_table->stat_initialized);
#endif /* UNIV_DEBUG || UNIV_DDL_DEBUG */

		err = row_merge_drop_table(ctx->trx, ctx->new_table);

		switch (err) {
		case DB_SUCCESS:
			break;
		default:
			my_error_innodb(err, table->s->table_name.str,
					flags);
			fail = true;
		}
	} else {
		DBUG_ASSERT(!(ha_alter_info->handler_flags
			      & Alter_inplace_info::ADD_PK_INDEX));
		DBUG_ASSERT(ctx->new_table == prebuilt->table);

		trx_start_for_ddl(ctx->trx, TRX_DICT_OP_INDEX);

		innobase_rollback_sec_index(
			prebuilt->table, table, FALSE, ctx->trx);
	}

	trx_commit_for_mysql(ctx->trx);
	row_mysql_unlock_data_dictionary(ctx->trx);
	trx_free_for_mysql(ctx->trx);

func_exit:
#ifndef DBUG_OFF
	dict_index_t* clust_index = dict_table_get_first_index(
		prebuilt->table);
	DBUG_ASSERT(!clust_index->online_log);
	DBUG_ASSERT(dict_index_get_online_status(clust_index)
		    == ONLINE_INDEX_COMPLETE);
#endif /* !DBUG_OFF */

	if (ctx) {
		DBUG_ASSERT(ctx->prebuilt == prebuilt);

		if (ctx->num_to_add_fk) {
			for (ulint i = 0; i < ctx->num_to_add_fk; i++) {
				dict_foreign_free(ctx->add_fk[i]);
			}
		}

		if (ctx->num_to_drop_index) {
			row_mysql_lock_data_dictionary(prebuilt->trx);

			/* Clear the to_be_dropped flags
			in the data dictionary cache.
			The flags may already have been cleared,
			in case an error was detected in
			commit_inplace_alter_table(). */
			for (ulint i = 0; i < ctx->num_to_drop_index; i++) {
				dict_index_t*	index = ctx->drop_index[i];
				DBUG_ASSERT(*index->name != TEMP_INDEX_PREFIX);

				index->to_be_dropped = 0;
			}

			row_mysql_unlock_data_dictionary(prebuilt->trx);
		}
	}

	trx_commit_for_mysql(prebuilt->trx);
	MONITOR_ATOMIC_DEC(MONITOR_PENDING_ALTER_TABLE);
	DBUG_RETURN(fail);
}

/** Drop a FOREIGN KEY constraint from the data dictionary tables.
@param trx		data dictionary transaction
@param table_name	Table name in MySQL
@param foreign_id	Foreign key constraint identifier
@retval true		Failure
@retval false		Success */
static __attribute__((nonnull, warn_unused_result))
bool
innobase_drop_foreign_try(
/*======================*/
	trx_t*			trx,
	const char*		table_name,
	const char*		foreign_id)
{
	DBUG_ENTER("innobase_drop_foreign_try");

	DBUG_ASSERT(trx_get_dict_operation(trx) == TRX_DICT_OP_INDEX);
	ut_ad(trx->dict_operation_lock_mode == RW_X_LATCH);
	ut_ad(mutex_own(&dict_sys->mutex));
#ifdef UNIV_SYNC_DEBUG
	ut_ad(rw_lock_own(&dict_operation_lock, RW_LOCK_EX));
#endif /* UNIV_SYNC_DEBUG */

	/* Drop the constraint from the data dictionary. */
	static const char sql[] =
		"PROCEDURE DROP_FOREIGN_PROC () IS\n"
		"BEGIN\n"
		"DELETE FROM SYS_FOREIGN WHERE ID=:id;\n"
		"DELETE FROM SYS_FOREIGN_COLS WHERE ID=:id;\n"
		"END;\n";

	dberr_t		error;
	pars_info_t*	info;

	info = pars_info_create();
	pars_info_add_str_literal(info, "id", foreign_id);

	trx->op_info = "dropping foreign key constraint from dictionary";
	error = que_eval_sql(info, sql, FALSE, trx);
	trx->op_info = "";

	DBUG_EXECUTE_IF("ib_drop_foreign_error",
			error = DB_OUT_OF_FILE_SPACE;);

	if (error != DB_SUCCESS) {
		my_error_innodb(error, table_name, 0);
		trx->error_state = DB_SUCCESS;
		DBUG_RETURN(true);
	}

	DBUG_RETURN(false);
}

/** Rename a column in the data dictionary tables.
@param user_table	InnoDB table that was being altered
@param trx		data dictionary transaction
@param table_name	Table name in MySQL
@param nth_col		0-based index of the column
@param from		old column name
@param to		new column name
@param new_clustered	whether the table has been rebuilt
@retval true		Failure
@retval false		Success */
static __attribute__((nonnull, warn_unused_result))
bool
innobase_rename_column_try(
/*=======================*/
	const dict_table_t*	user_table,
	trx_t*			trx,
	const char*		table_name,
	ulint			nth_col,
	const char*		from,
	const char*		to,
	bool			new_clustered)
{
	pars_info_t*	info;
	dberr_t		error;

	DBUG_ENTER("innobase_rename_column_try");

	DBUG_ASSERT(trx_get_dict_operation(trx) == TRX_DICT_OP_INDEX);
	ut_ad(trx->dict_operation_lock_mode == RW_X_LATCH);
	ut_ad(mutex_own(&dict_sys->mutex));
#ifdef UNIV_SYNC_DEBUG
	ut_ad(rw_lock_own(&dict_operation_lock, RW_LOCK_EX));
#endif /* UNIV_SYNC_DEBUG */

	if (new_clustered) {
		goto rename_foreign;
	}

	info = pars_info_create();

	pars_info_add_ull_literal(info, "tableid", user_table->id);
	pars_info_add_int4_literal(info, "nth", nth_col);
	pars_info_add_str_literal(info, "old", from);
	pars_info_add_str_literal(info, "new", to);

	trx->op_info = "renaming column in SYS_COLUMNS";

	error = que_eval_sql(
		info,
		"PROCEDURE RENAME_SYS_COLUMNS_PROC () IS\n"
		"BEGIN\n"
		"UPDATE SYS_COLUMNS SET NAME=:new\n"
		"WHERE TABLE_ID=:tableid AND NAME=:old\n"
		"AND POS=:nth;\n"
		"END;\n",
		FALSE, trx);

	DBUG_EXECUTE_IF("ib_rename_column_error",
			error = DB_OUT_OF_FILE_SPACE;);

	if (error != DB_SUCCESS) {
err_exit:
		my_error_innodb(error, table_name, 0);
		trx->error_state = DB_SUCCESS;
		trx->op_info = "";
		DBUG_RETURN(true);
	}

	trx->op_info = "renaming column in SYS_FIELDS";

	for (const dict_index_t* index = dict_table_get_first_index(
		     user_table);
	     index != NULL;
	     index = dict_table_get_next_index(index)) {

		for (ulint i = 0; i < dict_index_get_n_fields(index); i++) {
			if (strcmp(dict_index_get_nth_field(index, i)->name,
				   from)) {
				continue;
			}

			info = pars_info_create();

			pars_info_add_ull_literal(info, "indexid", index->id);
			pars_info_add_int4_literal(info, "nth", i);
			pars_info_add_str_literal(info, "old", from);
			pars_info_add_str_literal(info, "new", to);

			error = que_eval_sql(
				info,
				"PROCEDURE RENAME_SYS_FIELDS_PROC () IS\n"
				"BEGIN\n"

				"UPDATE SYS_FIELDS SET COL_NAME=:new\n"
				"WHERE INDEX_ID=:indexid AND COL_NAME=:old\n"
				"AND POS=:nth;\n"

				/* Try again, in case there is a prefix_len
				encoded in SYS_FIELDS.POS */

				"UPDATE SYS_FIELDS SET COL_NAME=:new\n"
				"WHERE INDEX_ID=:indexid AND COL_NAME=:old\n"
				"AND POS>=65536*:nth AND POS<65536*(:nth+1);\n"

				"END;\n",
				FALSE, trx);

			if (error != DB_SUCCESS) {
				goto err_exit;
			}
		}
	}

rename_foreign:
	trx->op_info = "renaming column in SYS_FOREIGN_COLS";

	std::list<dict_foreign_t*>	fk_evict;
	bool		foreign_modified;

	for (dict_foreign_set::iterator it = user_table->foreign_set.begin();
	     it != user_table->foreign_set.end();
	     ++it) {

		dict_foreign_t*	foreign = *it;
		foreign_modified = false;

		for (unsigned i = 0; i < foreign->n_fields; i++) {
			if (strcmp(foreign->foreign_col_names[i], from)) {
				continue;
			}

			info = pars_info_create();

			pars_info_add_str_literal(info, "id", foreign->id);
			pars_info_add_int4_literal(info, "nth", i);
			pars_info_add_str_literal(info, "old", from);
			pars_info_add_str_literal(info, "new", to);

			error = que_eval_sql(
				info,
				"PROCEDURE RENAME_SYS_FOREIGN_F_PROC () IS\n"
				"BEGIN\n"
				"UPDATE SYS_FOREIGN_COLS\n"
				"SET FOR_COL_NAME=:new\n"
				"WHERE ID=:id AND POS=:nth\n"
				"AND FOR_COL_NAME=:old;\n"
				"END;\n",
				FALSE, trx);

			if (error != DB_SUCCESS) {
				goto err_exit;
			}
			foreign_modified = true;
		}

		if (foreign_modified) {
			fk_evict.push_back(foreign);
		}
	}

	for (dict_foreign_set::iterator it
		= user_table->referenced_set.begin();
	     it != user_table->referenced_set.end();
	     ++it) {

		foreign_modified = false;
		dict_foreign_t*	foreign = *it;

		for (unsigned i = 0; i < foreign->n_fields; i++) {
			if (strcmp(foreign->referenced_col_names[i], from)) {
				continue;
			}

			info = pars_info_create();

			pars_info_add_str_literal(info, "id", foreign->id);
			pars_info_add_int4_literal(info, "nth", i);
			pars_info_add_str_literal(info, "old", from);
			pars_info_add_str_literal(info, "new", to);

			error = que_eval_sql(
				info,
				"PROCEDURE RENAME_SYS_FOREIGN_R_PROC () IS\n"
				"BEGIN\n"
				"UPDATE SYS_FOREIGN_COLS\n"
				"SET REF_COL_NAME=:new\n"
				"WHERE ID=:id AND POS=:nth\n"
				"AND REF_COL_NAME=:old;\n"
				"END;\n",
				FALSE, trx);

			if (error != DB_SUCCESS) {
				goto err_exit;
			}
			foreign_modified = true;
		}

		if (foreign_modified) {
			fk_evict.push_back(foreign);
		}
	}

	if (new_clustered) {
		std::for_each(fk_evict.begin(), fk_evict.end(),
			      dict_foreign_remove_from_cache);
	}

	trx->op_info = "";
	DBUG_RETURN(false);
}

/** Rename columns in the data dictionary tables.
@param ha_alter_info	Data used during in-place alter.
@param ctx		In-place ALTER TABLE context
@param table		the TABLE
@param trx		data dictionary transaction
@param table_name	Table name in MySQL
@retval true		Failure
@retval false		Success */
static __attribute__((nonnull, warn_unused_result))
bool
innobase_rename_columns_try(
/*========================*/
	Alter_inplace_info*	ha_alter_info,
	ha_innobase_inplace_ctx*ctx,
	const TABLE*		table,
	trx_t*			trx,
	const char*		table_name)
{
	List_iterator_fast<Create_field> cf_it(
		ha_alter_info->alter_info->create_list);
	uint i = 0;

	DBUG_ASSERT(ctx);
	DBUG_ASSERT(ha_alter_info->handler_flags
		    & Alter_inplace_info::ALTER_COLUMN_NAME);

	for (Field** fp = table->field; *fp; fp++, i++) {
		if (!((*fp)->flags & FIELD_IS_RENAMED)) {
			continue;
		}

		cf_it.rewind();
		while (Create_field* cf = cf_it++) {
			if (cf->field == *fp) {
				if (innobase_rename_column_try(
					    ctx->old_table, trx, table_name, i,
					    cf->field->field_name,
					    cf->field_name,
					    ctx->need_rebuild())) {
					return(true);
				}
				goto processed_field;
			}
		}

		ut_error;
processed_field:
		continue;
	}

	return(false);
}

/** Rename columns in the data dictionary cache
as part of commit_cache_norebuild().
@param ha_alter_info	Data used during in-place alter.
@param table		the TABLE
@param user_table	InnoDB table that was being altered */
static __attribute__((nonnull))
void
innobase_rename_columns_cache(
/*==========================*/
	Alter_inplace_info*	ha_alter_info,
	const TABLE*		table,
	dict_table_t*		user_table)
{
	if (!(ha_alter_info->handler_flags
	      & Alter_inplace_info::ALTER_COLUMN_NAME)) {
		return;
	}

	List_iterator_fast<Create_field> cf_it(
		ha_alter_info->alter_info->create_list);
	uint i = 0;

	for (Field** fp = table->field; *fp; fp++, i++) {
		if (!((*fp)->flags & FIELD_IS_RENAMED)) {
			continue;
		}

		cf_it.rewind();
		while (Create_field* cf = cf_it++) {
			if (cf->field == *fp) {
				dict_mem_table_col_rename(user_table, i,
							  cf->field->field_name,
							  cf->field_name);
				goto processed_field;
			}
		}

		ut_error;
processed_field:
		continue;
	}
}

/** Get the auto-increment value of the table on commit.
@param ha_alter_info	Data used during in-place alter
@param ctx		In-place ALTER TABLE context
@param altered_table	MySQL table that is being altered
@param old_table	MySQL table as it is before the ALTER operation
@return the next auto-increment value (0 if not present) */
static __attribute__((nonnull, warn_unused_result))
ulonglong
commit_get_autoinc(
/*===============*/
	Alter_inplace_info*	ha_alter_info,
	ha_innobase_inplace_ctx*ctx,
	const TABLE*		altered_table,
	const TABLE*		old_table)
{
	ulonglong		max_autoinc;

	DBUG_ENTER("commit_get_autoinc");

	if (!altered_table->found_next_number_field) {
		/* There is no AUTO_INCREMENT column in the table
		after the ALTER operation. */
		max_autoinc = 0;
	} else if (ctx->add_autoinc != ULINT_UNDEFINED) {
		/* An AUTO_INCREMENT column was added. Get the last
		value from the sequence, which may be based on a
		supplied AUTO_INCREMENT value. */
		max_autoinc = ctx->sequence.last();
	} else if ((ha_alter_info->handler_flags
		    & Alter_inplace_info::CHANGE_CREATE_OPTION)
		   && (ha_alter_info->create_info->used_fields
		       & HA_CREATE_USED_AUTO)) {
		/* An AUTO_INCREMENT value was supplied, but the table was not
		rebuilt. Get the user-supplied value or the last value from the
		sequence. */
		ib_uint64_t	max_value_table;
		dberr_t		err;

		Field*	autoinc_field =
			old_table->found_next_number_field;

		dict_index_t*	index = dict_table_get_index_on_first_col(
			ctx->old_table, autoinc_field->field_index);

		max_autoinc = ha_alter_info->create_info->auto_increment_value;

		dict_table_autoinc_lock(ctx->old_table);

		err = row_search_max_autoinc(
			index, autoinc_field->field_name, &max_value_table);

		if (err != DB_SUCCESS) {
			ut_ad(0);
			max_autoinc = 0;
		} else if (max_autoinc <= max_value_table) {
			ulonglong	col_max_value;
			ulonglong	offset;

			col_max_value = innobase_get_int_col_max_value(
				old_table->found_next_number_field);

			offset = ctx->prebuilt->autoinc_offset;
			max_autoinc = innobase_next_autoinc(
				max_value_table, 1, 1, offset,
				col_max_value);
		}
		dict_table_autoinc_unlock(ctx->old_table);
	} else {
		/* An AUTO_INCREMENT value was not specified.
		Read the old counter value from the table. */
		ut_ad(old_table->found_next_number_field);
		dict_table_autoinc_lock(ctx->old_table);
		max_autoinc = ctx->old_table->autoinc;
		dict_table_autoinc_unlock(ctx->old_table);
	}

	DBUG_RETURN(max_autoinc);
}

/** Add or drop foreign key constraints to the data dictionary tables,
but do not touch the data dictionary cache.
@param ha_alter_info	Data used during in-place alter
@param ctx		In-place ALTER TABLE context
@param trx		Data dictionary transaction
@param table_name	Table name in MySQL
@retval true		Failure
@retval false		Success
*/
static __attribute__((nonnull, warn_unused_result))
bool
innobase_update_foreign_try(
/*========================*/
	ha_innobase_inplace_ctx*ctx,
	trx_t*			trx,
	const char*		table_name)
{
	ulint	foreign_id;
	ulint	i;

	DBUG_ENTER("innobase_update_foreign_try");
	DBUG_ASSERT(ctx);

	foreign_id = dict_table_get_highest_foreign_id(ctx->new_table);

	foreign_id++;

	for (i = 0; i < ctx->num_to_add_fk; i++) {
		dict_foreign_t*		fk = ctx->add_fk[i];

		ut_ad(fk->foreign_table == ctx->new_table
		      || fk->foreign_table == ctx->old_table);

		dberr_t error = dict_create_add_foreign_id(
			&foreign_id, ctx->old_table->name, fk);

		if (error != DB_SUCCESS) {
			my_error(ER_TOO_LONG_IDENT, MYF(0),
				 fk->id);
			DBUG_RETURN(true);
		}

		if (!fk->foreign_index) {
			fk->foreign_index = dict_foreign_find_index(
				ctx->new_table, ctx->col_names,
				fk->foreign_col_names,
				fk->n_fields, fk->referenced_index, TRUE,
				fk->type
				& (DICT_FOREIGN_ON_DELETE_SET_NULL
				   | DICT_FOREIGN_ON_UPDATE_SET_NULL));
			if (!fk->foreign_index) {
				my_error(ER_FK_INCORRECT_OPTION,
					 MYF(0), table_name, fk->id);
				DBUG_RETURN(true);
			}
		}

		/* The fk->foreign_col_names[] uses renamed column
		names, while the columns in ctx->old_table have not
		been renamed yet. */
		error = dict_create_add_foreign_to_dictionary(
			ctx->old_table->name, fk, trx);

		DBUG_EXECUTE_IF(
			"innodb_test_cannot_add_fk_system",
			error = DB_ERROR;);

		if (error != DB_SUCCESS) {
			my_error(ER_FK_FAIL_ADD_SYSTEM, MYF(0),
				 fk->id);
			DBUG_RETURN(true);
		}
	}

	for (i = 0; i < ctx->num_to_drop_fk; i++) {
		dict_foreign_t* fk = ctx->drop_fk[i];

		DBUG_ASSERT(fk->foreign_table == ctx->old_table);

		if (innobase_drop_foreign_try(trx, table_name, fk->id)) {
			DBUG_RETURN(true);
		}
	}

	DBUG_RETURN(false);
}

/** Update the foreign key constraint definitions in the data dictionary cache
after the changes to data dictionary tables were committed.
@param ctx	In-place ALTER TABLE context
@param user_thd	MySQL connection
@return		InnoDB error code (should always be DB_SUCCESS) */
static __attribute__((nonnull, warn_unused_result))
dberr_t
innobase_update_foreign_cache(
/*==========================*/
	ha_innobase_inplace_ctx*	ctx,
	THD*				user_thd)
{
	dict_table_t*	user_table;
	dberr_t		err = DB_SUCCESS;

	DBUG_ENTER("innobase_update_foreign_cache");

	user_table = ctx->old_table;

	/* Discard the added foreign keys, because we will
	load them from the data dictionary. */
	for (ulint i = 0; i < ctx->num_to_add_fk; i++) {
		dict_foreign_t*	fk = ctx->add_fk[i];
		dict_foreign_free(fk);
	}

	if (ctx->need_rebuild()) {
		/* The rebuilt table is already using the renamed
		column names. No need to pass col_names or to drop
		constraints from the data dictionary cache. */
		DBUG_ASSERT(!ctx->col_names);
		DBUG_ASSERT(user_table->foreign_set.empty());
		DBUG_ASSERT(user_table->referenced_set.empty());
		user_table = ctx->new_table;
	} else {
		/* Drop the foreign key constraints if the
		table was not rebuilt. If the table is rebuilt,
		there would not be any foreign key contraints for
		it yet in the data dictionary cache. */
		for (ulint i = 0; i < ctx->num_to_drop_fk; i++) {
			dict_foreign_t* fk = ctx->drop_fk[i];
			dict_foreign_remove_from_cache(fk);
		}
	}

	/* Load the old or added foreign keys from the data dictionary
	and prevent the table from being evicted from the data
	dictionary cache (work around the lack of WL#6049). */
	err = dict_load_foreigns(user_table->name,
				 ctx->col_names, false, true,
				 DICT_ERR_IGNORE_NONE);

	if (err == DB_CANNOT_ADD_CONSTRAINT) {
		/* It is possible there are existing foreign key are
		loaded with "foreign_key checks" off,
		so let's retry the loading with charset_check is off */
		err = dict_load_foreigns(user_table->name,
					 ctx->col_names, false, false,
					 DICT_ERR_IGNORE_NONE);

		/* The load with "charset_check" off is successful, warn
		the user that the foreign key has loaded with mis-matched
		charset */
		if (err == DB_SUCCESS) {
			push_warning_printf(
				user_thd,
				Sql_condition::WARN_LEVEL_WARN,
				ER_ALTER_INFO,
				"Foreign key constraints for table '%s'"
				" are loaded with charset check off",
				user_table->name);
				
		}
	}

	DBUG_RETURN(err);
}

/** Commit the changes made during prepare_inplace_alter_table()
and inplace_alter_table() inside the data dictionary tables,
when rebuilding the table.
@param ha_alter_info	Data used during in-place alter
@param ctx		In-place ALTER TABLE context
@param altered_table	MySQL table that is being altered
@param old_table	MySQL table as it is before the ALTER operation
@param trx		Data dictionary transaction
@param table_name	Table name in MySQL
@retval true		Failure
@retval false		Success
*/
inline __attribute__((nonnull, warn_unused_result))
bool
commit_try_rebuild(
/*===============*/
	Alter_inplace_info*	ha_alter_info,
	ha_innobase_inplace_ctx*ctx,
	TABLE*			altered_table,
	const TABLE*		old_table,
	trx_t*			trx,
	const char*		table_name)
{
	dict_table_t*	rebuilt_table	= ctx->new_table;
	dict_table_t*	user_table	= ctx->old_table;

	DBUG_ENTER("commit_try_rebuild");
	DBUG_ASSERT(ctx->need_rebuild());
	DBUG_ASSERT(trx->dict_operation_lock_mode == RW_X_LATCH);
	DBUG_ASSERT(!(ha_alter_info->handler_flags
		      & Alter_inplace_info::DROP_FOREIGN_KEY)
		    || ctx->num_to_drop_fk > 0);
	DBUG_ASSERT(ctx->num_to_drop_fk
		    == ha_alter_info->alter_info->drop_list.elements);

	for (dict_index_t* index = dict_table_get_first_index(rebuilt_table);
	     index;
	     index = dict_table_get_next_index(index)) {
		DBUG_ASSERT(dict_index_get_online_status(index)
			    == ONLINE_INDEX_COMPLETE);
		DBUG_ASSERT(*index->name != TEMP_INDEX_PREFIX);
		if (dict_index_is_corrupted(index)) {
			my_error(ER_INDEX_CORRUPT, MYF(0),
				 index->name);
			DBUG_RETURN(true);
		}
	}

	if (innobase_update_foreign_try(ctx, trx, table_name)) {
		DBUG_RETURN(true);
	}

	dberr_t	error;

	/* Clear the to_be_dropped flag in the data dictionary cache
	of user_table. */
	for (ulint i = 0; i < ctx->num_to_drop_index; i++) {
		dict_index_t*	index = ctx->drop_index[i];
		DBUG_ASSERT(index->table == user_table);
		DBUG_ASSERT(*index->name != TEMP_INDEX_PREFIX);
		DBUG_ASSERT(index->to_be_dropped);
		index->to_be_dropped = 0;
	}

	/* We copied the table. Any indexes that were requested to be
	dropped were not created in the copy of the table. Apply any
	last bit of the rebuild log and then rename the tables. */

	if (ctx->online) {
		DEBUG_SYNC_C("row_log_table_apply2_before");
		error = row_log_table_apply(
			ctx->thr, user_table, altered_table);
		ulint	err_key = thr_get_trx(ctx->thr)->error_key_num;

		switch (error) {
			KEY*	dup_key;
		case DB_SUCCESS:
			break;
		case DB_DUPLICATE_KEY:
			if (err_key == ULINT_UNDEFINED) {
				/* This should be the hidden index on
				FTS_DOC_ID. */
				dup_key = NULL;
			} else {
				DBUG_ASSERT(err_key <
					    ha_alter_info->key_count);
				dup_key = &ha_alter_info
					->key_info_buffer[err_key];
			}
			print_keydup_error(altered_table, dup_key, MYF(0));
			DBUG_RETURN(true);
		case DB_ONLINE_LOG_TOO_BIG:
			my_error(ER_INNODB_ONLINE_LOG_TOO_BIG, MYF(0),
				 ha_alter_info->key_info_buffer[0].name);
			DBUG_RETURN(true);
		case DB_INDEX_CORRUPT:
			my_error(ER_INDEX_CORRUPT, MYF(0),
				 (err_key == ULINT_UNDEFINED)
				 ? FTS_DOC_ID_INDEX_NAME
				 : ha_alter_info->key_info_buffer[err_key]
				 .name);
			DBUG_RETURN(true);
		default:
			my_error_innodb(error, table_name, user_table->flags);
			DBUG_RETURN(true);
		}
	}

	if ((ha_alter_info->handler_flags
	     & Alter_inplace_info::ALTER_COLUMN_NAME)
	    && innobase_rename_columns_try(ha_alter_info, ctx, old_table,
					   trx, table_name)) {
		DBUG_RETURN(true);
	}

	DBUG_EXECUTE_IF("ib_ddl_crash_before_rename", DBUG_SUICIDE(););

	/* The new table must inherit the flag from the
	"parent" table. */
	if (dict_table_is_discarded(user_table)) {
		rebuilt_table->ibd_file_missing = true;
		rebuilt_table->flags2 |= DICT_TF2_DISCARDED;
	}

	/* We can now rename the old table as a temporary table,
	rename the new temporary table as the old table and drop the
	old table. First, we only do this in the data dictionary
	tables. The actual renaming will be performed in
	commit_cache_rebuild(), once the data dictionary transaction
	has been successfully committed. */

	error = row_merge_rename_tables_dict(
		user_table, rebuilt_table, ctx->tmp_name, trx);

	/* We must be still holding a table handle. */
	DBUG_ASSERT(user_table->n_ref_count >= 1);

	DBUG_EXECUTE_IF("ib_ddl_crash_after_rename", DBUG_SUICIDE(););
	DBUG_EXECUTE_IF("ib_rebuild_cannot_rename", error = DB_ERROR;);

	if (user_table->n_ref_count > 1) {
		/* This should only occur when an innodb_memcached
		connection with innodb_api_enable_mdl=off was started
		before commit_inplace_alter_table() locked the data
		dictionary. We must roll back the ALTER TABLE, because
		we cannot drop a table while it is being used. */

		/* Normally, n_ref_count must be 1, because purge
		cannot be executing on this very table as we are
		holding dict_operation_lock X-latch. */

		error = DB_LOCK_WAIT_TIMEOUT;
	}

	switch (error) {
	case DB_SUCCESS:
		DBUG_RETURN(false);
	case DB_TABLESPACE_EXISTS:
		ut_a(rebuilt_table->n_ref_count == 1);
		my_error(ER_TABLESPACE_EXISTS, MYF(0), ctx->tmp_name);
		DBUG_RETURN(true);
	case DB_DUPLICATE_KEY:
		ut_a(rebuilt_table->n_ref_count == 1);
		my_error(ER_TABLE_EXISTS_ERROR, MYF(0), ctx->tmp_name);
		DBUG_RETURN(true);
	default:
		my_error_innodb(error, table_name, user_table->flags);
		DBUG_RETURN(true);
	}
}

/** Apply the changes made during commit_try_rebuild(),
to the data dictionary cache and the file system.
@param ctx	In-place ALTER TABLE context */
inline __attribute__((nonnull))
void
commit_cache_rebuild(
/*=================*/
	ha_innobase_inplace_ctx*	ctx)
{
	dberr_t		error;

	DBUG_ENTER("commit_cache_rebuild");
	DBUG_ASSERT(ctx->need_rebuild());
	DBUG_ASSERT(dict_table_is_discarded(ctx->old_table)
		    == dict_table_is_discarded(ctx->new_table));

	const char* old_name = mem_heap_strdup(
		ctx->heap, ctx->old_table->name);

	/* We already committed and redo logged the renames,
	so this must succeed. */
	error = dict_table_rename_in_cache(
		ctx->old_table, ctx->tmp_name, FALSE);
	ut_a(error == DB_SUCCESS);

	DEBUG_SYNC_C("commit_cache_rebuild_middle");

	error = dict_table_rename_in_cache(
		ctx->new_table, old_name, FALSE);
	ut_a(error == DB_SUCCESS);

	DBUG_VOID_RETURN;
}

/** Commit the changes made during prepare_inplace_alter_table()
and inplace_alter_table() inside the data dictionary tables,
when not rebuilding the table.
@param ha_alter_info	Data used during in-place alter
@param ctx		In-place ALTER TABLE context
@param old_table	MySQL table as it is before the ALTER operation
@param trx		Data dictionary transaction
@param table_name	Table name in MySQL
@retval true		Failure
@retval false		Success
*/
inline __attribute__((nonnull, warn_unused_result))
bool
commit_try_norebuild(
/*=================*/
	Alter_inplace_info*	ha_alter_info,
	ha_innobase_inplace_ctx*ctx,
	const TABLE*		old_table,
	trx_t*			trx,
	const char*		table_name)
{
	DBUG_ENTER("commit_try_norebuild");
	DBUG_ASSERT(!ctx->need_rebuild());
	DBUG_ASSERT(trx->dict_operation_lock_mode == RW_X_LATCH);
	DBUG_ASSERT(!(ha_alter_info->handler_flags
		      & Alter_inplace_info::DROP_FOREIGN_KEY)
		    || ctx->num_to_drop_fk > 0);
	DBUG_ASSERT(ctx->num_to_drop_fk
		    == ha_alter_info->alter_info->drop_list.elements);

	for (ulint i = 0; i < ctx->num_to_add_index; i++) {
		dict_index_t*	index = ctx->add_index[i];
		DBUG_ASSERT(dict_index_get_online_status(index)
			    == ONLINE_INDEX_COMPLETE);
		DBUG_ASSERT(*index->name == TEMP_INDEX_PREFIX);
		if (dict_index_is_corrupted(index)) {
			/* Report a duplicate key
			error for the index that was
			flagged corrupted, most likely
			because a duplicate value was
			inserted (directly or by
			rollback) after
			ha_innobase::inplace_alter_table()
			completed.
			TODO: report this as a corruption
			with a detailed reason once
			WL#6379 has been implemented. */
			my_error(ER_DUP_UNKNOWN_IN_INDEX,
				 MYF(0), index->name + 1);
			DBUG_RETURN(true);
		}
	}

	if (innobase_update_foreign_try(ctx, trx, table_name)) {
		DBUG_RETURN(true);
	}

	dberr_t	error;

	/* We altered the table in place. */
	/* Lose the TEMP_INDEX_PREFIX. */
	for (ulint i = 0; i < ctx->num_to_add_index; i++) {
		dict_index_t*	index = ctx->add_index[i];
		DBUG_ASSERT(dict_index_get_online_status(index)
			    == ONLINE_INDEX_COMPLETE);
		DBUG_ASSERT(*index->name
			    == TEMP_INDEX_PREFIX);
		error = row_merge_rename_index_to_add(
			trx, ctx->new_table->id, index->id);
		if (error != DB_SUCCESS) {
			sql_print_error(
				"InnoDB: rename index to add: %lu\n",
				(ulong) error);
			DBUG_ASSERT(0);
			my_error(ER_INTERNAL_ERROR, MYF(0),
				 "rename index to add");
			DBUG_RETURN(true);
		}
	}

	/* Drop any indexes that were requested to be dropped.
	Rename them to TEMP_INDEX_PREFIX in the data
	dictionary first. We do not bother to rename
	index->name in the dictionary cache, because the index
	is about to be freed after row_merge_drop_indexes_dict(). */

	for (ulint i = 0; i < ctx->num_to_drop_index; i++) {
		dict_index_t*	index = ctx->drop_index[i];
		DBUG_ASSERT(*index->name != TEMP_INDEX_PREFIX);
		DBUG_ASSERT(index->table == ctx->new_table);
		DBUG_ASSERT(index->to_be_dropped);

		error = row_merge_rename_index_to_drop(
			trx, index->table->id, index->id);
		if (error != DB_SUCCESS) {
			sql_print_error(
				"InnoDB: rename index to drop: %lu\n",
				(ulong) error);
			DBUG_ASSERT(0);
			my_error(ER_INTERNAL_ERROR, MYF(0),
				 "rename index to drop");
			DBUG_RETURN(true);
		}
	}

	if (!(ha_alter_info->handler_flags
	      & Alter_inplace_info::ALTER_COLUMN_NAME)) {
		DBUG_RETURN(false);
	}

	DBUG_RETURN(innobase_rename_columns_try(ha_alter_info, ctx,
						old_table, trx, table_name));
}

/** Commit the changes to the data dictionary cache
after a successful commit_try_norebuild() call.
@param ctx		In-place ALTER TABLE context
@param table		the TABLE before the ALTER
@param trx		Data dictionary transaction object
(will be started and committed)
@return whether all replacements were found for dropped indexes */
inline __attribute__((nonnull, warn_unused_result))
bool
commit_cache_norebuild(
/*===================*/
	ha_innobase_inplace_ctx*ctx,
	const TABLE*		table,
	trx_t*			trx)
{
	DBUG_ENTER("commit_cache_norebuild");

	bool	found = true;

	DBUG_ASSERT(!ctx->need_rebuild());

	for (ulint i = 0; i < ctx->num_to_add_index; i++) {
		dict_index_t*	index = ctx->add_index[i];
		DBUG_ASSERT(dict_index_get_online_status(index)
			    == ONLINE_INDEX_COMPLETE);
		DBUG_ASSERT(*index->name == TEMP_INDEX_PREFIX);
		index->name++;
	}

	if (ctx->num_to_drop_index) {
		/* Really drop the indexes that were dropped.
		The transaction had to be committed first
		(after renaming the indexes), so that in the
		event of a crash, crash recovery will drop the
		indexes, because it drops all indexes whose
		names start with TEMP_INDEX_PREFIX. Once we
		have started dropping an index tree, there is
		no way to roll it back. */

		for (ulint i = 0; i < ctx->num_to_drop_index; i++) {
			dict_index_t*	index = ctx->drop_index[i];
			DBUG_ASSERT(*index->name != TEMP_INDEX_PREFIX);
			DBUG_ASSERT(index->table == ctx->new_table);
			DBUG_ASSERT(index->to_be_dropped);

			/* Replace the indexes in foreign key
			constraints if needed. */

			if (!dict_foreign_replace_index(
				    index->table, ctx->col_names, index)) {
				found = false;
			}

			/* Mark the index dropped
			in the data dictionary cache. */
			rw_lock_x_lock(dict_index_get_lock(index));
			index->page = FIL_NULL;
			rw_lock_x_unlock(dict_index_get_lock(index));
		}

		trx_start_for_ddl(trx, TRX_DICT_OP_INDEX);
		row_merge_drop_indexes_dict(trx, ctx->new_table->id);

		for (ulint i = 0; i < ctx->num_to_drop_index; i++) {
			dict_index_t*	index = ctx->drop_index[i];
			DBUG_ASSERT(*index->name != TEMP_INDEX_PREFIX);
			DBUG_ASSERT(index->table == ctx->new_table);

			if (index->type & DICT_FTS) {
				DBUG_ASSERT(index->type == DICT_FTS
					    || (index->type
						& DICT_CORRUPT));
				DBUG_ASSERT(index->table->fts);
				fts_drop_index(index->table, index, trx);
			}

			dict_index_remove_from_cache(index->table, index);
		}

		trx_commit_for_mysql(trx);
	}

	DBUG_RETURN(found);
}

/** Adjust the persistent statistics after non-rebuilding ALTER TABLE.
Remove statistics for dropped indexes, add statistics for created indexes
and rename statistics for renamed indexes.
@param ha_alter_info	Data used during in-place alter
@param ctx		In-place ALTER TABLE context
@param altered_table	MySQL table that is being altered
@param table_name	Table name in MySQL
@param thd		MySQL connection
*/
static
void
alter_stats_norebuild(
/*==================*/
	Alter_inplace_info*		ha_alter_info,
	ha_innobase_inplace_ctx*	ctx,
	TABLE*				altered_table,
	const char*			table_name,
	THD*				thd)
{
	ulint	i;

	DBUG_ENTER("alter_stats_norebuild");
	DBUG_ASSERT(!ctx->need_rebuild());

	if (!dict_stats_is_persistent_enabled(ctx->new_table)) {
		DBUG_VOID_RETURN;
	}

	/* TODO: This will not drop the (unused) statistics for
	FTS_DOC_ID_INDEX if it was a hidden index, dropped together
	with the last renamining FULLTEXT index. */
	for (i = 0; i < ha_alter_info->index_drop_count; i++) {
		const KEY* key = ha_alter_info->index_drop_buffer[i];

		if (key->flags & HA_FULLTEXT) {
			/* There are no index cardinality
			statistics for FULLTEXT indexes. */
			continue;
		}

		char	errstr[1024];

		if (dict_stats_drop_index(
			    ctx->new_table->name, key->name,
			    errstr, sizeof errstr) != DB_SUCCESS) {
			push_warning(thd,
				     Sql_condition::WARN_LEVEL_WARN,
				     ER_LOCK_WAIT_TIMEOUT, errstr);
		}
	}

	for (i = 0; i < ctx->num_to_add_index; i++) {
		dict_index_t*	index = ctx->add_index[i];
		DBUG_ASSERT(index->table == ctx->new_table);

		if (!(index->type & DICT_FTS)) {
			dict_stats_init(ctx->new_table);
			dict_stats_update_for_index(index);
		}
	}

	DBUG_VOID_RETURN;
}

/** Adjust the persistent statistics after rebuilding ALTER TABLE.
Remove statistics for dropped indexes, add statistics for created indexes
and rename statistics for renamed indexes.
@param table		InnoDB table that was rebuilt by ALTER TABLE
@param table_name	Table name in MySQL
@param thd		MySQL connection
*/
static
void
alter_stats_rebuild(
/*================*/
	dict_table_t*	table,
	const char*	table_name,
	THD*		thd)
{
	DBUG_ENTER("alter_stats_rebuild");

	if (dict_table_is_discarded(table)
	    || !dict_stats_is_persistent_enabled(table)) {
		DBUG_VOID_RETURN;
	}

	dberr_t	ret;

	ret = dict_stats_update(table, DICT_STATS_RECALC_PERSISTENT);

<<<<<<< HEAD
	if (ret != DB_SUCCESS) {
		push_warning_printf(
			thd,
			Sql_condition::WARN_LEVEL_WARN,
			ER_ALTER_INFO,
			"Error updating stats for table '%s' "
			"after table rebuild: %s",
			table_name, ut_strerr(ret));
	}
=======
	/* Rebuild index translation table now for temporary tables if we are
	restoring secondary keys, as ha_innobase::open will not be called for
	the next access. */
	if (add->indexed_table == prebuilt->table
	    && dict_table_is_temporary(prebuilt->table))
	{
		if (!innobase_build_index_translation(add_arg->table,
						      prebuilt->table, share))
		{
			/* We don't know whether index translation build failed
			because of DD mismatch or OOM, return non-specific
			error code. */
			err = -1;
		}
	}

	/* There might be work for utility threads.*/
	srv_active_wake_master_thread();
>>>>>>> e3228b66

	DBUG_VOID_RETURN;
}

#ifndef DBUG_OFF
# define DBUG_INJECT_CRASH(prefix, count)			\
do {								\
	char buf[32];						\
	ut_snprintf(buf, sizeof buf, prefix "_%u", count);	\
	DBUG_EXECUTE_IF(buf, DBUG_SUICIDE(););			\
} while (0)
#else
# define DBUG_INJECT_CRASH(prefix, count)
#endif

/** Commit or rollback the changes made during
prepare_inplace_alter_table() and inplace_alter_table() inside
the storage engine. Note that the allowed level of concurrency
during this operation will be the same as for
inplace_alter_table() and thus might be higher than during
prepare_inplace_alter_table(). (E.g concurrent writes were
blocked during prepare, but might not be during commit).
@param altered_table	TABLE object for new version of table.
@param ha_alter_info	Structure describing changes to be done
by ALTER TABLE and holding data used during in-place alter.
@param commit		true => Commit, false => Rollback.
@retval true		Failure
@retval false		Success
*/
UNIV_INTERN
bool
ha_innobase::commit_inplace_alter_table(
/*====================================*/
	TABLE*			altered_table,
	Alter_inplace_info*	ha_alter_info,
	bool			commit)
{
	ha_innobase_inplace_ctx*	ctx0
		= static_cast<ha_innobase_inplace_ctx*>
		(ha_alter_info->handler_ctx);
#ifndef DBUG_OFF
	uint				crash_inject_count	= 1;
	uint				crash_fail_inject_count	= 1;
	uint				failure_inject_count	= 1;
#endif

	DBUG_ENTER("commit_inplace_alter_table");
	DBUG_ASSERT(!srv_read_only_mode);
	DBUG_ASSERT(!ctx0 || ctx0->prebuilt == prebuilt);
	DBUG_ASSERT(!ctx0 || ctx0->old_table == prebuilt->table);

	DEBUG_SYNC_C("innodb_commit_inplace_alter_table_enter");

	DEBUG_SYNC_C("innodb_commit_inplace_alter_table_wait");

	if (!commit) {
		/* A rollback is being requested. So far we may at
		most have created some indexes. If any indexes were to
		be dropped, they would actually be dropped in this
		method if commit=true. */
		DBUG_RETURN(rollback_inplace_alter_table(
				    ha_alter_info, table, prebuilt));
	}

	if (!(ha_alter_info->handler_flags & ~INNOBASE_INPLACE_IGNORE)) {
		DBUG_ASSERT(!ctx0);
		MONITOR_ATOMIC_DEC(MONITOR_PENDING_ALTER_TABLE);
		ha_alter_info->group_commit_ctx = NULL;
		DBUG_RETURN(false);
	}

	DBUG_ASSERT(ctx0);

	inplace_alter_handler_ctx**	ctx_array;
	inplace_alter_handler_ctx*	ctx_single[2];

	if (ha_alter_info->group_commit_ctx) {
		ctx_array = ha_alter_info->group_commit_ctx;
	} else {
		ctx_single[0] = ctx0;
		ctx_single[1] = NULL;
		ctx_array = ctx_single;
	}

	DBUG_ASSERT(ctx0 == ctx_array[0]);
	ut_ad(prebuilt->table == ctx0->old_table);
	ha_alter_info->group_commit_ctx = NULL;

	/* Free the ctx->trx of other partitions, if any. We will only
	use the ctx0->trx here. Others may have been allocated in
	the prepare stage. */

	for (inplace_alter_handler_ctx** pctx = &ctx_array[1]; *pctx;
	     pctx++) {
		ha_innobase_inplace_ctx*	ctx
			= static_cast<ha_innobase_inplace_ctx*>(*pctx);

		if (ctx->trx) {
			trx_free_for_mysql(ctx->trx);
			ctx->trx = NULL;
		}
	}

	trx_start_if_not_started_xa(prebuilt->trx);

	for (inplace_alter_handler_ctx** pctx = ctx_array; *pctx; pctx++) {
		ha_innobase_inplace_ctx*	ctx
			= static_cast<ha_innobase_inplace_ctx*>(*pctx);
		DBUG_ASSERT(ctx->prebuilt->trx == prebuilt->trx);

		/* Exclusively lock the table, to ensure that no other
		transaction is holding locks on the table while we
		change the table definition. The MySQL meta-data lock
		should normally guarantee that no conflicting locks
		exist. However, FOREIGN KEY constraints checks and any
		transactions collected during crash recovery could be
		holding InnoDB locks only, not MySQL locks. */

		dberr_t error = row_merge_lock_table(
			prebuilt->trx, ctx->old_table, LOCK_X);

		if (error != DB_SUCCESS) {
			my_error_innodb(
				error, table_share->table_name.str, 0);
			DBUG_RETURN(true);
		}
	}

	DEBUG_SYNC(user_thd, "innodb_alter_commit_after_lock_table");

	const bool	new_clustered	= ctx0->need_rebuild();
	trx_t*		trx		= ctx0->trx;
	bool		fail		= false;

	if (new_clustered) {
		for (inplace_alter_handler_ctx** pctx = ctx_array;
		     *pctx; pctx++) {
			ha_innobase_inplace_ctx*	ctx
				= static_cast<ha_innobase_inplace_ctx*>(*pctx);
			DBUG_ASSERT(ctx->need_rebuild());

			if (ctx->old_table->fts) {
				ut_ad(!ctx->old_table->fts->add_wq);
				fts_optimize_remove_table(
					ctx->old_table);
			}

			if (ctx->new_table->fts) {
				ut_ad(!ctx->new_table->fts->add_wq);
				fts_optimize_remove_table(
					ctx->new_table);
			}
		}
	}

	if (!trx) {
		DBUG_ASSERT(!new_clustered);
		trx = innobase_trx_allocate(user_thd);
	}

	trx_start_for_ddl(trx, TRX_DICT_OP_INDEX);
	/* Latch the InnoDB data dictionary exclusively so that no deadlocks
	or lock waits can happen in it during the data dictionary operation. */
	row_mysql_lock_data_dictionary(trx);

	/* Prevent the background statistics collection from accessing
	the tables. */
	for (;;) {
		bool	retry = false;

		for (inplace_alter_handler_ctx** pctx = ctx_array;
		     *pctx; pctx++) {
			ha_innobase_inplace_ctx*	ctx
				= static_cast<ha_innobase_inplace_ctx*>(*pctx);

			DBUG_ASSERT(new_clustered == ctx->need_rebuild());

			if (new_clustered
			    && !dict_stats_stop_bg(ctx->old_table)) {
				retry = true;
			}

			if (!dict_stats_stop_bg(ctx->new_table)) {
				retry = true;
			}
		}

		if (!retry) {
			break;
		}

		DICT_STATS_BG_YIELD(trx);
	}

	/* Apply the changes to the data dictionary tables, for all
	partitions. */

	for (inplace_alter_handler_ctx** pctx = ctx_array;
	     *pctx && !fail; pctx++) {
		ha_innobase_inplace_ctx*	ctx
			= static_cast<ha_innobase_inplace_ctx*>(*pctx);

		DBUG_ASSERT(new_clustered == ctx->need_rebuild());

		ctx->max_autoinc = commit_get_autoinc(
			ha_alter_info, ctx, altered_table, table);

		if (ctx->need_rebuild()) {
			ctx->tmp_name = dict_mem_create_temporary_tablename(
				ctx->heap, ctx->new_table->name,
				ctx->new_table->id);

			fail = commit_try_rebuild(
				ha_alter_info, ctx, altered_table, table,
				trx, table_share->table_name.str);
		} else {
			fail = commit_try_norebuild(
				ha_alter_info, ctx, table, trx,
				table_share->table_name.str);
		}
		DBUG_INJECT_CRASH("ib_commit_inplace_crash",
				  crash_inject_count++);
#ifndef DBUG_OFF
		{
			/* Generate a dynamic dbug text. */
			char buf[32];
			ut_snprintf(buf, sizeof buf, "ib_commit_inplace_fail_%u",
				    failure_inject_count++);
			DBUG_EXECUTE_IF(buf,
					my_error(ER_INTERNAL_ERROR, MYF(0),
						 "Injected error!");
					fail = true;
			);
		}
#endif
	}

	/* Commit or roll back the changes to the data dictionary. */

	if (fail) {
		trx_rollback_for_mysql(trx);
	} else if (!new_clustered) {
		trx_commit_for_mysql(trx);
	} else {
		mtr_t	mtr;
		mtr_start(&mtr);

		for (inplace_alter_handler_ctx** pctx = ctx_array;
		     *pctx; pctx++) {
			ha_innobase_inplace_ctx*	ctx
				= static_cast<ha_innobase_inplace_ctx*>(*pctx);

			DBUG_ASSERT(ctx->need_rebuild());
			/* Generate the redo log for the file
			operations that will be performed in
			commit_cache_rebuild(). */
			fil_mtr_rename_log(ctx->old_table->space,
					   ctx->old_table->name,
					   ctx->new_table->space,
					   ctx->new_table->name,
					   ctx->tmp_name, &mtr);
			DBUG_INJECT_CRASH("ib_commit_inplace_crash",
					  crash_inject_count++);
		}

		/* Test what happens on crash if the redo logs
		are flushed to disk here. The log records
		about the rename should not be committed, and
		the data dictionary transaction should be
		rolled back, restoring the old table. */
		DBUG_EXECUTE_IF("innodb_alter_commit_crash_before_commit",
				log_buffer_flush_to_disk();
				DBUG_SUICIDE(););
		ut_ad(trx_state_eq(trx, TRX_STATE_ACTIVE));
		ut_ad(!trx->fts_trx);
		ut_ad(trx->insert_undo || trx->update_undo);

		/* The following call commits the
		mini-transaction, making the data dictionary
		transaction committed at mtr.end_lsn. The
		transaction becomes 'durable' by the time when
		log_buffer_flush_to_disk() returns. In the
		logical sense the commit in the file-based
		data structures happens here. */
		trx_commit_low(trx, &mtr);

		/* If server crashes here, the dictionary in
		InnoDB and MySQL will differ.  The .ibd files
		and the .frm files must be swapped manually by
		the administrator. No loss of data. */
		DBUG_EXECUTE_IF("innodb_alter_commit_crash_after_commit",
				log_buffer_flush_to_disk();
				DBUG_SUICIDE(););
	}

	/* Flush the log to reduce probability that the .frm files and
	the InnoDB data dictionary get out-of-sync if the user runs
	with innodb_flush_log_at_trx_commit = 0 */

	log_buffer_flush_to_disk();

	/* At this point, the changes to the persistent storage have
	been committed or rolled back. What remains to be done is to
	update the in-memory structures, close some handles, release
	temporary files, and (unless we rolled back) update persistent
	statistics. */
	dberr_t	error		= DB_SUCCESS;

	for (inplace_alter_handler_ctx** pctx = ctx_array;
	     *pctx; pctx++) {
		ha_innobase_inplace_ctx*	ctx
			= static_cast<ha_innobase_inplace_ctx*>(*pctx);

		DBUG_ASSERT(ctx->need_rebuild() == new_clustered);

		if (new_clustered) {
			innobase_online_rebuild_log_free(ctx->old_table);
		}

		if (fail) {
			if (new_clustered) {
				dict_table_close(ctx->new_table,
						 TRUE, FALSE);

#if defined UNIV_DEBUG || defined UNIV_DDL_DEBUG
				/* Nobody should have initialized the
				stats of the newly created table
				yet. When this is the case, we know
				that it has not been added for
				background stats gathering. */
				ut_a(!ctx->new_table->stat_initialized);
#endif /* UNIV_DEBUG || UNIV_DDL_DEBUG */

				trx_start_for_ddl(trx, TRX_DICT_OP_TABLE);
				row_merge_drop_table(trx, ctx->new_table);
				trx_commit_for_mysql(trx);
				ctx->new_table = NULL;
			} else {
				/* We failed, but did not rebuild the table.
				Roll back any ADD INDEX, or get rid of garbage
				ADD INDEX that was left over from a previous
				ALTER TABLE statement. */
				trx_start_for_ddl(trx, TRX_DICT_OP_INDEX);
				innobase_rollback_sec_index(
					ctx->new_table, table, TRUE, trx);
				trx_commit_for_mysql(trx);
			}
			DBUG_INJECT_CRASH("ib_commit_inplace_crash_fail",
					  crash_fail_inject_count++);

			continue;
		}

		innobase_copy_frm_flags_from_table_share(
			ctx->new_table, altered_table->s);

		if (new_clustered) {
			/* We will reload and refresh the
			in-memory foreign key constraint
			metadata. This is a rename operation
			in preparing for dropping the old
			table. Set the table to_be_dropped bit
			here, so to make sure DML foreign key
			constraint check does not use the
			stale dict_foreign_t. This is done
			because WL#6049 (FK MDL) has not been
			implemented yet. */
			ctx->old_table->to_be_dropped = true;

			/* Rename the tablespace files. */
			commit_cache_rebuild(ctx);

			error = innobase_update_foreign_cache(ctx, user_thd);
			if (error != DB_SUCCESS) {
				goto foreign_fail;
			}
		} else {
			error = innobase_update_foreign_cache(ctx, user_thd);

			if (error != DB_SUCCESS) {
foreign_fail:
				/* The data dictionary cache
				should be corrupted now.  The
				best solution should be to
				kill and restart the server,
				but the *.frm file has not
				been replaced yet. */
				my_error(ER_CANNOT_ADD_FOREIGN,
					 MYF(0));
				sql_print_error(
					"InnoDB: dict_load_foreigns()"
					" returned %u for %s",
					(unsigned) error,
					thd_query_string(user_thd)
					->str);
				ut_ad(0);
			} else {
				if (!commit_cache_norebuild(
					    ctx, table, trx)) {
					ut_a(!prebuilt->trx->check_foreigns);
				}

				innobase_rename_columns_cache(
					ha_alter_info, table,
					ctx->new_table);
			}
		}
		DBUG_INJECT_CRASH("ib_commit_inplace_crash",
				  crash_inject_count++);
	}

	/* Invalidate the index translation table. In partitioned
	tables, there is one TABLE_SHARE (and also only one TABLE)
	covering all partitions. */
	share->idx_trans_tbl.index_count = 0;

	if (trx == ctx0->trx) {
		ctx0->trx = NULL;
	}

	/* Tell the InnoDB server that there might be work for
	utility threads: */

	srv_active_wake_master_thread();

	if (fail) {
		for (inplace_alter_handler_ctx** pctx = ctx_array;
		     *pctx; pctx++) {
			ha_innobase_inplace_ctx*	ctx
				= static_cast<ha_innobase_inplace_ctx*>
				(*pctx);
			DBUG_ASSERT(ctx->need_rebuild() == new_clustered);

			ut_d(dict_table_check_for_dup_indexes(
				     ctx->old_table,
				     CHECK_ABORTED_OK));
			ut_a(fts_check_cached_index(ctx->old_table));
			DBUG_INJECT_CRASH("ib_commit_inplace_crash_fail",
					  crash_fail_inject_count++);
		}

		row_mysql_unlock_data_dictionary(trx);
		trx_free_for_mysql(trx);
		DBUG_RETURN(true);
	}

	/* Release the table locks. */
	trx_commit_for_mysql(prebuilt->trx);

	DBUG_EXECUTE_IF("ib_ddl_crash_after_user_trx_commit", DBUG_SUICIDE(););

	for (inplace_alter_handler_ctx** pctx = ctx_array;
	     *pctx; pctx++) {
		ha_innobase_inplace_ctx*	ctx
			= static_cast<ha_innobase_inplace_ctx*>
			(*pctx);
		DBUG_ASSERT(ctx->need_rebuild() == new_clustered);

		if (altered_table->found_next_number_field) {
			dict_table_t* t = ctx->new_table;

			dict_table_autoinc_lock(t);
			dict_table_autoinc_initialize(t, ctx->max_autoinc);
			dict_table_autoinc_unlock(t);
		}

		bool	add_fts	= false;

		/* Publish the created fulltext index, if any.
		Note that a fulltext index can be created without
		creating the clustered index, if there already exists
		a suitable FTS_DOC_ID column. If not, one will be
		created, implying new_clustered */
		for (ulint i = 0; i < ctx->num_to_add_index; i++) {
			dict_index_t*	index = ctx->add_index[i];

			if (index->type & DICT_FTS) {
				DBUG_ASSERT(index->type == DICT_FTS);
				/* We reset DICT_TF2_FTS here because the bit
				is left unset when a drop proceeds the add. */
				DICT_TF2_FLAG_SET(ctx->new_table, DICT_TF2_FTS);
				fts_add_index(index, ctx->new_table);
				add_fts = true;
			}
		}

		ut_d(dict_table_check_for_dup_indexes(
			     ctx->new_table, CHECK_ALL_COMPLETE));

		if (add_fts) {
			fts_optimize_add_table(ctx->new_table);
		}

		ut_d(dict_table_check_for_dup_indexes(
			     ctx->new_table, CHECK_ABORTED_OK));
		ut_a(fts_check_cached_index(ctx->new_table));

		if (new_clustered) {
			/* Since the table has been rebuilt, we remove
			all persistent statistics corresponding to the
			old copy of the table (which was renamed to
			ctx->tmp_name). */

			char	errstr[1024];

			DBUG_ASSERT(0 == strcmp(ctx->old_table->name,
						ctx->tmp_name));

			if (dict_stats_drop_table(
				    ctx->new_table->name,
				    errstr, sizeof(errstr))
			    != DB_SUCCESS) {
				push_warning_printf(
					user_thd,
					Sql_condition::WARN_LEVEL_WARN,
					ER_ALTER_INFO,
					"Deleting persistent statistics"
					" for rebuilt table '%s' in"
					" InnoDB failed: %s",
					table->s->table_name.str,
					errstr);
			}

			DBUG_EXECUTE_IF("ib_ddl_crash_before_commit",
					DBUG_SUICIDE(););

			trx_t* const	user_trx = prebuilt->trx;

			row_prebuilt_free(ctx->prebuilt, TRUE);

			/* Drop the copy of the old table, which was
			renamed to ctx->tmp_name at the atomic DDL
			transaction commit.  If the system crashes
			before this is completed, some orphan tables
			with ctx->tmp_name may be recovered. */
			trx_start_for_ddl(trx, TRX_DICT_OP_TABLE);
			row_merge_drop_table(trx, ctx->old_table);
			trx_commit_for_mysql(trx);

			/* Rebuild the prebuilt object. */
			ctx->prebuilt = row_create_prebuilt(
				ctx->new_table, altered_table->s->reclength);
			trx_start_if_not_started(user_trx);
			user_trx->will_lock++;
			prebuilt->trx = user_trx;
		}
		DBUG_INJECT_CRASH("ib_commit_inplace_crash",
				  crash_inject_count++);
	}

	row_mysql_unlock_data_dictionary(trx);
	trx_free_for_mysql(trx);

	/* TODO: The following code could be executed
	while allowing concurrent access to the table
	(MDL downgrade). */

	if (new_clustered) {
		for (inplace_alter_handler_ctx** pctx = ctx_array;
		     *pctx; pctx++) {
			ha_innobase_inplace_ctx*	ctx
				= static_cast<ha_innobase_inplace_ctx*>
				(*pctx);
			DBUG_ASSERT(ctx->need_rebuild());

			alter_stats_rebuild(
				ctx->new_table, table->s->table_name.str,
				user_thd);
			DBUG_INJECT_CRASH("ib_commit_inplace_crash",
					  crash_inject_count++);
		}
	} else {
		for (inplace_alter_handler_ctx** pctx = ctx_array;
		     *pctx; pctx++) {
			ha_innobase_inplace_ctx*	ctx
				= static_cast<ha_innobase_inplace_ctx*>
				(*pctx);
			DBUG_ASSERT(!ctx->need_rebuild());

			alter_stats_norebuild(
				ha_alter_info, ctx, altered_table,
				table->s->table_name.str, user_thd);
			DBUG_INJECT_CRASH("ib_commit_inplace_crash",
					  crash_inject_count++);
		}
	}

	/* TODO: Also perform DROP TABLE and DROP INDEX after
	the MDL downgrade. */

#ifndef DBUG_OFF
	dict_index_t* clust_index = dict_table_get_first_index(
		prebuilt->table);
	DBUG_ASSERT(!clust_index->online_log);
	DBUG_ASSERT(dict_index_get_online_status(clust_index)
		    == ONLINE_INDEX_COMPLETE);

	for (dict_index_t* index = dict_table_get_first_index(
		     prebuilt->table);
	     index;
	     index = dict_table_get_next_index(index)) {
		DBUG_ASSERT(!index->to_be_dropped);
	}
#endif /* DBUG_OFF */

	MONITOR_ATOMIC_DEC(MONITOR_PENDING_ALTER_TABLE);
	DBUG_RETURN(false);
}

/**
@param thd - the session
@param start_value - the lower bound
@param max_value - the upper bound (inclusive) */
UNIV_INTERN
ib_sequence_t::ib_sequence_t(
	THD*		thd,
	ulonglong	start_value,
	ulonglong	max_value)
	:
	m_max_value(max_value),
	m_increment(0),
	m_offset(0),
	m_next_value(start_value),
	m_eof(false)
{
	if (thd != 0 && m_max_value > 0) {

		thd_get_autoinc(thd, &m_offset, &m_increment);

		if (m_increment > 1 || m_offset > 1) {

			/* If there is an offset or increment specified
			then we need to work out the exact next value. */

			m_next_value = innobase_next_autoinc(
				start_value, 1,
				m_increment, m_offset, m_max_value);

		} else if (start_value == 0) {
			/* The next value can never be 0. */
			m_next_value = 1;
		}
	} else {
		m_eof = true;
	}
}

/**
Postfix increment
@return the next value to insert */
UNIV_INTERN
ulonglong
ib_sequence_t::operator++(int) UNIV_NOTHROW
{
	ulonglong	current = m_next_value;

	ut_ad(!m_eof);
	ut_ad(m_max_value > 0);

	m_next_value = innobase_next_autoinc(
		current, 1, m_increment, m_offset, m_max_value);

	if (m_next_value == m_max_value && current == m_next_value) {
		m_eof = true;
	}

	return(current);
}<|MERGE_RESOLUTION|>--- conflicted
+++ resolved
@@ -5324,7 +5324,6 @@
 
 	ret = dict_stats_update(table, DICT_STATS_RECALC_PERSISTENT);
 
-<<<<<<< HEAD
 	if (ret != DB_SUCCESS) {
 		push_warning_printf(
 			thd,
@@ -5334,26 +5333,6 @@
 			"after table rebuild: %s",
 			table_name, ut_strerr(ret));
 	}
-=======
-	/* Rebuild index translation table now for temporary tables if we are
-	restoring secondary keys, as ha_innobase::open will not be called for
-	the next access. */
-	if (add->indexed_table == prebuilt->table
-	    && dict_table_is_temporary(prebuilt->table))
-	{
-		if (!innobase_build_index_translation(add_arg->table,
-						      prebuilt->table, share))
-		{
-			/* We don't know whether index translation build failed
-			because of DD mismatch or OOM, return non-specific
-			error code. */
-			err = -1;
-		}
-	}
-
-	/* There might be work for utility threads.*/
-	srv_active_wake_master_thread();
->>>>>>> e3228b66
 
 	DBUG_VOID_RETURN;
 }
@@ -5907,6 +5886,21 @@
 	row_mysql_unlock_data_dictionary(trx);
 	trx_free_for_mysql(trx);
 
+	/* Rebuild index translation table now for temporary tables if we are
+	restoring secondary keys, as ha_innobase::open will not be called for
+	the next access.  */
+	if (dict_table_is_temporary(ctx0->new_table)
+	    && ctx0->num_to_add_index > 0) {
+		ut_ad(!ctx0->num_to_drop_index);
+		ut_ad(!ctx0->num_to_drop_fk);
+		if (!innobase_build_index_translation(altered_table,
+						      ctx0->new_table,
+						      share)) {
+			MONITOR_ATOMIC_DEC(MONITOR_PENDING_ALTER_TABLE);
+			DBUG_RETURN(true);
+		}
+	}
+
 	/* TODO: The following code could be executed
 	while allowing concurrent access to the table
 	(MDL downgrade). */
