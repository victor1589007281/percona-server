--- conflicted
+++ resolved
@@ -7746,30 +7746,6 @@
 				DBUG_SUICIDE(););
 		ut_ad(!trx->fts_trx);
 
-<<<<<<< HEAD
-=======
-		if (fail) {
-			mtr.set_log_mode(MTR_LOG_NO_REDO);
-			mtr_commit(&mtr);
-			trx_rollback_for_mysql(trx);
-		} else {
-			ut_ad(trx_state_eq(trx, TRX_STATE_ACTIVE));
-
-			/* The following call commits the
-			mini-transaction, making the data dictionary
-			transaction committed at mtr.end_lsn. The
-			transaction becomes 'durable' by the time when
-			log_buffer_flush_to_disk() returns. In the
-			logical sense the commit in the file-based
-			data structures happens here. */
-			trx_commit_low(trx, &mtr);
-		}
-
-		/* If server crashes here, the dictionary in
-		InnoDB and MySQL will differ.  The .ibd files
-		and the .frm files must be swapped manually by
-		the administrator. No loss of data. */
->>>>>>> 9cb41db9
 		DBUG_EXECUTE_IF("innodb_alter_commit_crash_after_commit",
 				log_make_checkpoint_at(LSN_MAX, TRUE);
 				log_buffer_flush_to_disk();
