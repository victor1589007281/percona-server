/*****************************************************************************

Copyright (c) 1996, 2015, Oracle and/or its affiliates. All rights reserved.
Copyright (c) 2008, Google Inc.
Copyright (c) 2009, Percona Inc.

Portions of this file contain modifications contributed and copyrighted by
Google, Inc. Those modifications are gratefully acknowledged and are described
briefly in the InnoDB documentation. The contributions by Google are
incorporated with their permission, and subject to the conditions contained in
the file COPYING.Google.

Portions of this file contain modifications contributed and copyrighted
by Percona Inc.. Those modifications are
gratefully acknowledged and are described briefly in the InnoDB
documentation. The contributions by Percona Inc. are incorporated with
their permission, and subject to the conditions contained in the file
COPYING.Percona.

This program is free software; you can redistribute it and/or modify it under
the terms of the GNU General Public License as published by the Free Software
Foundation; version 2 of the License.

This program is distributed in the hope that it will be useful, but WITHOUT
ANY WARRANTY; without even the implied warranty of MERCHANTABILITY or FITNESS
FOR A PARTICULAR PURPOSE. See the GNU General Public License for more details.

You should have received a copy of the GNU General Public License along with
this program; if not, write to the Free Software Foundation, Inc.,
51 Franklin Street, Suite 500, Boston, MA 02110-1335 USA

*****************************************************************************/

/********************************************************************//**
@file srv/srv0start.cc
Starts the InnoDB database server

Created 2/16/1996 Heikki Tuuri
*************************************************************************/

#include "my_global.h"

#include "ha_prototypes.h"

#include "mysqld.h"
#include "mysql/psi/mysql_stage.h"
#include "mysql/psi/psi.h"

#include "row0ftsort.h"
#include "ut0mem.h"
#include "mem0mem.h"
#include "data0data.h"
#include "data0type.h"
#include "dict0dict.h"
#include "buf0buf.h"
#include "buf0dump.h"
#include "os0file.h"
#include "os0thread.h"
#include "fil0fil.h"
#include "fsp0fsp.h"
#include "rem0rec.h"
#include "mtr0mtr.h"
#include "log0log.h"
#include "log0recv.h"
#include "page0page.h"
#include "page0cur.h"
#include "trx0trx.h"
#include "trx0sys.h"
#include "btr0btr.h"
#include "btr0cur.h"
#include "rem0rec.h"
#include "ibuf0ibuf.h"
#include "srv0start.h"
#include "srv0srv.h"
#include "fsp0sysspace.h"
#ifndef UNIV_HOTBACKUP
# include "trx0rseg.h"
# include "os0proc.h"
# include "buf0flu.h"
# include "buf0rea.h"
# include "dict0boot.h"
# include "dict0load.h"
# include "dict0stats_bg.h"
# include "que0que.h"
# include "usr0sess.h"
# include "lock0lock.h"
# include "trx0roll.h"
# include "trx0purge.h"
# include "lock0lock.h"
# include "pars0pars.h"
# include "btr0sea.h"
# include "rem0cmp.h"
# include "dict0crea.h"
# include "row0ins.h"
# include "row0sel.h"
# include "row0upd.h"
# include "row0row.h"
# include "row0mysql.h"
# include "btr0pcur.h"
# include "os0event.h"
# include "zlib.h"
# include "ut0crc32.h"
# include "ut0new.h"

#ifdef HAVE_LZO1X
#include <lzo/lzo1x.h>
extern bool srv_lzo_disabled;
#endif /* HAVE_LZO1X */

/** Recovered persistent metadata */
static MetadataRecover* srv_dict_metadata;

/** TRUE if we don't have DDTableBuffer in the system tablespace,
this should be due to we run the server against old data files.
Please do NOT change this when server is running.
FIXME: This should be removed away once we can upgrade for new DD. */
bool	srv_missing_dd_table_buffer = true;

/** Log sequence number immediately after startup */
lsn_t	srv_start_lsn;
/** Log sequence number at shutdown */
lsn_t	srv_shutdown_lsn;

/** TRUE if a raw partition is in use */
ibool	srv_start_raw_disk_in_use = FALSE;

/** Number of IO threads to use */
ulint	srv_n_file_io_threads = 0;

/** true if the server is being started */
bool	srv_is_being_started = false;
/** true if SYS_TABLESPACES is available for lookups */
bool	srv_sys_tablespaces_open = false;
/** true if the server is being started, before rolling back any
incomplete transactions */
bool	srv_startup_is_before_trx_rollback_phase = false;
#ifdef UNIV_DEBUG
/** true if srv_pre_dd_shutdown() has been completed */
bool	srv_is_being_shutdown = false;
#endif /* UNIV_DEBUG */
/** true if srv_start() has been called */
static bool	srv_start_has_been_called = false;

/** Bit flags for tracking background thread creation. They are used to
determine which threads need to be stopped if we need to abort during
the initialisation step. */
enum srv_start_state_t {
	SRV_START_STATE_NONE = 0,		/*!< No thread started */
	SRV_START_STATE_LOCK_SYS = 1,		/*!< Started lock-timeout
						thread. */
	SRV_START_STATE_IO = 2,			/*!< Started IO threads */
	SRV_START_STATE_MONITOR = 4,		/*!< Started montior thread */
	SRV_START_STATE_MASTER = 8,		/*!< Started master threadd. */
	SRV_START_STATE_PURGE = 16,		/*!< Started purge thread(s) */
	SRV_START_STATE_STAT = 32		/*!< Started bufdump + dict stat
						and FTS optimize thread. */
};

/** Track server thrd starting phases */
static ulint	srv_start_state;

/** At a shutdown this value climbs from SRV_SHUTDOWN_NONE to
SRV_SHUTDOWN_CLEANUP and then to SRV_SHUTDOWN_LAST_PHASE, and so on */
enum srv_shutdown_t	srv_shutdown_state = SRV_SHUTDOWN_NONE;

/** Files comprising the system tablespace */
static os_file_t	files[1000];

/** io_handler_thread parameters for thread identification */
static ulint		n[SRV_MAX_N_IO_THREADS + 6];
/** io_handler_thread identifiers, 32 is the maximum number of purge threads  */
static os_thread_id_t	thread_ids[SRV_MAX_N_IO_THREADS + 6 + 32];

/** Name of srv_monitor_file */
static char*	srv_monitor_file_name;
#endif /* !UNIV_HOTBACKUP */

/** */
#define SRV_MAX_N_PENDING_SYNC_IOS	100

#ifdef UNIV_PFS_THREAD
/* Keys to register InnoDB threads with performance schema */
mysql_pfs_key_t	buf_dump_thread_key;
mysql_pfs_key_t	dict_stats_thread_key;
mysql_pfs_key_t	io_handler_thread_key;
mysql_pfs_key_t	io_ibuf_thread_key;
mysql_pfs_key_t	io_log_thread_key;
mysql_pfs_key_t	io_read_thread_key;
mysql_pfs_key_t	io_write_thread_key;
mysql_pfs_key_t	srv_error_monitor_thread_key;
mysql_pfs_key_t	srv_lock_timeout_thread_key;
mysql_pfs_key_t	srv_master_thread_key;
mysql_pfs_key_t	srv_monitor_thread_key;
mysql_pfs_key_t	srv_purge_thread_key;
mysql_pfs_key_t	trx_rollback_clean_thread_key;
mysql_pfs_key_t	srv_worker_thread_key;
#endif /* UNIV_PFS_THREAD */

#ifdef HAVE_PSI_STAGE_INTERFACE
/** Array of all InnoDB stage events for monitoring activities via
performance schema. */
static PSI_stage_info*	srv_stages[] =
{
	&srv_stage_alter_table_end,
	&srv_stage_alter_table_flush,
	&srv_stage_alter_table_insert,
	&srv_stage_alter_table_log_index,
	&srv_stage_alter_table_log_table,
	&srv_stage_alter_table_merge_sort,
	&srv_stage_alter_table_read_pk_internal_sort,
	&srv_stage_buffer_pool_load,
};
#endif /* HAVE_PSI_STAGE_INTERFACE */

/*********************************************************************//**
Check if a file can be opened in read-write mode.
@return true if it doesn't exist or can be opened in rw mode. */
static
bool
srv_file_check_mode(
/*================*/
	const char*	name)		/*!< in: filename to check */
{
	os_file_stat_t	stat;

	memset(&stat, 0x0, sizeof(stat));

	dberr_t		err = os_file_get_status(
		name, &stat, true, srv_read_only_mode);

	if (err == DB_FAIL) {
		ib::error() << "os_file_get_status() failed on '" << name
			<< "'. Can't determine file permissions.";
		return(false);

	} else if (err == DB_SUCCESS) {

		/* Note: stat.rw_perm is only valid of files */

		if (stat.type == OS_FILE_TYPE_FILE) {

			if (!stat.rw_perm) {
				const char*	mode = srv_read_only_mode
					? "read" : "read-write";
				ib::error() << name << " can't be opened in "
					<< mode << " mode.";
				return(false);
			}
		} else {
			/* Not a regular file, bail out. */
			ib::error() << "'" << name << "' not a regular file.";

			return(false);
		}
	} else {

		/* This is OK. If the file create fails on RO media, there
		is nothing we can do. */

		ut_a(err == DB_NOT_FOUND);
	}

	return(true);
}

#ifndef UNIV_HOTBACKUP
/********************************************************************//**
I/o-handler thread function.
@return OS_THREAD_DUMMY_RETURN */
extern "C"
os_thread_ret_t
DECLARE_THREAD(io_handler_thread)(
/*==============================*/
	void*	arg)	/*!< in: pointer to the number of the segment in
			the aio array */
{
	ulint	segment;

	segment = *((ulint*) arg);

#ifdef UNIV_DEBUG_THREAD_CREATION
	ib::info() << "Io handler thread " << segment << " starts, id "
		<< os_thread_pf(os_thread_get_curr_id());
#endif

#ifdef UNIV_PFS_THREAD
	/* For read only mode, we don't need ibuf and log I/O thread.
	Please see innobase_start_or_create_for_mysql() */
	ulint   start = (srv_read_only_mode) ? 0 : 2;

	if (segment < start) {
		if (segment == 0) {
			pfs_register_thread(io_ibuf_thread_key);
		} else {
			ut_ad(segment == 1);
			pfs_register_thread(io_log_thread_key);
		}
	} else if (segment >= start
		   && segment < (start + srv_n_read_io_threads)) {
			pfs_register_thread(io_read_thread_key);

	} else if (segment >= (start + srv_n_read_io_threads)
		   && segment < (start + srv_n_read_io_threads
				 + srv_n_write_io_threads)) {
		pfs_register_thread(io_write_thread_key);

	} else {
		pfs_register_thread(io_handler_thread_key);
	}
#endif /* UNIV_PFS_THREAD */

	while (srv_shutdown_state != SRV_SHUTDOWN_EXIT_THREADS
	       || buf_page_cleaner_is_active
	       || !os_aio_all_slots_free()) {
		fil_aio_wait(segment);
	}

	/* We count the number of threads in os_thread_exit(). A created
	thread should always use that to exit and not use return() to exit.
	The thread actually never comes here because it is exited in an
	os_event_wait(). */

	os_thread_exit(NULL);

	OS_THREAD_DUMMY_RETURN;
}
#endif /* !UNIV_HOTBACKUP */

#ifndef UNIV_HOTBACKUP
/*********************************************************************//**
Creates a log file.
@return DB_SUCCESS or error code */
static __attribute__((warn_unused_result))
dberr_t
create_log_file(
/*============*/
	os_file_t*	file,	/*!< out: file handle */
	const char*	name)	/*!< in: log file name */
{
	bool		ret;

	*file = os_file_create(
		innodb_log_file_key, name,
		OS_FILE_CREATE|OS_FILE_ON_ERROR_NO_EXIT, OS_FILE_NORMAL,
		OS_LOG_FILE, srv_read_only_mode, &ret);

	if (!ret) {
		ib::error() << "Cannot create " << name;
		return(DB_ERROR);
	}

	ib::info() << "Setting log file " << name << " size to "
		<< (srv_log_file_size >> (20 - UNIV_PAGE_SIZE_SHIFT))
		<< " MB";

	ret = os_file_set_size(name, *file,
			       (os_offset_t) srv_log_file_size
			       << UNIV_PAGE_SIZE_SHIFT,
			       srv_read_only_mode);
	if (!ret) {
		ib::error() << "Cannot set log file " << name << " to size "
			<< (srv_log_file_size >> (20 - UNIV_PAGE_SIZE_SHIFT))
			<< " MB";
		return(DB_ERROR);
	}

	ret = os_file_close(*file);
	ut_a(ret);

	return(DB_SUCCESS);
}

/** Initial number of the first redo log file */
#define INIT_LOG_FILE0	(SRV_N_LOG_FILES_MAX + 1)

/*********************************************************************//**
Creates all log files.
@return DB_SUCCESS or error code */
static
dberr_t
create_log_files(
/*=============*/
	char*	logfilename,	/*!< in/out: buffer for log file name */
	size_t	dirnamelen,	/*!< in: length of the directory path */
	lsn_t	lsn,		/*!< in: FIL_PAGE_FILE_FLUSH_LSN value */
	char*&	logfile0)	/*!< out: name of the first log file */
{
	dberr_t err;

	if (srv_read_only_mode) {
		ib::error() << "Cannot create log files in read-only mode";
		return(DB_READ_ONLY);
	}

	/* Remove any old log files. */
	for (unsigned i = 0; i <= INIT_LOG_FILE0; i++) {
		sprintf(logfilename + dirnamelen, "ib_logfile%u", i);

		/* Ignore errors about non-existent files or files
		that cannot be removed. The create_log_file() will
		return an error when the file exists. */
#ifdef _WIN32
		DeleteFile((LPCTSTR) logfilename);
#else
		unlink(logfilename);
#endif
		/* Crashing after deleting the first
		file should be recoverable. The buffer
		pool was clean, and we can simply create
		all log files from the scratch. */
		RECOVERY_CRASH(6);
	}

	ut_ad(!buf_pool_check_no_pending_io());

	RECOVERY_CRASH(7);

	for (unsigned i = 0; i < srv_n_log_files; i++) {
		sprintf(logfilename + dirnamelen,
			"ib_logfile%u", i ? i : INIT_LOG_FILE0);

		err = create_log_file(&files[i], logfilename);

		if (err != DB_SUCCESS) {
			return(err);
		}
	}

	RECOVERY_CRASH(8);

	/* We did not create the first log file initially as
	ib_logfile0, so that crash recovery cannot find it until it
	has been completed and renamed. */
	sprintf(logfilename + dirnamelen, "ib_logfile%u", INIT_LOG_FILE0);

	/* Disable the doublewrite buffer for log files, not required */

	fil_space_t*	log_space = fil_space_create(
		"innodb_redo_log", SRV_LOG_SPACE_FIRST_ID,
		fsp_flags_set_page_size(0, univ_page_size),
		FIL_TYPE_LOG);
	ut_a(fil_validate());
	ut_a(log_space != NULL);

	logfile0 = fil_node_create(
		logfilename, (ulint) srv_log_file_size,
		log_space, false, false);
	ut_a(logfile0);

	for (unsigned i = 1; i < srv_n_log_files; i++) {

		sprintf(logfilename + dirnamelen, "ib_logfile%u", i);

		if (!fil_node_create(logfilename,
				     (ulint) srv_log_file_size,
				     log_space, false, false)) {

			ib::error()
				<< "Cannot create file node for log file "
				<< logfilename;

			return(DB_ERROR);
		}
	}

	if (!log_group_init(0, srv_n_log_files,
			    srv_log_file_size * UNIV_PAGE_SIZE,
			    SRV_LOG_SPACE_FIRST_ID)) {
		return(DB_ERROR);
	}

	fil_open_log_and_system_tablespace_files();

	/* Create a log checkpoint. */
	log_mutex_enter();
	ut_d(recv_no_log_write = false);
	recv_reset_logs(lsn);
	log_mutex_exit();

	return(DB_SUCCESS);
}

/*********************************************************************//**
Renames the first log file. */
static
void
create_log_files_rename(
/*====================*/
	char*	logfilename,	/*!< in/out: buffer for log file name */
	size_t	dirnamelen,	/*!< in: length of the directory path */
	lsn_t	lsn,		/*!< in: FIL_PAGE_FILE_FLUSH_LSN value */
	char*	logfile0)	/*!< in/out: name of the first log file */
{
	/* If innodb_flush_method=O_DSYNC,
	we need to explicitly flush the log buffers. */
	fil_flush(SRV_LOG_SPACE_FIRST_ID);
	/* Close the log files, so that we can rename
	the first one. */
	fil_close_log_files(false);

	/* Rename the first log file, now that a log
	checkpoint has been created. */
	sprintf(logfilename + dirnamelen, "ib_logfile%u", 0);

	RECOVERY_CRASH(9);

	ib::info() << "Renaming log file " << logfile0 << " to "
		<< logfilename;

	log_mutex_enter();
	ut_ad(strlen(logfile0) == 2 + strlen(logfilename));
	bool success = os_file_rename(
		innodb_log_file_key, logfile0, logfilename);
	ut_a(success);

	RECOVERY_CRASH(10);

	/* Replace the first file with ib_logfile0. */
	strcpy(logfile0, logfilename);
	log_mutex_exit();

	fil_open_log_and_system_tablespace_files();

	ib::warn() << "New log files created, LSN=" << lsn;
}

/*********************************************************************//**
Opens a log file.
@return DB_SUCCESS or error code */
static __attribute__((warn_unused_result))
dberr_t
open_log_file(
/*==========*/
	os_file_t*	file,	/*!< out: file handle */
	const char*	name,	/*!< in: log file name */
	os_offset_t*	size)	/*!< out: file size */
{
	bool	ret;

	*file = os_file_create(innodb_log_file_key, name,
			       OS_FILE_OPEN, OS_FILE_AIO,
			       OS_LOG_FILE, srv_read_only_mode, &ret);
	if (!ret) {
		ib::error() << "Unable to open '" << name << "'";
		return(DB_ERROR);
	}

	*size = os_file_get_size(*file);

	ret = os_file_close(*file);
	ut_a(ret);
	return(DB_SUCCESS);
}

/*********************************************************************//**
Create undo tablespace.
@return DB_SUCCESS or error code */
static
dberr_t
srv_undo_tablespace_create(
/*=======================*/
	const char*	name,		/*!< in: tablespace name */
	ulint		size)		/*!< in: tablespace size in pages */
{
	os_file_t	fh;
	bool		ret;
	dberr_t		err = DB_SUCCESS;

	os_file_create_subdirs_if_needed(name);

	fh = os_file_create(
		innodb_data_file_key,
		name,
		srv_read_only_mode ? OS_FILE_OPEN : OS_FILE_CREATE,
		OS_FILE_NORMAL, OS_DATA_FILE, srv_read_only_mode, &ret);

	if (srv_read_only_mode && ret) {

		ib::info() << name << " opened in read-only mode";

	} else if (ret == FALSE) {
		if (os_file_get_last_error(false) != OS_FILE_ALREADY_EXISTS) {

			ib::error() << "Can't create UNDO tablespace "
				<< name;
		}
		err = DB_ERROR;
	} else {
		ut_a(!srv_read_only_mode);

		/* We created the data file and now write it full of zeros */

		ib::info() << "Data file " << name << " did not exist: new to"
			" be created";

		ib::info() << "Setting file " << name << " size to "
			<< (size >> (20 - UNIV_PAGE_SIZE_SHIFT)) << " MB";

		ib::info() << "Database physically writes the file full: "
			<< "wait...";

		ret = os_file_set_size(
			name, fh, size << UNIV_PAGE_SIZE_SHIFT,
			srv_read_only_mode);

		if (!ret) {
			ib::info() << "Error in creating " << name
				<< ": probably out of disk space";

			err = DB_ERROR;
		}

		os_file_close(fh);
	}

	return(err);
}
/*********************************************************************//**
Open an undo tablespace.
@return DB_SUCCESS or error code */
static
dberr_t
srv_undo_tablespace_open(
/*=====================*/
	const char*	name,		/*!< in: tablespace file name */
	ulint		space_id)	/*!< in: tablespace id */
{
	os_file_t	fh;
	bool		ret;
	ulint		flags;
	dberr_t		err	= DB_ERROR;
	char		undo_name[sizeof "innodb_undo000"];

	ut_snprintf(undo_name, sizeof(undo_name),
		   "innodb_undo%03u", static_cast<unsigned>(space_id));

	if (!srv_file_check_mode(name)) {
		ib::error() << "UNDO tablespaces must be " <<
			(srv_read_only_mode ? "writable" : "readable") << "!";

		return(DB_ERROR);
	}

	err = fil_space_undo_check_if_opened(name, undo_name, space_id);

	if (err != DB_TABLESPACE_NOT_FOUND) {
		return(err);
	}

	fh = os_file_create(
		innodb_data_file_key, name,
		OS_FILE_OPEN_RETRY
		| OS_FILE_ON_ERROR_NO_EXIT
		| OS_FILE_ON_ERROR_SILENT,
		OS_FILE_NORMAL,
		OS_DATA_FILE,
		srv_read_only_mode,
		&ret);

	/* If the file open was successful then load the tablespace. */

	if (ret) {
		os_offset_t	size;
		fil_space_t*	space;

		bool	atomic_write;

#if !defined(NO_FALLOCATE) && defined(UNIV_LINUX)
		if (!srv_use_doublewrite_buf) {
			atomic_write = fil_fusionio_enable_atomic_write(fh);
		} else {
			atomic_write = false;
		}
#else
		atomic_write = false;
#endif /* !NO_FALLOCATE && UNIV_LINUX */

		size = os_file_get_size(fh);
		ut_a(size != (os_offset_t) -1);

		ret = os_file_close(fh);
		ut_a(ret);

		/* Load the tablespace into InnoDB's internal
		data structures. */

		/* Set the compressed page size to 0 (non-compressed) */
		flags = fsp_flags_init(
			univ_page_size, false, false, false, false);
		space = fil_space_create(
			undo_name, space_id, flags, FIL_TYPE_TABLESPACE);

		ut_a(fil_validate());
		ut_a(space);

		os_offset_t	n_pages = size / UNIV_PAGE_SIZE;

		/* On 32-bit platforms, ulint is 32 bits and os_offset_t
		is 64 bits. It is OK to cast the n_pages to ulint because
		the unit has been scaled to pages and page number is always
		32 bits. */
		if (fil_node_create(
			name, (ulint) n_pages, space, false, atomic_write)) {

			err = DB_SUCCESS;
		}
	}

	return(err);
}

/** Check if undo tablespaces and redo log files exist before creating a
new system tablespace
@retval DB_SUCCESS  if all undo and redo logs are not found
@retval DB_ERROR    if any undo and redo logs are found */
static
dberr_t
srv_check_undo_redo_logs_exists()
{
	bool		ret;
	os_file_t	fh;
	char	name[OS_FILE_MAX_PATH];

	/* Check if any undo tablespaces exist */
	for (ulint i = 1; i <= srv_undo_tablespaces; ++i) {

		ut_snprintf(
			name, sizeof(name),
			"%s%cundo%03lu",
			srv_undo_dir, OS_PATH_SEPARATOR,
			i);

		fh = os_file_create(
			innodb_data_file_key, name,
			OS_FILE_OPEN_RETRY
			| OS_FILE_ON_ERROR_NO_EXIT
			| OS_FILE_ON_ERROR_SILENT,
			OS_FILE_NORMAL,
			OS_DATA_FILE,
			srv_read_only_mode,
			&ret);

		if (ret) {
			os_file_close(fh);
			ib::error()
				<< "undo tablespace '" << name << "' exists."
				" Creating system tablespace with existing undo"
				" tablespaces is not supported. Please delete"
				" all undo tablespaces before creating new"
				" system tablespace.";
			return(DB_ERROR);
		}
	}

	/* Check if any redo log files exist */
	char	logfilename[OS_FILE_MAX_PATH];
	size_t dirnamelen = strlen(srv_log_group_home_dir);
	memcpy(logfilename, srv_log_group_home_dir, dirnamelen);

	for (unsigned i = 0; i < srv_n_log_files; i++) {
		sprintf(logfilename + dirnamelen,
			"ib_logfile%u", i);

		fh = os_file_create(
			innodb_log_file_key, logfilename,
			OS_FILE_OPEN_RETRY
			| OS_FILE_ON_ERROR_NO_EXIT
			| OS_FILE_ON_ERROR_SILENT,
			OS_FILE_NORMAL,
			OS_LOG_FILE,
			srv_read_only_mode,
			&ret);

		if (ret) {
			os_file_close(fh);
			ib::error() << "redo log file '" << logfilename
				<< "' exists. Creating system tablespace with"
				" existing redo log files is not recommended."
				" Please delete all redo log files before"
				" creating new system tablespace.";
			return(DB_ERROR);
		}
	}

	return(DB_SUCCESS);
}

undo::undo_spaces_t	undo::Truncate::s_fix_up_spaces;

/********************************************************************
Opens the configured number of undo tablespaces.
@return DB_SUCCESS or error code */
static
dberr_t
srv_undo_tablespaces_init(
/*======================*/
	bool		create_new_db,		/*!< in: TRUE if new db being
						created */
	const ulint	n_conf_tablespaces,	/*!< in: configured undo
						tablespaces */
	ulint*		n_opened)		/*!< out: number of UNDO
						tablespaces successfully
						discovered and opened */
{
	ulint			i;
	dberr_t			err = DB_SUCCESS;
	ulint			prev_space_id = 0;
	ulint			n_undo_tablespaces;
	ulint			undo_tablespace_ids[TRX_SYS_N_RSEGS + 1];

	*n_opened = 0;

	ut_a(n_conf_tablespaces <= TRX_SYS_N_RSEGS);

	memset(undo_tablespace_ids, 0x0, sizeof(undo_tablespace_ids));

	/* Create the undo spaces only if we are creating a new
	instance. We don't allow creating of new undo tablespaces
	in an existing instance (yet).  This restriction exists because
	we check in several places for SYSTEM tablespaces to be less than
	the min of user defined tablespace ids. Once we implement saving
	the location of the undo tablespaces and their space ids this
	restriction will/should be lifted. */

	for (i = 0; create_new_db && i < n_conf_tablespaces; ++i) {
		char	name[OS_FILE_MAX_PATH];

		ut_snprintf(
			name, sizeof(name),
			"%s%cundo%03lu",
			srv_undo_dir, OS_PATH_SEPARATOR, i + 1);

		/* Undo space ids start from 1. */
		err = srv_undo_tablespace_create(
			name, SRV_UNDO_TABLESPACE_SIZE_IN_PAGES);

		if (err != DB_SUCCESS) {
			ib::error() << "Could not create undo tablespace '"
				<< name << "'.";
			return(err);
		}
	}

	/* Get the tablespace ids of all the undo segments excluding
	the system tablespace (0). If we are creating a new instance then
	we build the undo_tablespace_ids ourselves since they don't
	already exist. */

	if (!create_new_db) {
		n_undo_tablespaces = trx_rseg_get_n_undo_tablespaces(
			undo_tablespace_ids);

		srv_undo_tablespaces_active = n_undo_tablespaces;

		/* Check if any of the UNDO tablespace needs fix-up because
		server crashed while truncate was active on UNDO tablespace.*/
		for (i = 0; i < n_undo_tablespaces; ++i) {

			undo::Truncate	undo_trunc;

			fil_space_close(undo_tablespace_ids[i]);

			if (undo_trunc.needs_fix_up(undo_tablespace_ids[i])) {

				char	name[OS_FILE_MAX_PATH];

				ut_snprintf(name, sizeof(name),
					    "%s%cundo%03lu",
					    srv_undo_dir, OS_PATH_SEPARATOR,
					    undo_tablespace_ids[i]);

				os_file_delete(innodb_data_file_key, name);

				err = srv_undo_tablespace_create(
					name,
					SRV_UNDO_TABLESPACE_SIZE_IN_PAGES);

				if (err != DB_SUCCESS) {
					ib::error() << "Could not fix-up undo "
						" tablespace truncate '"
						<< name << "'.";
					return(err);
				}

				undo::Truncate::s_fix_up_spaces.push_back(
					undo_tablespace_ids[i]);
			}
		}
	} else {
		n_undo_tablespaces = n_conf_tablespaces;

		for (i = 1; i <= n_undo_tablespaces; ++i) {
			undo_tablespace_ids[i - 1] = i;
		}

		undo_tablespace_ids[i] = ULINT_UNDEFINED;
	}

	/* Open all the undo tablespaces that are currently in use. If we
	fail to open any of these it is a fatal error. The tablespace ids
	should be contiguous. It is a fatal error because they are required
	for recovery and are referenced by the UNDO logs (a.k.a RBS). */

	for (i = 0; i < n_undo_tablespaces; ++i) {
		char	name[OS_FILE_MAX_PATH];

		ut_snprintf(
			name, sizeof(name),
			"%s%cundo%03lu",
			srv_undo_dir, OS_PATH_SEPARATOR,
			undo_tablespace_ids[i]);

		/* Should be no gaps in undo tablespace ids. */
		ut_a(prev_space_id + 1 == undo_tablespace_ids[i]);

		/* The system space id should not be in this array. */
		ut_a(undo_tablespace_ids[i] != 0);
		ut_a(undo_tablespace_ids[i] != ULINT_UNDEFINED);

		/* Undo space ids start from 1. */

		err = srv_undo_tablespace_open(name, undo_tablespace_ids[i]);

		if (err != DB_SUCCESS) {
			ib::error() << "Unable to open undo tablespace '"
				<< name << "'.";
			return(err);
		}

		prev_space_id = undo_tablespace_ids[i];

		++*n_opened;
	}

	/* Open any extra unused undo tablespaces. These must be contiguous.
	We stop at the first failure. These are undo tablespaces that are
	not in use and therefore not required by recovery. We only check
	that there are no gaps. */

	for (i = prev_space_id + 1; i < TRX_SYS_N_RSEGS; ++i) {
		char	name[OS_FILE_MAX_PATH];

		ut_snprintf(
			name, sizeof(name),
			"%s%cundo%03lu", srv_undo_dir, OS_PATH_SEPARATOR, i);

		/* Undo space ids start from 1. */
		err = srv_undo_tablespace_open(name, i);

		if (err != DB_SUCCESS) {
			break;
		}

		++n_undo_tablespaces;

		++*n_opened;
	}

	/* If the user says that there are fewer than what we find we
	tolerate that discrepancy but not the inverse. Because there could
	be unused undo tablespaces for future use. */

	if (n_conf_tablespaces > n_undo_tablespaces) {
		ib::error() << "Expected to open " << n_conf_tablespaces
			<< " undo tablespaces but was able to find only "
			<< n_undo_tablespaces << " undo tablespaces. Set the"
			" innodb_undo_tablespaces parameter to the correct"
			" value and retry. Suggested value is "
			<< n_undo_tablespaces;

		return(err != DB_SUCCESS ? err : DB_ERROR);

	} else  if (n_undo_tablespaces > 0) {

		ib::info() << "Opened " << n_undo_tablespaces
			<< " undo tablespaces";

		ib::info() << srv_undo_tablespaces_active << " undo tablespaces"
			<< " made active";

		if (n_conf_tablespaces == 0) {
			ib::warn() << "Will use system tablespace for all newly"
				<< " created rollback-segment as"
				<< " innodb_undo_tablespaces=0";
		}
	}

	if (create_new_db) {
		mtr_t	mtr;

		/* The undo log tablespace */
		for (i = 1; i <= n_undo_tablespaces; ++i) {
			mtr_start(&mtr);
			mtr.set_undo_space(i);
			fsp_header_init(
				i, SRV_UNDO_TABLESPACE_SIZE_IN_PAGES, &mtr);
			mtr_commit(&mtr);
		}
	}

	if (!undo::Truncate::s_fix_up_spaces.empty()) {

		/* Step-1: Initialize the tablespace header and rsegs header. */
		mtr_t		mtr;
		trx_sysf_t*	sys_header;

		mtr_start(&mtr);
		/* Turn off REDO logging. We are in server start mode and fixing
		UNDO tablespace even before REDO log is read. Let's say we
		do REDO logging here then this REDO log record will be applied
		as part of the current recovery process. We surely don't need
		that as this is fix-up action parallel to REDO logging. */
		mtr_set_log_mode(&mtr, MTR_LOG_NO_REDO);
		sys_header = trx_sysf_get(&mtr);

		for (undo::undo_spaces_t::const_iterator it
			     = undo::Truncate::s_fix_up_spaces.begin();
		     it != undo::Truncate::s_fix_up_spaces.end();
		     ++it) {

			undo::Truncate::add_space_to_trunc_list(*it);

			fsp_header_init(
				*it, SRV_UNDO_TABLESPACE_SIZE_IN_PAGES, &mtr);

			mtr_x_lock(fil_space_get_latch(*it, NULL), &mtr);

			for (ulint i = 0; i < TRX_SYS_N_RSEGS; i++) {

				ulint	space_id = trx_sysf_rseg_get_space(
						sys_header, i, &mtr);

				if (space_id == *it) {
					trx_rseg_header_create(
						*it, univ_page_size, ULINT_MAX,
						i, &mtr);
				}
			}

			undo::Truncate::clear_trunc_list();
		}
		mtr_commit(&mtr);

		/* Step-2: Flush the dirty pages from the buffer pool. */
		for (undo::undo_spaces_t::const_iterator it
			     = undo::Truncate::s_fix_up_spaces.begin();
		     it != undo::Truncate::s_fix_up_spaces.end();
		     ++it) {

			buf_LRU_flush_or_remove_pages(
				TRX_SYS_SPACE, BUF_REMOVE_FLUSH_WRITE, NULL);

			buf_LRU_flush_or_remove_pages(
				*it, BUF_REMOVE_FLUSH_WRITE, NULL);

			/* Remove the truncate redo log file. */
			undo::Truncate	undo_trunc;
			undo_trunc.done_logging(*it);
		}
	}

	return(DB_SUCCESS);
}

/********************************************************************
Wait for the purge thread(s) to start up. */
static
void
srv_start_wait_for_purge_to_start()
/*===============================*/
{
	/* Wait for the purge coordinator and master thread to startup. */

	purge_state_t	state = trx_purge_state();

	ut_a(state != PURGE_STATE_DISABLED);

	while (srv_shutdown_state == SRV_SHUTDOWN_NONE
	       && srv_force_recovery < SRV_FORCE_NO_BACKGROUND
	       && state == PURGE_STATE_INIT) {

		switch (state = trx_purge_state()) {
		case PURGE_STATE_RUN:
		case PURGE_STATE_STOP:
			break;

		case PURGE_STATE_INIT:
			ib::info() << "Waiting for purge to start";

			os_thread_sleep(50000);
			break;

		case PURGE_STATE_EXIT:
		case PURGE_STATE_DISABLED:
			ut_error;
		}
	}
}

/** Create the temporary file tablespace.
@param[in]	create_new_db	whether we are creating a new database
@param[in,out]	tmp_space	Shared Temporary SysTablespace
@return DB_SUCCESS or error code. */
static
dberr_t
srv_open_tmp_tablespace(
	bool		create_new_db,
	SysTablespace*	tmp_space)
{
	ulint	sum_of_new_sizes;

	/* Will try to remove if there is existing file left-over by last
	unclean shutdown */
	tmp_space->set_sanity_check_status(true);
	tmp_space->delete_files();
	tmp_space->set_ignore_read_only(true);

	ib::info() << "Creating shared tablespace for temporary tables";

	bool	create_new_temp_space;
	ulint	temp_space_id = ULINT_UNDEFINED;

	dict_hdr_get_new_id(NULL, NULL, &temp_space_id, NULL, true);

	tmp_space->set_space_id(temp_space_id);

	RECOVERY_CRASH(100);

	dberr_t	err = tmp_space->check_file_spec(
			&create_new_temp_space, 12 * 1024 * 1024);

	if (err == DB_FAIL) {

		ib::error() << "The " << tmp_space->name()
			<< " data file must be writable!";

		err = DB_ERROR;

	} else if (err != DB_SUCCESS) {
		ib::error() << "Could not create the shared "
			<< tmp_space->name() << ".";

	} else if ((err = tmp_space->open_or_create(
			    true, create_new_db, &sum_of_new_sizes, NULL))
		   != DB_SUCCESS) {

		ib::error() << "Unable to create the shared "
			<< tmp_space->name();

	} else {

		mtr_t	mtr;
		ulint	size = tmp_space->get_sum_of_sizes();

		ut_a(temp_space_id != ULINT_UNDEFINED);
		ut_a(tmp_space->space_id() == temp_space_id);

		/* Open this shared temp tablespace in the fil_system so that
		it stays open until shutdown. */
		if (fil_space_open(tmp_space->space_id())) {

			/* Initialize the header page */
			mtr_start(&mtr);
			mtr_set_log_mode(&mtr, MTR_LOG_NO_REDO);

			fsp_header_init(tmp_space->space_id(), size, &mtr);

			mtr_commit(&mtr);
		} else {
			/* This file was just opened in the code above! */
			ib::error() << "The " << tmp_space->name()
				<< " data file cannot be re-opened"
				" after check_file_spec() succeeded!";

			err = DB_ERROR;
		}
	}

	return(err);
}

/****************************************************************//**
Set state to indicate start of particular group of threads in InnoDB. */
UNIV_INLINE
void
srv_start_state_set(
/*================*/
	srv_start_state_t state)	/*!< in: indicate current state of
					thread startup */
{
	srv_start_state |= state;
}

/****************************************************************//**
Check if following group of threads is started.
@return true if started */
UNIV_INLINE
bool
srv_start_state_is_set(
/*===================*/
	srv_start_state_t state)	/*!< in: state to check for */
{
	return(srv_start_state & state);
}

/**
Shutdown all background threads created by InnoDB. */
static
void
srv_shutdown_all_bg_threads()
{
	ulint	i;

	srv_shutdown_state = SRV_SHUTDOWN_EXIT_THREADS;

	if (srv_start_state == SRV_START_STATE_NONE) {
		return;
	}

	UT_DELETE(srv_dict_metadata);
	srv_dict_metadata = NULL;

	/* All threads end up waiting for certain events. Put those events
	to the signaled state. Then the threads will exit themselves after
	os_event_wait(). */
	for (i = 0; i < 1000; i++) {
		/* NOTE: IF YOU CREATE THREADS IN INNODB, YOU MUST EXIT THEM
		HERE OR EARLIER */

		if (!srv_read_only_mode) {

			if (srv_start_state_is_set(SRV_START_STATE_LOCK_SYS)) {
				/* a. Let the lock timeout thread exit */
				os_event_set(lock_sys->timeout_event);
			}

			/* b. srv error monitor thread exits automatically,
			no need to do anything here */

			if (srv_start_state_is_set(SRV_START_STATE_MASTER)) {
				/* c. We wake the master thread so that
				it exits */
				srv_wake_master_thread();
			}

			if (srv_start_state_is_set(SRV_START_STATE_PURGE)) {
				/* d. Wakeup purge threads. */
				srv_purge_wakeup();
			}
		}

		if (srv_start_state_is_set(SRV_START_STATE_IO)) {
			/* e. Exit the i/o threads */
			if (!srv_read_only_mode) {
				if (recv_sys->flush_start != NULL) {
					os_event_set(recv_sys->flush_start);
				}
				if (recv_sys->flush_end != NULL) {
					os_event_set(recv_sys->flush_end);
				}
			}

			os_event_set(buf_flush_event);

			if (!buf_page_cleaner_is_active
			    && os_aio_all_slots_free()) {
				os_aio_wake_all_threads_at_shutdown();
			}
		}

		/* f. dict_stats_thread is signaled from
		logs_empty_and_mark_files_at_shutdown() and should have
		already quit or is quitting right now. */

		bool	active = os_thread_active();

		os_thread_sleep(100000);

		if (!active) {
			break;
		}
	}

	if (i == 1000) {
		ib::warn() << os_thread_count << " threads created by InnoDB"
			" had not exited at shutdown!";
#ifdef UNIV_DEBUG
		os_aio_print_pending_io(stderr);
		ut_ad(0);
#endif /* UNIV_DEBUG */
	} else {
		/* Reset the start state. */
		srv_start_state = SRV_START_STATE_NONE;
	}
}

#ifdef UNIV_DEBUG
# define srv_init_abort(_db_err)	\
	srv_init_abort_low(create_new_db, __FILE__, __LINE__, _db_err)
#else
# define srv_init_abort(_db_err)	\
	srv_init_abort_low(create_new_db, _db_err)
#endif /* UNIV_DEBUG */

/** Innobase start-up aborted. Perform cleanup actions.
@param[in]	create_new_db	TRUE if new db is  being created
@param[in]	file		File name
@param[in]	line		Line number
@param[in]	err		Reason for aborting InnoDB startup
@return DB_SUCCESS or error code. */
static
dberr_t
srv_init_abort_low(
	bool		create_new_db,
#ifdef UNIV_DEBUG
	const char*	file,
	ulint		line,
#endif /* UNIV_DEBUG */
	dberr_t		err)
{
	if (create_new_db) {
		ib::error() << "InnoDB Database creation was aborted"
#ifdef UNIV_DEBUG
			" at " << innobase_basename(file) << "[" << line << "]"
#endif /* UNIV_DEBUG */
			" with error " << ut_strerr(err) << ". You may need"
			" to delete the ibdata1 file before trying to start"
			" up again.";
	} else {
		ib::error() << "Plugin initialization aborted"
#ifdef UNIV_DEBUG
			" at " << innobase_basename(file) << "[" << line << "]"
#endif /* UNIV_DEBUG */
			" with error " << ut_strerr(err);
	}

	srv_shutdown_all_bg_threads();
	return(err);
}

/** Prepare to delete the redo log files. Flush the dirty pages from all the
buffer pools.  Flush the redo log buffer to the redo log file.
@param[in]	n_files		number of old redo log files
@return lsn upto which data pages have been flushed. */
static
lsn_t
srv_prepare_to_delete_redo_log_files(
	ulint	n_files)
{
	lsn_t	flushed_lsn;
	ulint	pending_io = 0;
	ulint	count = 0;

	do {
		/* Clean the buffer pool. */
		buf_flush_sync_all_buf_pools();

		RECOVERY_CRASH(1);

		log_mutex_enter();

		fil_names_clear(log_sys->lsn, false);

		flushed_lsn = log_sys->lsn;

		{
			ib::warn	warning;
			if (srv_log_file_size == 0) {
				warning << "Upgrading redo log: ";
			} else {
				warning << "Resizing redo log from "
					<< n_files << "*"
					<< srv_log_file_size << " to ";
			}
			warning << srv_n_log_files << "*"
				<< srv_log_file_size_requested
				<< " pages, LSN=" << flushed_lsn;
		}

		/* Flush the old log files. */
		log_mutex_exit();

		log_write_up_to(flushed_lsn, true);

		/* If innodb_flush_method=O_DSYNC,
		we need to explicitly flush the log buffers. */
		fil_flush(SRV_LOG_SPACE_FIRST_ID);

		ut_ad(flushed_lsn == log_get_lsn());

		/* Check if the buffer pools are clean.  If not
		retry till it is clean. */
		pending_io = buf_pool_check_no_pending_io();

		if (pending_io > 0) {
			count++;
			/* Print a message every 60 seconds if we
			are waiting to clean the buffer pools */
			if (srv_print_verbose_log && count > 600) {
				ib::info() << "Waiting for "
					<< pending_io << " buffer "
					<< "page I/Os to complete";
				count = 0;
			}
		}
		os_thread_sleep(100000);

	} while (buf_pool_check_no_pending_io());

	return(flushed_lsn);
}

/** Start InnoDB.
@param[in]	create_new_db	whether to create a new database
@return DB_SUCCESS or error code */
dberr_t
srv_start(
	bool	create_new_db)
{
	lsn_t		flushed_lsn;
	ulint		sum_of_data_file_sizes;
	ulint		tablespace_size_in_header;
	dberr_t		err;
	ulint		srv_n_log_files_found = srv_n_log_files;
	mtr_t		mtr;
	purge_pq_t*	purge_queue;
	char		logfilename[10000];
	char*		logfile0	= NULL;
	size_t		dirnamelen;
	unsigned	i = 0;

	DBUG_ASSERT(srv_dict_metadata == NULL);
	/* Reset the start state. */
	srv_start_state = SRV_START_STATE_NONE;

#ifdef UNIV_LINUX
# ifdef HAVE_FALLOC_PUNCH_HOLE_AND_KEEP_SIZE
	ib::info() << "PUNCH HOLE support available";
# else
	ib::info() << "PUNCH HOLE support not available";
# endif /* HAVE_FALLOC_PUNCH_HOLE_AND_KEEP_SIZE */
#endif /* UNIV_LINUX */

	if (sizeof(ulint) != sizeof(void*)) {
		ib::error() << "Size of InnoDB's ulint is " << sizeof(ulint)
			<< ", but size of void* is " << sizeof(void*)
			<< ". The sizes should be the same so that on"
			" a 64-bit platforms you can allocate more than 4 GB"
			" of memory.";
	}

#ifdef UNIV_DEBUG
	ib::info() << "!!!!!!!! UNIV_DEBUG switched on !!!!!!!!!";
#endif

#ifdef UNIV_IBUF_DEBUG
	ib::info() << "!!!!!!!! UNIV_IBUF_DEBUG switched on !!!!!!!!!";
# ifdef UNIV_IBUF_COUNT_DEBUG
	ib::info() << "!!!!!!!! UNIV_IBUF_COUNT_DEBUG switched on !!!!!!!!!";
	ib::error() << "Crash recovery will fail with UNIV_IBUF_COUNT_DEBUG";
# endif
#endif

#ifdef UNIV_LOG_LSN_DEBUG
	ib::info() << "!!!!!!!! UNIV_LOG_LSN_DEBUG switched on !!!!!!!!!";
#endif /* UNIV_LOG_LSN_DEBUG */

#if defined(COMPILER_HINTS_ENABLED)
	ib::info() << "Compiler hints enabled.";
#endif /* defined(COMPILER_HINTS_ENABLED) */

	ib::info() << IB_ATOMICS_STARTUP_MSG;
	ib::info() << MUTEX_TYPE;
	ib::info() << IB_MEMORY_BARRIER_STARTUP_MSG;

#ifndef HAVE_MEMORY_BARRIER
#if defined __i386__ || defined __x86_64__ || defined _M_IX86 || defined _M_X64 || defined _WIN32
#else
	ib::warn() << "MySQL was built without a memory barrier capability on"
		" this architecture, which might allow a mutex/rw_lock"
		" violation under high thread concurrency. This may cause a"
		" hang.";
#endif /* IA32 or AMD64 */
#endif /* HAVE_MEMORY_BARRIER */

	ib::info() << "Compressed tables use zlib " ZLIB_VERSION
#ifdef UNIV_ZIP_DEBUG
	      " with validation"
#endif /* UNIV_ZIP_DEBUG */
	      ;
#ifdef UNIV_ZIP_COPY
	ib::info() << "and extra copying";
#endif /* UNIV_ZIP_COPY */

	/* Since InnoDB does not currently clean up all its internal data
	structures in MySQL Embedded Server Library server_end(), we
	print an error message if someone tries to start up InnoDB a
	second time during the process lifetime. */

	if (srv_start_has_been_called) {
		ib::error() << "Startup called second time"
			" during the process lifetime."
			" In the MySQL Embedded Server Library"
			" you cannot call server_init() more than"
			" once during the process lifetime.";
	}

	srv_start_has_been_called = true;

	srv_is_being_started = true;

	/* Register performance schema stages before any real work has been
	started which may need to be instrumented. */
	mysql_stage_register("innodb", srv_stages, UT_ARR_SIZE(srv_stages));

	srv_boot();

	ib::info() << (ut_crc32_sse2_enabled ? "Using" : "Not using")
		<< " CPU crc32 instructions";

	if (!srv_read_only_mode) {

		mutex_create(LATCH_ID_SRV_MONITOR_FILE,
			     &srv_monitor_file_mutex);

		if (srv_innodb_status) {

			srv_monitor_file_name = static_cast<char*>(
				ut_malloc_nokey(
					strlen(fil_path_to_mysql_datadir)
					+ 20 + sizeof "/innodb_status."));

			sprintf(srv_monitor_file_name, "%s/innodb_status.%lu",
				fil_path_to_mysql_datadir,
				os_proc_get_number());

			srv_monitor_file = fopen(srv_monitor_file_name, "w+");

			if (!srv_monitor_file) {
				ib::error() << "Unable to create "
					<< srv_monitor_file_name << ": "
					<< strerror(errno);
				return(srv_init_abort(DB_ERROR));
			}
		} else {

			srv_monitor_file_name = NULL;
			srv_monitor_file = os_file_create_tmpfile();

			if (!srv_monitor_file) {
				return(srv_init_abort(DB_ERROR));
			}
		}

		mutex_create(LATCH_ID_SRV_DICT_TMPFILE,
			     &srv_dict_tmpfile_mutex);

		srv_dict_tmpfile = os_file_create_tmpfile();

		if (!srv_dict_tmpfile) {
			return(srv_init_abort(DB_ERROR));
		}

		mutex_create(LATCH_ID_SRV_MISC_TMPFILE,
			     &srv_misc_tmpfile_mutex);

		srv_misc_tmpfile = os_file_create_tmpfile();

		if (!srv_misc_tmpfile) {
			return(srv_init_abort(DB_ERROR));
		}
	}

	srv_n_file_io_threads = srv_n_read_io_threads;

	srv_n_file_io_threads += srv_n_write_io_threads;

	if (!srv_read_only_mode) {
		/* Add the log and ibuf IO threads. */
		srv_n_file_io_threads += 2;
	} else {
		ib::info() << "Disabling background log and ibuf IO write"
			<< " threads.";
	}

	ut_a(srv_n_file_io_threads <= SRV_MAX_N_IO_THREADS);

	if (!os_aio_init(srv_n_read_io_threads,
			 srv_n_write_io_threads,
			 SRV_MAX_N_PENDING_SYNC_IOS)) {

		ib::error() << "Cannot initialize AIO sub-system";

		return(srv_init_abort(DB_ERROR));
	}

	fil_init(srv_file_per_table ? 50000 : 5000, srv_max_n_open_files);

	double	size;
	char	unit;

	if (srv_buf_pool_size >= 1024 * 1024 * 1024) {
		size = ((double) srv_buf_pool_size) / (1024 * 1024 * 1024);
		unit = 'G';
	} else {
		size = ((double) srv_buf_pool_size) / (1024 * 1024);
		unit = 'M';
	}

	double	chunk_size;
	char	chunk_unit;

	if (srv_buf_pool_chunk_unit >= 1024 * 1024 * 1024) {
		chunk_size = srv_buf_pool_chunk_unit / 1024.0 / 1024 / 1024;
		chunk_unit = 'G';
	} else {
		chunk_size = srv_buf_pool_chunk_unit / 1024.0 / 1024;
		chunk_unit = 'M';
	}

	ib::info() << "Initializing buffer pool, total size = "
		<< size << unit << ", instances = " << srv_buf_pool_instances
		<< ", chunk size = " << chunk_size << chunk_unit;

	err = buf_pool_init(srv_buf_pool_size, srv_buf_pool_instances);

	if (err != DB_SUCCESS) {
		ib::error() << "Cannot allocate memory for the buffer pool";

		return(srv_init_abort(DB_ERROR));
	}

	ib::info() << "Completed initialization of buffer pool";

#ifdef UNIV_DEBUG
	/* We have observed deadlocks with a 5MB buffer pool but
	the actual lower limit could very well be a little higher. */

	if (srv_buf_pool_size <= 5 * 1024 * 1024) {

		ib::info() << "Small buffer pool size ("
			<< srv_buf_pool_size / 1024 / 1024
			<< "M), the flst_validate() debug function can cause a"
			<< " deadlock if the buffer pool fills up.";
	}
#endif /* UNIV_DEBUG */

	fsp_init();
	log_init();

	recv_sys_create();
	recv_sys_init(buf_pool_get_curr_size());
	trx_sys_create();
	lock_sys_create(srv_lock_table_size);
	srv_start_state_set(SRV_START_STATE_LOCK_SYS);

	/* Create i/o-handler threads: */

	for (ulint t = 0; t < srv_n_file_io_threads; ++t) {

		n[t] = t;

		os_thread_create(io_handler_thread, n + t, thread_ids + t);
	}

	/* Even in read-only mode there could be flush job generated by
	intrinsic table operations. */
	buf_flush_page_cleaner_init();

	os_thread_create(buf_flush_page_cleaner_coordinator,
			 NULL, NULL);

	for (i = 1; i < srv_n_page_cleaners; ++i) {
		os_thread_create(buf_flush_page_cleaner_worker,
				 NULL, NULL);
	}

	/* Make sure page cleaner is active. */
	while (!buf_page_cleaner_is_active) {
		os_thread_sleep(10000);
	}

	srv_start_state_set(SRV_START_STATE_IO);

	srv_startup_is_before_trx_rollback_phase = !create_new_db;

	/* Check if undo tablespaces and redo log files exist before creating
	a new system tablespace */
	if (create_new_db) {
		err = srv_check_undo_redo_logs_exists();
		if (err != DB_SUCCESS) {
			return(srv_init_abort(DB_ERROR));
		}
		recv_sys_debug_free();
	}

	/* Open or create the data files. */
	ulint	sum_of_new_sizes;

	err = srv_sys_space.open_or_create(
		false, create_new_db, &sum_of_new_sizes, &flushed_lsn);

	/* FIXME: This can be done earlier, but we now have to wait for
	checking of system tablespace. */
	dict_persist_init();

	switch (err) {
	case DB_SUCCESS:
		break;
	case DB_CANNOT_OPEN_FILE:
		ib::error()
			<< "Could not open or create the system tablespace. If"
			" you tried to add new data files to the system"
			" tablespace, and it failed here, you should now"
			" edit innodb_data_file_path in my.cnf back to what"
			" it was, and remove the new ibdata files InnoDB"
			" created in this failed attempt. InnoDB only wrote"
			" those files full of zeros, but did not yet use"
			" them in any way. But be careful: do not remove"
			" old data files which contain your precious data!";
		/* fall through */
	default:
		/* Other errors might come from Datafile::validate_first_page() */
		return(srv_init_abort(err));
	}

	dirnamelen = strlen(srv_log_group_home_dir);
	ut_a(dirnamelen < (sizeof logfilename) - 10 - sizeof "ib_logfile");
	memcpy(logfilename, srv_log_group_home_dir, dirnamelen);

	/* Add a path separator if needed. */
	if (dirnamelen && logfilename[dirnamelen - 1] != OS_PATH_SEPARATOR) {
		logfilename[dirnamelen++] = OS_PATH_SEPARATOR;
	}

	srv_log_file_size_requested = srv_log_file_size;

	if (create_new_db) {

		buf_flush_sync_all_buf_pools();

		flushed_lsn = log_get_lsn();

		err = create_log_files(
			logfilename, dirnamelen, flushed_lsn, logfile0);

		if (err != DB_SUCCESS) {
			return(srv_init_abort(err));
		}
	} else {
		for (i = 0; i < SRV_N_LOG_FILES_MAX; i++) {
			os_offset_t	size;
			os_file_stat_t	stat_info;

			sprintf(logfilename + dirnamelen,
				"ib_logfile%u", i);

			err = os_file_get_status(
				logfilename, &stat_info, false,
				srv_read_only_mode);

			if (err == DB_NOT_FOUND) {
				if (i == 0) {
					if (flushed_lsn
					    < static_cast<lsn_t>(1000)) {
						ib::error()
							<< "Cannot create"
							" log files because"
							" data files are"
							" corrupt or the"
							" database was not"
							" shut down cleanly"
							" after creating"
							" the data files.";
						return(srv_init_abort(
							DB_ERROR));
					}

					err = create_log_files(
						logfilename, dirnamelen,
						flushed_lsn, logfile0);

					if (err != DB_SUCCESS) {
						return(srv_init_abort(err));
					}

					create_log_files_rename(
						logfilename, dirnamelen,
						flushed_lsn, logfile0);

					/* Suppress the message about
					crash recovery. */
					flushed_lsn = log_get_lsn();
					goto files_checked;
				} else if (i < 2) {
					/* must have at least 2 log files */
					ib::error() << "Only one log file"
						" found.";
					return(srv_init_abort(err));
				}

				/* opened all files */
				break;
			}

			if (!srv_file_check_mode(logfilename)) {
				return(srv_init_abort(DB_ERROR));
			}

			err = open_log_file(&files[i], logfilename, &size);

			if (err != DB_SUCCESS) {
				return(srv_init_abort(err));
			}

			ut_a(size != (os_offset_t) -1);

			if (size & ((1 << UNIV_PAGE_SIZE_SHIFT) - 1)) {

				ib::error() << "Log file " << logfilename
					<< " size " << size << " is not a"
					" multiple of innodb_page_size";
				return(srv_init_abort(DB_ERROR));
			}

			size >>= UNIV_PAGE_SIZE_SHIFT;

			if (i == 0) {
				srv_log_file_size = size;
			} else if (size != srv_log_file_size) {

				ib::error() << "Log file " << logfilename
					<< " is of different size "
					<< (size << UNIV_PAGE_SIZE_SHIFT)
					<< " bytes than other log files "
					<< (srv_log_file_size
					    << UNIV_PAGE_SIZE_SHIFT)
					<< " bytes!";
				return(srv_init_abort(DB_ERROR));
			}
		}

		srv_n_log_files_found = i;

		/* Create the in-memory file space objects. */

		sprintf(logfilename + dirnamelen, "ib_logfile%u", 0);

		/* Disable the doublewrite buffer for log files. */
		fil_space_t*	log_space = fil_space_create(
			"innodb_redo_log",
			SRV_LOG_SPACE_FIRST_ID,
			fsp_flags_set_page_size(0, univ_page_size),
			FIL_TYPE_LOG);

		ut_a(fil_validate());
		ut_a(log_space);

		/* srv_log_file_size is measured in pages; if page size is 16KB,
		then we have a limit of 64TB on 32 bit systems */
		ut_a(srv_log_file_size <= ULINT_MAX);

		for (unsigned j = 0; j < i; j++) {
			sprintf(logfilename + dirnamelen, "ib_logfile%u", j);

			if (!fil_node_create(logfilename,
					     (ulint) srv_log_file_size,
					     log_space, false, false)) {
				return(srv_init_abort(DB_ERROR));
			}
		}

		if (!log_group_init(0, i, srv_log_file_size * UNIV_PAGE_SIZE,
				    SRV_LOG_SPACE_FIRST_ID)) {
			return(srv_init_abort(DB_ERROR));
		}
	}

files_checked:
	/* Open all log files and data files in the system
	tablespace: we keep them open until database
	shutdown */

	fil_open_log_and_system_tablespace_files();

	/* Initialize objects used by dict stats gathering thread, which
	can also be used by recovery if it tries to drop some table */
	if (!srv_read_only_mode) {
		dict_stats_thread_init();
	}

	fil_set_max_space_id_if_bigger(srv_undo_tablespaces);

	if (create_new_db) {
		ut_a(!srv_read_only_mode);

		err = srv_undo_tablespaces_init(
			true, srv_undo_tablespaces,
			&srv_undo_tablespaces_open);

		if (err != DB_SUCCESS) {
			return(srv_init_abort(err));
		}

		mtr_start(&mtr);
		mtr.set_sys_modified();

		bool ret = fsp_header_init(0, sum_of_new_sizes, &mtr);

		mtr_commit(&mtr);

		if (!ret) {
			return(srv_init_abort(DB_ERROR));
		}

		/* To maintain backward compatibility we create only
		the first rollback segment before the double write buffer.
		All the remaining rollback segments will be created later,
		after the double write buffer has been created. */
		trx_sys_create_sys_pages();

		purge_queue = trx_sys_init_at_db_start();

		/* The purge system needs to create the purge view and
		therefore requires that the trx_sys is inited. */

		trx_purge_sys_create(srv_n_purge_threads, purge_queue);

		err = dict_create();

		if (err != DB_SUCCESS) {
			return(srv_init_abort(err));
		}

		buf_flush_sync_all_buf_pools();

		flushed_lsn = log_get_lsn();

		fil_write_flushed_lsn(flushed_lsn);

		create_log_files_rename(
			logfilename, dirnamelen, flushed_lsn, logfile0);

		buf_flush_sync_all_buf_pools();
	} else {
		/* Invalidate the buffer pool to ensure that we reread
		the page that we read above, during recovery.
		Note that this is not as heavy weight as it seems. At
		this point there will be only ONE page in the buf_LRU
		and there must be no page in the buf_flush list. */
		buf_pool_invalidate();

		/* We always try to do a recovery, even if the database had
		been shut down normally: this is the normal startup path */

		err = recv_recovery_from_checkpoint_start(flushed_lsn);

		recv_sys->dblwr.pages.clear();

		if (err == DB_SUCCESS) {
			/* Initialize the change buffer. */
			err = dict_boot();
		}

		if (err != DB_SUCCESS) {
			return(srv_init_abort(err));
		}

		if (srv_force_recovery < SRV_FORCE_NO_LOG_REDO) {
			/* Apply the hashed log records to the
			respective file pages, for the last batch of
			recv_group_scan_log_recs(). */

			recv_apply_hashed_log_recs(TRUE);
			DBUG_PRINT("ib_log", ("apply completed"));

			if (recv_needed_recovery) {
				trx_sys_print_mysql_binlog_offset();
			}
		}

		if (recv_sys->found_corrupt_log) {
			ib::warn()
				<< "The log file may have been corrupt and it"
				" is possible that the log scan or parsing"
				" did not proceed far enough in recovery."
				" Please run CHECK TABLE on your InnoDB tables"
				" to check that they are ok!"
				" It may be safest to recover your"
				" InnoDB database from a backup!";
		}

		if (!srv_force_recovery && !srv_read_only_mode) {
			buf_flush_sync_all_buf_pools();
		}

		srv_dict_metadata = recv_recovery_from_checkpoint_finish();

		err = srv_undo_tablespaces_init(
			false, srv_undo_tablespaces,
			&srv_undo_tablespaces_open);

		if (err != DB_SUCCESS
		    && srv_force_recovery < SRV_FORCE_NO_UNDO_LOG_SCAN) {

			if (err == DB_TABLESPACE_NOT_FOUND) {
				/* A tablespace was not found.
				The user must force recovery. */

				srv_fatal_error();
			}

			return(srv_init_abort(err));
		}

		if (!srv_force_recovery
		    && !recv_sys->found_corrupt_log
		    && (srv_log_file_size_requested != srv_log_file_size
			|| srv_n_log_files_found != srv_n_log_files)) {

			/* Prepare to replace the redo log files. */

			if (srv_read_only_mode) {
				ib::error() << "Cannot resize log files"
					" in read-only mode.";
				return(srv_init_abort(DB_READ_ONLY));
			}

			/* Prepare to delete the old redo log files */
			flushed_lsn = srv_prepare_to_delete_redo_log_files(i);

			/* Prohibit redo log writes from any other
			threads until creating a log checkpoint at the
			end of create_log_files(). */
			ut_d(recv_no_log_write = true);
			ut_ad(!buf_pool_check_no_pending_io());

			RECOVERY_CRASH(3);

			/* Stamp the LSN to the data files. */
			fil_write_flushed_lsn(flushed_lsn);

			RECOVERY_CRASH(4);

			/* Close and free the redo log files, so that
			we can replace them. */
			fil_close_log_files(true);

			RECOVERY_CRASH(5);

			/* Free the old log file space. */
			log_group_close_all();

			ib::warn() << "Starting to delete and rewrite log"
				" files.";

			srv_log_file_size = srv_log_file_size_requested;

			err = create_log_files(
				logfilename, dirnamelen, flushed_lsn,
				logfile0);

			if (err != DB_SUCCESS) {
				return(srv_init_abort(err));
			}

			create_log_files_rename(
				logfilename, dirnamelen, flushed_lsn,
				logfile0);
		}

		if (sum_of_new_sizes > 0) {
			/* New data file(s) were added */
			mtr_start(&mtr);
			mtr.set_sys_modified();

			fsp_header_inc_size(0, sum_of_new_sizes, &mtr);

			mtr_commit(&mtr);

			/* Immediately write the log record about
			increased tablespace size to disk, so that it
			is durable even if mysqld would crash
			quickly */

			log_buffer_flush_to_disk();
		}

		purge_queue = trx_sys_init_at_db_start();

		/* The purge system needs to create the purge view and
		therefore requires that the trx_sys and trx lists were
		initialized in trx_sys_init_at_db_start(). */
		trx_purge_sys_create(srv_n_purge_threads, purge_queue);
	}

	/* Open temp-tablespace and keep it open until shutdown. */

	err = srv_open_tmp_tablespace(create_new_db, &srv_tmp_space);

	if (err != DB_SUCCESS) {
		return(srv_init_abort(err));
	}

	/* Create the doublewrite buffer to a new tablespace */
	if (buf_dblwr == NULL && !buf_dblwr_create()) {
		return(srv_init_abort(DB_ERROR));
	}

	/* Here the double write buffer has already been created and so
	any new rollback segments will be allocated after the double
	write buffer. The default segment should already exist.
	We create the new segments only if it's a new database or
	the database was shutdown cleanly. */

	/* Note: When creating the extra rollback segments during an upgrade
	we violate the latching order, even if the change buffer is empty.
	We make an exception in sync0sync.cc and check srv_is_being_started
	for that violation. It cannot create a deadlock because we are still
	running in single threaded mode essentially. Only the IO threads
	should be running at this stage. */

	ut_a(srv_undo_logs > 0);
	ut_a(srv_undo_logs <= TRX_SYS_N_RSEGS);

	/* The number of rsegs that exist in InnoDB is given by status
	variable srv_available_undo_logs. The number of rsegs to use can
	be set using the dynamic global variable srv_undo_logs. */

	srv_available_undo_logs = trx_sys_create_rsegs(
		srv_undo_tablespaces, srv_undo_logs, srv_tmp_undo_logs);

	if (srv_available_undo_logs == ULINT_UNDEFINED) {
		/* Can only happen if server is read only. */
		ut_a(srv_read_only_mode);
		srv_undo_logs = ULONG_UNDEFINED;
	} else if (srv_available_undo_logs < srv_undo_logs
		   && !srv_force_recovery && !recv_needed_recovery) {
		ib::error() << "System or UNDO tablespace is running of out"
			    << " of space";
		/* Should due to out of file space. */
		return(srv_init_abort(DB_ERROR));
	}

	srv_startup_is_before_trx_rollback_phase = false;

	if (!srv_read_only_mode) {
		if (create_new_db) {
			srv_buffer_pool_load_at_startup = FALSE;
		}

		/* Create the thread which watches the timeouts
		for lock waits */
		os_thread_create(
			lock_wait_timeout_thread,
			NULL, thread_ids + 2 + SRV_MAX_N_IO_THREADS);

		/* Create the thread which warns of long semaphore waits */
		os_thread_create(
			srv_error_monitor_thread,
			NULL, thread_ids + 3 + SRV_MAX_N_IO_THREADS);

		/* Create the thread which prints InnoDB monitor info */
		os_thread_create(
			srv_monitor_thread,
			NULL, thread_ids + 4 + SRV_MAX_N_IO_THREADS);

		srv_start_state_set(SRV_START_STATE_MONITOR);
	}

	/* Create the SYS_FOREIGN and SYS_FOREIGN_COLS system tables */
	err = dict_create_or_check_foreign_constraint_tables();
	if (err != DB_SUCCESS) {
		return(srv_init_abort(err));
	}

	/* Create the SYS_TABLESPACES system table */
	err = dict_create_or_check_sys_tablespace();
	if (err != DB_SUCCESS) {
		return(srv_init_abort(err));
	}
	srv_sys_tablespaces_open = true;

	/* Create the SYS_VIRTUAL system table */
	err = dict_create_or_check_sys_virtual();
	if (err != DB_SUCCESS) {
		return(srv_init_abort(err));
	}

	srv_is_being_started = false;

	ut_a(trx_purge_state() == PURGE_STATE_INIT);

	/* wake main loop of page cleaner up */
	os_event_set(buf_flush_event);

	sum_of_data_file_sizes = srv_sys_space.get_sum_of_sizes();
	ut_a(sum_of_new_sizes != ULINT_UNDEFINED);

	tablespace_size_in_header = fsp_header_get_tablespace_size();

	if (!srv_read_only_mode
	    && !srv_sys_space.can_auto_extend_last_file()
	    && sum_of_data_file_sizes != tablespace_size_in_header) {

		ib::error() << "Tablespace size stored in header is "
			<< tablespace_size_in_header << " pages, but the sum"
			" of data file sizes is " << sum_of_data_file_sizes
			<< " pages";

		if (srv_force_recovery == 0
		    && sum_of_data_file_sizes < tablespace_size_in_header) {
			/* This is a fatal error, the tail of a tablespace is
			missing */

			ib::error()
				<< "Cannot start InnoDB."
				" The tail of the system tablespace is"
				" missing. Have you edited"
				" innodb_data_file_path in my.cnf in an"
				" inappropriate way, removing"
				" ibdata files from there?"
				" You can set innodb_force_recovery=1"
				" in my.cnf to force"
				" a startup if you are trying"
				" to recover a badly corrupt database.";

			return(srv_init_abort(DB_ERROR));
		}
	}

	if (!srv_read_only_mode
	    && srv_sys_space.can_auto_extend_last_file()
	    && sum_of_data_file_sizes < tablespace_size_in_header) {

		ib::error() << "Tablespace size stored in header is "
			<< tablespace_size_in_header << " pages, but the sum"
			" of data file sizes is only "
			<< sum_of_data_file_sizes << " pages";

		if (srv_force_recovery == 0) {

			ib::error()
				<< "Cannot start InnoDB. The tail of"
				" the system tablespace is"
				" missing. Have you edited"
				" innodb_data_file_path in my.cnf in an"
				" InnoDB: inappropriate way, removing"
				" ibdata files from there?"
				" You can set innodb_force_recovery=1"
				" in my.cnf to force"
				" InnoDB: a startup if you are trying to"
				" recover a badly corrupt database.";

			return(srv_init_abort(DB_ERROR));
		}
	}

	if (srv_print_verbose_log) {
		ib::info() << INNODB_VERSION_STR
			<< " started; log sequence number "
			<< srv_start_lsn;
	}

	if (srv_force_recovery > 0) {
		ib::info() << "!!! innodb_force_recovery is set to "
			<< srv_force_recovery << " !!!";
	}

	return(DB_SUCCESS);
}

/** On a restart, initialize the remaining InnoDB subsystems so that
any tables (including data dictionary tables) can be accessed. */
void
srv_dict_recover_on_restart()
{
	if (srv_dict_metadata != NULL) {
		srv_dict_metadata->apply();
		UT_DELETE(srv_dict_metadata);
		srv_dict_metadata = NULL;
	}

	trx_resurrect_locks();

	/* Roll back any recovered data dictionary transactions, so
	that the data dictionary tables will be free of any locks.
	The data dictionary latch should guarantee that there is at
	most one data dictionary transaction active at a time. */
	if (srv_force_recovery < SRV_FORCE_NO_TRX_UNDO) {
		trx_rollback_or_clean_recovered(FALSE);
	}

	if (srv_force_recovery < SRV_FORCE_NO_IBUF_MERGE) {
		/* Open or Create SYS_TABLESPACES and SYS_DATAFILES
		so that tablespace names and other metadata can be
		found. */
		srv_sys_tablespaces_open = true;
		dberr_t	err = dict_create_or_check_sys_tablespace();
		ut_a(err == DB_SUCCESS); // FIXME: remove in WL#7141

		/* The following call is necessary for the insert
		buffer to work with multiple tablespaces. We must
		know the mapping between space id's and .ibd file
		names.

		In a crash recovery, we check that the info in data
		dictionary is consistent with what we already know
		about space id's from the calls to fil_ibd_load().

		In a normal startup, we create the space objects for
		every table in the InnoDB data dictionary that has
		an .ibd file.

		We also determine the maximum tablespace id used. */

		/* This flag indicates that when a tablespace
		is opened, we also read the header page and
		validate the contents to the data
		dictionary. This is time consuming, especially
		for databases with lots of ibd files.  So only
		do it after a crash and not forcing recovery.
		Open rw transactions at this point is not a
		good reason to validate. */
		bool validate = recv_needed_recovery
			&& srv_force_recovery == 0;
		dict_check_tablespaces_and_store_max_id(validate);
	}

	/* We can't start any (DDL) transactions if UNDO logging has
	been disabled. */
	if (srv_force_recovery < SRV_FORCE_NO_TRX_UNDO
	    && !srv_read_only_mode) {

		/* Drop partially created indexes. */
		row_merge_drop_temp_indexes();

		/* Drop any auxiliary tables that were not
		dropped when the parent table was
		dropped. This can happen if the parent table
		was dropped but the server crashed before the
		auxiliary tables were dropped. */
		fts_drop_orphaned_tables();
	}
}

/** Start up the remaining InnoDB service threads. */
void
srv_start_threads()
{
	/* Create the buffer pool resize thread */
	os_thread_create(buf_resize_thread, NULL, NULL);

	if (srv_read_only_mode) {
		purge_sys->state = PURGE_STATE_DISABLED;
		return;
	}

	if (srv_force_recovery < SRV_FORCE_NO_TRX_UNDO
	    && trx_sys_need_rollback()) {
		/* Rollback all recovered transactions that are
		not in committed nor in XA PREPARE state. */
		trx_rollback_or_clean_is_active = true;
		os_thread_create(trx_rollback_or_clean_all_recovered,
				 0, 0);
	}

	/* Create the master thread which does purge and other utility
	operations */

	os_thread_create(srv_master_thread,
			 NULL, thread_ids + (1 + SRV_MAX_N_IO_THREADS));

	srv_start_state_set(SRV_START_STATE_MASTER);

	if (srv_force_recovery < SRV_FORCE_NO_BACKGROUND) {

		os_thread_create(
			srv_purge_coordinator_thread,
			NULL, thread_ids + 5 + SRV_MAX_N_IO_THREADS);

		ut_a(UT_ARR_SIZE(thread_ids)
		     > 5 + srv_n_purge_threads + SRV_MAX_N_IO_THREADS);

		/* We've already created the purge coordinator thread above. */
		for (ulong i = 1; i < srv_n_purge_threads; ++i) {
			os_thread_create(
				srv_worker_thread, NULL,
				thread_ids + 5 + i + SRV_MAX_N_IO_THREADS);
		}

		srv_start_wait_for_purge_to_start();

		srv_start_state_set(SRV_START_STATE_PURGE);
	} else {
		purge_sys->state = PURGE_STATE_DISABLED;
	}

	if (srv_force_recovery == 0) {
		/* In the insert buffer we may have even bigger tablespace
		id's, because we may have dropped those tablespaces, but
		insert buffer merge has not had time to clean the records from
		the ibuf tree. */

		ibuf_update_max_tablespace_id();
	}

	/* Create the buffer pool dump/load thread */
	os_thread_create(buf_dump_thread, NULL, NULL);

	/* Create the dict stats gathering thread */
	os_thread_create(dict_stats_thread, NULL, NULL);

	/* Create the thread that will optimize the FTS sub-system. */
	fts_optimize_init();

	srv_start_state_set(SRV_START_STATE_STAT);
}

#if 0
/********************************************************************
Sync all FTS cache before shutdown */
static
void
srv_fts_close(void)
/*===============*/
{
	dict_table_t*	table;

	for (table = UT_LIST_GET_FIRST(dict_sys->table_LRU);
	     table; table = UT_LIST_GET_NEXT(table_LRU, table)) {
		fts_t*          fts = table->fts;

		if (fts != NULL) {
			fts_sync_table(table);
		}
	}

	for (table = UT_LIST_GET_FIRST(dict_sys->table_non_LRU);
	     table; table = UT_LIST_GET_NEXT(table_LRU, table)) {
		fts_t*          fts = table->fts;

		if (fts != NULL) {
			fts_sync_table(table);
		}
	}
}
#endif

/** Shut down all InnoDB background tasks that may look up objects in
the data dictionary. */
void
srv_pre_dd_shutdown()
{
	ut_ad(!srv_is_being_shutdown);

	if (srv_read_only_mode) {
		/* In read-only mode, no background tasks should
		access the data dictionary. */
		ut_d(srv_is_being_shutdown = true);
		return;
	}

<<<<<<< HEAD
	/* Here, we will only shut down the tasks that may be looking up
	tables or other objects in the Global Data Dictionary.
	The following background tasks will not be affected:
	* background rollback of recovered transactions (those table
	definitions were already looked up IX-locked at server startup)
	* change buffer merge (until we replace the IBUF_DUMMY objects
	with access to the data dictionary)
	* I/O subsystem (page cleaners, I/O threads, redo log) */

	srv_shutdown_state = SRV_SHUTDOWN_CLEANUP;
	srv_purge_wakeup();
	os_event_set(dict_stats_event);

	if (srv_start_state_is_set(SRV_START_STATE_STAT)) {
		/* Shut down the FULLTEXT INDEX optimizer. */
		fts_optimize_start_shutdown();
		fts_optimize_end();
=======
	if (!srv_read_only_mode) {
		fts_optimize_shutdown();
		dict_stats_shutdown();
>>>>>>> 17662800
	}

	for (ulint count = 1;;) {
		bool	wait = srv_purge_threads_active();

		if (wait) {
			srv_purge_wakeup();
			if (srv_print_verbose_log
			    && (count % 600) == 0) {
				ib::info() << "Waiting for purge to complete";
			}
		} else {
			switch (trx_purge_state()) {
			case PURGE_STATE_INIT:
			case PURGE_STATE_EXIT:
			case PURGE_STATE_DISABLED:
				srv_start_state &= ~SRV_START_STATE_PURGE;
				break;
			case PURGE_STATE_RUN:
			case PURGE_STATE_STOP:
				ut_ad(0);
			}
		}

		if (srv_dict_stats_thread_active) {
			wait = true;

			os_event_set(dict_stats_event);

			if (srv_print_verbose_log && ((count % 600) == 0)) {
				ib::info() << "Waiting for dict_stats_thread"
					" to exit";
			}
		}

		if (!wait) {
			break;
		}

		count++;
		os_thread_sleep(100000);
	}

	ut_d(srv_is_being_shutdown = true);
}

/** Shut down the InnoDB database. */
void
srv_shutdown()
{
	ut_ad(srv_is_being_shutdown);
	/* 1. Flush the buffer pool to disk, write the current lsn to
	the tablespace header(s), and copy all log data to archive.
	The step 1 is the real InnoDB shutdown. The remaining steps 2 - ...
	just free data structures after the shutdown. */

	logs_empty_and_mark_files_at_shutdown();

	if (srv_conc_get_active_threads() != 0) {
		ib::warn() << "Query counter shows "
			<< srv_conc_get_active_threads() << " queries still"
			" inside InnoDB at shutdown";
	}

	/* 2. Make all threads created by InnoDB to exit */
	srv_shutdown_all_bg_threads();

	if (srv_monitor_file) {
		fclose(srv_monitor_file);
		srv_monitor_file = 0;
		if (srv_monitor_file_name) {
			unlink(srv_monitor_file_name);
			ut_free(srv_monitor_file_name);
		}
		mutex_free(&srv_monitor_file_mutex);
	}

	if (srv_dict_tmpfile) {
		fclose(srv_dict_tmpfile);
		srv_dict_tmpfile = 0;
		mutex_free(&srv_dict_tmpfile_mutex);
	}

	if (srv_misc_tmpfile) {
		fclose(srv_misc_tmpfile);
		srv_misc_tmpfile = 0;
		mutex_free(&srv_misc_tmpfile_mutex);
	}

	if (!srv_read_only_mode) {
		dict_stats_thread_deinit();
	}

	/* This must be disabled before closing the buffer pool
	and closing the data dictionary.  */
	btr_search_disable(true);

	ibuf_close();
	log_shutdown();
	trx_sys_close();
	lock_sys_close();
	trx_pool_close();

	dict_close();
	dict_persist_close();
	btr_search_sys_free();

	UT_DELETE(srv_dict_metadata);

	/* 3. Free all InnoDB's own mutexes and the os_fast_mutexes inside
	them */
	os_aio_free();
	que_close();
	row_mysql_close();
	srv_free();
	fil_close();

	/* 4. Free all allocated memory */

	pars_lexer_close();
	log_mem_free();
	buf_pool_free(srv_buf_pool_instances);

	/* 6. Free the thread management resoruces. */
	os_thread_free();

	/* 7. Free the synchronisation infrastructure. */
	sync_check_close();

	if (srv_print_verbose_log) {
		ib::info() << "Shutdown completed; log sequence number "
			<< srv_shutdown_lsn;
	}

	srv_start_has_been_called = false;
	ut_d(srv_is_being_shutdown = false);
	srv_shutdown_state = SRV_SHUTDOWN_NONE;
	srv_start_state = SRV_START_STATE_NONE;
}
#endif /* !UNIV_HOTBACKUP */

#if 0 // TODO: Enable this in WL#6608
/********************************************************************
Signal all per-table background threads to shutdown, and wait for them to do
so. */
static
void
srv_shutdown_table_bg_threads(void)
/*===============================*/
{
	dict_table_t*	table;
	dict_table_t*	first;
	dict_table_t*	last = NULL;

	mutex_enter(&dict_sys->mutex);

	/* Signal all threads that they should stop. */
	table = UT_LIST_GET_FIRST(dict_sys->table_LRU);
	first = table;
	while (table) {
		dict_table_t*	next;
		fts_t*		fts = table->fts;

		if (fts != NULL) {
			fts_start_shutdown(table, fts);
		}

		next = UT_LIST_GET_NEXT(table_LRU, table);

		if (!next) {
			last = table;
		}

		table = next;
	}

	/* We must release dict_sys->mutex here; if we hold on to it in the
	loop below, we will deadlock if any of the background threads try to
	acquire it (for example, the FTS thread by calling que_eval_sql).

	Releasing it here and going through dict_sys->table_LRU without
	holding it is safe because:

	 a) MySQL only starts the shutdown procedure after all client
	 threads have been disconnected and no new ones are accepted, so no
	 new tables are added or old ones dropped.

	 b) Despite its name, the list is not LRU, and the order stays
	 fixed.

	To safeguard against the above assumptions ever changing, we store
	the first and last items in the list above, and then check that
	they've stayed the same below. */

	mutex_exit(&dict_sys->mutex);

	/* Wait for the threads of each table to stop. This is not inside
	the above loop, because by signaling all the threads first we can
	overlap their shutting down delays. */
	table = UT_LIST_GET_FIRST(dict_sys->table_LRU);
	ut_a(first == table);
	while (table) {
		dict_table_t*	next;
		fts_t*		fts = table->fts;

		if (fts != NULL) {
			fts_shutdown(table, fts);
		}

		next = UT_LIST_GET_NEXT(table_LRU, table);

		if (table == last) {
			ut_a(!next);
		}

		table = next;
	}
}
#endif

/** Get the meta-data filename from the table name for a
single-table tablespace.
@param[in]	table		table object
@param[out]	filename	filename
@param[in]	max_len		filename max length */
void
srv_get_meta_data_filename(
	dict_table_t*	table,
	char*		filename,
	ulint		max_len)
{
	ulint		len;
	char*		path;

	/* Make sure the data_dir_path is set. */
	dict_get_and_save_data_dir_path(table, false);

	if (DICT_TF_HAS_DATA_DIR(table->flags)) {
		ut_a(table->data_dir_path);

		path = fil_make_filepath(
			table->data_dir_path, table->name.m_name, CFG, true);
	} else {
		path = fil_make_filepath(NULL, table->name.m_name, CFG, false);
	}

	ut_a(path);
	len = ut_strlen(path);
	ut_a(max_len >= len);

	strcpy(filename, path);

	ut_free(path);
}

/** Call exit(3) */
void
srv_fatal_error()
{

	ib::error() << "Cannot continue operation.";

	fflush(stderr);

	ut_d(innodb_calling_exit = true);

	srv_shutdown_all_bg_threads();

	exit(3);
}<|MERGE_RESOLUTION|>--- conflicted
+++ resolved
@@ -2461,7 +2461,11 @@
 		return;
 	}
 
-<<<<<<< HEAD
+	if (srv_start_state_is_set(SRV_START_STATE_STAT)) {
+		fts_optimize_shutdown();
+		dict_stats_shutdown();
+	}
+
 	/* Here, we will only shut down the tasks that may be looking up
 	tables or other objects in the Global Data Dictionary.
 	The following background tasks will not be affected:
@@ -2474,17 +2478,6 @@
 	srv_shutdown_state = SRV_SHUTDOWN_CLEANUP;
 	srv_purge_wakeup();
 	os_event_set(dict_stats_event);
-
-	if (srv_start_state_is_set(SRV_START_STATE_STAT)) {
-		/* Shut down the FULLTEXT INDEX optimizer. */
-		fts_optimize_start_shutdown();
-		fts_optimize_end();
-=======
-	if (!srv_read_only_mode) {
-		fts_optimize_shutdown();
-		dict_stats_shutdown();
->>>>>>> 17662800
-	}
 
 	for (ulint count = 1;;) {
 		bool	wait = srv_purge_threads_active();
