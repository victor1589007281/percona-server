--- conflicted
+++ resolved
@@ -1725,7 +1725,6 @@
 
 /**
 Shutdown all background threads created by InnoDB. */
-<<<<<<< HEAD
 void srv_shutdown_all_bg_threads() {
   ulint i;
 
@@ -1781,6 +1780,12 @@
 
       if (srv_n_fil_crypt_threads_started) {
         os_event_set(fil_crypt_threads_event);
+      }
+
+      /* Stop srv_redo_log_follow_thread thread */
+      if (srv_redo_log_thread_started) {
+        os_event_reset(srv_redo_log_tracked_event);
+        os_event_set(srv_checkpoint_completed_event);
       }
     }
 
@@ -1827,89 +1832,6 @@
 
   if (i == 1000) {
     ib::warn(ER_IB_MSG_1103, os_thread_count.load());
-=======
-void
-srv_shutdown_all_bg_threads()
-{
-	ulint	i;
-
-	srv_shutdown_state = SRV_SHUTDOWN_EXIT_THREADS;
-
-	if (!srv_start_state) {
-		return;
-	}
-
-	/* All threads end up waiting for certain events. Put those events
-	to the signaled state. Then the threads will exit themselves after
-	os_event_wait(). */
-	for (i = 0; i < 1000; i++) {
-		/* NOTE: IF YOU CREATE THREADS IN INNODB, YOU MUST EXIT THEM
-		HERE OR EARLIER */
-
-		if (!srv_read_only_mode) {
-
-			if (srv_start_state_is_set(SRV_START_STATE_LOCK_SYS)) {
-				/* a. Let the lock timeout thread exit */
-				os_event_set(lock_sys->timeout_event);
-			}
-
-			/* b. srv error monitor thread exits automatically,
-			no need to do anything here */
-
-			if (srv_start_state_is_set(SRV_START_STATE_MASTER)) {
-				/* c. We wake the master thread so that
-				it exits */
-				srv_wake_master_thread();
-			}
-
-			if (srv_start_state_is_set(SRV_START_STATE_PURGE)) {
-				/* d. Wakeup purge threads. */
-				srv_purge_wakeup();
-			}
-
-			if (srv_n_fil_crypt_threads_started) {
-				os_event_set(fil_crypt_threads_event);
-			}
-
-			/* Stop srv_redo_log_follow_thread thread */
-			if (srv_redo_log_thread_started) {
-				os_event_reset(srv_redo_log_tracked_event);
-				os_event_set(srv_checkpoint_completed_event);
-			}
-		}
-
-		if (srv_start_state_is_set(SRV_START_STATE_IO)) {
-			/* e. Exit the i/o threads */
-			if (!srv_read_only_mode) {
-				if (recv_sys->flush_start != NULL) {
-					os_event_set(recv_sys->flush_start);
-				}
-				if (recv_sys->flush_end != NULL) {
-					os_event_set(recv_sys->flush_end);
-				}
-			}
-
-			os_event_set(buf_flush_event);
-
-			if (!buf_page_cleaner_is_active
-			    && os_aio_all_slots_free()) {
-				os_aio_wake_all_threads_at_shutdown();
-			}
-		}
-
-		/* f. dict_stats_thread is signaled from
-		logs_empty_and_mark_files_at_shutdown() and should have
-		already quit or is quitting right now. */
-
-		bool	active = os_thread_active();
-
-		os_thread_sleep(100000);
-
-		if (!active) {
-			break;
-		}
-	}
->>>>>>> 73f08c6d
 
 #ifdef UNIV_DEBUG
     os_aio_print_pending_io(stderr);
@@ -2648,34 +2570,7 @@
     /* We always try to do a recovery, even if the database had
     been shut down normally: this is the normal startup path */
 
-<<<<<<< HEAD
     err = recv_recovery_from_checkpoint_start(*log_sys, flushed_lsn);
-=======
-		/* We always try to do a recovery, even if the database had
-		been shut down normally: this is the normal startup path */
-
-		err = recv_recovery_from_checkpoint_start(flushed_lsn);
-
-		/* Doublewrite-recovered pages should have been either
-		processed, either it should have been impossible to process
-		them due to a missing tablespace or innodb_force_recovery
-		setting, or server being read-only, or instance being
-		corrupted. */
-		ut_ad(recv_sys->dblwr.pages.empty()
-		      || err == DB_TABLESPACE_NOT_FOUND
-		      || (err == DB_SUCCESS
-			  && (srv_force_recovery >= SRV_FORCE_NO_LOG_REDO))
-		      || err == DB_ERROR || err == DB_CORRUPTION
-		      || err == DB_READ_ONLY);
-		buf_parallel_dblwr_finish_recovery();
-
-		if (err == DB_SUCCESS) {
-			/* Initialize the change buffer. */
-			err = dict_boot();
-			DBUG_EXECUTE_IF("ib_dic_boot_error",
-					err = DB_ERROR;);
-		}
->>>>>>> 73f08c6d
 
     /* Doublewrite-recovered pages should have been either
     processed, either it should have been impossible to process
@@ -2693,6 +2588,7 @@
     if (err == DB_SUCCESS) {
       /* Initialize the change buffer. */
       err = dict_boot();
+      DBUG_EXECUTE_IF("ib_dic_boot_error", err = DB_ERROR;);
     }
 
     if (err != DB_SUCCESS) {
