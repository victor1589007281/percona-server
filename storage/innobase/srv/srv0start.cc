/*****************************************************************************

Copyright (c) 1996, 2015, Oracle and/or its affiliates. All rights reserved.
Copyright (c) 2008, Google Inc.
Copyright (c) 2009, Percona Inc.

Portions of this file contain modifications contributed and copyrighted by
Google, Inc. Those modifications are gratefully acknowledged and are described
briefly in the InnoDB documentation. The contributions by Google are
incorporated with their permission, and subject to the conditions contained in
the file COPYING.Google.

Portions of this file contain modifications contributed and copyrighted
by Percona Inc.. Those modifications are
gratefully acknowledged and are described briefly in the InnoDB
documentation. The contributions by Percona Inc. are incorporated with
their permission, and subject to the conditions contained in the file
COPYING.Percona.

This program is free software; you can redistribute it and/or modify it under
the terms of the GNU General Public License as published by the Free Software
Foundation; version 2 of the License.

This program is distributed in the hope that it will be useful, but WITHOUT
ANY WARRANTY; without even the implied warranty of MERCHANTABILITY or FITNESS
FOR A PARTICULAR PURPOSE. See the GNU General Public License for more details.

You should have received a copy of the GNU General Public License along with
this program; if not, write to the Free Software Foundation, Inc.,
51 Franklin Street, Suite 500, Boston, MA 02110-1335 USA

*****************************************************************************/

/********************************************************************//**
@file srv/srv0start.cc
Starts the InnoDB database server

Created 2/16/1996 Heikki Tuuri
*************************************************************************/

#include "my_global.h"

#include "ha_prototypes.h"

#include "mysqld.h"
#include "mysql/psi/mysql_stage.h"
#include "mysql/psi/psi.h"

#include "row0ftsort.h"
#include "ut0mem.h"
#include "mem0mem.h"
#include "data0data.h"
#include "data0type.h"
#include "dict0dict.h"
#include "buf0buf.h"
#include "buf0dump.h"
#include "os0file.h"
#include "os0thread.h"
#include "fil0fil.h"
#include "fsp0fsp.h"
#include "rem0rec.h"
#include "mtr0mtr.h"
#include "log0log.h"
#include "log0recv.h"
#include "page0page.h"
#include "page0cur.h"
#include "trx0trx.h"
#include "trx0sys.h"
#include "btr0btr.h"
#include "btr0cur.h"
#include "rem0rec.h"
#include "ibuf0ibuf.h"
#include "srv0start.h"
#include "srv0srv.h"
#include "fsp0sysspace.h"
#include "row0trunc.h"
#ifndef UNIV_HOTBACKUP
# include "trx0rseg.h"
# include "os0proc.h"
# include "sync0mutex.h"
# include "buf0flu.h"
# include "buf0rea.h"
# include "dict0boot.h"
# include "dict0load.h"
# include "dict0stats_bg.h"
# include "que0que.h"
# include "usr0sess.h"
# include "lock0lock.h"
# include "trx0roll.h"
# include "trx0purge.h"
# include "lock0lock.h"
# include "pars0pars.h"
# include "btr0sea.h"
# include "rem0cmp.h"
# include "dict0crea.h"
# include "row0ins.h"
# include "row0sel.h"
# include "row0upd.h"
# include "row0row.h"
# include "row0mysql.h"
# include "row0trunc.h"
# include "btr0pcur.h"
# include "os0event.h"
# include "zlib.h"
# include "ut0crc32.h"
# include "ut0new.h"

#ifdef HAVE_LZO1X
#include <lzo/lzo1x.h>
extern bool srv_lzo_disabled;
#endif /* HAVE_LZO1X */

/** Log sequence number immediately after startup */
lsn_t	srv_start_lsn;
/** Log sequence number at shutdown */
lsn_t	srv_shutdown_lsn;

/** TRUE if a raw partition is in use */
ibool	srv_start_raw_disk_in_use = FALSE;

/** Number of IO threads to use */
ulint	srv_n_file_io_threads = 0;

/** TRUE if the server is being started, before rolling back any
incomplete transactions */
bool	srv_startup_is_before_trx_rollback_phase = false;
/** TRUE if the server is being started */
bool	srv_is_being_started = false;
/** TRUE if SYS_TABLESPACES is available for lookups */
bool	srv_sys_tablespaces_open = false;
/** TRUE if the server was successfully started */
ibool	srv_was_started = FALSE;
/** TRUE if innobase_start_or_create_for_mysql() has been called */
static ibool	srv_start_has_been_called = FALSE;

/** Bit flags for tracking background thread creation. They are used to
determine which threads need to be stopped if we need to abort during
the initialisation step. */
enum srv_start_state_t {
	SRV_START_STATE_NONE = 0,		/*!< No thread started */
	SRV_START_STATE_LOCK_SYS = 1,		/*!< Started lock-timeout
						thread. */
	SRV_START_STATE_IO = 2,			/*!< Started IO threads */
	SRV_START_STATE_MONITOR = 4,		/*!< Started montior thread */
	SRV_START_STATE_MASTER = 8,		/*!< Started master threadd. */
	SRV_START_STATE_PURGE = 16,		/*!< Started purge thread(s) */
	SRV_START_STATE_STAT = 32		/*!< Started bufdump + dict stat
						and FTS optimize thread. */
};

/** Track server thrd starting phases */
static ulint	srv_start_state;

/** At a shutdown this value climbs from SRV_SHUTDOWN_NONE to
SRV_SHUTDOWN_CLEANUP and then to SRV_SHUTDOWN_LAST_PHASE, and so on */
enum srv_shutdown_t	srv_shutdown_state = SRV_SHUTDOWN_NONE;

/** Files comprising the system tablespace */
static os_file_t	files[1000];

/** io_handler_thread parameters for thread identification */
static ulint		n[SRV_MAX_N_IO_THREADS + 6];
/** io_handler_thread identifiers, 32 is the maximum number of purge threads  */
static os_thread_id_t	thread_ids[SRV_MAX_N_IO_THREADS + 6 + 32];

/** Name of srv_monitor_file */
static char*	srv_monitor_file_name;
#endif /* !UNIV_HOTBACKUP */

/** Minimum expected tablespace size. (10M) */
static const ulint MIN_EXPECTED_TABLESPACE_SIZE = 5 * 1024 * 1024;

/** */
#define SRV_MAX_N_PENDING_SYNC_IOS	100

#ifdef UNIV_PFS_THREAD
/* Keys to register InnoDB threads with performance schema */
mysql_pfs_key_t	buf_dump_thread_key;
mysql_pfs_key_t	dict_stats_thread_key;
mysql_pfs_key_t	io_handler_thread_key;
mysql_pfs_key_t	io_ibuf_thread_key;
mysql_pfs_key_t	io_log_thread_key;
mysql_pfs_key_t	io_read_thread_key;
mysql_pfs_key_t	io_write_thread_key;
mysql_pfs_key_t	srv_error_monitor_thread_key;
mysql_pfs_key_t	srv_lock_timeout_thread_key;
mysql_pfs_key_t	srv_master_thread_key;
mysql_pfs_key_t	srv_monitor_thread_key;
mysql_pfs_key_t	srv_purge_thread_key;
#endif /* UNIV_PFS_THREAD */

#ifdef HAVE_PSI_STAGE_INTERFACE
/** Array of all InnoDB stage events for monitoring activities via
performance schema. */
static PSI_stage_info*	srv_stages[] =
{
	&srv_stage_alter_table_end,
	&srv_stage_alter_table_flush,
	&srv_stage_alter_table_insert,
	&srv_stage_alter_table_log_index,
	&srv_stage_alter_table_log_table,
	&srv_stage_alter_table_merge_sort,
	&srv_stage_alter_table_read_pk_internal_sort,
	&srv_stage_buffer_pool_load,
};
#endif /* HAVE_PSI_STAGE_INTERFACE */

/*********************************************************************//**
Check if a file can be opened in read-write mode.
@return true if it doesn't exist or can be opened in rw mode. */
static
bool
srv_file_check_mode(
/*================*/
	const char*	name)		/*!< in: filename to check */
{
	os_file_stat_t	stat;

	memset(&stat, 0x0, sizeof(stat));

	dberr_t		err = os_file_get_status(
		name, &stat, true, srv_read_only_mode);

	if (err == DB_FAIL) {
		ib::error() << "os_file_get_status() failed on '" << name
			<< "'. Can't determine file permissions.";
		return(false);

	} else if (err == DB_SUCCESS) {

		/* Note: stat.rw_perm is only valid of files */

		if (stat.type == OS_FILE_TYPE_FILE) {

			if (!stat.rw_perm) {
				const char*	mode = srv_read_only_mode
					? "read" : "read-write";
				ib::error() << name << " can't be opened in "
					<< mode << " mode.";
				return(false);
			}
		} else {
			/* Not a regular file, bail out. */
			ib::error() << "'" << name << "' not a regular file.";

			return(false);
		}
	} else {

		/* This is OK. If the file create fails on RO media, there
		is nothing we can do. */

		ut_a(err == DB_NOT_FOUND);
	}

	return(true);
}

#ifndef UNIV_HOTBACKUP
/********************************************************************//**
I/o-handler thread function.
@return OS_THREAD_DUMMY_RETURN */
extern "C"
os_thread_ret_t
DECLARE_THREAD(io_handler_thread)(
/*==============================*/
	void*	arg)	/*!< in: pointer to the number of the segment in
			the aio array */
{
	ulint	segment;

	segment = *((ulint*) arg);

#ifdef UNIV_DEBUG_THREAD_CREATION
	ib::info() << "Io handler thread " << segment << " starts, id "
		<< os_thread_pf(os_thread_get_curr_id());
#endif

#ifdef UNIV_PFS_THREAD
	/* For read only mode, we don't need ibuf and log I/O thread.
	Please see innobase_start_or_create_for_mysql() */
	ulint   start = (srv_read_only_mode) ? 0 : 2;

	if (segment < start) {
		if (segment == 0) {
			pfs_register_thread(io_ibuf_thread_key);
		} else {
			ut_ad(segment == 1);
			pfs_register_thread(io_log_thread_key);
		}
	} else if (segment >= start
		   && segment < (start + srv_n_read_io_threads)) {
			pfs_register_thread(io_read_thread_key);

	} else if (segment >= (start + srv_n_read_io_threads)
		   && segment < (start + srv_n_read_io_threads
				 + srv_n_write_io_threads)) {
		pfs_register_thread(io_write_thread_key);

	} else {
		pfs_register_thread(io_handler_thread_key);
	}
#endif /* UNIV_PFS_THREAD */

	while (srv_shutdown_state != SRV_SHUTDOWN_EXIT_THREADS
	       || buf_page_cleaner_is_active
	       || !os_aio_all_slots_free()) {
		fil_aio_wait(segment);
	}

	/* We count the number of threads in os_thread_exit(). A created
	thread should always use that to exit and not use return() to exit.
	The thread actually never comes here because it is exited in an
	os_event_wait(). */

	os_thread_exit(NULL);

	OS_THREAD_DUMMY_RETURN;
}
#endif /* !UNIV_HOTBACKUP */

#ifndef UNIV_HOTBACKUP
/*********************************************************************//**
Creates a log file.
@return DB_SUCCESS or error code */
static __attribute__((warn_unused_result))
dberr_t
create_log_file(
/*============*/
	os_file_t*	file,	/*!< out: file handle */
	const char*	name)	/*!< in: log file name */
{
	bool		ret;

	*file = os_file_create(
		innodb_log_file_key, name,
		OS_FILE_CREATE|OS_FILE_ON_ERROR_NO_EXIT, OS_FILE_NORMAL,
		OS_LOG_FILE, srv_read_only_mode, &ret);

	if (!ret) {
		ib::error() << "Cannot create " << name;
		return(DB_ERROR);
	}

	ib::info() << "Setting log file " << name << " size to "
		<< (srv_log_file_size >> (20 - UNIV_PAGE_SIZE_SHIFT))
		<< " MB";

	ret = os_file_set_size(name, *file,
			       (os_offset_t) srv_log_file_size
			       << UNIV_PAGE_SIZE_SHIFT,
			       srv_read_only_mode);
	if (!ret) {
		ib::error() << "Cannot set log file " << name << " to size "
			<< (srv_log_file_size >> (20 - UNIV_PAGE_SIZE_SHIFT))
			<< " MB";
		return(DB_ERROR);
	}

	ret = os_file_close(*file);
	ut_a(ret);

	return(DB_SUCCESS);
}

/** Initial number of the first redo log file */
#define INIT_LOG_FILE0	(SRV_N_LOG_FILES_MAX + 1)

/*********************************************************************//**
Creates all log files.
@return DB_SUCCESS or error code */
static
dberr_t
create_log_files(
/*=============*/
	char*	logfilename,	/*!< in/out: buffer for log file name */
	size_t	dirnamelen,	/*!< in: length of the directory path */
	lsn_t	lsn,		/*!< in: FIL_PAGE_FILE_FLUSH_LSN value */
	char*&	logfile0)	/*!< out: name of the first log file */
{
	dberr_t err;

	if (srv_read_only_mode) {
		ib::error() << "Cannot create log files in read-only mode";
		return(DB_READ_ONLY);
	}

	/* Remove any old log files. */
	for (unsigned i = 0; i <= INIT_LOG_FILE0; i++) {
		sprintf(logfilename + dirnamelen, "ib_logfile%u", i);

		/* Ignore errors about non-existent files or files
		that cannot be removed. The create_log_file() will
		return an error when the file exists. */
#ifdef _WIN32
		DeleteFile((LPCTSTR) logfilename);
#else
		unlink(logfilename);
#endif
		/* Crashing after deleting the first
		file should be recoverable. The buffer
		pool was clean, and we can simply create
		all log files from the scratch. */
		RECOVERY_CRASH(6);
	}

	ut_ad(!buf_pool_check_no_pending_io());

	RECOVERY_CRASH(7);

	for (unsigned i = 0; i < srv_n_log_files; i++) {
		sprintf(logfilename + dirnamelen,
			"ib_logfile%u", i ? i : INIT_LOG_FILE0);

		err = create_log_file(&files[i], logfilename);

		if (err != DB_SUCCESS) {
			return(err);
		}
	}

	RECOVERY_CRASH(8);

	/* We did not create the first log file initially as
	ib_logfile0, so that crash recovery cannot find it until it
	has been completed and renamed. */
	sprintf(logfilename + dirnamelen, "ib_logfile%u", INIT_LOG_FILE0);

	/* Disable the doublewrite buffer for log files, not required */

	fil_space_t*	log_space = fil_space_create(
		"innodb_redo_log", SRV_LOG_SPACE_FIRST_ID,
		fsp_flags_set_page_size(0, univ_page_size),
		FIL_TYPE_LOG);
	ut_a(fil_validate());
	ut_a(log_space != NULL);

	logfile0 = fil_node_create(
		logfilename, (ulint) srv_log_file_size,
		log_space, false, false);
	ut_a(logfile0);

	for (unsigned i = 1; i < srv_n_log_files; i++) {

		sprintf(logfilename + dirnamelen, "ib_logfile%u", i);

		if (!fil_node_create(logfilename,
				     (ulint) srv_log_file_size,
				     log_space, false, false)) {

			ib::error()
				<< "Cannot create file node for log file "
				<< logfilename;

			return(DB_ERROR);
		}
	}

	if (!log_group_init(0, srv_n_log_files,
			    srv_log_file_size * UNIV_PAGE_SIZE,
			    SRV_LOG_SPACE_FIRST_ID)) {
		return(DB_ERROR);
	}

	fil_open_log_and_system_tablespace_files();

	/* Create a log checkpoint. */
	log_mutex_enter();
	ut_d(recv_no_log_write = false);
	recv_reset_logs(lsn);
	log_mutex_exit();

	return(DB_SUCCESS);
}

/*********************************************************************//**
Renames the first log file. */
static
void
create_log_files_rename(
/*====================*/
	char*	logfilename,	/*!< in/out: buffer for log file name */
	size_t	dirnamelen,	/*!< in: length of the directory path */
	lsn_t	lsn,		/*!< in: FIL_PAGE_FILE_FLUSH_LSN value */
	char*	logfile0)	/*!< in/out: name of the first log file */
{
	/* If innodb_flush_method=O_DSYNC,
	we need to explicitly flush the log buffers. */
	fil_flush(SRV_LOG_SPACE_FIRST_ID);
	/* Close the log files, so that we can rename
	the first one. */
	fil_close_log_files(false);

	/* Rename the first log file, now that a log
	checkpoint has been created. */
	sprintf(logfilename + dirnamelen, "ib_logfile%u", 0);

	RECOVERY_CRASH(9);

	ib::info() << "Renaming log file " << logfile0 << " to "
		<< logfilename;

	log_mutex_enter();
	ut_ad(strlen(logfile0) == 2 + strlen(logfilename));
	bool success = os_file_rename(
		innodb_log_file_key, logfile0, logfilename);
	ut_a(success);

	RECOVERY_CRASH(10);

	/* Replace the first file with ib_logfile0. */
	strcpy(logfile0, logfilename);
	log_mutex_exit();

	fil_open_log_and_system_tablespace_files();

	ib::warn() << "New log files created, LSN=" << lsn;
}

/*********************************************************************//**
Opens a log file.
@return DB_SUCCESS or error code */
static __attribute__((warn_unused_result))
dberr_t
open_log_file(
/*==========*/
	os_file_t*	file,	/*!< out: file handle */
	const char*	name,	/*!< in: log file name */
	os_offset_t*	size)	/*!< out: file size */
{
	bool	ret;

	*file = os_file_create(innodb_log_file_key, name,
			       OS_FILE_OPEN, OS_FILE_AIO,
			       OS_LOG_FILE, srv_read_only_mode, &ret);
	if (!ret) {
		ib::error() << "Unable to open '" << name << "'";
		return(DB_ERROR);
	}

	*size = os_file_get_size(*file);

	ret = os_file_close(*file);
	ut_a(ret);
	return(DB_SUCCESS);
}

/*********************************************************************//**
Create undo tablespace.
@return DB_SUCCESS or error code */
static
dberr_t
srv_undo_tablespace_create(
/*=======================*/
	const char*	name,		/*!< in: tablespace name */
	ulint		size)		/*!< in: tablespace size in pages */
{
	os_file_t	fh;
	bool		ret;
	dberr_t		err = DB_SUCCESS;

	os_file_create_subdirs_if_needed(name);

	fh = os_file_create(
		innodb_data_file_key,
		name,
		srv_read_only_mode ? OS_FILE_OPEN : OS_FILE_CREATE,
		OS_FILE_NORMAL, OS_DATA_FILE, srv_read_only_mode, &ret);

	if (srv_read_only_mode && ret) {

		ib::info() << name << " opened in read-only mode";

	} else if (ret == FALSE) {
		if (os_file_get_last_error(false) != OS_FILE_ALREADY_EXISTS) {

			ib::error() << "Can't create UNDO tablespace "
				<< name;
		}
		err = DB_ERROR;
	} else {
		ut_a(!srv_read_only_mode);

		/* We created the data file and now write it full of zeros */

		ib::info() << "Data file " << name << " did not exist: new to"
			" be created";

		ib::info() << "Setting file " << name << " size to "
			<< (size >> (20 - UNIV_PAGE_SIZE_SHIFT)) << " MB";

		ib::info() << "Database physically writes the file full: "
			<< "wait...";

		ret = os_file_set_size(
			name, fh, size << UNIV_PAGE_SIZE_SHIFT,
			srv_read_only_mode);

		if (!ret) {
			ib::info() << "Error in creating " << name
				<< ": probably out of disk space";

			err = DB_ERROR;
		}

		os_file_close(fh);
	}

	return(err);
}
/*********************************************************************//**
Open an undo tablespace.
@return DB_SUCCESS or error code */
static
dberr_t
srv_undo_tablespace_open(
/*=====================*/
	const char*	name,		/*!< in: tablespace name */
	ulint		space_id)	/*!< in: tablespace id */
{
	os_file_t	fh;
	bool		ret;
	ulint		flags;
	dberr_t		err	= DB_ERROR;
	char		undo_name[sizeof "innodb_undo000"];

	ut_snprintf(undo_name, sizeof(undo_name),
		   "innodb_undo%03u", static_cast<unsigned>(space_id));

	if (!srv_file_check_mode(name)) {
		ib::error() << "UNDO tablespaces must be " <<
			(srv_read_only_mode ? "writable" : "readable") << "!";

		return(DB_ERROR);
	}

	err = fil_space_undo_check_if_opened(name, space_id);

	if (err != DB_TABLESPACE_NOT_FOUND) {
		return(err);
	}

	fh = os_file_create(
		innodb_data_file_key, name,
		OS_FILE_OPEN_RETRY
		| OS_FILE_ON_ERROR_NO_EXIT
		| OS_FILE_ON_ERROR_SILENT,
		OS_FILE_NORMAL,
		OS_DATA_FILE,
		srv_read_only_mode,
		&ret);

	/* If the file open was successful then load the tablespace. */

	if (ret) {
		os_offset_t	size;
		fil_space_t*	space;

		bool	atomic_write;

#if !defined(NO_FALLOCATE) && defined(UNIV_LINUX)
		if (!srv_use_doublewrite_buf) {
			atomic_write = fil_fusionio_enable_atomic_write(fh);
		} else {
			atomic_write = false;
		}
#else
		atomic_write = false;
#endif /* !NO_FALLOCATE && UNIV_LINUX */

		size = os_file_get_size(fh);
		ut_a(size != (os_offset_t) -1);

		ret = os_file_close(fh);
		ut_a(ret);

		/* Load the tablespace into InnoDB's internal
		data structures. */

		/* We set the biggest space id to the undo tablespace
		because InnoDB hasn't opened any other tablespace apart
		from the system tablespace. */

		fil_set_max_space_id_if_bigger(space_id);

		/* Set the compressed page size to 0 (non-compressed) */
		flags = fsp_flags_init(
			univ_page_size, false, false, false, false);
		space = fil_space_create(
			undo_name, space_id, flags, FIL_TYPE_TABLESPACE);

		ut_a(fil_validate());
		ut_a(space);

		os_offset_t	n_pages = size / UNIV_PAGE_SIZE;

		/* On 32-bit platforms, ulint is 32 bits and os_offset_t
		is 64 bits. It is OK to cast the n_pages to ulint because
		the unit has been scaled to pages and page number is always
		32 bits. */
		if (fil_node_create(
			name, (ulint) n_pages, space, false, atomic_write)) {

			err = DB_SUCCESS;
		}
	}

	return(err);
}

/** Check if undo tablespaces and redo log files exist before creating a
new system tablespace
@retval DB_SUCCESS  if all undo and redo logs are not found
@retval DB_ERROR    if any undo and redo logs are found */
static
dberr_t
srv_check_undo_redo_logs_exists()
{
	bool		ret;
	os_file_t	fh;
	char	name[OS_FILE_MAX_PATH];

	/* Check if any undo tablespaces exist */
	for (ulint i = 1; i <= srv_undo_tablespaces; ++i) {

		ut_snprintf(
			name, sizeof(name),
			"%s%cundo%03lu",
			srv_undo_dir, OS_PATH_SEPARATOR,
			i);

		fh = os_file_create(
			innodb_data_file_key, name,
			OS_FILE_OPEN_RETRY
			| OS_FILE_ON_ERROR_NO_EXIT
			| OS_FILE_ON_ERROR_SILENT,
			OS_FILE_NORMAL,
			OS_DATA_FILE,
			srv_read_only_mode,
			&ret);

		if (ret) {
			os_file_close(fh);
			ib::error()
				<< "undo tablespace '" << name << "' exists."
				" Creating system tablespace with existing undo"
				" tablespaces is not supported. Please delete"
				" all undo tablespaces before creating new"
				" system tablespace.";
			return(DB_ERROR);
		}
	}

	/* Check if any redo log files exist */
	char	logfilename[OS_FILE_MAX_PATH];
	size_t dirnamelen = strlen(srv_log_group_home_dir);
	memcpy(logfilename, srv_log_group_home_dir, dirnamelen);

	for (unsigned i = 0; i < srv_n_log_files; i++) {
		sprintf(logfilename + dirnamelen,
			"ib_logfile%u", i);

		fh = os_file_create(
			innodb_log_file_key, logfilename,
			OS_FILE_OPEN_RETRY
			| OS_FILE_ON_ERROR_NO_EXIT
			| OS_FILE_ON_ERROR_SILENT,
			OS_FILE_NORMAL,
			OS_LOG_FILE,
			srv_read_only_mode,
			&ret);

		if (ret) {
			os_file_close(fh);
			ib::error() << "redo log file '" << logfilename
				<< "' exists. Creating system tablespace with"
				" existing redo log files is not recommended."
				" Please delete all redo log files before"
				" creating new system tablespace.";
			return(DB_ERROR);
		}
	}

	return(DB_SUCCESS);
}

undo::undo_spaces_t	undo::Truncate::s_fix_up_spaces;

/********************************************************************
Opens the configured number of undo tablespaces.
@return DB_SUCCESS or error code */
static
dberr_t
srv_undo_tablespaces_init(
/*======================*/
	bool		create_new_db,		/*!< in: TRUE if new db being
						created */
	const ulint	n_conf_tablespaces,	/*!< in: configured undo
						tablespaces */
	ulint*		n_opened)		/*!< out: number of UNDO
						tablespaces successfully
						discovered and opened */
{
	ulint			i;
	dberr_t			err = DB_SUCCESS;
	ulint			prev_space_id = 0;
	ulint			n_undo_tablespaces;
	ulint			undo_tablespace_ids[TRX_SYS_N_RSEGS + 1];

	*n_opened = 0;

	ut_a(n_conf_tablespaces <= TRX_SYS_N_RSEGS);

	memset(undo_tablespace_ids, 0x0, sizeof(undo_tablespace_ids));

	/* Create the undo spaces only if we are creating a new
	instance. We don't allow creating of new undo tablespaces
	in an existing instance (yet).  This restriction exists because
	we check in several places for SYSTEM tablespaces to be less than
	the min of user defined tablespace ids. Once we implement saving
	the location of the undo tablespaces and their space ids this
	restriction will/should be lifted. */

	for (i = 0; create_new_db && i < n_conf_tablespaces; ++i) {
		char	name[OS_FILE_MAX_PATH];

		ut_snprintf(
			name, sizeof(name),
			"%s%cundo%03lu",
			srv_undo_dir, OS_PATH_SEPARATOR, i + 1);

		/* Undo space ids start from 1. */
		err = srv_undo_tablespace_create(
			name, SRV_UNDO_TABLESPACE_SIZE_IN_PAGES);

		if (err != DB_SUCCESS) {
			ib::error() << "Could not create undo tablespace '"
				<< name << "'.";
			return(err);
		}
	}

	/* Get the tablespace ids of all the undo segments excluding
	the system tablespace (0). If we are creating a new instance then
	we build the undo_tablespace_ids ourselves since they don't
	already exist. */

	if (!create_new_db) {
		n_undo_tablespaces = trx_rseg_get_n_undo_tablespaces(
			undo_tablespace_ids);

		/* Check if any of the UNDO tablespace needs fix-up because
		server crashed while truncate was active on UNDO tablespace.*/
		for (i = 0; i < n_undo_tablespaces; ++i) {

			undo::Truncate	undo_trunc;

			if (undo_trunc.needs_fix_up(undo_tablespace_ids[i])) {

				char	name[OS_FILE_MAX_PATH];

				ut_snprintf(name, sizeof(name),
					    "%s%cundo%03lu",
					    srv_undo_dir, OS_PATH_SEPARATOR,
					    undo_tablespace_ids[i]);

				os_file_delete(innodb_data_file_key, name);

				err = srv_undo_tablespace_create(
					name,
					SRV_UNDO_TABLESPACE_SIZE_IN_PAGES);

				if (err != DB_SUCCESS) {
					ib::error() << "Could not fix-up undo "
						" tablespace truncate '"
						<< name << "'.";
					return(err);
				}

				undo::Truncate::s_fix_up_spaces.push_back(
					undo_tablespace_ids[i]);
			}
		}
	} else {
		n_undo_tablespaces = n_conf_tablespaces;

		for (i = 1; i <= n_undo_tablespaces; ++i) {
			undo_tablespace_ids[i - 1] = i;
		}

		undo_tablespace_ids[i] = ULINT_UNDEFINED;
	}

	/* Open all the undo tablespaces that are currently in use. If we
	fail to open any of these it is a fatal error. The tablespace ids
	should be contiguous. It is a fatal error because they are required
	for recovery and are referenced by the UNDO logs (a.k.a RBS). */

	for (i = 0; i < n_undo_tablespaces; ++i) {
		char	name[OS_FILE_MAX_PATH];

		ut_snprintf(
			name, sizeof(name),
			"%s%cundo%03lu",
			srv_undo_dir, OS_PATH_SEPARATOR,
			undo_tablespace_ids[i]);

		/* Should be no gaps in undo tablespace ids. */
		ut_a(prev_space_id + 1 == undo_tablespace_ids[i]);

		/* The system space id should not be in this array. */
		ut_a(undo_tablespace_ids[i] != 0);
		ut_a(undo_tablespace_ids[i] != ULINT_UNDEFINED);

		/* Undo space ids start from 1. */

		err = srv_undo_tablespace_open(name, undo_tablespace_ids[i]);

		if (err != DB_SUCCESS) {
			ib::error() << "Unable to open undo tablespace '"
				<< name << "'.";
			return(err);
		}

		prev_space_id = undo_tablespace_ids[i];

		++*n_opened;
	}

	/* Open any extra unused undo tablespaces. These must be contiguous.
	We stop at the first failure. These are undo tablespaces that are
	not in use and therefore not required by recovery. We only check
	that there are no gaps. */

	for (i = prev_space_id + 1; i < TRX_SYS_N_RSEGS; ++i) {
		char	name[OS_FILE_MAX_PATH];

		ut_snprintf(
			name, sizeof(name),
			"%s%cundo%03lu", srv_undo_dir, OS_PATH_SEPARATOR, i);

		/* Undo space ids start from 1. */
		err = srv_undo_tablespace_open(name, i);

		if (err != DB_SUCCESS) {
			break;
		}

		++n_undo_tablespaces;

		++*n_opened;
	}

	/* If the user says that there are fewer than what we find we
	tolerate that discrepancy but not the inverse. Because there could
	be unused undo tablespaces for future use. */

	if (n_conf_tablespaces > n_undo_tablespaces) {
		ib::error() << "Expected to open " << n_conf_tablespaces
			<< " undo tablespaces but was able to find only "
			<< n_undo_tablespaces << " undo tablespaces. Set the"
			" innodb_undo_tablespaces parameter to the correct"
			" value and retry. Suggested value is "
			<< n_undo_tablespaces;

		return(err != DB_SUCCESS ? err : DB_ERROR);

	} else  if (n_undo_tablespaces > 0) {
		ib::info() << "Opened " << n_undo_tablespaces
			<< " undo tablespaces";

		if (n_conf_tablespaces == 0) {
			ib::warn() << "Using the system tablespace for all"
				" UNDO logging because"
				" innodb_undo_tablespaces=0";
		}
	}

	if (create_new_db) {
		mtr_t	mtr;

		/* The undo log tablespace */
		for (i = 1; i <= n_undo_tablespaces; ++i) {
			mtr_start(&mtr);
			mtr.set_undo_space(i);
			fsp_header_init(
				i, SRV_UNDO_TABLESPACE_SIZE_IN_PAGES, &mtr);
			mtr_commit(&mtr);
		}
	}

	if (!undo::Truncate::s_fix_up_spaces.empty()) {

		/* Step-1: Initialize the tablespace header and rsegs header. */
		mtr_t		mtr;
		trx_sysf_t*	sys_header;

		mtr_start(&mtr);
		/* Turn off REDO logging. We are in server start mode and fixing
		UNDO tablespace even before REDO log is read. Let's say we
		do REDO logging here then this REDO log record will be applied
		as part of the current recovery process. We surely don't need
		that as this is fix-up action parallel to REDO logging. */
		mtr_set_log_mode(&mtr, MTR_LOG_NO_REDO);
		sys_header = trx_sysf_get(&mtr);

		for (undo::undo_spaces_t::const_iterator it
			     = undo::Truncate::s_fix_up_spaces.begin();
		     it != undo::Truncate::s_fix_up_spaces.end();
		     ++it) {

			undo::Truncate::add_space_to_trunc_list(*it);

			fsp_header_init(
				*it, SRV_UNDO_TABLESPACE_SIZE_IN_PAGES, &mtr);

			mtr_x_lock(fil_space_get_latch(*it, NULL), &mtr);

			for (ulint i = 0; i < TRX_SYS_N_RSEGS; i++) {

				ulint	space_id = trx_sysf_rseg_get_space(
						sys_header, i, &mtr);

				if (space_id == *it) {
					trx_rseg_header_create(
						*it, univ_page_size, ULINT_MAX,
						i, &mtr);
				}
			}

			undo::Truncate::clear_trunc_list();
		}
		mtr_commit(&mtr);

		/* Step-2: Flush the dirty pages from the buffer pool. */
		for (undo::undo_spaces_t::const_iterator it
			     = undo::Truncate::s_fix_up_spaces.begin();
		     it != undo::Truncate::s_fix_up_spaces.end();
		     ++it) {

			trx_t		trx;
			trx.mysql_thd = NULL;

			buf_LRU_flush_or_remove_pages(
				TRX_SYS_SPACE, BUF_REMOVE_FLUSH_WRITE, &trx);

			buf_LRU_flush_or_remove_pages(
				*it, BUF_REMOVE_FLUSH_WRITE, &trx);

			/* Remove the truncate redo log file. */
			undo::Truncate	undo_trunc;
			undo_trunc.done_logging(*it);
		}
	}

	return(DB_SUCCESS);
}

/********************************************************************
Wait for the purge thread(s) to start up. */
static
void
srv_start_wait_for_purge_to_start()
/*===============================*/
{
	/* Wait for the purge coordinator and master thread to startup. */

	purge_state_t	state = trx_purge_state();

	ut_a(state != PURGE_STATE_DISABLED);

	while (srv_shutdown_state == SRV_SHUTDOWN_NONE
	       && srv_force_recovery < SRV_FORCE_NO_BACKGROUND
	       && state == PURGE_STATE_INIT) {

		switch (state = trx_purge_state()) {
		case PURGE_STATE_RUN:
		case PURGE_STATE_STOP:
			break;

		case PURGE_STATE_INIT:
			ib::info() << "Waiting for purge to start";

			os_thread_sleep(50000);
			break;

		case PURGE_STATE_EXIT:
		case PURGE_STATE_DISABLED:
			ut_error;
		}
	}
}

/** Create the temporary file tablespace.
@param[in]	create_new_db	whether we are creating a new database
@param[in,out]	tmp_space	Shared Temporary SysTablespace
@return DB_SUCCESS or error code. */
static
dberr_t
srv_open_tmp_tablespace(
	bool		create_new_db,
	SysTablespace*	tmp_space)
{
	ulint	sum_of_new_sizes;

	/* Will try to remove if there is existing file left-over by last
	unclean shutdown */
	tmp_space->set_sanity_check_status(true);
	tmp_space->delete_files();
	tmp_space->set_ignore_read_only(true);

	ib::info() << "Creating shared tablespace for temporary tables";

	bool	create_new_temp_space;
	ulint	temp_space_id = ULINT_UNDEFINED;

	dict_hdr_get_new_id(NULL, NULL, &temp_space_id, NULL, true);

	tmp_space->set_space_id(temp_space_id);

	RECOVERY_CRASH(100);

	dberr_t	err = tmp_space->check_file_spec(
			&create_new_temp_space, 12 * 1024 * 1024);

	if (err == DB_FAIL) {

		ib::error() << "The " << tmp_space->name()
			<< " data file must be writable!";

		err = DB_ERROR;

	} else if (err != DB_SUCCESS) {
		ib::error() << "Could not create the shared "
			<< tmp_space->name() << ".";

	} else if ((err = tmp_space->open_or_create(
			    true, create_new_db, &sum_of_new_sizes, NULL))
		   != DB_SUCCESS) {

		ib::error() << "Unable to create the shared "
			<< tmp_space->name();

	} else {

		mtr_t	mtr;
		ulint	size = tmp_space->get_sum_of_sizes();

		ut_a(temp_space_id != ULINT_UNDEFINED);
		ut_a(tmp_space->space_id() == temp_space_id);

		/* Open this shared temp tablespace in the fil_system so that
		it stays open until shutdown. */
		if (fil_space_open(tmp_space->name())) {

			/* Initialize the header page */
			mtr_start(&mtr);
			mtr_set_log_mode(&mtr, MTR_LOG_NO_REDO);

			fsp_header_init(tmp_space->space_id(), size, &mtr);

			mtr_commit(&mtr);
		} else {
			/* This file was just opened in the code above! */
			ib::error() << "The " << tmp_space->name()
				<< " data file cannot be re-opened"
				" after check_file_spec() succeeded!";

			err = DB_ERROR;
		}
	}

	return(err);
}

/****************************************************************//**
Set state to indicate start of particular group of threads in InnoDB. */
UNIV_INLINE
void
srv_start_state_set(
/*================*/
	srv_start_state_t state)	/*!< in: indicate current state of
					thread startup */
{
	srv_start_state |= state;
}

/****************************************************************//**
Check if following group of threads is started.
@return true if started */
UNIV_INLINE
bool
srv_start_state_is_set(
/*===================*/
	srv_start_state_t state)	/*!< in: state to check for */
{
	return(srv_start_state & state);
}

/**
Shutdown all background threads created by InnoDB. */
void
srv_shutdown_all_bg_threads()
{
	ulint	i;

	srv_shutdown_state = SRV_SHUTDOWN_EXIT_THREADS;

	if (!srv_start_state) {
		return;
	}

	/* All threads end up waiting for certain events. Put those events
	to the signaled state. Then the threads will exit themselves after
	os_event_wait(). */
	for (i = 0; i < 1000; i++) {
		/* NOTE: IF YOU CREATE THREADS IN INNODB, YOU MUST EXIT THEM
		HERE OR EARLIER */

		if (!srv_read_only_mode) {

			if (srv_start_state_is_set(SRV_START_STATE_LOCK_SYS)) {
				/* a. Let the lock timeout thread exit */
				os_event_set(lock_sys->timeout_event);
			}

			/* b. srv error monitor thread exits automatically,
			no need to do anything here */

			if (srv_start_state_is_set(SRV_START_STATE_MASTER)) {
				/* c. We wake the master thread so that
				it exits */
				srv_wake_master_thread();
			}

			if (srv_start_state_is_set(SRV_START_STATE_PURGE)) {
				/* d. Wakeup purge threads. */
				srv_purge_wakeup();
			}
		}

		if (srv_start_state_is_set(SRV_START_STATE_IO)) {
			/* e. Exit the i/o threads */
			if (!srv_read_only_mode) {
				if (recv_sys->flush_start != NULL) {
					os_event_set(recv_sys->flush_start);
				}
				if (recv_sys->flush_end != NULL) {
					os_event_set(recv_sys->flush_end);
				}
			}
			os_event_set(buf_flush_event);
			if (!buf_page_cleaner_is_active
			    && os_aio_all_slots_free()) {
				os_aio_wake_all_threads_at_shutdown();
			}
		}

		/* f. dict_stats_thread is signaled from
		logs_empty_and_mark_files_at_shutdown() and should have
		already quit or is quitting right now. */

		bool	active = os_thread_active();

		os_thread_sleep(100000);

		if (!active) {
			break;
		}
	}

	if (i == 1000) {
		ib::warn() << os_thread_count << " threads created by InnoDB"
			" had not exited at shutdown!";
#ifdef UNIV_DEBUG
		os_aio_print_pending_io(stderr);
		ut_ad(0);
#endif /* UNIV_DEBUG */
	} else {
		/* Reset the start state. */
		srv_start_state = SRV_START_STATE_NONE;
	}
}

#ifdef UNIV_DEBUG
# define srv_init_abort(_db_err)	\
	srv_init_abort_low(create_new_db, __FILE__, __LINE__, _db_err)
#else
# define srv_init_abort(_db_err)	\
	srv_init_abort_low(create_new_db, _db_err)
#endif /* UNIV_DEBUG */

/** Innobase start-up aborted. Perform cleanup actions.
@param[in]	create_new_db	TRUE if new db is  being created
@param[in]	file		File name
@param[in]	line		Line number
@param[in]	err		Reason for aborting InnoDB startup
@return DB_SUCCESS or error code. */
static
dberr_t
srv_init_abort_low(
	bool		create_new_db,
#ifdef UNIV_DEBUG
	const char*	file,
	ulint		line,
#endif /* UNIV_DEBUG */
	dberr_t		err)
{
	if (create_new_db) {
		ib::error() << "InnoDB Database creation was aborted"
#ifdef UNIV_DEBUG
			" at " << file << "[" << line << "]"
#endif /* UNIV_DEBUG */
			" with error " << ut_strerr(err) << ". You may need"
			" to delete the ibdata1 file before trying to start"
			" up again.";
	}

	srv_shutdown_all_bg_threads();
	return(err);
}

/** Prepare to delete the redo log files. Flush the dirty pages from all the
buffer pools.  Flush the redo log buffer to the redo log file.
@param[in]	n_files		number of old redo log files
@return lsn upto which data pages have been flushed. */
static
lsn_t
srv_prepare_to_delete_redo_log_files(
	ulint	n_files)
{
	lsn_t	flushed_lsn;
	ulint	pending_io = 0;
	ulint	count = 0;

	do {
		/* Clean the buffer pool. */
		buf_flush_sync_all_buf_pools();

		RECOVERY_CRASH(1);

		log_mutex_enter();

		fil_names_clear(log_sys->lsn, false);

		flushed_lsn = log_sys->lsn;

		ib::warn() << "Resizing redo log from " << n_files << "*"
			<< srv_log_file_size << " to " << srv_n_log_files
			<< "*" << srv_log_file_size_requested << " pages"
			", LSN=" << flushed_lsn;

		/* Flush the old log files. */
		log_mutex_exit();

		log_write_up_to(flushed_lsn, true);

		/* If innodb_flush_method=O_DSYNC,
		we need to explicitly flush the log buffers. */
		fil_flush(SRV_LOG_SPACE_FIRST_ID);

		ut_ad(flushed_lsn == log_get_lsn());

		/* Check if the buffer pools are clean.  If not
		retry till it is clean. */
		pending_io = buf_pool_check_no_pending_io();

		if (pending_io > 0) {
			count++;
			/* Print a message every 60 seconds if we
			are waiting to clean the buffer pools */
			if (srv_print_verbose_log && count > 600) {
				ib::info() << "Waiting for "
					<< pending_io << " buffer "
					<< "page I/Os to complete";
				count = 0;
			}
		}
		os_thread_sleep(100000);

	} while (buf_pool_check_no_pending_io());

	return(flushed_lsn);
}

/********************************************************************
Starts InnoDB and creates a new database if database files
are not found and the user wants.
@return DB_SUCCESS or error code */
dberr_t
innobase_start_or_create_for_mysql(void)
/*====================================*/
{
	bool		create_new_db = false;
	lsn_t		flushed_lsn;
	ulint		sum_of_data_file_sizes;
	ulint		tablespace_size_in_header;
	dberr_t		err;
	ulint		srv_n_log_files_found = srv_n_log_files;
	mtr_t		mtr;
	purge_pq_t*	purge_queue;
	char		logfilename[10000];
	char*		logfile0	= NULL;
	size_t		dirnamelen;
	unsigned	i = 0;

	/* Reset the start state. */
	srv_start_state = SRV_START_STATE_NONE;

	if (srv_force_recovery > SRV_FORCE_NO_TRX_UNDO) {
		srv_read_only_mode = true;
	}

	if (srv_read_only_mode) {
		ib::info() << "Started in read only mode";

		/* There is no write except to intrinsic table and so turn-off
		doublewrite mechanism completely. */
		srv_use_doublewrite_buf = FALSE;
	}

#ifdef HAVE_LZO1X
	if (lzo_init() != LZO_E_OK) {
		ib::warn() << "lzo_init() failed, support disabled";
		srv_lzo_disabled = true;
	} else {
		ib::info() << "LZO1X support available";
		srv_lzo_disabled = false;
	}
#endif /* HAVE_LZO1X */

#ifdef UNIV_LINUX
# ifdef HAVE_FALLOC_PUNCH_HOLE_AND_KEEP_SIZE
	ib::info() << "PUNCH HOLE support available";
# else
	ib::info() << "PUNCH HOLE support not available";
# endif /* HAVE_FALLOC_PUNCH_HOLE_AND_KEEP_SIZE */
#endif /* UNIV_LINUX */

	if (sizeof(ulint) != sizeof(void*)) {
		ib::error() << "Size of InnoDB's ulint is " << sizeof(ulint)
			<< ", but size of void* is " << sizeof(void*)
			<< ". The sizes should be the same so that on"
			" a 64-bit platforms you can allocate more than 4 GB"
			" of memory.";
	}

#ifdef UNIV_DEBUG
	ib::info() << "!!!!!!!! UNIV_DEBUG switched on !!!!!!!!!";
#endif

#ifdef UNIV_IBUF_DEBUG
	ib::info() << "!!!!!!!! UNIV_IBUF_DEBUG switched on !!!!!!!!!";
# ifdef UNIV_IBUF_COUNT_DEBUG
	ib::info() << "!!!!!!!! UNIV_IBUF_COUNT_DEBUG switched on !!!!!!!!!";
	ib::error() << "Crash recovery will fail with UNIV_IBUF_COUNT_DEBUG";
# endif
#endif

#ifdef UNIV_SYNC_DEBUG
	ib::info() << "!!!!!!!! UNIV_SYNC_DEBUG switched on !!!!!!!!!";
#endif

#ifdef UNIV_LOG_LSN_DEBUG
	ib::info() << "!!!!!!!! UNIV_LOG_LSN_DEBUG switched on !!!!!!!!!";
#endif /* UNIV_LOG_LSN_DEBUG */

#if defined(COMPILER_HINTS_ENABLED)
	ib::info() << "Compiler hints enabled.";
#endif /* defined(COMPILER_HINTS_ENABLED) */

	ib::info() << IB_ATOMICS_STARTUP_MSG;
	ib::info() << MUTEX_TYPE;
	ib::info() << IB_MEMORY_BARRIER_STARTUP_MSG;

#ifndef HAVE_MEMORY_BARRIER
#if defined __i386__ || defined __x86_64__ || defined _M_IX86 || defined _M_X64 || defined _WIN32
#else
	ib::warn() << "MySQL was built without a memory barrier capability on"
		" this architecture, which might allow a mutex/rw_lock"
		" violation under high thread concurrency. This may cause a"
		" hang.";
#endif /* IA32 or AMD64 */
#endif /* HAVE_MEMORY_BARRIER */

	ib::info() << "Compressed tables use zlib " ZLIB_VERSION
#ifdef UNIV_ZIP_DEBUG
	      " with validation"
#endif /* UNIV_ZIP_DEBUG */
	      ;
#ifdef UNIV_ZIP_COPY
	ib::info() << "and extra copying";
#endif /* UNIV_ZIP_COPY */

	/* Since InnoDB does not currently clean up all its internal data
	structures in MySQL Embedded Server Library server_end(), we
	print an error message if someone tries to start up InnoDB a
	second time during the process lifetime. */

	if (srv_start_has_been_called) {
		ib::error() << "Startup called second time"
			" during the process lifetime."
			" In the MySQL Embedded Server Library"
			" you cannot call server_init() more than"
			" once during the process lifetime.";
	}

	srv_start_has_been_called = TRUE;

	srv_is_being_started = true;

#ifdef _WIN32
	srv_use_native_aio = TRUE;

#elif defined(LINUX_NATIVE_AIO)

	if (srv_use_native_aio) {
		ib::info() << "Using Linux native AIO";
	}
#else
	/* Currently native AIO is supported only on windows and linux
	and that also when the support is compiled in. In all other
	cases, we ignore the setting of innodb_use_native_aio. */
	srv_use_native_aio = FALSE;
#endif /* _WIN32 */

	/* Register performance schema stages before any real work has been
	started which may need to be instrumented. */
	mysql_stage_register("innodb", srv_stages, UT_ARR_SIZE(srv_stages));

	if (srv_file_flush_method_str == NULL) {
		/* These are the default options */
#ifndef _WIN32
		srv_unix_file_flush_method = SRV_UNIX_FSYNC;
	} else if (0 == ut_strcmp(srv_file_flush_method_str, "fsync")) {
		srv_unix_file_flush_method = SRV_UNIX_FSYNC;

	} else if (0 == ut_strcmp(srv_file_flush_method_str, "O_DSYNC")) {
		srv_unix_file_flush_method = SRV_UNIX_O_DSYNC;

	} else if (0 == ut_strcmp(srv_file_flush_method_str, "O_DIRECT")) {
		srv_unix_file_flush_method = SRV_UNIX_O_DIRECT;

	} else if (0 == ut_strcmp(srv_file_flush_method_str, "O_DIRECT_NO_FSYNC")) {
		srv_unix_file_flush_method = SRV_UNIX_O_DIRECT_NO_FSYNC;

	} else if (0 == ut_strcmp(srv_file_flush_method_str, "littlesync")) {
		srv_unix_file_flush_method = SRV_UNIX_LITTLESYNC;

	} else if (0 == ut_strcmp(srv_file_flush_method_str, "nosync")) {
		srv_unix_file_flush_method = SRV_UNIX_NOSYNC;
#else
		srv_win_file_flush_method = SRV_WIN_IO_UNBUFFERED;
	} else if (0 == ut_strcmp(srv_file_flush_method_str, "normal")) {
		srv_win_file_flush_method = SRV_WIN_IO_NORMAL;
		srv_use_native_aio = FALSE;

	} else if (0 == ut_strcmp(srv_file_flush_method_str, "unbuffered")) {
		srv_win_file_flush_method = SRV_WIN_IO_UNBUFFERED;
		srv_use_native_aio = FALSE;

	} else if (0 == ut_strcmp(srv_file_flush_method_str,
				  "async_unbuffered")) {
		srv_win_file_flush_method = SRV_WIN_IO_UNBUFFERED;
#endif /* _WIN32 */
	} else {
		ib::error() << "Unrecognized value "
			<< srv_file_flush_method_str
			<< " for innodb_flush_method";
		return(srv_init_abort(DB_ERROR));
	}

	/* Note that the call srv_boot() also changes the values of
	some variables to the units used by InnoDB internally */

	/* Set the maximum number of threads which can wait for a semaphore
	inside InnoDB: this is the 'sync wait array' size, as well as the
	maximum number of threads that can wait in the 'srv_conc array' for
	their time to enter InnoDB. */

	srv_max_n_threads = 1   /* io_ibuf_thread */
			    + 1 /* io_log_thread */
			    + 1 /* lock_wait_timeout_thread */
			    + 1 /* srv_error_monitor_thread */
			    + 1 /* srv_monitor_thread */
			    + 1 /* srv_master_thread */
			    + 1 /* srv_purge_coordinator_thread */
			    + 1 /* buf_dump_thread */
			    + 1 /* dict_stats_thread */
			    + 1 /* fts_optimize_thread */
			    + 1 /* recv_writer_thread */
			    + 1 /* trx_rollback_or_clean_all_recovered */
			    + 128 /* added as margin, for use of
				  InnoDB Memcached etc. */
			    + max_connections
			    + srv_n_read_io_threads
			    + srv_n_write_io_threads
			    + srv_n_purge_threads
			    + srv_n_page_cleaners
			    /* FTS Parallel Sort */
			    + fts_sort_pll_degree * FTS_NUM_AUX_INDEX
			      * max_connections;

	if (srv_buf_pool_size >= BUF_POOL_SIZE_THRESHOLD) {

		if (srv_buf_pool_instances == srv_buf_pool_instances_default) {
#if defined(_WIN32) && !defined(_WIN64)
			/* Do not allocate too large of a buffer pool on
			Windows 32-bit systems, which can have trouble
			allocating larger single contiguous memory blocks. */
			srv_buf_pool_instances = ut_min(
				static_cast<ulong>(MAX_BUFFER_POOLS),
				static_cast<ulong>(srv_buf_pool_size
						   / (128 * 1024 * 1024)));
#else /* defined(_WIN32) && !defined(_WIN64) */
			/* Default to 8 instances when size > 1GB. */
			srv_buf_pool_instances = 8;
#endif /* defined(_WIN32) && !defined(_WIN64) */
		}
	} else {
		/* If buffer pool is less than 1 GiB, assume fewer
		threads. Also use only one buffer pool instance. */
		if (srv_buf_pool_instances != srv_buf_pool_instances_default
		    && srv_buf_pool_instances != 1) {
			/* We can't distinguish whether the user has explicitly
			started mysqld with --innodb-buffer-pool-instances=0,
			(srv_buf_pool_instances_default is 0) or has not
			specified that option at all. Thus we have the
			limitation that if the user started with =0, we
			will not emit a warning here, but we should actually
			do so. */
			ib::info()
				<< "Adjusting innodb_buffer_pool_instances"
				" from " << srv_buf_pool_instances << " to 1"
				" since innodb_buffer_pool_size is less than "
				<< BUF_POOL_SIZE_THRESHOLD / (1024 * 1024)
				<< " MiB";
		}

		srv_buf_pool_instances = 1;
	}

	if (srv_buf_pool_chunk_unit * srv_buf_pool_instances
	    > srv_buf_pool_size) {
		/* Size unit of buffer pool is larger than srv_buf_pool_size.
		adjust srv_buf_pool_chunk_unit for srv_buf_pool_size. */
		srv_buf_pool_chunk_unit
			= static_cast<ulong>(srv_buf_pool_size)
			  / srv_buf_pool_instances;
		if (srv_buf_pool_size % srv_buf_pool_instances != 0) {
			++srv_buf_pool_chunk_unit;
		}
	}

	srv_buf_pool_size = buf_pool_size_align(srv_buf_pool_size);

	if (srv_n_page_cleaners > srv_buf_pool_instances) {
		/* limit of page_cleaner parallelizability
		is number of buffer pool instances. */
		srv_n_page_cleaners = srv_buf_pool_instances;
	}

	srv_boot();

	ib::info() << (ut_crc32_sse2_enabled ? "Using" : "Not using")
		<< " CPU crc32 instructions";

	if (!srv_read_only_mode) {

		mutex_create("srv_monitor_file", &srv_monitor_file_mutex);

		if (srv_innodb_status) {

			srv_monitor_file_name = static_cast<char*>(
				ut_malloc_nokey(
					strlen(fil_path_to_mysql_datadir)
					+ 20 + sizeof "/innodb_status."));

			sprintf(srv_monitor_file_name, "%s/innodb_status.%lu",
				fil_path_to_mysql_datadir,
				os_proc_get_number());

			srv_monitor_file = fopen(srv_monitor_file_name, "w+");

			if (!srv_monitor_file) {
				ib::error() << "Unable to create "
					<< srv_monitor_file_name << ": "
					<< strerror(errno);
				return(srv_init_abort(DB_ERROR));
			}
		} else {

			srv_monitor_file_name = NULL;
			srv_monitor_file = os_file_create_tmpfile();

			if (!srv_monitor_file) {
				return(srv_init_abort(DB_ERROR));
			}
		}

		mutex_create("srv_dict_tmpfile", &srv_dict_tmpfile_mutex);

		srv_dict_tmpfile = os_file_create_tmpfile();

		if (!srv_dict_tmpfile) {
			return(srv_init_abort(DB_ERROR));
		}

		mutex_create("srv_misc_tmpfile", &srv_misc_tmpfile_mutex);

		srv_misc_tmpfile = os_file_create_tmpfile();

		if (!srv_misc_tmpfile) {
			return(srv_init_abort(DB_ERROR));
		}
	}

	srv_n_file_io_threads = srv_n_read_io_threads;

	srv_n_file_io_threads += srv_n_write_io_threads;

	if (!srv_read_only_mode) {
		/* Add the log and ibuf IO threads. */
		srv_n_file_io_threads += 2;
	} else {
		ib::info() << "Disabling background log and ibuf IO write"
			<< " threads.";
	}

	ut_a(srv_n_file_io_threads <= SRV_MAX_N_IO_THREADS);

	if (!os_aio_init(srv_n_read_io_threads,
			 srv_n_write_io_threads,
			 SRV_MAX_N_PENDING_SYNC_IOS)) {

		ib::error() << "Cannot initialize AIO sub-system";

		return(srv_init_abort(DB_ERROR));
	}

	fil_init(srv_file_per_table ? 50000 : 5000, srv_max_n_open_files);

	double	size;
	char	unit;

	if (srv_buf_pool_size >= 1024 * 1024 * 1024) {
		size = ((double) srv_buf_pool_size) / (1024 * 1024 * 1024);
		unit = 'G';
	} else {
		size = ((double) srv_buf_pool_size) / (1024 * 1024);
		unit = 'M';
	}

	double	chunk_size;
	char	chunk_unit;

	if (srv_buf_pool_chunk_unit >= 1024 * 1024 * 1024) {
		chunk_size = srv_buf_pool_chunk_unit / 1024.0 / 1024 / 1024;
		chunk_unit = 'G';
	} else {
		chunk_size = srv_buf_pool_chunk_unit / 1024.0 / 1024;
		chunk_unit = 'M';
	}

	ib::info() << "Initializing buffer pool, total size = "
		<< size << unit << ", instances = " << srv_buf_pool_instances
		<< ", chunk size = " << chunk_size << chunk_unit;

	err = buf_pool_init(srv_buf_pool_size, srv_buf_pool_instances);

	if (err != DB_SUCCESS) {
		ib::error() << "Cannot allocate memory for the buffer pool";

		return(srv_init_abort(DB_ERROR));
	}

	ib::info() << "Completed initialization of buffer pool";

#ifdef UNIV_DEBUG
	/* We have observed deadlocks with a 5MB buffer pool but
	the actual lower limit could very well be a little higher. */

	if (srv_buf_pool_size <= 5 * 1024 * 1024) {

		ib::info() << "Small buffer pool size ("
			<< srv_buf_pool_size / 1024 / 1024
			<< "M), the flst_validate() debug function can cause a"
			<< " deadlock if the buffer pool fills up.";
	}
#endif /* UNIV_DEBUG */

	fsp_init();
	log_init();

	recv_sys_create();
	recv_sys_init(buf_pool_get_curr_size());
	lock_sys_create(srv_lock_table_size);
	srv_start_state_set(SRV_START_STATE_LOCK_SYS);

#ifdef UNIV_SYNC_DEBUG
	/* Switch latching order checks on in sync0debug.cc */
	sync_check_enable();
#endif /* UNIV_SYNC_DEBUG */

	/* Create i/o-handler threads: */

	for (ulint t = 0; t < srv_n_file_io_threads; ++t) {

		n[t] = t;

		os_thread_create(io_handler_thread, n + t, thread_ids + t);
	}

	/* Even in read-only mode there could be flush job generated by
	intrinsic table operations. */
	buf_flush_page_cleaner_init();

	os_thread_create(buf_flush_page_cleaner_coordinator,
			 NULL, NULL);

	for (i = 1; i < srv_n_page_cleaners; ++i) {
		os_thread_create(buf_flush_page_cleaner_worker,
				 NULL, NULL);
	}

	srv_start_state_set(SRV_START_STATE_IO);

	if (srv_n_log_files * srv_log_file_size * UNIV_PAGE_SIZE
	    >= 512ULL * 1024ULL * 1024ULL * 1024ULL) {
		/* log_block_convert_lsn_to_no() limits the returned block
		number to 1G and given that OS_FILE_LOG_BLOCK_SIZE is 512
		bytes, then we have a limit of 512 GB. If that limit is to
		be raised, then log_block_convert_lsn_to_no() must be
		modified. */
		ib::error() << "Combined size of log files must be < 512 GB";

		return(srv_init_abort(DB_ERROR));
	}

	if (srv_n_log_files * srv_log_file_size >= ULINT_MAX) {
		/* fil_io() takes ulint as an argument and we are passing
		(next_offset / UNIV_PAGE_SIZE) to it in log_group_write_buf().
		So (next_offset / UNIV_PAGE_SIZE) must be less than ULINT_MAX.
		So next_offset must be < ULINT_MAX * UNIV_PAGE_SIZE. This
		means that we are limited to ULINT_MAX * UNIV_PAGE_SIZE which
		is 64 TB on 32 bit systems. */
		ib::error() << "Combined size of log files must be < "
			<< ULINT_MAX / 1073741824 * UNIV_PAGE_SIZE << " GB";

		return(srv_init_abort(DB_ERROR));
	}

	os_normalize_path_for_win(srv_data_home);

	/* Check if the data files exist or not. */
	err = srv_sys_space.check_file_spec(
		&create_new_db, MIN_EXPECTED_TABLESPACE_SIZE);

	if (err != DB_SUCCESS) {
		return(srv_init_abort(DB_ERROR));
	}

	srv_startup_is_before_trx_rollback_phase = !create_new_db;

	/* Check if undo tablespaces and redo log files exist before creating
	a new system tablespace */
	if (create_new_db) {
		err = srv_check_undo_redo_logs_exists();
		if (err != DB_SUCCESS) {
			return(srv_init_abort(DB_ERROR));
		}
		recv_sys_debug_free();
	}

	/* Open or create the data files. */
	ulint	sum_of_new_sizes;

	err = srv_sys_space.open_or_create(
		false, create_new_db, &sum_of_new_sizes, &flushed_lsn);

	switch (err) {
	case DB_SUCCESS:
		break;
	case DB_CANNOT_OPEN_FILE:
		ib::error()
			<< "Could not open or create the system tablespace. If"
			" you tried to add new data files to the system"
			" tablespace, and it failed here, you should now"
			" edit innodb_data_file_path in my.cnf back to what"
			" it was, and remove the new ibdata files InnoDB"
			" created in this failed attempt. InnoDB only wrote"
			" those files full of zeros, but did not yet use"
			" them in any way. But be careful: do not remove"
			" old data files which contain your precious data!";
		/* fall through */
	default:
		/* Other errors might come from Datafile::validate_first_page() */
		return(srv_init_abort(err));
	}

	dirnamelen = strlen(srv_log_group_home_dir);
	ut_a(dirnamelen < (sizeof logfilename) - 10 - sizeof "ib_logfile");
	memcpy(logfilename, srv_log_group_home_dir, dirnamelen);

	/* Add a path separator if needed. */
	if (dirnamelen && logfilename[dirnamelen - 1] != OS_PATH_SEPARATOR) {
		logfilename[dirnamelen++] = OS_PATH_SEPARATOR;
	}

	srv_log_file_size_requested = srv_log_file_size;

	if (create_new_db) {

		buf_flush_sync_all_buf_pools();

		flushed_lsn = log_get_lsn();

		err = create_log_files(
			logfilename, dirnamelen, flushed_lsn, logfile0);

		if (err != DB_SUCCESS) {
			return(srv_init_abort(err));
		}
	} else {
		for (i = 0; i < SRV_N_LOG_FILES_MAX; i++) {
			os_offset_t	size;
			os_file_stat_t	stat_info;

			sprintf(logfilename + dirnamelen,
				"ib_logfile%u", i);

			err = os_file_get_status(
				logfilename, &stat_info, false,
				srv_read_only_mode);

			if (err == DB_NOT_FOUND) {
				if (i == 0) {
					if (flushed_lsn
					    < static_cast<lsn_t>(1000)) {
						ib::error()
							<< "Cannot create"
							" log files because"
							" data files are"
							" corrupt or the"
							" database was not"
							" shut down cleanly"
							" after creating"
							" the data files.";
						return(srv_init_abort(
							DB_ERROR));
					}

					err = create_log_files(
						logfilename, dirnamelen,
						flushed_lsn, logfile0);

					if (err != DB_SUCCESS) {
						return(srv_init_abort(err));
					}

					create_log_files_rename(
						logfilename, dirnamelen,
						flushed_lsn, logfile0);

					/* Suppress the message about
					crash recovery. */
					flushed_lsn = log_get_lsn();
					goto files_checked;
				} else if (i < 2) {
					/* must have at least 2 log files */
					ib::error() << "Only one log file"
						" found.";
					return(srv_init_abort(err));
				}

				/* opened all files */
				break;
			}

			if (!srv_file_check_mode(logfilename)) {
				return(srv_init_abort(DB_ERROR));
			}

			err = open_log_file(&files[i], logfilename, &size);

			if (err != DB_SUCCESS) {
				return(srv_init_abort(err));
			}

			ut_a(size != (os_offset_t) -1);

			if (size & ((1 << UNIV_PAGE_SIZE_SHIFT) - 1)) {

				ib::error() << "Log file " << logfilename
					<< " size " << size << " is not a"
					" multiple of innodb_page_size";
				return(srv_init_abort(DB_ERROR));
			}

			size >>= UNIV_PAGE_SIZE_SHIFT;

			if (i == 0) {
				srv_log_file_size = size;
			} else if (size != srv_log_file_size) {

				ib::error() << "Log file " << logfilename
					<< " is of different size "
					<< (size << UNIV_PAGE_SIZE_SHIFT)
					<< " bytes than other log files "
					<< (srv_log_file_size
					    << UNIV_PAGE_SIZE_SHIFT)
					<< " bytes!";
				return(srv_init_abort(DB_ERROR));
			}
		}

		srv_n_log_files_found = i;

		/* Create the in-memory file space objects. */

		sprintf(logfilename + dirnamelen, "ib_logfile%u", 0);

		/* Disable the doublewrite buffer for log files. */
		fil_space_t*	log_space = fil_space_create(
			"innodb_redo_log",
			SRV_LOG_SPACE_FIRST_ID,
			fsp_flags_set_page_size(0, univ_page_size),
			FIL_TYPE_LOG);

		ut_a(fil_validate());
		ut_a(log_space);

		/* srv_log_file_size is measured in pages; if page size is 16KB,
		then we have a limit of 64TB on 32 bit systems */
		ut_a(srv_log_file_size <= ULINT_MAX);

		for (unsigned j = 0; j < i; j++) {
			sprintf(logfilename + dirnamelen, "ib_logfile%u", j);

			if (!fil_node_create(logfilename,
					     (ulint) srv_log_file_size,
					     log_space, false, false)) {
				return(srv_init_abort(DB_ERROR));
			}
		}

		if (!log_group_init(0, i, srv_log_file_size * UNIV_PAGE_SIZE,
				    SRV_LOG_SPACE_FIRST_ID)) {
			return(srv_init_abort(DB_ERROR));
		}
	}

files_checked:
	/* Open all log files and data files in the system
	tablespace: we keep them open until database
	shutdown */

	fil_open_log_and_system_tablespace_files();

	/* Initialize objects used by dict stats gathering thread, which
	can also be used by recovery if it tries to drop some table */
	if (!srv_read_only_mode) {
		dict_stats_thread_init();
	}

	trx_sys_create();

	if (create_new_db) {
		ut_a(!srv_read_only_mode);

		err = srv_undo_tablespaces_init(
			true, srv_undo_tablespaces,
			&srv_undo_tablespaces_open);

		if (err != DB_SUCCESS) {
			return(srv_init_abort(err));
		}

		mtr_start(&mtr);
		mtr.set_sys_modified();

		fsp_header_init(0, sum_of_new_sizes, &mtr);

		mtr_commit(&mtr);

		/* To maintain backward compatibility we create only
		the first rollback segment before the double write buffer.
		All the remaining rollback segments will be created later,
		after the double write buffer has been created. */
		trx_sys_create_sys_pages();

		purge_queue = trx_sys_init_at_db_start();

		/* The purge system needs to create the purge view and
		therefore requires that the trx_sys is inited. */

		trx_purge_sys_create(srv_n_purge_threads, purge_queue);

		err = dict_create();

		if (err != DB_SUCCESS) {
			return(srv_init_abort(err));
		}

		buf_flush_sync_all_buf_pools();

		flushed_lsn = log_get_lsn();

		fil_write_flushed_lsn(flushed_lsn);

		create_log_files_rename(
			logfilename, dirnamelen, flushed_lsn, logfile0);

		buf_flush_sync_all_buf_pools();
	} else {
		/* Invalidate the buffer pool to ensure that we reread
		the page that we read above, during recovery.
		Note that this is not as heavy weight as it seems. At
		this point there will be only ONE page in the buf_LRU
		and there must be no page in the buf_flush list. */
		buf_pool_invalidate();

		/* Scan and locate truncate log files. Parsed located files
		and add table to truncate information to central vector for
		truncate fix-up action post recovery. */
		err = TruncateLogParser::scan_and_parse(srv_log_group_home_dir);
		if (err != DB_SUCCESS) {

			return(srv_init_abort(DB_ERROR));
		}

		/* We always try to do a recovery, even if the database had
		been shut down normally: this is the normal startup path */

		err = recv_recovery_from_checkpoint_start(flushed_lsn);

		if (err == DB_SUCCESS) {
			/* Initialize the change buffer. */
			err = dict_boot();
		}

		if (err != DB_SUCCESS) {
<<<<<<< HEAD
			return(srv_init_abort(err));
		}

		err = srv_undo_tablespaces_init(
			false, srv_undo_tablespaces,
			&srv_undo_tablespaces_open);

		if (err != DB_SUCCESS
		    && srv_force_recovery
		    < SRV_FORCE_NO_UNDO_LOG_SCAN) {

			return(srv_init_abort(err));
=======

			/* A tablespace was not found during recovery. The
			user must force recovery. */

			if (err == DB_TABLESPACE_NOT_FOUND) {

				srv_fatal_error();

				ut_error;
			}

			return(srv_init_abort(DB_ERROR));
>>>>>>> c528f914
		}

		purge_queue = trx_sys_init_at_db_start();

		if (srv_force_recovery < SRV_FORCE_NO_LOG_REDO) {
			/* Apply the hashed log records to the
			respective file pages, for the last batch of
			recv_group_scan_log_recs(). */

			recv_apply_hashed_log_recs(TRUE);
			DBUG_PRINT("ib_log", ("apply completed"));

			if (recv_needed_recovery) {
				trx_sys_print_mysql_binlog_offset();
			}
		}

		if (recv_sys->found_corrupt_log) {
			ib::warn()
				<< "The log file may have been corrupt and it"
				" is possible that the log scan or parsing"
				" did not proceed far enough in recovery."
				" Please run CHECK TABLE on your InnoDB tables"
				" to check that they are ok!"
				" It may be safest to recover your"
				" InnoDB database from a backup!";
		}

		if (!srv_force_recovery && !srv_read_only_mode) {
			buf_flush_sync_all_buf_pools();
		}

		/* The purge system needs to create the purge view and
		therefore requires that the trx_sys is inited. */

		trx_purge_sys_create(srv_n_purge_threads, purge_queue);

		/* recv_recovery_from_checkpoint_finish needs trx lists which
		are initialized in trx_sys_init_at_db_start(). */

		recv_recovery_from_checkpoint_finish();

		/* Fix-up truncate of tables in the system tablespace
		if server crashed while truncate was active. The non-
		system tables are done after tablespace discovery. Do
		this now because this procedure assumes that no pages
		have changed since redo recovery.  Tablespace discovery
		can do updates to pages in the system tablespace.*/
		err = truncate_t::fixup_tables_in_system_tablespace();

		if (srv_force_recovery < SRV_FORCE_NO_IBUF_MERGE) {
			/* Open or Create SYS_TABLESPACES and SYS_DATAFILES
			so that tablespace names and other metadata can be
			found. */
			srv_sys_tablespaces_open = true;
			err = dict_create_or_check_sys_tablespace();
			if (err != DB_SUCCESS) {
				return(srv_init_abort(err));
			}

			/* The following call is necessary for the insert
			buffer to work with multiple tablespaces. We must
			know the mapping between space id's and .ibd file
			names.

			In a crash recovery, we check that the info in data
			dictionary is consistent with what we already know
			about space id's from the calls to fil_ibd_load().

			In a normal startup, we create the space objects for
			every table in the InnoDB data dictionary that has
			an .ibd file.

			We also determine the maximum tablespace id used.

			The 'validate' flag indicates that when a tablespace
			is opened, we also read the header page and validate
			the contents to the data dictionary. This is time
			consuming, especially for databases with lots of ibd
			files.  So only do it after a crash and not forcing
			recovery.  Open rw transactions at this point is not
			a good reason to validate. */
			bool validate = recv_needed_recovery
				&& srv_force_recovery == 0;

			dict_check_tablespaces_and_store_max_id(validate);
		}

		/* Fix-up truncate of table if server crashed while truncate
		was active. */
		err = truncate_t::fixup_tables_in_non_system_tablespace();

		if (err != DB_SUCCESS) {
			return(srv_init_abort(err));
		}

		if (!srv_force_recovery
		    && !recv_sys->found_corrupt_log
		    && (srv_log_file_size_requested != srv_log_file_size
			|| srv_n_log_files_found != srv_n_log_files)) {

			/* Prepare to replace the redo log files. */

			if (srv_read_only_mode) {
				ib::error() << "Cannot resize log files"
					" in read-only mode.";
				return(srv_init_abort(DB_READ_ONLY));
			}

			/* Prepare to delete the old redo log files */
			flushed_lsn = srv_prepare_to_delete_redo_log_files(i);

			/* Prohibit redo log writes from any other
			threads until creating a log checkpoint at the
			end of create_log_files(). */
			ut_d(recv_no_log_write = true);
			ut_ad(!buf_pool_check_no_pending_io());

			RECOVERY_CRASH(3);

			/* Stamp the LSN to the data files. */
			fil_write_flushed_lsn(flushed_lsn);

			RECOVERY_CRASH(4);

			/* Close and free the redo log files, so that
			we can replace them. */
			fil_close_log_files(true);

			RECOVERY_CRASH(5);

			/* Free the old log file space. */
			log_group_close_all();

			ib::warn() << "Starting to delete and rewrite log"
				" files.";

			srv_log_file_size = srv_log_file_size_requested;

			err = create_log_files(
				logfilename, dirnamelen, flushed_lsn,
				logfile0);

			if (err != DB_SUCCESS) {
				return(srv_init_abort(err));
			}

			create_log_files_rename(
				logfilename, dirnamelen, flushed_lsn,
				logfile0);
		}

		recv_recovery_rollback_active();

		if (sum_of_new_sizes > 0) {
			/* New data file(s) were added */
			mtr_start(&mtr);
			mtr.set_sys_modified();

			fsp_header_inc_size(0, sum_of_new_sizes, &mtr);

			mtr_commit(&mtr);

			/* Immediately write the log record about
			increased tablespace size to disk, so that it
			is durable even if mysqld would crash
			quickly */

			log_buffer_flush_to_disk();
		}
	}

	/* Open temp-tablespace and keep it open until shutdown. */

	err = srv_open_tmp_tablespace(create_new_db, &srv_tmp_space);

	if (err != DB_SUCCESS) {
		return(srv_init_abort(err));
	}

	/* Create the doublewrite buffer to a new tablespace */
	if (buf_dblwr == NULL && !buf_dblwr_create()) {
		return(srv_init_abort(DB_ERROR));
	}

	/* Here the double write buffer has already been created and so
	any new rollback segments will be allocated after the double
	write buffer. The default segment should already exist.
	We create the new segments only if it's a new database or
	the database was shutdown cleanly. */

	/* Note: When creating the extra rollback segments during an upgrade
	we violate the latching order, even if the change buffer is empty.
	We make an exception in sync0sync.cc and check srv_is_being_started
	for that violation. It cannot create a deadlock because we are still
	running in single threaded mode essentially. Only the IO threads
	should be running at this stage. */

	ut_a(srv_undo_logs > 0);
	ut_a(srv_undo_logs <= TRX_SYS_N_RSEGS);

	/* The number of rsegs that exist in InnoDB is given by status
	variable srv_available_undo_logs. The number of rsegs to use can
	be set using the dynamic global variable srv_undo_logs. */

	srv_available_undo_logs = trx_sys_create_rsegs(
		srv_undo_tablespaces, srv_undo_logs, srv_tmp_undo_logs);

	if (srv_available_undo_logs == ULINT_UNDEFINED) {
		/* Can only happen if server is read only. */
		ut_a(srv_read_only_mode);
		srv_undo_logs = ULONG_UNDEFINED;
	}

	srv_startup_is_before_trx_rollback_phase = false;

	if (!srv_read_only_mode) {
		/* Create the thread which watches the timeouts
		for lock waits */
		os_thread_create(
			lock_wait_timeout_thread,
			NULL, thread_ids + 2 + SRV_MAX_N_IO_THREADS);

		/* Create the thread which warns of long semaphore waits */
		os_thread_create(
			srv_error_monitor_thread,
			NULL, thread_ids + 3 + SRV_MAX_N_IO_THREADS);

		/* Create the thread which prints InnoDB monitor info */
		os_thread_create(
			srv_monitor_thread,
			NULL, thread_ids + 4 + SRV_MAX_N_IO_THREADS);

		srv_start_state_set(SRV_START_STATE_MONITOR);
	}

	/* Create the SYS_FOREIGN and SYS_FOREIGN_COLS system tables */
	err = dict_create_or_check_foreign_constraint_tables();
	if (err != DB_SUCCESS) {
		return(srv_init_abort(err));
	}

	/* Create the SYS_TABLESPACES system table */
	err = dict_create_or_check_sys_tablespace();
	if (err != DB_SUCCESS) {
		return(srv_init_abort(err));
	}
	srv_sys_tablespaces_open = true;

	srv_is_being_started = false;

	ut_a(trx_purge_state() == PURGE_STATE_INIT);

	/* Create the master thread which does purge and other utility
	operations */

	if (!srv_read_only_mode) {
		os_thread_create(
			srv_master_thread,
			NULL, thread_ids + (1 + SRV_MAX_N_IO_THREADS));

		srv_start_state_set(SRV_START_STATE_MASTER);
	}

	if (!srv_read_only_mode
	    && srv_force_recovery < SRV_FORCE_NO_BACKGROUND) {

		os_thread_create(
			srv_purge_coordinator_thread,
			NULL, thread_ids + 5 + SRV_MAX_N_IO_THREADS);

		ut_a(UT_ARR_SIZE(thread_ids)
		     > 5 + srv_n_purge_threads + SRV_MAX_N_IO_THREADS);

		/* We've already created the purge coordinator thread above. */
		for (i = 1; i < srv_n_purge_threads; ++i) {
			os_thread_create(
				srv_worker_thread, NULL,
				thread_ids + 5 + i + SRV_MAX_N_IO_THREADS);
		}

		srv_start_wait_for_purge_to_start();

		srv_start_state_set(SRV_START_STATE_PURGE);
	} else {
		purge_sys->state = PURGE_STATE_DISABLED;
	}

	/* wake main loop of page cleaner up */
	os_event_set(buf_flush_event);

	/* Be sure the data dictionary has the correct detail about the
	system tablespace. */
	srv_sys_space.replace_in_dictionary();

	sum_of_data_file_sizes = srv_sys_space.get_sum_of_sizes();
	ut_a(sum_of_new_sizes != ULINT_UNDEFINED);

	tablespace_size_in_header = fsp_header_get_tablespace_size();

	if (!srv_read_only_mode
	    && !srv_sys_space.can_auto_extend_last_file()
	    && sum_of_data_file_sizes != tablespace_size_in_header) {

		ib::error() << "Tablespace size stored in header is "
			<< tablespace_size_in_header << " pages, but the sum"
			" of data file sizes is " << sum_of_data_file_sizes
			<< " pages";

		if (srv_force_recovery == 0
		    && sum_of_data_file_sizes < tablespace_size_in_header) {
			/* This is a fatal error, the tail of a tablespace is
			missing */

			ib::error()
				<< "Cannot start InnoDB."
				" The tail of the system tablespace is"
				" missing. Have you edited"
				" innodb_data_file_path in my.cnf in an"
				" inappropriate way, removing"
				" ibdata files from there?"
				" You can set innodb_force_recovery=1"
				" in my.cnf to force"
				" a startup if you are trying"
				" to recover a badly corrupt database.";

			return(srv_init_abort(DB_ERROR));
		}
	}

	if (!srv_read_only_mode
	    && srv_sys_space.can_auto_extend_last_file()
	    && sum_of_data_file_sizes < tablespace_size_in_header) {

		ib::error() << "Tablespace size stored in header is "
			<< tablespace_size_in_header << " pages, but the sum"
			" of data file sizes is only "
			<< sum_of_data_file_sizes << " pages";

		if (srv_force_recovery == 0) {

			ib::error()
				<< "Cannot start InnoDB. The tail of"
				" the system tablespace is"
				" missing. Have you edited"
				" innodb_data_file_path in my.cnf in an"
				" InnoDB: inappropriate way, removing"
				" ibdata files from there?"
				" You can set innodb_force_recovery=1"
				" in my.cnf to force"
				" InnoDB: a startup if you are trying to"
				" recover a badly corrupt database.";

			return(srv_init_abort(DB_ERROR));
		}
	}

	if (srv_print_verbose_log) {
		ib::info() << INNODB_VERSION_STR
			<< " started; log sequence number "
			<< srv_start_lsn;
	}

	if (srv_force_recovery > 0) {
		ib::info() << "!!! innodb_force_recovery is set to "
			<< srv_force_recovery << " !!!";
	}

	if (srv_force_recovery == 0) {
		/* In the insert buffer we may have even bigger tablespace
		id's, because we may have dropped those tablespaces, but
		insert buffer merge has not had time to clean the records from
		the ibuf tree. */

		ibuf_update_max_tablespace_id();
	}

	if (!srv_read_only_mode) {
		if (create_new_db) {
			srv_buffer_pool_load_at_startup = FALSE;
		}

		/* Create the buffer pool dump/load thread */
		os_thread_create(buf_dump_thread, NULL, NULL);

		/* Create the dict stats gathering thread */
		os_thread_create(dict_stats_thread, NULL, NULL);

		/* Create the thread that will optimize the FTS sub-system. */
		fts_optimize_init();

		srv_start_state_set(SRV_START_STATE_STAT);
	}

	/* Create the buffer pool resize thread */
	os_thread_create(buf_resize_thread, NULL, NULL);

	srv_was_started = TRUE;
	return(DB_SUCCESS);
}

#if 0
/********************************************************************
Sync all FTS cache before shutdown */
static
void
srv_fts_close(void)
/*===============*/
{
	dict_table_t*	table;

	for (table = UT_LIST_GET_FIRST(dict_sys->table_LRU);
	     table; table = UT_LIST_GET_NEXT(table_LRU, table)) {
		fts_t*          fts = table->fts;

		if (fts != NULL) {
			fts_sync_table(table);
		}
	}

	for (table = UT_LIST_GET_FIRST(dict_sys->table_non_LRU);
	     table; table = UT_LIST_GET_NEXT(table_LRU, table)) {
		fts_t*          fts = table->fts;

		if (fts != NULL) {
			fts_sync_table(table);
		}
	}
}
#endif

/****************************************************************//**
Shuts down the InnoDB database.
@return DB_SUCCESS or error code */
dberr_t
innobase_shutdown_for_mysql(void)
/*=============================*/
{
	if (!srv_was_started) {
		if (srv_is_being_started) {
			ib::warn() << "Shutting down an improperly started,"
				" or created database!";
		}

		return(DB_SUCCESS);
	}

	if (!srv_read_only_mode) {
		/* Shutdown the FTS optimize sub system. */
		fts_optimize_start_shutdown();

		fts_optimize_end();
	}

	/* 1. Flush the buffer pool to disk, write the current lsn to
	the tablespace header(s), and copy all log data to archive.
	The step 1 is the real InnoDB shutdown. The remaining steps 2 - ...
	just free data structures after the shutdown. */

	logs_empty_and_mark_files_at_shutdown();

	if (srv_conc_get_active_threads() != 0) {
		ib::warn() << "Query counter shows "
			<< srv_conc_get_active_threads() << " queries still"
			" inside InnoDB at shutdown";
	}

	/* 2. Make all threads created by InnoDB to exit */
	srv_shutdown_all_bg_threads();


	if (srv_monitor_file) {
		fclose(srv_monitor_file);
		srv_monitor_file = 0;
		if (srv_monitor_file_name) {
			unlink(srv_monitor_file_name);
			ut_free(srv_monitor_file_name);
		}
	}

	if (srv_dict_tmpfile) {
		fclose(srv_dict_tmpfile);
		srv_dict_tmpfile = 0;
	}

	if (srv_misc_tmpfile) {
		fclose(srv_misc_tmpfile);
		srv_misc_tmpfile = 0;
	}

	if (!srv_read_only_mode) {
		dict_stats_thread_deinit();
	}

	/* This must be disabled before closing the buffer pool
	and closing the data dictionary.  */
	btr_search_disable();

	ibuf_close();
	log_shutdown();
	trx_sys_close();
	lock_sys_close();

	trx_pool_close();

	/* We don't create these mutexes in RO mode because we don't create
	the temp files that the cover. */
	if (!srv_read_only_mode) {
		mutex_free(&srv_monitor_file_mutex);
		mutex_free(&srv_dict_tmpfile_mutex);
		mutex_free(&srv_misc_tmpfile_mutex);
	}

	dict_close();
	btr_search_sys_free();

	/* 3. Free all InnoDB's own mutexes and the os_fast_mutexes inside
	them */
	os_aio_free();
	que_close();
	row_mysql_close();
	srv_free();
	fil_close();

	/* 4. Free all allocated memory */

	pars_lexer_close();
	log_mem_free();
	buf_pool_free(srv_buf_pool_instances);

	/* 6. Free the thread management resoruces. */
	os_thread_free();

	/* 7. Free the synchronisation infrastructure. */
	sync_check_close();

	if (dict_foreign_err_file) {
		fclose(dict_foreign_err_file);
	}

	if (srv_print_verbose_log) {
		ib::info() << "Shutdown completed; log sequence number "
			<< srv_shutdown_lsn;
	}

	srv_was_started = FALSE;
	srv_start_has_been_called = FALSE;

	return(DB_SUCCESS);
}
#endif /* !UNIV_HOTBACKUP */


/********************************************************************
Signal all per-table background threads to shutdown, and wait for them to do
so. */
void
srv_shutdown_table_bg_threads(void)
/*===============================*/
{
	dict_table_t*	table;
	dict_table_t*	first;
	dict_table_t*	last = NULL;

	mutex_enter(&dict_sys->mutex);

	/* Signal all threads that they should stop. */
	table = UT_LIST_GET_FIRST(dict_sys->table_LRU);
	first = table;
	while (table) {
		dict_table_t*	next;
		fts_t*		fts = table->fts;

		if (fts != NULL) {
			fts_start_shutdown(table, fts);
		}

		next = UT_LIST_GET_NEXT(table_LRU, table);

		if (!next) {
			last = table;
		}

		table = next;
	}

	/* We must release dict_sys->mutex here; if we hold on to it in the
	loop below, we will deadlock if any of the background threads try to
	acquire it (for example, the FTS thread by calling que_eval_sql).

	Releasing it here and going through dict_sys->table_LRU without
	holding it is safe because:

	 a) MySQL only starts the shutdown procedure after all client
	 threads have been disconnected and no new ones are accepted, so no
	 new tables are added or old ones dropped.

	 b) Despite its name, the list is not LRU, and the order stays
	 fixed.

	To safeguard against the above assumptions ever changing, we store
	the first and last items in the list above, and then check that
	they've stayed the same below. */

	mutex_exit(&dict_sys->mutex);

	/* Wait for the threads of each table to stop. This is not inside
	the above loop, because by signaling all the threads first we can
	overlap their shutting down delays. */
	table = UT_LIST_GET_FIRST(dict_sys->table_LRU);
	ut_a(first == table);
	while (table) {
		dict_table_t*	next;
		fts_t*		fts = table->fts;

		if (fts != NULL) {
			fts_shutdown(table, fts);
		}

		next = UT_LIST_GET_NEXT(table_LRU, table);

		if (table == last) {
			ut_a(!next);
		}

		table = next;
	}
}

/** Get the meta-data filename from the table name for a
single-table tablespace.
@param[in]	table		table object
@param[out]	filename	filename
@param[in]	max_len		filename max length */
void
srv_get_meta_data_filename(
	dict_table_t*	table,
	char*		filename,
	ulint		max_len)
{
	ulint		len;
	char*		path;

	/* Make sure the data_dir_path is set. */
	dict_get_and_save_data_dir_path(table, false);

	if (DICT_TF_HAS_DATA_DIR(table->flags)) {
		ut_a(table->data_dir_path);

		path = fil_make_filepath(
			table->data_dir_path, table->name.m_name, CFG, true);
	} else {
		path = fil_make_filepath(NULL, table->name.m_name, CFG, false);
	}

	ut_a(path);
	len = ut_strlen(path);
	ut_a(max_len >= len);

	strcpy(filename, path);

	ut_free(path);
}<|MERGE_RESOLUTION|>--- conflicted
+++ resolved
@@ -2140,7 +2140,6 @@
 		}
 
 		if (err != DB_SUCCESS) {
-<<<<<<< HEAD
 			return(srv_init_abort(err));
 		}
 
@@ -2152,21 +2151,14 @@
 		    && srv_force_recovery
 		    < SRV_FORCE_NO_UNDO_LOG_SCAN) {
 
+			if (err == DB_TABLESPACE_NOT_FOUND) {
+				/* A tablespace was not found.
+				The user must force recovery. */
+
+				srv_fatal_error();
+			}
+
 			return(srv_init_abort(err));
-=======
-
-			/* A tablespace was not found during recovery. The
-			user must force recovery. */
-
-			if (err == DB_TABLESPACE_NOT_FOUND) {
-
-				srv_fatal_error();
-
-				ut_error;
-			}
-
-			return(srv_init_abort(DB_ERROR));
->>>>>>> c528f914
 		}
 
 		purge_queue = trx_sys_init_at_db_start();
