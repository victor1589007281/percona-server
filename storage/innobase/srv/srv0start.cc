--- conflicted
+++ resolved
@@ -59,8 +59,8 @@
 #include "data0data.h"
 #include "data0type.h"
 #include "dict0dict.h"
+#include "fil0crypt.h"
 #include "fil0fil.h"
-#include "fil0crypt.h"
 #include "fsp0fsp.h"
 #include "fsp0sysspace.h"
 #include "ha_prototypes.h"
@@ -198,11 +198,8 @@
 mysql_pfs_key_t srv_log_tracking_thread_key;
 mysql_pfs_key_t srv_worker_thread_key;
 mysql_pfs_key_t trx_recovery_rollback_thread_key;
-<<<<<<< HEAD
 mysql_pfs_key_t srv_ts_alter_encrypt_thread_key;
-=======
 mysql_pfs_key_t log_scrub_thread_key;
->>>>>>> 3637583b
 #endif /* UNIV_PFS_THREAD */
 
 int unlock_keyrings(THD *thd);
@@ -817,7 +814,8 @@
     /* Load the tablespace into InnoDB's internal data structures.
     Set the compressed page size to 0 (non-compressed) */
     flags = fsp_flags_init(univ_page_size, false, false, false, false);
-    space = fil_space_create(undo_name, space_id, flags, FIL_TYPE_TABLESPACE, nullptr);
+    space = fil_space_create(undo_name, space_id, flags, FIL_TYPE_TABLESPACE,
+                             nullptr);
 
     ut_a(space != nullptr);
     ut_ad(fil_validate());
@@ -2128,10 +2126,10 @@
     sprintf(logfilename + dirnamelen, "ib_logfile%u", 0);
 
     /* Disable the doublewrite buffer for log files. */
-    fil_space_t *log_space = fil_space_create(
-        "innodb_redo_log", dict_sys_t::s_log_space_first_id,
-        fsp_flags_set_page_size(0, univ_page_size), FIL_TYPE_LOG,
-        NULL /* no encryption yet */);
+    fil_space_t *log_space =
+        fil_space_create("innodb_redo_log", dict_sys_t::s_log_space_first_id,
+                         fsp_flags_set_page_size(0, univ_page_size),
+                         FIL_TYPE_LOG, NULL /* no encryption yet */);
 
     ut_ad(fil_validate());
     ut_a(log_space != nullptr);
@@ -2390,12 +2388,11 @@
         fil_space_t *space = fil_space_acquire_silent(dict_sys_t::s_space_id);
         if (space == nullptr) {
           Keyring_encryption_info keyring_encryption_info;
-          dberr_t error =
-              fil_ibd_open(true, FIL_TYPE_TABLESPACE, dict_sys_t::s_space_id,
-                           predefined_flags, dict_sys_t::s_dd_space_name,
-                           dict_sys_t::s_dd_space_name,
-                           dict_sys_t::s_dd_space_file_name, true, false,
-                           keyring_encryption_info);
+          dberr_t error = fil_ibd_open(
+              true, FIL_TYPE_TABLESPACE, dict_sys_t::s_space_id,
+              predefined_flags, dict_sys_t::s_dd_space_name,
+              dict_sys_t::s_dd_space_name, dict_sys_t::s_dd_space_file_name,
+              true, false, keyring_encryption_info);
           if (error != DB_SUCCESS) {
             ib::error(ER_IB_MSG_1142);
             return (srv_init_abort(DB_ERROR));
