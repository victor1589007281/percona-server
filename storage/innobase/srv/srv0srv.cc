--- conflicted
+++ resolved
@@ -2510,10 +2510,6 @@
 			break;
 		}
 
-		n_pages_purged = trx_purge(
-<<<<<<< HEAD
-			n_use_threads, srv_purge_batch_size, false);
-
 		ulint	undo_trunc_freq =
 			purge_sys->undo_trunc.get_rseg_truncate_frequency();
 
@@ -2521,15 +2517,9 @@
 			static_cast<ulint>(srv_purge_rseg_truncate_frequency),
 			undo_trunc_freq);
 
-		if (!(count++ % rseg_truncate_frequency)) {
-			/* Force a truncate of the history list. */
-			n_pages_purged += trx_purge(
-				1, srv_purge_batch_size, true);
-		}
-=======
+		n_pages_purged = trx_purge(
 			n_use_threads, srv_purge_batch_size,
-			(++count % TRX_SYS_N_RSEGS) == 0);
->>>>>>> ff637720
+			(++count % rseg_truncate_frequency) == 0);
 
 		*n_total_purged += n_pages_purged;
 
