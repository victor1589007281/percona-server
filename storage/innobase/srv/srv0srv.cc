/*****************************************************************************

Copyright (c) 1995, 2016, Oracle and/or its affiliates. All Rights Reserved.
Copyright (c) 2008, 2009 Google Inc.
Copyright (c) 2009, 2016, Percona Inc.

Portions of this file contain modifications contributed and copyrighted by
Google, Inc. Those modifications are gratefully acknowledged and are described
briefly in the InnoDB documentation. The contributions by Google are
incorporated with their permission, and subject to the conditions contained in
the file COPYING.Google.

Portions of this file contain modifications contributed and copyrighted
by Percona Inc.. Those modifications are
gratefully acknowledged and are described briefly in the InnoDB
documentation. The contributions by Percona Inc. are incorporated with
their permission, and subject to the conditions contained in the file
COPYING.Percona.

This program is free software; you can redistribute it and/or modify it under
the terms of the GNU General Public License as published by the Free Software
Foundation; version 2 of the License.

This program is distributed in the hope that it will be useful, but WITHOUT
ANY WARRANTY; without even the implied warranty of MERCHANTABILITY or FITNESS
FOR A PARTICULAR PURPOSE. See the GNU General Public License for more details.

You should have received a copy of the GNU General Public License along with
this program; if not, write to the Free Software Foundation, Inc.,
51 Franklin Street, Suite 500, Boston, MA 02110-1335 USA

*****************************************************************************/

/**************************************************//**
@file srv/srv0srv.cc
The database server main program

Created 10/8/1995 Heikki Tuuri
*******************************************************/

#include "my_global.h"
#include "my_thread.h"

#include "mysql/psi/mysql_stage.h"
#include "mysql/psi/psi.h"
#include "sql_thd_internal_api.h"

#include "ha_prototypes.h"

#include "btr0sea.h"
#include "buf0flu.h"
#include "buf0lru.h"
#include "dict0boot.h"
#include "dict0load.h"
#include "dict0stats_bg.h"
#include "fsp0sysspace.h"
#include "ibuf0ibuf.h"
#include "lock0lock.h"
#include "log0online.h"
#include "log0recv.h"
#include "mem0mem.h"
#include "os0proc.h"
#include "pars0pars.h"
#include "que0que.h"
#include "row0mysql.h"
#include "row0trunc.h"
#include "srv0mon.h"
#include "srv0srv.h"
#include "srv0start.h"
#include "sync0sync.h"
#include "trx0i_s.h"
#include "trx0purge.h"
#include "usr0sess.h"
#include "ut0crc32.h"
#include "ut0mem.h"

/* prototypes of new functions added to ha_innodb.cc for kill_idle_transaction */
bool		innobase_thd_is_idle(const void* thd);
ib_uint64_t	innobase_thd_get_start_time(const void* thd);
void		innobase_thd_kill(ulong thd_id);
ulong		innobase_thd_get_thread_id(const void* thd);

/* The following is the maximum allowed duration of a lock wait. */
ulint	srv_fatal_semaphore_wait_threshold = 600;

lint	srv_kill_idle_transaction = 0;

/* How much data manipulation language (DML) statements need to be delayed,
in microseconds, in order to reduce the lagging of the purge thread. */
ulint	srv_dml_needed_delay = 0;

ibool	srv_monitor_active = FALSE;
ibool	srv_error_monitor_active = FALSE;

ibool	srv_buf_dump_thread_active = FALSE;

bool	srv_buf_resize_thread_active = false;

ibool	srv_dict_stats_thread_active = FALSE;

const char*	srv_main_thread_op_info = "";

/** Prefix used by MySQL to indicate pre-5.1 table name encoding */
const char		srv_mysql50_table_name_prefix[10] = "#mysql50#";

/* Server parameters which are read from the initfile */

/* The following three are dir paths which are catenated before file
names, where the file name itself may also contain a path */

char*	srv_data_home	= NULL;

/** Rollback files directory, can be absolute. */
char*	srv_undo_dir = NULL;

/** The number of tablespaces to use for rollback segments. */
ulong	srv_undo_tablespaces = 0;

/** The number of UNDO tablespaces that are open and ready to use. */
ulint	srv_undo_tablespaces_open = 0;

/** The number of UNDO tablespaces that are active (hosting some rollback
segment). It is quite possible that some of the tablespaces doesn't host
any of the rollback-segment based on configuration used. */
ulint	srv_undo_tablespaces_active = 0;

/* The number of rollback segments to use */
ulong	srv_undo_logs = 1;

/** Rate at which UNDO records should be purged. */
ulong	srv_purge_rseg_truncate_frequency = 128;

/** Enable or Disable Truncate of UNDO tablespace.
Note: If enabled then UNDO tablespace will be selected for truncate.
While Server waits for undo-tablespace to truncate if user disables
it, truncate action is completed but no new tablespace is marked
for truncate (action is never aborted). */
my_bool	srv_undo_log_truncate = FALSE;

/** Maximum size of undo tablespace. */
unsigned long long	srv_max_undo_log_size;

/** UNDO logs that are not redo logged.
These logs reside in the temp tablespace.*/
const ulong		srv_tmp_undo_logs = 32;

/** Default undo tablespace size in UNIV_PAGEs count (10MB). */
const ulint SRV_UNDO_TABLESPACE_SIZE_IN_PAGES =
	((1024 * 1024) * 10) / UNIV_PAGE_SIZE_DEF;

/** Set if InnoDB must operate in read-only mode. We don't do any
recovery and open all tables in RO mode instead of RW mode. We don't
sync the max trx id to disk either. */
my_bool	srv_read_only_mode;
/** store to its own file each table created by an user; data
dictionary tables are in the system tablespace 0 */
my_bool	srv_file_per_table;
/** The file format to use on new *.ibd files. */
ulint	srv_file_format = 0;
/** Whether to check file format during startup.  A value of
UNIV_FORMAT_MAX + 1 means no checking ie. FALSE.  The default is to
set it to the highest format we support. */
ulint	srv_max_file_format_at_startup = UNIV_FORMAT_MAX;
/** Set if InnoDB operates in read-only mode or innodb-force-recovery
is greater than SRV_FORCE_NO_TRX_UNDO. */
my_bool	high_level_read_only;

#if UNIV_FORMAT_A
# error "UNIV_FORMAT_A must be 0!"
#endif

/** Place locks to records only i.e. do not use next-key locking except
on duplicate key checking and foreign key checking */
ibool	srv_locks_unsafe_for_binlog = FALSE;
/** Sort buffer size in index creation */
ulong	srv_sort_buf_size = 1048576;
/** Maximum modification log file size for online index creation */
unsigned long long	srv_online_max_size;

/* If this flag is TRUE, then we will use the native aio of the
OS (provided we compiled Innobase with it in), otherwise we will
use simulated aio we build below with threads.
Currently we support native aio on windows and linux */
my_bool	srv_use_native_aio = TRUE;
my_bool	srv_numa_interleave = FALSE;

my_bool	srv_track_changed_pages = FALSE;

ulonglong	srv_max_bitmap_file_size = 100 * 1024 * 1024;

ulonglong	srv_max_changed_pages = 0;
#ifdef UNIV_DEBUG
/** Force all user tables to use page compression. */
ulong	srv_debug_compress;
/** Used by SET GLOBAL innodb_master_thread_disabled_debug = X. */
my_bool	srv_master_thread_disabled_debug;
/** Event used to inform that master thread is disabled. */
static os_event_t	srv_master_thread_disabled_event;
/** Debug variable to find if any background threads are adding
to purge during slow shutdown. */
extern bool		trx_commit_disallowed;
#endif /* UNIV_DEBUG */

/*------------------------- LOG FILES ------------------------ */
char*	srv_log_group_home_dir	= NULL;

ulong	srv_n_log_files		= SRV_N_LOG_FILES_MAX;
/** At startup, this is the current redo log file size.
During startup, if this is different from srv_log_file_size_requested
(innodb_log_file_size), the redo log will be rebuilt and this size
will be initialized to srv_log_file_size_requested.
When upgrading from a previous redo log format, this will be set to 0,
and writing to the redo log is not allowed.

During startup, this is in bytes, and later converted to pages. */
ib_uint64_t	srv_log_file_size;
/** The value of the startup parameter innodb_log_file_size */
ib_uint64_t	srv_log_file_size_requested;
/* size in database pages */
ulint		srv_log_buffer_size = ULINT_MAX;
uint		srv_flush_log_at_timeout = 1;
ulong		srv_page_size = UNIV_PAGE_SIZE_DEF;
ulong		srv_page_size_shift = UNIV_PAGE_SIZE_SHIFT_DEF;
ulong		srv_log_write_ahead_size = 0;

page_size_t	univ_page_size(0, 0, false);

char	srv_use_global_flush_log_at_trx_commit	= TRUE;

/* Try to flush dirty pages so as to avoid IO bursts at
the checkpoints. */
char	srv_adaptive_flushing	= TRUE;

ulint	srv_show_locks_held	= 10;
ulint	srv_show_verbose_locks	= 0;

/* Allow IO bursts at the checkpoints ignoring io_capacity setting. */
my_bool	srv_flush_sync		= TRUE;

/** Maximum number of times allowed to conditionally acquire
mutex before switching to blocking wait on the mutex */
#define MAX_MUTEX_NOWAIT	20

/** Check whether the number of failed nonblocking mutex
acquisition attempts exceeds maximum allowed value. If so,
srv_printf_innodb_monitor() will request mutex acquisition
with mutex_enter(), which will wait until it gets the mutex. */
#define MUTEX_NOWAIT(mutex_skipped)	((mutex_skipped) < MAX_MUTEX_NOWAIT)

/** Requested size in bytes */
ulint	srv_buf_pool_size	= ULINT_MAX;
/** Minimum pool size in bytes */
const ulint	srv_buf_pool_min_size	= 5 * 1024 * 1024;
/** Default pool size in bytes */
const ulint	srv_buf_pool_def_size	= 128 * 1024 * 1024;
/** Requested buffer pool chunk size. Each buffer pool instance consists
of one or more chunks. */
ulong	srv_buf_pool_chunk_unit;
/** Requested number of buffer pool instances */
ulong	srv_buf_pool_instances;
/** Default number of buffer pool instances */
const ulong	srv_buf_pool_instances_default = 0;
/** Number of locks to protect buf_pool->page_hash */
ulong	srv_n_page_hash_locks = 16;

/** Scan depth for LRU flush batch i.e.: number of blocks scanned*/
ulong	srv_LRU_scan_depth	= 1024;
/** Whether or not to flush neighbors of a block */
ulong	srv_flush_neighbors	= 1;
/** Previously requested size. Accesses protected by memory barriers. */
ulint	srv_buf_pool_old_size	= 0;
/** Current size as scaling factor for the other components */
ulint	srv_buf_pool_base_size	= 0;
/** Current size in bytes */
ulint	srv_buf_pool_curr_size	= 0;
/** Dump this % of each buffer pool during BP dump */
ulong	srv_buf_pool_dump_pct;
/** Lock table size in bytes */
ulint	srv_lock_table_size	= ULINT_MAX;

/** The maximum time limit for a single LRU tail flush iteration by the page
cleaner thread */
ulint	srv_cleaner_max_lru_time = 1000;

/** The maximum time limit for a single flush list flush iteration by the page
cleaner thread */
ulint	srv_cleaner_max_flush_time = 1000;

/** Page cleaner LSN age factor formula option */
ulong	srv_cleaner_lsn_age_factor
	= SRV_CLEANER_LSN_AGE_FACTOR_HIGH_CHECKPOINT;

/** Empty free list for a query thread handling algorithm option  */
ulong	srv_empty_free_list_algorithm = SRV_EMPTY_FREE_LIST_BACKOFF;

/* This parameter is deprecated. Use srv_n_io_[read|write]_threads
instead. */
ulint	srv_n_read_io_threads	= ULINT_MAX;
ulint	srv_n_write_io_threads	= ULINT_MAX;

/* Switch to enable random read ahead. */
my_bool	srv_random_read_ahead	= FALSE;
/* User settable value of the number of pages that must be present
in the buffer cache and accessed sequentially for InnoDB to trigger a
readahead request. */
ulong	srv_read_ahead_threshold	= 56;

/** Maximum on-disk size of change buffer in terms of percentage
of the buffer pool. */
uint	srv_change_buffer_max_size = CHANGE_BUFFER_DEFAULT_SIZE;

/* This parameter is used to throttle the number of insert buffers that are
merged in a batch. By increasing this parameter on a faster disk you can
possibly reduce the number of I/O operations performed to complete the
merge operation. The value of this parameter is used as is by the
background loop when the system is idle (low load), on a busy system
the parameter is scaled down by a factor of 4, this is to avoid putting
a heavier load on the I/O sub system. */

ulong	srv_insert_buffer_batch_size = 20;

char*	srv_file_flush_method_str = NULL;
#ifndef _WIN32
enum srv_unix_flush_t	srv_unix_file_flush_method = SRV_UNIX_FSYNC;
#else
enum srv_win_flush_t	srv_win_file_flush_method = SRV_WIN_IO_UNBUFFERED;
#endif /* _WIN32 */

ulint	srv_max_n_open_files	  = 300;

/* Number of IO operations per second the server can do */
ulong	srv_io_capacity         = 200;
ulong	srv_max_io_capacity     = 400;

/* The number of page cleaner threads to use.*/
ulong	srv_n_page_cleaners = 4;

/* The InnoDB main thread tries to keep the ratio of modified pages
in the buffer pool to all database pages in the buffer pool smaller than
the following number. But it is not guaranteed that the value stays below
that during a time of heavy update/insert activity. */

double	srv_max_buf_pool_modified_pct	= 75.0;
double	srv_max_dirty_pages_pct_lwm	= 0.0;

/* This is the percentage of log capacity at which adaptive flushing,
if enabled, will kick in. */
ulong	srv_adaptive_flushing_lwm	= 10;

/* Number of iterations over which adaptive flushing is averaged. */
ulong	srv_flushing_avg_loops		= 30;

/* The tids of the purge threads */
os_tid_t	srv_purge_tids[SRV_MAX_N_PURGE_THREADS];

/* The tids of the I/O threads */
os_tid_t	srv_io_tids[SRV_MAX_N_IO_THREADS];

/* The tid of the master thread */
os_tid_t	srv_master_tid;

/* The relative scheduling priority of the purge threads */
ulint	srv_sched_priority_purge	= 19;

/* The relative scheduling priority of the I/O threads */
ulint	srv_sched_priority_io		= 19;

/* The relative scheduling priority of the master thread */
ulint	srv_sched_priority_master	= 19;

/* The relative priority of the current thread.  If 0, low priority; if 1, high
priority.  */
UNIV_THREAD_LOCAL ulint srv_current_thread_priority = 0;

/* The relative priority of the purge coordinator and worker threads.  */
my_bool	srv_purge_thread_priority	= FALSE;

/* The relative priority of the master thread.  */
my_bool	srv_master_thread_priority	= FALSE;

/* The number of purge threads to use.*/
ulong	srv_n_purge_threads = 4;

/* the number of pages to purge in one batch */
ulong	srv_purge_batch_size = 20;

/* Internal setting for "innodb_stats_method". Decides how InnoDB treats
NULL value when collecting statistics. By default, it is set to
SRV_STATS_NULLS_EQUAL(0), ie. all NULL value are treated equal */
ulong srv_innodb_stats_method = SRV_STATS_NULLS_EQUAL;

srv_stats_t	srv_stats;

/* structure to pass status variables to MySQL */
export_var_t export_vars;

/** Normally 0. When nonzero, skip some phases of crash recovery,
starting from SRV_FORCE_IGNORE_CORRUPT, so that data can be recovered
by SELECT or mysqldump. When this is nonzero, we do not allow any user
modifications to the data. */
ulong	srv_force_recovery;
#ifndef DBUG_OFF
/** Inject a crash at different steps of the recovery process.
This is for testing and debugging only. */
ulong	srv_force_recovery_crash;
#endif /* !DBUG_OFF */

/** Print all user-level transactions deadlocks to mysqld stderr */

my_bool	srv_print_all_deadlocks = FALSE;

/** Enable INFORMATION_SCHEMA.innodb_cmp_per_index */
my_bool	srv_cmp_per_index_enabled = FALSE;

/* If the following is set to 1 then we do not run purge and insert buffer
merge to completion before shutdown. If it is set to 2, do not even flush the
buffer pool to data files at the shutdown: we effectively 'crash'
InnoDB (but lose no committed transactions). */
ulint	srv_fast_shutdown	= 0;

/* Generate a innodb_status.<pid> file */
ibool	srv_innodb_status	= FALSE;

/* When estimating number of different key values in an index, sample
this many index pages, there are 2 ways to calculate statistics:
* persistent stats that are calculated by ANALYZE TABLE and saved
  in the innodb database.
* quick transient stats, that are used if persistent stats for the given
  table/index are not found in the innodb database */
unsigned long long	srv_stats_transient_sample_pages = 8;
my_bool		srv_stats_persistent = TRUE;
unsigned long long	srv_stats_persistent_sample_pages = 20;
my_bool		srv_stats_auto_recalc = TRUE;

ibool	srv_use_doublewrite_buf	= TRUE;

/** doublewrite buffer is 1MB is size i.e.: it can hold 128 16K pages.
The following parameter is the size of the buffer that is used for
batch flushing i.e.: LRU flushing and flush_list flushing. The rest
of the pages are used for single page flushing. */
ulong	srv_doublewrite_batch_size	= 120;

ulong	srv_replication_delay		= 0;

ulint	srv_pass_corrupt_table = 0; /* 0:disable 1:enable */

/*-------------------------------------------*/
ulong	srv_n_spin_wait_rounds	= 30;
ulong	srv_spin_wait_delay	= 6;
ibool	srv_priority_boost	= TRUE;

static ulint		srv_n_rows_inserted_old		= 0;
static ulint		srv_n_rows_updated_old		= 0;
static ulint		srv_n_rows_deleted_old		= 0;
static ulint		srv_n_rows_read_old		= 0;

ulint	srv_truncated_status_writes	= 0;
ulint	srv_available_undo_logs         = 0;

/* Set the following to 0 if you want InnoDB to write messages on
stderr on startup/shutdown. */
ibool	srv_print_verbose_log		= TRUE;
my_bool	srv_print_innodb_monitor	= FALSE;
my_bool	srv_print_innodb_lock_monitor	= FALSE;

/* Array of English strings describing the current state of an
i/o handler thread */

const char* srv_io_thread_op_info[SRV_MAX_N_IO_THREADS];
const char* srv_io_thread_function[SRV_MAX_N_IO_THREADS];

time_t	srv_last_monitor_time;

ib_mutex_t	srv_innodb_monitor_mutex;

/** Mutex protecting page_zip_stat_per_index */
ib_mutex_t	page_zip_stat_per_index_mutex;

/* Mutex for locking srv_monitor_file. Not created if srv_read_only_mode */
ib_mutex_t	srv_monitor_file_mutex;

/** Temporary file for innodb monitor output */
FILE*	srv_monitor_file;
/** Mutex for locking srv_dict_tmpfile. Not created if srv_read_only_mode.
This mutex has a very high rank; threads reserving it should not
be holding any InnoDB latches. */
ib_mutex_t	srv_dict_tmpfile_mutex;
/** Temporary file for output from the data dictionary */
FILE*	srv_dict_tmpfile;
/** Mutex for locking srv_misc_tmpfile. Not created if srv_read_only_mode.
This mutex has a very low rank; threads reserving it should not
acquire any further latches or sleep before releasing this one. */
ib_mutex_t	srv_misc_tmpfile_mutex;
/** Temporary file for miscellanous diagnostic output */
FILE*	srv_misc_tmpfile;

ulint	srv_main_thread_process_no	= 0;
ulint	srv_main_thread_id		= 0;

/* The following counts are used by the srv_master_thread. */

/** Iterations of the loop bounded by 'srv_active' label. */
static ulint		srv_main_active_loops		= 0;
/** Iterations of the loop bounded by the 'srv_idle' label. */
static ulint		srv_main_idle_loops		= 0;
/** Iterations of the loop bounded by the 'srv_shutdown' label. */
static ulint		srv_main_shutdown_loops		= 0;
/** Log writes involving flush. */
static ulint		srv_log_writes_and_flush	= 0;

/* This is only ever touched by the master thread. It records the
time when the last flush of log file has happened. The master
thread ensures that we flush the log files at least once per
second. */
static time_t	srv_last_log_flush_time;

/* Interval in seconds at which various tasks are performed by the
master thread when server is active. In order to balance the workload,
we should try to keep intervals such that they are not multiple of
each other. For example, if we have intervals for various tasks
defined as 5, 10, 15, 60 then all tasks will be performed when
current_time % 60 == 0 and no tasks will be performed when
current_time % 5 != 0. */

# define	SRV_MASTER_CHECKPOINT_INTERVAL		(7)
# define	SRV_MASTER_PURGE_INTERVAL		(10)
# define	SRV_MASTER_DICT_LRU_INTERVAL		(47)

/** Acquire the system_mutex. */
#define srv_sys_mutex_enter() do {			\
	mutex_enter(&srv_sys->mutex);			\
} while (0)

/** Test if the system mutex is owned. */
#define srv_sys_mutex_own() (mutex_own(&srv_sys->mutex)	\
			     && !srv_read_only_mode)

/** Release the system mutex. */
#define srv_sys_mutex_exit() do {			\
	mutex_exit(&srv_sys->mutex);			\
} while (0)

#define fetch_lock_wait_timeout(trx)			\
	((trx)->lock.allowed_to_wait			\
	 ? thd_lock_wait_timeout((trx)->mysql_thd)	\
	 : 0)

/*
	IMPLEMENTATION OF THE SERVER MAIN PROGRAM
	=========================================

There is the following analogue between this database
server and an operating system kernel:

DB concept			equivalent OS concept
----------			---------------------
transaction		--	process;

query thread		--	thread;

lock			--	semaphore;

kernel			--	kernel;

query thread execution:
(a) without lock mutex
reserved		--	process executing in user mode;
(b) with lock mutex reserved
			--	process executing in kernel mode;

The server has several backgroind threads all running at the same
priority as user threads. It periodically checks if here is anything
happening in the server which requires intervention of the master
thread. Such situations may be, for example, when flushing of dirty
blocks is needed in the buffer pool or old version of database rows
have to be cleaned away (purged). The user can configure a separate
dedicated purge thread(s) too, in which case the master thread does not
do any purging.

The threads which we call user threads serve the queries of the MySQL
server. They run at normal priority.

When there is no activity in the system, also the master thread
suspends itself to wait for an event making the server totally silent.

There is still one complication in our server design. If a
background utility thread obtains a resource (e.g., mutex) needed by a user
thread, and there is also some other user activity in the system,
the user thread may have to wait indefinitely long for the
resource, as the OS does not schedule a background thread if
there is some other runnable user thread. This problem is called
priority inversion in real-time programming.

One solution to the priority inversion problem would be to keep record
of which thread owns which resource and in the above case boost the
priority of the background thread so that it will be scheduled and it
can release the resource.  This solution is called priority inheritance
in real-time programming.  A drawback of this solution is that the overhead
of acquiring a mutex increases slightly, maybe 0.2 microseconds on a 100
MHz Pentium, because the thread has to call os_thread_get_curr_id.  This may
be compared to 0.5 microsecond overhead for a mutex lock-unlock pair. Note
that the thread cannot store the information in the resource , say mutex,
itself, because competing threads could wipe out the information if it is
stored before acquiring the mutex, and if it stored afterwards, the
information is outdated for the time of one machine instruction, at least.
(To be precise, the information could be stored to lock_word in mutex if
the machine supports atomic swap.)

The above solution with priority inheritance may become actual in the
future, currently we do not implement any priority twiddling solution.
Our general aim is to reduce the contention of all mutexes by making
them more fine grained.

The thread table contains information of the current status of each
thread existing in the system, and also the event semaphores used in
suspending the master thread and utility threads when they have nothing
to do.  The thread table can be seen as an analogue to the process table
in a traditional Unix implementation. */

/** The server system struct */
struct srv_sys_t{
	ib_mutex_t	tasks_mutex;		/*!< variable protecting the
						tasks queue */
	UT_LIST_BASE_NODE_T(que_thr_t)
			tasks;			/*!< task queue */

	ib_mutex_t	mutex;			/*!< variable protecting the
						fields below. */
	ulint		n_sys_threads;		/*!< size of the sys_threads
						array */

	srv_slot_t*	sys_threads;		/*!< server thread table */

	ulint		n_threads_active[SRV_MASTER + 1];
						/*!< number of threads active
						in a thread class */

	srv_stats_t::ulint_ctr_1_t
			activity_count;		/*!< For tracking server
						activity */
	srv_stats_t::ulint_ctr_1_t
			ibuf_merge_activity_count;/*!< For tracking change
						buffer merge activity, a subset
						of overall server activity */
};

static srv_sys_t*	srv_sys	= NULL;

/** Event to signal the monitor thread. */
os_event_t	srv_monitor_event;

/** Event to signal the error thread */
os_event_t	srv_error_event;

/** Event to signal the buffer pool dump/load thread */
os_event_t	srv_buf_dump_event;

/** Event to signal the buffer pool resize thread */
os_event_t	srv_buf_resize_event;

/** The buffer pool dump/load file name */
char*	srv_buf_dump_filename;

/** Boolean config knobs that tell InnoDB to dump the buffer pool at shutdown
and/or load it during startup. */
char	srv_buffer_pool_dump_at_shutdown = TRUE;
char	srv_buffer_pool_load_at_startup = TRUE;

/** Path to the parallel doublewrite buffer */
char*	srv_parallel_doublewrite_path;

/** Slot index in the srv_sys->sys_threads array for the purge thread. */
static const ulint	SRV_PURGE_SLOT	= 1;

/** Slot index in the srv_sys->sys_threads array for the master thread. */
static const ulint	SRV_MASTER_SLOT = 0;

os_event_t	srv_checkpoint_completed_event;

os_event_t	srv_redo_log_tracked_event;

bool	srv_redo_log_thread_started = false;

#ifdef HAVE_PSI_STAGE_INTERFACE
/** Performance schema stage event for monitoring ALTER TABLE progress
everything after flush log_make_checkpoint_at(). */
PSI_stage_info	srv_stage_alter_table_end
	= {0, "alter table (end)", PSI_FLAG_STAGE_PROGRESS};

/** Performance schema stage event for monitoring ALTER TABLE progress
log_make_checkpoint_at(). */
PSI_stage_info	srv_stage_alter_table_flush
	= {0, "alter table (flush)", PSI_FLAG_STAGE_PROGRESS};

/** Performance schema stage event for monitoring ALTER TABLE progress
row_merge_insert_index_tuples(). */
PSI_stage_info	srv_stage_alter_table_insert
	= {0, "alter table (insert)", PSI_FLAG_STAGE_PROGRESS};

/** Performance schema stage event for monitoring ALTER TABLE progress
row_log_apply(). */
PSI_stage_info	srv_stage_alter_table_log_index
	= {0, "alter table (log apply index)", PSI_FLAG_STAGE_PROGRESS};

/** Performance schema stage event for monitoring ALTER TABLE progress
row_log_table_apply(). */
PSI_stage_info	srv_stage_alter_table_log_table
	= {0, "alter table (log apply table)", PSI_FLAG_STAGE_PROGRESS};

/** Performance schema stage event for monitoring ALTER TABLE progress
row_merge_sort(). */
PSI_stage_info	srv_stage_alter_table_merge_sort
	= {0, "alter table (merge sort)", PSI_FLAG_STAGE_PROGRESS};

/** Performance schema stage event for monitoring ALTER TABLE progress
row_merge_read_clustered_index(). */
PSI_stage_info	srv_stage_alter_table_read_pk_internal_sort
	= {0, "alter table (read PK and internal sort)", PSI_FLAG_STAGE_PROGRESS};

/** Performance schema stage event for monitoring buffer pool load progress. */
PSI_stage_info	srv_stage_buffer_pool_load
	= {0, "buffer pool load", PSI_FLAG_STAGE_PROGRESS};
#endif /* HAVE_PSI_STAGE_INTERFACE */

/*********************************************************************//**
Prints counters for work done by srv_master_thread. */
static
void
srv_print_master_thread_info(
/*=========================*/
	FILE  *file)    /* in: output stream */
{
	fprintf(file,
		"srv_master_thread loops: "
		ULINTPF " srv_active, "
		ULINTPF " srv_shutdown, "
		ULINTPF " srv_idle\n",
		srv_main_active_loops,
		srv_main_shutdown_loops,
		srv_main_idle_loops);
	fprintf(file,
		"srv_master_thread log flush and writes: " ULINTPF "\n",
		srv_log_writes_and_flush);
}

/*********************************************************************//**
Sets the info describing an i/o thread current state. */
void
srv_set_io_thread_op_info(
/*======================*/
	ulint		i,	/*!< in: the 'segment' of the i/o thread */
	const char*	str)	/*!< in: constant char string describing the
				state */
{
	ut_a(i < SRV_MAX_N_IO_THREADS);

	srv_io_thread_op_info[i] = str;
}

/*********************************************************************//**
Resets the info describing an i/o thread current state. */
void
srv_reset_io_thread_op_info()
/*=========================*/
{
	for (ulint i = 0; i < UT_ARR_SIZE(srv_io_thread_op_info); ++i) {
		srv_io_thread_op_info[i] = "not started yet";
	}
}

#ifdef UNIV_DEBUG
/*********************************************************************//**
Validates the type of a thread table slot.
@return TRUE if ok */
static
ibool
srv_thread_type_validate(
/*=====================*/
	srv_thread_type	type)	/*!< in: thread type */
{
	switch (type) {
	case SRV_NONE:
		break;
	case SRV_WORKER:
	case SRV_PURGE:
	case SRV_MASTER:
		return(TRUE);
	}
	ut_error;
	return(FALSE);
}
#endif /* UNIV_DEBUG */

/*********************************************************************//**
Gets the type of a thread table slot.
@return thread type */
static
srv_thread_type
srv_slot_get_type(
/*==============*/
	const srv_slot_t*	slot)	/*!< in: thread slot */
{
	srv_thread_type	type = slot->type;
	ut_ad(srv_thread_type_validate(type));
	return(type);
}

/*********************************************************************//**
Reserves a slot in the thread table for the current thread.
@return reserved slot */
static
srv_slot_t*
srv_reserve_slot(
/*=============*/
	srv_thread_type	type)	/*!< in: type of the thread */
{
	srv_slot_t*	slot = 0;

	srv_sys_mutex_enter();

	ut_ad(srv_thread_type_validate(type));

	switch (type) {
	case SRV_MASTER:
		slot = &srv_sys->sys_threads[SRV_MASTER_SLOT];
		break;

	case SRV_PURGE:
		slot = &srv_sys->sys_threads[SRV_PURGE_SLOT];
		break;

	case SRV_WORKER:
		/* Find an empty slot, skip the master and purge slots. */
		for (slot = &srv_sys->sys_threads[2];
		     slot->in_use;
		     ++slot) {

			ut_a(slot < &srv_sys->sys_threads[
			     srv_sys->n_sys_threads]);
		}
		break;

	case SRV_NONE:
		ut_error;
	}

	ut_a(!slot->in_use);

	slot->in_use = TRUE;
	slot->suspended = FALSE;
	slot->type = type;

	ut_ad(srv_slot_get_type(slot) == type);

	++srv_sys->n_threads_active[type];

	srv_sys_mutex_exit();

	return(slot);
}

/*********************************************************************//**
Suspends the calling thread to wait for the event in its thread slot.
@return the current signal count of the event. */
static
int64_t
srv_suspend_thread_low(
/*===================*/
	srv_slot_t*	slot)	/*!< in/out: thread slot */
{

	ut_ad(!srv_read_only_mode);
	ut_ad(srv_sys_mutex_own());

	ut_ad(slot->in_use);

	srv_thread_type	type = srv_slot_get_type(slot);

	switch (type) {
	case SRV_NONE:
		ut_error;

	case SRV_MASTER:
		/* We have only one master thread and it
		should be the first entry always. */
		ut_a(srv_sys->n_threads_active[type] == 1);
		break;

	case SRV_PURGE:
		/* We have only one purge coordinator thread
		and it should be the second entry always. */
		ut_a(srv_sys->n_threads_active[type] == 1);
		break;

	case SRV_WORKER:
		ut_a(srv_n_purge_threads > 1);
		ut_a(srv_sys->n_threads_active[type] > 0);
		break;
	}

	ut_a(!slot->suspended);
	slot->suspended = TRUE;

	ut_a(srv_sys->n_threads_active[type] > 0);

	srv_sys->n_threads_active[type]--;

	return(os_event_reset(slot->event));
}

/*********************************************************************//**
Suspends the calling thread to wait for the event in its thread slot.
@return the current signal count of the event. */
static
int64_t
srv_suspend_thread(
/*===============*/
	srv_slot_t*	slot)	/*!< in/out: thread slot */
{
	srv_sys_mutex_enter();

	int64_t		sig_count = srv_suspend_thread_low(slot);

	srv_sys_mutex_exit();

	return(sig_count);
}

/*********************************************************************//**
Releases threads of the type given from suspension in the thread table.
NOTE! The server mutex has to be reserved by the caller!
@return number of threads released: this may be less than n if not
        enough threads were suspended at the moment. */
ulint
srv_release_threads(
/*================*/
	srv_thread_type	type,	/*!< in: thread type */
	ulint		n)	/*!< in: number of threads to release */
{
	ulint		i;
	ulint		count	= 0;

	ut_ad(srv_thread_type_validate(type));
	ut_ad(n > 0);

	srv_sys_mutex_enter();

	for (i = 0; i < srv_sys->n_sys_threads; i++) {
		srv_slot_t*	slot;

		slot = &srv_sys->sys_threads[i];

		if (slot->in_use
		    && srv_slot_get_type(slot) == type
		    && slot->suspended) {

			switch (type) {
			case SRV_NONE:
				ut_error;

			case SRV_MASTER:
				/* We have only one master thread and it
				should be the first entry always. */
				ut_a(n == 1);
				ut_a(i == SRV_MASTER_SLOT);
				ut_a(srv_sys->n_threads_active[type] == 0);
				break;

			case SRV_PURGE:
				/* We have only one purge coordinator thread
				and it should be the second entry always. */
				ut_a(n == 1);
				ut_a(i == SRV_PURGE_SLOT);
				ut_a(srv_n_purge_threads > 0);
				ut_a(srv_sys->n_threads_active[type] == 0);
				break;

			case SRV_WORKER:
				ut_a(srv_n_purge_threads > 1);
				ut_a(srv_sys->n_threads_active[type]
				     < srv_n_purge_threads - 1);
				break;
			}

			slot->suspended = FALSE;

			++srv_sys->n_threads_active[type];

			os_event_set(slot->event);

			if (++count == n) {
				break;
			}
		}
	}

	srv_sys_mutex_exit();

	return(count);
}

/*********************************************************************//**
Release a thread's slot. */
static
void
srv_free_slot(
/*==========*/
	srv_slot_t*	slot)	/*!< in/out: thread slot */
{
	srv_sys_mutex_enter();

	if (!slot->suspended) {
		/* Mark the thread as inactive. */
		srv_suspend_thread_low(slot);
	}

	/* Free the slot for reuse. */
	ut_ad(slot->in_use);
	slot->in_use = FALSE;

	srv_sys_mutex_exit();
}

/*********************************************************************//**
Initializes the server. */
void
srv_init(void)
/*==========*/
{
	ulint	n_sys_threads = 0;
	ulint	srv_sys_sz = sizeof(*srv_sys);

	mutex_create(LATCH_ID_SRV_INNODB_MONITOR, &srv_innodb_monitor_mutex);

	if (!srv_read_only_mode) {

		/* Number of purge threads + master thread */
		n_sys_threads = srv_n_purge_threads + 1;

		srv_sys_sz += n_sys_threads * sizeof(*srv_sys->sys_threads);
	}

	srv_sys = static_cast<srv_sys_t*>(ut_zalloc_nokey(srv_sys_sz));

	srv_sys->n_sys_threads = n_sys_threads;

	/* Even in read-only mode we flush pages related to intrinsic table
	and so mutex creation is needed. */
	{

		mutex_create(LATCH_ID_SRV_SYS, &srv_sys->mutex);

		mutex_create(LATCH_ID_SRV_SYS_TASKS, &srv_sys->tasks_mutex);

		srv_sys->sys_threads = (srv_slot_t*) &srv_sys[1];

		for (ulint i = 0; i < srv_sys->n_sys_threads; ++i) {
			srv_slot_t*	slot = &srv_sys->sys_threads[i];

			slot->event = os_event_create(0);

			ut_a(slot->event);
		}

		srv_error_event = os_event_create(0);

		srv_monitor_event = os_event_create(0);

		srv_buf_dump_event = os_event_create(0);

		buf_flush_event = os_event_create("buf_flush_event");

		UT_LIST_INIT(srv_sys->tasks, &que_thr_t::queue);

		srv_checkpoint_completed_event = os_event_create(0);

		srv_redo_log_tracked_event = os_event_create(0);
		os_event_set(srv_redo_log_tracked_event);
	}

	srv_buf_resize_event = os_event_create(0);

	ut_d(srv_master_thread_disabled_event = os_event_create(0));

	/* page_zip_stat_per_index_mutex is acquired from:
	1. page_zip_compress() (after SYNC_FSP)
	2. page_zip_decompress()
	3. i_s_cmp_per_index_fill_low() (where SYNC_DICT is acquired)
	4. innodb_cmp_per_index_update(), no other latches
	since we do not acquire any other latches while holding this mutex,
	it can have very low level. We pick SYNC_ANY_LATCH for it. */
	mutex_create(LATCH_ID_PAGE_ZIP_STAT_PER_INDEX,
		     &page_zip_stat_per_index_mutex);

	/* Create dummy indexes for infimum and supremum records */

	dict_ind_init();

	/* Initialize some INFORMATION SCHEMA internal structures */
	trx_i_s_cache_init(trx_i_s_cache);

	ut_crc32_init();

	dict_mem_init();
}

/*********************************************************************//**
Frees the data structures created in srv_init(). */
void
srv_free(void)
/*==========*/
{
	mutex_free(&srv_innodb_monitor_mutex);
	mutex_free(&page_zip_stat_per_index_mutex);

	{
		mutex_free(&srv_sys->mutex);
		mutex_free(&srv_sys->tasks_mutex);

		for (ulint i = 0; i < srv_sys->n_sys_threads; ++i) {
			srv_slot_t*	slot = &srv_sys->sys_threads[i];

			os_event_destroy(slot->event);
		}

		os_event_destroy(srv_error_event);
		os_event_destroy(srv_monitor_event);
		os_event_destroy(srv_buf_dump_event);
		os_event_destroy(buf_flush_event);
		os_event_destroy(srv_checkpoint_completed_event);
		os_event_destroy(srv_redo_log_tracked_event);
	}

	os_event_destroy(srv_buf_resize_event);

#ifdef UNIV_DEBUG
	os_event_destroy(srv_master_thread_disabled_event);
	srv_master_thread_disabled_event = NULL;
#endif /* UNIV_DEBUG */

	trx_i_s_cache_free(trx_i_s_cache);

	ut_free(srv_sys);

	srv_sys = 0;
}

/*********************************************************************//**
Initializes the synchronization primitives, memory system, and the thread
local storage. */
void
srv_general_init(void)
/*==================*/
{
	sync_check_init();
	/* Reset the system variables in the recovery module. */
	recv_sys_var_init();
	os_thread_init();
	trx_pool_init();
	que_init();
	row_mysql_init();
}

/*********************************************************************//**
Normalizes init parameter values to use units we use inside InnoDB. */
static
void
srv_normalize_init_values(void)
/*===========================*/
{
	srv_sys_space.normalize();

	srv_tmp_space.normalize();

	srv_log_file_size /= UNIV_PAGE_SIZE;

	srv_log_buffer_size /= UNIV_PAGE_SIZE;

	srv_lock_table_size = 5 * (srv_buf_pool_size / UNIV_PAGE_SIZE);
}

/*********************************************************************//**
Boots the InnoDB server. */
void
srv_boot(void)
/*==========*/
{
	/* Transform the init parameter values given by MySQL to
	use units we use inside InnoDB: */

	srv_normalize_init_values();

	/* Initialize synchronization primitives, memory management, and thread
	local storage */

	srv_general_init();

	/* Initialize this module */

	srv_init();
}

/******************************************************************//**
Refreshes the values used to calculate per-second averages. */
static
void
srv_refresh_innodb_monitor_stats(void)
/*==================================*/
{
	mutex_enter(&srv_innodb_monitor_mutex);

	srv_last_monitor_time = time(NULL);

	os_aio_refresh_stats();

	btr_cur_n_sea_old = btr_cur_n_sea;
	btr_cur_n_non_sea_old = btr_cur_n_non_sea;

	log_refresh_stats();

	buf_refresh_io_stats_all();

	srv_n_rows_inserted_old = srv_stats.n_rows_inserted;
	srv_n_rows_updated_old = srv_stats.n_rows_updated;
	srv_n_rows_deleted_old = srv_stats.n_rows_deleted;
	srv_n_rows_read_old = srv_stats.n_rows_read;

	mutex_exit(&srv_innodb_monitor_mutex);
}

/******************************************************************//**
Outputs to a file the output of the InnoDB Monitor.
@return FALSE if not all information printed
due to failure to obtain necessary mutex */
ibool
srv_printf_innodb_monitor(
/*======================*/
	FILE*	file,		/*!< in: output stream */
	ibool	nowait,		/*!< in: whether to wait for the
				lock_sys_t:: mutex */
	ulint*	trx_start_pos,	/*!< out: file position of the start of
				the list of active transactions */
	ulint*	trx_end)	/*!< out: file position of the end of
				the list of active transactions */
{
	double	time_elapsed;
	time_t	current_time;
	ulint	n_reserved;
	ibool	ret;

	ulong	btr_search_sys_constant;
	ulong	btr_search_sys_variable;
	ulint	lock_sys_subtotal;
	ulint	recv_sys_subtotal;

	ulint	i;
	trx_t*	trx;

	mutex_enter(&srv_innodb_monitor_mutex);

	current_time = time(NULL);

	/* We add 0.001 seconds to time_elapsed to prevent division
	by zero if two users happen to call SHOW ENGINE INNODB STATUS at the
	same time */

	time_elapsed = difftime(current_time, srv_last_monitor_time)
		+ 0.001;

	srv_last_monitor_time = time(NULL);

	fputs("\n=====================================\n", file);

	ut_print_timestamp(file);
	fprintf(file,
		" INNODB MONITOR OUTPUT\n"
		"=====================================\n"
		"Per second averages calculated from the last %lu seconds\n",
		(ulong) time_elapsed);

	fputs("-----------------\n"
	      "BACKGROUND THREAD\n"
	      "-----------------\n", file);
	srv_print_master_thread_info(file);

	fputs("----------\n"
	      "SEMAPHORES\n"
	      "----------\n", file);

	sync_print(file);

	/* Conceptually, srv_innodb_monitor_mutex has a very high latching
	order level in sync0sync.h, while dict_foreign_err_mutex has a very
	low level 135. Therefore we can reserve the latter mutex here without
	a danger of a deadlock of threads. */

	mutex_enter(&dict_foreign_err_mutex);

	if (!srv_read_only_mode && ftell(dict_foreign_err_file) != 0L) {
		fputs("------------------------\n"
		      "LATEST FOREIGN KEY ERROR\n"
		      "------------------------\n", file);
		ut_copy_file(file, dict_foreign_err_file);
	}

	mutex_exit(&dict_foreign_err_mutex);

	/* Only if lock_print_info_summary proceeds correctly,
	before we call the lock_print_info_all_transactions
	to print all the lock information. IMPORTANT NOTE: This
	function acquires the lock mutex on success. */
	ret = lock_print_info_summary(file, nowait);

	if (ret) {
		if (trx_start_pos) {
			long	t = ftell(file);
			if (t < 0) {
				*trx_start_pos = ULINT_UNDEFINED;
			} else {
				*trx_start_pos = (ulint) t;
			}
		}

		/* NOTE: If we get here then we have the lock mutex. This
		function will release the lock mutex that we acquired when
		we called the lock_print_info_summary() function earlier. */

		lock_print_info_all_transactions(file);

		if (trx_end) {
			long	t = ftell(file);
			if (t < 0) {
				*trx_end = ULINT_UNDEFINED;
			} else {
				*trx_end = (ulint) t;
			}
		}
	}

	fputs("--------\n"
	      "FILE I/O\n"
	      "--------\n", file);
	os_aio_print(file);

	fputs("-------------------------------------\n"
	      "INSERT BUFFER AND ADAPTIVE HASH INDEX\n"
	      "-------------------------------------\n", file);
	ibuf_print(file);

	for (ulint i = 0; i < btr_ahi_parts; ++i) {
		rw_lock_s_lock(btr_search_latches[i]);
		ha_print_info(file, btr_search_sys->hash_tables[i]);
		rw_lock_s_unlock(btr_search_latches[i]);
	}

	fprintf(file,
		"%.2f hash searches/s, %.2f non-hash searches/s\n",
		(btr_cur_n_sea - btr_cur_n_sea_old)
		/ time_elapsed,
		(btr_cur_n_non_sea - btr_cur_n_non_sea_old)
		/ time_elapsed);
	btr_cur_n_sea_old = btr_cur_n_sea;
	btr_cur_n_non_sea_old = btr_cur_n_non_sea;

	fputs("---\n"
	      "LOG\n"
	      "---\n", file);
	log_print(file);

	fputs("----------------------\n"
	      "BUFFER POOL AND MEMORY\n"
	      "----------------------\n", file);
	fprintf(file,
		"Total large memory allocated " ULINTPF "\n"
		"Dictionary memory allocated " ULINTPF "\n",
		os_total_large_mem_allocated, dict_sys->size);

	/* Calculate AHI constant and variable memory allocations */

	btr_search_sys_constant = 0;
	btr_search_sys_variable = 0;

	ut_ad(btr_search_sys->hash_tables);

	for (i = 0; i < btr_ahi_parts; i++) {
		hash_table_t* ht = btr_search_sys->hash_tables[i];

		ut_ad(ht);
		ut_ad(ht->heap);

		/* Multiple mutexes/heaps are currently never used for adaptive
		hash index tables. */
		ut_ad(!ht->n_sync_obj);
		ut_ad(!ht->heaps);

		btr_search_sys_variable += mem_heap_get_size(ht->heap);
		btr_search_sys_constant += ht->n_cells * sizeof(hash_cell_t);
	}

	lock_sys_subtotal = 0;
	if (trx_sys) {
		mutex_enter(&trx_sys->mutex);
		trx = UT_LIST_GET_FIRST(trx_sys->mysql_trx_list);
		while (trx) {
			lock_sys_subtotal
				+= ((trx->lock.lock_heap)
				    ? mem_heap_get_size(trx->lock.lock_heap)
				    : 0);
			trx = UT_LIST_GET_NEXT(mysql_trx_list, trx);
		}
		mutex_exit(&trx_sys->mutex);
	}

	recv_sys_subtotal = ((recv_sys && recv_sys->addr_hash)
			? mem_heap_get_size(recv_sys->heap) : 0);

	fprintf(file,
			"Internal hash tables (constant factor + variable factor)\n"
			"    Adaptive hash index %lu \t(%lu + " ULINTPF ")\n"
			"    Page hash           %lu (buffer pool 0 only)\n"
			"    Dictionary cache    %lu \t(%lu + " ULINTPF ")\n"
			"    File system         %lu \t(%lu + " ULINTPF ")\n"
			"    Lock system         %lu \t(%lu + " ULINTPF ")\n"
			"    Recovery system     %lu \t(%lu + " ULINTPF ")\n",

			btr_search_sys_constant + btr_search_sys_variable,
			btr_search_sys_constant,
			btr_search_sys_variable,

			(ulong) (buf_pool_from_array(0)->page_hash->n_cells * sizeof(hash_cell_t)),

			(ulong) (dict_sys ? ((dict_sys->table_hash->n_cells
						+ dict_sys->table_id_hash->n_cells
						) * sizeof(hash_cell_t)
					+ dict_sys->size) : 0),
			(ulong) (dict_sys ? ((dict_sys->table_hash->n_cells
							+ dict_sys->table_id_hash->n_cells
							) * sizeof(hash_cell_t)) : 0),
			dict_sys ? (dict_sys->size) : 0,

			(ulong) (fil_system_hash_cells() * sizeof(hash_cell_t)
					+ fil_system_hash_nodes()),
			(ulong) (fil_system_hash_cells() * sizeof(hash_cell_t)),
			fil_system_hash_nodes(),

			(ulong) ((lock_sys ? (lock_sys->rec_hash->n_cells * sizeof(hash_cell_t)) : 0)
					+ lock_sys_subtotal),
			(ulong) (lock_sys ? (lock_sys->rec_hash->n_cells * sizeof(hash_cell_t)) : 0),
			lock_sys_subtotal,

			(ulong) (((recv_sys && recv_sys->addr_hash)
						? (recv_sys->addr_hash->n_cells * sizeof(hash_cell_t)) : 0)
					+ recv_sys_subtotal),
			(ulong) ((recv_sys && recv_sys->addr_hash)
					? (recv_sys->addr_hash->n_cells * sizeof(hash_cell_t)) : 0),
			recv_sys_subtotal);

	buf_print_io(file);

	fputs("--------------\n"
	      "ROW OPERATIONS\n"
	      "--------------\n", file);
	fprintf(file,
		ULINTPF " queries inside InnoDB, "
		ULINTPF " queries in queue\n",
		srv_conc_get_active_threads(),
		srv_conc_get_waiting_threads());

<<<<<<< HEAD
	fprintf(file, "%lu read views open inside InnoDB\n",
=======
	/* This is a dirty read, without holding trx_sys->mutex. */
	fprintf(file,
		ULINTPF " read views open inside InnoDB\n",
>>>>>>> 99077a55
		trx_sys->mvcc->size());

	mutex_enter(&trx_sys->mutex);

	fprintf(file, "%lu RW transactions active inside InnoDB\n",
		UT_LIST_GET_LEN(trx_sys->rw_trx_list));

	ReadView*	oldest_view = trx_sys->mvcc->get_oldest_view();
	if (oldest_view) {

		fprintf(file, "---OLDEST VIEW---\n");
		oldest_view->print(file);
		fprintf(file, "-----------------\n");
	}

	mutex_exit(&trx_sys->mutex);

	n_reserved = fil_space_get_n_reserved_extents(0);
	if (n_reserved > 0) {
		fprintf(file,
			ULINTPF " tablespace extents now reserved for"
			" B-tree split operations\n",
			n_reserved);
	}

	fprintf(file,
		"Process ID=" ULINTPF
		", Main thread ID=" ULINTPF
		", state: %s\n",
		srv_main_thread_process_no,
		srv_main_thread_id,
		srv_main_thread_op_info);
	fprintf(file,
		"Number of rows inserted " ULINTPF
		", updated " ULINTPF
		", deleted " ULINTPF
		", read " ULINTPF "\n",
		(ulint) srv_stats.n_rows_inserted,
		(ulint) srv_stats.n_rows_updated,
		(ulint) srv_stats.n_rows_deleted,
		(ulint) srv_stats.n_rows_read);
	fprintf(file,
		"%.2f inserts/s, %.2f updates/s,"
		" %.2f deletes/s, %.2f reads/s\n",
		((ulint) srv_stats.n_rows_inserted - srv_n_rows_inserted_old)
		/ time_elapsed,
		((ulint) srv_stats.n_rows_updated - srv_n_rows_updated_old)
		/ time_elapsed,
		((ulint) srv_stats.n_rows_deleted - srv_n_rows_deleted_old)
		/ time_elapsed,
		((ulint) srv_stats.n_rows_read - srv_n_rows_read_old)
		/ time_elapsed);

	srv_n_rows_inserted_old = srv_stats.n_rows_inserted;
	srv_n_rows_updated_old = srv_stats.n_rows_updated;
	srv_n_rows_deleted_old = srv_stats.n_rows_deleted;
	srv_n_rows_read_old = srv_stats.n_rows_read;

	fputs("----------------------------\n"
	      "END OF INNODB MONITOR OUTPUT\n"
	      "============================\n", file);
	mutex_exit(&srv_innodb_monitor_mutex);
	fflush(file);

	return(ret);
}

/******************************************************************//**
Function to pass InnoDB status variables to MySQL */
void
srv_export_innodb_status(void)
/*==========================*/
{
	buf_pool_stat_t		stat;
	buf_pools_list_size_t	buf_pools_list_size;
	ulint			LRU_len;
	ulint			free_len;
	ulint			flush_list_len;
	ulint			mem_adaptive_hash, mem_dictionary;
	ReadView*		oldest_view;
	ulint			i;

	buf_get_total_stat(&stat);
	buf_get_total_list_len(&LRU_len, &free_len, &flush_list_len);
	buf_get_total_list_size_in_bytes(&buf_pools_list_size);

	mem_adaptive_hash = 0;

	rw_lock_s_lock(btr_search_latches[0]);

	ut_ad(btr_search_sys->hash_tables);

	for (i = 0; i < btr_ahi_parts; i++) {
		hash_table_t*	ht = btr_search_sys->hash_tables[i];

		ut_ad(ht);
		ut_ad(ht->heap);
		/* Multiple mutexes/heaps are currently never used for adaptive
		hash index tables. */
		ut_ad(!ht->n_sync_obj);
		ut_ad(!ht->heaps);

		mem_adaptive_hash += mem_heap_get_size(ht->heap);
		mem_adaptive_hash += ht->n_cells * sizeof(hash_cell_t);
	}

	rw_lock_s_unlock(btr_search_latches[0]);

	mutex_enter(&dict_sys->mutex);

	mem_dictionary = (dict_sys ? ((dict_sys->table_hash->n_cells
					+ dict_sys->table_id_hash->n_cells
				      ) * sizeof(hash_cell_t)
				+ dict_sys->size) : 0);
	mutex_exit(&dict_sys->mutex);

	mutex_enter(&srv_innodb_monitor_mutex);

	export_vars.innodb_data_pending_reads =
		os_n_pending_reads;

	export_vars.innodb_data_pending_writes =
		os_n_pending_writes;

	export_vars.innodb_data_pending_fsyncs =
		fil_n_pending_log_flushes
		+ fil_n_pending_tablespace_flushes;
	export_vars.innodb_adaptive_hash_hash_searches
		= btr_cur_n_sea;
	export_vars.innodb_adaptive_hash_non_hash_searches
		= btr_cur_n_non_sea;
	export_vars.innodb_background_log_sync
		= srv_log_writes_and_flush;

	export_vars.innodb_data_fsyncs = os_n_fsyncs;

	export_vars.innodb_data_read = srv_stats.data_read;

	export_vars.innodb_data_reads = os_n_file_reads;

	export_vars.innodb_data_writes = os_n_file_writes;

	export_vars.innodb_data_written = srv_stats.data_written;

	export_vars.innodb_buffer_pool_read_requests = stat.n_page_gets;

	export_vars.innodb_buffer_pool_write_requests =
		srv_stats.buf_pool_write_requests;

	export_vars.innodb_buffer_pool_wait_free =
		srv_stats.buf_pool_wait_free;

	export_vars.innodb_buffer_pool_pages_flushed =
		srv_stats.buf_pool_flushed;

	export_vars.innodb_buffer_pool_reads = srv_stats.buf_pool_reads;

	export_vars.innodb_buffer_pool_read_ahead_rnd =
		stat.n_ra_pages_read_rnd;

	export_vars.innodb_buffer_pool_read_ahead =
		stat.n_ra_pages_read;

	export_vars.innodb_buffer_pool_read_ahead_evicted =
		stat.n_ra_pages_evicted;

	export_vars.innodb_buffer_pool_pages_LRU_flushed =
		stat.buf_lru_flush_page_count;

	export_vars.innodb_buffer_pool_pages_data = LRU_len;

	export_vars.innodb_buffer_pool_bytes_data =
		buf_pools_list_size.LRU_bytes
		+ buf_pools_list_size.unzip_LRU_bytes;

	export_vars.innodb_buffer_pool_pages_dirty = flush_list_len;

	export_vars.innodb_buffer_pool_bytes_dirty =
		buf_pools_list_size.flush_list_bytes;

	export_vars.innodb_buffer_pool_pages_free = free_len;

#ifdef UNIV_DEBUG
	export_vars.innodb_buffer_pool_pages_latched =
		buf_get_latched_pages_number();
#endif /* UNIV_DEBUG */
	export_vars.innodb_buffer_pool_pages_total = buf_pool_get_n_pages();

	export_vars.innodb_buffer_pool_pages_misc =
		buf_pool_get_n_pages() - LRU_len - free_len;

	export_vars.innodb_buffer_pool_pages_made_young
		= stat.n_pages_made_young;
	export_vars.innodb_buffer_pool_pages_made_not_young
		= stat.n_pages_not_made_young;
	export_vars.innodb_buffer_pool_pages_old = 0;
	for (i = 0; i < srv_buf_pool_instances; i++) {
		buf_pool_t*	buf_pool = buf_pool_from_array(i);
		export_vars.innodb_buffer_pool_pages_old
			+= buf_pool->LRU_old_len;
	}
	export_vars.innodb_checkpoint_age
		= (log_sys->lsn - log_sys->last_checkpoint_lsn);
	export_vars.innodb_checkpoint_max_age
		= log_sys->max_checkpoint_age;
	ibuf_export_ibuf_status(
			&export_vars.innodb_ibuf_free_list,
			&export_vars.innodb_ibuf_segment_size);
	export_vars.innodb_lsn_current
		= log_sys->lsn;
	export_vars.innodb_lsn_flushed
		= log_sys->flushed_to_disk_lsn;
	export_vars.innodb_lsn_last_checkpoint
		= log_sys->last_checkpoint_lsn;
	export_vars.innodb_master_thread_active_loops
		= srv_main_active_loops;
	export_vars.innodb_master_thread_idle_loops
		= srv_main_idle_loops;
	export_vars.innodb_max_trx_id
		= trx_sys->max_trx_id;
	export_vars.innodb_mem_adaptive_hash
		= mem_adaptive_hash;
	export_vars.innodb_mem_dictionary
		= mem_dictionary;

	mutex_enter(&trx_sys->mutex);
	oldest_view = trx_sys->mvcc->get_oldest_view();
	mutex_exit(&trx_sys->mutex);
	export_vars.innodb_oldest_view_low_limit_trx_id
		= oldest_view ? oldest_view->low_limit_id() : 0;

	export_vars.innodb_purge_trx_id = purge_sys->limit.trx_no;
	export_vars.innodb_purge_undo_no = purge_sys->limit.undo_no;

	export_vars.innodb_page_size = UNIV_PAGE_SIZE;

	export_vars.innodb_log_waits = srv_stats.log_waits;

	export_vars.innodb_os_log_written = srv_stats.os_log_written;

	export_vars.innodb_os_log_fsyncs = fil_n_log_flushes;

	export_vars.innodb_os_log_pending_fsyncs = fil_n_pending_log_flushes;

	export_vars.innodb_os_log_pending_writes =
		srv_stats.os_log_pending_writes;

	export_vars.innodb_log_write_requests = srv_stats.log_write_requests;

	export_vars.innodb_log_writes = srv_stats.log_writes;

	export_vars.innodb_dblwr_pages_written =
		srv_stats.dblwr_pages_written;

	export_vars.innodb_dblwr_writes = srv_stats.dblwr_writes;

	export_vars.innodb_pages_created = stat.n_pages_created;

	export_vars.innodb_pages_read = stat.n_pages_read;

	export_vars.innodb_pages_written = stat.n_pages_written;

	export_vars.innodb_row_lock_waits = srv_stats.n_lock_wait_count;

	export_vars.innodb_row_lock_current_waits =
		srv_stats.n_lock_wait_current_count;

	export_vars.innodb_row_lock_time = srv_stats.n_lock_wait_time / 1000;

	if (srv_stats.n_lock_wait_count > 0) {

		export_vars.innodb_row_lock_time_avg = (ulint)
			(srv_stats.n_lock_wait_time
			 / 1000 / srv_stats.n_lock_wait_count);

	} else {
		export_vars.innodb_row_lock_time_avg = 0;
	}

	export_vars.innodb_row_lock_time_max =
		lock_sys->n_lock_max_wait_time / 1000;

	export_vars.innodb_rows_read = srv_stats.n_rows_read;

	export_vars.innodb_rows_inserted = srv_stats.n_rows_inserted;

	export_vars.innodb_rows_updated = srv_stats.n_rows_updated;

	export_vars.innodb_rows_deleted = srv_stats.n_rows_deleted;

	export_vars.innodb_num_open_files = fil_n_file_opened;

	export_vars.innodb_truncated_status_writes =
		srv_truncated_status_writes;

	export_vars.innodb_available_undo_logs = srv_available_undo_logs;

#ifdef UNIV_DEBUG
	rw_lock_s_lock(&purge_sys->latch);
	trx_id_t	up_limit_id;
	trx_id_t	done_trx_no	= purge_sys->done.trx_no;

	up_limit_id	= purge_sys->view_active
		? purge_sys->view.up_limit_id() : 0;

	rw_lock_s_unlock(&purge_sys->latch);

	mutex_enter(&trx_sys->mutex);
	trx_id_t	max_trx_id	= trx_sys->rw_max_trx_id;
	mutex_exit(&trx_sys->mutex);

	if (!done_trx_no || max_trx_id < done_trx_no - 1) {
		export_vars.innodb_purge_trx_id_age = 0;
	} else {
		export_vars.innodb_purge_trx_id_age =
			(ulint) (max_trx_id - done_trx_no + 1);
	}

	if (!up_limit_id
	    || max_trx_id < up_limit_id) {
		export_vars.innodb_purge_view_trx_id_age = 0;
	} else {
		export_vars.innodb_purge_view_trx_id_age =
			(ulint) (max_trx_id - up_limit_id);
	}
#endif /* UNIV_DEBUG */

	mutex_exit(&srv_innodb_monitor_mutex);
}

/*********************************************************************//**
A thread which prints the info output by various InnoDB monitors.
@return a dummy parameter */
extern "C"
os_thread_ret_t
DECLARE_THREAD(srv_monitor_thread)(
/*===============================*/
	void*	arg __attribute__((unused)))
			/*!< in: a dummy parameter required by
			os_thread_create */
{
	int64_t		sig_count;
	double		time_elapsed;
	time_t		current_time;
	time_t		last_monitor_time;
	ulint		mutex_skipped;
	ibool		last_srv_print_monitor;

	ut_ad(!srv_read_only_mode);

#ifdef UNIV_DEBUG_THREAD_CREATION
	ib::info() << "Lock timeout thread starts, id "
		<< os_thread_pf(os_thread_get_curr_id());
#endif /* UNIV_DEBUG_THREAD_CREATION */

#ifdef UNIV_PFS_THREAD
	pfs_register_thread(srv_monitor_thread_key);
#endif /* UNIV_PFS_THREAD */
	srv_monitor_active = TRUE;

	UT_NOT_USED(arg);
	srv_last_monitor_time = last_monitor_time = ut_time();
	mutex_skipped = 0;
	last_srv_print_monitor = srv_print_innodb_monitor;
loop:
	/* Wake up every 5 seconds to see if we need to print
	monitor information or if signalled at shutdown. */

	sig_count = os_event_reset(srv_monitor_event);

	os_event_wait_time_low(srv_monitor_event, 5000000, sig_count);

	current_time = ut_time();

	time_elapsed = difftime(current_time, last_monitor_time);

	if (time_elapsed > 15) {
		last_monitor_time = ut_time();

		if (srv_print_innodb_monitor) {
			/* Reset mutex_skipped counter everytime
			srv_print_innodb_monitor changes. This is to
			ensure we will not be blocked by lock_sys->mutex
			for short duration information printing,
			such as requested by sync_array_print_long_waits() */
			if (!last_srv_print_monitor) {
				mutex_skipped = 0;
				last_srv_print_monitor = TRUE;
			}

			if (!srv_printf_innodb_monitor(stderr,
						MUTEX_NOWAIT(mutex_skipped),
						NULL, NULL)) {
				mutex_skipped++;
			} else {
				/* Reset the counter */
				mutex_skipped = 0;
			}
		} else {
			last_srv_print_monitor = FALSE;
		}


		/* We don't create the temp files or associated
		mutexes in read-only-mode */

		if (!srv_read_only_mode && srv_innodb_status) {
			mutex_enter(&srv_monitor_file_mutex);
			rewind(srv_monitor_file);
			if (!srv_printf_innodb_monitor(srv_monitor_file,
						MUTEX_NOWAIT(mutex_skipped),
						NULL, NULL)) {
				mutex_skipped++;
			} else {
				mutex_skipped = 0;
			}

			os_file_set_eof(srv_monitor_file);
			mutex_exit(&srv_monitor_file_mutex);
		}
	}

	if (srv_shutdown_state >= SRV_SHUTDOWN_CLEANUP) {
		goto exit_func;
	}

	if (srv_print_innodb_monitor || srv_print_innodb_lock_monitor) {
		goto loop;
	}

	goto loop;

exit_func:
	srv_monitor_active = FALSE;

	/* We count the number of threads in os_thread_exit(). A created
	thread should always use that to exit and not use return() to exit. */

	os_thread_exit();

	OS_THREAD_DUMMY_RETURN;
}

/*********************************************************************//**
A thread which prints warnings about semaphore waits which have lasted
too long. These can be used to track bugs which cause hangs.
@return a dummy parameter */
extern "C"
os_thread_ret_t
DECLARE_THREAD(srv_error_monitor_thread)(
/*=====================================*/
	void*	arg __attribute__((unused)))
			/*!< in: a dummy parameter required by
			os_thread_create */
{
	/* number of successive fatal timeouts observed */
	ulint		fatal_cnt	= 0;
	lsn_t		old_lsn;
	lsn_t		new_lsn;
	int64_t		sig_count;
	/* longest waiting thread for a semaphore */
	os_thread_id_t	waiter		= os_thread_get_curr_id();
	os_thread_id_t	old_waiter	= waiter;
	/* the semaphore that is being waited for */
	const void*	sema		= NULL;
	const void*	old_sema	= NULL;

	ut_ad(!srv_read_only_mode);

	old_lsn = srv_start_lsn;

#ifdef UNIV_DEBUG_THREAD_CREATION
	ib::info() << "Error monitor thread starts, id "
		<< os_thread_pf(os_thread_get_curr_id());
#endif /* UNIV_DEBUG_THREAD_CREATION */

#ifdef UNIV_PFS_THREAD
	pfs_register_thread(srv_error_monitor_thread_key);
#endif /* UNIV_PFS_THREAD */
	srv_error_monitor_active = TRUE;

loop:
	/* Try to track a strange bug reported by Harald Fuchs and others,
	where the lsn seems to decrease at times */

	new_lsn = log_get_lsn();

	if (new_lsn < old_lsn) {
		ib::error() << "Old log sequence number " << old_lsn << " was"
			<< " greater than the new log sequence number "
			<< new_lsn << ". Please submit a bug report to"
			" http://bugs.mysql.com";
		ut_ad(0);
	}

	old_lsn = new_lsn;

	if (difftime(time(NULL), srv_last_monitor_time) > 60) {
		/* We referesh InnoDB Monitor values so that averages are
		printed from at most 60 last seconds */

		srv_refresh_innodb_monitor_stats();
	}

	/* Update the statistics collected for deciding LRU
	eviction policy. */
	buf_LRU_stat_update();

	if (sync_array_print_long_waits(&waiter, &sema)
	    && sema == old_sema && os_thread_eq(waiter, old_waiter)) {
		fatal_cnt++;
		if (fatal_cnt > 10) {
			ib::fatal() << "Semaphore wait has lasted > "
				<< srv_fatal_semaphore_wait_threshold
				<< " seconds. We intentionally crash the"
				" server because it appears to be hung.";
		}
	} else {
		fatal_cnt = 0;
		old_waiter = waiter;
		old_sema = sema;
	}

	if (srv_kill_idle_transaction && trx_sys) {
		trx_t*	trx;
		time_t	now;
rescan_idle:
		now = time(NULL);
		mutex_enter(&trx_sys->mutex);
		trx = UT_LIST_GET_FIRST(trx_sys->mysql_trx_list);
		while (trx) {
			if (trx->state == TRX_STATE_ACTIVE
			    && trx->mysql_thd
			    && innobase_thd_is_idle(trx->mysql_thd)) {
				ib_uint64_t	start_time = innobase_thd_get_start_time(trx->mysql_thd);
				ulong		thd_id = innobase_thd_get_thread_id(trx->mysql_thd);

				if (trx->last_stmt_start != start_time) {
					trx->idle_start = now;
					trx->last_stmt_start = start_time;
				} else if (difftime(now, trx->idle_start)
					   > srv_kill_idle_transaction) {
					/* kill the session */
					mutex_exit(&trx_sys->mutex);
					innobase_thd_kill(thd_id);
					goto rescan_idle;
				}
			}
			trx = UT_LIST_GET_NEXT(mysql_trx_list, trx);
		}
		mutex_exit(&trx_sys->mutex);
	}

	/* Flush stderr so that a database user gets the output
	to possible MySQL error file */

	fflush(stderr);

	sig_count = os_event_reset(srv_error_event);

	os_event_wait_time_low(srv_error_event, 1000000, sig_count);

	if (srv_shutdown_state < SRV_SHUTDOWN_CLEANUP) {

		goto loop;
	}

	srv_error_monitor_active = FALSE;

	/* We count the number of threads in os_thread_exit(). A created
	thread should always use that to exit and not use return() to exit. */

	os_thread_exit();

	OS_THREAD_DUMMY_RETURN;
}

/******************************************************************//**
Increment the server activity count. */
void
srv_inc_activity_count(
/*===================*/
	bool ibuf_merge_activity)	/*!< whether this activity bump
					is caused by the background
					change buffer merge */
{
	srv_sys->activity_count.inc();
	if (ibuf_merge_activity)
		srv_sys->ibuf_merge_activity_count.inc();
}

/**********************************************************************//**
Check whether any background thread is active. If so return the thread
type.
@return SRV_NONE if all are suspended or have exited, thread
type if any are still active. */
srv_thread_type
srv_get_active_thread_type(void)
/*============================*/
{
	srv_thread_type ret = SRV_NONE;

	if (srv_read_only_mode) {
		return(SRV_NONE);
	}

	srv_sys_mutex_enter();

	for (ulint i = SRV_WORKER; i <= SRV_MASTER; ++i) {
		if (srv_sys->n_threads_active[i] != 0) {
			ret = static_cast<srv_thread_type>(i);
			break;
		}
	}

	srv_sys_mutex_exit();

	/* Check only on shutdown. */
	if (ret == SRV_NONE
	    && srv_shutdown_state != SRV_SHUTDOWN_NONE
	    && trx_purge_state() != PURGE_STATE_DISABLED
	    && trx_purge_state() != PURGE_STATE_EXIT) {

		ret = SRV_PURGE;
	}

	return(ret);
}

/**********************************************************************//**
Check whether any background thread are active. If so print which thread
is active. Send the threads wakeup signal.
@return name of thread that is active or NULL */
const char*
srv_any_background_threads_are_active(void)
/*=======================================*/
{
	const char*	thread_active = NULL;

	if (srv_read_only_mode) {
		if (srv_buf_resize_thread_active) {
			thread_active = "buf_resize_thread";
		}
		os_event_set(srv_buf_resize_event);
		return(thread_active);
	} else if (srv_error_monitor_active) {
		thread_active = "srv_error_monitor_thread";
	} else if (lock_sys->timeout_thread_active) {
		thread_active = "srv_lock_timeout thread";
	} else if (srv_monitor_active) {
		thread_active = "srv_monitor_thread";
	} else if (srv_buf_dump_thread_active) {
		thread_active = "buf_dump_thread";
	} else if (srv_buf_resize_thread_active) {
		thread_active = "buf_resize_thread";
	} else if (srv_dict_stats_thread_active) {
		thread_active = "dict_stats_thread";
	}

	os_event_set(srv_error_event);
	os_event_set(srv_monitor_event);
	os_event_set(srv_buf_dump_event);
	os_event_set(lock_sys->timeout_event);
	os_event_set(dict_stats_event);
	os_event_set(srv_buf_resize_event);

	return(thread_active);
}

/******************************************************************//**
A thread which follows the redo log and outputs the changed page bitmap.
@return a dummy value */
extern "C"
os_thread_ret_t
DECLARE_THREAD(srv_redo_log_follow_thread)(
/*=======================================*/
	void*	arg __attribute__((unused)))	/*!< in: a dummy parameter
						     required by
						     os_thread_create */
{
	ut_ad(!srv_read_only_mode);

#ifdef UNIV_DEBUG_THREAD_CREATION
	ib::info() << "Redo log follower thread starts, id "
		   << os_thread_pf(os_thread_get_curr_id());
#endif

#ifdef UNIV_PFS_THREAD
	pfs_register_thread(srv_log_tracking_thread_key);
#endif

	my_thread_init();
	srv_redo_log_thread_started = true;

	do {
		os_event_wait(srv_checkpoint_completed_event);
		os_event_reset(srv_checkpoint_completed_event);

#ifdef UNIV_DEBUG
		if (!srv_track_changed_pages) {
			continue;
		}
#endif

		if (srv_shutdown_state < SRV_SHUTDOWN_LAST_PHASE) {
			if (!log_online_follow_redo_log()) {
				/* TODO: sync with I_S log tracking status? */
				ib::error() << "Log tracking bitmap write "
					"failed, stopping log tracking thread!";
				break;
			}
			os_event_set(srv_redo_log_tracked_event);
		}

	} while (srv_shutdown_state < SRV_SHUTDOWN_LAST_PHASE);

	srv_track_changed_pages = FALSE;
	log_online_read_shutdown();
	os_event_set(srv_redo_log_tracked_event);
	srv_redo_log_thread_started = false; /* Defensive, not required */

	my_thread_end();
	os_thread_exit(NULL);

	OS_THREAD_DUMMY_RETURN;
}

/*******************************************************************//**
Tells the InnoDB server that there has been activity in the database
and wakes up the master thread if it is suspended (not sleeping). Used
in the MySQL interface. Note that there is a small chance that the master
thread stays suspended (we do not protect our operation with the
srv_sys_t->mutex, for performance reasons). */
void
srv_active_wake_master_thread_low()
/*===============================*/
{
	ut_ad(!srv_read_only_mode);
	ut_ad(!srv_sys_mutex_own());

	srv_inc_activity_count();

	if (srv_sys->n_threads_active[SRV_MASTER] == 0) {
		srv_slot_t*	slot;

		srv_sys_mutex_enter();

		slot = &srv_sys->sys_threads[SRV_MASTER_SLOT];

		/* Only if the master thread has been started. */

		if (slot->in_use) {
			ut_a(srv_slot_get_type(slot) == SRV_MASTER);

			if (slot->suspended) {

				slot->suspended = FALSE;

				++srv_sys->n_threads_active[SRV_MASTER];

				os_event_set(slot->event);
			}
		}

		srv_sys_mutex_exit();
	}
}

/*******************************************************************//**
Tells the purge thread that there has been activity in the database
and wakes up the purge thread if it is suspended (not sleeping).  Note
that there is a small chance that the purge thread stays suspended
(we do not protect our check with the srv_sys_t:mutex and the
purge_sys->latch, for performance reasons). */
void
srv_wake_purge_thread_if_not_active(void)
/*=====================================*/
{
	ut_ad(!srv_sys_mutex_own());

	if (purge_sys->state == PURGE_STATE_RUN
	    && srv_sys->n_threads_active[SRV_PURGE] == 0) {

		srv_release_threads(SRV_PURGE, 1);
	}
}

/*******************************************************************//**
Wakes up the master thread if it is suspended or being suspended. */
void
srv_wake_master_thread(void)
/*========================*/
{
	ut_ad(!srv_sys_mutex_own());

	srv_inc_activity_count();

	srv_release_threads(SRV_MASTER, 1);
}

/*******************************************************************//**
Get current server activity count. We don't hold srv_sys::mutex while
reading this value as it is only used in heuristics.
@return activity count. */
ulint
srv_get_activity_count(void)
/*========================*/
{
	return(srv_sys->activity_count);
}

/** Get current server ibuf merge activity count.
@return ibuf merge activity count */
static
ulint
srv_get_ibuf_merge_activity_count(void)
{
	return(srv_sys->ibuf_merge_activity_count);
}

/*******************************************************************//**
Check if there has been any activity. Considers background change buffer
merge as regular server activity unless a non-default
old_ibuf_merge_activity_count value is passed, in which case the merge will be
treated as keeping server idle.
@return FALSE if no change in activity counter. */
ibool
srv_check_activity(
/*===============*/
	ulint		old_activity_count,	/*!< in: old activity count */
						/*!< old change buffer merge
						activity count, or
						ULINT_UNDEFINED */
	ulint		old_ibuf_merge_activity_count)
{
	ulint	new_activity_count = srv_sys->activity_count;
	if (old_ibuf_merge_activity_count == ULINT_UNDEFINED)
		return(new_activity_count != old_activity_count);

	/* If we care about ibuf merge activity, then the server is considered
	idle if all activity, if any, was due to ibuf merge. */
	ulint	new_ibuf_merge_activity_count
		= srv_sys->ibuf_merge_activity_count;

	ut_ad(new_ibuf_merge_activity_count <= new_activity_count);
	ut_ad(new_ibuf_merge_activity_count >= old_ibuf_merge_activity_count);
	ut_ad(new_activity_count >= old_activity_count);

	ulint	ibuf_merge_activity_delta =
		new_ibuf_merge_activity_count - old_ibuf_merge_activity_count;
	ulint	activity_delta = new_activity_count - old_activity_count;

	return (activity_delta > ibuf_merge_activity_delta);
}

/********************************************************************//**
The master thread is tasked to ensure that flush of log file happens
once every second in the background. This is to ensure that not more
than one second of trxs are lost in case of crash when
innodb_flush_logs_at_trx_commit != 1 */
static
void
srv_sync_log_buffer_in_background(void)
/*===================================*/
{
	time_t	current_time = time(NULL);

	srv_main_thread_op_info = "flushing log";
	if (difftime(current_time, srv_last_log_flush_time)
	    >= srv_flush_log_at_timeout) {
		log_buffer_sync_in_background(true);
		srv_last_log_flush_time = current_time;
		srv_log_writes_and_flush++;
	}
}

/********************************************************************//**
Make room in the table cache by evicting an unused table.
@return number of tables evicted. */
static
ulint
srv_master_evict_from_table_cache(
/*==============================*/
	ulint	pct_check)	/*!< in: max percent to check */
{
	ulint	n_tables_evicted = 0;

	rw_lock_x_lock(dict_operation_lock);

	dict_mutex_enter_for_mysql();

	n_tables_evicted = dict_make_room_in_cache(
		innobase_get_table_cache_size(), pct_check);

	dict_mutex_exit_for_mysql();

	rw_lock_x_unlock(dict_operation_lock);

	return(n_tables_evicted);
}

/*********************************************************************//**
This function prints progress message every 60 seconds during server
shutdown, for any activities that master thread is pending on. */
static
void
srv_shutdown_print_master_pending(
/*==============================*/
	ib_time_t*	last_print_time,	/*!< last time the function
						print the message */
	ulint		n_tables_to_drop,	/*!< number of tables to
						be dropped */
	ulint		n_bytes_merged)		/*!< number of change buffer
						just merged */
{
	ib_time_t	current_time;
	double		time_elapsed;

	current_time = ut_time();
	time_elapsed = ut_difftime(current_time, *last_print_time);

	if (time_elapsed > 60) {
		*last_print_time = ut_time();

		if (n_tables_to_drop) {
			ib::info() << "Waiting for " << n_tables_to_drop
				<< " table(s) to be dropped";
		}

		/* Check change buffer merge, we only wait for change buffer
		merge if it is a slow shutdown */
		if (!srv_fast_shutdown && n_bytes_merged) {
			ib::info() << "Waiting for change buffer merge to"
				" complete number of bytes of change buffer"
				" just merged: " << n_bytes_merged;
		}
	}
}

#ifdef UNIV_DEBUG
/** Waits in loop as long as master thread is disabled (debug) */
static
void
srv_master_do_disabled_loop(void)
{
	if (!srv_master_thread_disabled_debug) {
		/* We return here to avoid changing op_info. */
		return;
	}

	srv_main_thread_op_info = "disabled";

	while (srv_master_thread_disabled_debug) {
		os_event_set(srv_master_thread_disabled_event);
		if (srv_shutdown_state != SRV_SHUTDOWN_NONE) {
			break;
		}
		os_thread_sleep(100000);
	}

	srv_main_thread_op_info = "";
}

/** Disables master thread. It's used by:
	SET GLOBAL innodb_master_thread_disabled_debug = 1 (0).
@param[in]	thd		thread handle
@param[in]	var		pointer to system variable
@param[out]	var_ptr		where the formal string goes
@param[in]	save		immediate result from check function */
void
srv_master_thread_disabled_debug_update(
	THD*				thd,
	struct st_mysql_sys_var*	var,
	void*				var_ptr,
	const void*			save)
{
	/* This method is protected by mutex, as every SET GLOBAL .. */
	ut_ad(srv_master_thread_disabled_event != NULL);

	const bool disable = *static_cast<const my_bool*>(save);

	const int64_t sig_count = os_event_reset(
		srv_master_thread_disabled_event);

	srv_master_thread_disabled_debug = disable;

	if (disable) {
		os_event_wait_low(
			srv_master_thread_disabled_event, sig_count);
	}
}
#endif /* UNIV_DEBUG */

/*********************************************************************//**
Perform the tasks that the master thread is supposed to do when the
server is active. There are two types of tasks. The first category is
of such tasks which are performed at each inovcation of this function.
We assume that this function is called roughly every second when the
server is active. The second category is of such tasks which are
performed at some interval e.g.: purge, dict_LRU cleanup etc. */
static
void
srv_master_do_active_tasks(void)
/*============================*/
{
	ib_time_t	cur_time = ut_time();
	uintmax_t	counter_time = ut_time_us(NULL);

	/* First do the tasks that we are suppose to do at each
	invocation of this function. */

	++srv_main_active_loops;

	MONITOR_INC(MONITOR_MASTER_ACTIVE_LOOPS);

	/* ALTER TABLE in MySQL requires on Unix that the table handler
	can drop tables lazily after there no longer are SELECT
	queries to them. */
	srv_main_thread_op_info = "doing background drop tables";
	row_drop_tables_for_mysql_in_background();
	MONITOR_INC_TIME_IN_MICRO_SECS(
		MONITOR_SRV_BACKGROUND_DROP_TABLE_MICROSECOND, counter_time);

	ut_d(srv_master_do_disabled_loop());

	if (srv_shutdown_state > 0) {
		return;
	}

	/* make sure that there is enough reusable space in the redo
	log files */
	srv_main_thread_op_info = "checking free log space";
	log_free_check();

	/* Do an ibuf merge */
	srv_main_thread_op_info = "doing insert buffer merge";
	counter_time = ut_time_us(NULL);
	ibuf_merge_in_background(false, ULINT_UNDEFINED);
	MONITOR_INC_TIME_IN_MICRO_SECS(
		MONITOR_SRV_IBUF_MERGE_MICROSECOND, counter_time);

	/* Flush logs if needed */
	srv_main_thread_op_info = "flushing log";
	srv_sync_log_buffer_in_background();
	MONITOR_INC_TIME_IN_MICRO_SECS(
		MONITOR_SRV_LOG_FLUSH_MICROSECOND, counter_time);

	/* Now see if various tasks that are performed at defined
	intervals need to be performed. */

	if (srv_shutdown_state > 0) {
		return;
	}

	if (srv_shutdown_state > 0) {
		return;
	}

	if (cur_time % SRV_MASTER_DICT_LRU_INTERVAL == 0) {
		srv_main_thread_op_info = "enforcing dict cache limit";
		ulint	n_evicted = srv_master_evict_from_table_cache(50);
		if (n_evicted != 0) {
			MONITOR_INC_VALUE(
				MONITOR_SRV_DICT_LRU_EVICT_COUNT, n_evicted);
		}
		MONITOR_INC_TIME_IN_MICRO_SECS(
			MONITOR_SRV_DICT_LRU_MICROSECOND, counter_time);
	}

	if (srv_shutdown_state > 0) {
		return;
	}

	/* Make a new checkpoint */
	if (cur_time % SRV_MASTER_CHECKPOINT_INTERVAL == 0) {
		srv_main_thread_op_info = "making checkpoint";
		log_checkpoint(TRUE, FALSE);
		MONITOR_INC_TIME_IN_MICRO_SECS(
			MONITOR_SRV_CHECKPOINT_MICROSECOND, counter_time);
	}
}

/*********************************************************************//**
Perform the tasks that the master thread is supposed to do whenever the
server is idle. We do check for the server state during this function
and if the server has entered the shutdown phase we may return from
the function without completing the required tasks.
Note that the server can move to active state when we are executing this
function but we don't check for that as we are suppose to perform more
or less same tasks when server is active. */
static
void
srv_master_do_idle_tasks(void)
/*==========================*/
{
	uintmax_t	counter_time;

	++srv_main_idle_loops;

	MONITOR_INC(MONITOR_MASTER_IDLE_LOOPS);


	/* ALTER TABLE in MySQL requires on Unix that the table handler
	can drop tables lazily after there no longer are SELECT
	queries to them. */
	counter_time = ut_time_us(NULL);
	srv_main_thread_op_info = "doing background drop tables";
	row_drop_tables_for_mysql_in_background();
	MONITOR_INC_TIME_IN_MICRO_SECS(
		MONITOR_SRV_BACKGROUND_DROP_TABLE_MICROSECOND,
			 counter_time);

	ut_d(srv_master_do_disabled_loop());

	if (srv_shutdown_state > 0) {
		return;
	}

	/* make sure that there is enough reusable space in the redo
	log files */
	srv_main_thread_op_info = "checking free log space";
	log_free_check();

	/* Do an ibuf merge */
	counter_time = ut_time_us(NULL);
	srv_main_thread_op_info = "doing insert buffer merge";
	ibuf_merge_in_background(true, ULINT_UNDEFINED);
	MONITOR_INC_TIME_IN_MICRO_SECS(
		MONITOR_SRV_IBUF_MERGE_MICROSECOND, counter_time);

	if (srv_shutdown_state > 0) {
		return;
	}

	srv_main_thread_op_info = "enforcing dict cache limit";
	ulint	n_evicted = srv_master_evict_from_table_cache(100);
	if (n_evicted != 0) {
		MONITOR_INC_VALUE(
			MONITOR_SRV_DICT_LRU_EVICT_COUNT, n_evicted);
	}
	MONITOR_INC_TIME_IN_MICRO_SECS(
		MONITOR_SRV_DICT_LRU_MICROSECOND, counter_time);

	/* Flush logs if needed */
	srv_sync_log_buffer_in_background();
	MONITOR_INC_TIME_IN_MICRO_SECS(
		MONITOR_SRV_LOG_FLUSH_MICROSECOND, counter_time);

	if (srv_shutdown_state > 0) {
		return;
	}

	/* Make a new checkpoint */
	srv_main_thread_op_info = "making checkpoint";
	log_checkpoint(TRUE, FALSE);
	MONITOR_INC_TIME_IN_MICRO_SECS(MONITOR_SRV_CHECKPOINT_MICROSECOND,
				       counter_time);
}

/*********************************************************************//**
Perform the tasks during shutdown. The tasks that we do at shutdown
depend on srv_fast_shutdown:
2 => very fast shutdown => do no book keeping
1 => normal shutdown => clear drop table queue and make checkpoint
0 => slow shutdown => in addition to above do complete purge and ibuf
merge
@return TRUE if some work was done. FALSE otherwise */
static
ibool
srv_master_do_shutdown_tasks(
/*=========================*/
	ib_time_t*	last_print_time)/*!< last time the function
					print the message */
{
	ulint		n_bytes_merged = 0;
	ulint		n_tables_to_drop = 0;

	ut_ad(!srv_read_only_mode);

	++srv_main_shutdown_loops;

	ut_a(srv_shutdown_state > 0);

	/* In very fast shutdown none of the following is necessary */
	if (srv_fast_shutdown == 2) {
		return(FALSE);
	}

	/* ALTER TABLE in MySQL requires on Unix that the table handler
	can drop tables lazily after there no longer are SELECT
	queries to them. */
	srv_main_thread_op_info = "doing background drop tables";
	n_tables_to_drop = row_drop_tables_for_mysql_in_background();

	/* make sure that there is enough reusable space in the redo
	log files */
	srv_main_thread_op_info = "checking free log space";
	log_free_check();

	/* In case of normal shutdown we don't do ibuf merge or purge */
	if (srv_fast_shutdown == 1) {
		goto func_exit;
	}

	/* Do an ibuf merge */
	srv_main_thread_op_info = "doing insert buffer merge";
	n_bytes_merged = ibuf_merge_in_background(true, ULINT_UNDEFINED);

	/* Flush logs if needed */
	srv_sync_log_buffer_in_background();

func_exit:
	/* Make a new checkpoint about once in 10 seconds */
	srv_main_thread_op_info = "making checkpoint";
	log_checkpoint(TRUE, FALSE);

	/* Print progress message every 60 seconds during shutdown */
	if (srv_shutdown_state > 0 && srv_print_verbose_log) {
		srv_shutdown_print_master_pending(
			last_print_time, n_tables_to_drop, n_bytes_merged);
	}

	return(n_bytes_merged || n_tables_to_drop);
}

/*********************************************************************//**
Puts master thread to sleep. At this point we are using polling to
service various activities. Master thread sleeps for one second before
checking the state of the server again */
static
void
srv_master_sleep(void)
/*==================*/
{
	srv_main_thread_op_info = "sleeping";
	os_thread_sleep(1000000);
	srv_main_thread_op_info = "";
}

/*********************************************************************//**
The master thread controlling the server.
@return a dummy parameter */
extern "C"
os_thread_ret_t
DECLARE_THREAD(srv_master_thread)(
/*==============================*/
	void*	arg __attribute__((unused)))
			/*!< in: a dummy parameter required by
			os_thread_create */
{
	my_thread_init();
	DBUG_ENTER("srv_master_thread");

	srv_slot_t*	slot;
	ulint		old_activity_count = srv_get_activity_count();
	ulint		old_ibuf_merge_activity_count
		= srv_get_ibuf_merge_activity_count();
	ib_time_t	last_print_time;

	ut_ad(!srv_read_only_mode);

	srv_master_tid = os_thread_get_tid();

	os_thread_set_priority(srv_master_tid, srv_sched_priority_master);

#ifdef UNIV_DEBUG_THREAD_CREATION
	ib::info() << "Master thread starts, id "
		<< os_thread_pf(os_thread_get_curr_id());
#endif /* UNIV_DEBUG_THREAD_CREATION */

#ifdef UNIV_PFS_THREAD
	pfs_register_thread(srv_master_thread_key);
#endif /* UNIV_PFS_THREAD */

	srv_main_thread_process_no = os_proc_get_number();
	srv_main_thread_id = os_thread_pf(os_thread_get_curr_id());

	slot = srv_reserve_slot(SRV_MASTER);
	ut_a(slot == srv_sys->sys_threads);

	last_print_time = ut_time();
loop:
	if (srv_force_recovery >= SRV_FORCE_NO_BACKGROUND) {
		goto suspend_thread;
	}

	while (srv_shutdown_state == SRV_SHUTDOWN_NONE) {

		srv_master_sleep();

		MONITOR_INC(MONITOR_MASTER_THREAD_SLEEP);

		srv_current_thread_priority = srv_master_thread_priority;

		if (srv_check_activity(old_activity_count,
				       old_ibuf_merge_activity_count)) {

			old_activity_count = srv_get_activity_count();
			old_ibuf_merge_activity_count
				= srv_get_ibuf_merge_activity_count();
			srv_master_do_active_tasks();
		} else {
			srv_master_do_idle_tasks();
		}
	}

	while (srv_shutdown_state != SRV_SHUTDOWN_EXIT_THREADS
	       && srv_master_do_shutdown_tasks(&last_print_time)) {

		/* Shouldn't loop here in case of very fast shutdown */
		ut_ad(srv_fast_shutdown < 2);
	}

suspend_thread:
	srv_main_thread_op_info = "suspending";

	srv_suspend_thread(slot);

	/* DO NOT CHANGE THIS STRING. innobase_start_or_create_for_mysql()
	waits for database activity to die down when converting < 4.1.x
	databases, and relies on this string being exactly as it is. InnoDB
	manual also mentions this string in several places. */
	srv_main_thread_op_info = "waiting for server activity";

	os_event_wait(slot->event);

	if (srv_shutdown_state != SRV_SHUTDOWN_EXIT_THREADS) {
		goto loop;
	}

	my_thread_end();
	os_thread_exit();
	DBUG_RETURN(0);
}

/**
Check if purge should stop.
@return true if it should shutdown. */
static
bool
srv_purge_should_exit(
	ulint		n_purged)	/*!< in: pages purged in last batch */
{
	switch (srv_shutdown_state) {
	case SRV_SHUTDOWN_NONE:
		/* Normal operation. */
		break;

	case SRV_SHUTDOWN_CLEANUP:
	case SRV_SHUTDOWN_EXIT_THREADS:
		/* Exit unless slow shutdown requested or all done. */
		return(srv_fast_shutdown != 0 || n_purged == 0);

	case SRV_SHUTDOWN_LAST_PHASE:
	case SRV_SHUTDOWN_FLUSH_PHASE:
		ut_error;
	}

	return(false);
}

/*********************************************************************//**
Fetch and execute a task from the work queue.
@return true if a task was executed */
static
bool
srv_task_execute(void)
/*==================*/
{
	que_thr_t*	thr = NULL;

	ut_ad(!srv_read_only_mode);
	ut_a(srv_force_recovery < SRV_FORCE_NO_BACKGROUND);

	mutex_enter(&srv_sys->tasks_mutex);

	if (UT_LIST_GET_LEN(srv_sys->tasks) > 0) {

		thr = UT_LIST_GET_FIRST(srv_sys->tasks);

		ut_a(que_node_get_type(thr->child) == QUE_NODE_PURGE);

		UT_LIST_REMOVE(srv_sys->tasks, thr);
	}

	mutex_exit(&srv_sys->tasks_mutex);

	if (thr != NULL) {

		que_run_threads(thr);

		os_atomic_inc_ulint(
			&purge_sys->pq_mutex, &purge_sys->n_completed, 1);

		srv_inc_activity_count();
	}

	return(thr != NULL);
}

static ulint purge_tid_i = 0;

/*********************************************************************//**
Worker thread that reads tasks from the work queue and executes them.
@return a dummy parameter */
extern "C"
os_thread_ret_t
DECLARE_THREAD(srv_worker_thread)(
/*==============================*/
	void*	arg __attribute__((unused)))	/*!< in: a dummy parameter
						required by os_thread_create */
{
	srv_slot_t*	slot;
	ulint		tid_i = os_atomic_increment_ulint(&purge_tid_i, 1);

	ut_ad(tid_i < srv_n_purge_threads);
	ut_ad(!srv_read_only_mode);
	ut_a(srv_force_recovery < SRV_FORCE_NO_BACKGROUND);
	my_thread_init();
	THD *thd= create_thd(false, true, true, srv_worker_thread_key);

	srv_purge_tids[tid_i] = os_thread_get_tid();
	os_thread_set_priority(srv_purge_tids[tid_i],
			       srv_sched_priority_purge);

#ifdef UNIV_DEBUG_THREAD_CREATION
	ib::info() << "Worker thread starting, id "
		<< os_thread_pf(os_thread_get_curr_id());
#endif /* UNIV_DEBUG_THREAD_CREATION */

	slot = srv_reserve_slot(SRV_WORKER);

	ut_a(srv_n_purge_threads > 1);

	srv_sys_mutex_enter();

	ut_a(srv_sys->n_threads_active[SRV_WORKER] < srv_n_purge_threads);

	srv_sys_mutex_exit();

	/* We need to ensure that the worker threads exit after the
	purge coordinator thread. Otherwise the purge coordinaor can
	end up waiting forever in trx_purge_wait_for_workers_to_complete() */

	do {
		srv_suspend_thread(slot);

		os_event_wait(slot->event);

		srv_current_thread_priority = srv_purge_thread_priority;

		if (srv_task_execute()) {

			/* If there are tasks in the queue, wakeup
			the purge coordinator thread. */

			srv_wake_purge_thread_if_not_active();
		}

		/* Note: we are checking the state without holding the
		purge_sys->latch here. */
	} while (purge_sys->state != PURGE_STATE_EXIT);

	srv_free_slot(slot);

	rw_lock_x_lock(&purge_sys->latch);

	ut_a(!purge_sys->running);
	ut_a(purge_sys->state == PURGE_STATE_EXIT);
	ut_a(srv_shutdown_state > SRV_SHUTDOWN_NONE);

	rw_lock_x_unlock(&purge_sys->latch);

#ifdef UNIV_DEBUG_THREAD_CREATION
	ib::info() << "Purge worker thread exiting, id "
		<< os_thread_pf(os_thread_get_curr_id());
#endif /* UNIV_DEBUG_THREAD_CREATION */

	destroy_thd(thd);
        my_thread_end();
	/* We count the number of threads in os_thread_exit(). A created
	thread should always use that to exit and not use return() to exit. */
	os_thread_exit();

	OS_THREAD_DUMMY_RETURN;	/* Not reached, avoid compiler warning */
}

/*********************************************************************//**
Do the actual purge operation.
@return length of history list before the last purge batch. */
static
ulint
srv_do_purge(
/*=========*/
	ulint		n_threads,	/*!< in: number of threads to use */
	ulint*		n_total_purged)	/*!< in/out: total pages purged */
{
	ulint		n_pages_purged;

	static ulint	count = 0;
	static ulint	n_use_threads = 0;
	static ulint	rseg_history_len = 0;
	ulint		old_activity_count = srv_get_activity_count();

	ut_a(n_threads > 0);
	ut_ad(!srv_read_only_mode);

	/* Purge until there are no more records to purge and there is
	no change in configuration or server state. If the user has
	configured more than one purge thread then we treat that as a
	pool of threads and only use the extra threads if purge can't
	keep up with updates. */

	if (n_use_threads == 0) {
		n_use_threads = n_threads;
	}

	do {
		srv_current_thread_priority = srv_purge_thread_priority;

		if (trx_sys->rseg_history_len > rseg_history_len
		    || (srv_max_purge_lag > 0
			&& rseg_history_len > srv_max_purge_lag)) {

			/* History length is now longer than what it was
			when we took the last snapshot. Use more threads. */

			if (n_use_threads < n_threads) {
				++n_use_threads;
			}

		} else if (srv_check_activity(old_activity_count)
			   && n_use_threads > 1) {

			/* History length same or smaller since last snapshot,
			use fewer threads. */

			--n_use_threads;

			old_activity_count = srv_get_activity_count();
		}

		/* Ensure that the purge threads are less than what
		was configured. */

		ut_a(n_use_threads > 0);
		ut_a(n_use_threads <= n_threads);

		/* Take a snapshot of the history list before purge. */
		if ((rseg_history_len = trx_sys->rseg_history_len) == 0) {
			break;
		}

		ulint	undo_trunc_freq =
			purge_sys->undo_trunc.get_rseg_truncate_frequency();

		ulint	rseg_truncate_frequency = ut_min(
			static_cast<ulint>(srv_purge_rseg_truncate_frequency),
			undo_trunc_freq);

		n_pages_purged = trx_purge(
			n_use_threads, srv_purge_batch_size,
			(++count % rseg_truncate_frequency) == 0);

		*n_total_purged += n_pages_purged;

	} while (!srv_purge_should_exit(n_pages_purged)
		 && n_pages_purged > 0
		 && purge_sys->state == PURGE_STATE_RUN);

	return(rseg_history_len);
}

/*********************************************************************//**
Suspend the purge coordinator thread. */
static
void
srv_purge_coordinator_suspend(
/*==========================*/
	srv_slot_t*	slot,			/*!< in/out: Purge coordinator
						thread slot */
	ulint		rseg_history_len)	/*!< in: history list length
						before last purge */
{
	ut_ad(!srv_read_only_mode);
	ut_a(slot->type == SRV_PURGE);

	bool		stop = false;

	/** Maximum wait time on the purge event, in micro-seconds. */
	static const ulint SRV_PURGE_MAX_TIMEOUT = 10000;

	int64_t		sig_count = srv_suspend_thread(slot);

	do {
		ulint		ret;

		rw_lock_x_lock(&purge_sys->latch);

		purge_sys->running = false;

		rw_lock_x_unlock(&purge_sys->latch);

		/* We don't wait right away on the the non-timed wait because
		we want to signal the thread that wants to suspend purge. */

		if (stop) {
			os_event_wait_low(slot->event, sig_count);
			ret = 0;
		} else if (rseg_history_len <= trx_sys->rseg_history_len) {
			ret = os_event_wait_time_low(
				slot->event, SRV_PURGE_MAX_TIMEOUT, sig_count);
		} else {
			/* We don't want to waste time waiting, if the
			history list increased by the time we got here,
			unless purge has been stopped. */
			ret = 0;
		}

		srv_sys_mutex_enter();

		/* The thread can be in state !suspended after the timeout
		but before this check if another thread sent a wakeup signal. */

		if (slot->suspended) {
			slot->suspended = FALSE;
			++srv_sys->n_threads_active[slot->type];
			ut_a(srv_sys->n_threads_active[slot->type] == 1);
		}

		srv_sys_mutex_exit();

		sig_count = srv_suspend_thread(slot);

		rw_lock_x_lock(&purge_sys->latch);

		stop = (srv_shutdown_state == SRV_SHUTDOWN_NONE
			&& purge_sys->state == PURGE_STATE_STOP);

		if (!stop) {
			ut_a(purge_sys->n_stop == 0);
			purge_sys->running = true;
		} else {
			ut_a(purge_sys->n_stop > 0);

			/* Signal that we are suspended. */
			os_event_set(purge_sys->event);
		}

		rw_lock_x_unlock(&purge_sys->latch);

		if (ret == OS_SYNC_TIME_EXCEEDED) {

			/* No new records added since wait started then simply
			wait for new records. The magic number 5000 is an
			approximation for the case where we have cached UNDO
			log records which prevent truncate of the UNDO
			segments. */

			if (rseg_history_len == trx_sys->rseg_history_len
			    && trx_sys->rseg_history_len < 5000) {

				stop = true;
			}
		}

	} while (stop);

	srv_sys_mutex_enter();

	if (slot->suspended) {
		slot->suspended = FALSE;
		++srv_sys->n_threads_active[slot->type];
		ut_a(srv_sys->n_threads_active[slot->type] == 1);
	}

	srv_sys_mutex_exit();
}

/*********************************************************************//**
Purge coordinator thread that schedules the purge tasks.
@return a dummy parameter */
extern "C"
os_thread_ret_t
DECLARE_THREAD(srv_purge_coordinator_thread)(
/*=========================================*/
	void*	arg __attribute__((unused)))	/*!< in: a dummy parameter
						required by os_thread_create */
{
	my_thread_init();
	THD *thd= create_thd(false, true, true, srv_purge_thread_key);
	srv_slot_t*	slot;
	ulint           n_total_purged = ULINT_UNDEFINED;

	ut_ad(!srv_read_only_mode);
	ut_a(srv_n_purge_threads >= 1);
	ut_a(trx_purge_state() == PURGE_STATE_INIT);
	ut_a(srv_force_recovery < SRV_FORCE_NO_BACKGROUND);

	srv_purge_tids[0] = os_thread_get_tid();
	os_thread_set_priority(srv_purge_tids[0], srv_sched_priority_purge);

	rw_lock_x_lock(&purge_sys->latch);

	purge_sys->running = true;
	purge_sys->state = PURGE_STATE_RUN;

	rw_lock_x_unlock(&purge_sys->latch);

#ifdef UNIV_DEBUG_THREAD_CREATION
	ib::info() << "Purge coordinator thread created, id "
		<< os_thread_pf(os_thread_get_curr_id());
#endif /* UNIV_DEBUG_THREAD_CREATION */

	slot = srv_reserve_slot(SRV_PURGE);

	ulint	rseg_history_len = trx_sys->rseg_history_len;

	do {
		/* If there are no records to purge or the last
		purge didn't purge any records then wait for activity. */

		if (srv_shutdown_state == SRV_SHUTDOWN_NONE
		    && (purge_sys->state == PURGE_STATE_STOP
			|| n_total_purged == 0)) {

			srv_purge_coordinator_suspend(slot, rseg_history_len);
		}

		if (srv_purge_should_exit(n_total_purged)) {
			ut_a(!slot->suspended);
			break;
		}

		n_total_purged = 0;

		srv_current_thread_priority = srv_purge_thread_priority;

		rseg_history_len = srv_do_purge(
			srv_n_purge_threads, &n_total_purged);

		srv_inc_activity_count();

	} while (!srv_purge_should_exit(n_total_purged));

	/* Ensure that we don't jump out of the loop unless the
	exit condition is satisfied. */

	ut_a(srv_purge_should_exit(n_total_purged));

	ulint	n_pages_purged = ULINT_MAX;

	/* Ensure that all records are purged if it is not a fast shutdown.
	This covers the case where a record can be added after we exit the
	loop above. */
	while (srv_fast_shutdown == 0 && n_pages_purged > 0) {
		n_pages_purged = trx_purge(1, srv_purge_batch_size, false);
	}

#ifdef UNIV_DEBUG
	if (srv_fast_shutdown == 0) {
		trx_commit_disallowed = true;
	}
#endif /* UNIV_DEBUG */

	/* This trx_purge is called to remove any undo records (added by
	background threads) after completion of the above loop. When
	srv_fast_shutdown != 0, a large batch size can cause significant
	delay in shutdown ,so reducing the batch size to magic number 20
	(which was default in 5.5), which we hope will be sufficient to
	remove all the undo records */
	const	uint temp_batch_size = 20;

	n_pages_purged = trx_purge(1, srv_purge_batch_size <= temp_batch_size
				      ? srv_purge_batch_size : temp_batch_size,
				   true);
	ut_a(n_pages_purged == 0 || srv_fast_shutdown != 0);

	/* The task queue should always be empty, independent of fast
	shutdown state. */
	ut_a(srv_get_task_queue_length() == 0);

	srv_free_slot(slot);

	/* Note that we are shutting down. */
	rw_lock_x_lock(&purge_sys->latch);

	purge_sys->state = PURGE_STATE_EXIT;

	/* If there are any pending undo-tablespace truncate then clear
	it off as we plan to shutdown the purge thread. */
	purge_sys->undo_trunc.clear();

	purge_sys->running = false;

	rw_lock_x_unlock(&purge_sys->latch);

#ifdef UNIV_DEBUG_THREAD_CREATION
	ib::info() << "Purge coordinator exiting, id "
		<< os_thread_pf(os_thread_get_curr_id());
#endif /* UNIV_DEBUG_THREAD_CREATION */

	/* Ensure that all the worker threads quit. */
	if (srv_n_purge_threads > 1) {
		srv_release_threads(SRV_WORKER, srv_n_purge_threads - 1);
	}

	destroy_thd(thd);
	my_thread_end();
	/* We count the number of threads in os_thread_exit(). A created
	thread should always use that to exit and not use return() to exit. */
	os_thread_exit();

	OS_THREAD_DUMMY_RETURN;	/* Not reached, avoid compiler warning */
}

/**********************************************************************//**
Enqueues a task to server task queue and releases a worker thread, if there
is a suspended one. */
void
srv_que_task_enqueue_low(
/*=====================*/
	que_thr_t*	thr)	/*!< in: query thread */
{
	ut_ad(!srv_read_only_mode);
	mutex_enter(&srv_sys->tasks_mutex);

	UT_LIST_ADD_LAST(srv_sys->tasks, thr);

	mutex_exit(&srv_sys->tasks_mutex);

	srv_release_threads(SRV_WORKER, 1);
}

/**********************************************************************//**
Get count of tasks in the queue.
@return number of tasks in queue */
ulint
srv_get_task_queue_length(void)
/*===========================*/
{
	ulint	n_tasks;

	ut_ad(!srv_read_only_mode);

	mutex_enter(&srv_sys->tasks_mutex);

	n_tasks = UT_LIST_GET_LEN(srv_sys->tasks);

	mutex_exit(&srv_sys->tasks_mutex);

	return(n_tasks);
}

/**********************************************************************//**
Wakeup the purge threads. */
void
srv_purge_wakeup(void)
/*==================*/
{
	ut_ad(!srv_read_only_mode);

	if (srv_force_recovery < SRV_FORCE_NO_BACKGROUND) {

		srv_release_threads(SRV_PURGE, 1);

		if (srv_n_purge_threads > 1) {
			ulint	n_workers = srv_n_purge_threads - 1;

			srv_release_threads(SRV_WORKER, n_workers);
		}
	}
}

/** Check if tablespace is being truncated.
(Ignore system-tablespace as we don't re-create the tablespace
and so some of the action that are suppressed by this function
for independent tablespace are not applicable to system-tablespace).
@param	space_id	space_id to check for truncate action
@return true		if being truncated, false if not being
			truncated or tablespace is system-tablespace. */
bool
srv_is_tablespace_truncated(ulint space_id)
{
	if (is_system_tablespace(space_id)) {
		return(false);
	}

	return(truncate_t::is_tablespace_truncated(space_id)
	       || undo::Truncate::is_tablespace_truncated(space_id));

}

/** Check if tablespace was truncated.
@param[in]	space	space object to check for truncate action
@return true if tablespace was truncated and we still have an active
MLOG_TRUNCATE REDO log record. */
bool
srv_was_tablespace_truncated(const fil_space_t* space)
{
	if (space == NULL) {
		ut_ad(0);
		return(false);
	}

	bool	has_shared_space = FSP_FLAGS_GET_SHARED(space->flags);

	if (is_system_tablespace(space->id) || has_shared_space) {
		return(false);
	}

	return(truncate_t::was_tablespace_truncated(space->id));
}

/** Call exit(3) */
void
srv_fatal_error()
{

	ib::error() << "Cannot continue operation.";

	fflush(stderr);

	ut_d(innodb_calling_exit = true);

	srv_shutdown_all_bg_threads();

	exit(3);
}<|MERGE_RESOLUTION|>--- conflicted
+++ resolved
@@ -1466,13 +1466,9 @@
 		srv_conc_get_active_threads(),
 		srv_conc_get_waiting_threads());
 
-<<<<<<< HEAD
-	fprintf(file, "%lu read views open inside InnoDB\n",
-=======
 	/* This is a dirty read, without holding trx_sys->mutex. */
 	fprintf(file,
 		ULINTPF " read views open inside InnoDB\n",
->>>>>>> 99077a55
 		trx_sys->mvcc->size());
 
 	mutex_enter(&trx_sys->mutex);
@@ -2195,7 +2191,7 @@
 	srv_redo_log_thread_started = false; /* Defensive, not required */
 
 	my_thread_end();
-	os_thread_exit(NULL);
+	os_thread_exit();
 
 	OS_THREAD_DUMMY_RETURN;
 }
