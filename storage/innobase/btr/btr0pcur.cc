/*****************************************************************************

<<<<<<< HEAD
Copyright (c) 1996, 2018, Oracle and/or its affiliates. All Rights Reserved.
=======
Copyright (c) 1996, 2019, Oracle and/or its affiliates. All Rights Reserved.
>>>>>>> 4869291f

This program is free software; you can redistribute it and/or modify it under
the terms of the GNU General Public License, version 2.0, as published by the
Free Software Foundation.

This program is also distributed with certain software (including but not
limited to OpenSSL) that is licensed under separate terms, as designated in a
particular file or component or in included license documentation. The authors
of MySQL hereby grant you an additional permission to link the program and
your derivative works with the separately licensed software that they have
included with MySQL.

This program is distributed in the hope that it will be useful, but WITHOUT
ANY WARRANTY; without even the implied warranty of MERCHANTABILITY or FITNESS
FOR A PARTICULAR PURPOSE. See the GNU General Public License, version 2.0,
for more details.

You should have received a copy of the GNU General Public License along with
this program; if not, write to the Free Software Foundation, Inc.,
51 Franklin St, Fifth Floor, Boston, MA 02110-1301  USA

*****************************************************************************/

/** @file btr/btr0pcur.cc
 The index tree persistent cursor

 Created 2/23/1996 Heikki Tuuri
 *******************************************************/

#include "btr0pcur.h"

#include <stddef.h>

#include "rem0cmp.h"
#include "sql/current_thd.h"
#include "sql/sql_thd_internal_api.h"
#include "trx0trx.h"
#include "ut0byte.h"

<<<<<<< HEAD
/** Updates fragmentation statistics for a single page transition.
@param[in]	page			the current page being processed
@param[in]	page_no			page number to move to (next_page_no
if forward_direction is true,
prev_page_no otherwise.
@param[in]	forward_direction	move direction: true means moving
forward, false - backward. */
static void btr_update_scan_stats(const page_t *page, page_no_t page_no,
                                  bool forward_direction) {
  fragmentation_stats_t stats;
  memset(&stats, 0, sizeof(stats));
  const auto extracted_page_no = page_get_page_no(page);
  const ulint delta = forward_direction ? page_no - extracted_page_no
                                        : extracted_page_no - page_no;

  if (delta == 1) {
    ++stats.scan_pages_contiguous;
  } else {
    ++stats.scan_pages_disjointed;
  }
  stats.scan_pages_total_seek_distance += extracted_page_no > page_no
                                              ? extracted_page_no - page_no
                                              : page_no - extracted_page_no;

  stats.scan_data_size += page_get_data_size(page);
  stats.scan_deleted_recs_size += page_header_get_field(page, PAGE_GARBAGE);
  thd_add_fragmentation_stats(current_thd, stats);
}

void btr_pcur_t::store_position(mtr_t *mtr) {
  ut_ad(m_pos_state == BTR_PCUR_IS_POSITIONED);
  ut_ad(m_latch_mode != BTR_NO_LATCHES);

  auto block = get_block();

  if (!block && !btr_cur_get_index(get_btr_cur())->table->is_readable())
    return; /* decryption failure */

  SRV_CORRUPT_TABLE_CHECK(block, return;);

  auto index = btr_cur_get_index(get_btr_cur());

  auto page_cursor = get_page_cur();

  auto rec = page_cur_get_rec(page_cursor);
  auto page = page_align(rec);
  auto offs = page_offset(rec);
=======
void btr_pcur_t::store_position(mtr_t *mtr) {
  ut_ad(m_pos_state == BTR_PCUR_IS_POSITIONED);
  ut_ad(m_latch_mode != BTR_NO_LATCHES);

  auto block = get_block();
  auto index = btr_cur_get_index(get_btr_cur());

  auto page_cursor = get_page_cur();

  auto rec = page_cur_get_rec(page_cursor);
  auto page = page_align(rec);
  auto offs = page_offset(rec);

#ifdef UNIV_DEBUG
  if (dict_index_is_spatial(index)) {
    /* For spatial index, when we do positioning on parent
    buffer if necessary, it might not hold latches, but the
    tree must be locked to prevent change on the page */
    ut_ad((mtr_memo_contains_flagged(mtr, dict_index_get_lock(index),
                                     MTR_MEMO_X_LOCK | MTR_MEMO_SX_LOCK) ||
           mtr_memo_contains(mtr, block, MTR_MEMO_PAGE_S_FIX) ||
           mtr_memo_contains(mtr, block, MTR_MEMO_PAGE_X_FIX)) &&
          (block->page.buf_fix_count > 0));
  } else {
    ut_ad(mtr_memo_contains(mtr, block, MTR_MEMO_PAGE_S_FIX) ||
          mtr_memo_contains(mtr, block, MTR_MEMO_PAGE_X_FIX) ||
          index->table->is_intrinsic());
  }
#endif /* UNIV_DEBUG */

  if (page_is_empty(page)) {
    /* It must be an empty index tree; NOTE that in this case
    we do not store the modify_clock, but always do a search
    if we restore the cursor position */

    ut_a(btr_page_get_next(page, mtr) == FIL_NULL);
    ut_a(btr_page_get_prev(page, mtr) == FIL_NULL);
    ut_ad(page_is_leaf(page));
    ut_ad(page_get_page_no(page) == index->page);

    m_old_stored = true;

    if (page_rec_is_supremum_low(offs)) {
      m_rel_pos = BTR_PCUR_AFTER_LAST_IN_TREE;
    } else {
      m_rel_pos = BTR_PCUR_BEFORE_FIRST_IN_TREE;
    }

    return;
  }

  if (page_rec_is_supremum_low(offs)) {
    rec = page_rec_get_prev(rec);

    m_rel_pos = BTR_PCUR_AFTER;

  } else if (page_rec_is_infimum_low(offs)) {
    rec = page_rec_get_next(rec);

    m_rel_pos = BTR_PCUR_BEFORE;
  } else {
    m_rel_pos = BTR_PCUR_ON;
  }

  m_old_stored = true;

  m_old_rec = dict_index_copy_rec_order_prefix(index, rec, &m_old_n_fields,
                                               &m_old_rec_buf, &m_buf_size);

  m_block_when_stored = block;

  /* Function try to check if block is S/X latch. */
  m_modify_clock = buf_block_get_modify_clock(block);
  m_withdraw_clock = buf_withdraw_clock;
}

void btr_pcur_t::copy_stored_position(btr_pcur_t *dst, const btr_pcur_t *src) {
  ut_free(dst->m_old_rec_buf);

  dst->m_old_rec_buf = nullptr;

  memcpy(dst, src, sizeof(*dst));

  if (src->m_old_rec_buf != nullptr) {
    dst->m_old_rec_buf = static_cast<byte *>(ut_malloc_nokey(src->m_buf_size));

    memcpy(dst->m_old_rec_buf, src->m_old_rec_buf, src->m_buf_size);

    dst->m_old_rec = dst->m_old_rec_buf + (src->m_old_rec - src->m_old_rec_buf);
  }

  dst->m_old_n_fields = src->m_old_n_fields;
}

bool btr_pcur_t::restore_position(ulint latch_mode, mtr_t *mtr,
                                  const char *file, ulint line) {
  dtuple_t *tuple;
  page_cur_mode_t mode;

  ut_ad(mtr->is_active());
  ut_ad(m_old_stored);
  ut_ad(is_positioned());

  auto index = btr_cur_get_index(get_btr_cur());

  if (m_rel_pos == BTR_PCUR_AFTER_LAST_IN_TREE ||
      m_rel_pos == BTR_PCUR_BEFORE_FIRST_IN_TREE) {
    /* In these cases we do not try an optimistic restoration,
    but always do a search */

    btr_cur_open_at_index_side(m_rel_pos == BTR_PCUR_BEFORE_FIRST_IN_TREE,
                               index, latch_mode, get_btr_cur(), 0, mtr);

    m_latch_mode = BTR_LATCH_MODE_WITHOUT_INTENTION(latch_mode);

    m_pos_state = BTR_PCUR_IS_POSITIONED;

    m_block_when_stored = get_block();

    return (false);
  }

  ut_a(m_old_rec != nullptr);
  ut_a(m_old_n_fields > 0);
>>>>>>> 4869291f

  /* Optimistic latching involves S/X latch not required for
  intrinsic table instead we would prefer to search fresh. */
  if ((latch_mode == BTR_SEARCH_LEAF || latch_mode == BTR_MODIFY_LEAF ||
       latch_mode == BTR_SEARCH_PREV || latch_mode == BTR_MODIFY_PREV) &&
      !m_btr_cur.index->table->is_intrinsic()) {
    /* Try optimistic restoration. */

    if (!buf_pool_is_obsolete(m_withdraw_clock) &&
        btr_cur_optimistic_latch_leaves(m_block_when_stored, m_modify_clock,
                                        &latch_mode, &m_btr_cur, file, line,
                                        mtr)) {
      m_pos_state = BTR_PCUR_IS_POSITIONED;

      m_latch_mode = latch_mode;

      buf_block_dbg_add_level(get_block(), dict_index_is_ibuf(index)
                                               ? SYNC_IBUF_TREE_NODE
                                               : SYNC_TREE_NODE);

      if (m_rel_pos == BTR_PCUR_ON) {
#ifdef UNIV_DEBUG
<<<<<<< HEAD
  if (dict_index_is_spatial(index)) {
    /* For spatial index, when we do positioning on parent
    buffer if necessary, it might not hold latches, but the
    tree must be locked to prevent change on the page */
    ut_ad((mtr_memo_contains_flagged(mtr, dict_index_get_lock(index),
                                     MTR_MEMO_X_LOCK | MTR_MEMO_SX_LOCK) ||
           mtr_memo_contains(mtr, block, MTR_MEMO_PAGE_S_FIX) ||
           mtr_memo_contains(mtr, block, MTR_MEMO_PAGE_X_FIX)) &&
          (block->page.buf_fix_count > 0));
  } else {
    ut_ad(mtr_memo_contains(mtr, block, MTR_MEMO_PAGE_S_FIX) ||
          mtr_memo_contains(mtr, block, MTR_MEMO_PAGE_X_FIX) ||
          index->table->is_intrinsic());
  }
=======
        const rec_t *rec;
        const ulint *offsets1;
        const ulint *offsets2;

        rec = get_rec();

        auto heap = mem_heap_create(256);

        offsets1 =
            rec_get_offsets(m_old_rec, index, nullptr, m_old_n_fields, &heap);

        offsets2 = rec_get_offsets(rec, index, nullptr, m_old_n_fields, &heap);

        ut_ad(!cmp_rec_rec(m_old_rec, rec, offsets1, offsets2, index));
        mem_heap_free(heap);
>>>>>>> 4869291f
#endif /* UNIV_DEBUG */
        return (true);
      }

<<<<<<< HEAD
  if (page_is_empty(page)) {
    /* It must be an empty index tree; NOTE that in this case
    we do not store the modify_clock, but always do a search
    if we restore the cursor position */

    ut_a(btr_page_get_next(page, mtr) == FIL_NULL);
    ut_a(btr_page_get_prev(page, mtr) == FIL_NULL);
    ut_ad(page_is_leaf(page));
    ut_ad(page_get_page_no(page) == index->page);

    m_old_stored = true;

    if (page_rec_is_supremum_low(offs)) {
      m_rel_pos = BTR_PCUR_AFTER_LAST_IN_TREE;
    } else {
      m_rel_pos = BTR_PCUR_BEFORE_FIRST_IN_TREE;
    }

    return;
  }

  if (page_rec_is_supremum_low(offs)) {
    rec = page_rec_get_prev(rec);

    m_rel_pos = BTR_PCUR_AFTER;

  } else if (page_rec_is_infimum_low(offs)) {
    rec = page_rec_get_next(rec);

    m_rel_pos = BTR_PCUR_BEFORE;
  } else {
    m_rel_pos = BTR_PCUR_ON;
  }

  m_old_stored = true;

  m_old_rec = dict_index_copy_rec_order_prefix(index, rec, &m_old_n_fields,
                                               &m_old_rec_buf, &m_buf_size);

  m_block_when_stored = block;

  /* Function try to check if block is S/X latch. */
  m_modify_clock = buf_block_get_modify_clock(block);
  m_withdraw_clock = buf_withdraw_clock;
}

void btr_pcur_t::copy_stored_position(btr_pcur_t *dst, const btr_pcur_t *src) {
  ut_free(dst->m_old_rec_buf);

  dst->m_old_rec_buf = nullptr;

  memcpy(dst, src, sizeof(*dst));

  if (src->m_old_rec_buf != nullptr) {
    dst->m_old_rec_buf = static_cast<byte *>(ut_malloc_nokey(src->m_buf_size));

    memcpy(dst->m_old_rec_buf, src->m_old_rec_buf, src->m_buf_size);

    dst->m_old_rec = dst->m_old_rec_buf + (src->m_old_rec - src->m_old_rec_buf);
  }

  dst->m_old_n_fields = src->m_old_n_fields;
}

bool btr_pcur_t::restore_position(ulint latch_mode, mtr_t *mtr,
                                  const char *file, ulint line) {
  dtuple_t *tuple;
  page_cur_mode_t mode;

  ut_ad(mtr->is_active());
  ut_ad(m_old_stored);
  ut_ad(is_positioned());

  auto index = btr_cur_get_index(get_btr_cur());

  if (m_rel_pos == BTR_PCUR_AFTER_LAST_IN_TREE ||
      m_rel_pos == BTR_PCUR_BEFORE_FIRST_IN_TREE) {
    /* In these cases we do not try an optimistic restoration,
    but always do a search */

    btr_cur_open_at_index_side(m_rel_pos == BTR_PCUR_BEFORE_FIRST_IN_TREE,
                               index, latch_mode, get_btr_cur(), 0, mtr);

    m_latch_mode = BTR_LATCH_MODE_WITHOUT_INTENTION(latch_mode);

    m_pos_state = BTR_PCUR_IS_POSITIONED;

    m_block_when_stored = get_block();

    return (false);
  }

  ut_a(m_old_rec != nullptr);
  ut_a(m_old_n_fields > 0);

  /* Optimistic latching involves S/X latch not required for
  intrinsic table instead we would prefer to search fresh. */
  if ((latch_mode == BTR_SEARCH_LEAF || latch_mode == BTR_MODIFY_LEAF ||
       latch_mode == BTR_SEARCH_PREV || latch_mode == BTR_MODIFY_PREV) &&
      !m_btr_cur.index->table->is_intrinsic()) {
    /* Try optimistic restoration. */

    if (!buf_pool_is_obsolete(m_withdraw_clock) &&
        btr_cur_optimistic_latch_leaves(m_block_when_stored, m_modify_clock,
                                        &latch_mode, &m_btr_cur, file, line,
                                        mtr)) {
      m_pos_state = BTR_PCUR_IS_POSITIONED;

      m_latch_mode = latch_mode;

      buf_block_dbg_add_level(get_block(), dict_index_is_ibuf(index)
                                               ? SYNC_IBUF_TREE_NODE
                                               : SYNC_TREE_NODE);

      if (m_rel_pos == BTR_PCUR_ON) {
#ifdef UNIV_DEBUG
        const rec_t *rec;
        const ulint *offsets1;
        const ulint *offsets2;

        rec = get_rec();

        auto heap = mem_heap_create(256);

        offsets1 =
            rec_get_offsets(m_old_rec, index, nullptr, m_old_n_fields, &heap);

        offsets2 = rec_get_offsets(rec, index, nullptr, m_old_n_fields, &heap);

        ut_ad(!cmp_rec_rec(m_old_rec, rec, offsets1, offsets2, index));
        mem_heap_free(heap);
#endif /* UNIV_DEBUG */
        return (true);
      }

      /* This is the same record as stored,
      may need to be adjusted for BTR_PCUR_BEFORE/AFTER,
      depending on search mode and direction. */
      if (is_on_user_rec()) {
        m_pos_state = BTR_PCUR_IS_POSITIONED_OPTIMISTIC;
      }
      return (false);
    }
  }

  /* If optimistic restoration did not succeed, open the cursor anew */

  auto heap = mem_heap_create(256);

  tuple = dict_index_build_data_tuple(index, m_old_rec, m_old_n_fields, heap);

  /* Save the old search mode of the cursor */
  auto old_mode = m_search_mode;

  switch (m_rel_pos) {
    case BTR_PCUR_ON:
      mode = PAGE_CUR_LE;
      break;
    case BTR_PCUR_AFTER:
      mode = PAGE_CUR_G;
      break;
    case BTR_PCUR_BEFORE:
      mode = PAGE_CUR_L;
      break;
    default:
      ut_error;
  }

  open_no_init(index, tuple, mode, latch_mode, 0, mtr, file, line);

  /* Restore the old search mode */
  m_search_mode = old_mode;

  ut_ad(m_rel_pos == BTR_PCUR_ON || m_rel_pos == BTR_PCUR_BEFORE ||
        m_rel_pos == BTR_PCUR_AFTER);

  if (m_rel_pos == BTR_PCUR_ON && is_on_user_rec() &&
      !cmp_dtuple_rec(
          tuple, get_rec(), index,
          rec_get_offsets(get_rec(), index, nullptr, ULINT_UNDEFINED, &heap))) {
    /* We have to store the NEW value for the modify clock,
    since the cursor can now be on a different page!
    But we can retain the value of old_rec */

    m_block_when_stored = get_block();

    m_modify_clock = buf_block_get_modify_clock(m_block_when_stored);

    m_old_stored = true;

    m_withdraw_clock = buf_withdraw_clock;

    mem_heap_free(heap);

    return (true);
  }

  mem_heap_free(heap);

  /* We have to store new position information, modify_clock etc.,
  to the cursor because it can now be on a different page, the record
  under it may have been removed, etc. */

  store_position(mtr);

  return (false);
}

void btr_pcur_t::move_to_next_page(mtr_t *mtr) {
  dict_table_t *table = get_btr_cur()->index->table;

  ut_ad(m_pos_state == BTR_PCUR_IS_POSITIONED);
  ut_ad(m_latch_mode != BTR_NO_LATCHES);
  ut_ad(is_after_last_on_page());

  m_old_stored = false;

  auto page = get_page();
  auto next_page_no = btr_page_get_next(page, mtr);

  ut_ad(next_page_no != FIL_NULL);

  auto mode = m_latch_mode;

  switch (mode) {
    case BTR_SEARCH_TREE:
    case BTR_PARALLEL_READ_INIT:
      mode = BTR_SEARCH_LEAF;
      break;
    case BTR_MODIFY_TREE:
      mode = BTR_MODIFY_LEAF;
  }

  /* For intrinsic tables we avoid taking any latches as table is
  accessed by only one thread at any given time. */
  if (table->is_intrinsic()) {
    mode = BTR_NO_LATCHES;
  }

  auto block = get_block();

  btr_update_scan_stats(page, next_page_no, true /* forward */);

  auto next_block =
      btr_block_get(page_id_t(block->page.id.space(), next_page_no),
                    block->page.size, mode, get_btr_cur()->index, mtr);

  if (!next_block && !get_btr_cur()->index->table->is_readable())
    return; /* decryption failure */

  auto next_page = buf_block_get_frame(next_block);

  SRV_CORRUPT_TABLE_CHECK(next_page, {
    btr_leaf_page_release(get_block(), mode, mtr);
    get_page_cur()->block = nullptr;
    get_page_cur()->rec = nullptr;

    return;
  });

#ifdef UNIV_BTR_DEBUG
  ut_a(page_is_comp(next_page) == page_is_comp(page));
  ut_a(btr_page_get_prev(next_page, mtr) == get_block()->page.id.page_no());
#endif /* UNIV_BTR_DEBUG */

  btr_leaf_page_release(get_block(), mode, mtr);

  page_cur_set_before_first(next_block, get_page_cur());

  ut_d(page_check_dir(next_page));
}

void btr_pcur_t::move_backward_from_page(mtr_t *mtr) {
  ut_ad(m_latch_mode != BTR_NO_LATCHES);
  ut_ad(is_before_first_on_page());
  ut_ad(!is_before_first_in_tree(mtr));

  ulint latch_mode2;
  auto old_latch_mode = m_latch_mode;

  if (m_latch_mode == BTR_SEARCH_LEAF) {
    latch_mode2 = BTR_SEARCH_PREV;

  } else if (m_latch_mode == BTR_MODIFY_LEAF) {
    latch_mode2 = BTR_MODIFY_PREV;
  } else {
    latch_mode2 = 0; /* To eliminate compiler warning */
    ut_error;
  }

  store_position(mtr);

  mtr_commit(mtr);

  mtr_start(mtr);

  restore_position(latch_mode2, mtr, __FILE__, __LINE__);

  auto page = get_page();
  auto prev_page_no = btr_page_get_prev(page, mtr);

  /* For intrinsic table we don't do optimistic restore and so there is
  no left block that is pinned that needs to be released. */
  if (!btr_cur_get_index(get_btr_cur())->table->is_intrinsic()) {
    if (prev_page_no != FIL_NULL)
      btr_update_scan_stats(page, prev_page_no, false /* backward */);
    buf_block_t *prev_block;

    if (prev_page_no == FIL_NULL) {
      ;
    } else if (is_before_first_on_page()) {
      prev_block = get_btr_cur()->left_block;

      btr_leaf_page_release(get_block(), old_latch_mode, mtr);

      page_cur_set_after_last(prev_block, get_page_cur());
    } else {
      /* The repositioned cursor did not end on an infimum
      record on a page. Cursor repositioning acquired a latch
      also on the previous page, but we do not need the latch:
      release it. */

      prev_block = get_btr_cur()->left_block;

      btr_leaf_page_release(prev_block, old_latch_mode, mtr);
    }
  }

  m_latch_mode = old_latch_mode;
  m_old_stored = false;
}

bool btr_pcur_t::move_to_prev(mtr_t *mtr) {
  ut_ad(m_pos_state == BTR_PCUR_IS_POSITIONED);
  ut_ad(m_latch_mode != BTR_NO_LATCHES);

  m_old_stored = false;

  if (is_before_first_on_page()) {
    if (is_before_first_in_tree(mtr)) {
      return (false);
    }

    move_backward_from_page(mtr);

    return (true);
  }

  move_to_prev_on_page();

  return (true);
}

void btr_pcur_t::open_on_user_rec(dict_index_t *index, const dtuple_t *tuple,
                                  page_cur_mode_t mode, ulint latch_mode,
                                  mtr_t *mtr, const char *file, ulint line) {
  open(index, 0, tuple, mode, latch_mode, mtr, file, line);

  if (mode == PAGE_CUR_GE || mode == PAGE_CUR_G) {
    if (is_after_last_on_page()) {
      move_to_next_user_rec(mtr);
    }
  } else {
    ut_ad(mode == PAGE_CUR_LE || mode == PAGE_CUR_L);

    /* Not implemented yet */

    ut_error;
  }
=======
      /* This is the same record as stored,
      may need to be adjusted for BTR_PCUR_BEFORE/AFTER,
      depending on search mode and direction. */
      if (is_on_user_rec()) {
        m_pos_state = BTR_PCUR_IS_POSITIONED_OPTIMISTIC;
      }
      return (false);
    }
  }

  /* If optimistic restoration did not succeed, open the cursor anew */

  auto heap = mem_heap_create(256);

  tuple = dict_index_build_data_tuple(index, m_old_rec, m_old_n_fields, heap);

  /* Save the old search mode of the cursor */
  auto old_mode = m_search_mode;

  switch (m_rel_pos) {
    case BTR_PCUR_ON:
      mode = PAGE_CUR_LE;
      break;
    case BTR_PCUR_AFTER:
      mode = PAGE_CUR_G;
      break;
    case BTR_PCUR_BEFORE:
      mode = PAGE_CUR_L;
      break;
    default:
      ut_error;
  }

  open_no_init(index, tuple, mode, latch_mode, 0, mtr, file, line);

  /* Restore the old search mode */
  m_search_mode = old_mode;

  ut_ad(m_rel_pos == BTR_PCUR_ON || m_rel_pos == BTR_PCUR_BEFORE ||
        m_rel_pos == BTR_PCUR_AFTER);

  if (m_rel_pos == BTR_PCUR_ON && is_on_user_rec() &&
      !cmp_dtuple_rec(
          tuple, get_rec(), index,
          rec_get_offsets(get_rec(), index, nullptr, ULINT_UNDEFINED, &heap))) {
    /* We have to store the NEW value for the modify clock,
    since the cursor can now be on a different page!
    But we can retain the value of old_rec */

    m_block_when_stored = get_block();

    m_modify_clock = buf_block_get_modify_clock(m_block_when_stored);

    m_old_stored = true;

    m_withdraw_clock = buf_withdraw_clock;

    mem_heap_free(heap);

    return (true);
  }

  mem_heap_free(heap);

  /* We have to store new position information, modify_clock etc.,
  to the cursor because it can now be on a different page, the record
  under it may have been removed, etc. */

  store_position(mtr);

  return (false);
}

void btr_pcur_t::move_to_next_page(mtr_t *mtr) {
  dict_table_t *table = get_btr_cur()->index->table;

  ut_ad(m_pos_state == BTR_PCUR_IS_POSITIONED);
  ut_ad(m_latch_mode != BTR_NO_LATCHES);
  ut_ad(is_after_last_on_page());

  m_old_stored = false;

  auto page = get_page();
  auto next_page_no = btr_page_get_next(page, mtr);

  ut_ad(next_page_no != FIL_NULL);

  auto mode = m_latch_mode;

  switch (mode) {
    case BTR_SEARCH_TREE:
      mode = BTR_SEARCH_LEAF;
      break;
    case BTR_MODIFY_TREE:
      mode = BTR_MODIFY_LEAF;
  }

  /* For intrinsic tables we avoid taking any latches as table is
  accessed by only one thread at any given time. */
  if (table->is_intrinsic()) {
    mode = BTR_NO_LATCHES;
  }

  auto block = get_block();

  auto next_block =
      btr_block_get(page_id_t(block->page.id.space(), next_page_no),
                    block->page.size, mode, get_btr_cur()->index, mtr);

  auto next_page = buf_block_get_frame(next_block);

#ifdef UNIV_BTR_DEBUG
  ut_a(page_is_comp(next_page) == page_is_comp(page));
  ut_a(btr_page_get_prev(next_page, mtr) == get_block()->page.id.page_no());
#endif /* UNIV_BTR_DEBUG */

  btr_leaf_page_release(get_block(), mode, mtr);

  page_cur_set_before_first(next_block, get_page_cur());

  ut_d(page_check_dir(next_page));
}

void btr_pcur_t::move_backward_from_page(mtr_t *mtr) {
  ut_ad(m_latch_mode != BTR_NO_LATCHES);
  ut_ad(is_before_first_on_page());
  ut_ad(!is_before_first_in_tree(mtr));

  ulint latch_mode2;
  auto old_latch_mode = m_latch_mode;

  if (m_latch_mode == BTR_SEARCH_LEAF) {
    latch_mode2 = BTR_SEARCH_PREV;

  } else if (m_latch_mode == BTR_MODIFY_LEAF) {
    latch_mode2 = BTR_MODIFY_PREV;
  } else {
    latch_mode2 = 0; /* To eliminate compiler warning */
    ut_error;
  }

  store_position(mtr);

  mtr_commit(mtr);

  mtr_start(mtr);

  restore_position(latch_mode2, mtr, __FILE__, __LINE__);

  auto page = get_page();
  auto prev_page_no = btr_page_get_prev(page, mtr);

  /* For intrinsic table we don't do optimistic restore and so there is
  no left block that is pinned that needs to be released. */
  if (!btr_cur_get_index(get_btr_cur())->table->is_intrinsic()) {
    buf_block_t *prev_block;

    if (prev_page_no == FIL_NULL) {
      ;
    } else if (is_before_first_on_page()) {
      prev_block = get_btr_cur()->left_block;

      btr_leaf_page_release(get_block(), old_latch_mode, mtr);

      page_cur_set_after_last(prev_block, get_page_cur());
    } else {
      /* The repositioned cursor did not end on an infimum
      record on a page. Cursor repositioning acquired a latch
      also on the previous page, but we do not need the latch:
      release it. */

      prev_block = get_btr_cur()->left_block;

      btr_leaf_page_release(prev_block, old_latch_mode, mtr);
    }
  }

  m_latch_mode = old_latch_mode;
  m_old_stored = false;
}

bool btr_pcur_t::move_to_prev(mtr_t *mtr) {
  ut_ad(m_pos_state == BTR_PCUR_IS_POSITIONED);
  ut_ad(m_latch_mode != BTR_NO_LATCHES);

  m_old_stored = false;

  if (is_before_first_on_page()) {
    if (is_before_first_in_tree(mtr)) {
      return (false);
    }

    move_backward_from_page(mtr);

    return (true);
  }

  move_to_prev_on_page();

  return (true);
}

void btr_pcur_t::open_on_user_rec(dict_index_t *index, const dtuple_t *tuple,
                                  page_cur_mode_t mode, ulint latch_mode,
                                  mtr_t *mtr, const char *file, ulint line) {
  open(index, 0, tuple, mode, latch_mode, mtr, file, line);

  if (mode == PAGE_CUR_GE || mode == PAGE_CUR_G) {
    if (is_after_last_on_page()) {
      move_to_next_user_rec(mtr);
    }
  } else {
    ut_ad(mode == PAGE_CUR_LE || mode == PAGE_CUR_L);

    /* Not implemented yet */

    ut_error;
  }
}

void btr_pcur_t::open_on_user_rec(const page_cur_t &page_cursor,
                                  page_cur_mode_t mode, ulint latch_mode) {
  auto btr_cur = get_btr_cur();

  btr_cur->index = const_cast<dict_index_t *>(page_cursor.index);

  auto page_cur = get_page_cur();

  memcpy(page_cur, &page_cursor, sizeof(*page_cur));

  m_search_mode = mode;

  m_pos_state = BTR_PCUR_IS_POSITIONED;

  m_latch_mode = BTR_LATCH_MODE_WITHOUT_FLAGS(latch_mode);

  m_trx_if_known = nullptr;
>>>>>>> 4869291f
}<|MERGE_RESOLUTION|>--- conflicted
+++ resolved
@@ -1,10 +1,6 @@
 /*****************************************************************************
 
-<<<<<<< HEAD
-Copyright (c) 1996, 2018, Oracle and/or its affiliates. All Rights Reserved.
-=======
 Copyright (c) 1996, 2019, Oracle and/or its affiliates. All Rights Reserved.
->>>>>>> 4869291f
 
 This program is free software; you can redistribute it and/or modify it under
 the terms of the GNU General Public License, version 2.0, as published by the
@@ -44,7 +40,6 @@
 #include "trx0trx.h"
 #include "ut0byte.h"
 
-<<<<<<< HEAD
 /** Updates fragmentation statistics for a single page transition.
 @param[in]	page			the current page being processed
 @param[in]	page_no			page number to move to (next_page_no
@@ -92,19 +87,6 @@
   auto rec = page_cur_get_rec(page_cursor);
   auto page = page_align(rec);
   auto offs = page_offset(rec);
-=======
-void btr_pcur_t::store_position(mtr_t *mtr) {
-  ut_ad(m_pos_state == BTR_PCUR_IS_POSITIONED);
-  ut_ad(m_latch_mode != BTR_NO_LATCHES);
-
-  auto block = get_block();
-  auto index = btr_cur_get_index(get_btr_cur());
-
-  auto page_cursor = get_page_cur();
-
-  auto rec = page_cur_get_rec(page_cursor);
-  auto page = page_align(rec);
-  auto offs = page_offset(rec);
 
 #ifdef UNIV_DEBUG
   if (dict_index_is_spatial(index)) {
@@ -217,160 +199,6 @@
 
   ut_a(m_old_rec != nullptr);
   ut_a(m_old_n_fields > 0);
->>>>>>> 4869291f
-
-  /* Optimistic latching involves S/X latch not required for
-  intrinsic table instead we would prefer to search fresh. */
-  if ((latch_mode == BTR_SEARCH_LEAF || latch_mode == BTR_MODIFY_LEAF ||
-       latch_mode == BTR_SEARCH_PREV || latch_mode == BTR_MODIFY_PREV) &&
-      !m_btr_cur.index->table->is_intrinsic()) {
-    /* Try optimistic restoration. */
-
-    if (!buf_pool_is_obsolete(m_withdraw_clock) &&
-        btr_cur_optimistic_latch_leaves(m_block_when_stored, m_modify_clock,
-                                        &latch_mode, &m_btr_cur, file, line,
-                                        mtr)) {
-      m_pos_state = BTR_PCUR_IS_POSITIONED;
-
-      m_latch_mode = latch_mode;
-
-      buf_block_dbg_add_level(get_block(), dict_index_is_ibuf(index)
-                                               ? SYNC_IBUF_TREE_NODE
-                                               : SYNC_TREE_NODE);
-
-      if (m_rel_pos == BTR_PCUR_ON) {
-#ifdef UNIV_DEBUG
-<<<<<<< HEAD
-  if (dict_index_is_spatial(index)) {
-    /* For spatial index, when we do positioning on parent
-    buffer if necessary, it might not hold latches, but the
-    tree must be locked to prevent change on the page */
-    ut_ad((mtr_memo_contains_flagged(mtr, dict_index_get_lock(index),
-                                     MTR_MEMO_X_LOCK | MTR_MEMO_SX_LOCK) ||
-           mtr_memo_contains(mtr, block, MTR_MEMO_PAGE_S_FIX) ||
-           mtr_memo_contains(mtr, block, MTR_MEMO_PAGE_X_FIX)) &&
-          (block->page.buf_fix_count > 0));
-  } else {
-    ut_ad(mtr_memo_contains(mtr, block, MTR_MEMO_PAGE_S_FIX) ||
-          mtr_memo_contains(mtr, block, MTR_MEMO_PAGE_X_FIX) ||
-          index->table->is_intrinsic());
-  }
-=======
-        const rec_t *rec;
-        const ulint *offsets1;
-        const ulint *offsets2;
-
-        rec = get_rec();
-
-        auto heap = mem_heap_create(256);
-
-        offsets1 =
-            rec_get_offsets(m_old_rec, index, nullptr, m_old_n_fields, &heap);
-
-        offsets2 = rec_get_offsets(rec, index, nullptr, m_old_n_fields, &heap);
-
-        ut_ad(!cmp_rec_rec(m_old_rec, rec, offsets1, offsets2, index));
-        mem_heap_free(heap);
->>>>>>> 4869291f
-#endif /* UNIV_DEBUG */
-        return (true);
-      }
-
-<<<<<<< HEAD
-  if (page_is_empty(page)) {
-    /* It must be an empty index tree; NOTE that in this case
-    we do not store the modify_clock, but always do a search
-    if we restore the cursor position */
-
-    ut_a(btr_page_get_next(page, mtr) == FIL_NULL);
-    ut_a(btr_page_get_prev(page, mtr) == FIL_NULL);
-    ut_ad(page_is_leaf(page));
-    ut_ad(page_get_page_no(page) == index->page);
-
-    m_old_stored = true;
-
-    if (page_rec_is_supremum_low(offs)) {
-      m_rel_pos = BTR_PCUR_AFTER_LAST_IN_TREE;
-    } else {
-      m_rel_pos = BTR_PCUR_BEFORE_FIRST_IN_TREE;
-    }
-
-    return;
-  }
-
-  if (page_rec_is_supremum_low(offs)) {
-    rec = page_rec_get_prev(rec);
-
-    m_rel_pos = BTR_PCUR_AFTER;
-
-  } else if (page_rec_is_infimum_low(offs)) {
-    rec = page_rec_get_next(rec);
-
-    m_rel_pos = BTR_PCUR_BEFORE;
-  } else {
-    m_rel_pos = BTR_PCUR_ON;
-  }
-
-  m_old_stored = true;
-
-  m_old_rec = dict_index_copy_rec_order_prefix(index, rec, &m_old_n_fields,
-                                               &m_old_rec_buf, &m_buf_size);
-
-  m_block_when_stored = block;
-
-  /* Function try to check if block is S/X latch. */
-  m_modify_clock = buf_block_get_modify_clock(block);
-  m_withdraw_clock = buf_withdraw_clock;
-}
-
-void btr_pcur_t::copy_stored_position(btr_pcur_t *dst, const btr_pcur_t *src) {
-  ut_free(dst->m_old_rec_buf);
-
-  dst->m_old_rec_buf = nullptr;
-
-  memcpy(dst, src, sizeof(*dst));
-
-  if (src->m_old_rec_buf != nullptr) {
-    dst->m_old_rec_buf = static_cast<byte *>(ut_malloc_nokey(src->m_buf_size));
-
-    memcpy(dst->m_old_rec_buf, src->m_old_rec_buf, src->m_buf_size);
-
-    dst->m_old_rec = dst->m_old_rec_buf + (src->m_old_rec - src->m_old_rec_buf);
-  }
-
-  dst->m_old_n_fields = src->m_old_n_fields;
-}
-
-bool btr_pcur_t::restore_position(ulint latch_mode, mtr_t *mtr,
-                                  const char *file, ulint line) {
-  dtuple_t *tuple;
-  page_cur_mode_t mode;
-
-  ut_ad(mtr->is_active());
-  ut_ad(m_old_stored);
-  ut_ad(is_positioned());
-
-  auto index = btr_cur_get_index(get_btr_cur());
-
-  if (m_rel_pos == BTR_PCUR_AFTER_LAST_IN_TREE ||
-      m_rel_pos == BTR_PCUR_BEFORE_FIRST_IN_TREE) {
-    /* In these cases we do not try an optimistic restoration,
-    but always do a search */
-
-    btr_cur_open_at_index_side(m_rel_pos == BTR_PCUR_BEFORE_FIRST_IN_TREE,
-                               index, latch_mode, get_btr_cur(), 0, mtr);
-
-    m_latch_mode = BTR_LATCH_MODE_WITHOUT_INTENTION(latch_mode);
-
-    m_pos_state = BTR_PCUR_IS_POSITIONED;
-
-    m_block_when_stored = get_block();
-
-    return (false);
-  }
-
-  ut_a(m_old_rec != nullptr);
-  ut_a(m_old_n_fields > 0);
 
   /* Optimistic latching involves S/X latch not required for
   intrinsic table instead we would prefer to search fresh. */
@@ -503,7 +331,6 @@
 
   switch (mode) {
     case BTR_SEARCH_TREE:
-    case BTR_PARALLEL_READ_INIT:
       mode = BTR_SEARCH_LEAF;
       break;
     case BTR_MODIFY_TREE:
@@ -646,225 +473,6 @@
 
     ut_error;
   }
-=======
-      /* This is the same record as stored,
-      may need to be adjusted for BTR_PCUR_BEFORE/AFTER,
-      depending on search mode and direction. */
-      if (is_on_user_rec()) {
-        m_pos_state = BTR_PCUR_IS_POSITIONED_OPTIMISTIC;
-      }
-      return (false);
-    }
-  }
-
-  /* If optimistic restoration did not succeed, open the cursor anew */
-
-  auto heap = mem_heap_create(256);
-
-  tuple = dict_index_build_data_tuple(index, m_old_rec, m_old_n_fields, heap);
-
-  /* Save the old search mode of the cursor */
-  auto old_mode = m_search_mode;
-
-  switch (m_rel_pos) {
-    case BTR_PCUR_ON:
-      mode = PAGE_CUR_LE;
-      break;
-    case BTR_PCUR_AFTER:
-      mode = PAGE_CUR_G;
-      break;
-    case BTR_PCUR_BEFORE:
-      mode = PAGE_CUR_L;
-      break;
-    default:
-      ut_error;
-  }
-
-  open_no_init(index, tuple, mode, latch_mode, 0, mtr, file, line);
-
-  /* Restore the old search mode */
-  m_search_mode = old_mode;
-
-  ut_ad(m_rel_pos == BTR_PCUR_ON || m_rel_pos == BTR_PCUR_BEFORE ||
-        m_rel_pos == BTR_PCUR_AFTER);
-
-  if (m_rel_pos == BTR_PCUR_ON && is_on_user_rec() &&
-      !cmp_dtuple_rec(
-          tuple, get_rec(), index,
-          rec_get_offsets(get_rec(), index, nullptr, ULINT_UNDEFINED, &heap))) {
-    /* We have to store the NEW value for the modify clock,
-    since the cursor can now be on a different page!
-    But we can retain the value of old_rec */
-
-    m_block_when_stored = get_block();
-
-    m_modify_clock = buf_block_get_modify_clock(m_block_when_stored);
-
-    m_old_stored = true;
-
-    m_withdraw_clock = buf_withdraw_clock;
-
-    mem_heap_free(heap);
-
-    return (true);
-  }
-
-  mem_heap_free(heap);
-
-  /* We have to store new position information, modify_clock etc.,
-  to the cursor because it can now be on a different page, the record
-  under it may have been removed, etc. */
-
-  store_position(mtr);
-
-  return (false);
-}
-
-void btr_pcur_t::move_to_next_page(mtr_t *mtr) {
-  dict_table_t *table = get_btr_cur()->index->table;
-
-  ut_ad(m_pos_state == BTR_PCUR_IS_POSITIONED);
-  ut_ad(m_latch_mode != BTR_NO_LATCHES);
-  ut_ad(is_after_last_on_page());
-
-  m_old_stored = false;
-
-  auto page = get_page();
-  auto next_page_no = btr_page_get_next(page, mtr);
-
-  ut_ad(next_page_no != FIL_NULL);
-
-  auto mode = m_latch_mode;
-
-  switch (mode) {
-    case BTR_SEARCH_TREE:
-      mode = BTR_SEARCH_LEAF;
-      break;
-    case BTR_MODIFY_TREE:
-      mode = BTR_MODIFY_LEAF;
-  }
-
-  /* For intrinsic tables we avoid taking any latches as table is
-  accessed by only one thread at any given time. */
-  if (table->is_intrinsic()) {
-    mode = BTR_NO_LATCHES;
-  }
-
-  auto block = get_block();
-
-  auto next_block =
-      btr_block_get(page_id_t(block->page.id.space(), next_page_no),
-                    block->page.size, mode, get_btr_cur()->index, mtr);
-
-  auto next_page = buf_block_get_frame(next_block);
-
-#ifdef UNIV_BTR_DEBUG
-  ut_a(page_is_comp(next_page) == page_is_comp(page));
-  ut_a(btr_page_get_prev(next_page, mtr) == get_block()->page.id.page_no());
-#endif /* UNIV_BTR_DEBUG */
-
-  btr_leaf_page_release(get_block(), mode, mtr);
-
-  page_cur_set_before_first(next_block, get_page_cur());
-
-  ut_d(page_check_dir(next_page));
-}
-
-void btr_pcur_t::move_backward_from_page(mtr_t *mtr) {
-  ut_ad(m_latch_mode != BTR_NO_LATCHES);
-  ut_ad(is_before_first_on_page());
-  ut_ad(!is_before_first_in_tree(mtr));
-
-  ulint latch_mode2;
-  auto old_latch_mode = m_latch_mode;
-
-  if (m_latch_mode == BTR_SEARCH_LEAF) {
-    latch_mode2 = BTR_SEARCH_PREV;
-
-  } else if (m_latch_mode == BTR_MODIFY_LEAF) {
-    latch_mode2 = BTR_MODIFY_PREV;
-  } else {
-    latch_mode2 = 0; /* To eliminate compiler warning */
-    ut_error;
-  }
-
-  store_position(mtr);
-
-  mtr_commit(mtr);
-
-  mtr_start(mtr);
-
-  restore_position(latch_mode2, mtr, __FILE__, __LINE__);
-
-  auto page = get_page();
-  auto prev_page_no = btr_page_get_prev(page, mtr);
-
-  /* For intrinsic table we don't do optimistic restore and so there is
-  no left block that is pinned that needs to be released. */
-  if (!btr_cur_get_index(get_btr_cur())->table->is_intrinsic()) {
-    buf_block_t *prev_block;
-
-    if (prev_page_no == FIL_NULL) {
-      ;
-    } else if (is_before_first_on_page()) {
-      prev_block = get_btr_cur()->left_block;
-
-      btr_leaf_page_release(get_block(), old_latch_mode, mtr);
-
-      page_cur_set_after_last(prev_block, get_page_cur());
-    } else {
-      /* The repositioned cursor did not end on an infimum
-      record on a page. Cursor repositioning acquired a latch
-      also on the previous page, but we do not need the latch:
-      release it. */
-
-      prev_block = get_btr_cur()->left_block;
-
-      btr_leaf_page_release(prev_block, old_latch_mode, mtr);
-    }
-  }
-
-  m_latch_mode = old_latch_mode;
-  m_old_stored = false;
-}
-
-bool btr_pcur_t::move_to_prev(mtr_t *mtr) {
-  ut_ad(m_pos_state == BTR_PCUR_IS_POSITIONED);
-  ut_ad(m_latch_mode != BTR_NO_LATCHES);
-
-  m_old_stored = false;
-
-  if (is_before_first_on_page()) {
-    if (is_before_first_in_tree(mtr)) {
-      return (false);
-    }
-
-    move_backward_from_page(mtr);
-
-    return (true);
-  }
-
-  move_to_prev_on_page();
-
-  return (true);
-}
-
-void btr_pcur_t::open_on_user_rec(dict_index_t *index, const dtuple_t *tuple,
-                                  page_cur_mode_t mode, ulint latch_mode,
-                                  mtr_t *mtr, const char *file, ulint line) {
-  open(index, 0, tuple, mode, latch_mode, mtr, file, line);
-
-  if (mode == PAGE_CUR_GE || mode == PAGE_CUR_G) {
-    if (is_after_last_on_page()) {
-      move_to_next_user_rec(mtr);
-    }
-  } else {
-    ut_ad(mode == PAGE_CUR_LE || mode == PAGE_CUR_L);
-
-    /* Not implemented yet */
-
-    ut_error;
-  }
 }
 
 void btr_pcur_t::open_on_user_rec(const page_cur_t &page_cursor,
@@ -884,5 +492,4 @@
   m_latch_mode = BTR_LATCH_MODE_WITHOUT_FLAGS(latch_mode);
 
   m_trx_if_known = nullptr;
->>>>>>> 4869291f
 }