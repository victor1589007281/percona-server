/*****************************************************************************

<<<<<<< HEAD
Copyright (c) 2014, 2018, Oracle and/or its affiliates. All Rights Reserved.
=======
Copyright (c) 2014, 2019, Oracle and/or its affiliates. All Rights Reserved.
>>>>>>> 4869291f

This program is free software; you can redistribute it and/or modify it under
the terms of the GNU General Public License, version 2.0, as published by the
Free Software Foundation.

This program is also distributed with certain software (including but not
limited to OpenSSL) that is licensed under separate terms, as designated in a
particular file or component or in included license documentation. The authors
of MySQL hereby grant you an additional permission to link the program and
your derivative works with the separately licensed software that they have
included with MySQL.

This program is distributed in the hope that it will be useful, but WITHOUT
ANY WARRANTY; without even the implied warranty of MERCHANTABILITY or FITNESS
FOR A PARTICULAR PURPOSE. See the GNU General Public License, version 2.0,
for more details.

You should have received a copy of the GNU General Public License along with
this program; if not, write to the Free Software Foundation, Inc.,
51 Franklin St, Fifth Floor, Boston, MA 02110-1301  USA

*****************************************************************************/

/** @file btr/btr0bulk.cc
 The B-tree bulk load

 Created 03/11/2014 Shaohua Wang
 *******************************************************/

#include "btr0bulk.h"
#include "btr0btr.h"
#include "btr0cur.h"
#include "btr0pcur.h"
#include "ibuf0ibuf.h"
#include "lob0lob.h"

/** Innodb B-tree index fill factor for bulk load. */
long innobase_fill_factor;

/** Initialize members, allocate page if needed and start mtr.
Note: we commit all mtrs on failure.
@return error code. */
dberr_t PageBulk::init() {
  mtr_t *mtr;
  buf_block_t *new_block;
  page_t *new_page;
  page_zip_des_t *new_page_zip;
  page_no_t new_page_no;

  ut_ad(m_heap == nullptr);

  m_heap = mem_heap_create(1000);

  mtr = static_cast<mtr_t *>(mem_heap_alloc(m_heap, sizeof(mtr_t)));
  mtr_start(mtr);
<<<<<<< HEAD

  if (m_index->is_committed()) {
    mtr_x_lock(dict_index_get_lock(m_index), mtr);
  }

=======
  mtr_x_lock(dict_index_get_lock(m_index), mtr);
>>>>>>> 4869291f
  mtr_set_log_mode(mtr, MTR_LOG_NO_REDO);
  mtr_set_flush_observer(mtr, m_flush_observer);

  if (m_page_no == FIL_NULL) {
    mtr_t alloc_mtr;

    /* We commit redo log for allocation by a separate mtr,
    because we don't guarantee pages are committed following
    the allocation order, and we will always generate redo log
    for page allocation, even when creating a new tablespace. */
    mtr_start(&alloc_mtr);
<<<<<<< HEAD
    if (m_index->table->is_temporary()) {
      // We are bulk loading a temporary table index. No need to redo-log it.
      alloc_mtr.set_log_mode(MTR_LOG_NO_REDO);
    }
=======
>>>>>>> 4869291f

    ulint n_reserved;
    bool success = fsp_reserve_free_extents(&n_reserved, m_index->space, 1,
                                            FSP_NORMAL, &alloc_mtr);
    if (!success) {
      mtr_commit(&alloc_mtr);
      mtr_commit(mtr);
      return (DB_OUT_OF_FILE_SPACE);
    }

    /* Allocate a new page. */
    new_block = btr_page_alloc(m_index, 0, FSP_UP, m_level, &alloc_mtr, mtr);

    if (n_reserved > 0) {
      fil_space_release_free_extents(m_index->space, n_reserved);
    }

    mtr_commit(&alloc_mtr);

    new_page = buf_block_get_frame(new_block);
    new_page_zip = buf_block_get_page_zip(new_block);
    new_page_no = page_get_page_no(new_page);

    ut_ad(!dict_index_is_spatial(m_index));
    ut_ad(!dict_index_is_sdi(m_index));

    if (new_page_zip) {
      page_create_zip(new_block, m_index, m_level, 0, mtr, FIL_PAGE_INDEX);
    } else {
      ut_ad(!dict_index_is_spatial(m_index));
      page_create(new_block, mtr, dict_table_is_comp(m_index->table),
                  FIL_PAGE_INDEX);
      btr_page_set_level(new_page, nullptr, m_level, mtr);
    }

    btr_page_set_next(new_page, nullptr, FIL_NULL, mtr);
    btr_page_set_prev(new_page, nullptr, FIL_NULL, mtr);

    btr_page_set_index_id(new_page, nullptr, m_index->id, mtr);
  } else {
    page_id_t page_id(dict_index_get_space(m_index), m_page_no);
    page_size_t page_size(dict_table_page_size(m_index->table));

    new_block = btr_block_get(page_id, page_size, RW_X_LATCH, m_index, mtr);

    new_page = buf_block_get_frame(new_block);
    new_page_zip = buf_block_get_page_zip(new_block);
    new_page_no = page_get_page_no(new_page);
    ut_ad(m_page_no == new_page_no);

    ut_ad(page_dir_get_n_heap(new_page) == PAGE_HEAP_NO_USER_LOW);

    btr_page_set_level(new_page, nullptr, m_level, mtr);
  }

  if (dict_index_is_sec_or_ibuf(m_index) && !m_index->table->is_temporary() &&
      page_is_leaf(new_page)) {
    page_update_max_trx_id(new_block, nullptr, m_trx_id, mtr);
  }

  m_mtr = mtr;
  m_block = new_block;
  m_page = new_page;
  m_page_zip = new_page_zip;
  m_page_no = new_page_no;
  m_cur_rec = page_get_infimum_rec(new_page);
  ut_ad(m_is_comp == !!page_is_comp(new_page));
  m_free_space = page_get_free_space_of_empty(m_is_comp);

  if (innobase_fill_factor == 100 && m_index->is_clustered()) {
    /* Keep default behavior compatible with 5.6 */
    m_reserved_space = dict_index_get_space_reserve();
  } else {
    m_reserved_space = UNIV_PAGE_SIZE * (100 - innobase_fill_factor) / 100;
  }

  m_padding_space =
      UNIV_PAGE_SIZE - dict_index_zip_pad_optimal_page_size(m_index);
  m_heap_top = page_header_get_ptr(new_page, PAGE_HEAP_TOP);
  m_rec_no = page_header_get_field(new_page, PAGE_N_RECS);

  m_last_slotted_rec = page_get_infimum_rec(m_page);
  m_slotted_rec_no = 0;

  m_modified = true;

  ut_d(m_total_data = 0);

  return (DB_SUCCESS);
}

/** Insert a tuple in the page.
@param[in]  tuple     tuple to insert
@param[in]  big_rec   external record
@param[in]  rec_size  record size
@param[in]  n_ext     number of externally stored columns
@return error code */
dberr_t PageBulk::insert(const dtuple_t *tuple, const big_rec_t *big_rec,
                         ulint rec_size, ulint n_ext) {
  ulint *offsets = nullptr;

  DBUG_EXECUTE_IF("BtrBulk_insert_inject_error", return DB_INTERRUPTED;);

  /* Convert tuple to record. */
  byte *rec_mem = static_cast<byte *>(mem_heap_alloc(m_heap, rec_size));

  rec_t *rec = rec_convert_dtuple_to_rec(rec_mem, m_index, tuple, n_ext);
  offsets = rec_get_offsets(rec, m_index, offsets, ULINT_UNDEFINED, &m_heap);

  /* Insert the record.*/
  insert(rec, offsets);
  ut_ad(m_modified);

  dberr_t err = DB_SUCCESS;

  if (big_rec) {
    /* The page must be valid as MTR may be committed
    during LOB insertion. */
    finish();
    err = storeExt(big_rec, offsets);
  }

  return err;
}

/** Insert a record in the page.
@param[in]	rec		record
@param[in]	offsets		record offsets */
void PageBulk::insert(const rec_t *rec, ulint *offsets) {
  ulint rec_size;

  ut_ad(m_heap != nullptr);

  rec_size = rec_offs_size(offsets);

#ifdef UNIV_DEBUG
  /* Check whether records are in order. */
  if (!page_rec_is_infimum(m_cur_rec)) {
    rec_t *old_rec = m_cur_rec;
    ulint *old_offsets =
        rec_get_offsets(old_rec, m_index, nullptr, ULINT_UNDEFINED, &m_heap);
<<<<<<< HEAD

    ut_ad(cmp_rec_rec(rec, old_rec, offsets, old_offsets, m_index) > 0);
  }

  m_total_data += rec_size;
#endif /* UNIV_DEBUG */

  /* 0. Mark space for record as used (checked e.g. in page_rec_set_next). */
  page_header_set_ptr(m_page, nullptr, PAGE_HEAP_TOP, m_heap_top + rec_size);

  /* 1. Copy the record to page. */
  rec_t *insert_rec = rec_copy(m_heap_top, rec, offsets);
  rec_offs_make_valid(insert_rec, m_index, offsets);

  /* 2. Insert the record in the linked list. */
  rec_t *next_rec = page_rec_get_next(m_cur_rec);

  page_rec_set_next(insert_rec, next_rec);
  page_rec_set_next(m_cur_rec, insert_rec);

  /* 3. Set the n_owned field in the inserted record to zero,
  and set the heap_no field. */
  if (m_is_comp) {
    rec_set_n_owned_new(insert_rec, nullptr, 0);
    rec_set_heap_no_new(insert_rec, PAGE_HEAP_NO_USER_LOW + m_rec_no);
  } else {
    rec_set_n_owned_old(insert_rec, 0);
    rec_set_heap_no_old(insert_rec, PAGE_HEAP_NO_USER_LOW + m_rec_no);
  }

  /* 4. Set member variables. */
  ulint slot_size = page_dir_calc_reserved_space(m_rec_no + 1) -
                    page_dir_calc_reserved_space(m_rec_no);

  ut_ad(m_free_space >= rec_size + slot_size);
  ut_ad(m_heap_top + rec_size < m_page + UNIV_PAGE_SIZE);

  m_free_space -= rec_size + slot_size;
  m_heap_top += rec_size;
  m_rec_no += 1;
  m_cur_rec = insert_rec;

  m_modified = true;
}

/** Mark end of insertion to the page. Scan records to set page dirs,
and set page header members. The scan is incremental (slots and records
which assignment could be "finalized" are not checked again. Check the
m_slotted_rec_no usage, note it could be reset in some cases like
during split.
Note: we refer to page_copy_rec_list_end_to_created_page. */
void PageBulk::finish() {
  ut_ad(!dict_index_is_spatial(m_index));

  if (!m_modified) {
    return;
  }

  ut_ad(m_total_data + page_dir_calc_reserved_space(m_rec_no) <=
        page_get_free_space_of_empty(m_is_comp));

  ulint n_rec_to_assign = m_rec_no - m_slotted_rec_no;

  /* Fill slots for non-supremum records if possible.
   * Slot for supremum record could store up to
   * PAGE_DIR_SLOT_MAX_N_OWNED-1 records. */
  while (n_rec_to_assign >= PAGE_DIR_SLOT_MAX_N_OWNED) {
    static constexpr ulint RECORDS_PER_SLOT =
        (PAGE_DIR_SLOT_MAX_N_OWNED + 1) / 2;

    for (ulint i = 0; i < RECORDS_PER_SLOT; ++i) {
      m_last_slotted_rec = page_rec_get_next(m_last_slotted_rec);
    }
    m_slotted_rec_no += RECORDS_PER_SLOT;

    /* Reserve next slot (must be done before slot is used). */
    auto n_slots = page_dir_get_n_slots(m_page);
    page_dir_set_n_slots(m_page, nullptr, n_slots + 1);

    /* Fill the slot data. */
    auto slot = page_dir_get_nth_slot(m_page, n_slots - 1);
    page_dir_slot_set_rec(slot, m_last_slotted_rec);
    page_dir_slot_set_n_owned(slot, nullptr, RECORDS_PER_SLOT);

    n_rec_to_assign -= RECORDS_PER_SLOT;
  }

  /* Assign remaining records to slot with supremum record. */
  auto n_slots = page_dir_get_n_slots(m_page);
  auto slot = page_dir_get_nth_slot(m_page, n_slots - 1);
  auto sup_rec = page_get_supremum_rec(m_page);

  page_dir_slot_set_rec(slot, sup_rec);
  page_dir_slot_set_n_owned(slot, nullptr, n_rec_to_assign + 1);

  page_header_set_ptr(m_page, nullptr, PAGE_HEAP_TOP, m_heap_top);
  page_dir_set_n_heap(m_page, nullptr, PAGE_HEAP_NO_USER_LOW + m_rec_no);
  page_header_set_field(m_page, nullptr, PAGE_N_RECS, m_rec_no);

  page_header_set_ptr(m_page, nullptr, PAGE_LAST_INSERT, m_cur_rec);
  page_header_set_field(m_page, nullptr, PAGE_DIRECTION, PAGE_RIGHT);
  page_header_set_field(m_page, nullptr, PAGE_N_DIRECTION, 0);

=======

    ut_ad(cmp_rec_rec(rec, old_rec, offsets, old_offsets, m_index) > 0 ||
          (m_index->is_multi_value() &&
           cmp_rec_rec(rec, old_rec, offsets, old_offsets, m_index) >= 0));
  }

  m_total_data += rec_size;
#endif /* UNIV_DEBUG */

  /* 0. Mark space for record as used (checked e.g. in page_rec_set_next). */
  page_header_set_ptr(m_page, nullptr, PAGE_HEAP_TOP, m_heap_top + rec_size);

  /* 1. Copy the record to page. */
  rec_t *insert_rec = rec_copy(m_heap_top, rec, offsets);
  rec_offs_make_valid(insert_rec, m_index, offsets);

  /* 2. Insert the record in the linked list. */
  rec_t *next_rec = page_rec_get_next(m_cur_rec);

  page_rec_set_next(insert_rec, next_rec);
  page_rec_set_next(m_cur_rec, insert_rec);

  /* 3. Set the n_owned field in the inserted record to zero,
  and set the heap_no field. */
  if (m_is_comp) {
    rec_set_n_owned_new(insert_rec, nullptr, 0);
    rec_set_heap_no_new(insert_rec, PAGE_HEAP_NO_USER_LOW + m_rec_no);
  } else {
    rec_set_n_owned_old(insert_rec, 0);
    rec_set_heap_no_old(insert_rec, PAGE_HEAP_NO_USER_LOW + m_rec_no);
  }

  /* 4. Set member variables. */
  ulint slot_size = page_dir_calc_reserved_space(m_rec_no + 1) -
                    page_dir_calc_reserved_space(m_rec_no);

  ut_ad(m_free_space >= rec_size + slot_size);
  ut_ad(m_heap_top + rec_size < m_page + UNIV_PAGE_SIZE);

  m_free_space -= rec_size + slot_size;
  m_heap_top += rec_size;
  m_rec_no += 1;
  m_cur_rec = insert_rec;

  m_modified = true;
}

/** Mark end of insertion to the page. Scan records to set page dirs,
and set page header members. The scan is incremental (slots and records
which assignment could be "finalized" are not checked again. Check the
m_slotted_rec_no usage, note it could be reset in some cases like
during split.
Note: we refer to page_copy_rec_list_end_to_created_page. */
void PageBulk::finish() {
  ut_ad(!dict_index_is_spatial(m_index));

  if (!m_modified) {
    return;
  }

  ut_ad(m_total_data + page_dir_calc_reserved_space(m_rec_no) <=
        page_get_free_space_of_empty(m_is_comp));

  ulint n_rec_to_assign = m_rec_no - m_slotted_rec_no;

  /* Fill slots for non-supremum records if possible.
   * Slot for supremum record could store up to
   * PAGE_DIR_SLOT_MAX_N_OWNED-1 records. */
  while (n_rec_to_assign >= PAGE_DIR_SLOT_MAX_N_OWNED) {
    static constexpr ulint RECORDS_PER_SLOT =
        (PAGE_DIR_SLOT_MAX_N_OWNED + 1) / 2;

    for (ulint i = 0; i < RECORDS_PER_SLOT; ++i) {
      m_last_slotted_rec = page_rec_get_next(m_last_slotted_rec);
    }
    m_slotted_rec_no += RECORDS_PER_SLOT;

    /* Reserve next slot (must be done before slot is used). */
    auto n_slots = page_dir_get_n_slots(m_page);
    page_dir_set_n_slots(m_page, nullptr, n_slots + 1);

    /* Fill the slot data. */
    auto slot = page_dir_get_nth_slot(m_page, n_slots - 1);
    page_dir_slot_set_rec(slot, m_last_slotted_rec);
    page_dir_slot_set_n_owned(slot, nullptr, RECORDS_PER_SLOT);

    n_rec_to_assign -= RECORDS_PER_SLOT;
  }

  /* Assign remaining records to slot with supremum record. */
  auto n_slots = page_dir_get_n_slots(m_page);
  auto slot = page_dir_get_nth_slot(m_page, n_slots - 1);
  auto sup_rec = page_get_supremum_rec(m_page);

  page_dir_slot_set_rec(slot, sup_rec);
  page_dir_slot_set_n_owned(slot, nullptr, n_rec_to_assign + 1);

  page_header_set_ptr(m_page, nullptr, PAGE_HEAP_TOP, m_heap_top);
  page_dir_set_n_heap(m_page, nullptr, PAGE_HEAP_NO_USER_LOW + m_rec_no);
  page_header_set_field(m_page, nullptr, PAGE_N_RECS, m_rec_no);

  page_header_set_ptr(m_page, nullptr, PAGE_LAST_INSERT, m_cur_rec);
  page_header_set_field(m_page, nullptr, PAGE_DIRECTION, PAGE_RIGHT);
  page_header_set_field(m_page, nullptr, PAGE_N_DIRECTION, 0);

>>>>>>> 4869291f
  m_modified = false;
}

/** Commit inserts done to the page
@param[in]	success		Flag whether all inserts succeed. */
void PageBulk::commit(bool success) {
  /* It is assumed that finish() was called before commit */
  ut_ad(!m_modified);
  ut_ad(page_validate(m_page, m_index));

  if (success) {
    ut_ad(m_rec_no > 0);

    /* Set no free space left and no buffered changes in ibuf. */
    if (!m_index->is_clustered() && !m_index->table->is_temporary() &&
        page_is_leaf(m_page)) {
      ibuf_set_bitmap_for_bulk_load(m_block, innobase_fill_factor == 100);
    }
  }

  mtr_commit(m_mtr);
}

/** Compress a page of compressed table
@return	true	compress successfully or no need to compress
@return	false	compress failed. */
bool PageBulk::compress() {
  ut_ad(!m_modified);
  ut_ad(m_page_zip != nullptr);
<<<<<<< HEAD

  DBUG_EXECUTE_IF("innodb_bulk_load_compress_sleep", os_thread_sleep(1000000););
=======
>>>>>>> 4869291f

  return (
      page_zip_compress(m_page_zip, m_page, m_index, page_zip_level, m_mtr));
}

/** Get node pointer
@return node pointer */
dtuple_t *PageBulk::getNodePtr() {
  /* Create node pointer */
  rec_t *first_rec = page_rec_get_next(page_get_infimum_rec(m_page));
  ut_a(page_rec_is_user_rec(first_rec));
  dtuple_t *node_ptr =
      dict_index_build_node_ptr(m_index, first_rec, m_page_no, m_heap, m_level);

  return (node_ptr);
<<<<<<< HEAD
}

/** Split the page records between this and given bulk.
 * @param new_page_bulk  The new bulk to store split records. */
void PageBulk::split(PageBulk &new_page_bulk) {
  auto split_point = getSplitRec();

  new_page_bulk.copyRecords(split_point.m_rec);
  splitTrim(split_point);

  ut_ad(new_page_bulk.m_modified);
  ut_ad(m_modified);
}

/** Get page split point. We split a page in half when compression
fails, and the split record and all following records should be copied
to the new page.
@return split record descriptor */
PageBulk::SplitPoint PageBulk::getSplitRec() {
  ut_ad(m_page_zip != nullptr);
  ut_ad(m_rec_no >= 2);

  ut_ad(page_get_free_space_of_empty(m_is_comp) > m_free_space);

  ulint total_used_size =
      page_get_free_space_of_empty(m_is_comp) - m_free_space;

  ulint total_recs_size = 0;
  ulint n_recs = 0;
  ulint *offsets = nullptr;

  rec_t *rec = page_get_infimum_rec(m_page);
  do {
    rec = page_rec_get_next(rec);
    ut_ad(page_rec_is_user_rec(rec));

    offsets =
        rec_get_offsets(rec, m_index, offsets, ULINT_UNDEFINED, &(m_heap));
    total_recs_size += rec_offs_size(offsets);
    n_recs++;
  } while (total_recs_size + page_dir_calc_reserved_space(n_recs) <
           total_used_size / 2);

  /* Keep at least one record on left page */
  if (page_rec_is_infimum(page_rec_get_prev(rec))) {
    rec = page_rec_get_next(rec);
    ut_ad(page_rec_is_user_rec(rec));
  } else {
    /* rec is to be moved, and this is used as number of records
     * before split */
    n_recs--;
  }

  return (SplitPoint{rec, n_recs});
}

=======
}

/** Split the page records between this and given bulk.
 * @param new_page_bulk  The new bulk to store split records. */
void PageBulk::split(PageBulk &new_page_bulk) {
  auto split_point = getSplitRec();

  new_page_bulk.copyRecords(split_point.m_rec);
  splitTrim(split_point);

  ut_ad(new_page_bulk.m_modified);
  ut_ad(m_modified);
}

/** Get page split point. We split a page in half when compression
fails, and the split record and all following records should be copied
to the new page.
@return split record descriptor */
PageBulk::SplitPoint PageBulk::getSplitRec() {
  ut_ad(m_page_zip != nullptr);
  ut_ad(m_rec_no >= 2);

  ut_ad(page_get_free_space_of_empty(m_is_comp) > m_free_space);

  ulint total_used_size =
      page_get_free_space_of_empty(m_is_comp) - m_free_space;

  ulint total_recs_size = 0;
  ulint n_recs = 0;
  ulint *offsets = nullptr;

  rec_t *rec = page_get_infimum_rec(m_page);
  do {
    rec = page_rec_get_next(rec);
    ut_ad(page_rec_is_user_rec(rec));

    offsets =
        rec_get_offsets(rec, m_index, offsets, ULINT_UNDEFINED, &(m_heap));
    total_recs_size += rec_offs_size(offsets);
    n_recs++;
  } while (total_recs_size + page_dir_calc_reserved_space(n_recs) <
           total_used_size / 2);

  /* Keep at least one record on left page */
  if (page_rec_is_infimum(page_rec_get_prev(rec))) {
    rec = page_rec_get_next(rec);
    ut_ad(page_rec_is_user_rec(rec));
  } else {
    /* rec is to be moved, and this is used as number of records
     * before split */
    n_recs--;
  }

  return (SplitPoint{rec, n_recs});
}

>>>>>>> 4869291f
/** Copy all records from page.
@param[in]  src_page  Page with records to copy. */
void PageBulk::copyAll(const page_t *src_page) {
  auto inf_rec = page_get_infimum_rec(src_page);
  auto first_rec = page_rec_get_next_const(inf_rec);

  ut_ad(page_rec_is_user_rec(first_rec));

  copyRecords(first_rec);
<<<<<<< HEAD

  ut_ad(m_modified);
}

=======

  ut_ad(m_modified);
}

>>>>>>> 4869291f
/** Copy given and all following records.
@param[in]  first_rec  first record to copy */
void PageBulk::copyRecords(const rec_t *first_rec) {
  const rec_t *rec = first_rec;
  ulint *offsets = nullptr;

  ut_ad(m_rec_no == 0);
  ut_ad(page_rec_is_user_rec(rec));

  do {
    offsets =
        rec_get_offsets(rec, m_index, offsets, ULINT_UNDEFINED, &(m_heap));

    insert(rec, offsets);

    rec = page_rec_get_next_const(rec);
  } while (!page_rec_is_supremum(rec));

  ut_ad(m_rec_no > 0);
}

/** Remove all records after split rec including itself.
@param[in]  split_point  split point descriptor */
void PageBulk::splitTrim(const SplitPoint &split_point) {
  /* Suppose before copyOut, we have 5 records on the page:
  infimum->r1->r2->r3->r4->r5->supremum, and r3 is the split rec.

  after copyOut, we have 2 records on the page:
  infimum->r1->r2->supremum. slot adjustment is not done. */

  /* Set number of user records. */
  ulint new_rec_no = split_point.m_n_rec_before;
  ut_ad(new_rec_no > 0);

  /* Set last record's next in page */
  rec_t *new_last_user_rec = page_rec_get_prev(split_point.m_rec);
  page_rec_set_next(new_last_user_rec, page_get_supremum_rec(m_page));

  /* Set related members */
  auto old_heap_top = m_heap_top;

  ulint *offsets = nullptr;
  offsets = rec_get_offsets(new_last_user_rec, m_index, offsets,
                            ULINT_UNDEFINED, &(m_heap));
  m_heap_top = rec_get_end(new_last_user_rec, offsets);

  m_free_space +=
      (old_heap_top - m_heap_top) + (page_dir_calc_reserved_space(m_rec_no) -
                                     page_dir_calc_reserved_space(new_rec_no));
  ut_ad(m_free_space > 0);

  m_cur_rec = new_last_user_rec;
  m_rec_no = new_rec_no;

#ifdef UNIV_DEBUG
  m_total_data -= old_heap_top - m_heap_top;
#endif /* UNIV_DEBUG */

  /* Invalidate all slots except infimum. */
  ulint n_slots = page_dir_get_n_slots(m_page);
  for (ulint slot_idx = 1; slot_idx < n_slots; ++slot_idx) {
    auto slot = page_dir_get_nth_slot(m_page, slot_idx);
    page_dir_slot_set_n_owned(slot, nullptr, 0);
  }
  page_dir_set_n_slots(m_page, nullptr, 2);

  /* No records assigned to slots. */
  m_last_slotted_rec = page_get_infimum_rec(m_page);
  m_slotted_rec_no = 0;

  m_modified = true;
}

/** Set next page
@param[in]	next_page_no	next page no */
void PageBulk::setNext(page_no_t next_page_no) {
  btr_page_set_next(m_page, nullptr, next_page_no, m_mtr);
}

/** Set previous page
@param[in]	prev_page_no	previous page no */
void PageBulk::setPrev(page_no_t prev_page_no) {
  btr_page_set_prev(m_page, nullptr, prev_page_no, m_mtr);
}

/** Check if required space is available in the page for the rec to be inserted.
We check fill factor & padding here.
@param[in]	rec_size	required length
@return true	if space is available */
bool PageBulk::isSpaceAvailable(ulint rec_size) const {
  ulint slot_size = page_dir_calc_reserved_space(m_rec_no + 1) -
                    page_dir_calc_reserved_space(m_rec_no);

  ulint required_space = rec_size + slot_size;

  if (required_space > m_free_space) {
    ut_ad(m_rec_no > 0);
    return (false);
  }

  /* Fillfactor & Padding apply to both leaf and non-leaf pages.
  Note: we keep at least 2 records in a page to avoid B-tree level
  growing too high. */
  if (m_rec_no >= 2 && ((m_page_zip == nullptr &&
                         m_free_space - required_space < m_reserved_space) ||
                        (m_page_zip != nullptr &&
                         m_free_space - required_space < m_padding_space))) {
    return (false);
  }

  return (true);
}

/** Check whether the record needs to be stored externally.
@return false if the entire record can be stored locally on the page */
bool PageBulk::needExt(const dtuple_t *tuple, ulint rec_size) const {
  return (page_zip_rec_needs_ext(
      rec_size, m_is_comp, dtuple_get_n_fields(tuple), m_block->page.size));
}

/** Store external record
Since the record is not logged yet, so we don't log update to the record.
the blob data is logged first, then the record is logged in bulk mode.
@param[in]	big_rec		external record
@param[in]	offsets		record offsets
@return	error code */
dberr_t PageBulk::storeExt(const big_rec_t *big_rec, ulint *offsets) {
  ut_ad(m_index->is_clustered());

  /* Note: not all fields are initialized in btr_pcur. */
  btr_pcur_t btr_pcur;
  btr_pcur.m_pos_state = BTR_PCUR_IS_POSITIONED;
  btr_pcur.m_latch_mode = BTR_MODIFY_LEAF;
  btr_pcur.m_btr_cur.index = m_index;

  page_cur_t *page_cur = &btr_pcur.m_btr_cur.page_cur;
  page_cur->index = m_index;
  page_cur->rec = m_cur_rec;
  page_cur->offsets = offsets;
  page_cur->block = m_block;

  dberr_t err = lob::btr_store_big_rec_extern_fields(
      nullptr, &btr_pcur, nullptr, offsets, big_rec, m_mtr,
      lob::OPCODE_INSERT_BULK);

  ut_ad(page_offset(m_cur_rec) == page_offset(page_cur->rec));

  /* Reset m_block and m_cur_rec from page cursor, because
  block may be changed during blob insert. */
  m_block = page_cur->block;
  m_cur_rec = page_cur->rec;
  m_page = buf_block_get_frame(m_block);

  return (err);
}

/** Release block by committing mtr
Note: log_free_check requires holding no lock/latch in current thread. */
void PageBulk::release() {
  /* Make sure page is valid before it is released. */
  if (m_modified) {
    finish();
    ut_ad(!m_modified);
  }
  ut_ad(page_validate(m_page, m_index));

  ut_ad(!dict_index_is_spatial(m_index));

  /* We fix the block because we will re-pin it soon. */
  buf_block_buf_fix_inc(m_block, __FILE__, __LINE__);

  /* No other threads can modify this block. */
  m_modify_clock = buf_block_get_modify_clock(m_block);

  mtr_commit(m_mtr);
}

/** Start mtr and latch the block */
<<<<<<< HEAD
dberr_t PageBulk::latch() {
  mtr_start(m_mtr);

  if (m_index->is_committed()) {
    mtr_x_lock(dict_index_get_lock(m_index), m_mtr);
  }

=======
void PageBulk::latch() {
  mtr_start(m_mtr);
  mtr_x_lock(dict_index_get_lock(m_index), m_mtr);
>>>>>>> 4869291f
  mtr_set_log_mode(m_mtr, MTR_LOG_NO_REDO);
  mtr_set_flush_observer(m_mtr, m_flush_observer);

  /* TODO: need a simple and wait version of buf_page_optimistic_get. */
  auto ret =
      buf_page_optimistic_get(RW_X_LATCH, m_block, m_modify_clock,
                              Page_fetch::NORMAL, __FILE__, __LINE__, m_mtr);
  /* In case the block is S-latched by page_cleaner. */
  if (!ret) {
    page_id_t page_id(dict_index_get_space(m_index), m_page_no);
    page_size_t page_size(dict_table_page_size(m_index->table));

<<<<<<< HEAD
    m_block = buf_page_get_gen(page_id, page_size, RW_X_LATCH, m_block,
                               Page_fetch::IF_IN_POOL, __FILE__, __LINE__,
                               m_mtr, false, &m_err);

    if (m_err != DB_SUCCESS) {
      return (m_err);
    }

=======
    m_block =
        buf_page_get_gen(page_id, page_size, RW_X_LATCH, m_block,
                         Page_fetch::IF_IN_POOL, __FILE__, __LINE__, m_mtr);
>>>>>>> 4869291f
    ut_ad(m_block != nullptr);
  }

  buf_block_buf_fix_dec(m_block);

  ut_ad(m_cur_rec > m_page && m_cur_rec < m_heap_top);
<<<<<<< HEAD

  return (m_err);
=======
>>>>>>> 4869291f
}

/** Split a page
@param[in]	page_bulk	page to split
@param[in]	next_page_bulk	next page
@return	error code */
dberr_t BtrBulk::pageSplit(PageBulk *page_bulk, PageBulk *next_page_bulk) {
  ut_ad(page_bulk->isTableCompressed());

  /* 1. Check if we have only one user record on the page. */
  if (page_bulk->getRecNo() <= 1) {
    return (DB_TOO_BIG_RECORD);
  }

  /* 2. create a new page. */
  PageBulk new_page_bulk(m_index, m_trx_id, FIL_NULL, page_bulk->getLevel(),
                         m_flush_observer);
  dberr_t err = new_page_bulk.init();
  if (err != DB_SUCCESS) {
    return (err);
  }

  /* 3. copy the upper half to new page. */
  page_bulk->split(new_page_bulk);

  /* 4. finish page bulk modifications. */
  page_bulk->finish();
  new_page_bulk.finish();

  /* 5. commit the split page. */
  err = pageCommit(page_bulk, &new_page_bulk, true);
  if (err != DB_SUCCESS) {
    pageAbort(&new_page_bulk);
    return (err);
  }

  /* 6. commit the new page. */
  err = pageCommit(&new_page_bulk, next_page_bulk, true);
  if (err != DB_SUCCESS) {
    pageAbort(&new_page_bulk);
    return (err);
  }

  return (err);
}

/** Commit(finish) a page. We set next/prev page no, compress a page of
compressed table and split the page if compression fails, insert a node
pointer to father page if needed, and commit mini-transaction.
@param[in]	page_bulk	page to commit
@param[in]	next_page_bulk	next page
@param[in]	insert_father	false when page_bulk is a root page and
                                true when it's a non-root page
@return	error code */
dberr_t BtrBulk::pageCommit(PageBulk *page_bulk, PageBulk *next_page_bulk,
                            bool insert_father) {
  /* Set page links */
  if (next_page_bulk != nullptr) {
    ut_ad(page_bulk->getLevel() == next_page_bulk->getLevel());

    page_bulk->setNext(next_page_bulk->getPageNo());
    next_page_bulk->setPrev(page_bulk->getPageNo());
  } else {
    /** Suppose a page is released and latched again, we need to
    mark it modified in mini-transaction.  */
    page_bulk->setNext(FIL_NULL);
  }

  /* Compress page if it's a compressed table. */
  if (page_bulk->isTableCompressed() && !page_bulk->compress()) {
    return (pageSplit(page_bulk, next_page_bulk));
  }

  /* Insert node pointer to father page. */
  if (insert_father) {
    dtuple_t *node_ptr = page_bulk->getNodePtr();
    dberr_t err = insert(node_ptr, page_bulk->getLevel() + 1);

    if (err != DB_SUCCESS) {
      return (err);
    }
  }

  /* Commit mtr. */
  page_bulk->commit(true);

  return (DB_SUCCESS);
}

/** Log free check */
void BtrBulk::logFreeCheck() {
  if (log_needs_free_check()) {
    release();

    log_free_check();

    latch();
  }
}

/** Constructor
@param[in]  index   B-tree index
@param[in]  trx_id    transaction id
@param[in]  observer  flush observer */
BtrBulk::BtrBulk(dict_index_t *index, trx_id_t trx_id, FlushObserver *observer)
    : m_index(index),
      m_trx_id(trx_id),
      m_root_level(0),
      m_flush_observer(observer),
      m_page_bulks(nullptr) {
  ut_ad(m_flush_observer != nullptr);
#ifdef UNIV_DEBUG
  fil_space_inc_redo_skipped_count(m_index->space);
#endif /* UNIV_DEBUG */
}

/** Destructor */
BtrBulk::~BtrBulk() {
  if (m_page_bulks) {
    UT_DELETE(m_page_bulks);
  }
<<<<<<< HEAD

#ifdef UNIV_DEBUG
  fil_space_dec_redo_skipped_count(m_index->space);
#endif /* UNIV_DEBUG */
}

/** Initialization
@note Must be called right after constructor. */
dberr_t BtrBulk::init() {
  ut_ad(m_page_bulks == nullptr);

=======

#ifdef UNIV_DEBUG
  fil_space_dec_redo_skipped_count(m_index->space);
#endif /* UNIV_DEBUG */
}

/** Initialization
@note Must be called right after constructor. */
dberr_t BtrBulk::init() {
  ut_ad(m_page_bulks == nullptr);

>>>>>>> 4869291f
  m_page_bulks = UT_NEW_NOKEY(page_bulk_vector());
  if (m_page_bulks == nullptr) {
    return (DB_OUT_OF_MEMORY);
  }

  return (DB_SUCCESS);
}

/** Release all latches */
void BtrBulk::release() {
  ut_ad(m_page_bulks);
  ut_ad(m_root_level + 1 == m_page_bulks->size());

  for (ulint level = 0; level <= m_root_level; level++) {
    PageBulk *page_bulk = m_page_bulks->at(level);

    page_bulk->release();
  }
}

/** Re-latch all latches */
void BtrBulk::latch() {
  ut_ad(m_page_bulks);
  ut_ad(m_root_level + 1 == m_page_bulks->size());

  for (ulint level = 0; level <= m_root_level; level++) {
    PageBulk *page_bulk = m_page_bulks->at(level);
    page_bulk->latch();
  }
}

/** Prepare space to insert a tuple.
@param[in,out]  page_bulk   page bulk that will be used to store the record.
                            It may be replaced if there is not enough space
                            to hold the record.
@param[in]  level           B-tree level
@param[in]  rec_size        record size
@return error code */
dberr_t BtrBulk::prepareSpace(PageBulk *&page_bulk, ulint level,
                              ulint rec_size) {
  if (page_bulk->isSpaceAvailable(rec_size)) {
    return (DB_SUCCESS);
  }

  /* Finish page modifications. */
  page_bulk->finish();

  DBUG_EXECUTE_IF("ib_btr_bulk_prepare_space_error",
                  { return (DB_OUT_OF_MEMORY); });

  /* Create a sibling page_bulk. */
  PageBulk *sibling_page_bulk = UT_NEW_NOKEY(
      PageBulk(m_index, m_trx_id, FIL_NULL, level, m_flush_observer));
  if (sibling_page_bulk == nullptr) {
    return (DB_OUT_OF_MEMORY);
  }

  auto init_err = sibling_page_bulk->init();
  if (init_err != DB_SUCCESS) {
    UT_DELETE(sibling_page_bulk);
    return (init_err);
  }

  /* Commit page bulk. */
  auto commit_err = pageCommit(page_bulk, sibling_page_bulk, true);
  if (commit_err != DB_SUCCESS) {
    pageAbort(sibling_page_bulk);
    UT_DELETE(sibling_page_bulk);
    return (commit_err);
  }

  /* Set new page bulk to page_bulks. */
  ut_ad(sibling_page_bulk->getLevel() <= m_root_level);
  m_page_bulks->at(level) = sibling_page_bulk;

  UT_DELETE(page_bulk);
  page_bulk = sibling_page_bulk;

  /* Important: log_free_check whether we need a checkpoint. */
  if (page_is_leaf(sibling_page_bulk->getPage())) {
    /* Check whether trx is interrupted */
    if (m_flush_observer->check_interrupted()) {
      return (DB_INTERRUPTED);
    }

    /* Wake up page cleaner to flush dirty pages. */
    srv_inc_activity_count();
    os_event_set(buf_flush_event);

    logFreeCheck();
  }

  return (DB_SUCCESS);
}

/** Insert a tuple to a page.
@param[in]  page_bulk   page bulk object
@param[in]  tuple       tuple to insert
@param[in]  big_rec     big record vector, could be nullptr if there is no
                        data to be stored externally.
@param[in]  rec_size    record size
@param[in]  n_ext       number of externally stored columns
@return error code */
dberr_t BtrBulk::insert(PageBulk *page_bulk, dtuple_t *tuple,
                        big_rec_t *big_rec, ulint rec_size, ulint n_ext) {
  dberr_t err = DB_SUCCESS;

  if (big_rec != nullptr) {
    ut_ad(m_index->is_clustered());
    ut_ad(page_bulk->getLevel() == 0);
    ut_ad(page_bulk == m_page_bulks->at(0));

    /* Release all latched but leaf node. */
    for (ulint level = 1; level <= m_root_level; level++) {
      PageBulk *level_page_bulk = m_page_bulks->at(level);

      level_page_bulk->release();
    }
  }

  err = page_bulk->insert(tuple, big_rec, rec_size, n_ext);

  if (big_rec != nullptr) {
    /* Restore latches */
    for (ulint level = 1; level <= m_root_level; level++) {
      PageBulk *level_page_bulk = m_page_bulks->at(level);
      level_page_bulk->latch();
    }
  }

  return (err);
}

/** Insert a tuple to page in a level
@param[in]	tuple	tuple to insert
@param[in]	level	B-tree level
@return error code */
dberr_t BtrBulk::insert(dtuple_t *tuple, ulint level) {
  bool is_left_most = false;
  dberr_t err = DB_SUCCESS;

  ut_ad(m_page_bulks != nullptr);

  /* Check if we need to create a PageBulk for the level. */
  if (level + 1 > m_page_bulks->size()) {
    PageBulk *new_page_bulk = UT_NEW_NOKEY(
        PageBulk(m_index, m_trx_id, FIL_NULL, level, m_flush_observer));
    if (new_page_bulk == nullptr) {
      return (DB_OUT_OF_MEMORY);
    }

    err = new_page_bulk->init();
    if (err != DB_SUCCESS) {
      return (err);
    }

<<<<<<< HEAD
    DEBUG_SYNC_C("bulk_load_insert");

=======
>>>>>>> 4869291f
    m_page_bulks->push_back(new_page_bulk);
    ut_ad(level + 1 == m_page_bulks->size());
    m_root_level = level;

    is_left_most = true;
  }

  ut_ad(m_page_bulks->size() > level);

  PageBulk *page_bulk = m_page_bulks->at(level);

  if (is_left_most && level > 0 && page_bulk->getRecNo() == 0) {
    /* The node pointer must be marked as the predefined minimum
    record,	as there is no lower alphabetical limit to records in
    the leftmost node of a level: */
    dtuple_set_info_bits(tuple,
                         dtuple_get_info_bits(tuple) | REC_INFO_MIN_REC_FLAG);
  }

  ulint n_ext = 0;
  ulint rec_size = rec_get_converted_size(m_index, tuple, n_ext);
  big_rec_t *big_rec = nullptr;

  if (page_bulk->needExt(tuple, rec_size)) {
    /* The record is so big that we have to store some fields
    externally on separate database pages */
    big_rec = dtuple_convert_big_rec(m_index, 0, tuple, &n_ext);
    if (big_rec == nullptr) {
      return (DB_TOO_BIG_RECORD);
    }

    rec_size = rec_get_converted_size(m_index, tuple, n_ext);
  }

  if (page_bulk->isTableCompressed() && page_zip_is_too_big(m_index, tuple)) {
    err = DB_TOO_BIG_RECORD;
    goto func_exit;
  }

  err = prepareSpace(page_bulk, level, rec_size);
  if (err != DB_SUCCESS) {
    goto func_exit;
  }

  DBUG_EXECUTE_IF("ib_btr_bulk_insert_inject_error", {
    static int rec_cnt = 0;
    if (++rec_cnt == 10) {
      err = DB_TOO_BIG_RECORD;
      rec_cnt = 0;
      goto func_exit;
    }
  });

  err = insert(page_bulk, tuple, big_rec, rec_size, n_ext);

func_exit:
  if (big_rec != nullptr) {
<<<<<<< HEAD
    dtuple_convert_back_big_rec(m_index, tuple, big_rec);
=======
    dtuple_convert_back_big_rec(tuple, big_rec);
>>>>>>> 4869291f
  }

  return (err);
}

dberr_t BtrBulk::finishAllPageBulks(dberr_t err, page_no_t &last_page_no) {
  ut_ad(m_root_level + 1 == m_page_bulks->size());

  last_page_no = FIL_NULL;

  /* Finish all page bulks */
  for (ulint level = 0; level <= m_root_level; level++) {
    PageBulk *page_bulk = m_page_bulks->at(level);

    page_bulk->finish();

    last_page_no = page_bulk->getPageNo();

    if (err == DB_SUCCESS) {
      err = pageCommit(page_bulk, nullptr, level != m_root_level);
    }

    if (err != DB_SUCCESS) {
      pageAbort(page_bulk);
    }

    UT_DELETE(page_bulk);
  }

  return (err);
}

/** Btree bulk load finish. We commit the last page in each level
and copy the last page in top level to the root page of the index
if no error occurs.
@param[in]	err	whether bulk load was successful until now
@return error code  */
dberr_t BtrBulk::finish(dberr_t err) {
  ut_ad(m_page_bulks);
<<<<<<< HEAD
=======
  ut_ad(!m_index->table->is_temporary());
>>>>>>> 4869291f

  page_no_t last_page_no = FIL_NULL;

  if (m_page_bulks->size() == 0) {
    /* The table is empty. The root page of the index tree
    is already in a consistent state. No need to flush. */
    return (err);
  }

  err = finishAllPageBulks(err, last_page_no);

  if (err == DB_SUCCESS) {
    ut_ad(last_page_no != FIL_NULL);

    page_id_t last_page_id(dict_index_get_space(m_index), last_page_no);
    page_size_t page_size(dict_table_page_size(m_index->table));
    page_no_t root_page_no = dict_index_get_page(m_index);
    PageBulk root_page_bulk(m_index, m_trx_id, root_page_no, m_root_level,
                            m_flush_observer);

    mtr_t mtr;
    mtr_start(&mtr);
<<<<<<< HEAD
    if (m_index->table->is_temporary()) {
      // We are bulk loading a temporary table index. No need to redo-log it.
      mtr.set_log_mode(MTR_LOG_NO_REDO);
    }
=======
>>>>>>> 4869291f
    mtr_x_lock(dict_index_get_lock(m_index), &mtr);

    buf_block_t *last_block =
        btr_block_get(last_page_id, page_size, RW_X_LATCH, m_index, &mtr);
    page_t *last_page = buf_block_get_frame(last_block);

    /* Copy last page to root page. */
    err = root_page_bulk.init();
    if (err == DB_SUCCESS) {
      root_page_bulk.copyAll(last_page);
      root_page_bulk.finish();

      /* Remove last page. */
      btr_page_free_low(m_index, last_block, m_root_level, &mtr);

      /* Do not flush the last page. */
      last_block->page.flush_observer = nullptr;

      mtr_commit(&mtr);

      err = pageCommit(&root_page_bulk, nullptr, false);
      ut_ad(err == DB_SUCCESS);
    } else {
      mtr_commit(&mtr);
    }
  }

#ifdef UNIV_DEBUG
  dict_sync_check check(true);

  ut_ad(!sync_check_iterate(check));
#endif /* UNIV_DEBUG */

<<<<<<< HEAD
  ut_ad(err != DB_SUCCESS ||
        btr_validate_index(m_index, nullptr, false) == DB_SUCCESS);
=======
  ut_ad(err != DB_SUCCESS || btr_validate_index(m_index, nullptr, false));
>>>>>>> 4869291f
  return (err);
}<|MERGE_RESOLUTION|>--- conflicted
+++ resolved
@@ -1,10 +1,6 @@
 /*****************************************************************************
 
-<<<<<<< HEAD
-Copyright (c) 2014, 2018, Oracle and/or its affiliates. All Rights Reserved.
-=======
 Copyright (c) 2014, 2019, Oracle and/or its affiliates. All Rights Reserved.
->>>>>>> 4869291f
 
 This program is free software; you can redistribute it and/or modify it under
 the terms of the GNU General Public License, version 2.0, as published by the
@@ -60,15 +56,11 @@
 
   mtr = static_cast<mtr_t *>(mem_heap_alloc(m_heap, sizeof(mtr_t)));
   mtr_start(mtr);
-<<<<<<< HEAD
 
   if (m_index->is_committed()) {
     mtr_x_lock(dict_index_get_lock(m_index), mtr);
   }
 
-=======
-  mtr_x_lock(dict_index_get_lock(m_index), mtr);
->>>>>>> 4869291f
   mtr_set_log_mode(mtr, MTR_LOG_NO_REDO);
   mtr_set_flush_observer(mtr, m_flush_observer);
 
@@ -80,13 +72,10 @@
     the allocation order, and we will always generate redo log
     for page allocation, even when creating a new tablespace. */
     mtr_start(&alloc_mtr);
-<<<<<<< HEAD
     if (m_index->table->is_temporary()) {
       // We are bulk loading a temporary table index. No need to redo-log it.
       alloc_mtr.set_log_mode(MTR_LOG_NO_REDO);
     }
-=======
->>>>>>> 4869291f
 
     ulint n_reserved;
     bool success = fsp_reserve_free_extents(&n_reserved, m_index->space, 1,
@@ -228,9 +217,10 @@
     rec_t *old_rec = m_cur_rec;
     ulint *old_offsets =
         rec_get_offsets(old_rec, m_index, nullptr, ULINT_UNDEFINED, &m_heap);
-<<<<<<< HEAD
-
-    ut_ad(cmp_rec_rec(rec, old_rec, offsets, old_offsets, m_index) > 0);
+
+    ut_ad(cmp_rec_rec(rec, old_rec, offsets, old_offsets, m_index) > 0 ||
+          (m_index->is_multi_value() &&
+           cmp_rec_rec(rec, old_rec, offsets, old_offsets, m_index) >= 0));
   }
 
   m_total_data += rec_size;
@@ -332,113 +322,6 @@
   page_header_set_field(m_page, nullptr, PAGE_DIRECTION, PAGE_RIGHT);
   page_header_set_field(m_page, nullptr, PAGE_N_DIRECTION, 0);
 
-=======
-
-    ut_ad(cmp_rec_rec(rec, old_rec, offsets, old_offsets, m_index) > 0 ||
-          (m_index->is_multi_value() &&
-           cmp_rec_rec(rec, old_rec, offsets, old_offsets, m_index) >= 0));
-  }
-
-  m_total_data += rec_size;
-#endif /* UNIV_DEBUG */
-
-  /* 0. Mark space for record as used (checked e.g. in page_rec_set_next). */
-  page_header_set_ptr(m_page, nullptr, PAGE_HEAP_TOP, m_heap_top + rec_size);
-
-  /* 1. Copy the record to page. */
-  rec_t *insert_rec = rec_copy(m_heap_top, rec, offsets);
-  rec_offs_make_valid(insert_rec, m_index, offsets);
-
-  /* 2. Insert the record in the linked list. */
-  rec_t *next_rec = page_rec_get_next(m_cur_rec);
-
-  page_rec_set_next(insert_rec, next_rec);
-  page_rec_set_next(m_cur_rec, insert_rec);
-
-  /* 3. Set the n_owned field in the inserted record to zero,
-  and set the heap_no field. */
-  if (m_is_comp) {
-    rec_set_n_owned_new(insert_rec, nullptr, 0);
-    rec_set_heap_no_new(insert_rec, PAGE_HEAP_NO_USER_LOW + m_rec_no);
-  } else {
-    rec_set_n_owned_old(insert_rec, 0);
-    rec_set_heap_no_old(insert_rec, PAGE_HEAP_NO_USER_LOW + m_rec_no);
-  }
-
-  /* 4. Set member variables. */
-  ulint slot_size = page_dir_calc_reserved_space(m_rec_no + 1) -
-                    page_dir_calc_reserved_space(m_rec_no);
-
-  ut_ad(m_free_space >= rec_size + slot_size);
-  ut_ad(m_heap_top + rec_size < m_page + UNIV_PAGE_SIZE);
-
-  m_free_space -= rec_size + slot_size;
-  m_heap_top += rec_size;
-  m_rec_no += 1;
-  m_cur_rec = insert_rec;
-
-  m_modified = true;
-}
-
-/** Mark end of insertion to the page. Scan records to set page dirs,
-and set page header members. The scan is incremental (slots and records
-which assignment could be "finalized" are not checked again. Check the
-m_slotted_rec_no usage, note it could be reset in some cases like
-during split.
-Note: we refer to page_copy_rec_list_end_to_created_page. */
-void PageBulk::finish() {
-  ut_ad(!dict_index_is_spatial(m_index));
-
-  if (!m_modified) {
-    return;
-  }
-
-  ut_ad(m_total_data + page_dir_calc_reserved_space(m_rec_no) <=
-        page_get_free_space_of_empty(m_is_comp));
-
-  ulint n_rec_to_assign = m_rec_no - m_slotted_rec_no;
-
-  /* Fill slots for non-supremum records if possible.
-   * Slot for supremum record could store up to
-   * PAGE_DIR_SLOT_MAX_N_OWNED-1 records. */
-  while (n_rec_to_assign >= PAGE_DIR_SLOT_MAX_N_OWNED) {
-    static constexpr ulint RECORDS_PER_SLOT =
-        (PAGE_DIR_SLOT_MAX_N_OWNED + 1) / 2;
-
-    for (ulint i = 0; i < RECORDS_PER_SLOT; ++i) {
-      m_last_slotted_rec = page_rec_get_next(m_last_slotted_rec);
-    }
-    m_slotted_rec_no += RECORDS_PER_SLOT;
-
-    /* Reserve next slot (must be done before slot is used). */
-    auto n_slots = page_dir_get_n_slots(m_page);
-    page_dir_set_n_slots(m_page, nullptr, n_slots + 1);
-
-    /* Fill the slot data. */
-    auto slot = page_dir_get_nth_slot(m_page, n_slots - 1);
-    page_dir_slot_set_rec(slot, m_last_slotted_rec);
-    page_dir_slot_set_n_owned(slot, nullptr, RECORDS_PER_SLOT);
-
-    n_rec_to_assign -= RECORDS_PER_SLOT;
-  }
-
-  /* Assign remaining records to slot with supremum record. */
-  auto n_slots = page_dir_get_n_slots(m_page);
-  auto slot = page_dir_get_nth_slot(m_page, n_slots - 1);
-  auto sup_rec = page_get_supremum_rec(m_page);
-
-  page_dir_slot_set_rec(slot, sup_rec);
-  page_dir_slot_set_n_owned(slot, nullptr, n_rec_to_assign + 1);
-
-  page_header_set_ptr(m_page, nullptr, PAGE_HEAP_TOP, m_heap_top);
-  page_dir_set_n_heap(m_page, nullptr, PAGE_HEAP_NO_USER_LOW + m_rec_no);
-  page_header_set_field(m_page, nullptr, PAGE_N_RECS, m_rec_no);
-
-  page_header_set_ptr(m_page, nullptr, PAGE_LAST_INSERT, m_cur_rec);
-  page_header_set_field(m_page, nullptr, PAGE_DIRECTION, PAGE_RIGHT);
-  page_header_set_field(m_page, nullptr, PAGE_N_DIRECTION, 0);
-
->>>>>>> 4869291f
   m_modified = false;
 }
 
@@ -468,11 +351,8 @@
 bool PageBulk::compress() {
   ut_ad(!m_modified);
   ut_ad(m_page_zip != nullptr);
-<<<<<<< HEAD
 
   DBUG_EXECUTE_IF("innodb_bulk_load_compress_sleep", os_thread_sleep(1000000););
-=======
->>>>>>> 4869291f
 
   return (
       page_zip_compress(m_page_zip, m_page, m_index, page_zip_level, m_mtr));
@@ -488,7 +368,6 @@
       dict_index_build_node_ptr(m_index, first_rec, m_page_no, m_heap, m_level);
 
   return (node_ptr);
-<<<<<<< HEAD
 }
 
 /** Split the page records between this and given bulk.
@@ -545,64 +424,6 @@
   return (SplitPoint{rec, n_recs});
 }
 
-=======
-}
-
-/** Split the page records between this and given bulk.
- * @param new_page_bulk  The new bulk to store split records. */
-void PageBulk::split(PageBulk &new_page_bulk) {
-  auto split_point = getSplitRec();
-
-  new_page_bulk.copyRecords(split_point.m_rec);
-  splitTrim(split_point);
-
-  ut_ad(new_page_bulk.m_modified);
-  ut_ad(m_modified);
-}
-
-/** Get page split point. We split a page in half when compression
-fails, and the split record and all following records should be copied
-to the new page.
-@return split record descriptor */
-PageBulk::SplitPoint PageBulk::getSplitRec() {
-  ut_ad(m_page_zip != nullptr);
-  ut_ad(m_rec_no >= 2);
-
-  ut_ad(page_get_free_space_of_empty(m_is_comp) > m_free_space);
-
-  ulint total_used_size =
-      page_get_free_space_of_empty(m_is_comp) - m_free_space;
-
-  ulint total_recs_size = 0;
-  ulint n_recs = 0;
-  ulint *offsets = nullptr;
-
-  rec_t *rec = page_get_infimum_rec(m_page);
-  do {
-    rec = page_rec_get_next(rec);
-    ut_ad(page_rec_is_user_rec(rec));
-
-    offsets =
-        rec_get_offsets(rec, m_index, offsets, ULINT_UNDEFINED, &(m_heap));
-    total_recs_size += rec_offs_size(offsets);
-    n_recs++;
-  } while (total_recs_size + page_dir_calc_reserved_space(n_recs) <
-           total_used_size / 2);
-
-  /* Keep at least one record on left page */
-  if (page_rec_is_infimum(page_rec_get_prev(rec))) {
-    rec = page_rec_get_next(rec);
-    ut_ad(page_rec_is_user_rec(rec));
-  } else {
-    /* rec is to be moved, and this is used as number of records
-     * before split */
-    n_recs--;
-  }
-
-  return (SplitPoint{rec, n_recs});
-}
-
->>>>>>> 4869291f
 /** Copy all records from page.
 @param[in]  src_page  Page with records to copy. */
 void PageBulk::copyAll(const page_t *src_page) {
@@ -612,17 +433,10 @@
   ut_ad(page_rec_is_user_rec(first_rec));
 
   copyRecords(first_rec);
-<<<<<<< HEAD
 
   ut_ad(m_modified);
 }
 
-=======
-
-  ut_ad(m_modified);
-}
-
->>>>>>> 4869291f
 /** Copy given and all following records.
 @param[in]  first_rec  first record to copy */
 void PageBulk::copyRecords(const rec_t *first_rec) {
@@ -801,7 +615,6 @@
 }
 
 /** Start mtr and latch the block */
-<<<<<<< HEAD
 dberr_t PageBulk::latch() {
   mtr_start(m_mtr);
 
@@ -809,11 +622,6 @@
     mtr_x_lock(dict_index_get_lock(m_index), m_mtr);
   }
 
-=======
-void PageBulk::latch() {
-  mtr_start(m_mtr);
-  mtr_x_lock(dict_index_get_lock(m_index), m_mtr);
->>>>>>> 4869291f
   mtr_set_log_mode(m_mtr, MTR_LOG_NO_REDO);
   mtr_set_flush_observer(m_mtr, m_flush_observer);
 
@@ -826,7 +634,6 @@
     page_id_t page_id(dict_index_get_space(m_index), m_page_no);
     page_size_t page_size(dict_table_page_size(m_index->table));
 
-<<<<<<< HEAD
     m_block = buf_page_get_gen(page_id, page_size, RW_X_LATCH, m_block,
                                Page_fetch::IF_IN_POOL, __FILE__, __LINE__,
                                m_mtr, false, &m_err);
@@ -835,22 +642,14 @@
       return (m_err);
     }
 
-=======
-    m_block =
-        buf_page_get_gen(page_id, page_size, RW_X_LATCH, m_block,
-                         Page_fetch::IF_IN_POOL, __FILE__, __LINE__, m_mtr);
->>>>>>> 4869291f
     ut_ad(m_block != nullptr);
   }
 
   buf_block_buf_fix_dec(m_block);
 
   ut_ad(m_cur_rec > m_page && m_cur_rec < m_heap_top);
-<<<<<<< HEAD
 
   return (m_err);
-=======
->>>>>>> 4869291f
 }
 
 /** Split a page
@@ -972,7 +771,6 @@
   if (m_page_bulks) {
     UT_DELETE(m_page_bulks);
   }
-<<<<<<< HEAD
 
 #ifdef UNIV_DEBUG
   fil_space_dec_redo_skipped_count(m_index->space);
@@ -984,19 +782,6 @@
 dberr_t BtrBulk::init() {
   ut_ad(m_page_bulks == nullptr);
 
-=======
-
-#ifdef UNIV_DEBUG
-  fil_space_dec_redo_skipped_count(m_index->space);
-#endif /* UNIV_DEBUG */
-}
-
-/** Initialization
-@note Must be called right after constructor. */
-dberr_t BtrBulk::init() {
-  ut_ad(m_page_bulks == nullptr);
-
->>>>>>> 4869291f
   m_page_bulks = UT_NEW_NOKEY(page_bulk_vector());
   if (m_page_bulks == nullptr) {
     return (DB_OUT_OF_MEMORY);
@@ -1153,11 +938,8 @@
       return (err);
     }
 
-<<<<<<< HEAD
     DEBUG_SYNC_C("bulk_load_insert");
 
-=======
->>>>>>> 4869291f
     m_page_bulks->push_back(new_page_bulk);
     ut_ad(level + 1 == m_page_bulks->size());
     m_root_level = level;
@@ -1215,11 +997,7 @@
 
 func_exit:
   if (big_rec != nullptr) {
-<<<<<<< HEAD
-    dtuple_convert_back_big_rec(m_index, tuple, big_rec);
-=======
     dtuple_convert_back_big_rec(tuple, big_rec);
->>>>>>> 4869291f
   }
 
   return (err);
@@ -1259,10 +1037,6 @@
 @return error code  */
 dberr_t BtrBulk::finish(dberr_t err) {
   ut_ad(m_page_bulks);
-<<<<<<< HEAD
-=======
-  ut_ad(!m_index->table->is_temporary());
->>>>>>> 4869291f
 
   page_no_t last_page_no = FIL_NULL;
 
@@ -1285,13 +1059,10 @@
 
     mtr_t mtr;
     mtr_start(&mtr);
-<<<<<<< HEAD
     if (m_index->table->is_temporary()) {
       // We are bulk loading a temporary table index. No need to redo-log it.
       mtr.set_log_mode(MTR_LOG_NO_REDO);
     }
-=======
->>>>>>> 4869291f
     mtr_x_lock(dict_index_get_lock(m_index), &mtr);
 
     buf_block_t *last_block =
@@ -1325,11 +1096,7 @@
   ut_ad(!sync_check_iterate(check));
 #endif /* UNIV_DEBUG */
 
-<<<<<<< HEAD
   ut_ad(err != DB_SUCCESS ||
         btr_validate_index(m_index, nullptr, false) == DB_SUCCESS);
-=======
-  ut_ad(err != DB_SUCCESS || btr_validate_index(m_index, nullptr, false));
->>>>>>> 4869291f
   return (err);
 }