/*****************************************************************************

Copyright (c) 1994, 2015, Oracle and/or its affiliates. All Rights Reserved.
Copyright (c) 2008, Google Inc.
Copyright (c) 2012, Facebook Inc.

Portions of this file contain modifications contributed and copyrighted by
Google, Inc. Those modifications are gratefully acknowledged and are described
briefly in the InnoDB documentation. The contributions by Google are
incorporated with their permission, and subject to the conditions contained in
the file COPYING.Google.

This program is free software; you can redistribute it and/or modify it under
the terms of the GNU General Public License as published by the Free Software
Foundation; version 2 of the License.

This program is distributed in the hope that it will be useful, but WITHOUT
ANY WARRANTY; without even the implied warranty of MERCHANTABILITY or FITNESS
FOR A PARTICULAR PURPOSE. See the GNU General Public License for more details.

You should have received a copy of the GNU General Public License along with
this program; if not, write to the Free Software Foundation, Inc.,
51 Franklin Street, Suite 500, Boston, MA 02110-1335 USA

*****************************************************************************/

/**************************************************//**
@file btr/btr0cur.cc
The index tree cursor

All changes that row operations make to a B-tree or the records
there must go through this module! Undo log records are written here
of every modify or insert of a clustered index record.

			NOTE!!!
To make sure we do not run out of disk space during a pessimistic
insert or update, we have to reserve 2 x the height of the index tree
many pages in the tablespace before we start the operation, because
if leaf splitting has been started, it is difficult to undo, except
by crashing the database and doing a roll-forward.

Created 10/16/1994 Heikki Tuuri
*******************************************************/

#include "btr0cur.h"

#ifdef UNIV_NONINL
#include "btr0cur.ic"
#endif

#include "row0upd.h"
#ifndef UNIV_HOTBACKUP
#include "mtr0log.h"
#include "page0page.h"
#include "page0zip.h"
#include "rem0rec.h"
#include "rem0cmp.h"
#include "buf0lru.h"
#include "btr0btr.h"
#include "btr0sea.h"
#include "row0log.h"
#include "row0purge.h"
#include "row0upd.h"
#include "trx0rec.h"
#include "trx0roll.h"
#include "que0que.h"
#include "row0row.h"
#include "srv0srv.h"
#include "ibuf0ibuf.h"
#include "lock0lock.h"
#include "zlib.h"
#include "srv0start.h"

/** Buffered B-tree operation types, introduced as part of delete buffering. */
enum btr_op_t {
	BTR_NO_OP = 0,			/*!< Not buffered */
	BTR_INSERT_OP,			/*!< Insert, do not ignore UNIQUE */
	BTR_INSERT_IGNORE_UNIQUE_OP,	/*!< Insert, ignoring UNIQUE */
	BTR_DELETE_OP,			/*!< Purge a delete-marked record */
	BTR_DELMARK_OP			/*!< Mark a record for deletion */
};

/** Modification types for the B-tree operation. */
enum btr_intention_t {
	BTR_INTENTION_DELETE,
	BTR_INTENTION_BOTH,
	BTR_INTENTION_INSERT
};
#if BTR_INTENTION_DELETE > BTR_INTENTION_BOTH
#error "BTR_INTENTION_DELETE > BTR_INTENTION_BOTH"
#endif
#if BTR_INTENTION_BOTH > BTR_INTENTION_INSERT
#error "BTR_INTENTION_BOTH > BTR_INTENTION_INSERT"
#endif

/** For the index->lock scalability improvement, only possibility of clear
performance regression observed was caused by grown huge history list length.
That is because the exclusive use of index->lock also worked as reserving
free blocks and read IO bandwidth with priority. To avoid huge glowing history
list as same level with previous implementation, prioritizes pessimistic tree
operations by purge as the previous, when it seems to be growing huge.

 Experimentally, the history list length starts to affect to performance
throughput clearly from about 100000. */
#define BTR_CUR_FINE_HISTORY_LENGTH	100000

/** Number of searches down the B-tree in btr_cur_search_to_nth_level(). */
ulint	btr_cur_n_non_sea	= 0;
/** Number of successful adaptive hash index lookups in
btr_cur_search_to_nth_level(). */
ulint	btr_cur_n_sea		= 0;
/** Old value of btr_cur_n_non_sea.  Copied by
srv_refresh_innodb_monitor_stats().  Referenced by
srv_printf_innodb_monitor(). */
ulint	btr_cur_n_non_sea_old	= 0;
/** Old value of btr_cur_n_sea.  Copied by
srv_refresh_innodb_monitor_stats().  Referenced by
srv_printf_innodb_monitor(). */
ulint	btr_cur_n_sea_old	= 0;

#ifdef UNIV_DEBUG
/* Flag to limit optimistic insert records */
uint	btr_cur_limit_optimistic_insert_debug = 0;
#endif /* UNIV_DEBUG */

/** In the optimistic insert, if the insert does not fit, but this much space
can be released by page reorganize, then it is reorganized */
#define BTR_CUR_PAGE_REORGANIZE_LIMIT	(UNIV_PAGE_SIZE / 32)

/** The structure of a BLOB part header */
/* @{ */
/*--------------------------------------*/
#define BTR_BLOB_HDR_PART_LEN		0	/*!< BLOB part len on this
						page */
#define BTR_BLOB_HDR_NEXT_PAGE_NO	4	/*!< next BLOB part page no,
						FIL_NULL if none */
/*--------------------------------------*/
#define BTR_BLOB_HDR_SIZE		8	/*!< Size of a BLOB
						part header, in bytes */

/** Estimated table level stats from sampled value.
@param value sampled stats
@param index index being sampled
@param sample number of sampled rows
@param ext_size external stored data size
@param not_empty table not empty
@return estimated table wide stats from sampled value */
#define BTR_TABLE_STATS_FROM_SAMPLE(value, index, sample, ext_size, not_empty) \
	(((value) * static_cast<int64_t>(index->stat_n_leaf_pages) \
	  + (sample) - 1 + (ext_size) + (not_empty)) / ((sample) + (ext_size)))

/* @} */
#endif /* !UNIV_HOTBACKUP */

#ifndef UNIV_HOTBACKUP
/*******************************************************************//**
Marks all extern fields in a record as owned by the record. This function
should be called if the delete mark of a record is removed: a not delete
marked record always owns all its extern fields. */
static
void
btr_cur_unmark_extern_fields(
/*=========================*/
	page_zip_des_t*	page_zip,/*!< in/out: compressed page whose uncompressed
				part will be updated, or NULL */
	rec_t*		rec,	/*!< in/out: record in a clustered index */
	dict_index_t*	index,	/*!< in: index of the page */
	const ulint*	offsets,/*!< in: array returned by rec_get_offsets() */
	mtr_t*		mtr);	/*!< in: mtr, or NULL if not logged */
/*******************************************************************//**
Adds path information to the cursor for the current page, for which
the binary search has been performed. */
static
void
btr_cur_add_path_info(
/*==================*/
	btr_cur_t*	cursor,		/*!< in: cursor positioned on a page */
	ulint		height,		/*!< in: height of the page in tree;
					0 means leaf node */
	ulint		root_height);	/*!< in: root node height in tree */
/***********************************************************//**
Frees the externally stored fields for a record, if the field is mentioned
in the update vector. */
static
void
btr_rec_free_updated_extern_fields(
/*===============================*/
	dict_index_t*	index,	/*!< in: index of rec; the index tree MUST be
				X-latched */
	rec_t*		rec,	/*!< in: record */
	page_zip_des_t*	page_zip,/*!< in: compressed page whose uncompressed
				part will be updated, or NULL */
	const ulint*	offsets,/*!< in: rec_get_offsets(rec, index) */
	const upd_t*	update,	/*!< in: update vector */
	bool		rollback,/*!< in: performing rollback? */
	mtr_t*		mtr);	/*!< in: mini-transaction handle which contains
				an X-latch to record page and to the tree */
/***********************************************************//**
Frees the externally stored fields for a record. */
static
void
btr_rec_free_externally_stored_fields(
/*==================================*/
	dict_index_t*	index,	/*!< in: index of the data, the index
				tree MUST be X-latched */
	rec_t*		rec,	/*!< in: record */
	const ulint*	offsets,/*!< in: rec_get_offsets(rec, index) */
	page_zip_des_t*	page_zip,/*!< in: compressed page whose uncompressed
				part will be updated, or NULL */
	bool		rollback,/*!< in: performing rollback? */
	mtr_t*		mtr);	/*!< in: mini-transaction handle which contains
				an X-latch to record page and to the index
				tree */
#endif /* !UNIV_HOTBACKUP */

#ifndef UNIV_HOTBACKUP
/*==================== B-TREE SEARCH =========================*/

#if MTR_MEMO_PAGE_S_FIX != RW_S_LATCH
#error "MTR_MEMO_PAGE_S_FIX != RW_S_LATCH"
#endif
#if MTR_MEMO_PAGE_X_FIX != RW_X_LATCH
#error "MTR_MEMO_PAGE_X_FIX != RW_X_LATCH"
#endif
#if MTR_MEMO_PAGE_SX_FIX != RW_SX_LATCH
#error "MTR_MEMO_PAGE_SX_FIX != RW_SX_LATCH"
#endif

/** Latches the leaf page or pages requested.
@param[in]	block		leaf page where the search converged
@param[in]	page_id		page id of the leaf
@param[in]	latch_mode	BTR_SEARCH_LEAF, ...
@param[in]	cursor		cursor
@param[in]	mtr		mini-transaction
@return	blocks and savepoints which actually latched. */
btr_latch_leaves_t
btr_cur_latch_leaves(
	buf_block_t*		block,
	const page_id_t&	page_id,
	const page_size_t&	page_size,
	ulint			latch_mode,
	btr_cur_t*		cursor,
	mtr_t*			mtr)
{
	ulint		mode;
	ulint		left_page_no;
	ulint		right_page_no;
	buf_block_t*	get_block;
	page_t*		page = buf_block_get_frame(block);
	bool		spatial;
	btr_latch_leaves_t latch_leaves = {{NULL, NULL, NULL}, {0, 0, 0}};

	spatial = dict_index_is_spatial(cursor->index) && cursor->rtr_info;
	ut_ad(buf_page_in_file(&block->page));

	switch (latch_mode) {
	case BTR_SEARCH_LEAF:
	case BTR_MODIFY_LEAF:
	case BTR_SEARCH_TREE:
		if (spatial) {
			cursor->rtr_info->tree_savepoints[RTR_MAX_LEVELS]
				= mtr_set_savepoint(mtr);
		}

		mode = latch_mode == BTR_MODIFY_LEAF ? RW_X_LATCH : RW_S_LATCH;
		latch_leaves.savepoints[1] = mtr_set_savepoint(mtr);
		get_block = btr_block_get(page_id, page_size, mode,
					  cursor->index, mtr);
		latch_leaves.blocks[1] = get_block;
#ifdef UNIV_BTR_DEBUG
		ut_a(page_is_comp(get_block->frame) == page_is_comp(page));
#endif /* UNIV_BTR_DEBUG */
		if (spatial) {
			cursor->rtr_info->tree_blocks[RTR_MAX_LEVELS]
				= get_block;
		}

		return(latch_leaves);
	case BTR_MODIFY_TREE:
		/* It is exclusive for other operations which calls
		btr_page_set_prev() */
		ut_ad(mtr_memo_contains_flagged(mtr,
			dict_index_get_lock(cursor->index),
			MTR_MEMO_X_LOCK | MTR_MEMO_SX_LOCK)
		      || dict_table_is_intrinsic(cursor->index->table));
		/* x-latch also siblings from left to right */
		left_page_no = btr_page_get_prev(page, mtr);

		if (left_page_no != FIL_NULL) {

			if (spatial) {
				cursor->rtr_info->tree_savepoints[
					RTR_MAX_LEVELS] = mtr_set_savepoint(mtr);
			}

			latch_leaves.savepoints[0] = mtr_set_savepoint(mtr);
			get_block = btr_block_get(
				page_id_t(page_id.space(), left_page_no),
				page_size, RW_X_LATCH, cursor->index, mtr);
			latch_leaves.blocks[0] = get_block;

			if (spatial) {
				cursor->rtr_info->tree_blocks[RTR_MAX_LEVELS]
					= get_block;
			}
		}

		if (spatial) {
			cursor->rtr_info->tree_savepoints[RTR_MAX_LEVELS + 1]
				= mtr_set_savepoint(mtr);
		}

		latch_leaves.savepoints[1] = mtr_set_savepoint(mtr);
		get_block = btr_block_get(
			page_id, page_size, RW_X_LATCH, cursor->index, mtr);
		latch_leaves.blocks[1] = get_block;

#ifdef UNIV_BTR_DEBUG
		/* Sanity check only after both the blocks are latched. */
		if (latch_leaves.blocks[0] != NULL) {
			ut_a(page_is_comp(latch_leaves.blocks[0]->frame)
				== page_is_comp(page));
			ut_a(btr_page_get_next(
				latch_leaves.blocks[0]->frame, mtr)
				== page_get_page_no(page));
		}
		ut_a(page_is_comp(get_block->frame) == page_is_comp(page));
#endif /* UNIV_BTR_DEBUG */

		if (spatial) {
			cursor->rtr_info->tree_blocks[RTR_MAX_LEVELS + 1]
				= get_block;
		}

		right_page_no = btr_page_get_next(page, mtr);

		if (right_page_no != FIL_NULL) {
			if (spatial) {
				cursor->rtr_info->tree_savepoints[
					RTR_MAX_LEVELS + 2] = mtr_set_savepoint(
								mtr);
			}
			latch_leaves.savepoints[2] = mtr_set_savepoint(mtr);
			get_block = btr_block_get(
				page_id_t(page_id.space(), right_page_no),
				page_size, RW_X_LATCH, cursor->index, mtr);
			latch_leaves.blocks[2] = get_block;
#ifdef UNIV_BTR_DEBUG
			ut_a(page_is_comp(get_block->frame)
			     == page_is_comp(page));
			ut_a(btr_page_get_prev(get_block->frame, mtr)
			     == page_get_page_no(page));
#endif /* UNIV_BTR_DEBUG */
			if (spatial) {
				cursor->rtr_info->tree_blocks[
					RTR_MAX_LEVELS + 2] = get_block;
			}
		}

		return(latch_leaves);

	case BTR_SEARCH_PREV:
	case BTR_MODIFY_PREV:
		mode = latch_mode == BTR_SEARCH_PREV ? RW_S_LATCH : RW_X_LATCH;
		/* latch also left sibling */
		rw_lock_s_lock(&block->lock);
		left_page_no = btr_page_get_prev(page, mtr);
		rw_lock_s_unlock(&block->lock);

		if (left_page_no != FIL_NULL) {
			latch_leaves.savepoints[0] = mtr_set_savepoint(mtr);
			get_block = btr_block_get(
				page_id_t(page_id.space(), left_page_no),
				page_size, mode, cursor->index, mtr);
			latch_leaves.blocks[0] = get_block;
			cursor->left_block = get_block;
#ifdef UNIV_BTR_DEBUG
			ut_a(page_is_comp(get_block->frame)
			     == page_is_comp(page));
			ut_a(btr_page_get_next(get_block->frame, mtr)
			     == page_get_page_no(page));
#endif /* UNIV_BTR_DEBUG */
		}

		latch_leaves.savepoints[1] = mtr_set_savepoint(mtr);
		get_block = btr_block_get(page_id, page_size, mode,
					  cursor->index, mtr);
		latch_leaves.blocks[1] = get_block;
#ifdef UNIV_BTR_DEBUG
		ut_a(page_is_comp(get_block->frame) == page_is_comp(page));
#endif /* UNIV_BTR_DEBUG */
		return(latch_leaves);
	case BTR_CONT_MODIFY_TREE:
		ut_ad(dict_index_is_spatial(cursor->index));
		return(latch_leaves);
	}

	ut_error;
	return(latch_leaves);
}

/** Optimistically latches the leaf page or pages requested.
@param[in]	block		guessed buffer block
@param[in]	modify_clock	modify clock value
@param[in,out]	latch_mode	BTR_SEARCH_LEAF, ...
@param[in,out]	cursor		cursor
@param[in]	file		file name
@param[in]	line		line where called
@param[in]	mtr		mini-transaction
@return true if success */
bool
btr_cur_optimistic_latch_leaves(
	buf_block_t*	block,
	ib_uint64_t	modify_clock,
	ulint*		latch_mode,
	btr_cur_t*	cursor,
	const char*	file,
	ulint		line,
	mtr_t*		mtr)
{
	ulint		mode;
	ulint		left_page_no;

	switch (*latch_mode) {
	case BTR_SEARCH_LEAF:
	case BTR_MODIFY_LEAF:
		return(buf_page_optimistic_get(*latch_mode, block,
				modify_clock, file, line, mtr));
	case BTR_SEARCH_PREV:
	case BTR_MODIFY_PREV:
		mode = *latch_mode == BTR_SEARCH_PREV
			? RW_S_LATCH : RW_X_LATCH;

		buf_page_mutex_enter(block);
		if (buf_block_get_state(block) != BUF_BLOCK_FILE_PAGE) {
			buf_page_mutex_exit(block);
			return(false);
		}
		/* pin the block not to be relocated */
		buf_block_buf_fix_inc(block, file, line);
		buf_page_mutex_exit(block);

		rw_lock_s_lock(&block->lock);
		if (block->modify_clock != modify_clock) {
			rw_lock_s_unlock(&block->lock);

			goto unpin_failed;
		}
		left_page_no = btr_page_get_prev(
			buf_block_get_frame(block), mtr);
		rw_lock_s_unlock(&block->lock);

		if (left_page_no != FIL_NULL) {
			const page_id_t	page_id(
				dict_index_get_space(cursor->index),
				left_page_no);

			cursor->left_block = btr_block_get(
				page_id,
				dict_table_page_size(cursor->index->table),
				mode, cursor->index, mtr);
		} else {
			cursor->left_block = NULL;
		}

		if (buf_page_optimistic_get(mode, block, modify_clock,
					    file, line, mtr)) {
			if (btr_page_get_prev(buf_block_get_frame(block), mtr)
			    == left_page_no) {
				/* adjust buf_fix_count */
				buf_page_mutex_enter(block);
				buf_block_buf_fix_dec(block);
				buf_page_mutex_exit(block);

				*latch_mode = mode;
				return(true);
			} else {
				/* release the block */
				btr_leaf_page_release(block, mode, mtr);
			}
		}

		/* release the left block */
		if (cursor->left_block != NULL) {
			btr_leaf_page_release(cursor->left_block,
					      mode, mtr);
		}
unpin_failed:
		/* unpin the block */
		buf_page_mutex_enter(block);
		buf_block_buf_fix_dec(block);
		buf_page_mutex_exit(block);

		return(false);

	default:
		ut_error;
		return(false);
	}
}

/**
Gets intention in btr_intention_t from latch_mode, and cleares the intention
at the latch_mode.
@param latch_mode	in/out: pointer to latch_mode
@return intention for latching tree */
static
btr_intention_t
btr_cur_get_and_clear_intention(
	ulint	*latch_mode)
{
	btr_intention_t	intention;

	switch (*latch_mode & (BTR_LATCH_FOR_INSERT | BTR_LATCH_FOR_DELETE)) {
	case BTR_LATCH_FOR_INSERT:
		intention = BTR_INTENTION_INSERT;
		break;
	case BTR_LATCH_FOR_DELETE:
		intention = BTR_INTENTION_DELETE;
		break;
	default:
		/* both or unknown */
		intention = BTR_INTENTION_BOTH;
	}
	*latch_mode &= ~(BTR_LATCH_FOR_INSERT | BTR_LATCH_FOR_DELETE);

	return(intention);
}

/**
Gets the desired latch type for the root leaf (root page is root leaf)
at the latch mode.
@param latch_mode	in: BTR_SEARCH_LEAF, ...
@return latch type */
static
rw_lock_type_t
btr_cur_latch_for_root_leaf(
	ulint	latch_mode)
{
	switch (latch_mode) {
	case BTR_SEARCH_LEAF:
	case BTR_SEARCH_TREE:
	case BTR_SEARCH_PREV:
		return(RW_S_LATCH);
	case BTR_MODIFY_LEAF:
	case BTR_MODIFY_TREE:
	case BTR_MODIFY_PREV:
		return(RW_X_LATCH);
	case BTR_CONT_MODIFY_TREE:
	case BTR_CONT_SEARCH_TREE:
		/* A root page should be latched already,
		and don't need to be latched here.
		fall through (RW_NO_LATCH) */
	case BTR_NO_LATCHES:
		return(RW_NO_LATCH);
	}

	ut_error;
	return(RW_NO_LATCH); /* avoid compiler warnings */
}

/** Detects whether the modifying record might need a modifying tree structure.
@param[in]	index		index
@param[in]	page		page
@param[in]	lock_intention	lock intention for the tree operation
@param[in]	rec		record (current node_ptr)
@param[in]	rec_size	size of the record or max size of node_ptr
@param[in]	page_size	page size
@param[in]	mtr		mtr
@return true if tree modification is needed */
static
bool
btr_cur_will_modify_tree(
	dict_index_t*	index,
	const page_t*	page,
	btr_intention_t	lock_intention,
	const rec_t*	rec,
	ulint		rec_size,
	const page_size_t&	page_size,
	mtr_t*		mtr)
{
	ut_ad(!page_is_leaf(page));
	ut_ad(mtr_memo_contains_flagged(mtr, dict_index_get_lock(index),
					MTR_MEMO_X_LOCK
					| MTR_MEMO_SX_LOCK)
	      || dict_table_is_intrinsic(index->table));

	/* Pessimistic delete of the first record causes delete & insert
	of node_ptr at upper level. And a subsequent page shrink is
	possible. It causes delete of node_ptr at the upper level.
	So we should pay attention also to 2nd record not only
	first record and last record. Because if the "delete & insert" are
	done for the different page, the 2nd record become
	first record and following compress might delete the record and causes
	the uppper level node_ptr modification. */

	if (lock_intention <= BTR_INTENTION_BOTH) {
		ulint	margin;

		/* check delete will cause. (BTR_INTENTION_BOTH
		or BTR_INTENTION_DELETE) */
		/* first, 2nd, 2nd-last and last records are 4 records */
		if (page_get_n_recs(page) < 5) {
			return(true);
		}

		/* is first, 2nd or last record */
		if (page_rec_is_first(rec, page)
		    || (mach_read_from_4(page + FIL_PAGE_NEXT) != FIL_NULL
			&& (page_rec_is_last(rec, page)
			    || page_rec_is_second_last(rec, page)))
		    || (mach_read_from_4(page + FIL_PAGE_PREV) != FIL_NULL
			&& page_rec_is_second(rec, page))) {
			return(true);
		}

		if (lock_intention == BTR_INTENTION_BOTH) {
			/* Delete at leftmost record in a page causes delete
			& insert at its parent page. After that, the delete
			might cause btr_compress() and delete record at its
			parent page. Thus we should consider max 2 deletes. */

			margin = rec_size * 2;
		} else {
			ut_ad(lock_intention == BTR_INTENTION_DELETE);

			margin = rec_size;
		}
		/* NOTE: call mach_read_from_4() directly to avoid assertion
		failure. It is safe because we already have SX latch of the
		index tree */
		if (page_get_data_size(page)
			< margin + BTR_CUR_PAGE_COMPRESS_LIMIT(index)
		    || (mach_read_from_4(page + FIL_PAGE_NEXT)
				== FIL_NULL
			&& mach_read_from_4(page + FIL_PAGE_PREV)
				== FIL_NULL)) {
			return(true);
		}
	}

	if (lock_intention >= BTR_INTENTION_BOTH) {
		/* check insert will cause. BTR_INTENTION_BOTH
		or BTR_INTENTION_INSERT*/

		/* Once we invoke the btr_cur_limit_optimistic_insert_debug,
		we should check it here in advance, since the max allowable
		records in a page is limited. */
		LIMIT_OPTIMISTIC_INSERT_DEBUG(page_get_n_recs(page),
					      return(true));

		/* needs 2 records' space for the case the single split and
		insert cannot fit.
		page_get_max_insert_size_after_reorganize() includes space
		for page directory already */
		ulint	max_size
			= page_get_max_insert_size_after_reorganize(page, 2);

		if (max_size < BTR_CUR_PAGE_REORGANIZE_LIMIT + rec_size
		    || max_size < rec_size * 2) {
			return(true);
		}
		/* TODO: optimize this condition for compressed page.
		this is based on the worst compress rate.
		currently looking only uncompressed page, but we can look
		also compressed page page_zip_available() if already in the
		buffer pool */
		/* needs 2 records' space also for worst compress rate. */
		if (page_size.is_compressed()
		    && page_zip_empty_size(index->n_fields,
					   page_size.physical())
		       < rec_size * 2 + page_get_data_size(page)
			 + page_dir_calc_reserved_space(
				page_get_n_recs(page) + 2) + 1) {
			return(true);
		}
	}

	return(false);
}

/** Detects whether the modifying record might need a opposite modification
to the intention.
@param[in]	page		page
@param[in]	lock_intention	lock intention for the tree operation
@param[in]	rec		record (current node_ptr)
@return	true if tree modification is needed */
static
bool
btr_cur_need_opposite_intention(
	const page_t*	page,
	btr_intention_t	lock_intention,
	const rec_t*	rec)
{
	switch (lock_intention) {
	case BTR_INTENTION_DELETE:
		return((mach_read_from_4(page + FIL_PAGE_PREV) != FIL_NULL
			&& page_rec_is_first(rec, page))
		       || (mach_read_from_4(page + FIL_PAGE_NEXT) != FIL_NULL
			   && page_rec_is_last(rec, page)));
	case BTR_INTENTION_INSERT:
		return(mach_read_from_4(page + FIL_PAGE_NEXT) != FIL_NULL
		       && page_rec_is_last(rec, page));
	case BTR_INTENTION_BOTH:
		return(false);
	}

	ut_error;
	return(false);
}

/********************************************************************//**
Searches an index tree and positions a tree cursor on a given level.
NOTE: n_fields_cmp in tuple must be set so that it cannot be compared
to node pointer page number fields on the upper levels of the tree!
Note that if mode is PAGE_CUR_LE, which is used in inserts, then
cursor->up_match and cursor->low_match both will have sensible values.
If mode is PAGE_CUR_GE, then up_match will a have a sensible value.

If mode is PAGE_CUR_LE , cursor is left at the place where an insert of the
search tuple should be performed in the B-tree. InnoDB does an insert
immediately after the cursor. Thus, the cursor may end up on a user record,
or on a page infimum record. */
void
btr_cur_search_to_nth_level(
/*========================*/
	dict_index_t*	index,	/*!< in: index */
	ulint		level,	/*!< in: the tree level of search */
	const dtuple_t*	tuple,	/*!< in: data tuple; NOTE: n_fields_cmp in
				tuple must be set so that it cannot get
				compared to the node ptr page number field! */
	page_cur_mode_t	mode,	/*!< in: PAGE_CUR_L, ...;
				Inserts should always be made using
				PAGE_CUR_LE to search the position! */
	ulint		latch_mode, /*!< in: BTR_SEARCH_LEAF, ..., ORed with
				at most one of BTR_INSERT, BTR_DELETE_MARK,
				BTR_DELETE, or BTR_ESTIMATE;
				cursor->left_block is used to store a pointer
				to the left neighbor page, in the cases
				BTR_SEARCH_PREV and BTR_MODIFY_PREV;
				NOTE that if has_search_latch
				is != 0, we maybe do not have a latch set
				on the cursor page, we assume
				the caller uses his search latch
				to protect the record! */
	btr_cur_t*	cursor, /*!< in/out: tree cursor; the cursor page is
				s- or x-latched, but see also above! */
	ulint		has_search_latch,
				/*!< in: info on the latch mode the
				caller currently has on search system:
				RW_S_LATCH, or 0 */
	const char*	file,	/*!< in: file name */
	ulint		line,	/*!< in: line where called */
	mtr_t*		mtr)	/*!< in: mtr */
{
	page_t*		page = NULL; /* remove warning */
	buf_block_t*	block;
	buf_block_t*	guess;
	ulint		height;
	ulint		up_match;
	ulint		up_bytes;
	ulint		low_match;
	ulint		low_bytes;
	ulint		savepoint;
	ulint		rw_latch;
	page_cur_mode_t	page_mode;
	page_cur_mode_t	search_mode = PAGE_CUR_UNSUPP;
	ulint		buf_mode;
	ulint		estimate;
	ulint		node_ptr_max_size = UNIV_PAGE_SIZE / 2;
	page_cur_t*	page_cursor;
	btr_op_t	btr_op;
	ulint		root_height = 0; /* remove warning */

	ulint		upper_rw_latch, root_leaf_rw_latch;
	btr_intention_t	lock_intention;
	bool		modify_external;
	buf_block_t*	tree_blocks[BTR_MAX_LEVELS];
	ulint		tree_savepoints[BTR_MAX_LEVELS];
	ulint		n_blocks = 0;
	ulint		n_releases = 0;
	bool		detected_same_key_root = false;

	bool		retrying_for_search_prev = false;
	ulint		leftmost_from_level = 0;
	buf_block_t**	prev_tree_blocks = NULL;
	ulint*		prev_tree_savepoints = NULL;
	ulint		prev_n_blocks = 0;
	ulint		prev_n_releases = 0;
	bool		need_path = true;
	bool		rtree_parent_modified = false;
	bool		mbr_adj = false;
	bool		found = false;

	DBUG_ENTER("btr_cur_search_to_nth_level");

#ifdef BTR_CUR_ADAPT
	btr_search_t*	info;
#endif /* BTR_CUR_ADAPT */
	mem_heap_t*	heap		= NULL;
	ulint		offsets_[REC_OFFS_NORMAL_SIZE];
	ulint*		offsets		= offsets_;
	ulint		offsets2_[REC_OFFS_NORMAL_SIZE];
	ulint*		offsets2	= offsets2_;
	rec_offs_init(offsets_);
	rec_offs_init(offsets2_);
	/* Currently, PAGE_CUR_LE is the only search mode used for searches
	ending to upper levels */

	ut_ad(level == 0 || mode == PAGE_CUR_LE
	      || RTREE_SEARCH_MODE(mode));
	ut_ad(dict_index_check_search_tuple(index, tuple));
	ut_ad(!dict_index_is_ibuf(index) || ibuf_inside(mtr));
	ut_ad(dtuple_check_typed(tuple));
	ut_ad(!(index->type & DICT_FTS));
	ut_ad(index->page != FIL_NULL);

	UNIV_MEM_INVALID(&cursor->up_match, sizeof cursor->up_match);
	UNIV_MEM_INVALID(&cursor->up_bytes, sizeof cursor->up_bytes);
	UNIV_MEM_INVALID(&cursor->low_match, sizeof cursor->low_match);
	UNIV_MEM_INVALID(&cursor->low_bytes, sizeof cursor->low_bytes);
#ifdef UNIV_DEBUG
	cursor->up_match = ULINT_UNDEFINED;
	cursor->low_match = ULINT_UNDEFINED;
#endif /* UNIV_DEBUG */

	ibool	s_latch_by_caller;

	s_latch_by_caller = latch_mode & BTR_ALREADY_S_LATCHED;

	ut_ad(!s_latch_by_caller
	      || srv_read_only_mode
	      || mtr_memo_contains_flagged(mtr,
					   dict_index_get_lock(index),
					   MTR_MEMO_S_LOCK
					   | MTR_MEMO_SX_LOCK));

	/* These flags are mutually exclusive, they are lumped together
	with the latch mode for historical reasons. It's possible for
	none of the flags to be set. */
	switch (UNIV_EXPECT(latch_mode
			    & (BTR_INSERT | BTR_DELETE | BTR_DELETE_MARK),
			    0)) {
	case 0:
		btr_op = BTR_NO_OP;
		break;
	case BTR_INSERT:
		btr_op = (latch_mode & BTR_IGNORE_SEC_UNIQUE)
			? BTR_INSERT_IGNORE_UNIQUE_OP
			: BTR_INSERT_OP;
		break;
	case BTR_DELETE:
		btr_op = BTR_DELETE_OP;
		ut_a(cursor->purge_node);
		break;
	case BTR_DELETE_MARK:
		btr_op = BTR_DELMARK_OP;
		break;
	default:
		/* only one of BTR_INSERT, BTR_DELETE, BTR_DELETE_MARK
		should be specified at a time */
		ut_error;
	}

	/* Operations on the insert buffer tree cannot be buffered. */
	ut_ad(btr_op == BTR_NO_OP || !dict_index_is_ibuf(index));
	/* Operations on the clustered index cannot be buffered. */
	ut_ad(btr_op == BTR_NO_OP || !dict_index_is_clust(index));
	/* Operations on the temporary table(indexes) cannot be buffered. */
	ut_ad(btr_op == BTR_NO_OP || !dict_table_is_temporary(index->table));
	/* Operation on the spatial index cannot be buffered. */
	ut_ad(btr_op == BTR_NO_OP || !dict_index_is_spatial(index));

	estimate = latch_mode & BTR_ESTIMATE;

	lock_intention = btr_cur_get_and_clear_intention(&latch_mode);

	modify_external = latch_mode & BTR_MODIFY_EXTERNAL;

	/* Turn the flags unrelated to the latch mode off. */
	latch_mode = BTR_LATCH_MODE_WITHOUT_FLAGS(latch_mode);

	ut_ad(!modify_external || latch_mode == BTR_MODIFY_LEAF);

	ut_ad(!s_latch_by_caller
	      || latch_mode == BTR_SEARCH_LEAF
	      || latch_mode == BTR_SEARCH_TREE
	      || latch_mode == BTR_MODIFY_LEAF);

	cursor->flag = BTR_CUR_BINARY;
	cursor->index = index;

#ifndef BTR_CUR_ADAPT
	guess = NULL;
#else
	info = btr_search_get_info(index);

	if (!buf_pool_is_obsolete(info->withdraw_clock)) {
		guess = info->root_guess;
	} else {
		guess = NULL;
	}

#ifdef BTR_CUR_HASH_ADAPT

# ifdef UNIV_SEARCH_PERF_STAT
	info->n_searches++;
# endif
	/* Use of AHI is disabled for intrinsic table as these tables re-use
	the index-id and AHI validation is based on index-id. */
	if (rw_lock_get_writer(btr_get_search_latch(index))
		== RW_LOCK_NOT_LOCKED
	    && latch_mode <= BTR_MODIFY_LEAF
	    && info->last_hash_succ
	    && !index->disable_ahi
	    && !estimate
# ifdef PAGE_CUR_LE_OR_EXTENDS
	    && mode != PAGE_CUR_LE_OR_EXTENDS
# endif /* PAGE_CUR_LE_OR_EXTENDS */
	    && !dict_index_is_spatial(index)
	    /* If !has_search_latch, we do a dirty read of
	    btr_search_enabled below, and btr_search_guess_on_hash()
	    will have to check it again. */
	    && UNIV_LIKELY(btr_search_enabled)
	    && !modify_external
	    && btr_search_guess_on_hash(index, info, tuple, mode,
					latch_mode, cursor,
					has_search_latch, mtr)) {

		/* Search using the hash index succeeded */

		ut_ad(cursor->up_match != ULINT_UNDEFINED
		      || mode != PAGE_CUR_GE);
		ut_ad(cursor->up_match != ULINT_UNDEFINED
		      || mode != PAGE_CUR_LE);
		ut_ad(cursor->low_match != ULINT_UNDEFINED
		      || mode != PAGE_CUR_LE);
		btr_cur_n_sea++;

		DBUG_VOID_RETURN;
	}
# endif /* BTR_CUR_HASH_ADAPT */
#endif /* BTR_CUR_ADAPT */
	btr_cur_n_non_sea++;

	/* If the hash search did not succeed, do binary search down the
	tree */

	if (has_search_latch) {
		/* Release possible search latch to obey latching order */
		rw_lock_s_unlock(btr_get_search_latch(index));
	}

	/* Store the position of the tree latch we push to mtr so that we
	know how to release it when we have latched leaf node(s) */

	savepoint = mtr_set_savepoint(mtr);

	switch (latch_mode) {
	case BTR_MODIFY_TREE:
		/* Most of delete-intended operations are purging.
		Free blocks and read IO bandwidth should be prior
		for them, when the history list is glowing huge. */
		if (lock_intention == BTR_INTENTION_DELETE
		    && trx_sys->rseg_history_len > BTR_CUR_FINE_HISTORY_LENGTH
			&& buf_get_n_pending_read_ios()) {
			mtr_x_lock(dict_index_get_lock(index), mtr);
		} else if (dict_index_is_spatial(index)
			   && lock_intention <= BTR_INTENTION_BOTH) {
			/* X lock the if there is possibility of
			pessimistic delete on spatial index. As we could
			lock upward for the tree */

			mtr_x_lock(dict_index_get_lock(index), mtr);
		} else {
			mtr_sx_lock(dict_index_get_lock(index), mtr);
		}
		upper_rw_latch = RW_X_LATCH;
		break;
	case BTR_CONT_MODIFY_TREE:
	case BTR_CONT_SEARCH_TREE:
		/* Do nothing */
		ut_ad(srv_read_only_mode
		      || mtr_memo_contains_flagged(mtr,
						   dict_index_get_lock(index),
						   MTR_MEMO_X_LOCK
						   | MTR_MEMO_SX_LOCK));
		if (dict_index_is_spatial(index)
		    && latch_mode == BTR_CONT_MODIFY_TREE) {
			/* If we are about to locating parent page for split
			and/or merge operation for R-Tree index, X latch
			the parent */
			upper_rw_latch = RW_X_LATCH;
		} else {
			upper_rw_latch = RW_NO_LATCH;
		}
		break;
	default:
		if (!srv_read_only_mode) {
			if (s_latch_by_caller) {
				ut_ad(rw_lock_own(dict_index_get_lock(index),
				              RW_LOCK_S));
			} else if (!modify_external) {
				/* BTR_SEARCH_TREE is intended to be used with
				BTR_ALREADY_S_LATCHED */
				ut_ad(latch_mode != BTR_SEARCH_TREE);

				mtr_s_lock(dict_index_get_lock(index), mtr);
			} else {
				/* BTR_MODIFY_EXTERNAL needs to be excluded */
				mtr_sx_lock(dict_index_get_lock(index), mtr);
			}
			upper_rw_latch = RW_S_LATCH;
		} else {
			upper_rw_latch = RW_NO_LATCH;
		}
	}
	root_leaf_rw_latch = btr_cur_latch_for_root_leaf(latch_mode);

	page_cursor = btr_cur_get_page_cur(cursor);

	const ulint		space = dict_index_get_space(index);
	const page_size_t	page_size(dict_table_page_size(index->table));

	/* Start with the root page. */
	page_id_t		page_id(space, dict_index_get_page(index));

	if (root_leaf_rw_latch == RW_X_LATCH) {
		node_ptr_max_size = dict_index_node_ptr_max_size(index);
	}

	up_match = 0;
	up_bytes = 0;
	low_match = 0;
	low_bytes = 0;

	height = ULINT_UNDEFINED;

	/* We use these modified search modes on non-leaf levels of the
	B-tree. These let us end up in the right B-tree leaf. In that leaf
	we use the original search mode. */

	switch (mode) {
	case PAGE_CUR_GE:
		page_mode = PAGE_CUR_L;
		break;
	case PAGE_CUR_G:
		page_mode = PAGE_CUR_LE;
		break;
	default:
#ifdef PAGE_CUR_LE_OR_EXTENDS
		ut_ad(mode == PAGE_CUR_L || mode == PAGE_CUR_LE
		      || RTREE_SEARCH_MODE(mode)
		      || mode == PAGE_CUR_LE_OR_EXTENDS);
#else /* PAGE_CUR_LE_OR_EXTENDS */
		ut_ad(mode == PAGE_CUR_L || mode == PAGE_CUR_LE
		      || RTREE_SEARCH_MODE(mode));
#endif /* PAGE_CUR_LE_OR_EXTENDS */
		page_mode = mode;
		break;
	}

	/* Loop and search until we arrive at the desired level */
	btr_latch_leaves_t latch_leaves = {{NULL, NULL, NULL}, {0, 0, 0}};

search_loop:
	buf_mode = BUF_GET;
	rw_latch = RW_NO_LATCH;
	rtree_parent_modified = false;

	if (height != 0) {
		/* We are about to fetch the root or a non-leaf page. */
		if ((latch_mode != BTR_MODIFY_TREE
		     || height == level)
		    && !retrying_for_search_prev) {
			/* If doesn't have SX or X latch of index,
			each pages should be latched before reading. */
			if (modify_external
			    && height == ULINT_UNDEFINED
			    && upper_rw_latch == RW_S_LATCH) {
				/* needs sx-latch of root page
				for fseg operation */
				rw_latch = RW_SX_LATCH;
			} else {
				rw_latch = upper_rw_latch;
			}
		}
	} else if (latch_mode <= BTR_MODIFY_LEAF) {
		rw_latch = latch_mode;

		if (btr_op != BTR_NO_OP
		    && ibuf_should_try(index, btr_op != BTR_INSERT_OP)) {

			/* Try to buffer the operation if the leaf
			page is not in the buffer pool. */

			buf_mode = btr_op == BTR_DELETE_OP
				? BUF_GET_IF_IN_POOL_OR_WATCH
				: BUF_GET_IF_IN_POOL;
		}
	}

retry_page_get:
	ut_ad(n_blocks < BTR_MAX_LEVELS);
	tree_savepoints[n_blocks] = mtr_set_savepoint(mtr);
	block = buf_page_get_gen(page_id, page_size, rw_latch, guess,
				 buf_mode, file, line, mtr);
	tree_blocks[n_blocks] = block;

	if (block == NULL) {
		/* This must be a search to perform an insert/delete
		mark/ delete; try using the insert/delete buffer */

		ut_ad(height == 0);
		ut_ad(cursor->thr);

		switch (btr_op) {
		case BTR_INSERT_OP:
		case BTR_INSERT_IGNORE_UNIQUE_OP:
			ut_ad(buf_mode == BUF_GET_IF_IN_POOL);
			ut_ad(!dict_index_is_spatial(index));

			if (ibuf_insert(IBUF_OP_INSERT, tuple, index,
					page_id, page_size, cursor->thr)) {

				cursor->flag = BTR_CUR_INSERT_TO_IBUF;

				goto func_exit;
			}
			break;

		case BTR_DELMARK_OP:
			ut_ad(buf_mode == BUF_GET_IF_IN_POOL);
			ut_ad(!dict_index_is_spatial(index));

			if (ibuf_insert(IBUF_OP_DELETE_MARK, tuple,
					index, page_id, page_size,
					cursor->thr)) {

				cursor->flag = BTR_CUR_DEL_MARK_IBUF;

				goto func_exit;
			}

			break;

		case BTR_DELETE_OP:
			ut_ad(buf_mode == BUF_GET_IF_IN_POOL_OR_WATCH);
			ut_ad(!dict_index_is_spatial(index));

			if (!row_purge_poss_sec(cursor->purge_node,
						index, tuple)) {

				/* The record cannot be purged yet. */
				cursor->flag = BTR_CUR_DELETE_REF;
			} else if (ibuf_insert(IBUF_OP_DELETE, tuple,
					       index, page_id, page_size,
					       cursor->thr)) {

				/* The purge was buffered. */
				cursor->flag = BTR_CUR_DELETE_IBUF;
			} else {
				/* The purge could not be buffered. */
				buf_pool_watch_unset(page_id);
				break;
			}

			buf_pool_watch_unset(page_id);
			goto func_exit;

		default:
			ut_error;
		}

		/* Insert to the insert/delete buffer did not succeed, we
		must read the page from disk. */

		buf_mode = BUF_GET;

		goto retry_page_get;
	}

	if (retrying_for_search_prev && height != 0) {
		/* also latch left sibling */
		ulint		left_page_no;
		buf_block_t*	get_block;

		ut_ad(rw_latch == RW_NO_LATCH);

		rw_latch = upper_rw_latch;

		rw_lock_s_lock(&block->lock);
		left_page_no = btr_page_get_prev(
			buf_block_get_frame(block), mtr);
		rw_lock_s_unlock(&block->lock);

		if (left_page_no != FIL_NULL) {
			ut_ad(prev_n_blocks < leftmost_from_level);

			prev_tree_savepoints[prev_n_blocks]
				= mtr_set_savepoint(mtr);
			get_block = buf_page_get_gen(
				page_id_t(page_id.space(), left_page_no),
				page_size, rw_latch, NULL, buf_mode,
				file, line, mtr);
			prev_tree_blocks[prev_n_blocks] = get_block;
			prev_n_blocks++;

			/* BTR_MODIFY_TREE doesn't update prev/next_page_no,
			without their parent page's lock. So, not needed to
			retry here, because we have the parent page's lock. */
		}

		/* release RW_NO_LATCH page and lock with RW_S_LATCH */
		mtr_release_block_at_savepoint(
			mtr, tree_savepoints[n_blocks],
			tree_blocks[n_blocks]);

		tree_savepoints[n_blocks] = mtr_set_savepoint(mtr);
		block = buf_page_get_gen(page_id, page_size, rw_latch, NULL,
					 buf_mode, file, line, mtr);
		tree_blocks[n_blocks] = block;
	}

	page = buf_block_get_frame(block);

	if (height == ULINT_UNDEFINED
	    && page_is_leaf(page)
	    && rw_latch != RW_NO_LATCH
	    && rw_latch != root_leaf_rw_latch) {
		/* We should retry to get the page, because the root page
		is latched with different level as a leaf page. */
		ut_ad(root_leaf_rw_latch != RW_NO_LATCH);
		ut_ad(rw_latch == RW_S_LATCH || rw_latch == RW_SX_LATCH);
		ut_ad(rw_latch == RW_S_LATCH || modify_external);

		ut_ad(n_blocks == 0);
		mtr_release_block_at_savepoint(
			mtr, tree_savepoints[n_blocks],
			tree_blocks[n_blocks]);

		upper_rw_latch = root_leaf_rw_latch;
		goto search_loop;
	}

	if (rw_latch != RW_NO_LATCH) {
#ifdef UNIV_ZIP_DEBUG
		const page_zip_des_t*	page_zip
			= buf_block_get_page_zip(block);
		ut_a(!page_zip || page_zip_validate(page_zip, page, index));
#endif /* UNIV_ZIP_DEBUG */

		buf_block_dbg_add_level(
			block, dict_index_is_ibuf(index)
			? SYNC_IBUF_TREE_NODE : SYNC_TREE_NODE);
	}

	ut_ad(fil_page_index_page_check(page));
	ut_ad(index->id == btr_page_get_index_id(page));

	if (UNIV_UNLIKELY(height == ULINT_UNDEFINED)) {
		/* We are in the root node */

		height = btr_page_get_level(page, mtr);
		root_height = height;
		cursor->tree_height = root_height + 1;

		if (dict_index_is_spatial(index)) {
			ut_ad(cursor->rtr_info);

			node_seq_t      seq_no = rtr_get_current_ssn_id(index);

			/* If SSN in memory is not initialized, fetch
			it from root page */
			if (seq_no < 1) {
				node_seq_t      root_seq_no;

				root_seq_no = page_get_ssn_id(page);

				mutex_enter(&(index->rtr_ssn.mutex));
				index->rtr_ssn.seq_no = root_seq_no + 1;
				mutex_exit(&(index->rtr_ssn.mutex));
			}

			/* Save the MBR */
			cursor->rtr_info->thr = cursor->thr;
			rtr_get_mbr_from_tuple(tuple, &cursor->rtr_info->mbr);
		}

#ifdef BTR_CUR_ADAPT
		if (block != guess) {
			info->root_guess = block;
			info->withdraw_clock = buf_withdraw_clock;
		}
#endif
	}

	if (height == 0) {
		if (rw_latch == RW_NO_LATCH) {

			latch_leaves = btr_cur_latch_leaves(
				block, page_id, page_size, latch_mode,
				cursor, mtr);
		}

		switch (latch_mode) {
		case BTR_MODIFY_TREE:
		case BTR_CONT_MODIFY_TREE:
		case BTR_CONT_SEARCH_TREE:
			break;
		default:
			if (!s_latch_by_caller
			    && !srv_read_only_mode
			    && !modify_external) {
				/* Release the tree s-latch */
				/* NOTE: BTR_MODIFY_EXTERNAL
				needs to keep tree sx-latch */
				mtr_release_s_latch_at_savepoint(
					mtr, savepoint,
					dict_index_get_lock(index));
			}

			/* release upper blocks */
			if (retrying_for_search_prev) {
				for (;
				     prev_n_releases < prev_n_blocks;
				     prev_n_releases++) {
					mtr_release_block_at_savepoint(
						mtr,
						prev_tree_savepoints[
							prev_n_releases],
						prev_tree_blocks[
							prev_n_releases]);
				}
			}

			for (; n_releases < n_blocks; n_releases++) {
				if (n_releases == 0 && modify_external) {
					/* keep latch of root page */
					ut_ad(mtr_memo_contains_flagged(
						mtr, tree_blocks[n_releases],
						MTR_MEMO_PAGE_SX_FIX
						| MTR_MEMO_PAGE_X_FIX));
					continue;
				}

				mtr_release_block_at_savepoint(
					mtr, tree_savepoints[n_releases],
					tree_blocks[n_releases]);
			}
		}

		page_mode = mode;
	}

	if (dict_index_is_spatial(index)) {
		/* Remember the page search mode */
		search_mode = page_mode;

		/* Some adjustment on search mode, when the
		page search mode is PAGE_CUR_RTREE_LOCATE
		or PAGE_CUR_RTREE_INSERT, as we are searching
		with MBRs. When it is not the target level, we
		should search all sub-trees that "CONTAIN" the
		search range/MBR. When it is at the target
		level, the search becomes PAGE_CUR_LE */
		if (page_mode == PAGE_CUR_RTREE_LOCATE
		    && level == height) {
			page_mode = PAGE_CUR_LE;
		}

		if (page_mode == PAGE_CUR_RTREE_INSERT) {
			page_mode = (level == height)
					? PAGE_CUR_LE
					: PAGE_CUR_RTREE_INSERT;

			ut_ad(!page_is_leaf(page) || page_mode == PAGE_CUR_LE);
		}

		/* "need_path" indicates if we need to tracking the parent
		pages, if it is not spatial comparison, then no need to
		track it */
		if (page_mode < PAGE_CUR_CONTAIN) {
			need_path = false;
		}

		up_match = 0;
		low_match = 0;

		if (latch_mode == BTR_MODIFY_TREE
		    || latch_mode == BTR_CONT_MODIFY_TREE
		    || latch_mode == BTR_CONT_SEARCH_TREE) {
			/* Tree are locked, no need for Page Lock to protect
			the "path" */
			cursor->rtr_info->need_page_lock = false;
		}
        }

	if (dict_index_is_spatial(index) && page_mode >= PAGE_CUR_CONTAIN) {
		ut_ad(need_path);
		found = rtr_cur_search_with_match(
			block, index, tuple, page_mode, page_cursor,
			cursor->rtr_info);

		/* Need to use BTR_MODIFY_TREE to do the MBR adjustment */
		if (search_mode == PAGE_CUR_RTREE_INSERT
		    && cursor->rtr_info->mbr_adj) {
			if (latch_mode & BTR_MODIFY_LEAF) {
				/* Parent MBR needs updated, should retry
				with BTR_MODIFY_TREE */
				goto func_exit;
			} else if (latch_mode & BTR_MODIFY_TREE) {
				rtree_parent_modified = true;
				cursor->rtr_info->mbr_adj = false;
				mbr_adj = true;
			} else {
				ut_ad(0);
			}
		}
	} else if (height == 0 && btr_search_enabled
		   && !dict_index_is_spatial(index)) {
		/* The adaptive hash index is only used when searching
		for leaf pages (height==0), but not in r-trees.
		We only need the byte prefix comparison for the purpose
		of updating the adaptive hash index. */
		page_cur_search_with_match_bytes(
			block, index, tuple, page_mode, &up_match, &up_bytes,
			&low_match, &low_bytes, page_cursor);
	} else {
		/* Search for complete index fields. */
		up_bytes = low_bytes = 0;
		page_cur_search_with_match(
			block, index, tuple, page_mode, &up_match,
			&low_match, page_cursor,
			need_path ? cursor->rtr_info : NULL);
	}

	if (estimate) {
		btr_cur_add_path_info(cursor, height, root_height);
	}

	/* If this is the desired level, leave the loop */

	ut_ad(height == btr_page_get_level(page_cur_get_page(page_cursor),
					   mtr));

	/* Add Predicate lock if it is serializable isolation
	and only if it is in the search case */
	if (dict_index_is_spatial(index)
	    && cursor->rtr_info->need_prdt_lock
	    && mode != PAGE_CUR_RTREE_INSERT
	    && mode != PAGE_CUR_RTREE_LOCATE
	    && mode >= PAGE_CUR_CONTAIN) {
		trx_t*		trx = thr_get_trx(cursor->thr);
		lock_prdt_t	prdt;

		lock_mutex_enter();
		lock_init_prdt_from_mbr(
			&prdt, &cursor->rtr_info->mbr, mode,
			trx->lock.lock_heap);
		lock_mutex_exit();

		if (rw_latch == RW_NO_LATCH && height != 0) {
			rw_lock_s_lock(&(block->lock));
		}

		lock_prdt_lock(block, &prdt, index, LOCK_S,
			       LOCK_PREDICATE, cursor->thr, mtr);

		if (rw_latch == RW_NO_LATCH && height != 0) {
			rw_lock_s_unlock(&(block->lock));
		}
	}

	if (level != height) {

		const rec_t*	node_ptr;
		ut_ad(height > 0);

		height--;
		guess = NULL;

		node_ptr = page_cur_get_rec(page_cursor);

		offsets = rec_get_offsets(
			node_ptr, index, offsets, ULINT_UNDEFINED, &heap);

		/* If the rec is the first or last in the page for
		pessimistic delete intention, it might cause node_ptr insert
		for the upper level. We should change the intention and retry.
		*/
		if (latch_mode == BTR_MODIFY_TREE
		    && btr_cur_need_opposite_intention(
			page, lock_intention, node_ptr)) {

need_opposite_intention:
			ut_ad(upper_rw_latch == RW_X_LATCH);

			if (n_releases > 0) {
				/* release root block */
				mtr_release_block_at_savepoint(
					mtr, tree_savepoints[0],
					tree_blocks[0]);
			}

			/* release all blocks */
			for (; n_releases <= n_blocks; n_releases++) {
				mtr_release_block_at_savepoint(
					mtr, tree_savepoints[n_releases],
					tree_blocks[n_releases]);
			}

			lock_intention = BTR_INTENTION_BOTH;

			page_id.reset(space, dict_index_get_page(index));
			up_match = 0;
			low_match = 0;
			height = ULINT_UNDEFINED;

			n_blocks = 0;
			n_releases = 0;

			goto search_loop;
		}

		if (dict_index_is_spatial(index)) {
			if (page_rec_is_supremum(node_ptr)) {
				cursor->low_match = 0;
				cursor->up_match = 0;
				goto func_exit;
			}

			/* If we are doing insertion or record locating,
			remember the tree nodes we visited */
			if (page_mode == PAGE_CUR_RTREE_INSERT
			    || (search_mode == PAGE_CUR_RTREE_LOCATE
			        && (latch_mode != BTR_MODIFY_LEAF))) {
				bool		add_latch = false;

				if (latch_mode == BTR_MODIFY_TREE
				    && rw_latch == RW_NO_LATCH) {
					ut_ad(mtr_memo_contains_flagged(
						mtr, dict_index_get_lock(index),
						MTR_MEMO_X_LOCK
						| MTR_MEMO_SX_LOCK));
					rw_lock_s_lock(&block->lock);
					add_latch = true;
				}

				/* Store the parent cursor location */
#ifdef UNIV_DEBUG
				ulint	num_stored = rtr_store_parent_path(
					block, cursor, latch_mode,
					height + 1, mtr);
#else
				rtr_store_parent_path(
					block, cursor, latch_mode,
					height + 1, mtr);
#endif

				if (page_mode == PAGE_CUR_RTREE_INSERT) {
					btr_pcur_t*     r_cursor =
						rtr_get_parent_cursor(
							cursor, height + 1,
							true);
					/* If it is insertion, there should
					be only one parent for each level
					traverse */
#ifdef UNIV_DEBUG
					ut_ad(num_stored == 1);
#endif

					node_ptr = btr_pcur_get_rec(r_cursor);

				}

				if (add_latch) {
					rw_lock_s_unlock(&block->lock);
				}

				ut_ad(!page_rec_is_supremum(node_ptr));
			}

			ut_ad(page_mode == search_mode
			      || (page_mode == PAGE_CUR_WITHIN
				  && search_mode == PAGE_CUR_RTREE_LOCATE));

			page_mode = search_mode;
		}

		/* If the first or the last record of the page
		or the same key value to the first record or last record,
		the another page might be choosen when BTR_CONT_MODIFY_TREE.
		So, the parent page should not released to avoiding deadlock
		with blocking the another search with the same key value. */
		if (!detected_same_key_root
		    && lock_intention == BTR_INTENTION_BOTH
		    && !dict_index_is_unique(index)
		    && latch_mode == BTR_MODIFY_TREE
		    && (up_match >= rec_offs_n_fields(offsets) - 1
			|| low_match >= rec_offs_n_fields(offsets) - 1)) {
			const rec_t*	first_rec
						= page_rec_get_next_const(
							page_get_infimum_rec(
								page));
			ulint		matched_fields;

			ut_ad(upper_rw_latch == RW_X_LATCH);

			if (node_ptr == first_rec
			    || page_rec_is_last(node_ptr, page)) {
				detected_same_key_root = true;
			} else {
				matched_fields = 0;

				offsets2 = rec_get_offsets(
					first_rec, index, offsets2,
					ULINT_UNDEFINED, &heap);
				cmp_rec_rec_with_match(node_ptr, first_rec,
					offsets, offsets2, index, FALSE,
					&matched_fields);

				if (matched_fields
				    >= rec_offs_n_fields(offsets) - 1) {
					detected_same_key_root = true;
				} else {
					const rec_t*	last_rec;

					last_rec = page_rec_get_prev_const(
							page_get_supremum_rec(
								page));

					matched_fields = 0;

					offsets2 = rec_get_offsets(
						last_rec, index, offsets2,
						ULINT_UNDEFINED, &heap);
					cmp_rec_rec_with_match(
						node_ptr, last_rec,
						offsets, offsets2, index,
						FALSE, &matched_fields);
					if (matched_fields
					    >= rec_offs_n_fields(offsets) - 1) {
						detected_same_key_root = true;
					}
				}
			}
		}

		/* If the page might cause modify_tree,
		we should not release the parent page's lock. */
		if (!detected_same_key_root
		    && latch_mode == BTR_MODIFY_TREE
		    && !btr_cur_will_modify_tree(
				index, page, lock_intention, node_ptr,
				node_ptr_max_size, page_size, mtr)
		    && !rtree_parent_modified) {
			ut_ad(upper_rw_latch == RW_X_LATCH);
			ut_ad(n_releases <= n_blocks);

			/* we can release upper blocks */
			for (; n_releases < n_blocks; n_releases++) {
				if (n_releases == 0) {
					/* we should not release root page
					to pin to same block. */
					continue;
				}

				/* release unused blocks to unpin */
				mtr_release_block_at_savepoint(
					mtr, tree_savepoints[n_releases],
					tree_blocks[n_releases]);
			}
		}

		if (height == level
		    && latch_mode == BTR_MODIFY_TREE) {
			ut_ad(upper_rw_latch == RW_X_LATCH);
			/* we should sx-latch root page, if released already.
			It contains seg_header. */
			if (n_releases > 0) {
				mtr_block_sx_latch_at_savepoint(
					mtr, tree_savepoints[0],
					tree_blocks[0]);
			}

			/* x-latch the branch blocks not released yet. */
			for (ulint i = n_releases; i <= n_blocks; i++) {
				mtr_block_x_latch_at_savepoint(
					mtr, tree_savepoints[i],
					tree_blocks[i]);
			}
		}

		/* We should consider prev_page of parent page, if the node_ptr
		is the leftmost of the page. because BTR_SEARCH_PREV and
		BTR_MODIFY_PREV latches prev_page of the leaf page. */
		if ((latch_mode == BTR_SEARCH_PREV
		     || latch_mode == BTR_MODIFY_PREV)
		    && !retrying_for_search_prev) {
			/* block should be latched for consistent
			   btr_page_get_prev() */
			ut_ad(mtr_memo_contains_flagged(mtr, block,
				MTR_MEMO_PAGE_S_FIX
				| MTR_MEMO_PAGE_X_FIX));

			if (btr_page_get_prev(page, mtr) != FIL_NULL
			    && page_rec_is_first(node_ptr, page)) {

				if (leftmost_from_level == 0) {
					leftmost_from_level = height + 1;
				}
			} else {
				leftmost_from_level = 0;
			}

			if (height == 0 && leftmost_from_level > 0) {
				/* should retry to get also prev_page
				from level==leftmost_from_level. */
				retrying_for_search_prev = true;

				prev_tree_blocks = static_cast<buf_block_t**>(
					ut_malloc_nokey(sizeof(buf_block_t*)
							* leftmost_from_level));

				prev_tree_savepoints = static_cast<ulint*>(
					ut_malloc_nokey(sizeof(ulint)
							* leftmost_from_level));

				/* back to the level (leftmost_from_level+1) */
				ulint	idx = n_blocks
					- (leftmost_from_level - 1);

				page_id.reset(
					space,
					tree_blocks[idx]->page.id.page_no());

				for (ulint i = n_blocks
					       - (leftmost_from_level - 1);
				     i <= n_blocks; i++) {
					mtr_release_block_at_savepoint(
						mtr, tree_savepoints[i],
						tree_blocks[i]);
				}

				n_blocks -= (leftmost_from_level - 1);
				height = leftmost_from_level;
				ut_ad(n_releases == 0);

				/* replay up_match, low_match */
				up_match = 0;
				low_match = 0;
				rtr_info_t*	rtr_info	= need_path
					? cursor->rtr_info : NULL;

				for (ulint i = 0; i < n_blocks; i++) {
					page_cur_search_with_match(
						tree_blocks[i], index, tuple,
						page_mode, &up_match,
						&low_match, page_cursor,
						rtr_info);
				}

				goto search_loop;
			}
		}

		/* Go to the child node */
		page_id.reset(
			space,
			btr_node_ptr_get_child_page_no(node_ptr, offsets));

		n_blocks++;

		if (UNIV_UNLIKELY(height == 0 && dict_index_is_ibuf(index))) {
			/* We're doing a search on an ibuf tree and we're one
			level above the leaf page. */

			ut_ad(level == 0);

			buf_mode = BUF_GET;
			rw_latch = RW_NO_LATCH;
			goto retry_page_get;
		}

		if (dict_index_is_spatial(index)
		    && page_mode >= PAGE_CUR_CONTAIN
		    && page_mode != PAGE_CUR_RTREE_INSERT) {
			ut_ad(need_path);
			rtr_node_path_t* path =
				cursor->rtr_info->path;

			if (!path->empty() && found) {
#ifdef UNIV_DEBUG
				node_visit_t    last_visit = path->back();

				ut_ad(last_visit.page_no == page_id.page_no());
#endif /* UNIV_DEBUG */

				path->pop_back();

#ifdef UNIV_DEBUG
				if (page_mode == PAGE_CUR_RTREE_LOCATE
				    && (latch_mode != BTR_MODIFY_LEAF)) {
					btr_pcur_t*	cur
					= cursor->rtr_info->parent_path->back(
					  ).cursor;
					rec_t*	my_node_ptr
						= btr_pcur_get_rec(cur);

					offsets = rec_get_offsets(
						my_node_ptr, index, offsets,
						ULINT_UNDEFINED, &heap);

					ulint	my_page_no
					= btr_node_ptr_get_child_page_no(
						my_node_ptr, offsets);

					ut_ad(page_id.page_no() == my_page_no);

				}
#endif
			}
		}

		goto search_loop;
	} else if (!dict_index_is_spatial(index)
		   && latch_mode == BTR_MODIFY_TREE
		   && lock_intention == BTR_INTENTION_INSERT
		   && mach_read_from_4(page + FIL_PAGE_NEXT) != FIL_NULL
		   && page_rec_is_last(page_cur_get_rec(page_cursor), page)) {

		/* btr_insert_into_right_sibling() might cause
		deleting node_ptr at upper level */

		guess = NULL;

		if (height == 0) {
			/* release the leaf pages if latched */
			for (uint i = 0; i < 3; i++) {
				if (latch_leaves.blocks[i] != NULL) {
					mtr_release_block_at_savepoint(
						mtr, latch_leaves.savepoints[i],
						latch_leaves.blocks[i]);
					latch_leaves.blocks[i] = NULL;
				}
			}
		}

		goto need_opposite_intention;
	}

	if (level != 0) {
		if (upper_rw_latch == RW_NO_LATCH) {
			/* latch the page */
			buf_block_t*	child_block;

			if (latch_mode == BTR_CONT_MODIFY_TREE) {
				child_block = btr_block_get(
					page_id, page_size, RW_X_LATCH,
					index, mtr);
			} else {
				ut_ad(latch_mode == BTR_CONT_SEARCH_TREE);
				child_block = btr_block_get(
					page_id, page_size, RW_SX_LATCH,
					index, mtr);
			}

			btr_assert_not_corrupted(child_block, index);
		} else {
			ut_ad(mtr_memo_contains(mtr, block, upper_rw_latch));
			btr_assert_not_corrupted(block, index);

			if (s_latch_by_caller) {
				ut_ad(latch_mode == BTR_SEARCH_TREE);
				/* to exclude modifying tree operations
				should sx-latch the index. */
				ut_ad(mtr_memo_contains(
					mtr, dict_index_get_lock(index),
					MTR_MEMO_SX_LOCK));
				/* because has sx-latch of index,
				can release upper blocks. */
				for (; n_releases < n_blocks; n_releases++) {
					mtr_release_block_at_savepoint(
						mtr,
						tree_savepoints[n_releases],
						tree_blocks[n_releases]);
				}
			}
		}

		if (page_mode <= PAGE_CUR_LE) {
			cursor->low_match = low_match;
			cursor->up_match = up_match;
		}
	} else {
		cursor->low_match = low_match;
		cursor->low_bytes = low_bytes;
		cursor->up_match = up_match;
		cursor->up_bytes = up_bytes;

#ifdef BTR_CUR_ADAPT
		/* We do a dirty read of btr_search_enabled here.  We
		will properly check btr_search_enabled again in
		btr_search_build_page_hash_index() before building a
		page hash index, while holding search latch. */
		if (btr_search_enabled && !index->disable_ahi) {
			btr_search_info_update(index, cursor);
		}
#endif
		ut_ad(cursor->up_match != ULINT_UNDEFINED
		      || mode != PAGE_CUR_GE);
		ut_ad(cursor->up_match != ULINT_UNDEFINED
		      || mode != PAGE_CUR_LE);
		ut_ad(cursor->low_match != ULINT_UNDEFINED
		      || mode != PAGE_CUR_LE);
	}

	/* For spatial index, remember  what blocks are still latched */
	if (dict_index_is_spatial(index)
	    && (latch_mode == BTR_MODIFY_TREE
		|| latch_mode == BTR_MODIFY_LEAF)) {
		for (ulint i = 0; i < n_releases; i++) {
			cursor->rtr_info->tree_blocks[i] = NULL;
			cursor->rtr_info->tree_savepoints[i] = 0;
		}

		for (ulint i = n_releases; i <= n_blocks; i++) {
			cursor->rtr_info->tree_blocks[i] = tree_blocks[i];
			cursor->rtr_info->tree_savepoints[i] = tree_savepoints[i];
		}
	}

func_exit:

	if (UNIV_LIKELY_NULL(heap)) {
		mem_heap_free(heap);
	}

	if (retrying_for_search_prev) {
		ut_free(prev_tree_blocks);
		ut_free(prev_tree_savepoints);
	}

	if (has_search_latch) {

		rw_lock_s_lock(btr_get_search_latch(index));
	}

	if (mbr_adj) {
		/* remember that we will need to adjust parent MBR */
		cursor->rtr_info->mbr_adj = true;
	}

	DBUG_VOID_RETURN;
}

/** Searches an index tree and positions a tree cursor on a given level.
This function will avoid latching the traversal path and so should be
used only for cases where-in latching is not needed.

@param[in,out]	index	index
@param[in]	level	the tree level of search
@param[in]	tuple	data tuple; Note: n_fields_cmp in compared
			to the node ptr page node field
@param[in]	mode	PAGE_CUR_L, ....
			Insert should always be made using PAGE_CUR_LE
			to search the position.
@param[in,out]	cursor	tree cursor; points to record of interest.
@param[in]	file	file name
@param[in[	line	line where called from
@param[in,out]	mtr	mtr
@param[in]	mark_dirty
			if true then mark the block as dirty */
void
btr_cur_search_to_nth_level_with_no_latch(
	dict_index_t*		index,
	ulint			level,
	const dtuple_t*		tuple,
	page_cur_mode_t		mode,
	btr_cur_t*		cursor,
	const char*		file,
	ulint			line,
	mtr_t*			mtr,
	bool			mark_dirty)
{
	page_t*		page = NULL; /* remove warning */
	buf_block_t*	block;
	ulint		height;
	ulint		up_match;
	ulint		low_match;
	ulint		rw_latch;
	page_cur_mode_t	page_mode;
	ulint		buf_mode;
	page_cur_t*	page_cursor;
	ulint		root_height = 0; /* remove warning */
	ulint		n_blocks = 0;

	mem_heap_t*	heap		= NULL;
	ulint		offsets_[REC_OFFS_NORMAL_SIZE];
	ulint*		offsets		= offsets_;
	rec_offs_init(offsets_);

	DBUG_ENTER("btr_cur_search_to_nth_level_with_no_latch");

	ut_ad(dict_table_is_intrinsic(index->table));
	ut_ad(level == 0 || mode == PAGE_CUR_LE);
	ut_ad(dict_index_check_search_tuple(index, tuple));
	ut_ad(dtuple_check_typed(tuple));
	ut_ad(index->page != FIL_NULL);

	UNIV_MEM_INVALID(&cursor->up_match, sizeof cursor->up_match);
	UNIV_MEM_INVALID(&cursor->low_match, sizeof cursor->low_match);
#ifdef UNIV_DEBUG
	cursor->up_match = ULINT_UNDEFINED;
	cursor->low_match = ULINT_UNDEFINED;
#endif /* UNIV_DEBUG */

	cursor->flag = BTR_CUR_BINARY;
	cursor->index = index;

	page_cursor = btr_cur_get_page_cur(cursor);

        const ulint		space = dict_index_get_space(index);
        const page_size_t	page_size(dict_table_page_size(index->table));
        /* Start with the root page. */
        page_id_t		page_id(space, dict_index_get_page(index));

	up_match = 0;
	low_match = 0;

	height = ULINT_UNDEFINED;

	/* We use these modified search modes on non-leaf levels of the
	B-tree. These let us end up in the right B-tree leaf. In that leaf
	we use the original search mode. */

	switch (mode) {
	case PAGE_CUR_GE:
		page_mode = PAGE_CUR_L;
		break;
	case PAGE_CUR_G:
		page_mode = PAGE_CUR_LE;
		break;
	default:
		page_mode = mode;
		break;
	}

	/* Loop and search until we arrive at the desired level */
	bool at_desired_level = false;
	while (!at_desired_level) {
		buf_mode = BUF_GET;
		rw_latch = RW_NO_LATCH;

		ut_ad(n_blocks < BTR_MAX_LEVELS);

		block = buf_page_get_gen(page_id, page_size, rw_latch, NULL,
				buf_mode, file, line, mtr, mark_dirty);

		page = buf_block_get_frame(block);

		if (height == ULINT_UNDEFINED) {
			/* We are in the root node */

			height = btr_page_get_level(page, mtr);
			root_height = height;
			cursor->tree_height = root_height + 1;
		}

		if (height == 0) {
			/* On leaf level. Switch back to original search mode.*/
			page_mode = mode;
		}

		page_cur_search_with_match(
				block, index, tuple, page_mode, &up_match,
				&low_match, page_cursor, NULL);

		ut_ad(height == btr_page_get_level(
			page_cur_get_page(page_cursor), mtr));

		if (level != height) {

			const rec_t*	node_ptr;
			ut_ad(height > 0);

			height--;

			node_ptr = page_cur_get_rec(page_cursor);

			offsets = rec_get_offsets(
					node_ptr, index, offsets,
					ULINT_UNDEFINED, &heap);

			/* Go to the child node */
			page_id.reset(space, btr_node_ptr_get_child_page_no(
				node_ptr, offsets));

			n_blocks++;
		} else {
			/* If this is the desired level, leave the loop */
			at_desired_level = true;
		}
	}

	cursor->low_match = low_match;
	cursor->up_match = up_match;

	if (heap != NULL) {
		mem_heap_free(heap);
	}

	DBUG_VOID_RETURN;
}

/*****************************************************************//**
Opens a cursor at either end of an index. */
void
btr_cur_open_at_index_side_func(
/*============================*/
	bool		from_left,	/*!< in: true if open to the low end,
					false if to the high end */
	dict_index_t*	index,		/*!< in: index */
	ulint		latch_mode,	/*!< in: latch mode */
	btr_cur_t*	cursor,		/*!< in/out: cursor */
	ulint		level,		/*!< in: level to search for
					(0=leaf). */
	const char*	file,		/*!< in: file name */
	ulint		line,		/*!< in: line where called */
	mtr_t*		mtr)		/*!< in/out: mini-transaction */
{
	page_cur_t*	page_cursor;
	ulint		node_ptr_max_size = UNIV_PAGE_SIZE / 2;
	ulint		height;
	ulint		root_height = 0; /* remove warning */
	rec_t*		node_ptr;
	ulint		estimate;
	ulint		savepoint;
	ulint		upper_rw_latch, root_leaf_rw_latch;
	btr_intention_t	lock_intention;
	buf_block_t*	tree_blocks[BTR_MAX_LEVELS];
	ulint		tree_savepoints[BTR_MAX_LEVELS];
	ulint		n_blocks = 0;
	ulint		n_releases = 0;
	mem_heap_t*	heap		= NULL;
	ulint		offsets_[REC_OFFS_NORMAL_SIZE];
	ulint*		offsets		= offsets_;
	rec_offs_init(offsets_);

	estimate = latch_mode & BTR_ESTIMATE;
	latch_mode &= ~BTR_ESTIMATE;

	ut_ad(level != ULINT_UNDEFINED);

	bool	s_latch_by_caller;

	s_latch_by_caller = latch_mode & BTR_ALREADY_S_LATCHED;
	latch_mode &= ~BTR_ALREADY_S_LATCHED;

	lock_intention = btr_cur_get_and_clear_intention(&latch_mode);

	ut_ad(!(latch_mode & BTR_MODIFY_EXTERNAL));

	/* This function doesn't need to lock left page of the leaf page */
	if (latch_mode == BTR_SEARCH_PREV) {
		latch_mode = BTR_SEARCH_LEAF;
	} else if (latch_mode == BTR_MODIFY_PREV) {
		latch_mode = BTR_MODIFY_LEAF;
	}

	/* Store the position of the tree latch we push to mtr so that we
	know how to release it when we have latched the leaf node */

	savepoint = mtr_set_savepoint(mtr);

	switch (latch_mode) {
	case BTR_CONT_MODIFY_TREE:
	case BTR_CONT_SEARCH_TREE:
		upper_rw_latch = RW_NO_LATCH;
		break;
	case BTR_MODIFY_TREE:
		/* Most of delete-intended operations are purging.
		Free blocks and read IO bandwidth should be prior
		for them, when the history list is glowing huge. */
		if (lock_intention == BTR_INTENTION_DELETE
		    && trx_sys->rseg_history_len > BTR_CUR_FINE_HISTORY_LENGTH
		    && buf_get_n_pending_read_ios()) {
			mtr_x_lock(dict_index_get_lock(index), mtr);
		} else {
			mtr_sx_lock(dict_index_get_lock(index), mtr);
		}
		upper_rw_latch = RW_X_LATCH;
		break;
	default:
		ut_ad(!s_latch_by_caller
		      || mtr_memo_contains_flagged(mtr,
						 dict_index_get_lock(index),
						 MTR_MEMO_SX_LOCK
						 | MTR_MEMO_S_LOCK));
		if (!srv_read_only_mode) {
			if (!s_latch_by_caller) {
				/* BTR_SEARCH_TREE is intended to be used with
				BTR_ALREADY_S_LATCHED */
				ut_ad(latch_mode != BTR_SEARCH_TREE);

				mtr_s_lock(dict_index_get_lock(index), mtr);
			}
			upper_rw_latch = RW_S_LATCH;
		} else {
			upper_rw_latch = RW_NO_LATCH;
		}
	}
	root_leaf_rw_latch = btr_cur_latch_for_root_leaf(latch_mode);

	page_cursor = btr_cur_get_page_cur(cursor);
	cursor->index = index;

	page_id_t		page_id(dict_index_get_space(index),
					dict_index_get_page(index));
	const page_size_t&	page_size = dict_table_page_size(index->table);

	if (root_leaf_rw_latch == RW_X_LATCH) {
		node_ptr_max_size = dict_index_node_ptr_max_size(index);
	}

	height = ULINT_UNDEFINED;

	for (;;) {
		buf_block_t*	block;
		page_t*		page;
		ulint		rw_latch;

		ut_ad(n_blocks < BTR_MAX_LEVELS);

		if (height != 0
		    && (latch_mode != BTR_MODIFY_TREE
			|| height == level)) {
			rw_latch = upper_rw_latch;
		} else {
			rw_latch = RW_NO_LATCH;
		}

		tree_savepoints[n_blocks] = mtr_set_savepoint(mtr);
		block = buf_page_get_gen(page_id, page_size, rw_latch, NULL,
					 BUF_GET, file, line, mtr);
		tree_blocks[n_blocks] = block;

		page = buf_block_get_frame(block);

		if (height == ULINT_UNDEFINED
		    && btr_page_get_level(page, mtr) == 0
		    && rw_latch != RW_NO_LATCH
		    && rw_latch != root_leaf_rw_latch) {
			/* We should retry to get the page, because the root page
			is latched with different level as a leaf page. */
			ut_ad(root_leaf_rw_latch != RW_NO_LATCH);
			ut_ad(rw_latch == RW_S_LATCH);

			ut_ad(n_blocks == 0);
			mtr_release_block_at_savepoint(
				mtr, tree_savepoints[n_blocks],
				tree_blocks[n_blocks]);

			upper_rw_latch = root_leaf_rw_latch;
			continue;
		}

		ut_ad(fil_page_index_page_check(page));
		ut_ad(index->id == btr_page_get_index_id(page));

		if (height == ULINT_UNDEFINED) {
			/* We are in the root node */

			height = btr_page_get_level(page, mtr);
			root_height = height;
			ut_a(height >= level);
		} else {
			/* TODO: flag the index corrupted if this fails */
			ut_ad(height == btr_page_get_level(page, mtr));
		}

		if (height == level) {
			if (srv_read_only_mode) {
				btr_cur_latch_leaves(
					block, page_id, page_size,
					latch_mode, cursor, mtr);
			} else if (height == 0) {
				if (rw_latch == RW_NO_LATCH) {
					btr_cur_latch_leaves(
						block, page_id, page_size,
						latch_mode, cursor, mtr);
				}
				/* In versions <= 3.23.52 we had
				forgotten to release the tree latch
				here. If in an index scan we had to
				scan far to find a record visible to
				the current transaction, that could
				starve others waiting for the tree
				latch. */

				switch (latch_mode) {
				case BTR_MODIFY_TREE:
				case BTR_CONT_MODIFY_TREE:
				case BTR_CONT_SEARCH_TREE:
					break;
				default:
					if (!s_latch_by_caller) {
						/* Release the tree s-latch */
						mtr_release_s_latch_at_savepoint(
							mtr, savepoint,
							dict_index_get_lock(
								index));
					}

					/* release upper blocks */
					for (; n_releases < n_blocks;
					     n_releases++) {
						mtr_release_block_at_savepoint(
							mtr,
							tree_savepoints[
								n_releases],
							tree_blocks[
								n_releases]);
					}
				}
			} else { /* height != 0 */
				/* We already have the block latched. */
				ut_ad(latch_mode == BTR_SEARCH_TREE);
				ut_ad(s_latch_by_caller);
				ut_ad(upper_rw_latch == RW_S_LATCH);

				ut_ad(mtr_memo_contains(mtr, block,
							upper_rw_latch));

				if (s_latch_by_caller) {
					/* to exclude modifying tree operations
					should sx-latch the index. */
					ut_ad(mtr_memo_contains(
						mtr,
						dict_index_get_lock(index),
						MTR_MEMO_SX_LOCK));
					/* because has sx-latch of index,
					can release upper blocks. */
					for (; n_releases < n_blocks;
					     n_releases++) {
						mtr_release_block_at_savepoint(
							mtr,
							tree_savepoints[
								n_releases],
							tree_blocks[
								n_releases]);
					}
				}
			}
		}

		if (from_left) {
			page_cur_set_before_first(block, page_cursor);
		} else {
			page_cur_set_after_last(block, page_cursor);
		}

		if (height == level) {
			if (estimate) {
				btr_cur_add_path_info(cursor, height,
						      root_height);
			}

			break;
		}

		ut_ad(height > 0);

		if (from_left) {
			page_cur_move_to_next(page_cursor);
		} else {
			page_cur_move_to_prev(page_cursor);
		}

		if (estimate) {
			btr_cur_add_path_info(cursor, height, root_height);
		}

		height--;

		node_ptr = page_cur_get_rec(page_cursor);
		offsets = rec_get_offsets(node_ptr, cursor->index, offsets,
					  ULINT_UNDEFINED, &heap);

		/* If the rec is the first or last in the page for
		pessimistic delete intention, it might cause node_ptr insert
		for the upper level. We should change the intention and retry.
		*/
		if (latch_mode == BTR_MODIFY_TREE
		    && btr_cur_need_opposite_intention(
			page, lock_intention, node_ptr)) {

			ut_ad(upper_rw_latch == RW_X_LATCH);
			/* release all blocks */
			for (; n_releases <= n_blocks; n_releases++) {
				mtr_release_block_at_savepoint(
					mtr, tree_savepoints[n_releases],
					tree_blocks[n_releases]);
			}

			lock_intention = BTR_INTENTION_BOTH;

			page_id.set_page_no(dict_index_get_page(index));

			height = ULINT_UNDEFINED;

			n_blocks = 0;
			n_releases = 0;

			continue;
		}

		if (latch_mode == BTR_MODIFY_TREE
		    && !btr_cur_will_modify_tree(
				cursor->index, page, lock_intention, node_ptr,
				node_ptr_max_size, page_size, mtr)) {
			ut_ad(upper_rw_latch == RW_X_LATCH);
			ut_ad(n_releases <= n_blocks);

			/* we can release upper blocks */
			for (; n_releases < n_blocks; n_releases++) {
				if (n_releases == 0) {
					/* we should not release root page
					to pin to same block. */
					continue;
				}

				/* release unused blocks to unpin */
				mtr_release_block_at_savepoint(
					mtr, tree_savepoints[n_releases],
					tree_blocks[n_releases]);
			}
		}

		if (height == level
		    && latch_mode == BTR_MODIFY_TREE) {
			ut_ad(upper_rw_latch == RW_X_LATCH);
			/* we should sx-latch root page, if released already.
			It contains seg_header. */
			if (n_releases > 0) {
				mtr_block_sx_latch_at_savepoint(
					mtr, tree_savepoints[0],
					tree_blocks[0]);
			}

			/* x-latch the branch blocks not released yet. */
			for (ulint i = n_releases; i <= n_blocks; i++) {
				mtr_block_x_latch_at_savepoint(
					mtr, tree_savepoints[i],
					tree_blocks[i]);
			}
		}

		/* Go to the child node */
		page_id.set_page_no(
			btr_node_ptr_get_child_page_no(node_ptr, offsets));

		n_blocks++;
	}

	if (heap) {
		mem_heap_free(heap);
	}
}

/** Opens a cursor at either end of an index.
Avoid taking latches on buffer, just pin (by incrementing fix_count)
to keep them in buffer pool. This mode is used by intrinsic table
as they are not shared and so there is no need of latching.
@param[in]	from_left	true if open to low end, false if open
				to high end.
@param[in]	index		index
@param[in,out]	cursor		cursor
@param[in]	file		file name
@param[in]	line		line where called
@param[in,out]	mtr		mini transaction
*/
void
btr_cur_open_at_index_side_with_no_latch_func(
	bool		from_left,
	dict_index_t*	index,
	btr_cur_t*	cursor,
	ulint		level,
	const char*	file,
	ulint		line,
	mtr_t*		mtr)
{
	page_cur_t*	page_cursor;
	ulint		height;
	rec_t*		node_ptr;
	ulint		n_blocks = 0;
	mem_heap_t*	heap		= NULL;
	ulint		offsets_[REC_OFFS_NORMAL_SIZE];
	ulint*		offsets		= offsets_;
	rec_offs_init(offsets_);

	ut_ad(level != ULINT_UNDEFINED);

	page_cursor = btr_cur_get_page_cur(cursor);
	cursor->index = index;
	page_id_t		page_id(dict_index_get_space(index),
					dict_index_get_page(index));
	const page_size_t&	page_size = dict_table_page_size(index->table);

	height = ULINT_UNDEFINED;

	for (;;) {
		buf_block_t*	block;
		page_t*		page;
		ulint		rw_latch = RW_NO_LATCH;

		ut_ad(n_blocks < BTR_MAX_LEVELS);

		block = buf_page_get_gen(page_id, page_size, rw_latch, NULL,
					 BUF_GET, file, line, mtr);

		page = buf_block_get_frame(block);

		ut_ad(fil_page_index_page_check(page));
		ut_ad(index->id == btr_page_get_index_id(page));

		if (height == ULINT_UNDEFINED) {
			/* We are in the root node */

			height = btr_page_get_level(page, mtr);
			ut_a(height >= level);
		} else {
			/* TODO: flag the index corrupted if this fails */
			ut_ad(height == btr_page_get_level(page, mtr));
		}

		if (from_left) {
			page_cur_set_before_first(block, page_cursor);
		} else {
			page_cur_set_after_last(block, page_cursor);
		}

		if (height == level) {
			break;
		}

		ut_ad(height > 0);

		if (from_left) {
			page_cur_move_to_next(page_cursor);
		} else {
			page_cur_move_to_prev(page_cursor);
		}

		height--;

		node_ptr = page_cur_get_rec(page_cursor);
		offsets = rec_get_offsets(node_ptr, cursor->index, offsets,
					  ULINT_UNDEFINED, &heap);

		/* Go to the child node */
		page_id.set_page_no(
			btr_node_ptr_get_child_page_no(node_ptr, offsets));

		n_blocks++;
	}

	if (heap != NULL) {
		mem_heap_free(heap);
	}
}

/**********************************************************************//**
Positions a cursor at a randomly chosen position within a B-tree.
@return true if the index is available and we have put the cursor, false
if the index is unavailable */
bool
btr_cur_open_at_rnd_pos_func(
/*=========================*/
	dict_index_t*	index,		/*!< in: index */
	ulint		latch_mode,	/*!< in: BTR_SEARCH_LEAF, ... */
	btr_cur_t*	cursor,		/*!< in/out: B-tree cursor */
	const char*	file,		/*!< in: file name */
	ulint		line,		/*!< in: line where called */
	mtr_t*		mtr)		/*!< in: mtr */
{
	page_cur_t*	page_cursor;
	ulint		node_ptr_max_size = UNIV_PAGE_SIZE / 2;
	ulint		height;
	rec_t*		node_ptr;
	ulint		savepoint;
	ulint		upper_rw_latch, root_leaf_rw_latch;
	btr_intention_t	lock_intention;
	buf_block_t*	tree_blocks[BTR_MAX_LEVELS];
	ulint		tree_savepoints[BTR_MAX_LEVELS];
	ulint		n_blocks = 0;
	ulint		n_releases = 0;
	mem_heap_t*	heap		= NULL;
	ulint		offsets_[REC_OFFS_NORMAL_SIZE];
	ulint*		offsets		= offsets_;
	rec_offs_init(offsets_);

	ut_ad(!dict_index_is_spatial(index));

	lock_intention = btr_cur_get_and_clear_intention(&latch_mode);

	ut_ad(!(latch_mode & BTR_MODIFY_EXTERNAL));

	savepoint = mtr_set_savepoint(mtr);

	switch (latch_mode) {
	case BTR_MODIFY_TREE:
		/* Most of delete-intended operations are purging.
		Free blocks and read IO bandwidth should be prior
		for them, when the history list is glowing huge. */
		if (lock_intention == BTR_INTENTION_DELETE
		    && trx_sys->rseg_history_len > BTR_CUR_FINE_HISTORY_LENGTH
		    && buf_get_n_pending_read_ios()) {
			mtr_x_lock(dict_index_get_lock(index), mtr);
		} else {
			mtr_sx_lock(dict_index_get_lock(index), mtr);
		}
		upper_rw_latch = RW_X_LATCH;
		break;
	case BTR_SEARCH_PREV:
	case BTR_MODIFY_PREV:
		/* This function doesn't support left uncle
		   page lock for left leaf page lock, when
		   needed. */
	case BTR_SEARCH_TREE:
	case BTR_CONT_MODIFY_TREE:
	case BTR_CONT_SEARCH_TREE:
		ut_ad(0);
		/* fall through */
	default:
		if (!srv_read_only_mode) {
			mtr_s_lock(dict_index_get_lock(index), mtr);
			upper_rw_latch = RW_S_LATCH;
		} else {
			upper_rw_latch = RW_NO_LATCH;
		}
	}

	DBUG_EXECUTE_IF("test_index_is_unavailable",
			return(false););

	if (index->page == FIL_NULL) {
		/* Since we don't hold index lock until just now, the index
		could be modified by others, for example, if this is a
		statistics updater for referenced table, it could be marked
		as unavailable by 'DROP TABLE' in the mean time, since
		we don't hold lock for statistics updater */
		return(false);
	}

	root_leaf_rw_latch = btr_cur_latch_for_root_leaf(latch_mode);

	page_cursor = btr_cur_get_page_cur(cursor);
	cursor->index = index;

	page_id_t		page_id(dict_index_get_space(index),
					dict_index_get_page(index));
	const page_size_t&	page_size = dict_table_page_size(index->table);

	if (root_leaf_rw_latch == RW_X_LATCH) {
		node_ptr_max_size = dict_index_node_ptr_max_size(index);
	}

	height = ULINT_UNDEFINED;

	for (;;) {
		buf_block_t*	block;
		page_t*		page;
		ulint		rw_latch;

		ut_ad(n_blocks < BTR_MAX_LEVELS);

		if (height != 0
		    && latch_mode != BTR_MODIFY_TREE) {
			rw_latch = upper_rw_latch;
		} else {
			rw_latch = RW_NO_LATCH;
		}

		tree_savepoints[n_blocks] = mtr_set_savepoint(mtr);
		block = buf_page_get_gen(page_id, page_size, rw_latch, NULL,
					 BUF_GET, file, line, mtr);
		tree_blocks[n_blocks] = block;

		page = buf_block_get_frame(block);

		if (height == ULINT_UNDEFINED
		    && btr_page_get_level(page, mtr) == 0
		    && rw_latch != RW_NO_LATCH
		    && rw_latch != root_leaf_rw_latch) {
			/* We should retry to get the page, because the root page
			is latched with different level as a leaf page. */
			ut_ad(root_leaf_rw_latch != RW_NO_LATCH);
			ut_ad(rw_latch == RW_S_LATCH);

			ut_ad(n_blocks == 0);
			mtr_release_block_at_savepoint(
				mtr, tree_savepoints[n_blocks],
				tree_blocks[n_blocks]);

			upper_rw_latch = root_leaf_rw_latch;
			continue;
		}

		ut_ad(fil_page_index_page_check(page));
		ut_ad(index->id == btr_page_get_index_id(page));

		if (height == ULINT_UNDEFINED) {
			/* We are in the root node */

			height = btr_page_get_level(page, mtr);
		}

		if (height == 0) {
			if (rw_latch == RW_NO_LATCH
			    || srv_read_only_mode) {
				btr_cur_latch_leaves(
					block, page_id, page_size,
					latch_mode, cursor, mtr);
			}

			/* btr_cur_open_at_index_side_func() and
			btr_cur_search_to_nth_level() release
			tree s-latch here.*/
			switch (latch_mode) {
			case BTR_MODIFY_TREE:
			case BTR_CONT_MODIFY_TREE:
			case BTR_CONT_SEARCH_TREE:
				break;
			default:
				/* Release the tree s-latch */
				if (!srv_read_only_mode) {
					mtr_release_s_latch_at_savepoint(
						mtr, savepoint,
						dict_index_get_lock(index));
				}

				/* release upper blocks */
				for (; n_releases < n_blocks; n_releases++) {
					mtr_release_block_at_savepoint(
						mtr,
						tree_savepoints[n_releases],
						tree_blocks[n_releases]);
				}
			}
		}

		page_cur_open_on_rnd_user_rec(block, page_cursor);

		if (height == 0) {

			break;
		}

		ut_ad(height > 0);

		height--;

		node_ptr = page_cur_get_rec(page_cursor);
		offsets = rec_get_offsets(node_ptr, cursor->index, offsets,
					  ULINT_UNDEFINED, &heap);

		/* If the rec is the first or last in the page for
		pessimistic delete intention, it might cause node_ptr insert
		for the upper level. We should change the intention and retry.
		*/
		if (latch_mode == BTR_MODIFY_TREE
		    && btr_cur_need_opposite_intention(
			page, lock_intention, node_ptr)) {

			ut_ad(upper_rw_latch == RW_X_LATCH);
			/* release all blocks */
			for (; n_releases <= n_blocks; n_releases++) {
				mtr_release_block_at_savepoint(
					mtr, tree_savepoints[n_releases],
					tree_blocks[n_releases]);
			}

			lock_intention = BTR_INTENTION_BOTH;

			page_id.set_page_no(dict_index_get_page(index));

			height = ULINT_UNDEFINED;

			n_blocks = 0;
			n_releases = 0;

			continue;
		}

		if (latch_mode == BTR_MODIFY_TREE
		    && !btr_cur_will_modify_tree(
				cursor->index, page, lock_intention, node_ptr,
				node_ptr_max_size, page_size, mtr)) {
			ut_ad(upper_rw_latch == RW_X_LATCH);
			ut_ad(n_releases <= n_blocks);

			/* we can release upper blocks */
			for (; n_releases < n_blocks; n_releases++) {
				if (n_releases == 0) {
					/* we should not release root page
					to pin to same block. */
					continue;
				}

				/* release unused blocks to unpin */
				mtr_release_block_at_savepoint(
					mtr, tree_savepoints[n_releases],
					tree_blocks[n_releases]);
			}
		}

		if (height == 0
		    && latch_mode == BTR_MODIFY_TREE) {
			ut_ad(upper_rw_latch == RW_X_LATCH);
			/* we should sx-latch root page, if released already.
			It contains seg_header. */
			if (n_releases > 0) {
				mtr_block_sx_latch_at_savepoint(
					mtr, tree_savepoints[0],
					tree_blocks[0]);
			}

			/* x-latch the branch blocks not released yet. */
			for (ulint i = n_releases; i <= n_blocks; i++) {
				mtr_block_x_latch_at_savepoint(
					mtr, tree_savepoints[i],
					tree_blocks[i]);
			}
		}

		/* Go to the child node */
		page_id.set_page_no(
			btr_node_ptr_get_child_page_no(node_ptr, offsets));

		n_blocks++;
	}

	if (UNIV_LIKELY_NULL(heap)) {
		mem_heap_free(heap);
	}

	return(true);
}

/*==================== B-TREE INSERT =========================*/

/*************************************************************//**
Inserts a record if there is enough space, or if enough space can
be freed by reorganizing. Differs from btr_cur_optimistic_insert because
no heuristics is applied to whether it pays to use CPU time for
reorganizing the page or not.

IMPORTANT: The caller will have to update IBUF_BITMAP_FREE
if this is a compressed leaf page in a secondary index.
This has to be done either within the same mini-transaction,
or by invoking ibuf_reset_free_bits() before mtr_commit().

@return pointer to inserted record if succeed, else NULL */
static __attribute__((nonnull, warn_unused_result))
rec_t*
btr_cur_insert_if_possible(
/*=======================*/
	btr_cur_t*	cursor,	/*!< in: cursor on page after which to insert;
				cursor stays valid */
	const dtuple_t*	tuple,	/*!< in: tuple to insert; the size info need not
				have been stored to tuple */
	ulint**		offsets,/*!< out: offsets on *rec */
	mem_heap_t**	heap,	/*!< in/out: pointer to memory heap, or NULL */
	ulint		n_ext,	/*!< in: number of externally stored columns */
	mtr_t*		mtr)	/*!< in/out: mini-transaction */
{
	page_cur_t*	page_cursor;
	rec_t*		rec;

	ut_ad(dtuple_check_typed(tuple));

	ut_ad(mtr_is_block_fix(
		mtr, btr_cur_get_block(cursor),
		MTR_MEMO_PAGE_X_FIX, cursor->index->table));
	page_cursor = btr_cur_get_page_cur(cursor);

	/* Now, try the insert */
	rec = page_cur_tuple_insert(page_cursor, tuple, cursor->index,
				    offsets, heap, n_ext, mtr);

	/* If the record did not fit, reorganize.
	For compressed pages, page_cur_tuple_insert()
	attempted this already. */
	if (!rec && !page_cur_get_page_zip(page_cursor)
	    && btr_page_reorganize(page_cursor, cursor->index, mtr)) {
		rec = page_cur_tuple_insert(
			page_cursor, tuple, cursor->index,
			offsets, heap, n_ext, mtr);
	}

	ut_ad(!rec || rec_offs_validate(rec, cursor->index, *offsets));
	return(rec);
}

/*************************************************************//**
For an insert, checks the locks and does the undo logging if desired.
@return DB_SUCCESS, DB_WAIT_LOCK, DB_FAIL, or error number */
UNIV_INLINE __attribute__((warn_unused_result, nonnull(2,3,5,6)))
dberr_t
btr_cur_ins_lock_and_undo(
/*======================*/
	ulint		flags,	/*!< in: undo logging and locking flags: if
				not zero, the parameters index and thr
				should be specified */
	btr_cur_t*	cursor,	/*!< in: cursor on page after which to insert */
	dtuple_t*	entry,	/*!< in/out: entry to insert */
	que_thr_t*	thr,	/*!< in: query thread or NULL */
	mtr_t*		mtr,	/*!< in/out: mini-transaction */
	ibool*		inherit)/*!< out: TRUE if the inserted new record maybe
				should inherit LOCK_GAP type locks from the
				successor record */
{
	dict_index_t*	index;
	dberr_t		err = DB_SUCCESS;
	rec_t*		rec;
	roll_ptr_t	roll_ptr;

	/* Check if we have to wait for a lock: enqueue an explicit lock
	request if yes */

	rec = btr_cur_get_rec(cursor);
	index = cursor->index;

	ut_ad(!dict_index_is_online_ddl(index)
	      || dict_index_is_clust(index)
	      || (flags & BTR_CREATE_FLAG));
	ut_ad(mtr->is_named_space(index->space));

	/* Check if there is predicate or GAP lock preventing the insertion */
	if (!(flags & BTR_NO_LOCKING_FLAG)) {
		if (dict_index_is_spatial(index)) {
			lock_prdt_t	prdt;
			rtr_mbr_t	mbr;

			rtr_get_mbr_from_tuple(entry, &mbr);

			/* Use on stack MBR variable to test if a lock is
			needed. If so, the predicate (MBR) will be allocated
			from lock heap in lock_prdt_insert_check_and_lock() */
			lock_init_prdt_from_mbr(
				&prdt, &mbr, 0, NULL);

			err = lock_prdt_insert_check_and_lock(
				flags, rec, btr_cur_get_block(cursor),
				index, thr, mtr, &prdt);
			*inherit = false;
		} else {
			err = lock_rec_insert_check_and_lock(
				flags, rec, btr_cur_get_block(cursor),
				index, thr, mtr, inherit);
		}
	}

	if (err != DB_SUCCESS
	    || !dict_index_is_clust(index) || dict_index_is_ibuf(index)) {

		return(err);
	}

	err = trx_undo_report_row_operation(flags, TRX_UNDO_INSERT_OP,
					    thr, index, entry,
					    NULL, 0, NULL, NULL,
					    &roll_ptr);
	if (err != DB_SUCCESS) {

		return(err);
	}

	/* Now we can fill in the roll ptr field in entry
	(except if table is intrinsic) */

	if (!(flags & BTR_KEEP_SYS_FLAG)
	    && !dict_table_is_intrinsic(index->table)) {

		row_upd_index_entry_sys_field(entry, index,
					      DATA_ROLL_PTR, roll_ptr);
	}

	return(DB_SUCCESS);
}

/**
Prefetch siblings of the leaf for the pessimistic operation.
@param block	leaf page */
static
void
btr_cur_prefetch_siblings(
	buf_block_t*	block)
{
	page_t*	page = buf_block_get_frame(block);

	ut_ad(page_is_leaf(page));

	ulint left_page_no = fil_page_get_prev(page);
	ulint right_page_no = fil_page_get_next(page);

	if (left_page_no != FIL_NULL) {
		buf_read_page_background(
			page_id_t(block->page.id.space(), left_page_no),
			block->page.size, false);
	}
	if (right_page_no != FIL_NULL) {
		buf_read_page_background(
			page_id_t(block->page.id.space(), right_page_no),
			block->page.size, false);
	}
	if (left_page_no != FIL_NULL
	    || right_page_no != FIL_NULL) {
		os_aio_simulated_wake_handler_threads();
	}
}

/*************************************************************//**
Tries to perform an insert to a page in an index tree, next to cursor.
It is assumed that mtr holds an x-latch on the page. The operation does
not succeed if there is too little space on the page. If there is just
one record on the page, the insert will always succeed; this is to
prevent trying to split a page with just one record.
@return DB_SUCCESS, DB_WAIT_LOCK, DB_FAIL, or error number */
dberr_t
btr_cur_optimistic_insert(
/*======================*/
	ulint		flags,	/*!< in: undo logging and locking flags: if not
				zero, the parameters index and thr should be
				specified */
	btr_cur_t*	cursor,	/*!< in: cursor on page after which to insert;
				cursor stays valid */
	ulint**		offsets,/*!< out: offsets on *rec */
	mem_heap_t**	heap,	/*!< in/out: pointer to memory heap, or NULL */
	dtuple_t*	entry,	/*!< in/out: entry to insert */
	rec_t**		rec,	/*!< out: pointer to inserted record if
				succeed */
	big_rec_t**	big_rec,/*!< out: big rec vector whose fields have to
				be stored externally by the caller, or
				NULL */
	ulint		n_ext,	/*!< in: number of externally stored columns */
	que_thr_t*	thr,	/*!< in: query thread or NULL */
	mtr_t*		mtr)	/*!< in/out: mini-transaction;
				if this function returns DB_SUCCESS on
				a leaf page of a secondary index in a
				compressed tablespace, the caller must
				mtr_commit(mtr) before latching
				any further pages */
{
	big_rec_t*	big_rec_vec	= NULL;
	dict_index_t*	index;
	page_cur_t*	page_cursor;
	buf_block_t*	block;
	page_t*		page;
	rec_t*		dummy;
	ibool		leaf;
	ibool		reorg;
	ibool		inherit = TRUE;
	ulint		rec_size;
	dberr_t		err;

	*big_rec = NULL;

	block = btr_cur_get_block(cursor);
	page = buf_block_get_frame(block);
	index = cursor->index;

	/* Block are not latched for insert if table is intrinsic
	and index is auto-generated clustered index. */
	ut_ad(mtr_is_block_fix(mtr, block, MTR_MEMO_PAGE_X_FIX, index->table));
	ut_ad(!dict_index_is_online_ddl(index)
	      || dict_index_is_clust(index)
	      || (flags & BTR_CREATE_FLAG));
	ut_ad(dtuple_check_typed(entry));

	const page_size_t&	page_size = block->page.size;

#ifdef UNIV_DEBUG_VALGRIND
	if (page_size.is_compressed()) {
		UNIV_MEM_ASSERT_RW(page, page_size.logical());
		UNIV_MEM_ASSERT_RW(block->page.zip.data, page_size.physical());
	}
#endif /* UNIV_DEBUG_VALGRIND */

	leaf = page_is_leaf(page);

	/* Calculate the record size when entry is converted to a record */
	rec_size = rec_get_converted_size(index, entry, n_ext);

	if (page_zip_rec_needs_ext(rec_size, page_is_comp(page),
				   dtuple_get_n_fields(entry), page_size)) {

		/* The record is so big that we have to store some fields
		externally on separate database pages */
		big_rec_vec = dtuple_convert_big_rec(index, 0, entry, &n_ext);

		if (UNIV_UNLIKELY(big_rec_vec == NULL)) {

			return(DB_TOO_BIG_RECORD);
		}

		rec_size = rec_get_converted_size(index, entry, n_ext);
	}

	if (page_size.is_compressed()) {
		/* Estimate the free space of an empty compressed page.
		Subtract one byte for the encoded heap_no in the
		modification log. */
		ulint	free_space_zip = page_zip_empty_size(
			cursor->index->n_fields, page_size.physical());
		ulint	n_uniq = dict_index_get_n_unique_in_tree(index);

		ut_ad(dict_table_is_comp(index->table));

		if (free_space_zip == 0) {
too_big:
			if (big_rec_vec) {
				dtuple_convert_back_big_rec(
					index, entry, big_rec_vec);
			}

			return(DB_TOO_BIG_RECORD);
		}

		/* Subtract one byte for the encoded heap_no in the
		modification log. */
		free_space_zip--;

		/* There should be enough room for two node pointer
		records on an empty non-leaf page.  This prevents
		infinite page splits. */

		if (entry->n_fields >= n_uniq
		    && (REC_NODE_PTR_SIZE
			+ rec_get_converted_size_comp_prefix(
				index, entry->fields, n_uniq, NULL)
			/* On a compressed page, there is
			a two-byte entry in the dense
			page directory for every record.
			But there is no record header. */
			- (REC_N_NEW_EXTRA_BYTES - 2)
			> free_space_zip / 2)) {
			goto too_big;
		}
	}

	LIMIT_OPTIMISTIC_INSERT_DEBUG(page_get_n_recs(page),
				      goto fail);

	if (leaf && page_size.is_compressed()
	    && (page_get_data_size(page) + rec_size
		>= dict_index_zip_pad_optimal_page_size(index))) {
		/* If compression padding tells us that insertion will
		result in too packed up page i.e.: which is likely to
		cause compression failure then don't do an optimistic
		insertion. */
fail:
		err = DB_FAIL;

		/* prefetch siblings of the leaf for the pessimistic
		operation, if the page is leaf. */
		if (page_is_leaf(page)) {
			btr_cur_prefetch_siblings(block);
		}
fail_err:

		if (big_rec_vec) {
			dtuple_convert_back_big_rec(index, entry, big_rec_vec);
		}

		return(err);
	}

	ulint	max_size = page_get_max_insert_size_after_reorganize(page, 1);

	if (page_has_garbage(page)) {
		if ((max_size < rec_size
		     || max_size < BTR_CUR_PAGE_REORGANIZE_LIMIT)
		    && page_get_n_recs(page) > 1
		    && page_get_max_insert_size(page, 1) < rec_size) {

			goto fail;
		}
	} else if (max_size < rec_size) {
		goto fail;
	}

	/* If there have been many consecutive inserts to the
	clustered index leaf page of an uncompressed table, check if
	we have to split the page to reserve enough free space for
	future updates of records. */

	if (leaf && !page_size.is_compressed() && dict_index_is_clust(index)
	    && page_get_n_recs(page) >= 2
	    && dict_index_get_space_reserve() + rec_size > max_size
	    && (btr_page_get_split_rec_to_right(cursor, &dummy)
		|| btr_page_get_split_rec_to_left(cursor, &dummy))) {
		goto fail;
	}

	page_cursor = btr_cur_get_page_cur(cursor);

	DBUG_PRINT("ib_cur", ("insert %s (" IB_ID_FMT ") by " TRX_ID_FMT
			      ": %s",
			      index->name(), index->id,
			      thr != NULL
			      ? trx_get_id_for_print(thr_get_trx(thr))
			      : 0,
			      rec_printer(entry).str().c_str()));

	DBUG_EXECUTE_IF("do_page_reorganize",
			btr_page_reorganize(page_cursor, index, mtr););

	/* Now, try the insert */
	{
		const rec_t*	page_cursor_rec = page_cur_get_rec(page_cursor);

		if (dict_table_is_intrinsic(index->table)) {

			index->rec_cache.rec_size = rec_size;

			*rec = page_cur_tuple_direct_insert(
				page_cursor, entry, index, n_ext, mtr);
		} else {
			/* Check locks and write to the undo log,
			if specified */
			err = btr_cur_ins_lock_and_undo(flags, cursor, entry,
							thr, mtr, &inherit);

			if (err != DB_SUCCESS) {
				goto fail_err;
			}

			*rec = page_cur_tuple_insert(
				page_cursor, entry, index, offsets, heap,
				n_ext, mtr);
		}

		reorg = page_cursor_rec != page_cur_get_rec(page_cursor);
	}

	if (*rec) {
	} else if (page_size.is_compressed()) {
		/* Reset the IBUF_BITMAP_FREE bits, because
		page_cur_tuple_insert() will have attempted page
		reorganize before failing. */
		if (leaf
		    && !dict_index_is_clust(index)
		    && !dict_table_is_temporary(index->table)) {
			ibuf_reset_free_bits(block);
		}

		goto fail;
	} else {

		/* For intrinsic table we take a consistent path
		to re-organize using pessimistic path. */
		if (dict_table_is_intrinsic(index->table)) {
			goto fail;
		}

		ut_ad(!reorg);

		/* If the record did not fit, reorganize */
		if (!btr_page_reorganize(page_cursor, index, mtr)) {
			ut_ad(0);
			goto fail;
		}

		ut_ad(page_get_max_insert_size(page, 1) == max_size);

		reorg = TRUE;

		*rec = page_cur_tuple_insert(page_cursor, entry, index,
					     offsets, heap, n_ext, mtr);

		if (UNIV_UNLIKELY(!*rec)) {
			ib::fatal() <<  "Cannot insert tuple " << *entry
				<< "into index " << index->name
				<< " of table " << index->table->name
				<< ". Max size: " << max_size;
		}
	}

#ifdef BTR_CUR_HASH_ADAPT
	if (!index->disable_ahi) {
		if (!reorg && leaf && (cursor->flag == BTR_CUR_HASH)) {
			btr_search_update_hash_node_on_insert(cursor);
		} else {
			btr_search_update_hash_on_insert(cursor);
		}
	}
#endif /* BTR_CUR_HASH_ADAPT */

	if (!(flags & BTR_NO_LOCKING_FLAG) && inherit) {

		lock_update_insert(block, *rec);
	}

	if (leaf
	    && !dict_index_is_clust(index)
	    && !dict_table_is_temporary(index->table)) {
		/* Update the free bits of the B-tree page in the
		insert buffer bitmap. */

		/* The free bits in the insert buffer bitmap must
		never exceed the free space on a page.  It is safe to
		decrement or reset the bits in the bitmap in a
		mini-transaction that is committed before the
		mini-transaction that affects the free space. */

		/* It is unsafe to increment the bits in a separately
		committed mini-transaction, because in crash recovery,
		the free bits could momentarily be set too high. */

		if (page_size.is_compressed()) {
			/* Update the bits in the same mini-transaction. */
			ibuf_update_free_bits_zip(block, mtr);
		} else {
			/* Decrement the bits in a separate
			mini-transaction. */
			ibuf_update_free_bits_if_full(
				block, max_size,
				rec_size + PAGE_DIR_SLOT_SIZE);
		}
	}

	*big_rec = big_rec_vec;

	return(DB_SUCCESS);
}

/*************************************************************//**
Performs an insert on a page of an index tree. It is assumed that mtr
holds an x-latch on the tree and on the cursor page. If the insert is
made on the leaf level, to avoid deadlocks, mtr must also own x-latches
to brothers of page, if those brothers exist.
@return DB_SUCCESS or error number */
dberr_t
btr_cur_pessimistic_insert(
/*=======================*/
	ulint		flags,	/*!< in: undo logging and locking flags: if not
				zero, the parameter thr should be
				specified; if no undo logging is specified,
				then the caller must have reserved enough
				free extents in the file space so that the
				insertion will certainly succeed */
	btr_cur_t*	cursor,	/*!< in: cursor after which to insert;
				cursor stays valid */
	ulint**		offsets,/*!< out: offsets on *rec */
	mem_heap_t**	heap,	/*!< in/out: pointer to memory heap
				that can be emptied, or NULL */
	dtuple_t*	entry,	/*!< in/out: entry to insert */
	rec_t**		rec,	/*!< out: pointer to inserted record if
				succeed */
	big_rec_t**	big_rec,/*!< out: big rec vector whose fields have to
				be stored externally by the caller, or
				NULL */
	ulint		n_ext,	/*!< in: number of externally stored columns */
	que_thr_t*	thr,	/*!< in: query thread or NULL */
	mtr_t*		mtr)	/*!< in/out: mini-transaction */
{
	dict_index_t*	index		= cursor->index;
	big_rec_t*	big_rec_vec	= NULL;
	dberr_t		err;
	ibool		inherit = FALSE;
	bool		success;
	ulint		n_reserved	= 0;

	ut_ad(dtuple_check_typed(entry));

	*big_rec = NULL;

	ut_ad(mtr_memo_contains_flagged(
		mtr, dict_index_get_lock(btr_cur_get_index(cursor)),
		MTR_MEMO_X_LOCK | MTR_MEMO_SX_LOCK)
	      || dict_table_is_intrinsic(cursor->index->table));
	ut_ad(mtr_is_block_fix(
		mtr, btr_cur_get_block(cursor),
		MTR_MEMO_PAGE_X_FIX, cursor->index->table));
	ut_ad(!dict_index_is_online_ddl(index)
	      || dict_index_is_clust(index)
	      || (flags & BTR_CREATE_FLAG));

	cursor->flag = BTR_CUR_BINARY;

	/* Check locks and write to undo log, if specified */

	err = btr_cur_ins_lock_and_undo(flags, cursor, entry,
					thr, mtr, &inherit);

	if (err != DB_SUCCESS) {

		return(err);
	}

	if (!(flags & BTR_NO_UNDO_LOG_FLAG)
	    || dict_table_is_intrinsic(index->table)) {
		/* First reserve enough free space for the file segments
		of the index tree, so that the insert will not fail because
		of lack of space */

		ulint	n_extents = cursor->tree_height / 16 + 3;

		success = fsp_reserve_free_extents(&n_reserved, index->space,
						   n_extents, FSP_NORMAL, mtr);
		if (!success) {
			return(DB_OUT_OF_FILE_SPACE);
		}
	}

	if (page_zip_rec_needs_ext(rec_get_converted_size(index, entry, n_ext),
				   dict_table_is_comp(index->table),
				   dtuple_get_n_fields(entry),
				   dict_table_page_size(index->table))) {
		/* The record is so big that we have to store some fields
		externally on separate database pages */

		if (UNIV_LIKELY_NULL(big_rec_vec)) {
			/* This should never happen, but we handle
			the situation in a robust manner. */
			ut_ad(0);
			dtuple_convert_back_big_rec(index, entry, big_rec_vec);
		}

		big_rec_vec = dtuple_convert_big_rec(index, 0, entry, &n_ext);

		if (big_rec_vec == NULL) {

			if (n_reserved > 0) {
				fil_space_release_free_extents(index->space,
							       n_reserved);
			}
			return(DB_TOO_BIG_RECORD);
		}
	}

	if (dict_index_get_page(index)
	    == btr_cur_get_block(cursor)->page.id.page_no()) {

		/* The page is the root page */
		*rec = btr_root_raise_and_insert(
			flags, cursor, offsets, heap, entry, n_ext, mtr);
	} else {
		*rec = btr_page_split_and_insert(
			flags, cursor, offsets, heap, entry, n_ext, mtr);
	}

	ut_ad(page_rec_get_next(btr_cur_get_rec(cursor)) == *rec
	      || dict_index_is_spatial(index));

	if (!(flags & BTR_NO_LOCKING_FLAG)) {
		ut_ad(!dict_table_is_temporary(index->table));
		if (dict_index_is_spatial(index)) {
			/* Do nothing */
		} else {
			/* The cursor might be moved to the other page
			and the max trx id field should be updated after
			the cursor was fixed. */
			if (!dict_index_is_clust(index)) {
				page_update_max_trx_id(
					btr_cur_get_block(cursor),
					btr_cur_get_page_zip(cursor),
					thr_get_trx(thr)->id, mtr);
			}
			if (!page_rec_is_infimum(btr_cur_get_rec(cursor))
			    || btr_page_get_prev(
				buf_block_get_frame(
					btr_cur_get_block(cursor)), mtr)
			       == FIL_NULL) {
				/* split and inserted need to call
				lock_update_insert() always. */
				inherit = TRUE;
			}
		}
	}

#ifdef BTR_CUR_ADAPT
	if (!index->disable_ahi) {
		btr_search_update_hash_on_insert(cursor);
	}
#endif
	if (inherit && !(flags & BTR_NO_LOCKING_FLAG)) {

		lock_update_insert(btr_cur_get_block(cursor), *rec);
	}

	if (n_reserved > 0) {
		fil_space_release_free_extents(index->space, n_reserved);
	}

	*big_rec = big_rec_vec;

	return(DB_SUCCESS);
}

/*==================== B-TREE UPDATE =========================*/

/*************************************************************//**
For an update, checks the locks and does the undo logging.
@return DB_SUCCESS, DB_WAIT_LOCK, or error number */
UNIV_INLINE __attribute__((warn_unused_result))
dberr_t
btr_cur_upd_lock_and_undo(
/*======================*/
	ulint		flags,	/*!< in: undo logging and locking flags */
	btr_cur_t*	cursor,	/*!< in: cursor on record to update */
	const ulint*	offsets,/*!< in: rec_get_offsets() on cursor */
	const upd_t*	update,	/*!< in: update vector */
	ulint		cmpl_info,/*!< in: compiler info on secondary index
				updates */
	que_thr_t*	thr,	/*!< in: query thread
				(can be NULL if BTR_NO_LOCKING_FLAG) */
	mtr_t*		mtr,	/*!< in/out: mini-transaction */
	roll_ptr_t*	roll_ptr)/*!< out: roll pointer */
{
	dict_index_t*	index;
	const rec_t*	rec;
	dberr_t		err;

	ut_ad(thr != NULL || (flags & BTR_NO_LOCKING_FLAG));

	rec = btr_cur_get_rec(cursor);
	index = cursor->index;

	ut_ad(rec_offs_validate(rec, index, offsets));
	ut_ad(mtr->is_named_space(index->space));

	if (!dict_index_is_clust(index)) {
		ut_ad(dict_index_is_online_ddl(index)
		      == !!(flags & BTR_CREATE_FLAG));

		/* We do undo logging only when we update a clustered index
		record */
		return(lock_sec_rec_modify_check_and_lock(
			       flags, btr_cur_get_block(cursor), rec,
			       index, thr, mtr));
	}

	/* Check if we have to wait for a lock: enqueue an explicit lock
	request if yes */

	if (!(flags & BTR_NO_LOCKING_FLAG)) {
		err = lock_clust_rec_modify_check_and_lock(
			flags, btr_cur_get_block(cursor), rec, index,
			offsets, thr);
		if (err != DB_SUCCESS) {
			return(err);
		}
	}

	/* Append the info about the update in the undo log */

	return(trx_undo_report_row_operation(
		       flags, TRX_UNDO_MODIFY_OP, thr,
		       index, NULL, update,
		       cmpl_info, rec, offsets, roll_ptr));
}

/***********************************************************//**
Writes a redo log record of updating a record in-place. */
void
btr_cur_update_in_place_log(
/*========================*/
	ulint		flags,		/*!< in: flags */
	const rec_t*	rec,		/*!< in: record */
	dict_index_t*	index,		/*!< in: index of the record */
	const upd_t*	update,		/*!< in: update vector */
	trx_id_t	trx_id,		/*!< in: transaction id */
	roll_ptr_t	roll_ptr,	/*!< in: roll ptr */
	mtr_t*		mtr)		/*!< in: mtr */
{
	byte*		log_ptr;
	const page_t*	page	= page_align(rec);
	ut_ad(flags < 256);
	ut_ad(!!page_is_comp(page) == dict_table_is_comp(index->table));

	log_ptr = mlog_open_and_write_index(mtr, rec, index, page_is_comp(page)
					    ? MLOG_COMP_REC_UPDATE_IN_PLACE
					    : MLOG_REC_UPDATE_IN_PLACE,
					    1 + DATA_ROLL_PTR_LEN + 14 + 2
					    + MLOG_BUF_MARGIN);

	if (!log_ptr) {
		/* Logging in mtr is switched off during crash recovery */
		return;
	}

	/* For secondary indexes, we could skip writing the dummy system fields
	to the redo log but we have to change redo log parsing of
	MLOG_REC_UPDATE_IN_PLACE/MLOG_COMP_REC_UPDATE_IN_PLACE or we have to add
	new redo log record. For now, just write dummy sys fields to the redo
	log if we are updating a secondary index record.
	*/
	mach_write_to_1(log_ptr, flags);
	log_ptr++;

	if (dict_index_is_clust(index)) {
		log_ptr = row_upd_write_sys_vals_to_log(
				index, trx_id, roll_ptr, log_ptr, mtr);
	} else {
		/* Dummy system fields for a secondary index */
		/* TRX_ID Position */
		log_ptr += mach_write_compressed(log_ptr, 0);
		/* ROLL_PTR */
		trx_write_roll_ptr(log_ptr, 0);
		log_ptr += DATA_ROLL_PTR_LEN;
		/* TRX_ID */
		log_ptr += mach_u64_write_compressed(log_ptr, 0);
	}

	mach_write_to_2(log_ptr, page_offset(rec));
	log_ptr += 2;

	row_upd_index_write_log(update, log_ptr, mtr);
}
#endif /* UNIV_HOTBACKUP */

/***********************************************************//**
Parses a redo log record of updating a record in-place.
@return end of log record or NULL */
byte*
btr_cur_parse_update_in_place(
/*==========================*/
	byte*		ptr,	/*!< in: buffer */
	byte*		end_ptr,/*!< in: buffer end */
	page_t*		page,	/*!< in/out: page or NULL */
	page_zip_des_t*	page_zip,/*!< in/out: compressed page, or NULL */
	dict_index_t*	index)	/*!< in: index corresponding to page */
{
	ulint		flags;
	rec_t*		rec;
	upd_t*		update;
	ulint		pos;
	trx_id_t	trx_id;
	roll_ptr_t	roll_ptr;
	ulint		rec_offset;
	mem_heap_t*	heap;
	ulint*		offsets;

	if (end_ptr < ptr + 1) {

		return(NULL);
	}

	flags = mach_read_from_1(ptr);
	ptr++;

	ptr = row_upd_parse_sys_vals(ptr, end_ptr, &pos, &trx_id, &roll_ptr);

	if (ptr == NULL) {

		return(NULL);
	}

	if (end_ptr < ptr + 2) {

		return(NULL);
	}

	rec_offset = mach_read_from_2(ptr);
	ptr += 2;

	ut_a(rec_offset <= UNIV_PAGE_SIZE);

	heap = mem_heap_create(256);

	ptr = row_upd_index_parse(ptr, end_ptr, heap, &update);

	if (!ptr || !page) {

		goto func_exit;
	}

	ut_a((ibool)!!page_is_comp(page) == dict_table_is_comp(index->table));
	rec = page + rec_offset;

	/* We do not need to reserve search latch, as the page is only
	being recovered, and there cannot be a hash index to it. */

	offsets = rec_get_offsets(rec, index, NULL, ULINT_UNDEFINED, &heap);

	if (!(flags & BTR_KEEP_SYS_FLAG)) {
		row_upd_rec_sys_fields_in_recovery(rec, page_zip, offsets,
						   pos, trx_id, roll_ptr);
	}

	row_upd_rec_in_place(rec, index, offsets, update, page_zip);

func_exit:
	mem_heap_free(heap);

	return(ptr);
}

#ifndef UNIV_HOTBACKUP
/*************************************************************//**
See if there is enough place in the page modification log to log
an update-in-place.

@retval false if out of space; IBUF_BITMAP_FREE will be reset
outside mtr if the page was recompressed
@retval true if enough place;

IMPORTANT: The caller will have to update IBUF_BITMAP_FREE if this is
a secondary index leaf page. This has to be done either within the
same mini-transaction, or by invoking ibuf_reset_free_bits() before
mtr_commit(mtr). */
bool
btr_cur_update_alloc_zip_func(
/*==========================*/
	page_zip_des_t*	page_zip,/*!< in/out: compressed page */
	page_cur_t*	cursor,	/*!< in/out: B-tree page cursor */
	dict_index_t*	index,	/*!< in: the index corresponding to cursor */
#ifdef UNIV_DEBUG
	ulint*		offsets,/*!< in/out: offsets of the cursor record */
#endif /* UNIV_DEBUG */
	ulint		length,	/*!< in: size needed */
	bool		create,	/*!< in: true=delete-and-insert,
				false=update-in-place */
	mtr_t*		mtr)	/*!< in/out: mini-transaction */
{
	const page_t*	page = page_cur_get_page(cursor);

	ut_ad(page_zip == page_cur_get_page_zip(cursor));
	ut_ad(page_zip);
	ut_ad(!dict_index_is_ibuf(index));
	ut_ad(rec_offs_validate(page_cur_get_rec(cursor), index, offsets));

	if (page_zip_available(page_zip, dict_index_is_clust(index),
			       length, create)) {
		return(true);
	}

	if (!page_zip->m_nonempty && !page_has_garbage(page)) {
		/* The page has been freshly compressed, so
		reorganizing it will not help. */
		return(false);
	}

	if (create && page_is_leaf(page)
	    && (length + page_get_data_size(page)
		>= dict_index_zip_pad_optimal_page_size(index))) {
		return(false);
	}

	if (!btr_page_reorganize(cursor, index, mtr)) {
		goto out_of_space;
	}

	rec_offs_make_valid(page_cur_get_rec(cursor), index, offsets);

	/* After recompressing a page, we must make sure that the free
	bits in the insert buffer bitmap will not exceed the free
	space on the page.  Because this function will not attempt
	recompression unless page_zip_available() fails above, it is
	safe to reset the free bits if page_zip_available() fails
	again, below.  The free bits can safely be reset in a separate
	mini-transaction.  If page_zip_available() succeeds below, we
	can be sure that the btr_page_reorganize() above did not reduce
	the free space available on the page. */

	if (page_zip_available(page_zip, dict_index_is_clust(index),
			       length, create)) {
		return(true);
	}

out_of_space:
	ut_ad(rec_offs_validate(page_cur_get_rec(cursor), index, offsets));

	/* Out of space: reset the free bits. */
	if (!dict_index_is_clust(index)
	    && !dict_table_is_temporary(index->table)
	    && page_is_leaf(page)) {
		ibuf_reset_free_bits(page_cur_get_block(cursor));
	}

	return(false);
}

/*************************************************************//**
Updates a record when the update causes no size changes in its fields.
We assume here that the ordering fields of the record do not change.
@return locking or undo log related error code, or
@retval DB_SUCCESS on success
@retval DB_ZIP_OVERFLOW if there is not enough space left
on the compressed page (IBUF_BITMAP_FREE was reset outside mtr) */
dberr_t
btr_cur_update_in_place(
/*====================*/
	ulint		flags,	/*!< in: undo logging and locking flags */
	btr_cur_t*	cursor,	/*!< in: cursor on the record to update;
				cursor stays valid and positioned on the
				same record */
	ulint*		offsets,/*!< in/out: offsets on cursor->page_cur.rec */
	const upd_t*	update,	/*!< in: update vector */
	ulint		cmpl_info,/*!< in: compiler info on secondary index
				updates */
	que_thr_t*	thr,	/*!< in: query thread */
	trx_id_t	trx_id,	/*!< in: transaction id */
	mtr_t*		mtr)	/*!< in/out: mini-transaction; if this
				is a secondary index, the caller must
				mtr_commit(mtr) before latching any
				further pages */
{
	dict_index_t*	index;
	buf_block_t*	block;
	page_zip_des_t*	page_zip;
	dberr_t		err;
	rec_t*		rec;
	roll_ptr_t	roll_ptr	= 0;
	ulint		was_delete_marked;
	ibool		is_hashed;

	rec = btr_cur_get_rec(cursor);
	index = cursor->index;
	ut_ad(rec_offs_validate(rec, index, offsets));
	ut_ad(!!page_rec_is_comp(rec) == dict_table_is_comp(index->table));
	ut_ad(trx_id > 0
	      || (flags & BTR_KEEP_SYS_FLAG)
	      || dict_table_is_intrinsic(index->table));
	/* The insert buffer tree should never be updated in place. */
	ut_ad(!dict_index_is_ibuf(index));
	ut_ad(dict_index_is_online_ddl(index) == !!(flags & BTR_CREATE_FLAG)
	      || dict_index_is_clust(index));
	ut_ad(thr_get_trx(thr)->id == trx_id
	      || (flags & ~(BTR_KEEP_POS_FLAG | BTR_KEEP_IBUF_BITMAP))
	      == (BTR_NO_UNDO_LOG_FLAG | BTR_NO_LOCKING_FLAG
		  | BTR_CREATE_FLAG | BTR_KEEP_SYS_FLAG));
	ut_ad(fil_page_index_page_check(btr_cur_get_page(cursor)));
	ut_ad(btr_page_get_index_id(btr_cur_get_page(cursor)) == index->id);

	DBUG_PRINT("ib_cur", ("update-in-place %s (" IB_ID_FMT
			      ") by " TRX_ID_FMT ": %s",
			      index->name(), index->id, trx_id,
			      rec_printer(rec, offsets).str().c_str()));

	block = btr_cur_get_block(cursor);
	page_zip = buf_block_get_page_zip(block);

	/* Check that enough space is available on the compressed page. */
	if (page_zip) {
		if (!btr_cur_update_alloc_zip(
			    page_zip, btr_cur_get_page_cur(cursor),
			    index, offsets, rec_offs_size(offsets),
			    false, mtr)) {
			return(DB_ZIP_OVERFLOW);
		}

		rec = btr_cur_get_rec(cursor);
	}

	/* Do lock checking and undo logging */
	err = btr_cur_upd_lock_and_undo(flags, cursor, offsets,
					update, cmpl_info,
					thr, mtr, &roll_ptr);
	if (UNIV_UNLIKELY(err != DB_SUCCESS)) {
		/* We may need to update the IBUF_BITMAP_FREE
		bits after a reorganize that was done in
		btr_cur_update_alloc_zip(). */
		goto func_exit;
	}

	if (!(flags & BTR_KEEP_SYS_FLAG)
	    && !dict_table_is_intrinsic(index->table)) {
		row_upd_rec_sys_fields(rec, NULL, index, offsets,
				       thr_get_trx(thr), roll_ptr);
	}

	was_delete_marked = rec_get_deleted_flag(
		rec, page_is_comp(buf_block_get_frame(block)));

	is_hashed = (block->index != NULL);

	if (is_hashed) {
		/* TO DO: Can we skip this if none of the fields
		index->search_info->curr_n_fields
		are being updated? */

		/* The function row_upd_changes_ord_field_binary works only
		if the update vector was built for a clustered index, we must
		NOT call it if index is secondary */

		if (!dict_index_is_clust(index)
		    || row_upd_changes_ord_field_binary(index, update, thr,
							NULL, NULL)) {

			/* Remove possible hash index pointer to this record */
			btr_search_update_hash_on_delete(cursor);
		}

		rw_lock_x_lock(btr_get_search_latch(index));
	}

	row_upd_rec_in_place(rec, index, offsets, update, page_zip);

	if (is_hashed) {
		rw_lock_x_unlock(btr_get_search_latch(index));
	}

	btr_cur_update_in_place_log(flags, rec, index, update,
				    trx_id, roll_ptr, mtr);

	if (was_delete_marked
	    && !rec_get_deleted_flag(
		    rec, page_is_comp(buf_block_get_frame(block)))) {
		/* The new updated record owns its possible externally
		stored fields */

		btr_cur_unmark_extern_fields(page_zip,
					     rec, index, offsets, mtr);
	}

	ut_ad(err == DB_SUCCESS);

func_exit:
	if (page_zip
	    && !(flags & BTR_KEEP_IBUF_BITMAP)
	    && !dict_index_is_clust(index)
	    && !dict_table_is_temporary(index->table)
	    && page_is_leaf(buf_block_get_frame(block))) {
		/* Update the free bits in the insert buffer. */
		ibuf_update_free_bits_zip(block, mtr);
	}

	return(err);
}

/*************************************************************//**
Tries to update a record on a page in an index tree. It is assumed that mtr
holds an x-latch on the page. The operation does not succeed if there is too
little space on the page or if the update would result in too empty a page,
so that tree compression is recommended. We assume here that the ordering
fields of the record do not change.
@return error code, including
@retval DB_SUCCESS on success
@retval DB_OVERFLOW if the updated record does not fit
@retval DB_UNDERFLOW if the page would become too empty
@retval DB_ZIP_OVERFLOW if there is not enough space left
on the compressed page (IBUF_BITMAP_FREE was reset outside mtr) */
dberr_t
btr_cur_optimistic_update(
/*======================*/
	ulint		flags,	/*!< in: undo logging and locking flags */
	btr_cur_t*	cursor,	/*!< in: cursor on the record to update;
				cursor stays valid and positioned on the
				same record */
	ulint**		offsets,/*!< out: offsets on cursor->page_cur.rec */
	mem_heap_t**	heap,	/*!< in/out: pointer to NULL or memory heap */
	const upd_t*	update,	/*!< in: update vector; this must also
				contain trx id and roll ptr fields */
	ulint		cmpl_info,/*!< in: compiler info on secondary index
				updates */
	que_thr_t*	thr,	/*!< in: query thread */
	trx_id_t	trx_id,	/*!< in: transaction id */
	mtr_t*		mtr)	/*!< in/out: mini-transaction; if this
				is a secondary index, the caller must
				mtr_commit(mtr) before latching any
				further pages */
{
	dict_index_t*	index;
	page_cur_t*	page_cursor;
	dberr_t		err;
	buf_block_t*	block;
	page_t*		page;
	page_zip_des_t*	page_zip;
	rec_t*		rec;
	ulint		max_size;
	ulint		new_rec_size;
	ulint		old_rec_size;
	ulint		max_ins_size = 0;
	dtuple_t*	new_entry;
	roll_ptr_t	roll_ptr;
	ulint		i;
	ulint		n_ext;

	block = btr_cur_get_block(cursor);
	page = buf_block_get_frame(block);
	rec = btr_cur_get_rec(cursor);
	index = cursor->index;
	ut_ad(trx_id > 0
	      || (flags & BTR_KEEP_SYS_FLAG)
	      || dict_table_is_intrinsic(index->table));
	ut_ad(!!page_rec_is_comp(rec) == dict_table_is_comp(index->table));
	ut_ad(mtr_is_block_fix(mtr, block, MTR_MEMO_PAGE_X_FIX, index->table));
	/* This is intended only for leaf page updates */
	ut_ad(page_is_leaf(page));
	/* The insert buffer tree should never be updated in place. */
	ut_ad(!dict_index_is_ibuf(index));
	ut_ad(dict_index_is_online_ddl(index) == !!(flags & BTR_CREATE_FLAG)
	      || dict_index_is_clust(index));
	ut_ad(thr_get_trx(thr)->id == trx_id
	      || (flags & ~(BTR_KEEP_POS_FLAG | BTR_KEEP_IBUF_BITMAP))
	      == (BTR_NO_UNDO_LOG_FLAG | BTR_NO_LOCKING_FLAG
		  | BTR_CREATE_FLAG | BTR_KEEP_SYS_FLAG));
	ut_ad(fil_page_index_page_check(page));
	ut_ad(btr_page_get_index_id(page) == index->id);

	*offsets = rec_get_offsets(rec, index, *offsets,
				   ULINT_UNDEFINED, heap);
#if defined UNIV_DEBUG || defined UNIV_BLOB_LIGHT_DEBUG
	ut_a(!rec_offs_any_null_extern(rec, *offsets)
	     || trx_is_recv(thr_get_trx(thr)));
#endif /* UNIV_DEBUG || UNIV_BLOB_LIGHT_DEBUG */

	if (!row_upd_changes_field_size_or_external(index, *offsets, update)) {

		/* The simplest and the most common case: the update does not
		change the size of any field and none of the updated fields is
		externally stored in rec or update, and there is enough space
		on the compressed page to log the update. */

		return(btr_cur_update_in_place(
			       flags, cursor, *offsets, update,
			       cmpl_info, thr, trx_id, mtr));
	}

	if (rec_offs_any_extern(*offsets)) {
any_extern:
		/* Externally stored fields are treated in pessimistic
		update */

		/* prefetch siblings of the leaf for the pessimistic
		operation. */
		btr_cur_prefetch_siblings(block);

		return(DB_OVERFLOW);
	}

	for (i = 0; i < upd_get_n_fields(update); i++) {
		if (dfield_is_ext(&upd_get_nth_field(update, i)->new_val)) {

			goto any_extern;
		}
	}

	DBUG_PRINT("ib_cur", ("update %s (" IB_ID_FMT ") by " TRX_ID_FMT
			      ": %s",
			      index->name(), index->id, trx_id,
			      rec_printer(rec, *offsets).str().c_str()));

	page_cursor = btr_cur_get_page_cur(cursor);

	if (!*heap) {
		*heap = mem_heap_create(
			rec_offs_size(*offsets)
			+ DTUPLE_EST_ALLOC(rec_offs_n_fields(*offsets)));
	}

	new_entry = row_rec_to_index_entry(rec, index, *offsets,
					   &n_ext, *heap);
	/* We checked above that there are no externally stored fields. */
	ut_a(!n_ext);

	/* The page containing the clustered index record
	corresponding to new_entry is latched in mtr.
	Thus the following call is safe. */
	row_upd_index_replace_new_col_vals_index_pos(new_entry, index, update,
						     FALSE, *heap);
	old_rec_size = rec_offs_size(*offsets);
	new_rec_size = rec_get_converted_size(index, new_entry, 0);

	page_zip = buf_block_get_page_zip(block);
#ifdef UNIV_ZIP_DEBUG
	ut_a(!page_zip || page_zip_validate(page_zip, page, index));
#endif /* UNIV_ZIP_DEBUG */

	if (page_zip) {
		if (!btr_cur_update_alloc_zip(
			    page_zip, page_cursor, index, *offsets,
			    new_rec_size, true, mtr)) {
			return(DB_ZIP_OVERFLOW);
		}

		rec = page_cur_get_rec(page_cursor);
	}

	/* We limit max record size to 16k even for 64k page size. */
	if (new_rec_size >= REC_MAX_DATA_SIZE) {
		err = DB_OVERFLOW;

		goto func_exit;
	}

	if (UNIV_UNLIKELY(new_rec_size
			  >= (page_get_free_space_of_empty(page_is_comp(page))
			      / 2))) {
		/* We may need to update the IBUF_BITMAP_FREE
		bits after a reorganize that was done in
		btr_cur_update_alloc_zip(). */
		err = DB_OVERFLOW;
		goto func_exit;
	}

	if (UNIV_UNLIKELY(page_get_data_size(page)
			  - old_rec_size + new_rec_size
			  < BTR_CUR_PAGE_COMPRESS_LIMIT(index))) {
		/* We may need to update the IBUF_BITMAP_FREE
		bits after a reorganize that was done in
		btr_cur_update_alloc_zip(). */

		/* The page would become too empty */
		err = DB_UNDERFLOW;
		goto func_exit;
	}

	/* We do not attempt to reorganize if the page is compressed.
	This is because the page may fail to compress after reorganization. */
	max_size = page_zip
		? page_get_max_insert_size(page, 1)
		: (old_rec_size
		   + page_get_max_insert_size_after_reorganize(page, 1));

	if (!page_zip) {
		max_ins_size = page_get_max_insert_size_after_reorganize(page, 1);
	}

	if (!(((max_size >= BTR_CUR_PAGE_REORGANIZE_LIMIT)
	       && (max_size >= new_rec_size))
	      || (page_get_n_recs(page) <= 1))) {

		/* We may need to update the IBUF_BITMAP_FREE
		bits after a reorganize that was done in
		btr_cur_update_alloc_zip(). */

		/* There was not enough space, or it did not pay to
		reorganize: for simplicity, we decide what to do assuming a
		reorganization is needed, though it might not be necessary */

		err = DB_OVERFLOW;
		goto func_exit;
	}

	/* Do lock checking and undo logging */
	err = btr_cur_upd_lock_and_undo(flags, cursor, *offsets,
					update, cmpl_info,
					thr, mtr, &roll_ptr);
	if (err != DB_SUCCESS) {
		/* We may need to update the IBUF_BITMAP_FREE
		bits after a reorganize that was done in
		btr_cur_update_alloc_zip(). */
		goto func_exit;
	}

	/* Ok, we may do the replacement. Store on the page infimum the
	explicit locks on rec, before deleting rec (see the comment in
	btr_cur_pessimistic_update). */
	if (!dict_table_is_locking_disabled(index->table)) {
		lock_rec_store_on_page_infimum(block, rec);
	}

	btr_search_update_hash_on_delete(cursor);

	page_cur_delete_rec(page_cursor, index, *offsets, mtr);

	page_cur_move_to_prev(page_cursor);

	if (!(flags & BTR_KEEP_SYS_FLAG)
	    && !dict_table_is_intrinsic(index->table)) {
		row_upd_index_entry_sys_field(new_entry, index, DATA_ROLL_PTR,
					      roll_ptr);
		row_upd_index_entry_sys_field(new_entry, index, DATA_TRX_ID,
					      trx_id);
	}

	/* There are no externally stored columns in new_entry */
	rec = btr_cur_insert_if_possible(
		cursor, new_entry, offsets, heap, 0/*n_ext*/, mtr);
	ut_a(rec); /* <- We calculated above the insert would fit */

	/* Restore the old explicit lock state on the record */
	if (!dict_table_is_locking_disabled(index->table)) {
		lock_rec_restore_from_page_infimum(block, rec, block);
	}

	page_cur_move_to_next(page_cursor);
	ut_ad(err == DB_SUCCESS);

func_exit:
	if (!(flags & BTR_KEEP_IBUF_BITMAP)
	    && !dict_index_is_clust(index)
<<<<<<< HEAD
	    && !dict_table_is_temporary(index->table)) {
		/* Update the free bits in the insert buffer. */
		ibuf_update_free_bits_zip(block, mtr);
=======
	    && page_is_leaf(page)) {

		if (page_zip) {
			ibuf_update_free_bits_zip(block, mtr);
		} else {
			ibuf_update_free_bits_low(block, max_ins_size, mtr);
		}
>>>>>>> b6b85a64
	}

	if (err != DB_SUCCESS) {
		/* prefetch siblings of the leaf for the pessimistic
		operation. */
		btr_cur_prefetch_siblings(block);
	}

	return(err);
}

/*************************************************************//**
If, in a split, a new supremum record was created as the predecessor of the
updated record, the supremum record must inherit exactly the locks on the
updated record. In the split it may have inherited locks from the successor
of the updated record, which is not correct. This function restores the
right locks for the new supremum. */
static
void
btr_cur_pess_upd_restore_supremum(
/*==============================*/
	buf_block_t*	block,	/*!< in: buffer block of rec */
	const rec_t*	rec,	/*!< in: updated record */
	mtr_t*		mtr)	/*!< in: mtr */
{
	page_t*		page;
	buf_block_t*	prev_block;

	page = buf_block_get_frame(block);

	if (page_rec_get_next(page_get_infimum_rec(page)) != rec) {
		/* Updated record is not the first user record on its page */

		return;
	}

	const ulint	prev_page_no = btr_page_get_prev(page, mtr);

	const page_id_t	page_id(block->page.id.space(), prev_page_no);

	ut_ad(prev_page_no != FIL_NULL);
	prev_block = buf_page_get_with_no_latch(page_id, block->page.size, mtr);
#ifdef UNIV_BTR_DEBUG
	ut_a(btr_page_get_next(prev_block->frame, mtr)
	     == page_get_page_no(page));
#endif /* UNIV_BTR_DEBUG */

	/* We must already have an x-latch on prev_block! */
	ut_ad(mtr_memo_contains(mtr, prev_block, MTR_MEMO_PAGE_X_FIX));

	lock_rec_reset_and_inherit_gap_locks(prev_block, block,
					     PAGE_HEAP_NO_SUPREMUM,
					     page_rec_get_heap_no(rec));
}

/*************************************************************//**
Performs an update of a record on a page of a tree. It is assumed
that mtr holds an x-latch on the tree and on the cursor page. If the
update is made on the leaf level, to avoid deadlocks, mtr must also
own x-latches to brothers of page, if those brothers exist. We assume
here that the ordering fields of the record do not change.
@return DB_SUCCESS or error code */
dberr_t
btr_cur_pessimistic_update(
/*=======================*/
	ulint		flags,	/*!< in: undo logging, locking, and rollback
				flags */
	btr_cur_t*	cursor,	/*!< in/out: cursor on the record to update;
				cursor may become invalid if *big_rec == NULL
				|| !(flags & BTR_KEEP_POS_FLAG) */
	ulint**		offsets,/*!< out: offsets on cursor->page_cur.rec */
	mem_heap_t**	offsets_heap,
				/*!< in/out: pointer to memory heap
				that can be emptied, or NULL */
	mem_heap_t*	entry_heap,
				/*!< in/out: memory heap for allocating
				big_rec and the index tuple */
	big_rec_t**	big_rec,/*!< out: big rec vector whose fields have to
				be stored externally by the caller, or NULL */
	upd_t*		update,	/*!< in/out: update vector; this is allowed to
				also contain trx id and roll ptr fields.
				Non-updated columns that are moved offpage will
				be appended to this. */
	ulint		cmpl_info,/*!< in: compiler info on secondary index
				updates */
	que_thr_t*	thr,	/*!< in: query thread */
	trx_id_t	trx_id,	/*!< in: transaction id */
	mtr_t*		mtr)	/*!< in/out: mini-transaction; must be
				committed before latching any further pages */
{
	big_rec_t*	big_rec_vec	= NULL;
	big_rec_t*	dummy_big_rec;
	dict_index_t*	index;
	buf_block_t*	block;
	page_t*		page;
	page_zip_des_t*	page_zip;
	rec_t*		rec;
	page_cur_t*	page_cursor;
	dberr_t		err;
	dberr_t		optim_err;
	roll_ptr_t	roll_ptr;
	ibool		was_first;
	ulint		n_reserved	= 0;
	ulint		n_ext;
	ulint		max_ins_size	= 0;

	*offsets = NULL;
	*big_rec = NULL;

	block = btr_cur_get_block(cursor);
	page = buf_block_get_frame(block);
	page_zip = buf_block_get_page_zip(block);
	index = cursor->index;

	ut_ad(mtr_memo_contains_flagged(mtr, dict_index_get_lock(index),
					MTR_MEMO_X_LOCK |
					MTR_MEMO_SX_LOCK)
	      || dict_table_is_intrinsic(index->table));
	ut_ad(mtr_is_block_fix(mtr, block, MTR_MEMO_PAGE_X_FIX, index->table));
#ifdef UNIV_ZIP_DEBUG
	ut_a(!page_zip || page_zip_validate(page_zip, page, index));
#endif /* UNIV_ZIP_DEBUG */
	/* The insert buffer tree should never be updated in place. */
	ut_ad(!dict_index_is_ibuf(index));
	ut_ad(trx_id > 0
	      || (flags & BTR_KEEP_SYS_FLAG)
	      || dict_table_is_intrinsic(index->table));
	ut_ad(dict_index_is_online_ddl(index) == !!(flags & BTR_CREATE_FLAG)
	      || dict_index_is_clust(index));
	ut_ad(thr_get_trx(thr)->id == trx_id
	      || (flags & ~BTR_KEEP_POS_FLAG)
	      == (BTR_NO_UNDO_LOG_FLAG | BTR_NO_LOCKING_FLAG
		  | BTR_CREATE_FLAG | BTR_KEEP_SYS_FLAG));

	err = optim_err = btr_cur_optimistic_update(
		flags | BTR_KEEP_IBUF_BITMAP,
		cursor, offsets, offsets_heap, update,
		cmpl_info, thr, trx_id, mtr);

	switch (err) {
	case DB_ZIP_OVERFLOW:
	case DB_UNDERFLOW:
	case DB_OVERFLOW:
		break;
	default:
	err_exit:
		/* We suppressed this with BTR_KEEP_IBUF_BITMAP.
		For DB_ZIP_OVERFLOW, the IBUF_BITMAP_FREE bits were
		already reset by btr_cur_update_alloc_zip() if the
		page was recompressed. */
		if (page_zip
		    && optim_err != DB_ZIP_OVERFLOW
		    && !dict_index_is_clust(index)
		    && !dict_table_is_temporary(index->table)
		    && page_is_leaf(page)) {
			ibuf_update_free_bits_zip(block, mtr);
		}

		if (big_rec_vec != NULL) {
			dtuple_big_rec_free(big_rec_vec);
		}

		return(err);
	}

	rec = btr_cur_get_rec(cursor);

	*offsets = rec_get_offsets(
		rec, index, *offsets, ULINT_UNDEFINED, offsets_heap);

	dtuple_t*	new_entry = row_rec_to_index_entry(
		rec, index, *offsets, &n_ext, entry_heap);

	/* The page containing the clustered index record
	corresponding to new_entry is latched in mtr.  If the
	clustered index record is delete-marked, then its externally
	stored fields cannot have been purged yet, because then the
	purge would also have removed the clustered index record
	itself.  Thus the following call is safe. */
	row_upd_index_replace_new_col_vals_index_pos(new_entry, index, update,
						     FALSE, entry_heap);

	/* We have to set appropriate extern storage bits in the new
	record to be inserted: we have to remember which fields were such */

	ut_ad(!page_is_comp(page) || !rec_get_node_ptr_flag(rec));
	ut_ad(rec_offs_validate(rec, index, *offsets));
	n_ext += btr_push_update_extern_fields(new_entry, update, entry_heap);

	/* UNDO logging is also turned-off during normal operation on intrinsic
	table so condition needs to ensure that table is not intrinsic. */
	if ((flags & BTR_NO_UNDO_LOG_FLAG)
	    && rec_offs_any_extern(*offsets)
	    && !dict_table_is_intrinsic(index->table)) {
		/* We are in a transaction rollback undoing a row
		update: we must free possible externally stored fields
		which got new values in the update, if they are not
		inherited values. They can be inherited if we have
		updated the primary key to another value, and then
		update it back again. */

		ut_ad(big_rec_vec == NULL);
		ut_ad(dict_index_is_clust(index));
		ut_ad(thr_get_trx(thr)->in_rollback);

		DBUG_EXECUTE_IF("ib_blob_update_rollback", DBUG_SUICIDE(););
		RECOVERY_CRASH(99);

		btr_rec_free_updated_extern_fields(
			index, rec, page_zip, *offsets, update, true, mtr);
	}

	if (page_zip_rec_needs_ext(
			rec_get_converted_size(index, new_entry, n_ext),
			page_is_comp(page),
			dict_index_get_n_fields(index),
			block->page.size)) {

		big_rec_vec = dtuple_convert_big_rec(index, update, new_entry, &n_ext);
		if (UNIV_UNLIKELY(big_rec_vec == NULL)) {

			/* We cannot goto return_after_reservations,
			because we may need to update the
			IBUF_BITMAP_FREE bits, which was suppressed by
			BTR_KEEP_IBUF_BITMAP. */
#ifdef UNIV_ZIP_DEBUG
			ut_a(!page_zip
			     || page_zip_validate(page_zip, page, index));
#endif /* UNIV_ZIP_DEBUG */
			if (n_reserved > 0) {
				fil_space_release_free_extents(
					index->space, n_reserved);
			}

			err = DB_TOO_BIG_RECORD;
			goto err_exit;
		}

		ut_ad(page_is_leaf(page));
		ut_ad(dict_index_is_clust(index));
		ut_ad(flags & BTR_KEEP_POS_FLAG);
	}

	/* Do lock checking and undo logging */
	err = btr_cur_upd_lock_and_undo(flags, cursor, *offsets,
					update, cmpl_info,
					thr, mtr, &roll_ptr);
	if (err != DB_SUCCESS) {
		goto err_exit;
	}

	if (optim_err == DB_OVERFLOW) {

		/* First reserve enough free space for the file segments
		of the index tree, so that the update will not fail because
		of lack of space */

		ulint	n_extents = cursor->tree_height / 16 + 3;

		if (!fsp_reserve_free_extents(
		            &n_reserved, index->space, n_extents,
		            flags & BTR_NO_UNDO_LOG_FLAG
		            ? FSP_CLEANING : FSP_NORMAL,
		            mtr)) {
			err = DB_OUT_OF_FILE_SPACE;
			goto err_exit;
		}
	}

<<<<<<< HEAD
	if (!(flags & BTR_KEEP_SYS_FLAG)
	    && !dict_table_is_intrinsic(index->table)) {
		row_upd_index_entry_sys_field(new_entry, index, DATA_ROLL_PTR,
					      roll_ptr);
		row_upd_index_entry_sys_field(new_entry, index, DATA_TRX_ID,
					      trx_id);
=======
	if (!page_zip) {
		max_ins_size = page_get_max_insert_size_after_reorganize(page, 1);
>>>>>>> b6b85a64
	}

	/* Store state of explicit locks on rec on the page infimum record,
	before deleting rec. The page infimum acts as a dummy carrier of the
	locks, taking care also of lock releases, before we can move the locks
	back on the actual record. There is a special case: if we are
	inserting on the root page and the insert causes a call of
	btr_root_raise_and_insert. Therefore we cannot in the lock system
	delete the lock structs set on the root page even if the root
	page carries just node pointers. */
	if (!dict_table_is_locking_disabled(index->table)) {
		lock_rec_store_on_page_infimum(block, rec);
	}

	btr_search_update_hash_on_delete(cursor);

#ifdef UNIV_ZIP_DEBUG
	ut_a(!page_zip || page_zip_validate(page_zip, page, index));
#endif /* UNIV_ZIP_DEBUG */
	page_cursor = btr_cur_get_page_cur(cursor);

	page_cur_delete_rec(page_cursor, index, *offsets, mtr);

	page_cur_move_to_prev(page_cursor);

	rec = btr_cur_insert_if_possible(cursor, new_entry,
					 offsets, offsets_heap, n_ext, mtr);

	if (rec) {
		page_cursor->rec = rec;

		if (!dict_table_is_locking_disabled(index->table)) {
			lock_rec_restore_from_page_infimum(
				btr_cur_get_block(cursor), rec, block);
		}

		if (!rec_get_deleted_flag(rec, rec_offs_comp(*offsets))) {
			/* The new inserted record owns its possible externally
			stored fields */
			btr_cur_unmark_extern_fields(
				page_zip, rec, index, *offsets, mtr);
		}

		bool adjust = big_rec_vec && (flags & BTR_KEEP_POS_FLAG);

		if (btr_cur_compress_if_useful(cursor, adjust, mtr)) {
			if (adjust) {
				rec_offs_make_valid(
					page_cursor->rec, index, *offsets);
			}
<<<<<<< HEAD
		} else if (page_zip
			   && !dict_index_is_clust(index)
			   && !dict_table_is_temporary(index->table)
=======
		} else if (!dict_index_is_clust(index)
>>>>>>> b6b85a64
			   && page_is_leaf(page)) {

			/* Update the free bits in the insert buffer.
			This is the same block which was skipped by
			BTR_KEEP_IBUF_BITMAP. */
			if (page_zip) {
				ibuf_update_free_bits_zip(block, mtr);
			} else {
				ibuf_update_free_bits_low(block, max_ins_size,
							  mtr);
			}
		}

		if (!srv_read_only_mode
		    && !big_rec_vec
		    && page_is_leaf(page)
		    && !dict_index_is_online_ddl(index)) {

			mtr_memo_release(mtr, dict_index_get_lock(index),
					 MTR_MEMO_X_LOCK | MTR_MEMO_SX_LOCK);

			/* NOTE: We cannot release root block latch here, because it
			has segment header and already modified in most of cases.*/
		}

		err = DB_SUCCESS;
		goto return_after_reservations;
	} else {
		/* If the page is compressed and it initially
		compresses very well, and there is a subsequent insert
		of a badly-compressing record, it is possible for
		btr_cur_optimistic_update() to return DB_UNDERFLOW and
		btr_cur_insert_if_possible() to return FALSE. */
		ut_a(page_zip || optim_err != DB_UNDERFLOW);

		/* Out of space: reset the free bits.
		This is the same block which was skipped by
		BTR_KEEP_IBUF_BITMAP. */
		if (!dict_index_is_clust(index)
		    && !dict_table_is_temporary(index->table)
		    && page_is_leaf(page)) {
			ibuf_reset_free_bits(block);
		}
	}

	if (big_rec_vec != NULL && !dict_table_is_intrinsic(index->table)) {
		ut_ad(page_is_leaf(page));
		ut_ad(dict_index_is_clust(index));
		ut_ad(flags & BTR_KEEP_POS_FLAG);

		/* btr_page_split_and_insert() in
		btr_cur_pessimistic_insert() invokes
		mtr_memo_release(mtr, index->lock, MTR_MEMO_SX_LOCK).
		We must keep the index->lock when we created a
		big_rec, so that row_upd_clust_rec() can store the
		big_rec in the same mini-transaction. */

		ut_ad(mtr_memo_contains_flagged(mtr,
						dict_index_get_lock(index),
						MTR_MEMO_X_LOCK |
						MTR_MEMO_SX_LOCK));

		mtr_sx_lock(dict_index_get_lock(index), mtr);
	}

	/* Was the record to be updated positioned as the first user
	record on its page? */
	was_first = page_cur_is_before_first(page_cursor);

	/* Lock checks and undo logging were already performed by
	btr_cur_upd_lock_and_undo(). We do not try
	btr_cur_optimistic_insert() because
	btr_cur_insert_if_possible() already failed above. */

	err = btr_cur_pessimistic_insert(BTR_NO_UNDO_LOG_FLAG
					 | BTR_NO_LOCKING_FLAG
					 | BTR_KEEP_SYS_FLAG,
					 cursor, offsets, offsets_heap,
					 new_entry, &rec,
					 &dummy_big_rec, n_ext, NULL, mtr);
	ut_a(rec);
	ut_a(err == DB_SUCCESS);
	ut_a(dummy_big_rec == NULL);
	ut_ad(rec_offs_validate(rec, cursor->index, *offsets));
	page_cursor->rec = rec;

	/* Multiple transactions cannot simultaneously operate on the
	same temp-table in parallel.
	max_trx_id is ignored for temp tables because it not required
	for MVCC. */
	if (dict_index_is_sec_or_ibuf(index)
	    && !dict_table_is_temporary(index->table)) {
		/* Update PAGE_MAX_TRX_ID in the index page header.
		It was not updated by btr_cur_pessimistic_insert()
		because of BTR_NO_LOCKING_FLAG. */
		buf_block_t*	rec_block;

		rec_block = btr_cur_get_block(cursor);

		page_update_max_trx_id(rec_block,
				       buf_block_get_page_zip(rec_block),
				       trx_id, mtr);
	}

	if (!rec_get_deleted_flag(rec, rec_offs_comp(*offsets))) {
		/* The new inserted record owns its possible externally
		stored fields */
		buf_block_t*	rec_block = btr_cur_get_block(cursor);

#ifdef UNIV_ZIP_DEBUG
		ut_a(!page_zip || page_zip_validate(page_zip, page, index));
		page = buf_block_get_frame(rec_block);
#endif /* UNIV_ZIP_DEBUG */
		page_zip = buf_block_get_page_zip(rec_block);

		btr_cur_unmark_extern_fields(page_zip,
					     rec, index, *offsets, mtr);
	}

	if (!dict_table_is_locking_disabled(index->table)) {
		lock_rec_restore_from_page_infimum(
			btr_cur_get_block(cursor), rec, block);
	}

	/* If necessary, restore also the correct lock state for a new,
	preceding supremum record created in a page split. While the old
	record was nonexistent, the supremum might have inherited its locks
	from a wrong record. */

	if (!was_first && !dict_table_is_locking_disabled(index->table)) {
		btr_cur_pess_upd_restore_supremum(btr_cur_get_block(cursor),
						  rec, mtr);
	}

return_after_reservations:
#ifdef UNIV_ZIP_DEBUG
	ut_a(!page_zip || page_zip_validate(page_zip, page, index));
#endif /* UNIV_ZIP_DEBUG */

	if (n_reserved > 0) {
		fil_space_release_free_extents(index->space, n_reserved);
	}

	*big_rec = big_rec_vec;

	return(err);
}

/*==================== B-TREE DELETE MARK AND UNMARK ===============*/

/****************************************************************//**
Writes the redo log record for delete marking or unmarking of an index
record. */
UNIV_INLINE
void
btr_cur_del_mark_set_clust_rec_log(
/*===============================*/
	rec_t*		rec,	/*!< in: record */
	dict_index_t*	index,	/*!< in: index of the record */
	trx_id_t	trx_id,	/*!< in: transaction id */
	roll_ptr_t	roll_ptr,/*!< in: roll ptr to the undo log record */
	mtr_t*		mtr)	/*!< in: mtr */
{
	byte*	log_ptr;

	ut_ad(!!page_rec_is_comp(rec) == dict_table_is_comp(index->table));
	ut_ad(mtr->is_named_space(index->space));

	log_ptr = mlog_open_and_write_index(mtr, rec, index,
					    page_rec_is_comp(rec)
					    ? MLOG_COMP_REC_CLUST_DELETE_MARK
					    : MLOG_REC_CLUST_DELETE_MARK,
					    1 + 1 + DATA_ROLL_PTR_LEN
					    + 14 + 2);

	if (!log_ptr) {
		/* Logging in mtr is switched off during crash recovery */
		return;
	}

	*log_ptr++ = 0;
	*log_ptr++ = 1;

	log_ptr = row_upd_write_sys_vals_to_log(
		index, trx_id, roll_ptr, log_ptr, mtr);
	mach_write_to_2(log_ptr, page_offset(rec));
	log_ptr += 2;

	mlog_close(mtr, log_ptr);
}
#endif /* !UNIV_HOTBACKUP */

/****************************************************************//**
Parses the redo log record for delete marking or unmarking of a clustered
index record.
@return end of log record or NULL */
byte*
btr_cur_parse_del_mark_set_clust_rec(
/*=================================*/
	byte*		ptr,	/*!< in: buffer */
	byte*		end_ptr,/*!< in: buffer end */
	page_t*		page,	/*!< in/out: page or NULL */
	page_zip_des_t*	page_zip,/*!< in/out: compressed page, or NULL */
	dict_index_t*	index)	/*!< in: index corresponding to page */
{
	ulint		flags;
	ulint		val;
	ulint		pos;
	trx_id_t	trx_id;
	roll_ptr_t	roll_ptr;
	ulint		offset;
	rec_t*		rec;

	ut_ad(!page
	      || !!page_is_comp(page) == dict_table_is_comp(index->table));

	if (end_ptr < ptr + 2) {

		return(NULL);
	}

	flags = mach_read_from_1(ptr);
	ptr++;
	val = mach_read_from_1(ptr);
	ptr++;

	ptr = row_upd_parse_sys_vals(ptr, end_ptr, &pos, &trx_id, &roll_ptr);

	if (ptr == NULL) {

		return(NULL);
	}

	if (end_ptr < ptr + 2) {

		return(NULL);
	}

	offset = mach_read_from_2(ptr);
	ptr += 2;

	ut_a(offset <= UNIV_PAGE_SIZE);

	if (page) {
		rec = page + offset;

		/* We do not need to reserve search latch, as the page
		is only being recovered, and there cannot be a hash index to
		it. Besides, these fields are being updated in place
		and the adaptive hash index does not depend on them. */

		btr_rec_set_deleted_flag(rec, page_zip, val);

		if (!(flags & BTR_KEEP_SYS_FLAG)) {
			mem_heap_t*	heap		= NULL;
			ulint		offsets_[REC_OFFS_NORMAL_SIZE];
			rec_offs_init(offsets_);

			row_upd_rec_sys_fields_in_recovery(
				rec, page_zip,
				rec_get_offsets(rec, index, offsets_,
						ULINT_UNDEFINED, &heap),
				pos, trx_id, roll_ptr);
			if (UNIV_LIKELY_NULL(heap)) {
				mem_heap_free(heap);
			}
		}
	}

	return(ptr);
}

#ifndef UNIV_HOTBACKUP
/***********************************************************//**
Marks a clustered index record deleted. Writes an undo log record to
undo log on this delete marking. Writes in the trx id field the id
of the deleting transaction, and in the roll ptr field pointer to the
undo log record created.
@return DB_SUCCESS, DB_LOCK_WAIT, or error number */
dberr_t
btr_cur_del_mark_set_clust_rec(
/*===========================*/
	ulint		flags,  /*!< in: undo logging and locking flags */
	buf_block_t*	block,	/*!< in/out: buffer block of the record */
	rec_t*		rec,	/*!< in/out: record */
	dict_index_t*	index,	/*!< in: clustered index of the record */
	const ulint*	offsets,/*!< in: rec_get_offsets(rec) */
	que_thr_t*	thr,	/*!< in: query thread */
	const dtuple_t*	entry,	/*!< in: dtuple for the deleting record, also
				contains the virtual cols if there are any */
	mtr_t*		mtr)	/*!< in/out: mini-transaction */
{
	roll_ptr_t	roll_ptr;
	dberr_t		err;
	page_zip_des_t*	page_zip;
	trx_t*		trx;

	ut_ad(dict_index_is_clust(index));
	ut_ad(rec_offs_validate(rec, index, offsets));
	ut_ad(!!page_rec_is_comp(rec) == dict_table_is_comp(index->table));
	ut_ad(buf_block_get_frame(block) == page_align(rec));
	ut_ad(page_is_leaf(page_align(rec)));
	ut_ad(mtr->is_named_space(index->space));

	if (rec_get_deleted_flag(rec, rec_offs_comp(offsets))) {
		/* While cascading delete operations, this becomes possible. */
		ut_ad(rec_get_trx_id(rec, index) == thr_get_trx(thr)->id);
		return(DB_SUCCESS);
	}

	err = lock_clust_rec_modify_check_and_lock(BTR_NO_LOCKING_FLAG, block,
						   rec, index, offsets, thr);

	if (err != DB_SUCCESS) {

		return(err);
	}

	err = trx_undo_report_row_operation(flags, TRX_UNDO_MODIFY_OP, thr,
					    index, entry, NULL, 0, rec, offsets,
					    &roll_ptr);
	if (err != DB_SUCCESS) {

		return(err);
	}

	/* The search latch is not needed here, because
	the adaptive hash index does not depend on the delete-mark
	and the delete-mark is being updated in place. */

	page_zip = buf_block_get_page_zip(block);

	btr_rec_set_deleted_flag(rec, page_zip, TRUE);

	/* For intrinsic table, roll-ptr is not maintained as there is no UNDO
	logging. Skip updating it. */
	if (dict_table_is_intrinsic(index->table)) {
		return(err);
	}

	trx = thr_get_trx(thr);
	/* This function must not be invoked during rollback
	(of a TRX_STATE_PREPARE transaction or otherwise). */
	ut_ad(trx_state_eq(trx, TRX_STATE_ACTIVE));
	ut_ad(!trx->in_rollback);

	DBUG_PRINT("ib_cur", ("delete-mark clust %s (" IB_ID_FMT
			      ") by " TRX_ID_FMT ": %s",
			      index->table_name, index->id,
			      trx_get_id_for_print(trx),
			      rec_printer(rec, offsets).str().c_str()));

	if (dict_index_is_online_ddl(index)) {
		row_log_table_delete(rec, entry, index, offsets, NULL);
	}

	row_upd_rec_sys_fields(rec, page_zip, index, offsets, trx, roll_ptr);

	btr_cur_del_mark_set_clust_rec_log(rec, index, trx->id,
					   roll_ptr, mtr);

	return(err);
}

/****************************************************************//**
Writes the redo log record for a delete mark setting of a secondary
index record. */
UNIV_INLINE
void
btr_cur_del_mark_set_sec_rec_log(
/*=============================*/
	rec_t*		rec,	/*!< in: record */
	ibool		val,	/*!< in: value to set */
	mtr_t*		mtr)	/*!< in: mtr */
{
	byte*	log_ptr;
	ut_ad(val <= 1);

	log_ptr = mlog_open(mtr, 11 + 1 + 2);

	if (!log_ptr) {
		/* Logging in mtr is switched off during crash recovery:
		in that case mlog_open returns NULL */
		return;
	}

	log_ptr = mlog_write_initial_log_record_fast(
		rec, MLOG_REC_SEC_DELETE_MARK, log_ptr, mtr);
	mach_write_to_1(log_ptr, val);
	log_ptr++;

	mach_write_to_2(log_ptr, page_offset(rec));
	log_ptr += 2;

	mlog_close(mtr, log_ptr);
}
#endif /* !UNIV_HOTBACKUP */

/****************************************************************//**
Parses the redo log record for delete marking or unmarking of a secondary
index record.
@return end of log record or NULL */
byte*
btr_cur_parse_del_mark_set_sec_rec(
/*===============================*/
	byte*		ptr,	/*!< in: buffer */
	byte*		end_ptr,/*!< in: buffer end */
	page_t*		page,	/*!< in/out: page or NULL */
	page_zip_des_t*	page_zip)/*!< in/out: compressed page, or NULL */
{
	ulint	val;
	ulint	offset;
	rec_t*	rec;

	if (end_ptr < ptr + 3) {

		return(NULL);
	}

	val = mach_read_from_1(ptr);
	ptr++;

	offset = mach_read_from_2(ptr);
	ptr += 2;

	ut_a(offset <= UNIV_PAGE_SIZE);

	if (page) {
		rec = page + offset;

		/* We do not need to reserve search latch, as the page
		is only being recovered, and there cannot be a hash index to
		it. Besides, the delete-mark flag is being updated in place
		and the adaptive hash index does not depend on it. */

		btr_rec_set_deleted_flag(rec, page_zip, val);
	}

	return(ptr);
}

#ifndef UNIV_HOTBACKUP
/***********************************************************//**
Sets a secondary index record delete mark to TRUE or FALSE.
@return DB_SUCCESS, DB_LOCK_WAIT, or error number */
dberr_t
btr_cur_del_mark_set_sec_rec(
/*=========================*/
	ulint		flags,	/*!< in: locking flag */
	btr_cur_t*	cursor,	/*!< in: cursor */
	ibool		val,	/*!< in: value to set */
	que_thr_t*	thr,	/*!< in: query thread */
	mtr_t*		mtr)	/*!< in/out: mini-transaction */
{
	buf_block_t*	block;
	rec_t*		rec;
	dberr_t		err;

	block = btr_cur_get_block(cursor);
	rec = btr_cur_get_rec(cursor);

	err = lock_sec_rec_modify_check_and_lock(flags,
						 btr_cur_get_block(cursor),
						 rec, cursor->index, thr, mtr);
	if (err != DB_SUCCESS) {

		return(err);
	}

	ut_ad(!!page_rec_is_comp(rec)
	      == dict_table_is_comp(cursor->index->table));

	DBUG_PRINT("ib_cur", ("delete-mark=%u sec %u:%u:%u in %s("
			      IB_ID_FMT ") by " TRX_ID_FMT,
			      unsigned(val),
			      block->page.id.space(), block->page.id.page_no(),
			      unsigned(page_rec_get_heap_no(rec)),
			      cursor->index->name(), cursor->index->id,
			      trx_get_id_for_print(thr_get_trx(thr))));

	/* We do not need to reserve search latch, as the
	delete-mark flag is being updated in place and the adaptive
	hash index does not depend on it. */
	btr_rec_set_deleted_flag(rec, buf_block_get_page_zip(block), val);

	btr_cur_del_mark_set_sec_rec_log(rec, val, mtr);

	return(DB_SUCCESS);
}

/***********************************************************//**
Sets a secondary index record's delete mark to the given value. This
function is only used by the insert buffer merge mechanism. */
void
btr_cur_set_deleted_flag_for_ibuf(
/*==============================*/
	rec_t*		rec,		/*!< in/out: record */
	page_zip_des_t*	page_zip,	/*!< in/out: compressed page
					corresponding to rec, or NULL
					when the tablespace is
					uncompressed */
	ibool		val,		/*!< in: value to set */
	mtr_t*		mtr)		/*!< in/out: mini-transaction */
{
	/* We do not need to reserve search latch, as the page
	has just been read to the buffer pool and there cannot be
	a hash index to it.  Besides, the delete-mark flag is being
	updated in place and the adaptive hash index does not depend
	on it. */

	btr_rec_set_deleted_flag(rec, page_zip, val);

	btr_cur_del_mark_set_sec_rec_log(rec, val, mtr);
}

/*==================== B-TREE RECORD REMOVE =========================*/

/*************************************************************//**
Tries to compress a page of the tree if it seems useful. It is assumed
that mtr holds an x-latch on the tree and on the cursor page. To avoid
deadlocks, mtr must also own x-latches to brothers of page, if those
brothers exist. NOTE: it is assumed that the caller has reserved enough
free extents so that the compression will always succeed if done!
@return TRUE if compression occurred */
ibool
btr_cur_compress_if_useful(
/*=======================*/
	btr_cur_t*	cursor,	/*!< in/out: cursor on the page to compress;
				cursor does not stay valid if !adjust and
				compression occurs */
	ibool		adjust,	/*!< in: TRUE if should adjust the
				cursor position even if compression occurs */
	mtr_t*		mtr)	/*!< in/out: mini-transaction */
{
	/* Avoid applying compression as we don't accept lot of page garbage
	given the workload of intrinsic table. */
	if (dict_table_is_intrinsic(cursor->index->table)) {
		return(FALSE);
	}

	ut_ad(mtr_memo_contains_flagged(
		mtr, dict_index_get_lock(btr_cur_get_index(cursor)),
		MTR_MEMO_X_LOCK | MTR_MEMO_SX_LOCK)
	      || dict_table_is_intrinsic(cursor->index->table));
	ut_ad(mtr_is_block_fix(
		mtr, btr_cur_get_block(cursor),
		MTR_MEMO_PAGE_X_FIX, cursor->index->table));

	if (dict_index_is_spatial(cursor->index)) {
		const page_t*   page = btr_cur_get_page(cursor);

		/* Check whether page lock prevents the compression */
		if (!lock_test_prdt_page_lock(
			page_get_space_id(page), page_get_page_no(page))) {
			return(false);
		}
	}

	return(btr_cur_compress_recommendation(cursor, mtr)
	       && btr_compress(cursor, adjust, mtr));
}

/*******************************************************//**
Removes the record on which the tree cursor is positioned on a leaf page.
It is assumed that the mtr has an x-latch on the page where the cursor is
positioned, but no latch on the whole tree.
@return TRUE if success, i.e., the page did not become too empty */
ibool
btr_cur_optimistic_delete_func(
/*===========================*/
	btr_cur_t*	cursor,	/*!< in: cursor on leaf page, on the record to
				delete; cursor stays valid: if deletion
				succeeds, on function exit it points to the
				successor of the deleted record */
#ifdef UNIV_DEBUG
	ulint		flags,	/*!< in: BTR_CREATE_FLAG or 0 */
#endif /* UNIV_DEBUG */
	mtr_t*		mtr)	/*!< in: mtr; if this function returns
				TRUE on a leaf page of a secondary
				index, the mtr must be committed
				before latching any further pages */
{
	buf_block_t*	block;
	rec_t*		rec;
	mem_heap_t*	heap		= NULL;
	ulint		offsets_[REC_OFFS_NORMAL_SIZE];
	ulint*		offsets		= offsets_;
	ibool		no_compress_needed;
	rec_offs_init(offsets_);

	ut_ad(flags == 0 || flags == BTR_CREATE_FLAG);
	ut_ad(mtr_memo_contains(mtr, btr_cur_get_block(cursor),
				MTR_MEMO_PAGE_X_FIX));
	ut_ad(mtr_is_block_fix(mtr, btr_cur_get_block(cursor),
			       MTR_MEMO_PAGE_X_FIX, cursor->index->table));
	ut_ad(mtr->is_named_space(cursor->index->space));

	/* This is intended only for leaf page deletions */

	block = btr_cur_get_block(cursor);

	ut_ad(page_is_leaf(buf_block_get_frame(block)));
	ut_ad(!dict_index_is_online_ddl(cursor->index)
	      || dict_index_is_clust(cursor->index)
	      || (flags & BTR_CREATE_FLAG));

	rec = btr_cur_get_rec(cursor);
	offsets = rec_get_offsets(rec, cursor->index, offsets,
				  ULINT_UNDEFINED, &heap);

	no_compress_needed = !rec_offs_any_extern(offsets)
		&& btr_cur_can_delete_without_compress(
			cursor, rec_offs_size(offsets), mtr);

	if (no_compress_needed) {

		page_t*		page	= buf_block_get_frame(block);
		page_zip_des_t*	page_zip= buf_block_get_page_zip(block);

		lock_update_delete(block, rec);

		btr_search_update_hash_on_delete(cursor);

		if (page_zip) {
#ifdef UNIV_ZIP_DEBUG
			ut_a(page_zip_validate(page_zip, page, cursor->index));
#endif /* UNIV_ZIP_DEBUG */
			page_cur_delete_rec(btr_cur_get_page_cur(cursor),
					    cursor->index, offsets, mtr);
#ifdef UNIV_ZIP_DEBUG
			ut_a(page_zip_validate(page_zip, page, cursor->index));
#endif /* UNIV_ZIP_DEBUG */

			/* On compressed pages, the IBUF_BITMAP_FREE
			space is not affected by deleting (purging)
			records, because it is defined as the minimum
			of space available *without* reorganize, and
			space available in the modification log. */
		} else {
			const ulint	max_ins
				= page_get_max_insert_size_after_reorganize(
					page, 1);

			page_cur_delete_rec(btr_cur_get_page_cur(cursor),
					    cursor->index, offsets, mtr);

			/* The change buffer does not handle inserts
			into non-leaf pages, into clustered indexes,
			or into the change buffer. */
			if (!dict_index_is_clust(cursor->index)
			    && !dict_table_is_temporary(cursor->index->table)
			    && !dict_index_is_ibuf(cursor->index)) {
				ibuf_update_free_bits_low(block, max_ins, mtr);
			}
		}
	} else {
		/* prefetch siblings of the leaf for the pessimistic
		operation. */
		btr_cur_prefetch_siblings(block);
	}

	if (UNIV_LIKELY_NULL(heap)) {
		mem_heap_free(heap);
	}

	return(no_compress_needed);
}

/*************************************************************//**
Removes the record on which the tree cursor is positioned. Tries
to compress the page if its fillfactor drops below a threshold
or if it is the only page on the level. It is assumed that mtr holds
an x-latch on the tree and on the cursor page. To avoid deadlocks,
mtr must also own x-latches to brothers of page, if those brothers
exist.
@return TRUE if compression occurred and FALSE if not or something
wrong. */
ibool
btr_cur_pessimistic_delete(
/*=======================*/
	dberr_t*	err,	/*!< out: DB_SUCCESS or DB_OUT_OF_FILE_SPACE;
				the latter may occur because we may have
				to update node pointers on upper levels,
				and in the case of variable length keys
				these may actually grow in size */
	ibool		has_reserved_extents, /*!< in: TRUE if the
				caller has already reserved enough free
				extents so that he knows that the operation
				will succeed */
	btr_cur_t*	cursor,	/*!< in: cursor on the record to delete;
				if compression does not occur, the cursor
				stays valid: it points to successor of
				deleted record on function exit */
	ulint		flags,	/*!< in: BTR_CREATE_FLAG or 0 */
	bool		rollback,/*!< in: performing rollback? */
	mtr_t*		mtr)	/*!< in: mtr */
{
	buf_block_t*	block;
	page_t*		page;
	page_zip_des_t*	page_zip;
	dict_index_t*	index;
	rec_t*		rec;
	ulint		n_reserved	= 0;
	bool		success;
	ibool		ret		= FALSE;
	ulint		level;
	mem_heap_t*	heap;
	ulint*		offsets;
#ifdef UNIV_DEBUG
	bool		parent_latched	= false;
#endif /* UNIV_DEBUG */

	block = btr_cur_get_block(cursor);
	page = buf_block_get_frame(block);
	index = btr_cur_get_index(cursor);

	ut_ad(flags == 0 || flags == BTR_CREATE_FLAG);
	ut_ad(!dict_index_is_online_ddl(index)
	      || dict_index_is_clust(index)
	      || (flags & BTR_CREATE_FLAG));
	ut_ad(mtr_memo_contains_flagged(mtr, dict_index_get_lock(index),
					MTR_MEMO_X_LOCK
					| MTR_MEMO_SX_LOCK)
	      || dict_table_is_intrinsic(index->table));
	ut_ad(mtr_is_block_fix(mtr, block, MTR_MEMO_PAGE_X_FIX, index->table));
	ut_ad(mtr->is_named_space(index->space));

	if (!has_reserved_extents) {
		/* First reserve enough free space for the file segments
		of the index tree, so that the node pointer updates will
		not fail because of lack of space */

		ulint	n_extents = cursor->tree_height / 32 + 1;

		success = fsp_reserve_free_extents(&n_reserved,
						   index->space,
						   n_extents,
						   FSP_CLEANING, mtr);
		if (!success) {
			*err = DB_OUT_OF_FILE_SPACE;

			return(FALSE);
		}
	}

	heap = mem_heap_create(1024);
	rec = btr_cur_get_rec(cursor);
	page_zip = buf_block_get_page_zip(block);
#ifdef UNIV_ZIP_DEBUG
	ut_a(!page_zip || page_zip_validate(page_zip, page, index));
#endif /* UNIV_ZIP_DEBUG */

	offsets = rec_get_offsets(rec, index, NULL, ULINT_UNDEFINED, &heap);

	if (rec_offs_any_extern(offsets)) {
		btr_rec_free_externally_stored_fields(index,
						      rec, offsets, page_zip,
						      rollback, mtr);
#ifdef UNIV_ZIP_DEBUG
		ut_a(!page_zip || page_zip_validate(page_zip, page, index));
#endif /* UNIV_ZIP_DEBUG */
	}

	if (UNIV_UNLIKELY(page_get_n_recs(page) < 2)
	    && UNIV_UNLIKELY(dict_index_get_page(index)
			     != block->page.id.page_no())) {

		/* If there is only one record, drop the whole page in
		btr_discard_page, if this is not the root page */

		btr_discard_page(cursor, mtr);

		ret = TRUE;

		goto return_after_reservations;
	}

	if (flags == 0) {
		lock_update_delete(block, rec);
	}

	level = btr_page_get_level(page, mtr);

	if (level > 0
	    && UNIV_UNLIKELY(rec == page_rec_get_next(
				     page_get_infimum_rec(page)))) {

		rec_t*	next_rec = page_rec_get_next(rec);

		if (btr_page_get_prev(page, mtr) == FIL_NULL) {

			/* If we delete the leftmost node pointer on a
			non-leaf level, we must mark the new leftmost node
			pointer as the predefined minimum record */

			/* This will make page_zip_validate() fail until
			page_cur_delete_rec() completes.  This is harmless,
			because everything will take place within a single
			mini-transaction and because writing to the redo log
			is an atomic operation (performed by mtr_commit()). */
			btr_set_min_rec_mark(next_rec, mtr);
		} else if (dict_index_is_spatial(index)) {
			/* For rtree, if delete the leftmost node pointer,
			we need to update parent page. */
			rtr_mbr_t	father_mbr;
			rec_t*		father_rec;
			btr_cur_t	father_cursor;
			ulint*		offsets;
			bool		upd_ret;
			ulint		len;

			rtr_page_get_father_block(NULL, heap, index,
						  block, mtr, NULL,
						  &father_cursor);
			offsets = rec_get_offsets(
				btr_cur_get_rec(&father_cursor), index,
				NULL, ULINT_UNDEFINED, &heap);

			father_rec = btr_cur_get_rec(&father_cursor);
			rtr_read_mbr(rec_get_nth_field(
				father_rec, offsets, 0, &len), &father_mbr);

			upd_ret = rtr_update_mbr_field(&father_cursor, offsets,
						       NULL, page, &father_mbr,
						       next_rec, mtr);

			if (!upd_ret) {
				*err = DB_ERROR;

				mem_heap_free(heap);
				return(FALSE);
			}

			ut_d(parent_latched = true);
		} else {
			/* Otherwise, if we delete the leftmost node pointer
			on a page, we have to change the parent node pointer
			so that it is equal to the new leftmost node pointer
			on the page */

			btr_node_ptr_delete(index, block, mtr);

			dtuple_t*	node_ptr = dict_index_build_node_ptr(
				index, next_rec, block->page.id.page_no(),
				heap, level);

			btr_insert_on_non_leaf_level(
				flags, index, level + 1, node_ptr, mtr);

			ut_d(parent_latched = true);
		}
	}

	btr_search_update_hash_on_delete(cursor);

	page_cur_delete_rec(btr_cur_get_page_cur(cursor), index, offsets, mtr);
#ifdef UNIV_ZIP_DEBUG
	ut_a(!page_zip || page_zip_validate(page_zip, page, index));
#endif /* UNIV_ZIP_DEBUG */

	/* btr_check_node_ptr() needs parent block latched */
	ut_ad(!parent_latched || btr_check_node_ptr(index, block, mtr));

return_after_reservations:
	*err = DB_SUCCESS;

	mem_heap_free(heap);

	if (ret == FALSE) {
		ret = btr_cur_compress_if_useful(cursor, FALSE, mtr);
	}

	if (!srv_read_only_mode
	    && page_is_leaf(page)
	    && !dict_index_is_online_ddl(index)) {

		mtr_memo_release(mtr, dict_index_get_lock(index),
				 MTR_MEMO_X_LOCK | MTR_MEMO_SX_LOCK);

		/* NOTE: We cannot release root block latch here, because it
		has segment header and already modified in most of cases.*/
	}

	if (n_reserved > 0) {
		fil_space_release_free_extents(index->space, n_reserved);
	}

	return(ret);
}

/*******************************************************************//**
Adds path information to the cursor for the current page, for which
the binary search has been performed. */
static
void
btr_cur_add_path_info(
/*==================*/
	btr_cur_t*	cursor,		/*!< in: cursor positioned on a page */
	ulint		height,		/*!< in: height of the page in tree;
					0 means leaf node */
	ulint		root_height)	/*!< in: root node height in tree */
{
	btr_path_t*	slot;
	const rec_t*	rec;
	const page_t*	page;

	ut_a(cursor->path_arr);

	if (root_height >= BTR_PATH_ARRAY_N_SLOTS - 1) {
		/* Do nothing; return empty path */

		slot = cursor->path_arr;
		slot->nth_rec = ULINT_UNDEFINED;

		return;
	}

	if (height == 0) {
		/* Mark end of slots for path */
		slot = cursor->path_arr + root_height + 1;
		slot->nth_rec = ULINT_UNDEFINED;
	}

	rec = btr_cur_get_rec(cursor);

	slot = cursor->path_arr + (root_height - height);

	page = page_align(rec);

	slot->nth_rec = page_rec_get_n_recs_before(rec);
	slot->n_recs = page_get_n_recs(page);
	slot->page_no = page_get_page_no(page);
	slot->page_level = btr_page_get_level_low(page);
}

/*******************************************************************//**
Estimate the number of rows between slot1 and slot2 for any level on a
B-tree. This function starts from slot1->page and reads a few pages to
the right, counting their records. If we reach slot2->page quickly then
we know exactly how many records there are between slot1 and slot2 and
we set is_n_rows_exact to TRUE. If we cannot reach slot2->page quickly
then we calculate the average number of records in the pages scanned
so far and assume that all pages that we did not scan up to slot2->page
contain the same number of records, then we multiply that average to
the number of pages between slot1->page and slot2->page (which is
n_rows_on_prev_level). In this case we set is_n_rows_exact to FALSE.
@return number of rows, not including the borders (exact or estimated) */
static
int64_t
btr_estimate_n_rows_in_range_on_level(
/*==================================*/
	dict_index_t*	index,			/*!< in: index */
	btr_path_t*	slot1,			/*!< in: left border */
	btr_path_t*	slot2,			/*!< in: right border */
	int64_t		n_rows_on_prev_level,	/*!< in: number of rows
						on the previous level for the
						same descend paths; used to
						determine the number of pages
						on this level */
	ibool*		is_n_rows_exact)	/*!< out: TRUE if the returned
						value is exact i.e. not an
						estimation */
{
	int64_t		n_rows;
	ulint		n_pages_read;
	ulint		level;

	n_rows = 0;
	n_pages_read = 0;

	/* Assume by default that we will scan all pages between
	slot1->page_no and slot2->page_no. */
	*is_n_rows_exact = TRUE;

	/* Add records from slot1->page_no which are to the right of
	the record which serves as a left border of the range, if any
	(we don't include the record itself in this count). */
	if (slot1->nth_rec <= slot1->n_recs) {
		n_rows += slot1->n_recs - slot1->nth_rec;
	}

	/* Add records from slot2->page_no which are to the left of
	the record which servers as a right border of the range, if any
	(we don't include the record itself in this count). */
	if (slot2->nth_rec > 1) {
		n_rows += slot2->nth_rec - 1;
	}

	/* Count the records in the pages between slot1->page_no and
	slot2->page_no (non inclusive), if any. */

	/* Do not read more than this number of pages in order not to hurt
	performance with this code which is just an estimation. If we read
	this many pages before reaching slot2->page_no then we estimate the
	average from the pages scanned so far. */
#	define N_PAGES_READ_LIMIT	10

	page_id_t		page_id(
		dict_index_get_space(index), slot1->page_no);
	const fil_space_t*	space = fil_space_get(index->space);
	ut_ad(space);
	const page_size_t	page_size(space->flags);

	level = slot1->page_level;

	do {
		mtr_t		mtr;
		page_t*		page;
		buf_block_t*	block;

		mtr_start(&mtr);

		/* Fetch the page. Because we are not holding the
		index->lock, the tree may have changed and we may be
		attempting to read a page that is no longer part of
		the B-tree. We pass BUF_GET_POSSIBLY_FREED in order to
		silence a debug assertion about this. */
		block = buf_page_get_gen(page_id, page_size, RW_S_LATCH,
					 NULL, BUF_GET_POSSIBLY_FREED,
					 __FILE__, __LINE__, &mtr);

		page = buf_block_get_frame(block);

		/* It is possible that the tree has been reorganized in the
		meantime and this is a different page. If this happens the
		calculated estimate will be bogus, which is not fatal as
		this is only an estimate. We are sure that a page with
		page_no exists because InnoDB never frees pages, only
		reuses them. */
		if (!fil_page_index_page_check(page)
		    || btr_page_get_index_id(page) != index->id
		    || btr_page_get_level_low(page) != level) {

			/* The page got reused for something else */
			mtr_commit(&mtr);
			goto inexact;
		}

		/* It is possible but highly unlikely that the page was
		originally written by an old version of InnoDB that did
		not initialize FIL_PAGE_TYPE on other than B-tree pages.
		For example, this could be an almost-empty BLOB page
		that happens to contain the magic values in the fields
		that we checked above. */

		n_pages_read++;

		if (page_id.page_no() != slot1->page_no) {
			/* Do not count the records on slot1->page_no,
			we already counted them before this loop. */
			n_rows += page_get_n_recs(page);
		}

		page_id.set_page_no(btr_page_get_next(page, &mtr));

		mtr_commit(&mtr);

		if (n_pages_read == N_PAGES_READ_LIMIT
		    || page_id.page_no() == FIL_NULL) {
			/* Either we read too many pages or
			we reached the end of the level without passing
			through slot2->page_no, the tree must have changed
			in the meantime */
			goto inexact;
		}

	} while (page_id.page_no() != slot2->page_no);

	return(n_rows);

inexact:

	*is_n_rows_exact = FALSE;

	/* We did interrupt before reaching slot2->page */

	if (n_pages_read > 0) {
		/* The number of pages on this level is
		n_rows_on_prev_level, multiply it by the
		average number of recs per page so far */
		n_rows = n_rows_on_prev_level
			* n_rows / n_pages_read;
	} else {
		/* The tree changed before we could even
		start with slot1->page_no */
		n_rows = 10;
	}

	return(n_rows);
}

/** If the tree gets changed too much between the two dives for the left
and right boundary then btr_estimate_n_rows_in_range_low() will retry
that many times before giving up and returning the value stored in
rows_in_range_arbitrary_ret_val. */
static const unsigned	rows_in_range_max_retries = 4;

/** We pretend that a range has that many records if the tree keeps changing
for rows_in_range_max_retries retries while we try to estimate the records
in a given range. */
static const int64_t	rows_in_range_arbitrary_ret_val = 10;

/** Estimates the number of rows in a given index range.
@param[in]	index		index
@param[in]	tuple1		range start, may also be empty tuple
@param[in]	mode1		search mode for range start
@param[in]	tuple2		range end, may also be empty tuple
@param[in]	mode2		search mode for range end
@param[in]	nth_attempt	if the tree gets modified too much while
we are trying to analyze it, then we will retry (this function will call
itself, incrementing this parameter)
@return estimated number of rows; if after rows_in_range_max_retries
retries the tree keeps changing, then we will just return
rows_in_range_arbitrary_ret_val as a result (if
nth_attempt >= rows_in_range_max_retries and the tree is modified between
the two dives). */
static
int64_t
btr_estimate_n_rows_in_range_low(
	dict_index_t*	index,
	const dtuple_t*	tuple1,
	page_cur_mode_t	mode1,
	const dtuple_t*	tuple2,
	page_cur_mode_t	mode2,
	unsigned	nth_attempt)
{
	btr_path_t	path1[BTR_PATH_ARRAY_N_SLOTS];
	btr_path_t	path2[BTR_PATH_ARRAY_N_SLOTS];
	btr_cur_t	cursor;
	btr_path_t*	slot1;
	btr_path_t*	slot2;
	ibool		diverged;
	ibool		diverged_lot;
	ulint		divergence_level;
	int64_t		n_rows;
	ibool		is_n_rows_exact;
	ulint		i;
	mtr_t		mtr;
	int64_t		table_n_rows;

	table_n_rows = dict_table_get_n_rows(index->table);

	/* Below we dive to the two records specified by tuple1 and tuple2 and
	we remember the entire dive paths from the tree root. The place where
	the tuple1 path ends on the leaf level we call "left border" of our
	interval and the place where the tuple2 path ends on the leaf level -
	"right border". We take care to either include or exclude the interval
	boundaries depending on whether <, <=, > or >= was specified. For
	example if "5 < x AND x <= 10" then we should not include the left
	boundary, but should include the right one. */

	mtr_start(&mtr);

	cursor.path_arr = path1;

	bool	should_count_the_left_border;

	if (dtuple_get_n_fields(tuple1) > 0) {

		btr_cur_search_to_nth_level(index, 0, tuple1, mode1,
					    BTR_SEARCH_LEAF | BTR_ESTIMATE,
					    &cursor, 0,
					    __FILE__, __LINE__, &mtr);

		ut_ad(!page_rec_is_infimum(btr_cur_get_rec(&cursor)));

		/* We should count the border if there are any records to
		match the criteria, i.e. if the maximum record on the tree is
		5 and x > 3 is specified then the cursor will be positioned at
		5 and we should count the border, but if x > 7 is specified,
		then the cursor will be positioned at 'sup' on the rightmost
		leaf page in the tree and we should not count the border. */
		should_count_the_left_border
			= !page_rec_is_supremum(btr_cur_get_rec(&cursor));
	} else {
		btr_cur_open_at_index_side(true, index,
					   BTR_SEARCH_LEAF | BTR_ESTIMATE,
					   &cursor, 0, &mtr);

		ut_ad(page_rec_is_infimum(btr_cur_get_rec(&cursor)));

		/* The range specified is wihout a left border, just
		'x < 123' or 'x <= 123' and btr_cur_open_at_index_side()
		positioned the cursor on the infimum record on the leftmost
		page, which must not be counted. */
		should_count_the_left_border = false;
	}

	mtr_commit(&mtr);

	mtr_start(&mtr);

	cursor.path_arr = path2;

	bool	should_count_the_right_border;

	if (dtuple_get_n_fields(tuple2) > 0) {

		btr_cur_search_to_nth_level(index, 0, tuple2, mode2,
					    BTR_SEARCH_LEAF | BTR_ESTIMATE,
					    &cursor, 0,
					    __FILE__, __LINE__, &mtr);

		const rec_t*	rec = btr_cur_get_rec(&cursor);

		ut_ad(!(mode2 == PAGE_CUR_L && page_rec_is_supremum(rec)));

		should_count_the_right_border
			= (mode2 == PAGE_CUR_LE /* if the range is '<=' */
			   /* and the record was found */
			   && cursor.low_match >= dtuple_get_n_fields(tuple2))
			|| (mode2 == PAGE_CUR_L /* or if the range is '<' */
			    /* and there are any records to match the criteria,
			    i.e. if the minimum record on the tree is 5 and
			    x < 7 is specified then the cursor will be
			    positioned at 5 and we should count the border, but
			    if x < 2 is specified, then the cursor will be
			    positioned at 'inf' and we should not count the
			    border */
			    && !page_rec_is_infimum(rec));
		/* Notice that for "WHERE col <= 'foo'" MySQL passes to
		ha_innobase::records_in_range():
		min_key=NULL (left-unbounded) which is expected
		max_key='foo' flag=HA_READ_AFTER_KEY (PAGE_CUR_G), which is
		unexpected - one would expect
		flag=HA_READ_KEY_OR_PREV (PAGE_CUR_LE). In this case the
		cursor will be positioned on the first record to the right of
		the requested one (can also be positioned on the 'sup') and
		we should not count the right border. */
	} else {
		btr_cur_open_at_index_side(false, index,
					   BTR_SEARCH_LEAF | BTR_ESTIMATE,
					   &cursor, 0, &mtr);

		ut_ad(page_rec_is_supremum(btr_cur_get_rec(&cursor)));

		/* The range specified is wihout a right border, just
		'x > 123' or 'x >= 123' and btr_cur_open_at_index_side()
		positioned the cursor on the supremum record on the rightmost
		page, which must not be counted. */
		should_count_the_right_border = false;
	}

	mtr_commit(&mtr);

	/* We have the path information for the range in path1 and path2 */

	n_rows = 0;
	is_n_rows_exact = TRUE;

	/* This becomes true when the two paths do not pass through the
	same pages anymore. */
	diverged = FALSE;

	/* This becomes true when the paths are not the same or adjacent
	any more. This means that they pass through the same or
	neighboring-on-the-same-level pages only. */
	diverged_lot = FALSE;

	/* This is the level where paths diverged a lot. */
	divergence_level = 1000000;

	for (i = 0; ; i++) {
		ut_ad(i < BTR_PATH_ARRAY_N_SLOTS);

		slot1 = path1 + i;
		slot2 = path2 + i;

		if (slot1->nth_rec == ULINT_UNDEFINED
		    || slot2->nth_rec == ULINT_UNDEFINED) {

			/* Here none of the borders were counted. For example,
			if on the leaf level we descended to:
			(inf, a, b, c, d, e, f, sup)
			         ^        ^
			       path1    path2
			then n_rows will be 2 (c and d). */

			if (is_n_rows_exact) {
				/* Only fiddle to adjust this off-by-one
				if the number is exact, otherwise we do
				much grosser adjustments below. */

				btr_path_t*	last1 = &path1[i - 1];
				btr_path_t*	last2 = &path2[i - 1];

				/* If both paths end up on the same record on
				the leaf level. */
				if (last1->page_no == last2->page_no
				    && last1->nth_rec == last2->nth_rec) {

					/* n_rows can be > 0 here if the paths
					were first different and then converged
					to the same record on the leaf level.
					For example:
					SELECT ... LIKE 'wait/synch/rwlock%'
					mode1=PAGE_CUR_GE,
					tuple1="wait/synch/rwlock"
					path1[0]={nth_rec=58, n_recs=58,
						  page_no=3, page_level=1}
					path1[1]={nth_rec=56, n_recs=55,
						  page_no=119, page_level=0}

					mode2=PAGE_CUR_G
					tuple2="wait/synch/rwlock"
					path2[0]={nth_rec=57, n_recs=57,
						  page_no=3, page_level=1}
					path2[1]={nth_rec=56, n_recs=55,
						  page_no=119, page_level=0} */

					/* If the range is such that we should
					count both borders, then avoid
					counting that record twice - once as a
					left border and once as a right
					border. */
					if (should_count_the_left_border
					    && should_count_the_right_border) {

						n_rows = 1;
					} else {
						/* Some of the borders should
						not be counted, e.g. [3,3). */
						n_rows = 0;
					}
				} else {
					if (should_count_the_left_border) {
						n_rows++;
					}

					if (should_count_the_right_border) {
						n_rows++;
					}
				}
			}

			if (i > divergence_level + 1 && !is_n_rows_exact) {
				/* In trees whose height is > 1 our algorithm
				tends to underestimate: multiply the estimate
				by 2: */

				n_rows = n_rows * 2;
			}

			DBUG_EXECUTE_IF("bug14007649", return(n_rows););

			/* Do not estimate the number of rows in the range
			to over 1 / 2 of the estimated rows in the whole
			table */

			if (n_rows > table_n_rows / 2 && !is_n_rows_exact) {

				n_rows = table_n_rows / 2;

				/* If there are just 0 or 1 rows in the table,
				then we estimate all rows are in the range */

				if (n_rows == 0) {
					n_rows = table_n_rows;
				}
			}

			return(n_rows);
		}

		if (!diverged && slot1->nth_rec != slot2->nth_rec) {

			/* If both slots do not point to the same page,
			this means that the tree must have changed between
			the dive for slot1 and the dive for slot2 at the
			beginning of this function. */
			if (slot1->page_no != slot2->page_no
			    || slot1->page_level != slot2->page_level) {

				/* If the tree keeps changing even after a
				few attempts, then just return some arbitrary
				number. */
				if (nth_attempt >= rows_in_range_max_retries) {
					return(rows_in_range_arbitrary_ret_val);
				}

				const int64_t	ret =
					btr_estimate_n_rows_in_range_low(
						index, tuple1, mode1,
						tuple2, mode2, nth_attempt + 1);

				return(ret);
			}

			diverged = TRUE;

			if (slot1->nth_rec < slot2->nth_rec) {
				/* We do not count the borders (nor the left
				nor the right one), thus "- 1". */
				n_rows = slot2->nth_rec - slot1->nth_rec - 1;

				if (n_rows > 0) {
					/* There is at least one row between
					the two borders pointed to by slot1
					and slot2, so on the level below the
					slots will point to non-adjacent
					pages. */
					diverged_lot = TRUE;
					divergence_level = i;
				}
			} else {
				/* It is possible that
				slot1->nth_rec >= slot2->nth_rec
				if, for example, we have a single page
				tree which contains (inf, 5, 6, supr)
				and we select where x > 20 and x < 30;
				in this case slot1->nth_rec will point
				to the supr record and slot2->nth_rec
				will point to 6. */
				n_rows = 0;
				should_count_the_left_border = false;
				should_count_the_right_border = false;
			}

		} else if (diverged && !diverged_lot) {

			if (slot1->nth_rec < slot1->n_recs
			    || slot2->nth_rec > 1) {

				diverged_lot = TRUE;
				divergence_level = i;

				n_rows = 0;

				if (slot1->nth_rec < slot1->n_recs) {
					n_rows += slot1->n_recs
						- slot1->nth_rec;
				}

				if (slot2->nth_rec > 1) {
					n_rows += slot2->nth_rec - 1;
				}
			}
		} else if (diverged_lot) {

			n_rows = btr_estimate_n_rows_in_range_on_level(
				index, slot1, slot2, n_rows,
				&is_n_rows_exact);
		}
	}
}

/** Estimates the number of rows in a given index range.
@param[in]	index	index
@param[in]	tuple1	range start, may also be empty tuple
@param[in]	mode1	search mode for range start
@param[in]	tuple2	range end, may also be empty tuple
@param[in]	mode2	search mode for range end
@return estimated number of rows */
int64_t
btr_estimate_n_rows_in_range(
	dict_index_t*	index,
	const dtuple_t*	tuple1,
	page_cur_mode_t	mode1,
	const dtuple_t*	tuple2,
	page_cur_mode_t	mode2)
{
	const int64_t	ret = btr_estimate_n_rows_in_range_low(
		index, tuple1, mode1, tuple2, mode2, 1 /* first attempt */);

	return(ret);
}

/*******************************************************************//**
Record the number of non_null key values in a given index for
each n-column prefix of the index where 1 <= n <= dict_index_get_n_unique(index).
The estimates are eventually stored in the array:
index->stat_n_non_null_key_vals[], which is indexed from 0 to n-1. */
static
void
btr_record_not_null_field_in_rec(
/*=============================*/
	ulint		n_unique,	/*!< in: dict_index_get_n_unique(index),
					number of columns uniquely determine
					an index entry */
	const ulint*	offsets,	/*!< in: rec_get_offsets(rec, index),
					its size could be for all fields or
					that of "n_unique" */
	ib_uint64_t*	n_not_null)	/*!< in/out: array to record number of
					not null rows for n-column prefix */
{
	ulint	i;

	ut_ad(rec_offs_n_fields(offsets) >= n_unique);

	if (n_not_null == NULL) {
		return;
	}

	for (i = 0; i < n_unique; i++) {
		if (rec_offs_nth_sql_null(offsets, i)) {
			break;
		}

		n_not_null[i]++;
	}
}

/*******************************************************************//**
Estimates the number of different key values in a given index, for
each n-column prefix of the index where 1 <= n <= dict_index_get_n_unique(index).
The estimates are stored in the array index->stat_n_diff_key_vals[] (indexed
0..n_uniq-1) and the number of pages that were sampled is saved in
index->stat_n_sample_sizes[].
If innodb_stats_method is nulls_ignored, we also record the number of
non-null values for each prefix and stored the estimates in
array index->stat_n_non_null_key_vals.
@return true if the index is available and we get the estimated numbers,
false if the index is unavailable. */
bool
btr_estimate_number_of_different_key_vals(
/*======================================*/
	dict_index_t*	index)	/*!< in: index */
{
	btr_cur_t	cursor;
	page_t*		page;
	rec_t*		rec;
	ulint		n_cols;
	ib_uint64_t*	n_diff;
	ib_uint64_t*	n_not_null;
	ibool		stats_null_not_equal;
	uintmax_t	n_sample_pages; /* number of pages to sample */
	ulint		not_empty_flag	= 0;
	ulint		total_external_size = 0;
	ulint		i;
	ulint		j;
	uintmax_t	add_on;
	mtr_t		mtr;
	mem_heap_t*	heap		= NULL;
	ulint*		offsets_rec	= NULL;
	ulint*		offsets_next_rec = NULL;

	/* For spatial index, there is no such stats can be
	fetched. */
	if (dict_index_is_spatial(index)) {
		return(false);
	}

	n_cols = dict_index_get_n_unique(index);

	heap = mem_heap_create((sizeof *n_diff + sizeof *n_not_null)
			       * n_cols
			       + dict_index_get_n_fields(index)
			       * (sizeof *offsets_rec
				  + sizeof *offsets_next_rec));

	n_diff = (ib_uint64_t*) mem_heap_zalloc(
		heap, n_cols * sizeof(n_diff[0]));

	n_not_null = NULL;

	/* Check srv_innodb_stats_method setting, and decide whether we
	need to record non-null value and also decide if NULL is
	considered equal (by setting stats_null_not_equal value) */
	switch (srv_innodb_stats_method) {
	case SRV_STATS_NULLS_IGNORED:
		n_not_null = (ib_uint64_t*) mem_heap_zalloc(
			heap, n_cols * sizeof *n_not_null);
		/* fall through */

	case SRV_STATS_NULLS_UNEQUAL:
		/* for both SRV_STATS_NULLS_IGNORED and SRV_STATS_NULLS_UNEQUAL
		case, we will treat NULLs as unequal value */
		stats_null_not_equal = TRUE;
		break;

	case SRV_STATS_NULLS_EQUAL:
		stats_null_not_equal = FALSE;
		break;

	default:
		ut_error;
	}

	/* It makes no sense to test more pages than are contained
	in the index, thus we lower the number if it is too high */
	if (srv_stats_transient_sample_pages > index->stat_index_size) {
		if (index->stat_index_size > 0) {
			n_sample_pages = index->stat_index_size;
		} else {
			n_sample_pages = 1;
		}
	} else {
		n_sample_pages = srv_stats_transient_sample_pages;
	}

	/* We sample some pages in the index to get an estimate */

	for (i = 0; i < n_sample_pages; i++) {
		mtr_start(&mtr);

		bool	available;

		available = btr_cur_open_at_rnd_pos(index, BTR_SEARCH_LEAF,
						    &cursor, &mtr);

		if (!available) {
			mtr_commit(&mtr);
			mem_heap_free(heap);

			return(false);
		}

		/* Count the number of different key values for each prefix of
		the key on this index page. If the prefix does not determine
		the index record uniquely in the B-tree, then we subtract one
		because otherwise our algorithm would give a wrong estimate
		for an index where there is just one key value. */

		page = btr_cur_get_page(&cursor);

		rec = page_rec_get_next(page_get_infimum_rec(page));

		if (!page_rec_is_supremum(rec)) {
			not_empty_flag = 1;
			offsets_rec = rec_get_offsets(rec, index, offsets_rec,
						      ULINT_UNDEFINED, &heap);

			if (n_not_null != NULL) {
				btr_record_not_null_field_in_rec(
					n_cols, offsets_rec, n_not_null);
			}
		}

		while (!page_rec_is_supremum(rec)) {
			ulint	matched_fields;
			rec_t*	next_rec = page_rec_get_next(rec);
			if (page_rec_is_supremum(next_rec)) {
				total_external_size +=
					btr_rec_get_externally_stored_len(
						rec, offsets_rec);
				break;
			}

			offsets_next_rec = rec_get_offsets(next_rec, index,
							   offsets_next_rec,
							   ULINT_UNDEFINED,
							   &heap);

			cmp_rec_rec_with_match(rec, next_rec,
					       offsets_rec, offsets_next_rec,
					       index, stats_null_not_equal,
					       &matched_fields);

			for (j = matched_fields; j < n_cols; j++) {
				/* We add one if this index record has
				a different prefix from the previous */

				n_diff[j]++;
			}

			if (n_not_null != NULL) {
				btr_record_not_null_field_in_rec(
					n_cols, offsets_next_rec, n_not_null);
			}

			total_external_size
				+= btr_rec_get_externally_stored_len(
					rec, offsets_rec);

			rec = next_rec;
			/* Initialize offsets_rec for the next round
			and assign the old offsets_rec buffer to
			offsets_next_rec. */
			{
				ulint*	offsets_tmp = offsets_rec;
				offsets_rec = offsets_next_rec;
				offsets_next_rec = offsets_tmp;
			}
		}


		if (n_cols == dict_index_get_n_unique_in_tree(index)) {

			/* If there is more than one leaf page in the tree,
			we add one because we know that the first record
			on the page certainly had a different prefix than the
			last record on the previous index page in the
			alphabetical order. Before this fix, if there was
			just one big record on each clustered index page, the
			algorithm grossly underestimated the number of rows
			in the table. */

			if (btr_page_get_prev(page, &mtr) != FIL_NULL
			    || btr_page_get_next(page, &mtr) != FIL_NULL) {

				n_diff[n_cols - 1]++;
			}
		}

		mtr_commit(&mtr);
	}

	/* If we saw k borders between different key values on
	n_sample_pages leaf pages, we can estimate how many
	there will be in index->stat_n_leaf_pages */

	/* We must take into account that our sample actually represents
	also the pages used for external storage of fields (those pages are
	included in index->stat_n_leaf_pages) */

	for (j = 0; j < n_cols; j++) {
		index->stat_n_diff_key_vals[j]
			= BTR_TABLE_STATS_FROM_SAMPLE(
				n_diff[j], index, n_sample_pages,
				total_external_size, not_empty_flag);

		/* If the tree is small, smaller than
		10 * n_sample_pages + total_external_size, then
		the above estimate is ok. For bigger trees it is common that we
		do not see any borders between key values in the few pages
		we pick. But still there may be n_sample_pages
		different key values, or even more. Let us try to approximate
		that: */

		add_on = index->stat_n_leaf_pages
			/ (10 * (n_sample_pages
				 + total_external_size));

		if (add_on > n_sample_pages) {
			add_on = n_sample_pages;
		}

		index->stat_n_diff_key_vals[j] += add_on;

		index->stat_n_sample_sizes[j] = n_sample_pages;

		/* Update the stat_n_non_null_key_vals[] with our
		sampled result. stat_n_non_null_key_vals[] is created
		and initialized to zero in dict_index_add_to_cache(),
		along with stat_n_diff_key_vals[] array */
		if (n_not_null != NULL) {
			index->stat_n_non_null_key_vals[j] =
				 BTR_TABLE_STATS_FROM_SAMPLE(
					n_not_null[j], index, n_sample_pages,
					total_external_size, not_empty_flag);
		}
	}

	mem_heap_free(heap);

	return(true);
}

/*================== EXTERNAL STORAGE OF BIG FIELDS ===================*/

/***********************************************************//**
Gets the offset of the pointer to the externally stored part of a field.
@return offset of the pointer to the externally stored part */
static
ulint
btr_rec_get_field_ref_offs(
/*=======================*/
	const ulint*	offsets,/*!< in: array returned by rec_get_offsets() */
	ulint		n)	/*!< in: index of the external field */
{
	ulint	field_ref_offs;
	ulint	local_len;

	ut_a(rec_offs_nth_extern(offsets, n));
	field_ref_offs = rec_get_nth_field_offs(offsets, n, &local_len);
	ut_a(local_len != UNIV_SQL_NULL);
	ut_a(local_len >= BTR_EXTERN_FIELD_REF_SIZE);

	return(field_ref_offs + local_len - BTR_EXTERN_FIELD_REF_SIZE);
}

/** Gets a pointer to the externally stored part of a field.
@param rec record
@param offsets rec_get_offsets(rec)
@param n index of the externally stored field
@return pointer to the externally stored part */
#define btr_rec_get_field_ref(rec, offsets, n)			\
	((rec) + btr_rec_get_field_ref_offs(offsets, n))

/** Gets the externally stored size of a record, in units of a database page.
@param[in]	rec	record
@param[in]	offsets	array returned by rec_get_offsets()
@return externally stored part, in units of a database page */
ulint
btr_rec_get_externally_stored_len(
	const rec_t*	rec,
	const ulint*	offsets)
{
	ulint	n_fields;
	ulint	total_extern_len = 0;
	ulint	i;

	ut_ad(!rec_offs_comp(offsets) || !rec_get_node_ptr_flag(rec));

	if (!rec_offs_any_extern(offsets)) {
		return(0);
	}

	n_fields = rec_offs_n_fields(offsets);

	for (i = 0; i < n_fields; i++) {
		if (rec_offs_nth_extern(offsets, i)) {

			ulint	extern_len = mach_read_from_4(
				btr_rec_get_field_ref(rec, offsets, i)
				+ BTR_EXTERN_LEN + 4);

			total_extern_len += ut_calc_align(extern_len,
							  UNIV_PAGE_SIZE);
		}
	}

	return(total_extern_len / UNIV_PAGE_SIZE);
}

/*******************************************************************//**
Sets the ownership bit of an externally stored field in a record. */
static
void
btr_cur_set_ownership_of_extern_field(
/*==================================*/
	page_zip_des_t*	page_zip,/*!< in/out: compressed page whose uncompressed
				part will be updated, or NULL */
	rec_t*		rec,	/*!< in/out: clustered index record */
	dict_index_t*	index,	/*!< in: index of the page */
	const ulint*	offsets,/*!< in: array returned by rec_get_offsets() */
	ulint		i,	/*!< in: field number */
	ibool		val,	/*!< in: value to set */
	mtr_t*		mtr)	/*!< in: mtr, or NULL if not logged */
{
	byte*	data;
	ulint	local_len;
	ulint	byte_val;

	data = rec_get_nth_field(rec, offsets, i, &local_len);
	ut_ad(rec_offs_nth_extern(offsets, i));
	ut_a(local_len >= BTR_EXTERN_FIELD_REF_SIZE);

	local_len -= BTR_EXTERN_FIELD_REF_SIZE;

	byte_val = mach_read_from_1(data + local_len + BTR_EXTERN_LEN);

	if (val) {
		byte_val = byte_val & (~BTR_EXTERN_OWNER_FLAG);
	} else {
#if defined UNIV_DEBUG || defined UNIV_BLOB_LIGHT_DEBUG
		ut_a(!(byte_val & BTR_EXTERN_OWNER_FLAG));
#endif /* UNIV_DEBUG || UNIV_BLOB_LIGHT_DEBUG */
		byte_val = byte_val | BTR_EXTERN_OWNER_FLAG;
	}

	if (page_zip) {
		mach_write_to_1(data + local_len + BTR_EXTERN_LEN, byte_val);
		page_zip_write_blob_ptr(page_zip, rec, index, offsets, i, mtr);
	} else if (mtr != NULL) {

		mlog_write_ulint(data + local_len + BTR_EXTERN_LEN, byte_val,
				 MLOG_1BYTE, mtr);
	} else {
		mach_write_to_1(data + local_len + BTR_EXTERN_LEN, byte_val);
	}
}

/*******************************************************************//**
Marks non-updated off-page fields as disowned by this record. The ownership
must be transferred to the updated record which is inserted elsewhere in the
index tree. In purge only the owner of externally stored field is allowed
to free the field. */
void
btr_cur_disown_inherited_fields(
/*============================*/
	page_zip_des_t*	page_zip,/*!< in/out: compressed page whose uncompressed
				part will be updated, or NULL */
	rec_t*		rec,	/*!< in/out: record in a clustered index */
	dict_index_t*	index,	/*!< in: index of the page */
	const ulint*	offsets,/*!< in: array returned by rec_get_offsets() */
	const upd_t*	update,	/*!< in: update vector */
	mtr_t*		mtr)	/*!< in/out: mini-transaction */
{
	ulint	i;

	ut_ad(rec_offs_validate(rec, index, offsets));
	ut_ad(!rec_offs_comp(offsets) || !rec_get_node_ptr_flag(rec));
	ut_ad(rec_offs_any_extern(offsets));
	ut_ad(mtr);

	for (i = 0; i < rec_offs_n_fields(offsets); i++) {
		if (rec_offs_nth_extern(offsets, i)
		    && !upd_get_field_by_field_no(update, i, false)) {
			btr_cur_set_ownership_of_extern_field(
				page_zip, rec, index, offsets, i, FALSE, mtr);
		}
	}
}

/*******************************************************************//**
Marks all extern fields in a record as owned by the record. This function
should be called if the delete mark of a record is removed: a not delete
marked record always owns all its extern fields. */
static
void
btr_cur_unmark_extern_fields(
/*=========================*/
	page_zip_des_t*	page_zip,/*!< in/out: compressed page whose uncompressed
				part will be updated, or NULL */
	rec_t*		rec,	/*!< in/out: record in a clustered index */
	dict_index_t*	index,	/*!< in: index of the page */
	const ulint*	offsets,/*!< in: array returned by rec_get_offsets() */
	mtr_t*		mtr)	/*!< in: mtr, or NULL if not logged */
{
	ulint	n;
	ulint	i;

	ut_ad(!rec_offs_comp(offsets) || !rec_get_node_ptr_flag(rec));
	n = rec_offs_n_fields(offsets);

	if (!rec_offs_any_extern(offsets)) {

		return;
	}

	for (i = 0; i < n; i++) {
		if (rec_offs_nth_extern(offsets, i)) {

			btr_cur_set_ownership_of_extern_field(
				page_zip, rec, index, offsets, i, TRUE, mtr);
		}
	}
}

/*******************************************************************//**
Flags the data tuple fields that are marked as extern storage in the
update vector.  We use this function to remember which fields we must
mark as extern storage in a record inserted for an update.
@return number of flagged external columns */
ulint
btr_push_update_extern_fields(
/*==========================*/
	dtuple_t*	tuple,	/*!< in/out: data tuple */
	const upd_t*	update,	/*!< in: update vector */
	mem_heap_t*	heap)	/*!< in: memory heap */
{
	ulint			n_pushed	= 0;
	ulint			n;
	const upd_field_t*	uf;

	ut_ad(tuple);
	ut_ad(update);

	uf = update->fields;
	n = upd_get_n_fields(update);

	for (; n--; uf++) {
		if (dfield_is_ext(&uf->new_val)) {
			dfield_t*	field
				= dtuple_get_nth_field(tuple, uf->field_no);

			if (!dfield_is_ext(field)) {
				dfield_set_ext(field);
				n_pushed++;
			}

			switch (uf->orig_len) {
				byte*	data;
				ulint	len;
				byte*	buf;
			case 0:
				break;
			case BTR_EXTERN_FIELD_REF_SIZE:
				/* Restore the original locally stored
				part of the column.  In the undo log,
				InnoDB writes a longer prefix of externally
				stored columns, so that column prefixes
				in secondary indexes can be reconstructed. */
				dfield_set_data(field,
						(byte*) dfield_get_data(field)
						+ dfield_get_len(field)
						- BTR_EXTERN_FIELD_REF_SIZE,
						BTR_EXTERN_FIELD_REF_SIZE);
				dfield_set_ext(field);
				break;
			default:
				/* Reconstruct the original locally
				stored part of the column.  The data
				will have to be copied. */
				ut_a(uf->orig_len > BTR_EXTERN_FIELD_REF_SIZE);

				data = (byte*) dfield_get_data(field);
				len = dfield_get_len(field);

				buf = (byte*) mem_heap_alloc(heap,
							     uf->orig_len);
				/* Copy the locally stored prefix. */
				memcpy(buf, data,
				       uf->orig_len
				       - BTR_EXTERN_FIELD_REF_SIZE);
				/* Copy the BLOB pointer. */
				memcpy(buf + uf->orig_len
				       - BTR_EXTERN_FIELD_REF_SIZE,
				       data + len - BTR_EXTERN_FIELD_REF_SIZE,
				       BTR_EXTERN_FIELD_REF_SIZE);

				dfield_set_data(field, buf, uf->orig_len);
				dfield_set_ext(field);
			}
		}
	}

	return(n_pushed);
}

/*******************************************************************//**
Returns the length of a BLOB part stored on the header page.
@return part length */
static
ulint
btr_blob_get_part_len(
/*==================*/
	const byte*	blob_header)	/*!< in: blob header */
{
	return(mach_read_from_4(blob_header + BTR_BLOB_HDR_PART_LEN));
}

/*******************************************************************//**
Returns the page number where the next BLOB part is stored.
@return page number or FIL_NULL if no more pages */
static
ulint
btr_blob_get_next_page_no(
/*======================*/
	const byte*	blob_header)	/*!< in: blob header */
{
	return(mach_read_from_4(blob_header + BTR_BLOB_HDR_NEXT_PAGE_NO));
}

/*******************************************************************//**
Deallocate a buffer block that was reserved for a BLOB part. */
static
void
btr_blob_free(
/*==========*/
	dict_index_t*	index,	/*!< in: index */
	buf_block_t*	block,	/*!< in: buffer block */
	ibool		all,	/*!< in: TRUE=remove also the compressed page
				if there is one */
	mtr_t*		mtr)	/*!< in: mini-transaction to commit */
{
	buf_pool_t*	buf_pool = buf_pool_from_block(block);
	ulint		space = block->page.id.space();
	ulint		page_no	= block->page.id.page_no();

	ut_ad(mtr_is_block_fix(mtr, block, MTR_MEMO_PAGE_X_FIX, index->table));

	mtr_commit(mtr);

	buf_pool_mutex_enter(buf_pool);

	/* Only free the block if it is still allocated to
	the same file page. */

	if (buf_block_get_state(block)
	    == BUF_BLOCK_FILE_PAGE
	    && block->page.id.space() == space
	    && block->page.id.page_no() == page_no) {

		if (!buf_LRU_free_page(&block->page, all)
		    && all && block->page.zip.data) {
			/* Attempt to deallocate the uncompressed page
			if the whole block cannot be deallocted. */

			buf_LRU_free_page(&block->page, false);
		}
	}

	buf_pool_mutex_exit(buf_pool);
}

/** Helper class used while writing blob pages, during insert or update. */
struct btr_blob_log_check_t {
	/** Persistent cursor on a clusterex index record with blobs. */
	btr_pcur_t*	m_pcur;
	/** Mini transaction holding the latches for m_pcur */
	mtr_t*		m_mtr;
	/** rec_get_offsets(rec, index); offset of clust_rec */
	const ulint*	m_offsets;
	/** The block containing clustered record */
	buf_block_t**	m_block;
	/** The clustered record pointer */
	rec_t**		m_rec;
	/** The blob operation code */
	enum blob_op	m_op;

	/** Constructor
	@param[in]	pcur		persistent cursor on a clustered
					index record with blobs.
	@param[in]	mtr		mini-transaction holding latches for
					pcur.
	@param[in]	offsets		offsets of the clust_rec
	@param[in,out]	block		record block containing pcur record
	@param[in,out]	rec		the clustered record pointer
	@param[in]	op		the blob operation code */
	btr_blob_log_check_t(
		btr_pcur_t*	pcur,
		mtr_t*		mtr,
		const ulint*	offsets,
		buf_block_t**	block,
		rec_t**		rec,
		enum blob_op	op)
		: m_pcur(pcur),
		  m_mtr(mtr),
		  m_offsets(offsets),
		  m_block(block),
		  m_rec(rec),
		  m_op(op)
	{
		ut_ad(rec_offs_validate(*m_rec, m_pcur->index(), m_offsets));
		ut_ad((*m_block)->frame == page_align(*m_rec));
		ut_ad(*m_rec == btr_pcur_get_rec(m_pcur));
	}

	/** Check if there is enough space in log file. Commit and re-start the
	mini transaction. */
	void check()
	{
		dict_index_t*	index = m_pcur->index();
		ulint		offs = 0;
		ulint		page_no = ULINT_UNDEFINED;
		FlushObserver*	observer = m_mtr->get_flush_observer();

		if (m_op == BTR_STORE_INSERT_BULK) {
			offs = page_offset(*m_rec);
			page_no = page_get_page_no(
				buf_block_get_frame(*m_block));

			buf_block_buf_fix_inc(*m_block, __FILE__, __LINE__);
		} else {
			btr_pcur_store_position(m_pcur, m_mtr);
		}
		m_mtr->commit();

		DEBUG_SYNC_C("blob_write_middle");

		log_free_check();

		const mtr_log_t log_mode = m_mtr->get_log_mode();
		m_mtr->start();
		m_mtr->set_log_mode(log_mode);
		m_mtr->set_named_space(index->space);
		m_mtr->set_flush_observer(observer);

		if (m_op == BTR_STORE_INSERT_BULK) {
			page_id_t       page_id(dict_index_get_space(index),
						page_no);
			page_size_t     page_size(dict_table_page_size(
						index->table));
			page_cur_t*	page_cur = &m_pcur->btr_cur.page_cur;

			mtr_x_lock(dict_index_get_lock(index), m_mtr);
			page_cur->block = btr_block_get(
				page_id, page_size, RW_X_LATCH, index, m_mtr);
			page_cur->rec = buf_block_get_frame(page_cur->block)
				+ offs;

			buf_block_buf_fix_dec(page_cur->block);
		} else {
			ut_ad(m_pcur->rel_pos == BTR_PCUR_ON);
			bool ret = btr_pcur_restore_position(
				BTR_MODIFY_LEAF | BTR_MODIFY_EXTERNAL,
				m_pcur, m_mtr);

			ut_a(ret);
		}

		*m_block	= btr_pcur_get_block(m_pcur);
		*m_rec		= btr_pcur_get_rec(m_pcur);

		ut_d(rec_offs_make_valid(
			*m_rec, index, const_cast<ulint*>(m_offsets)));

		ut_ad(m_mtr->memo_contains_page_flagged(
		      *m_rec,
		      MTR_MEMO_PAGE_X_FIX | MTR_MEMO_PAGE_SX_FIX)
		      || dict_table_is_intrinsic(index->table));

		ut_ad(mtr_memo_contains_flagged(m_mtr,
		      dict_index_get_lock(index),
		      MTR_MEMO_SX_LOCK | MTR_MEMO_X_LOCK)
		      || dict_table_is_intrinsic(index->table));
	}
};


/*******************************************************************//**
Stores the fields in big_rec_vec to the tablespace and puts pointers to
them in rec.  The extern flags in rec will have to be set beforehand.
The fields are stored on pages allocated from leaf node
file segment of the index tree.

TODO: If the allocation extends the tablespace, it will not be redo logged, in
any mini-transaction.  Tablespace extension should be redo-logged, so that
recovery will not fail when the big_rec was written to the extended portion of
the file, in case the file was somehow truncated in the crash.

@return DB_SUCCESS or DB_OUT_OF_FILE_SPACE */
dberr_t
btr_store_big_rec_extern_fields(
/*============================*/
	btr_pcur_t*	pcur,		/*!< in/out: a persistent cursor. if
					btr_mtr is restarted, then this can
					be repositioned. */
	const upd_t*	upd,		/*!< in: update vector */
	ulint*		offsets,	/*!< in/out: rec_get_offsets() on
					pcur. the "external storage" flags
					in offsets will correctly correspond
					to rec when this function returns */
	const big_rec_t*big_rec_vec,	/*!< in: vector containing fields
					to be stored externally */
	mtr_t*		btr_mtr,	/*!< in/out: mtr containing the
					latches to the clustered index. can be
					committed and restarted. */
	enum blob_op	op)		/*! in: operation code */
{
	ulint		rec_page_no;
	byte*		field_ref;
	ulint		extern_len;
	ulint		store_len;
	ulint		page_no;
	ulint		space_id;
	ulint		prev_page_no;
	ulint		hint_page_no;
	ulint		i;
	mtr_t		mtr;
	mem_heap_t*	heap = NULL;
	page_zip_des_t*	page_zip;
	z_stream	c_stream;
	dberr_t		error		= DB_SUCCESS;
	dict_index_t*	index		= pcur->index();
	buf_block_t*	rec_block	= btr_pcur_get_block(pcur);
	rec_t*		rec		= btr_pcur_get_rec(pcur);

	ut_ad(rec_offs_validate(rec, index, offsets));
	ut_ad(rec_offs_any_extern(offsets));
	ut_ad(btr_mtr);
	ut_ad(mtr_memo_contains_flagged(btr_mtr, dict_index_get_lock(index),
					MTR_MEMO_X_LOCK
					| MTR_MEMO_SX_LOCK)
	      || dict_table_is_intrinsic(index->table));
	ut_ad(mtr_is_block_fix(
		btr_mtr, rec_block, MTR_MEMO_PAGE_X_FIX, index->table));
	ut_ad(buf_block_get_frame(rec_block) == page_align(rec));
	ut_a(dict_index_is_clust(index));

	ut_a(dict_table_page_size(index->table)
		.equals_to(rec_block->page.size));

	btr_blob_log_check_t redo_log(pcur, btr_mtr, offsets, &rec_block,
				      &rec, op);
	page_zip = buf_block_get_page_zip(rec_block);
	space_id = rec_block->page.id.space();
	rec_page_no = rec_block->page.id.page_no();
	ut_a(fil_page_index_page_check(page_align(rec))
	     || op == BTR_STORE_INSERT_BULK);

	if (page_zip) {
		int	err;

		/* Zlib deflate needs 128 kilobytes for the default
		window size, plus 512 << memLevel, plus a few
		kilobytes for small objects.  We use reduced memLevel
		to limit the memory consumption, and preallocate the
		heap, hoping to avoid memory fragmentation. */
		heap = mem_heap_create(250000);
		page_zip_set_alloc(&c_stream, heap);

		err = deflateInit2(&c_stream, page_zip_level,
				   Z_DEFLATED, 15, 7, Z_DEFAULT_STRATEGY);
		ut_a(err == Z_OK);
	}

#if defined UNIV_DEBUG || defined UNIV_BLOB_LIGHT_DEBUG
	/* All pointers to externally stored columns in the record
	must either be zero or they must be pointers to inherited
	columns, owned by this record or an earlier record version. */
	for (i = 0; i < big_rec_vec->n_fields; i++) {
		field_ref = btr_rec_get_field_ref(
			rec, offsets, big_rec_vec->fields[i].field_no);

		ut_a(!(field_ref[BTR_EXTERN_LEN] & BTR_EXTERN_OWNER_FLAG));
		/* Either this must be an update in place,
		or the BLOB must be inherited, or the BLOB pointer
		must be zero (will be written in this function). */
		ut_a(op == BTR_STORE_UPDATE
		     || (field_ref[BTR_EXTERN_LEN] & BTR_EXTERN_INHERITED_FLAG)
		     || !memcmp(field_ref, field_ref_zero,
				BTR_EXTERN_FIELD_REF_SIZE));
	}
#endif /* UNIV_DEBUG || UNIV_BLOB_LIGHT_DEBUG */

	/* Calculate the total number of pages for blob data */
	ulint	total_blob_pages = 0;
	const page_size_t	page_size(dict_table_page_size(index->table));
	const ulint pages_in_extent = dict_table_extent_size(index->table);

	/* Space available in compressed page to carry blob data */
	const ulint	payload_size_zip = page_size.physical()
		- FIL_PAGE_DATA;

	/* Space available in uncompressed page to carry blob data */
	const ulint	payload_size = page_size.physical()
		- FIL_PAGE_DATA - BTR_BLOB_HDR_SIZE - FIL_PAGE_DATA_END;

	if (page_size.is_compressed()) {
		for (ulint i = 0; i < big_rec_vec->n_fields; i++) {
			total_blob_pages
				+= static_cast<ulint>
				   (compressBound(static_cast<uLong>
						  (big_rec_vec->fields[i].len))
				    + payload_size_zip - 1)
				   / payload_size_zip;
		}
	} else {
		for (ulint i = 0; i < big_rec_vec->n_fields; i++) {
			total_blob_pages += (big_rec_vec->fields[i].len
					     + payload_size - 1)
				/ payload_size;
		}
	}

	const ulint	n_extents = (total_blob_pages + pages_in_extent - 1)
		/ pages_in_extent;
	ulint	n_reserved = 0;
#ifdef UNIV_DEBUG
	ulint	n_used = 0;	/* number of pages used */
#endif /* UNIV_DEBUG */

	if (op == BTR_STORE_INSERT_BULK) {
		mtr_t	alloc_mtr;

		mtr_start(&alloc_mtr);
		alloc_mtr.set_named_space(index->space);

		if (!fsp_reserve_free_extents(&n_reserved, space_id, n_extents,
					      FSP_BLOB, &alloc_mtr)) {
			mtr_commit(&alloc_mtr);
			error = DB_OUT_OF_FILE_SPACE;
			goto func_exit;
		}

		mtr_commit(&alloc_mtr);
	} else {
		if (!fsp_reserve_free_extents(&n_reserved, space_id, n_extents,
					      FSP_BLOB, btr_mtr)) {
			error = DB_OUT_OF_FILE_SPACE;
			goto func_exit;
		}
	}

	ut_ad(n_reserved > 0);
	ut_ad(n_reserved == n_extents);

	/* We have to create a file segment to the tablespace
	for each field and put the pointer to the field in rec */

	for (i = 0; i < big_rec_vec->n_fields; i++) {
		const ulint field_no = big_rec_vec->fields[i].field_no;

		field_ref = btr_rec_get_field_ref(rec, offsets, field_no);
#if defined UNIV_DEBUG || defined UNIV_BLOB_LIGHT_DEBUG
		/* A zero BLOB pointer should have been initially inserted. */
		ut_a(!memcmp(field_ref, field_ref_zero,
			     BTR_EXTERN_FIELD_REF_SIZE));
#endif /* UNIV_DEBUG || UNIV_BLOB_LIGHT_DEBUG */
		extern_len = big_rec_vec->fields[i].len;
		UNIV_MEM_ASSERT_RW(big_rec_vec->fields[i].data,
				   extern_len);

		ut_a(extern_len > 0);

		prev_page_no = FIL_NULL;

		if (page_zip) {
			int	err = deflateReset(&c_stream);
			ut_a(err == Z_OK);

			c_stream.next_in = (Bytef*)
				big_rec_vec->fields[i].data;
			c_stream.avail_in = static_cast<uInt>(extern_len);
		}

		for (ulint blob_npages = 0;; ++blob_npages) {
			buf_block_t*	block;
			page_t*		page;
			const ulint	commit_freq = 4;

			ut_ad(page_align(field_ref) == page_align(rec));

			if (!(blob_npages % commit_freq)) {

				redo_log.check();

				field_ref = btr_rec_get_field_ref(
					rec, offsets, field_no);

				page_zip = buf_block_get_page_zip(rec_block);
				rec_page_no = rec_block->page.id.page_no();
			}

			mtr_start(&mtr);
			mtr.set_named_space(index->space);
			mtr.set_log_mode(btr_mtr->get_log_mode());
			mtr.set_flush_observer(btr_mtr->get_flush_observer());

			buf_page_get(rec_block->page.id,
				     rec_block->page.size, RW_X_LATCH, &mtr);

			if (prev_page_no == FIL_NULL) {
				hint_page_no = 1 + rec_page_no;
			} else {
				hint_page_no = prev_page_no + 1;
			}

			if (op == BTR_STORE_INSERT_BULK) {
				mtr_t	alloc_mtr;

				mtr_start(&alloc_mtr);
				alloc_mtr.set_named_space(index->space);

				block = btr_page_alloc(index, hint_page_no,
					FSP_NO_DIR, 0, &alloc_mtr, &mtr);
				mtr_commit(&alloc_mtr);

			} else {
				block = btr_page_alloc(index, hint_page_no,
					FSP_NO_DIR, 0, &mtr, &mtr);
			}

			ut_a(block != NULL);
			ut_ad(++n_used <= (n_reserved * pages_in_extent));

			page_no = block->page.id.page_no();
			page = buf_block_get_frame(block);

			if (prev_page_no != FIL_NULL) {
				buf_block_t*	prev_block;
				page_t*		prev_page;

				prev_block = buf_page_get(
					page_id_t(space_id, prev_page_no),
					rec_block->page.size,
					RW_X_LATCH, &mtr);

				buf_block_dbg_add_level(prev_block,
							SYNC_EXTERN_STORAGE);
				prev_page = buf_block_get_frame(prev_block);

				if (page_zip) {
					mlog_write_ulint(
						prev_page + FIL_PAGE_NEXT,
						page_no, MLOG_4BYTES, &mtr);
					memcpy(buf_block_get_page_zip(
						       prev_block)
					       ->data + FIL_PAGE_NEXT,
					       prev_page + FIL_PAGE_NEXT, 4);
				} else {
					mlog_write_ulint(
						prev_page + FIL_PAGE_DATA
						+ BTR_BLOB_HDR_NEXT_PAGE_NO,
						page_no, MLOG_4BYTES, &mtr);
				}

			} else if (dict_index_is_online_ddl(index)) {
				row_log_table_blob_alloc(index, page_no);
			}

			if (page_zip) {
				int		err;
				page_zip_des_t*	blob_page_zip;

				/* Write FIL_PAGE_TYPE to the redo log
				separately, before logging any other
				changes to the page, so that the debug
				assertions in
				recv_parse_or_apply_log_rec_body() can
				be made simpler.  Before InnoDB Plugin
				1.0.4, the initialization of
				FIL_PAGE_TYPE was logged as part of
				the mlog_log_string() below. */

				mlog_write_ulint(page + FIL_PAGE_TYPE,
						 prev_page_no == FIL_NULL
						 ? FIL_PAGE_TYPE_ZBLOB
						 : FIL_PAGE_TYPE_ZBLOB2,
						 MLOG_2BYTES, &mtr);

				c_stream.next_out = page
					+ FIL_PAGE_DATA;
				c_stream.avail_out = static_cast<uInt>(
					payload_size_zip);

				err = deflate(&c_stream, Z_FINISH);
				ut_a(err == Z_OK || err == Z_STREAM_END);
				ut_a(err == Z_STREAM_END
				     || c_stream.avail_out == 0);

				/* Write the "next BLOB page" pointer */
				mlog_write_ulint(page + FIL_PAGE_NEXT,
						 FIL_NULL, MLOG_4BYTES, &mtr);
				/* Initialize the unused "prev page" pointer */
				mlog_write_ulint(page + FIL_PAGE_PREV,
						 FIL_NULL, MLOG_4BYTES, &mtr);
				/* Write a back pointer to the record
				into the otherwise unused area.  This
				information could be useful in
				debugging.  Later, we might want to
				implement the possibility to relocate
				BLOB pages.  Then, we would need to be
				able to adjust the BLOB pointer in the
				record.  We do not store the heap
				number of the record, because it can
				change in page_zip_reorganize() or
				btr_page_reorganize().  However, also
				the page number of the record may
				change when B-tree nodes are split or
				merged.
				NOTE: FIL_PAGE_FILE_FLUSH_LSN space is
				used by R-tree index for a Split Sequence
				Number */
				ut_ad(!dict_index_is_spatial(index));

				mlog_write_ulint(page
						 + FIL_PAGE_FILE_FLUSH_LSN,
						 space_id,
						 MLOG_4BYTES, &mtr);
				mlog_write_ulint(page
						 + FIL_PAGE_FILE_FLUSH_LSN + 4,
						 rec_page_no,
						 MLOG_4BYTES, &mtr);

				/* Zero out the unused part of the page. */
				memset(page + page_zip_get_size(page_zip)
				       - c_stream.avail_out,
				       0, c_stream.avail_out);
				mlog_log_string(page + FIL_PAGE_FILE_FLUSH_LSN,
						page_zip_get_size(page_zip)
						- FIL_PAGE_FILE_FLUSH_LSN,
						&mtr);
				/* Copy the page to compressed storage,
				because it will be flushed to disk
				from there. */
				blob_page_zip = buf_block_get_page_zip(block);
				ut_ad(blob_page_zip);
				ut_ad(page_zip_get_size(blob_page_zip)
				      == page_zip_get_size(page_zip));
				memcpy(blob_page_zip->data, page,
				       page_zip_get_size(page_zip));

				if (err == Z_OK && prev_page_no != FIL_NULL) {

					goto next_zip_page;
				}

				if (err == Z_STREAM_END) {
					mach_write_to_4(field_ref
							+ BTR_EXTERN_LEN, 0);
					mach_write_to_4(field_ref
							+ BTR_EXTERN_LEN + 4,
							c_stream.total_in);
				} else {
					memset(field_ref + BTR_EXTERN_LEN,
					       0, 8);
				}

				if (prev_page_no == FIL_NULL) {
					ut_ad(blob_npages == 0);
					mach_write_to_4(field_ref
							+ BTR_EXTERN_SPACE_ID,
							space_id);

					mach_write_to_4(field_ref
							+ BTR_EXTERN_PAGE_NO,
							page_no);

					mach_write_to_4(field_ref
							+ BTR_EXTERN_OFFSET,
							FIL_PAGE_NEXT);
				}

				/* We compress a page when finish bulk insert.*/
				if (op != BTR_STORE_INSERT_BULK) {
					page_zip_write_blob_ptr(
						page_zip, rec, index, offsets,
						field_no, &mtr);
				}

next_zip_page:
				prev_page_no = page_no;

				/* Commit mtr and release the
				uncompressed page frame to save memory. */
				btr_blob_free(index, block, FALSE, &mtr);

				if (err == Z_STREAM_END) {
					break;
				}
			} else {
				mlog_write_ulint(page + FIL_PAGE_TYPE,
						 FIL_PAGE_TYPE_BLOB,
						 MLOG_2BYTES, &mtr);

				if (extern_len > payload_size) {
					store_len = payload_size;
				} else {
					store_len = extern_len;
				}

				mlog_write_string(page + FIL_PAGE_DATA
						  + BTR_BLOB_HDR_SIZE,
						  (const byte*)
						  big_rec_vec->fields[i].data
						  + big_rec_vec->fields[i].len
						  - extern_len,
						  store_len, &mtr);
				mlog_write_ulint(page + FIL_PAGE_DATA
						 + BTR_BLOB_HDR_PART_LEN,
						 store_len, MLOG_4BYTES, &mtr);
				mlog_write_ulint(page + FIL_PAGE_DATA
						 + BTR_BLOB_HDR_NEXT_PAGE_NO,
						 FIL_NULL, MLOG_4BYTES, &mtr);

				extern_len -= store_len;

				mlog_write_ulint(field_ref + BTR_EXTERN_LEN, 0,
						 MLOG_4BYTES, &mtr);
				mlog_write_ulint(field_ref
						 + BTR_EXTERN_LEN + 4,
						 big_rec_vec->fields[i].len
						 - extern_len,
						 MLOG_4BYTES, &mtr);

				if (prev_page_no == FIL_NULL) {
					ut_ad(blob_npages == 0);
					mlog_write_ulint(field_ref
							 + BTR_EXTERN_SPACE_ID,
							 space_id, MLOG_4BYTES,
							 &mtr);

					mlog_write_ulint(field_ref
							 + BTR_EXTERN_PAGE_NO,
							 page_no, MLOG_4BYTES,
							 &mtr);

					mlog_write_ulint(field_ref
							 + BTR_EXTERN_OFFSET,
							 FIL_PAGE_DATA,
							 MLOG_4BYTES,
							 &mtr);
				}

				prev_page_no = page_no;

				mtr_commit(&mtr);

				if (extern_len == 0) {
					break;
				}
			}
		}

		DBUG_EXECUTE_IF("btr_store_big_rec_extern",
				error = DB_OUT_OF_FILE_SPACE;
				goto func_exit;);

		rec_offs_make_nth_extern(offsets, field_no);
	}

	/* Verify that the number of extents used is the same as the number
	of extents reserved. */
	ut_ad(page_zip != NULL
	      || ((n_used + pages_in_extent - 1) / pages_in_extent
		  == n_reserved));
	ut_ad((n_used + pages_in_extent - 1) / pages_in_extent <= n_reserved);

func_exit:
	if (page_zip) {
		deflateEnd(&c_stream);
	}

	if (heap != NULL) {
		mem_heap_free(heap);
	}

	fil_space_release_free_extents(space_id, n_reserved);

#if defined UNIV_DEBUG || defined UNIV_BLOB_LIGHT_DEBUG
	/* All pointers to externally stored columns in the record
	must be valid. */
	for (i = 0; i < rec_offs_n_fields(offsets); i++) {
		if (!rec_offs_nth_extern(offsets, i)) {
			continue;
		}

		field_ref = btr_rec_get_field_ref(rec, offsets, i);

		/* The pointer must not be zero if the operation
		succeeded. */
		ut_a(0 != memcmp(field_ref, field_ref_zero,
				 BTR_EXTERN_FIELD_REF_SIZE)
		     || error != DB_SUCCESS);
		/* The column must not be disowned by this record. */
		ut_a(!(field_ref[BTR_EXTERN_LEN] & BTR_EXTERN_OWNER_FLAG));
	}
#endif /* UNIV_DEBUG || UNIV_BLOB_LIGHT_DEBUG */
	return(error);
}

/*******************************************************************//**
Check the FIL_PAGE_TYPE on an uncompressed BLOB page. */
static
void
btr_check_blob_fil_page_type(
/*=========================*/
	ulint		space_id,	/*!< in: space id */
	ulint		page_no,	/*!< in: page number */
	const page_t*	page,		/*!< in: page */
	ibool		read)		/*!< in: TRUE=read, FALSE=purge */
{
	ulint	type = fil_page_get_type(page);

	ut_a(space_id == page_get_space_id(page));
	ut_a(page_no == page_get_page_no(page));

	if (UNIV_UNLIKELY(type != FIL_PAGE_TYPE_BLOB)) {
		ulint	flags = fil_space_get_flags(space_id);

#ifndef UNIV_DEBUG /* Improve debug test coverage */
		if (dict_tf_get_format(flags) == UNIV_FORMAT_A) {
			/* Old versions of InnoDB did not initialize
			FIL_PAGE_TYPE on BLOB pages.  Do not print
			anything about the type mismatch when reading
			a BLOB page that is in Antelope format.*/
			return;
		}
#endif /* !UNIV_DEBUG */

		ib::fatal() << "FIL_PAGE_TYPE=" << type
			<< " on BLOB " << (read ? "read" : "purge")
			<< " space " << space_id << " page " << page_no
			<< " flags " << flags;
	}
}

/*******************************************************************//**
Frees the space in an externally stored field to the file space
management if the field in data is owned by the externally stored field,
in a rollback we may have the additional condition that the field must
not be inherited. */
void
btr_free_externally_stored_field(
/*=============================*/
	dict_index_t*	index,		/*!< in: index of the data, the index
					tree MUST be X-latched; if the tree
					height is 1, then also the root page
					must be X-latched! (this is relevant
					in the case this function is called
					from purge where 'data' is located on
					an undo log page, not an index
					page) */
	byte*		field_ref,	/*!< in/out: field reference */
	const rec_t*	rec,		/*!< in: record containing field_ref, for
					page_zip_write_blob_ptr(), or NULL */
	const ulint*	offsets,	/*!< in: rec_get_offsets(rec, index),
					or NULL */
	page_zip_des_t*	page_zip,	/*!< in: compressed page corresponding
					to rec, or NULL if rec == NULL */
	ulint		i,		/*!< in: field number of field_ref;
					ignored if rec == NULL */
	bool		rollback,	/*!< in: performing rollback? */
	mtr_t*		local_mtr)	/*!< in: mtr
					containing the latch to data an an
					X-latch to the index tree */
{
	page_t*		page;
	const ulint	space_id	= mach_read_from_4(
		field_ref + BTR_EXTERN_SPACE_ID);
	const ulint	start_page	= mach_read_from_4(
		field_ref + BTR_EXTERN_PAGE_NO);
	ulint		page_no;
	ulint		next_page_no;
	mtr_t		mtr;

	ut_ad(dict_index_is_clust(index));
	ut_ad(mtr_memo_contains_flagged(local_mtr, dict_index_get_lock(index),
					MTR_MEMO_X_LOCK
					| MTR_MEMO_SX_LOCK)
	      || dict_table_is_intrinsic(index->table));
	ut_ad(mtr_is_page_fix(
		local_mtr, field_ref, MTR_MEMO_PAGE_X_FIX, index->table));
	ut_ad(!rec || rec_offs_validate(rec, index, offsets));
	ut_ad(!rec || field_ref == btr_rec_get_field_ref(rec, offsets, i));
	ut_ad(local_mtr->is_named_space(
		      page_get_space_id(page_align(field_ref))));

	if (UNIV_UNLIKELY(!memcmp(field_ref, field_ref_zero,
				  BTR_EXTERN_FIELD_REF_SIZE))) {
		/* In the rollback, we may encounter a clustered index
		record with some unwritten off-page columns. There is
		nothing to free then. */
		ut_a(rollback);
		return;
	}

	ut_ad(!(mach_read_from_4(field_ref + BTR_EXTERN_LEN)
	        & ~((BTR_EXTERN_OWNER_FLAG
	             | BTR_EXTERN_INHERITED_FLAG) << 24)));
	ut_ad(space_id == index->space);

	const page_size_t	ext_page_size(dict_table_page_size(index->table));
	const page_size_t&	rec_page_size(rec == NULL
					      ? univ_page_size
					      : ext_page_size);
	if (rec == NULL) {
		/* This is a call from row_purge_upd_exist_or_extern(). */
		ut_ad(!page_zip);
	}

	for (;;) {
#ifdef UNIV_DEBUG
		buf_block_t*	rec_block;
#endif /* UNIV_DEBUG */
		buf_block_t*	ext_block;

		mtr_start(&mtr);
		mtr.set_spaces(*local_mtr);
		mtr.set_log_mode(local_mtr->get_log_mode());

		ut_ad(!dict_table_is_temporary(index->table)
		      || local_mtr->get_log_mode() == MTR_LOG_NO_REDO);

		const page_t*	p = page_align(field_ref);

		const page_id_t	page_id(page_get_space_id(p),
					page_get_page_no(p));

#ifdef UNIV_DEBUG
		rec_block =
#endif /* UNIV_DEBUG */
		buf_page_get(page_id, rec_page_size, RW_X_LATCH, &mtr);

		buf_block_dbg_add_level(rec_block, SYNC_NO_ORDER_CHECK);
		page_no = mach_read_from_4(field_ref + BTR_EXTERN_PAGE_NO);

		if (/* There is no external storage data */
		    page_no == FIL_NULL
		    /* This field does not own the externally stored field */
		    || (mach_read_from_1(field_ref + BTR_EXTERN_LEN)
			& BTR_EXTERN_OWNER_FLAG)
		    /* Rollback and inherited field */
		    || (rollback
			&& (mach_read_from_1(field_ref + BTR_EXTERN_LEN)
			    & BTR_EXTERN_INHERITED_FLAG))) {

			/* Do not free */
			mtr_commit(&mtr);

			return;
		}

		if (page_no == start_page && dict_index_is_online_ddl(index)) {
			row_log_table_blob_free(index, start_page);
		}

		ext_block = buf_page_get(
			page_id_t(space_id, page_no), ext_page_size,
			RW_X_LATCH, &mtr);

		buf_block_dbg_add_level(ext_block, SYNC_EXTERN_STORAGE);
		page = buf_block_get_frame(ext_block);

		if (ext_page_size.is_compressed()) {
			/* Note that page_zip will be NULL
			in row_purge_upd_exist_or_extern(). */
			switch (fil_page_get_type(page)) {
			case FIL_PAGE_TYPE_ZBLOB:
			case FIL_PAGE_TYPE_ZBLOB2:
				break;
			default:
				ut_error;
			}
			next_page_no = mach_read_from_4(page + FIL_PAGE_NEXT);

			btr_page_free_low(index, ext_block, ULINT_UNDEFINED,
					  &mtr);

			if (page_zip != NULL) {
				mach_write_to_4(field_ref + BTR_EXTERN_PAGE_NO,
						next_page_no);
				mach_write_to_4(field_ref + BTR_EXTERN_LEN + 4,
						0);
				page_zip_write_blob_ptr(page_zip, rec, index,
							offsets, i, &mtr);
			} else {
				mlog_write_ulint(field_ref
						 + BTR_EXTERN_PAGE_NO,
						 next_page_no,
						 MLOG_4BYTES, &mtr);
				mlog_write_ulint(field_ref
						 + BTR_EXTERN_LEN + 4, 0,
						 MLOG_4BYTES, &mtr);
			}
		} else {
			ut_a(!page_zip);
			btr_check_blob_fil_page_type(space_id, page_no, page,
						     FALSE);

			next_page_no = mach_read_from_4(
				page + FIL_PAGE_DATA
				+ BTR_BLOB_HDR_NEXT_PAGE_NO);

			btr_page_free_low(index, ext_block, ULINT_UNDEFINED,
					  &mtr);

			mlog_write_ulint(field_ref + BTR_EXTERN_PAGE_NO,
					 next_page_no,
					 MLOG_4BYTES, &mtr);
			/* Zero out the BLOB length.  If the server
			crashes during the execution of this function,
			trx_rollback_or_clean_all_recovered() could
			dereference the half-deleted BLOB, fetching a
			wrong prefix for the BLOB. */
			mlog_write_ulint(field_ref + BTR_EXTERN_LEN + 4,
					 0,
					 MLOG_4BYTES, &mtr);
		}

		/* Commit mtr and release the BLOB block to save memory. */
		btr_blob_free(index, ext_block, TRUE, &mtr);
	}
}

/***********************************************************//**
Frees the externally stored fields for a record. */
static
void
btr_rec_free_externally_stored_fields(
/*==================================*/
	dict_index_t*	index,	/*!< in: index of the data, the index
				tree MUST be X-latched */
	rec_t*		rec,	/*!< in/out: record */
	const ulint*	offsets,/*!< in: rec_get_offsets(rec, index) */
	page_zip_des_t*	page_zip,/*!< in: compressed page whose uncompressed
				part will be updated, or NULL */
	bool		rollback,/*!< in: performing rollback? */
	mtr_t*		mtr)	/*!< in: mini-transaction handle which contains
				an X-latch to record page and to the index
				tree */
{
	ulint	n_fields;
	ulint	i;

	ut_ad(rec_offs_validate(rec, index, offsets));
	ut_ad(mtr_is_page_fix(mtr, rec, MTR_MEMO_PAGE_X_FIX, index->table));
	/* Free possible externally stored fields in the record */

	ut_ad(dict_table_is_comp(index->table) == !!rec_offs_comp(offsets));
	n_fields = rec_offs_n_fields(offsets);

	for (i = 0; i < n_fields; i++) {
		if (rec_offs_nth_extern(offsets, i)) {
			btr_free_externally_stored_field(
				index, btr_rec_get_field_ref(rec, offsets, i),
				rec, offsets, page_zip, i, rollback, mtr);
		}
	}
}

/***********************************************************//**
Frees the externally stored fields for a record, if the field is mentioned
in the update vector. */
static
void
btr_rec_free_updated_extern_fields(
/*===============================*/
	dict_index_t*	index,	/*!< in: index of rec; the index tree MUST be
				X-latched */
	rec_t*		rec,	/*!< in/out: record */
	page_zip_des_t*	page_zip,/*!< in: compressed page whose uncompressed
				part will be updated, or NULL */
	const ulint*	offsets,/*!< in: rec_get_offsets(rec, index) */
	const upd_t*	update,	/*!< in: update vector */
	bool		rollback,/*!< in: performing rollback? */
	mtr_t*		mtr)	/*!< in: mini-transaction handle which contains
				an X-latch to record page and to the tree */
{
	ulint	n_fields;
	ulint	i;

	ut_ad(rec_offs_validate(rec, index, offsets));
	ut_ad(mtr_is_page_fix(mtr, rec, MTR_MEMO_PAGE_X_FIX, index->table));

	/* Free possible externally stored fields in the record */

	n_fields = upd_get_n_fields(update);

	for (i = 0; i < n_fields; i++) {
		const upd_field_t* ufield = upd_get_nth_field(update, i);

		if (rec_offs_nth_extern(offsets, ufield->field_no)) {
			ulint	len;
			byte*	data = rec_get_nth_field(
				rec, offsets, ufield->field_no, &len);
			ut_a(len >= BTR_EXTERN_FIELD_REF_SIZE);

			btr_free_externally_stored_field(
				index, data + len - BTR_EXTERN_FIELD_REF_SIZE,
				rec, offsets, page_zip,
				ufield->field_no, rollback, mtr);
		}
	}
}

/*******************************************************************//**
Copies the prefix of an uncompressed BLOB.  The clustered index record
that points to this BLOB must be protected by a lock or a page latch.
@return number of bytes written to buf */
static
ulint
btr_copy_blob_prefix(
/*=================*/
	byte*		buf,	/*!< out: the externally stored part of
				the field, or a prefix of it */
	ulint		len,	/*!< in: length of buf, in bytes */
	ulint		space_id,/*!< in: space id of the BLOB pages */
	ulint		page_no,/*!< in: page number of the first BLOB page */
	ulint		offset)	/*!< in: offset on the first BLOB page */
{
	ulint	copied_len	= 0;

	for (;;) {
		mtr_t		mtr;
		buf_block_t*	block;
		const page_t*	page;
		const byte*	blob_header;
		ulint		part_len;
		ulint		copy_len;

		mtr_start(&mtr);

		block = buf_page_get(page_id_t(space_id, page_no),
				     univ_page_size, RW_S_LATCH, &mtr);
		buf_block_dbg_add_level(block, SYNC_EXTERN_STORAGE);
		page = buf_block_get_frame(block);

		btr_check_blob_fil_page_type(space_id, page_no, page, TRUE);

		blob_header = page + offset;
		part_len = btr_blob_get_part_len(blob_header);
		copy_len = ut_min(part_len, len - copied_len);

		memcpy(buf + copied_len,
		       blob_header + BTR_BLOB_HDR_SIZE, copy_len);
		copied_len += copy_len;

		page_no = btr_blob_get_next_page_no(blob_header);

		mtr_commit(&mtr);

		if (page_no == FIL_NULL || copy_len != part_len) {
			UNIV_MEM_ASSERT_RW(buf, copied_len);
			return(copied_len);
		}

		/* On other BLOB pages except the first the BLOB header
		always is at the page data start: */

		offset = FIL_PAGE_DATA;

		ut_ad(copied_len <= len);
	}
}

/** Copies the prefix of a compressed BLOB.
The clustered index record that points to this BLOB must be protected
by a lock or a page latch.
@param[out]	buf		the externally stored part of the field,
or a prefix of it
@param[in]	len		length of buf, in bytes
@param[in]	page_size	compressed BLOB page size
@param[in]	space_id	space id of the BLOB pages
@param[in]	offset		offset on the first BLOB page
@return number of bytes written to buf */
static
ulint
btr_copy_zblob_prefix(
	byte*			buf,
	ulint			len,
	const page_size_t&	page_size,
	ulint			space_id,
	ulint			page_no,
	ulint			offset)
{
	ulint		page_type = FIL_PAGE_TYPE_ZBLOB;
	mem_heap_t*	heap;
	int		err;
	z_stream	d_stream;

	d_stream.next_out = buf;
	d_stream.avail_out = static_cast<uInt>(len);
	d_stream.next_in = Z_NULL;
	d_stream.avail_in = 0;

	/* Zlib inflate needs 32 kilobytes for the default
	window size, plus a few kilobytes for small objects. */
	heap = mem_heap_create(40000);
	page_zip_set_alloc(&d_stream, heap);

	ut_ad(page_size.is_compressed());
	ut_ad(space_id);

	err = inflateInit(&d_stream);
	ut_a(err == Z_OK);

	for (;;) {
		buf_page_t*	bpage;
		ulint		next_page_no;

		/* There is no latch on bpage directly.  Instead,
		bpage is protected by the B-tree page latch that
		is being held on the clustered index record, or,
		in row_merge_copy_blobs(), by an exclusive table lock. */
		bpage = buf_page_get_zip(page_id_t(space_id, page_no),
					 page_size);

		if (UNIV_UNLIKELY(!bpage)) {
			ib::error() << "Cannot load compressed BLOB "
				<< page_id_t(space_id, page_no);
			goto func_exit;
		}

		if (UNIV_UNLIKELY
		    (fil_page_get_type(bpage->zip.data) != page_type)) {

			ib::error() << "Unexpected type "
				<< fil_page_get_type(bpage->zip.data)
				<< " of compressed BLOB page "
				<< page_id_t(space_id, page_no);

			ut_ad(0);
			goto end_of_blob;
		}

		next_page_no = mach_read_from_4(bpage->zip.data + offset);

		if (UNIV_LIKELY(offset == FIL_PAGE_NEXT)) {
			/* When the BLOB begins at page header,
			the compressed data payload does not
			immediately follow the next page pointer. */
			offset = FIL_PAGE_DATA;
		} else {
			offset += 4;
		}

		d_stream.next_in = bpage->zip.data + offset;
		d_stream.avail_in = static_cast<uInt>(page_size.physical()
						      - offset);

		err = inflate(&d_stream, Z_NO_FLUSH);
		switch (err) {
		case Z_OK:
			if (!d_stream.avail_out) {
				goto end_of_blob;
			}
			break;
		case Z_STREAM_END:
			if (next_page_no == FIL_NULL) {
				goto end_of_blob;
			}
			/* fall through */
		default:
inflate_error:
			ib::error() << "inflate() of compressed BLOB page "
				<< page_id_t(space_id, page_no)
				<< " returned " << err
				<< " (" << d_stream.msg << ")";

		case Z_BUF_ERROR:
			goto end_of_blob;
		}

		if (next_page_no == FIL_NULL) {
			if (!d_stream.avail_in) {
				ib::error()
					<< "Unexpected end of compressed "
					<< "BLOB page "
					<< page_id_t(space_id, page_no);
			} else {
				err = inflate(&d_stream, Z_FINISH);
				switch (err) {
				case Z_STREAM_END:
				case Z_BUF_ERROR:
					break;
				default:
					goto inflate_error;
				}
			}

end_of_blob:
			buf_page_release_zip(bpage);
			goto func_exit;
		}

		buf_page_release_zip(bpage);

		/* On other BLOB pages except the first
		the BLOB header always is at the page header: */

		page_no = next_page_no;
		offset = FIL_PAGE_NEXT;
		page_type = FIL_PAGE_TYPE_ZBLOB2;
	}

func_exit:
	inflateEnd(&d_stream);
	mem_heap_free(heap);
	UNIV_MEM_ASSERT_RW(buf, d_stream.total_out);
	return(d_stream.total_out);
}

/** Copies the prefix of an externally stored field of a record.
The clustered index record that points to this BLOB must be protected
by a lock or a page latch.
@param[out]	buf		the externally stored part of the
field, or a prefix of it
@param[in]	len		length of buf, in bytes
@param[in]	page_size	BLOB page size
@param[in]	space_id	space id of the first BLOB page
@param[in]	page_no		page number of the first BLOB page
@param[in]	offset		offset on the first BLOB page
@return number of bytes written to buf */
static
ulint
btr_copy_externally_stored_field_prefix_low(
	byte*			buf,
	ulint			len,
	const page_size_t&	page_size,
	ulint			space_id,
	ulint			page_no,
	ulint			offset)
{
	if (len == 0) {
		return(0);
	}

	if (page_size.is_compressed()) {
		return(btr_copy_zblob_prefix(buf, len, page_size,
					     space_id, page_no, offset));
	} else {
		ut_ad(page_size.equals_to(univ_page_size));
		return(btr_copy_blob_prefix(buf, len, space_id,
					    page_no, offset));
	}
}

/** Copies the prefix of an externally stored field of a record.
The clustered index record must be protected by a lock or a page latch.
@param[out]	buf		the field, or a prefix of it
@param[in]	len		length of buf, in bytes
@param[in]	page_size	BLOB page size
@param[in]	data		'internally' stored part of the field
containing also the reference to the external part; must be protected by
a lock or a page latch
@param[in]	local_len	length of data, in bytes
@return the length of the copied field, or 0 if the column was being
or has been deleted */
ulint
btr_copy_externally_stored_field_prefix(
	byte*			buf,
	ulint			len,
	const page_size_t&	page_size,
	const byte*		data,
	ulint			local_len)
{
	ulint	space_id;
	ulint	page_no;
	ulint	offset;

	ut_a(local_len >= BTR_EXTERN_FIELD_REF_SIZE);

	local_len -= BTR_EXTERN_FIELD_REF_SIZE;

	if (UNIV_UNLIKELY(local_len >= len)) {
		memcpy(buf, data, len);
		return(len);
	}

	memcpy(buf, data, local_len);
	data += local_len;

	ut_a(memcmp(data, field_ref_zero, BTR_EXTERN_FIELD_REF_SIZE));

	if (!mach_read_from_4(data + BTR_EXTERN_LEN + 4)) {
		/* The externally stored part of the column has been
		(partially) deleted.  Signal the half-deleted BLOB
		to the caller. */

		return(0);
	}

	space_id = mach_read_from_4(data + BTR_EXTERN_SPACE_ID);

	page_no = mach_read_from_4(data + BTR_EXTERN_PAGE_NO);

	offset = mach_read_from_4(data + BTR_EXTERN_OFFSET);

	return(local_len
	       + btr_copy_externally_stored_field_prefix_low(buf + local_len,
							     len - local_len,
							     page_size,
							     space_id, page_no,
							     offset));
}

/** Copies an externally stored field of a record to mem heap.
The clustered index record must be protected by a lock or a page latch.
@param[out]	len		length of the whole field
@param[in]	data		'internally' stored part of the field
containing also the reference to the external part; must be protected by
a lock or a page latch
@param[in]	page_size	BLOB page size
@param[in]	local_len	length of data
@param[in,out]	heap		mem heap
@return the whole field copied to heap */
byte*
btr_copy_externally_stored_field(
	ulint*			len,
	const byte*		data,
	const page_size_t&	page_size,
	ulint			local_len,
	mem_heap_t*		heap)
{
	ulint	space_id;
	ulint	page_no;
	ulint	offset;
	ulint	extern_len;
	byte*	buf;

	ut_a(local_len >= BTR_EXTERN_FIELD_REF_SIZE);

	local_len -= BTR_EXTERN_FIELD_REF_SIZE;

	space_id = mach_read_from_4(data + local_len + BTR_EXTERN_SPACE_ID);

	page_no = mach_read_from_4(data + local_len + BTR_EXTERN_PAGE_NO);

	offset = mach_read_from_4(data + local_len + BTR_EXTERN_OFFSET);

	/* Currently a BLOB cannot be bigger than 4 GB; we
	leave the 4 upper bytes in the length field unused */

	extern_len = mach_read_from_4(data + local_len + BTR_EXTERN_LEN + 4);

	buf = (byte*) mem_heap_alloc(heap, local_len + extern_len);

	memcpy(buf, data, local_len);
	*len = local_len
		+ btr_copy_externally_stored_field_prefix_low(buf + local_len,
							      extern_len,
							      page_size,
							      space_id,
							      page_no, offset);

	return(buf);
}

/** Copies an externally stored field of a record to mem heap.
@param[in]	rec		record in a clustered index; must be
protected by a lock or a page latch
@param[in]	offset		array returned by rec_get_offsets()
@param[in]	page_size	BLOB page size
@param[in]	no		field number
@param[out]	len		length of the field
@param[in,out]	heap		mem heap
@return the field copied to heap, or NULL if the field is incomplete */
byte*
btr_rec_copy_externally_stored_field(
	const rec_t*		rec,
	const ulint*		offsets,
	const page_size_t&	page_size,
	ulint			no,
	ulint*			len,
	mem_heap_t*		heap)
{
	ulint		local_len;
	const byte*	data;

	ut_a(rec_offs_nth_extern(offsets, no));

	/* An externally stored field can contain some initial
	data from the field, and in the last 20 bytes it has the
	space id, page number, and offset where the rest of the
	field data is stored, and the data length in addition to
	the data stored locally. We may need to store some data
	locally to get the local record length above the 128 byte
	limit so that field offsets are stored in two bytes, and
	the extern bit is available in those two bytes. */

	data = rec_get_nth_field(rec, offsets, no, &local_len);

	ut_a(local_len >= BTR_EXTERN_FIELD_REF_SIZE);

	if (UNIV_UNLIKELY
	    (!memcmp(data + local_len - BTR_EXTERN_FIELD_REF_SIZE,
		     field_ref_zero, BTR_EXTERN_FIELD_REF_SIZE))) {
		/* The externally stored field was not written yet.
		This record should only be seen by
		recv_recovery_rollback_active() or any
		TRX_ISO_READ_UNCOMMITTED transactions. */
		return(NULL);
	}

	return(btr_copy_externally_stored_field(len, data,
						page_size, local_len, heap));
}
#endif /* !UNIV_HOTBACKUP */<|MERGE_RESOLUTION|>--- conflicted
+++ resolved
@@ -4119,7 +4119,8 @@
 		   + page_get_max_insert_size_after_reorganize(page, 1));
 
 	if (!page_zip) {
-		max_ins_size = page_get_max_insert_size_after_reorganize(page, 1);
+		max_ins_size = page_get_max_insert_size_after_reorganize(
+				page, 1);
 	}
 
 	if (!(((max_size >= BTR_CUR_PAGE_REORGANIZE_LIMIT)
@@ -4186,19 +4187,13 @@
 func_exit:
 	if (!(flags & BTR_KEEP_IBUF_BITMAP)
 	    && !dict_index_is_clust(index)
-<<<<<<< HEAD
 	    && !dict_table_is_temporary(index->table)) {
 		/* Update the free bits in the insert buffer. */
-		ibuf_update_free_bits_zip(block, mtr);
-=======
-	    && page_is_leaf(page)) {
-
 		if (page_zip) {
 			ibuf_update_free_bits_zip(block, mtr);
 		} else {
 			ibuf_update_free_bits_low(block, max_ins_size, mtr);
 		}
->>>>>>> b6b85a64
 	}
 
 	if (err != DB_SUCCESS) {
@@ -4468,17 +4463,17 @@
 		}
 	}
 
-<<<<<<< HEAD
 	if (!(flags & BTR_KEEP_SYS_FLAG)
 	    && !dict_table_is_intrinsic(index->table)) {
 		row_upd_index_entry_sys_field(new_entry, index, DATA_ROLL_PTR,
 					      roll_ptr);
 		row_upd_index_entry_sys_field(new_entry, index, DATA_TRX_ID,
 					      trx_id);
-=======
+	}
+
 	if (!page_zip) {
-		max_ins_size = page_get_max_insert_size_after_reorganize(page, 1);
->>>>>>> b6b85a64
+		max_ins_size = page_get_max_insert_size_after_reorganize(
+				page, 1);
 	}
 
 	/* Store state of explicit locks on rec on the page infimum record,
@@ -4529,15 +4524,9 @@
 				rec_offs_make_valid(
 					page_cursor->rec, index, *offsets);
 			}
-<<<<<<< HEAD
-		} else if (page_zip
-			   && !dict_index_is_clust(index)
+		} else if (!dict_index_is_clust(index)
 			   && !dict_table_is_temporary(index->table)
-=======
-		} else if (!dict_index_is_clust(index)
->>>>>>> b6b85a64
 			   && page_is_leaf(page)) {
-
 			/* Update the free bits in the insert buffer.
 			This is the same block which was skipped by
 			BTR_KEEP_IBUF_BITMAP. */
