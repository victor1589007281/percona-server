--- conflicted
+++ resolved
@@ -338,7 +338,6 @@
 @param[in]      line            Line where called
 @param[in]      mtr             Mini-transaction
 @return true if success */
-<<<<<<< HEAD
 bool btr_cur_optimistic_latch_leaves(buf_block_t *block, uint64_t modify_clock,
                                      ulint *latch_mode, btr_cur_t *cursor,
                                      const char *file, ulint line, mtr_t *mtr) {
@@ -368,9 +367,9 @@
         const page_id_t page_id(dict_index_get_space(cursor->index),
                                 left_page_no);
 
-        cursor->left_block =
-            btr_block_get(page_id, dict_table_page_size(cursor->index->table),
-                          mode, UT_LOCATION_HERE, cursor->index, mtr);
+        cursor->left_block = buf_page_get_gen(
+            page_id, dict_table_page_size(cursor->index->table), mode, nullptr,
+            Page_fetch::POSSIBLY_FREED, UT_LOCATION_HERE, mtr);
       } else {
         cursor->left_block = nullptr;
       }
@@ -403,89 +402,6 @@
     default:
       ut_error;
   }
-=======
-bool
-btr_cur_optimistic_latch_leaves(
-	buf_block_t*	block,
-	ib_uint64_t	modify_clock,
-	ulint*		latch_mode,
-	btr_cur_t*	cursor,
-	const char*	file,
-	ulint		line,
-	mtr_t*		mtr)
-{
-	ulint		mode;
-	ulint		left_page_no;
-	ut_ad(block->page.buf_fix_count > 0);
-	ut_ad(buf_block_get_state(block) == BUF_BLOCK_FILE_PAGE);
-
-	switch (*latch_mode) {
-	case BTR_SEARCH_LEAF:
-	case BTR_MODIFY_LEAF:
-		return(buf_page_optimistic_get(*latch_mode, block,
-				modify_clock, file, line, mtr));
-	case BTR_SEARCH_PREV:
-	case BTR_MODIFY_PREV:
-		mode = *latch_mode == BTR_SEARCH_PREV
-			? RW_S_LATCH : RW_X_LATCH;
-
-		rw_lock_s_lock(&block->lock);
-		if (block->modify_clock != modify_clock) {
-			rw_lock_s_unlock(&block->lock);
-
-			return(false);
-		}
-		left_page_no = btr_page_get_prev(
-			buf_block_get_frame(block), mtr);
-		rw_lock_s_unlock(&block->lock);
-
-		if (left_page_no != FIL_NULL) {
-			const page_id_t	page_id(
-				dict_index_get_space(cursor->index),
-				left_page_no);
-
-			cursor->left_block = buf_page_get_gen(
-				page_id,
-				dict_table_page_size(cursor->index->table),
-				mode, NULL, BUF_GET_POSSIBLY_FREED,
-				__FILE__, __LINE__, mtr);
-		} else {
-			cursor->left_block = NULL;
-		}
-
-		if (buf_page_optimistic_get(mode, block, modify_clock,
-					    file, line, mtr)) {
-			if (btr_page_get_prev(buf_block_get_frame(block), mtr)
-			    == left_page_no) {
-				/* We've entered this function with the block already buffer-fixed,
-				and buf_page_optimistic_get() buffer-fixes it again. The caller should
-				unfix the block once (to undo their buffer-fixing). */
-				ut_ad(2 <= block->page.buf_fix_count);
-				*latch_mode = mode;
-				return(true);
-			} else {
-				/* release the block, which will also decrement the buf_fix_count once
-				undoing the increment in successful buf_page_optimistic_get() */
-				btr_leaf_page_release(block, mode, mtr);
-			}
-		}
-
-		/* If we are still here then buf_page_optimistic_get() did not buffer-fix
-		the page, but it should still be buffer-fixed as it was before the call.*/
-		ut_ad(0 < block->page.buf_fix_count);
-		/* release the left block */
-		if (cursor->left_block != NULL) {
-			btr_leaf_page_release(cursor->left_block,
-					      mode, mtr);
-		}
-
-		return(false);
-
-	default:
-		ut_error;
-		return(false);
-	}
->>>>>>> 8ab48eb9
 }
 
 /**
