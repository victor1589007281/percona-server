/*
   Copyright (c) 2000, 2016, Oracle and/or its affiliates. All rights reserved.

   This program is free software; you can redistribute it and/or modify
   it under the terms of the GNU General Public License as published by
   the Free Software Foundation; version 2 of the License.

   This program is distributed in the hope that it will be useful,
   but WITHOUT ANY WARRANTY; without even the implied warranty of
   MERCHANTABILITY or FITNESS FOR A PARTICULAR PURPOSE.  See the
   GNU General Public License for more details.

   You should have received a copy of the GNU General Public License
   along with this program; if not, write to the Free Software
   Foundation, Inc., 51 Franklin St, Fifth Floor, Boston, MA 02110-1301  USA */


#define MYSQL_SERVER 1
#include "probes_mysql.h"
#include "key.h"                                // key_copy
#include "sql_plugin.h"
#include <m_ctype.h>
#include <my_bit.h>
#include <myisampack.h>
#include "ha_myisam.h"
#include <stdarg.h>
#include "myisamdef.h"
#include "rt_index.h"
#include "sql_table.h"                          // tablename_to_filename
#include "sql_class.h"                          // THD
#include "log.h"

#include <algorithm>

using std::min;
using std::max;

ulonglong myisam_recover_options;
static ulong opt_myisam_block_size;

/* Interface to mysqld, to check system tables supported by SE */
static bool myisam_is_supported_system_table(const char *db,
                                      const char *table_name,
                                      bool is_sql_layer_system_table);

/* bits in myisam_recover_options */
const char *myisam_recover_names[] =
{ "DEFAULT", "BACKUP", "FORCE", "QUICK", "OFF", NullS};
TYPELIB myisam_recover_typelib= {array_elements(myisam_recover_names)-1,"",
				 myisam_recover_names, NULL};

const char *myisam_stats_method_names[] = {"nulls_unequal", "nulls_equal",
                                           "nulls_ignored", NullS};
TYPELIB myisam_stats_method_typelib= {
  array_elements(myisam_stats_method_names) - 1, "",
  myisam_stats_method_names, NULL};

static MYSQL_SYSVAR_ULONG(block_size, opt_myisam_block_size,
  PLUGIN_VAR_NOSYSVAR | PLUGIN_VAR_RQCMDARG,
  "Block size to be used for MyISAM index pages", NULL, NULL,
  MI_KEY_BLOCK_LENGTH, MI_MIN_KEY_BLOCK_LENGTH, MI_MAX_KEY_BLOCK_LENGTH,
  MI_MIN_KEY_BLOCK_LENGTH);

static MYSQL_SYSVAR_ULONG(data_pointer_size, myisam_data_pointer_size,
  PLUGIN_VAR_RQCMDARG, "Default pointer size to be used for MyISAM tables",
  NULL, NULL, 6, 2, 7, 1);

#define MB (1024*1024)
static MYSQL_SYSVAR_ULONGLONG(max_sort_file_size, myisam_max_temp_length,
  PLUGIN_VAR_RQCMDARG, "Don't use the fast sort index method to created "
  "index if the temporary file would get bigger than this", NULL, NULL,
  LONG_MAX/MB*MB, 0, MAX_FILE_SIZE, MB);

static MYSQL_SYSVAR_SET(recover_options, myisam_recover_options,
  PLUGIN_VAR_OPCMDARG|PLUGIN_VAR_READONLY,
  "Syntax: myisam-recover-options[=option[,option...]], where option can be "
  "DEFAULT, BACKUP, FORCE, QUICK, or OFF",
  NULL, NULL, 0, &myisam_recover_typelib);

static MYSQL_THDVAR_ULONG(repair_threads, PLUGIN_VAR_RQCMDARG,
  "If larger than 1, when repairing a MyISAM table all indexes will be "
  "created in parallel, with one thread per index. The value of 1 "
  "disables parallel repair", NULL, NULL,
  1, 1, ULONG_MAX, 1);

static MYSQL_THDVAR_ULONGLONG(sort_buffer_size, PLUGIN_VAR_RQCMDARG,
  "The buffer that is allocated when sorting the index when doing "
  "a REPAIR or when creating indexes with CREATE INDEX or ALTER TABLE", NULL, NULL,
  8192 * 1024, (long) (MIN_SORT_BUFFER + MALLOC_OVERHEAD), SIZE_T_MAX, 1);

static MYSQL_SYSVAR_BOOL(use_mmap, opt_myisam_use_mmap, PLUGIN_VAR_NOCMDARG,
  "Use memory mapping for reading and writing MyISAM tables", NULL, NULL, FALSE);

static MYSQL_SYSVAR_ULONGLONG(mmap_size, myisam_mmap_size,
  PLUGIN_VAR_RQCMDARG|PLUGIN_VAR_READONLY, "Restricts the total memory "
  "used for memory mapping of MySQL tables", NULL, NULL,
  SIZE_T_MAX, MEMMAP_EXTRA_MARGIN, SIZE_T_MAX, 1);

static MYSQL_THDVAR_ENUM(stats_method, PLUGIN_VAR_RQCMDARG,
  "Specifies how MyISAM index statistics collection code should "
  "treat NULLs. Possible values of name are NULLS_UNEQUAL (default "
  "behavior for 4.1 and later), NULLS_EQUAL (emulate 4.0 behavior), "
  "and NULLS_IGNORED", NULL, NULL,
  MI_STATS_METHOD_NULLS_NOT_EQUAL, &myisam_stats_method_typelib);

#ifndef DBUG_OFF
/**
  Causes the thread to wait in a spin lock for a query kill signal.
  This function is used by the test frame work to identify race conditions.

  The signal is caught and ignored and the thread is not killed.
*/

static void debug_wait_for_kill(const char *info)
{
  DBUG_ENTER("debug_wait_for_kill");
  const char *prev_info;
  THD *thd;
  thd= current_thd;
  prev_info= thd_proc_info(thd, info);
  while(!thd->killed)
    my_sleep(1000);
  DBUG_PRINT("info", ("Exit debug_wait_for_kill"));
  thd_proc_info(thd, prev_info);
  DBUG_VOID_RETURN;
}
#endif

/*****************************************************************************
** MyISAM tables
*****************************************************************************/

static handler *myisam_create_handler(handlerton *hton,
                                      TABLE_SHARE *table, 
                                      MEM_ROOT *mem_root)
{
  return new (mem_root) ha_myisam(hton, table);
}

// collect errors printed by mi_check routines

static void mi_check_print_msg(MI_CHECK *param,	const char* msg_type,
			       const char *fmt, va_list args)
{
  THD* thd = (THD*)param->thd;
  Protocol *protocol= thd->get_protocol();
  size_t length, msg_length;
  char msgbuf[MI_MAX_MSG_BUF];
  char name[NAME_LEN*2+2];

  msg_length= my_vsnprintf(msgbuf, sizeof(msgbuf), fmt, args);
  msgbuf[sizeof(msgbuf) - 1] = 0; // healthy paranoia

  DBUG_PRINT(msg_type,("message: %s",msgbuf));

  if (!thd->get_protocol()->connection_alive())
  {
    sql_print_error("%s", msgbuf);
    return;
  }

  if (param->testflag & (T_CREATE_MISSING_KEYS | T_SAFE_REPAIR |
			 T_AUTO_REPAIR))
  {
    my_message(ER_NOT_KEYFILE,msgbuf,MYF(MY_WME));
    return;
  }
  length=(uint) (strxmov(name, param->db_name,".",param->table_name,NullS) -
		 name);
  /*
    TODO: switch from protocol to push_warning here. The main reason we didn't
    it yet is parallel repair. Due to following trace:
    mi_check_print_msg/push_warning/sql_alloc/my_pthread_getspecific_ptr.

    Also we likely need to lock mutex here (in both cases with protocol and
    push_warning).
  */
  if (param->need_print_msg_lock)
    mysql_mutex_lock(&param->print_msg_mutex);

  protocol->start_row();
  protocol->store(name, length, system_charset_info);
  protocol->store(param->op_name, system_charset_info);
  protocol->store(msg_type, system_charset_info);
  protocol->store(msgbuf, msg_length, system_charset_info);
  if (protocol->end_row())
    sql_print_error("Failed on my_net_write, writing to stderr instead: %s\n",
		    msgbuf);

  if (param->need_print_msg_lock)
    mysql_mutex_unlock(&param->print_msg_mutex);

  return;
}


/*
  Convert TABLE object to MyISAM key and column definition

  SYNOPSIS
    table2myisam()
      table_arg   in     TABLE object.
      keydef_out  out    MyISAM key definition.
      recinfo_out out    MyISAM column definition.
      records_out out    Number of fields.

  DESCRIPTION
    This function will allocate and initialize MyISAM key and column
    definition for further use in mi_create or for a check for underlying
    table conformance in merge engine.

    The caller needs to free *recinfo_out after use. Since *recinfo_out
    and *keydef_out are allocated with a my_multi_malloc, *keydef_out
    is freed automatically when *recinfo_out is freed.

  RETURN VALUE
    0  OK
    !0 error code
*/

int table2myisam(TABLE *table_arg, MI_KEYDEF **keydef_out,
                 MI_COLUMNDEF **recinfo_out, uint *records_out)
{
  uint i, j, recpos, minpos, fieldpos, temp_length, length;
  enum ha_base_keytype type= HA_KEYTYPE_BINARY;
  uchar *record;
  KEY *pos;
  MI_KEYDEF *keydef;
  MI_COLUMNDEF *recinfo, *recinfo_pos;
  HA_KEYSEG *keyseg;
  TABLE_SHARE *share= table_arg->s;
  uint options= share->db_options_in_use;
  DBUG_ENTER("table2myisam");
  if (!(my_multi_malloc(PSI_INSTRUMENT_ME,
                        MYF(MY_WME),
          recinfo_out, (share->fields * 2 + 2) * sizeof(MI_COLUMNDEF),
          keydef_out, share->keys * sizeof(MI_KEYDEF),
          &keyseg,
          (share->key_parts + share->keys) * sizeof(HA_KEYSEG),
          NullS)))
    DBUG_RETURN(HA_ERR_OUT_OF_MEM); /* purecov: inspected */
  keydef= *keydef_out;
  recinfo= *recinfo_out;
  pos= table_arg->key_info;
  for (i= 0; i < share->keys; i++, pos++)
  {
    keydef[i].flag= ((uint16) pos->flags & (HA_NOSAME | HA_FULLTEXT | HA_SPATIAL));
    keydef[i].key_alg= pos->algorithm == HA_KEY_ALG_UNDEF ?
      (pos->flags & HA_SPATIAL ? HA_KEY_ALG_RTREE : HA_KEY_ALG_BTREE) :
      pos->algorithm;
    keydef[i].block_length= pos->block_size;
    keydef[i].seg= keyseg;
    keydef[i].keysegs= pos->user_defined_key_parts;
    for (j= 0; j < pos->user_defined_key_parts; j++)
    {
      Field *field= pos->key_part[j].field;
      type= field->key_type();
      keydef[i].seg[j].flag= pos->key_part[j].key_part_flag;

      if (options & HA_OPTION_PACK_KEYS ||
          (pos->flags & (HA_PACK_KEY | HA_BINARY_PACK_KEY |
                         HA_SPACE_PACK_USED)))
      {
        if (pos->key_part[j].length > 8 &&
            (type == HA_KEYTYPE_TEXT ||
             type == HA_KEYTYPE_NUM ||
             (type == HA_KEYTYPE_BINARY && !field->zero_pack())))
        {
          /* No blobs here */
          if (j == 0)
            keydef[i].flag|= HA_PACK_KEY;
          if (!(field->flags & ZEROFILL_FLAG) &&
              (field->type() == MYSQL_TYPE_STRING ||
               field->type() == MYSQL_TYPE_VAR_STRING ||
               ((int) (pos->key_part[j].length - field->decimals())) >= 4))
            keydef[i].seg[j].flag|= HA_SPACE_PACK;
        }
        else if (j == 0 && (!(pos->flags & HA_NOSAME) || pos->key_length > 16))
          keydef[i].flag|= HA_BINARY_PACK_KEY;
      }
      keydef[i].seg[j].type= (int) type;
      keydef[i].seg[j].start= pos->key_part[j].offset;
      keydef[i].seg[j].length= pos->key_part[j].length;
      keydef[i].seg[j].bit_start= keydef[i].seg[j].bit_end=
        keydef[i].seg[j].bit_length= 0;
      keydef[i].seg[j].bit_pos= 0;
      keydef[i].seg[j].language= field->charset_for_protocol()->number;

      if (field->real_maybe_null())
      {
        keydef[i].seg[j].null_bit= field->null_bit;
        keydef[i].seg[j].null_pos= field->null_offset();
      }
      else
      {
        keydef[i].seg[j].null_bit= 0;
        keydef[i].seg[j].null_pos= 0;
      }
      if (field->type() == MYSQL_TYPE_BLOB ||
          field->type() == MYSQL_TYPE_GEOMETRY)
      {
        keydef[i].seg[j].flag|= HA_BLOB_PART;
        /* save number of bytes used to pack length */
        keydef[i].seg[j].bit_start= (uint) (field->pack_length() -
                                            portable_sizeof_char_ptr);
      }
      else if (field->type() == MYSQL_TYPE_BIT)
      {
        keydef[i].seg[j].bit_length= ((Field_bit *) field)->bit_len;
        keydef[i].seg[j].bit_start= ((Field_bit *) field)->bit_ofs;
        keydef[i].seg[j].bit_pos= (uint) (((Field_bit *) field)->bit_ptr -
                                          (uchar*) table_arg->record[0]);
      }
    }
    keyseg+= pos->user_defined_key_parts;
  }
  if (table_arg->found_next_number_field)
    keydef[share->next_number_index].flag|= HA_AUTO_KEY;
  record= table_arg->record[0];
  recpos= 0;
  recinfo_pos= recinfo;
  while (recpos < (uint) share->stored_rec_length)
  {
    Field **field, *found= 0;
    minpos= share->reclength;
    length= 0;

    for (field= table_arg->field; *field; field++)
    {
      if ((fieldpos= (*field)->offset(record)) >= recpos &&
          fieldpos <= minpos)
      {
        /* skip null fields */
        if (!(temp_length= (*field)->pack_length_in_rec()))
          continue; /* Skip null-fields */
        if (! found || fieldpos < minpos ||
            (fieldpos == minpos && temp_length < length))
        {
          minpos= fieldpos;
          found= *field;
          length= temp_length;
        }
      }
    }
    DBUG_PRINT("loop", ("found: 0x%lx  recpos: %d  minpos: %d  length: %d",
                        (long) found, recpos, minpos, length));
    if (recpos != minpos)
    { // Reserved space (Null bits?)
      memset(recinfo_pos, 0, sizeof(*recinfo_pos));
      recinfo_pos->type= (int) FIELD_NORMAL;
      recinfo_pos++->length= (uint16) (minpos - recpos);
    }
    if (!found)
      break;

    if (found->flags & BLOB_FLAG)
      recinfo_pos->type= (int) FIELD_BLOB;
    else if (found->type() == MYSQL_TYPE_VARCHAR)
      recinfo_pos->type= FIELD_VARCHAR;
    else if (!(options & HA_OPTION_PACK_RECORD))
      recinfo_pos->type= (int) FIELD_NORMAL;
    else if (found->zero_pack())
      recinfo_pos->type= (int) FIELD_SKIP_ZERO;
    else
      recinfo_pos->type= (int) ((length <= 3 ||
                                 (found->flags & ZEROFILL_FLAG)) ?
                                  FIELD_NORMAL :
                                  found->type() == MYSQL_TYPE_STRING ||
                                  found->type() == MYSQL_TYPE_VAR_STRING ?
                                  FIELD_SKIP_ENDSPACE :
                                  FIELD_SKIP_PRESPACE);
    if (found->real_maybe_null())
    {
      recinfo_pos->null_bit= found->null_bit;
      recinfo_pos->null_pos= found->null_offset();
    }
    else
    {
      recinfo_pos->null_bit= 0;
      recinfo_pos->null_pos= 0;
    }
    (recinfo_pos++)->length= (uint16) length;
    recpos= minpos + length;
    DBUG_PRINT("loop", ("length: %d  type: %d",
                        recinfo_pos[-1].length,recinfo_pos[-1].type));
  }
  *records_out= (uint) (recinfo_pos - recinfo);
  DBUG_RETURN(0);
}


/*
  Check for underlying table conformance

  SYNOPSIS
    check_definition()
      t1_keyinfo       in    First table key definition
      t1_recinfo       in    First table record definition
      t1_keys          in    Number of keys in first table
      t1_recs          in    Number of records in first table
      t2_keyinfo       in    Second table key definition
      t2_recinfo       in    Second table record definition
      t2_keys          in    Number of keys in second table
      t2_recs          in    Number of records in second table
      strict           in    Strict check switch
      table            in    handle to the table object

  DESCRIPTION
    This function compares two MyISAM definitions. By intention it was done
    to compare merge table definition against underlying table definition.
    It may also be used to compare dot-frm and MYI definitions of MyISAM
    table as well to compare different MyISAM table definitions.

    For merge table it is not required that number of keys in merge table
    must exactly match number of keys in underlying table. When calling this
    function for underlying table conformance check, 'strict' flag must be
    set to false, and converted merge definition must be passed as t1_*.

    Otherwise 'strict' flag must be set to 1 and it is not required to pass
    converted dot-frm definition as t1_*.

    For compatibility reasons we relax some checks, specifically:
    - 4.0 (and earlier versions) always set key_alg to 0.
    - 4.0 (and earlier versions) have the same language for all keysegs.

  RETURN VALUE
    0 - Equal definitions.
    1 - Different definitions.

  TODO
    - compare FULLTEXT keys;
    - compare SPATIAL keys;
    - compare FIELD_SKIP_ZERO which is converted to FIELD_NORMAL correctly
      (should be corretly detected in table2myisam).
*/

int check_definition(MI_KEYDEF *t1_keyinfo, MI_COLUMNDEF *t1_recinfo,
                     uint t1_keys, uint t1_recs,
                     MI_KEYDEF *t2_keyinfo, MI_COLUMNDEF *t2_recinfo,
                     uint t2_keys, uint t2_recs, bool strict, TABLE *table_arg)
{
  uint i, j;
  DBUG_ENTER("check_definition");
  my_bool mysql_40_compat= table_arg && table_arg->s->frm_version < FRM_VER_TRUE_VARCHAR;
  if ((strict ? t1_keys != t2_keys : t1_keys > t2_keys))
  {
    DBUG_PRINT("error", ("Number of keys differs: t1_keys=%u, t2_keys=%u",
                         t1_keys, t2_keys));
    DBUG_RETURN(1);
  }
  if (t1_recs != t2_recs)
  {
    DBUG_PRINT("error", ("Number of recs differs: t1_recs=%u, t2_recs=%u",
                         t1_recs, t2_recs));
    DBUG_RETURN(1);
  }
  for (i= 0; i < t1_keys; i++)
  {
    HA_KEYSEG *t1_keysegs= t1_keyinfo[i].seg;
    HA_KEYSEG *t2_keysegs= t2_keyinfo[i].seg;
    if (t1_keyinfo[i].flag & HA_FULLTEXT && t2_keyinfo[i].flag & HA_FULLTEXT)
      continue;
    else if (t1_keyinfo[i].flag & HA_FULLTEXT ||
             t2_keyinfo[i].flag & HA_FULLTEXT)
    {
       DBUG_PRINT("error", ("Key %d has different definition", i));
       DBUG_PRINT("error", ("t1_fulltext= %d, t2_fulltext=%d",
                            MY_TEST(t1_keyinfo[i].flag & HA_FULLTEXT),
                            MY_TEST(t2_keyinfo[i].flag & HA_FULLTEXT)));
       DBUG_RETURN(1);
    }
    if (t1_keyinfo[i].flag & HA_SPATIAL && t2_keyinfo[i].flag & HA_SPATIAL)
      continue;
    else if (t1_keyinfo[i].flag & HA_SPATIAL ||
             t2_keyinfo[i].flag & HA_SPATIAL)
    {
       DBUG_PRINT("error", ("Key %d has different definition", i));
       DBUG_PRINT("error", ("t1_spatial= %d, t2_spatial=%d",
                            MY_TEST(t1_keyinfo[i].flag & HA_SPATIAL),
                            MY_TEST(t2_keyinfo[i].flag & HA_SPATIAL)));
       DBUG_RETURN(1);
    }
    if ((!mysql_40_compat &&
        t1_keyinfo[i].key_alg != t2_keyinfo[i].key_alg) ||
        t1_keyinfo[i].keysegs != t2_keyinfo[i].keysegs)
    {
      DBUG_PRINT("error", ("Key %d has different definition", i));
      DBUG_PRINT("error", ("t1_keysegs=%d, t1_key_alg=%d",
                           t1_keyinfo[i].keysegs, t1_keyinfo[i].key_alg));
      DBUG_PRINT("error", ("t2_keysegs=%d, t2_key_alg=%d",
                           t2_keyinfo[i].keysegs, t2_keyinfo[i].key_alg));
      DBUG_RETURN(1);
    }
    for (j=  t1_keyinfo[i].keysegs; j--;)
    {
      uint8 t1_keysegs_j__type= t1_keysegs[j].type;

      /*
        Table migration from 4.1 to 5.1. In 5.1 a *TEXT key part is
        always HA_KEYTYPE_VARTEXT2. In 4.1 we had only the equivalent of
        HA_KEYTYPE_VARTEXT1. Since we treat both the same on MyISAM
        level, we can ignore a mismatch between these types.
      */
      if ((t1_keysegs[j].flag & HA_BLOB_PART) &&
          (t2_keysegs[j].flag & HA_BLOB_PART))
      {
        if ((t1_keysegs_j__type == HA_KEYTYPE_VARTEXT2) &&
            (t2_keysegs[j].type == HA_KEYTYPE_VARTEXT1))
          t1_keysegs_j__type= HA_KEYTYPE_VARTEXT1; /* purecov: tested */
        else if ((t1_keysegs_j__type == HA_KEYTYPE_VARBINARY2) &&
                 (t2_keysegs[j].type == HA_KEYTYPE_VARBINARY1))
          t1_keysegs_j__type= HA_KEYTYPE_VARBINARY1; /* purecov: inspected */
      }

      if ((!mysql_40_compat &&
          t1_keysegs[j].language != t2_keysegs[j].language) ||
          t1_keysegs_j__type != t2_keysegs[j].type ||
          t1_keysegs[j].null_bit != t2_keysegs[j].null_bit ||
          t1_keysegs[j].length != t2_keysegs[j].length ||
          t1_keysegs[j].start != t2_keysegs[j].start)
      {
        DBUG_PRINT("error", ("Key segment %d (key %d) has different "
                             "definition", j, i));
        DBUG_PRINT("error", ("t1_type=%d, t1_language=%d, t1_null_bit=%d, "
                             "t1_length=%d",
                             t1_keysegs[j].type, t1_keysegs[j].language,
                             t1_keysegs[j].null_bit, t1_keysegs[j].length));
        DBUG_PRINT("error", ("t2_type=%d, t2_language=%d, t2_null_bit=%d, "
                             "t2_length=%d",
                             t2_keysegs[j].type, t2_keysegs[j].language,
                             t2_keysegs[j].null_bit, t2_keysegs[j].length));

        DBUG_RETURN(1);
      }
    }
  }
  for (i= 0; i < t1_recs; i++)
  {
    MI_COLUMNDEF *t1_rec= &t1_recinfo[i];
    MI_COLUMNDEF *t2_rec= &t2_recinfo[i];
    /*
      FIELD_SKIP_ZERO can be changed to FIELD_NORMAL in mi_create,
      see NOTE1 in mi_create.c
    */
    if ((t1_rec->type != t2_rec->type &&
         !(t1_rec->type == (int) FIELD_SKIP_ZERO &&
           t1_rec->length == 1 &&
           t2_rec->type == (int) FIELD_NORMAL)) ||
        t1_rec->length != t2_rec->length ||
        t1_rec->null_bit != t2_rec->null_bit)
    {
      DBUG_PRINT("error", ("Field %d has different definition", i));
      DBUG_PRINT("error", ("t1_type=%d, t1_length=%d, t1_null_bit=%d",
                           t1_rec->type, t1_rec->length, t1_rec->null_bit));
      DBUG_PRINT("error", ("t2_type=%d, t2_length=%d, t2_null_bit=%d",
                           t2_rec->type, t2_rec->length, t2_rec->null_bit));
      DBUG_RETURN(1);
    }
  }
  DBUG_RETURN(0);
}


extern "C" {

volatile int *killed_ptr(MI_CHECK *param)
{
  /* In theory Unsafe conversion, but should be ok for now */
  return (int*) &(((THD *)(param->thd))->killed);
}

void mi_check_print_error(MI_CHECK *param, const char *fmt,...)
{
  param->error_printed|=1;
  param->out_flag|= O_DATA_LOST;
  va_list args;
  va_start(args, fmt);
  mi_check_print_msg(param, "error", fmt, args);
  va_end(args);
}

void mi_check_print_info(MI_CHECK *param, const char *fmt,...)
{
  va_list args;
  va_start(args, fmt);
  mi_check_print_msg(param, "info", fmt, args);
  va_end(args);
}

void mi_check_print_warning(MI_CHECK *param, const char *fmt,...)
{
  param->warning_printed=1;
  param->out_flag|= O_DATA_LOST;
  va_list args;
  va_start(args, fmt);
  mi_check_print_msg(param, "warning", fmt, args);
  va_end(args);
}


/**
  Report list of threads (and queries) accessing a table, thread_id of a
  thread that detected corruption, ource file name and line number where
  this corruption was detected, optional extra information (string).

  This function is intended to be used when table corruption is detected.

  @param[in] file      MI_INFO object.
  @param[in] message   Optional error message.
  @param[in] sfile     Name of source file.
  @param[in] sline     Line number in source file.

  @return void
*/

void _mi_report_crashed(MI_INFO *file, const char *message,
                        const char *sfile, uint sline)
{
  THD *cur_thd;
  LIST *element;
  char buf[1024];
  mysql_mutex_lock(&file->s->intern_lock);
  if ((cur_thd= (THD*) file->in_use.data))
    sql_print_error("Got an error from thread_id=%u, %s:%d",
                    cur_thd->thread_id(), sfile, sline);
  else
    sql_print_error("Got an error from unknown thread, %s:%d", sfile, sline);
  if (message)
    sql_print_error("%s", message);
  for (element= file->s->in_use; element; element= list_rest(element))
  {
    THD *thd= (THD*) element->data;
    sql_print_error("%s", thd ? thd_security_context(thd, buf, sizeof(buf), 0)
                              : "Unknown thread accessing table");
  }
  mysql_mutex_unlock(&file->s->intern_lock);
}

}


ha_myisam::ha_myisam(handlerton *hton, TABLE_SHARE *table_arg)
  :handler(hton, table_arg), file(0),
  int_table_flags(HA_NULL_IN_KEY | HA_CAN_FULLTEXT | HA_CAN_SQL_HANDLER |
                  HA_BINLOG_ROW_CAPABLE | HA_BINLOG_STMT_CAPABLE |
                  HA_DUPLICATE_POS | HA_CAN_INDEX_BLOBS | HA_AUTO_PART_KEY |
                  HA_FILE_BASED | HA_CAN_GEOMETRY | HA_NO_TRANSACTIONS |
                  HA_CAN_BIT_FIELD | HA_CAN_RTREEKEYS |
                  HA_HAS_RECORDS | HA_STATS_RECORDS_IS_EXACT | HA_CAN_REPAIR |
                  HA_GENERATED_COLUMNS | 
                  HA_ATTACHABLE_TRX_COMPATIBLE),
   can_enable_indexes(1)
{}

handler *ha_myisam::clone(const char *name, MEM_ROOT *mem_root)
{
  ha_myisam *new_handler= static_cast <ha_myisam *>(handler::clone(name,
                                                                   mem_root));
  if (new_handler)
    new_handler->file->state= file->state;
  return new_handler;
}


static const char *ha_myisam_exts[] = {
  ".MYI",
  ".MYD",
  NullS
};

const char **ha_myisam::bas_ext() const
{
  return ha_myisam_exts;
}

/**
  @brief Check if the given db.tablename is a system table for this SE.

  @param db                         Database name to check.
  @param table_name                 table name to check.
  @param is_sql_layer_system_table  if the supplied db.table_name is a SQL
                                    layer system table.

  @note Currently, only MYISAM engine supports all the SQL layer
        system tables, and hence it returns true, when
        is_sql_layer_system_table is set.

  @note In case there is a need to define MYISAM specific system
        database, then please see reference implementation in
        ha_example.cc.

  @return
    @retval TRUE   Given db.table_name is supported system table.
    @retval FALSE  Given db.table_name is not a supported system table.
*/
static bool myisam_is_supported_system_table(const char *db,
                                      const char *table_name,
                                      bool is_sql_layer_system_table)
{
  // Does MYISAM support "ALL" SQL layer system tables ?
  if (is_sql_layer_system_table)
    return true;

  /*
    Currently MYISAM does not support any other SE specific
    system tables. If in future it does, please see ha_example.cc
    for reference implementation
  */

  return false;
}

const char *ha_myisam::index_type(uint key_number)
{
  return ((table->key_info[key_number].flags & HA_FULLTEXT) ? 
	  "FULLTEXT" :
	  (table->key_info[key_number].flags & HA_SPATIAL) ?
	  "SPATIAL" :
	  (table->key_info[key_number].algorithm == HA_KEY_ALG_RTREE) ?
	  "RTREE" :
	  "BTREE");
}


/* Name is here without an extension */
int ha_myisam::open(const char *name, int mode, uint test_if_locked)
{
  MI_KEYDEF *keyinfo;
  MI_COLUMNDEF *recinfo= 0;
  Myisam_handler_share *my_handler_share;
  MYISAM_SHARE *share= NULL;
  uint recs;
  uint i;

  /*
    If the user wants to have memory mapped data files, add an
    open_flag. Do not memory map temporary tables because they are
    expected to be inserted and thus extended a lot. Memory mapping is
    efficient for files that keep their size, but very inefficient for
    growing files. Using an open_flag instead of calling mi_extra(...
    HA_EXTRA_MMAP ...) after mi_open() has the advantage that the
    mapping is not repeated for every open, but just done on the initial
    open, when the MyISAM share is created. Everytime the server
    requires to open a new instance of a table it calls this method. We
    will always supply HA_OPEN_MMAP for a permanent table. However, the
    MyISAM storage engine will ignore this flag if this is a secondary
    open of a table that is in use by other threads already (if the
    MyISAM share exists already).
  */
  if (!(test_if_locked & HA_OPEN_TMP_TABLE) && opt_myisam_use_mmap)
    test_if_locked|= HA_OPEN_MMAP;

  /*
     We are allocating the handler share only in case of normal MyISAM tables
  */
  if (table->s->tmp_table == NO_TMP_TABLE)
  {
    lock_shared_ha_data();
    my_handler_share= static_cast <Myisam_handler_share*>(get_ha_share_ptr());
    if (my_handler_share)
      share= my_handler_share->m_share;

    if (!(file= mi_open_share(name, share, mode,
                              test_if_locked | HA_OPEN_FROM_SQL_LAYER)))
    {
      unlock_shared_ha_data();
      return (my_errno() ? my_errno() : -1);
    }
    if (!my_handler_share)
    {
      my_handler_share= new (std::nothrow) Myisam_handler_share;
      if (my_handler_share)
      {
        my_handler_share->m_share= file->s;
        set_ha_share_ptr(static_cast <Handler_share*>(my_handler_share));
      }
      else
      {
        mi_close(file);
        unlock_shared_ha_data();
        return (my_errno() ? my_errno() : HA_ERR_OUT_OF_MEM);
      }
    }
    unlock_shared_ha_data();
  }
  else
     if (!(file=
           mi_open_share(name, share, mode,
                         test_if_locked | HA_OPEN_FROM_SQL_LAYER)))
       return (my_errno() ? my_errno() : -1);

  if (!table->s->tmp_table) /* No need to perform a check for tmp table */
  {
    set_my_errno(table2myisam(table, &keyinfo, &recinfo, &recs));
    if (my_errno())
    {
      /* purecov: begin inspected */
      DBUG_PRINT("error", ("Failed to convert TABLE object to MyISAM "
                           "key and column definition"));
      goto err;
      /* purecov: end */
    }
    if (check_definition(keyinfo, recinfo, table->s->keys, recs,
                         file->s->keyinfo, file->s->rec,
                         file->s->base.keys, file->s->base.fields,
                         true, table))
    {
      /* purecov: begin inspected */
      set_my_errno(HA_ERR_CRASHED);
      goto err;
      /* purecov: end */
    }
  }
  
  if (test_if_locked & (HA_OPEN_IGNORE_IF_LOCKED | HA_OPEN_TMP_TABLE))
    (void) mi_extra(file, HA_EXTRA_NO_WAIT_LOCK, 0);

  info(HA_STATUS_NO_LOCK | HA_STATUS_VARIABLE | HA_STATUS_CONST);
  if (!(test_if_locked & HA_OPEN_WAIT_IF_LOCKED))
    (void) mi_extra(file, HA_EXTRA_WAIT_LOCK, 0);
  if (!table->s->db_record_offset)
    int_table_flags|=HA_REC_NOT_IN_SEQ;
  if (file->s->options & (HA_OPTION_CHECKSUM | HA_OPTION_COMPRESS_RECORD))
    int_table_flags|=HA_HAS_CHECKSUM;
  
  for (i= 0; i < table->s->keys; i++)
  {
    plugin_ref parser= table->key_info[i].parser;
    if (table->key_info[i].flags & HA_USES_PARSER)
      file->s->keyinfo[i].parser=
        (struct st_mysql_ftparser *)plugin_decl(parser)->info;
    table->key_info[i].block_size= file->s->keyinfo[i].block_length;
  }
  set_my_errno(0);
  goto end;
 err:
  this->close();
 end:
  /*
    Both recinfo and keydef are allocated by my_multi_malloc(), thus only
    recinfo must be freed.
  */
  if (recinfo)
    my_free(recinfo);
  return my_errno();
}

int ha_myisam::close(void)
{
  my_bool closed_share= FALSE;
  lock_shared_ha_data();
  int err= mi_close_share(file, &closed_share);
  file= 0;
  /*
    Since tmp tables will also come to the same flow. To distinguesh with them
    we need to check table_share->tmp_table.
  */
  if (closed_share && table_share->tmp_table == NO_TMP_TABLE)
  {
    Myisam_handler_share *my_handler_share=
      static_cast <Myisam_handler_share*>(get_ha_share_ptr());
    if (my_handler_share && my_handler_share->m_share)
      delete (my_handler_share);
    set_ha_share_ptr(NULL);
  }
  unlock_shared_ha_data();
  return err;
}

int ha_myisam::write_row(uchar *buf)
{
  int error;
  ha_statistic_increment(&SSV::ha_write_count);

  /*
    If we have an auto_increment column and we are writing a changed row
    or a new row, then update the auto_increment value in the record.
  */
  if (table->next_number_field && buf == table->record[0])
  {
    if ((error= update_auto_increment()))
      return error;
  }
  error=mi_write(file,buf);
  return error;
}

int ha_myisam::check(THD* thd, HA_CHECK_OPT* check_opt)
{
  if (!file) return HA_ADMIN_INTERNAL_ERROR;
  int error;
  MI_CHECK param;
  MYISAM_SHARE* share = file->s;
  const char *old_proc_info=thd->proc_info;

  thd_proc_info(thd, "Checking table");
  myisamchk_init(&param);
  param.thd = thd;
  param.op_name =   "check";
  param.db_name=    table->s->db.str;
  param.table_name= table->alias;
  param.testflag = check_opt->flags | T_CHECK | T_SILENT;
  param.stats_method= (enum_mi_stats_method)THDVAR(thd, stats_method);

  if (!(table->db_stat & HA_READ_ONLY))
    param.testflag|= T_STATISTICS;
  param.using_global_keycache = 1;

  if (!mi_is_crashed(file) &&
      (((param.testflag & T_CHECK_ONLY_CHANGED) &&
	!(share->state.changed & (STATE_CHANGED | STATE_CRASHED |
				  STATE_CRASHED_ON_REPAIR)) &&
	share->state.open_count == 0) ||
       ((param.testflag & T_FAST) && (share->state.open_count ==
				      (uint) (share->global_changed ? 1 : 0)))))
    return HA_ADMIN_ALREADY_DONE;

  error = chk_status(&param, file);		// Not fatal
  error = chk_size(&param, file);
  if (!error)
    error |= chk_del(&param, file, param.testflag);
  if (!error)
    error = chk_key(&param, file);
  if (!error)
  {
    if ((!(param.testflag & T_QUICK) &&
	 ((share->options &
	   (HA_OPTION_PACK_RECORD | HA_OPTION_COMPRESS_RECORD)) ||
	  (param.testflag & (T_EXTEND | T_MEDIUM)))) ||
	mi_is_crashed(file))
    {
      uint old_testflag=param.testflag;
      param.testflag|=T_MEDIUM;
      if (!(error= init_io_cache(&param.read_cache, file->dfile,
                                 my_default_record_cache_size, READ_CACHE,
                                 share->pack.header_length, 1, MYF(MY_WME))))
      {
        error= chk_data_link(&param, file, param.testflag & T_EXTEND);
        end_io_cache(&(param.read_cache));
      }
      param.testflag= old_testflag;
    }
  }
  if (!error)
  {
    if ((share->state.changed & (STATE_CHANGED |
				 STATE_CRASHED_ON_REPAIR |
				 STATE_CRASHED | STATE_NOT_ANALYZED)) ||
	(param.testflag & T_STATISTICS) ||
	mi_is_crashed(file))
    {
      file->update|=HA_STATE_CHANGED | HA_STATE_ROW_CHANGED;
      mysql_mutex_lock(&share->intern_lock);
      share->state.changed&= ~(STATE_CHANGED | STATE_CRASHED |
			       STATE_CRASHED_ON_REPAIR);
      if (!(table->db_stat & HA_READ_ONLY))
	error=update_state_info(&param,file,UPDATE_TIME | UPDATE_OPEN_COUNT |
				UPDATE_STAT);
      mysql_mutex_unlock(&share->intern_lock);
      info(HA_STATUS_NO_LOCK | HA_STATUS_TIME | HA_STATUS_VARIABLE |
	   HA_STATUS_CONST);
    }
  }
  else if (!mi_is_crashed(file) && !thd->killed)
  {
    mi_mark_crashed(file);
    file->update |= HA_STATE_CHANGED | HA_STATE_ROW_CHANGED;
  }

  thd_proc_info(thd, old_proc_info);
  return error ? HA_ADMIN_CORRUPT : HA_ADMIN_OK;
}


/*
  analyze the key distribution in the table
  As the table may be only locked for read, we have to take into account that
  two threads may do an analyze at the same time!
*/

int ha_myisam::analyze(THD *thd, HA_CHECK_OPT* check_opt)
{
  int error=0;
  MI_CHECK param;
  MYISAM_SHARE* share = file->s;

  myisamchk_init(&param);
  param.thd = thd;
  param.op_name=    "analyze";
  param.db_name=    table->s->db.str;
  param.table_name= table->alias;
  param.testflag= (T_FAST | T_CHECK | T_SILENT | T_STATISTICS |
                   T_DONT_CHECK_CHECKSUM);
  param.using_global_keycache = 1;
  param.stats_method= (enum_mi_stats_method)THDVAR(thd, stats_method);

  if (!(share->state.changed & STATE_NOT_ANALYZED))
    return HA_ADMIN_ALREADY_DONE;

  error = chk_key(&param, file);
  if (!error)
  {
    mysql_mutex_lock(&share->intern_lock);
    error=update_state_info(&param,file,UPDATE_STAT);
    mysql_mutex_unlock(&share->intern_lock);
  }
  else if (!mi_is_crashed(file) && !thd->killed)
    mi_mark_crashed(file);
  return error ? HA_ADMIN_CORRUPT : HA_ADMIN_OK;
}


int ha_myisam::repair(THD* thd, HA_CHECK_OPT *check_opt)
{
  int error;
  MI_CHECK param;
  ha_rows start_records;

  if (!file) return HA_ADMIN_INTERNAL_ERROR;

  myisamchk_init(&param);
  param.thd = thd;
  param.op_name=  "repair";
  param.testflag= ((check_opt->flags & ~(T_EXTEND)) |
                   T_SILENT | T_FORCE_CREATE | T_CALC_CHECKSUM |
                   (check_opt->flags & T_EXTEND ? T_REP : T_REP_BY_SORT));
  param.sort_buffer_length=  THDVAR(thd, sort_buffer_size);
  start_records=file->state->records;
  while ((error=repair(thd,param,0)) && param.retry_repair)
  {
    param.retry_repair=0;
    if (test_all_bits(param.testflag,
		      (uint) (T_RETRY_WITHOUT_QUICK | T_QUICK)))
    {
      param.testflag&= ~T_RETRY_WITHOUT_QUICK;
      sql_print_information("Retrying repair of: '%s' without quick",
                            table->s->path.str);
      continue;
    }
    param.testflag&= ~T_QUICK;
    if ((param.testflag & T_REP_BY_SORT))
    {
      param.testflag= (param.testflag & ~T_REP_BY_SORT) | T_REP;
      sql_print_information("Retrying repair of: '%s' with keycache",
                            table->s->path.str);
      continue;
    }
    break;
  }
  if (!error && start_records != file->state->records &&
      !(check_opt->flags & T_VERY_SILENT))
  {
    char llbuff[22],llbuff2[22];
    sql_print_information("Found %s of %s rows when repairing '%s'",
                          llstr(file->state->records, llbuff),
                          llstr(start_records, llbuff2),
                          table->s->path.str);
  }
  return error;
}

int ha_myisam::optimize(THD* thd, HA_CHECK_OPT *check_opt)
{
  int error;
  if (!file) return HA_ADMIN_INTERNAL_ERROR;
  MI_CHECK param;

  myisamchk_init(&param);
  param.thd = thd;
  param.op_name= "optimize";
  param.testflag= (check_opt->flags | T_SILENT | T_FORCE_CREATE |
                   T_REP_BY_SORT | T_STATISTICS | T_SORT_INDEX);
  param.sort_buffer_length=  THDVAR(thd, sort_buffer_size);
  if ((error= repair(thd,param,1)) && param.retry_repair)
  {
    sql_print_warning("Warning: Optimize table got errno %d on %s.%s, retrying",
                      my_errno(), param.db_name, param.table_name);
    param.testflag&= ~T_REP_BY_SORT;
    error= repair(thd,param,1);
  }
  return error;
}


int ha_myisam::repair(THD *thd, MI_CHECK &param, bool do_optimize)
{
  int error=0;
  uint local_testflag=param.testflag;
  bool optimize_done= !do_optimize, statistics_done=0;
  bool has_old_locks= thd->locked_tables_mode || file->lock_type != F_UNLCK;
  const char *old_proc_info=thd->proc_info;
  char fixed_name[FN_REFLEN];
  MYISAM_SHARE* share = file->s;
  ha_rows rows= file->state->records;
  DBUG_ENTER("ha_myisam::repair");

  param.db_name=    table->s->db.str;
  param.table_name= table->alias;
  param.using_global_keycache = 1;
  param.thd= thd;
  param.tmpdir= &mysql_tmpdir_list;
  param.out_flag= 0;
  my_stpcpy(fixed_name,file->filename);

  // Release latches since this can take a long time
  ha_release_temporary_latches(thd);

  // Don't lock tables if we have used LOCK TABLE or already locked.
  if (!has_old_locks &&
      mi_lock_database(file, table->s->tmp_table ? F_EXTRA_LCK : F_WRLCK))
  {
    char errbuf[MYSYS_STRERROR_SIZE];
    mi_check_print_error(&param, ER(ER_CANT_LOCK), my_errno(),
                         my_strerror(errbuf, sizeof(errbuf), my_errno()));
    DBUG_RETURN(HA_ADMIN_FAILED);
  }

  if (!do_optimize ||
      ((file->state->del || share->state.split != file->state->records) &&
       (!(param.testflag & T_QUICK) ||
	!(share->state.changed & STATE_NOT_OPTIMIZED_KEYS))))
  {
    ulonglong key_map= ((local_testflag & T_CREATE_MISSING_KEYS) ?
			mi_get_mask_all_keys_active(share->base.keys) :
			share->state.key_map);
    uint testflag=param.testflag;
    bool remap= MY_TEST(share->file_map);
    /*
      mi_repair*() functions family use file I/O even if memory
      mapping is available.

      Since mixing mmap I/O and file I/O may cause various artifacts,
      memory mapping must be disabled.
    */
    if (remap)
      mi_munmap_file(file);
    if (mi_test_if_sort_rep(file,file->state->records,key_map,0) &&
	(local_testflag & T_REP_BY_SORT))
    {
      local_testflag|= T_STATISTICS;
      param.testflag|= T_STATISTICS;		// We get this for free
      statistics_done=1;
      if (THDVAR(thd, repair_threads)>1)
      {
        char buf[40];
        /* TODO: respect myisam_repair_threads variable */
        my_snprintf(buf, 40, "Repair with %d threads", my_count_bits(key_map));
        thd_proc_info(thd, buf);
        /*
          The new file is created with the right stats, so we can skip
          copying file stats from old to new.
        */
        error = mi_repair_parallel(&param, file, fixed_name,
                                   param.testflag & T_QUICK, TRUE);
        thd_proc_info(thd, "Repair done"); // to reset proc_info, as
                                      // it was pointing to local buffer
      }
      else
      {
        thd_proc_info(thd, "Repair by sorting");
        /*
          The new file is created with the right stats, so we can skip
          copying file stats from old to new.
        */
        error = mi_repair_by_sort(&param, file, fixed_name,
                                  param.testflag & T_QUICK, TRUE);
      }
    }
    else
    {
      thd_proc_info(thd, "Repair with keycache");
      param.testflag &= ~T_REP_BY_SORT;
      /*
        The new file is created with the right stats, so we can skip
        copying file stats from old to new.
      */
      error=  mi_repair(&param, file, fixed_name,
			param.testflag & T_QUICK, TRUE);
    }
    if (remap)
      mi_dynmap_file(file, file->state->data_file_length);
    param.testflag=testflag;
    optimize_done=1;
  }
  if (!error)
  {
    if ((local_testflag & T_SORT_INDEX) &&
	(share->state.changed & STATE_NOT_SORTED_PAGES))
    {
      optimize_done=1;
      thd_proc_info(thd, "Sorting index");
      /*
        The new file is created with the right stats, so we can skip
        copying file stats from old to new.
      */
      error=mi_sort_index(&param,file,fixed_name, TRUE);
    }
    if (!statistics_done && (local_testflag & T_STATISTICS))
    {
      if (share->state.changed & STATE_NOT_ANALYZED)
      {
	optimize_done=1;
	thd_proc_info(thd, "Analyzing");
	error = chk_key(&param, file);
      }
      else
	local_testflag&= ~T_STATISTICS;		// Don't update statistics
    }
  }
  thd_proc_info(thd, "Saving state");
  if (!error)
  {
    if ((share->state.changed & STATE_CHANGED) || mi_is_crashed(file))
    {
      share->state.changed&= ~(STATE_CHANGED | STATE_CRASHED |
			       STATE_CRASHED_ON_REPAIR);
      file->update|=HA_STATE_CHANGED | HA_STATE_ROW_CHANGED;
    }
    /*
      the following 'if', thought conceptually wrong,
      is a useful optimization nevertheless.
    */
    if (file->state != &file->s->state.state)
      file->s->state.state = *file->state;
    if (file->s->base.auto_key)
      update_auto_increment_key(&param, file, 1);
    if (optimize_done)
      error = update_state_info(&param, file,
				UPDATE_TIME | UPDATE_OPEN_COUNT |
				(local_testflag &
				 T_STATISTICS ? UPDATE_STAT : 0));
    info(HA_STATUS_NO_LOCK | HA_STATUS_TIME | HA_STATUS_VARIABLE |
	 HA_STATUS_CONST);
    if (rows != file->state->records && ! (param.testflag & T_VERY_SILENT))
    {
      char llbuff[22],llbuff2[22];
      mi_check_print_warning(&param,"Number of rows changed from %s to %s",
			     llstr(rows,llbuff),
			     llstr(file->state->records,llbuff2));
    }
  }
  else
  {
    mi_mark_crashed_on_repair(file);
    file->update |= HA_STATE_CHANGED | HA_STATE_ROW_CHANGED;
    update_state_info(&param, file, 0);
  }
  thd_proc_info(thd, old_proc_info);
  if (!has_old_locks)
    mi_lock_database(file,F_UNLCK);
  DBUG_RETURN(error ? HA_ADMIN_FAILED :
	      !optimize_done ? HA_ADMIN_ALREADY_DONE : HA_ADMIN_OK);
}


/*
  Assign table indexes to a specific key cache.
*/

int ha_myisam::assign_to_keycache(THD* thd, HA_CHECK_OPT *check_opt)
{
  KEY_CACHE *new_key_cache= check_opt->key_cache;
  const char *errmsg= 0;
  int error= HA_ADMIN_OK;
  ulonglong map;
  TABLE_LIST *table_list= table->pos_in_table_list;
  DBUG_ENTER("ha_myisam::assign_to_keycache");

  table->keys_in_use_for_query.clear_all();

  if (table_list->process_index_hints(table))
    DBUG_RETURN(HA_ADMIN_FAILED);
  map= ~(ulonglong) 0;
  if (!table->keys_in_use_for_query.is_clear_all())
    /* use all keys if there's no list specified by the user through hints */
    map= table->keys_in_use_for_query.to_ulonglong();

  if ((error= mi_assign_to_key_cache(file, map, new_key_cache)))
  { 
    char buf[STRING_BUFFER_USUAL_SIZE];
    my_snprintf(buf, sizeof(buf),
		"Failed to flush to index file (errno: %d)", error);
    errmsg= buf;
    error= HA_ADMIN_CORRUPT;
  }

  if (error != HA_ADMIN_OK)
  {
    /* Send error to user */
    MI_CHECK param;
    myisamchk_init(&param);
    param.thd= thd;
    param.op_name=    "assign_to_keycache";
    param.db_name=    table->s->db.str;
    param.table_name= table->s->table_name.str;
    param.testflag= 0;
    mi_check_print_error(&param, errmsg);
  }
  DBUG_RETURN(error);
}


/*
  Preload pages of the index file for a table into the key cache.
*/

int ha_myisam::preload_keys(THD* thd, HA_CHECK_OPT *check_opt)
{
  int error;
  const char *errmsg;
  ulonglong map;
  TABLE_LIST *table_list= table->pos_in_table_list;
  my_bool ignore_leaves= table_list->ignore_leaves;
  char buf[MYSQL_ERRMSG_SIZE];

  DBUG_ENTER("ha_myisam::preload_keys");

  table->keys_in_use_for_query.clear_all();

  if (table_list->process_index_hints(table))
    DBUG_RETURN(HA_ADMIN_FAILED);

  map= ~(ulonglong) 0;
  /* Check validity of the index references */
  if (!table->keys_in_use_for_query.is_clear_all())
    /* use all keys if there's no list specified by the user through hints */
    map= table->keys_in_use_for_query.to_ulonglong();

  mi_extra(file, HA_EXTRA_PRELOAD_BUFFER_SIZE,
           (void *) &thd->variables.preload_buff_size);

  if ((error= mi_preload(file, map, ignore_leaves)))
  {
    switch (error) {
    case HA_ERR_NON_UNIQUE_BLOCK_SIZE:
      errmsg= "Indexes use different block sizes";
      break;
    case HA_ERR_OUT_OF_MEM:
      errmsg= "Failed to allocate buffer";
      break;
    default:
      my_snprintf(buf, sizeof(buf),
                  "Failed to read from index file (errno: %d)", my_errno());
      errmsg= buf;
    }
    error= HA_ADMIN_FAILED;
    goto err;
  }

  DBUG_RETURN(HA_ADMIN_OK);

 err:
  {
    MI_CHECK param;
    myisamchk_init(&param);
    param.thd= thd;
    param.op_name=    "preload_keys";
    param.db_name=    table->s->db.str;
    param.table_name= table->s->table_name.str;
    param.testflag=   0;
    mi_check_print_error(&param, errmsg);
    DBUG_RETURN(error);
  }
}


/*
  Disable indexes, making it persistent if requested.

  SYNOPSIS
    disable_indexes()
    mode        mode of operation:
                HA_KEY_SWITCH_NONUNIQ      disable all non-unique keys
                HA_KEY_SWITCH_ALL          disable all keys
                HA_KEY_SWITCH_NONUNIQ_SAVE dis. non-uni. and make persistent
                HA_KEY_SWITCH_ALL_SAVE     dis. all keys and make persistent

  IMPLEMENTATION
    HA_KEY_SWITCH_NONUNIQ       is not implemented.
    HA_KEY_SWITCH_ALL_SAVE      is not implemented.

  RETURN
    0  ok
    HA_ERR_WRONG_COMMAND  mode not implemented.
*/

int ha_myisam::disable_indexes(uint mode)
{
  int error;

  if (mode == HA_KEY_SWITCH_ALL)
  {
    /* call a storage engine function to switch the key map */
    error= mi_disable_indexes(file);
  }
  else if (mode == HA_KEY_SWITCH_NONUNIQ_SAVE)
  {
    mi_extra(file, HA_EXTRA_NO_KEYS, 0);
    info(HA_STATUS_CONST);                        // Read new key info
    error= 0;
  }
  else
  {
    /* mode not implemented */
    error= HA_ERR_WRONG_COMMAND;
  }
  return error;
}


/*
  Enable indexes, making it persistent if requested.

  SYNOPSIS
    enable_indexes()
    mode        mode of operation:
                HA_KEY_SWITCH_NONUNIQ      enable all non-unique keys
                HA_KEY_SWITCH_ALL          enable all keys
                HA_KEY_SWITCH_NONUNIQ_SAVE en. non-uni. and make persistent
                HA_KEY_SWITCH_ALL_SAVE     en. all keys and make persistent

  DESCRIPTION
    Enable indexes, which might have been disabled by disable_index() before.
    The modes without _SAVE work only if both data and indexes are empty,
    since the MyISAM repair would enable them persistently.
    To be sure in these cases, call handler::delete_all_rows() before.

  IMPLEMENTATION
    HA_KEY_SWITCH_NONUNIQ       is not implemented.
    HA_KEY_SWITCH_ALL_SAVE      is not implemented.

  RETURN
    0  ok
    !=0  Error, among others:
    HA_ERR_CRASHED  data or index is non-empty. Delete all rows and retry.
    HA_ERR_WRONG_COMMAND  mode not implemented.
*/

int ha_myisam::enable_indexes(uint mode)
{
  int error;

  DBUG_EXECUTE_IF("wait_in_enable_indexes",
                  debug_wait_for_kill("wait_in_enable_indexes"); );

  if (mi_is_all_keys_active(file->s->state.key_map, file->s->base.keys))
  {
    /* All indexes are enabled already. */
    return 0;
  }

  if (mode == HA_KEY_SWITCH_ALL)
  {
    error= mi_enable_indexes(file);
    /*
       Do not try to repair on error,
       as this could make the enabled state persistent,
       but mode==HA_KEY_SWITCH_ALL forbids it.
    */
  }
  else if (mode == HA_KEY_SWITCH_NONUNIQ_SAVE)
  {
    THD *thd=current_thd;
    MI_CHECK param;
    const char *save_proc_info=thd->proc_info;
    thd_proc_info(thd, "Creating index");
    myisamchk_init(&param);
    param.op_name= "recreating_index";
    param.testflag= (T_SILENT | T_REP_BY_SORT | T_QUICK |
                     T_CREATE_MISSING_KEYS);
    param.myf_rw&= ~MY_WAIT_IF_FULL;
    param.sort_buffer_length=  THDVAR(thd, sort_buffer_size);
    param.stats_method= (enum_mi_stats_method)THDVAR(thd, stats_method);
    param.tmpdir=&mysql_tmpdir_list;
    if ((error= (repair(thd,param,0) != HA_ADMIN_OK)) && param.retry_repair)
    {
      sql_print_warning("Warning: Enabling keys got errno %d on %s.%s, retrying",
                        my_errno(), param.db_name, param.table_name);
      /*
        Repairing by sort failed. Now try standard repair method.
        Still we want to fix only index file. If data file corruption
        was detected (T_RETRY_WITHOUT_QUICK), we shouldn't do much here.
        Let implicit repair do this job.
      */
      if (!(param.testflag & T_RETRY_WITHOUT_QUICK))
      {
        param.testflag&= ~T_REP_BY_SORT;
        error= (repair(thd,param,0) != HA_ADMIN_OK);
      }
      /*
        If the standard repair succeeded, clear all error messages which
        might have been set by the first repair. They can still be seen
        with SHOW WARNINGS then.
      */
      if (! error)
        thd->clear_error();
    }
    info(HA_STATUS_CONST);
    thd_proc_info(thd, save_proc_info);
  }
  else
  {
    /* mode not implemented */
    error= HA_ERR_WRONG_COMMAND;
  }
  return error;
}


/*
  Test if indexes are disabled.


  SYNOPSIS
    indexes_are_disabled()
      no parameters


  RETURN
    0  indexes are not disabled
    1  all indexes are disabled
   [2  non-unique indexes are disabled - NOT YET IMPLEMENTED]
*/

int ha_myisam::indexes_are_disabled(void)
{
  
  return mi_indexes_are_disabled(file);
}


/*
  prepare for a many-rows insert operation
  e.g. - disable indexes (if they can be recreated fast) or
  activate special bulk-insert optimizations

  SYNOPSIS
    start_bulk_insert(rows)
    rows        Rows to be inserted
                0 if we don't know

  NOTICE
    Do not forget to call end_bulk_insert() later!
*/

void ha_myisam::start_bulk_insert(ha_rows rows)
{
  DBUG_ENTER("ha_myisam::start_bulk_insert");
  THD *thd= current_thd;
  ulong size= min(thd->variables.read_buff_size,
                  (ulong) (table->s->avg_row_length*rows));
  DBUG_PRINT("info",("start_bulk_insert: rows %lu size %lu",
                     (ulong) rows, size));

  /* don't enable row cache if too few rows */
  if (! rows || (rows > MI_MIN_ROWS_TO_USE_WRITE_CACHE))
    mi_extra(file, HA_EXTRA_WRITE_CACHE, (void*) &size);

  can_enable_indexes= mi_is_all_keys_active(file->s->state.key_map,
                                            file->s->base.keys);

  /*
    Only disable old index if the table was empty and we are inserting
    a lot of rows.
    Note that in end_bulk_insert() we may truncate the table if
    enable_indexes() failed, thus it's essential that indexes are
    disabled ONLY for an empty table.
  */
  if (file->state->records == 0 && can_enable_indexes &&
      (!rows || rows >= MI_MIN_ROWS_TO_DISABLE_INDEXES))
    mi_disable_non_unique_index(file,rows);
  else
    if (!file->bulk_insert &&
        (!rows || rows >= MI_MIN_ROWS_TO_USE_BULK_INSERT))
    {
      mi_init_bulk_insert(file, thd->variables.bulk_insert_buff_size, rows);
    }
  DBUG_VOID_RETURN;
}

/*
  end special bulk-insert optimizations,
  which have been activated by start_bulk_insert().

  SYNOPSIS
    end_bulk_insert()
    no arguments

  RETURN
    0     OK
    != 0  Error
*/

int ha_myisam::end_bulk_insert()
{
  mi_end_bulk_insert(file);
  int err=mi_extra(file, HA_EXTRA_NO_CACHE, 0);
  if (!err)
  {
    if (can_enable_indexes)
    {
      /* 
        Truncate the table when enable index operation is killed. 
        After truncating the table we don't need to enable the 
        indexes, because the last repair operation is aborted after 
        setting the indexes as active and  trying to recreate them. 
     */
   
      if (((err= enable_indexes(HA_KEY_SWITCH_NONUNIQ_SAVE)) != 0) && 
                                                  current_thd->killed)
      {
        delete_all_rows();
        /* not crashed, despite being killed during repair */
        file->s->state.changed&= ~(STATE_CRASHED|STATE_CRASHED_ON_REPAIR);
      }
    } 
  }
  return err;
}


bool ha_myisam::check_and_repair(THD *thd)
{
  int error=0;
  int marked_crashed;
  HA_CHECK_OPT check_opt;
  DBUG_ENTER("ha_myisam::check_and_repair");

  check_opt.init();
  check_opt.flags= T_MEDIUM | T_AUTO_REPAIR;
  // Don't use quick if deleted rows
  if (!file->state->del && (myisam_recover_options & HA_RECOVER_QUICK))
    check_opt.flags|=T_QUICK;
  sql_print_warning("Checking table:   '%s'",table->s->path.str);

  if ((marked_crashed= mi_is_crashed(file)) || check(thd, &check_opt))
  {
    sql_print_warning("Recovering table: '%s'",table->s->path.str);
    check_opt.flags=
      ((myisam_recover_options & HA_RECOVER_BACKUP ? T_BACKUP_DATA : 0) |
       (marked_crashed                             ? 0 : T_QUICK) |
       (myisam_recover_options & HA_RECOVER_FORCE  ? 0 : T_SAFE_REPAIR) |
       T_AUTO_REPAIR);
    if (repair(thd, &check_opt))
      error=1;
  }
  DBUG_RETURN(error);
}

bool ha_myisam::is_crashed() const
{
  return (file->s->state.changed & STATE_CRASHED ||
	  (my_disable_locking && file->s->state.open_count));
}

int ha_myisam::update_row(const uchar *old_data, uchar *new_data)
{
  int error;
  ha_statistic_increment(&SSV::ha_update_count);
  error=mi_update(file,old_data,new_data);
  return error;
}

int ha_myisam::delete_row(const uchar *buf)
{
  int error;
  ha_statistic_increment(&SSV::ha_delete_count);
  error=mi_delete(file,buf);
  return error;
}

C_MODE_START

ICP_RESULT index_cond_func_myisam(void *arg)
{
  ha_myisam *h= (ha_myisam*)arg;

  if (h->end_range && h->compare_key_icp(h->end_range) > 0)
    return ICP_OUT_OF_RANGE; /* caller should return HA_ERR_END_OF_FILE already */

  return (ICP_RESULT) MY_TEST(h->pushed_idx_cond->val_int());
}

C_MODE_END


int ha_myisam::index_init(uint idx, bool sorted)
{ 
  active_index=idx;
  if (pushed_idx_cond_keyno == idx)
    mi_set_index_cond_func(file, index_cond_func_myisam, this);
  return 0; 
}


int ha_myisam::index_end()
{
  active_index=MAX_KEY;
  //pushed_idx_cond_keyno= MAX_KEY;
  mi_set_index_cond_func(file, NULL, 0);
  in_range_check_pushed_down= FALSE;
  ds_mrr.dsmrr_close();
  return 0; 
}

int ha_myisam::rnd_end()
{
  ds_mrr.dsmrr_close();
  return 0;
}

int ha_myisam::index_read_map(uchar *buf, const uchar *key,
                              key_part_map keypart_map,
                              enum ha_rkey_function find_flag)
{
  MYSQL_INDEX_READ_ROW_START(table_share->db.str, table_share->table_name.str);
  DBUG_ASSERT(inited==INDEX);
  ha_statistic_increment(&SSV::ha_read_key_count);
  int error=mi_rkey(file, buf, active_index, key, keypart_map, find_flag);
  table->status=error ? STATUS_NOT_FOUND: 0;
<<<<<<< HEAD
  if (!error)
  {
    rows_read++;

    int inx = (active_index == MAX_KEY) ? file->lastinx : active_index;
    if (inx >= 0 && inx < (int)MAX_KEY)
      index_rows_read[inx]++;
  }
=======
>>>>>>> b0cb4005
  MYSQL_INDEX_READ_ROW_DONE(error);
  return error;
}

int ha_myisam::index_read_idx_map(uchar *buf, uint index, const uchar *key,
                                  key_part_map keypart_map,
                                  enum ha_rkey_function find_flag)
{
  DBUG_ASSERT(pushed_idx_cond == NULL);
  DBUG_ASSERT(pushed_idx_cond_keyno == MAX_KEY);
  MYSQL_INDEX_READ_ROW_START(table_share->db.str, table_share->table_name.str);
  ha_statistic_increment(&SSV::ha_read_key_count);
  int error=mi_rkey(file, buf, index, key, keypart_map, find_flag);
  table->status=error ? STATUS_NOT_FOUND: 0;
<<<<<<< HEAD
  if (!error)
  {
    rows_read++;

    int inx = index;
    if (inx >= 0 && inx < (int)MAX_KEY)
      index_rows_read[inx]++;
  }
=======
>>>>>>> b0cb4005
  MYSQL_INDEX_READ_ROW_DONE(error);
  return error;
}

int ha_myisam::index_read_last_map(uchar *buf, const uchar *key,
                                   key_part_map keypart_map)
{
  MYSQL_INDEX_READ_ROW_START(table_share->db.str, table_share->table_name.str);
  DBUG_ENTER("ha_myisam::index_read_last");
  DBUG_ASSERT(inited==INDEX);
  ha_statistic_increment(&SSV::ha_read_key_count);
  int error=mi_rkey(file, buf, active_index, key, keypart_map,
                    HA_READ_PREFIX_LAST);
  table->status=error ? STATUS_NOT_FOUND: 0;
<<<<<<< HEAD
  if (!error)
  {
    rows_read++;

    int inx = (active_index == MAX_KEY) ? file->lastinx : active_index;
    if (inx >= 0 && inx < (int)MAX_KEY)
      index_rows_read[inx]++;
  }
=======
>>>>>>> b0cb4005
  MYSQL_INDEX_READ_ROW_DONE(error);
  DBUG_RETURN(error);
}

int ha_myisam::index_next(uchar *buf)
{
  MYSQL_INDEX_READ_ROW_START(table_share->db.str, table_share->table_name.str);
  DBUG_ASSERT(inited==INDEX);
  ha_statistic_increment(&SSV::ha_read_next_count);
  int error=mi_rnext(file,buf,active_index);
  table->status=error ? STATUS_NOT_FOUND: 0;
<<<<<<< HEAD
  if (!error) {
    rows_read++;

    int inx = (active_index == MAX_KEY) ? file->lastinx : active_index;
    if (inx >= 0 && inx < (int)MAX_KEY)
      index_rows_read[inx]++;
  }
=======
>>>>>>> b0cb4005
  MYSQL_INDEX_READ_ROW_DONE(error);
  return error;
}

int ha_myisam::index_prev(uchar *buf)
{
  MYSQL_INDEX_READ_ROW_START(table_share->db.str, table_share->table_name.str);
  DBUG_ASSERT(inited==INDEX);
  ha_statistic_increment(&SSV::ha_read_prev_count);
  int error=mi_rprev(file,buf, active_index);
  table->status=error ? STATUS_NOT_FOUND: 0;
<<<<<<< HEAD
  if (!error) {
    rows_read++;

    int inx = (active_index == MAX_KEY) ? file->lastinx : active_index;
    if (inx >= 0 && inx < (int)MAX_KEY)
      index_rows_read[inx]++;
  }
=======
>>>>>>> b0cb4005
  MYSQL_INDEX_READ_ROW_DONE(error);
  return error;
}

int ha_myisam::index_first(uchar *buf)
{
  MYSQL_INDEX_READ_ROW_START(table_share->db.str, table_share->table_name.str);
  DBUG_ASSERT(inited==INDEX);
  ha_statistic_increment(&SSV::ha_read_first_count);
  int error=mi_rfirst(file, buf, active_index);
  table->status=error ? STATUS_NOT_FOUND: 0;
<<<<<<< HEAD
  if (!error)
  {
    rows_read++;

    int inx = (active_index == MAX_KEY) ? file->lastinx : active_index;
    if (inx >= 0 && inx < (int)MAX_KEY)
      index_rows_read[inx]++;
  }
=======
>>>>>>> b0cb4005
  MYSQL_INDEX_READ_ROW_DONE(error);
  return error;
}

int ha_myisam::index_last(uchar *buf)
{
  MYSQL_INDEX_READ_ROW_START(table_share->db.str, table_share->table_name.str);
  DBUG_ASSERT(inited==INDEX);
  ha_statistic_increment(&SSV::ha_read_last_count);
  int error=mi_rlast(file, buf, active_index);
  table->status=error ? STATUS_NOT_FOUND: 0;
<<<<<<< HEAD
  if (!error)
  {
    rows_read++;

    int inx = (active_index == MAX_KEY) ? file->lastinx : active_index;
    if (inx >= 0 && inx < (int)MAX_KEY)
      index_rows_read[inx]++;
  }
=======
>>>>>>> b0cb4005
  MYSQL_INDEX_READ_ROW_DONE(error);
  return error;
}

int ha_myisam::index_next_same(uchar *buf,
			       const uchar *key MY_ATTRIBUTE((unused)),
			       uint length MY_ATTRIBUTE((unused)))
{
  int error;
  DBUG_ASSERT(inited==INDEX);
  MYSQL_INDEX_READ_ROW_START(table_share->db.str, table_share->table_name.str);
  ha_statistic_increment(&SSV::ha_read_next_count);
  do
  {
    error= mi_rnext_same(file,buf);
  } while (error == HA_ERR_RECORD_DELETED);
  table->status=error ? STATUS_NOT_FOUND: 0;
<<<<<<< HEAD
  if (!error)
  {
    rows_read++;

    int inx = (active_index == MAX_KEY) ? file->lastinx : active_index;
    if (inx >= 0 && inx < (int)MAX_KEY)
      index_rows_read[inx]++;
  }
=======
>>>>>>> b0cb4005
  MYSQL_INDEX_READ_ROW_DONE(error);
  return error;
}


int ha_myisam::rnd_init(bool scan)
{
  if (scan)
    return mi_scan_init(file);
  return mi_reset(file);                        // Free buffers
}

int ha_myisam::rnd_next(uchar *buf)
{
  MYSQL_READ_ROW_START(table_share->db.str, table_share->table_name.str,
                       TRUE);
  ha_statistic_increment(&SSV::ha_read_rnd_next_count);
  int error=mi_scan(file, buf);
  table->status=error ? STATUS_NOT_FOUND: 0;
  MYSQL_READ_ROW_DONE(error);
  return error;
}

int ha_myisam::rnd_pos(uchar *buf, uchar *pos)
{
  MYSQL_READ_ROW_START(table_share->db.str, table_share->table_name.str,
                       FALSE);
  ha_statistic_increment(&SSV::ha_read_rnd_count);
  int error=mi_rrnd(file, buf, my_get_ptr(pos,ref_length));
  table->status=error ? STATUS_NOT_FOUND: 0;
  MYSQL_READ_ROW_DONE(error);
  return error;
}


void ha_myisam::position(const uchar *record)
{
  my_off_t row_position= mi_position(file);
  my_store_ptr(ref, ref_length, row_position);
}

int ha_myisam::info(uint flag)
{
  MI_ISAMINFO misam_info;
  char name_buff[FN_REFLEN];

  (void) mi_status(file,&misam_info,flag);
  if (flag & HA_STATUS_VARIABLE)
  {
    stats.records=           misam_info.records;
    stats.deleted=           misam_info.deleted;
    stats.data_file_length=  misam_info.data_file_length;
    stats.index_file_length= misam_info.index_file_length;
    stats.delete_length=     misam_info.delete_length;
    stats.check_time=        (ulong) misam_info.check_time;
    stats.mean_rec_length=   misam_info.mean_reclength;
  }
  if (flag & HA_STATUS_CONST)
  {
    TABLE_SHARE *share= table->s;
    stats.max_data_file_length=  misam_info.max_data_file_length;
    stats.max_index_file_length= misam_info.max_index_file_length;
    stats.create_time= misam_info.create_time;
    /*
      We want the value of stats.mrr_length_per_rec to be platform independent.
      The size of the chunk at the end of the join buffer used for MRR needs
      is calculated now basing on the values passed in the stats structure.
      The remaining part of the join buffer is used for records. A different
      number of records in the buffer results in a different number of buffer
      refills and in a different order of records in the result set.
    */
    stats.mrr_length_per_rec= misam_info.reflength + 8; // 8=max(sizeof(void *))
    ref_length= misam_info.reflength;
    share->db_options_in_use= misam_info.options;
    stats.block_size= myisam_block_size;        /* record block size */

    /*
      Update share.
      lock_shared_ha_data is slighly abused here, since there is no other
      way of locking the TABLE_SHARE.
    */
    lock_shared_ha_data();
    share->keys_in_use.set_prefix(share->keys);
    share->keys_in_use.intersect_extended(misam_info.key_map);
    share->keys_for_keyread.intersect(share->keys_in_use);
    share->db_record_offset= misam_info.record_offset;
    unlock_shared_ha_data();
    if (share->key_parts)
      memcpy((char*) table->key_info[0].rec_per_key,
	     (char*) misam_info.rec_per_key,
             sizeof(table->key_info[0].rec_per_key[0])*share->key_parts);

   /*
     Set data_file_name and index_file_name to point at the symlink value
     if table is symlinked (Ie;  Real name is not same as generated name)
   */
    data_file_name= index_file_name= 0;
    fn_format(name_buff, file->filename, "", MI_NAME_DEXT,
              MY_APPEND_EXT | MY_UNPACK_FILENAME);
    if (strcmp(name_buff, misam_info.data_file_name))
      data_file_name=misam_info.data_file_name;
    fn_format(name_buff, file->filename, "", MI_NAME_IEXT,
              MY_APPEND_EXT | MY_UNPACK_FILENAME);
    if (strcmp(name_buff, misam_info.index_file_name))
      index_file_name=misam_info.index_file_name;
  }
  if (flag & HA_STATUS_ERRKEY)
  {
    errkey  = misam_info.errkey;
    my_store_ptr(dup_ref, ref_length, misam_info.dupp_key_pos);
  }
  if (flag & HA_STATUS_TIME)
    stats.update_time = (ulong) misam_info.update_time;
  if (flag & HA_STATUS_AUTO)
    stats.auto_increment_value= misam_info.auto_increment;

  return 0;
}


int ha_myisam::extra(enum ha_extra_function operation)
{
  if (operation == HA_EXTRA_MMAP && !opt_myisam_use_mmap)
    return 0;
  return mi_extra(file, operation, 0);
}

int ha_myisam::reset(void)
{
  /* Reset MyISAM specific part for index condition pushdown */
  DBUG_ASSERT(pushed_idx_cond == NULL);
  DBUG_ASSERT(pushed_idx_cond_keyno == MAX_KEY);
  mi_set_index_cond_func(file, NULL, 0);
  ds_mrr.reset();
  return mi_reset(file);
}

/* To be used with WRITE_CACHE and EXTRA_CACHE */

int ha_myisam::extra_opt(enum ha_extra_function operation, ulong cache_size)
{
  return mi_extra(file, operation, (void*) &cache_size);
}

int ha_myisam::delete_all_rows()
{
  return mi_delete_all_rows(file);
}


/*
  Intended to support partitioning.
  Allows a particular partition to be truncated.
*/

int ha_myisam::truncate()
{
  int error= delete_all_rows();
  return error ? error : reset_auto_increment(0);
}

int ha_myisam::reset_auto_increment(ulonglong value)
{
  file->s->state.auto_increment= value;
  return 0;
}

int ha_myisam::delete_table(const char *name)
{
  return mi_delete_table(name);
}


int ha_myisam::external_lock(THD *thd, int lock_type)
{
  file->in_use.data= thd;
  return mi_lock_database(file, !table->s->tmp_table ?
			  lock_type : ((lock_type == F_UNLCK) ?
				       F_UNLCK : F_EXTRA_LCK));
}

THR_LOCK_DATA **ha_myisam::store_lock(THD *thd,
				      THR_LOCK_DATA **to,
				      enum thr_lock_type lock_type)
{
  if (lock_type != TL_IGNORE && file->lock.type == TL_UNLOCK)
    file->lock.type=lock_type;
  *to++= &file->lock;
  return to;
}

void ha_myisam::update_create_info(HA_CREATE_INFO *create_info)
{
  ha_myisam::info(HA_STATUS_AUTO | HA_STATUS_CONST);
  if (!(create_info->used_fields & HA_CREATE_USED_AUTO))
  {
    create_info->auto_increment_value= stats.auto_increment_value;
  }
  create_info->data_file_name=data_file_name;
  create_info->index_file_name=index_file_name;
}


int ha_myisam::create(const char *name, TABLE *table_arg,
		      HA_CREATE_INFO *ha_create_info)
{
  int error;
  uint create_flags= 0, records, i;
  char buff[FN_REFLEN];
  MI_KEYDEF *keydef;
  MI_COLUMNDEF *recinfo;
  MI_CREATE_INFO create_info;
  TABLE_SHARE *share= table_arg->s;
  uint options= share->db_options_in_use;
  DBUG_ENTER("ha_myisam::create");
  if (ha_create_info->encrypt_type.length > 0)
  {
    set_my_errno(HA_WRONG_CREATE_OPTION);
    DBUG_RETURN(HA_WRONG_CREATE_OPTION);
  }
  for (i= 0; i < share->keys; i++)
  {
    if (table_arg->key_info[i].flags & HA_USES_PARSER)
    {
      create_flags|= HA_CREATE_RELIES_ON_SQL_LAYER;
      break;
    }
  }
  if ((error= table2myisam(table_arg, &keydef, &recinfo, &records)))
    DBUG_RETURN(error); /* purecov: inspected */
  memset(&create_info, 0, sizeof(create_info));
  create_info.max_rows= share->max_rows;
  create_info.reloc_rows= share->min_rows;
  create_info.with_auto_increment= share->next_number_key_offset == 0;
  create_info.auto_increment= (ha_create_info->auto_increment_value ?
                               ha_create_info->auto_increment_value -1 :
                               (ulonglong) 0);
  create_info.data_file_length= ((ulonglong) share->max_rows *
                                 share->avg_row_length);
  create_info.language= share->table_charset->number;

#ifdef HAVE_READLINK
  if (my_enable_symlinks)
  {
    create_info.data_file_name= ha_create_info->data_file_name;
    create_info.index_file_name= ha_create_info->index_file_name;
  }
  else
#endif /* HAVE_READLINK */
  {
    if (ha_create_info->data_file_name)
      push_warning_printf(table_arg->in_use, Sql_condition::SL_WARNING,
                          WARN_OPTION_IGNORED, ER(WARN_OPTION_IGNORED),
                          "DATA DIRECTORY");
    if (ha_create_info->index_file_name)
      push_warning_printf(table_arg->in_use, Sql_condition::SL_WARNING,
                          WARN_OPTION_IGNORED, ER(WARN_OPTION_IGNORED),
                          "INDEX DIRECTORY");
  }

  if (ha_create_info->options & HA_LEX_CREATE_TMP_TABLE)
    create_flags|= HA_CREATE_TMP_TABLE;
  if (ha_create_info->options & HA_CREATE_KEEP_FILES)
    create_flags|= HA_CREATE_KEEP_FILES;
  if (options & HA_OPTION_PACK_RECORD)
    create_flags|= HA_PACK_RECORD;
  if (options & HA_OPTION_CHECKSUM)
    create_flags|= HA_CREATE_CHECKSUM;
  if (options & HA_OPTION_DELAY_KEY_WRITE)
    create_flags|= HA_CREATE_DELAY_KEY_WRITE;

  /* TODO: Check that the following fn_format is really needed */
  error= mi_create(fn_format(buff, name, "", "",
                             MY_UNPACK_FILENAME|MY_APPEND_EXT),
                   share->keys, keydef,
                   records, recinfo,
                   0, (MI_UNIQUEDEF*) 0,
                   &create_info, create_flags);
  my_free(recinfo);
  DBUG_RETURN(error);
}


int ha_myisam::rename_table(const char * from, const char * to)
{
  return mi_rename(from,to);
}


void ha_myisam::get_auto_increment(ulonglong offset, ulonglong increment,
                                   ulonglong nb_desired_values,
                                   ulonglong *first_value,
                                   ulonglong *nb_reserved_values)
{
  ulonglong nr;
  int error;
  uchar key[MI_MAX_KEY_LENGTH];

  if (!table->s->next_number_key_offset)
  {						// Autoincrement at key-start
    ha_myisam::info(HA_STATUS_AUTO);
    *first_value= stats.auto_increment_value;
    /* MyISAM has only table-level lock, so reserves to +inf */
    *nb_reserved_values= ULLONG_MAX;
    return;
  }

  /* it's safe to call the following if bulk_insert isn't on */
  mi_flush_bulk_insert(file, table->s->next_number_index);

  (void) extra(HA_EXTRA_KEYREAD);
  key_copy(key, table->record[0],
           table->key_info + table->s->next_number_index,
           table->s->next_number_key_offset);
  error= mi_rkey(file, table->record[1], (int) table->s->next_number_index,
                 key, make_prev_keypart_map(table->s->next_number_keypart),
                 HA_READ_PREFIX_LAST);
  if (error)
    nr= 1;
  else
  {
    /* Get data from record[1] */
    nr= ((ulonglong) table->next_number_field->
         val_int_offset(table->s->rec_buff_length)+1);
  }
  extra(HA_EXTRA_NO_KEYREAD);
  *first_value= nr;
  /*
    MySQL needs to call us for next row: assume we are inserting ("a",null)
    here, we return 3, and next this statement will want to insert ("b",null):
    there is no reason why ("b",3+1) would be the good row to insert: maybe it
    already exists, maybe 3+1 is too large...
  */
  *nb_reserved_values= 1;
}


/*
  Find out how many rows there is in the given range

  SYNOPSIS
    records_in_range()
    inx			Index to use
    min_key		Start of range.  Null pointer if from first key
    max_key		End of range. Null pointer if to last key

  NOTES
    min_key.flag can have one of the following values:
      HA_READ_KEY_EXACT		Include the key in the range
      HA_READ_AFTER_KEY		Don't include key in range

    max_key.flag can have one of the following values:  
      HA_READ_BEFORE_KEY	Don't include key in range
      HA_READ_AFTER_KEY		Include all 'end_key' values in the range

  RETURN
   HA_POS_ERROR		Something is wrong with the index tree.
   0			There is no matching keys in the given range
   number > 0		There is approximately 'number' matching rows in
			the range.
*/

ha_rows ha_myisam::records_in_range(uint inx, key_range *min_key,
                                    key_range *max_key)
{
  return (ha_rows) mi_records_in_range(file, (int) inx, min_key, max_key);
}


int ha_myisam::ft_read(uchar *buf)
{
  int error;

  if (!ft_handler)
    return -1;

  ha_statistic_increment(&SSV::ha_read_next_count);

  error=ft_handler->please->read_next(ft_handler,(char*) buf);

  table->status=error ? STATUS_NOT_FOUND: 0;
  return error;
}

uint ha_myisam::checksum() const
{
  return (uint)file->state->checksum;
}


bool ha_myisam::check_if_incompatible_data(HA_CREATE_INFO *info,
					   uint table_changes)
{
  uint options= table->s->db_options_in_use;

  if (info->auto_increment_value != stats.auto_increment_value ||
      info->data_file_name != data_file_name ||
      info->index_file_name != index_file_name ||
      table_changes == IS_EQUAL_NO ||
      table_changes & IS_EQUAL_PACK_LENGTH) // Not implemented yet
    return COMPATIBLE_DATA_NO;

  if ((options & (HA_OPTION_PACK_RECORD | HA_OPTION_CHECKSUM |
		  HA_OPTION_DELAY_KEY_WRITE)) !=
      (info->table_options & (HA_OPTION_PACK_RECORD | HA_OPTION_CHECKSUM |
			      HA_OPTION_DELAY_KEY_WRITE)))
    return COMPATIBLE_DATA_NO;
  return COMPATIBLE_DATA_YES;
}

extern int mi_panic(enum ha_panic_function flag);
int myisam_panic(handlerton *hton, ha_panic_function flag)
{
  return mi_panic(flag);
}


extern "C" st_keycache_thread_var *keycache_thread_var()
{
  THD *thd= current_thd;
  if (thd == NULL)
  {
    /*
      This is not a thread belonging to a connection.
      It will then be the main thread during startup/shutdown or
      extra threads created for thr_find_all_keys().
    */
    return (st_keycache_thread_var*)my_get_thread_local(keycache_tls_key);
  }

  /*
    For connection threads keycache thread state is stored in Ha_data::ha_ptr.
    This pointer has lifetime for the connection duration and is not used
    for anything else by MyISAM.

    @see Ha_data (sql_class.h)
  */
  st_keycache_thread_var *keycache_thread_var=
    static_cast<st_keycache_thread_var *>(thd_get_ha_data(thd, myisam_hton));
  if (!keycache_thread_var)
  {
    /* Lazy initialization */
    keycache_thread_var=
      static_cast<st_keycache_thread_var *>(my_malloc(
        mi_key_memory_keycache_thread_var,
        sizeof(st_keycache_thread_var),
        MYF(MY_ZEROFILL)));
    mysql_cond_init(mi_keycache_thread_var_suspend,
                    &keycache_thread_var->suspend);
    thd_set_ha_data(thd, myisam_hton, keycache_thread_var);
  }
  return keycache_thread_var;
}


static int myisam_close_connection(handlerton *hton, THD *thd)
{
  st_keycache_thread_var *keycache_thread_var=
    static_cast<st_keycache_thread_var *>(thd_get_ha_data(thd, hton));

  if (keycache_thread_var)
  {
    thd_set_ha_data(thd, hton, NULL);
    mysql_cond_destroy(&keycache_thread_var->suspend);
    my_free(keycache_thread_var);
  }

  return 0;
}


static int myisam_init(void *p)
{
  handlerton *myisam_hton;

#ifdef HAVE_PSI_INTERFACE
  init_myisam_psi_keys();
#endif

  /* Set global variables based on startup options */
  if (myisam_recover_options)
    ha_open_options|=HA_OPEN_ABORT_IF_CRASHED;
  else
    myisam_recover_options= HA_RECOVER_OFF;

  myisam_block_size=(uint) 1 << my_bit_log2(opt_myisam_block_size);

  myisam_hton= (handlerton *)p;
  myisam_hton->state= SHOW_OPTION_YES;
  myisam_hton->db_type= DB_TYPE_MYISAM;
  myisam_hton->create= myisam_create_handler;
  myisam_hton->panic= myisam_panic;
  myisam_hton->close_connection= myisam_close_connection;
  myisam_hton->flags= HTON_CAN_RECREATE | HTON_SUPPORT_LOG_TABLES;
  myisam_hton->is_supported_system_table= myisam_is_supported_system_table;

  main_thread_keycache_var= st_keycache_thread_var();
  mysql_cond_init(mi_keycache_thread_var_suspend,
                  &main_thread_keycache_var.suspend);
  (void)my_create_thread_local_key(&keycache_tls_key, NULL);
  my_set_thread_local(keycache_tls_key, &main_thread_keycache_var);
  return 0;
}


static int myisam_deinit(void *p)
{
  mysql_cond_destroy(&main_thread_keycache_var.suspend);
  my_delete_thread_local_key(keycache_tls_key);
  return 0;
}


/****************************************************************************
 * MyISAM MRR implementation: use DS-MRR
 ***************************************************************************/

int ha_myisam::multi_range_read_init(RANGE_SEQ_IF *seq, void *seq_init_param,
                                     uint n_ranges, uint mode, 
                                     HANDLER_BUFFER *buf)
{
  return ds_mrr.dsmrr_init(this, seq, seq_init_param, n_ranges, mode, buf);
}

int ha_myisam::multi_range_read_next(char **range_info)
{
  return ds_mrr.dsmrr_next(range_info);
}

ha_rows ha_myisam::multi_range_read_info_const(uint keyno, RANGE_SEQ_IF *seq,
                                               void *seq_init_param, 
                                               uint n_ranges, uint *bufsz,
                                               uint *flags, Cost_estimate *cost)
{
  /*
    This call is here because there is no location where this->table would
    already be known.
    TODO: consider moving it into some per-query initialization call.
  */
  ds_mrr.init(this, table);
  return ds_mrr.dsmrr_info_const(keyno, seq, seq_init_param, n_ranges, bufsz,
                                 flags, cost);
}

ha_rows ha_myisam::multi_range_read_info(uint keyno, uint n_ranges, uint keys,
                                         uint *bufsz, uint *flags,
                                         Cost_estimate *cost)
{
  ds_mrr.init(this, table);
  return ds_mrr.dsmrr_info(keyno, n_ranges, keys, bufsz, flags, cost);
}

/* MyISAM MRR implementation ends */


/* Index condition pushdown implementation*/


Item *ha_myisam::idx_cond_push(uint keyno_arg, Item* idx_cond_arg)
{
  /*
    Check if the key contains a blob field. If it does then MyISAM
    should not accept the pushed index condition since MyISAM will not
    read the blob field from the index entry during evaluation of the
    pushed index condition and the BLOB field might be part of the
    range evaluation done by the ICP code.
  */
  const KEY *key= &table_share->key_info[keyno_arg];

  for (uint k= 0; k < key->user_defined_key_parts; ++k)
  {
    const KEY_PART_INFO *key_part= &key->key_part[k];
    if (key_part->key_part_flag & HA_BLOB_PART)
    {
      /* Let the server handle the index condition */
      return idx_cond_arg;
    }
  }

  pushed_idx_cond_keyno= keyno_arg;
  pushed_idx_cond= idx_cond_arg;
  in_range_check_pushed_down= TRUE;
  if (active_index == pushed_idx_cond_keyno)
    mi_set_index_cond_func(file, index_cond_func_myisam, this);
  return NULL;
}


static struct st_mysql_sys_var* myisam_sysvars[]= {
  MYSQL_SYSVAR(block_size),
  MYSQL_SYSVAR(data_pointer_size),
  MYSQL_SYSVAR(max_sort_file_size),
  MYSQL_SYSVAR(recover_options),
  MYSQL_SYSVAR(repair_threads),
  MYSQL_SYSVAR(sort_buffer_size),
  MYSQL_SYSVAR(use_mmap),
  MYSQL_SYSVAR(mmap_size),
  MYSQL_SYSVAR(stats_method),
  0
};

struct st_mysql_storage_engine myisam_storage_engine=
{ MYSQL_HANDLERTON_INTERFACE_VERSION };

mysql_declare_plugin(myisam)
{
  MYSQL_STORAGE_ENGINE_PLUGIN,
  &myisam_storage_engine,
  "MyISAM",
  "MySQL AB",
  "MyISAM storage engine",
  PLUGIN_LICENSE_GPL,
  myisam_init, /* Plugin Init */
  myisam_deinit, /* Plugin Deinit */
  0x0100, /* 1.0 */
  NULL,                       /* status variables                */
  myisam_sysvars,             /* system variables                */
  NULL,
  0,
}
mysql_declare_plugin_end;


/**
  @brief Register a named table with a call back function to the query cache.

  @param thd The thread handle
  @param table_key A pointer to the table name in the table cache
  @param key_length The length of the table name
  @param[out] engine_callback The pointer to the storage engine call back
    function, currently 0
  @param[out] engine_data Engine data will be set to 0.

  @note Despite the name of this function, it is used to check each statement
    before it is cached and not to register a table or callback function.

  @see handler::register_query_cache_table

  @return The error code. The engine_data and engine_callback will be set to 0.
    @retval TRUE Success
    @retval FALSE An error occured
*/

my_bool ha_myisam::register_query_cache_table(THD *thd, char *table_name,
                                              size_t table_name_len,
                                              qc_engine_callback
                                              *engine_callback,
                                              ulonglong *engine_data)
{
  DBUG_ENTER("ha_myisam::register_query_cache_table");
  /*
    No call back function is needed to determine if a cached statement
    is valid or not.
  */
  *engine_callback= 0;

  /*
    No engine data is needed.
  */
  *engine_data= 0;

  if (file->s->concurrent_insert)
  {
    /*
      If a concurrent INSERT has happened just before the currently
      processed SELECT statement, the total size of the table is
      unknown.

      To determine if the table size is known, the current thread's snap
      shot of the table size with the actual table size are compared.

      If the table size is unknown the SELECT statement can't be cached.

      When concurrent inserts are disabled at table open, mi_open()
      does not assign a get_status() function. In this case the local
      ("current") status is never updated. We would wrongly think that
      we cannot cache the statement.
    */
    ulonglong actual_data_file_length;
    ulonglong current_data_file_length;

    /*
      POSIX visibility rules specify that "2. Whatever memory values a
      thread can see when it unlocks a mutex <...> can also be seen by any
      thread that later locks the same mutex". In this particular case,
      concurrent insert thread had modified the data_file_length in
      MYISAM_SHARE before it has unlocked (or even locked)
      structure_guard_mutex. So, here we're guaranteed to see at least that
      value after we've locked the same mutex. We can see a later value
      (modified by some other thread) though, but it's ok, as we only want
      to know if the variable was changed, the actual new value doesn't matter
    */
    actual_data_file_length= file->s->state.state.data_file_length;
    current_data_file_length= file->save_state.data_file_length;

    if (current_data_file_length != actual_data_file_length)
    {
      /* Don't cache current statement. */
      DBUG_RETURN(FALSE);
    }
  }

  /*
    This query execution might have started after the query cache was flushed
    by a concurrent INSERT. In this case, don't cache this statement as the
    data file length difference might not be visible yet if the tables haven't
    been unlocked by the concurrent insert thread.
  */
  if (file->state->uncacheable)
    DBUG_RETURN(FALSE);

  /* It is ok to try to cache current statement. */
  DBUG_RETURN(TRUE);
}<|MERGE_RESOLUTION|>--- conflicted
+++ resolved
@@ -1718,17 +1718,6 @@
   ha_statistic_increment(&SSV::ha_read_key_count);
   int error=mi_rkey(file, buf, active_index, key, keypart_map, find_flag);
   table->status=error ? STATUS_NOT_FOUND: 0;
-<<<<<<< HEAD
-  if (!error)
-  {
-    rows_read++;
-
-    int inx = (active_index == MAX_KEY) ? file->lastinx : active_index;
-    if (inx >= 0 && inx < (int)MAX_KEY)
-      index_rows_read[inx]++;
-  }
-=======
->>>>>>> b0cb4005
   MYSQL_INDEX_READ_ROW_DONE(error);
   return error;
 }
@@ -1743,17 +1732,6 @@
   ha_statistic_increment(&SSV::ha_read_key_count);
   int error=mi_rkey(file, buf, index, key, keypart_map, find_flag);
   table->status=error ? STATUS_NOT_FOUND: 0;
-<<<<<<< HEAD
-  if (!error)
-  {
-    rows_read++;
-
-    int inx = index;
-    if (inx >= 0 && inx < (int)MAX_KEY)
-      index_rows_read[inx]++;
-  }
-=======
->>>>>>> b0cb4005
   MYSQL_INDEX_READ_ROW_DONE(error);
   return error;
 }
@@ -1768,17 +1746,6 @@
   int error=mi_rkey(file, buf, active_index, key, keypart_map,
                     HA_READ_PREFIX_LAST);
   table->status=error ? STATUS_NOT_FOUND: 0;
-<<<<<<< HEAD
-  if (!error)
-  {
-    rows_read++;
-
-    int inx = (active_index == MAX_KEY) ? file->lastinx : active_index;
-    if (inx >= 0 && inx < (int)MAX_KEY)
-      index_rows_read[inx]++;
-  }
-=======
->>>>>>> b0cb4005
   MYSQL_INDEX_READ_ROW_DONE(error);
   DBUG_RETURN(error);
 }
@@ -1790,16 +1757,6 @@
   ha_statistic_increment(&SSV::ha_read_next_count);
   int error=mi_rnext(file,buf,active_index);
   table->status=error ? STATUS_NOT_FOUND: 0;
-<<<<<<< HEAD
-  if (!error) {
-    rows_read++;
-
-    int inx = (active_index == MAX_KEY) ? file->lastinx : active_index;
-    if (inx >= 0 && inx < (int)MAX_KEY)
-      index_rows_read[inx]++;
-  }
-=======
->>>>>>> b0cb4005
   MYSQL_INDEX_READ_ROW_DONE(error);
   return error;
 }
@@ -1811,16 +1768,6 @@
   ha_statistic_increment(&SSV::ha_read_prev_count);
   int error=mi_rprev(file,buf, active_index);
   table->status=error ? STATUS_NOT_FOUND: 0;
-<<<<<<< HEAD
-  if (!error) {
-    rows_read++;
-
-    int inx = (active_index == MAX_KEY) ? file->lastinx : active_index;
-    if (inx >= 0 && inx < (int)MAX_KEY)
-      index_rows_read[inx]++;
-  }
-=======
->>>>>>> b0cb4005
   MYSQL_INDEX_READ_ROW_DONE(error);
   return error;
 }
@@ -1832,17 +1779,6 @@
   ha_statistic_increment(&SSV::ha_read_first_count);
   int error=mi_rfirst(file, buf, active_index);
   table->status=error ? STATUS_NOT_FOUND: 0;
-<<<<<<< HEAD
-  if (!error)
-  {
-    rows_read++;
-
-    int inx = (active_index == MAX_KEY) ? file->lastinx : active_index;
-    if (inx >= 0 && inx < (int)MAX_KEY)
-      index_rows_read[inx]++;
-  }
-=======
->>>>>>> b0cb4005
   MYSQL_INDEX_READ_ROW_DONE(error);
   return error;
 }
@@ -1854,17 +1790,6 @@
   ha_statistic_increment(&SSV::ha_read_last_count);
   int error=mi_rlast(file, buf, active_index);
   table->status=error ? STATUS_NOT_FOUND: 0;
-<<<<<<< HEAD
-  if (!error)
-  {
-    rows_read++;
-
-    int inx = (active_index == MAX_KEY) ? file->lastinx : active_index;
-    if (inx >= 0 && inx < (int)MAX_KEY)
-      index_rows_read[inx]++;
-  }
-=======
->>>>>>> b0cb4005
   MYSQL_INDEX_READ_ROW_DONE(error);
   return error;
 }
@@ -1882,17 +1807,6 @@
     error= mi_rnext_same(file,buf);
   } while (error == HA_ERR_RECORD_DELETED);
   table->status=error ? STATUS_NOT_FOUND: 0;
-<<<<<<< HEAD
-  if (!error)
-  {
-    rows_read++;
-
-    int inx = (active_index == MAX_KEY) ? file->lastinx : active_index;
-    if (inx >= 0 && inx < (int)MAX_KEY)
-      index_rows_read[inx]++;
-  }
-=======
->>>>>>> b0cb4005
   MYSQL_INDEX_READ_ROW_DONE(error);
   return error;
 }
