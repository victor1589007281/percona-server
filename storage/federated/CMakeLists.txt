# Copyright (c) 2006, 2013, Oracle and/or its affiliates. All rights reserved.
# 
# This program is free software; you can redistribute it and/or modify
# it under the terms of the GNU General Public License as published by
# the Free Software Foundation; version 2 of the License.
# 
# This program is distributed in the hope that it will be useful,
# but WITHOUT ANY WARRANTY; without even the implied warranty of
# MERCHANTABILITY or FITNESS FOR A PARTICULAR PURPOSE.  See the
# GNU General Public License for more details.
# 
# You should have received a copy of the GNU General Public License
# along with this program; if not, write to the Free Software
# Foundation, Inc., 51 Franklin St, Fifth Floor, Boston, MA  02110-1301 USA

SET(FEDERATED_PLUGIN_STATIC  "federated")
SET(FEDERATED_PLUGIN_DYNAMIC "ha_federated")
SET(FEDERATED_SOURCES  ha_federated.cc)
IF(NOT WITH_FEDERATED AND NOT WITH_FEDERATED_STORAGE_ENGINE)
 # Bug#45488- federated uses symbols that are not used anywhere in
 # mysqld and are optimized away by the linker.
 SET(FEDERATED_SOURCES ${FEDERATED_SOURCES} ${CMAKE_SOURCE_DIR}/mysys/string.c)
ENDIF()
MYSQL_ADD_PLUGIN(federated ${FEDERATED_SOURCES} STORAGE_ENGINE
<<<<<<< HEAD
RECOMPILE_FOR_EMBEDDED)
=======
                 DTRACE_INSTRUMENTED)
>>>>>>> 2071aeef
<|MERGE_RESOLUTION|>--- conflicted
+++ resolved
@@ -22,8 +22,4 @@
  SET(FEDERATED_SOURCES ${FEDERATED_SOURCES} ${CMAKE_SOURCE_DIR}/mysys/string.c)
 ENDIF()
 MYSQL_ADD_PLUGIN(federated ${FEDERATED_SOURCES} STORAGE_ENGINE
-<<<<<<< HEAD
-RECOMPILE_FOR_EMBEDDED)
-=======
-                 DTRACE_INSTRUMENTED)
->>>>>>> 2071aeef
+RECOMPILE_FOR_EMBEDDED DTRACE_INSTRUMENTED)