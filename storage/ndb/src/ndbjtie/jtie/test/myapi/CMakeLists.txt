--- conflicted
+++ resolved
@@ -1,8 +1,4 @@
-<<<<<<< HEAD
-# Copyright (c) 2012, 2018, Oracle and/or its affiliates. All rights reserved.
-=======
 # Copyright (c) 2012, 2019, Oracle and/or its affiliates. All rights reserved.
->>>>>>> 4869291f
 #
 # This program is free software; you can redistribute it and/or modify
 # it under the terms of the GNU General Public License, version 2.0,
@@ -27,11 +23,7 @@
 INCLUDE_DIRECTORIES(${CMAKE_SOURCE_DIR}/storage/ndb/src/ndbjtie/utils)
 
 # a C++ API
-<<<<<<< HEAD
-ADD_CONVENIENCE_LIBRARY(libmyapi myapi.cpp)
-=======
 ADD_LIBRARY(libmyapi STATIC myapi.cpp)
->>>>>>> 4869291f
 
 # a program testing the C++ API
 NDB_ADD_TEST(test_jtie_myapi-t myapi_test.cpp LIBS libmyapi)