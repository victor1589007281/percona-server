/*
   Copyright (c) 2003, 2015, Oracle and/or its affiliates. All rights reserved.

   This program is free software; you can redistribute it and/or modify
   it under the terms of the GNU General Public License as published by
   the Free Software Foundation; version 2 of the License.

   This program is distributed in the hope that it will be useful,
   but WITHOUT ANY WARRANTY; without even the implied warranty of
   MERCHANTABILITY or FITNESS FOR A PARTICULAR PURPOSE.  See the
   GNU General Public License for more details.

   You should have received a copy of the GNU General Public License
   along with this program; if not, write to the Free Software
   Foundation, Inc., 51 Franklin St, Fifth Floor, Boston, MA 02110-1301  USA
*/

#include <ndb_global.h>
#include <ndb_limits.h>
#include <util/version.h>

#include "TransporterFacade.hpp"
#include <kernel/GlobalSignalNumbers.h>

#include "ClusterMgr.hpp"
#include <IPCConfig.hpp>
#include "NdbApiSignal.hpp"
#include <NdbSleep.h>
#include <NdbOut.hpp>
#include <NdbTick.h>


#include <signaldata/NodeFailRep.hpp>
#include <signaldata/NFCompleteRep.hpp>
#include <signaldata/ApiRegSignalData.hpp>
#include <signaldata/AlterTable.hpp>
#include <signaldata/SumaImpl.hpp>

#include <mgmapi.h>
#include <mgmapi_configuration.hpp>
#include <mgmapi_config_parameters.h>

int global_flag_skip_invalidate_cache = 0;
int global_flag_skip_waiting_for_clean_cache = 0;
//#define DEBUG_REG

// Just a C wrapper for threadMain
extern "C" 
void*
runClusterMgr_C(void * me)
{
  ((ClusterMgr*) me)->threadMain();

  return NULL;
}

ClusterMgr::ClusterMgr(TransporterFacade & _facade):
  theStop(0),
  m_sent_API_REGREQ_to_myself(false),
  theFacade(_facade),
  theArbitMgr(NULL),
  m_connect_count(0),
  m_max_api_reg_req_interval(~0),
  noOfAliveNodes(0),
  noOfConnectedNodes(0),
  noOfConnectedDBNodes(0),
  minDbVersion(0),
  theClusterMgrThread(NULL),
  m_cluster_state(CS_waiting_for_clean_cache),
  m_hbFrequency(0)
{
  DBUG_ENTER("ClusterMgr::ClusterMgr");
  clusterMgrThreadMutex = NdbMutex_Create();
  waitForHBCond= NdbCondition_Create();
  m_auto_reconnect = -1;

  Uint32 ret = this->open(&theFacade, API_CLUSTERMGR);
  if (unlikely(ret == 0))
  {
    ndbout_c("Failed to register ClusterMgr! ret: %d", ret);
    abort();
  }
  DBUG_VOID_RETURN;
}

ClusterMgr::~ClusterMgr()
{
  DBUG_ENTER("ClusterMgr::~ClusterMgr");
  assert(theStop == 1);
  if (theArbitMgr != 0)
  {
    delete theArbitMgr;
    theArbitMgr = 0;
  }
  NdbCondition_Destroy(waitForHBCond);
  NdbMutex_Destroy(clusterMgrThreadMutex);
  DBUG_VOID_RETURN;
}

/**
 * This method is called from start of cluster connection instance and
 * before we have started any socket services and thus it needs no
 * mutex protection since the ClusterMgr object isn't known by any other
 * thread at this point in time.
 */
void
ClusterMgr::configure(Uint32 nodeId,
                      const ndb_mgm_configuration* config)
{
  ndb_mgm_configuration_iterator iter(* config, CFG_SECTION_NODE);
  for(iter.first(); iter.valid(); iter.next()){
    Uint32 nodeId = 0;
    if(iter.get(CFG_NODE_ID, &nodeId))
      continue;

    // Check array bounds + don't allow node 0 to be touched
    assert(nodeId > 0 && nodeId < MAX_NODES);
    trp_node& theNode = theNodes[nodeId];
    theNode.defined = true;

    unsigned type;
    if(iter.get(CFG_TYPE_OF_SECTION, &type))
      continue;

    switch(type){
    case NODE_TYPE_DB:
      theNode.m_info.m_type = NodeInfo::DB;
      break;
    case NODE_TYPE_API:
      theNode.m_info.m_type = NodeInfo::API;
      break;
    case NODE_TYPE_MGM:
      theNode.m_info.m_type = NodeInfo::MGM;
      break;
    default:
      type = type;
      break;
    }
  }

  /* Mark all non existing nodes as not defined */
  for(Uint32 i = 0; i<MAX_NODES; i++) {
    if (iter.first())
      continue;

    if (iter.find(CFG_NODE_ID, i))
      theNodes[i]= Node();
  }

#if 0
  print_nodes("init");
#endif

  // Configure arbitrator
  Uint32 rank = 0;
  iter.first();
  iter.find(CFG_NODE_ID, nodeId); // let not found in config mean rank=0
  iter.get(CFG_NODE_ARBIT_RANK, &rank);

  if (rank > 0)
  {
    // The arbitrator should be active
    if (!theArbitMgr)
      theArbitMgr = new ArbitMgr(* this);
    theArbitMgr->setRank(rank);

    Uint32 delay = 0;
    iter.get(CFG_NODE_ARBIT_DELAY, &delay);
    theArbitMgr->setDelay(delay);
  }
  else if (theArbitMgr)
  {
    // No arbitrator should be started
    theArbitMgr->doStop(NULL);
    delete theArbitMgr;
    theArbitMgr= NULL;
  }

  // Configure heartbeats.
  unsigned hbFrequency = 0;
  iter.get(CFG_MGMD_MGMD_HEARTBEAT_INTERVAL, &hbFrequency);
  m_hbFrequency = static_cast<Uint32>(hbFrequency);

  // Configure max backoff time for connection attempts to first
  // data node.
  Uint32 backoff_max_time = 0;
  iter.get(CFG_START_CONNECT_BACKOFF_MAX_TIME,
           &backoff_max_time);
  start_connect_backoff_max_time = backoff_max_time;

  // Configure max backoff time for connection attempts to data
  // nodes.
  backoff_max_time = 0;
  iter.get(CFG_CONNECT_BACKOFF_MAX_TIME, &backoff_max_time);
  connect_backoff_max_time = backoff_max_time;

  theFacade.get_registry()->set_connect_backoff_max_time_in_ms(
    start_connect_backoff_max_time);
}

void
ClusterMgr::startThread()
{
  /**
   * We use the clusterMgrThreadMutex as a signalling object between this
   * thread and the main thread of the ClusterMgr.
   * The clusterMgrThreadMutex also protects the theStop-variable.
   */
  Guard g(clusterMgrThreadMutex);

  theStop = -1;
  theClusterMgrThread = NdbThread_Create(runClusterMgr_C,
                                         (void**)this,
                                         0, // default stack size
                                         "ndb_clustermgr",
                                         NDB_THREAD_PRIO_HIGH);
  Uint32 cnt = 0;
  while (theStop == -1 && cnt < 60)
  {
    NdbCondition_WaitTimeout(waitForHBCond, clusterMgrThreadMutex, 1000);
  }

  assert(theStop == 0);
}

void
ClusterMgr::doStop( ){
  DBUG_ENTER("ClusterMgr::doStop");
  {
    /* Ensure stop is only executed once */
    Guard g(clusterMgrThreadMutex);
    if(theStop == 1){
      DBUG_VOID_RETURN;
    }
    theStop = 1;
  }

  void *status;
  if (theClusterMgrThread) {
    NdbThread_WaitFor(theClusterMgrThread, &status);  
    NdbThread_Destroy(&theClusterMgrThread);
  }

  if (theArbitMgr != NULL)
  {
    theArbitMgr->doStop(NULL);
  }
  {
    /* Need protection for poll calls in close */
    Guard g(clusterMgrThreadMutex);
    this->close(); // disconnect from TransporterFacade
  }

  DBUG_VOID_RETURN;
}

void
ClusterMgr::startup()
{
  assert(theStop == -1);
  Uint32 nodeId = getOwnNodeId();
  Node & cm_node = theNodes[nodeId];
  trp_node & theNode = cm_node;
  assert(theNode.defined);

  lock();
  theFacade.doConnect(nodeId);
  flush_send_buffers();
  unlock();

  for (Uint32 i = 0; i<3000; i++)
  {
    theFacade.request_connection_check();
    start_poll();
    do_poll(0);
    complete_poll();

    if (theNode.is_connected())
      break;
    NdbSleep_MilliSleep(20);
  }

  assert(theNode.is_connected());
  Guard g(clusterMgrThreadMutex);
  /* Signalling to creating thread that we are done with thread startup */
  theStop = 0;
  NdbCondition_Broadcast(waitForHBCond);
}

void
ClusterMgr::threadMain()
{
  startup();

  NdbApiSignal signal(numberToRef(API_CLUSTERMGR, theFacade.ownId()));
  
  signal.theVerId_signalNumber   = GSN_API_REGREQ;
  signal.theTrace                = 0;
  signal.theLength               = ApiRegReq::SignalLength;

  ApiRegReq * req = CAST_PTR(ApiRegReq, signal.getDataPtrSend());
  req->ref = numberToRef(API_CLUSTERMGR, theFacade.ownId());
  req->version = NDB_VERSION;
  req->mysql_version = NDB_MYSQL_VERSION_D;
  
  NdbApiSignal nodeFail_signal(numberToRef(API_CLUSTERMGR, getOwnNodeId()));
  nodeFail_signal.theVerId_signalNumber = GSN_NODE_FAILREP;
  nodeFail_signal.theReceiversBlockNumber = API_CLUSTERMGR;
  nodeFail_signal.theTrace  = 0;
  nodeFail_signal.theLength = NodeFailRep::SignalLengthLong;

  NDB_TICKS now = NdbTick_getCurrentTicks();

  while(!theStop)
  {
    /* Sleep 1/5 of minHeartBeatInterval between each check */
    const NDB_TICKS before = now;
    for (Uint32 i = 0; i<5; i++)
    {
      NdbSleep_MilliSleep(minHeartBeatInterval/5);
      {
        /**
         * start_poll does lock the trp_client and complete_poll
         * releases this lock. This means that this protects
         * against concurrent calls to send signals in ArbitMgr.
         * We do however need to protect also against concurrent
         * close in doStop, so to avoid this problem we need to
         * also lock clusterMgrThreadMutex before we start the
         * poll.
         */
        Guard g(clusterMgrThreadMutex);
        start_poll();
        do_poll(0);
        complete_poll();
      }
    }
    now = NdbTick_getCurrentTicks();
    const Uint32 timeSlept = (Uint32)NdbTick_Elapsed(before, now).milliSec();

    lock();
    if (m_cluster_state == CS_waiting_for_clean_cache &&
        theFacade.m_globalDictCache)
    {
      if (!global_flag_skip_waiting_for_clean_cache)
      {
        theFacade.m_globalDictCache->lock();
        unsigned sz= theFacade.m_globalDictCache->get_size();
        theFacade.m_globalDictCache->unlock();
        if (sz)
	{
          unlock();
          continue;
        }
      }
      m_cluster_state = CS_waiting_for_first_connect;
    }

    NodeFailRep * nodeFailRep = CAST_PTR(NodeFailRep,
                                         nodeFail_signal.getDataPtrSend());
    nodeFailRep->noOfNodes = 0;
    NodeBitmask::clear(nodeFailRep->theAllNodes);

    for (int i = 1; i < MAX_NODES; i++)
    {
      /**
       * Send register request (heartbeat) to all available nodes 
       * at specified timing intervals
       */
      const NodeId nodeId = i;
      // Check array bounds + don't allow node 0 to be touched
      assert(nodeId > 0 && nodeId < MAX_NODES);
      Node & cm_node = theNodes[nodeId];
      trp_node & theNode = cm_node;

      if (!theNode.defined)
	continue;

      if (theNode.is_connected() == false){
	theFacade.doConnect(nodeId);
	continue;
      }
      
      if (!theNode.compatible){
	continue;
      }
      
      if (nodeId == getOwnNodeId())
      {
        /**
         * Don't send HB to self more than once
         * (once needed to avoid weird special cases in e.g ConfigManager)
         */
        if (m_sent_API_REGREQ_to_myself)
        {
          continue;
        }
      }

      cm_node.hbCounter += timeSlept;
      if (cm_node.hbCounter >= m_max_api_reg_req_interval ||
          cm_node.hbCounter >= cm_node.hbFrequency)
      {
	/**
	 * It is now time to send a new Heartbeat
	 */
        if (cm_node.hbCounter >= cm_node.hbFrequency)
        {
          cm_node.hbMissed++;
          cm_node.hbCounter = 0;
	}

        if (theNode.m_info.m_type != NodeInfo::DB)
          signal.theReceiversBlockNumber = API_CLUSTERMGR;
        else
          signal.theReceiversBlockNumber = QMGR;

#ifdef DEBUG_REG
	ndbout_c("ClusterMgr: Sending API_REGREQ to node %d", (int)nodeId);
#endif
        if (nodeId == getOwnNodeId())
        {
          /* Set flag to ensure we only send once to ourself */
          m_sent_API_REGREQ_to_myself = true;
        }
	raw_sendSignal(&signal, nodeId);
      }//if
      
      if (cm_node.hbMissed == 4 && cm_node.hbFrequency > 0)
      {
        nodeFailRep->noOfNodes++;
        NodeBitmask::set(nodeFailRep->theAllNodes, nodeId);
      }
    }
    flush_send_buffers();
    unlock();

    if (nodeFailRep->noOfNodes)
    {
      lock();
      raw_sendSignal(&nodeFail_signal, getOwnNodeId());
      flush_send_buffers();
      unlock();
    }
  }
}

/**
 * We're holding the trp_client lock while performing poll from
 * ClusterMgr. So we always execute all the execSIGNAL-methods in
 * ClusterMgr with protection other methods that use the trp_client
 * lock (reportDisconnect, reportConnect, is_cluster_completely_unavailable,
 * ArbitMgr (sendSignalToQmgr)).
 */
void
ClusterMgr::trp_deliver_signal(const NdbApiSignal* sig,
                               const LinearSectionPtr ptr[3])
{
  const Uint32 gsn = sig->theVerId_signalNumber;
  const Uint32 * theData = sig->getDataPtr();

  switch (gsn){
  case GSN_API_REGREQ:
    execAPI_REGREQ(theData);
    break;

  case GSN_API_REGCONF:
     execAPI_REGCONF(sig, ptr);
    break;

  case GSN_API_REGREF:
    execAPI_REGREF(theData);
    break;

  case GSN_NODE_FAILREP:
    execNODE_FAILREP(sig, ptr);
    break;

  case GSN_NF_COMPLETEREP:
    execNF_COMPLETEREP(sig, ptr);
    break;
  case GSN_ARBIT_STARTREQ:
    if (theArbitMgr != NULL)
      theArbitMgr->doStart(theData);
    break;

  case GSN_ARBIT_CHOOSEREQ:
    if (theArbitMgr != NULL)
      theArbitMgr->doChoose(theData);
    break;

  case GSN_ARBIT_STOPORD:
    if(theArbitMgr != NULL)
      theArbitMgr->doStop(theData);
    break;

  case GSN_ALTER_TABLE_REP:
  {
    if (theFacade.m_globalDictCache == NULL)
      break;
    const AlterTableRep* rep = (const AlterTableRep*)theData;
    theFacade.m_globalDictCache->lock();
    theFacade.m_globalDictCache->
      alter_table_rep((const char*)ptr[0].p,
                      rep->tableId,
                      rep->tableVersion,
                      rep->changeType == AlterTableRep::CT_ALTERED);
    theFacade.m_globalDictCache->unlock();
    break;
  }
  case GSN_SUB_GCP_COMPLETE_REP:
  {
    /**
     * Report
     */
    theFacade.for_each(this, sig, ptr);

    /**
     * Reply
     */
    {
      BlockReference ownRef = numberToRef(API_CLUSTERMGR, theFacade.ownId());
      NdbApiSignal tSignal(* sig);
      Uint32* send= tSignal.getDataPtrSend();
      memcpy(send, theData, tSignal.getLength() << 2);
      CAST_PTR(SubGcpCompleteAck, send)->rep.senderRef = ownRef;
      Uint32 ref= sig->theSendersBlockRef;
      Uint32 aNodeId= refToNode(ref);
      tSignal.theReceiversBlockNumber= refToBlock(ref);
      tSignal.theVerId_signalNumber= GSN_SUB_GCP_COMPLETE_ACK;
      tSignal.theSendersBlockRef = API_CLUSTERMGR;
      safe_noflush_sendSignal(&tSignal, aNodeId);
    }
    break;
  }
  case GSN_TAKE_OVERTCCONF:
  {
    /**
     * Report
     */
    theFacade.for_each(this, sig, ptr);
    return;
  }
  case GSN_CONNECT_REP:
  {
    execCONNECT_REP(sig, ptr);
    return;
  }
  case GSN_DISCONNECT_REP:
  {
    execDISCONNECT_REP(sig, ptr);
    return;
  }
  case GSN_CLOSE_COMREQ:
  {
    theFacade.perform_close_clnt(this);
    return;
  }
  default:
    break;

  }
  return;
}

ClusterMgr::Node::Node()
  : hbFrequency(0), hbCounter(0)
{
}

/**
 * recalcMinDbVersion
 *
 * This method is called whenever the 'minimum DB node
 * version' data for the connected DB nodes changes
 * It calculates the minimum version of all the connected
 * DB nodes.
 * This information is cached by Ndb object instances.
 * This information is useful when implementing API compatibility
 * with older DB nodes
 */
void
ClusterMgr::recalcMinDbVersion()
{
  Uint32 newMinDbVersion = ~ (Uint32) 0;
  
  for (Uint32 i = 0; i < MAX_NODES; i++)
  {
    trp_node& node = theNodes[i];

    if (node.is_connected() &&
        node.is_confirmed() &&
        node.m_info.getType() == NodeInfo::DB)
    {
      /* Include this node in the set of nodes used to
       * compute the lowest current DB node version
       */
      assert(node.m_info.m_version);

      if (node.minDbVersion < newMinDbVersion)
      {
        newMinDbVersion = node.minDbVersion;
      }
    }
  }

  /* Now update global min Db version if we have one.
   * Otherwise set it to 0
   */
  newMinDbVersion = (newMinDbVersion == ~ (Uint32) 0) ?
    0 :
    newMinDbVersion;

//#ifdef DEBUG_MINVER

#ifdef DEBUG_MINVER
  if (newMinDbVersion != minDbVersion)
  {
    ndbout << "Previous min Db node version was "
           << NdbVersion(minDbVersion)
           << " new min is "
           << NdbVersion(newMinDbVersion)
           << endl;
  }
  else
  {
    ndbout << "MinDbVersion recalculated, but is same : "
           << NdbVersion(minDbVersion)
           << endl;
  }
#endif

  minDbVersion = newMinDbVersion;
}

/******************************************************************************
 * API_REGREQ and friends
 ******************************************************************************/

void
ClusterMgr::execAPI_REGREQ(const Uint32 * theData){
  const ApiRegReq * const apiRegReq = (ApiRegReq *)&theData[0];
  const NodeId nodeId = refToNode(apiRegReq->ref);

#ifdef DEBUG_REG
  ndbout_c("ClusterMgr: Recd API_REGREQ from node %d", nodeId);
#endif

  assert(nodeId > 0 && nodeId < MAX_NODES);

  Node & cm_node = theNodes[nodeId];
  trp_node & node = cm_node;
  assert(node.defined == true);
  assert(node.is_connected() == true);

  /* 
     API nodes send API_REGREQ once to themselves. Other than that, there are
     no API-API heart beats.
  */
  assert(cm_node.m_info.m_type != NodeInfo::API ||
         (nodeId == getOwnNodeId() &&
          !cm_node.is_confirmed()));

  if(node.m_info.m_version != apiRegReq->version){
    node.m_info.m_version = apiRegReq->version;
    node.m_info.m_mysql_version = apiRegReq->mysql_version;
    if (node.m_info.m_version < NDBD_SPLIT_VERSION)
      node.m_info.m_mysql_version = 0;

    if (getMajor(node.m_info.m_version) < getMajor(NDB_VERSION) ||
	getMinor(node.m_info.m_version) < getMinor(NDB_VERSION)) {
      node.compatible = false;
    } else {
      node.compatible = true;
    }
  }

  NdbApiSignal signal(numberToRef(API_CLUSTERMGR, theFacade.ownId()));
  signal.theVerId_signalNumber   = GSN_API_REGCONF;
  signal.theReceiversBlockNumber = API_CLUSTERMGR;
  signal.theTrace                = 0;
  signal.theLength               = ApiRegConf::SignalLength;
  
  ApiRegConf * const conf = CAST_PTR(ApiRegConf, signal.getDataPtrSend());
  conf->qmgrRef = numberToRef(API_CLUSTERMGR, theFacade.ownId());
  conf->version = NDB_VERSION;
  conf->mysql_version = NDB_MYSQL_VERSION_D;

  /*
    This is the frequency (in centiseonds) at which we want the other node
    to send API_REGREQ messages.
  */
  conf->apiHeartbeatFrequency = m_hbFrequency/10;

  conf->minDbVersion= 0;
  conf->nodeState= node.m_state;

  node.set_confirmed(true);
  if (safe_sendSignal(&signal, nodeId) != 0)
    node.set_confirmed(false);
}

void
ClusterMgr::execAPI_REGCONF(const NdbApiSignal * signal,
                            const LinearSectionPtr ptr[])
{
  const ApiRegConf * apiRegConf = CAST_CONSTPTR(ApiRegConf,
                                                signal->getDataPtr());
  const NodeId nodeId = refToNode(apiRegConf->qmgrRef);
  
#ifdef DEBUG_REG
  ndbout_c("ClusterMgr: Recd API_REGCONF from node %d", nodeId);
#endif

  assert(nodeId > 0 && nodeId < MAX_NODES);
  
  Node & cm_node = theNodes[nodeId];
  trp_node & node = cm_node;
  assert(node.defined == true);
  assert(node.is_connected() == true);

  if(node.m_info.m_version != apiRegConf->version){
    node.m_info.m_version = apiRegConf->version;
    node.m_info.m_mysql_version = apiRegConf->mysql_version;
    if (node.m_info.m_version < NDBD_SPLIT_VERSION)
      node.m_info.m_mysql_version = 0;
        
    if(theNodes[theFacade.ownId()].m_info.m_type == NodeInfo::MGM)
      node.compatible = ndbCompatible_mgmt_ndb(NDB_VERSION,
					       node.m_info.m_version);
    else
      node.compatible = ndbCompatible_api_ndb(NDB_VERSION,
					      node.m_info.m_version);
  }

  node.set_confirmed(true);

  if (node.minDbVersion != apiRegConf->minDbVersion)
  {
    node.minDbVersion = apiRegConf->minDbVersion;
    recalcMinDbVersion();
  }

  if (node.m_info.m_version >= NDBD_255_NODES_VERSION)
  {
    node.m_state = apiRegConf->nodeState;
  }
  else
  {
    /**
     * from 2 to 8 words = 6 words diff, 6*4 = 24
     */
    memcpy(&node.m_state, &apiRegConf->nodeState, sizeof(node.m_state) - 24);
  }
  
  if (node.m_info.m_type == NodeInfo::DB)
  {
    /**
     * Only set DB nodes to "alive"
     */
    if (node.compatible && (node.m_state.startLevel == NodeState::SL_STARTED ||
                            node.m_state.getSingleUserMode()))
    {
      set_node_alive(node, true);
    }
    else
    {
      set_node_alive(node, false);
    }
  }

  cm_node.hbMissed = 0;
  cm_node.hbCounter = 0;
  /*
    By convention, conf->apiHeartbeatFrequency is in centiseconds rather than
    milliseconds. See also Qmgr::sendApiRegConf().
   */
  const Int64 freq = 
    (static_cast<Int64>(apiRegConf->apiHeartbeatFrequency) * 10) - 50;

  if (freq > UINT_MAX32)
  {
    // In case of overflow.
    assert(false);  /* Note this assert fails on some upgrades... */
    cm_node.hbFrequency = UINT_MAX32;
  }
  else if (freq < minHeartBeatInterval)
  {
    /** 
     * We use minHeartBeatInterval as a lower limit. This also prevents 
     * against underflow.
     */
    cm_node.hbFrequency = minHeartBeatInterval;
  }
  else
  {
    cm_node.hbFrequency = static_cast<Uint32>(freq);
  }

  // If responding nodes indicates that it is connected to other
  // nodes, that makes it probable that those nodes are alive and
  // available also for this node.
  for (int db_node_id = 1; db_node_id <= MAX_DATA_NODE_ID; db_node_id ++)
  {
    if (node.m_state.m_connected_nodes.get(db_node_id))
    {
      // Tell this nodes start clients thread that db_node_id
      // is up and probable connectable.
      theFacade.theTransporterRegistry->indicate_node_up(db_node_id);
    }
  }

  // Distribute signal to all threads/blocks
  // TODO only if state changed...
  theFacade.for_each(this, signal, ptr);
}

void
ClusterMgr::execAPI_REGREF(const Uint32 * theData){
  
  ApiRegRef * ref = (ApiRegRef*)theData;
  
  const NodeId nodeId = refToNode(ref->ref);

  assert(nodeId > 0 && nodeId < MAX_NODES);

  Node & cm_node = theNodes[nodeId];
  trp_node & node = cm_node;

  assert(node.is_connected() == true);
  assert(node.defined == true);
  /* Only DB nodes will send API_REGREF */
  assert(node.m_info.getType() == NodeInfo::DB);

  node.compatible = false;
  set_node_alive(node, false);
  node.m_state = NodeState::SL_NOTHING;
  node.m_info.m_version = ref->version;

  switch(ref->errorCode){
  case ApiRegRef::WrongType:
    ndbout_c("Node %d reports that this node should be a NDB node", nodeId);
    abort();
  case ApiRegRef::UnsupportedVersion:
  default:
    break;
  }
}

void
ClusterMgr::execNF_COMPLETEREP(const NdbApiSignal* signal,
                               const LinearSectionPtr ptr[3])
{
  const NFCompleteRep * nfComp = CAST_CONSTPTR(NFCompleteRep,
                                               signal->getDataPtr());
  const NodeId nodeId = nfComp->failedNodeId;
  assert(nodeId > 0 && nodeId < MAX_NODES);

  trp_node & node = theNodes[nodeId];
  if (node.nfCompleteRep == false)
  {
    node.nfCompleteRep = true;
    theFacade.for_each(this, signal, ptr);
  }
}

/**
 * This is called as a callback when executing update_connections which
 * is always called with ownership of trp_client lock.
 */
void
ClusterMgr::reportConnected(NodeId nodeId)
{
  DBUG_ENTER("ClusterMgr::reportConnected");
  DBUG_PRINT("info", ("nodeId: %u", nodeId));
  /**
   * Ensure that we are sending heartbeat every 100 ms
   * until we have got the first reply from NDB providing
   * us with the real time-out period to use.
   */
  assert(nodeId > 0 && nodeId < MAX_NODES);
  if (nodeId != getOwnNodeId())
  {
    noOfConnectedNodes++;
  }

  Node & cm_node = theNodes[nodeId];
  trp_node & theNode = cm_node;

  if (theNode.m_info.m_type == NodeInfo::DB)
  {
    noOfConnectedDBNodes++;
    if (noOfConnectedDBNodes == 1)
    {
      // Data node connected, use ConnectBackoffMaxTime
      theFacade.get_registry()->set_connect_backoff_max_time_in_ms(connect_backoff_max_time);
    }
  }

  cm_node.hbMissed = 0;
  cm_node.hbCounter = 0;
  cm_node.hbFrequency = 0;

  assert(theNode.is_connected() == false);

  /**
   * make sure the node itself is marked connected even
   * if first API_REGCONF has not arrived
   */
  theNode.set_connected(true);
  theNode.m_state.m_connected_nodes.set(nodeId);
  theNode.m_info.m_version = 0;
  theNode.compatible = true;
  theNode.nfCompleteRep = true;
  theNode.m_node_fail_rep = false;
  theNode.m_state.startLevel = NodeState::SL_NOTHING;
  theNode.minDbVersion = 0;
  
  /**
   * We know that we have clusterMgrThreadMutex and trp_client::mutex
   *   but we don't know if we are polling...and for_each can
   *   only be used by a poller...
   *
   * Send signal to self, so that we can do this when receiving a signal
   */
  NdbApiSignal signal(numberToRef(API_CLUSTERMGR, getOwnNodeId()));
  signal.theVerId_signalNumber = GSN_CONNECT_REP;
  signal.theReceiversBlockNumber = API_CLUSTERMGR;
  signal.theTrace  = 0;
  signal.theLength = 1;
  signal.getDataPtrSend()[0] = nodeId;
  raw_sendSignal(&signal, getOwnNodeId());
  DBUG_VOID_RETURN;
}

void
ClusterMgr::execCONNECT_REP(const NdbApiSignal* sig,
                            const LinearSectionPtr ptr[])
{
  theFacade.for_each(this, sig, 0);
}

void
ClusterMgr::set_node_dead(trp_node& theNode)
{
  set_node_alive(theNode, false);
  theNode.set_confirmed(false);
  theNode.m_state.m_connected_nodes.clear();
  theNode.m_state.startLevel = NodeState::SL_NOTHING;
  theNode.m_info.m_connectCount ++;
  theNode.nfCompleteRep = false;
}

void
ClusterMgr::reportDisconnected(NodeId nodeId)
{
  assert(nodeId > 0 && nodeId < MAX_NODES);
  assert(noOfConnectedNodes > 0);

  /**
   * We know that we have trp_client lock
   *   but we don't know if we are polling...and for_each can
   *   only be used by a poller...
   *
   * Send signal to self, so that we can do this when receiving a signal
   */
  NdbApiSignal signal(numberToRef(API_CLUSTERMGR, getOwnNodeId()));
  signal.theVerId_signalNumber = GSN_DISCONNECT_REP;
  signal.theReceiversBlockNumber = API_CLUSTERMGR;
  signal.theTrace  = 0;
  signal.theLength = DisconnectRep::SignalLength;

  DisconnectRep * rep = CAST_PTR(DisconnectRep, signal.getDataPtrSend());
  rep->nodeId = nodeId;
  rep->err = 0;
  raw_sendSignal(&signal, getOwnNodeId());
}

void
ClusterMgr::execDISCONNECT_REP(const NdbApiSignal* sig,
                               const LinearSectionPtr ptr[])
{
  const DisconnectRep * rep = CAST_CONSTPTR(DisconnectRep, sig->getDataPtr());
  Uint32 nodeId = rep->nodeId;

  assert(nodeId > 0 && nodeId < MAX_NODES);
  Node & cm_node = theNodes[nodeId];
  trp_node & theNode = cm_node;

  bool node_failrep = theNode.m_node_fail_rep;
  set_node_dead(theNode);
  theNode.set_connected(false);

  noOfConnectedNodes--;
  if (noOfConnectedNodes == 0)
  {
    if (!global_flag_skip_invalidate_cache &&
        theFacade.m_globalDictCache)
    {
      theFacade.m_globalDictCache->lock();
      theFacade.m_globalDictCache->invalidate_all();
      theFacade.m_globalDictCache->unlock();
      m_connect_count ++;
      m_cluster_state = CS_waiting_for_clean_cache;
    }

    if (m_auto_reconnect == 0)
    {
      theStop = 2;
    }
  }

  if (theNode.m_info.m_type == NodeInfo::DB)
  {
    assert(noOfConnectedDBNodes > 0);
    noOfConnectedDBNodes--;
    if (noOfConnectedDBNodes == 0)
    {
      // No data nodes connected, use StartConnectBackoffMaxTime
      theFacade.get_registry()->set_connect_backoff_max_time_in_ms(start_connect_backoff_max_time);
    }
  }

  if (node_failrep == false)
  {
    /**
     * Inform API
     */
    NdbApiSignal signal(numberToRef(API_CLUSTERMGR, getOwnNodeId()));
    signal.theVerId_signalNumber = GSN_NODE_FAILREP;
    signal.theReceiversBlockNumber = API_CLUSTERMGR;
    signal.theTrace  = 0;
    signal.theLength = NodeFailRep::SignalLengthLong;

    NodeFailRep * rep = CAST_PTR(NodeFailRep, signal.getDataPtrSend());
    rep->failNo = 0;
    rep->masterNodeId = 0;
    rep->noOfNodes = 1;
    NodeBitmask::clear(rep->theAllNodes);
    NodeBitmask::set(rep->theAllNodes, nodeId);
    execNODE_FAILREP(&signal, 0);
  }
}

void
ClusterMgr::execNODE_FAILREP(const NdbApiSignal* sig,
                             const LinearSectionPtr ptr[])
{
  const NodeFailRep * rep = CAST_CONSTPTR(NodeFailRep, sig->getDataPtr());
  NodeBitmask mask;
  if (sig->getLength() == NodeFailRep::SignalLengthLong)
  {
    mask.assign(NodeBitmask::Size, rep->theAllNodes);
  }
  else
  {
    mask.assign(NdbNodeBitmask::Size, rep->theNodes);
  }

  NdbApiSignal signal(sig->theSendersBlockRef);
  signal.theVerId_signalNumber = GSN_NODE_FAILREP;
  signal.theReceiversBlockNumber = API_CLUSTERMGR;
  signal.theTrace  = 0;
  signal.theLength = NodeFailRep::SignalLengthLong;

  NodeFailRep * copy = CAST_PTR(NodeFailRep, signal.getDataPtrSend());
  copy->failNo = 0;
  copy->masterNodeId = 0;
  copy->noOfNodes = 0;
  NodeBitmask::clear(copy->theAllNodes);

  for (Uint32 i = mask.find_first(); i != NodeBitmask::NotFound;
       i = mask.find_next(i + 1))
  {
    Node & cm_node = theNodes[i];
    trp_node & theNode = cm_node;

    bool node_failrep = theNode.m_node_fail_rep;
    bool connected = theNode.is_connected();
    set_node_dead(theNode);

    if (node_failrep == false)
    {
      theNode.m_node_fail_rep = true;
      NodeBitmask::set(copy->theAllNodes, i);
      copy->noOfNodes++;
    }

    if (connected)
    {
      theFacade.doDisconnect(i);
    }
  }

  recalcMinDbVersion();
  if (copy->noOfNodes)
  {
    theFacade.for_each(this, &signal, 0); // report GSN_NODE_FAILREP
  }

  if (noOfAliveNodes == 0)
  {
    NdbApiSignal signal(numberToRef(API_CLUSTERMGR, getOwnNodeId()));
    signal.theVerId_signalNumber = GSN_NF_COMPLETEREP;
    signal.theReceiversBlockNumber = 0;
    signal.theTrace  = 0;
    signal.theLength = NFCompleteRep::SignalLength;

    NFCompleteRep * rep = CAST_PTR(NFCompleteRep, signal.getDataPtrSend());
    rep->blockNo =0;
    rep->nodeId = getOwnNodeId();
    rep->unused = 0;
    rep->from = __LINE__;

    for (Uint32 i = 1; i < MAX_NODES; i++)
    {
      trp_node& theNode = theNodes[i];
      if (theNode.defined && theNode.nfCompleteRep == false)
      {
        rep->failedNodeId = i;
        execNF_COMPLETEREP(&signal, 0);
      }
    }
  }
}

bool
ClusterMgr::is_cluster_completely_unavailable()
{
  bool ret_code = true;
<<<<<<< HEAD
  lock();
=======

  /**
   * This method (and several other 'node state getters') allow
   * reading of theNodes[] from multiple block threads while 
   * ClusterMgr concurrently updates them. Thus, a mutex should
   * have been expected here. See bug#20391191, and addendum patches
   * to bug#19524096, to understand what prevents us from locking (yet)
   */
>>>>>>> 0c47952f
  for (NodeId n = 1; n < MAX_NDB_NODES ; n++)
  {
    const trp_node& node = theNodes[n];
    if (!node.defined)
    {
      /**
       * Node isn't even part of configuration.
       */
      continue;
    }
    if (node.m_state.startLevel > NodeState::SL_STARTED)
    {
      /**
       * Node is stopping, so isn't available for any transactions,
       * so not available for us to use.
       */
      continue;
    }
    if (!node.compatible)
    {
      /**
       * The node isn't compatible with ours, so we can't use it
       */
      continue;
    }
    if (node.m_alive ||
        node.m_state.startLevel == NodeState::SL_STARTING ||
        node.m_state.startLevel == NodeState::SL_STARTED)
    {
      /**
       * We found a node that is either alive (less likely since we call this
       * method), or it is in state SL_STARTING which means that we were
       * allowed to connect, this means that we will very shortly be able to
       * use this connection. So this means that we know that the current
       * connection problem is a temporary issue and we can report a temporary
       * error instead of reporting 4009.
       *
       * We can deduce that the cluster isn't ready to be declared down
       * yet, we have a link to a starting node. We either very soon have
       * a working cluster, or we already have a working cluster but we
       * haven't yet the most up-to-date information about the cluster state.
       * So the cluster will soon be available again very likely, so
       * we can report a temporary error rather than an unknown error.
       */
      ret_code = false;
      break;
    }
  }
  unlock();
  return ret_code;
}

void
ClusterMgr::print_nodes(const char* where, NdbOut& out)
{
  out << where << " >>" << endl;
  for (NodeId n = 1; n < MAX_NODES ; n++)
  {
    const trp_node node = getNodeInfo(n);
    if (!node.defined)
      continue;
    out << "node: " << n << endl;
    out << " -";
    out << " connected: " << node.is_connected();
    out << ", compatible: " << node.compatible;
    out << ", nf_complete_rep: " << node.nfCompleteRep;
    out << ", alive: " << node.m_alive;
    out << ", confirmed: " << node.is_confirmed();
    out << endl;

    out << " - " << node.m_info << endl;
    out << " - " << node.m_state << endl;
  }
  out << "<<" << endl;
}


/******************************************************************************
 * Arbitrator
 ******************************************************************************/
ArbitMgr::ArbitMgr(ClusterMgr & c)
  : m_clusterMgr(c)
{
  DBUG_ENTER("ArbitMgr::ArbitMgr");

  theThreadMutex = NdbMutex_Create();
  theInputCond = NdbCondition_Create();
  theInputMutex = NdbMutex_Create();
  
  theRank = 0;
  theDelay = 0;
  theThread = 0;

  theInputTimeout = 0;
  theInputFull = false;
  memset(&theInputBuffer, 0, sizeof(theInputBuffer));
  theState = StateInit;

  memset(&theStartReq, 0, sizeof(theStartReq));
  memset(&theChooseReq1, 0, sizeof(theChooseReq1));
  memset(&theChooseReq2, 0, sizeof(theChooseReq2));
  memset(&theStopOrd, 0, sizeof(theStopOrd));

  DBUG_VOID_RETURN;
}

ArbitMgr::~ArbitMgr()
{
  DBUG_ENTER("ArbitMgr::~ArbitMgr");
  NdbMutex_Destroy(theThreadMutex);
  NdbCondition_Destroy(theInputCond);
  NdbMutex_Destroy(theInputMutex);
  DBUG_VOID_RETURN;
}

// Start arbitrator thread.  This is kernel request.
// First stop any previous thread since it is a left-over
// which was never used and which now has wrong ticket.
void
ArbitMgr::doStart(const Uint32* theData)
{
  ArbitSignal aSignal;
  NdbMutex_Lock(theThreadMutex);
  if (theThread != NULL) {
    aSignal.init(GSN_ARBIT_STOPORD, NULL);
    aSignal.data.code = StopRestart;
    sendSignalToThread(aSignal);
    void* value;
    NdbThread_WaitFor(theThread, &value);
    NdbThread_Destroy(&theThread);
    theState = StateInit;
    theInputFull = false;
  }
  aSignal.init(GSN_ARBIT_STARTREQ, theData);
  sendSignalToThread(aSignal);
  theThread = NdbThread_Create(
    runArbitMgr_C, (void**)this,
    0, // default stack size
    "ndb_arbitmgr",
    NDB_THREAD_PRIO_HIGH);
  NdbMutex_Unlock(theThreadMutex);
}

// The "choose me" signal from a candidate.
void
ArbitMgr::doChoose(const Uint32* theData)
{
  ArbitSignal aSignal;
  aSignal.init(GSN_ARBIT_CHOOSEREQ, theData);
  sendSignalToThread(aSignal);
}

// Stop arbitrator thread via stop signal from the kernel
// or when exiting API program.
void
ArbitMgr::doStop(const Uint32* theData)
{
  DBUG_ENTER("ArbitMgr::doStop");
  ArbitSignal aSignal;
  NdbMutex_Lock(theThreadMutex);
  if (theThread != NULL) {
    aSignal.init(GSN_ARBIT_STOPORD, theData);
    if (theData == 0) {
      aSignal.data.code = StopExit;
    } else {
      aSignal.data.code = StopRequest;
    }
    sendSignalToThread(aSignal);
    void* value;
    NdbThread_WaitFor(theThread, &value);
    NdbThread_Destroy(&theThread);
    theState = StateInit;
  }
  NdbMutex_Unlock(theThreadMutex);
  DBUG_VOID_RETURN;
}

// private methods

extern "C" 
void*
runArbitMgr_C(void* me)
{
  ((ArbitMgr*) me)->threadMain();
  return NULL;
}

void
ArbitMgr::sendSignalToThread(ArbitSignal& aSignal)
{
#ifdef DEBUG_ARBIT
  char buf[17] = "";
  ndbout << "arbit recv: ";
  ndbout << " gsn=" << aSignal.gsn;
  ndbout << " send=" << aSignal.data.sender;
  ndbout << " code=" << aSignal.data.code;
  ndbout << " node=" << aSignal.data.node;
  ndbout << " ticket=" << aSignal.data.ticket.getText(buf, sizeof(buf));
  ndbout << " mask=" << aSignal.data.mask.getText(buf, sizeof(buf));
  ndbout << endl;
#endif
  aSignal.setTimestamp();       // signal arrival time
  NdbMutex_Lock(theInputMutex);
  while (theInputFull) {
    NdbCondition_WaitTimeout(theInputCond, theInputMutex, 1000);
  }
  theInputBuffer = aSignal;
  theInputFull = true;
  NdbCondition_Signal(theInputCond);
  NdbMutex_Unlock(theInputMutex);
}

void
ArbitMgr::threadMain()
{
  ArbitSignal aSignal;
  aSignal = theInputBuffer;
  threadStart(aSignal);
  bool stop = false;
  while (! stop) {
    NdbMutex_Lock(theInputMutex);
    while (! theInputFull) {
      NdbCondition_WaitTimeout(theInputCond, theInputMutex, theInputTimeout);
      threadTimeout();
    }
    aSignal = theInputBuffer;
    theInputFull = false;
    NdbCondition_Signal(theInputCond);
    NdbMutex_Unlock(theInputMutex);
    switch (aSignal.gsn) {
    case GSN_ARBIT_CHOOSEREQ:
      threadChoose(aSignal);
      break;
    case GSN_ARBIT_STOPORD:
      stop = true;
      break;
    }
  }
  threadStop(aSignal);
}

// handle events in the thread

void
ArbitMgr::threadStart(ArbitSignal& aSignal)
{
  theStartReq = aSignal;
  sendStartConf(theStartReq, ArbitCode::ApiStart);
  theState = StateStarted;
  theInputTimeout = 1000;
}

void
ArbitMgr::threadChoose(ArbitSignal& aSignal)
{
  switch (theState) {
  case StateStarted:            // first REQ
    if (! theStartReq.data.match(aSignal.data)) {
      sendChooseRef(aSignal, ArbitCode::ErrTicket);
      break;
    }
    theChooseReq1 = aSignal;
    if (theDelay == 0) {
      sendChooseConf(aSignal, ArbitCode::WinChoose);
      theState = StateFinished;
      theInputTimeout = 1000;
      break;
    }
    theState = StateChoose1;
    theInputTimeout = 1;
    return;
  case StateChoose1:            // second REQ within Delay
    if (! theStartReq.data.match(aSignal.data)) {
      sendChooseRef(aSignal, ArbitCode::ErrTicket);
      break;
    }
    theChooseReq2 = aSignal;
    theState = StateChoose2;
    theInputTimeout = 1;
    return;
  case StateChoose2:            // too many REQs - refuse all
    if (! theStartReq.data.match(aSignal.data)) {
      sendChooseRef(aSignal, ArbitCode::ErrTicket);
      break;
    }
    sendChooseRef(theChooseReq1, ArbitCode::ErrToomany);
    sendChooseRef(theChooseReq2, ArbitCode::ErrToomany);
    sendChooseRef(aSignal, ArbitCode::ErrToomany);
    theState = StateFinished;
    theInputTimeout = 1000;
    return;
  default:
    sendChooseRef(aSignal, ArbitCode::ErrState);
    break;
  }
}

void
ArbitMgr::threadTimeout()
{
  switch (theState) {
  case StateStarted:
    break;
  case StateChoose1:
    if (theChooseReq1.getTimediff() < theDelay)
      break;
    sendChooseConf(theChooseReq1, ArbitCode::WinChoose);
    theState = StateFinished;
    theInputTimeout = 1000;
    break;
  case StateChoose2:
    sendChooseConf(theChooseReq1, ArbitCode::WinChoose);
    sendChooseConf(theChooseReq2, ArbitCode::LoseChoose);
    theState = StateFinished;
    theInputTimeout = 1000;
    break;
  default:
    break;
  }
}

void
ArbitMgr::threadStop(ArbitSignal& aSignal)
{
  switch (aSignal.data.code) {
  case StopExit:
    switch (theState) {
    case StateStarted:
      sendStopRep(theStartReq, 0);
      break;
    case StateChoose1:                  // just in time
      sendChooseConf(theChooseReq1, ArbitCode::WinChoose);
      break;
    case StateChoose2:
      sendChooseConf(theChooseReq1, ArbitCode::WinChoose);
      sendChooseConf(theChooseReq2, ArbitCode::LoseChoose);
      break;
    case StateInit:
    case StateFinished:
      //??
      break;
    }
    break;
  case StopRequest:
    break;
  case StopRestart:
    break;
  }
}

// output routines

void
ArbitMgr::sendStartConf(ArbitSignal& aSignal, Uint32 code)
{
  ArbitSignal copySignal = aSignal;
  copySignal.gsn = GSN_ARBIT_STARTCONF;
  copySignal.data.code = code;
  sendSignalToQmgr(copySignal);
}

void
ArbitMgr::sendChooseConf(ArbitSignal& aSignal, Uint32 code)
{
  ArbitSignal copySignal = aSignal;
  copySignal.gsn = GSN_ARBIT_CHOOSECONF;
  copySignal.data.code = code;
  sendSignalToQmgr(copySignal);
}

void
ArbitMgr::sendChooseRef(ArbitSignal& aSignal, Uint32 code)
{
  ArbitSignal copySignal = aSignal;
  copySignal.gsn = GSN_ARBIT_CHOOSEREF;
  copySignal.data.code = code;
  sendSignalToQmgr(copySignal);
}

void
ArbitMgr::sendStopRep(ArbitSignal& aSignal, Uint32 code)
{
  ArbitSignal copySignal = aSignal;
  copySignal.gsn = GSN_ARBIT_STOPREP;
  copySignal.data.code = code;
  sendSignalToQmgr(copySignal);
}

/**
 * Send signal to QMGR.  The input includes signal number and
 * signal data.  The signal data is normally a copy of a received
 * signal so it contains expected arbitrator node id and ticket.
 * The sender in signal data is the QMGR node id.
 */
void
ArbitMgr::sendSignalToQmgr(ArbitSignal& aSignal)
{
  NdbApiSignal signal(numberToRef(API_CLUSTERMGR, m_clusterMgr.getOwnNodeId()));

  signal.theVerId_signalNumber = aSignal.gsn;
  signal.theReceiversBlockNumber = QMGR;
  signal.theTrace  = 0;
  signal.theLength = ArbitSignalData::SignalLength;

  ArbitSignalData* sd = CAST_PTR(ArbitSignalData, signal.getDataPtrSend());

  sd->sender = numberToRef(API_CLUSTERMGR, m_clusterMgr.getOwnNodeId());
  sd->code = aSignal.data.code;
  sd->node = aSignal.data.node;
  sd->ticket = aSignal.data.ticket;
  sd->mask = aSignal.data.mask;

#ifdef DEBUG_ARBIT
  char buf[17] = "";
  ndbout << "arbit send: ";
  ndbout << " gsn=" << aSignal.gsn;
  ndbout << " recv=" << aSignal.data.sender;
  ndbout << " code=" << aSignal.data.code;
  ndbout << " node=" << aSignal.data.node;
  ndbout << " ticket=" << aSignal.data.ticket.getText(buf, sizeof(buf));
  ndbout << " mask=" << aSignal.data.mask.getText(buf, sizeof(buf));
  ndbout << endl;
#endif

  {
    m_clusterMgr.lock();
    m_clusterMgr.raw_sendSignal(&signal, aSignal.data.sender);
    m_clusterMgr.flush_send_buffers();
    m_clusterMgr.unlock();
  }
}<|MERGE_RESOLUTION|>--- conflicted
+++ resolved
@@ -1127,9 +1127,6 @@
 ClusterMgr::is_cluster_completely_unavailable()
 {
   bool ret_code = true;
-<<<<<<< HEAD
-  lock();
-=======
 
   /**
    * This method (and several other 'node state getters') allow
@@ -1138,7 +1135,6 @@
    * have been expected here. See bug#20391191, and addendum patches
    * to bug#19524096, to understand what prevents us from locking (yet)
    */
->>>>>>> 0c47952f
   for (NodeId n = 1; n < MAX_NDB_NODES ; n++)
   {
     const trp_node& node = theNodes[n];
