/* Copyright (C) 2003 MySQL AB

   This program is free software; you can redistribute it and/or modify
   it under the terms of the GNU General Public License as published by
   the Free Software Foundation; version 2 of the License.

   This program is distributed in the hope that it will be useful,
   but WITHOUT ANY WARRANTY; without even the implied warranty of
   MERCHANTABILITY or FITNESS FOR A PARTICULAR PURPOSE.  See the
   GNU General Public License for more details.

   You should have received a copy of the GNU General Public License
   along with this program; if not, write to the Free Software
   Foundation, Inc., 59 Temple Place, Suite 330, Boston, MA  02111-1307  USA */

#include <Ndb.hpp>
#include <NdbDictionaryImpl.hpp>
#include <NdbTransaction.hpp>
#include <NdbOperation.hpp>
#include <NdbIndexOperation.hpp>
#include <NdbRecAttr.hpp>
#include <NdbBlob.hpp>
#include "NdbBlobImpl.hpp"
#include <NdbScanOperation.hpp>
#include <signaldata/TcKeyReq.hpp>
#include <NdbEventOperationImpl.hpp>

/*
 * Reading index table directly (as a table) is faster but there are
 * bugs or limitations.  Keep the code and make possible to choose.
 */
static const bool g_ndb_blob_ok_to_read_index_table = false;

// get state

NdbBlob::State
NdbBlob::getState()
{
  return theState;
}

void
NdbBlob::getVersion(int& version)
{
  version = theEventBlobVersion;
}

// set state (inline)

inline void
NdbBlob::setState(State newState)
{
  DBUG_ENTER("NdbBlob::setState");
  DBUG_PRINT("info", ("this=%p newState=%u", this, newState));
  theState = newState;
  DBUG_VOID_RETURN;
}

// define blob table

int
NdbBlob::getBlobTableName(char* btname, Ndb* anNdb, const char* tableName, const char* columnName)
{
  DBUG_ENTER("NdbBlob::getBlobTableName");
  NdbTableImpl* t = anNdb->theDictionary->m_impl.getTable(tableName);
  if (t == NULL)
    DBUG_RETURN(-1);
  NdbColumnImpl* c = t->getColumn(columnName);
  if (c == NULL)
    DBUG_RETURN(-1);
  getBlobTableName(btname, t, c);
  DBUG_RETURN(0);
}

void
NdbBlob::getBlobTableName(char* btname, const NdbTableImpl* t, const NdbColumnImpl* c)
{
  DBUG_ENTER("NdbBlob::getBlobTableName");
  assert(t != 0 && c != 0 && c->getBlobType() && c->getPartSize() != 0);
  memset(btname, 0, NdbBlobImpl::BlobTableNameSize);
  sprintf(btname, "NDB$BLOB_%d_%d", (int)t->m_id, (int)c->m_column_no);
  DBUG_PRINT("info", ("blob table name: %s", btname));
  DBUG_VOID_RETURN;
}

void
NdbBlob::getBlobTable(NdbTableImpl& bt, const NdbTableImpl* t, const NdbColumnImpl* c)
{
  DBUG_ENTER("NdbBlob::getBlobTable");
  char btname[NdbBlobImpl::BlobTableNameSize];
  getBlobTableName(btname, t, c);
  bt.setName(btname);
  bt.setLogging(t->getLogging());
  /*
    BLOB tables use the same fragmentation as the original table
    but may change the fragment type if it is UserDefined since it
    must be hash based so that the kernel can handle it on its own.
    It also uses the same tablespaces and it never uses any range or
    list arrays.
  */
  bt.m_primaryTableId = t->m_id;
  bt.m_fd.clear();
  bt.m_ts.clear();
  bt.m_range.clear();
  bt.setFragmentCount(t->getFragmentCount());
  bt.m_tablespace_id = t->m_tablespace_id;
  bt.m_tablespace_version = t->m_tablespace_version;
  switch (t->getFragmentType())
  {
    case NdbDictionary::Object::FragAllSmall:
    case NdbDictionary::Object::FragAllMedium:
    case NdbDictionary::Object::FragAllLarge:
    case NdbDictionary::Object::FragSingle:
      bt.setFragmentType(t->getFragmentType());
      break;
    case NdbDictionary::Object::DistrKeyLin:
    case NdbDictionary::Object::DistrKeyHash:
      bt.setFragmentType(t->getFragmentType());
      break;
    case NdbDictionary::Object::UserDefined:
      bt.setFragmentType(NdbDictionary::Object::DistrKeyHash);
      break;
    default:
      DBUG_ASSERT(0);
      break;
  }
  DBUG_PRINT("info",
  ("Create BLOB table with primary table = %u and Fragment Type = %u",
    bt.m_primaryTableId, (uint)bt.getFragmentType()));
  { NdbDictionary::Column bc("PK");
    bc.setType(NdbDictionary::Column::Unsigned);
    assert(t->m_keyLenInWords != 0);
    bc.setLength(t->m_keyLenInWords);
    bc.setPrimaryKey(true);
    bc.setDistributionKey(true);
    bt.addColumn(bc);
  }
  { NdbDictionary::Column bc("DIST");
    bc.setType(NdbDictionary::Column::Unsigned);
    bc.setPrimaryKey(true);
    bc.setDistributionKey(true);
    bt.addColumn(bc);
  }
  { NdbDictionary::Column bc("PART");
    bc.setType(NdbDictionary::Column::Unsigned);
    bc.setPrimaryKey(true);
    bc.setDistributionKey(false);
    bt.addColumn(bc);
  }
  { NdbDictionary::Column bc("DATA");
    switch (c->m_type) {
    case NdbDictionary::Column::Blob:
      bc.setType(NdbDictionary::Column::Binary);
      break;
    case NdbDictionary::Column::Text:
      bc.setType(NdbDictionary::Column::Char);
      break;
    default:
      assert(false);
      break;
    }
    bc.setLength(c->getPartSize());
    bc.setStorageType(c->getStorageType());
    bt.addColumn(bc);
  }
  DBUG_VOID_RETURN;
}

int
NdbBlob::getBlobEventName(char* bename, Ndb* anNdb, const char* eventName, const char* columnName)
{
  NdbEventImpl* e = anNdb->theDictionary->m_impl.getEvent(eventName);
  if (e == NULL)
    return -1;
  NdbColumnImpl* c = e->m_tableImpl->getColumn(columnName);
  if (c == NULL)
    return -1;
  getBlobEventName(bename, e, c);
  delete e; // it is from new NdbEventImpl
  return 0;
}

void
NdbBlob::getBlobEventName(char* bename, const NdbEventImpl* e, const NdbColumnImpl* c)
{
  // XXX events should have object id
  snprintf(bename, MAX_TAB_NAME_SIZE, "NDB$BLOBEVENT_%s_%d", e->m_name.c_str(), (int)c->m_column_no);
}

void
NdbBlob::getBlobEvent(NdbEventImpl& be, const NdbEventImpl* e, const NdbColumnImpl* c)
{
  DBUG_ENTER("NdbBlob::getBlobEvent");
  // blob table
  assert(c->m_blobTable != NULL);
  const NdbTableImpl& bt = *c->m_blobTable;
  // blob event name
  char bename[MAX_TAB_NAME_SIZE+1];
  getBlobEventName(bename, e, c);
  bename[sizeof(bename)-1]= 0;
  be.setName(bename);
  be.setTable(bt);
  // simple assigments
  be.mi_type = e->mi_type;
  be.m_dur = e->m_dur;
  be.m_mergeEvents = e->m_mergeEvents;
  // report unchanged data
  // not really needed now since UPD is DEL o INS and we subscribe to all
  be.setReport(NdbDictionary::Event::ER_ALL);
  // columns PK - DIST - PART - DATA
  { const NdbColumnImpl* bc = bt.getColumn((Uint32)0);
    be.addColumn(*bc);
  }
  { const NdbColumnImpl* bc = bt.getColumn((Uint32)1);
    be.addColumn(*bc);
  }
  { const NdbColumnImpl* bc = bt.getColumn((Uint32)2);
    be.addColumn(*bc);
  }
  { const NdbColumnImpl* bc = bt.getColumn((Uint32)3);
    be.addColumn(*bc);
  }
  DBUG_VOID_RETURN;
}

// initialization

NdbBlob::NdbBlob(Ndb*)
{
  init();
}

void
NdbBlob::init()
{
  theState = Idle;
  theEventBlobVersion = -1;
  theNdb = NULL;
  theNdbCon = NULL;
  theNdbOp = NULL;
  theEventOp = NULL;
  theBlobEventOp = NULL;
  theBlobEventPkRecAttr = NULL;
  theBlobEventDistRecAttr = NULL;
  theBlobEventPartRecAttr = NULL;
  theBlobEventDataRecAttr = NULL;
  theTable = NULL;
  theAccessTable = NULL;
  theBlobTable = NULL;
  theColumn = NULL;
  theFillChar = 0;
  theInlineSize = 0;
  thePartSize = 0;
  theStripeSize = 0;
  theGetFlag = false;
  theGetBuf = NULL;
  theSetFlag = false;
  theSetBuf = NULL;
  theGetSetBytes = 0;
  thePendingBlobOps = 0;
  theActiveHook = NULL;
  theActiveHookArg = NULL;
  theHead = NULL;
  theInlineData = NULL;
  theHeadInlineRecAttr = NULL;
  theHeadInlineReadOp = NULL;
  theHeadInlineUpdateFlag = false;
  theNullFlag = -1;
  theLength = 0;
  thePos = 0;
  theNext = NULL;
}

void
NdbBlob::release()
{
  setState(Idle);
}

// buffers

NdbBlob::Buf::Buf() :
  data(NULL),
  size(0),
  maxsize(0)
{
}

NdbBlob::Buf::~Buf()
{
  delete [] data;
}

void
NdbBlob::Buf::alloc(unsigned n)
{
  size = n;
  if (maxsize < n) {
    delete [] data;
    // align to Uint64
    if (n % 8 != 0)
      n += 8 - n % 8;
    data = new char [n];
    maxsize = n;
  }
#ifdef VM_TRACE
  memset(data, 'X', maxsize);
#endif
}

void
NdbBlob::Buf::zerorest()
{
  assert(size <= maxsize);
  memset(data + size, 0, maxsize - size);
}

void
NdbBlob::Buf::copyfrom(const NdbBlob::Buf& src)
{
  size = src.size;
  memcpy(data, src.data, size);
}

// classify operations (inline)

inline bool
NdbBlob::isTableOp()
{
  return theTable == theAccessTable;
}

inline bool
NdbBlob::isIndexOp()
{
  return theTable != theAccessTable;
}

inline bool
NdbBlob::isKeyOp()
{
  return
    theNdbOp->theOperationType == NdbOperation::InsertRequest ||
    theNdbOp->theOperationType == NdbOperation::UpdateRequest ||
    theNdbOp->theOperationType == NdbOperation::WriteRequest ||
    theNdbOp->theOperationType == NdbOperation::ReadRequest ||
    theNdbOp->theOperationType == NdbOperation::ReadExclusive ||
    theNdbOp->theOperationType == NdbOperation::DeleteRequest;
}

inline bool
NdbBlob::isReadOp()
{
  return
    theNdbOp->theOperationType == NdbOperation::ReadRequest ||
    theNdbOp->theOperationType == NdbOperation::ReadExclusive;
}

inline bool
NdbBlob::isInsertOp()
{
  return
    theNdbOp->theOperationType == NdbOperation::InsertRequest;
}

inline bool
NdbBlob::isUpdateOp()
{
  return
    theNdbOp->theOperationType == NdbOperation::UpdateRequest;
}

inline bool
NdbBlob::isWriteOp()
{
  return
    theNdbOp->theOperationType == NdbOperation::WriteRequest;
}

inline bool
NdbBlob::isDeleteOp()
{
  return
    theNdbOp->theOperationType == NdbOperation::DeleteRequest;
}

inline bool
NdbBlob::isScanOp()
{
  return
    theNdbOp->theOperationType == NdbOperation::OpenScanRequest ||
    theNdbOp->theOperationType == NdbOperation::OpenRangeScanRequest;
}

inline bool
NdbBlob::isReadOnlyOp()
{
  return ! (
    theNdbOp->theOperationType == NdbOperation::InsertRequest ||
    theNdbOp->theOperationType == NdbOperation::UpdateRequest ||
    theNdbOp->theOperationType == NdbOperation::WriteRequest
  );
}

inline bool
NdbBlob::isTakeOverOp()
{
  return
    TcKeyReq::getTakeOverScanFlag(theNdbOp->theScanInfo);
}

// computations (inline)

inline Uint32
NdbBlob::getPartNumber(Uint64 pos)
{
  assert(thePartSize != 0 && pos >= theInlineSize);
  return (pos - theInlineSize) / thePartSize;
}

inline Uint32
NdbBlob::getPartCount()
{
  if (theLength <= theInlineSize)
    return 0;
  return 1 + getPartNumber(theLength - 1);
}

inline Uint32
NdbBlob::getDistKey(Uint32 part)
{
  assert(theStripeSize != 0);
  return (part / theStripeSize) % theStripeSize;
}

// pack/unpack table/index key  XXX support routines, shortcuts

int
NdbBlob::packKeyValue(const NdbTableImpl* aTable, const Buf& srcBuf)
{
  DBUG_ENTER("NdbBlob::packKeyValue");
  const Uint32* data = (const Uint32*)srcBuf.data;
  unsigned pos = 0;
  Uint32* pack_data = (Uint32*)thePackKeyBuf.data;
  unsigned pack_pos = 0;
  for (unsigned i = 0; i < aTable->m_columns.size(); i++) {
    NdbColumnImpl* c = aTable->m_columns[i];
    assert(c != NULL);
    if (c->m_pk) {
      unsigned len = c->m_attrSize * c->m_arraySize;
      Uint32 pack_len;
      bool ok = c->get_var_length(&data[pos], pack_len);
      if (! ok) {
        setErrorCode(NdbBlobImpl::ErrCorruptPK);
        DBUG_RETURN(-1);
      }
      memcpy(&pack_data[pack_pos], &data[pos], pack_len);
      while (pack_len % 4 != 0) {
        char* p = (char*)&pack_data[pack_pos] + pack_len++;
        *p = 0;
      }
      pos += (len + 3) / 4;
      pack_pos += pack_len / 4;
    }
  }
  assert(4 * pos == srcBuf.size);
  assert(4 * pack_pos <= thePackKeyBuf.maxsize);
  thePackKeyBuf.size = 4 * pack_pos;
  thePackKeyBuf.zerorest();
  DBUG_RETURN(0);
}

int
NdbBlob::unpackKeyValue(const NdbTableImpl* aTable, Buf& dstBuf)
{
  DBUG_ENTER("NdbBlob::unpackKeyValue");
  Uint32* data = (Uint32*)dstBuf.data;
  unsigned pos = 0;
  const Uint32* pack_data = (const Uint32*)thePackKeyBuf.data;
  unsigned pack_pos = 0;
  for (unsigned i = 0; i < aTable->m_columns.size(); i++) {
    NdbColumnImpl* c = aTable->m_columns[i];
    assert(c != NULL);
    if (c->m_pk) {
      unsigned len = c->m_attrSize * c->m_arraySize;
      Uint32 pack_len;
      bool ok = c->get_var_length(&pack_data[pack_pos], pack_len);
      if (! ok) {
        setErrorCode(NdbBlobImpl::ErrCorruptPK);
        DBUG_RETURN(-1);
      }
      memcpy(&data[pos], &pack_data[pack_pos], pack_len);
      while (pack_len % 4 != 0) {
        char* p = (char*)&data[pos] + pack_len++;
        *p = 0;
      }
      pos += (len + 3) / 4;
      pack_pos += pack_len / 4;
    }
  }
  assert(4 * pos == dstBuf.size);
  assert(4 * pack_pos == thePackKeyBuf.size);
  DBUG_RETURN(0);
}

/* Set both packed and unpacked KeyBuf from NdbRecord and row. */
int
NdbBlob::copyKeyFromRow(const NdbRecord *record, const char *row,
                        Buf& packedBuf, Buf& unpackedBuf)
{
  char buf[256];
  DBUG_ENTER("NdbBlob::copyKeyFromRow");

  bool index_flag= isInsertOp();

  assert(record->flags & NdbRecord::RecIsKeyRecord || index_flag);
  assert(record->flags & NdbRecord::RecHasAllKeys);

  char *packed= packedBuf.data;
  char *unpacked= unpackedBuf.data;

  for (Uint32 i= 0; i < record->key_index_length; i++)
  {
    const NdbRecord::Attr *col= &record->columns[record->key_indexes[i]];

    /* Special case for insert, where extra non-key columns may be present. */
    if (index_flag && !(col->flags & NdbRecord::IsKey))
      continue;

    Uint32 len= ~0;
    bool len_ok;
    const char *src;
    if (col->flags & NdbRecord::IsMysqldShrinkVarchar)
    {
      /* Used to support special varchar format for mysqld keys. */
      len_ok= col->shrink_varchar(row, len, buf);
      src= buf;
    }
    else
    {
      len_ok= col->get_var_length(row, len);
      src= &row[col->offset];
    }

    if (!len_ok)
    {
      setErrorCode(NdbBlobImpl::ErrCorruptPK);
      DBUG_RETURN(-1);
    }

    /* Copy the key. */
    memcpy(packed, src, len);
    memcpy(unpacked, src, len);

    /* Zero-pad if needed. */
    Uint32 packed_len= (len + 3) & ~3;
    Uint32 unpacked_len= (col->maxSize + 3) & ~3;
    Uint32 packed_pad= packed_len - len;
    Uint32 unpacked_pad= unpacked_len - len;
    if (packed_pad > 0)
      bzero(packed + len, packed_pad);
    if (unpacked_pad > 0)
      bzero(unpacked + len, unpacked_pad);
    packed+= packed_len;
    unpacked+= unpacked_len;
  }

  packedBuf.size= packed - packedBuf.data;
  packedBuf.zerorest();
  assert(unpacked == unpackedBuf.data + unpackedBuf.size);
  DBUG_RETURN(0);
}

void
NdbBlob::getBlobHeadData(const char * & data, Uint32 & byteSize)
{
  if (theNullFlag)
  {
    data= NULL;
    byteSize= 0;
  }
  else
  {
    theHead->length= theLength;
    if (theLength < theInlineSize)
      memset(theInlineData + theLength, 0, theInlineSize - theLength);
    data= theHeadInlineBuf.data;
    byteSize= theHeadInlineBuf.size;
  }
}


// getters and setters

int
NdbBlob::getTableKeyValue(NdbOperation* anOp)
{
  DBUG_ENTER("NdbBlob::getTableKeyValue");
  Uint32* data = (Uint32*)theKeyBuf.data;
  unsigned pos = 0;
  for (unsigned i = 0; i < theTable->m_columns.size(); i++) {
    NdbColumnImpl* c = theTable->m_columns[i];
    assert(c != NULL);
    if (c->m_pk) {
      unsigned len = c->m_attrSize * c->m_arraySize;
      if (anOp->getValue_impl(c, (char*)&data[pos]) == NULL) {
        setErrorCode(anOp);
        DBUG_RETURN(-1);
      }
      // odd bytes receive no data and must be zeroed
      while (len % 4 != 0) {
        char* p = (char*)&data[pos] + len++;
        *p = 0;
      }
      pos += len / 4;
    }
  }
  assert(pos == theKeyBuf.size / 4);
  DBUG_RETURN(0);
}

int
NdbBlob::setTableKeyValue(NdbOperation* anOp)
{
  DBUG_ENTER("NdbBlob::setTableKeyValue");
  DBUG_DUMP("info", theKeyBuf.data, 4 * theTable->m_keyLenInWords);
  const Uint32* data = (const Uint32*)theKeyBuf.data;
  const unsigned columns = theTable->m_columns.size();
  unsigned pos = 0;
  for (unsigned i = 0; i < columns; i++) {
    NdbColumnImpl* c = theTable->m_columns[i];
    assert(c != NULL);
    if (c->m_pk) {
      unsigned len = c->m_attrSize * c->m_arraySize;
      if (anOp->equal_impl(c, (const char*)&data[pos]) == -1) {
        setErrorCode(anOp);
        DBUG_RETURN(-1);
      }
      pos += (len + 3) / 4;
    }
  }
  if (theNdbOp->theDistrKeyIndicator_)
    anOp->setPartitionId(theNdbOp->getPartitionId());
  assert(pos == theKeyBuf.size / 4);
  DBUG_RETURN(0);
}

int
NdbBlob::setAccessKeyValue(NdbOperation* anOp)
{
  DBUG_ENTER("NdbBlob::setAccessKeyValue");
  DBUG_DUMP("info", theAccessKeyBuf.data, 4 * theAccessTable->m_keyLenInWords);
  const Uint32* data = (const Uint32*)theAccessKeyBuf.data;
  const unsigned columns = theAccessTable->m_columns.size();
  unsigned pos = 0;
  for (unsigned i = 0; i < columns; i++) {
    NdbColumnImpl* c = theAccessTable->m_columns[i];
    assert(c != NULL);
    if (c->m_pk) {
      unsigned len = c->m_attrSize * c->m_arraySize;
      if (anOp->equal_impl(c, (const char*)&data[pos]) == -1) {
        setErrorCode(anOp);
        DBUG_RETURN(-1);
      }
      pos += (len + 3) / 4;
    }
  }
  assert(pos == theAccessKeyBuf.size / 4);
  DBUG_RETURN(0);
}

int
NdbBlob::setPartKeyValue(NdbOperation* anOp, Uint32 part)
{
  DBUG_ENTER("NdbBlob::setPartKeyValue");
  DBUG_PRINT("info", ("dist=%u part=%u packkey=", getDistKey(part), part));
  DBUG_DUMP("info", thePackKeyBuf.data, 4 * thePackKeyBuf.size);
  // TODO use attr ids after compatibility with 4.1.7 not needed
  if (anOp->equal("PK", thePackKeyBuf.data) == -1 ||
      anOp->equal("DIST", getDistKey(part)) == -1 ||
      anOp->equal("PART", part) == -1) {
    setErrorCode(anOp);
    DBUG_RETURN(-1);
  }
  DBUG_RETURN(0);
}

int
NdbBlob::getHeadInlineValue(NdbOperation* anOp)
{
  DBUG_ENTER("NdbBlob::getHeadInlineValue");
  theHeadInlineRecAttr = anOp->getValue_impl(theColumn, theHeadInlineBuf.data);
  if (theHeadInlineRecAttr == NULL) {
    setErrorCode(anOp);
    DBUG_RETURN(-1);
  }
  /*
   * If we get no data from this op then the operation is aborted
   * one way or other.  Following hack in 5.0 makes sure we don't read
   * garbage.  The proper fix exists only in version >= 5.1.
   */
  theHead->length = 0;
  DBUG_RETURN(0);
}

void
NdbBlob::getHeadFromRecAttr()
{
  DBUG_ENTER("NdbBlob::getHeadFromRecAttr");
  assert(theHeadInlineRecAttr != NULL);
  theNullFlag = theHeadInlineRecAttr->isNULL();
  assert(theEventBlobVersion >= 0 || theNullFlag != -1);
  theLength = ! theNullFlag ? theHead->length : 0;
  DBUG_PRINT("info", ("theNullFlag=%d theLength=%llu",
                      theNullFlag, theLength));
  DBUG_VOID_RETURN;
}

/*
  Called with data from TRANSID_AI to receive the blob head (NdbRecord
  operation).
*/
void
NdbBlob::receiveHead(const char *src, Uint32 byteSize)
{
  if (byteSize == 0)
  {
    theNullFlag= 1;
    theLength= 0;
  }
  else
  {
    if (theHeadInlineBuf.maxsize < byteSize)
    {
      /* Should not happen. */
      assert(false);
      byteSize= theHeadInlineBuf.maxsize;
    }
    memcpy(theHeadInlineBuf.data, src, byteSize);
    theNullFlag= 0;
    memcpy(&theLength, src, sizeof(theLength));
  }
}

int
NdbBlob::setHeadInlineValue(NdbOperation* anOp)
{
  DBUG_ENTER("NdbBlob::setHeadInlineValue");
  theHead->length = theLength;
  if (theLength < theInlineSize)
    memset(theInlineData + theLength, 0, theInlineSize - theLength);
  assert(theNullFlag != -1);
  const char* aValue = theNullFlag ? 0 : theHeadInlineBuf.data;
  if (anOp->setValue(theColumn, aValue) == -1) {
    setErrorCode(anOp);
    DBUG_RETURN(-1);
  }
  theHeadInlineUpdateFlag = false;
  DBUG_RETURN(0);
}

// getValue/setValue

int
NdbBlob::getValue(void* data, Uint32 bytes)
{
  DBUG_ENTER("NdbBlob::getValue");
  DBUG_PRINT("info", ("data=%p bytes=%u", data, bytes));
  if (! isReadOp() && ! isScanOp()) {
    setErrorCode(NdbBlobImpl::ErrCompat);
    DBUG_RETURN(-1);
  }
  if (theGetFlag || theState != Prepared) {
    setErrorCode(NdbBlobImpl::ErrState);
    DBUG_RETURN(-1);
  }
  if (data == NULL && bytes != 0) {
    setErrorCode(NdbBlobImpl::ErrUsage);
    DBUG_RETURN(-1);
  }
  theGetFlag = true;
  theGetBuf = static_cast<char*>(data);
  theGetSetBytes = bytes;
  DBUG_RETURN(0);
}

int
NdbBlob::setValue(const void* data, Uint32 bytes)
{
  DBUG_ENTER("NdbBlob::setValue");
  DBUG_PRINT("info", ("data=%p bytes=%u", data, bytes));
  if (isReadOnlyOp()) {
    setErrorCode(NdbBlobImpl::ErrCompat);
    DBUG_RETURN(-1);
  }
  if (theSetFlag || theState != Prepared) {
    setErrorCode(NdbBlobImpl::ErrState);
    DBUG_RETURN(-1);
  }
  if (data == NULL && bytes != 0) {
    setErrorCode(NdbBlobImpl::ErrUsage);
    DBUG_RETURN(-1);
  }
  theSetFlag = true;
  theSetBuf = static_cast<const char*>(data);
  theGetSetBytes = bytes;
  if (isInsertOp()) {
    // write inline part now
    if (theSetBuf != NULL) {
      Uint32 n = theGetSetBytes;
      if (n > theInlineSize)
        n = theInlineSize;
      assert(thePos == 0);
      if (writeDataPrivate(theSetBuf, n) == -1)
        DBUG_RETURN(-1);
    } else {
      theNullFlag = true;
      theLength = 0;
    }
    /*
      In NdbRecAttr case, we set the value of the blob head here.
      In NdbRecord case, this is done in NdbOperation::prepareSendNdbRecord().
    */
    if (!theNdbRecordFlag)
    {
      if (setHeadInlineValue(theNdbOp) == -1)
        DBUG_RETURN(-1);
    }
  }
  DBUG_RETURN(0);
}

// activation hook

int
NdbBlob::setActiveHook(ActiveHook activeHook, void* arg)
{
  DBUG_ENTER("NdbBlob::setActiveHook");
  DBUG_PRINT("info", ("hook=%p arg=%p", (void*)activeHook, arg));
  if (theState != Prepared) {
    setErrorCode(NdbBlobImpl::ErrState);
    DBUG_RETURN(-1);
  }
  theActiveHook = activeHook;
  theActiveHookArg = arg;
  DBUG_RETURN(0);
}

// misc operations

int
NdbBlob::getDefined(int& isNull) // deprecated
{
  DBUG_ENTER("NdbBlob::getDefined");
  if (theState == Prepared && theSetFlag) {
    isNull = (theSetBuf == NULL);
    DBUG_RETURN(0);
  }
  isNull = theNullFlag;
  DBUG_RETURN(0);
}

int
NdbBlob::getNull(bool& isNull) // deprecated
{
  DBUG_ENTER("NdbBlob::getNull");
  if (theState == Prepared && theSetFlag) {
    isNull = (theSetBuf == NULL);
    DBUG_RETURN(0);
  }
  if (theNullFlag == -1) {
    setErrorCode(NdbBlobImpl::ErrState);
    DBUG_RETURN(-1);
  }
  isNull = theNullFlag;
  DBUG_RETURN(0);
}

int
NdbBlob::getNull(int& isNull)
{
  DBUG_ENTER("NdbBlob::getNull");
  if (theState == Prepared && theSetFlag) {
    isNull = (theSetBuf == NULL);
    DBUG_RETURN(0);
  }
  isNull = theNullFlag;
  if (isNull == -1 && theEventBlobVersion == -1) {
    setErrorCode(NdbBlobImpl::ErrState);
    DBUG_RETURN(-1);
  }
  DBUG_PRINT("info", ("isNull=%d", isNull));
  DBUG_RETURN(0);
}

int
NdbBlob::setNull()
{
  DBUG_ENTER("NdbBlob::setNull");
  if (isReadOnlyOp()) {
    setErrorCode(NdbBlobImpl::ErrCompat);
    DBUG_RETURN(-1);
  }
  if (theNullFlag == -1) {
    if (theState == Prepared) {
      DBUG_RETURN(setValue(0, 0));
    }
    setErrorCode(NdbBlobImpl::ErrState);
    DBUG_RETURN(-1);
  }
  if (theNullFlag)
    DBUG_RETURN(0);
  if (deleteParts(0, getPartCount()) == -1)
    DBUG_RETURN(-1);
  theNullFlag = true;
  theLength = 0;
  theHeadInlineUpdateFlag = true;
  DBUG_RETURN(0);
}

int
NdbBlob::getLength(Uint64& len)
{
  DBUG_ENTER("NdbBlob::getLength");
  if (theState == Prepared && theSetFlag) {
    len = theGetSetBytes;
    DBUG_RETURN(0);
  }
  if (theNullFlag == -1) {
    setErrorCode(NdbBlobImpl::ErrState);
    DBUG_RETURN(-1);
  }
  len = theLength;
  DBUG_RETURN(0);
}

int
NdbBlob::truncate(Uint64 length)
{
  DBUG_ENTER("NdbBlob::truncate");
  DBUG_PRINT("info", ("length=%llu", length));
  if (isReadOnlyOp()) {
    setErrorCode(NdbBlobImpl::ErrCompat);
    DBUG_RETURN(-1);
  }
  if (theNullFlag == -1) {
    setErrorCode(NdbBlobImpl::ErrState);
    DBUG_RETURN(-1);
  }
  if (theLength > length) {
    if (length > theInlineSize) {
      Uint32 part1 = getPartNumber(length - 1);
      Uint32 part2 = getPartNumber(theLength - 1);
      assert(part2 >= part1);
      if (part2 > part1 && deleteParts(part1 + 1, part2 - part1) == -1)
        DBUG_RETURN(-1);
    } else {
      if (deleteParts(0, getPartCount()) == -1)
        DBUG_RETURN(-1);
    }
    theLength = length;
    theHeadInlineUpdateFlag = true;
    if (thePos > length)
      thePos = length;
  }
  DBUG_RETURN(0);
}

int
NdbBlob::getPos(Uint64& pos)
{
  DBUG_ENTER("NdbBlob::getPos");
  if (theNullFlag == -1) {
    setErrorCode(NdbBlobImpl::ErrState);
    DBUG_RETURN(-1);
  }
  pos = thePos;
  DBUG_RETURN(0);
}

int
NdbBlob::setPos(Uint64 pos)
{
  DBUG_ENTER("NdbBlob::setPos");
  DBUG_PRINT("info", ("this=%p pos=%llu", this, pos));
  if (theNullFlag == -1) {
    setErrorCode(NdbBlobImpl::ErrState);
    DBUG_RETURN(-1);
  }
  if (pos > theLength) {
    setErrorCode(NdbBlobImpl::ErrSeek);
    DBUG_RETURN(-1);
  }
  thePos = pos;
  DBUG_RETURN(0);
}

// read/write

int
NdbBlob::readData(void* data, Uint32& bytes)
{
  DBUG_ENTER("NdbBlob::readData");
  if (theState != Active) {
    setErrorCode(NdbBlobImpl::ErrState);
    DBUG_RETURN(-1);
  }
  char* buf = static_cast<char*>(data);
  int ret = readDataPrivate(buf, bytes);
  DBUG_RETURN(ret);
}

int
NdbBlob::readDataPrivate(char* buf, Uint32& bytes)
{
  DBUG_ENTER("NdbBlob::readDataPrivate");
  DBUG_PRINT("info", ("this=%p bytes=%u thePos=%u theLength=%u",
                      this, bytes, (Uint32)thePos, (Uint32)theLength));
  assert(thePos <= theLength);
  Uint64 pos = thePos;
  if (bytes > theLength - pos)
    bytes = theLength - pos;
  Uint32 len = bytes;
  if (len > 0) {
    // inline part
    if (pos < theInlineSize) {
      Uint32 n = theInlineSize - pos;
      if (n > len)
        n = len;
      memcpy(buf, theInlineData + pos, n);
      pos += n;
      buf += n;
      len -= n;
    }
  }
  if (len > 0 && thePartSize == 0) {
    setErrorCode(NdbBlobImpl::ErrSeek);
    DBUG_RETURN(-1);
  }
  if (len > 0) {
    assert(pos >= theInlineSize);
    Uint32 off = (pos - theInlineSize) % thePartSize;
    // partial first block
    if (off != 0) {
      DBUG_PRINT("info", ("partial first block pos=%llu len=%u", pos, len));
      Uint32 part = (pos - theInlineSize) / thePartSize;
      if (readParts(thePartBuf.data, part, 1) == -1)
        DBUG_RETURN(-1);
      // need result now
      if (executePendingBlobReads() == -1)
        DBUG_RETURN(-1);
      Uint32 n = thePartSize - off;
      if (n > len)
        n = len;
      memcpy(buf, thePartBuf.data + off, n);
      pos += n;
      buf += n;
      len -= n;
    }
  }
  if (len > 0) {
    assert((pos - theInlineSize) % thePartSize == 0);
    // complete blocks in the middle
    if (len >= thePartSize) {
      Uint32 part = (pos - theInlineSize) / thePartSize;
      Uint32 count = len / thePartSize;
      if (readParts(buf, part, count) == -1)
        DBUG_RETURN(-1);
      Uint32 n = thePartSize * count;
      pos += n;
      buf += n;
      len -= n;
    }
  }
  if (len > 0) {
    // partial last block
    DBUG_PRINT("info", ("partial last block pos=%llu len=%u", pos, len));
    assert((pos - theInlineSize) % thePartSize == 0 && len < thePartSize);
    Uint32 part = (pos - theInlineSize) / thePartSize;
    if (readParts(thePartBuf.data, part, 1) == -1)
      DBUG_RETURN(-1);
    // need result now
    if (executePendingBlobReads() == -1)
      DBUG_RETURN(-1);
    memcpy(buf, thePartBuf.data, len);
    Uint32 n = len;
    pos += n;
    buf += n;
    len -= n;
  }
  assert(len == 0);
  thePos = pos;
  assert(thePos <= theLength);
  DBUG_RETURN(0);
}

int
NdbBlob::writeData(const void* data, Uint32 bytes)
{
  DBUG_ENTER("NdbBlob::writeData");
  if (isReadOnlyOp()) {
    setErrorCode(NdbBlobImpl::ErrCompat);
    DBUG_RETURN(-1);
  }
  if (theState != Active) {
    setErrorCode(NdbBlobImpl::ErrState);
    DBUG_RETURN(-1);
  }
  const char* buf = static_cast<const char*>(data);
  int ret = writeDataPrivate(buf, bytes);
  DBUG_RETURN(ret);
}

int
NdbBlob::writeDataPrivate(const char* buf, Uint32 bytes)
{
  DBUG_ENTER("NdbBlob::writeDataPrivate");
  DBUG_PRINT("info", ("bytes=%u", bytes));
  assert(thePos <= theLength);
  Uint64 pos = thePos;
  Uint32 len = bytes;
  // any write makes blob not NULL
  if (theNullFlag) {
    theNullFlag = false;
    theHeadInlineUpdateFlag = true;
  }
  if (len > 0) {
    // inline part
    if (pos < theInlineSize) {
      Uint32 n = theInlineSize - pos;
      if (n > len)
        n = len;
      memcpy(theInlineData + pos, buf, n);
      theHeadInlineUpdateFlag = true;
      pos += n;
      buf += n;
      len -= n;
    }
  }
  if (len > 0 && thePartSize == 0) {
    setErrorCode(NdbBlobImpl::ErrSeek);
    DBUG_RETURN(-1);
  }
  if (len > 0) {
    assert(pos >= theInlineSize);
    Uint32 off = (pos - theInlineSize) % thePartSize;
    // partial first block
    if (off != 0) {
      DBUG_PRINT("info", ("partial first block pos=%llu len=%u", pos, len));
      // flush writes to guarantee correct read
      if (executePendingBlobWrites() == -1)
        DBUG_RETURN(-1);
      Uint32 part = (pos - theInlineSize) / thePartSize;
      if (readParts(thePartBuf.data, part, 1) == -1)
        DBUG_RETURN(-1);
      // need result now
      if (executePendingBlobReads() == -1)
        DBUG_RETURN(-1);
      Uint32 n = thePartSize - off;
      if (n > len) {
        /* If we are adding data at the end, fill rest of part. */
        if (pos + len >= theLength)
          memset(thePartBuf.data + off + len, theFillChar, n - len);
        n = len;
      }
      memcpy(thePartBuf.data + off, buf, n);
      if (updateParts(thePartBuf.data, part, 1) == -1)
        DBUG_RETURN(-1);
      pos += n;
      buf += n;
      len -= n;
    }
  }
  if (len > 0) {
    assert((pos - theInlineSize) % thePartSize == 0);
    // complete blocks in the middle
    if (len >= thePartSize) {
      Uint32 part = (pos - theInlineSize) / thePartSize;
      Uint32 count = len / thePartSize;
      for (unsigned i = 0; i < count; i++) {
        if (part + i < getPartCount()) {
          if (updateParts(buf, part + i, 1) == -1)
            DBUG_RETURN(-1);
        } else {
          if (insertParts(buf, part + i, 1) == -1)
            DBUG_RETURN(-1);
        }
        Uint32 n = thePartSize;
        pos += n;
        buf += n;
        len -= n;
      }
    }
  }
  if (len > 0) {
    // partial last block
    DBUG_PRINT("info", ("partial last block pos=%llu len=%u", pos, len));
    assert((pos - theInlineSize) % thePartSize == 0 && len < thePartSize);
    Uint32 part = (pos - theInlineSize) / thePartSize;
    if (theLength > pos + len) {
      // flush writes to guarantee correct read
      if (executePendingBlobWrites() == -1)
        DBUG_RETURN(-1);
      if (readParts(thePartBuf.data, part, 1) == -1)
        DBUG_RETURN(-1);
      // need result now
      if (executePendingBlobReads() == -1)
        DBUG_RETURN(-1);
      memcpy(thePartBuf.data, buf, len);
      if (updateParts(thePartBuf.data, part, 1) == -1)
        DBUG_RETURN(-1);
    } else {
      memcpy(thePartBuf.data, buf, len);
      memset(thePartBuf.data + len, theFillChar, thePartSize - len);
      if (part < getPartCount()) {
        if (updateParts(thePartBuf.data, part, 1) == -1)
          DBUG_RETURN(-1);
      } else {
        if (insertParts(thePartBuf.data, part, 1) == -1)
          DBUG_RETURN(-1);
      }
    }
    Uint32 n = len;
    pos += n;
    buf += n;
    len -= n;
  }
  assert(len == 0);
  if (theLength < pos) {
    theLength = pos;
    theHeadInlineUpdateFlag = true;
  }
  thePos = pos;
  assert(thePos <= theLength);
  DBUG_RETURN(0);
}

int
NdbBlob::readParts(char* buf, Uint32 part, Uint32 count)
{
  DBUG_ENTER("NdbBlob::readParts");
  DBUG_PRINT("info", ("part=%u count=%u", part, count));
  int ret;
  if (theEventBlobVersion == -1)
    ret = readTableParts(buf, part, count);
  else
    ret = readEventParts(buf, part, count);
  DBUG_RETURN(ret);
}

int
NdbBlob::readTableParts(char* buf, Uint32 part, Uint32 count)
{
  DBUG_ENTER("NdbBlob::readTableParts");
  Uint32 n = 0;
  while (n < count) {
    NdbOperation* tOp = theNdbCon->getNdbOperation(theBlobTable);
    if (tOp == NULL ||
        tOp->committedRead() == -1 ||
        setPartKeyValue(tOp, part + n) == -1 ||
        tOp->getValue((Uint32)3, buf) == NULL) {
      setErrorCode(tOp);
      DBUG_RETURN(-1);
    }
    tOp->m_abortOption = NdbOperation::AbortOnError;
    buf += thePartSize;
    n++;
    thePendingBlobOps |= (1 << NdbOperation::ReadRequest);
    theNdbCon->thePendingBlobOps |= (1 << NdbOperation::ReadRequest);
  }
  DBUG_RETURN(0);
}

int
NdbBlob::readEventParts(char* buf, Uint32 part, Uint32 count)
{
  DBUG_ENTER("NdbBlob::readEventParts");
  int ret = theEventOp->readBlobParts(buf, this, part, count);
  if (ret != 0) {
    setErrorCode(theEventOp);
    DBUG_RETURN(-1);
  }
  DBUG_RETURN(0);
}

int
NdbBlob::insertParts(const char* buf, Uint32 part, Uint32 count)
{
  DBUG_ENTER("NdbBlob::insertParts");
  DBUG_PRINT("info", ("part=%u count=%u", part, count));
  Uint32 n = 0;
  while (n < count) {
    NdbOperation* tOp = theNdbCon->getNdbOperation(theBlobTable);
    if (tOp == NULL ||
        tOp->insertTuple() == -1 ||
        setPartKeyValue(tOp, part + n) == -1 ||
        tOp->setValue((Uint32)3, buf) == -1) {
      setErrorCode(tOp);
      DBUG_RETURN(-1);
    }
    tOp->m_abortOption = NdbOperation::AbortOnError;
    buf += thePartSize;
    n++;
    thePendingBlobOps |= (1 << NdbOperation::InsertRequest);
    theNdbCon->thePendingBlobOps |= (1 << NdbOperation::InsertRequest);
  }
  DBUG_RETURN(0);
}

int
NdbBlob::updateParts(const char* buf, Uint32 part, Uint32 count)
{
  DBUG_ENTER("NdbBlob::updateParts");
  DBUG_PRINT("info", ("part=%u count=%u", part, count));
  Uint32 n = 0;
  while (n < count) {
    NdbOperation* tOp = theNdbCon->getNdbOperation(theBlobTable);
    if (tOp == NULL ||
        tOp->updateTuple() == -1 ||
        setPartKeyValue(tOp, part + n) == -1 ||
        tOp->setValue((Uint32)3, buf) == -1) {
      setErrorCode(tOp);
      DBUG_RETURN(-1);
    }
    tOp->m_abortOption = NdbOperation::AbortOnError;
    buf += thePartSize;
    n++;
    thePendingBlobOps |= (1 << NdbOperation::UpdateRequest);
    theNdbCon->thePendingBlobOps |= (1 << NdbOperation::UpdateRequest);
  }
  DBUG_RETURN(0);
}

int
NdbBlob::deleteParts(Uint32 part, Uint32 count)
{
  DBUG_ENTER("NdbBlob::deleteParts");
  DBUG_PRINT("info", ("part=%u count=%u", part, count));
  Uint32 n = 0;
  while (n < count) {
    NdbOperation* tOp = theNdbCon->getNdbOperation(theBlobTable);
    if (tOp == NULL ||
        tOp->deleteTuple() == -1 ||
        setPartKeyValue(tOp, part + n) == -1) {
      setErrorCode(tOp);
      DBUG_RETURN(-1);
    }
    tOp->m_abortOption = NdbOperation::AbortOnError;
    n++;
    thePendingBlobOps |= (1 << NdbOperation::DeleteRequest);
    theNdbCon->thePendingBlobOps |= (1 << NdbOperation::DeleteRequest);
  }
  DBUG_RETURN(0);
}

/*
 * Number of blob parts not known.  Used to check for race condition
 * when writeTuple is used for insert.  Deletes all parts found.
 */
int
NdbBlob::deletePartsUnknown(Uint32 part)
{
  DBUG_ENTER("NdbBlob::deletePartsUnknown");
  DBUG_PRINT("info", ("part=%u count=all", part));
  if (thePartSize == 0) // tinyblob
    DBUG_RETURN(0);
  static const unsigned maxbat = 256;
  static const unsigned minbat = 1;
  unsigned bat = minbat;
  NdbOperation* tOpList[maxbat];
  Uint32 count = 0;
  while (true) {
    Uint32 n;
    n = 0;
    while (n < bat) {
      NdbOperation*& tOp = tOpList[n];  // ref
      tOp = theNdbCon->getNdbOperation(theBlobTable);
      if (tOp == NULL ||
          tOp->deleteTuple() == -1 ||
          setPartKeyValue(tOp, part + count + n) == -1) {
        setErrorCode(tOp);
        DBUG_RETURN(-1);
      }
      tOp->m_abortOption= NdbOperation::AO_IgnoreError;
      n++;
    }
    DBUG_PRINT("info", ("bat=%u", bat));
    if (theNdbCon->executeNoBlobs(NdbTransaction::NoCommit) == -1)
      DBUG_RETURN(-1);
    n = 0;
    while (n < bat) {
      NdbOperation* tOp = tOpList[n];
      if (tOp->theError.code != 0) {
        if (tOp->theError.code != 626) {
          setErrorCode(tOp);
          DBUG_RETURN(-1);
        }
        // first non-existent part
        DBUG_PRINT("info", ("count=%u", count));
        DBUG_RETURN(0);
      }
      n++;
      count++;
    }
    bat *= 4;
    if (bat > maxbat)
      bat = maxbat;
  }
}

// pending ops

int
NdbBlob::executePendingBlobReads()
{
  DBUG_ENTER("NdbBlob::executePendingBlobReads");
  Uint8 flags = (1 << NdbOperation::ReadRequest);
  if (thePendingBlobOps & flags) {
    if (theNdbCon->executeNoBlobs(NdbTransaction::NoCommit) == -1)
      DBUG_RETURN(-1);
    thePendingBlobOps = 0;
    theNdbCon->thePendingBlobOps = 0;
  }
  DBUG_RETURN(0);
}

int
NdbBlob::executePendingBlobWrites()
{
  DBUG_ENTER("NdbBlob::executePendingBlobWrites");
  Uint8 flags = 0xFF & ~(1 << NdbOperation::ReadRequest);
  if (thePendingBlobOps & flags) {
    if (theNdbCon->executeNoBlobs(NdbTransaction::NoCommit) == -1)
      DBUG_RETURN(-1);
    thePendingBlobOps = 0;
    theNdbCon->thePendingBlobOps = 0;
  }
  DBUG_RETURN(0);
}

// callbacks

int
NdbBlob::invokeActiveHook()
{
  DBUG_ENTER("NdbBlob::invokeActiveHook");
  assert(theState == Active && theActiveHook != NULL);
  int ret = (*theActiveHook)(this, theActiveHookArg);
  if (ret != 0) {
    // no error is set on blob level
    DBUG_RETURN(-1);
  }
  DBUG_RETURN(0);
}

// blob handle maintenance

/*
 * Prepare blob handle linked to an operation.
 * This one for NdbRecAttr-based operation.
 *
 * Checks blob table. Allocates buffers.
 * For key operation fetches key data from signal data.
 * For read operation adds read of head+inline.
 */
int
NdbBlob::atPrepare(NdbTransaction* aCon, NdbOperation* anOp, const NdbColumnImpl* aColumn)
{
  DBUG_ENTER("NdbBlob::atPrepare");
  DBUG_PRINT("info", ("this=%p op=%p con=%p", this, anOp, aCon));

  theNdbRecordFlag= false;
  if (atPrepareCommon(aCon, anOp, aColumn) == -1)
    DBUG_RETURN(-1);

  // handle different operation types
  bool supportedOp = false;
  if (isKeyOp()) {
    if (isTableOp()) {
      // get table key
      Uint32* data = (Uint32*)thePackKeyBuf.data;
      Uint32 size = theTable->m_keyLenInWords; // in-out
      if (theNdbOp->getKeyFromTCREQ(data, size) == -1) {
        setErrorCode(NdbBlobImpl::ErrUsage);
        DBUG_RETURN(-1);
      }
      thePackKeyBuf.size = 4 * size;
      thePackKeyBuf.zerorest();
      if (unpackKeyValue(theTable, theKeyBuf) == -1)
        DBUG_RETURN(-1);
    }
    if (isIndexOp()) {
      // get index key
      Uint32* data = (Uint32*)thePackKeyBuf.data;
      Uint32 size = theAccessTable->m_keyLenInWords; // in-out
      if (theNdbOp->getKeyFromTCREQ(data, size) == -1) {
        setErrorCode(NdbBlobImpl::ErrUsage);
        DBUG_RETURN(-1);
      }
      thePackKeyBuf.size = 4 * size;
      thePackKeyBuf.zerorest();
      if (unpackKeyValue(theAccessTable, theAccessKeyBuf) == -1)
        DBUG_RETURN(-1);
    }
    if (isReadOp()) {
<<<<<<< HEAD
      // upgrade lock mode
      if (theNdbOp->theLockMode == NdbOperation::LM_CommittedRead)
        theNdbOp->setReadLockMode(NdbOperation::LM_Read);
=======
>>>>>>> 7286cd27
      // add read of head+inline in this op
      if (getHeadInlineValue(theNdbOp) == -1)
        DBUG_RETURN(-1);
    }
    supportedOp = true;
  }
  if (isScanOp()) {
    // add read of head+inline in this op
    if (getHeadInlineValue(theNdbOp) == -1)
      DBUG_RETURN(-1);
    supportedOp = true;
  }
  if (! supportedOp) {
    setErrorCode(NdbBlobImpl::ErrUsage);
    DBUG_RETURN(-1);
  }
  DBUG_RETURN(0);
}

int
NdbBlob::atPrepareCommon(NdbTransaction* aCon, NdbOperation* anOp,
                         const NdbColumnImpl* aColumn)
{
  assert(theState == Idle);
  // ndb api stuff
  theNdb = anOp->theNdb;
  theNdbCon = aCon;     // for scan, this is the real transaction (m_transConnection)
  theNdbOp = anOp;
  theTable = anOp->m_currentTable;
  theAccessTable = anOp->m_accessTable;
  theColumn = aColumn;
  // prepare blob column and table
  if (prepareColumn() == -1)
    return -1;
  // extra buffers
  theAccessKeyBuf.alloc(theAccessTable->m_keyLenInWords << 2);
  theHeadInlineCopyBuf.alloc(sizeof(Head) + theInlineSize);

  if (isKeyOp()) {
    if (isReadOp()) {
      // upgrade lock mode
      if (theNdbOp->theLockMode == NdbOperation::LM_CommittedRead)
        theNdbOp->theLockMode = NdbOperation::LM_Read;
    }
    if (isInsertOp()) {
      // becomes NULL unless set before execute
      theNullFlag = true;
      theLength = 0;
    }
    if (isWriteOp()) {
      // becomes NULL unless set before execute
      theNullFlag = true;
      theLength = 0;
      theHeadInlineUpdateFlag = true;
    }
  }
  if (isScanOp()) {
    // upgrade lock mode
    if (theNdbOp->theLockMode == NdbOperation::LM_CommittedRead)
<<<<<<< HEAD
      theNdbOp->setReadLockMode(NdbOperation::LM_Read);
    // add read of head+inline in this op
    if (getHeadInlineValue(theNdbOp) == -1)
      DBUG_RETURN(-1);
    supportedOp = true;
=======
      theNdbOp->theLockMode = NdbOperation::LM_Read;
>>>>>>> 7286cd27
  }
  setState(Prepared);
  return 0;
}

/* Prepare blob handle for key operation, NdbRecord version. */
int
NdbBlob::atPrepareNdbRecord(NdbTransaction* aCon, NdbOperation* anOp,
                            const NdbColumnImpl* aColumn,
                            const NdbRecord *key_record, const char *key_row)
{
  int res;
  DBUG_ENTER("NdbBlob::atPrepareNdbRecord");
  DBUG_PRINT("info", ("this=%p op=%p con=%p", this, anOp, aCon));

  theNdbRecordFlag= true;
  if (atPrepareCommon(aCon, anOp, aColumn) == -1)
    DBUG_RETURN(-1);

  assert(isKeyOp());

  if (isTableOp())
    res= copyKeyFromRow(key_record, key_row, thePackKeyBuf, theKeyBuf);
  else if (isIndexOp())
    res= copyKeyFromRow(key_record, key_row, thePackKeyBuf, theAccessKeyBuf);
  if (res == -1)
    DBUG_RETURN(-1);

  DBUG_RETURN(0);
}

int
NdbBlob::atPrepareNdbRecordTakeover(NdbTransaction* aCon, NdbOperation* anOp,
                                    const NdbColumnImpl* aColumn,
                                    const char *keyinfo, Uint32 keyinfo_bytes)
{
  DBUG_ENTER("NdbBlob::atPrepareNdbRecordTakeover");
  DBUG_PRINT("info", ("this=%p op=%p con=%p", this, anOp, aCon));

  theNdbRecordFlag= true;
  if (atPrepareCommon(aCon, anOp, aColumn) == -1)
    DBUG_RETURN(-1);

  assert(isKeyOp());

  /* Get primary key. */
  if (keyinfo_bytes > thePackKeyBuf.maxsize)
  {
    assert(false);
    DBUG_RETURN(-1);
  }
  memcpy(thePackKeyBuf.data, keyinfo, keyinfo_bytes);
  thePackKeyBuf.size= keyinfo_bytes;
  thePackKeyBuf.zerorest();
  if (unpackKeyValue(theTable, theKeyBuf) == -1)
    DBUG_RETURN(-1);

  DBUG_RETURN(0);
}

/* Prepare blob handle for scan operation, NdbRecord version. */
int
NdbBlob::atPrepareNdbRecordScan(NdbTransaction* aCon, NdbOperation* anOp,
                                const NdbColumnImpl* aColumn)
{
  DBUG_ENTER("NdbBlob::atPrepareNdbRecordScan");
  DBUG_PRINT("info", ("this=%p op=%p con=%p", this, anOp, aCon));

  theNdbRecordFlag= true;
  if (atPrepareCommon(aCon, anOp, aColumn) == -1)
    DBUG_RETURN(-1);

  assert(isScanOp());

  DBUG_RETURN(0);
}

int
NdbBlob::atPrepare(NdbEventOperationImpl* anOp, NdbEventOperationImpl* aBlobOp, const NdbColumnImpl* aColumn, int version)
{
  DBUG_ENTER("NdbBlob::atPrepare [event]");
  DBUG_PRINT("info", ("this=%p op=%p", this, anOp));
  assert(theState == Idle);
  assert(version == 0 || version == 1);
  theEventBlobVersion = version;
  // ndb api stuff
  theNdb = anOp->m_ndb;
  theEventOp = anOp;
  theBlobEventOp = aBlobOp;
  theTable = anOp->m_eventImpl->m_tableImpl;
  theAccessTable = theTable;
  theColumn = aColumn;
  // prepare blob column and table
  if (prepareColumn() == -1)
    DBUG_RETURN(-1);
  // tinyblob sanity
  assert((theBlobEventOp == NULL) == (theBlobTable == NULL));
  // extra buffers
  theBlobEventDataBuf.alloc(thePartSize);
  // prepare receive of head+inline
  theHeadInlineRecAttr = theEventOp->getValue(aColumn, theHeadInlineBuf.data, version);
  if (theHeadInlineRecAttr == NULL) {
    setErrorCode(theEventOp);
    DBUG_RETURN(-1);
  }
  // prepare receive of blob part
  if (theBlobEventOp != NULL) {
    if ((theBlobEventPkRecAttr =
           theBlobEventOp->getValue(theBlobTable->getColumn((Uint32)0),
                                    thePackKeyBuf.data, version)) == NULL ||
        (theBlobEventDistRecAttr =
           theBlobEventOp->getValue(theBlobTable->getColumn((Uint32)1),
                                    (char*)0, version)) == NULL ||
        (theBlobEventPartRecAttr =
           theBlobEventOp->getValue(theBlobTable->getColumn((Uint32)2),
                                    (char*)&thePartNumber, version)) == NULL ||
        (theBlobEventDataRecAttr =
           theBlobEventOp->getValue(theBlobTable->getColumn((Uint32)3),
                                    theBlobEventDataBuf.data, version)) == NULL) {
      setErrorCode(theBlobEventOp);
      DBUG_RETURN(-1);
    }
  }
  setState(Prepared);
  DBUG_RETURN(0);
}

int
NdbBlob::prepareColumn()
{
  DBUG_ENTER("prepareColumn");
  NdbDictionary::Column::Type partType = NdbDictionary::Column::Undefined;
  switch (theColumn->getType()) {
  case NdbDictionary::Column::Blob:
    partType = NdbDictionary::Column::Binary;
    theFillChar = 0x0;
    break;
  case NdbDictionary::Column::Text:
    partType = NdbDictionary::Column::Char;
    theFillChar = 0x20;
    break;
  default:
    setErrorCode(NdbBlobImpl::ErrUsage);
    DBUG_RETURN(-1);
  }
  // sizes
  theInlineSize = theColumn->getInlineSize();
  thePartSize = theColumn->getPartSize();
  theStripeSize = theColumn->getStripeSize();
  // sanity check
  assert((NDB_BLOB_HEAD_SIZE << 2) == sizeof(Head));
  assert(theColumn->m_attrSize * theColumn->m_arraySize == sizeof(Head) + theInlineSize);
  if (thePartSize > 0) {
    const NdbTableImpl* bt = NULL;
    const NdbColumnImpl* bc = NULL;
    if (theStripeSize == 0 ||
        (bt = theColumn->m_blobTable) == NULL ||
        (bc = bt->getColumn("DATA")) == NULL ||
        bc->getType() != partType ||
        bc->getLength() != (int)thePartSize) {
      setErrorCode(NdbBlobImpl::ErrTable);
      DBUG_RETURN(-1);
    }
    // blob table
    theBlobTable = &NdbTableImpl::getImpl(*bt);
  }
  // these buffers are always used
  theKeyBuf.alloc(theTable->m_keyLenInWords << 2);
  thePackKeyBuf.alloc(max(theTable->m_keyLenInWords, theAccessTable->m_keyLenInWords) << 2);
  theHeadInlineBuf.alloc(getHeadInlineSize());
  theHead = (Head*)theHeadInlineBuf.data;
  theInlineData = theHeadInlineBuf.data + sizeof(Head);
  thePartBuf.alloc(thePartSize);
  DBUG_RETURN(0);
}

/*
 * Before execute of prepared operation.  May add new operations before
 * this one.  May ask that this operation and all before it (a "batch")
 * is executed immediately in no-commit mode.  In this case remaining
 * prepared operations are saved in a separate list.  They are added
 * back after postExecute.
 */
int
NdbBlob::preExecute(NdbTransaction::ExecType anExecType, bool& batch)
{
  DBUG_ENTER("NdbBlob::preExecute");
  DBUG_PRINT("info", ("this=%p op=%p con=%p", this, theNdbOp, theNdbCon));
  if (theState == Invalid)
    DBUG_RETURN(-1);
  assert(theState == Prepared);
  // handle different operation types
  assert(isKeyOp());
  if (isReadOp()) {
    if (theGetFlag && theGetSetBytes > theInlineSize) {
      // need blob head before proceeding
      batch = true;
    }
  }
  if (isInsertOp()) {
    if (theSetFlag && theGetSetBytes > theInlineSize) {
      // add ops to write rest of a setValue
      assert(theSetBuf != NULL);
      const char* buf = theSetBuf + theInlineSize;
      Uint32 bytes = theGetSetBytes - theInlineSize;
      assert(thePos == theInlineSize);
      if (writeDataPrivate(buf, bytes) == -1)
        DBUG_RETURN(-1);
      if (theHeadInlineUpdateFlag) {
          // add an operation to update head+inline
          NdbOperation* tOp = theNdbCon->getNdbOperation(theTable);
          if (tOp == NULL ||
              tOp->updateTuple() == -1 ||
              setTableKeyValue(tOp) == -1 ||
              setHeadInlineValue(tOp) == -1) {
            setErrorCode(NdbBlobImpl::ErrAbort);
            DBUG_RETURN(-1);
          }
          DBUG_PRINT("info", ("add op to update head+inline"));
      }
    }
  }
  if (isTableOp()) {
    if (isUpdateOp() || isWriteOp() || isDeleteOp()) {
      // add operation before this one to read head+inline
      NdbOperation* tOp = theNdbCon->getNdbOperation(theTable, theNdbOp);
      /*
       * If main op is from take over scan lock, the added read is done
       * as committed read:
       *
       * In normal transactional case, the row is locked by us and
       * committed read returns same as normal read.
       *
       * In current TRUNCATE TABLE, the deleting trans is committed in
       * batches and then restarted with new trans id.  A normal read
       * would hang on the scan delete lock and then fail.
       */
      NdbOperation::LockMode lockMode =
        ! isTakeOverOp() ?
          NdbOperation::LM_Read : NdbOperation::LM_CommittedRead;
      if (tOp == NULL ||
          tOp->readTuple(lockMode) == -1 ||
          setTableKeyValue(tOp) == -1 ||
          getHeadInlineValue(tOp) == -1) {
        setErrorCode(tOp);
        DBUG_RETURN(-1);
      }
      if (isWriteOp()) {
        tOp->m_abortOption = NdbOperation::AO_IgnoreError;
      }
      theHeadInlineReadOp = tOp;
      // execute immediately
      batch = true;
      DBUG_PRINT("info", ("add op before to read head+inline"));
    }
  }
  if (isIndexOp()) {
    // add op before this one to read table key
    NdbBlob* tFirstBlob = theNdbOp->theBlobList;
    if (this == tFirstBlob) {
      // first blob does it for all
      if (g_ndb_blob_ok_to_read_index_table) {
        Uint32 pkAttrId = theAccessTable->getNoOfColumns() - 1;
        NdbOperation* tOp = theNdbCon->getNdbOperation(theAccessTable, theNdbOp);
        if (tOp == NULL ||
            tOp->readTuple() == -1 ||
            setAccessKeyValue(tOp) == -1 ||
            tOp->getValue(pkAttrId, thePackKeyBuf.data) == NULL) {
          setErrorCode(tOp);
          DBUG_RETURN(-1);
        }
      } else {
        NdbIndexOperation* tOp = theNdbCon->getNdbIndexOperation(theAccessTable->m_index, theTable, theNdbOp);
        if (tOp == NULL ||
            tOp->readTuple() == -1 ||
            setAccessKeyValue(tOp) == -1 ||
            getTableKeyValue(tOp) == -1) {
          setErrorCode(tOp);
          DBUG_RETURN(-1);
        }
      }
    }
    DBUG_PRINT("info", ("added op before to read table key"));
    if (isUpdateOp() || isDeleteOp()) {
      // add op before this one to read head+inline via index
      NdbIndexOperation* tOp = theNdbCon->getNdbIndexOperation(theAccessTable->m_index, theTable, theNdbOp);
      if (tOp == NULL ||
          tOp->readTuple() == -1 ||
          setAccessKeyValue(tOp) == -1 ||
          getHeadInlineValue(tOp) == -1) {
        setErrorCode(tOp);
        DBUG_RETURN(-1);
      }
      if (isWriteOp()) {
        tOp->m_abortOption = NdbOperation::AO_IgnoreError;
      }
      theHeadInlineReadOp = tOp;
      // execute immediately
      batch = true;
      DBUG_PRINT("info", ("added index op before to read head+inline"));
    }
    if (isWriteOp()) {
      // XXX until IgnoreError fixed for index op
      batch = true;
    }
  }
  if (isWriteOp()) {
    if (theSetFlag) {
      // write head+inline now
      theNullFlag = true;
      theLength = 0;
      if (theSetBuf != NULL) {
        Uint32 n = theGetSetBytes;
        if (n > theInlineSize)
          n = theInlineSize;
        assert(thePos == 0);
        if (writeDataPrivate(theSetBuf, n) == -1)
          DBUG_RETURN(-1);
      }
      /*
        For NdbRecAttr case, we need to set the value of the blob head here.
        For NdbRecord case, it is done in NdbOperation::prepareSendNdbRecord().
      */
      if (!theNdbRecordFlag)
      {
        if (setHeadInlineValue(theNdbOp) == -1)
          DBUG_RETURN(-1);
      }
      // the read op before us may overwrite
      theHeadInlineCopyBuf.copyfrom(theHeadInlineBuf);
    }
  }
  if (theActiveHook != NULL) {
    // need blob head for callback
    batch = true;
  }
  DBUG_PRINT("info", ("batch=%u", batch));
  DBUG_RETURN(0);
}

/*
 * After execute, for any operation.  If already Active, this routine
 * has been done previously.  Operations which requested a no-commit
 * batch can add new operations after this one.  They are added before
 * any remaining prepared operations.
 */
int
NdbBlob::postExecute(NdbTransaction::ExecType anExecType)
{
  DBUG_ENTER("NdbBlob::postExecute");
  DBUG_PRINT("info", ("this=%p op=%p con=%p anExecType=%u", this, theNdbOp, theNdbCon, anExecType));
  if (theState == Invalid)
    DBUG_RETURN(-1);
  if (theState == Active) {
    setState(anExecType == NdbTransaction::NoCommit ? Active : Closed);
    DBUG_PRINT("info", ("skip active"));
    DBUG_RETURN(0);
  }
  assert(theState == Prepared);
  setState(anExecType == NdbTransaction::NoCommit ? Active : Closed);
  assert(isKeyOp());
  if (isIndexOp()) {
    NdbBlob* tFirstBlob = theNdbOp->theBlobList;
    if (this == tFirstBlob) {
      packKeyValue(theTable, theKeyBuf);
    } else {
      // copy key from first blob
      theKeyBuf.copyfrom(tFirstBlob->theKeyBuf);
      thePackKeyBuf.copyfrom(tFirstBlob->thePackKeyBuf);
      thePackKeyBuf.zerorest();
    }
  }
  if (isReadOp()) {
    /*
      In the NdbRecAttr case, we injected a read of blob head into the
      operation, and need to set theLength and theNullFlag from it.
      In the NdbRecord case, it is done by the receiver.
    */
    if (!theNdbRecordFlag)
      getHeadFromRecAttr();

    if (setPos(0) == -1)
      DBUG_RETURN(-1);
    if (theGetFlag) {
      assert(theGetSetBytes == 0 || theGetBuf != 0);
      assert(theGetSetBytes <= theInlineSize ||
	     anExecType == NdbTransaction::NoCommit);
      Uint32 bytes = theGetSetBytes;
      if (readDataPrivate(theGetBuf, bytes) == -1)
        DBUG_RETURN(-1);
    }
  }
  if (isUpdateOp()) {
    assert(anExecType == NdbTransaction::NoCommit);
    getHeadFromRecAttr();
    if (theSetFlag) {
      // setValue overwrites everything
      if (theSetBuf != NULL) {
        if (truncate(0) == -1)
          DBUG_RETURN(-1);
        assert(thePos == 0);
        if (writeDataPrivate(theSetBuf, theGetSetBytes) == -1)
          DBUG_RETURN(-1);
      } else {
        if (setNull() == -1)
          DBUG_RETURN(-1);
      }
    }
  }
  if (isWriteOp() && isTableOp()) {
    assert(anExecType == NdbTransaction::NoCommit);
    if (theHeadInlineReadOp->theError.code == 0) {
      int tNullFlag = theNullFlag;
      Uint64 tLength = theLength;
      Uint64 tPos = thePos;
      getHeadFromRecAttr();
      DBUG_PRINT("info", ("tuple found"));
      if (truncate(0) == -1)
        DBUG_RETURN(-1);
      // restore previous head+inline
      theHeadInlineBuf.copyfrom(theHeadInlineCopyBuf);
      theNullFlag = tNullFlag;
      theLength = tLength;
      thePos = tPos;
    } else {
      if (theHeadInlineReadOp->theError.code != 626) {
        setErrorCode(theHeadInlineReadOp);
        DBUG_RETURN(-1);
      }
      DBUG_PRINT("info", ("tuple not found"));
      /*
       * Read found no tuple but it is possible that a tuple was
       * created after the read by another transaction.  Delete all
       * blob parts which may exist.
       */
      if (deletePartsUnknown(0) == -1)
        DBUG_RETURN(-1);
    }
    if (theSetFlag && theGetSetBytes > theInlineSize) {
      assert(theSetBuf != NULL);
      const char* buf = theSetBuf + theInlineSize;
      Uint32 bytes = theGetSetBytes - theInlineSize;
      assert(thePos == theInlineSize);
      if (writeDataPrivate(buf, bytes) == -1)
          DBUG_RETURN(-1);
    }
  }
  if (isWriteOp() && isIndexOp()) {
    // XXX until IgnoreError fixed for index op
    if (deletePartsUnknown(0) == -1)
      DBUG_RETURN(-1);
    if (theSetFlag && theGetSetBytes > theInlineSize) {
      assert(theSetBuf != NULL);
      const char* buf = theSetBuf + theInlineSize;
      Uint32 bytes = theGetSetBytes - theInlineSize;
      assert(thePos == theInlineSize);
      if (writeDataPrivate(buf, bytes) == -1)
          DBUG_RETURN(-1);
    }
  }
  if (isDeleteOp()) {
    assert(anExecType == NdbTransaction::NoCommit);
    getHeadFromRecAttr();
    if (deleteParts(0, getPartCount()) == -1)
      DBUG_RETURN(-1);
  }
  setState(anExecType == NdbTransaction::NoCommit ? Active : Closed);
  // activation callback
  if (theActiveHook != NULL) {
    if (invokeActiveHook() == -1)
      DBUG_RETURN(-1);
  }
  if (anExecType == NdbTransaction::NoCommit && theHeadInlineUpdateFlag) {
    NdbOperation* tOp = theNdbCon->getNdbOperation(theTable);
    if (tOp == NULL ||
       tOp->updateTuple() == -1 ||
       setTableKeyValue(tOp) == -1 ||
       setHeadInlineValue(tOp) == -1) {
      setErrorCode(NdbBlobImpl::ErrAbort);
      DBUG_RETURN(-1);
    }
    tOp->m_abortOption = NdbOperation::AbortOnError;
    DBUG_PRINT("info", ("added op to update head+inline"));
  }
  DBUG_RETURN(0);
}

/*
 * Before commit of completed operation.  For write add operation to
 * update head+inline.
 */
int
NdbBlob::preCommit()
{
  DBUG_ENTER("NdbBlob::preCommit");
  DBUG_PRINT("info", ("this=%p op=%p con=%p", this, theNdbOp, theNdbCon));
  if (theState == Invalid)
    DBUG_RETURN(-1);
  assert(theState == Active);
  assert(isKeyOp());
  if (isInsertOp() || isUpdateOp() || isWriteOp()) {
    if (theHeadInlineUpdateFlag) {
        // add an operation to update head+inline
        NdbOperation* tOp = theNdbCon->getNdbOperation(theTable);
        if (tOp == NULL ||
            tOp->updateTuple() == -1 ||
            setTableKeyValue(tOp) == -1 ||
            setHeadInlineValue(tOp) == -1) {
          setErrorCode(NdbBlobImpl::ErrAbort);
          DBUG_RETURN(-1);
        }
        tOp->m_abortOption = NdbOperation::AbortOnError;
        DBUG_PRINT("info", ("added op to update head+inline"));
    }
  }
  DBUG_RETURN(0);
}

/*
  After next scan result.  Handle like read op above. NdbRecAttr version.
  Obtain the primary key from KEYINFO20, and set theLength and theNullFlag
  from the blob head read in the scan.
 */
int
NdbBlob::atNextResult()
{
  DBUG_ENTER("NdbBlob::atNextResult");
  DBUG_PRINT("info", ("this=%p op=%p con=%p", this, theNdbOp, theNdbCon));
  if (theState == Invalid)
    DBUG_RETURN(-1);
  assert(isScanOp());
  // get primary key
  { NdbScanOperation* tScanOp = (NdbScanOperation*)theNdbOp;
    Uint32* data = (Uint32*)thePackKeyBuf.data;
    unsigned size = theTable->m_keyLenInWords; // in-out
    if (tScanOp->getKeyFromKEYINFO20(data, size) == -1) {
      setErrorCode(NdbBlobImpl::ErrUsage);
      DBUG_RETURN(-1);
    }
    thePackKeyBuf.size = 4 * size;
    thePackKeyBuf.zerorest();
    if (unpackKeyValue(theTable, theKeyBuf) == -1)
      DBUG_RETURN(-1);
  }
  getHeadFromRecAttr();

  DBUG_RETURN(atNextResultCommon());
}

/*
  After next scan result, NdbRecord version.
  For NdbRecord, the keyinfo is given as parameter, and the receiver
  already loaded the blob head and set theLength and theNullFlag.
*/
int
NdbBlob::atNextResultNdbRecord(const char *keyinfo, Uint32 keyinfo_bytes)
{
  DBUG_ENTER("NdbBlob::atNextResultNdbRecord");
  DBUG_PRINT("info", ("this=%p op=%p con=%p keyinfo_bytes=%lu",
                      this, theNdbOp, theNdbCon,
                      (unsigned long)keyinfo_bytes));
  if (theState == Invalid)
    DBUG_RETURN(-1);
  assert(isScanOp());
  /* Get primary key. */
  memcpy(thePackKeyBuf.data, keyinfo, keyinfo_bytes);
  thePackKeyBuf.size= keyinfo_bytes;
  thePackKeyBuf.zerorest();
  if (unpackKeyValue(theTable, theKeyBuf) == -1)
    DBUG_RETURN(-1);

  DBUG_RETURN(atNextResultCommon());
}

/* After next scan result. Stuff common to NdbRecAttr and NdbRecord case. */
int
NdbBlob::atNextResultCommon()
{
  DBUG_ENTER("NdbBlob::atNextResultCommon");
  if (setPos(0) == -1)
    DBUG_RETURN(-1);
  if (theGetFlag) {
    assert(theGetSetBytes == 0 || theGetBuf != 0);
    Uint32 bytes = theGetSetBytes;
    if (readDataPrivate(theGetBuf, bytes) == -1)
      DBUG_RETURN(-1);
  }
  setState(Active);
  // activation callback
  if (theActiveHook != NULL) {
    if (invokeActiveHook() == -1)
      DBUG_RETURN(-1);
  }
  DBUG_RETURN(0);
}

/*
 * After next event on main table.
 */
int
NdbBlob::atNextEvent()
{
  DBUG_ENTER("NdbBlob::atNextEvent");
  Uint32 optype = 
    SubTableData::getOperation(theEventOp->m_data_item->sdata->requestInfo);
  DBUG_PRINT("info", ("this=%p op=%p blob op=%p version=%d optype=%u", this, theEventOp, theBlobEventOp, theEventBlobVersion, optype));
  if (theState == Invalid)
    DBUG_RETURN(-1);
  assert(theEventBlobVersion >= 0);
  if (optype >= NdbDictionary::Event::_TE_FIRST_NON_DATA_EVENT)
    DBUG_RETURN(0);
  getHeadFromRecAttr();
  if (theNullFlag == -1) // value not defined
    DBUG_RETURN(0);
  if (setPos(0) == -1)
    DBUG_RETURN(-1);
  setState(Active);
  DBUG_RETURN(0);
}

// misc

const NdbDictionary::Column*
NdbBlob::getColumn()
{
  return theColumn;
}

// errors

void
NdbBlob::setErrorCode(int anErrorCode, bool invalidFlag)
{
  DBUG_ENTER("NdbBlob::setErrorCode");
  DBUG_PRINT("info", ("this=%p code=%u", this, anErrorCode));
  theError.code = anErrorCode;
  // conditionally copy error to operation level
  if (theNdbOp != NULL && theNdbOp->theError.code == 0)
    theNdbOp->setErrorCode(theError.code);
  if (invalidFlag)
    setState(Invalid);
  DBUG_VOID_RETURN;
}

void
NdbBlob::setErrorCode(NdbOperation* anOp, bool invalidFlag)
{
  int code = 0;
  if (anOp != NULL && (code = anOp->theError.code) != 0)
    ;
  else if ((code = theNdbCon->theError.code) != 0)
    ;
  else if ((code = theNdb->theError.code) != 0)
    ;
  else
    code = NdbBlobImpl::ErrUnknown;
  setErrorCode(code, invalidFlag);
}

void
NdbBlob::setErrorCode(NdbTransaction* aCon, bool invalidFlag)
{
  int code = 0;
  if (theNdbCon != NULL && (code = theNdbCon->theError.code) != 0)
    ;
  else if ((code = theNdb->theError.code) != 0)
    ;
  else
    code = NdbBlobImpl::ErrUnknown;
  setErrorCode(code, invalidFlag);
}

void
NdbBlob::setErrorCode(NdbEventOperationImpl* anOp, bool invalidFlag)
{
  int code = 0;
  if ((code = anOp->m_error.code) != 0)
    ;
  else
    code = NdbBlobImpl::ErrUnknown;
  setErrorCode(code, invalidFlag);
}

// info about all blobs in this operation

NdbBlob*
NdbBlob::blobsFirstBlob()
{
  return theNdbOp->theBlobList;
}

NdbBlob*
NdbBlob::blobsNextBlob()
{
  return theNext;
}

// debug

#ifdef VM_TRACE
inline int
NdbBlob::getOperationType() const
{
  return theNdbOp != NULL ? theNdbOp->theOperationType : -1;
}

NdbOut&
operator<<(NdbOut& out, const NdbBlob& blob)
{
  ndbout << dec << "o=" << blob.getOperationType();
  ndbout << dec << " s=" << (Uint32) blob.theState;
  ndbout << dec << " n=" << blob.theNullFlag;;
  ndbout << dec << " l=" << blob.theLength;
  ndbout << dec << " p=" << blob.thePos;
  ndbout << dec << " u=" << (Uint32)blob.theHeadInlineUpdateFlag;
  ndbout << dec << " g=" << (Uint32)blob.theGetSetBytes;
  return out;
}
#endif<|MERGE_RESOLUTION|>--- conflicted
+++ resolved
@@ -1503,12 +1503,6 @@
         DBUG_RETURN(-1);
     }
     if (isReadOp()) {
-<<<<<<< HEAD
-      // upgrade lock mode
-      if (theNdbOp->theLockMode == NdbOperation::LM_CommittedRead)
-        theNdbOp->setReadLockMode(NdbOperation::LM_Read);
-=======
->>>>>>> 7286cd27
       // add read of head+inline in this op
       if (getHeadInlineValue(theNdbOp) == -1)
         DBUG_RETURN(-1);
@@ -1551,7 +1545,7 @@
     if (isReadOp()) {
       // upgrade lock mode
       if (theNdbOp->theLockMode == NdbOperation::LM_CommittedRead)
-        theNdbOp->theLockMode = NdbOperation::LM_Read;
+        theNdbOp->setReadLockMode(NdbOperation::LM_Read);
     }
     if (isInsertOp()) {
       // becomes NULL unless set before execute
@@ -1568,15 +1562,7 @@
   if (isScanOp()) {
     // upgrade lock mode
     if (theNdbOp->theLockMode == NdbOperation::LM_CommittedRead)
-<<<<<<< HEAD
       theNdbOp->setReadLockMode(NdbOperation::LM_Read);
-    // add read of head+inline in this op
-    if (getHeadInlineValue(theNdbOp) == -1)
-      DBUG_RETURN(-1);
-    supportedOp = true;
-=======
-      theNdbOp->theLockMode = NdbOperation::LM_Read;
->>>>>>> 7286cd27
   }
   setState(Prepared);
   return 0;
