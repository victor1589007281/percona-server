/* Copyright (C) 2003 MySQL AB

   This program is free software; you can redistribute it and/or modify
   it under the terms of the GNU General Public License as published by
   the Free Software Foundation; version 2 of the License.

   This program is distributed in the hope that it will be useful,
   but WITHOUT ANY WARRANTY; without even the implied warranty of
   MERCHANTABILITY or FITNESS FOR A PARTICULAR PURPOSE.  See the
   GNU General Public License for more details.

   You should have received a copy of the GNU General Public License
   along with this program; if not, write to the Free Software
   Foundation, Inc., 59 Temple Place, Suite 330, Boston, MA  02111-1307  USA */

#ifndef TransporterFacade_H
#define TransporterFacade_H

#include <kernel_types.h>
#include <ndb_limits.h>
#include <NdbThread.h>
#include <TransporterRegistry.hpp>
#include <NdbMutex.h>
#include "DictCache.hpp"
#include <BlockNumbers.h>
#include <mgmapi.h>

class ClusterMgr;
class ArbitMgr;
class IPCConfig;
struct ndb_mgm_configuration;

class Ndb;
class NdbApiSignal;
class NdbWaiter;

typedef void (* ExecuteFunction)(void *, NdbApiSignal *, LinearSectionPtr ptr[3]);
typedef void (* NodeStatusFunction)(void *, Uint32, bool nodeAlive, bool nfComplete);

extern "C" {
  void* runSendRequest_C(void*);
  void* runReceiveResponse_C(void*);
  void atexit_stop_instance();
}

class TransporterFacade : public TransporterCallback
{
public:
  /**
   * Max number of Ndb objects.  
   * (Ndb objects should not be shared by different threads.)
   */
  STATIC_CONST( MAX_NO_THREADS = 4711 );
  TransporterFacade(GlobalDictCache *cache);
  virtual ~TransporterFacade();

  int start_instance(NodeId, const ndb_mgm_configuration*);
  void stop_instance();

  /*
    (Re)configure the TransporterFacade
    to a specific configuration
  */
  bool configure(NodeId, const ndb_mgm_configuration *);

  /**
   * Register this block for sending/receiving signals
   * @blockNo block number to use, -1 => any blockNumber
   * @return BlockNumber or -1 for failure
   */
  int open(void* objRef, ExecuteFunction, NodeStatusFunction,
           int blockNo = -1);
  
  // Close this block number
  int close(BlockNumber blockNumber, Uint64 trans_id);
  Uint32 get_active_ndb_objects() const;

  // Only sends to nodes which are alive
  int sendSignal(NdbApiSignal * signal, NodeId nodeId);
  int sendSignal(NdbApiSignal*, NodeId, 
		 LinearSectionPtr ptr[3], Uint32 secs);
  int sendSignal(NdbApiSignal*, NodeId,
                 GenericSectionPtr ptr[3], Uint32 secs);
  int sendFragmentedSignal(NdbApiSignal*, NodeId, 
			   LinearSectionPtr ptr[3], Uint32 secs);
  int sendFragmentedSignal(NdbApiSignal*, NodeId,
                           GenericSectionPtr ptr[3], Uint32 secs);

  // Is node available for running transactions
  bool   get_node_alive(NodeId nodeId) const;
  bool   get_node_stopping(NodeId nodeId) const;
  bool   getIsDbNode(NodeId nodeId) const;
  bool   getIsNodeSendable(NodeId nodeId) const;
  Uint32 getNodeGrp(NodeId nodeId) const;
  Uint32 getNodeSequence(NodeId nodeId) const;

  // Is there space in sendBuffer to send messages
  bool   check_send_size(Uint32 node_id, Uint32 send_size);

  // My own processor id
  NodeId ownId() const;

  void connected();

  void doConnect(int NodeId);
  void reportConnected(int NodeId);
  void doDisconnect(int NodeId);
  void reportDisconnected(int NodeId);

  NodeId get_an_alive_node();
  void ReportNodeAlive(NodeId nodeId);
  void ReportNodeDead(NodeId nodeId);
  void ReportNodeFailureComplete(NodeId nodeId);

  /**
   * Send signal to each registered object
   */
  void for_each(NdbApiSignal* aSignal, LinearSectionPtr ptr[3]);
  
  void lock_mutex();
  void unlock_mutex();

  // Improving the API performance
  void forceSend(Uint32 block_number);
  void checkForceSend(Uint32 block_number);

  // Close this block number
  int close_local(BlockNumber blockNumber);

  // Scan batch configuration parameters
  Uint32 get_scan_batch_size();
  Uint32 get_batch_byte_size();
  Uint32 get_batch_size();
  Uint32 m_waitfor_timeout; // in milli seconds...

  TransporterRegistry* get_registry() { return theTransporterRegistry;};

/*
  When a thread has sent its signals and is ready to wait for reception
  of these it does normally always wait on a conditional mutex and
  the actual reception is handled by the receiver thread in the NDB API.
  With the below new methods and variables each thread has the possibility
  of becoming owner of the "right" to poll for signals. Effectually this
  means that the thread acts temporarily as a receiver thread.
  For the thread that succeeds in grabbing this "ownership" it will avoid
  a number of expensive calls to conditional mutex and even more expensive
  context switches to wake up.
  When an owner of the poll "right" has completed its own task it is likely
  that there are others still waiting. In this case we pick one of the
  threads as new owner of the poll "right". Since we want to switch owner
  as seldom as possible we always pick the last thread which is likely to
  be the last to complete its reception.
*/
  void external_poll(Uint32 wait_time);
  NdbWaiter* get_poll_owner(void) const { return poll_owner; }
  void set_poll_owner(NdbWaiter* new_owner) { poll_owner= new_owner; }
  Uint32 put_in_cond_wait_queue(NdbWaiter *aWaiter);
  void remove_from_cond_wait_queue(NdbWaiter *aWaiter);
  NdbWaiter* rem_last_from_cond_wait_queue();
  // heart beat received from a node (e.g. a signal came)
  void hb_received(NodeId n);

  /* TransporterCallback interface. */
  void deliver_signal(SignalHeader * const header,
                      Uint8 prio,
                      Uint32 * const signalData,
                      LinearSectionPtr ptr[3]);
  int checkJobBuffer();
  void reportSendLen(NodeId nodeId, Uint32 count, Uint64 bytes);
  void reportReceiveLen(NodeId nodeId, Uint32 count, Uint64 bytes);
  void reportConnect(NodeId nodeId);
  void reportDisconnect(NodeId nodeId, Uint32 errNo);
  void reportError(NodeId nodeId, TransporterError errorCode,
                   const char *info = 0);
  void transporter_recv_from(NodeId node);
  Uint32 get_bytes_to_send_iovec(NodeId node, struct iovec *dst, Uint32 max)
  {
    return theTransporterRegistry->get_bytes_to_send_iovec(node, dst, max);
  }
  Uint32 bytes_sent(NodeId node, Uint32 bytes)
  {
    return theTransporterRegistry->bytes_sent(node, bytes);
  }
  bool has_data_to_send(NodeId node)
  {
    return theTransporterRegistry->has_data_to_send(node);
  }
  void reset_send_buffer(NodeId node)
  {
    theTransporterRegistry->reset_send_buffer(node);
  }


private:
  void init_cond_wait_queue();
  struct CondWaitQueueElement {
    NdbWaiter *cond_wait_object;
    Uint32 next_cond_wait;
    Uint32 prev_cond_wait;
  };
  NdbWaiter *poll_owner;
  CondWaitQueueElement cond_wait_array[MAX_NO_THREADS];
  Uint32 first_in_cond_wait;
  Uint32 first_free_cond_wait;
  Uint32 last_in_cond_wait;
  /* End poll owner stuff */
  /**
   * Send a signal unconditional of node status (used by ClusterMgr)
   */
  friend class ClusterMgr;
  friend class ArbitMgr;
  friend class MgmtSrvr;
  friend class SignalSender;
  friend class GrepPS;
  friend class ExtSender; ///< @todo Hack to be able to sendSignalUnCond
  friend class GrepSS;
  friend class Ndb;
  friend class Ndb_cluster_connection_impl;
  friend class NdbTransaction;
  friend class NdbDictInterface;

  int sendSignalUnCond(NdbApiSignal *, NodeId nodeId, Uint32 prio = 0);

  bool isConnected(NodeId aNodeId);
  void doStop();

  TransporterRegistry* theTransporterRegistry;
  SocketServer m_socket_server;
  int sendPerformedLastInterval;
  NodeId theOwnId;
  NodeId theStartNodeId;

  ClusterMgr* theClusterMgr;
  ArbitMgr* theArbitMgr;
  
  // Improving the API response time
  int checkCounter;
  Uint32 currentSendLimit;
  
  void calculateSendLimit();

  // Scan batch configuration parameters
  Uint32 m_scan_batch_size;
  Uint32 m_batch_byte_size;
  Uint32 m_batch_size;

  // Declarations for the receive and send thread
  int  theStopReceive;

  void threadMainSend(void);
  NdbThread* theSendThread;
  void threadMainReceive(void);
  NdbThread* theReceiveThread;

  friend void* runSendRequest_C(void*);
  friend void* runReceiveResponse_C(void*);
  friend void atexit_stop_instance();

  bool do_connect_mgm(NodeId, const ndb_mgm_configuration*);

  /**
   * Block number handling
   */
private:

  struct ThreadData {
    STATIC_CONST( ACTIVE = (1 << 16) | 1 );
    STATIC_CONST( INACTIVE = (1 << 16) );
    STATIC_CONST( END_OF_LIST = MAX_NO_THREADS + 1 );
    
    ThreadData(Uint32 initialSize = 32);
    
    /**
     * Split "object" into 3 list
     *   This to improve locality
     *   when iterating over lists
     */
    struct Object_Execute {
      void * m_object;
      ExecuteFunction m_executeFunction;
    };
    struct NodeStatus_NextFree {
      NodeStatusFunction m_statusFunction;
    };

    Uint32 m_use_cnt;
    Uint32 m_firstFree;
    Vector<Uint32> m_statusNext;
    Vector<Object_Execute> m_objectExecute;
    Vector<NodeStatusFunction> m_statusFunction;
    
    int open(void* objRef, ExecuteFunction, NodeStatusFunction);
    int close(int number);
    void expand(Uint32 size);

    inline Object_Execute get(Uint16 blockNo) const {
      blockNo -= MIN_API_BLOCK_NO;
      if(likely (blockNo < m_objectExecute.size())){
	return m_objectExecute[blockNo];
      }
      Object_Execute oe = { 0, 0 };
      return oe;
    }

    /**
     * Is the block number used currently
     */
    inline bool getInUse(Uint16 index) const {
      return (m_statusNext[index] & (1 << 16)) != 0;
    }
  } m_threads;

  Uint32 m_fixed2dynamic[NO_API_FIXED_BLOCKS];
  Uint32 m_max_trans_id;
  Uint32 m_fragmented_signal_id;

public:
  NdbMutex* theMutexPtr;

public:
  GlobalDictCache *m_globalDictCache;
};

class PollGuard
{
  public:
  PollGuard(TransporterFacade *tp, NdbWaiter *aWaiter, Uint32 block_no);
  ~PollGuard() { unlock_and_signal(); }
  int wait_n_unlock(int wait_time, NodeId nodeId, Uint32 state,
                    bool forceSend= false);
  int wait_for_input_in_loop(int wait_time, bool forceSend);
  void wait_for_input(int wait_time);
  int wait_scan(int wait_time, NodeId nodeId, bool forceSend);
  void unlock_and_signal();
  private:
  TransporterFacade *m_tp;
  NdbWaiter *m_waiter;
  Uint32 m_block_no;
  bool m_locked;
};


inline
void 
TransporterFacade::lock_mutex()
{
  NdbMutex_Lock(theMutexPtr);
}

inline
void 
TransporterFacade::unlock_mutex()
{
  NdbMutex_Unlock(theMutexPtr);
}

#include "ClusterMgr.hpp"

inline
unsigned Ndb_cluster_connection_impl::get_connect_count() const
{
  if (m_transporter_facade->theClusterMgr)
    return m_transporter_facade->theClusterMgr->m_connect_count;
  return 0;
}

inline
bool
TransporterFacade::check_send_size(Uint32 node_id, Uint32 send_size)
{
  return true;
}

inline
bool
TransporterFacade::getIsDbNode(NodeId n) const {
  return 
    theClusterMgr->getNodeInfo(n).defined && 
    theClusterMgr->getNodeInfo(n).m_info.m_type == NodeInfo::DB;
}

inline
Uint32
TransporterFacade::getNodeGrp(NodeId n) const {
  return theClusterMgr->getNodeInfo(n).m_state.nodeGroup;
}


inline
bool
TransporterFacade::get_node_alive(NodeId n) const {
<<<<<<< HEAD
  const ClusterMgr::Node & node = theClusterMgr->getNodeInfo(n);
  return node.m_alive;
=======
  if (theClusterMgr)
  {
    const ClusterMgr::Node & node = theClusterMgr->getNodeInfo(n);
    return node.m_alive;
  }
  return 0;
>>>>>>> 0814554b
}

inline
void
TransporterFacade::hb_received(NodeId n) {
  theClusterMgr->hb_received(n);
}

inline
bool
TransporterFacade::get_node_stopping(NodeId n) const {
  const ClusterMgr::Node & node = theClusterMgr->getNodeInfo(n);
  assert(node.m_info.getType() == NodeInfo::DB);
  return (!node.m_state.getSingleUserMode() &&
          ((node.m_state.startLevel == NodeState::SL_STOPPING_1) ||
           (node.m_state.startLevel == NodeState::SL_STOPPING_2)));
}

inline
bool
TransporterFacade::getIsNodeSendable(NodeId n) const {
  const ClusterMgr::Node & node = theClusterMgr->getNodeInfo(n);
  const Uint32 startLevel = node.m_state.startLevel;
  assert(node.m_info.getType() == NodeInfo::DB);

  return node.compatible && (startLevel == NodeState::SL_STARTED ||
                             startLevel == NodeState::SL_STOPPING_1 ||
                             node.m_state.getSingleUserMode());
}

inline
Uint32
TransporterFacade::getNodeSequence(NodeId n) const {
  return theClusterMgr->getNodeInfo(n).m_info.m_connectCount;
}

inline
Uint32
TransporterFacade::get_scan_batch_size() {
  return m_scan_batch_size;
}

inline
Uint32
TransporterFacade::get_batch_byte_size() {
  return m_batch_byte_size;
}

inline
Uint32
TransporterFacade::get_batch_size() {
  return m_batch_size;
}

/** 
 * LinearSectionIterator
 *
 * This is an implementation of GenericSectionIterator 
 * that iterates over one linear section of memory.
 * The iterator is used by the transporter at signal
 * send time to obtain all of the relevant words for the
 * signal section
 */
class LinearSectionIterator: public GenericSectionIterator
{
private :
  Uint32* data;
  Uint32 len;
  bool read;
public :
  LinearSectionIterator(Uint32* _data, Uint32 _len)
  {
    data= (_len == 0)? NULL:_data;
    len= _len;
    read= false;
  }

  ~LinearSectionIterator()
  {};
  
  void reset()
  {
    /* Reset iterator */
    read= false;
  }

  Uint32* getNextWords(Uint32& sz)
  {
    if (likely(!read))
    {
      read= true;
      sz= len;
      return data;
    }
    sz= 0;
    return NULL;
  }
};


/** 
 * SignalSectionIterator
 *
 * This is an implementation of GenericSectionIterator 
 * that uses chained NdbApiSignal objects to store a 
 * signal section.
 * The iterator is used by the transporter at signal
 * send time to obtain all of the relevant words for the
 * signal section
 */
class SignalSectionIterator: public GenericSectionIterator
{
private :
  NdbApiSignal* firstSignal;
  NdbApiSignal* currentSignal;
public :
  SignalSectionIterator(NdbApiSignal* signal)
  {
    firstSignal= currentSignal= signal;
  }

  ~SignalSectionIterator()
  {};
  
  void reset()
  {
    /* Reset iterator */
    currentSignal= firstSignal;
  }

  Uint32* getNextWords(Uint32& sz);
};

#endif // TransporterFacade_H<|MERGE_RESOLUTION|>--- conflicted
+++ resolved
@@ -389,17 +389,12 @@
 inline
 bool
 TransporterFacade::get_node_alive(NodeId n) const {
-<<<<<<< HEAD
-  const ClusterMgr::Node & node = theClusterMgr->getNodeInfo(n);
-  return node.m_alive;
-=======
   if (theClusterMgr)
   {
     const ClusterMgr::Node & node = theClusterMgr->getNodeInfo(n);
     return node.m_alive;
   }
   return 0;
->>>>>>> 0814554b
 }
 
 inline
