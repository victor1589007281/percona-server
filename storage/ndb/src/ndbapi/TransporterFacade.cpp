--- conflicted
+++ resolved
@@ -1,9 +1,5 @@
 /*
-<<<<<<< HEAD
-   Copyright (c) 2003, 2016, Oracle and/or its affiliates. All rights reserved.
-=======
    Copyright (c) 2003, 2017, Oracle and/or its affiliates. All rights reserved.
->>>>>>> 0920cfc8
 
    This program is free software; you can redistribute it and/or modify
    it under the terms of the GNU General Public License as published by
@@ -262,11 +258,7 @@
       tSignal->setDataPtr(theData);
       if (!client_locked)
       {
-<<<<<<< HEAD
-        m_poll_owner->m_poll.lock_client(clnt);
-=======
         lock_client(clnt);
->>>>>>> 0920cfc8
       }
       assert(clnt->check_if_locked());
       clnt->trp_deliver_signal(tSignal, ptr);
@@ -318,11 +310,7 @@
               tSignal->setDataPtr(tDataPtr);
               if (!client_locked)
               {
-<<<<<<< HEAD
-                m_poll_owner->m_poll.lock_client(clnt);
-=======
                 lock_client(clnt);
->>>>>>> 0920cfc8
               }
               assert(clnt->check_if_locked());
               clnt->trp_deliver_signal(tSignal, 0);
@@ -349,11 +337,7 @@
       tSignal->setDataPtr(theData);
       if (!client_locked)
       {
-<<<<<<< HEAD
-        m_poll_owner->m_poll.lock_client(clnt);
-=======
         lock_client(clnt);
->>>>>>> 0920cfc8
       }
       assert(clnt->check_if_locked());
       clnt->trp_deliver_signal(tSignal, ptr);
@@ -383,14 +367,8 @@
    * maximum of six signals can be carried in
    * one packed signal to the NDB API.
    */
-<<<<<<< HEAD
-  const Uint32 MAX_MESSAGES_IN_LOCKED_CLIENTS =
-    m_poll_owner->m_poll.m_lock_array_size - 6;
-   return m_poll_owner->m_poll.m_locked_cnt >= MAX_MESSAGES_IN_LOCKED_CLIENTS;
-=======
   const Uint32 MAX_MESSAGES_IN_LOCKED_CLIENTS = MAX_LOCKED_CLIENTS - 6;
   return m_locked_cnt >= MAX_MESSAGES_IN_LOCKED_CLIENTS;
->>>>>>> 0920cfc8
 }
 
 #include <signaldata/TcKeyConf.hpp>
@@ -558,11 +536,7 @@
   }
 }
 
-<<<<<<< HEAD
-Uint32 TransporterFacade::getSendThreadInterval(void)
-=======
 Uint32 TransporterFacade::getSendThreadInterval(void) const
->>>>>>> 0920cfc8
 {
   return sendThreadWaitMillisec;
 }
@@ -599,12 +573,6 @@
 
 static const Uint32 SEND_THREAD_NO = 0;
 
-<<<<<<< HEAD
-void
-TransporterFacade::wakeup_send_thread(void)
-{
-  Guard g(m_send_thread_mutex);
-=======
 /**
  * Signal the send thread to wake up.
  * require the m_send_thread_mutex to be held by callee.
@@ -612,7 +580,6 @@
 void
 TransporterFacade::wakeup_send_thread(void)
 {
->>>>>>> 0920cfc8
   if (m_send_thread_nodes.get(SEND_THREAD_NO) == false)
   {
     NdbCondition_Signal(m_send_thread_cond);
@@ -620,8 +587,6 @@
   m_send_thread_nodes.set(SEND_THREAD_NO);
 }
 
-<<<<<<< HEAD
-=======
 /**
  * Adaptive send algorithm:
  *
@@ -732,7 +697,6 @@
  * to wake up immediately if required. This is used if a state of
  * high send buffer usage is detected.
  */
->>>>>>> 0920cfc8
 void TransporterFacade::threadMainSend(void)
 {
   while (theSendThread == NULL)
@@ -749,56 +713,6 @@
   m_socket_server.startServer();
   raise_thread_prio();
 
-<<<<<<< HEAD
-  while(!theStopSend)
-  {
-    NdbMutex_Lock(m_send_thread_mutex);
-    if (m_send_thread_nodes.get(SEND_THREAD_NO) == false)
-    {
-      NdbCondition_WaitTimeout(m_send_thread_cond,
-                               m_send_thread_mutex,
-                               sendThreadWaitMillisec);
-    }
-    m_send_thread_nodes.clear(SEND_THREAD_NO);
-    NdbMutex_Unlock(m_send_thread_mutex);
-    bool all_empty;
-    do
-    {
-      all_empty = true;
-      for (Uint32 node = 1; node<MAX_NODES; node++)
-      {
-        struct TFSendBuffer * b = m_send_buffers + node;
-        if (!b->m_node_active)
-          continue;
-        NdbMutex_Lock(&b->m_mutex);
-        if (!b->try_lock_send())
-        {
-          /**
-           * Did not get lock, held by other sender.
-           * Sender does stuff when unlock_send()
-           */
-        }
-        else
-        {
-          assert(b->m_current_send_buffer_size == 
-                 b->m_buffer.m_bytes_in_buffer+b->m_out_buffer.m_bytes_in_buffer);
-
-          if (b->m_current_send_buffer_size > 0)
-          {
-            do_send_buffer(node,b);
-
-            if (b->m_current_send_buffer_size > 0)
-            {
-              all_empty = false;
-            }
-          }
-          b->unlock_send();
-        }
-        NdbMutex_Unlock(&b->m_mutex);
-      }
-    } while (!theStopSend && all_empty == false);
-
-=======
   NDB_TICKS lastActivityCheck = NdbTick_getCurrentTicks();
   while(!theStopSend)
   {
@@ -867,7 +781,6 @@
       Guard g(m_send_thread_mutex);
       m_has_data_nodes.bitOR(m_active_nodes);
     }
->>>>>>> 0920cfc8
   }
   theTransporterRegistry->stopSending();
 
@@ -897,17 +810,12 @@
 ReceiveThreadClient::ReceiveThreadClient(TransporterFacade * facade)
 {
   DBUG_ENTER("ReceiveThreadClient::ReceiveThreadClient");
-<<<<<<< HEAD
-  Uint32 ret = this->open(facade, -1, true);
-=======
   Uint32 ret = this->open(facade, -1);
->>>>>>> 0920cfc8
   if (unlikely(ret == 0))
   {
     ndbout_c("Failed to register receive thread, ret = %d", ret);
     abort();
   }
-<<<<<<< HEAD
   DBUG_VOID_RETURN;
 }
 
@@ -1025,132 +933,11 @@
     int ret_code = Ndb_LockCPU(theReceiveThread, cpu_id);
     if (ret_code)
     {
-=======
-  DBUG_VOID_RETURN;
-}
-
-ReceiveThreadClient::~ReceiveThreadClient()
-{
-  DBUG_ENTER("ReceiveThreadClient::~ReceiveThreadClient");
-  this->close();
-  DBUG_VOID_RETURN;
-}
-
-void
-ReceiveThreadClient::trp_deliver_signal(const NdbApiSignal *signal,
-                                        const LinearSectionPtr ptr[3])
-{
-  DBUG_ENTER("ReceiveThreadClient::trp_deliver_signal");
-  switch (signal->theVerId_signalNumber)
-  {
-    case GSN_API_REGCONF:
-    case GSN_CONNECT_REP:
-    case GSN_NODE_FAILREP:
-    case GSN_NF_COMPLETEREP:
-    case GSN_TAKE_OVERTCCONF:
-    case GSN_ALLOC_NODEID_CONF:
-    case GSN_SUB_GCP_COMPLETE_REP:
-      break;
-    case GSN_CLOSE_COMREQ:
-    {
-      m_facade->perform_close_clnt(this);
-      break;
-    }
-    default:
-    {
-      ndbout_c("Receive thread block should not receive signals, gsn: %d",
-               signal->theVerId_signalNumber);
-      abort();
-    }
-  }
-  DBUG_VOID_RETURN;
-}
-
-int
-TransporterFacade::unset_recv_thread_cpu(Uint32 recv_thread_id)
-{
-  if (recv_thread_id != 0)
-  {
-    return -1;
-  }
-  if (unlock_recv_thread_cpu())
-  {
-    return -1;
-  }
-  recv_thread_cpu_id = NO_RECV_THREAD_CPU_ID;
-  return 0;
-}
-
-int
-TransporterFacade::set_recv_thread_cpu(Uint16 *cpuid_array,
-                                       Uint32 array_len,
-                                       Uint32 recv_thread_id)
-{
-  if (array_len > 1 || array_len == 0)
-  {
-    return -1;
-  }
-  if (recv_thread_id != 0)
-  {
-    return -1;
-  }
-  recv_thread_cpu_id = cpuid_array[0];
-  if (theTransporterRegistry)
-  {
-    /* Receiver thread already started, lock cpu now */
-    if (lock_recv_thread_cpu())
-    {
-      return -1;
-    }
-  }
-  return 0;
-}
-
-int
-TransporterFacade::set_recv_thread_activation_threshold(Uint32 threshold)
-{
-  if (threshold >= 16)
-  {
-    threshold = 256;
-  }
-  min_active_clients_recv_thread = threshold;
-  return 0;
-}
-
-int
-TransporterFacade::unlock_recv_thread_cpu()
-{
-  if (theReceiveThread)
-  {
-    int ret_code = Ndb_UnlockCPU(theReceiveThread);
-    if (ret_code)
-    {
-      fprintf(stderr, "Failed to unlock thread %d, ret_code: %d",
-              NdbThread_GetTid(theReceiveThread),
-              ret_code);
-      return ret_code;
-    }
-  }
-  return 0;
-}
-
-int
-TransporterFacade::lock_recv_thread_cpu()
-{
-  Uint32 cpu_id = recv_thread_cpu_id;
-  if (cpu_id != NO_RECV_THREAD_CPU_ID && theReceiveThread)
-  {
-    int ret_code = Ndb_LockCPU(theReceiveThread, cpu_id);
-    if (ret_code)
-    {
->>>>>>> 0920cfc8
       fprintf(stderr, "Failed to lock thread %d to CPU %u, ret_code: %d",
               NdbThread_GetTid(theReceiveThread),
               cpu_id,
               ret_code);
       return ret_code;
-<<<<<<< HEAD
-=======
     }
   }
   return 0;
@@ -1516,395 +1303,10 @@
       Uint32 remoteNodeId = (nodeId == nodeId1 ? nodeId2 : nodeId1);
       DBUG_PRINT("info", ("opening connection to node %d", remoteNodeId));
       doConnect(remoteNodeId);
->>>>>>> 0920cfc8
-    }
-  }
-  return 0;
-}
-
-int
-TransporterFacade::get_recv_thread_activation_threshold() const
-{
-  return min_active_clients_recv_thread;
-}
-
-/**
- * At very high loads the normal OS scheduler handling isn't sufficient to
- * maintain high throughput through the NDB API. If the poll ownership isn't
- * getting sufficient attention from the OS scheduler then the performance of
- * the NDB API will suffer.
- *
- * What will happen at high load is the following. The OS scheduler tries to
- * maintain fairness between the various user threads AND the thread handling
- * the poll ownership (either a user thread or a receive thread).
- * This means that when the poll owner has executed its share of time it will
- * be descheduled to handle user threads. These threads will work on the
- * received data and will possibly also start new transactions. After all of
- * those user activities have completed, then the OS will reschedule the
- * poll owner again. At this time it will continue receiving and again start
- * up new threads. The problem is that in a machine with many CPUs available
- * this means that the CPUs won't have anything to do for a short time while
- * waiting for the rescheduled poll owner to receive data from the data nodes
- * to resume the transaction processing in the user part of the API process.
- *
- * Simply put the receiver handling of the NDB API is of such importance that
- * it must execute at a higher thread priority than normal user threads. We
- * handle this by raising thread priority of the receiver thread. If the
- * API goes into a mode where the receiver thread becomes active and we were
- * successful in raising the thread prio, then we will also retain the poll
- * ownership until the receiver thread is stopped or until the activity slows
- * down such that the receiver thread no longer needs to be active.
- *
- * On Linux raising thread prio means that we decrease the nice level of the
- * thread. This means that it will get a higher quota compared to the other
- * threads in the machine. In order to set this the binary needs CAP_NICE
- * capability or the user must have the permission to set niceness which can
- * be set using RLIMIT_NICE and ulimit -e.
- *
- * On Solaris it means setting a high fixed thread priority that will ensure
- * that it stays active unless the OS or some other higher prio threads becomes
- * executable.
- *
- * On Windows it sets the thread priority to THREAD_PRIORITY_HIGHEST.
- */
-bool
-TransporterFacade::raise_thread_prio()
-{
-  int ret_code = NdbThread_SetThreadPrio(theReceiveThread, 9);
-  return (ret_code == 0) ? true : false;
-}
-
-static const int DEFAULT_MIN_ACTIVE_CLIENTS_RECV_THREAD = 8;
-/*
-  ::threadMainReceive() serves two purposes:
-
-  1) Ensure that update_connection() is called regularly (100ms)
-  2) If there are sufficient 'do_poll' activity from clients,
-     it start acting as a receive thread, offloading the
-     transporter polling from the clients.
-  
-  Both of these tasks need the poll rights. 
-  ::update_connection() has to be synced with ::performReceive(),
-  and both takes place from within the 'poll-loop'.
-
-  Updates of the connections is triggered by setting the
-  flag 'm_check_connections', which will trigger a single
-  ::update_connection. Either in the do_poll called from
-  threadMainReceive(), if we get the poll right, or in the
-  do_poll from the thread already having the poll rights.
-*/
-void TransporterFacade::threadMainReceive(void)
-{
-  bool stay_active = false;
-  NDB_TICKS lastCheck = NdbTick_getCurrentTicks();
-  NDB_TICKS receive_activation_time;
-
-  while (theReceiveThread == NULL)
-  {
-    /* Wait until theReceiveThread have been set */
-    NdbSleep_MilliSleep(10);
-  }
-  theTransporterRegistry->startReceiving();
-#ifdef NDB_SHM_TRANSPORTER
-  NdbThread_set_shm_sigmask(TRUE);
-#endif
-  recv_client = new ReceiveThreadClient(this);
-  lock_recv_thread_cpu();
-  const bool raised_thread_prio = raise_thread_prio();
-  while(!theStopReceive)
-  {
-    const NDB_TICKS currTime = NdbTick_getCurrentTicks();
-
-    /**
-     * Ensure that 'update_connections()' is checked every 100ms.
-     * As connections has to be updated by the poll owner, we only
-     * flag connections to require a check now. We will later
-     * either update them ourself if we get the poll right, or leave
-     * it to the thread holding the poll right, either one is fine.
-     *
-     * NOTE: We set this flag without mutex, which could result in
-     * a 'check' to be missed now and then. 
-     */
-    if (NdbTick_Elapsed(lastCheck,currTime).milliSec() >= 100)
-    {
-      m_check_connections = true;
-      lastCheck = currTime;
-    }
-   
-    if (!stay_active)
-    {
-      /*
-         We only activate as receiver thread if
-         we are sufficiently active, at least e.g. 8 threads active.
-         We check this condition without mutex, there is no issue with
-         what we select here, both paths will work.
-      */
-      if (m_num_active_clients > min_active_clients_recv_thread)
-      {
-        stay_active = true;            //Activate as receiver thread
-        m_num_active_clients = 0;
-        receive_activation_time = currTime;
-      }
-      else
-      {
-        if (m_check_connections)
-        {
-          recv_client->start_poll();
-          do_poll(recv_client,0);
-          recv_client->complete_poll();
-        }
-        NdbSleep_MilliSleep(100);
-        continue;
-      }
-    }
-    else
-    {
-      /**
-       * We are acting as a receiver thread.
-       * Check every 1000ms if activity is below the 50% threshold for
-       * keeping the receiver thread still active.
-       */
-      if (NdbTick_Elapsed(receive_activation_time,currTime).milliSec() > 1000)
-      {
-        /* Reset timer for next activation check time */
-        receive_activation_time = currTime;
-        lock_poll_mutex();
-        if (m_num_active_clients < (min_active_clients_recv_thread / 2))
-        {
-          /* Go back to not have an active receive thread */
-          stay_active = false;
-        }
-        m_num_active_clients = 0; /* Reset active clients for next timeslot */
-        unlock_poll_mutex();
-      }
-    }
-
-    /**
-     * If receiver thread is not requested to 'stay_poll_owner',
-     * it might be raced by client threads grabbing the poll-right
-     * in front of it. This most likely happens if the receive
-     * thread is suspended during execution, and is desired behaviour.
-     *
-     * However, it could also happen due to another client thread
-     * concurrently executing in the window where the receiver
-     * thread does not hold the poll-right - That is not something
-     * we want to happen.
-     *
-     * If we managed to raise thread prio we will stay as poll owner
-     * as this means that we have a better chance of handling the
-     * offered load than any other thread has.
-     */
-    const bool stay_poll_owner = stay_active &&
-                                 ((min_active_clients_recv_thread == 0) ||
-                                  raised_thread_prio);
-
-    /* Don't poll for 10ms if receive thread is deactivating */
-    const Uint32 max_wait = (stay_active) ? 10 : 0;
-
-    recv_client->start_poll();
-    do_poll(recv_client, max_wait, stay_poll_owner);
-    recv_client->complete_poll();
-  }
-
-  if (recv_client->m_poll.m_poll_owner == true)
-  {
-    /*
-      Ensure to release poll ownership before proceeding to delete the
-      transporter client and thus close it. That code expects not to be
-      called when being the poll owner.
-    */
-    recv_client->start_poll();
-    do_poll(recv_client, 0, false);
-    recv_client->complete_poll();
-  }
-  delete recv_client;
-  theTransporterRegistry->stopReceiving();
-}
-
-/*
-  This method is called by client thread or send thread that owns
-  the poll "rights".
-  It waits for events and if something arrives it takes care of it
-  and returns to caller. It will quickly come back here if not all
-  data was received for the worker thread.
-
-  It is also responsible for doing ::update_connections status
-  of transporters, as this also require the poll rights in order
-  to not interfere with the polling itself.
-
-  In order to not block awaiting 'update_connections' requests,
-  we never wait longer than 10ms inside ::pollReceive().
-  Longer timeouts are done in multiple 10ms periods
-
-  NOTE: This 10ms max-wait is only a requirement for the thread
-  having the poll right. Threads calling do_poll() could specify
-  longer max-waits as they will either:
-   - Get the poll right and end up here in ::external_poll,
-     where the poll wait is done in multiple 10ms chunks.
-   - Not get the poll right and put to sleep in the poll queue
-     waiting to be woken up by the poller.
-*/
-void
-TransporterFacade::external_poll(Uint32 wait_time)
-{
-  do
-  {
-#ifdef NDB_SHM_TRANSPORTER
-    /*
-      If shared memory transporters are used we need to set our sigmask
-      such that we wake up also on interrupts on the shared memory
-      interrupt signal.
-    */
-    NdbThread_set_shm_sigmask(FALSE);
-#endif
-
-    /* Long waits are done in short 10ms chunks */
-    const Uint32 wait = (wait_time > 10) ? 10 : wait_time;
-    const int res = theTransporterRegistry->pollReceive(wait);
-
-#ifdef NDB_SHM_TRANSPORTER
-    NdbThread_set_shm_sigmask(TRUE);
-#endif
-
-    if (m_check_connections)
-    {
-      m_check_connections = false;
-      theTransporterRegistry->update_connections();
-    }
-
-    if (res > 0)
-    {
-      theTransporterRegistry->performReceive();
-      break;
-    }
-
-    wait_time -= wait;
-  }
-  while (wait_time > 0);
-}
-
-TransporterFacade::TransporterFacade(GlobalDictCache *cache) :
-  min_active_clients_recv_thread(DEFAULT_MIN_ACTIVE_CLIENTS_RECV_THREAD),
-  recv_thread_cpu_id(NO_RECV_THREAD_CPU_ID),
-  m_poll_owner(NULL),
-  m_poll_queue_head(NULL),
-  m_poll_queue_tail(NULL),
-  m_num_active_clients(0),
-  m_check_connections(true),
-  theTransporterRegistry(0),
-  theOwnId(0),
-  theStartNodeId(1),
-  theClusterMgr(NULL),
-  dozer(NULL),
-  theStopReceive(0),
-  theStopSend(0),
-  sendThreadWaitMillisec(10),
-  theSendThread(NULL),
-  theReceiveThread(NULL),
-  recv_client(NULL),
-  m_fragmented_signal_id(0),
-  m_open_close_mutex(NULL),
-  thePollMutex(NULL),
-  m_globalDictCache(cache),
-  m_send_buffer("sendbufferpool"),
-  m_send_thread_mutex(NULL),
-  m_send_thread_cond(NULL),
-  m_send_thread_nodes()
-{
-  DBUG_ENTER("TransporterFacade::TransporterFacade");
-  thePollMutex = NdbMutex_CreateWithName("PollMutex");
-  sendPerformedLastInterval = 0;
-  m_open_close_mutex = NdbMutex_Create();
-  for (Uint32 i = 0; i < NDB_ARRAY_SIZE(m_send_buffers); i++)
-  {
-    char name_buf[32];
-    BaseString::snprintf(name_buf, sizeof(name_buf), "sendbuffer:%u", i);
-    NdbMutex_InitWithName(&m_send_buffers[i].m_mutex, name_buf);
-  }
-
-  m_send_thread_cond = NdbCondition_Create();
-  m_send_thread_mutex = NdbMutex_CreateWithName("SendThreadMutex");
-
-  for (int i = 0; i < NO_API_FIXED_BLOCKS; i++)
-    m_fixed2dynamic[i]= RNIL;
-
-#ifdef API_TRACE
-  apiSignalLog = 0;
-#endif
-
-  theClusterMgr = new ClusterMgr(*this);
-  DBUG_VOID_RETURN;
-}
-
-
-/* Return true if node with "nodeId" is a MGM node */
-static bool is_mgmd(Uint32 nodeId,
-                    const ndb_mgm_configuration * conf)
-{
-  ndb_mgm_configuration_iterator iter(*conf, CFG_SECTION_NODE);
-  if (iter.find(CFG_NODE_ID, nodeId))
-    abort();
-  Uint32 type;
-  if(iter.get(CFG_TYPE_OF_SECTION, &type))
-    abort();
-
-  return (type == NODE_TYPE_MGM);
-}
-
-
-bool
-TransporterFacade::do_connect_mgm(NodeId nodeId,
-                                  const ndb_mgm_configuration* conf)
-{
-  // Allow other MGM nodes to connect
-  DBUG_ENTER("TransporterFacade::do_connect_mgm");
-  ndb_mgm_configuration_iterator iter(*conf, CFG_SECTION_CONNECTION);
-  for(iter.first(); iter.valid(); iter.next())
-  {
-    Uint32 nodeId1, nodeId2;
-    if (iter.get(CFG_CONNECTION_NODE_1, &nodeId1) ||
-        iter.get(CFG_CONNECTION_NODE_2, &nodeId2))
-      DBUG_RETURN(false);
-
-    // Skip connections where this node is not involved
-    if (nodeId1 != nodeId && nodeId2 != nodeId)
-      continue;
-
-    // If both sides are MGM, open connection
-    if(is_mgmd(nodeId1, conf) && is_mgmd(nodeId2, conf))
-    {
-      Uint32 remoteNodeId = (nodeId == nodeId1 ? nodeId2 : nodeId1);
-      DBUG_PRINT("info", ("opening connection to node %d", remoteNodeId));
-      doConnect(remoteNodeId);
     }
   }
 
   DBUG_RETURN(true);
-}
-
-void
-TransporterFacade::set_up_node_active_in_send_buffers(Uint32 nodeId,
-                                   const ndb_mgm_configuration &conf)
-{
-  DBUG_ENTER("TransporterFacade::set_up_node_active_in_send_buffers");
-  ndb_mgm_configuration_iterator iter(conf, CFG_SECTION_CONNECTION);
-  Uint32 nodeId1, nodeId2, remoteNodeId;
-  struct TFSendBuffer *b;
-
-  /* Need to also communicate with myself, not found in config */
-  b = m_send_buffers + nodeId;
-  b->m_node_active = true;
-
-  for (iter.first(); iter.valid(); iter.next())
-  {
-    if (iter.get(CFG_CONNECTION_NODE_1, &nodeId1)) continue;
-    if (iter.get(CFG_CONNECTION_NODE_2, &nodeId2)) continue;
-    if (nodeId1 != nodeId && nodeId2 != nodeId) continue;
-    remoteNodeId = (nodeId == nodeId1 ? nodeId2 : nodeId1);
-    b = m_send_buffers + remoteNodeId;
-    b->m_node_active = true;
-  }
-  DBUG_VOID_RETURN;
 }
 
 void
@@ -2061,8 +1463,6 @@
                             const NdbApiSignal* aSignal, 
                             const LinearSectionPtr ptr[3])
 {
-<<<<<<< HEAD
-=======
   /**
    * ::for_each() is required to be called by the thread being
    * the poll owner while it trp_deliver_signal() to
@@ -2072,7 +1472,6 @@
    */
   assert(is_poll_owner_thread());
 
->>>>>>> 0920cfc8
   /*
     Allow up to 16 threads to receive signals here before we start
     waking them up.
@@ -2177,16 +1576,6 @@
   req->xxxBlockRef = numberToRef(clnt->m_blockNo, theOwnId);
 
   if (clnt)
-<<<<<<< HEAD
-  {
-    NdbMutex_Lock(m_open_close_mutex);
-    signal.theReceiversBlockNumber = clnt->m_blockNo;
-    signal.theData[0] = clnt->m_blockNo;
-    dbg("close(%p)", clnt);
-    if (m_threads.get(clnt->m_blockNo) != clnt)
-    {
-      abort();
-=======
   {
     NdbMutex_Lock(m_open_close_mutex);
     signal.theReceiversBlockNumber = clnt->m_blockNo;
@@ -2300,113 +1689,6 @@
       clnt->do_forceSend(1);
       clnt->do_poll(10);
       clnt->complete_poll();
->>>>>>> 0920cfc8
-    }
-
-    /**
-     * We close a client through the following procedure
-     * 1) Ensure we close something which is open
-     * 2) Send a signal to ourselves, this signal will be executed
-     *    by the poll owner. When this signal is executed we're
-     *    in the correct thread to write NULL into the mapping
-     *    array.
-     * 3) When this thread receives the signal sent to ourselves it
-     *    it will call close (perform_close_clnt) on the client
-     *    mapping.
-     * 4) We will wait on a condition in this thread for the poll
-     *    owner to set this entry to NULL.
-     */
-    if (!theTransporterRegistry)
-    {
-<<<<<<< HEAD
-      /*
-        We haven't even setup transporter registry, so no need to
-        send signal to poll waiter to close.
-      */
-      m_threads.close(clnt->m_blockNo);
-      NdbMutex_Unlock(m_open_close_mutex);
-      return 0;
-    }
-    bool not_finished;
-    do
-    {
-      /**
-       * Obey lock order of trp_client::m_mutex vs. open_close_mutex:
-       * deliver_signal(CLOSE_COMREQ) will lock the client, then
-       * perform_close_clnt() which takes the m_open_close_mutex.
-       * That would deadlock if we didn't release open_close_mutex now.
-       */
-      NdbMutex_Unlock(m_open_close_mutex);
-
-      clnt->start_poll();
-      if (first)
-      {
-        clnt->raw_sendSignal(&signal, theOwnId);
-        clnt->do_forceSend(1);
-        first = false;
-      }
-
-      // perform_close_clnt() will 'wakeup()', so wait how long it takes
-      clnt->do_poll(3000);
-
-      NdbMutex_Lock(m_open_close_mutex);
-      not_finished = (m_threads.get(clnt->m_blockNo) == clnt);
-      clnt->complete_poll();
-    } while (not_finished);
-    NdbMutex_Unlock(m_open_close_mutex);
-  }
-  return 0;
-}
-
-void
-TransporterFacade::expand_clnt()  //Handle EXPAND_CLNT signal
-{
-  Guard g(m_open_close_mutex);
-  m_threads.expand(64);
-}
-
-Uint32
-TransporterFacade::open_clnt(trp_client * clnt, int blockNo)
-{
-  DBUG_ENTER("TransporterFacade::open");
-  dbg("open(%p)", clnt);
-
-  NdbMutex_Lock(m_open_close_mutex);
-  while (unlikely(m_threads.freeCnt() == 0))
-  {
-    // First ::open_clnt seeing 'freeCnt() == 0' will expand
-    const bool do_expand = !m_threads.m_expanding;
-    m_threads.m_expanding = true;
-
-    /**
-     * Obey lock order of trp_client::m_mutex vs. open_close_mutex:
-     * deliver_signal(EXPAND_CLNT) will lock the client, then call
-     * expand_clnt() which takes the m_open_close_mutex.
-     * That would deadlock if we didn't release open_close_mutex now.
-     */
-    NdbMutex_Unlock(m_open_close_mutex);
-
-    /**
-     * Ask ClusterMgr to do m_thread.expand() (Need poll rights)
-     * There is no wakeup() of the client(s) wating for expand,
-     * do_poll waits in short 10ms naps before checking if expand
-     * completed. Only the client requesting the expand do_poll,
-     * the other simply sleeps.
-     */
-    if (do_expand)
-    {
-      NdbApiSignal signal(numberToRef(0, theOwnId));
-      signal.theVerId_signalNumber = GSN_EXPAND_CLNT;
-      signal.theTrace = 0;
-      signal.theLength = 1;
-      signal.theReceiversBlockNumber = theClusterMgr->m_blockNo;
-      signal.theData[0] = 0;  //Unused
-
-      clnt->start_poll();
-      clnt->raw_sendSignal(&signal, theOwnId);
-      clnt->do_forceSend(1);
-      clnt->do_poll(10);
-      clnt->complete_poll();
     }
     else
     {
@@ -2414,12 +1696,6 @@
     }
     NdbMutex_Lock(m_open_close_mutex);
   }
-=======
-      NdbSleep_MilliSleep(10);
-    }
-    NdbMutex_Lock(m_open_close_mutex);
-  }
->>>>>>> 0920cfc8
   const int r= m_threads.open(clnt);
   NdbMutex_Unlock(m_open_close_mutex);
   if (r < 0)
@@ -2464,8 +1740,6 @@
 }
 
 
-<<<<<<< HEAD
-=======
 /**
  * ::is_poll_owner_thread() is used in assert's to verify and
  * enforce correct usage of raw_sendSignal vs. safe_sendSignal():
@@ -2503,7 +1777,6 @@
          my_thread_equal(my_thread_self(),m_poll_owner_tid);
 }
 
->>>>>>> 0920cfc8
 /******************************************************************************
  * SEND SIGNAL METHODS
  *****************************************************************************/
@@ -2869,7 +2142,6 @@
          * If there's not enough space for one segment, then we round up
          * to one segment.  This can make us send more than CHUNK_SZ, which
          * is ok as it's defined as less than the maximum message length.
-<<<<<<< HEAD
          */
         send_sz = (send_sz / NDB_SECTION_SEGMENT_SZ) * 
           NDB_SECTION_SEGMENT_SZ;                        /* Round down */
@@ -2880,18 +2152,6 @@
          * here to send the last fragment.
          * Otherwise, send what we've collected so far.
          */
-=======
-         */
-        send_sz = (send_sz / NDB_SECTION_SEGMENT_SZ) * 
-          NDB_SECTION_SEGMENT_SZ;                        /* Round down */
-        send_sz = MAX(send_sz, NDB_SECTION_SEGMENT_SZ);  /* At least one */
-        send_sz = MIN(send_sz, remaining_sec_sz);        /* Only actual data */
-        
-        /* If we've squeezed the last bit of data in, jump out of 
-         * here to send the last fragment.
-         * Otherwise, send what we've collected so far.
-         */
->>>>>>> 0920cfc8
         if ((send_sz == remaining_sec_sz) &&      /* All sent */
             (i == secs - 1))                      /* No more sections */
         {
@@ -3145,10 +2405,6 @@
   {
     theClusterMgr->lock();
     theClusterMgr->reportConnected(aNodeId);
-<<<<<<< HEAD
-    theClusterMgr->flush_send_buffers();
-=======
->>>>>>> 0920cfc8
     theClusterMgr->unlock();
   }
   else
@@ -3166,10 +2422,6 @@
   {
     theClusterMgr->lock();
     theClusterMgr->reportDisconnected(aNodeId);
-<<<<<<< HEAD
-    theClusterMgr->flush_send_buffers();
-=======
->>>>>>> 0920cfc8
     theClusterMgr->unlock();
   }
   else
@@ -3311,15 +2563,6 @@
 {
   assert(reference >= MIN_API_BLOCK_NO);
   return reference - MIN_API_BLOCK_NO;
-}
-
-void
-TransporterFacade::start_poll(trp_client* clnt)
-{
-  assert(clnt->m_poll.m_locked == true);
-  assert(clnt->m_poll.m_poll_queue == false);
-  assert(clnt->m_poll.m_waiting == trp_client::PollQueue::PQ_IDLE);
-  dbg2("%p->start_poll on %p", clnt, this);
 }
 
 /**
@@ -3514,6 +2757,7 @@
   /* We found the poll-right available, grab it */
   assert(m_poll_owner == NULL);
   m_poll_owner = clnt;
+  m_poll_owner_tid = my_thread_self();
   unlock_poll_mutex();
 
   assert(clnt->m_poll.m_poll_owner == false);
@@ -3521,34 +2765,55 @@
   return true;
 }
 
-void
-TransporterFacade::finish_poll(trp_client* clnt,
-                               Uint32 cnt,
-                               Uint32& cnt_woken,
-                               trp_client** arr)
-{
+/**
+ * When a m_poll_owner has been assigned, any actual receiver polling
+ * (::external_poll()) has to be enclosed in a pair of 
+ * start_poll() - finish_poll() calls.
+ */
+void
+TransporterFacade::start_poll()
+{
+  assert(m_poll_owner != NULL);
+  assert(m_poll_owner->m_poll.m_waiting == trp_client::PollQueue::PQ_WAITING);
+  assert(m_poll_owner->m_poll.m_locked);
+
+  assert(m_locked_cnt == 0);
+  m_locked_cnt = 1;
+  m_locked_clients[0] = m_poll_owner;
+  assert(m_poll_owner->is_locked_for_poll() == false);
+  m_poll_owner->set_locked_for_poll(true);
+  dbg("%p becomes poll owner", m_poll_owner);
+}
+
+int
+TransporterFacade::finish_poll(trp_client* arr[])
+{
+  assert(m_poll_owner != NULL);
+  assert(m_locked_cnt > 0);
+  assert(m_locked_cnt <= MAX_LOCKED_CLIENTS);
+  assert(m_locked_clients[0] == m_poll_owner);
+
+  const Uint32 lock_cnt = m_locked_cnt;
+  int cnt_woken = 0;
+
 #ifndef NDEBUG
   {
-    Uint32 lock_cnt = clnt->m_poll.m_locked_cnt;
-    assert(lock_cnt >= 1);
-    assert(lock_cnt <= clnt->m_poll.m_lock_array_size);
-    assert(clnt->m_poll.m_locked_clients[0] == clnt);
     // no duplicates
     if (DBG_POLL) printf("after external_poll: cnt: %u ", lock_cnt);
     for (Uint32 i = 0; i < lock_cnt; i++)
     {
-      trp_client * tmp = clnt->m_poll.m_locked_clients[i];
+      trp_client * tmp = m_locked_clients[i];
       if (DBG_POLL) printf("%p(%u) ", tmp, tmp->m_poll.m_waiting);
       for (Uint32 j = i + 1; j < lock_cnt; j++)
       {
-        assert(tmp != clnt->m_poll.m_locked_clients[j]);
+        assert(tmp != m_locked_clients[j]);
       }
     }
     if (DBG_POLL) printf("\n");
 
     for (Uint32 i = 1; i < lock_cnt; i++)
     {
-      trp_client * tmp = clnt->m_poll.m_locked_clients[i];
+      trp_client * tmp = m_locked_clients[i];
       if (tmp->m_poll.m_locked == true)
       {
         assert(tmp->m_poll.m_waiting != trp_client::PollQueue::PQ_IDLE);
@@ -3564,42 +2829,58 @@
 #endif
 
   /**
-   * we're finished polling
+   * we're finished polling:
+   *  - Any signals sent by receivers has been 'safe-sent' by the poll_owner.
+   *    Thus we have to flush the poll_owner (== clnt) send buffer to 'global'
+   *    TransporterFacade queues.
+   *    (At latest sent by send thread after 'sendThreadWaitMillisec')
+   *  - Assert: There should *not* be any 'unflushed_send' for the other clients
+   *  - Unlock the clients.
    */
+  trp_client *clnt = m_poll_owner;
+
   assert(clnt->is_locked_for_poll() == true);
+  clnt->flush_send_buffers();
   clnt->set_locked_for_poll(false);
   dbg("%p->set_locked_for_poll false", clnt);
 
   /**
    * count woken clients
-   *   and put them to the left in array
+   *   skip m_poll_owner in m_locked_clients[0]
+   *   and put the woken clients to the left in array,
+   *   non woken are filled in from right in array
    */
-  for (Uint32 i = 0; i < cnt; i++)
-  {
-    trp_client * tmp = arr[i];
+  int cnt_not_woken = 0;
+  for (Uint32 i = 1; i < lock_cnt; i++)
+  {
+    trp_client * tmp = m_locked_clients[i];
     bool woken = (tmp->m_poll.m_waiting == trp_client::PollQueue::PQ_WOKEN);
     assert(tmp->is_locked_for_poll() == true);
+    assert(tmp->has_unflushed_sends() == false);
     tmp->set_locked_for_poll(false);
     dbg("%p->set_locked_for_poll false", tmp);
     if (woken)
     {
-      arr[i] = arr[cnt_woken];
-      arr[cnt_woken] = tmp;
-      cnt_woken++;
-    }
-  }
+      arr[cnt_woken++] = tmp;
+    }
+    else
+    {
+      arr[lock_cnt-2-cnt_not_woken++] = tmp;
+    }
+  }
+  assert(cnt_woken+cnt_not_woken == (int)(lock_cnt-1));
 
   if (DBG_POLL)
   {
-    Uint32 lock_cnt = clnt->m_poll.m_locked_cnt;
-    printf("after sort: cnt: %u ", lock_cnt);
-    for (Uint32 i = 0; i < lock_cnt; i++)
-    {
-      trp_client * tmp = clnt->m_poll.m_locked_clients[i];
+    printf("after sort: cnt: %u ", lock_cnt-1);
+    for (Uint32 i = 0; i < lock_cnt-1; i++)
+    {
+      trp_client * tmp = arr[i];
       printf("%p(%u) ", tmp, tmp->m_poll.m_waiting);
     }
     printf("\n");
   }
+  return cnt_woken;
 }
 
 /**
@@ -3660,26 +2941,33 @@
      * receiving data we will check if all data is received,
      * if not we poll again.
      */
-    clnt->m_poll.start_poll(clnt);
+    start_poll();
     dbg("%p->external_poll", clnt);
     external_poll(wait_time);
 
-    Uint32 cnt_woken = 0;
-    Uint32 cnt = clnt->m_poll.m_locked_cnt - 1; // skip self
-    trp_client ** arr = clnt->m_poll.m_locked_clients + 1; // skip self
-    finish_poll(clnt, cnt, cnt_woken, arr);
+    /**
+     * As m_locked_clients[] are protected by owning the poll right,
+     * which we are soon about to release, its contents is now copied
+     * out to locked[] by finish_poll().
+     * NOTE: 'clnt' being the first 'locked' is not copied out
+     */
+    const Uint32 locked_cnt = m_locked_cnt;
+    trp_client *locked[MAX_LOCKED_CLIENTS-1]; //locked_cnt-1
+    const int cnt_woken = finish_poll(locked);
+    m_locked_cnt = 0;
 
     lock_poll_mutex();
 
-    if ((cnt + 1) > m_num_active_clients)
-    {
-      m_num_active_clients = cnt + 1;
-    }
+    if (locked_cnt > m_num_active_clients)
+    {
+      m_num_active_clients = locked_cnt;
+    }
+
     /**
      * Now remove all woken from poll queue
      * note: poll mutex held
      */
-    remove_from_poll_queue(arr, cnt_woken);
+    remove_from_poll_queue(locked, cnt_woken);
 
     /**
      * Release poll right temporarily in case we get
@@ -3695,30 +2983,35 @@
     {
       clnt->m_poll.m_poll_owner = false;
       m_poll_owner = NULL;
+      /**
+       * Note, there is no platform independent 'NULL' defined for
+       * thread id, so can't clear it as one might have expected here.
+       * Instead we define that 'owner_tid' is only valid iff
+       * 'm_poll_owner != NULL'
+       */
+      //m_poll_owner_tid = 0;
     }
     unlock_poll_mutex();
 
     /**
      * Now wake all the woken clients
      */
-    unlock_and_signal(arr, cnt_woken);
+    unlock_and_signal(locked, cnt_woken);
 
     /**
      * And unlock the rest that we delivered messages to
      */
-    for (Uint32 i = cnt_woken; i < cnt; i++)
-    {
-      dbg("unlock (%p)", arr[i]);
-      NdbMutex_Unlock(arr[i]->m_mutex);
-    }
-    clnt->m_poll.m_locked_cnt = 0;
+    for (Uint32 i = cnt_woken; i < locked_cnt-1; i++)
+    {
+      dbg("unlock (%p)", locked[i]);
+      NdbMutex_Unlock(locked[i]->m_mutex);
+    }
 
     // Terminate polling if we are PQ_WOKEN
     assert(clnt->m_poll.m_waiting != trp_client::PollQueue::PQ_IDLE);
     if (clnt->m_poll.m_waiting == trp_client::PollQueue::PQ_WOKEN)
       break;
 
-<<<<<<< HEAD
     // Check for poll-timeout
     const NDB_TICKS now = NdbTick_getCurrentTicks();
     elapsed_ms = NdbTick_Elapsed(start,now).milliSec();
@@ -3730,7 +3023,6 @@
   // Might have to find a new poll owner
   propose_poll_owner();
 
-  assert(clnt->m_poll.m_locked_cnt == 0);
   dbg("%p->do_poll return", clnt);
   return;
 }
@@ -3749,498 +3041,6 @@
   case trp_client::PollQueue::PQ_IDLE:
     dbg2("wakeup(%p) PQ_IDLE on %p", clnt, this);
     break;
-=======
-Uint32
-TransporterFacade::mapRefToIdx(Uint32 reference) const
-{
-  assert(reference >= MIN_API_BLOCK_NO);
-  return reference - MIN_API_BLOCK_NO;
-}
-
-/**
- * Propose a client to become new poll owner if
- * no one is currently assigned.
- *
- * Prefer the receiver thread if it is waiting in the
- * poll_queue, else pick the 'last' in the poll_queue.
- *
- * The suggested poll owner will race with any other clients
- * not yet 'WAITING' to become poll owner. (If any such arrives.)
- */
-void
-TransporterFacade::propose_poll_owner()
-{
-  int retries = 0;
-
-  do
-  {
-    lock_poll_mutex();
-
-    if (m_poll_owner != NULL || m_poll_queue_tail == NULL)
-    {
-      /**
-       * New poll owner already appointed or none waiting
-       * ...no need to do anything
-       */
-      unlock_poll_mutex();
-      break;
-    }
-
-    /**
-     * Prefer receiver thread as new poll owner *candidate*,
-     * else pick the last client in the poll queue,
-     */
-    trp_client* const new_owner = 
-        (recv_client && recv_client->m_poll.m_poll_queue)
-           ? recv_client 
-           : m_poll_queue_tail;
-
-    /**
-     * Note: we can only try lock here, to prevent potential deadlock
-     *   given that we acquire mutex in different order when starting to poll.
-     *   Only lock if not already locked (can happen when signals received
-     *   and trp_client isn't ready).
-     */ 
-    if (NdbMutex_Trylock(new_owner->m_mutex) == 0)
-    {
-      assert(new_owner->m_poll.m_poll_queue == true);
-      assert(new_owner->m_poll.m_waiting == trp_client::PollQueue::PQ_WAITING);
-      unlock_poll_mutex();
-
-      /**
-       * Signal the proposed poll owner
-       */
-      NdbCondition_Signal(new_owner->m_poll.m_condition);
-      NdbMutex_Unlock(new_owner->m_mutex);
-      break;
-    }
-    unlock_poll_mutex();
-
-    /**
-     * Failed to lock new owner. Retry, but start to
-     * back off the CPU if many retries are needed.
-     */
-    retries++;
-    if (retries > 100)
-      NdbSleep_MicroSleep(10);
-    else if (retries > 10)
-      my_thread_yield();
-
-  } while(true);
-}
-
-/**
- * Try to acquire the poll-right to 'clnt' within the specified 'wait_time'.
- *
- * By design, we allow existing clnt's 'WAITING' in poll_queue, and new
- * not_yet_waiting clients, to race for becoming the poll-owner. 
- * Getting a new poll owner ASAP is critical for API throughput and
- * latency, so its better to give the poll right to the first thread
- * being able to take it, rather than trying to implement some 'fairness' in 
- * whose turn it is to be the poll owner. The later would have implied
- * waiting for that thread to eventually be scheduled by the OS.
- *
- * Assumed to be called with 'clnt' locked and 'poll_mutex' not held.
- */
-bool
-TransporterFacade::try_become_poll_owner(trp_client* clnt, Uint32 wait_time)
-{
-  assert(clnt->m_poll.m_locked == true);
-  assert(clnt->m_poll.m_poll_owner == false);
-
-  lock_poll_mutex();
-  assert(m_poll_owner != clnt);
-
-  if (m_poll_owner != NULL)
-  {
-    /*
-      Dont wait for the poll right to become available if
-      no wait_time is allowed. Return without poll right,
-      and without waiting in poll queue.
-    */
-    if (wait_time == 0)
-    {
-      unlock_poll_mutex();
-
-      assert(clnt->m_poll.m_waiting == trp_client::PollQueue::PQ_WAITING);
-      clnt->m_poll.m_waiting = trp_client::PollQueue::PQ_IDLE;
-      dbg("%p - poll_owner == false && wait_time == 0 => return", clnt);
-      return false;
-    }
-
-    /* All poll "right" waiters are in the poll_queue */
-    add_to_poll_queue(clnt);
-
-    /**
-     * We will sleep on a conditional mutex while the poll right 
-     * can't be acquired. While sleeping the thread owning the poll "right"
-     * could wake us up if it has delivered all data to us. That will
-     * terminate our wait. (PQ_WOKEN state)
-     *
-     * We could also be woken up by the current poll owner which will
-     * set 'm_poll_owner = NULL' and signal *one of* the waiting clients
-     * when it retire as poll owner. The poll owner right could then be 
-     * acquired if we find it free, *or* another client could have raced us
-     * and already grabbed it.
-     *
-     * We could also terminate the poll-right wait due to the max
-     * wait_time being exceeded.
-     */
-    struct timespec wait_end; 
-    NdbCondition_ComputeAbsTime(&wait_end, wait_time);
-
-    while (true) //(m_poll_owner != NULL)
-    {
-      unlock_poll_mutex();  //Release while waiting
-      dbg("cond_wait(%p)", clnt);
-      const int ret = NdbCondition_WaitTimeoutAbs(
-                               clnt->m_poll.m_condition,
-                               clnt->m_mutex,
-                               &wait_end);
-
-      switch(clnt->m_poll.m_waiting) {
-      case trp_client::PollQueue::PQ_WOKEN:
-        dbg("%p - PQ_WOKEN", clnt);
-        // We have already been taken out of poll queue
-        assert(clnt->m_poll.m_poll_queue == false);
-        assert(clnt->m_poll.m_poll_owner == false);
-        clnt->m_poll.m_waiting = trp_client::PollQueue::PQ_IDLE;
-        return false;
-      case trp_client::PollQueue::PQ_WAITING:
-        dbg("%p - PQ_WAITING", clnt);
-        break;
-      case trp_client::PollQueue::PQ_IDLE:
-        dbg("%p - PQ_IDLE", clnt);
-        // fall-through
-      default:
-        require(false); // should not happen!!
-        break;
-      }
-
-      lock_poll_mutex();
-      if (m_poll_owner == NULL)
-      {
-        assert(clnt->m_poll.m_poll_owner == false);
-        break;
-      }
-      if (ret == ETIMEDOUT)
-      {
-        /**
-         * We got timeout...hopefully rare...
-         */
-        assert(m_poll_owner != clnt);
-        assert(clnt->m_poll.m_poll_owner == false);
-        remove_from_poll_queue(clnt);
-        unlock_poll_mutex();
-
-        clnt->m_poll.m_waiting = trp_client::PollQueue::PQ_IDLE;
-        dbg("%p - PQ_WAITING poll_owner == false => return", clnt);
-        return false;
-      }
-    }
-    remove_from_poll_queue(clnt);
-
-    /**
-     * We were proposed as new poll owner, and was first to wakeup
-     */
-    dbg("%p - PQ_WAITING => new poll_owner", clnt);
-  }
-
-  /* We found the poll-right available, grab it */
-  assert(m_poll_owner == NULL);
-  m_poll_owner = clnt;
-  m_poll_owner_tid = my_thread_self();
-  unlock_poll_mutex();
-
-  assert(clnt->m_poll.m_poll_owner == false);
-  clnt->m_poll.m_poll_owner = true;
-  return true;
-}
-
-/**
- * When a m_poll_owner has been assigned, any actual receiver polling
- * (::external_poll()) has to be enclosed in a pair of 
- * start_poll() - finish_poll() calls.
- */
-void
-TransporterFacade::start_poll()
-{
-  assert(m_poll_owner != NULL);
-  assert(m_poll_owner->m_poll.m_waiting == trp_client::PollQueue::PQ_WAITING);
-  assert(m_poll_owner->m_poll.m_locked);
-
-  assert(m_locked_cnt == 0);
-  m_locked_cnt = 1;
-  m_locked_clients[0] = m_poll_owner;
-  assert(m_poll_owner->is_locked_for_poll() == false);
-  m_poll_owner->set_locked_for_poll(true);
-  dbg("%p becomes poll owner", m_poll_owner);
-}
-
-int
-TransporterFacade::finish_poll(trp_client* arr[])
-{
-  assert(m_poll_owner != NULL);
-  assert(m_locked_cnt > 0);
-  assert(m_locked_cnt <= MAX_LOCKED_CLIENTS);
-  assert(m_locked_clients[0] == m_poll_owner);
-
-  const Uint32 lock_cnt = m_locked_cnt;
-  int cnt_woken = 0;
-
-#ifndef NDEBUG
-  {
-    // no duplicates
-    if (DBG_POLL) printf("after external_poll: cnt: %u ", lock_cnt);
-    for (Uint32 i = 0; i < lock_cnt; i++)
-    {
-      trp_client * tmp = m_locked_clients[i];
-      if (DBG_POLL) printf("%p(%u) ", tmp, tmp->m_poll.m_waiting);
-      for (Uint32 j = i + 1; j < lock_cnt; j++)
-      {
-        assert(tmp != m_locked_clients[j]);
-      }
-    }
-    if (DBG_POLL) printf("\n");
-
-    for (Uint32 i = 1; i < lock_cnt; i++)
-    {
-      trp_client * tmp = m_locked_clients[i];
-      if (tmp->m_poll.m_locked == true)
-      {
-        assert(tmp->m_poll.m_waiting != trp_client::PollQueue::PQ_IDLE);
-      }
-      else
-      {
-        assert(tmp->m_poll.m_poll_owner == false);
-        assert(tmp->m_poll.m_poll_queue == false);
-        assert(tmp->m_poll.m_waiting == trp_client::PollQueue::PQ_IDLE);
-      }
-    }
->>>>>>> 0920cfc8
-  }
-#endif
-
-  /**
-   * we're finished polling:
-   *  - Any signals sent by receivers has been 'safe-sent' by the poll_owner.
-   *    Thus we have to flush the poll_owner (== clnt) send buffer to 'global'
-   *    TransporterFacade queues.
-   *    (At latest sent by send thread after 'sendThreadWaitMillisec')
-   *  - Assert: There should *not* be any 'unflushed_send' for the other clients
-   *  - Unlock the clients.
-   */
-  trp_client *clnt = m_poll_owner;
-
-  assert(clnt->is_locked_for_poll() == true);
-  clnt->flush_send_buffers();
-  clnt->set_locked_for_poll(false);
-  dbg("%p->set_locked_for_poll false", clnt);
-
-  /**
-   * count woken clients
-   *   skip m_poll_owner in m_locked_clients[0]
-   *   and put the woken clients to the left in array,
-   *   non woken are filled in from right in array
-   */
-  int cnt_not_woken = 0;
-  for (Uint32 i = 1; i < lock_cnt; i++)
-  {
-    trp_client * tmp = m_locked_clients[i];
-    bool woken = (tmp->m_poll.m_waiting == trp_client::PollQueue::PQ_WOKEN);
-    assert(tmp->is_locked_for_poll() == true);
-    assert(tmp->has_unflushed_sends() == false);
-    tmp->set_locked_for_poll(false);
-    dbg("%p->set_locked_for_poll false", tmp);
-    if (woken)
-    {
-      arr[cnt_woken++] = tmp;
-    }
-    else
-    {
-      arr[lock_cnt-2-cnt_not_woken++] = tmp;
-    }
-  }
-  assert(cnt_woken+cnt_not_woken == (int)(lock_cnt-1));
-
-  if (DBG_POLL)
-  {
-    printf("after sort: cnt: %u ", lock_cnt-1);
-    for (Uint32 i = 0; i < lock_cnt-1; i++)
-    {
-      trp_client * tmp = arr[i];
-      printf("%p(%u) ", tmp, tmp->m_poll.m_waiting);
-    }
-    printf("\n");
-  }
-  return cnt_woken;
-}
-
-/**
- * Poll the Transporters for incomming messages.
- * Also 'update_connections' status in regular intervals
- * controlled by the flag 'm_check_connections'.
- * (::threadMainReceive() is responsible for requesting
- * this in regular intervals)
- * 
- * Both of these operations require the poll right to
- * have been acquired. If we are not already 'poll_owner',
- * we will try to set it within the timeout 'wait_time'.
- *
- * If we get the poll rights withing the specified wait_time,
- * we will repeatedly poll the receiver until either
- * 'clnt' is woken up, or the max 'wait_time' expires.
- *
- * Poll ownership is released on return if not
- * 'stay_poll_owner' is requested.
- *
- * 'clnt->m_poll.m_poll_owner' will maintain whether
- * poll right is being owned or not,
- */
-void
-TransporterFacade::do_poll(trp_client* clnt,
-                           Uint32 wait_time,
-                           bool stay_poll_owner)
-{
-  dbg("do_poll(%p)", clnt);
-  const NDB_TICKS start = NdbTick_getCurrentTicks();
-  clnt->m_poll.m_waiting = trp_client::PollQueue::PQ_WAITING;
-  assert(clnt->m_poll.m_locked == true);
-
-  Uint32 elapsed_ms = 0;  //'wait_time' used so far
-  do  
-  {  
-    if (clnt->m_poll.m_poll_owner == false)
-    {
-      assert(wait_time >= elapsed_ms);
-      const Uint32 rem_wait_time = wait_time - elapsed_ms;
-      /**
-       * If we fail to become poll owner, we either was PQ_WOKEN
-       * up as we received what we were PQ_WAITING for, or other
-       * clients held the poll right until 'wait_time' expired.
-       *
-       * In either case the clients which held the poll right
-       * will be responsible for signaling the new client
-       * preferred to be next poll owner. (see further below)
-       * So we can just return here.
-       */
-      if (!try_become_poll_owner(clnt, rem_wait_time))
-        return;
-    }
-    assert(clnt->m_poll.m_poll_owner == true);
-
-    /**
-     * We have the poll "right" and we poll until data is received. After
-     * receiving data we will check if all data is received,
-     * if not we poll again.
-     */
-    start_poll();
-    dbg("%p->external_poll", clnt);
-    external_poll(wait_time);
-
-    /**
-     * As m_locked_clients[] are protected by owning the poll right,
-     * which we are soon about to release, its contents is now copied
-     * out to locked[] by finish_poll().
-     * NOTE: 'clnt' being the first 'locked' is not copied out
-     */
-    const Uint32 locked_cnt = m_locked_cnt;
-    trp_client *locked[MAX_LOCKED_CLIENTS-1]; //locked_cnt-1
-    const int cnt_woken = finish_poll(locked);
-    m_locked_cnt = 0;
-
-    lock_poll_mutex();
-
-    if (locked_cnt > m_num_active_clients)
-    {
-      m_num_active_clients = locked_cnt;
-    }
-
-    /**
-     * Now remove all woken from poll queue
-     * note: poll mutex held
-     */
-    remove_from_poll_queue(locked, cnt_woken);
-
-    /**
-     * Release poll right temporarily in case we get
-     * suspended when unlocking other trp_client::m_mutex'es below.
-     * If still available, the poll right will be re-acquired in our
-     * next round in this poll-loop
-     *
-     * We can't (reasonably) control whether we are yielded by 
-     * the OS scheduler, so we can just prepare for being
-     * suspended here.
-     */
-    if (!stay_poll_owner)
-    {
-      clnt->m_poll.m_poll_owner = false;
-      m_poll_owner = NULL;
-      /**
-       * Note, there is no platform independent 'NULL' defined for
-       * thread id, so can't clear it as one might have expected here.
-       * Instead we define that 'owner_tid' is only valid iff
-       * 'm_poll_owner != NULL'
-       */
-      //m_poll_owner_tid = 0;
-    }
-    unlock_poll_mutex();
-
-    /**
-     * Now wake all the woken clients
-     */
-    unlock_and_signal(locked, cnt_woken);
-
-    /**
-     * And unlock the rest that we delivered messages to
-     */
-    for (Uint32 i = cnt_woken; i < locked_cnt-1; i++)
-    {
-      dbg("unlock (%p)", locked[i]);
-      NdbMutex_Unlock(locked[i]->m_mutex);
-    }
-
-    // Terminate polling if we are PQ_WOKEN
-    assert(clnt->m_poll.m_waiting != trp_client::PollQueue::PQ_IDLE);
-    if (clnt->m_poll.m_waiting == trp_client::PollQueue::PQ_WOKEN)
-      break;
-
-    // Check for poll-timeout
-    const NDB_TICKS now = NdbTick_getCurrentTicks();
-    elapsed_ms = NdbTick_Elapsed(start,now).milliSec();
-
-  } while (elapsed_ms < wait_time);
-
-  clnt->m_poll.m_waiting = trp_client::PollQueue::PQ_IDLE;
-
-  // Might have to find a new poll owner
-  propose_poll_owner();
-
-  dbg("%p->do_poll return", clnt);
-  return;
-}
-
-void
-TransporterFacade::unlock_and_signal(trp_client * const * arr, Uint32 cnt)
-{
-<<<<<<< HEAD
-  for (Uint32 i = 0; i < cnt; i++)
-  {
-    NdbCondition_Signal(arr[i]->m_poll.m_condition);
-    NdbMutex_Unlock(arr[i]->m_mutex);
-=======
-  switch(clnt->m_poll.m_waiting) {
-  case trp_client::PollQueue::PQ_WAITING:
-    dbg2("wakeup(%p) PQ_WAITING => PQ_WOKEN on %p", clnt, this);
-    clnt->m_poll.m_waiting = trp_client::PollQueue::PQ_WOKEN;
-    break;
-  case trp_client::PollQueue::PQ_WOKEN:
-    dbg2("wakeup(%p) PQ_WOKEN on %p", clnt, this);
-    break;
-  case trp_client::PollQueue::PQ_IDLE:
-    dbg2("wakeup(%p) PQ_IDLE on %p", clnt, this);
-    break;
->>>>>>> 0920cfc8
   }
 }
 
@@ -4248,32 +3048,6 @@
 void
 TransporterFacade::unlock_and_signal(trp_client * const arr[], Uint32 cnt)
 {
-<<<<<<< HEAD
-  dbg2("%p->complete_poll on %p", clnt, this);
-  assert(clnt->m_poll.m_poll_queue == false);
-  assert(clnt->m_poll.m_waiting == trp_client::PollQueue::PQ_IDLE);
-  clnt->flush_send_buffers();
-}
-
-void
-trp_client::PollQueue::start_poll(trp_client* self)
-{
-  assert(m_waiting == PQ_WAITING);
-  assert(m_locked);
-  assert(m_poll_owner);
-  assert(m_locked_cnt == 0);
-  assert(&self->m_poll == this);
-  m_locked_cnt = 1;
-  m_locked_clients[0] = self;
-  assert(self->is_locked_for_poll() == false);
-  self->set_locked_for_poll(true);
-  dbg("%p becomes poll owner", self);
-}
-
-bool
-trp_client::PollQueue::check_if_locked(const trp_client* clnt,
-                                       const Uint32 start) const
-=======
   for (Uint32 i = 0; i < cnt; i++)
   {
     NdbCondition_Signal(arr[i]->m_poll.m_condition);
@@ -4284,7 +3058,6 @@
 bool
 TransporterFacade::check_if_locked(const trp_client* clnt,
                                    const Uint32 start) const
->>>>>>> 0920cfc8
 {
   for (Uint32 i = start; i<m_locked_cnt; i++)
   {
@@ -4295,36 +3068,21 @@
 }
 
 void
-<<<<<<< HEAD
-trp_client::PollQueue::lock_client(trp_client* clnt)
-{
-  assert(m_locked_cnt <= m_lock_array_size);
-  assert(check_if_locked((const trp_client*)this, (const Uint32)0) == false);
-=======
 TransporterFacade::lock_client(trp_client* clnt)
 {
   assert(m_locked_cnt <= MAX_LOCKED_CLIENTS);
   assert(check_if_locked(clnt, 0) == false);
 
   NdbMutex_Lock(clnt->m_mutex);
->>>>>>> 0920cfc8
   assert(!clnt->is_locked_for_poll());
 
   Uint32 locked_cnt = m_locked_cnt;
   clnt->set_locked_for_poll(true);
   dbg("lock_client(%p)", clnt);
 
-<<<<<<< HEAD
-  assert(m_locked_cnt < m_lock_array_size);
-  m_locked_clients[locked_cnt] = clnt;
-  m_locked_cnt = locked_cnt + 1;
-  NdbMutex_Lock(clnt->m_mutex);
-  return;
-=======
   assert(m_locked_cnt < MAX_LOCKED_CLIENTS);
   m_locked_clients[locked_cnt] = clnt;
   m_locked_cnt = locked_cnt + 1;
->>>>>>> 0920cfc8
 }
 
 void
@@ -4366,32 +3124,14 @@
 }
 
 void
-<<<<<<< HEAD
-TransporterFacade::remove_from_poll_queue(trp_client* const * arr, Uint32 cnt)
-{
-  for (Uint32 i = 0; i< cnt; i++)
-  {
-    if (arr[i]->m_poll.m_poll_queue)
-    {
-      remove_from_poll_queue(arr[i]);
-    }
-  }
-}
-
-void
-=======
->>>>>>> 0920cfc8
 TransporterFacade::remove_from_poll_queue(trp_client* clnt)  //Need thePollMutex
 {
   assert(clnt != 0);
   assert(clnt->m_poll.m_locked == true);
   assert(clnt->m_poll.m_poll_owner == false);
   assert(clnt->m_poll.m_poll_queue == true);
-<<<<<<< HEAD
-=======
   assert(m_poll_waiters > 0);
   m_poll_waiters--;
->>>>>>> 0920cfc8
 
   if (clnt->m_poll.m_prev != 0)
   {
@@ -4442,13 +3182,10 @@
   return NULL;
 }
 
-<<<<<<< HEAD
-=======
 /**
  * Append the send buffers 'sb' to the transporters list of buffers
  * ready to be delivered to 'node'.
  */
->>>>>>> 0920cfc8
 void
 TransporterFacade::flush_send_buffer(Uint32 node, const TFBuffer * sb)
 {
@@ -4456,27 +3193,6 @@
     return;
 
   assert(node < NDB_ARRAY_SIZE(m_send_buffers));
-<<<<<<< HEAD
-  struct TFSendBuffer * b = m_send_buffers + node;
-  Guard g(&b->m_mutex);
-  b->m_current_send_buffer_size += sb->m_bytes_in_buffer;
-  link_buffer(&b->m_buffer, sb);
-}
-
-void
-TransporterFacade::flush_and_send_buffer(Uint32 node, const TFBuffer * sb)
-{
-  if (unlikely(sb->m_head == NULL)) //Cleared by ::reset_send_buffer()
-    return;
-
-  assert(node < NDB_ARRAY_SIZE(m_send_buffers));
-  struct TFSendBuffer * b = m_send_buffers + node;
-  bool wake = false;
-  NdbMutex_Lock(&b->m_mutex);
-  b->m_current_send_buffer_size += sb->m_bytes_in_buffer;
-  link_buffer(&b->m_buffer, sb);
-
-=======
   assert(m_active_nodes.get(node));
   struct TFSendBuffer * b = m_send_buffers + node;
   Guard g(&b->m_mutex);
@@ -4498,36 +3214,16 @@
 void
 TransporterFacade::try_send_buffer(Uint32 node, struct TFSendBuffer *b)
 {
->>>>>>> 0920cfc8
   if (!b->try_lock_send())
   {
     /**
      * Did not get lock, held by other sender.
-<<<<<<< HEAD
-     * Sender will check if here is data, and wake send-thread
-=======
      * Holder of send lock will check if here is data, and wake send-thread
->>>>>>> 0920cfc8
      * if needed
      */
   }
   else
   {
-<<<<<<< HEAD
-    do_send_buffer(node,b);
-
-    if (b->m_current_send_buffer_size > 0)
-    {
-      wake = true;
-    }
-    b->unlock_send();
-  }
-  NdbMutex_Unlock(&b->m_mutex);
-
-  if (wake)
-  {
-    wakeup_send_thread();
-=======
     assert(b->m_current_send_buffer_size == 
            b->m_buffer.m_bytes_in_buffer+b->m_out_buffer.m_bytes_in_buffer);
 
@@ -4607,7 +3303,6 @@
       m_has_data_nodes.clear(node);
     }
     NdbMutex_Unlock(&b->m_mutex);
->>>>>>> 0920cfc8
   }
 }
 
@@ -4619,11 +3314,7 @@
  * Any pending data in 'm_buffer' is appended to 
  * 'm_out_buffer' before sending.
  *
-<<<<<<< HEAD
- * Will take care of any defered buffer reset
-=======
  * Will take care of any deferred buffer reset
->>>>>>> 0920cfc8
  * before return.
  */
 void
@@ -4636,10 +3327,7 @@
    */
   TFBuffer copy = b->m_buffer;
   b->m_buffer.clear();
-<<<<<<< HEAD
-=======
   b->m_flushed_cnt = 0;
->>>>>>> 0920cfc8
   NdbMutex_Unlock(&b->m_mutex);
 
   if (copy.m_bytes_in_buffer > 0)
@@ -4833,11 +3521,8 @@
     m_send_buffers[node].m_reset = true;
   }
   m_send_buffers[node].m_current_send_buffer_size = 0;
-<<<<<<< HEAD
-=======
   m_send_buffers[node].m_flushed_cnt = 0;
   m_has_data_nodes.clear(node);
->>>>>>> 0920cfc8
 }
 
 #ifdef UNIT_TEST
