--- conflicted
+++ resolved
@@ -3184,7 +3184,14 @@
     if (buf.length())
       pairs.put("check", buf.c_str());
 
-<<<<<<< HEAD
+    // Get "restart" flag
+    if (flags & ConfigInfo::CI_RESTART_SYSTEM)
+      pairs.put("restart", "system");
+
+    // Get "initial" flag
+    if (flags & ConfigInfo::CI_RESTART_INITIAL)
+      pairs.put("initial", "true");
+
     // Get "supported" flag
     Uint32 status = info.getStatus(section, param_name);
     buf.clear();
@@ -3193,16 +3200,6 @@
 
     if (buf.length())
       pairs.put("supported", buf.c_str());
-
-=======
-    // Get "restart" flag
-    if (flags & ConfigInfo::CI_RESTART_SYSTEM)
-      pairs.put("restart", "system");
-
-    // Get "initial" flag
-    if (flags & ConfigInfo::CI_RESTART_INITIAL)
-      pairs.put("initial", "true");
->>>>>>> b06485af
 
     print_xml("param", pairs);
   }
