/* Copyright (C) 2003 MySQL AB

   This program is free software; you can redistribute it and/or modify
   it under the terms of the GNU General Public License as published by
   the Free Software Foundation; version 2 of the License.

   This program is distributed in the hope that it will be useful,
   but WITHOUT ANY WARRANTY; without even the implied warranty of
   MERCHANTABILITY or FITNESS FOR A PARTICULAR PURPOSE.  See the
   GNU General Public License for more details.

   You should have received a copy of the GNU General Public License
   along with this program; if not, write to the Free Software
   Foundation, Inc., 59 Temple Place, Suite 330, Boston, MA  02111-1307  USA */

#include <ndb_global.h>
#include <ndb_opt_defaults.h>

#include <NdbTCP.h>
#include "ConfigInfo.hpp"
#include <mgmapi_config_parameters.h>
#include <ndb_limits.h>
#include "InitConfigFileParser.hpp"
#include <m_string.h>
#include <Bitmask.hpp>

extern my_bool opt_ndb_shm;
extern my_bool opt_core;

#define MAX_LINE_LENGTH 255
#define KEY_INTERNAL 0
#define MAX_INT_RNIL 0xfffffeff
#define MAX_PORT_NO 65535

#define _STR_VALUE(x) #x
#define STR_VALUE(x) _STR_VALUE(x)

/****************************************************************************
 * Section names
 ****************************************************************************/

#define DB_TOKEN_PRINT  "ndbd(DB)"
#define MGM_TOKEN_PRINT "ndb_mgmd(MGM)"
#define API_TOKEN_PRINT "mysqld(API)"

#define DB_TOKEN "DB"
#define MGM_TOKEN "MGM"
#define API_TOKEN "API"

const ConfigInfo::AliasPair
ConfigInfo::m_sectionNameAliases[]={
  {API_TOKEN, "MYSQLD"},
  {DB_TOKEN,  "NDBD"},
  {MGM_TOKEN, "NDB_MGMD"},
  {0, 0}
};

const char* 
ConfigInfo::m_sectionNames[]={
  "SYSTEM",
  "COMPUTER",

  DB_TOKEN,
  MGM_TOKEN,
  API_TOKEN,

  "TCP",
  "SCI",
  "SHM"
};
const int ConfigInfo::m_noOfSectionNames = 
sizeof(m_sectionNames)/sizeof(char*);


/****************************************************************************
 * Section Rules declarations
 ****************************************************************************/
static bool transformComputer(InitConfigFileParser::Context & ctx, const char *);
static bool transformSystem(InitConfigFileParser::Context & ctx, const char *);
static bool transformNode(InitConfigFileParser::Context & ctx, const char *);
static bool checkConnectionSupport(InitConfigFileParser::Context & ctx, const char *);
static bool transformConnection(InitConfigFileParser::Context & ctx, const char *);
static bool applyDefaultValues(InitConfigFileParser::Context & ctx, const char *);
static bool checkMandatory(InitConfigFileParser::Context & ctx, const char *);
static bool fixPortNumber(InitConfigFileParser::Context & ctx, const char *);
static bool fixShmKey(InitConfigFileParser::Context & ctx, const char *);
static bool checkDbConstraints(InitConfigFileParser::Context & ctx, const char *);
static bool checkConnectionConstraints(InitConfigFileParser::Context &, const char *);
static bool checkTCPConstraints(InitConfigFileParser::Context &, const char *);
static bool fixNodeHostname(InitConfigFileParser::Context & ctx, const char * data);
static bool fixHostname(InitConfigFileParser::Context & ctx, const char * data);
static bool fixNodeId(InitConfigFileParser::Context & ctx, const char * data);
static bool fixDepricated(InitConfigFileParser::Context & ctx, const char *);
static bool saveInConfigValues(InitConfigFileParser::Context & ctx, const char *);
static bool fixFileSystemPath(InitConfigFileParser::Context & ctx, const char * data);
static bool fixBackupDataDir(InitConfigFileParser::Context & ctx, const char * data);
static bool fixShmUniqueId(InitConfigFileParser::Context & ctx, const char * data);
static bool checkLocalhostHostnameMix(InitConfigFileParser::Context & ctx, const char * data);

const ConfigInfo::SectionRule 
ConfigInfo::m_SectionRules[] = {
  { "SYSTEM", transformSystem, 0 },
  { "COMPUTER", transformComputer, 0 },

  { DB_TOKEN,   transformNode, 0 },
  { API_TOKEN,  transformNode, 0 },
  { MGM_TOKEN,  transformNode, 0 },

  { MGM_TOKEN,  fixShmUniqueId, 0 },

  { "TCP",  checkConnectionSupport, 0 },
  { "SHM",  checkConnectionSupport, 0 },
  { "SCI",  checkConnectionSupport, 0 },

  { "TCP",  transformConnection, 0 },
  { "SHM",  transformConnection, 0 },
  { "SCI",  transformConnection, 0 },

  { DB_TOKEN,   fixNodeHostname, 0 },
  { API_TOKEN,  fixNodeHostname, 0 },
  { MGM_TOKEN,  fixNodeHostname, 0 },

  { "TCP",  fixNodeId, "NodeId1" },
  { "TCP",  fixNodeId, "NodeId2" },
  { "SHM",  fixNodeId, "NodeId1" },
  { "SHM",  fixNodeId, "NodeId2" },
  { "SCI",  fixNodeId, "NodeId1" },
  { "SCI",  fixNodeId, "NodeId2" },

  { "TCP",  fixHostname, "HostName1" },
  { "TCP",  fixHostname, "HostName2" },
  { "SHM",  fixHostname, "HostName1" },
  { "SHM",  fixHostname, "HostName2" },
  { "SCI",  fixHostname, "HostName1" },
  { "SCI",  fixHostname, "HostName2" },
  { "SHM",  fixHostname, "HostName1" },
  { "SHM",  fixHostname, "HostName2" },

  { "TCP",  fixPortNumber, 0 }, // has to come after fixHostName
  { "SHM",  fixPortNumber, 0 }, // has to come after fixHostName
  { "SCI",  fixPortNumber, 0 }, // has to come after fixHostName

  { "*",    applyDefaultValues, "user" },
  { "*",    fixDepricated, 0 },
  { "*",    applyDefaultValues, "system" },

  { "SHM",  fixShmKey, 0 }, // has to come after apply default values

  { DB_TOKEN,   checkLocalhostHostnameMix, 0 },
  { API_TOKEN,  checkLocalhostHostnameMix, 0 },
  { MGM_TOKEN,  checkLocalhostHostnameMix, 0 },

  { DB_TOKEN,   fixFileSystemPath, 0 },
  { DB_TOKEN,   fixBackupDataDir, 0 },

  { DB_TOKEN,   checkDbConstraints, 0 },

  { "TCP",  checkConnectionConstraints, 0 },
  { "SHM",  checkConnectionConstraints, 0 },
  { "SCI",  checkConnectionConstraints, 0 },

  { "TCP",  checkTCPConstraints, "HostName1" },
  { "TCP",  checkTCPConstraints, "HostName2" },
  { "SCI",  checkTCPConstraints, "HostName1" },
  { "SCI",  checkTCPConstraints, "HostName2" },
  { "SHM",  checkTCPConstraints, "HostName1" },
  { "SHM",  checkTCPConstraints, "HostName2" },
  
  { "*",    checkMandatory, 0 },
  
  { DB_TOKEN,   saveInConfigValues, 0 },
  { API_TOKEN,  saveInConfigValues, 0 },
  { MGM_TOKEN,  saveInConfigValues, 0 },

  { "TCP",  saveInConfigValues, 0 },
  { "SHM",  saveInConfigValues, 0 },
  { "SCI",  saveInConfigValues, 0 }
};
const int ConfigInfo::m_NoOfRules = sizeof(m_SectionRules)/sizeof(SectionRule);

/****************************************************************************
 * Config Rules declarations
 ****************************************************************************/
static bool sanity_checks(Vector<ConfigInfo::ConfigRuleSection>&sections, 
			  struct InitConfigFileParser::Context &ctx, 
			  const char * rule_data);
static bool add_node_connections(Vector<ConfigInfo::ConfigRuleSection>&sections, 
				 struct InitConfigFileParser::Context &ctx, 
				 const char * rule_data);
static bool set_connection_priorities(Vector<ConfigInfo::ConfigRuleSection>&sections, 
				 struct InitConfigFileParser::Context &ctx, 
				 const char * rule_data);
static bool check_node_vs_replicas(Vector<ConfigInfo::ConfigRuleSection>&sections, 
			    struct InitConfigFileParser::Context &ctx, 
			    const char * rule_data);

const ConfigInfo::ConfigRule 
ConfigInfo::m_ConfigRules[] = {
  { sanity_checks, 0 },
  { add_node_connections, 0 },
  { set_connection_priorities, 0 },
  { check_node_vs_replicas, 0 },
  { 0, 0 }
};
	  
struct DepricationTransform {
  const char * m_section;
  const char * m_oldName;
  const char * m_newName;
  double m_add;
  double m_mul;
};

static
const DepricationTransform f_deprication[] = {
  { DB_TOKEN, "Discless", "Diskless", 0, 1 },
  { DB_TOKEN, "Id", "NodeId", 0, 1 },
  { API_TOKEN, "Id", "NodeId", 0, 1 },
  { MGM_TOKEN, "Id", "NodeId", 0, 1 },
  { 0, 0, 0, 0, 0}
};

/**
 * The default constructors create objects with suitable values for the
 * configuration parameters. 
 *
 * Some are however given the value MANDATORY which means that the value
 * must be specified in the configuration file. 
 *
 * Min and max values are also given for some parameters.
 * - Attr1:  Name in file (initial config file)
 * - Attr2:  Name in prop (properties object)
 * - Attr3:  Name of Section (in init config file)
 * - Attr4:  Updateable
 * - Attr5:  Type of parameter (INT or BOOL)
 * - Attr6:  Default Value (number only)
 * - Attr7:  Min value
 * - Attr8:  Max value
 * 
 * Parameter constraints are coded in file Config.cpp.
 *
 * *******************************************************************
 * Parameters used under development should be marked "NOTIMPLEMENTED"
 * *******************************************************************
 */

const ConfigInfo::ParamInfo ConfigInfo::m_ParamInfo[] = {

  /****************************************************************************
   * COMPUTER
   ***************************************************************************/
  {
    KEY_INTERNAL,
    "COMPUTER",
    "COMPUTER",
    "Computer section",
    ConfigInfo::CI_INTERNAL,
    false,
    ConfigInfo::CI_SECTION,
    0,
    0, 0 },
  
  {
    KEY_INTERNAL,
    "Id",
    "COMPUTER",
    "Name of computer",
    ConfigInfo::CI_USED,
    false,
    ConfigInfo::CI_STRING,
    MANDATORY,
    0, 0 },

  {
    KEY_INTERNAL,
    "HostName",
    "COMPUTER",
    "Hostname of computer (e.g. mysql.com)",
    ConfigInfo::CI_USED,
    false,
    ConfigInfo::CI_STRING,
    MANDATORY,
    0, 0 },

  {
    KEY_INTERNAL,
    "ByteOrder",
    "COMPUTER",
    0,
    ConfigInfo::CI_DEPRICATED,
    false,
    ConfigInfo::CI_STRING,
    UNDEFINED,
    0,
    0 },
  
  /****************************************************************************
   * SYSTEM
   ***************************************************************************/
  {
    CFG_SECTION_SYSTEM,
    "SYSTEM",
    "SYSTEM",
    "System section",
    ConfigInfo::CI_USED,
    false,
    ConfigInfo::CI_SECTION,
    (const char *)CFG_SECTION_SYSTEM,
    0, 0 },

  {
    CFG_SYS_NAME,
    "Name",
    "SYSTEM",
    "Name of system (NDB Cluster)",
    ConfigInfo::CI_USED,
    false,
    ConfigInfo::CI_STRING,
    MANDATORY,
    0, 0 },
  
  {
    CFG_SYS_PRIMARY_MGM_NODE,
    "PrimaryMGMNode",
    "SYSTEM",
    "Node id of Primary "MGM_TOKEN_PRINT" node",
    ConfigInfo::CI_USED,
    false,
    ConfigInfo::CI_INT,
    "0",
    "0",
    STR_VALUE(MAX_INT_RNIL) },

  {
    CFG_SYS_CONFIG_GENERATION,
    "ConfigGenerationNumber",
    "SYSTEM",
    "Configuration generation number",
    ConfigInfo::CI_USED,
    false,
    ConfigInfo::CI_INT,
    "0",
    "0",
    STR_VALUE(MAX_INT_RNIL) },

  { 
    KEY_INTERNAL,
    "TcpBind_INADDR_ANY",
    DB_TOKEN,
    "Bind IP_ADDR_ANY so that connections can be made from anywhere (for autogenerated connections)",
    ConfigInfo::CI_USED,
    false,
    ConfigInfo::CI_BOOL,
    "false",
    "false",
    "true"},
  
  /***************************************************************************
   * DB
   ***************************************************************************/
  {
    CFG_SECTION_NODE,
    DB_TOKEN,
    DB_TOKEN,
    "Node section",
    ConfigInfo::CI_USED,
    false,
    ConfigInfo::CI_SECTION,
    (const char *)NODE_TYPE_DB, 
    0, 0
  },

  {
    CFG_NODE_HOST,
    "HostName",
    DB_TOKEN,
    "Name of computer for this node",
    ConfigInfo::CI_INTERNAL,
    false,
    ConfigInfo::CI_STRING,
    "localhost",
    0, 0 },

  {
    CFG_NODE_SYSTEM,
    "System",
    DB_TOKEN,
    "Name of system for this node",
    ConfigInfo::CI_INTERNAL,
    false,
    ConfigInfo::CI_STRING,
    UNDEFINED,
    0, 0 },

  {
    KEY_INTERNAL,
    "Id",
    DB_TOKEN,
    "",
    ConfigInfo::CI_DEPRICATED,
    false,
    ConfigInfo::CI_INT,
    MANDATORY,
    "1",
    STR_VALUE(MAX_NDB_NODES) },

  {
    CFG_NODE_ID,
    "NodeId",
    DB_TOKEN,
    "Number identifying the database node ("DB_TOKEN_PRINT")",
    ConfigInfo::CI_USED,
    false,
    ConfigInfo::CI_INT,
    MANDATORY,
    "1",
    STR_VALUE(MAX_NDB_NODES) },

  {
    KEY_INTERNAL,
    "ServerPort",
    DB_TOKEN,
    "Port used to setup transporter",
    ConfigInfo::CI_USED,
    false,
    ConfigInfo::CI_INT,
    UNDEFINED,
    "1",
    STR_VALUE(MAX_PORT_NO) },

  {
    CFG_DB_NO_REPLICAS,
    "NoOfReplicas",
    DB_TOKEN,
    "Number of copies of all data in the database (1-4)",
    ConfigInfo::CI_USED,
    false,
    ConfigInfo::CI_INT,
    MANDATORY,
    "1",
    "4" },

  {
    CFG_DB_NO_ATTRIBUTES,
    "MaxNoOfAttributes",
    DB_TOKEN,
    "Total number of attributes stored in database. I.e. sum over all tables",
    ConfigInfo::CI_USED,
    false,
    ConfigInfo::CI_INT,
    "1000",
    "32",
    STR_VALUE(MAX_INT_RNIL) },
  
  {
    CFG_DB_NO_TABLES,
    "MaxNoOfTables",
    DB_TOKEN,
    "Total number of tables stored in the database",
    ConfigInfo::CI_USED,
    false,
    ConfigInfo::CI_INT,
    "128",
    "8",
    STR_VALUE(MAX_INT_RNIL) },
  
  {
    CFG_DB_NO_ORDERED_INDEXES,
    "MaxNoOfOrderedIndexes",
    DB_TOKEN,
    "Total number of ordered indexes that can be defined in the system",
    ConfigInfo::CI_USED,
    false,
    ConfigInfo::CI_INT,
    "128",
    "0",
    STR_VALUE(MAX_INT_RNIL) },

  {
    CFG_DB_NO_UNIQUE_HASH_INDEXES,
    "MaxNoOfUniqueHashIndexes",
    DB_TOKEN,
    "Total number of unique hash indexes that can be defined in the system",
    ConfigInfo::CI_USED,
    false,
    ConfigInfo::CI_INT,
    "64",
    "0",
    STR_VALUE(MAX_INT_RNIL) },

  {
    CFG_DB_NO_INDEXES,
    "MaxNoOfIndexes",
    DB_TOKEN,
    "Total number of indexes that can be defined in the system",
    ConfigInfo::CI_DEPRICATED,
    false,
    ConfigInfo::CI_INT,
    "128",
    "0",
    STR_VALUE(MAX_INT_RNIL) },

  {
    CFG_DB_NO_INDEX_OPS,
    "MaxNoOfConcurrentIndexOperations",
    DB_TOKEN,
    "Total number of index operations that can execute simultaneously on one "DB_TOKEN_PRINT" node",
    ConfigInfo::CI_USED,
    false,
    ConfigInfo::CI_INT,
    "8K",
    "0",
    STR_VALUE(MAX_INT_RNIL) 
   },

  {
    CFG_DB_NO_TRIGGERS,
    "MaxNoOfTriggers",
    DB_TOKEN,
    "Total number of triggers that can be defined in the system",
    ConfigInfo::CI_USED,
    false,
    ConfigInfo::CI_INT,
    "768",
    "0",
    STR_VALUE(MAX_INT_RNIL) },

  {
    CFG_DB_NO_TRIGGER_OPS,
    "MaxNoOfFiredTriggers",
    DB_TOKEN,
    "Total number of triggers that can fire simultaneously in one "DB_TOKEN_PRINT" node",
    ConfigInfo::CI_USED,
    false,
    ConfigInfo::CI_INT,
    "4000",
    "0",
    STR_VALUE(MAX_INT_RNIL) },

  {
    KEY_INTERNAL,
    "ExecuteOnComputer",
    DB_TOKEN,
    "String referencing an earlier defined COMPUTER",
    ConfigInfo::CI_USED,
    false,
    ConfigInfo::CI_STRING,
    UNDEFINED,
    0, 0 },
  
  {
    CFG_DB_NO_SAVE_MSGS,
    "MaxNoOfSavedMessages",
    DB_TOKEN,
    "Max number of error messages in error log and max number of trace files",
    ConfigInfo::CI_USED,
    true,
    ConfigInfo::CI_INT,
    "25",
    "0",
    STR_VALUE(MAX_INT_RNIL) },

  {
    CFG_DB_MEMLOCK,
    "LockPagesInMainMemory",
    DB_TOKEN,
    "If set to yes, then NDB Cluster data will not be swapped out to disk",
    ConfigInfo::CI_USED,
    true,
    ConfigInfo::CI_INT,
    "0",
    "1",
    "2" },

  {
    CFG_DB_WATCHDOG_INTERVAL,
    "TimeBetweenWatchDogCheck",
    DB_TOKEN,
    "Time between execution checks inside a database node",
    ConfigInfo::CI_USED,
    true,
    ConfigInfo::CI_INT,
    "6000",
    "70",
    STR_VALUE(MAX_INT_RNIL) },

  {
    CFG_DB_STOP_ON_ERROR,
    "StopOnError",
    DB_TOKEN,
    "If set to N, "DB_TOKEN_PRINT" automatically restarts/recovers in case of node failure",
    ConfigInfo::CI_USED,
    true,
    ConfigInfo::CI_BOOL,
    "true",
    "false",
    "true" },

  { 
    CFG_DB_STOP_ON_ERROR_INSERT,
    "RestartOnErrorInsert",
    DB_TOKEN,
    "See src/kernel/vm/Emulator.hpp NdbRestartType for details",
    ConfigInfo::CI_INTERNAL,
    true,
    ConfigInfo::CI_INT,
    "2",
    "0",
    "4" },
  
  {
    CFG_DB_NO_OPS,
    "MaxNoOfConcurrentOperations",
    DB_TOKEN,
    "Max number of operation records in transaction coordinator",
    ConfigInfo::CI_USED,
    false,
    ConfigInfo::CI_INT,
    "32k",
    "32",
    STR_VALUE(MAX_INT_RNIL) },

  {
    CFG_DB_NO_LOCAL_OPS,
    "MaxNoOfLocalOperations",
    DB_TOKEN,
    "Max number of operation records defined in the local storage node",
    ConfigInfo::CI_USED,
    false,
    ConfigInfo::CI_INT,
    UNDEFINED,
    "32",
    STR_VALUE(MAX_INT_RNIL) },

  {
    CFG_DB_NO_LOCAL_SCANS,
    "MaxNoOfLocalScans",
    DB_TOKEN,
    "Max number of fragment scans in parallel in the local storage node",
    ConfigInfo::CI_USED,
    false,
    ConfigInfo::CI_INT,
    UNDEFINED,
    "32",
    STR_VALUE(MAX_INT_RNIL) },

  {
    CFG_DB_BATCH_SIZE,
    "BatchSizePerLocalScan",
    DB_TOKEN,
    "Used to calculate the number of lock records for scan with hold lock",
    ConfigInfo::CI_USED,
    false,
    ConfigInfo::CI_INT,
    STR_VALUE(DEF_BATCH_SIZE),
    "1",
    STR_VALUE(MAX_PARALLEL_OP_PER_SCAN) },

  {
    CFG_DB_NO_TRANSACTIONS,
    "MaxNoOfConcurrentTransactions",
    DB_TOKEN,
    "Max number of transaction executing concurrently on the "DB_TOKEN_PRINT" node",
    ConfigInfo::CI_USED,
    false,
    ConfigInfo::CI_INT,
    "4096",
    "32",
    STR_VALUE(MAX_INT_RNIL) },

  {
    CFG_DB_NO_SCANS,
    "MaxNoOfConcurrentScans",
    DB_TOKEN,
    "Max number of scans executing concurrently on the "DB_TOKEN_PRINT" node",
    ConfigInfo::CI_USED,
    false,
    ConfigInfo::CI_INT,
    "256",
    "2",
    "500" },

  {
    CFG_DB_TRANS_BUFFER_MEM,
    "TransactionBufferMemory",
    DB_TOKEN,
    "Dynamic buffer space (in bytes) for key and attribute data allocated for each "DB_TOKEN_PRINT" node",
    ConfigInfo::CI_USED,
    false,
    ConfigInfo::CI_INT,
    "1M",
    "1K",
    STR_VALUE(MAX_INT_RNIL) },
 
  {
    CFG_DB_INDEX_MEM,
    "IndexMemory",
    DB_TOKEN,
    "Number bytes on each "DB_TOKEN_PRINT" node allocated for storing indexes",
    ConfigInfo::CI_USED,
    false,
    ConfigInfo::CI_INT64,
    "18M",
    "1M",
    "1024G" },

  {
    CFG_DB_DATA_MEM,
    "DataMemory",
    DB_TOKEN,
    "Number bytes on each "DB_TOKEN_PRINT" node allocated for storing data",
    ConfigInfo::CI_USED,
    false,
    ConfigInfo::CI_INT64,
    "80M",
    "1M",
    "1024G" },

  {
    CFG_DB_UNDO_INDEX_BUFFER,
    "UndoIndexBuffer",
    DB_TOKEN,
    "Number bytes on each "DB_TOKEN_PRINT" node allocated for writing UNDO logs for index part",
    ConfigInfo::CI_USED,
    false,
    ConfigInfo::CI_INT,
    "2M",
    "1M",
    STR_VALUE(MAX_INT_RNIL)},

  {
    CFG_DB_UNDO_DATA_BUFFER,
    "UndoDataBuffer",
    DB_TOKEN,
    "Number bytes on each "DB_TOKEN_PRINT" node allocated for writing UNDO logs for data part",
    ConfigInfo::CI_USED,
    false,
    ConfigInfo::CI_INT,
    "16M",
    "1M",
    STR_VALUE(MAX_INT_RNIL)},

  {
    CFG_DB_REDO_BUFFER,
    "RedoBuffer",
    DB_TOKEN,
    "Number bytes on each "DB_TOKEN_PRINT" node allocated for writing REDO logs",
    ConfigInfo::CI_USED,
    false,
    ConfigInfo::CI_INT,
    "8M",
    "1M",
    STR_VALUE(MAX_INT_RNIL)},

  {
    CFG_DB_LONG_SIGNAL_BUFFER,
    "LongMessageBuffer",
    DB_TOKEN,
    "Number bytes on each "DB_TOKEN_PRINT" node allocated for internal long messages",
    ConfigInfo::CI_USED,
    false,
    ConfigInfo::CI_INT,
    "1M",
    "512k",
    STR_VALUE(MAX_INT_RNIL)},

  {
    CFG_DB_DISK_PAGE_BUFFER_MEMORY,
    "DiskPageBufferMemory",
    DB_TOKEN,
    "Number bytes on each "DB_TOKEN_PRINT" node allocated for disk page buffer cache",
    ConfigInfo::CI_USED,
    false,
    ConfigInfo::CI_INT64,
    "64M",
    "4M",
    "1024G" },

  {
    CFG_DB_SGA,
    "SharedGlobalMemory",
    DB_TOKEN,
    "Total number bytes on each "DB_TOKEN_PRINT" node allocated for any use",
    ConfigInfo::CI_USED,
    false,
    ConfigInfo::CI_INT64,
    "20M",
    "0",
    "65536G" }, // 32k pages * 32-bit i value
  
  {
    CFG_DB_START_PARTIAL_TIMEOUT,
    "StartPartialTimeout",
    DB_TOKEN,
    "Time to wait before trying to start wo/ all nodes. 0=Wait forever",
    ConfigInfo::CI_USED,
    true,
    ConfigInfo::CI_INT,
    "30000",
    "0",
    STR_VALUE(MAX_INT_RNIL) },

  {
    CFG_DB_START_PARTITION_TIMEOUT,
    "StartPartitionedTimeout",
    DB_TOKEN,
    "Time to wait before trying to start partitioned. 0=Wait forever",
    ConfigInfo::CI_USED,
    true,
    ConfigInfo::CI_INT,
    "60000",
    "0",
    STR_VALUE(MAX_INT_RNIL) },
  
  {
    CFG_DB_START_FAILURE_TIMEOUT,
    "StartFailureTimeout",
    DB_TOKEN,
    "Time to wait before terminating. 0=Wait forever",
    ConfigInfo::CI_USED,
    true,
    ConfigInfo::CI_INT,
    "0",
    "0",
    STR_VALUE(MAX_INT_RNIL) },
  
  {
    CFG_DB_HEARTBEAT_INTERVAL,
    "HeartbeatIntervalDbDb",
    DB_TOKEN,
    "Time between "DB_TOKEN_PRINT"-"DB_TOKEN_PRINT" heartbeats. "DB_TOKEN_PRINT" considered dead after 3 missed HBs",
    ConfigInfo::CI_USED,
    true,
    ConfigInfo::CI_INT,
    "1500",
    "10",
    STR_VALUE(MAX_INT_RNIL) },

  {
    CFG_DB_API_HEARTBEAT_INTERVAL,
    "HeartbeatIntervalDbApi",
    DB_TOKEN,
    "Time between "API_TOKEN_PRINT"-"DB_TOKEN_PRINT" heartbeats. "API_TOKEN_PRINT" connection closed after 3 missed HBs",
    ConfigInfo::CI_USED,
    true,
    ConfigInfo::CI_INT,
    "1500",
    "100",
    STR_VALUE(MAX_INT_RNIL) },

  {
    CFG_DB_LCP_INTERVAL,
    "TimeBetweenLocalCheckpoints",
    DB_TOKEN,
    "Time between taking snapshots of the database (expressed in 2log of bytes)",
    ConfigInfo::CI_USED,
    true,
    ConfigInfo::CI_INT,
    "20",
    "0",
    "31" },

  {
    CFG_DB_GCP_INTERVAL,
    "TimeBetweenGlobalCheckpoints",
    DB_TOKEN,
    "Time between doing group commit of transactions to disk",
    ConfigInfo::CI_USED,
    true,
    ConfigInfo::CI_INT,
    "2000",
    "10",
    "32000" },

  {
    CFG_DB_NO_REDOLOG_FILES,
    "NoOfFragmentLogFiles",
    DB_TOKEN,
    "No of 16 Mbyte Redo log files in each of 4 file sets belonging to "DB_TOKEN_PRINT" node",
    ConfigInfo::CI_USED,
    false,
    ConfigInfo::CI_INT,
    "16",
    "3",
    STR_VALUE(MAX_INT_RNIL) },

  {
    CFG_DB_MAX_OPEN_FILES,
    "MaxNoOfOpenFiles",
    DB_TOKEN,
    "Max number of files open per "DB_TOKEN_PRINT" node.(One thread is created per file)",
    ConfigInfo::CI_USED,
    false,
    ConfigInfo::CI_INT,
    "40",
    "20",
    STR_VALUE(MAX_INT_RNIL) },
  
  {
    CFG_DB_INITIAL_OPEN_FILES,
    "InitialNoOfOpenFiles",
    DB_TOKEN,
    "Initial number of files open per "DB_TOKEN_PRINT" node.(One thread is created per file)",
    ConfigInfo::CI_USED,
    false,
    ConfigInfo::CI_INT,
    "27",
    "20",
    STR_VALUE(MAX_INT_RNIL) },
  
  {
    CFG_DB_TRANSACTION_CHECK_INTERVAL,
    "TimeBetweenInactiveTransactionAbortCheck",
    DB_TOKEN,
    "Time between inactive transaction checks",
    ConfigInfo::CI_USED,
    true,
    ConfigInfo::CI_INT,
    "1000",
    "1000",
    STR_VALUE(MAX_INT_RNIL) },
  
  {
    CFG_DB_TRANSACTION_INACTIVE_TIMEOUT,
    "TransactionInactiveTimeout",
    DB_TOKEN,
    "Time application can wait before executing another transaction part (ms).\n"
    "This is the time the transaction coordinator waits for the application\n"
    "to execute or send another part (query, statement) of the transaction.\n"
    "If the application takes too long time, the transaction gets aborted.\n"
    "Timeout set to 0 means that we don't timeout at all on application wait.",
    ConfigInfo::CI_USED,
    true,
    ConfigInfo::CI_INT,
    STR_VALUE(MAX_INT_RNIL),
    "0",
    STR_VALUE(MAX_INT_RNIL) },

  {
    CFG_DB_TRANSACTION_DEADLOCK_TIMEOUT,
    "TransactionDeadlockDetectionTimeout",
    DB_TOKEN,
    "Time transaction can be executing in a DB node (ms).\n"
    "This is the time the transaction coordinator waits for each database node\n"
    "of the transaction to execute a request. If the database node takes too\n"
    "long time, the transaction gets aborted.",
    ConfigInfo::CI_USED,
    true,
    ConfigInfo::CI_INT,
    "1200",
    "50",
    STR_VALUE(MAX_INT_RNIL) },

  {
    CFG_DB_LCP_DISC_PAGES_TUP_SR,
    "NoOfDiskPagesToDiskDuringRestartTUP",
    DB_TOKEN,
    "DiskCheckpointSpeedSr",
    ConfigInfo::CI_DEPRICATED,
    true,
    ConfigInfo::CI_INT,
    "40",
    "1",
    STR_VALUE(MAX_INT_RNIL) },

  {
    CFG_DB_LCP_DISC_PAGES_TUP,
    "NoOfDiskPagesToDiskAfterRestartTUP",
    DB_TOKEN,
    "DiskCheckpointSpeed",
    ConfigInfo::CI_DEPRICATED,
    true,
    ConfigInfo::CI_INT,
    "40",
    "1",
    STR_VALUE(MAX_INT_RNIL) },

  {
    CFG_DB_LCP_DISC_PAGES_ACC_SR,
    "NoOfDiskPagesToDiskDuringRestartACC",
    DB_TOKEN,
    "DiskCheckpointSpeedSr",
    ConfigInfo::CI_DEPRICATED,
    true,
    ConfigInfo::CI_INT,
    "20",
    "1",
    STR_VALUE(MAX_INT_RNIL) },

  {
    CFG_DB_LCP_DISC_PAGES_ACC,
    "NoOfDiskPagesToDiskAfterRestartACC",
    DB_TOKEN,
    "DiskCheckpointSpeed",
    ConfigInfo::CI_DEPRICATED,
    true,
    ConfigInfo::CI_INT,
    "20",
    "1",
    STR_VALUE(MAX_INT_RNIL) },
  

  {
    CFG_DB_DISCLESS,
    "Diskless",
    DB_TOKEN,
    "Run wo/ disk",
    ConfigInfo::CI_USED,
    true,
    ConfigInfo::CI_BOOL,
    "false",
    "false",
    "true"},

  {
    KEY_INTERNAL,
    "Discless",
    DB_TOKEN,
    "Diskless",
    ConfigInfo::CI_DEPRICATED,
    true,
    ConfigInfo::CI_BOOL,
    "false",
    "false",
    "true"},
  

  
  {
    CFG_DB_ARBIT_TIMEOUT,
    "ArbitrationTimeout",
    DB_TOKEN,
    "Max time (milliseconds) database partion waits for arbitration signal",
    ConfigInfo::CI_USED,
    false,
    ConfigInfo::CI_INT,
    "3000",
    "10",
    STR_VALUE(MAX_INT_RNIL) },

  {
    CFG_NODE_DATADIR,
    "DataDir",
    DB_TOKEN,
    "Data directory for this node",
    ConfigInfo::CI_USED,
    false,
    ConfigInfo::CI_STRING,
    MYSQLCLUSTERDIR,
    0, 0 },

  {
    CFG_DB_FILESYSTEM_PATH,
    "FileSystemPath",
    DB_TOKEN,
    "Path to directory where the "DB_TOKEN_PRINT" node stores its data (directory must exist)",
    ConfigInfo::CI_USED,
    false,
    ConfigInfo::CI_STRING,
    UNDEFINED,
    0, 0 },

  {
    CFG_LOGLEVEL_STARTUP,
    "LogLevelStartup",
    DB_TOKEN,
    "Node startup info printed on stdout",
    ConfigInfo::CI_USED,
    false,
    ConfigInfo::CI_INT,
    "1",
    "0",
    "15" },
  
  {
    CFG_LOGLEVEL_SHUTDOWN,
    "LogLevelShutdown",
    DB_TOKEN,
    "Node shutdown info printed on stdout",
    ConfigInfo::CI_USED,
    false,
    ConfigInfo::CI_INT,
    "0",
    "0",
    "15" },

  {
    CFG_LOGLEVEL_STATISTICS,
    "LogLevelStatistic",
    DB_TOKEN,
    "Transaction, operation, transporter info printed on stdout",
    ConfigInfo::CI_USED,
    false,
    ConfigInfo::CI_INT,
    "0",
    "0",
    "15" },

  {
    CFG_LOGLEVEL_CHECKPOINT,
    "LogLevelCheckpoint",
    DB_TOKEN,
    "Local and Global checkpoint info printed on stdout",
    ConfigInfo::CI_USED,
    false,
    ConfigInfo::CI_INT,
    "0",
    "0",
    "15" },

  {
    CFG_LOGLEVEL_NODERESTART,
    "LogLevelNodeRestart",
    DB_TOKEN,
    "Node restart, node failure info printed on stdout",
    ConfigInfo::CI_USED,
    false,
    ConfigInfo::CI_INT,
    "0",
    "0",
    "15" },

  {
    CFG_LOGLEVEL_CONNECTION,
    "LogLevelConnection",
    DB_TOKEN,
    "Node connect/disconnect info printed on stdout",
    ConfigInfo::CI_USED,
    false,
    ConfigInfo::CI_INT,
    "0",
    "0",
    "15" },

  {
    CFG_LOGLEVEL_CONGESTION,
    "LogLevelCongestion",
    DB_TOKEN,
    "Congestion info printed on stdout",
    ConfigInfo::CI_USED,
    false,
    ConfigInfo::CI_INT,
    "0",
    "0",
    "15" },

  {
    CFG_LOGLEVEL_ERROR,
    "LogLevelError",
    DB_TOKEN,
    "Transporter, heartbeat errors printed on stdout",
    ConfigInfo::CI_USED,
    false,
    ConfigInfo::CI_INT,
    "0",
    "0",
    "15" },

  {
    CFG_LOGLEVEL_INFO,
    "LogLevelInfo",
    DB_TOKEN,
    "Heartbeat and log info printed on stdout",
    ConfigInfo::CI_USED,
    false,
    ConfigInfo::CI_INT,
    "0",
    "0",
    "15" },

  /**
   * Backup
   */
  { 
    CFG_DB_PARALLEL_BACKUPS,
    "ParallelBackups",
    DB_TOKEN,
    "Maximum number of parallel backups",
    ConfigInfo::CI_NOTIMPLEMENTED,
    false,
    ConfigInfo::CI_INT,
    "1",
    "1",
    "1" },
  
  { 
    CFG_DB_BACKUP_DATADIR,
    "BackupDataDir",
    DB_TOKEN,
    "Path to where to store backups",
    ConfigInfo::CI_USED,
    false,
    ConfigInfo::CI_STRING,
    UNDEFINED,
    0, 0 },
  
  { 
    CFG_DB_DISK_SYNCH_SIZE,
    "DiskSyncSize",
    DB_TOKEN,
    "Data written to a file before a synch is forced",
    ConfigInfo::CI_USED,
    false,
    ConfigInfo::CI_INT,
    "4M",
    "32k",
    STR_VALUE(MAX_INT_RNIL) },
  
  { 
    CFG_DB_CHECKPOINT_SPEED,
    "DiskCheckpointSpeed",
    DB_TOKEN,
    "Bytes per second allowed to be written by checkpoint",
    ConfigInfo::CI_USED,
    false,
    ConfigInfo::CI_INT,
    "10M",
    "1M",
    STR_VALUE(MAX_INT_RNIL) },
  
  { 
    CFG_DB_CHECKPOINT_SPEED_SR,
    "DiskCheckpointSpeedInRestart",
    DB_TOKEN,
    "Bytes per second allowed to be written by checkpoint during restart",
    ConfigInfo::CI_USED,
    false,
    ConfigInfo::CI_INT,
    "100M",
    "1M",
    STR_VALUE(MAX_INT_RNIL) },
  
  { 
    CFG_DB_BACKUP_MEM,
    "BackupMemory",
    DB_TOKEN,
    "Total memory allocated for backups per node (in bytes)",
    ConfigInfo::CI_USED,
    false,
    ConfigInfo::CI_INT,
    "4M", // sum of BackupDataBufferSize and BackupLogBufferSize
    "0",
    STR_VALUE(MAX_INT_RNIL) },
  
  { 
    CFG_DB_BACKUP_DATA_BUFFER_MEM,
    "BackupDataBufferSize",
    DB_TOKEN,
    "Default size of databuffer for a backup (in bytes)",
    ConfigInfo::CI_USED,
    false,
    ConfigInfo::CI_INT,
    "2M", // remember to change BackupMemory
    "0",
    STR_VALUE(MAX_INT_RNIL) },

  { 
    CFG_DB_BACKUP_LOG_BUFFER_MEM,
    "BackupLogBufferSize",
    DB_TOKEN,
    "Default size of logbuffer for a backup (in bytes)",
    ConfigInfo::CI_USED,
    false,
    ConfigInfo::CI_INT,
    "2M", // remember to change BackupMemory
    "0",
    STR_VALUE(MAX_INT_RNIL) },

  { 
    CFG_DB_BACKUP_WRITE_SIZE,
    "BackupWriteSize",
    DB_TOKEN,
    "Default size of filesystem writes made by backup (in bytes)",
    ConfigInfo::CI_USED,
    false,
    ConfigInfo::CI_INT,
    "32K",
    "2K",
    STR_VALUE(MAX_INT_RNIL) },

  { 
    CFG_DB_BACKUP_MAX_WRITE_SIZE,
    "BackupMaxWriteSize",
    DB_TOKEN,
    "Max size of filesystem writes made by backup (in bytes)",
    ConfigInfo::CI_USED,
    false,
    ConfigInfo::CI_INT,
    "256K",
    "2K",
    STR_VALUE(MAX_INT_RNIL) },

  { 
    CFG_DB_STRING_MEMORY,
    "StringMemory",
    DB_TOKEN,
    "Default size of string memory (0 -> 5% of max 1-100 -> %of max, >100 -> actual bytes)",
    ConfigInfo::CI_USED,
    false,
    ConfigInfo::CI_INT,
    "0",
    "0",
    STR_VALUE(MAX_INT_RNIL) },

  { 
    CFG_DB_MEMREPORT_FREQUENCY,
    "MemReportFrequency",
    DB_TOKEN,
    "Frequency of mem reports in seconds, 0 = only when passing %-limits",
    ConfigInfo::CI_USED,
    false,
    ConfigInfo::CI_INT,
    "0",
    "0",
    STR_VALUE(MAX_INT_RNIL) },
  
  /***************************************************************************
   * API
   ***************************************************************************/
  {
    CFG_SECTION_NODE,
    API_TOKEN,
    API_TOKEN,
    "Node section",
    ConfigInfo::CI_USED,
    false,
    ConfigInfo::CI_SECTION,
    (const char *)NODE_TYPE_API, 
    0, 0
  },

  {
    KEY_INTERNAL,
    "wan",
    API_TOKEN,
    "Use WAN TCP setting as default",
    ConfigInfo::CI_USED,
    false,
    ConfigInfo::CI_BOOL,
    "false",
    "false",
    "true"
  },
  
  {
    CFG_NODE_HOST,
    "HostName",
    API_TOKEN,
    "Name of computer for this node",
    ConfigInfo::CI_INTERNAL,
    false,
    ConfigInfo::CI_STRING,
    "",
    0, 0 },

  {
    CFG_NODE_SYSTEM,
    "System",
    API_TOKEN,
    "Name of system for this node",
    ConfigInfo::CI_INTERNAL,
    false,
    ConfigInfo::CI_STRING,
    UNDEFINED,
    0, 0 },

  {
    KEY_INTERNAL,
    "Id",
    API_TOKEN,
    "",
    ConfigInfo::CI_DEPRICATED,
    false,
    ConfigInfo::CI_INT,
    MANDATORY,
    "1",
    STR_VALUE(MAX_NODES) },

  {
    CFG_NODE_ID,
    "NodeId",
    API_TOKEN,
    "Number identifying application node ("API_TOKEN_PRINT")",
    ConfigInfo::CI_USED,
    false,
    ConfigInfo::CI_INT,
    MANDATORY,
    "1",
    STR_VALUE(MAX_NODES) },

  {
    KEY_INTERNAL,
    "ExecuteOnComputer",
    API_TOKEN,
    "String referencing an earlier defined COMPUTER",
    ConfigInfo::CI_USED,
    false,
    ConfigInfo::CI_STRING,
    UNDEFINED,
    0, 0 },

  {
    CFG_NODE_ARBIT_RANK,
    "ArbitrationRank",
    API_TOKEN,
    "If 0, then "API_TOKEN_PRINT" is not arbitrator. Kernel selects arbitrators in order 1, 2",
    ConfigInfo::CI_USED,
    false,
    ConfigInfo::CI_INT,
    "0",
    "0",
    "2" },

  {
    CFG_NODE_ARBIT_DELAY,
    "ArbitrationDelay",
    API_TOKEN,
    "When asked to arbitrate, arbitrator waits this long before voting (msec)",
    ConfigInfo::CI_USED,
    false,
    ConfigInfo::CI_INT,
    "0",
    "0",
    STR_VALUE(MAX_INT_RNIL) },

  {
    CFG_MAX_SCAN_BATCH_SIZE,
    "MaxScanBatchSize",
    "API",
    "The maximum collective batch size for one scan",
    ConfigInfo::CI_USED,
    false,
    ConfigInfo::CI_INT,
    STR_VALUE(MAX_SCAN_BATCH_SIZE),
    "32k",
    "16M" },
  
  {
    CFG_BATCH_BYTE_SIZE,
    "BatchByteSize",
    "API",
    "The default batch size in bytes",
    ConfigInfo::CI_USED,
    false,
    ConfigInfo::CI_INT,
    STR_VALUE(SCAN_BATCH_SIZE),
    "1k",
    "1M" },

  {
    CFG_BATCH_SIZE,
    "BatchSize",
    "API",
    "The default batch size in number of records",
    ConfigInfo::CI_USED,
    false,
    ConfigInfo::CI_INT,
    STR_VALUE(DEF_BATCH_SIZE),
    "1",
    STR_VALUE(MAX_PARALLEL_OP_PER_SCAN) },

  {
    KEY_INTERNAL,
    "ConnectionMap",
    "API",
    "Specifies which DB nodes to connect",
    ConfigInfo::CI_USED,
    false,
    ConfigInfo::CI_STRING,
    UNDEFINED,
    0,
    0
  },


  /****************************************************************************
   * MGM
   ***************************************************************************/
  {
    CFG_SECTION_NODE,
    MGM_TOKEN,
    MGM_TOKEN,
    "Node section",
    ConfigInfo::CI_USED,
    false,
    ConfigInfo::CI_SECTION,
    (const char *)NODE_TYPE_MGM, 
    0, 0
  },

  {
    KEY_INTERNAL,
    "wan",
    MGM_TOKEN,
    "Use WAN TCP setting as default",
    ConfigInfo::CI_USED,
    false,
    ConfigInfo::CI_BOOL,
    "false",
    "false",
    "true"
  },
  
  {
    CFG_NODE_HOST,
    "HostName",
    MGM_TOKEN,
    "Name of computer for this node",
    ConfigInfo::CI_INTERNAL,
    false,
    ConfigInfo::CI_STRING,
    "",
    0, 0 },

  {
    CFG_NODE_DATADIR,
    "DataDir",
    MGM_TOKEN,
    "Data directory for this node",
    ConfigInfo::CI_USED,
    false,
    ConfigInfo::CI_STRING,
    MYSQLCLUSTERDIR,
    0, 0 },

  {
    CFG_NODE_SYSTEM,
    "System",
    MGM_TOKEN,
    "Name of system for this node",
    ConfigInfo::CI_INTERNAL,
    false,
    ConfigInfo::CI_STRING,
    UNDEFINED,
    0, 0 },

  {
    KEY_INTERNAL,
    "Id",
    MGM_TOKEN,
    "",
    ConfigInfo::CI_DEPRICATED,
    false,
    ConfigInfo::CI_INT,
    MANDATORY,
    "1",
    STR_VALUE(MAX_NODES) },
  
  {
    CFG_NODE_ID,
    "NodeId",
    MGM_TOKEN,
    "Number identifying the management server node ("MGM_TOKEN_PRINT")",
    ConfigInfo::CI_USED,
    false,
    ConfigInfo::CI_INT,
    MANDATORY,
    "1",
    STR_VALUE(MAX_NODES) },
  
  {
    CFG_LOG_DESTINATION,
    "LogDestination",
    MGM_TOKEN,
    "String describing where logmessages are sent",
    ConfigInfo::CI_USED,
    false,
    ConfigInfo::CI_STRING,
    0,
    0, 0 },
  
  {
    KEY_INTERNAL,
    "ExecuteOnComputer",
    MGM_TOKEN,
    "String referencing an earlier defined COMPUTER",
    ConfigInfo::CI_USED,
    false,
    ConfigInfo::CI_STRING,
    0,
    0, 0 },

  {
    KEY_INTERNAL,
    "MaxNoOfSavedEvents",
    MGM_TOKEN,
    "",
    ConfigInfo::CI_USED,
    false,
    ConfigInfo::CI_INT,
    "100",
    "0",
    STR_VALUE(MAX_INT_RNIL) },

  {
    CFG_MGM_PORT,
    "PortNumber",
    MGM_TOKEN,
    "Port number to give commands to/fetch configurations from management server",
    ConfigInfo::CI_USED,
    false,
    ConfigInfo::CI_INT,
    NDB_PORT,
    "0",
    STR_VALUE(MAX_PORT_NO) },

  {
    KEY_INTERNAL,
    "PortNumberStats",
    MGM_TOKEN,
    "Port number used to get statistical information from a management server",
    ConfigInfo::CI_USED,
    false,
    ConfigInfo::CI_INT,
    UNDEFINED,
    "0",
    STR_VALUE(MAX_PORT_NO) },

  {
    CFG_NODE_ARBIT_RANK,
    "ArbitrationRank",
    MGM_TOKEN,
    "If 0, then "MGM_TOKEN_PRINT" is not arbitrator. Kernel selects arbitrators in order 1, 2",
    ConfigInfo::CI_USED,
    false,
    ConfigInfo::CI_INT,
    "1",
    "0",
    "2" },

  {
    CFG_NODE_ARBIT_DELAY,
    "ArbitrationDelay",
    MGM_TOKEN,
    "",
    ConfigInfo::CI_USED,
    false,
    ConfigInfo::CI_INT,
    "0",
    "0",
    STR_VALUE(MAX_INT_RNIL) },

  /****************************************************************************
   * TCP
   ***************************************************************************/
  {
    CFG_SECTION_CONNECTION,
    "TCP",
    "TCP",
    "Connection section",
    ConfigInfo::CI_USED,
    false,
    ConfigInfo::CI_SECTION,
    (const char *)CONNECTION_TYPE_TCP, 
    0, 0
  },

  {
    CFG_CONNECTION_HOSTNAME_1,
    "HostName1",
    "TCP",
    "Name/IP of computer on one side of the connection",
    ConfigInfo::CI_INTERNAL,
    false,
    ConfigInfo::CI_STRING,
    UNDEFINED,
    0, 0 },

  {
    CFG_CONNECTION_HOSTNAME_2,
    "HostName2",
    "TCP",
    "Name/IP of computer on one side of the connection",
    ConfigInfo::CI_INTERNAL,
    false,
    ConfigInfo::CI_STRING,
    UNDEFINED,
    0, 0 },

  {
    CFG_CONNECTION_NODE_1,
    "NodeId1",
    "TCP",
    "Id of node ("DB_TOKEN_PRINT", "API_TOKEN_PRINT" or "MGM_TOKEN_PRINT") on one side of the connection",
    ConfigInfo::CI_USED,
    false,
    ConfigInfo::CI_STRING,
    MANDATORY,
    0, 0 },

  {
    CFG_CONNECTION_NODE_2,
    "NodeId2",
    "TCP",
    "Id of node ("DB_TOKEN_PRINT", "API_TOKEN_PRINT" or "MGM_TOKEN_PRINT") on one side of the connection",
    ConfigInfo::CI_USED,
    false,
    ConfigInfo::CI_STRING,
    MANDATORY,
    0, 0 },

  {
    CFG_CONNECTION_GROUP,
    "Group",
    "TCP",
    "",
    ConfigInfo::CI_USED,
    false,
    ConfigInfo::CI_INT,
    "55",
    "0", "200" },

  {
    CFG_CONNECTION_NODE_ID_SERVER,
    "NodeIdServer",
    "TCP",
    "",
    ConfigInfo::CI_USED,
    false,
    ConfigInfo::CI_INT,
    MANDATORY,
    "1", "63" },

  {
    CFG_CONNECTION_SEND_SIGNAL_ID,
    "SendSignalId",
    "TCP",
    "Sends id in each signal.  Used in trace files.",
    ConfigInfo::CI_USED,
    false,
    ConfigInfo::CI_BOOL,
    "true",
    "false",
    "true" },


  {
    CFG_CONNECTION_CHECKSUM,
    "Checksum",
    "TCP",
    "If checksum is enabled, all signals between nodes are checked for errors",
    ConfigInfo::CI_USED,
    false,
    ConfigInfo::CI_BOOL,
    "false",
    "false",
    "true" },

  {
    CFG_CONNECTION_SERVER_PORT,
    "PortNumber",
    "TCP",
    "Port used for this transporter",
    ConfigInfo::CI_USED,
    false,
    ConfigInfo::CI_INT,
    MANDATORY,
    "0",
    STR_VALUE(MAX_PORT_NO) },

  {
    CFG_TCP_SEND_BUFFER_SIZE,
    "SendBufferMemory",
    "TCP",
    "Bytes of buffer for signals sent from this node",
    ConfigInfo::CI_USED,
    false,
    ConfigInfo::CI_INT,
    "256K",
    "64K",
    STR_VALUE(MAX_INT_RNIL) },

  {
    CFG_TCP_RECEIVE_BUFFER_SIZE,
    "ReceiveBufferMemory",
    "TCP",
    "Bytes of buffer for signals received by this node",
    ConfigInfo::CI_USED,
    false,
    ConfigInfo::CI_INT,
    "64K",
    "16K",
    STR_VALUE(MAX_INT_RNIL) },

  {
    CFG_TCP_PROXY,
    "Proxy",
    "TCP",
    "",
    ConfigInfo::CI_USED,
    false,
    ConfigInfo::CI_STRING,
    UNDEFINED,
    0, 0 },

  {
    CFG_CONNECTION_NODE_1_SYSTEM,
    "NodeId1_System",
    "TCP",
    "System for node 1 in connection",
    ConfigInfo::CI_INTERNAL,
    false,
    ConfigInfo::CI_STRING,
    UNDEFINED,
    0, 0 },

  {
    CFG_CONNECTION_NODE_2_SYSTEM,
    "NodeId2_System",
    "TCP",
    "System for node 2 in connection",
    ConfigInfo::CI_INTERNAL,
    false,
    ConfigInfo::CI_STRING,
    UNDEFINED,
    0, 0 },
<<<<<<< HEAD
=======

  {
    CFG_TCP_BIND_INADDR_ANY,
    "TcpBind_INADDR_ANY",
    "TCP",
    "Bind InAddrAny instead of hostname for server part of connection",
    ConfigInfo::CI_USED,
    false,
    ConfigInfo::CI_BOOL,
    "false",
    "false", "true" },
>>>>>>> c8999be2

  {
    CFG_TCP_SND_BUF_SIZE,
    "TCP_SND_BUF_SIZE",
    "TCP",
    "Value used for SO_SNDBUF",
    ConfigInfo::CI_USED,
    false,
    ConfigInfo::CI_INT,
    "71540",
    "1", 
    "2G"
  },

  {
    CFG_TCP_RCV_BUF_SIZE,
    "TCP_RCV_BUF_SIZE",
    "TCP",
    "Value used for SO_RCVBUF",
    ConfigInfo::CI_USED,
    false,
    ConfigInfo::CI_INT,
    "70080",
    "1", 
    "2G" 
  },
  
  {
    CFG_TCP_MAXSEG_SIZE,
    "TCP_MAXSEG_SIZE",
    "TCP",
    "Value used for TCP_MAXSEG",
    ConfigInfo::CI_USED,
    false,
    ConfigInfo::CI_INT,
    "0",
    "0", 
    "2G" 
  },
  
  /****************************************************************************
   * SHM
   ***************************************************************************/
  {
    CFG_SECTION_CONNECTION,
    "SHM",
    "SHM",
    "Connection section",
    ConfigInfo::CI_USED,
    false,
    ConfigInfo::CI_SECTION,
    (const char *)CONNECTION_TYPE_SHM, 
    0, 0 },

  {
    CFG_CONNECTION_HOSTNAME_1,
    "HostName1",
    "SHM",
    "Name/IP of computer on one side of the connection",
    ConfigInfo::CI_INTERNAL,
    false,
    ConfigInfo::CI_STRING,
    UNDEFINED,
    0, 0 },

  {
    CFG_CONNECTION_HOSTNAME_2,
    "HostName2",
    "SHM",
    "Name/IP of computer on one side of the connection",
    ConfigInfo::CI_INTERNAL,
    false,
    ConfigInfo::CI_STRING,
    UNDEFINED,
    0, 0 },

  {
    CFG_CONNECTION_SERVER_PORT,
    "PortNumber",
    "SHM",
    "Port used for this transporter",
    ConfigInfo::CI_USED,
    false,
    ConfigInfo::CI_INT,
    MANDATORY,
    "0", 
    STR_VALUE(MAX_PORT_NO) },

  {
    CFG_SHM_SIGNUM,
    "Signum",
    "SHM",
    "Signum to be used for signalling",
    ConfigInfo::CI_USED,
    false,
    ConfigInfo::CI_INT,
    UNDEFINED,
    "0", 
    STR_VALUE(MAX_INT_RNIL) },

  {
    CFG_CONNECTION_NODE_1,
    "NodeId1",
    "SHM",
    "Id of node ("DB_TOKEN_PRINT", "API_TOKEN_PRINT" or "MGM_TOKEN_PRINT") on one side of the connection",
    ConfigInfo::CI_USED,
    false,
    ConfigInfo::CI_STRING,
    MANDATORY,
    0, 0 },
  
  {
    CFG_CONNECTION_NODE_2,
    "NodeId2",
    "SHM",
    "Id of node ("DB_TOKEN_PRINT", "API_TOKEN_PRINT" or "MGM_TOKEN_PRINT") on one side of the connection",
    ConfigInfo::CI_USED,
    false,
    ConfigInfo::CI_STRING,
    MANDATORY,
    0, 0 },
  
  {
    CFG_CONNECTION_GROUP,
    "Group",
    "SHM",
    "",
    ConfigInfo::CI_USED,
    false,
    ConfigInfo::CI_INT,
    "35",
    "0", "200" },

  {
    CFG_CONNECTION_NODE_ID_SERVER,
    "NodeIdServer",
    "SHM",
    "",
    ConfigInfo::CI_USED,
    false,
    ConfigInfo::CI_INT,
    MANDATORY,
    "1", "63" },

  {
    CFG_CONNECTION_SEND_SIGNAL_ID,
    "SendSignalId",
    "SHM",
    "Sends id in each signal.  Used in trace files.",
    ConfigInfo::CI_USED,
    false,
    ConfigInfo::CI_BOOL,
    "false",
    "false",
    "true" },
  
  
  {
    CFG_CONNECTION_CHECKSUM,
    "Checksum",
    "SHM",
    "If checksum is enabled, all signals between nodes are checked for errors",
    ConfigInfo::CI_USED,
    false,
    ConfigInfo::CI_BOOL,
    "true",
    "false",
    "true" },
  
  {
    CFG_SHM_KEY,
    "ShmKey",
    "SHM",
    "A shared memory key",
    ConfigInfo::CI_USED,
    false,
    ConfigInfo::CI_INT,
    UNDEFINED,
    "0",
    STR_VALUE(MAX_INT_RNIL) },
  
  {
    CFG_SHM_BUFFER_MEM,
    "ShmSize",
    "SHM",
    "Size of shared memory segment",
    ConfigInfo::CI_USED,
    false,
    ConfigInfo::CI_INT,
    "1M",
    "64K",
    STR_VALUE(MAX_INT_RNIL) },

  {
    CFG_CONNECTION_NODE_1_SYSTEM,
    "NodeId1_System",
    "SHM",
    "System for node 1 in connection",
    ConfigInfo::CI_INTERNAL,
    false,
    ConfigInfo::CI_STRING,
    UNDEFINED,
    0, 0 },

  {
    CFG_CONNECTION_NODE_2_SYSTEM,
    "NodeId2_System",
    "SHM",
    "System for node 2 in connection",
    ConfigInfo::CI_INTERNAL,
    false,
    ConfigInfo::CI_STRING,
    UNDEFINED,
    0, 0 },

  /****************************************************************************
   * SCI
   ***************************************************************************/
  {
    CFG_SECTION_CONNECTION,
    "SCI",
    "SCI",
    "Connection section",
    ConfigInfo::CI_USED,
    false,
    ConfigInfo::CI_SECTION,
    (const char *)CONNECTION_TYPE_SCI, 
    0, 0 
  },

  {
    CFG_CONNECTION_NODE_1,
    "NodeId1",
    "SCI",
    "Id of node ("DB_TOKEN_PRINT", "API_TOKEN_PRINT" or "MGM_TOKEN_PRINT") on one side of the connection",
    ConfigInfo::CI_USED,
    false,
    ConfigInfo::CI_STRING,
    MANDATORY,
    "0",
    STR_VALUE(MAX_INT_RNIL) },

  {
    CFG_CONNECTION_NODE_2,
    "NodeId2",
    "SCI",
    "Id of node ("DB_TOKEN_PRINT", "API_TOKEN_PRINT" or "MGM_TOKEN_PRINT") on one side of the connection",
    ConfigInfo::CI_USED,
    false,
    ConfigInfo::CI_STRING,
    MANDATORY,
    "0",
    STR_VALUE(MAX_INT_RNIL) },

  {
    CFG_CONNECTION_GROUP,
    "Group",
    "SCI",
    "",
    ConfigInfo::CI_USED,
    false,
    ConfigInfo::CI_INT,
    "15",
    "0", "200" },

  {
    CFG_CONNECTION_NODE_ID_SERVER,
    "NodeIdServer",
    "SCI",
    "",
    ConfigInfo::CI_USED,
    false,
    ConfigInfo::CI_INT,
    MANDATORY,
    "1", "63" },

  {
    CFG_CONNECTION_HOSTNAME_1,
    "HostName1",
    "SCI",
    "Name/IP of computer on one side of the connection",
    ConfigInfo::CI_INTERNAL,
    false,
    ConfigInfo::CI_STRING,
    UNDEFINED,
    0, 0 },

  {
    CFG_CONNECTION_HOSTNAME_2,
    "HostName2",
    "SCI",
    "Name/IP of computer on one side of the connection",
    ConfigInfo::CI_INTERNAL,
    false,
    ConfigInfo::CI_STRING,
    UNDEFINED,
    0, 0 },

  {
    CFG_CONNECTION_SERVER_PORT,
    "PortNumber",
    "SCI",
    "Port used for this transporter",
    ConfigInfo::CI_USED,
    false,
    ConfigInfo::CI_INT,
    MANDATORY,
    "0", 
    STR_VALUE(MAX_PORT_NO) },

  {
    CFG_SCI_HOST1_ID_0,
    "Host1SciId0",
    "SCI",
    "SCI-node id for adapter 0 on Host1 (a computer can have two adapters)",
    ConfigInfo::CI_USED,
    false,
    ConfigInfo::CI_INT,
    MANDATORY,
    "0",
    STR_VALUE(MAX_INT_RNIL) },

  {
    CFG_SCI_HOST1_ID_1,
    "Host1SciId1",
    "SCI",
    "SCI-node id for adapter 1 on Host1 (a computer can have two adapters)",
    ConfigInfo::CI_USED,
    false,
    ConfigInfo::CI_INT,
    "0",
    "0",
    STR_VALUE(MAX_INT_RNIL) },

  {
    CFG_SCI_HOST2_ID_0,
    "Host2SciId0",
    "SCI",
    "SCI-node id for adapter 0 on Host2 (a computer can have two adapters)",
    ConfigInfo::CI_USED,
    false,
    ConfigInfo::CI_INT,
    MANDATORY,
    "0",
    STR_VALUE(MAX_INT_RNIL) },

  {
    CFG_SCI_HOST2_ID_1,
    "Host2SciId1",
    "SCI",
    "SCI-node id for adapter 1 on Host2 (a computer can have two adapters)",
    ConfigInfo::CI_USED,
    false,
    ConfigInfo::CI_INT,
    "0",
    "0",
    STR_VALUE(MAX_INT_RNIL) },

  {
    CFG_CONNECTION_SEND_SIGNAL_ID,
    "SendSignalId",
    "SCI",
    "Sends id in each signal.  Used in trace files.",
    ConfigInfo::CI_USED,
    false,
    ConfigInfo::CI_BOOL,
    "true",
    "false",
    "true" },

  {
    CFG_CONNECTION_CHECKSUM,
    "Checksum",
    "SCI",
    "If checksum is enabled, all signals between nodes are checked for errors",
    ConfigInfo::CI_USED,
    false,
    ConfigInfo::CI_BOOL,
    "false",
    "false",
    "true" },

  {
    CFG_SCI_SEND_LIMIT,
    "SendLimit",
    "SCI",
    "Transporter send buffer contents are sent when this no of bytes is buffered",
    ConfigInfo::CI_USED,
    false,
    ConfigInfo::CI_INT,
    "8K",
    "128",
    "32K" },

  {
    CFG_SCI_BUFFER_MEM,
    "SharedBufferSize",
    "SCI",
    "Size of shared memory segment",
    ConfigInfo::CI_USED,
    false,
    ConfigInfo::CI_INT,
    "1M",
    "64K",
    STR_VALUE(MAX_INT_RNIL) },

  {
    CFG_CONNECTION_NODE_1_SYSTEM,
    "NodeId1_System",
    "SCI",
    "System for node 1 in connection",
    ConfigInfo::CI_INTERNAL,
    false,
    ConfigInfo::CI_STRING,
    UNDEFINED,
    0, 0 },

  {
    CFG_CONNECTION_NODE_2_SYSTEM,
    "NodeId2_System",
    "SCI",
    "System for node 2 in connection",
    ConfigInfo::CI_INTERNAL,
    false,
    ConfigInfo::CI_STRING,
    UNDEFINED,
    0, 0 }
};

const int ConfigInfo::m_NoOfParams = sizeof(m_ParamInfo) / sizeof(ParamInfo);


/****************************************************************************
 * Ctor
 ****************************************************************************/
static void require(bool v)
{
  if(!v)
  {
    if (opt_core)
      abort();
    else
      exit(-1);
  }
}

ConfigInfo::ConfigInfo()
  : m_info(true), m_systemDefaults(true)
{
  int i;
  Properties *section;
  const Properties *oldpinfo;

  for (i=0; i<m_NoOfParams; i++) {
    const ParamInfo & param = m_ParamInfo[i];
    Uint64 default_uint64;
    bool   default_bool;
    
    // Create new section if it did not exist
    if (!m_info.getCopy(param._section, &section)) {
      Properties newsection(true);
      m_info.put(param._section, &newsection);

      // Get copy of section
      m_info.getCopy(param._section, &section);
    }

    // Create pinfo (parameter info) entry 
    Properties pinfo(true); 
    pinfo.put("Id",          param._paramId);
    pinfo.put("Fname",       param._fname);
    pinfo.put("Description", param._description);
    pinfo.put("Updateable",  param._updateable);
    pinfo.put("Type",        param._type);
    pinfo.put("Status",      param._status);

    if(param._default == MANDATORY){
      pinfo.put("Mandatory", (Uint32)1);
    }

    switch (param._type) {
      case CI_BOOL:
      {
	bool tmp_bool;
	require(InitConfigFileParser::convertStringToBool(param._min, tmp_bool));
	pinfo.put64("Min", tmp_bool);
	require(InitConfigFileParser::convertStringToBool(param._max, tmp_bool));
	pinfo.put64("Max", tmp_bool);
	break;
      }
      case CI_INT:
      case CI_INT64:
      {
	Uint64 tmp_uint64;
	require(InitConfigFileParser::convertStringToUint64(param._min, tmp_uint64));
	pinfo.put64("Min", tmp_uint64);
	require(InitConfigFileParser::convertStringToUint64(param._max, tmp_uint64));
	pinfo.put64("Max", tmp_uint64);
	break;
      }
      case CI_SECTION:
	pinfo.put("SectionType", (Uint32)UintPtr(param._default));
	break;
      case CI_STRING:
	break;
    }

    // Check that pinfo is really new
    if (section->get(param._fname, &oldpinfo)) {
      ndbout << "Error: Parameter " << param._fname
	     << " defined twice in section " << param._section
	     << "." << endl;
      require(false);
    }
    
    // Add new pinfo to section
    section->put(param._fname, &pinfo);

    // Replace section with modified section
    m_info.put(param._section, section, true);
    delete section;
    
    if(param._type != ConfigInfo::CI_SECTION){
      Properties * p;
      if(!m_systemDefaults.getCopy(param._section, &p)){
	p = new Properties(true);
      }
      if(param._default != UNDEFINED &&
	 param._default != MANDATORY){
	switch (param._type)
        {
	  case CI_SECTION:
	    break;
	  case CI_STRING:
	    require(p->put(param._fname, param._default));
	    break;
	  case CI_BOOL:
	    {
	      require(InitConfigFileParser::convertStringToBool(param._default, default_bool));
	      require(p->put(param._fname, default_bool));
	      break;
	    }
	  case CI_INT:
	  case CI_INT64:
	    {
	      require(InitConfigFileParser::convertStringToUint64(param._default, default_uint64));
	      require(p->put(param._fname, default_uint64));
	      break;
	    }
	}
      }
      require(m_systemDefaults.put(param._section, p, true));
      delete p;
    }
  }
  
  for (i=0; i<m_NoOfParams; i++) {
    if(m_ParamInfo[i]._section == NULL){
      ndbout << "Check that each entry has a section failed." << endl;
      ndbout << "Parameter \"" << m_ParamInfo[i]._fname << endl; 
      ndbout << "Edit file " << __FILE__ << "." << endl;
      require(false);
    }
    
    if(m_ParamInfo[i]._type == ConfigInfo::CI_SECTION)
      continue;

    const Properties * p = getInfo(m_ParamInfo[i]._section);
    if (!p || !p->contains(m_ParamInfo[i]._fname)) {
      ndbout << "Check that each pname has an fname failed." << endl;
      ndbout << "Parameter \"" << m_ParamInfo[i]._fname 
	     << "\" does not exist in section \"" 
	     << m_ParamInfo[i]._section << "\"." << endl;
      ndbout << "Edit file " << __FILE__ << "." << endl;
      require(false);
    }
  }
}

/****************************************************************************
 * Getters
 ****************************************************************************/
inline void warning(const char * src, const char * arg){
  ndbout << "Illegal call to ConfigInfo::" << src << "() - " << arg << endl;
  require(false);
}

const Properties * 
ConfigInfo::getInfo(const char * section) const {
  const Properties * p;
  if(!m_info.get(section, &p)){
    return 0;
    //    warning("getInfo", section);
  }
  return p;
}

const Properties * 
ConfigInfo::getDefaults(const char * section) const {
  const Properties * p;
  if(!m_systemDefaults.get(section, &p)){
    return 0;
    //warning("getDefaults", section);
  }
  return p;
}

static
Uint64
getInfoInt(const Properties * section, 
	   const char* fname, const char * type){
  Uint32 val32;
  const Properties * p;
  if (section->get(fname, &p) && p->get(type, &val32)) {
    return val32;
  }

  Uint64 val64;
  if(p && p->get(type, &val64)){
    return val64;
  }
  
  section->print();
  if(section->get(fname, &p)){
    p->print();
  }

  warning(type, fname);
  return 0;
}

static
const char *
getInfoString(const Properties * section, 
	      const char* fname, const char * type){
  const char* val;
  const Properties * p;
  if (section->get(fname, &p) && p->get(type, &val)) {
    return val;
  }
  warning(type, fname);
  return val;
}

Uint64
ConfigInfo::getMax(const Properties * section, const char* fname) const {
  return getInfoInt(section, fname, "Max");
}

Uint64
ConfigInfo::getMin(const Properties * section, const char* fname) const {
  return getInfoInt(section, fname, "Min");
}

Uint64
ConfigInfo::getDefault(const Properties * section, const char* fname) const {
  return getInfoInt(section, fname, "Default");
}

const char*
ConfigInfo::getDescription(const Properties * section, 
			   const char* fname) const {
  return getInfoString(section, fname, "Description");
}

bool
ConfigInfo::isSection(const char * section) const {
  for (int i = 0; i<m_noOfSectionNames; i++) {
    if(!strcasecmp(section, m_sectionNames[i])) return true;
  }
  return false;
}

const char*
ConfigInfo::nameToAlias(const char * name) {
  for (int i = 0; m_sectionNameAliases[i].name != 0; i++)
    if(!strcasecmp(name, m_sectionNameAliases[i].name))
      return m_sectionNameAliases[i].alias;
  return 0;
}

const char*
ConfigInfo::getAlias(const char * section) {
  for (int i = 0; m_sectionNameAliases[i].name != 0; i++)
    if(!strcasecmp(section, m_sectionNameAliases[i].alias))
      return m_sectionNameAliases[i].name;
  return 0;
}

bool
ConfigInfo::verify(const Properties * section, const char* fname, 
		   Uint64 value) const {
  Uint64 min, max;

  min = getInfoInt(section, fname, "Min");
  max = getInfoInt(section, fname, "Max");
  if(min > max){
    warning("verify", fname);
  }
  if (value >= min && value <= max)
    return true;
  else 
    return false;
}

ConfigInfo::Type 
ConfigInfo::getType(const Properties * section, const char* fname) const {
  return (ConfigInfo::Type) getInfoInt(section, fname, "Type");
}

ConfigInfo::Status
ConfigInfo::getStatus(const Properties * section, const char* fname) const {
  return (ConfigInfo::Status) getInfoInt(section, fname, "Status");
}

/****************************************************************************
 * Printers
 ****************************************************************************/

void ConfigInfo::print() const {
  Properties::Iterator it(&m_info);
  for (const char* n = it.first(); n != NULL; n = it.next()) {
    print(n);
  }
}

void ConfigInfo::print(const char* section) const {
  ndbout << "****** " << section << " ******" << endl << endl;
  const Properties * sec = getInfo(section);
  Properties::Iterator it(sec);
  for (const char* n = it.first(); n != NULL; n = it.next()) {
    // Skip entries with different F- and P-names
    if (getStatus(sec, n) == ConfigInfo::CI_INTERNAL) continue;
    if (getStatus(sec, n) == ConfigInfo::CI_DEPRICATED) continue;
    if (getStatus(sec, n) == ConfigInfo::CI_NOTIMPLEMENTED) continue;
    print(sec, n);
  }
}

void ConfigInfo::print(const Properties * section, 
		       const char* parameter) const {
  ndbout << parameter;
  //  ndbout << getDescription(section, parameter) << endl;
  switch (getType(section, parameter)) {
  case ConfigInfo::CI_BOOL:
    ndbout << " (Boolean value)" << endl;
    ndbout << getDescription(section, parameter) << endl;
    if (getDefault(section, parameter) == false) {
      ndbout << "Default: N (Legal values: Y, N)" << endl; 
    } else if (getDefault(section, parameter) == true) {
      ndbout << "Default: Y (Legal values: Y, N)" << endl;
    } else if (getDefault(section, parameter) == (UintPtr)MANDATORY) {
      ndbout << "MANDATORY (Legal values: Y, N)" << endl;
    } else {
      ndbout << "UNKNOWN" << endl;
    }
    ndbout << endl;
    break;    
    
  case ConfigInfo::CI_INT:
  case ConfigInfo::CI_INT64:
    ndbout << " (Non-negative Integer)" << endl;
    ndbout << getDescription(section, parameter) << endl;
    if (getDefault(section, parameter) == (UintPtr)MANDATORY) {
      ndbout << "MANDATORY (";
    } else if (getDefault(section, parameter) == (UintPtr)UNDEFINED) {
      ndbout << "UNDEFINED (";
    } else {
      ndbout << "Default: " << getDefault(section, parameter) << " (";
    }
    ndbout << "Min: " << getMin(section, parameter) << ", ";
    ndbout << "Max: " << getMax(section, parameter) << ")" << endl;
    ndbout << endl;
    break;
    
  case ConfigInfo::CI_STRING:
    ndbout << " (String)" << endl;
    ndbout << getDescription(section, parameter) << endl;
    if (getDefault(section, parameter) == (UintPtr)MANDATORY) {
      ndbout << "MANDATORY" << endl;
    } else {
      ndbout << "No default value" << endl;
    }
    ndbout << endl;
    break;
  case ConfigInfo::CI_SECTION:
    break;
  }
}

/****************************************************************************
 * Section Rules
 ****************************************************************************/

/**
 * Node rule: Add "Type" and update "NoOfNodes"
 */
bool
transformNode(InitConfigFileParser::Context & ctx, const char * data){

  Uint32 id, line;
  if(!ctx.m_currentSection->get("NodeId", &id) && !ctx.m_currentSection->get("Id", &id)){
    Uint32 nextNodeId= 1;
    ctx.m_userProperties.get("NextNodeId", &nextNodeId);
    id= nextNodeId;
    while (ctx.m_userProperties.get("AllocatedNodeId_", id, &line))
      id++;
    if (id != nextNodeId)
    {
      fprintf(stderr,"Cluster configuration warning line %d: "
	       "Could not use next node id %d for section [%s], "
	       "using next unused node id %d.\n",
	       ctx.m_sectionLineno, nextNodeId, ctx.fname, id);
    }
    ctx.m_currentSection->put("NodeId", id);
  } else if(ctx.m_userProperties.get("AllocatedNodeId_", id, &line)) {
    ctx.reportError("Duplicate nodeid in section "
		    "[%s] starting at line: %d. Previously used on line %d.",
		    ctx.fname, ctx.m_sectionLineno, line);
    return false;
  }

  if(id >= MAX_NODES)
  {
    ctx.reportError("too many nodes configured, only up to %d nodes supported.",
            MAX_NODES);
    return false;
  } 

  // next node id _always_ next numbers after last used id
  ctx.m_userProperties.put("NextNodeId", id+1, true);

  ctx.m_userProperties.put("AllocatedNodeId_", id, ctx.m_sectionLineno);
  BaseString::snprintf(ctx.pname, sizeof(ctx.pname), "Node_%d", id);
  
  ctx.m_currentSection->put("Type", ctx.fname);

  Uint32 nodes = 0;
  ctx.m_userProperties.get("NoOfNodes", &nodes);
  ctx.m_userProperties.put("NoOfNodes", ++nodes, true);

  /**
   * Update count (per type)
   */
  nodes = 0;
  ctx.m_userProperties.get(ctx.fname, &nodes);
  ctx.m_userProperties.put(ctx.fname, ++nodes, true);

  return true;
}

static bool checkLocalhostHostnameMix(InitConfigFileParser::Context & ctx, const char * data)
{
  DBUG_ENTER("checkLocalhostHostnameMix");
  const char * hostname= 0;
  ctx.m_currentSection->get("HostName", &hostname);
  if (hostname == 0 || hostname[0] == 0)
    DBUG_RETURN(true);

  Uint32 localhost_used= 0;
  if(!strcmp(hostname, "localhost") || !strcmp(hostname, "127.0.0.1")){
    localhost_used= 1;
    ctx.m_userProperties.put("$computer-localhost-used", localhost_used);
    if(!ctx.m_userProperties.get("$computer-localhost", &hostname))
      DBUG_RETURN(true);
  } else {
    ctx.m_userProperties.get("$computer-localhost-used", &localhost_used);
    ctx.m_userProperties.put("$computer-localhost", hostname);
  }

  if (localhost_used) {
    ctx.reportError("Mixing of localhost (default for [NDBD]HostName) with other hostname(%s) is illegal",
		    hostname);
    DBUG_RETURN(false);
  }

  DBUG_RETURN(true);
}

bool
fixNodeHostname(InitConfigFileParser::Context & ctx, const char * data)
{
  const char * hostname;
  DBUG_ENTER("fixNodeHostname");

  if (ctx.m_currentSection->get("HostName", &hostname))
    DBUG_RETURN(checkLocalhostHostnameMix(ctx,0));

  const char * compId;
  if(!ctx.m_currentSection->get("ExecuteOnComputer", &compId))
    DBUG_RETURN(true);
  
  const Properties * computer;
  char tmp[255];
  BaseString::snprintf(tmp, sizeof(tmp), "Computer_%s", compId);
  if(!ctx.m_config->get(tmp, &computer)){
    ctx.reportError("Computer \"%s\" not declared"
		    "- [%s] starting at line: %d",
		    compId, ctx.fname, ctx.m_sectionLineno);
    DBUG_RETURN(false);
  }
  
  if(!computer->get("HostName", &hostname)){
    ctx.reportError("HostName missing in [COMPUTER] (Id: %d) "
		    " - [%s] starting at line: %d",
		    compId, ctx.fname, ctx.m_sectionLineno);
    DBUG_RETURN(false);
  }
  
  require(ctx.m_currentSection->put("HostName", hostname));
  DBUG_RETURN(checkLocalhostHostnameMix(ctx,0));
}

bool
fixFileSystemPath(InitConfigFileParser::Context & ctx, const char * data){
  DBUG_ENTER("fixFileSystemPath");

  const char * path;
  if (ctx.m_currentSection->get("FileSystemPath", &path))
    DBUG_RETURN(true);

  if (ctx.m_currentSection->get("DataDir", &path)) {
    require(ctx.m_currentSection->put("FileSystemPath", path));
    DBUG_RETURN(true);
  }

  require(false);
  DBUG_RETURN(false);
}

bool
fixBackupDataDir(InitConfigFileParser::Context & ctx, const char * data){
  
  const char * path;
  if (ctx.m_currentSection->get("BackupDataDir", &path))
    return true;

  if (ctx.m_currentSection->get("FileSystemPath", &path)) {
    require(ctx.m_currentSection->put("BackupDataDir", path));
    return true;
  }

  require(false);
  return false;
}

/**
 * Connection rule: Check support of connection
 */
bool
checkConnectionSupport(InitConfigFileParser::Context & ctx, const char * data)
{
  int error= 0;
  if (strcasecmp("TCP",ctx.fname) == 0)
  {
    // always enabled
  }
  else if (strcasecmp("SHM",ctx.fname) == 0)
  {
#ifndef NDB_SHM_TRANSPORTER
    error= 1;
#endif
  }
  else if (strcasecmp("SCI",ctx.fname) == 0)
  {
#ifndef NDB_SCI_TRANSPORTER
    error= 1;
#endif
  }

  if (error)
  {
    ctx.reportError("Binary not compiled with this connection support, "
		    "[%s] starting at line: %d",
		    ctx.fname, ctx.m_sectionLineno);
    return false;
  }
  return true;
}

/**
 * Connection rule: Update "NoOfConnections"
 */
bool
transformConnection(InitConfigFileParser::Context & ctx, const char * data)
{
  Uint32 connections = 0;
  ctx.m_userProperties.get("NoOfConnections", &connections);
  BaseString::snprintf(ctx.pname, sizeof(ctx.pname), "Connection_%d", connections);
  ctx.m_userProperties.put("NoOfConnections", ++connections, true);
  
  ctx.m_currentSection->put("Type", ctx.fname);
  return true;
}

/**
 * System rule: Just add it
 */
bool
transformSystem(InitConfigFileParser::Context & ctx, const char * data){

  const char * name;
  if(!ctx.m_currentSection->get("Name", &name)){
    ctx.reportError("Mandatory parameter Name missing from section "
		    "[%s] starting at line: %d",
		    ctx.fname, ctx.m_sectionLineno);
    return false;
  }

  ndbout << "transformSystem " << name << endl;

  BaseString::snprintf(ctx.pname, sizeof(ctx.pname), "SYSTEM_%s", name);
  
  return true;
}

/**
 * Computer rule: Update "NoOfComputers", add "Type"
 */
bool
transformComputer(InitConfigFileParser::Context & ctx, const char * data){
  const char * id;
  if(!ctx.m_currentSection->get("Id", &id)){
    ctx.reportError("Mandatory parameter Id missing from section "
		    "[%s] starting at line: %d",
		    ctx.fname, ctx.m_sectionLineno);
    return false;
  }
  BaseString::snprintf(ctx.pname, sizeof(ctx.pname), "Computer_%s", id);
  
  Uint32 computers = 0;
  ctx.m_userProperties.get("NoOfComputers", &computers);
  ctx.m_userProperties.put("NoOfComputers", ++computers, true);
  
  const char * hostname = 0;
  ctx.m_currentSection->get("HostName", &hostname);
  if(!hostname){
    return true;
  }
  
  return checkLocalhostHostnameMix(ctx,0);
}

/**
 * Apply default values
 */
void 
applyDefaultValues(InitConfigFileParser::Context & ctx,
		   const Properties * defaults)
{
  DBUG_ENTER("applyDefaultValues");
  if(defaults != NULL){
    Properties::Iterator it(defaults);

    for(const char * name = it.first(); name != NULL; name = it.next()){
      (void) ctx.m_info->getStatus(ctx.m_currentInfo, name);
      if(!ctx.m_currentSection->contains(name)){
	switch (ctx.m_info->getType(ctx.m_currentInfo, name)){
	case ConfigInfo::CI_INT:
	case ConfigInfo::CI_BOOL:{
	  Uint32 val = 0;
	  ::require(defaults->get(name, &val));
	  ctx.m_currentSection->put(name, val);
          DBUG_PRINT("info",("%s=%d #default",name,val));
	  break;
	}
	case ConfigInfo::CI_INT64:{
	  Uint64 val = 0;
	  ::require(defaults->get(name, &val));
	  ctx.m_currentSection->put64(name, val);
          DBUG_PRINT("info",("%s=%lld #default",name,val));
	  break;
	}
	case ConfigInfo::CI_STRING:{
	  const char * val;
	  ::require(defaults->get(name, &val));
	  ctx.m_currentSection->put(name, val);
          DBUG_PRINT("info",("%s=%s #default",name,val));
	  break;
	}
	case ConfigInfo::CI_SECTION:
	  break;
	}
      }
#ifndef DBUG_OFF
      else
      {
        switch (ctx.m_info->getType(ctx.m_currentInfo, name)){
        case ConfigInfo::CI_INT:
        case ConfigInfo::CI_BOOL:{
          Uint32 val = 0;
          ::require(ctx.m_currentSection->get(name, &val));
          DBUG_PRINT("info",("%s=%d",name,val));
          break;
        }
        case ConfigInfo::CI_INT64:{
          Uint64 val = 0;
          ::require(ctx.m_currentSection->get(name, &val));
          DBUG_PRINT("info",("%s=%lld",name,val));
          break;
        }
        case ConfigInfo::CI_STRING:{
          const char * val;
          ::require(ctx.m_currentSection->get(name, &val));
          DBUG_PRINT("info",("%s=%s",name,val));
          break;
        }
        case ConfigInfo::CI_SECTION:
          break;
        }
      }
#endif
    }
  }
  DBUG_VOID_RETURN;
}

bool
applyDefaultValues(InitConfigFileParser::Context & ctx, const char * data){
  
  if(strcmp(data, "user") == 0)
    applyDefaultValues(ctx, ctx.m_userDefaults);
  else if (strcmp(data, "system") == 0)
    applyDefaultValues(ctx, ctx.m_systemDefaults);
  else 
    return false;

  return true;
}

/**
 * Check that a section contains all MANDATORY parameters
 */
bool
checkMandatory(InitConfigFileParser::Context & ctx, const char * data){

  Properties::Iterator it(ctx.m_currentInfo);
  for(const char * name = it.first(); name != NULL; name = it.next()){
    const Properties * info = NULL;
    ::require(ctx.m_currentInfo->get(name, &info));
    Uint32 val;
    if(info->get("Mandatory", &val)){
      const char * fname;
      ::require(info->get("Fname", &fname));
      if(!ctx.m_currentSection->contains(fname)){
	ctx.reportError("Mandatory parameter %s missing from section "
			"[%s] starting at line: %d",
			fname, ctx.fname, ctx.m_sectionLineno);
	return false;
      }
    }
  }
  return true;
}

/**
 * Connection rule: Fix node id
 *
 * Transform a string "NodeidX" (e.g. "uppsala.32") 
 * into a Uint32 "NodeIdX" (e.g. 32) and a string "SystemX" (e.g. "uppsala").
 */
static bool fixNodeId(InitConfigFileParser::Context & ctx, const char * data)
{
  char buf[] = "NodeIdX";  buf[6] = data[sizeof("NodeI")];
  char sysbuf[] = "SystemX";  sysbuf[6] = data[sizeof("NodeI")];
  const char* nodeId;
  require(ctx.m_currentSection->get(buf, &nodeId));

  char tmpLine[MAX_LINE_LENGTH];
  strncpy(tmpLine, nodeId, MAX_LINE_LENGTH);
  char* token1 = strtok(tmpLine, ".");
  char* token2 = strtok(NULL, ".");
  Uint32 id;

  if (token2 == NULL) {                // Only a number given
    errno = 0;
    char* p;
    id = strtol(token1, &p, 10);
    if (errno != 0) warning("STRTOK1", nodeId);
    require(ctx.m_currentSection->put(buf, id, true));
  } else {                             // A pair given (e.g. "uppsala.32")
    errno = 0;
    char* p;
    id = strtol(token2, &p, 10);
    if (errno != 0) warning("STRTOK2", nodeId);
    require(ctx.m_currentSection->put(buf, id, true));
    require(ctx.m_currentSection->put(sysbuf, token1));
  }
  return true;
}

/**
 * Connection rule: Fix hostname
 * 
 * Unless Hostname is not already specified, do steps:
 * -# Via Connection's NodeId lookup Node
 * -# Via Node's ExecuteOnComputer lookup Hostname
 * -# Add HostName to Connection
 */
static bool
fixHostname(InitConfigFileParser::Context & ctx, const char * data){
  
  char buf[] = "NodeIdX"; buf[6] = data[sizeof("HostNam")];
  char sysbuf[] = "SystemX"; sysbuf[6] = data[sizeof("HostNam")];
  
  if(!ctx.m_currentSection->contains(data)){
    Uint32 id = 0;
    require(ctx.m_currentSection->get(buf, &id));
    
    const Properties * node;
    if(!ctx.m_config->get("Node", id, &node))
    {
      ctx.reportError("Unknown node: \"%d\" specified in connection "
		      "[%s] starting at line: %d",
		      id, ctx.fname, ctx.m_sectionLineno);
      return false;
    }
    
    const char * hostname;
    require(node->get("HostName", &hostname));
    require(ctx.m_currentSection->put(data, hostname));
  }
  return true;
}

/**
 * Connection rule: Fix port number (using a port number adder)
 */
static bool
fixPortNumber(InitConfigFileParser::Context & ctx, const char * data){

  DBUG_ENTER("fixPortNumber");

  Uint32 id1, id2;
  const char *hostName1;
  const char *hostName2;
  require(ctx.m_currentSection->get("NodeId1", &id1));
  require(ctx.m_currentSection->get("NodeId2", &id2));
  require(ctx.m_currentSection->get("HostName1", &hostName1));
  require(ctx.m_currentSection->get("HostName2", &hostName2));
  DBUG_PRINT("info",("NodeId1=%d HostName1=\"%s\"",id1,hostName1));
  DBUG_PRINT("info",("NodeId2=%d HostName2=\"%s\"",id2,hostName2));

  const Properties *node1, *node2;
  require(ctx.m_config->get("Node", id1, &node1));
  require(ctx.m_config->get("Node", id2, &node2));

  const char *type1, *type2;
  require(node1->get("Type", &type1));
  require(node2->get("Type", &type2));

  /* add NodeIdServer info */
  {
    Uint32 nodeIdServer = id1 < id2 ? id1 : id2;
    if(strcmp(type1, API_TOKEN) == 0 || strcmp(type2, MGM_TOKEN) == 0)
      nodeIdServer = id2;
    else if(strcmp(type2, API_TOKEN) == 0 || strcmp(type1, MGM_TOKEN) == 0)
      nodeIdServer = id1;
    ctx.m_currentSection->put("NodeIdServer", nodeIdServer);

    if (id2 == nodeIdServer) {
      {
	const char *tmp= hostName1;
	hostName1= hostName2;
	hostName2= tmp;
      }
      {
	Uint32 tmp= id1;
	id1= id2;
	id2= tmp;
      }
      {
	const Properties *tmp= node1;
	node1= node2;
	node2= tmp;
      }
      {
	const char *tmp= type1;
	type1= type2;
	type2= tmp;
      }
    }
  }

  BaseString hostname(hostName1);
  
  if (hostname.c_str()[0] == 0) {
    ctx.reportError("Hostname required on nodeid %d since it will "
		    "act as server.", id1);
    DBUG_RETURN(false);
  }

  Uint32 bindAnyAddr = 0;
  node1->get("TcpBind_INADDR_ANY", &bindAnyAddr);
  if (bindAnyAddr)
  {
    ctx.m_currentSection->put("TcpBind_INADDR_ANY", 1, true);
  }
  
  Uint32 port= 0;
  if(strcmp(type1, MGM_TOKEN)==0)
    node1->get("PortNumber",&port);
  else if(strcmp(type2, MGM_TOKEN)==0)
    node2->get("PortNumber",&port);

  if (!port && 
      !node1->get("ServerPort", &port) &&
      !ctx.m_userProperties.get("ServerPort_", id1, &port))
  {
    Uint32 base= 0;
    /*
     * If the connection doesn't involve an mgm server,
     * and a default port number has been set, behave the old
     * way of allocating port numbers for transporters.
     */
    if(ctx.m_userDefaults && ctx.m_userDefaults->get("PortNumber", &base))
    {
      Uint32 adder= 0;
      {
	BaseString server_port_adder(hostname);
	server_port_adder.append("_ServerPortAdder");
	ctx.m_userProperties.get(server_port_adder.c_str(), &adder);
	ctx.m_userProperties.put(server_port_adder.c_str(), adder+1, true);
      }
      
      if (!ctx.m_userProperties.get("ServerPortBase", &base)){
	if(!(ctx.m_userDefaults &&
	   ctx.m_userDefaults->get("PortNumber", &base)) &&
	   !ctx.m_systemDefaults->get("PortNumber", &base)) {
	  base= strtoll(NDB_TCP_BASE_PORT,0,0);
	}
	ctx.m_userProperties.put("ServerPortBase", base);
      }

      port= base + adder;
      ctx.m_userProperties.put("ServerPort_", id1, port);
    }
  }

  if(ctx.m_currentSection->contains("PortNumber")) {
    ndbout << "PortNumber should no longer be specificied "
	   << "per connection, please remove from config. "
	   << "Will be changed to " << port << endl;
    ctx.m_currentSection->put("PortNumber", port, true);
  } 
  else
  {
    ctx.m_currentSection->put("PortNumber", port);
  }

  DBUG_PRINT("info", ("connection %d-%d port %d host %s",
		      id1, id2, port, hostname.c_str()));

  DBUG_RETURN(true);
}

static bool 
fixShmUniqueId(InitConfigFileParser::Context & ctx, const char * data)
{
  DBUG_ENTER("fixShmUniqueId");
  Uint32 nodes= 0;
  ctx.m_userProperties.get(ctx.fname, &nodes);
  if (nodes == 1) // first management server
  {
    Uint32 portno= atoi(NDB_PORT);
    ctx.m_currentSection->get("PortNumber", &portno);
    ctx.m_userProperties.put("ShmUniqueId", portno);
  }
  DBUG_RETURN(true);
}

static 
bool 
fixShmKey(InitConfigFileParser::Context & ctx, const char *)
{
  DBUG_ENTER("fixShmKey");
  {
    static int last_signum= -1;
    Uint32 signum;
    if(!ctx.m_currentSection->get("Signum", &signum))
    {
      signum= OPT_NDB_SHM_SIGNUM_DEFAULT;
      if (signum <= 0)
      {
	  ctx.reportError("Unable to set default parameter for [SHM]Signum"
			  " please specify [SHM DEFAULT]Signum");
	  return false;
      }
      ctx.m_currentSection->put("Signum", signum);
      DBUG_PRINT("info",("Added Signum=%u", signum));
    }
    if ( last_signum != (int)signum && last_signum >= 0 )
    {
      ctx.reportError("All shared memory transporters must have same [SHM]Signum defined."
		      " Use [SHM DEFAULT]Signum");
      return false;
    }
    last_signum= (int)signum;
  }
  {
    Uint32 id1= 0, id2= 0, key= 0;
    require(ctx.m_currentSection->get("NodeId1", &id1));
    require(ctx.m_currentSection->get("NodeId2", &id2));
    if(!ctx.m_currentSection->get("ShmKey", &key))
    {
      require(ctx.m_userProperties.get("ShmUniqueId", &key));
      key= key << 16 | (id1 > id2 ? id1 << 8 | id2 : id2 << 8 | id1);
      ctx.m_currentSection->put("ShmKey", key);
      DBUG_PRINT("info",("Added ShmKey=0x%x", key));
    }
  }
  DBUG_RETURN(true);
}

/**
 * DB Node rule: Check various constraints
 */
static bool
checkDbConstraints(InitConfigFileParser::Context & ctx, const char *){

  Uint32 t1 = 0, t2 = 0;
  ctx.m_currentSection->get("MaxNoOfConcurrentOperations", &t1);
  ctx.m_currentSection->get("MaxNoOfConcurrentTransactions", &t2);
  
  if (t1 < t2) {
    ctx.reportError("MaxNoOfConcurrentOperations must be greater than "
		    "MaxNoOfConcurrentTransactions - [%s] starting at line: %d",
		    ctx.fname, ctx.m_sectionLineno);
    return false;
  }

  Uint32 replicas = 0, otherReplicas;
  ctx.m_currentSection->get("NoOfReplicas", &replicas);
  if(ctx.m_userProperties.get("NoOfReplicas", &otherReplicas)){
    if(replicas != otherReplicas){
      ctx.reportError("NoOfReplicas defined differently on different nodes"
		      " - [%s] starting at line: %d",
		      ctx.fname, ctx.m_sectionLineno);
      return false;
    }
  } else {
    ctx.m_userProperties.put("NoOfReplicas", replicas);
  }

  /**
   * In kernel, will calculate the MaxNoOfMeataTables use the following sum:
   * Uint32 noOfMetaTables = noOfTables + noOfOrderedIndexes + 
   *                         noOfUniqueHashIndexes + 2
   * 2 is the number of the SysTables.
   * So must check that the sum does't exceed the max value of Uint32.
   */
  Uint32 noOfTables = 0,
         noOfOrderedIndexes = 0,
         noOfUniqueHashIndexes = 0;
  ctx.m_currentSection->get("MaxNoOfTables", &noOfTables);
  ctx.m_currentSection->get("MaxNoOfOrderedIndexes", &noOfOrderedIndexes);
  ctx.m_currentSection->get("MaxNoOfUniqueHashIndexes", &noOfUniqueHashIndexes);

  Uint64 sum= (Uint64)noOfTables + noOfOrderedIndexes + noOfUniqueHashIndexes;
  
  if (sum > ((Uint32)~0 - 2)) {
    ctx.reportError("The sum of MaxNoOfTables, MaxNoOfOrderedIndexes and"
		    " MaxNoOfUniqueHashIndexes must not exceed %u - [%s]"
                    " starting at line: %d",
		    ((Uint32)~0 - 2), ctx.fname, ctx.m_sectionLineno);
    return false;
  } 

  return true;
}

/**
 * Connection rule: Check varius constraints
 */
static bool
checkConnectionConstraints(InitConfigFileParser::Context & ctx, const char *){

  Uint32 id1 = 0, id2 = 0;
  ctx.m_currentSection->get("NodeId1", &id1);
  ctx.m_currentSection->get("NodeId2", &id2);
  
  if(id1 == id2){
    ctx.reportError("Illegal connection from node to itself"
		    " - [%s] starting at line: %d",
		    ctx.fname, ctx.m_sectionLineno);
    return false;
  }

  const Properties * node1;
  if(!ctx.m_config->get("Node", id1, &node1)){
    ctx.reportError("Connection refering to undefined node: %d"
		    " - [%s] starting at line: %d",
		    id1, ctx.fname, ctx.m_sectionLineno);
    return false;
  }

  const Properties * node2;
  if(!ctx.m_config->get("Node", id2, &node2)){
    ctx.reportError("Connection refering to undefined node: %d"
		    " - [%s] starting at line: %d",
		    id2, ctx.fname, ctx.m_sectionLineno);
    return false;
  }

  const char * type1;
  const char * type2;
  require(node1->get("Type", &type1));
  require(node2->get("Type", &type2));

  /**
   * Report error if the following are true
   * -# None of the nodes is of type DB
   * -# Not both of them are MGMs
   */
  if((strcmp(type1, DB_TOKEN) != 0 && strcmp(type2, DB_TOKEN) != 0) &&
     !(strcmp(type1, MGM_TOKEN) == 0 && strcmp(type2, MGM_TOKEN) == 0))
  {
    ctx.reportError("Invalid connection between node %d (%s) and node %d (%s)"
		    " - [%s] starting at line: %d",
		    id1, type1, id2, type2, 
		    ctx.fname, ctx.m_sectionLineno);
    return false;
  }

  return true;
}

static bool
checkTCPConstraints(InitConfigFileParser::Context & ctx, const char * data){
  
  const char * host;
  struct in_addr addr;
  if(ctx.m_currentSection->get(data, &host) && strlen(host) && 
     Ndb_getInAddr(&addr, host)){
    ctx.reportError("Unable to lookup/illegal hostname %s"
		    " - [%s] starting at line: %d",
		    host, ctx.fname, ctx.m_sectionLineno);
    return false;
  }
  return true;
}

static
bool
transform(InitConfigFileParser::Context & ctx,
	  Properties & dst, 
	  const char * oldName,
	  const char * newName,
	  double add, double mul){
  
  if(ctx.m_currentSection->contains(newName)){
    ctx.reportError("Both %s and %s specified"
		    " - [%s] starting at line: %d",
		    oldName, newName,
		    ctx.fname, ctx.m_sectionLineno);
    return false;
  }
  
  PropertiesType oldType;
  require(ctx.m_currentSection->getTypeOf(oldName, &oldType));
  ConfigInfo::Type newType = ctx.m_info->getType(ctx.m_currentInfo, newName);  

  if(!((oldType == PropertiesType_Uint32 || oldType == PropertiesType_Uint64) 
       && (newType == ConfigInfo::CI_INT || newType == ConfigInfo::CI_INT64 || newType == ConfigInfo::CI_BOOL))){
    ndbout << "oldType: " << (int)oldType << ", newType: " << (int)newType << endl;
    ctx.reportError("Unable to handle type conversion w.r.t deprication %s %s"
		    "- [%s] starting at line: %d",
		    oldName, newName,
		    ctx.fname, ctx.m_sectionLineno);
    return false;
  }
  Uint64 oldVal;
  require(ctx.m_currentSection->get(oldName, &oldVal));

  Uint64 newVal = (Uint64)((Int64)oldVal * mul + add);
  if(!ctx.m_info->verify(ctx.m_currentInfo, newName, newVal)){
    ctx.reportError("Unable to handle deprication, new value not within bounds"
		    "%s %s - [%s] starting at line: %d",
		    oldName, newName,
		    ctx.fname, ctx.m_sectionLineno);
    return false;
  }

  if(newType == ConfigInfo::CI_INT || newType == ConfigInfo::CI_BOOL){
    require(dst.put(newName, (Uint32)newVal));
  } else if(newType == ConfigInfo::CI_INT64) {
    require(dst.put64(newName, newVal));    
  }
  return true;
}

static bool
fixDepricated(InitConfigFileParser::Context & ctx, const char * data){
  const char * name;
  /**
   * Transform old values to new values
   * Transform new values to old values (backward compatible)
   */
  Properties tmp(true);
  Properties::Iterator it(ctx.m_currentSection);
  for (name = it.first(); name != NULL; name = it.next()) {
    const DepricationTransform * p = &f_deprication[0];
    while(p->m_section != 0){
      if(strcmp(p->m_section, ctx.fname) == 0){
	double mul = p->m_mul;
	double add = p->m_add;
	if(strcasecmp(name, p->m_oldName) == 0){
	  if(!transform(ctx, tmp, name, p->m_newName, add, mul)){
	    return false;
	  }
	} else if(strcasecmp(name, p->m_newName) == 0) {
	  if(!transform(ctx, tmp, name, p->m_oldName, -add/mul,1.0/mul)){
	    return false;
	  }
	}
      }
      p++;
    }
  }
  
  Properties::Iterator it2(&tmp);
  for (name = it2.first(); name != NULL; name = it2.next()) {
    PropertiesType type;
    require(tmp.getTypeOf(name, &type));
    switch(type){
    case PropertiesType_Uint32:{
      Uint32 val;
      require(tmp.get(name, &val));
      ::require(ctx.m_currentSection->put(name, val));
      break;
    }
    case PropertiesType_char:{
      const char * val;
      require(tmp.get(name, &val));
      ::require(ctx.m_currentSection->put(name, val));
      break;
    }
    case PropertiesType_Uint64:{
      Uint64 val;
      require(tmp.get(name, &val));
      ::require(ctx.m_currentSection->put64(name, val));
      break;
    }
    case PropertiesType_Properties:
    default:
      ::require(false);
    }
  }
  return true;
}

extern int g_print_full_config;

static bool
saveInConfigValues(InitConfigFileParser::Context & ctx, const char * data){
  const Properties * sec;
  if(!ctx.m_currentInfo->get(ctx.fname, &sec)){
    require(false);
    return false;
  }
  
  do {
    const char *secName;
    Uint32 id, status, typeVal;
    require(sec->get("Fname", &secName));
    require(sec->get("Id", &id));
    require(sec->get("Status", &status));
    require(sec->get("SectionType", &typeVal));
    
    if(id == KEY_INTERNAL || status == ConfigInfo::CI_INTERNAL){
      ndbout_c("skipping section %s", ctx.fname);
      break;
    }
    
    if (g_print_full_config)
    {
      const char *alias= ConfigInfo::nameToAlias(ctx.fname);
      printf("[%s]\n", alias ? alias : ctx.fname);
    }

    Uint32 no = 0;
    ctx.m_userProperties.get("$Section", id, &no);
    ctx.m_userProperties.put("$Section", id, no+1, true);
    
    ctx.m_configValues.openSection(id, no);
    ctx.m_configValues.put(CFG_TYPE_OF_SECTION, typeVal);
    
    Properties::Iterator it(ctx.m_currentSection);
    for (const char* n = it.first(); n != NULL; n = it.next()) {
      const Properties * info;
      if(!ctx.m_currentInfo->get(n, &info))
	continue;

      id = 0;
      info->get("Id", &id);
      
      if(id == KEY_INTERNAL)
	continue;

      bool ok = true;
      PropertiesType type;
      require(ctx.m_currentSection->getTypeOf(n, &type));
      switch(type){
      case PropertiesType_Uint32:{
	Uint32 val;
	require(ctx.m_currentSection->get(n, &val));
	ok = ctx.m_configValues.put(id, val);
	if (g_print_full_config)
	  printf("%s=%u\n", n, val);
	break;
      }
      case PropertiesType_Uint64:{
	Uint64 val;
	require(ctx.m_currentSection->get(n, &val));
	ok = ctx.m_configValues.put64(id, val);
	if (g_print_full_config)
	  printf("%s=%llu\n", n, val);
	break;
      }
      case PropertiesType_char:{
	const char * val;
	require(ctx.m_currentSection->get(n, &val));
	ok = ctx.m_configValues.put(id, val);
	if (g_print_full_config)
	  printf("%s=%s\n", n, val);
	break;
      }
      default:
	require(false);
      }
      require(ok);
    }
    ctx.m_configValues.closeSection();
  } while(0);
  return true;
}

static bool
sanity_checks(Vector<ConfigInfo::ConfigRuleSection>&sections, 
	      struct InitConfigFileParser::Context &ctx, 
	      const char * rule_data)
{
  Uint32 db_nodes = 0;
  Uint32 mgm_nodes = 0;
  Uint32 api_nodes = 0;
  if (!ctx.m_userProperties.get("DB", &db_nodes)) {
    ctx.reportError("At least one database node (ndbd) should be defined in config file");
    return false;
  }
  if (!ctx.m_userProperties.get("MGM", &mgm_nodes)) {
    ctx.reportError("At least one management server node (ndb_mgmd) should be defined in config file");
    return false;
  }
  if (!ctx.m_userProperties.get("API", &api_nodes)) {
    ctx.reportError("At least one application node (for the mysqld) should be defined in config file");
    return false;
  }
  return true;
}

static
int
check_connection(struct InitConfigFileParser::Context &ctx,
		 const char * map,
		 Uint32 nodeId1, const char * hostname,
		 Uint32 nodeId2)
{
  Bitmask<(MAX_NODES+31)/32> bitmap;

  BaseString str(map);
  Vector<BaseString> arr;
  str.split(arr, ",");
  for (Uint32 i = 0; i<arr.size(); i++)
  {
    char *endptr = 0;
    long val = strtol(arr[i].c_str(), &endptr, 10);
    if (*endptr)
    {
      ctx.reportError("Unable to parse ConnectionMap(\"%s\" for "
		      "node: %d, hostname: %s",
		      map, nodeId1, hostname);
      return -1;
    }
    if (! (val > 0 && val < MAX_NDB_NODES))
    {
      ctx.reportError("Invalid node in in ConnectionMap(\"%s\" for "
		      "node: %d, hostname: %s",
		      map, nodeId1, hostname);
      return -1;
    }
    bitmap.set(val);
  }
  return bitmap.get(nodeId2);
}

static
bool
add_a_connection(Vector<ConfigInfo::ConfigRuleSection>&sections,
		 struct InitConfigFileParser::Context &ctx,
		 Uint32 nodeId1, Uint32 nodeId2, bool use_shm)
{
  int ret;
  ConfigInfo::ConfigRuleSection s;
  const char * map = 0;
  const char *hostname1= 0, *hostname2= 0;
  const Properties *tmp;
  
  Uint32 wan = 0;
  require(ctx.m_config->get("Node", nodeId1, &tmp));
  tmp->get("HostName", &hostname1);
  if (!wan)
  {
    tmp->get("wan", &wan);
  }

  if (tmp->get("ConnectionMap", &map))
{
    if ((ret = check_connection(ctx, map, nodeId1, hostname1, nodeId2)) != 1)
    {
      return ret == 0 ? true : false;
    }
  }

  require(ctx.m_config->get("Node", nodeId2, &tmp));
  tmp->get("HostName", &hostname2);
  if (!wan)
  {
    tmp->get("wan", &wan);
  }
  
  if (tmp->get("ConnectionMap", &map))
  {
    if ((ret = check_connection(ctx, map, nodeId2, hostname2, nodeId1)) != 1)
    {
      return ret == 0 ? true : false;
    }
  }
  
  char buf[16];
  s.m_sectionData= new Properties(true);
  BaseString::snprintf(buf, sizeof(buf), "%u", nodeId1);
  s.m_sectionData->put("NodeId1", buf);
  BaseString::snprintf(buf, sizeof(buf), "%u", nodeId2);
  s.m_sectionData->put("NodeId2", buf);

  if (use_shm &&
      hostname1 && hostname1[0] &&
      hostname2 && hostname2[0] &&
      strcmp(hostname1,hostname2) == 0)
  {
    s.m_sectionType= BaseString("SHM");
    DBUG_PRINT("info",("adding SHM connection %d %d",nodeId1,nodeId2));
  }
  else
  {
    s.m_sectionType= BaseString("TCP");
    DBUG_PRINT("info",("adding TCP connection %d %d",nodeId1,nodeId2));

    if (wan)
    {
      s.m_sectionData->put("TCP_RCV_BUF_SIZE", 4194304);
      s.m_sectionData->put("TCP_SND_BUF_SIZE", 4194304);
      s.m_sectionData->put("TCP_MAXSEG_SIZE", 61440);
    }
  }
  
  sections.push_back(s);
  return true;
}

static bool
add_node_connections(Vector<ConfigInfo::ConfigRuleSection>&sections, 
  struct InitConfigFileParser::Context &ctx, 
  const char * rule_data)
{
  DBUG_ENTER("add_node_connections");
  Uint32 i;
  Properties * props= ctx.m_config;
  Properties p_connections(true);
  Properties p_connections2(true);

  for (i = 0;; i++){
    const Properties * tmp;
    Uint32 nodeId1, nodeId2;

    if(!props->get("Connection", i, &tmp)) break;

    if(!tmp->get("NodeId1", &nodeId1)) continue;
    p_connections.put("", nodeId1, nodeId1);
    if(!tmp->get("NodeId2", &nodeId2)) continue;
    p_connections.put("", nodeId2, nodeId2);

    p_connections2.put("", nodeId1 + nodeId2<<16, nodeId1);
    p_connections2.put("", nodeId2 + nodeId1<<16, nodeId2);
  }

  Uint32 nNodes;
  ctx.m_userProperties.get("NoOfNodes", &nNodes);

  Properties p_db_nodes(true);
  Properties p_api_nodes(true);
  Properties p_mgm_nodes(true);

  Uint32 i_db= 0, i_api= 0, i_mgm= 0, n;
  for (i= 0, n= 0; n < nNodes; i++){
    const Properties * tmp;
    if(!props->get("Node", i, &tmp)) continue;
    n++;

    const char * type;
    if(!tmp->get("Type", &type)) continue;

    if (strcmp(type,DB_TOKEN) == 0)
      p_db_nodes.put("", i_db++, i);
    else if (strcmp(type,API_TOKEN) == 0)
      p_api_nodes.put("", i_api++, i);
    else if (strcmp(type,MGM_TOKEN) == 0)
      p_mgm_nodes.put("", i_mgm++, i);
  }

  Uint32 nodeId1, nodeId2, dummy;

  for (i= 0; p_db_nodes.get("", i, &nodeId1); i++){
    for (Uint32 j= i+1;; j++){
      if(!p_db_nodes.get("", j, &nodeId2)) break;
      if(!p_connections2.get("", nodeId1+nodeId2<<16, &dummy)) 
      {
	if (!add_a_connection(sections,ctx,nodeId1,nodeId2,opt_ndb_shm))
	  goto err;
      }
    }
  }

  for (i= 0; p_api_nodes.get("", i, &nodeId1); i++){
    if(!p_connections.get("", nodeId1, &dummy)) {
      for (Uint32 j= 0;; j++){
	if(!p_db_nodes.get("", j, &nodeId2)) break;
	if (!add_a_connection(sections,ctx,nodeId1,nodeId2,opt_ndb_shm))
	  goto err;
      }
    }
  }

  for (i= 0; p_mgm_nodes.get("", i, &nodeId1); i++){
    if(!p_connections.get("", nodeId1, &dummy)) {
      for (Uint32 j= 0;; j++){
	if(!p_db_nodes.get("", j, &nodeId2)) break;
	if (!add_a_connection(sections,ctx,nodeId1,nodeId2,0))
	  goto err;
      }
    }
  }
  
  DBUG_RETURN(true);
err:
  DBUG_RETURN(false);
}

static bool set_connection_priorities(Vector<ConfigInfo::ConfigRuleSection>&sections, 
				 struct InitConfigFileParser::Context &ctx, 
				 const char * rule_data)
{
  DBUG_ENTER("set_connection_priorities");
  DBUG_RETURN(true);
}

static bool
check_node_vs_replicas(Vector<ConfigInfo::ConfigRuleSection>&sections, 
		       struct InitConfigFileParser::Context &ctx, 
		       const char * rule_data)
{
  Uint32 db_nodes= 0;
  Uint32 replicas= 0;
  Uint32 db_host_count= 0;
  bool  with_arbitration_rank= false;
  ctx.m_userProperties.get(DB_TOKEN, &db_nodes);
  ctx.m_userProperties.get("NoOfReplicas", &replicas);
  if((db_nodes % replicas) != 0){
    ctx.reportError("Invalid no of db nodes wrt no of replicas.\n"
		    "No of nodes must be dividable with no or replicas");
    return false;
  }
  // check that node groups and arbitrators are ok
  // just issue warning if not
  if(replicas > 1){
    Properties * props= ctx.m_config;
    Properties p_db_hosts(true); // store hosts which db nodes run on
    Properties p_arbitrators(true); // store hosts which arbitrators run on
    // arbitrator should not run together with db node on same host
    Uint32 i, n, group= 0, i_group= 0;
    Uint32 n_nodes;
    BaseString node_group_warning, arbitration_warning;
    const char *arbit_warn_fmt=
      "\n  arbitrator with id %d and db node with id %d on same host %s";
    const char *arbit_warn_fmt2=
      "\n  arbitrator with id %d has no hostname specified";

    ctx.m_userProperties.get("NoOfNodes", &n_nodes);
    for (i= 0, n= 0; n < n_nodes; i++){
      const Properties * tmp;
      if(!props->get("Node", i, &tmp)) continue;
      n++;

      const char * type;
      if(!tmp->get("Type", &type)) continue;

      const char* host= 0;
      tmp->get("HostName", &host);

      if (strcmp(type,DB_TOKEN) == 0)
      { 
        { 
          Uint32 ii; 
          if (!p_db_hosts.get(host,&ii)) 
            db_host_count++; 
          p_db_hosts.put(host,i); 
          if (p_arbitrators.get(host,&ii)) 
          { 
            arbitration_warning.appfmt(arbit_warn_fmt, ii, i, host); 
            p_arbitrators.remove(host); // only one warning per db node 
          } 
        } 
        { 
          unsigned j; 
          BaseString str, str2; 
          str.assfmt("#group%d_",group); 
          p_db_hosts.put(str.c_str(),i_group,host); 
          str2.assfmt("##group%d_",group); 
          p_db_hosts.put(str2.c_str(),i_group,i); 
          for (j= 0; j < i_group; j++) 
          { 
            const char *other_host; 
            p_db_hosts.get(str.c_str(),j,&other_host); 
            if (strcmp(host,other_host) == 0) { 
              unsigned int other_i, c= 0; 
              p_db_hosts.get(str2.c_str(),j,&other_i); 
              p_db_hosts.get(str.c_str(),&c); 
              if (c == 0) // first warning in this node group 
                node_group_warning.appfmt("  Node group %d", group); 
              c|= 1 << j; 
              p_db_hosts.put(str.c_str(),c); 
              node_group_warning.appfmt(",\n    db node with id %d and id %d " 
              "on same host %s", other_i, i, host); 
            } 
          } 
          i_group++; 
          DBUG_ASSERT(i_group <= replicas); 
          if (i_group == replicas) 
          { 
            unsigned c= 0; 
            p_db_hosts.get(str.c_str(),&c); 
            if (c+1 == (1u << (replicas-1))) // all nodes on same machine 
              node_group_warning.append(".\n    Host failure will " 
              "cause complete cluster shutdown."); 
            else if (c > 0) 
              node_group_warning.append(".\n    Host failure may " 
              "cause complete cluster shutdown."); 
            group++; 
            i_group= 0; 
          } 
        }
      }
      else if (strcmp(type,API_TOKEN) == 0 ||
	       strcmp(type,MGM_TOKEN) == 0)
      { 
        Uint32 rank; 
        if(tmp->get("ArbitrationRank", &rank) && rank > 0) 
        { 
          with_arbitration_rank = true;  //check whether MGM or API node configured with rank >0 
          if(host && host[0] != 0) 
          { 
            Uint32 ii; 
            p_arbitrators.put(host,i); 
            if (p_db_hosts.get(host,&ii)) 
            { 
              arbitration_warning.appfmt(arbit_warn_fmt, i, ii, host); 
            } 
          } 
          else 
          { 
            arbitration_warning.appfmt(arbit_warn_fmt2, i); 
          } 
        }
      }
    }
    if (db_host_count > 1 && node_group_warning.length() > 0)
      ndbout_c("Cluster configuration warning:\n%s",node_group_warning.c_str());
    if (!with_arbitration_rank) 
    {
      ndbout_c("Cluster configuration warning:" 
         "\n  Neither %s nor %s nodes are configured with arbitrator,"
         "\n  may cause complete cluster shutdown in case of host failure.", 
         MGM_TOKEN, API_TOKEN);
    }
    if (db_host_count > 1 && arbitration_warning.length() > 0)
      ndbout_c("Cluster configuration warning:%s%s",arbitration_warning.c_str(),
	       "\n  Running arbitrator on the same host as a database node may"
	       "\n  cause complete cluster shutdown in case of host failure.");
  }
  return true;
}

template class Vector<ConfigInfo::ConfigRuleSection>;<|MERGE_RESOLUTION|>--- conflicted
+++ resolved
@@ -1814,8 +1814,45 @@
     ConfigInfo::CI_STRING,
     UNDEFINED,
     0, 0 },
-<<<<<<< HEAD
-=======
+
+  {
+    CFG_TCP_SND_BUF_SIZE,
+    "TCP_SND_BUF_SIZE",
+    "TCP",
+    "Value used for SO_SNDBUF",
+    ConfigInfo::CI_USED,
+    false,
+    ConfigInfo::CI_INT,
+    "71540",
+    "1", 
+    "2G"
+  },
+
+  {
+    CFG_TCP_RCV_BUF_SIZE,
+    "TCP_RCV_BUF_SIZE",
+    "TCP",
+    "Value used for SO_RCVBUF",
+    ConfigInfo::CI_USED,
+    false,
+    ConfigInfo::CI_INT,
+    "70080",
+    "1", 
+    "2G" 
+  },
+  
+  {
+    CFG_TCP_MAXSEG_SIZE,
+    "TCP_MAXSEG_SIZE",
+    "TCP",
+    "Value used for TCP_MAXSEG",
+    ConfigInfo::CI_USED,
+    false,
+    ConfigInfo::CI_INT,
+    "0",
+    "0", 
+    "2G" 
+  },
 
   {
     CFG_TCP_BIND_INADDR_ANY,
@@ -1827,47 +1864,7 @@
     ConfigInfo::CI_BOOL,
     "false",
     "false", "true" },
->>>>>>> c8999be2
-
-  {
-    CFG_TCP_SND_BUF_SIZE,
-    "TCP_SND_BUF_SIZE",
-    "TCP",
-    "Value used for SO_SNDBUF",
-    ConfigInfo::CI_USED,
-    false,
-    ConfigInfo::CI_INT,
-    "71540",
-    "1", 
-    "2G"
-  },
-
-  {
-    CFG_TCP_RCV_BUF_SIZE,
-    "TCP_RCV_BUF_SIZE",
-    "TCP",
-    "Value used for SO_RCVBUF",
-    ConfigInfo::CI_USED,
-    false,
-    ConfigInfo::CI_INT,
-    "70080",
-    "1", 
-    "2G" 
-  },
-  
-  {
-    CFG_TCP_MAXSEG_SIZE,
-    "TCP_MAXSEG_SIZE",
-    "TCP",
-    "Value used for TCP_MAXSEG",
-    ConfigInfo::CI_USED,
-    false,
-    ConfigInfo::CI_INT,
-    "0",
-    "0", 
-    "2G" 
-  },
-  
+
   /****************************************************************************
    * SHM
    ***************************************************************************/
