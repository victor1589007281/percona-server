/*
   Copyright (c) 2003, 2015, Oracle and/or its affiliates. All rights reserved.

   This program is free software; you can redistribute it and/or modify
   it under the terms of the GNU General Public License as published by
   the Free Software Foundation; version 2 of the License.

   This program is distributed in the hope that it will be useful,
   but WITHOUT ANY WARRANTY; without even the implied warranty of
   MERCHANTABILITY or FITNESS FOR A PARTICULAR PURPOSE.  See the
   GNU General Public License for more details.

   You should have received a copy of the GNU General Public License
   along with this program; if not, write to the Free Software
   Foundation, Inc., 51 Franklin St, Fifth Floor, Boston, MA 02110-1301  USA
*/

#include <ndb_global.h>

#include "Emulator.hpp"
#include <FastScheduler.hpp>
#include <SignalLoggerManager.hpp>
#include <TransporterRegistry.hpp>
#include <TimeQueue.hpp>

#include "Configuration.hpp"
#include "WatchDog.hpp"
#include "ThreadConfig.hpp"
#include "SimBlockList.hpp"

#include <NodeState.hpp>
#include "ndbd_malloc_impl.hpp"

#include <NdbMem.h>
#include <NdbMutex.h>

#include <EventLogger.hpp>
#include <string.h>

#define JAM_FILE_ID 329

extern EventLogger * g_eventLogger;

/**
 * Declare the global variables 
 */

#ifndef NO_EMULATED_JAM
/*
  This is the jam buffer used for non-threaded ndbd (but present also
  in threaded ndbd to allow sharing of object files among the two
  binaries).
 */
EmulatedJamBuffer theEmulatedJamBuffer;
#endif

   GlobalData globalData;

   TimeQueue globalTimeQueue;
   FastScheduler globalScheduler;
   extern TransporterRegistry globalTransporterRegistry;

#ifdef VM_TRACE
   SignalLoggerManager globalSignalLoggers;
#endif

EmulatorData globalEmulatorData;
NdbMutex * theShutdownMutex = 0;

/**
 * DESCRIPTION:
 * 
 * This table maps from JAM_FILE_ID to the corresponding source file name.
 *
 * Each source file that has jam() calls must have a macro definition of the
 * following type:
 *
 *      #define JAM_FILE_ID <number>
 *
 * where <number> is unique to that source file. This definition should be
 * placed *after* the last #include of any file that may directly or indirectly 
 * contain another definition of JAM_FILE_ID, and *before* the first jam() call.
 * 
 * Each include file should also have an '#undef JAM_FILE_ID' at the end of the
 * file. Note that some .cpp files (e.g. SimulatedBlock.cpp) are also used as
 * include files.
 *
 * JAM_FILE_ID is used as an index into the jamFileNames table, so the 
 * corresponding table entry should contain the base name of the source file.
 *
 * MAINTENANCE:
 *
 * If you wish to delete a source file, set the corresponding table entry to 
 * NULL.
 * 
 * If you wish to add jam trace to a new source file, find the first NULL
 * table entry and set it to the base name of the source file. If there is no
 * NULL entry, add a new entry at the end of the table. Add a JAM_FILE_ID 
 * definition to the source file, as described above.
 *
 * To rename a source file, simply update the table entry with the new base 
 * name.
 *
 * To check for duplicate JAM_FILE_ID values, run the two commands below and 
 * check that you get the same line count in both cases.
 *
 * find storage/ndb  -name '*.?pp' -exec egrep '^ *# *define *JAM_FILE_ID' {} \;|sed -e 's/ \+//g'|sort|uniq|wc -l
 * find storage/ndb  -name '*.?pp' -exec egrep '^ *# *define *JAM_FILE_ID' {} \;|sed -e 's/ \+//g'|wc -l
 *
 * TROUBLESHOOTING:
 *
 * Symptom: Compiler error stating that JAM_FILE_ID is undefined.
 * Causes: 
 *   - The source file misses a JAM_FILE_ID definition.
 *   - The first jam() call comes before the JAM_FILE_ID definition.
 *   - JAM_FILE_ID is #undef'ed by an include file included after the definition
 * 
 * Symptom: Compiler warning about JAM_FILE_ID being redefined.
 * Causes:
 *   - Missing #undef at the end of include file.
 *   - File included after the JAM_FILE_ID definition.
 *
 * Symptom: Assert failure for for JamEvent::verifyId() or jam trace entries
 *   pointing to the wrong source file.
 * Cause: jamFileNames[JAM_FILE_ID] does not contain the base name of the source
 *   file.
*/
static const char* const jamFileNames[] =
   {
   "NodeInfo.hpp",                       // 0
   "NodeState.hpp",                      // 1
   "NodeBitmask.hpp",                    // 2
   "LogLevel.hpp",                       // 3
   "AttributeList.hpp",                  // 4
   "AttributeDescriptor.hpp",            // 5
   "AttributeHeader.hpp",                // 6
   "ConfigChange.hpp",                   // 7
   "CreateIndx.hpp",                     // 8
   "StartInfo.hpp",                      // 9
   "GetTableId.hpp",                     // 10
   "NextScan.hpp",                       // 11
   "DihFragCount.hpp",                   // 12
   "CmInit.hpp",                         // 13
   "DropTabFile.hpp",                    // 14
   "BuildIndx.hpp",                      // 15
   "TcContinueB.hpp",                    // 16
   "MasterGCP.hpp",                      // 17
   "UtilPrepare.hpp",                    // 18
   "DictSizeAltReq.hpp",                 // 19
   "TabCommit.hpp",                      // 20
   "LqhTransConf.hpp",                   // 21
   "CallbackSignal.hpp",                 // 22
   "ArbitSignalData.hpp",                // 23
   "FailRep.hpp",                        // 24
   "DropObj.hpp",                        // 25
   "AllocNodeId.hpp",                    // 26
   "LqhKey.hpp",                         // 27
   "CreateNodegroup.hpp",                // 28
   "GetTabInfo.hpp",                     // 29
   "BuildIndxImpl.hpp",                  // 30
   "Sync.hpp",                           // 31
   "CntrMasterReq.hpp",                  // 32
   "CreateIndxImpl.hpp",                 // 33
   "UtilLock.hpp",                       // 34
   "ApiVersion.hpp",                     // 35
   "CreateNodegroupImpl.hpp",            // 36
   "DihAddFrag.hpp",                     // 37
   "LqhTransReq.hpp",                    // 38
   "DataFileOrd.hpp",                    // 39
   "EnableCom.hpp",                      // 40
   "SignalDataPrint.hpp",                // 41
   "SignalDroppedRep.hpp",               // 42
   "ApiBroadcast.hpp",                   // 43
   "LqhFrag.hpp",                        // 44
   "CopyFrag.hpp",                       // 45
   "CreateTab.hpp",                      // 46
   "BackupContinueB.hpp",                // 47
   "MasterLCP.hpp",                      // 48
   "WaitGCP.hpp",                        // 49
   "LocalRouteOrd.hpp",                  // 50
   "StopMe.hpp",                         // 51
   "EventReport.hpp",                    // 52
   "CreateFilegroupImpl.hpp",            // 53
   "LgmanContinueB.hpp",                 // 54
   "ListTables.hpp",                     // 55
   "ScanTab.hpp",                        // 56
   "TupKey.hpp",                         // 57
   "TcKeyConf.hpp",                      // 58
   "NodeFailRep.hpp",                    // 59
   "RouteOrd.hpp",                       // 60
   "SignalData.hpp",                     // 61
   "FsRemoveReq.hpp",                    // 62
   "DropIndxImpl.hpp",                   // 63
   "CreateHashMap.hpp",                  // 64
   "CmRegSignalData.hpp",                // 65
   "LqhSizeAltReq.hpp",                  // 66
   "StartFragReq.hpp",                   // 67
   "DictTakeover.hpp",                   // 68
   "FireTrigOrd.hpp",                    // 69
   "BuildFK.hpp",                        // 70
   "DropTrig.hpp",                       // 71
   "AlterTab.hpp",                       // 72
   "PackedSignal.hpp",                   // 73
   "DropNodegroup.hpp",                  // 74
   "ReadConfig.hpp",                     // 75
   "InvalidateNodeLCPReq.hpp",           // 76
   "ApiRegSignalData.hpp",               // 77
   "BackupImpl.hpp",                     // 78
   "SumaImpl.hpp",                       // 79
   "CreateFragmentation.hpp",            // 80
   "AlterIndx.hpp",                      // 81
   "BackupLockTab.hpp",                  // 82
   "DihGetTabInfo.hpp",                  // 83
   "DihRestart.hpp",                     // 84
   "TupCommit.hpp",                      // 85
   "Extent.hpp",                         // 86
   "DictTabInfo.hpp",                    // 87
   "CmvmiCfgConf.hpp",                   // 88
   "BlockCommitOrd.hpp",                 // 89
   "DiGetNodes.hpp",                     // 90
   "Upgrade.hpp",                        // 91
   "ExecFragReq.hpp",                    // 92
   "TcHbRep.hpp",                        // 93
   "TcKeyFailConf.hpp",                  // 94
   "TuxMaint.hpp",                       // 95
   "DihStartTab.hpp",                    // 96
   "GetConfig.hpp",                      // 97
   "CreateFilegroup.hpp",                // 98
   "ReleasePages.hpp",                   // 99
   "CreateTrig.hpp",                     // 100
   "BackupSignalData.hpp",               // 101
   "TuxSizeAltReq.hpp",                  // 102
   "CreateEvnt.hpp",                     // 103
   "CreateTrigImpl.hpp",                 // 104
   "StartRec.hpp",                       // 105
   "ContinueFragmented.hpp",             // 106
   "CreateObj.hpp",                      // 107
   "DihScanTab.hpp",                     // 108
   "AccSizeAltReq.hpp",                  // 109
   "DropFK.hpp",                         // 110
   "HotSpareRep.hpp",                    // 111
   "AlterTable.hpp",                     // 112
   "DisconnectRep.hpp",                  // 113
   "DihContinueB.hpp",                   // 114
   "TupSizeAltReq.hpp",                  // 115
   "AllocMem.hpp",                       // 116
   "TamperOrd.hpp",                      // 117
   "ResumeReq.hpp",                      // 118
   "UtilRelease.hpp",                    // 119
   "DropFKImpl.hpp",                     // 120
   "AccScan.hpp",                        // 121
   "DbinfoScan.hpp",                     // 122
   "SchemaTrans.hpp",                    // 123
   "UtilDelete.hpp",                     // 124
   "TcSizeAltReq.hpp",                   // 125
   "DictStart.hpp",                      // 126
   "TcKeyReq.hpp",                       // 127
   "SrFragidConf.hpp",                   // 128
   "QueryTree.hpp",                      // 129
   "NdbfsContinueB.hpp",                 // 130
   "GCP.hpp",                            // 131
   "TcRollbackRep.hpp",                  // 132
   "DictLock.hpp",                       // 133
   "ScanFrag.hpp",                       // 134
   "DropFilegroup.hpp",                  // 135
   "FsAppendReq.hpp",                    // 136
   "DumpStateOrd.hpp",                   // 137
   "DropTab.hpp",                        // 138
   "DictSchemaInfo.hpp",                 // 139
   "RestoreContinueB.hpp",               // 140
   "AbortAll.hpp",                       // 141
   "NdbSttor.hpp",                       // 142
   "DictObjOp.hpp",                      // 143
   "StopPerm.hpp",                       // 144
   "UtilExecute.hpp",                    // 145
   "ConfigParamId.hpp",                  // 146
   "DropIndx.hpp",                       // 147
   "FsOpenReq.hpp",                      // 148
   "DropFilegroupImpl.hpp",              // 149
   "NFCompleteRep.hpp",                  // 150
   "CreateTable.hpp",                    // 151
   "StartMe.hpp",                        // 152
   "AccLock.hpp",                        // 153
   "CntrMasterConf.hpp",                 // 154
   "DbspjErr.hpp",                       // 155
   "FsReadWriteReq.hpp",                 // 156
   "EmptyLcp.hpp",                       // 157
   "DropNodegroupImpl.hpp",              // 158
   "InvalidateNodeLCPConf.hpp",          // 159
   "PrepFailReqRef.hpp",                 // 160
   "PrepDropTab.hpp",                    // 161
   "KeyInfo.hpp",                        // 162
   "TcCommit.hpp",                       // 163
   "TakeOver.hpp",                       // 164
   "NodeStateSignalData.hpp",            // 165
   "AccFrag.hpp",                        // 166
   "DropTrigImpl.hpp",                   // 167
   "IndxAttrInfo.hpp",                   // 168
   "TuxBound.hpp",                       // 169
   "LCP.hpp",                            // 170
   "StopForCrash.hpp",                   // 171
   "DihSwitchReplica.hpp",               // 172
   "CreateFK.hpp",                       // 173
   "CloseComReqConf.hpp",                // 174
   "CopyActive.hpp",                     // 175
   "DropTable.hpp",                      // 176
   "TcKeyRef.hpp",                       // 177
   "TuxContinueB.hpp",                   // 178
   "PgmanContinueB.hpp",                 // 179
   "SystemError.hpp",                    // 180
   "DihSizeAltReq.hpp",                  // 181
   "TsmanContinueB.hpp",                 // 182
   "SetVarReq.hpp",                      // 183
   "StartOrd.hpp",                       // 184
   "AttrInfo.hpp",                       // 185
   "UtilSequence.hpp",                   // 186
   "DictSignal.hpp",                     // 187
   "StopReq.hpp",                        // 188
   "TrigAttrInfo.hpp",                   // 189
   "CheckNodeGroups.hpp",                // 190
   "CntrStart.hpp",                      // 191
   "TransIdAI.hpp",                      // 192
   "IndexStatSignal.hpp",                // 193
   "FsRef.hpp",                          // 194
   "SetLogLevelOrd.hpp",                 // 195
   "TestOrd.hpp",                        // 196
   "TupFrag.hpp",                        // 197
   "RelTabMem.hpp",                      // 198
   "ReadNodesConf.hpp",                  // 199
   "HashMapImpl.hpp",                    // 200
   "CopyData.hpp",                       // 201
   "FsCloseReq.hpp",                     // 202
   "IndxKeyInfo.hpp",                    // 203
   "StartPerm.hpp",                      // 204
   "SchemaTransImpl.hpp",                // 205
   "FsConf.hpp",                         // 206
   "BuildFKImpl.hpp",                    // 207
   "CreateFKImpl.hpp",                   // 208
   "AlterIndxImpl.hpp",                  // 209
   "DiAddTab.hpp",                       // 210
   "TcIndx.hpp",                         // 211
   "CopyGCIReq.hpp",                     // 212
   "NodePing.hpp",                       // 213
   "RestoreImpl.hpp",                    // 214
   "Interpreter.hpp",                    // 215
   "statedesc.hpp",                      // 216
   "RefConvert.hpp",                     // 217
   "ndbd.hpp",                           // 218
   "SectionReader.hpp",                  // 219
   "SafeMutex.hpp",                      // 220
   "KeyTable.hpp",                       // 221
   "dummy_nonmt.cpp",                    // 222
   "Callback.hpp",                       // 223
   "SimplePropertiesSection.cpp",        // 224
   "test.cpp",                           // 225
   "TransporterCallback.cpp",            // 226
   "Array.hpp",                          // 227
   "LongSignalImpl.hpp",                 // 228
   "dummy_mt.cpp",                       // 229
   "Ndbinfo.hpp",                        // 230
   "ThreadConfig.hpp",                   // 231
   "SimplePropertiesSection_nonmt.cpp",  // 232
   "DynArr256.cpp",                      // 233
   "ndbd_malloc.hpp",                    // 234
   "WatchDog.cpp",                       // 235
   "mt.cpp",                             // 236
   "testLongSig.cpp",                    // 237
   "TransporterCallback_mt.cpp",         // 238
   "NdbinfoTables.cpp",                  // 239
   "SuperPool.cpp",                      // 240
   "LongSignal_nonmt.cpp",               // 241
   "FastScheduler.cpp",                  // 242
   "TransporterCallback_nonmt.cpp",      // 243
   "FastScheduler.hpp",                  // 244
   "CountingSemaphore.hpp",              // 245
   "NdbdSuperPool.cpp",                  // 246
   "TimeQueue.hpp",                      // 247
   "SimulatedBlock.hpp",                 // 248
   "IntrusiveList.cpp",                  // 249
   "test_context.cpp",                   // 250
   "NdbSeqLock.hpp",                     // 251
   "SimulatedBlock.cpp",                 // 252
   "WatchDog.hpp",                       // 253
   "SimplePropertiesSection_mt.cpp",     // 254
   "Pool.cpp",                           // 255
   "ClusterConfiguration.cpp",           // 256
   "DLCHashTable.hpp",                   // 257
   "KeyTable2.hpp",                      // 258
   "KeyDescriptor.hpp",                  // 259
   "Emulator.hpp",                       // 260
   "LHLevel.hpp",                        // 261
   "LongSignal.cpp",                     // 262
   "ThreadConfig.cpp",                   // 263
   "LinearPool.hpp",                     // 264
   "SafeMutex.cpp",                      // 265
   "SafeCounter.cpp",                    // 266
   "bench_pool.cpp",                     // 267
   "DataBuffer2.hpp",                    // 268
   "Mutex.hpp",                          // 269
   "testSuperPool.cpp",                  // 270
   "CArray.hpp",                         // 271
   "mt_thr_config.hpp",                  // 272
   "TimeQueue.cpp",                      // 273
   "DataBuffer.hpp",                     // 274
   "mt.hpp",                             // 275
   "Configuration.hpp",                  // 276
   "GlobalData.hpp",                     // 277
   "RWPool.cpp",                         // 278
   "GlobalData.cpp",                     // 279
   "Prio.hpp",                           // 280
   "SuperPool.hpp",                      // 281
   "pc.hpp",                             // 282
   "LockQueue.hpp",                      // 283
   "ClusterConfiguration.hpp",           // 284
   "SimulatedBlock_nonmt.cpp",           // 285
   "SafeCounter.hpp",                    // 286
   "ndbd_malloc.cpp",                    // 287
   "LongSignal.hpp",                     // 288
   "ArenaPool.hpp",                      // 289
   "testDataBuffer.cpp",                 // 290
   "ndbd_malloc_impl.hpp",               // 291
   "ArrayPool.hpp",                      // 292
   "Mutex.cpp",                          // 293
   "WOPool.cpp",                         // 294
   "test_context.hpp",                   // 295
   "ndbd_malloc_impl.cpp",               // 296
   "mt_thr_config.cpp",                  // 297
   "IntrusiveList.hpp",                  // 298
   "DynArr256.hpp",                      // 299
   "LongSignal_mt.cpp",                  // 300
   "Configuration.cpp",                  // 301
   "WaitQueue.hpp",                      // 302
   "WOPool.hpp",                         // 303
   "CountingPool.cpp",                   // 304
   "TransporterCallbackKernel.hpp",      // 305
   "NdbdSuperPool.hpp",                  // 306
   "DLHashTable2.hpp",                   // 307
   "VMSignal.cpp",                       // 308
   "ArenaPool.cpp",                      // 309
   "LHLevel.cpp",                        // 310
   "RWPool.hpp",                         // 311
   "t.cpp",                              // 312
   "DLHashTable.hpp",                    // 313
   "VMSignal.hpp",                       // 314
   "Pool.hpp",                           // 315
   "Rope.hpp",                           // 316
   "KeyTable2Ref.hpp",                   // 317
   "LockQueue.cpp",                      // 318
   "arrayListTest.cpp",                  // 319
   "main.cpp",                           // 320
   "arrayPoolTest.cpp",                  // 321
   "SimBlockList.hpp",                   // 322
   "lock.hpp",                           // 323
   "rr.cpp",                             // 324
   "testCopy.cpp",                       // 325
   "Ndbinfo.cpp",                        // 326
   "SectionReader.cpp",                  // 327
   "RequestTracker.hpp",                 // 328
   "Emulator.cpp",                       // 329
   "Rope.cpp",                           // 330
   "SimulatedBlock_mt.cpp",              // 331
   "CountingPool.hpp",                   // 332
   "angel.cpp",                          // 333
   "trpman.hpp",                         // 334
   "pgman.cpp",                          // 335
   "RestoreProxy.cpp",                   // 336
   "DbgdmProxy.hpp",                     // 337
   "DbgdmProxy.cpp",                     // 338
   "lgman.hpp",                          // 339
   "thrman.hpp",                         // 340
   "DbaccProxy.cpp",                     // 341
   "Container.hpp",                      // 342
   "DbaccProxy.hpp",                     // 343
   "Dbacc.hpp",                          // 344
   "DbaccMain.cpp",                      // 345
   "DbaccInit.cpp",                      // 346
   "record_types.hpp",                   // 347
   "DbtcProxy.hpp",                      // 348
   "DbtcInit.cpp",                       // 349
   "Dbtc.hpp",                           // 350
   "DbtcStateDesc.cpp",                  // 351
   "DbtcProxy.cpp",                      // 352
   "DbtcMain.cpp",                       // 353
   "DbdihMain.cpp",                      // 354
   "DbdihInit.cpp",                      // 355
   "Dbdih.hpp",                          // 356
   "Sysfile.hpp",                        // 357
   "printSysfile.cpp",                   // 358
   "tsman.cpp",                          // 359
   "QmgrMain.cpp",                       // 360
   "QmgrInit.cpp",                       // 361
   "Qmgr.hpp",                           // 362
   "timer.hpp",                          // 363
   "diskpage.cpp",                       // 364
   "DbtuxGen.cpp",                       // 365
   "DbtuxDebug.cpp",                     // 366
   "DbtuxStat.cpp",                      // 367
   "DbtuxSearch.cpp",                    // 368
   "DbtuxMaint.cpp",                     // 369
   "DbtuxProxy.cpp",                     // 370
   "DbtuxScan.cpp",                      // 371
   "DbtuxNode.cpp",                      // 372
   "DbtuxBuild.cpp",                     // 373
   "Dbtux.hpp",                          // 374
   "DbtuxTree.cpp",                      // 375
   "DbtuxProxy.hpp",                     // 376
   "DbtuxMeta.cpp",                      // 377
   "DbtuxCmp.cpp",                       // 378
   "Cmvmi.hpp",                          // 379
   "Cmvmi.cpp",                          // 380
   "AsyncIoThread.hpp",                  // 381
   "MemoryChannelTest.cpp",              // 382
   "Filename.cpp",                       // 383
   "PosixAsyncFile.cpp",                 // 384
   "Ndbfs.hpp",                          // 385
   "OpenFiles.hpp",                      // 386
   "AsyncFile.cpp",                      // 387
   "AsyncIoThread.cpp",                  // 388
   "AsyncFileTest.cpp",                  // 389
   "MemoryChannel.cpp",                  // 390
   "AsyncFile.hpp",                      // 391
   "Filename.hpp",                       // 392
   "Ndbfs.cpp",                          // 393
   "VoidFs.cpp",                         // 394
   "Win32AsyncFile.hpp",                 // 395
   "MemoryChannel.hpp",                  // 396
   "PosixAsyncFile.hpp",                 // 397
   "Pool.hpp",                           // 398
   "Win32AsyncFile.cpp",                 // 399
   "DbUtil.cpp",                         // 400
   "DbUtil.hpp",                         // 401
   "DbtupRoutines.cpp",                  // 402
   "DbtupProxy.hpp",                     // 403
   "Undo_buffer.hpp",                    // 404
   "DbtupVarAlloc.cpp",                  // 405
   "DbtupStoredProcDef.cpp",             // 406
   "DbtupPagMan.cpp",                    // 407
   "DbtupScan.cpp",                      // 408
   "DbtupAbort.cpp",                     // 409
   "DbtupBuffer.cpp",                    // 410
   "DbtupDebug.cpp",                     // 411
   "DbtupTabDesMan.cpp",                 // 412
   "DbtupProxy.cpp",                     // 413
   "Dbtup.hpp",                          // 414
   "DbtupPageMap.cpp",                   // 415
   "DbtupCommit.cpp",                    // 416
   "DbtupClient.cpp",                    // 417
   "DbtupIndex.cpp",                     // 418
   "tuppage.hpp",                        // 419
   "DbtupGen.cpp",                       // 420
   "DbtupFixAlloc.cpp",                  // 421
   "DbtupExecQuery.cpp",                 // 422
   "DbtupTrigger.cpp",                   // 423
   "DbtupMeta.cpp",                      // 424
   "AttributeOffset.hpp",                // 425
   "DbtupDiskAlloc.cpp",                 // 426
   "tuppage.cpp",                        // 427
   "test_varpage.cpp",                   // 428
   "Undo_buffer.cpp",                    // 429
   "trpman.cpp",                         // 430
   "print_file.cpp",                     // 431
   "Trix.hpp",                           // 432
   "Trix.cpp",                           // 433
   "PgmanProxy.hpp",                     // 434
   "RestoreProxy.hpp",                   // 435
   "diskpage.hpp",                       // 436
   "LocalProxy.cpp",                     // 437
   "LocalProxy.hpp",                     // 438
   "restore.hpp",                        // 439
   "thrman.cpp",                         // 440
   "lgman.cpp",                          // 441
   "DblqhProxy.cpp",                     // 442
   "DblqhCommon.hpp",                    // 443
   "DblqhCommon.cpp",                    // 444
   "DblqhProxy.hpp",                     // 445
   "DblqhStateDesc.cpp",                 // 446
   "records.hpp",                        // 447
   "records.cpp",                        // 448
   "reader.cpp",                         // 449
   "Dblqh.hpp",                          // 450
   "DblqhMain.cpp",                      // 451
   "DblqhInit.cpp",                      // 452
   "restore.cpp",                        // 453
   "Dbinfo.hpp",                         // 454
   "Dbinfo.cpp",                         // 455
   "tsman.hpp",                          // 456
   "Ndbcntr.hpp",                        // 457
   "NdbcntrMain.cpp",                    // 458
   "NdbcntrInit.cpp",                    // 459
   "NdbcntrSysTable.cpp",                // 460
   "mutexes.hpp",                        // 461
   "pgman.hpp",                          // 462
   "printSchemaFile.cpp",                // 463
   "Dbdict.hpp",                         // 464
   "Dbdict.cpp",                         // 465
   "SchemaFile.hpp",                     // 466
   "Suma.cpp",                           // 467
   "SumaInit.cpp",                       // 468
   "Suma.hpp",                           // 469
   "PgmanProxy.cpp",                     // 470
   "BackupProxy.cpp",                    // 471
   "BackupInit.cpp",                     // 472
   "BackupFormat.hpp",                   // 473
   "Backup.hpp",                         // 474
   "Backup.cpp",                         // 475
   "read.cpp",                           // 476
   "FsBuffer.hpp",                       // 477
   "BackupProxy.hpp",                    // 478
   "DbspjMain.cpp",                      // 479
   "DbspjProxy.hpp",                     // 480
   "Dbspj.hpp",                          // 481
   "DbspjInit.cpp",                      // 482
   "DbspjProxy.cpp",                     // 483
   "ndbd.cpp",                           // 484
   "main.cpp",                           // 485
   "TimeModule.hpp",                     // 486
   "ErrorReporter.hpp",                  // 487
   "TimeModule.cpp",                     // 488
   "ErrorHandlingMacros.hpp",            // 489
   "ErrorReporter.cpp",                  // 490
   "angel.hpp",                          // 491
   "SimBlockList.cpp",                   // 492
<<<<<<< HEAD
   "CopyTab.hpp",                        // 493
=======
   "CopyTab.cpp"                         // 493
>>>>>>> ac1338c9
   "IsolateOrd.hpp",                     // 494
   "IsolateOrd.cpp"                      // 495
   "SegmentList.hpp",                    // 496
   "SegmentList.cpp"                     // 497
   };

bool 
JamEvent::verifyId(Uint32 fileId, const char* pathName)
{
  if (fileId >= sizeof jamFileNames/sizeof jamFileNames[0])
  {
    return false;
  }
  else if (jamFileNames[fileId] == NULL)
  {
    return false;
  }
  else
  {
    if (false)
    {
      ndbout << "JamEvent::verifyId() fileId=" << fileId <<
        " pathName=" << pathName <<
        " jamFileNames[fileId]=" << jamFileNames[fileId] << endl;
    }
    /** 
     * Check if pathName ends with jamFileNames[fileId]. Observe that the
     * basename() libc function is neither thread safe nor univeraslly 
     * portable, therefore it is not used here.
     */
    const size_t pathLen = strlen(pathName);
    const size_t baseLen = strlen(jamFileNames[fileId]);

    /*
      With Visual C++, __FILE__ is always in lowercase. Therefore we must use
      strcasecmp() rather than strcmp(), since jamFileNames contains mixed-case
      names.
    */
    return pathLen >= baseLen &&
      strcasecmp(pathName+pathLen-baseLen, jamFileNames[fileId]) == 0;
  }
}


const char* JamEvent::getFileName() const
{
  if (getFileId() < sizeof jamFileNames/sizeof jamFileNames[0])
  {
    return jamFileNames[getFileId()];
  }
  else
  {
    return NULL;
  }
}

EmulatorData::EmulatorData(){
  theConfiguration = 0;
  theWatchDog      = 0;
  theThreadConfig  = 0;
  theSimBlockList  = 0;
  theShutdownMutex = 0;
  m_socket_server = 0;
  m_mem_manager = 0;
}

void
EmulatorData::create(){
  /*
    Global jam() buffer, for non-multithreaded operation.
    For multithreaded ndbd, each thread will set a local jam buffer later.
  */
#ifndef NO_EMULATED_JAM
  void * jamBuffer = (void *)&theEmulatedJamBuffer;
#else
  void * jamBuffer = 0;
#endif
  NdbThread_SetTlsKey(NDB_THREAD_TLS_JAM, jamBuffer);

  NdbMem_Create();

  theConfiguration = new Configuration();
  theWatchDog      = new WatchDog();
  theThreadConfig  = new ThreadConfig();
  theSimBlockList  = new SimBlockList();
  m_socket_server  = new SocketServer();
  m_mem_manager    = new Ndbd_mem_manager();
  globalData.m_global_page_pool.setMutex();

  if (theConfiguration == NULL ||
      theWatchDog == NULL ||
      theThreadConfig == NULL ||
      theSimBlockList == NULL ||
      m_socket_server == NULL ||
      m_mem_manager == NULL )
  {
    ERROR_SET(fatal, NDBD_EXIT_MEMALLOC,
              "Failed to create EmulatorData", "");
  }

  if (!(theShutdownMutex = NdbMutex_Create()))
  {
    ERROR_SET(fatal, NDBD_EXIT_MEMALLOC,
              "Failed to create shutdown mutex", "");
  }
}

void
EmulatorData::destroy(){
  if(theConfiguration)
    delete theConfiguration; theConfiguration = 0;
  if(theWatchDog)
    delete theWatchDog; theWatchDog = 0;
  if(theThreadConfig)
    delete theThreadConfig; theThreadConfig = 0;
  if(theSimBlockList)
    delete theSimBlockList; theSimBlockList = 0;
  if(m_socket_server)
    delete m_socket_server; m_socket_server = 0;
  NdbMutex_Destroy(theShutdownMutex);
  if (m_mem_manager)
    delete m_mem_manager; m_mem_manager = 0;
  
  NdbMem_Destroy();
}<|MERGE_RESOLUTION|>--- conflicted
+++ resolved
@@ -620,11 +620,7 @@
    "ErrorReporter.cpp",                  // 490
    "angel.hpp",                          // 491
    "SimBlockList.cpp",                   // 492
-<<<<<<< HEAD
-   "CopyTab.hpp",                        // 493
-=======
    "CopyTab.cpp"                         // 493
->>>>>>> ac1338c9
    "IsolateOrd.hpp",                     // 494
    "IsolateOrd.cpp"                      // 495
    "SegmentList.hpp",                    // 496
