--- conflicted
+++ resolved
@@ -19,12 +19,9 @@
 #include <kernel_types.h>
 #include <TransporterDefinitions.hpp>
 
-<<<<<<< HEAD
-=======
 #define JAM_FILE_ID 275
 
 
->>>>>>> e6ffef75
 Uint32 mt_get_instance_count(Uint32 block);
 
 /* Assign block instances to thread */
@@ -123,10 +120,7 @@
 Uint32
 mt_get_recv_thread_idx(NodeId nodeId);
 
-<<<<<<< HEAD
-=======
 
 #undef JAM_FILE_ID
 
->>>>>>> e6ffef75
 #endif