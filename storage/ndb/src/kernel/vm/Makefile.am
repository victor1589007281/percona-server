# Copyright (C) 2004-2005 MySQL AB
#  All rights reserved. Use is subject to license terms.
#
# This program is free software; you can redistribute it and/or modify
# it under the terms of the GNU General Public License as published by
# the Free Software Foundation; version 2 of the License.
#
# This program is distributed in the hope that it will be useful,
# but WITHOUT ANY WARRANTY; without even the implied warranty of
# MERCHANTABILITY or FITNESS FOR A PARTICULAR PURPOSE.  See the
# GNU General Public License for more details.
#
# You should have received a copy of the GNU General Public License
# along with this program; if not, write to the Free Software
# Foundation, Inc., 51 Franklin St, Fifth Floor, Boston, MA 02110-1301  USA

#SUBDIRS = testCopy testDataBuffer testSimplePropertiesSection
#ifneq ($(USE_EDITLINE), N)
#DIRS += testLongSig
#endif

noinst_LIBRARIES = libkernel.a libsched.a
EXTRA_LIBRARIES= libsched_mt.a

if BUILD_NDBMTD
noinst_LIBRARIES += libsched_mt.a
endif

<<<<<<< HEAD
libkernel_a_SOURCES = \
	VMSignal.cpp		\
	Emulator.cpp		\
	Configuration.cpp		\
	WatchDog.cpp \
        SectionReader.cpp \
        Mutex.cpp SafeCounter.cpp \
        Rope.cpp \
        ndbd_malloc.cpp \
	ndbd_malloc_impl.cpp \
	Pool.cpp WOPool.cpp RWPool.cpp DynArr256.cpp LockQueue.cpp \
        ArenaPool.cpp \
	GlobalData.cpp \
	SafeMutex.cpp \
	Ndbinfo.cpp NdbinfoTables.cpp

libsched_a_SOURCES = TimeQueue.cpp		\
=======
libkernel_a_SOURCES = VMSignal.cpp \
                      Emulator.cpp \
                      Configuration.cpp \
                      WatchDog.cpp \
                      SectionReader.cpp \
                      Mutex.cpp \
                      SafeCounter.cpp \
                      Rope.cpp \
                      ndbd_malloc.cpp \
                      ndbd_malloc_impl.cpp \
                      Pool.cpp \
                      WOPool.cpp \
                      RWPool.cpp \
                      DynArr256.cpp \
                      LockQueue.cpp \
                      GlobalData.cpp \
                      SafeMutex.cpp \
                      Ndbinfo.cpp \
                      NdbinfoTables.cpp

libsched_a_SOURCES = TimeQueue.cpp \
>>>>>>> 4a1795c7
                     ThreadConfig.cpp \
                     FastScheduler.cpp \
                     TransporterCallback_nonmt.cpp \
                     SimulatedBlock_nonmt.cpp \
                     LongSignal_nonmt.cpp \
                     SimplePropertiesSection_nonmt.cpp \
                     dummy_nonmt.cpp

libsched_mt_a_SOURCES = SimulatedBlock_mt.cpp \
                        TransporterCallback_mt.cpp \
                        LongSignal_mt.cpp \
                        SimplePropertiesSection_mt.cpp \
                        mt.cpp \
                        dummy_mt.cpp

EXTRA_DIST=SimulatedBlock.cpp TransporterCallback.cpp CMakeLists.txt LongSignal.cpp SimplePropertiesSection.cpp

INCLUDES_LOC = -I$(top_srcdir)/storage/ndb/src/mgmapi

LDADD_LOC = $(top_builddir)/storage/ndb/src/common/util/libgeneral.la

include $(top_srcdir)/storage/ndb/config/common.mk.am
include $(top_srcdir)/storage/ndb/config/type_kernel.mk.am

EXTRA_PROGRAMS = ndbd_malloc_impl_test bench_pool testDynArr256 \
                 testSectionReader testLongSignals \
		 testSafeMutex

ndbd_malloc_impl_test_CXXFLAGS = -DUNIT_TEST
ndbd_malloc_impl_test_SOURCES = ndbd_malloc_impl.cpp
ndbd_malloc_impl_test_LDFLAGS = @ndb_bin_am_ldflags@ \
  $(top_builddir)/storage/ndb/src/libndbclient.la \
  $(top_builddir)/mysys/libmysyslt.la \
  $(top_builddir)/dbug/libdbuglt.la \
  $(top_builddir)/strings/libmystringslt.la

bench_pool_SOURCES = bench_pool.cpp
bench_pool_LDFLAGS = @ndb_bin_am_ldflags@\
  libkernel.a ../error/liberror.a \
  $(top_builddir)/storage/ndb/src/libndbclient.la \
  $(top_builddir)/mysys/libmysyslt.la \
  $(top_builddir)/dbug/libdbuglt.la \
  $(top_builddir)/strings/libmystringslt.la

testDynArr256_CXXFLAGS = -DUNIT_TEST
testDynArr256_SOURCES = DynArr256.cpp
testDynArr256_LDFLAGS = @ndb_bin_am_ldflags@ \
  libkernel.a ../error/liberror.a \
  $(top_builddir)/storage/ndb/src/libndbclient.la \
  $(top_builddir)/mysys/libmysyslt.la \
  $(top_builddir)/dbug/libdbuglt.la \
  $(top_builddir)/strings/libmystringslt.la

testSectionReader_CXXFLAGS = -DUNIT_TEST
testSectionReader_SOURCES = SectionReader.cpp
testSectionReader_LDFLAGS = @ndb_bin_am_ldflags@ \
  $(top_builddir)/storage/ndb/src/libndbclient.la \
  $(top_builddir)/mysys/libmysyslt.la \
  $(top_builddir)/dbug/libdbuglt.la \
  $(top_builddir)/strings/libmystringslt.la

testLongSignals_CXXFLAGS = -DUNIT_TEST
testLongSignals_SOURCES = testLongSig/testLongSig.cpp
testLongSignals_LDFLAGS = @ndb_bin_am_ldflags@ \
  $(top_builddir)/storage/ndb/src/libndbclient.la \
  $(top_builddir)/mysys/libmysyslt.la \
  $(top_builddir)/dbug/libdbuglt.la \
  $(top_builddir)/strings/libmystringslt.la \
  @readline_link@ @TERMCAP_LIB@

testSafeMutex_CXXFLAGS = -DUNIT_TEST
testSafeMutex_SOURCES = SafeMutex.cpp
testSafeMutex_LDFLAGS = @ndb_bin_am_ldflags@ \
  $(top_builddir)/storage/ndb/src/libndbclient.la \
  $(top_builddir)/mysys/libmysyslt.la \
  $(top_builddir)/dbug/libdbuglt.la \
  $(top_builddir)/strings/libmystringslt.la \
  @readline_link@ @TERMCAP_LIB@

<|MERGE_RESOLUTION|>--- conflicted
+++ resolved
@@ -26,25 +26,6 @@
 noinst_LIBRARIES += libsched_mt.a
 endif
 
-<<<<<<< HEAD
-libkernel_a_SOURCES = \
-	VMSignal.cpp		\
-	Emulator.cpp		\
-	Configuration.cpp		\
-	WatchDog.cpp \
-        SectionReader.cpp \
-        Mutex.cpp SafeCounter.cpp \
-        Rope.cpp \
-        ndbd_malloc.cpp \
-	ndbd_malloc_impl.cpp \
-	Pool.cpp WOPool.cpp RWPool.cpp DynArr256.cpp LockQueue.cpp \
-        ArenaPool.cpp \
-	GlobalData.cpp \
-	SafeMutex.cpp \
-	Ndbinfo.cpp NdbinfoTables.cpp
-
-libsched_a_SOURCES = TimeQueue.cpp		\
-=======
 libkernel_a_SOURCES = VMSignal.cpp \
                       Emulator.cpp \
                       Configuration.cpp \
@@ -60,13 +41,13 @@
                       RWPool.cpp \
                       DynArr256.cpp \
                       LockQueue.cpp \
+                      ArenaPool.cpp \
                       GlobalData.cpp \
                       SafeMutex.cpp \
                       Ndbinfo.cpp \
                       NdbinfoTables.cpp
 
 libsched_a_SOURCES = TimeQueue.cpp \
->>>>>>> 4a1795c7
                      ThreadConfig.cpp \
                      FastScheduler.cpp \
                      TransporterCallback_nonmt.cpp \
