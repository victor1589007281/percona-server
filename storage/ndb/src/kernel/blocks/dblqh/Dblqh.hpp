/* Copyright (C) 2003 MySQL AB

   This program is free software; you can redistribute it and/or modify
   it under the terms of the GNU General Public License as published by
   the Free Software Foundation; version 2 of the License.

   This program is distributed in the hope that it will be useful,
   but WITHOUT ANY WARRANTY; without even the implied warranty of
   MERCHANTABILITY or FITNESS FOR A PARTICULAR PURPOSE.  See the
   GNU General Public License for more details.

   You should have received a copy of the GNU General Public License
   along with this program; if not, write to the Free Software
   Foundation, Inc., 59 Temple Place, Suite 330, Boston, MA  02111-1307  USA */

#ifndef DBLQH_H
#define DBLQH_H

#include <pc.hpp>
#include <ndb_limits.h>
#include <SimulatedBlock.hpp>
#include <SLList.hpp>
#include <DLList.hpp>
#include <DLFifoList.hpp>
#include <DLHashTable.hpp>

#include <NodeBitmask.hpp>
#include <signaldata/LCP.hpp>
#include <signaldata/LqhTransConf.hpp>
#include <signaldata/LqhFrag.hpp>
#include <signaldata/FsOpenReq.hpp>

// primary key is stored in TUP
#include "../dbtup/Dbtup.hpp"

class Dbacc;
class Dbtup;

#ifdef DBLQH_C
// Constants
/* ------------------------------------------------------------------------- */
/*       CONSTANTS USED WHEN MASTER REQUESTS STATE OF COPY FRAGMENTS.        */
/* ------------------------------------------------------------------------- */
#define ZCOPY_CLOSING 0
#define ZCOPY_ONGOING 1
#define ZCOPY_ACTIVATION 2
/* ------------------------------------------------------------------------- */
/*       STATES FOR THE VARIABLE GCP_LOG_PART_STATE                          */
/* ------------------------------------------------------------------------- */
#define ZIDLE 0
#define ZWAIT_DISK 1
#define ZON_DISK 2
#define ZACTIVE 1
/* ------------------------------------------------------------------------- */
/*       STATES FOR THE VARIABLE CSR_PHASES_STARTED                          */
/* ------------------------------------------------------------------------- */
#define ZSR_NO_PHASE_STARTED 0
#define ZSR_PHASE1_COMPLETED 1
#define ZSR_PHASE2_COMPLETED 2
#define ZSR_BOTH_PHASES_STARTED 3
/* ------------------------------------------------------------------------- */
/*       THE NUMBER OF PAGES IN A MBYTE, THE TWO LOGARITHM OF THIS.          */
/*       THE NUMBER OF MBYTES IN A LOG FILE.                                 */
/*       THE MAX NUMBER OF PAGES READ/WRITTEN FROM/TO DISK DURING            */
/*       A WRITE OR READ.                                                    */
/* ------------------------------------------------------------------------- */
#define ZNOT_DIRTY 0
#define ZDIRTY 1
#define ZREAD_AHEAD_SIZE 8
/* ------------------------------------------------------------------------- */
/*       CONSTANTS OF THE LOG PAGES                                          */
/* ------------------------------------------------------------------------- */
#define ZPAGE_HEADER_SIZE 32
#define ZPAGE_SIZE 8192
#define ZPAGES_IN_MBYTE 32
#define ZTWOLOG_NO_PAGES_IN_MBYTE 5
#define ZTWOLOG_PAGE_SIZE 13
#define ZMAX_MM_BUFFER_SIZE 32     // Main memory window during log execution

#define ZMAX_PAGES_WRITTEN 8    // Max pages before writing to disk (=> config)
#define ZMIN_READ_BUFFER_SIZE 2       // Minimum number of pages to execute log
#define ZMIN_LOG_PAGES_OPERATION 10   // Minimum no of pages before stopping

#define ZPOS_CHECKSUM 0
#define ZPOS_LOG_LAP 1
#define ZPOS_MAX_GCI_COMPLETED 2
#define ZPOS_MAX_GCI_STARTED 3
#define ZNEXT_PAGE 4
#define ZPREV_PAGE 5
#define ZPOS_VERSION 6
#define ZPOS_NO_LOG_FILES 7
#define ZCURR_PAGE_INDEX 8
#define ZLAST_LOG_PREP_REF 10
#define ZPOS_DIRTY 11
/* A number of debug items written in the page header of all log files */
#define ZPOS_LOG_TIMER 12
#define ZPOS_PAGE_I 13
#define ZPOS_PLACE_WRITTEN_FROM 14
#define ZPOS_PAGE_NO 15
#define ZPOS_PAGE_FILE_NO 16
#define ZPOS_WORD_WRITTEN 17
#define ZPOS_IN_WRITING 18
#define ZPOS_PREV_PAGE_NO 19
#define ZPOS_IN_FREE_LIST 20

/* ------------------------------------------------------------------------- */
/*       CONSTANTS FOR THE VARIOUS REPLICA AND NODE TYPES.                   */
/* ------------------------------------------------------------------------- */
#define ZPRIMARY_NODE 0
#define ZBACKUP_NODE 1
#define ZSTANDBY_NODE 2
#define ZTC_NODE 3
#define ZLOG_NODE 3
/* ------------------------------------------------------------------------- */
/*       VARIOUS CONSTANTS USED AS FLAGS TO THE FILE MANAGER.                */
/* ------------------------------------------------------------------------- */
#define ZVAR_NO_LOG_PAGE_WORD 1
#define ZLIST_OF_PAIRS 0
#define ZLIST_OF_PAIRS_SYNCH 16
#define ZARRAY_OF_PAGES 1
#define ZLIST_OF_MEM_PAGES 2
#define ZLIST_OF_MEM_PAGES_SYNCH 18
#define ZCLOSE_NO_DELETE 0
#define ZCLOSE_DELETE 1
#define ZPAGE_ZERO 0
/* ------------------------------------------------------------------------- */
/*       THE FOLLOWING CONSTANTS ARE USED TO DESCRIBE THE TYPES OF           */
/*       LOG RECORDS, THE SIZE OF THE VARIOUS LOG RECORD TYPES AND           */
/*       THE POSITIONS WITHIN THOSE LOG RECORDS.                             */
/* ------------------------------------------------------------------------- */
/* ------------------------------------------------------------------------- */
/*       THESE CONSTANTS DESCRIBE THE SIZES OF VARIOUS TYPES OF LOG REORDS.  */
/*       NEXT_LOG_SIZE IS ACTUALLY ONE. THE REASON WE SET IT TO 2 IS TO      */
/*       SIMPLIFY THE CODE SINCE OTHERWISE HAVE TO USE A SPECIAL VERSION     */
/*       OF READ_LOGWORD WHEN READING LOG RECORD TYPE                        */
/*       SINCE NEXT MBYTE TYPE COULD BE THE VERY LAST WORD IN THE MBYTE.     */
/*       BY SETTING IT TO 2 WE ENSURE IT IS NEVER THE VERY LAST WORD         */
/*       IN THE MBYTE.                                                       */
/* ------------------------------------------------------------------------- */
#define ZFD_HEADER_SIZE 3
#define ZFD_MBYTE_SIZE 3
#define ZLOG_HEAD_SIZE 8
#define ZNEXT_LOG_SIZE 2
#define ZABORT_LOG_SIZE 3
#define ZCOMMIT_LOG_SIZE 9
#define ZCOMPLETED_GCI_LOG_SIZE 2
/* ------------------------------------------------------------------------- */
/*       THESE CONSTANTS DESCRIBE THE TYPE OF A LOG RECORD.                  */
/*       THIS IS THE FIRST WORD OF A LOG RECORD.                             */
/* ------------------------------------------------------------------------- */
#define ZNEW_PREP_OP_TYPE 0
#define ZPREP_OP_TYPE 1
#define ZCOMMIT_TYPE 2
#define ZABORT_TYPE 3
#define ZFD_TYPE 4
#define ZFRAG_SPLIT_TYPE 5
#define ZNEXT_LOG_RECORD_TYPE 6
#define ZNEXT_MBYTE_TYPE 7
#define ZCOMPLETED_GCI_TYPE 8
#define ZINVALID_COMMIT_TYPE 9
/* ------------------------------------------------------------------------- */
/*       THE POSITIONS OF LOGGED DATA IN A FILE DESCRIPTOR LOG RECORD HEADER.*/
/*       ALSO THE MAXIMUM NUMBER OF FILE DESCRIPTORS IN A LOG RECORD.        */
/* ------------------------------------------------------------------------- */
#define ZPOS_LOG_TYPE 0
#define ZPOS_NO_FD 1
#define ZPOS_FILE_NO 2
/* ------------------------------------------------------------------------- */
/*       THE POSITIONS WITHIN A PREPARE LOG RECORD AND A NEW PREPARE         */
/*       LOG RECORD.                                                         */
/* ------------------------------------------------------------------------- */
#define ZPOS_HASH_VALUE 2
#define ZPOS_SCHEMA_VERSION 3
#define ZPOS_TRANS_TICKET 4
#define ZPOS_OP_TYPE 5
#define ZPOS_NO_ATTRINFO 6
#define ZPOS_NO_KEYINFO 7
/* ------------------------------------------------------------------------- */
/*       THE POSITIONS WITHIN A COMMIT LOG RECORD.                           */
/* ------------------------------------------------------------------------- */
#define ZPOS_COMMIT_TRANSID1 1
#define ZPOS_COMMIT_TRANSID2 2
#define ZPOS_COMMIT_GCI 3
#define ZPOS_COMMIT_TABLE_REF 4
#define ZPOS_COMMIT_FRAGID 5
#define ZPOS_COMMIT_FILE_NO 6
#define ZPOS_COMMIT_START_PAGE_NO 7
#define ZPOS_COMMIT_START_PAGE_INDEX 8
#define ZPOS_COMMIT_STOP_PAGE_NO 9
/* ------------------------------------------------------------------------- */
/*       THE POSITIONS WITHIN A ABORT LOG RECORD.                            */
/* ------------------------------------------------------------------------- */
#define ZPOS_ABORT_TRANSID1 1
#define ZPOS_ABORT_TRANSID2 2
/* ------------------------------------------------------------------------- */
/*       THE POSITION WITHIN A COMPLETED GCI LOG RECORD.                     */
/* ------------------------------------------------------------------------- */
#define ZPOS_COMPLETED_GCI 1
/* ------------------------------------------------------------------------- */
/*       THE POSITIONS WITHIN A NEW PREPARE LOG RECORD.                      */
/* ------------------------------------------------------------------------- */
#define ZPOS_NEW_PREP_FILE_NO 8
#define ZPOS_NEW_PREP_PAGE_REF 9

#define ZLAST_WRITE_IN_FILE 1
#define ZENFORCE_WRITE 2
/* ------------------------------------------------------------------------- */
/*       CONSTANTS USED AS INPUT TO SUBROUTINE WRITE_LOG_PAGES AMONG OTHERS. */
/* ------------------------------------------------------------------------- */
#define ZNORMAL 0
#define ZINIT 1
/* ------------------------------------------------------------------------- */
/*       CONSTANTS USED BY CONTINUEB TO DEDUCE WHICH CONTINUE SIGNAL IS TO   */
/*       BE EXECUTED AS A RESULT OF THIS CONTINUEB SIGNAL.                   */
/* ------------------------------------------------------------------------- */
#define ZLOG_LQHKEYREQ 0
#define ZPACK_LQHKEYREQ 1
#define ZSEND_ATTRINFO 2
#define ZSR_GCI_LIMITS 3
#define ZSR_LOG_LIMITS 4
#define ZSEND_EXEC_CONF 5
#define ZEXEC_SR 6
#define ZSR_FOURTH_COMP 7
#define ZINIT_FOURTH 8
#define ZTIME_SUPERVISION 9
#define ZSR_PHASE3_START 10
#define ZLQH_TRANS_NEXT 11
#define ZLQH_RELEASE_AT_NODE_FAILURE 12
#define ZSCAN_TC_CONNECT 13
#define ZINITIALISE_RECORDS 14
#define ZINIT_GCP_REC 15
#define ZCHECK_LCP_STOP_BLOCKED 17
#define ZSCAN_MARKERS 18
#define ZOPERATION_EVENT_REP 19
#define ZPREP_DROP_TABLE 20
#define ZENABLE_EXPAND_CHECK 21
#define ZRETRY_TCKEYREF 22

/* ------------------------------------------------------------------------- */
/*        NODE STATE DURING SYSTEM RESTART, VARIABLES CNODES_SR_STATE        */
/*        AND CNODES_EXEC_SR_STATE.                                          */
/* ------------------------------------------------------------------------- */
#define ZSTART_SR 1
#define ZEXEC_SR_COMPLETED 2
/* ------------------------------------------------------------------------- */
/*       CONSTANTS USED BY NODE STATUS TO DEDUCE THE STATUS OF A NODE.       */
/* ------------------------------------------------------------------------- */
#define ZNODE_UP 0
#define ZNODE_DOWN 1
/* ------------------------------------------------------------------------- */
/*       START PHASES                                                        */
/* ------------------------------------------------------------------------- */
#define ZLAST_START_PHASE 255
#define ZSTART_PHASE1 1
#define ZSTART_PHASE2 2
#define ZSTART_PHASE3 3
#define ZSTART_PHASE4 4
#define ZSTART_PHASE6 6
/* ------------------------------------------------------------------------- */
/*       CONSTANTS USED BY SCAN AND COPY FRAGMENT PROCEDURES                 */
/* ------------------------------------------------------------------------- */
#define ZSTORED_PROC_SCAN 0
#define ZSTORED_PROC_COPY 2
#define ZDELETE_STORED_PROC_ID 3
#define ZWRITE_LOCK 1
#define ZSCAN_FRAG_CLOSED 2
/* ------------------------------------------------------------------------- */
/*       ERROR CODES ADDED IN VERSION 0.1 AND 0.2                            */
/* ------------------------------------------------------------------------- */
#define ZNOT_FOUND 1             // Not an error code, a return value
#define ZNO_FREE_LQH_CONNECTION 414
#define ZGET_DATAREC_ERROR 418
#define ZGET_ATTRINBUF_ERROR 419
#define ZNO_FREE_FRAGMENTREC 460 // Insert new fragment error code
#define ZTAB_FILE_SIZE 464       // Insert new fragment error code + Start kernel
#define ZNO_ADD_FRAGREC 465      // Insert new fragment error code
/* ------------------------------------------------------------------------- */
/*       ERROR CODES ADDED IN VERSION 0.3                                    */
/* ------------------------------------------------------------------------- */
#define ZTAIL_PROBLEM_IN_LOG_ERROR 410
#define ZGCI_TOO_LOW_ERROR 429        // GCP_SAVEREF error code
#define ZTAB_STATE_ERROR 474          // Insert new fragment error code
#define ZTOO_NEW_GCI_ERROR 479        // LCP Start error
/* ------------------------------------------------------------------------- */
/*       ERROR CODES ADDED IN VERSION 0.4                                    */
/* ------------------------------------------------------------------------- */

#define ZNO_FREE_FRAG_SCAN_REC_ERROR 490 // SCAN_FRAGREF error code
#define ZCOPY_NO_FRAGMENT_ERROR 491      // COPY_FRAGREF error code
#define ZTAKE_OVER_ERROR 499
#define ZCOPY_NODE_ERROR 1204
#define ZTOO_MANY_COPY_ACTIVE_ERROR 1208 // COPY_FRAG and COPY_ACTIVEREF code
#define ZCOPY_ACTIVE_ERROR 1210          // COPY_ACTIVEREF error code
#define ZNO_TC_CONNECT_ERROR 1217        // Simple Read + SCAN
#define ZTRANSPORTER_OVERLOADED_ERROR 1218
/* ------------------------------------------------------------------------- */
/*       ERROR CODES ADDED IN VERSION 1.X                                    */
/* ------------------------------------------------------------------------- */
//#define ZSCAN_BOOK_ACC_OP_ERROR 1219   // SCAN_FRAGREF error code
#define ZFILE_CHANGE_PROBLEM_IN_LOG_ERROR 1220
#define ZTEMPORARY_REDO_LOG_FAILURE 1221
#define ZNO_FREE_MARKER_RECORDS_ERROR 1222
#define ZNODE_SHUTDOWN_IN_PROGESS 1223
#define ZTOO_MANY_FRAGMENTS 1224
#define ZTABLE_NOT_DEFINED 1225
#define ZDROP_TABLE_IN_PROGRESS 1226
#define ZINVALID_SCHEMA_VERSION 1227

/* ------------------------------------------------------------------------- */
/*       ERROR CODES ADDED IN VERSION 2.X                                    */
/* ------------------------------------------------------------------------- */
#define ZNODE_FAILURE_ERROR 400
/* ------------------------------------------------------------------------- */
/*       ERROR CODES FROM ACC                                                */
/* ------------------------------------------------------------------------- */
#define ZNO_TUPLE_FOUND 626
#define ZTUPLE_ALREADY_EXIST 630
/* ------------------------------------------------------------------------- */
/*       ERROR CODES FROM TUP                                                */
/* ------------------------------------------------------------------------- */
#define ZSEARCH_CONDITION_FALSE 899
#define ZUSER_ERROR_CODE_LIMIT 6000
#endif

/** 
 * @class dblqh
 *
 * @section secIntro Introduction
 *
 * Dblqh is the coordinator of the LDM.  Dblqh is responsible for 
 * performing operations on tuples.  It does this job with help of 
 * Dbacc block (that manages the index structures) and Dbtup
 * (that manages the tuples).
 *
 * Dblqh also keeps track of the participants and acts as a coordinator of
 * 2-phase commits.  Logical redo logging is also handled by the Dblqh
 * block.
 *
 * @section secModules Modules
 *
 * The code is partitioned into the following modules:
 * - START / RESTART 
 *   - Start phase 1: Load our block reference and our processor id
 *   - Start phase 2: Initiate all records within the block
 *                    Connect LQH with ACC and TUP.
 *   - Start phase 4: Connect LQH with LQH.  Connect every LQH with 
 *                    every LQH in the database system.           
 *	              If initial start, then create the fragment log files.
 *	              If system restart or node restart, 
 *                    then open the fragment log files and   
 *	              find the end of the log files.
 * - ADD / DELETE FRAGMENT<br>
 *     Used by dictionary to create new fragments and delete old fragments.
 *  - EXECUTION<br>
 *    handles the reception of lqhkeyreq and all processing        
 *    of operations on behalf of this request. 
 *    This does also involve reception of various types of attrinfo 
 *    and keyinfo. 
 *    It also involves communication with ACC and TUP.
 *  - LOG<br>
 *    The log module handles the reading and writing of the log.
 *    It is also responsible for handling system restart. 
 *    It controls the system restart in TUP and ACC as well.
 *  - TRANSACTION<br>
 *    This module handles the commit and the complete phases.
 *  - MODULE TO HANDLE TC FAILURE<br>
 *  - SCAN<br>
 *    This module contains the code that handles a scan of a particular 
 *    fragment.
 *    It operates under the control of TC and orders ACC to 
 *    perform a scan of all tuples in the fragment.
 *    TUP performs the necessary search conditions
 *    to ensure that only valid tuples are returned to the application.
 *  - NODE RECOVERY<br>
 *    Used when a node has failed. 
 *    It performs a copy of a fragment to a new replica of the fragment. 
 *    It does also shut down all connections to the failed node.
 *  - LOCAL CHECKPOINT<br>
 *    Handles execution and control of LCPs
 *    It controls the LCPs in TUP and ACC. 
 *    It also interacts with DIH to control which GCPs are recoverable.
 *  - GLOBAL CHECKPOINT<br>
 *    Helps DIH in discovering when GCPs are recoverable. 
 *    It handles the request gcp_savereq that requests LQH to 
 *    save a particular GCP to disk and respond when completed.  
 *  - FILE HANDLING<br>
 *    With submodules: 
 *    - SIGNAL RECEPTION
 *    - NORMAL OPERATION
 *    - FILE CHANGE
 *    - INITIAL START
 *    - SYSTEM RESTART PHASE ONE
 *    - SYSTEM RESTART PHASE TWO,
 *    - SYSTEM RESTART PHASE THREE
 *    - SYSTEM RESTART PHASE FOUR
 *  - ERROR 
 *  - TEST 
 *  - LOG 
 */
class Dblqh: public SimulatedBlock {
public:
  enum LcpCloseState {
    LCP_IDLE = 0,
    LCP_RUNNING = 1,       // LCP is running
    LCP_CLOSE_STARTED = 2, // Completion(closing of files) has started
    ACC_LCP_CLOSE_COMPLETED = 3,
    TUP_LCP_CLOSE_COMPLETED = 4
  };

  enum ExecUndoLogState {
    EULS_IDLE = 0,
    EULS_STARTED = 1,
    EULS_COMPLETED = 2
  };

  struct AddFragRecord {
    enum AddFragStatus {
      FREE = 0,
      ACC_ADDFRAG = 1,
      WAIT_TUP = 3,
      WAIT_TUX = 5,
      WAIT_ADD_ATTR = 6,
      TUP_ATTR_WAIT = 7,
      TUX_ATTR_WAIT = 9
    };
    LqhAddAttrReq::Entry attributes[LqhAddAttrReq::MAX_ATTRIBUTES];
    UintR accConnectptr;
    AddFragStatus addfragStatus;
    UintR dictConnectptr;
    UintR fragmentPtr;
    UintR nextAddfragrec;
    UintR schemaVer;
    UintR tupConnectptr;
    UintR tuxConnectptr;
    UintR checksumIndicator;
    UintR GCPIndicator;
    BlockReference dictBlockref;
    Uint32 m_senderAttrPtr;
    Uint16 addfragErrorCode;
    Uint16 attrSentToTup;
    Uint16 attrReceived;
    Uint16 addFragid;
    Uint16 noOfAttr;
    Uint16 noOfNull;
    Uint16 tabId;
    Uint16 totalAttrReceived;
    Uint16 fragCopyCreation;
    Uint16 noOfKeyAttr;
    Uint16 noOfCharsets;
    Uint16 lh3DistrBits;
    Uint16 tableType;
    Uint16 primaryTableId;
    Uint32 tablespace_id;
    Uint32 maxRowsLow;
    Uint32 maxRowsHigh;
    Uint32 minRowsLow;
    Uint32 minRowsHigh;
    Uint32 forceVarPartFlag;
  };
  typedef Ptr<AddFragRecord> AddFragRecordPtr;
  
  /* $$$$$$$$$$$$$$$$$$$$$$$$$$$$$$$$$$$$$$$$$$$$$$$$$$$$$$$$$$$$$$$$$$$$$$$ */
  /* $$$$$$$               ATTRIBUTE INFORMATION RECORD              $$$$$$$ */
  /* $$$$$$$$$$$$$$$$$$$$$$$$$$$$$$$$$$$$$$$$$$$$$$$$$$$$$$$$$$$$$$$$$$$$$$$ */
  /**
   *       Can contain one (1) attrinfo signal. 
   *       One signal contains 24 attr. info words. 
   *       But 32 elements are used to make plex happy.  
   *       Some of the elements are used to the following things:
   *       - Data length in this record is stored in the
   *         element indexed by ZINBUF_DATA_LEN.  
   *       - Next attrinbuf is pointed out by the element 
   *         indexed by ZINBUF_NEXT.
   */
  struct Attrbuf {
    UintR attrbuf[32];
  }; // Size 128 bytes
  typedef Ptr<Attrbuf> AttrbufPtr;

  /* $$$$$$$$$$$$$$$$$$$$$$$$$$$$$$$$$$$$$$$$$$$$$$$$$$$$$$$$$$$$$$$$$$$$$$$ */
  /* $$$$$$$                         DATA BUFFER                     $$$$$$$ */
  /* $$$$$$$$$$$$$$$$$$$$$$$$$$$$$$$$$$$$$$$$$$$$$$$$$$$$$$$$$$$$$$$$$$$$$$$ */
  /**
   *       This buffer is used as a general data storage.                     
   */
  struct Databuf {
    UintR data[4];
    UintR nextDatabuf;
  }; // size 20 bytes
  typedef Ptr<Databuf> DatabufPtr;

  struct ScanRecord {
    ScanRecord() {}
    enum ScanState {
      SCAN_FREE = 0,
      WAIT_STORED_PROC_COPY = 1,
      WAIT_STORED_PROC_SCAN = 2,
      WAIT_NEXT_SCAN_COPY = 3,
      WAIT_NEXT_SCAN = 4,
      WAIT_DELETE_STORED_PROC_ID_SCAN = 5,
      WAIT_DELETE_STORED_PROC_ID_COPY = 6,
      WAIT_ACC_COPY = 7,
      WAIT_ACC_SCAN = 8,
      WAIT_SCAN_NEXTREQ = 10,
      WAIT_CLOSE_SCAN = 12,
      WAIT_CLOSE_COPY = 13,
      WAIT_RELEASE_LOCK = 14,
      WAIT_TUPKEY_COPY = 15,
      WAIT_LQHKEY_COPY = 16,
      IN_QUEUE = 17
    };
    enum ScanType {
      ST_IDLE = 0,
      SCAN = 1,
      COPY = 2
    };

    UintR scan_acc_op_ptr[32];
    Uint32 scan_acc_index;
    Uint32 scan_acc_attr_recs;
    UintR scanApiOpPtr;
    Local_key m_row_id;
    
    Uint32 m_max_batch_size_rows;
    Uint32 m_max_batch_size_bytes;

    Uint32 m_curr_batch_size_rows;
    Uint32 m_curr_batch_size_bytes;

    bool check_scan_batch_completed() const;
    
    UintR copyPtr;
    union {
      Uint32 nextPool;
      Uint32 nextList;
    };
    Uint32 prevList;
    Uint32 nextHash;
    Uint32 prevHash;
    bool equal(const ScanRecord & key) const {
      return scanNumber == key.scanNumber && fragPtrI == key.fragPtrI;
    }
    Uint32 hashValue() const {
      return fragPtrI ^ scanNumber;
    }
    
    UintR scanAccPtr;
    UintR scanAiLength;
    UintR scanErrorCounter;
    UintR scanSchemaVersion;
    Uint32 scanTcWaiting; // When the request came from TC, 0 is no request

    /**
     * This is _always_ main table, even in range scan
     *   in which case scanTcrec->fragmentptr is different
     */
    Uint32 fragPtrI;
    UintR scanStoredProcId;
    ScanState scanState;
    UintR scanTcrec;
    ScanType scanType;
    BlockReference scanApiBlockref;
    NodeId scanNodeId;
    Uint16 scanReleaseCounter;
    Uint16 scanNumber;

    // scan source block ACC TUX TUP
    BlockReference scanBlockref;
 
    Uint8 scanCompletedStatus;
    Uint8 scanFlag;
    Uint8 scanLockHold;
    Uint8 scanLockMode;
    Uint8 readCommitted;
    Uint8 rangeScan;
    Uint8 descending;
    Uint8 tupScan;
    Uint8 lcpScan;
    Uint8 scanKeyinfoFlag;
    Uint8 m_last_row;
  }; // Size 272 bytes
  typedef Ptr<ScanRecord> ScanRecordPtr;

  struct Fragrecord {
    Fragrecord() {}

    enum ExecSrStatus {
      IDLE = 0,
      ACTIVE = 2
    };
    /**
     * Possible state transitions are:
     * - FREE -> DEFINED                 Fragment record is allocated
     * - DEFINED -> ACTIVE               Add fragment is completed and 
     *                                   fragment is ready to      
     *                                   receive operations.
     * - DEFINED -> ACTIVE_CREATION      Add fragment is completed and 
     *                                   fragment is ready to      
     *                                   receive operations in parallel 
     *                                   with a copy fragment     
     *                                   which is performed from the 
     *                                   primary replica             
     * - DEFINED -> CRASH_RECOVERING     A fragment is ready to be 
     *                                   recovered from a local        
     *                                   checkpoint on disk
     * - ACTIVE -> BLOCKED               A local checkpoint is to be 
     *                                   started.  No more operations 
     *                                   are allowed to be started until 
     *                                   the local checkpoint    
     *                                   has been started.
     * - ACTIVE -> REMOVING              A fragment is removed from the node
     * - BLOCKED -> ACTIVE               Operations are allowed again in 
     *                                   the fragment.           
     * - CRASH_RECOVERING -> ACTIVE      A fragment has been recovered and 
     *                                   are now ready for     
     *                                   operations again.
     * - CRASH_RECOVERING -> REMOVING    Fragment recovery failed or 
     *                                   was cancelled.              
     * - ACTIVE_CREATION -> ACTIVE       A fragment is now copied and now 
     *                                   is a normal fragment   
     * - ACTIVE_CREATION -> REMOVING     Copying of the fragment failed
     * - REMOVING -> FREE                Removing of the fragment is 
     *                                   completed and the fragment  
     *                                   is now free again.
     */
    enum FragStatus {
      FREE = 0,               ///< Fragment record is currently not in use
      FSACTIVE = 1,           ///< Fragment is defined and usable for operations
      DEFINED = 2,            ///< Fragment is defined but not yet usable by 
                              ///< operations
      BLOCKED = 3,            ///< LQH is waiting for all active operations to 
                              ///< complete the current phase so that the 
                              ///< local checkpoint can be started.
      ACTIVE_CREATION = 4,    ///< Fragment is defined and active but is under 
                              ///< creation by the primary LQH.
      CRASH_RECOVERING = 5,   ///< Fragment is recovering after a crash by 
                              ///< executing the fragment log and so forth. 
                              ///< Will need further breakdown.
      REMOVING = 6            ///< The fragment is currently removed. 
                              ///< Operations are not allowed. 
    };
    enum LogFlag {
      STATE_TRUE = 0,
      STATE_FALSE = 1
    };
    enum SrStatus {
      SS_IDLE = 0,
      SS_STARTED = 1,
      SS_COMPLETED = 2
    };
    enum LcpFlag {
      LCP_STATE_TRUE = 0,
      LCP_STATE_FALSE = 1
    };
    /**
     *        Last GCI for executing the fragment log in this phase.
     */
    UintR execSrLastGci[4];
    /**
     *       Start GCI for executing the fragment log in this phase.
     */
    UintR execSrStartGci[4];
    /**
     *       Requesting user pointer for executing the fragment log in
     *       this phase
     */
    UintR execSrUserptr[4];
    /**
     *       The LCP identifier of the LCP's. 
     *       =0 means that the LCP number has not been stored.
     *       The LCP identifier is supplied by DIH when starting the LCP.   
     */
    UintR lcpId[MAX_LCP_STORED];
    UintR maxGciInLcp;
    /**
     *       This variable contains the maximum global checkpoint 
     *       identifier that exists in a certain local checkpoint. 
     *       Maximum 4 local checkpoints is possible in this release.
     */
    UintR maxGciCompletedInLcp;
    UintR srLastGci[4];
    UintR srStartGci[4];
    /**
     *       The fragment pointers in ACC
     */
    UintR accFragptr;
    /**
     *       The EXEC_SR variables are used to keep track of which fragments  
     *       that are interested in being executed as part of executing the    
     *       fragment loop. 
     *       It is initialised for every phase of executing the 
     *       fragment log (the fragment log can be executed upto four times).  
     *                                                                         
     *       Each execution is capable of executing the log records on four    
     *       fragment replicas.                                                
     */
    /**
     *       Requesting block reference for executing the fragment log
     *       in this phase.
     */
    BlockReference execSrBlockref[4];
    /**
     *       This variable contains references to active scan and copy     
     *       fragment operations on the fragment. 
     *       A maximum of four concurrently active is allowed.
     */

    typedef Bitmask<8> ScanNumberMask; // Max 255 KeyInfo20::ScanNo
    ScanNumberMask m_scanNumberMask;
    DLList<ScanRecord>::Head m_activeScans;
    DLFifoList<ScanRecord>::Head m_queuedScans;
    DLFifoList<ScanRecord>::Head m_queuedTupScans;

    Uint16 srLqhLognode[4];
    /**
     *       The fragment pointers in TUP and TUX
     */
    UintR tupFragptr;
    UintR tuxFragptr;

    /**
     *       This variable keeps track of how many operations that are 
     *       active that have skipped writing the log but not yet committed 
     *       or aborted.  This is used during start of fragment.
     */
    UintR activeTcCounter;

    /**
     *       This status specifies whether this fragment is actively 
     *       engaged in executing the fragment log.
     */
    ExecSrStatus execSrStatus;

    /**
     *       The fragment id of this fragment.
     */
    UintR fragId;

    /**
     *       Status of fragment
     */
    FragStatus fragStatus;

    /**
     * 0 = undefined i.e fragStatus != ACTIVE_CREATION
     * 1 = yes
     * 2 = no
     */
    enum ActiveCreat {
      AC_NORMAL = 0,  // fragStatus != ACTIVE_CREATION
      AC_IGNORED = 1, // Operation that got ignored during NR
      AC_NR_COPY = 2  // Operation that got performed during NR
    };
    Uint8 m_copy_started_state; 

    /**
     *       This flag indicates whether logging is currently activated at 
     *       the fragment.  
     *       During a system restart it is temporarily shut off. 
     *       Some fragments have it permanently shut off. 
     */
    LogFlag logFlag;
    UintR masterPtr;
    /**
     *       This variable contains the maximum global checkpoint identifier 
     *       which was completed when the local checkpoint was started.
     */
    /**
     *       Reference to the next fragment record in a free list of fragment 
     *       records.              
     */
    union {
      Uint32 nextPool;
      Uint32 nextList;
    };
    Uint32 prevList;
    
    /**
     *       The newest GCI that has been committed on fragment             
     */
    UintR newestGci;
    SrStatus srStatus;
    UintR srUserptr;
    /**
     *       The starting global checkpoint of this fragment.
     */
    UintR startGci;
    /**
     *       A reference to the table owning this fragment.
     */
    UintR tabRef;

    /**
     *       This is the queue to put operations that have been blocked 
     *       during start of a local chkp.
     */
    UintR firstWaitQueue;
    UintR lastWaitQueue;

    /**
     *       The block reference to ACC on the fragment makes it
     *       possible to have different ACC blocks for different
     *       fragments in the future.
     */
    BlockReference accBlockref;

    /**
     *       Ordered index block.
     */
    BlockReference tuxBlockref;
    /**
     *       The master block reference as sent in COPY_ACTIVEREQ.
     */
    BlockReference masterBlockref;
    /**
     *       These variables are used during system restart to recall
     *       from which node to execute the fragment log and which GCI's
     *       this node should start and stop from. Also to remember who
     *       to send the response to when system restart is completed.
     */
    BlockReference srBlockref;
    /**
     *       The block reference to TUP on the fragment makes it
     *       possible to have different TUP blocks for different
     *       fragments in the future.
     */
    BlockReference tupBlockref;
    /**
     *      This state indicates if the fragment will participate in a
     *      checkpoint.  
     *      Temporary tables with Fragrecord::logFlag permanently off
     *      will also have Fragrecord::lcpFlag off.
     */
    LcpFlag lcpFlag;
    /**
     *       Used to ensure that updates started with old
     *       configuration do not arrive here after the copy fragment
     *       has started. 
     *       If they are allowed to arrive after they
     *       could update a record that has already been replicated to
     *       the new node.  This type of arrival should be extremely
     *       rare but we must anyway ensure that no harm is done.
     */
    Uint16 copyNode;
    /**
     *       This variable ensures that only one copy fragment is
     *       active at a time on the fragment.
     */
    Uint8 copyFragState;
    /**
     *       The number of fragment replicas that will execute the log
     *       records in this round of executing the fragment
     *       log.  Maximum four is possible.
     */
    Uint8 execSrNoReplicas;
    /**
     *       This variable contains what type of replica this fragment
     *       is.  Two types are possible:  
     *       - Primary/Backup replica = 0
     *       - Stand-by replica = 1 
     *
     *       It is not possible to distinguish between primary and
     *       backup on a fragment.  
     *       This can only be done per transaction. 
     *       DIH can change from primary to backup without informing
     *       the various replicas about this change.
     */
    Uint8 fragCopy;
    /**
     *       This is the last fragment distribution key that we have
     *       heard of.
     */
    Uint8 fragDistributionKey;
   /**
     *       How many local checkpoints does the fragment contain
     */
    Uint8 srChkpnr;
    Uint8 srNoLognodes;
    /**
     *       Table type.
     */
    Uint8 tableType;
    /**
     *       For ordered index fragment, i-value of corresponding
     *       fragment in primary table.
     */
    UintR tableFragptr;

    /**
     * Log part
     */
    Uint32 m_log_part_ptr_i;
  };
  typedef Ptr<Fragrecord> FragrecordPtr;
  
  /* $$$$$$$$$$$$$$$$$$$$$$$$$$$$$$$$$$$$$$$$$$$$$$$$$$$$$$$$$$$$$$$$$$$$$$$ */
  /* $$$$$$$                GLOBAL CHECKPOINT RECORD                  $$$$$$ */
  /* $$$$$$$$$$$$$$$$$$$$$$$$$$$$$$$$$$$$$$$$$$$$$$$$$$$$$$$$$$$$$$$$$$$$$$$ */
  /**
   *       This record describes a global checkpoint that is
   *       completed.  It waits for all log records belonging to this
   *       global checkpoint to be saved on disk.
   */
  struct GcpRecord {
    /**
     *       The file number within each log part where the log was
     *       located when gcp_savereq was received. The last record 
     *       belonging to this global checkpoint is certainly before 
     *       this place in the log. We could come even closer but it 
     *       would cost performance and doesn't seem like a good 
     *       idea. This is simple and it works.
     */
    Uint16 gcpFilePtr[4];
    /** 
     *       The page number within the file for each log part.
     */
    Uint16 gcpPageNo[4];
    /**
     *       The word number within the last page that was written for
     *       each log part.
     */
    Uint16 gcpWordNo[4];
    /**
     *       The identity of this global checkpoint.
     */
    UintR gcpId;
    /**
     *       The state of this global checkpoint, one for each log part.
     */
    Uint8 gcpLogPartState[4];
    /**
     *       The sync state of this global checkpoint, one for each
     *       log part.
     */
    Uint8 gcpSyncReady[4];
    /**
     *       User pointer of the sender of gcp_savereq (= master DIH).
     */
    UintR gcpUserptr;
    /**
     *       Block reference of the sender of gcp_savereq 
     *       (= master DIH).
     */
    BlockReference gcpBlockref;
  }; // Size 44 bytes
  typedef Ptr<GcpRecord> GcpRecordPtr;

  struct HostRecord {
    Uint8 inPackedList;
    Uint8 nodestatus;
    Uint8 _unused[2];
    UintR noOfPackedWordsLqh;
    UintR packedWordsLqh[30];
    UintR noOfPackedWordsTc;
    UintR packedWordsTc[29];
    BlockReference hostLqhBlockRef;
    BlockReference hostTcBlockRef;
  };// Size 128 bytes
  typedef Ptr<HostRecord> HostRecordPtr;
  
  /* $$$$$$$$$$$$$$$$$$$$$$$$$$$$$$$$$$$$$$$$$$$$$$$$$$$$$$$$$$$$$$$$$$$$$$$ */
  /* $$$$$$               LOCAL CHECKPOINT SUPPORT RECORD            $$$$$$$ */
  /* $$$$$$$$$$$$$$$$$$$$$$$$$$$$$$$$$$$$$$$$$$$$$$$$$$$$$$$$$$$$$$$$$$$$$$$ */
  /**
   *      This record contains the information about an outstanding
   *      request to TUP or ACC. Used for both local checkpoints and
   *      system restart.
   */
  struct LcpLocRecord {
    enum LcpLocstate {
      IDLE = 0,
      WAIT_TUP_PREPLCP = 1,
      WAIT_LCPHOLDOP = 2,
      HOLDOP_READY = 3,
      ACC_WAIT_STARTED = 4,
      ACC_STARTED = 5,
      ACC_COMPLETED = 6,
      TUP_WAIT_STARTED = 7,
      TUP_STARTED = 8,
      TUP_COMPLETED = 9,
      SR_ACC_STARTED = 10,
      SR_TUP_STARTED = 11,
      SR_ACC_COMPLETED = 12,
      SR_TUP_COMPLETED = 13
    };
    LcpLocstate lcpLocstate;
    Uint32 lcpRef;
  }; // 28 bytes
  typedef Ptr<LcpLocRecord> LcpLocRecordPtr;

  /* $$$$$$$$$$$$$$$$$$$$$$$$$$$$$$$$$$$$$$$$$$$$$$$$$$$$$$$$$$$$$$$$$$$$$$$ */
  /* $$$$$$$              LOCAL CHECKPOINT RECORD                    $$$$$$$ */
  /* $$$$$$$$$$$$$$$$$$$$$$$$$$$$$$$$$$$$$$$$$$$$$$$$$$$$$$$$$$$$$$$$$$$$$$$ */
  /** 
   *       This record contains the information about a local
   *       checkpoint that is ongoing. This record is also used as a
   *       system restart record.
   */
  struct LcpRecord {
    LcpRecord() { m_EMPTY_LCP_REQ.clear(); }
    
    enum LcpState {
      LCP_IDLE = 0,
      LCP_COMPLETED = 2,
      LCP_WAIT_FRAGID = 3,
      LCP_WAIT_TUP_PREPLCP = 4,
      LCP_WAIT_HOLDOPS = 5,
      LCP_START_CHKP = 7,
      LCP_BLOCKED_COMP = 8,
      LCP_SR_WAIT_FRAGID = 9,
      LCP_SR_STARTED = 10,
      LCP_SR_COMPLETED = 11
    };
 
    LcpState lcpState;
    bool firstFragmentFlag;
    bool lastFragmentFlag;

    struct FragOrd {
      Uint32 fragPtrI;
      LcpFragOrd lcpFragOrd;
    };
    FragOrd currentFragment;
    
    bool   lcpQueued;
    FragOrd queuedFragment;
    
    bool   reportEmpty;
    NdbNodeBitmask m_EMPTY_LCP_REQ;

    Uint32 m_error;
    Uint32 m_outstanding;
  }; // Size 76 bytes
  typedef Ptr<LcpRecord> LcpRecordPtr;
    
  /* $$$$$$$$$$$$$$$$$$$$$$$$$$$$$$$$$$$$$$$$$$$$$$$$$$$$$$$$$$$$$$$$$$$$$$$$ */
  /* $$$$$$$$$$$$$$$$$$$$$$$$$$$$$$$$$$$$$$$$$$$$$$$$$$$$$$$$$$$$$$$$$$$$$$$$ */
  /*                                                                          */
  /*       THE RECORDS THAT START BY LOG_ ARE A PART OF THE LOG MANAGER.      */
  /*       THESE RECORDS ARE USED TO HANDLE THE FRAGMENT LOG.                 */
  /*                                                                          */
  /* $$$$$$$$$$$$$$$$$$$$$$$$$$$$$$$$$$$$$$$$$$$$$$$$$$$$$$$$$$$$$$$$$$$$$$$$ */
  /* $$$$$$$$$$$$$$$$$$$$$$$$$$$$$$$$$$$$$$$$$$$$$$$$$$$$$$$$$$$$$$$$$$$$$$$$ */
  /* $$$$$$$$$$$$$$$$$$$$$$$$$$$$$$$$$$$$$$$$$$$$$$$$$$$$$$$$$$$$$$$$$$$$$$$$ */
  /* $$$$$$$                       LOG RECORD                         $$$$$$$ */
  /*                                                                          */
  /* $$$$$$$$$$$$$$$$$$$$$$$$$$$$$$$$$$$$$$$$$$$$$$$$$$$$$$$$$$$$$$$$$$$$$$$$ */
  /*       THIS RECORD IS ALIGNED TO BE 256 BYTES.                            */
  /* $$$$$$$$$$$$$$$$$$$$$$$$$$$$$$$$$$$$$$$$$$$$$$$$$$$$$$$$$$$$$$$$$$$$$$$$ */
  /**       
   *       This record describes the current state of a log. 
   *       A log consists of a number of log files. 
   *       These log files are described by the log file record.
   *
   *       There will be 4 sets of log files. 
   *       Different tables will use different log files dependent 
   *       on the table id. 
   *       This  ensures that more than one outstanding request can 
   *       be sent to the file system.
   *       The log file to use is found by performing a very simple hash
   *       function.
   */
  struct LogPartRecord {
    enum LogPartState {
      IDLE = 0,                       ///< Nothing happens at the moment
      ACTIVE = 1,                     ///< An operation is active logging 
      SR_FIRST_PHASE = 2,             ///< Finding the end of the log and 
                                      ///< the information about global 
                                      ///< checkpoints in the log is ongoing.
      SR_FIRST_PHASE_COMPLETED = 3,   ///< First phase completed
      SR_THIRD_PHASE_STARTED = 4,     ///< Executing fragment log is in 3rd ph
      SR_THIRD_PHASE_COMPLETED = 5,
      SR_FOURTH_PHASE_STARTED = 6,    ///< Finding the log tail and head 
                                      ///< is the fourth phase.
      SR_FOURTH_PHASE_COMPLETED = 7,
      FILE_CHANGE_PROBLEM = 8,        ///< For some reason the write to 
                                      ///< page zero in file zero have not   
                                      ///< finished after 15 mbyte of 
                                      ///< log data have been written
      TAIL_PROBLEM = 9                ///< Only 1 mbyte of log left. 
                                      ///< No operations allowed to enter the 
                                      ///< log. Only special log records 
                                      ///< are allowed
    };
    enum WaitWriteGciLog {
      WWGL_TRUE = 0,
      WWGL_FALSE = 1
    };
    enum LogExecState {
      LES_IDLE = 0,
      LES_SEARCH_STOP = 1,
      LES_SEARCH_START = 2,
      LES_EXEC_LOG = 3,
      LES_EXEC_LOG_NEW_MBYTE = 4,
      LES_EXEC_LOG_NEW_FILE = 5,
      LES_EXEC_LOGREC_FROM_FILE = 6,
      LES_EXEC_LOG_COMPLETED = 7,
      LES_WAIT_READ_EXEC_SR_NEW_MBYTE = 8,
      LES_WAIT_READ_EXEC_SR = 9,
      LES_EXEC_LOG_INVALIDATE = 10
    };

    /**
     *       Is a CONTINUEB(ZLOG_LQHKEYREQ) signal sent and
     *       outstanding. We do not want several instances of this
     *       signal out in the air since that would create multiple
     *       writers of the list.
     */
    UintR LogLqhKeyReqSent;
    /**
     *       Contains the current log file where log records are
     *       written.  During system restart it is used to indicate the
     *       last log file.
     */
    UintR currentLogfile;
    /**
     *       The log file used to execute log records from far behind.
     */
    UintR execSrExecLogFile;
    /**
     *       The currently executing prepare record starts in this log
     *       page. This variable is used to enable that a log record is
     *       executed multiple times in execution of the log.
     */
    UintR execSrLogPage;
    /**
     *       This variable keeps track of the lfo record where the
     *       pages that were read from disk when an operations log
     *       record were not found in the main memory buffer for log
     *       pages.
     */
    UintR execSrLfoRec;
    /**
     *       The starting page number when reading log from far behind.
     */
    UintR execSrStartPageNo;
    /**
     *       The last page number when reading log from far behind.
     */
    UintR execSrStopPageNo;
    /**
     *       Contains a reference to the first log file, file number 0.
     */
    UintR firstLogfile;
    /**
     *       The head of the operations queued for logging.
     */
    UintR firstLogQueue;
    /** 
     *       This variable contains the oldest operation in this log
     *       part which have not been committed yet.
     */
    UintR firstLogTcrec;
    /**
     *       The first reference to a set of 8 pages. These are used
     *       during execution of the log to keep track of which pages
     *       are in memory and which are not.
     */
    UintR firstPageRef;
    /**
     *       This variable contains the global checkpoint record
     *       waiting for disk writes to complete.
     */
    UintR gcprec;
    /**
     *       The last reference to a set of 8 pages.  These are used
     *       during execution of the log to keep track of which pages
     *       are in memory and which are not.
     */
    UintR lastPageRef;
    /**
     *       The tail of the operations queued for logging.                   
     */
    UintR lastLogQueue;
    /**
     *       This variable contains the newest operation in this log
     *       part which have not been committed yet.
     */
    UintR lastLogTcrec;
    /**
     *       This variable indicates which was the last mbyte that was
     *       written before the system crashed.  Discovered during
     *       system restart.
     */
    UintR lastLogfile;
    /**
     *       This variable is used to keep track of the state during
     *       the third phase of the system restart, i.e. when
     *       LogPartRecord::logPartState == 
     *       LogPartRecord::SR_THIRD_PHASE_STARTED.
     */
    LogExecState logExecState;
    /**
     *       This variable contains the lap number of this log part.
     */
    UintR logLap;
    /**
     *       This variable contains the place to stop executing the log
     *       in this phase.
     */
    UintR logLastGci;
    /**
     *       This variable contains the place to start executing the
     *       log in this phase.
     */
    UintR logStartGci;
    /**
     *       The latest GCI completed in this log part.
     */
    UintR logPartNewestCompletedGCI;
    /**
     *       The current state of this log part.                               
     */
    LogPartState logPartState;
    /**
     *       A timer that is set every time a log page is sent to disk.
     *       Ensures that log pages are not kept in main memory for
     *       more than a certain time.
     */
    UintR logPartTimer;
    /**
     *       The current timer which is set by the periodic signal
     *       received by LQH
     */
    UintR logTimer;
    /** 
     *       Contains the number of the log tail file and the mbyte
     *       reference within that file.  This information ensures that
     *       the tail is not overwritten when writing new log records.
     */
    UintR logTailFileNo;
    /**
     *       The TcConnectionrec used during execution of this log part.
     */
    UintR logTcConrec;
    /**
     *       The number of pages that currently resides in the main
     *       memory buffer.  It does not refer pages that are currently
     *       read from the log files.  Only to pages already read
     *       from the log file.
     */
    UintR mmBufferSize;
    /**
     *       Contains the current number of log files in this log part. 
     */
    UintR noLogFiles;
    /**
     *       This variable is used only during execution of a log
     *       record.  It keeps track of in which page record a log
     *       record was started.  It is used then to deduce which
     *       pages that are dirty after that the log records on the
     *       page have been executed.
     *
     *       It is also used to find out where to write the invalidate
     *       command when that is needed.
     */
    UintR prevLogpage;
    /**
     *       The number of files remaining to gather GCI information
     *       for during system restart.  Only used if number of files
     *       is larger than 60.
     */
    UintR srRemainingFiles;
    /**
     *       The log file where to start executing the log during
     *       system restart.
     */
    UintR startLogfile;
    /**
     *       The last log file in which to execute the log during system 
     *       restart.                    
     */
    UintR stopLogfile;
    /**
     *       This variable keeps track of when we want to write a complete 
     *       gci log record but have been blocked by an ongoing log operation.
     */
    WaitWriteGciLog waitWriteGciLog;
    /**
     *       The currently executing prepare record starts in this index 
     *       in the log page.            
     */
    Uint16 execSrLogPageIndex;
    /**
     *       Which of the four exec_sr's in the fragment is currently executing
     */
    Uint16 execSrExecuteIndex;
    /**
     *       The number of pages executed in the current mbyte. 
     */
    Uint16 execSrPagesExecuted;
    /**
     *       The number of pages read from disk that have arrived and are 
     *       currently awaiting execution of the log.
     */
    Uint16 execSrPagesRead;
    /**
     *       The number of pages read from disk and currently not arrived 
     *       to the block.             
     */
    Uint16 execSrPagesReading;
    /**
     *       This variable refers to the new header file where we will 
     *       start writing the log after a system restart have been completed.
     */
    Uint16 headFileNo;
    /**
     *       This variable refers to the page number within the header file.
     */
    Uint16 headPageNo;
    /**
     *       This variable refers to the index within the new header
     *       page.
     */
    Uint16 headPageIndex;
    /**
     *       This variables indicates which was the last mbyte in the last 
     *       logfile before a system crash. Discovered during system restart.
     */
    Uint16 lastMbyte;
    /**
     *       This variable is used only during execution of a log
     *       record. It keeps track of in which file page a log
     *       record was started.  It is used if it is needed to write a
     *       dirty page to disk during log execution (this happens when
     *       commit records are invalidated).
     */
    Uint16 prevFilepage;
    /**
     *       This is used to save where we were in the execution of log
     *       records when we find a commit record that needs to be
     *       executed.
     *
     *       This variable is also used to remember the index where the
     *       log type was in the log record. It is only used in this
     *       role when finding a commit record that needs to be
     *       invalidated.
     */
    Uint16 savePageIndex;
    Uint8 logTailMbyte;
    /**
     *       The mbyte within the starting log file where to start 
     *       executing the log.                
     */
    Uint8 startMbyte;
    /**
     *       The last mbyte in which to execute the log during system
     *       restart.
     */
    Uint8 stopMbyte;
   /**
     *       This variable refers to the file where invalidation is
     *       occuring during system/node restart.
     */
    Uint16 invalidateFileNo;
    /**
     *       This variable refers to the page where invalidation is
     *       occuring during system/node restart.
     */
    Uint16 invalidatePageNo;
  }; // Size 164 Bytes
  typedef Ptr<LogPartRecord> LogPartRecordPtr;
  
  /* $$$$$$$$$$$$$$$$$$$$$$$$$$$$$$$$$$$$$$$$$$$$$$$$$$$$$$$$$$$$$$$$$$$$$$$$ */
  /* $$$$$$$                      LOG FILE RECORD                     $$$$$$$ */
  /* $$$$$$$$$$$$$$$$$$$$$$$$$$$$$$$$$$$$$$$$$$$$$$$$$$$$$$$$$$$$$$$$$$$$$$$$ */
  /*       THIS RECORD IS ALIGNED TO BE 288 (256 + 32) BYTES.                 */
  /* $$$$$$$$$$$$$$$$$$$$$$$$$$$$$$$$$$$$$$$$$$$$$$$$$$$$$$$$$$$$$$$$$$$$$$$$ */
  /**
   *              This record contains information about a log file.          
   *              A log file contains log records from several tables and     
   *              fragments of a table. LQH can contain more than             
   *              one log file to ensure faster log processing.               
   *                                                                          
   *              The number of pages to write to disk at a time is           
   *              configurable.                                               
   */
  struct LogFileRecord {
    enum FileChangeState {
      NOT_ONGOING = 0,
      BOTH_WRITES_ONGOING = 1,
      LAST_WRITE_ONGOING = 2,
      FIRST_WRITE_ONGOING = 3,
      WRITE_PAGE_ZERO_ONGOING = 4
    };  
    enum LogFileStatus {
      LFS_IDLE = 0,                     ///< Log file record not in use
      CLOSED = 1,                       ///< Log file closed
      OPENING_INIT = 2,
      OPEN_SR_FRONTPAGE = 3,            ///< Log file opened as part of system
                                        ///< restart.  Open file 0 to find  
                                        ///< the front page of the log part.
      OPEN_SR_LAST_FILE = 4,            ///< Open last log file that was written
                                        ///< before the system restart.  
      OPEN_SR_NEXT_FILE = 5,            ///< Open a log file which is 16 files 
                                        ///< backwards to find the next    
                                        ///< information about GCPs.
      OPEN_EXEC_SR_START = 6,           ///< Log file opened as part of 
                                        ///< executing 
                                        ///< log during system restart. 
      OPEN_EXEC_SR_NEW_MBYTE = 7,
      OPEN_SR_FOURTH_PHASE = 8,
      OPEN_SR_FOURTH_NEXT = 9,
      OPEN_SR_FOURTH_ZERO = 10,
      OPENING_WRITE_LOG = 11,           ///< Log file opened as part of writing 
                                        ///< log during normal operation. 
      OPEN_EXEC_LOG = 12,
      CLOSING_INIT = 13,
      CLOSING_SR = 14,                  ///< Log file closed as part of system 
                                        ///< restart.  Currently trying to  
                                        ///< find where to start executing the 
                                        ///< log
      CLOSING_EXEC_SR = 15,             ///< Log file closed as part of 
                                        ///< executing log during system restart
      CLOSING_EXEC_SR_COMPLETED = 16,
      CLOSING_WRITE_LOG = 17,           ///< Log file closed as part of writing 
                                        ///< log during normal operation. 
      CLOSING_EXEC_LOG = 18,
      OPEN_INIT = 19,
      OPEN = 20,                         ///< Log file open
      OPEN_SR_INVALIDATE_PAGES = 21,
      CLOSE_SR_INVALIDATE_PAGES = 22
    };
    
    /**
     *       When a new mbyte is started in the log we have to find out
     *       how far back in the log we still have prepared operations
     *       which have been neither committed or aborted.  This variable
     *       keeps track of this value for each of the mbytes in this
     *       log file.  This is used in writing down these values in the
     *       header of each log file.  That information is used during
     *       system restart to find the tail of the log.  
     */
    UintR *logLastPrepRef;
    /**
     *       The max global checkpoint completed before the mbyte in the
     *       log file was started.  One variable per mbyte.  
     */
    UintR *logMaxGciCompleted;
    /**
     *       The max global checkpoint started before the mbyte in the log
     *       file was started.  One variable per mbyte.
     */
    UintR *logMaxGciStarted;
    /**
     *       This variable contains the file name as needed by the file 
     *       system when opening the file.
     */
    UintR fileName[4];
    /**
     *       This variable has a reference to the log page which is 
     *       currently in use by the log.     
     */
    UintR currentLogpage;
    /**
     *       The number of the current mbyte in the log file.
     */
    UintR currentMbyte;
    /**
     *       This variable is used when changing files.  It is to find
     *       out when both the last write in the previous file and the
     *       first write in this file has been completed.  After these
     *       writes have completed the variable keeps track of when the
     *       write to page zero in file zero is completed.  
     */
    FileChangeState fileChangeState;
    /**
     *       The number of the file within this log part.
     */
    UintR fileNo;
    /**
     *       This variable shows where to read/write the next pages into
     *       the log.  Used when writing the log during normal operation
     *       and when reading the log during system restart.  It
     *       specifies the page position where each page is 8 kbyte.
     */
    UintR filePosition;
    /**
     *       This contains the file pointer needed by the file system
     *       when reading/writing/closing and synching.  
     */
    UintR fileRef;
    /**
     *       The head of the pages waiting for shipment to disk. 
     *       They are filled with log info. 
     */
    UintR firstFilledPage;
    /**
     *       A list of active read/write operations on the log file.
     *       Operations are always put in last and the first should
     *       always complete first.  
     */
    UintR firstLfo;
    UintR lastLfo;
    /**
     *       The tail of the pages waiting for shipment to disk. 
     *       They are filled with log info.
     */
    UintR lastFilledPage;
    /**
     *       This variable keeps track of the last written page in the
     *       file while writing page zero in file zero when changing log
     *       file.  
     */
    UintR lastPageWritten;
    /**
     *       This variable keeps track of the last written word in the
     *       last page written in the file while writing page zero in
     *       file zero when changing log file.  
     */
    UintR lastWordWritten;
    /**
     *       This variable contains the last word written in the last page.
     */
    LogFileStatus logFileStatus;
    /**
     *       A reference to page zero in this file. 
     *       This page is written before the file is closed.  
     */
    UintR logPageZero;
    /**
     *       This variable contains a reference to the record describing 
     *       this log part.   One of four records (0,1,2 or 3).
     */
    UintR logPartRec;
    /**
     *       Next free log file record or next log file in this log.
     */
    UintR nextLogFile;
    /**
     *       The previous log file.
     */
    UintR prevLogFile;
    /**
     *       The number of remaining words in this mbyte of the log file.
     */
    UintR remainingWordsInMbyte;
    /**
     *       The current file page within the current log file. This is
     *       a reference within the file and not a reference to a log
     *       page record.  It is used to deduce where log records are
     *       written.  Particularly completed gcp records and prepare log
     *       records.  
     */
    Uint16 currentFilepage;
    /**
     *       The number of pages in the list referenced by 
     *       LOG_PAGE_BUFFER.
     */
    Uint16 noLogpagesInBuffer;
  }; // Size 288 bytes
  typedef Ptr<LogFileRecord> LogFileRecordPtr;
  
  /* $$$$$$$$$$$$$$$$$$$$$$$$$$$$$$$$$$$$$$$$$$$$$$$$$$$$$$$$$$$$$$$$$$$$$$$$ */
  /* $$$$$$$                      LOG OPERATION RECORD                $$$$$$$ */
  /* $$$$$$$$$$$$$$$$$$$$$$$$$$$$$$$$$$$$$$$$$$$$$$$$$$$$$$$$$$$$$$$$$$$$$$$$ */
  /**
   * This record contains a currently active file operation
   * that has started by the log module.
   */
  struct LogFileOperationRecord {
    enum LfoState {
      IDLE = 0,                         ///< Operation is not used at the moment
      INIT_WRITE_AT_END = 1,            ///< Write in file so that it grows to 
                                        ///< 16 Mbyte
      INIT_FIRST_PAGE = 2,              ///< Initialise the first page in a file
      WRITE_GCI_ZERO = 3,
      WRITE_INIT_MBYTE = 4,
      WRITE_DIRTY = 5,
      READ_SR_FRONTPAGE = 6,            ///< Read page zero in file zero during 
                                        ///< system restart               
      READ_SR_LAST_FILE = 7,            ///< Read page zero in last file open 
                                        ///< before system crash            
      READ_SR_NEXT_FILE = 8,            ///< Read 60 files backwards to find 
                                        ///< further information GCPs in page
                                        ///< zero
      READ_SR_LAST_MBYTE = 9,
      READ_EXEC_SR = 10,
      READ_EXEC_LOG = 11,
      READ_SR_FOURTH_PHASE = 12,
      READ_SR_FOURTH_ZERO = 13,
      FIRST_PAGE_WRITE_IN_LOGFILE = 14,
      LAST_WRITE_IN_FILE = 15,
      WRITE_PAGE_ZERO = 16,
      ACTIVE_WRITE_LOG = 17,             ///< A write operation during 
                                        ///< writing of log
      READ_SR_INVALIDATE_PAGES = 18,
      WRITE_SR_INVALIDATE_PAGES = 19,
      WRITE_SR_INVALIDATE_PAGES_UPDATE_PAGE0 = 20
    };
    /**
     * We have to remember the log pages read. 
     * Otherwise we cannot build the linked list after the pages have 
     * arrived to main memory.  
     */
    UintR logPageArray[16];
    /**
     * A list of the pages that are part of this active operation.
     */
    UintR firstLfoPage;
    /**
     * A timer to ensure that records are not lost.
     */
    UintR lfoTimer;
    /**
     * The word number of the last written word in the last during
     * a file write.  
     */
    UintR lfoWordWritten;
    /**
     * This variable contains the state of the log file operation.     
     */
    LfoState lfoState;
    /**
     * The log file that the file operation affects.
     */
    UintR logFileRec;
    /**
     * The log file operations on a file are kept in a linked list.
     */
    UintR nextLfo;
    /**
     * The page number of the first read/written page during a file 
     * read/write.                
     */
    Uint16 lfoPageNo;
    /**
     * The number of pages written or read during an operation to
     * the log file.                
     */
    Uint16 noPagesRw;
  }; // 92 bytes
  typedef Ptr<LogFileOperationRecord> LogFileOperationRecordPtr;
  
  /* $$$$$$$$$$$$$$$$$$$$$$$$$$$$$$$$$$$$$$$$$$$$$$$$$$$$$$$$$$$$$$$$$$$$$$$$ */
  /* $$$$$$$                      LOG PAGE RECORD                     $$$$$$$ */
  /* $$$$$$$$$$$$$$$$$$$$$$$$$$$$$$$$$$$$$$$$$$$$$$$$$$$$$$$$$$$$$$$$$$$$$$$$ */
  /**
   *    These are the 8 k pages used to store log records before storing
   *    them in the file system. 
   *    Since 64 kbyte is sent to disk at a time it is necessary to have   
   *    at least 4*64 kbytes of log pages. 
   *    To handle multiple outstanding requests we need some additional pages. 
   *    Thus we allocate 1 mbyte to ensure that we do not get problems with 
   *    insufficient number of pages.
   */
  struct LogPageRecord {
    /**
     * This variable contains the pages that are sent to disk. 
     *
     * All pages contain a header of 12 words:
     * - WORD 0:  CHECKSUM             Calculated before storing on disk and 
     *                                 checked when read from disk.
     * - WORD 1:  LAP                  How many wraparounds have the log 
     *                                 experienced since initial start of the
     *                                 system.
     * - WORD 2:  MAX_GCI_COMPLETED    Which is the maximum gci which have 
     *                                 completed before this page. This 
     *                                 gci will not be found in this    
     *                                 page and hereafter in the log.
     * - WORD 3:  MAX_GCI_STARTED      The maximum gci which have started 
     *                                 before this page.    
     * - WORD 4:  NEXT_PAGE            Pointer to the next page. 
     *                                 Only used in main memory      
     * - WORD 5:  PREVIOUS_PAGE        Pointer to the previous page. 
     *                                 Currently not used.       
     * - WORD 6:  VERSION              NDB version that wrote the page.
     * - WORD 7:  NO_LOG_FILES         Number of log files in this log part.
     * - WORD 8:  CURRENT PAGE INDEX   This keeps track of where we are in the 
     *                                 page.   
     *                                 This is only used when pages is in 
     *                                 memory.
     * - WORD 9:  OLD PREPARE FILE NO  This keeps track of the oldest prepare 
     *                                 operation still alive (not committed 
     *                                 or aborted) when this mbyte started.
     * - WORD 10: OLD PREPARE PAGE REF File page reference within this file 
     *                                 number.    
     *                                 Page no + Page index.
     *                                 If no prepare was alive then these 
     *                                 values points this mbyte.
     * - WORD 11: DIRTY FLAG            = 0 means not dirty and 
     *                                  = 1 means the page is dirty.    
     *                                 Is used when executing log when 
     *                                 a need to write invalid commit 
     *                                 records arise.
     *
     * The remaining 2036 words are used for log information, i.e.
     * log records.
     *
     * A log record on this page has the following layout:
     * - WORD 0: LOG RECORD TYPE                           
     *     The following types are supported:
     *     - PREPARE OPERATION       An operation not yet committed.
     *     - NEW PREPARE OPERATION   A prepared operation already 
     *                               logged is inserted 
     *                               into the log again so that the
     *                               log tail can be advanced. 
     *                               This can happen when a transaction is 
     *                               committed for a long time.     
     *     - ABORT TRANSACTION       A previously prepared transaction 
     *                               was aborted.  
     *     - COMMIT TRANSACTION      A previously prepared transaction 
     *                               was committed.
     *     - INVALID COMMIT          A previous commit record was 
     *                               invalidated by a   
     *                               subsequent system restart.
     *                               A log record must be invalidated
     *                               in a system restart if it belongs
     *                               to a global checkpoint id which
     *                               is not included in the system
     *                               restart.
     *                               Otherwise it will be included in
     *                               a subsequent system restart since
     *                               it will then most likely belong
     *                               to a global checkpoint id which
     *                               is part of that system
     *                               restart.  
     *                               This is not a correct behaviour
     *                               since this operation is lost in a
     *                               system restart and should not
     *                               reappear at a later system
     *                               restart.
     *     - COMPLETED GCI           A GCI has now been completed.
     *     - FRAGMENT SPLIT          A fragment has been split 
     *                               (not implemented yet)
     *     - FILE DESCRIPTOR         This is always the first log record 
     *                               in a file.
     *                               It is always placed on page 0 after 
     *                               the header.
     *                               It is written when the file is 
     *                               opened and when the file is closed.
     *     - NEXT LOG RECORD         This log record only records where 
     *                               the next log record starts.
     *     - NEXT MBYTE RECORD       This log record specifies that there 
     *                               are no more log records in this mbyte.
     *
     *
     * A FILE DESCRIPTOR log record continues as follows:
     * - WORD 1: NO_LOG_DESCRIPTORS  This defines the number of 
     *                               descriptors of log files that
     *                               will follow hereafter (max 32).
     *                               the log descriptor will describe
     *                               information about
     *                               max_gci_completed,
     *                               max_gci_started and log_lap at
     *                               every 1 mbyte of the log file
     *                               since a log file is 16 mbyte
     *                               always, i need 16 entries in the
     *                               array with max_gci_completed,
     *                               max_gci_started and log_lap. thus
     *                               32 entries per log file
     *                               descriptor (max 32*48 = 1536,
     *                               always fits in page 0).
     * - WORD 2: LAST LOG FILE       The number of the log file currently 
     *                               open.  This is only valid in file 0.
     * - WORD 3 - WORD 18:           MAX_GCI_COMPLETED for every 1 mbyte 
     *                               in this log file.
     * - WORD 19 - WORD 34:          MAX_GCI_STARTED for every 1 mbyte 
     *                               in this log file.
     *
     * Then it continues for NO_LOG_DESCRIPTORS until all subsequent 
     * log files (max 32) have been properly described.
     *
     *
     * A PREPARE OPERATION log record continues as follows:
     * - WORD 1: LOG RECORD SIZE
     * - WORD 2: HASH VALUE                   
     * - WORD 3: SCHEMA VERSION 
     * - WORD 4: OPERATION TYPE
     *            = 0 READ,
     *            = 1 UPDATE,
     *            = 2 INSERT,
     *            = 3 DELETE
     * - WORD 5: NUMBER OF WORDS IN ATTRINFO PART
     * - WORD 6: KEY LENGTH IN WORDS
     * - WORD 7 - (WORD 7 + KEY_LENGTH - 1)                 The tuple key
     * - (WORD 7 + KEY_LENGTH) - 
     *   (WORD 7 + KEY_LENGTH + ATTRINFO_LENGTH - 1)        The attrinfo
     *                                                                  
     * A log record can be spread in several pages in some cases.
     * The next log record always starts immediately after this log record.
     * A log record does however never traverse a 1 mbyte boundary. 
     * This is used to ensure that we can always come back if something 
     * strange occurs in the log file.
     * To ensure this we also have log records which only records 
     * the next log record.
     *
     *
     * A COMMIT TRANSACTION log record continues as follows:
     * - WORD 1: TRANSACTION ID PART 1
     * - WORD 2: TRANSACTION ID PART 2
     * - WORD 3: FRAGMENT ID OF THE OPERATION
     * - WORD 4: TABLE ID OF THE OPERATION
     * - WORD 5: THE FILE NUMBER OF THE PREPARE RECORD
     * - WORD 6: THE STARTING PAGE NUMBER OF THE PREPARE RECORD
     * - WORD 7: THE STARTING PAGE INDEX OF THE PREPARE RECORD
     * - WORD 8: THE STOP PAGE NUMBER OF THE PREPARE RECORD
     * - WORD 9: GLOBAL CHECKPOINT OF THE TRANSACTION
     *
     *
     * An ABORT TRANSACTION log record continues as follows:
     * - WORD 1: TRANSACTION ID PART 1
     * - WORD 2: TRANSACTION ID PART 2 
     *
     * 
     * A COMPLETED CGI log record continues as follows:
     * - WORD 1: THE COMPLETED GCI                                 
     *
     *
     * A NEXT LOG RECORD log record continues as follows:
     * - There is no more information needed. 
     *   The next log record will always refer to the start of the next page.
     *
     * A NEXT MBYTE RECORD log record continues as follows:
     * - There is no more information needed. 
     *   The next mbyte will always refer to the start of the next mbyte.
     */
    UintR logPageWord[8192]; // Size 32 kbytes
  };  
  typedef Ptr<LogPageRecord> LogPageRecordPtr;

  struct PageRefRecord {
    UintR pageRef[8];
    UintR prNext;
    UintR prPrev;
    Uint16 prFileNo;
    Uint16 prPageNo;
  }; // size 44 bytes
  typedef Ptr<PageRefRecord> PageRefRecordPtr;

  struct Tablerec {
    enum TableStatus {
      TABLE_DEFINED = 0,
      NOT_DEFINED = 1,
      ADD_TABLE_ONGOING = 2,
      PREP_DROP_TABLE_ONGOING = 3,
      PREP_DROP_TABLE_DONE = 4
    };
    
    UintR fragrec[MAX_FRAG_PER_NODE];
    Uint16 fragid[MAX_FRAG_PER_NODE];
    /**
     * Status of the table 
     */
    TableStatus tableStatus;
    /**
     * Table type and target table of index.
     */
    Uint16 tableType;
    Uint16 primaryTableId;
    Uint32 schemaVersion;
    Uint8 m_disk_table;

    Uint32 usageCount;
    NdbNodeBitmask waitingTC;
    NdbNodeBitmask waitingDIH;
  }; // Size 100 bytes
  typedef Ptr<Tablerec> TablerecPtr;

  struct TcConnectionrec {
    enum ListState {
      NOT_IN_LIST = 0,
      WAIT_QUEUE_LIST = 3
    };
    enum LogWriteState {
      NOT_STARTED = 0,
      NOT_WRITTEN = 1,
      NOT_WRITTEN_WAIT = 2,
      WRITTEN = 3
    };
    enum AbortState {
      ABORT_IDLE = 0,
      ABORT_ACTIVE = 1,
      NEW_FROM_TC = 2,
      REQ_FROM_TC = 3,
      ABORT_FROM_TC = 4,
      ABORT_FROM_LQH = 5
    };
    enum TransactionState {
      IDLE = 0,

      /* -------------------------------------------------------------------- */
      // Transaction in progress states
      /* -------------------------------------------------------------------- */
      WAIT_ACC = 1,
      WAIT_TUPKEYINFO = 2,
      WAIT_ATTR = 3,
      WAIT_TUP = 4,
      STOPPED = 5,
      LOG_QUEUED = 6,
      PREPARED = 7,
      LOG_COMMIT_WRITTEN_WAIT_SIGNAL = 8,
      LOG_COMMIT_QUEUED_WAIT_SIGNAL = 9,
      
      /* -------------------------------------------------------------------- */
      // Commit in progress states
      /* -------------------------------------------------------------------- */
      COMMIT_STOPPED = 10,
      LOG_COMMIT_QUEUED = 11,
      COMMIT_QUEUED = 12,
      COMMITTED = 13,
      WAIT_TUP_COMMIT= 35,
      
      /* -------------------------------------------------------------------- */
      // Abort in progress states
      /* -------------------------------------------------------------------- */
      WAIT_ACC_ABORT = 14,
      ABORT_QUEUED = 15,
      ABORT_STOPPED = 16,
      WAIT_AI_AFTER_ABORT = 17,
      LOG_ABORT_QUEUED = 18,
      WAIT_TUP_TO_ABORT = 19,
      
      /* -------------------------------------------------------------------- */
      // Scan in progress states
      /* -------------------------------------------------------------------- */
      WAIT_SCAN_AI = 20,
      SCAN_STATE_USED = 21,
      SCAN_FIRST_STOPPED = 22,
      SCAN_CHECK_STOPPED = 23,
      SCAN_STOPPED = 24,
      SCAN_RELEASE_STOPPED = 25,
      SCAN_CLOSE_STOPPED = 26,
      COPY_CLOSE_STOPPED = 27,
      COPY_FIRST_STOPPED = 28,
      COPY_STOPPED = 29,
      SCAN_TUPKEY = 30,
      COPY_TUPKEY = 31,

      TC_NOT_CONNECTED = 32,
      PREPARED_RECEIVED_COMMIT = 33, // Temporary state in write commit log
      LOG_COMMIT_WRITTEN = 34        // Temporary state in write commit log
    };
    enum ConnectState {
      DISCONNECTED = 0,
      CONNECTED = 1,
      COPY_CONNECTED = 2,
      LOG_CONNECTED = 3
    };
    ConnectState connectState;
    UintR copyCountWords;    
    UintR firstAttrinfo[5];
    UintR tupkeyData[4];
    UintR transid[2];
    AbortState abortState;
    UintR accConnectrec;
    UintR applOprec;
    UintR clientConnectrec;
    UintR tcTimer;
    UintR currReclenAi;
    UintR currTupAiLen;
    UintR firstAttrinbuf;
    UintR firstTupkeybuf;
    UintR fragmentid;
    UintR fragmentptr;
    UintR gci_hi;
    UintR gci_lo;
    UintR hashValue;
    UintR lastTupkeybuf;
    UintR lastAttrinbuf;
    /**
     * Each operation (TcConnectrec) can be stored in max one out of many 
     * lists.
     * This variable keeps track of which list it is in.
     */
    ListState listState;
    
    UintR logStartFileNo;
    LogWriteState logWriteState;
    UintR nextHashRec;
    UintR nextLogTcrec;
    UintR nextTcLogQueue;
    UintR nextTc;
    UintR nextTcConnectrec;
    UintR prevHashRec;
    UintR prevLogTcrec;
    UintR prevTc;
    UintR readlenAi;
    UintR reqRef;
    UintR reqinfo;
    UintR schemaVersion;
    UintR storedProcId;
    UintR simpleTcConnect;
    UintR tableref;
    UintR tcOprec;
    UintR tcScanInfo;
    UintR tcScanRec;
    UintR totReclenAi;
    UintR totSendlenAi;
    UintR tupConnectrec;
    UintR savePointId;
    TransactionState transactionState;
    BlockReference applRef;
    BlockReference clientBlockref;

    BlockReference reqBlockref;
    BlockReference tcBlockref;
    BlockReference tcAccBlockref;
    BlockReference tcTuxBlockref;
    BlockReference tcTupBlockref;
    Uint32 commitAckMarker;
    union {
      Uint32 m_scan_curr_range_no;
      UintR noFiredTriggers;
    };
    Uint16 errorCode;
    Uint16 logStartPageIndex;
    Uint16 logStartPageNo;
    Uint16 logStopPageNo;
    Uint16 nextReplica;
    Uint16 primKeyLen;
    Uint16 save1;
    Uint16 nodeAfterNext[3];

    Uint8 activeCreat;
    Uint8 apiVersionNo;
    Uint8 dirtyOp;
    Uint8 indTakeOver;
    Uint8 lastReplicaNo;
    Uint8 lockType;
    Uint8 nextSeqNoReplica;
    Uint8 opSimple;
    Uint8 opExec;
    Uint8 operation;
    Uint8 reclenAiLqhkey;
    Uint8 m_offset_current_keybuf;
    Uint8 replicaType;
    Uint8 seqNoReplica;
    Uint8 tcNodeFailrec;
    Uint8 m_disk_table;
    Uint8 m_use_rowid;
    Uint8 m_dealloc;
    Uint32 m_log_part_ptr_i;
    Local_key m_row_id;

    struct {
      Uint32 m_cnt;
      Uint32 m_page_id[2];
      Local_key m_disk_ref[2];
    } m_nr_delete;
  }; /* p2c: size = 280 bytes */
  
  typedef Ptr<TcConnectionrec> TcConnectionrecPtr;

  struct TcNodeFailRecord {
    enum TcFailStatus {
      TC_STATE_TRUE = 0,
      TC_STATE_FALSE = 1,
      TC_STATE_BREAK = 2
    };
    UintR lastNewTcRef;
    UintR newTcRef;
    TcFailStatus tcFailStatus;
    UintR tcRecNow;
    BlockReference lastNewTcBlockref;
    BlockReference newTcBlockref;
    Uint16 oldNodeId;
  }; // Size 28 bytes
  typedef Ptr<TcNodeFailRecord> TcNodeFailRecordPtr;

  struct CommitLogRecord {
    Uint32 startPageNo;
    Uint32 startPageIndex;
    Uint32 stopPageNo;
    Uint32 fileNo;
  };
  
public:
  Dblqh(Block_context& ctx);
  virtual ~Dblqh();

  void receive_keyinfo(Signal*, Uint32 * data, Uint32 len);
  void receive_attrinfo(Signal*, Uint32 * data, Uint32 len);
  
private:
  BLOCK_DEFINES(Dblqh);

  void execPACKED_SIGNAL(Signal* signal);
  void execDEBUG_SIG(Signal* signal);
  void execATTRINFO(Signal* signal);
  void execKEYINFO(Signal* signal);
  void execLQHKEYREQ(Signal* signal);
  void execLQHKEYREF(Signal* signal);
  void execCOMMIT(Signal* signal);
  void execCOMPLETE(Signal* signal);
  void execLQHKEYCONF(Signal* signal);
  void execTESTSIG(Signal* signal);
  void execLQH_RESTART_OP(Signal* signal);
  void execCONTINUEB(Signal* signal);
  void execSTART_RECREQ(Signal* signal);
  void execSTART_RECCONF(Signal* signal);
  void execEXEC_FRAGREQ(Signal* signal);
  void execEXEC_FRAGCONF(Signal* signal);
  void execEXEC_FRAGREF(Signal* signal);
  void execSTART_EXEC_SR(Signal* signal);
  void execEXEC_SRREQ(Signal* signal);
  void execEXEC_SRCONF(Signal* signal);
  void execREAD_PSEUDO_REQ(Signal* signal);

  void execDUMP_STATE_ORD(Signal* signal);
  void execACC_ABORTCONF(Signal* signal);
  void execNODE_FAILREP(Signal* signal);
  void execCHECK_LCP_STOP(Signal* signal);
  void execSEND_PACKED(Signal* signal);
  void execTUP_ATTRINFO(Signal* signal);
  void execREAD_CONFIG_REQ(Signal* signal);
  void execLQHFRAGREQ(Signal* signal);
  void execLQHADDATTREQ(Signal* signal);
  void execTUP_ADD_ATTCONF(Signal* signal);
  void execTUP_ADD_ATTRREF(Signal* signal);
  void execACCFRAGCONF(Signal* signal);
  void execACCFRAGREF(Signal* signal);
  void execTUPFRAGCONF(Signal* signal);
  void execTUPFRAGREF(Signal* signal);
  void execTAB_COMMITREQ(Signal* signal);
  void execACCSEIZECONF(Signal* signal);
  void execACCSEIZEREF(Signal* signal);
  void execREAD_NODESCONF(Signal* signal);
  void execREAD_NODESREF(Signal* signal);
  void execSTTOR(Signal* signal);
  void execNDB_STTOR(Signal* signal);
  void execTUPSEIZECONF(Signal* signal);
  void execTUPSEIZEREF(Signal* signal);
  void execACCKEYCONF(Signal* signal);
  void execACCKEYREF(Signal* signal);
  void execTUPKEYCONF(Signal* signal);
  void execTUPKEYREF(Signal* signal);
  void execABORT(Signal* signal);
  void execABORTREQ(Signal* signal);
  void execCOMMITREQ(Signal* signal);
  void execCOMPLETEREQ(Signal* signal);
  void execMEMCHECKREQ(Signal* signal);
  void execSCAN_FRAGREQ(Signal* signal);
  void execSCAN_NEXTREQ(Signal* signal);
  void execACC_SCANCONF(Signal* signal);
  void execACC_SCANREF(Signal* signal);
  void execNEXT_SCANCONF(Signal* signal);
  void execNEXT_SCANREF(Signal* signal);
  void execACC_TO_REF(Signal* signal);
  void execSTORED_PROCCONF(Signal* signal);
  void execSTORED_PROCREF(Signal* signal);
  void execCOPY_FRAGREQ(Signal* signal);
  void execPREPARE_COPY_FRAG_REQ(Signal* signal);
  void execUPDATE_FRAG_DIST_KEY_ORD(Signal*);
  void execCOPY_ACTIVEREQ(Signal* signal);
  void execCOPY_STATEREQ(Signal* signal);
  void execLQH_TRANSREQ(Signal* signal);
  void execTRANSID_AI(Signal* signal);
  void execINCL_NODEREQ(Signal* signal);

  void execLCP_FRAG_ORD(Signal* signal);
  void execEMPTY_LCP_REQ(Signal* signal);
  
  void execSTART_FRAGREQ(Signal* signal);
  void execSTART_RECREF(Signal* signal);

  void execGCP_SAVEREQ(Signal* signal);
  void execFSOPENREF(Signal* signal);
  void execFSOPENCONF(Signal* signal);
  void execFSCLOSECONF(Signal* signal);
  void execFSWRITECONF(Signal* signal);
  void execFSWRITEREF(Signal* signal);
  void execFSREADCONF(Signal* signal);
  void execFSREADREF(Signal* signal);
<<<<<<< HEAD
  void execFSWRITEREQ(Signal*);
  void execSCAN_HBREP(Signal* signal);
=======
>>>>>>> 55a8f02d
  void execTIME_SIGNAL(Signal* signal);
  void execFSSYNCCONF(Signal* signal);

  void execALTER_TAB_REQ(Signal* signal);
  void execALTER_TAB_CONF(Signal* signal);

  void execCREATE_TRIG_CONF(Signal* signal);
  void execCREATE_TRIG_REF(Signal* signal);
  void execCREATE_TRIG_REQ(Signal* signal);

  void execDROP_TRIG_CONF(Signal* signal);
  void execDROP_TRIG_REF(Signal* signal);
  void execDROP_TRIG_REQ(Signal* signal);

  void execPREP_DROP_TAB_REQ(Signal* signal);
  void execWAIT_DROP_TAB_REQ(Signal* signal);
  void execDROP_TAB_REQ(Signal* signal);

  void execLQH_ALLOCREQ(Signal* signal);
  void execTUP_DEALLOCREQ(Signal* signal);
  void execLQH_WRITELOG_REQ(Signal* signal);

  void execTUXFRAGCONF(Signal* signal);
  void execTUXFRAGREF(Signal* signal);
  void execTUX_ADD_ATTRCONF(Signal* signal);
  void execTUX_ADD_ATTRREF(Signal* signal);

  // Statement blocks

  void init_acc_ptr_list(ScanRecord*);
  bool seize_acc_ptr_list(ScanRecord*, Uint32);
  void release_acc_ptr_list(ScanRecord*);
  Uint32 get_acc_ptr_from_scan_record(ScanRecord*, Uint32, bool);
  void set_acc_ptr_in_scan_record(ScanRecord*, Uint32, Uint32);
  void i_get_acc_ptr(ScanRecord*, Uint32*&, Uint32);
  
  void removeTable(Uint32 tableId);
  void sendLCP_COMPLETE_REP(Signal* signal, Uint32 lcpId);
  void sendEMPTY_LCP_CONF(Signal* signal, bool idle);
  void sendLCP_FRAGIDREQ(Signal* signal);
  void sendLCP_FRAG_REP(Signal * signal, const LcpRecord::FragOrd &) const;

  void updatePackedList(Signal* signal, HostRecord * ahostptr, Uint16 hostId);
  void LQHKEY_abort(Signal* signal, int errortype);
  void LQHKEY_error(Signal* signal, int errortype);
  void nextRecordCopy(Signal* signal);
  Uint32 calculateHash(Uint32 tableId, const Uint32* src);
  void continueAfterCheckLcpStopBlocked(Signal* signal);
  void checkLcpStopBlockedLab(Signal* signal);
  void sendCommittedTc(Signal* signal, BlockReference atcBlockref);
  void sendCompletedTc(Signal* signal, BlockReference atcBlockref);
  void sendLqhkeyconfTc(Signal* signal, BlockReference atcBlockref);
  void sendCommitLqh(Signal* signal, BlockReference alqhBlockref);
  void sendCompleteLqh(Signal* signal, BlockReference alqhBlockref);
  void sendPackedSignalLqh(Signal* signal, HostRecord * ahostptr);
  void sendPackedSignalTc(Signal* signal, HostRecord * ahostptr);
  void cleanUp(Signal* signal);
  void sendAttrinfoLoop(Signal* signal);
  void sendAttrinfoSignal(Signal* signal);
  void sendLqhAttrinfoSignal(Signal* signal);
  void sendKeyinfoAcc(Signal* signal, Uint32 pos);
  Uint32 initScanrec(const class ScanFragReq *);
  void initScanTc(const class ScanFragReq *,
                  Uint32 transid1,
                  Uint32 transid2,
                  Uint32 fragId,
                  Uint32 nodeId);
  void finishScanrec(Signal* signal);
  void releaseScanrec(Signal* signal);
  void seizeScanrec(Signal* signal);
  Uint32 sendKeyinfo20(Signal* signal, ScanRecord *, TcConnectionrec *);
  void sendTCKEYREF(Signal*, Uint32 dst, Uint32 route, Uint32 cnt);
  void sendScanFragConf(Signal* signal, Uint32 scanCompleted);
  void initCopyrec(Signal* signal);
  void initCopyTc(Signal* signal, Operation_t);
  void sendCopyActiveConf(Signal* signal,Uint32 tableId);
  void checkLcpCompleted(Signal* signal);
  void checkLcpHoldop(Signal* signal);
  bool checkLcpStarted(Signal* signal);
  void checkLcpTupprep(Signal* signal);
  void getNextFragForLcp(Signal* signal);
  void sendAccContOp(Signal* signal);
  void sendStartLcp(Signal* signal);
  void setLogTail(Signal* signal, Uint32 keepGci);
  Uint32 remainingLogSize(const LogFileRecordPtr &sltCurrLogFilePtr,
			  const LogPartRecordPtr &sltLogPartPtr);
  void checkGcpCompleted(Signal* signal, Uint32 pageWritten, Uint32 wordWritten);
  void initFsopenconf(Signal* signal);
  void initFsrwconf(Signal* signal, bool write);
  void initLfo(Signal* signal);
  void initLogfile(Signal* signal, Uint32 fileNo);
  void initLogpage(Signal* signal);
  void openFileRw(Signal* signal, LogFileRecordPtr olfLogFilePtr);
  void openLogfileInit(Signal* signal);
  void openNextLogfile(Signal* signal);
  void releaseLfo(Signal* signal);
  void releaseLfoPages(Signal* signal);
  void releaseLogpage(Signal* signal);
  void seizeLfo(Signal* signal);
  void seizeLogfile(Signal* signal);
  void seizeLogpage(Signal* signal);
  void writeFileDescriptor(Signal* signal);
  void writeFileHeaderOpen(Signal* signal, Uint32 type);
  void writeInitMbyte(Signal* signal);
  void writeSinglePage(Signal* signal, Uint32 pageNo,
                       Uint32 wordWritten, Uint32 place,
                       bool sync = true);
  void buildLinkedLogPageList(Signal* signal);
  void changeMbyte(Signal* signal);
  Uint32 checkIfExecLog(Signal* signal);
  void checkNewMbyte(Signal* signal);
  void checkReadExecSr(Signal* signal);
  void checkScanTcCompleted(Signal* signal);
  void closeFile(Signal* signal, LogFileRecordPtr logFilePtr, Uint32 place);
  void completedLogPage(Signal* signal, Uint32 clpType, Uint32 place);
  void deleteFragrec(Uint32 fragId);
  void deleteTransidHash(Signal* signal);
  void findLogfile(Signal* signal,
                   Uint32 fileNo,
                   LogPartRecordPtr flfLogPartPtr,
                   LogFileRecordPtr* parLogFilePtr);
  void findPageRef(Signal* signal, CommitLogRecord* commitLogRecord);
  int  findTransaction(UintR Transid1, UintR Transid2, UintR TcOprec);
  void getFirstInLogQueue(Signal* signal);
  bool getFragmentrec(Signal* signal, Uint32 fragId);
  void initialiseAddfragrec(Signal* signal);
  void initialiseAttrbuf(Signal* signal);
  void initialiseDatabuf(Signal* signal);
  void initialiseFragrec(Signal* signal);
  void initialiseGcprec(Signal* signal);
  void initialiseLcpRec(Signal* signal);
  void initialiseLfo(Signal* signal);
  void initialiseLogFile(Signal* signal);
  void initialiseLogPage(Signal* signal);
  void initialiseLogPart(Signal* signal);
  void initialisePageRef(Signal* signal);
  void initialiseScanrec(Signal* signal);
  void initialiseTabrec(Signal* signal);
  void initialiseTcrec(Signal* signal);
  void initialiseTcNodeFailRec(Signal* signal);
  void initFragrec(Signal* signal,
                   Uint32 tableId,
                   Uint32 fragId,
                   Uint32 copyType);
  void initFragrecSr(Signal* signal);
  void initGciInLogFileRec(Signal* signal, Uint32 noFdDesc);
  void initLcpSr(Signal* signal,
                 Uint32 lcpNo,
                 Uint32 lcpId,
                 Uint32 tableId,
                 Uint32 fragId,
                 Uint32 fragPtr);
  void initLogpart(Signal* signal);
  void initLogPointers(Signal* signal);
  void initReqinfoExecSr(Signal* signal);
  bool insertFragrec(Signal* signal, Uint32 fragId);
  void linkFragQueue(Signal* signal);
  void linkWaitLog(Signal* signal, LogPartRecordPtr regLogPartPtr);
  void logNextStart(Signal* signal);
  void moveToPageRef(Signal* signal);
  void readAttrinfo(Signal* signal);
  void readCommitLog(Signal* signal, CommitLogRecord* commitLogRecord);
  void readExecLog(Signal* signal);
  void readExecSrNewMbyte(Signal* signal);
  void readExecSr(Signal* signal);
  void readKey(Signal* signal);
  void readLogData(Signal* signal, Uint32 noOfWords, Uint32* dataPtr);
  void readLogHeader(Signal* signal);
  Uint32 readLogword(Signal* signal);
  Uint32 readLogwordExec(Signal* signal);
  void readSinglePage(Signal* signal, Uint32 pageNo);
  void releaseActiveCopy(Signal* signal);
  void releaseAddfragrec(Signal* signal);
  void releaseFragrec();
  void releaseOprec(Signal* signal);
  void releasePageRef(Signal* signal);
  void releaseMmPages(Signal* signal);
  void releasePrPages(Signal* signal);
  void releaseTcrec(Signal* signal, TcConnectionrecPtr tcConnectptr);
  void releaseTcrecLog(Signal* signal, TcConnectionrecPtr tcConnectptr);
  void releaseWaitQueue(Signal* signal);
  void removeLogTcrec(Signal* signal);
  void removePageRef(Signal* signal);
  Uint32 returnExecLog(Signal* signal);
  int saveTupattrbuf(Signal* signal, Uint32* dataPtr, Uint32 length);
  void seizeAddfragrec(Signal* signal);
  void seizeAttrinbuf(Signal* signal);
  Uint32 seize_attrinbuf();
  Uint32 release_attrinbuf(Uint32);
  Uint32 copy_bounds(Uint32 * dst, TcConnectionrec*);

  void seizeFragmentrec(Signal* signal);
  void seizePageRef(Signal* signal);
  void seizeTcrec();
  void seizeTupkeybuf(Signal* signal);
  void sendAborted(Signal* signal);
  void sendLqhTransconf(Signal* signal, LqhTransConf::OperationStatus);
  void sendTupkey(Signal* signal);
  void startExecSr(Signal* signal);
  void startNextExecSr(Signal* signal);
  void startTimeSupervision(Signal* signal);
  void stepAhead(Signal* signal, Uint32 stepAheadWords);
  void systemError(Signal* signal, int line);
  void writeAbortLog(Signal* signal);
  void writeCommitLog(Signal* signal, LogPartRecordPtr regLogPartPtr);
  void writeCompletedGciLog(Signal* signal);
  void writeDbgInfoPageHeader(LogPageRecordPtr logPagePtr, Uint32 place,
                              Uint32 pageNo, Uint32 wordWritten);
  void writeDirty(Signal* signal, Uint32 place);
  void writeKey(Signal* signal);
  void writeLogHeader(Signal* signal);
  void writeLogWord(Signal* signal, Uint32 data);
  void writeNextLog(Signal* signal);
  void errorReport(Signal* signal, int place);
  void warningReport(Signal* signal, int place);
  void invalidateLogAfterLastGCI(Signal *signal);
  void readFileInInvalidate(Signal *signal, bool stepNext);
  void exitFromInvalidate(Signal* signal);
  Uint32 calcPageCheckSum(LogPageRecordPtr logP);
  Uint32 handleLongTupKey(Signal* signal, Uint32* dataPtr, Uint32 len);

  // Generated statement blocks
  void systemErrorLab(Signal* signal, int line);
  void initFourth(Signal* signal);
  void packLqhkeyreqLab(Signal* signal);
  void sendNdbSttorryLab(Signal* signal);
  void execSrCompletedLab(Signal* signal);
  void execLogRecord(Signal* signal);
  void srPhase3Comp(Signal* signal);
  void srLogLimits(Signal* signal);
  void srGciLimits(Signal* signal);
  void srPhase3Start(Signal* signal);
  void checkStartCompletedLab(Signal* signal);
  void continueAbortLab(Signal* signal);
  void abortContinueAfterBlockedLab(Signal* signal, bool canBlock);
  void abortCommonLab(Signal* signal);
  void localCommitLab(Signal* signal);
  void abortErrorLab(Signal* signal);
  void continueAfterReceivingAllAiLab(Signal* signal);
  void abortStateHandlerLab(Signal* signal);
  void writeAttrinfoLab(Signal* signal);
  void scanAttrinfoLab(Signal* signal, Uint32* dataPtr, Uint32 length);
  void abort_scan(Signal* signal, Uint32 scan_ptr_i, Uint32 errcode);
  void localAbortStateHandlerLab(Signal* signal);
  void logLqhkeyreqLab(Signal* signal);
  void lqhAttrinfoLab(Signal* signal, Uint32* dataPtr, Uint32 length);
  void rwConcludedAiLab(Signal* signal);
  void aiStateErrorCheckLab(Signal* signal, Uint32* dataPtr, Uint32 length);
  void takeOverErrorLab(Signal* signal);
  void endgettupkeyLab(Signal* signal);
  bool checkTransporterOverloaded(Signal* signal,
                                  const NodeBitmask& all,
                                  const class LqhKeyReq* req);
  void noFreeRecordLab(Signal* signal, 
		       const class LqhKeyReq * lqhKeyReq, 
		       Uint32 errorCode);
  void logLqhkeyrefLab(Signal* signal);
  void closeCopyLab(Signal* signal);
  void commitReplyLab(Signal* signal);
  void completeUnusualLab(Signal* signal);
  void completeTransNotLastLab(Signal* signal);
  void completedLab(Signal* signal);
  void copyCompletedLab(Signal* signal);
  void completeLcpRoundLab(Signal* signal, Uint32 lcpId);
  void continueAfterLogAbortWriteLab(Signal* signal);
  void sendAttrinfoLab(Signal* signal);
  void sendExecConf(Signal* signal);
  void execSr(Signal* signal);
  void srFourthComp(Signal* signal);
  void timeSup(Signal* signal);
  void closeCopyRequestLab(Signal* signal);
  void closeScanRequestLab(Signal* signal);
  void scanTcConnectLab(Signal* signal, Uint32 startTcCon, Uint32 fragId);
  void initGcpRecLab(Signal* signal);
  void prepareContinueAfterBlockedLab(Signal* signal);
  void commitContinueAfterBlockedLab(Signal* signal);
  void continueCopyAfterBlockedLab(Signal* signal);
  void continueFirstCopyAfterBlockedLab(Signal* signal);
  void continueFirstScanAfterBlockedLab(Signal* signal);
  void continueScanAfterBlockedLab(Signal* signal);
  void continueScanReleaseAfterBlockedLab(Signal* signal);
  void continueCloseScanAfterBlockedLab(Signal* signal);
  void continueCloseCopyAfterBlockedLab(Signal* signal);
  void sendExecFragRefLab(Signal* signal);
  void fragrefLab(Signal* signal, BlockReference retRef,
                  Uint32 retPtr, Uint32 errorCode);
  void abortAddFragOps(Signal* signal);
  void rwConcludedLab(Signal* signal);
  void sendsttorryLab(Signal* signal);
  void initialiseRecordsLab(Signal* signal, Uint32 data, Uint32, Uint32);
  void startphase2Lab(Signal* signal, Uint32 config);
  void startphase3Lab(Signal* signal);
  void startphase4Lab(Signal* signal);
  void startphase6Lab(Signal* signal);
  void moreconnectionsLab(Signal* signal);
  void scanReleaseLocksLab(Signal* signal);
  void closeScanLab(Signal* signal);
  void nextScanConfLoopLab(Signal* signal);
  void scanNextLoopLab(Signal* signal);
  void commitReqLab(Signal* signal, Uint32 gci_hi, Uint32 gci_lo);
  void completeTransLastLab(Signal* signal);
  void tupScanCloseConfLab(Signal* signal);
  void tupCopyCloseConfLab(Signal* signal);
  void accScanCloseConfLab(Signal* signal);
  void accCopyCloseConfLab(Signal* signal);
  void nextScanConfScanLab(Signal* signal);
  void nextScanConfCopyLab(Signal* signal);
  void continueScanNextReqLab(Signal* signal);
  void keyinfoLab(const Uint32 * src, const Uint32 * end);
  void copySendTupkeyReqLab(Signal* signal);
  void storedProcConfScanLab(Signal* signal);
  void storedProcConfCopyLab(Signal* signal);
  void copyStateFinishedLab(Signal* signal);
  void lcpCompletedLab(Signal* signal);
  void lcpStartedLab(Signal* signal);
  void contChkpNextFragLab(Signal* signal);
  void startLcpRoundLab(Signal* signal);
  void startFragRefLab(Signal* signal);
  void srCompletedLab(Signal* signal);
  void openFileInitLab(Signal* signal);
  void openSrFrontpageLab(Signal* signal);
  void openSrLastFileLab(Signal* signal);
  void openSrNextFileLab(Signal* signal);
  void openExecSrStartLab(Signal* signal);
  void openExecSrNewMbyteLab(Signal* signal);
  void openSrFourthPhaseLab(Signal* signal);
  void openSrFourthZeroSkipInitLab(Signal* signal);
  void openSrFourthZeroLab(Signal* signal);
  void openExecLogLab(Signal* signal);
  void checkInitCompletedLab(Signal* signal);
  void closingSrLab(Signal* signal);
  void closeExecSrLab(Signal* signal);
  void execLogComp(Signal* signal);
  void closeWriteLogLab(Signal* signal);
  void closeExecLogLab(Signal* signal);
  void writePageZeroLab(Signal* signal);
  void lastWriteInFileLab(Signal* signal);
  void initWriteEndLab(Signal* signal);
  void initFirstPageLab(Signal* signal);
  void writeGciZeroLab(Signal* signal);
  void writeDirtyLab(Signal* signal);
  void writeInitMbyteLab(Signal* signal);
  void writeLogfileLab(Signal* signal);
  void firstPageWriteLab(Signal* signal);
  void readSrLastMbyteLab(Signal* signal);
  void readSrLastFileLab(Signal* signal);
  void readSrNextFileLab(Signal* signal);
  void readExecSrLab(Signal* signal);
  void readExecLogLab(Signal* signal);
  void readSrFourthPhaseLab(Signal* signal);
  void readSrFourthZeroLab(Signal* signal);
  void copyLqhKeyRefLab(Signal* signal);
  void restartOperationsLab(Signal* signal);
  void lqhTransNextLab(Signal* signal);
  void restartOperationsAfterStopLab(Signal* signal);
  void startphase1Lab(Signal* signal, Uint32 config, Uint32 nodeId);
  void tupkeyConfLab(Signal* signal);
  void copyTupkeyConfLab(Signal* signal);
  void scanTupkeyConfLab(Signal* signal);
  void scanTupkeyRefLab(Signal* signal);
  void accScanConfScanLab(Signal* signal);
  void accScanConfCopyLab(Signal* signal);
  void scanLockReleasedLab(Signal* signal);
  void openSrFourthNextLab(Signal* signal);
  void closingInitLab(Signal* signal);
  void closeExecSrCompletedLab(Signal* signal);
  void readSrFrontpageLab(Signal* signal);
  
  void sendAddFragReq(Signal* signal);
  void sendAddAttrReq(Signal* signal);
  void checkDropTab(Signal*);
  Uint32 checkDropTabState(Tablerec::TableStatus, Uint32) const;

  void remove_commit_marker(TcConnectionrec * const regTcPtr);
  // Initialisation
  void initData();
  void initRecords();

  bool validate_filter(Signal*);
  bool match_and_print(Signal*, Ptr<TcConnectionrec>);

  void define_backup(Signal*);
  void execDEFINE_BACKUP_REF(Signal*);
  void execDEFINE_BACKUP_CONF(Signal*);
  void execBACKUP_FRAGMENT_REF(Signal* signal);
  void execBACKUP_FRAGMENT_CONF(Signal* signal);
  void execLCP_PREPARE_REF(Signal* signal);
  void execLCP_PREPARE_CONF(Signal* signal);
  void execEND_LCPREF(Signal* signal);
  void execEND_LCPCONF(Signal* signal);
  Uint32 m_backup_ptr;

  void send_restore_lcp(Signal * signal);
  void execRESTORE_LCP_REF(Signal* signal);
  void execRESTORE_LCP_CONF(Signal* signal);

  void check_send_scan_hb_rep(Signal* signal, ScanRecord*, TcConnectionrec*);
  
  Dbtup* c_tup;
  Dbacc* c_acc;

  /**
   * Read primary key from tup
   */
  Uint32 readPrimaryKeys(ScanRecord*, TcConnectionrec*, Uint32 * dst);

  /**
   * Read primary key from operation
   */
public:
  Uint32 readPrimaryKeys(Uint32 opPtrI, Uint32 * dst, bool xfrm);
private:

  void acckeyconf_tupkeyreq(Signal*, TcConnectionrec*, Fragrecord*, Uint32, Uint32);
  void acckeyconf_load_diskpage(Signal*,TcConnectionrecPtr,Fragrecord*,Uint32);
  
  void handle_nr_copy(Signal*, Ptr<TcConnectionrec>);
  void exec_acckeyreq(Signal*, Ptr<TcConnectionrec>);
  int compare_key(const TcConnectionrec*, const Uint32 * ptr, Uint32 len);
  void nr_copy_delete_row(Signal*, Ptr<TcConnectionrec>, Local_key*, Uint32);
public:
  struct Nr_op_info
  {
    Uint32 m_ptr_i;
    Uint32 m_tup_frag_ptr_i;
    Uint32 m_gci_hi;
    Uint32 m_gci_lo;
    Uint32 m_page_id;
    Local_key m_disk_ref;
  };
  void get_nr_op_info(Nr_op_info*, Uint32 page_id = RNIL);
  void nr_delete_complete(Signal*, Nr_op_info*);
  
public:
  void acckeyconf_load_diskpage_callback(Signal*, Uint32, Uint32);
  
private:
  void next_scanconf_load_diskpage(Signal* signal, 
				   ScanRecordPtr scanPtr,
				   Ptr<TcConnectionrec> regTcPtr,
				   Fragrecord* fragPtrP);
  
  void next_scanconf_tupkeyreq(Signal* signal, ScanRecordPtr,
			       TcConnectionrec * regTcPtr,
			       Fragrecord* fragPtrP,
			       Uint32 disk_page);

public:  
  void next_scanconf_load_diskpage_callback(Signal* signal, Uint32, Uint32);

  void tupcommit_conf_callback(Signal* signal, Uint32 tcPtrI);
private:
  void tupcommit_conf(Signal* signal, TcConnectionrec *,Fragrecord *);
  
// ----------------------------------------------------------------
// These are variables handling the records. For most records one
// pointer to the array of structs, one pointer-struct, a file size
// and a first free record variable. The pointer struct are temporary
// variables that are kept on the class object since there are often a
// great deal of those variables that exist simultaneously and
// thus no perfect solution of handling them is currently available.
// ----------------------------------------------------------------
/* ------------------------------------------------------------------------- */
/*       POSITIONS WITHIN THE ATTRINBUF AND THE MAX SIZE OF DATA WITHIN AN   */
/*       ATTRINBUF.                                                          */
/* ------------------------------------------------------------------------- */


#define ZADDFRAGREC_FILE_SIZE 1
  AddFragRecord *addFragRecord;
  AddFragRecordPtr addfragptr;
  UintR cfirstfreeAddfragrec;
  UintR caddfragrecFileSize;

#define ZATTRINBUF_FILE_SIZE 12288  // 1.5 MByte
#define ZINBUF_DATA_LEN 24            /* POSITION OF 'DATA LENGHT'-VARIABLE. */
#define ZINBUF_NEXT 25                /* POSITION OF 'NEXT'-VARIABLE.        */
  Attrbuf *attrbuf;
  AttrbufPtr attrinbufptr;
  UintR cfirstfreeAttrinbuf;
  UintR cattrinbufFileSize;
  Uint32 c_no_attrinbuf_recs;

#define ZDATABUF_FILE_SIZE 10000    // 200 kByte
  Databuf *databuf;
  DatabufPtr databufptr;
  UintR cfirstfreeDatabuf;
  UintR cdatabufFileSize;

// Configurable
  FragrecordPtr fragptr;
  ArrayPool<Fragrecord> c_fragment_pool;
  RSS_AP_SNAPSHOT(c_fragment_pool);

#define ZGCPREC_FILE_SIZE 1
  GcpRecord *gcpRecord;
  GcpRecordPtr gcpPtr;
  UintR cgcprecFileSize;

// MAX_NDB_NODES is the size of this array
  HostRecord *hostRecord;
  UintR chostFileSize;

#define ZNO_CONCURRENT_LCP 1
  LcpRecord *lcpRecord;
  LcpRecordPtr lcpPtr;
  UintR cfirstfreeLcpLoc;
  UintR clcpFileSize;

#define ZLOG_PART_FILE_SIZE 4
  LogPartRecord *logPartRecord;
  LogPartRecordPtr logPartPtr;
  UintR clogPartFileSize;
  Uint32 clogFileSize; // In MBYTE
  Uint32 cmaxLogFilesInPageZero; //

// Configurable
  LogFileRecord *logFileRecord;
  LogFileRecordPtr logFilePtr;
  UintR cfirstfreeLogFile;
  UintR clogFileFileSize;

#define ZLFO_MIN_FILE_SIZE 256
// RedoBuffer/32K minimum ZLFO_MIN_FILE_SIZE
  LogFileOperationRecord *logFileOperationRecord;
  LogFileOperationRecordPtr lfoPtr;
  UintR cfirstfreeLfo;
  UintR clfoFileSize;

  LogPageRecord *logPageRecord;
  void *logPageRecordUnaligned;
  LogPageRecordPtr logPagePtr;
  UintR cfirstfreeLogPage;
  UintR clogPageFileSize;

#define ZPAGE_REF_FILE_SIZE 20
  PageRefRecord *pageRefRecord;
  PageRefRecordPtr pageRefPtr;
  UintR cfirstfreePageRef;
  UintR cpageRefFileSize;

// Configurable
  ArrayPool<ScanRecord> c_scanRecordPool;
  ScanRecordPtr scanptr;
  UintR cscanNoFreeRec;
  Uint32 cscanrecFileSize;

// Configurable
  Tablerec *tablerec;
  TablerecPtr tabptr;
  UintR ctabrecFileSize;

// Configurable
  TcConnectionrec *tcConnectionrec;
  TcConnectionrecPtr tcConnectptr;
  UintR cfirstfreeTcConrec;
  UintR ctcConnectrecFileSize;

// MAX_NDB_NODES is the size of this array
  TcNodeFailRecord *tcNodeFailRecord;
  TcNodeFailRecordPtr tcNodeFailptr;
  UintR ctcNodeFailrecFileSize;

  Uint16 terrorCode;

  Uint32 c_firstInNodeGroup;

// ------------------------------------------------------------------------
// These variables are used to store block state which do not need arrays
// of struct's.
// ------------------------------------------------------------------------
  Uint32 c_lcpId;
  Uint32 cnoOfFragsCheckpointed;

/* ------------------------------------------------------------------------- */
// cmaxWordsAtNodeRec keeps track of how many words that currently are
// outstanding in a node recovery situation.
// cbookedAccOps keeps track of how many operation records that have been
// booked in ACC for the scan processes.
// cmaxAccOps contains the maximum number of operation records which can be
// allocated for scan purposes in ACC.
/* ------------------------------------------------------------------------- */
  UintR cmaxWordsAtNodeRec;
  UintR cbookedAccOps;
  UintR cmaxAccOps;
/* ------------------------------------------------------------------------- */
/*THIS STATE VARIABLE IS ZTRUE IF AN ADD NODE IS ONGOING. ADD NODE MEANS     */
/*THAT CONNECTIONS ARE SET-UP TO THE NEW NODE.                               */
/* ------------------------------------------------------------------------- */
  Uint8 caddNodeState;
/* ------------------------------------------------------------------------- */
/*THIS VARIABLE SPECIFIES WHICH TYPE OF RESTART THAT IS ONGOING              */
/* ------------------------------------------------------------------------- */
  Uint16 cstartType;
/* ------------------------------------------------------------------------- */
/*THIS VARIABLE INDICATES WHETHER AN INITIAL RESTART IS ONGOING OR NOT.      */
/* ------------------------------------------------------------------------- */
  Uint8 cinitialStartOngoing;
/* ------------------------------------------------------------------------- */
/*THIS VARIABLE KEEPS TRACK OF WHEN TUP AND ACC HAVE COMPLETED EXECUTING     */
/*THEIR UNDO LOG.                                                            */
/* ------------------------------------------------------------------------- */
  ExecUndoLogState csrExecUndoLogState;
/* ------------------------------------------------------------------------- */
/*THIS VARIABLE KEEPS TRACK OF WHEN TUP AND ACC HAVE CONFIRMED COMPLETION    */
/*OF A LOCAL CHECKPOINT ROUND.                                               */
/* ------------------------------------------------------------------------- */
  LcpCloseState clcpCompletedState;
/* ------------------------------------------------------------------------- */
/*DURING CONNECTION PROCESSES IN SYSTEM RESTART THESE VARIABLES KEEP TRACK   */
/*OF HOW MANY CONNECTIONS AND RELEASES THAT ARE TO BE PERFORMED.             */
/* ------------------------------------------------------------------------- */
/***************************************************************************>*/
/*THESE VARIABLES CONTAIN INFORMATION USED DURING SYSTEM RESTART.            */
/***************************************************************************>*/
/* ------------------------------------------------------------------------- */
/*THIS VARIABLE IS ZTRUE IF THE SIGNAL START_REC_REQ HAVE BEEN RECEIVED.     */
/*RECEPTION OF THIS SIGNAL INDICATES THAT ALL FRAGMENTS THAT THIS NODE       */
/*SHOULD START HAVE BEEN RECEIVED.                                           */
/* ------------------------------------------------------------------------- */
  enum { 
    SRR_INITIAL                = 0
    ,SRR_START_REC_REQ_ARRIVED = 1
    ,SRR_REDO_COMPLETE         = 2
    ,SRR_FIRST_LCP_DONE        = 3
  } cstartRecReq;
  Uint32 cstartRecReqData;
  
/* ------------------------------------------------------------------------- */
/*THIS VARIABLE KEEPS TRACK OF HOW MANY FRAGMENTS THAT PARTICIPATE IN        */
/*EXECUTING THE LOG. IF ZERO WE DON'T NEED TO EXECUTE THE LOG AT ALL.        */
/* ------------------------------------------------------------------------- */
  Uint32 cnoFragmentsExecSr;

  /**
   * This is no of sent GSN_EXEC_FRAGREQ during this log phase
   */
  Uint32 cnoOutstandingExecFragReq;

/* ------------------------------------------------------------------------- */
/*THIS VARIABLE KEEPS TRACK OF WHICH OF THE FIRST TWO RESTART PHASES THAT    */
/*HAVE COMPLETED.                                                            */
/* ------------------------------------------------------------------------- */
  Uint8 csrPhaseStarted;
/* ------------------------------------------------------------------------- */
/*NUMBER OF PHASES COMPLETED OF EXECUTING THE FRAGMENT LOG.                  */
/* ------------------------------------------------------------------------- */
  Uint8 csrPhasesCompleted;
/* ------------------------------------------------------------------------- */
/*THE BLOCK REFERENCE OF THE MASTER DIH DURING SYSTEM RESTART.               */
/* ------------------------------------------------------------------------- */
  BlockReference cmasterDihBlockref;
/* ------------------------------------------------------------------------- */
/*THIS VARIABLE IS THE HEAD OF A LINKED LIST OF FRAGMENTS WAITING TO BE      */
/*RESTORED FROM DISK.                                                        */
/* ------------------------------------------------------------------------- */
  DLFifoList<Fragrecord> c_lcp_waiting_fragments;  // StartFragReq'ed
  DLFifoList<Fragrecord> c_lcp_restoring_fragments; // Restoring as we speek
  DLFifoList<Fragrecord> c_lcp_complete_fragments;  // Restored
  
/* ------------------------------------------------------------------------- */
/*USED DURING SYSTEM RESTART, INDICATES THE OLDEST GCI THAT CAN BE RESTARTED */
/*FROM AFTER THIS SYSTEM RESTART. USED TO FIND THE LOG TAIL.                 */
/* ------------------------------------------------------------------------- */
  UintR crestartOldestGci;
/* ------------------------------------------------------------------------- */
/*USED DURING SYSTEM RESTART, INDICATES THE NEWEST GCI THAT CAN BE RESTARTED */
/*AFTER THIS SYSTEM RESTART. USED TO FIND THE LOG HEAD.                      */
/* ------------------------------------------------------------------------- */
  UintR crestartNewestGci;
/* ------------------------------------------------------------------------- */
/*THE NUMBER OF LOG FILES. SET AS A PARAMETER WHEN NDB IS STARTED.           */
/* ------------------------------------------------------------------------- */
  UintR cnoLogFiles;
/* ------------------------------------------------------------------------- */
/*THESE TWO VARIABLES CONTAIN THE NEWEST GCI RECEIVED IN THE BLOCK AND THE   */
/*NEWEST COMPLETED GCI IN THE BLOCK.                                         */
/* ------------------------------------------------------------------------- */
  UintR cnewestGci;
  UintR cnewestCompletedGci;
/* ------------------------------------------------------------------------- */
/*THIS VARIABLE ONLY PASSES INFORMATION FROM STTOR TO STTORRY = TEMPORARY    */
/* ------------------------------------------------------------------------- */
  Uint16 csignalKey;
/* ------------------------------------------------------------------------- */
/*THIS VARIABLE CONTAINS THE CURRENT START PHASE IN THE BLOCK. IS ZNIL IF    */
/*NO SYSTEM RESTART IS ONGOING.                                              */
/* ------------------------------------------------------------------------- */
  Uint16 cstartPhase;
/* ------------------------------------------------------------------------- */
/*THIS VARIABLE CONTAIN THE CURRENT GLOBAL CHECKPOINT RECORD. IT'S RNIL IF   */
/*NOT A GCP SAVE IS ONGOING.                                                 */
/* ------------------------------------------------------------------------- */
  UintR ccurrentGcprec;
/* ------------------------------------------------------------------------- */
/*THESE VARIABLES ARE USED TO KEEP TRACK OF ALL ACTIVE COPY FRAGMENTS IN LQH.*/
/* ------------------------------------------------------------------------- */
  Uint8 cnoActiveCopy;
  UintR cactiveCopy[4];

/* ------------------------------------------------------------------------- */
/*THESE VARIABLES CONTAIN THE BLOCK REFERENCES OF THE OTHER NDB BLOCKS.      */
/*ALSO THE BLOCK REFERENCE OF MY OWN BLOCK = LQH                             */
/* ------------------------------------------------------------------------- */
  BlockReference caccBlockref;
  BlockReference ctupBlockref;
  BlockReference ctuxBlockref;
  BlockReference cownref;
  Uint32 cTransactionDeadlockDetectionTimeout;
  UintR cLqhTimeOutCount;
  UintR cLqhTimeOutCheckCount;
  UintR cnoOfLogPages;
/* ------------------------------------------------------------------------- */
/*THIS VARIABLE CONTAINS MY OWN PROCESSOR ID.                                */
/* ------------------------------------------------------------------------- */
  NodeId cownNodeid;

/* ------------------------------------------------------------------------- */
/*THESE VARIABLES CONTAIN INFORMATION ABOUT THE OTHER NODES IN THE SYSTEM    */
/*THESE VARIABLES ARE MOSTLY USED AT SYSTEM RESTART AND ADD NODE TO SET-UP   */
/*AND RELEASE CONNECTIONS TO OTHER NODES IN THE CLUSTER.                     */
/* ------------------------------------------------------------------------- */
/* ------------------------------------------------------------------------- */
/*THIS ARRAY CONTAINS THE PROCESSOR ID'S OF THE NODES THAT ARE ALIVE.        */
/*CNO_OF_NODES SPECIFIES HOW MANY NODES THAT ARE CURRENTLY ALIVE.            */
/*CNODE_VERSION SPECIFIES THE NDB VERSION EXECUTING ON THE NODE.             */
/* ------------------------------------------------------------------------- */
  UintR cpackedListIndex;
  Uint16 cpackedList[MAX_NDB_NODES];
  UintR cnodeData[MAX_NDB_NODES];
  UintR cnodeStatus[MAX_NDB_NODES];
  UintR cnoOfNodes;

  NdbNodeBitmask m_sr_nodes;
  NdbNodeBitmask m_sr_exec_sr_req;
  NdbNodeBitmask m_sr_exec_sr_conf;

/* ------------------------------------------------------------------------- */
/* THIS VARIABLE CONTAINS THE DIRECTORY OF A HASH TABLE OF ALL ACTIVE        */
/* OPERATION IN THE BLOCK. IT IS USED TO BE ABLE TO QUICKLY ABORT AN         */
/* OPERATION WHERE THE CONNECTION WAS LOST DUE TO NODE FAILURES. IT IS       */
/* ACTUALLY USED FOR ALL ABORTS COMMANDED BY TC.                             */
/* ------------------------------------------------------------------------- */
  UintR preComputedRequestInfoMask;
  UintR ctransidHash[1024];
  
  Uint32 c_diskless;
  Uint32 c_o_direct;
  Uint32 m_use_om_init;
  Uint32 c_error_insert_table_id;
  
public:
  bool is_same_trans(Uint32 opId, Uint32 trid1, Uint32 trid2);
  void get_op_info(Uint32 opId, Uint32 *hash, Uint32* gci_hi, Uint32* gci_lo);
  void accminupdate(Signal*, Uint32 opPtrI, const Local_key*);

  /**
   *
   */
  struct CommitAckMarker {
    CommitAckMarker() {}
    Uint32 transid1;
    Uint32 transid2;
    
    Uint32 apiRef;    // Api block ref
    Uint32 apiOprec;  // Connection Object in NDB API
    Uint32 tcNodeId;  
    union { Uint32 nextPool; Uint32 nextHash; };
    Uint32 prevHash;
    Uint32 reference_count;

    inline bool equal(const CommitAckMarker & p) const {
      return ((p.transid1 == transid1) && (p.transid2 == transid2));
    }
    
    inline Uint32 hashValue() const {
      return transid1;
    }
  };

  typedef Ptr<CommitAckMarker> CommitAckMarkerPtr;
  ArrayPool<CommitAckMarker>   m_commitAckMarkerPool;
  DLHashTable<CommitAckMarker> m_commitAckMarkerHash;
  typedef DLHashTable<CommitAckMarker>::Iterator CommitAckMarkerIterator;
  void execREMOVE_MARKER_ORD(Signal* signal);
  void scanMarkers(Signal* signal, Uint32 tcNodeFail, Uint32 bucket, Uint32 i);

  struct Counters {
    Counters() {}
    Uint32 operations;
    
    inline void clear(){
      operations = 0;
    }
  };

  Counters c_Counters;
  
  inline bool getAllowRead() const {
    return getNodeState().startLevel < NodeState::SL_STOPPING_3;
  }

  DLHashTable<ScanRecord> c_scanTakeOverHash;

  inline bool TRACE_OP_CHECK(const TcConnectionrec* regTcPtr);
#ifdef ERROR_INSERT
  void TRACE_OP_DUMP(const TcConnectionrec* regTcPtr, const char * pos);
#endif
};

inline
bool
Dblqh::ScanRecord::check_scan_batch_completed() const
{
  Uint32 max_rows = m_max_batch_size_rows;
  Uint32 max_bytes = m_max_batch_size_bytes;

  return (max_rows > 0 && (m_curr_batch_size_rows >= max_rows))  ||
    (max_bytes > 0 && (m_curr_batch_size_bytes >= max_bytes));
}

inline
void
Dblqh::i_get_acc_ptr(ScanRecord* scanP, Uint32* &acc_ptr, Uint32 index)
{
  if (index == 0) {
    acc_ptr= (Uint32*)&scanP->scan_acc_op_ptr[0];
  } else {
    Uint32 attr_buf_index, attr_buf_rec;
    
    AttrbufPtr regAttrPtr;
    jam();
    attr_buf_rec= (index + 31) / 32;
    attr_buf_index= (index - 1) & 31;
    regAttrPtr.i= scanP->scan_acc_op_ptr[attr_buf_rec];
    ptrCheckGuard(regAttrPtr, cattrinbufFileSize, attrbuf);
    acc_ptr= (Uint32*)&regAttrPtr.p->attrbuf[attr_buf_index];
  }
}

inline
bool
Dblqh::is_same_trans(Uint32 opId, Uint32 trid1, Uint32 trid2)
{
  TcConnectionrecPtr regTcPtr;  
  regTcPtr.i= opId;
  ptrCheckGuard(regTcPtr, ctcConnectrecFileSize, tcConnectionrec);
  return ((regTcPtr.p->transid[0] == trid1) &&
          (regTcPtr.p->transid[1] == trid2));
}

inline
void
Dblqh::get_op_info(Uint32 opId, Uint32 *hash, Uint32* gci_hi, Uint32* gci_lo)
{
  TcConnectionrecPtr regTcPtr;  
  regTcPtr.i= opId;
  ptrCheckGuard(regTcPtr, ctcConnectrecFileSize, tcConnectionrec);
  *hash = regTcPtr.p->hashValue;
  *gci_hi = regTcPtr.p->gci_hi;
  *gci_lo = regTcPtr.p->gci_lo;
}

#include "../dbacc/Dbacc.hpp"

inline
void
Dblqh::accminupdate(Signal* signal, Uint32 opId, const Local_key* key)
{
  TcConnectionrecPtr regTcPtr;  
  regTcPtr.i= opId;
  ptrCheckGuard(regTcPtr, ctcConnectrecFileSize, tcConnectionrec);
  signal->theData[0] = regTcPtr.p->accConnectrec;
  signal->theData[1] = key->m_page_no << MAX_TUPLES_BITS | key->m_page_idx;
  c_acc->execACCMINUPDATE(signal);
  
  if (ERROR_INSERTED(5712) || ERROR_INSERTED(5713))
    ndbout << " LK: " << *key;
  regTcPtr.p->m_row_id = *key;
}

inline
bool
Dblqh::TRACE_OP_CHECK(const TcConnectionrec* regTcPtr)
{
  return (ERROR_INSERTED(5712) && 
	  (regTcPtr->operation == ZINSERT ||
	   regTcPtr->operation == ZDELETE)) ||
    ERROR_INSERTED(5713);
}

#endif<|MERGE_RESOLUTION|>--- conflicted
+++ resolved
@@ -2162,11 +2162,7 @@
   void execFSWRITEREF(Signal* signal);
   void execFSREADCONF(Signal* signal);
   void execFSREADREF(Signal* signal);
-<<<<<<< HEAD
   void execFSWRITEREQ(Signal*);
-  void execSCAN_HBREP(Signal* signal);
-=======
->>>>>>> 55a8f02d
   void execTIME_SIGNAL(Signal* signal);
   void execFSSYNCCONF(Signal* signal);
 
