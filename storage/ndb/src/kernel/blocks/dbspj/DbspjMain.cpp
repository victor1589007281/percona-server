/*
   Copyright (c) 2012, 2016, Oracle and/or its affiliates. All rights reserved.

   This program is free software; you can redistribute it and/or modify
   it under the terms of the GNU General Public License as published by
   the Free Software Foundation; version 2 of the License.

   This program is distributed in the hope that it will be useful,
   but WITHOUT ANY WARRANTY; without even the implied warranty of
   MERCHANTABILITY or FITNESS FOR A PARTICULAR PURPOSE.  See the
   GNU General Public License for more details.

   You should have received a copy of the GNU General Public License
   along with this program; if not, write to the Free Software
   Foundation, Inc., 51 Franklin Street, Fifth Floor, Boston, MA 02110-1301, USA
*/

#define DBSPJ_C
#include "Dbspj.hpp"

#include <ndb_version.h>
#include <SectionReader.hpp>
#include <signaldata/LqhKey.hpp>
#include <signaldata/QueryTree.hpp>
#include <signaldata/TcKeyRef.hpp>
#include <signaldata/RouteOrd.hpp>
#include <signaldata/TransIdAI.hpp>
#include <signaldata/DiGetNodes.hpp>
#include <signaldata/DihScanTab.hpp>
#include <signaldata/AttrInfo.hpp>
#include <signaldata/CreateTab.hpp>
#include <signaldata/PrepDropTab.hpp>
#include <signaldata/DropTab.hpp>
#include <signaldata/AlterTab.hpp>
#include <signaldata/AlterTable.hpp>
#include <signaldata/DbspjErr.hpp>
#include <Interpreter.hpp>
#include <AttributeHeader.hpp>
#include <AttributeDescriptor.hpp>
#include <KeyDescriptor.hpp>
#include <md5_hash.hpp>
#include <signaldata/TcKeyConf.hpp>

#include <signaldata/NodeFailRep.hpp>
#include <signaldata/ReadNodesConf.hpp>
#include <signaldata/SignalDroppedRep.hpp>
#include <EventLogger.hpp>

#define JAM_FILE_ID 479

extern EventLogger* g_eventLogger;

#ifdef VM_TRACE

/**
 * DEBUG options for different parts of SPJ block
 * Comment out those part you don't want DEBUG'ed.
 */
//#define DEBUG(x) ndbout << "DBSPJ: "<< x << endl;
//#define DEBUG_DICT(x) ndbout << "DBSPJ: "<< x << endl;
//#define DEBUG_LQHKEYREQ
//#define DEBUG_SCAN_FRAGREQ
#endif

/**
 * Provide empty defs for those DEBUGs which has to be defined.
 */
#if !defined(DEBUG)
#define DEBUG(x)
#endif

#if !defined(DEBUG_DICT)
#define DEBUG_DICT(x)
#endif

#define DEBUG_CRASH() ndbassert(false)

const Ptr<Dbspj::TreeNode> Dbspj::NullTreeNodePtr(0, RNIL );
const Dbspj::RowRef Dbspj::NullRowRef = { RNIL, GLOBAL_PAGE_SIZE_WORDS, { 0 } };


void Dbspj::execSIGNAL_DROPPED_REP(Signal* signal)
{
  /* An incoming signal was dropped, handle it.
   * Dropped signal really means that we ran out of
   * long signal buffering to store its sections.
   */
  jamEntry();

  if (!assembleDroppedFragments(signal))
  {
    jam();
    return;
  }

  const SignalDroppedRep* rep = (SignalDroppedRep*) &signal->theData[0];
  Uint32 originalGSN= rep->originalGsn;

  DEBUG("SignalDroppedRep received for GSN " << originalGSN);

  switch(originalGSN) {
  case GSN_SCAN_FRAGREQ:
  {
    jam();
    /* Get information necessary to send SCAN_FRAGREF back to TC */
    // TODO : Handle dropped signal fragments

    const ScanFragReq * const truncatedScanFragReq = 
      (ScanFragReq *) &rep->originalData[0];

    handle_early_scanfrag_ref(signal, truncatedScanFragReq,
                              DbspjErr::OutOfSectionMemory);
    break;
  }
  default:
    jam();
    /* Don't expect dropped signals for other GSNs
     */
    SimulatedBlock::execSIGNAL_DROPPED_REP(signal);
  };

  return;
}

inline
Uint32 
Dbspj::TableRecord::checkTableError(Uint32 schemaVersion) const
{
  DEBUG_DICT("Dbspj::TableRecord::checkTableError"
            << ", m_flags: " << m_flags
            << ", m_currentSchemaVersion: " << m_currentSchemaVersion
            << ", check schemaVersion: " << schemaVersion);

  if (!get_enabled())
    return DbspjErr::NoSuchTable;
  if (get_dropping())
    return DbspjErr::DropTableInProgress;
  if (table_version_major(schemaVersion) != table_version_major(m_currentSchemaVersion))
    return DbspjErr::WrongSchemaVersion;

  return 0;
}

// create table prepare
void Dbspj::execTC_SCHVERREQ(Signal* signal) 
{
  jamEntry();
  if (! assembleFragments(signal)) {
    jam();
    return;
  }
  const TcSchVerReq* req = CAST_CONSTPTR(TcSchVerReq, signal->getDataPtr());
  const Uint32 tableId = req->tableId;
  const Uint32 senderRef = req->senderRef;
  const Uint32 senderData = req->senderData;

  DEBUG_DICT("Dbspj::execTC_SCHVERREQ"
     << ", tableId: " << tableId
     << ", version: " << req->tableVersion
  );

  TableRecordPtr tablePtr;
  tablePtr.i = tableId;
  ptrCheckGuard(tablePtr, c_tabrecFilesize, m_tableRecord);

  ndbrequire(tablePtr.p->get_prepared() == false);
  ndbrequire(tablePtr.p->get_enabled() == false);
  new (tablePtr.p) TableRecord(req->tableVersion);

  if (req->readBackup)
  {
    jam();
    tablePtr.p->m_flags |= TableRecord::TR_READ_BACKUP;
  }

  if (req->fullyReplicated)
  {
    jam();
    tablePtr.p->m_flags |= TableRecord::TR_FULLY_REPLICATED;
  }

  /**
   * NOTE: Even if there are more information, like 
   * 'tableType', 'noOfPrimaryKeys'etc available from
   * TcSchVerReq, we do *not* store that in TableRecord.
   * Instead this information is retrieved on demand from
   * g_key_descriptor_pool where it is readily available.
   * The 'contract' for consistency of this information is 
   * such that:
   * 1) g_key_descriptor[ENTRY] will be populated *before* 
   *    any blocks receiving CREATE_TAB_REQ (or equivalent).
   * 2) g_key_descriptor[ENTRY] will be invalidated *after*
   *    all blocks sent DROP_TAB_CONF (commit)
   * Thus, this info is consistent whenever required by SPJ.
   */
  TcSchVerConf * conf = (TcSchVerConf*)signal->getDataPtr();
  conf->senderRef = reference();
  conf->senderData = senderData;
  sendSignal(senderRef, GSN_TC_SCHVERCONF, signal,
             TcSchVerConf::SignalLength, JBB);
}//Dbspj::execTC_SCHVERREQ()

// create table commit
void Dbspj::execTAB_COMMITREQ(Signal* signal)
{
  jamEntry();
  const Uint32 senderData = signal->theData[0];
  const Uint32 senderRef = signal->theData[1];
  const Uint32 tableId = signal->theData[2];

  DEBUG_DICT("Dbspj::execTAB_COMMITREQ"
     << ", tableId: " << tableId
  );

  TableRecordPtr tablePtr;
  tablePtr.i = tableId;
  ptrCheckGuard(tablePtr, c_tabrecFilesize, m_tableRecord);

  ndbrequire(tablePtr.p->get_prepared() == true);
  ndbrequire(tablePtr.p->get_enabled() == false);
  tablePtr.p->set_enabled(true);
  tablePtr.p->set_prepared(false);
  tablePtr.p->set_dropping(false);

  signal->theData[0] = senderData;
  signal->theData[1] = reference();
  signal->theData[2] = tableId;
  sendSignal(senderRef, GSN_TAB_COMMITCONF, signal, 3, JBB);
}//Dbspj::execTAB_COMMITREQ

void
Dbspj::execPREP_DROP_TAB_REQ(Signal* signal)
{
  jamEntry();
  
  PrepDropTabReq* req = (PrepDropTabReq*)signal->getDataPtr();
  const Uint32 tableId = req->tableId;
  const Uint32 senderRef = req->senderRef;
  const Uint32 senderData = req->senderData;

  DEBUG_DICT("Dbspj::execPREP_DROP_TAB_REQ"
     << ", tableId: " << tableId
  );

  TableRecordPtr tablePtr;
  tablePtr.i = tableId;
  ptrCheckGuard(tablePtr, c_tabrecFilesize, m_tableRecord);

  if (!tablePtr.p->get_enabled())
  {
    jam();
    PrepDropTabRef* ref = (PrepDropTabRef*)signal->getDataPtrSend();
    ref->senderRef = reference();
    ref->senderData = senderData;
    ref->tableId = tableId;
    ref->errorCode = PrepDropTabRef::NoSuchTable;
    sendSignal(senderRef, GSN_PREP_DROP_TAB_REF, signal,
	       PrepDropTabRef::SignalLength, JBB);
    return;
  }

  if (tablePtr.p->get_dropping())
  {
    jam();
    PrepDropTabRef* ref = (PrepDropTabRef*)signal->getDataPtrSend();
    ref->senderRef = reference();
    ref->senderData = senderData;
    ref->tableId = tableId;
    ref->errorCode = PrepDropTabRef::DropInProgress;
    sendSignal(senderRef, GSN_PREP_DROP_TAB_REF, signal,
	       PrepDropTabRef::SignalLength, JBB);
    return;
  }
  
  tablePtr.p->set_dropping(true);
  tablePtr.p->set_prepared(false);

  PrepDropTabConf* conf = (PrepDropTabConf*)signal->getDataPtrSend();
  conf->tableId = tableId;
  conf->senderRef = reference();
  conf->senderData = senderData;
  sendSignal(senderRef, GSN_PREP_DROP_TAB_CONF, signal,
             PrepDropTabConf::SignalLength, JBB);
}//Dbspj::execPREP_DROP_TAB_REQ

void
Dbspj::execDROP_TAB_REQ(Signal* signal)
{
  jamEntry();

  const DropTabReq* req = (DropTabReq*)signal->getDataPtr();
  const Uint32 tableId = req->tableId;
  const Uint32 senderRef = req->senderRef;
  const Uint32 senderData = req->senderData;
  DropTabReq::RequestType rt = (DropTabReq::RequestType)req->requestType;

  DEBUG_DICT("Dbspj::execDROP_TAB_REQ"
     << ", tableId: " << tableId
  );

  TableRecordPtr tablePtr;
  tablePtr.i = tableId;
  ptrCheckGuard(tablePtr, c_tabrecFilesize, m_tableRecord);

  if (rt == DropTabReq::OnlineDropTab){
    if (!tablePtr.p->get_enabled()){
      jam();
      DropTabRef* ref = (DropTabRef*)signal->getDataPtrSend();
      ref->senderRef = reference();
      ref->senderData = senderData;
      ref->tableId = tableId;
      ref->errorCode = DropTabRef::NoSuchTable;
      sendSignal(senderRef, GSN_DROP_TAB_REF, signal,
	         DropTabRef::SignalLength, JBB);
      return;
    }
    if (!tablePtr.p->get_dropping()){
      jam();
      DropTabRef* ref = (DropTabRef*)signal->getDataPtrSend();
      ref->senderRef = reference();
      ref->senderData = senderData;
      ref->tableId = tableId;
      ref->errorCode = DropTabRef::DropWoPrep;
      sendSignal(senderRef, GSN_DROP_TAB_REF, signal,
	         DropTabRef::SignalLength, JBB);
      return;
    }
  }
  
  tablePtr.p->set_enabled(false);
  tablePtr.p->set_prepared(false);
  tablePtr.p->set_dropping(false);

  DropTabConf * conf = (DropTabConf*)signal->getDataPtrSend();
  conf->tableId = tableId;
  conf->senderRef = reference();
  conf->senderData = senderData;
  sendSignal(senderRef, GSN_DROP_TAB_CONF, signal,
	     PrepDropTabConf::SignalLength, JBB);
}//Dbspj::execDROP_TAB_REQ

void
Dbspj::execALTER_TAB_REQ(Signal* signal)
{
  jamEntry();

  const AlterTabReq* req = (const AlterTabReq*)signal->getDataPtr();
  const Uint32 tableId = req->tableId;
  const Uint32 senderRef = req->senderRef;
  const Uint32 senderData = req->senderData;
  const Uint32 tableVersion = req->tableVersion;
  const Uint32 newTableVersion = req->newTableVersion;
  AlterTabReq::RequestType requestType = 
    (AlterTabReq::RequestType) req->requestType;
  D("ALTER_TAB_REQ(SPJ)");

  DEBUG_DICT("Dbspj::execALTER_TAB_REQ"
     << ", tableId: " << tableId
     << ", version: " << tableVersion << " --> " << newTableVersion
  );

  TableRecordPtr tablePtr;
  tablePtr.i = tableId;
  ptrCheckGuard(tablePtr, c_tabrecFilesize, m_tableRecord);

  switch (requestType) {
  case AlterTabReq::AlterTablePrepare:
    jam();
    break;
  case AlterTabReq::AlterTableRevert:
    jam();
    tablePtr.p->m_currentSchemaVersion = tableVersion;
    break;
  case AlterTabReq::AlterTableCommit:
    jam();
    tablePtr.p->m_currentSchemaVersion = newTableVersion;
    if (AlterTableReq::getReadBackupAnyFlag(req->changeMask))
    {
      /**
       * We simply swap the flag, the preparatory work for this
       * change is done in DBTC.
       */
      if ((tablePtr.p->m_flags & TableRecord::TR_READ_BACKUP) != 0)
      {
        jam();
        /* Reset Read Backup flag */
        tablePtr.p->m_flags &= (~(TableRecord::TR_READ_BACKUP));
      }
      else
      {
        jam();
        /* Set Read Backup flag */
        tablePtr.p->m_flags |= TableRecord::TR_READ_BACKUP;
      }
    }
    break;
  default:
    ndbrequire(false);
    break;
  }

  AlterTabConf* conf = (AlterTabConf*)signal->getDataPtrSend();
  conf->senderRef = reference();
  conf->senderData = senderData;
  conf->connectPtr = RNIL;
  sendSignal(senderRef, GSN_ALTER_TAB_CONF, signal, 
	     AlterTabConf::SignalLength, JBB);
}//Dbspj::execALTER_TAB_REQ

/** A noop for now.*/
void Dbspj::execREAD_CONFIG_REQ(Signal* signal)
{
  jamEntry();
  const ReadConfigReq req =
    *reinterpret_cast<const ReadConfigReq*>(signal->getDataPtr());

  Pool_context pc;
  pc.m_block = this;

  DEBUG("execREAD_CONFIG_REQ");
  DEBUG("sizeof(Request): " << sizeof(Request) <<
        " sizeof(TreeNode): " << sizeof(TreeNode));

  m_arenaAllocator.init(1024, RT_SPJ_ARENA_BLOCK, pc);
  m_request_pool.arena_pool_init(&m_arenaAllocator, RT_SPJ_REQUEST, pc);
  m_treenode_pool.arena_pool_init(&m_arenaAllocator, RT_SPJ_TREENODE, pc);
  m_scanfraghandle_pool.arena_pool_init(&m_arenaAllocator, RT_SPJ_SCANFRAG, pc);
  m_lookup_request_hash.setSize(16);
  m_scan_request_hash.setSize(16);
  void* ptr = m_ctx.m_mm.get_memroot();
  m_page_pool.set((RowPage*)ptr, (Uint32)~0);

  Record_info ri;
  Dependency_map::createRecordInfo(ri, RT_SPJ_DATABUFFER);
  m_dependency_map_pool.init(&m_arenaAllocator, ri, pc);

  {
    const ndb_mgm_configuration_iterator * p = 
      m_ctx.m_config.getOwnConfigIterator();
    ndbrequire(p != 0);

    ndbrequire(!ndb_mgm_get_int_parameter(p, CFG_SPJ_TABLE, &c_tabrecFilesize));
  }
  m_tableRecord = (TableRecord*)allocRecord("TableRecord",
                                            sizeof(TableRecord),
                                            c_tabrecFilesize);

  TableRecordPtr tablePtr;
  for (tablePtr.i = 0; tablePtr.i < c_tabrecFilesize; tablePtr.i++) {
    ptrAss(tablePtr, m_tableRecord);
    new (tablePtr.p) TableRecord;
  }//for

  ReadConfigConf* const conf =
    reinterpret_cast<ReadConfigConf*>(signal->getDataPtrSend());
  conf->senderRef = reference();
  conf->senderData = req.senderData;

  sendSignal(req.senderRef, GSN_READ_CONFIG_CONF, signal,
             ReadConfigConf::SignalLength, JBB);
}//Dbspj::execREAD_CONF_REQ()

static Uint32 f_STTOR_REF = 0;

void Dbspj::execSTTOR(Signal* signal)
{
//#define UNIT_TEST_DATABUFFER2

  jamEntry();
  /* START CASE */
  const Uint16 tphase = signal->theData[1];
  f_STTOR_REF = signal->getSendersBlockRef();

  if (tphase == 1)
  {
    jam();
    signal->theData[0] = 0;
    sendSignalWithDelay(reference(), GSN_CONTINUEB, signal, 1000, 1);
  }

  if (tphase == 4)
  {
    jam();

    signal->theData[0] = reference();
    sendSignal(NDBCNTR_REF, GSN_READ_NODESREQ, signal, 1, JBB);
    return;
  }

  sendSTTORRY(signal);

#ifdef UNIT_TEST_DATABUFFER2
  if (tphase == 120)
  {
    ndbout_c("basic test of ArenaPool / DataBuffer2");

    for (Uint32 i = 0; i<100; i++)
    {
      ArenaHead ah;
      if (!m_arenaAllocator.seize(ah))
      {
        ndbout_c("Failed to allocate arena");
        break;
      }

      ndbout_c("*** LOOP %u", i);
      Uint32 sum = 0;
      Dependency_map::Head head;
      LocalArenaPoolImpl pool(ah, m_dependency_map_pool);
      for (Uint32 j = 0; j<100; j++)
      {
        Uint32 sz = rand() % 1000;
        if (0)
          ndbout_c("adding %u", sz);
        Local_dependency_map list(pool, head);
        for (Uint32 i = 0; i<sz; i++)
          signal->theData[i] = sum + i;
        list.append(signal->theData, sz);
        sum += sz;
      }

      {
        ndbrequire(head.getSize() == sum);
        Local_dependency_map list(pool, head);
        Dependency_map::ConstDataBufferIterator it;
        Uint32 cnt = 0;
        for (list.first(it); !it.isNull(); list.next(it))
        {
          ndbrequire(* it.data == cnt);
          cnt++;
        }

        ndbrequire(cnt == sum);
      }

      Resource_limit rl;
      if (m_ctx.m_mm.get_resource_limit(7, rl))
      {
        ndbout_c("Resource %d min: %d max: %d curr: %d",
                 7, rl.m_min, rl.m_max, rl.m_curr);
      }

      {
        ndbout_c("release map");
        Local_dependency_map list(pool, head);
        list.release();
      }

      ndbout_c("release all");
      m_arenaAllocator.release(ah);
      ndbout_c("*** LOOP %u sum: %u", i, sum);
    }
  }
#endif
}//Dbspj::execSTTOR()

void
Dbspj::sendSTTORRY(Signal* signal)
{
  signal->theData[0] = 0;
  signal->theData[1] = 0;    /* BLOCK CATEGORY */
  signal->theData[2] = 0;    /* SIGNAL VERSION NUMBER */
  signal->theData[3] = 4;
#ifdef UNIT_TEST_DATABUFFER2
  signal->theData[4] = 120;  /* Start phase end*/
#else
  signal->theData[4] = 255;
#endif
  signal->theData[5] = 255;
  sendSignal(f_STTOR_REF, GSN_STTORRY, signal, 6, JBB);
}

void
Dbspj::execREAD_NODESCONF(Signal* signal)
{
  jamEntry();

  ReadNodesConf * const conf = (ReadNodesConf *)signal->getDataPtr();

  if (getNodeState().getNodeRestartInProgress())
  {
    jam();
    c_alive_nodes.assign(NdbNodeBitmask::Size, conf->startedNodes);
    c_alive_nodes.set(getOwnNodeId());
  }
  else
  {
    jam();
    c_alive_nodes.assign(NdbNodeBitmask::Size, conf->startingNodes);
    NdbNodeBitmask tmp;
    tmp.assign(NdbNodeBitmask::Size, conf->startedNodes);
    c_alive_nodes.bitOR(tmp);
  }

  sendSTTORRY(signal);
}

void
Dbspj::execINCL_NODEREQ(Signal* signal)
{
  jamEntry();
  const Uint32 senderRef = signal->theData[0];
  const Uint32 nodeId  = signal->theData[1];

  ndbrequire(!c_alive_nodes.get(nodeId));
  c_alive_nodes.set(nodeId);

  signal->theData[0] = nodeId;
  signal->theData[1] = reference();
  sendSignal(senderRef, GSN_INCL_NODECONF, signal, 2, JBB);
}

void
Dbspj::execNODE_FAILREP(Signal* signal)
{
  jamEntry();

  const NodeFailRep * rep = (NodeFailRep*)signal->getDataPtr();
  NdbNodeBitmask failed;
  failed.assign(NdbNodeBitmask::Size, rep->theNodes);

  c_alive_nodes.bitANDC(failed);

  /* Clean up possibly fragmented signals being received or sent */
  for (Uint32 node = 1; node < MAX_NDB_NODES; node++)
  {
    if (failed.get(node))
    {
      jam();
      simBlockNodeFailure(signal, node);
    }//if
  }//for

  signal->theData[0] = 1;
  signal->theData[1] = 0;
  failed.copyto(NdbNodeBitmask::Size, signal->theData + 2);
  sendSignal(reference(), GSN_CONTINUEB, signal, 2 + NdbNodeBitmask::Size,
             JBB);
}

void
Dbspj::execAPI_FAILREQ(Signal* signal)
{
  jamEntry();
  Uint32 failedApiNode = signal->theData[0];
  Uint32 ref = signal->theData[1];

  /**
   * We only need to care about lookups
   *   as SCAN's are aborted by DBTC
   *
   * As SPJ does not receive / send fragmented signals 
   *   directly to API nodes, simBlockNodeFailure()
   *   should not really be required - assert this.
   */
  Uint32 elementsCleaned = simBlockNodeFailure(signal, failedApiNode);
  ndbassert(elementsCleaned == 0); // As SPJ has no fragmented API signals
  (void) elementsCleaned;          // Avoid compiler error

  signal->theData[0] = failedApiNode;
  signal->theData[1] = reference();
  sendSignal(ref, GSN_API_FAILCONF, signal, 2, JBB);
}

void
Dbspj::execCONTINUEB(Signal* signal)
{
  jamEntry();
  switch(signal->theData[0]) {
  case 0:
    releaseGlobal(signal);
    return;
  case 1:
    nodeFail_checkRequests(signal);
    return;
  case 2:
    nodeFail_checkRequests(signal);
    return;
  case 3:
  {
    Ptr<TreeNode> treeNodePtr;
    Ptr<Request> requestPtr;
    m_treenode_pool.getPtr(treeNodePtr, signal->theData[1]);
    m_request_pool.getPtr(requestPtr, treeNodePtr.p->m_requestPtrI);
    scanindex_sendDihGetNodesReq(signal, requestPtr, treeNodePtr);
    checkPrepareComplete(signal, requestPtr, 1);
    return;
  }
  }

  ndbrequire(false);
}

void
Dbspj::nodeFail_checkRequests(Signal* signal)
{
  jam();
  const Uint32 type = signal->theData[0];
  const Uint32 bucket = signal->theData[1];

  NdbNodeBitmask failed;
  failed.assign(NdbNodeBitmask::Size, signal->theData+2);

  Request_iterator iter;
  Request_hash * hash;
  switch(type){
  case 1:
    hash = &m_lookup_request_hash;
    break;
  case 2:
    hash = &m_scan_request_hash;
    break;
  }
  hash->next(bucket, iter);

  const Uint32 RT_BREAK = 64;
  for(Uint32 i = 0; (i<RT_BREAK || iter.bucket == bucket) &&
        !iter.curr.isNull(); i++)
  {
    jam();

    Ptr<Request> requestPtr = iter.curr;
    hash->next(iter);
    i += nodeFail(signal, requestPtr, failed);
  }

  if (!iter.curr.isNull())
  {
    jam();
    signal->theData[0] = type;
    signal->theData[1] = bucket;
    failed.copyto(NdbNodeBitmask::Size, signal->theData+2);
    sendSignal(reference(), GSN_CONTINUEB, signal, 2 + NdbNodeBitmask::Size,
               JBB);
  }
  else if (type == 1)
  {
    jam();
    signal->theData[0] = 2;
    signal->theData[1] = 0;
    failed.copyto(NdbNodeBitmask::Size, signal->theData+2);
    sendSignal(reference(), GSN_CONTINUEB, signal, 2 + NdbNodeBitmask::Size,
               JBB);
  }
  else if (type == 2)
  {
    jam();
  }
}

/**
 * MODULE LQHKEYREQ
 */
void Dbspj::execLQHKEYREQ(Signal* signal)
{
  jamEntry();
  c_Counters.incr_counter(CI_READS_RECEIVED, 1);

  if (ERROR_INSERTED(17014))
  {
    ndbrequire(refToNode(signal->getSendersBlockRef()) == getOwnNodeId());
  }

  const LqhKeyReq* req = reinterpret_cast<const LqhKeyReq*>(signal->getDataPtr());

  /**
   * #0 - KEYINFO contains key for first operation (used for hash in TC)
   * #1 - ATTRINFO contains tree + parameters
   *      (unless StoredProcId is set, when only paramters are sent,
   *       but this is not yet implemented)
   */
  SegmentedSectionPtr attrPtr;
  SectionHandle handle = SectionHandle(this, signal);
  handle.getSection(attrPtr, LqhKeyReq::AttrInfoSectionNum);
  const Uint32 keyPtrI = handle.m_ptr[LqhKeyReq::KeyInfoSectionNum].i;

  Uint32 err;
  Ptr<Request> requestPtr(0, RNIL);
  do
  {
    ArenaHead ah;
    err = DbspjErr::OutOfQueryMemory;
    if (unlikely(!m_arenaAllocator.seize(ah)))
      break;

    if (ERROR_INSERTED_CLEAR(17001))
    {
      jam();
      ndbout_c("Injecting OutOfQueryMem error 17001 at line %d file %s",
                __LINE__,  __FILE__);
      break;
    }
    if (unlikely(!m_request_pool.seize(ah, requestPtr)))
    {
      jam();
      break;
    }
    new (requestPtr.p) Request(ah);
    do_init(requestPtr.p, req, signal->getSendersBlockRef());

    Uint32 len_cnt;

    {
      SectionReader r0(attrPtr, getSectionSegmentPool());

      err = DbspjErr::ZeroLengthQueryTree;
      if (unlikely(!r0.getWord(&len_cnt)))
        break;
    }

    Uint32 len = QueryTree::getLength(len_cnt);
    Uint32 cnt = QueryTree::getNodeCnt(len_cnt);

    {
      SectionReader treeReader(attrPtr, getSectionSegmentPool());
      SectionReader paramReader(attrPtr, getSectionSegmentPool());
      paramReader.step(len); // skip over tree to parameters

      Build_context ctx;
      ctx.m_resultRef = req->variableData[0];
      ctx.m_savepointId = req->savePointId;
      ctx.m_scanPrio = 1;
      ctx.m_start_signal = signal;
      ctx.m_senderRef = signal->getSendersBlockRef();

      err = build(ctx, requestPtr, treeReader, paramReader);
      if (unlikely(err != 0))
        break;

      /**
       * Root TreeNode in Request takes ownership of keyPtr
       * section when build has completed.
       * We are done with attrPtr which is now released.
       */
      Ptr<TreeNode> rootNodePtr = ctx.m_node_list[0];
      rootNodePtr.p->m_send.m_keyInfoPtrI = keyPtrI;
      release(attrPtr);
      handle.clear();
    }

    /**
     * Store request in list(s)/hash(es)
     */
    store_lookup(requestPtr);

    /**
     * A query being shipped as a LQHKEYREQ may return at most a row
     * per operation i.e be a (multi-)lookup 
     */
    if (ERROR_INSERTED_CLEAR(17013) ||
        unlikely(!requestPtr.p->isLookup() || requestPtr.p->m_node_cnt != cnt))
    {
      jam();
      err = DbspjErr::InvalidRequest;
      break;
    }

    prepare(signal, requestPtr);
    checkPrepareComplete(signal, requestPtr);
    return;
  } while (0);

  /**
   * Error handling below,
   *  'err' should contain error code.
   */
  ndbassert(err != 0);
  if (!requestPtr.isNull())
  {
    jam();
    cleanup(requestPtr);
  }
  releaseSections(handle);  // a NOOP, if we reached 'handle.clear()' above
  handle_early_lqhkey_ref(signal, req, err);
}

void
Dbspj::do_init(Request* requestP, const LqhKeyReq* req, Uint32 senderRef)
{
  requestP->m_bits = 0;
  requestP->m_errCode = 0;
  requestP->m_state = Request::RS_BUILDING;
  requestP->m_node_cnt = 0;
  requestP->m_cnt_active = 0;
  requestP->m_rows = 0;
  requestP->m_active_nodes.clear();
  requestP->m_completed_nodes.clear();
  requestP->m_outstanding = 0;
  requestP->m_transId[0] = req->transId1;
  requestP->m_transId[1] = req->transId2;
  requestP->m_rootFragId = LqhKeyReq::getFragmentId(req->fragmentData);
  bzero(requestP->m_lookup_node_data, sizeof(requestP->m_lookup_node_data));
#ifdef SPJ_TRACE_TIME
  requestP->m_cnt_batches = 0;
  requestP->m_sum_rows = 0;
  requestP->m_sum_running = 0;
  requestP->m_sum_waiting = 0;
  requestP->m_save_time = NdbTick_getCurrentTicks();
#endif
  const Uint32 reqInfo = req->requestInfo;
  Uint32 tmp = req->clientConnectPtr;
  if (LqhKeyReq::getDirtyFlag(reqInfo) &&
      LqhKeyReq::getOperation(reqInfo) == ZREAD)
  {
    jam();

    ndbrequire(LqhKeyReq::getApplicationAddressFlag(reqInfo));
    //const Uint32 apiRef   = lqhKeyReq->variableData[0];
    //const Uint32 apiOpRec = lqhKeyReq->variableData[1];
    tmp = req->variableData[1];
    requestP->m_senderData = tmp;
    requestP->m_senderRef = senderRef;
  }
  else
  {
    if (LqhKeyReq::getSameClientAndTcFlag(reqInfo) == 1)
    {
      if (LqhKeyReq::getApplicationAddressFlag(reqInfo))
        tmp = req->variableData[2];
      else
        tmp = req->variableData[0];
    }
    requestP->m_senderData = tmp;
    requestP->m_senderRef = senderRef;
  }
  requestP->m_rootResultData = tmp;
}

void
Dbspj::store_lookup(Ptr<Request> requestPtr)
{
  ndbassert(requestPtr.p->isLookup());
  Ptr<Request> tmp;
  bool found = m_lookup_request_hash.find(tmp, *requestPtr.p);
  ndbrequire(found == false);
  m_lookup_request_hash.add(requestPtr);
}

void
Dbspj::handle_early_lqhkey_ref(Signal* signal,
                               const LqhKeyReq * lqhKeyReq,
                               Uint32 err)
{
  /**
   * Error path...
   */
  ndbrequire(err);
  const Uint32 reqInfo = lqhKeyReq->requestInfo;
  const Uint32 transid[2] = { lqhKeyReq->transId1, lqhKeyReq->transId2 };

  if (LqhKeyReq::getDirtyFlag(reqInfo) &&
      LqhKeyReq::getOperation(reqInfo) == ZREAD)
  {
    jam();
    /* Dirty read sends TCKEYREF direct to client, and nothing to TC */
    ndbrequire(LqhKeyReq::getApplicationAddressFlag(reqInfo));
    const Uint32 apiRef   = lqhKeyReq->variableData[0];
    const Uint32 apiOpRec = lqhKeyReq->variableData[1];

    TcKeyRef* const tcKeyRef = reinterpret_cast<TcKeyRef*>(signal->getDataPtrSend());

    tcKeyRef->connectPtr = apiOpRec;
    tcKeyRef->transId[0] = transid[0];
    tcKeyRef->transId[1] = transid[1];
    tcKeyRef->errorCode = err;
    sendTCKEYREF(signal, apiRef, signal->getSendersBlockRef());
  }
  else
  {
    jam();
    const Uint32 returnref = signal->getSendersBlockRef();
    const Uint32 clientPtr = lqhKeyReq->clientConnectPtr;

    Uint32 TcOprec = clientPtr;
    if (LqhKeyReq::getSameClientAndTcFlag(reqInfo) == 1)
    {
      if (LqhKeyReq::getApplicationAddressFlag(reqInfo))
        TcOprec = lqhKeyReq->variableData[2];
      else
        TcOprec = lqhKeyReq->variableData[0];
    }

    LqhKeyRef* const ref = reinterpret_cast<LqhKeyRef*>(signal->getDataPtrSend());
    ref->userRef = clientPtr;
    ref->connectPtr = TcOprec;
    ref->errorCode = err;
    ref->transId1 = transid[0];
    ref->transId2 = transid[1];
    sendSignal(returnref, GSN_LQHKEYREF, signal,
               LqhKeyRef::SignalLength, JBB);
  }
}

void
Dbspj::sendTCKEYREF(Signal* signal, Uint32 ref, Uint32 routeRef)
{
  const Uint32 nodeId = refToNode(ref);
  const bool connectedToNode = getNodeInfo(nodeId).m_connected;

  if (likely(connectedToNode))
  {
    jam();
    sendSignal(ref, GSN_TCKEYREF, signal, TcKeyRef::SignalLength, JBB);
  }
  else
  {
    jam();
    memmove(signal->theData+25, signal->theData, 4*TcKeyRef::SignalLength);
    RouteOrd* ord = (RouteOrd*)signal->getDataPtrSend();
    ord->dstRef = ref;
    ord->srcRef = reference();
    ord->gsn = GSN_TCKEYREF;
    ord->cnt = 0;
    LinearSectionPtr ptr[3];
    ptr[0].p = signal->theData+25;
    ptr[0].sz = TcKeyRef::SignalLength;
    sendSignal(routeRef, GSN_ROUTE_ORD, signal, RouteOrd::SignalLength, JBB,
               ptr, 1);
  }
}

void
Dbspj::sendTCKEYCONF(Signal* signal, Uint32 len, Uint32 ref, Uint32 routeRef)
{
  const Uint32 nodeId = refToNode(ref);
  const bool connectedToNode = getNodeInfo(nodeId).m_connected;

  if (likely(connectedToNode))
  {
    jam();
    sendSignal(ref, GSN_TCKEYCONF, signal, len, JBB);
  }
  else
  {
    jam();
    memmove(signal->theData+25, signal->theData, 4*len);
    RouteOrd* ord = (RouteOrd*)signal->getDataPtrSend();
    ord->dstRef = ref;
    ord->srcRef = reference();
    ord->gsn = GSN_TCKEYCONF;
    ord->cnt = 0;
    LinearSectionPtr ptr[3];
    ptr[0].p = signal->theData+25;
    ptr[0].sz = len;
    sendSignal(routeRef, GSN_ROUTE_ORD, signal, RouteOrd::SignalLength, JBB,
               ptr, 1);
  }
}

/**
 * END - MODULE LQHKEYREQ
 */


/**
 * MODULE SCAN_FRAGREQ
 */
void
Dbspj::execSCAN_FRAGREQ(Signal* signal)
{
  jamEntry();

  /* Reassemble if the request was fragmented */
  if (!assembleFragments(signal))
  {
    jam();
    return;
  }

  if (ERROR_INSERTED(17014))
  {
    ndbrequire(refToNode(signal->getSendersBlockRef()) == getOwnNodeId());
  }

  const ScanFragReq * req = (ScanFragReq *)&signal->theData[0];

#ifdef DEBUG_SCAN_FRAGREQ
  ndbout_c("Incomming SCAN_FRAGREQ ");
  printSCAN_FRAGREQ(stdout, signal->getDataPtrSend(),
                    ScanFragReq::SignalLength + 2,
                    DBLQH);
#endif

  /**
   * #0 - ATTRINFO contains tree + parameters
   *      (unless StoredProcId is set, when only paramters are sent,
   *       but this is not yet implemented)
   * #1 - KEYINFO if first op is index scan - contains bounds for first scan
   *              if first op is lookup - contains keyinfo for lookup
   */
  SectionHandle handle = SectionHandle(this, signal);
  SegmentedSectionPtr attrPtr;
  handle.getSection(attrPtr, ScanFragReq::AttrInfoSectionNum);

  Uint32 err;
  Ptr<Request> requestPtr(0, RNIL);
  do
  {
    ArenaHead ah;
    err = DbspjErr::OutOfQueryMemory;
    if (unlikely(!m_arenaAllocator.seize(ah)))
      break;

    if (ERROR_INSERTED_CLEAR(17002))
    {
      ndbout_c("Injecting OutOfQueryMem error 17002 at line %d file %s",
                __LINE__,  __FILE__);
      jam();
      break;
    }
    if (unlikely(!m_request_pool.seize(ah, requestPtr)))
    {
      jam();
      break;
    }
    new (requestPtr.p) Request(ah);
    do_init(requestPtr.p, req, signal->getSendersBlockRef());

    Uint32 len_cnt;
    {
      SectionReader r0(attrPtr, getSectionSegmentPool());
      err = DbspjErr::ZeroLengthQueryTree;
      if (unlikely(!r0.getWord(&len_cnt)))
        break;
    }

    Uint32 len = QueryTree::getLength(len_cnt);
    Uint32 cnt = QueryTree::getNodeCnt(len_cnt);

    {
      SectionReader treeReader(attrPtr, getSectionSegmentPool());
      SectionReader paramReader(attrPtr, getSectionSegmentPool());
      paramReader.step(len); // skip over tree to parameters

      Build_context ctx;
      ctx.m_resultRef = req->resultRef;
      ctx.m_scanPrio = ScanFragReq::getScanPrio(req->requestInfo);
      ctx.m_savepointId = req->savePointId;
      ctx.m_batch_size_rows = req->batch_size_rows;
      ctx.m_start_signal = signal;
      ctx.m_senderRef = signal->getSendersBlockRef();

      err = build(ctx, requestPtr, treeReader, paramReader);
      if (unlikely(err != 0))
        break;

      /**
       * Root TreeNode in Request takes ownership of keyPtr
       * section when build has completed.
       * We are done with attrPtr which is now released.
       */
      Ptr<TreeNode> rootNodePtr = ctx.m_node_list[0];
      if (handle.m_cnt > 1)
      {
        jam();
        const Uint32 keyPtrI = handle.m_ptr[ScanFragReq::KeyInfoSectionNum].i;
        rootNodePtr.p->m_send.m_keyInfoPtrI = keyPtrI;
      }
      release(attrPtr);
      handle.clear();
    }

    /**
     * Store request in list(s)/hash(es)
     */
    store_scan(requestPtr);

    if (ERROR_INSERTED_CLEAR(17013) ||
        unlikely(!requestPtr.p->isScan() || requestPtr.p->m_node_cnt != cnt))
    {
      jam();
      err = DbspjErr::InvalidRequest;
      break;
    }

    prepare(signal, requestPtr);
    checkPrepareComplete(signal, requestPtr);
    return;
  } while (0);

  /**
   * Error handling below,
   *  'err' should contain error code.
   */
  ndbassert(err != 0);
  if (!requestPtr.isNull())
  {
    jam();
    cleanup(requestPtr);
  }
  releaseSections(handle);  // a NOOP, if we reached 'handle.clear()' above
  handle_early_scanfrag_ref(signal, req, err);
}

void
Dbspj::do_init(Request* requestP, const ScanFragReq* req, Uint32 senderRef)
{
  requestP->m_bits = 0;
  requestP->m_errCode = 0;
  requestP->m_state = Request::RS_BUILDING;
  requestP->m_node_cnt = 0;
  requestP->m_cnt_active = 0;
  requestP->m_rows = 0;
  requestP->m_active_nodes.clear();
  requestP->m_completed_nodes.clear();
  requestP->m_outstanding = 0;
  requestP->m_senderRef = senderRef;
  requestP->m_senderData = req->senderData;
  requestP->m_transId[0] = req->transId1;
  requestP->m_transId[1] = req->transId2;
  requestP->m_rootResultData = req->resultData;
  requestP->m_rootFragId = req->fragmentNoKeyLen;
  bzero(requestP->m_lookup_node_data, sizeof(requestP->m_lookup_node_data));
#ifdef SPJ_TRACE_TIME
  requestP->m_cnt_batches = 0;
  requestP->m_sum_rows = 0;
  requestP->m_sum_running = 0;
  requestP->m_sum_waiting = 0;
  requestP->m_save_time = NdbTick_getCurrentTicks();
#endif
}

void
Dbspj::store_scan(Ptr<Request> requestPtr)
{
  ndbassert(requestPtr.p->isScan());
  Ptr<Request> tmp;
  bool found = m_scan_request_hash.find(tmp, *requestPtr.p);
  ndbrequire(found == false);
  m_scan_request_hash.add(requestPtr);
}

void
Dbspj::handle_early_scanfrag_ref(Signal* signal,
                                 const ScanFragReq * _req,
                                 Uint32 err)
{
  ScanFragReq req = *_req;
  Uint32 senderRef = signal->getSendersBlockRef();

  ScanFragRef * ref = (ScanFragRef*)&signal->theData[0];
  ref->senderData = req.senderData;
  ref->transId1 = req.transId1;
  ref->transId2 = req.transId2;
  ref->errorCode = err;
  sendSignal(senderRef, GSN_SCAN_FRAGREF, signal,
             ScanFragRef::SignalLength, JBB);
}

/**
 * END - MODULE SCAN_FRAGREQ
 */

/**
 * MODULE GENERIC
 */
Uint32
Dbspj::build(Build_context& ctx,
             Ptr<Request> requestPtr,
             SectionReader & tree,
             SectionReader & param)
{
  Uint32 tmp0, tmp1;
  Uint32 err = DbspjErr::ZeroLengthQueryTree;
  ctx.m_cnt = 0;
  ctx.m_scan_cnt = 0;

  tree.getWord(&tmp0);
  Uint32 loop = QueryTree::getNodeCnt(tmp0);

  DEBUG("::build()");
  err = DbspjErr::InvalidTreeNodeCount;
  if (loop == 0 || loop > NDB_SPJ_MAX_TREE_NODES)
  {
    jam();
    goto error;
  }

  while (ctx.m_cnt < loop)
  {
    DEBUG(" - loop " << ctx.m_cnt << " pos: " << tree.getPos().currPos);
    tree.peekWord(&tmp0);
    param.peekWord(&tmp1);
    Uint32 node_op = QueryNode::getOpType(tmp0);
    Uint32 node_len = QueryNode::getLength(tmp0);
    Uint32 param_op = QueryNodeParameters::getOpType(tmp1);
    Uint32 param_len = QueryNodeParameters::getLength(tmp1);

    err = DbspjErr::QueryNodeTooBig;
    if (unlikely(node_len >= NDB_ARRAY_SIZE(m_buffer0)))
    {
      jam();
      goto error;
    }

    err = DbspjErr::QueryNodeParametersTooBig;
    if (unlikely(param_len >= NDB_ARRAY_SIZE(m_buffer1)))
    {
      jam();
      goto error;
    }

    err = DbspjErr::InvalidTreeNodeSpecification;
    if (unlikely(tree.getWords(m_buffer0, node_len) == false))
    {
      jam();
      goto error;
    }

    err = DbspjErr::InvalidTreeParametersSpecification;
    if (unlikely(param.getWords(m_buffer1, param_len) == false))
    {
      jam();
      goto error;
    }

#if defined(DEBUG_LQHKEYREQ) || defined(DEBUG_SCAN_FRAGREQ)
    printf("node: ");
    for (Uint32 i = 0; i<node_len; i++)
      printf("0x%.8x ", m_buffer0[i]);
    printf("\n");

    printf("param: ");
    for (Uint32 i = 0; i<param_len; i++)
      printf("0x%.8x ", m_buffer1[i]);
    printf("\n");
#endif

    err = DbspjErr::UnknowQueryOperation;
    if (unlikely(node_op != param_op))
    {
      jam();
      goto error;
    }
    if (ERROR_INSERTED_CLEAR(17006))
    {
      ndbout_c("Injecting UnknowQueryOperation error 17006 at line %d file %s",
                __LINE__,  __FILE__);
      jam();
      goto error;
    }

    const OpInfo* info = getOpInfo(node_op);
    if (unlikely(info == 0))
    {
      jam();
      goto error;
    }

    QueryNode* qn = (QueryNode*)m_buffer0;
    QueryNodeParameters * qp = (QueryNodeParameters*)m_buffer1;
    qn->len = node_len;
    qp->len = param_len;
    err = (this->*(info->m_build))(ctx, requestPtr, qn, qp);
    if (unlikely(err != 0))
    {
      jam();
      goto error;
    }

    /**
     * only first node gets access to signal
     */
    ctx.m_start_signal = 0;

    ndbrequire(ctx.m_cnt < NDB_ARRAY_SIZE(ctx.m_node_list));
    ctx.m_cnt++;
  }
  requestPtr.p->m_node_cnt = ctx.m_cnt;

  if (ctx.m_scan_cnt > 1)
  {
    jam();
    requestPtr.p->m_bits |= Request::RT_MULTI_SCAN;
  }

  // Construct RowBuffers where required
  err = initRowBuffers(requestPtr);
  if (unlikely(err != 0))
  {
    jam();
    goto error;
  }

  return 0;

error:
  jam();
  return err;
}

/**
 * initRowBuffers will decide row-buffering strategy, and init
 * the RowBuffers where required.
 */
Uint32
Dbspj::initRowBuffers(Ptr<Request> requestPtr)
{
  jam();
  /**
   * Execution of scan request requires restrictions
   * of how lookup-children issues their LQHKEYREQs:
   * A large scan result with many parallel lookup
   * siblings can easily flood the job buffers with too many
   * REQs. So we set up an 'execution plan' for how a
   * scan request should be executed:
   *
   * NOTE: It could make sense to do the same for a lookup Req.
   * However, CONF/REF for these leafs operations are not 
   * returned to SPJ. Thus, there are no way to know when
   * the operation has completed, and other operation could
   * be resumed.
   *
   * As a lookup request does not have the same potential for
   * producing lots of LQHKEYREQs, we believe/hope the risk
   * of flooding job buffers for a lookup request can be ignored.
   */
  if (requestPtr.p->isScan())
  {
    jam();
    Ptr<TreeNode> treeRootPtr;
    {
      Local_TreeNode_list list(m_treenode_pool, requestPtr.p->m_nodes);

      list.first(treeRootPtr);   // treeRootPtr is a scan
      ndbrequire(!treeRootPtr.isNull());
    }
    buildExecPlan(requestPtr, treeRootPtr, NullTreeNodePtr);
  }

  /**
   * Init ROW_BUFFERS iff Request has to buffer any rows.
   */
  if (requestPtr.p->m_bits & Request::RT_ROW_BUFFERS)
  {
    jam();

    /**
     * Iff, multi-scan is non-bushy (normal case)
     *   we don't strictly need BUFFER_VAR for RT_ROW_BUFFERS
     *   but could instead pop-row stack frame,
     *     however this is not implemented...
     *
     * so, currently use BUFFER_VAR if 'RT_MULTI_SCAN'
     *
     * NOTE: This should easily be solvable by having a 
     *       RowBuffer for each TreeNode instead
     */
    if (requestPtr.p->m_bits & Request::RT_MULTI_SCAN)
    {
      jam();
      requestPtr.p->m_rowBuffer.init(BUFFER_VAR);
    }
    else
    {
      jam();
      requestPtr.p->m_rowBuffer.init(BUFFER_STACK);
    }

    Local_TreeNode_list list(m_treenode_pool, requestPtr.p->m_nodes);
    Ptr<TreeNode> treeNodePtr;
    for (list.first(treeNodePtr); !treeNodePtr.isNull(); list.next(treeNodePtr))
    {
      jam();
      ndbassert(treeNodePtr.p->m_batch_size > 0);
      /**
       * Construct a List or Map RowCollection for those TreeNodes
       * requiring rows to be buffered.
       */
      if (treeNodePtr.p->m_bits & TreeNode::T_ROW_BUFFER_MAP)
      {
        jam();
        treeNodePtr.p->m_rows.construct (RowCollection::COLLECTION_MAP,
                                         requestPtr.p->m_rowBuffer,
                                         treeNodePtr.p->m_batch_size);
      }
      else if (treeNodePtr.p->m_bits & TreeNode::T_ROW_BUFFER)
      {
        jam();
        treeNodePtr.p->m_rows.construct (RowCollection::COLLECTION_LIST,
                                         requestPtr.p->m_rowBuffer,
                                         treeNodePtr.p->m_batch_size);
      }
    }
  }

  return 0;
} // Dbspj::initRowBuffers

/**
 * buildExecPlan():
 *   Decides the order/pace in which the different
 *   TreeNodes should be executed.
 *   Currently it is only used to insert sequentialization point in
 *   the execution of bushy lookup-child nodes. (aka star-join).
 *   This is done in order to avoid too many LQHKEYREQ-signals to
 *   be sent which could overflow the job buffers.
 *
 *   For each branch of TreeNodes starting with a scan, we identify
 *   any 'bushines' among its lookup children. We set up a left -> right
 *   execution order among these such that:
 *    - A child lookup operation can not be REQuested before we
 *      either has executed a TRANSID_AI from the scan parent,
 *      or executed a CONF / REF from another lookup child.
 *    - When a lookup CONF or REF is executed, its TreeNode is 
 *      annotated with 'resume' info which decides if/which TreeNode
 *      we should execute next.
 *
 *   This will maintain a strict 1:1 fanout between incomming rows
 *   being processed, and new row REQuest being produced.
 *   Thus avoiding that large scan result will flood the jobb buffers 
 *   with too many lookup requests.
 *
 * FUTURE:
 *   For join children where child execution now is T_EXEC_SEQUENTIAL,
 *   it should be relatively simple to extend SPJ to do 'inner join'.
 *   As we at these sequential point knows wheteher the previous
 *   joined children didn't found any matches, we can skip REQuesting
 *   rows from other children having the same parent row.
 */
void
Dbspj::buildExecPlan(Ptr<Request>  requestPtr,
                     Ptr<TreeNode> treeNodePtr,
                     Ptr<TreeNode> nextLookup)
{
  Uint32 lookupChildren[NDB_SPJ_MAX_TREE_NODES];
  Uint32 lookupChildCnt = 0;

  /**
   * Need to iterate lookup childs in reverse order to set up 'next'
   * operations. As this is not possible throught ConstDataBufferIterator,
   * store any lookup childs into temp array childPtrI[].
   * Scan childs are parents of new 'scan -> lookup' branches.
   */
  {
    LocalArenaPoolImpl pool(requestPtr.p->m_arena, m_dependency_map_pool);
    Local_dependency_map childList(pool, treeNodePtr.p->m_dependent_nodes);
    Dependency_map::ConstDataBufferIterator it;
    for (childList.first(it); !it.isNull(); childList.next(it))
    {
      jam();
      Ptr<TreeNode> childPtr;
      m_treenode_pool.getPtr(childPtr, *it.data);

      if (childPtr.p->m_info == &g_LookupOpInfo)
      {
        jam();
        lookupChildren[lookupChildCnt++] = *it.data;
      }
      else
      {
        // Build a new plan starting from this scan operation
        jam();
        buildExecPlan(requestPtr, childPtr, NullTreeNodePtr);
      }
    }
  }

  /**
   * Lookup children might have to wait for previous LQHKEYREQs to
   * complete before they are allowed to send their own requests.
   * (In order to not overfill jobb buffers)
   */
  if (treeNodePtr.p->m_info == &g_LookupOpInfo &&
      !nextLookup.isNull())
  {
    jam();
    /**
     * Annotate that:
     *  - 'nextLookup' is not allowed to start immediately.
     *  - 'treeNode' restart 'nextLookup' when it completes 
     */
    nextLookup.p->m_bits |= TreeNode::T_EXEC_SEQUENTIAL;

    if (lookupChildCnt==0)  //'isLeaf() or only scan children
    {
      jam();
      treeNodePtr.p->m_resumeEvents = TreeNode::TN_RESUME_CONF |
                                      TreeNode::TN_RESUME_REF;
      DEBUG("ExecPlan: 'REF/CONF' from node " << treeNodePtr.p->m_node_no
         << " resumes node " << nextLookup.p->m_node_no);
    }
    else
    {
      /**
       * Will REQuest from one of its child lookups if CONF,
       * so we don't resume another TreeNode in addition.
       */
      jam();
      treeNodePtr.p->m_resumeEvents = TreeNode::TN_RESUME_REF;
      DEBUG("ExecPlan: 'REF' from node " << treeNodePtr.p->m_node_no
         << " resumes node " << nextLookup.p->m_node_no);
    }
    treeNodePtr.p->m_resumePtrI = nextLookup.i;

    /**
     * When we T_EXEC_SEQUENTIAL, TreeNode will iterate its
     * parent rows in order to create new REQ's as previous
     * are completed (CONF or REF).
     *  - Prepare RowIterator for parent rows
     *  - Buffer rows to be iterated in the parent node 
     */
    {
      jam();

      ndbassert(nextLookup.p->m_parentPtrI != RNIL);
      Ptr<TreeNode> parentPtr;
      m_treenode_pool.getPtr(parentPtr, nextLookup.p->m_parentPtrI);
      parentPtr.p->m_bits |= TreeNode::T_ROW_BUFFER
                           | TreeNode::T_ROW_BUFFER_MAP;
      requestPtr.p->m_bits |= Request::RT_ROW_BUFFERS;

      DEBUG("ExecPlan: rows from node " << parentPtr.p->m_node_no
         << " are buffered");
    }
  }

  /**
   * Recursively build exec. plan for any lookup child.
   */
  for (int i = lookupChildCnt-1; i >= 0; i--)
  {
    jam();
    Ptr<TreeNode> childPtr;
    m_treenode_pool.getPtr(childPtr, lookupChildren[i]);
    ndbassert(childPtr.p->m_info == &g_LookupOpInfo);

    buildExecPlan(requestPtr, childPtr, nextLookup);
    nextLookup = childPtr;
  }
} // Dbspj::buildExecPlan

Uint32
Dbspj::createNode(Build_context& ctx, Ptr<Request> requestPtr,
                  Ptr<TreeNode> & treeNodePtr)
{
  /**
   * In the future, we can have different TreeNode-allocation strategies
   *   that can be setup using the Build_context
   *
   */
  if (ERROR_INSERTED_CLEAR(17005))
  {
    ndbout_c("Injecting OutOfOperations error 17005 at line %d file %s",
             __LINE__,  __FILE__);
    jam();
    return DbspjErr::OutOfOperations;
  }
  if (m_treenode_pool.seize(requestPtr.p->m_arena, treeNodePtr))
  {
    DEBUG("createNode - seize -> ptrI: " << treeNodePtr.i);
    new (treeNodePtr.p) TreeNode(requestPtr.i);
    ctx.m_node_list[ctx.m_cnt] = treeNodePtr;
    Local_TreeNode_list list(m_treenode_pool, requestPtr.p->m_nodes);
    list.addLast(treeNodePtr);
    treeNodePtr.p->m_node_no = ctx.m_cnt;
    return 0;
  }
  return DbspjErr::OutOfOperations;
}

/**
 * Depending on query type, a 'prepare' phase might be required
 * before starting the real data retrieval from the query.
 *
 * All ::exec<FOO> methods handling replies related to the query
 * prepare phase, should call ::checkPrepareComplete() before
 * they return.
 */
void
Dbspj::prepare(Signal* signal,
               Ptr<Request> requestPtr)
{
  Uint32 err = 0;
  if (requestPtr.p->m_bits & Request::RT_NEED_PREPARE)
  {
    jam();
    requestPtr.p->m_outstanding = 0;
    requestPtr.p->m_state = Request::RS_PREPARING;

    Ptr<TreeNode> nodePtr;
    Local_TreeNode_list list(m_treenode_pool, requestPtr.p->m_nodes);
    for (list.first(nodePtr); !nodePtr.isNull(); list.next(nodePtr))
    {
      jam();
      /**
       * Verify existence of all involved tables.
       */
      err = checkTableError(nodePtr);
      if (unlikely(err))
      {
        jam();
        break;
      }
      ndbrequire(nodePtr.p->m_info != 0);
      if (nodePtr.p->m_info->m_prepare != 0)
      {
        jam();
        (this->*(nodePtr.p->m_info->m_prepare))(signal, requestPtr, nodePtr);
      }
    }

    /**
     * preferably RT_NEED_PREPARE should only be set if blocking
     * calls are used, in which case m_outstanding should have been increased
     */
    ndbassert(err || requestPtr.p->m_outstanding);
  }
  if (unlikely(err))
  {
    jam();
    abort(signal, requestPtr, err);
    return;
  }
}

/**
 * Check if all outstanding 'prepare' work has completed.
 * After prepare completion, start the query itself.
 *
 * A prepare completion could also complete the entire request.
 * Thus, checkBatchComplete() is also checked as part of
 * prepare completion.
 */
void
Dbspj::checkPrepareComplete(Signal* signal, Ptr<Request> requestPtr)
{
  if (requestPtr.p->m_outstanding > 0)
  {
    return;
  }

  do //To simplify error/exit handling, no real loop
  {
    jam();
    if (unlikely((requestPtr.p->m_state & Request::RS_ABORTING) != 0))
    {
      jam();
      break;
    }

    Ptr<TreeNode> nodePtr;
    {
      Local_TreeNode_list list(m_treenode_pool, requestPtr.p->m_nodes);
      ndbrequire(list.first(nodePtr));
    }
    Uint32 err = checkTableError(nodePtr);
    if (unlikely(err != 0))
    {
      jam();
      abort(signal, requestPtr, err);
      break;
    }

    requestPtr.p->m_state = Request::RS_RUNNING;
    ndbrequire(nodePtr.p->m_info != 0 && nodePtr.p->m_info->m_start != 0);
    (this->*(nodePtr.p->m_info->m_start))(signal, requestPtr, nodePtr);
  }
  while (0);

  //Possibly completed (or failed) entire request.
  checkBatchComplete(signal, requestPtr);
}

/**
 * Check if all outstanding work for 'Request' has completed.
 *
 * All ::exec<FOO> methods handling replies related to query
 * execution, *must* call ::checkBatchComplete() before returning.
 */
void
Dbspj::checkBatchComplete(Signal* signal, Ptr<Request> requestPtr)
{
  if (unlikely(requestPtr.p->m_outstanding == 0))
  {
    jam();
    batchComplete(signal, requestPtr);
  }
}

/**
 * Request has completed all outstanding work.
 * Signal API about completion status and cleanup
 * resources if appropriate.
 *
 * NOTE: A Request might ::batchComplete() twice if
 * a completion phase is required. It will then be called
 * the last time from ::complete()
 */
void
Dbspj::batchComplete(Signal* signal, Ptr<Request> requestPtr)
{
  ndbrequire(requestPtr.p->m_outstanding == 0); // "definition" of batchComplete

  bool is_complete = requestPtr.p->m_cnt_active == 0;
  bool need_complete_phase = requestPtr.p->m_bits & Request::RT_NEED_COMPLETE;

  if (requestPtr.p->isLookup())
  {
    ndbassert(requestPtr.p->m_cnt_active == 0);
  }

  if (!is_complete || (is_complete && need_complete_phase == false))
  {
    /**
     * one batch complete, and either
     *   - request not complete
     *   - or not complete_phase needed
     */
    jam();

    if ((requestPtr.p->m_state & Request::RS_ABORTING) != 0)
    {
      ndbassert(is_complete);
    }

    prepareNextBatch(signal, requestPtr);
    sendConf(signal, requestPtr, is_complete);
  }
  else if (is_complete && need_complete_phase)
  {
    jam();
    /**
     * run complete-phase
     */
    complete(signal, requestPtr);
    return;
  }

  if (requestPtr.p->m_cnt_active == 0)
  {
    jam();
    /**
     * Entire Request completed
     */
    cleanup(requestPtr);
  }
  else
  {
    jam();
    /**
     * Cleanup the TreeNode branches getting another
     * batch of result rows.
     */
    cleanupBatch(requestPtr);
  }
}

/**
 * Locate next TreeNode(s) to retrieve more rows from.
 *
 *   Calculate set of the 'm_active_nodes' we will receive from in NEXTREQ.
 *   Add these TreeNodes to the cursor list to be iterated.
 */
void
Dbspj::prepareNextBatch(Signal* signal, Ptr<Request> requestPtr)
{
  requestPtr.p->m_cursor_nodes.init();
  requestPtr.p->m_active_nodes.clear();

  if (requestPtr.p->m_cnt_active == 0)
  {
    jam();
    return;
  }

  DEBUG("prepareNextBatch, request: " << requestPtr.i);

  if (requestPtr.p->m_bits & Request::RT_REPEAT_SCAN_RESULT)
  {
    /**
     * If REPEAT_SCAN_RESULT we handle bushy scans by return more *new* rows
     * from only one of the active child scans. If there are multiple 
     * bushy scans not being able to return their current result set in 
     * a single batch, result sets from the other child scans are repeated
     * until all rows has been returned to the API client.
     *
     * Hence, the cross joined results from the bushy scans are partly
     * produced within the SPJ block on a 'batchsize granularity', 
     * and partly is the responsibility of the API-client by iterating
     * the result rows within the current result batches.
     * (Opposed to non-REPEAT_SCAN_RESULT, the client only have to care about 
     *  the current batched rows - no buffering is required)
     */
    jam();
    Ptr<TreeNode> nodePtr;
    Local_TreeNode_list list(m_treenode_pool, requestPtr.p->m_nodes);

    /**
     * Locate last 'TN_ACTIVE' TreeNode which is the only one choosen 
     * to return more *new* rows.
     */
    for (list.last(nodePtr); !nodePtr.isNull(); list.prev(nodePtr))
    {
      if (nodePtr.p->m_state == TreeNode::TN_ACTIVE)
      {
        jam();
        DEBUG("Will fetch more from 'active' m_node_no: " << nodePtr.p->m_node_no);
        /**
         * A later NEXTREQ will request a *new* batch of rows from this TreeNode.
         */
        registerActiveCursor(requestPtr, nodePtr);
        break;
      }
    }

    /**
     *  Restart/repeat other (index scan) child batches which:
     *    - Being 'after' nodePtr located above.
     *    - Not being an ancestor of (depends on) any 'active' TreeNode.
     *      (As these scans are started when rows from these parent nodes
     *      arrives.)
     */
    if (!nodePtr.isNull())
    {
      jam();
      DEBUG("Calculate 'active', w/ cursor on m_node_no: " << nodePtr.p->m_node_no);

      /* Restart any partial index-scans after this 'TN_ACTIVE' TreeNode */
      for (list.next(nodePtr); !nodePtr.isNull(); list.next(nodePtr))
      {
        jam();
        if (!nodePtr.p->m_ancestors.overlaps (requestPtr.p->m_active_nodes))
        {
          jam();
          ndbrequire(nodePtr.p->m_state != TreeNode::TN_ACTIVE);
          ndbrequire(nodePtr.p->m_info != 0);
          if (nodePtr.p->m_info->m_parent_batch_repeat != 0)
          {
            jam();
            (this->*(nodePtr.p->m_info->m_parent_batch_repeat))(signal,
                                                                requestPtr,
                                                                nodePtr);
          }
        }
      }
    } // if (!nodePtr.isNull()
  }
  else  // not 'RT_REPEAT_SCAN_RESULT'
  {
    /**
     * If not REPEAT_SCAN_RESULT multiple active TreeNodes may return their 
     * remaining result simultaneously. In case of bushy-scans, these
     * concurrent result streams are cross joins of each other
     * in SQL terms. In order to produce the cross joined result, it is
     * the responsibility of the API-client to buffer these streams and
     * iterate them to produce the cross join.
     */
    jam();
    Ptr<TreeNode> nodePtr;
    Local_TreeNode_list list(m_treenode_pool, requestPtr.p->m_nodes);
    TreeNodeBitMask ancestors_of_active;

    for (list.last(nodePtr); !nodePtr.isNull(); list.prev(nodePtr))
    {
      /**
       * If we are active (i.e not consumed all rows originating
       *   from parent rows) and we are not in the set of parents 
       *   for any active child:
       *
       * Then, this is a position that execSCAN_NEXTREQ should continue
       */
      if (nodePtr.p->m_state == TreeNode::TN_ACTIVE &&
         !ancestors_of_active.get (nodePtr.p->m_node_no))
      {
        jam();
        DEBUG("Add 'active' m_node_no: " << nodePtr.p->m_node_no);
        registerActiveCursor(requestPtr, nodePtr);
        ancestors_of_active.bitOR(nodePtr.p->m_ancestors);
      }
    }
  } // if (RT_REPEAT_SCAN_RESULT)

  DEBUG("Calculated 'm_active_nodes': " << requestPtr.p->m_active_nodes.rep.data[0]);
}

void
Dbspj::registerActiveCursor(Ptr<Request> requestPtr, Ptr<TreeNode> treeNodePtr)
{
  Uint32 bit = treeNodePtr.p->m_node_no;
  ndbrequire(!requestPtr.p->m_active_nodes.get(bit));
  requestPtr.p->m_active_nodes.set(bit);

  Local_TreeNodeCursor_list list(m_treenode_pool, requestPtr.p->m_cursor_nodes);
#ifdef VM_TRACE
  {
    Ptr<TreeNode> nodePtr;
    for (list.first(nodePtr); !nodePtr.isNull(); list.next(nodePtr))
    {
      ndbrequire(nodePtr.i != treeNodePtr.i);
    }
  }
#endif
  list.addFirst(treeNodePtr);
}

void
Dbspj::sendConf(Signal* signal, Ptr<Request> requestPtr, bool is_complete)
{
  if (requestPtr.p->isScan())
  {
    if (unlikely((requestPtr.p->m_state & Request::RS_WAITING) != 0))
    {
      jam();
      /**
       * We aborted request ourselves (due to node-failure ?)
       *   but TC haven't contacted us...so we can't reply yet...
       */
      ndbrequire(is_complete);
      ndbrequire((requestPtr.p->m_state & Request::RS_ABORTING) != 0);
      return;
    }

    if (requestPtr.p->m_errCode == 0)
    {
      jam();
      ScanFragConf * conf=
        reinterpret_cast<ScanFragConf*>(signal->getDataPtrSend());
      conf->senderData = requestPtr.p->m_senderData;
      conf->transId1 = requestPtr.p->m_transId[0];
      conf->transId2 = requestPtr.p->m_transId[1];
      conf->completedOps = requestPtr.p->m_rows;
      conf->fragmentCompleted = is_complete ? 1 : 0;
      conf->total_len = requestPtr.p->m_active_nodes.rep.data[0];

      c_Counters.incr_counter(CI_SCAN_BATCHES_RETURNED, 1);
      c_Counters.incr_counter(CI_SCAN_ROWS_RETURNED, requestPtr.p->m_rows);

#ifdef SPJ_TRACE_TIME
      const NDB_TICKS now = NdbTick_getCurrentTicks();
      const NDB_TICKS then = requestPtr.p->m_save_time;
      const Uint64 diff = NdbTick_Elapsed(then,now).microSec();

      requestPtr.p->m_sum_rows += requestPtr.p->m_rows;
      requestPtr.p->m_sum_running += Uint32(diff);
      requestPtr.p->m_cnt_batches++;
      requestPtr.p->m_save_time = now;

      if (is_complete)
      {
        Uint32 cnt = requestPtr.p->m_cnt_batches;
        ndbout_c("batches: %u avg_rows: %u avg_running: %u avg_wait: %u",
                 cnt,
                 (requestPtr.p->m_sum_rows / cnt),
                 (requestPtr.p->m_sum_running / cnt),
                 cnt == 1 ? 0 : requestPtr.p->m_sum_waiting / (cnt - 1));
      }
#endif

      /**
       * reset for next batch
       */
      requestPtr.p->m_rows = 0;
      if (!is_complete)
      {
        jam();
        requestPtr.p->m_state |= Request::RS_WAITING;
      }
#ifdef DEBUG_SCAN_FRAGREQ
      ndbout_c("Dbspj::sendConf() sending SCAN_FRAGCONF ");
      printSCAN_FRAGCONF(stdout, signal->getDataPtrSend(),
                         conf->total_len,
                         DBLQH);
#endif
      sendSignal(requestPtr.p->m_senderRef, GSN_SCAN_FRAGCONF, signal,
                 ScanFragConf::SignalLength, JBB);
    }
    else
    {
      jam();
      ndbrequire(is_complete);
      ScanFragRef * ref=
        reinterpret_cast<ScanFragRef*>(signal->getDataPtrSend());
      ref->senderData = requestPtr.p->m_senderData;
      ref->transId1 = requestPtr.p->m_transId[0];
      ref->transId2 = requestPtr.p->m_transId[1];
      ref->errorCode = requestPtr.p->m_errCode;

      sendSignal(requestPtr.p->m_senderRef, GSN_SCAN_FRAGREF, signal,
                 ScanFragRef::SignalLength, JBB);
    }
  }
  else
  {
    ndbassert(is_complete);
    if (requestPtr.p->m_errCode)
    {
      jam();
      Uint32 resultRef = getResultRef(requestPtr);
      TcKeyRef* ref = (TcKeyRef*)signal->getDataPtr();
      ref->connectPtr = requestPtr.p->m_senderData;
      ref->transId[0] = requestPtr.p->m_transId[0];
      ref->transId[1] = requestPtr.p->m_transId[1];
      ref->errorCode = requestPtr.p->m_errCode;
      ref->errorData = 0;

      sendTCKEYREF(signal, resultRef, requestPtr.p->m_senderRef);
    }
  }
}

Uint32
Dbspj::getResultRef(Ptr<Request> requestPtr)
{
  Ptr<TreeNode> nodePtr;
  Local_TreeNode_list list(m_treenode_pool, requestPtr.p->m_nodes);
  for (list.first(nodePtr); !nodePtr.isNull(); list.next(nodePtr))
  {
    if (nodePtr.p->m_info == &g_LookupOpInfo)
    {
      jam();
      return nodePtr.p->m_lookup_data.m_api_resultRef;
    }
  }
  ndbrequire(false);
  return 0;
}

/**
 * Cleanup resources in preparation for a SCAN_NEXTREQ
 * requesting a new batch of rows.
 */
void
Dbspj::cleanupBatch(Ptr<Request> requestPtr)
{
  /**
   * Needs to be atleast 1 active otherwise we should have
   *   taken the Request cleanup "path" in batchComplete
   */
  ndbassert(requestPtr.p->m_cnt_active >= 1);

  /**
   * Release any buffered rows for the TreeNode branches
   * getting new rows.
   */
  if ((requestPtr.p->m_bits & Request::RT_ROW_BUFFERS) != 0)
  {
    if ((requestPtr.p->m_bits & Request::RT_MULTI_SCAN) != 0)
    {
      jam();
      /**
       * A MULTI_SCAN may selectively retrieve rows from only
       * some of the (scan-) branches in the Request.
       * Selectively release from only these brances.
       */
      releaseScanBuffers(requestPtr);
    }
    else
    {
      jam();
      /**
       * if not multiple scans in request, simply release all pages allocated
       * for row buffers (all rows will be released anyway)
       */
      // Root node should be the one and only being active
      ndbassert(requestPtr.p->m_cnt_active == 1);
      ndbassert(requestPtr.p->m_active_nodes.get(0));
      releaseRequestBuffers(requestPtr);
    }
  } //RT_ROW_BUFFERS


  Ptr<TreeNode> treeNodePtr;
  Local_TreeNode_list list(m_treenode_pool, requestPtr.p->m_nodes);

  for (list.first(treeNodePtr); !treeNodePtr.isNull(); list.next(treeNodePtr))
  {
    /**
     * Re-init row buffer structures for those treeNodes getting more rows
     * in the following NEXTREQ, including all its childs.
     */
    if (requestPtr.p->m_active_nodes.get(treeNodePtr.p->m_node_no) ||
        requestPtr.p->m_active_nodes.overlaps(treeNodePtr.p->m_ancestors))
    {
      jam();
      treeNodePtr.p->m_rows.init();
    }

    /**
     * Do further cleanup in treeNodes having ancestor getting more rows.
     * (Which excludes the restarted treeNode itself)
     */
    if (requestPtr.p->m_active_nodes.overlaps(treeNodePtr.p->m_ancestors))
    {
      jam();
      /**
       * Common TreeNode cleanup:
       * Release list of deferred operations which may refer 
       * buffered rows released above.
       */
      LocalArenaPoolImpl pool(requestPtr.p->m_arena, m_dependency_map_pool);
      {
        Local_correlation_list correlations(pool, treeNodePtr.p->m_deferred.m_correlations);
        correlations.release();
      }
      treeNodePtr.p->m_deferred.init();

      /**
       * TreeNode-type specific cleanup.
       */
      if (treeNodePtr.p->m_info->m_parent_batch_cleanup != 0)
      {
        jam();
        (this->*(treeNodePtr.p->m_info->m_parent_batch_cleanup))(requestPtr,
                                                                 treeNodePtr);
      }
    }
  }
}

void
Dbspj::releaseScanBuffers(Ptr<Request> requestPtr)
{
  Ptr<TreeNode> treeNodePtr;
  Local_TreeNode_list list(m_treenode_pool, requestPtr.p->m_nodes);

  for (list.first(treeNodePtr); !treeNodePtr.isNull(); list.next(treeNodePtr))
  {
    /**
     * Release buffered rows for all treeNodes getting more rows
     * in the following NEXTREQ, including all its childs.
     */
    if (requestPtr.p->m_active_nodes.get(treeNodePtr.p->m_node_no) ||
        requestPtr.p->m_active_nodes.overlaps(treeNodePtr.p->m_ancestors))
    {
      if (treeNodePtr.p->m_bits & TreeNode::T_ROW_BUFFER)
      {
        jam();
        releaseNodeRows(requestPtr, treeNodePtr);
      }
    }
  }
}

void
Dbspj::releaseNodeRows(Ptr<Request> requestPtr, Ptr<TreeNode> treeNodePtr)
{
  /**
   * Release all rows associated with tree node
   */
  DEBUG("releaseNodeRows"
     << ", node: " << treeNodePtr.p->m_node_no
     << ", request: " << requestPtr.i
  );

  ndbassert(treeNodePtr.p->m_bits & TreeNode::T_ROW_BUFFER);

  Uint32 cnt = 0;
  RowIterator iter;
  for (first(treeNodePtr.p->m_rows, iter); !iter.isNull(); )
  {
    jam();
    RowRef pos = iter.m_base.m_ref;
    next(iter);
    releaseRow(treeNodePtr.p->m_rows, pos);
    cnt ++;
  }
  DEBUG("RowIterator: released " << cnt << " rows!");

  if (treeNodePtr.p->m_rows.m_type == RowCollection::COLLECTION_MAP)
  {
    jam();
    // Release the (now empty) RowMap
    RowMap& map = treeNodePtr.p->m_rows.m_map;
    if (!map.isNull())
    {
      jam();
      RowRef ref;
      map.copyto(ref);
      releaseRow(treeNodePtr.p->m_rows, ref);  // Map was allocated in row memory
    }
  }
}

void
Dbspj::releaseRow(RowCollection& collection, RowRef pos)
{
  // only when var-alloc, or else stack will be popped wo/ consideration
  // to individual rows
  ndbassert(collection.m_base.m_rowBuffer != NULL);
  ndbassert(collection.m_base.m_rowBuffer->m_type == BUFFER_VAR);
  ndbassert(pos.m_alloc_type == BUFFER_VAR);

  RowBuffer& rowBuffer = *collection.m_base.m_rowBuffer;
  Ptr<RowPage> ptr;
  m_page_pool.getPtr(ptr, pos.m_page_id);
  ((Var_page*)ptr.p)->free_record(pos.m_page_pos, Var_page::CHAIN);
  Uint32 free_space = ((Var_page*)ptr.p)->free_space;
  if (free_space == Var_page::DATA_WORDS - 1)
  {
    jam();
    LocalDLFifoList<RowPage> list(m_page_pool,
                                  rowBuffer.m_page_list);
    const bool last = list.hasNext(ptr) == false;
    list.remove(ptr);
    if (list.isEmpty())
    {
      jam();
      /**
       * Don't remove last page...
       */
      list.addLast(ptr);
      rowBuffer.m_var.m_free = free_space;
    }
    else
    {
      jam();
      if (last)
      {
        jam();
        /**
         * If we were last...set m_var.m_free to free_space of newLastPtr
         */
        Ptr<RowPage> newLastPtr;
        ndbrequire(list.last(newLastPtr));
        rowBuffer.m_var.m_free = ((Var_page*)newLastPtr.p)->free_space;
      }
      releasePage(ptr);
    }
  }
  else if (free_space > rowBuffer.m_var.m_free)
  {
    jam();
    LocalDLFifoList<RowPage> list(m_page_pool,
                                  rowBuffer.m_page_list);
    list.remove(ptr);
    list.addLast(ptr);
    rowBuffer.m_var.m_free = free_space;
  }
}

void
Dbspj::releaseRequestBuffers(Ptr<Request> requestPtr)
{
  DEBUG("releaseRequestBuffers"
     << ", request: " << requestPtr.i
  );
  /**
   * Release all pages for request
   */
  {
    {
      LocalSLList<RowPage> freelist(m_page_pool, m_free_page_list);
      freelist.prependList(requestPtr.p->m_rowBuffer.m_page_list);
    }
    requestPtr.p->m_rowBuffer.reset();
  }
}

/**
 * Handle that batch for this 'TreeNode' is complete.
 */
void
Dbspj::handleTreeNodeComplete(Signal * signal, Ptr<Request> requestPtr,
                               Ptr<TreeNode> treeNodePtr)
{
  if ((requestPtr.p->m_state & Request::RS_ABORTING) == 0)
  {
    jam();
    ndbassert(!requestPtr.p->m_completed_nodes.get(treeNodePtr.p->m_node_no));
    requestPtr.p->m_completed_nodes.set(treeNodePtr.p->m_node_no);

    /**
     * If all ancestors are complete, this has to be reported
     * as we might be waiting for this condition to start more
     * operations.
     */
    if (requestPtr.p->m_completed_nodes.contains(treeNodePtr.p->m_ancestors))
    {
      jam();
      reportAncestorsComplete(signal, requestPtr, treeNodePtr);
    }
  }
}

/**
 * Notify any children of this 'TreeNode' that all ancestor
 * TreeNodes has completed their batch.
 */
void
Dbspj::reportAncestorsComplete(Signal * signal, Ptr<Request> requestPtr,
                               Ptr<TreeNode> treeNodePtr)
{
  if (treeNodePtr.p->m_bits & TreeNode::T_REPORT_BATCH_COMPLETE)
  {
    jam();
    LocalArenaPoolImpl pool(requestPtr.p->m_arena, m_dependency_map_pool);
    Local_dependency_map list(pool, treeNodePtr.p->m_dependent_nodes);
    Dependency_map::ConstDataBufferIterator it;

    for (list.first(it); !it.isNull(); list.next(it))
    {
      jam();
      Ptr<TreeNode> childPtr;
      m_treenode_pool.getPtr(childPtr, * it.data);

      if (requestPtr.p->m_completed_nodes.contains(childPtr.p->m_ancestors) &&
          childPtr.p->m_deferred.isEmpty())
      {
        jam();

        /**
         * Does any child need to know about when *my* batch is complete
         */
        if (childPtr.p->m_bits & TreeNode::T_NEED_REPORT_BATCH_COMPLETED)
        {
          jam();
          ndbrequire(childPtr.p->m_info != 0 &&
                     childPtr.p->m_info->m_parent_batch_complete !=0 );
          (this->*(childPtr.p->m_info->m_parent_batch_complete))(signal,
                                                                 requestPtr,
                                                                 childPtr);
        }
        reportAncestorsComplete(signal, requestPtr, childPtr);
      }
    }
  }
}

/**
 * Set the Request to ABORTING state, and where appropriate,
 * inform any participating LDMs about the decission to
 * terminate the query.
 *
 * NOTE: No reply is yet sent to the API. This is taken care of by
 * the outermost ::exec<FOO> methods calling either ::checkPrepareComplete()
 * or ::checkBatchComplete(), which send a CONF/REF reply when all
 * 'outstanding' work is done.
 */
void
Dbspj::abort(Signal* signal, Ptr<Request> requestPtr, Uint32 errCode)
{
  jam();

  /**
   * Need to handle online upgrade as the protocol for 
   * signaling errors for Lookup-request changed in 7.2.5.
   * If API-version is <= 7.2.4 we increase the severity 
   * of the error to a 'NodeFailure' as this is the only
   * errorcode for which the API will stop further
   * 'outstanding-counting' in pre 7.2.5.
   * (Starting from 7.2.5 we will stop counting for all 'hard errors')
   * 
   * In case we are only partially connected, there might be no 
   * valid 'API-version' info yet: We do the optimistic assumption that
   * version > 7.2.4 rather than sending a NodeFailure (bug#23049170)
   * (Partly based on assumption that there are few/no left on <= 7.2.4)
   */
  if (requestPtr.p->isLookup())
  {
    const Uint32 API_version = getNodeInfo(getResultRef(requestPtr)).m_version;
    if (unlikely(API_version != 0 && !ndbd_fixed_lookup_query_abort(API_version)))
    {
      jam();
      errCode = DbspjErr::NodeFailure;
    }
  }

  if ((requestPtr.p->m_state & Request::RS_ABORTING) != 0)
  {
    jam();
    return;
  }

  requestPtr.p->m_state |= Request::RS_ABORTING;
  requestPtr.p->m_errCode = errCode;

  {
    Ptr<TreeNode> nodePtr;
    Local_TreeNode_list list(m_treenode_pool, requestPtr.p->m_nodes);
    for (list.first(nodePtr); !nodePtr.isNull(); list.next(nodePtr))
    {
      jam();
      ndbrequire(nodePtr.p->m_info != 0);
      if (nodePtr.p->m_info->m_abort != 0)
      {
        jam();
        (this->*(nodePtr.p->m_info->m_abort))(signal, requestPtr, nodePtr);
      }
    }
  }
}

Uint32
Dbspj::nodeFail(Signal* signal, Ptr<Request> requestPtr,
                NdbNodeBitmask nodes)
{
  Uint32 cnt = 0;
  Uint32 iter = 0;

  {
    Ptr<TreeNode> nodePtr;
    Local_TreeNode_list list(m_treenode_pool, requestPtr.p->m_nodes);
    for (list.first(nodePtr); !nodePtr.isNull(); list.next(nodePtr))
    {
      jam();
      ndbrequire(nodePtr.p->m_info != 0);
      if (nodePtr.p->m_info->m_execNODE_FAILREP != 0)
      {
        jam();
        iter ++;
        cnt += (this->*(nodePtr.p->m_info->m_execNODE_FAILREP))(signal,
                                                                requestPtr,
                                                                nodePtr, nodes);
      }
    }
  }

  if (cnt == 0)
  {
    jam();
    /**
     * None of the operations needed NodeFailRep "action"
     *   check if our TC has died...but...only needed in
     *   scan case...for lookup...not so...
     */
    if (requestPtr.p->isLookup())
    {
      jam();
      return 0;  //Lookup: Don't care about TC still alive
    }
    else if (!nodes.get(refToNode(requestPtr.p->m_senderRef)))
    {
      jam();
      return 0;  //Scan: Requesting TC is still alive.
    }
  }

  jam();
  abort(signal, requestPtr, DbspjErr::NodeFailure);
  checkBatchComplete(signal, requestPtr);

  return cnt + iter;
}

void
Dbspj::complete(Signal* signal, Ptr<Request> requestPtr)
{
  /**
   * we need to run complete-phase before sending last SCAN_FRAGCONF
   */
  Uint32 flags = requestPtr.p->m_state &
    (Request::RS_ABORTING | Request::RS_WAITING);

  requestPtr.p->m_state = Request::RS_COMPLETING | flags;

  // clear bit so that next batchComplete()
  // will continue to cleanup
  ndbassert((requestPtr.p->m_bits & Request::RT_NEED_COMPLETE) != 0);
  requestPtr.p->m_bits &= ~(Uint32)Request::RT_NEED_COMPLETE;
  ndbassert(requestPtr.p->m_outstanding == 0);
  requestPtr.p->m_outstanding = 0;
  {
    Ptr<TreeNode> nodePtr;
    Local_TreeNode_list list(m_treenode_pool, requestPtr.p->m_nodes);
    for (list.first(nodePtr); !nodePtr.isNull(); list.next(nodePtr))
    {
      jam();
      ndbrequire(nodePtr.p->m_info != 0);
      if (nodePtr.p->m_info->m_complete != 0)
      {
        jam();
        (this->*(nodePtr.p->m_info->m_complete))(signal, requestPtr, nodePtr);
      }
    }
  }

  jam();
  checkBatchComplete(signal, requestPtr);
}

/**
 * Release as much as possible of sub objects owned by this Request,
 * including its TreeNodes.
 * The Request itself is *not* released yet as it may still be needed
 * to track the state of the request. (Set to include RS_DONE)
 */
void
Dbspj::cleanup(Ptr<Request> requestPtr)
{
  ndbrequire(requestPtr.p->m_cnt_active == 0);
  {
    Ptr<TreeNode> nodePtr;
    Local_TreeNode_list list(m_treenode_pool, requestPtr.p->m_nodes);
    while (list.removeFirst(nodePtr))
    {
      jam();
      ndbrequire(nodePtr.p->m_info != 0 && nodePtr.p->m_info->m_cleanup != 0);
      (this->*(nodePtr.p->m_info->m_cleanup))(requestPtr, nodePtr);

      m_treenode_pool.release(nodePtr);
    }
  }
  if (requestPtr.p->isScan())
  {
    jam();

    /**
     * If a Request in state RS_WAITING is aborted (node failure?),
     * there is no ongoing client request we can reply to.
     * We set it to RS_ABORTED state now, a later SCAN_NEXTREQ will
     * find the RS_ABORTED request, REF with the abort reason, and
     * the complete the cleaning up
     *
     * NOTE1: If no SCAN_NEXTREQ ever arrives for this Request, it
     *        is effectively leaked!
     *
     * NOTE2: During testing I was never able to find any SCAN_NEXTREQ
     *        arriving for a ABORTED query. So there likely are such 
     *        leaks! Suspect that TC does not send SCAN_NEXTREQ to 
     *        SPJ/LQH blocks affected by a node failure?
     */
    if (unlikely((requestPtr.p->m_state & Request::RS_WAITING) != 0))
    {
      jam();
      requestPtr.p->m_state = Request::RS_ABORTED;
      return;
    }
    m_scan_request_hash.remove(requestPtr, *requestPtr.p);
  }
  else
  {
    jam();
    m_lookup_request_hash.remove(requestPtr, *requestPtr.p);
  }
  releaseRequestBuffers(requestPtr);
  ArenaHead ah = requestPtr.p->m_arena;
  m_request_pool.release(requestPtr);
  m_arenaAllocator.release(ah);
}

void
Dbspj::cleanup_common(Ptr<Request> requestPtr, Ptr<TreeNode> treeNodePtr)
{
  jam();

  LocalArenaPoolImpl pool(requestPtr.p->m_arena, m_dependency_map_pool);
  {
    Local_dependency_map list(pool, treeNodePtr.p->m_dependent_nodes);
    list.release();
  }

  {
    Local_pattern_store pattern(pool, treeNodePtr.p->m_keyPattern);
    pattern.release();
  }

  {
    Local_pattern_store pattern(pool, treeNodePtr.p->m_attrParamPattern);
    pattern.release();
  }

  {
    Local_correlation_list correlations(pool, treeNodePtr.p->m_deferred.m_correlations);
    correlations.release();
  }

  if (treeNodePtr.p->m_send.m_keyInfoPtrI != RNIL)
  {
    jam();
    releaseSection(treeNodePtr.p->m_send.m_keyInfoPtrI);
  }

  if (treeNodePtr.p->m_send.m_attrInfoPtrI != RNIL)
  {
    jam();
    releaseSection(treeNodePtr.p->m_send.m_attrInfoPtrI);
  }
}

static
bool 
spjCheckFailFunc(const char* predicate,
                 const char* file,
                 const unsigned line,
                 const Uint32 instance)
{
  g_eventLogger->info("DBSPJ %u : Failed spjCheck (%s) "
                      "at line %u of %s.",
                      instance,
                      predicate,
                      line,
                      file);
  return false;
}

#define spjCheck(check)                                      \
  ((check)?true:                                             \
   spjCheckFailFunc(#check, __FILE__, __LINE__, instance())) \


bool
Dbspj::checkRequest(const Ptr<Request> requestPtr)
{
  jam();
  
  /**
   * We check the request, with individual assertions
   * affecting the overall result code
   * We attempt to dump the request if there's a problem
   * Dumping is done last to avoid problems with iterating
   * lists concurrently + IntrusiveList.
   * So checks should record the problem type etc, but not
   * ndbrequire(false) immediately.  See spjCheck() above.
   */
  
  bool result = true;

  {
    Ptr<TreeNode> treeNodePtr;
    Local_TreeNode_list list(m_treenode_pool, requestPtr.p->m_nodes);
    for (list.first(treeNodePtr); 
         !treeNodePtr.isNull(); 
         list.next(treeNodePtr))
    {
      jam();
      ndbrequire(treeNodePtr.p->m_info != NULL);
      if (treeNodePtr.p->m_info->m_checkNode != NULL)
      {
        jam();
        result &= (this->*(treeNodePtr.p->m_info->m_checkNode))
          (requestPtr, treeNodePtr);
      }
    }
  }

  if (!result)
  {
    dumpRequest("failed checkRequest()",
                requestPtr);
    ndbrequire(false);
  }

  return result;
}

/**
 * Processing of signals from LQH
 */
void
Dbspj::execLQHKEYREF(Signal* signal)
{
  jamEntry();

  const LqhKeyRef* ref = reinterpret_cast<const LqhKeyRef*>(signal->getDataPtr());

  Ptr<TreeNode> treeNodePtr;
  m_treenode_pool.getPtr(treeNodePtr, ref->connectPtr);

  Ptr<Request> requestPtr;
  m_request_pool.getPtr(requestPtr, treeNodePtr.p->m_requestPtrI);
  ndbassert(!requestPtr.p->m_completed_nodes.get(treeNodePtr.p->m_node_no));

  ndbassert(checkRequest(requestPtr));

  DEBUG("execLQHKEYREF"
     << ", node: " << treeNodePtr.p->m_node_no
     << ", request: " << requestPtr.i
     << ", errorCode: " << ref->errorCode
  );

  ndbrequire(treeNodePtr.p->m_info && treeNodePtr.p->m_info->m_execLQHKEYREF);
  (this->*(treeNodePtr.p->m_info->m_execLQHKEYREF))(signal,
                                                    requestPtr,
                                                    treeNodePtr);
  jam();
  checkBatchComplete(signal, requestPtr);
}

void
Dbspj::execLQHKEYCONF(Signal* signal)
{
  jamEntry();

  const LqhKeyConf* conf = reinterpret_cast<const LqhKeyConf*>(signal->getDataPtr());
  Ptr<TreeNode> treeNodePtr;
  m_treenode_pool.getPtr(treeNodePtr, conf->opPtr);

  Ptr<Request> requestPtr;
  m_request_pool.getPtr(requestPtr, treeNodePtr.p->m_requestPtrI);
  ndbassert(!requestPtr.p->m_completed_nodes.get(treeNodePtr.p->m_node_no));

  DEBUG("execLQHKEYCONF"
     << ", node: " << treeNodePtr.p->m_node_no
     << ", request: " << requestPtr.i
  );

  ndbrequire(treeNodePtr.p->m_info && treeNodePtr.p->m_info->m_execLQHKEYCONF);
  (this->*(treeNodePtr.p->m_info->m_execLQHKEYCONF))(signal,
                                                     requestPtr,
                                                     treeNodePtr);
  jam();
  checkBatchComplete(signal, requestPtr);
}

void
Dbspj::execSCAN_FRAGREF(Signal* signal)
{
  jamEntry();
  const ScanFragRef* ref = reinterpret_cast<const ScanFragRef*>(signal->getDataPtr());

  Ptr<ScanFragHandle> scanFragHandlePtr;
  m_scanfraghandle_pool.getPtr(scanFragHandlePtr, ref->senderData);
  Ptr<TreeNode> treeNodePtr;
  m_treenode_pool.getPtr(treeNodePtr, scanFragHandlePtr.p->m_treeNodePtrI);
  Ptr<Request> requestPtr;
  m_request_pool.getPtr(requestPtr, treeNodePtr.p->m_requestPtrI);
  ndbassert(!requestPtr.p->m_completed_nodes.get(treeNodePtr.p->m_node_no));

  ndbassert(checkRequest(requestPtr));

  DEBUG("execSCAN_FRAGREF"
     << ", node: " << treeNodePtr.p->m_node_no
     << ", request: " << requestPtr.i
     << ", errorCode: " << ref->errorCode
  );

  ndbrequire(treeNodePtr.p->m_info&&treeNodePtr.p->m_info->m_execSCAN_FRAGREF);
  (this->*(treeNodePtr.p->m_info->m_execSCAN_FRAGREF))(signal,
                                                       requestPtr,
                                                       treeNodePtr,
                                                       scanFragHandlePtr);
  jam();
  checkBatchComplete(signal, requestPtr);
}

void
Dbspj::execSCAN_HBREP(Signal* signal)
{
  jamEntry();

  Uint32 senderData = signal->theData[0];
  //Uint32 transId[2] = { signal->theData[1], signal->theData[2] };

  Ptr<ScanFragHandle> scanFragHandlePtr;
  m_scanfraghandle_pool.getPtr(scanFragHandlePtr, senderData);
  Ptr<TreeNode> treeNodePtr;
  m_treenode_pool.getPtr(treeNodePtr, scanFragHandlePtr.p->m_treeNodePtrI);
  Ptr<Request> requestPtr;
  m_request_pool.getPtr(requestPtr, treeNodePtr.p->m_requestPtrI);
  DEBUG("execSCAN_HBREP"
     << ", node: " << treeNodePtr.p->m_node_no
     << ", request: " << requestPtr.i
  );

  Uint32 ref = requestPtr.p->m_senderRef;
  signal->theData[0] = requestPtr.p->m_senderData;
  sendSignal(ref, GSN_SCAN_HBREP, signal, 3, JBB);
}

void
Dbspj::execSCAN_FRAGCONF(Signal* signal)
{
  jamEntry();

  const ScanFragConf* conf = reinterpret_cast<const ScanFragConf*>(signal->getDataPtr());

#ifdef DEBUG_SCAN_FRAGREQ
  ndbout_c("Dbspj::execSCAN_FRAGCONF() receiveing SCAN_FRAGCONF ");
  printSCAN_FRAGCONF(stdout, signal->getDataPtrSend(),
                     conf->total_len,
                     DBLQH);
#endif

  Ptr<ScanFragHandle> scanFragHandlePtr;
  m_scanfraghandle_pool.getPtr(scanFragHandlePtr, conf->senderData);
  Ptr<TreeNode> treeNodePtr;
  m_treenode_pool.getPtr(treeNodePtr, scanFragHandlePtr.p->m_treeNodePtrI);
  Ptr<Request> requestPtr;
  m_request_pool.getPtr(requestPtr, treeNodePtr.p->m_requestPtrI);
  
  ndbassert(checkRequest(requestPtr));

  ndbassert(!requestPtr.p->m_completed_nodes.get(treeNodePtr.p->m_node_no) ||
            requestPtr.p->m_state & Request::RS_ABORTING);

  DEBUG("execSCAN_FRAGCONF"
     << ", node: " << treeNodePtr.p->m_node_no
     << ", request: " << requestPtr.i
  );

  ndbrequire(treeNodePtr.p->m_info&&treeNodePtr.p->m_info->m_execSCAN_FRAGCONF);
  (this->*(treeNodePtr.p->m_info->m_execSCAN_FRAGCONF))(signal,
                                                        requestPtr,
                                                        treeNodePtr,
                                                        scanFragHandlePtr);
  jam();
  checkBatchComplete(signal, requestPtr);
}

void
Dbspj::execSCAN_NEXTREQ(Signal* signal)
{
  jamEntry();
  const ScanFragNextReq * req = (ScanFragNextReq*)&signal->theData[0];

#ifdef DEBUG_SCAN_FRAGREQ
  DEBUG("Incomming SCAN_NEXTREQ");
  printSCANFRAGNEXTREQ(stdout, &signal->theData[0],
                       ScanFragNextReq::SignalLength, DBLQH);
#endif

  Request key;
  key.m_transId[0] = req->transId1;
  key.m_transId[1] = req->transId2;
  key.m_senderData = req->senderData;

  Ptr<Request> requestPtr;
  if (unlikely(!m_scan_request_hash.find(requestPtr, key)))
  {
    jam();
    ndbrequire(ScanFragNextReq::getCloseFlag(req->requestInfo));
    return;
  }
  DEBUG("execSCAN_NEXTREQ, request: " << requestPtr.i);

#ifdef SPJ_TRACE_TIME
  const NDB_TICKS now = NdbTick_getCurrentTicks();
  const NDB_TICKS then = requestPtr.p->m_save_time;
  const Uint64 diff = NdbTick_Elapsed(then,now).microSec();
  requestPtr.p->m_sum_waiting += Uint32(diff);
  requestPtr.p->m_save_time = now;
#endif

  ndbassert(checkRequest(requestPtr));

  Uint32 state = requestPtr.p->m_state;
  requestPtr.p->m_state = state & ~Uint32(Request::RS_WAITING);

  do //Not a loop, allows 'break' to common exit/error handling.
  {
    /**
     * A RS_ABORTED query is a 'toombstone' left behind when a 
     * RS_WAITING query was aborted by node failues. The idea is
     * that the next SCAN_NEXTREQ will reply with the abort reason
     * and clean up.
     *
     * TODO: This doesn't seems to happen as assumed by design,
     *       Thus, RS_ABORTED queries are likely leaked!
     */
    if (unlikely(state == Request::RS_ABORTED))
    {
      jam();
      break;
    }
    if (unlikely((state & Request::RS_ABORTING) != 0))
    {
      /**
       * abort is already in progress...
       *   since RS_WAITING is cleared...it will end this request
       */
      jam();
      break;
    }
    if (ScanFragNextReq::getCloseFlag(req->requestInfo)) // Requested close scan
    {
      jam();
      abort(signal, requestPtr, 0); //Stop query, no error
      break;
    }

    ndbrequire((state & Request::RS_WAITING) != 0);
    ndbrequire(requestPtr.p->m_outstanding == 0);

    /**
     * Scroll all relevant cursors...
     */
    Ptr<TreeNode> treeNodePtr;
    Local_TreeNodeCursor_list list(m_treenode_pool,
                                   requestPtr.p->m_cursor_nodes);
    Uint32 cnt_active = 0;

    for (list.first(treeNodePtr); !treeNodePtr.isNull(); list.next(treeNodePtr))
    {
      if (treeNodePtr.p->m_state == TreeNode::TN_ACTIVE)
      {
        jam();
        DEBUG("SCAN_NEXTREQ on TreeNode: "
           << ", m_node_no: " << treeNodePtr.p->m_node_no
           << ", w/ m_parentPtrI: " << treeNodePtr.p->m_parentPtrI);

        ndbrequire(treeNodePtr.p->m_info != 0 &&
                   treeNodePtr.p->m_info->m_execSCAN_NEXTREQ != 0);
        (this->*(treeNodePtr.p->m_info->m_execSCAN_NEXTREQ))(signal,
                                                             requestPtr,
                                                             treeNodePtr);
        cnt_active++;
      }
      else
      {
        /**
         * Restart any other scans not being 'TN_ACTIVE'
         * (Only effective if 'RT_REPEAT_SCAN_RESULT')
         */
        jam();
        ndbrequire(requestPtr.p->m_bits & Request::RT_REPEAT_SCAN_RESULT);
        DEBUG("Restart TreeNode "
           << ", m_node_no: " << treeNodePtr.p->m_node_no
           << ", w/ m_parentPtrI: " << treeNodePtr.p->m_parentPtrI);

        ndbrequire(treeNodePtr.p->m_info != 0 &&
                   treeNodePtr.p->m_info->m_parent_batch_complete !=0 );
        (this->*(treeNodePtr.p->m_info->m_parent_batch_complete))(signal,
                                                                  requestPtr,
                                                                  treeNodePtr);
      }
      if (unlikely((requestPtr.p->m_state & Request::RS_ABORTING) != 0))
      {
        jam();
        break;
      }
    }// for all treeNodes in 'm_cursor_nodes'

    /* Expected only a single ACTIVE TreeNode among the cursors */
    ndbrequire(cnt_active == 1 ||
               !(requestPtr.p->m_bits & Request::RT_REPEAT_SCAN_RESULT));
  }
  while (0);

  // If nothing restarted, or failed, we have to handle completion
  jam();
  checkBatchComplete(signal, requestPtr);
}

void
Dbspj::execTRANSID_AI(Signal* signal)
{
  jamEntry();
  TransIdAI * req = (TransIdAI *)signal->getDataPtr();
  Uint32 ptrI = req->connectPtr;

  Ptr<TreeNode> treeNodePtr;
  m_treenode_pool.getPtr(treeNodePtr, ptrI);
  Ptr<Request> requestPtr;
  m_request_pool.getPtr(requestPtr, treeNodePtr.p->m_requestPtrI);
  
  ndbassert(checkRequest(requestPtr));
  ndbassert(!requestPtr.p->m_completed_nodes.get(treeNodePtr.p->m_node_no));

  DEBUG("execTRANSID_AI"
     << ", node: " << treeNodePtr.p->m_node_no
     << ", request: " << requestPtr.i
  );

  ndbrequire(signal->getNoOfSections() != 0);

  SegmentedSectionPtr dataPtr;
  {
    SectionHandle handle(this, signal);
    handle.getSection(dataPtr, 0);
    handle.clear();
  }

#if defined(DEBUG_LQHKEYREQ) || defined(DEBUG_SCAN_FRAGREQ)
  printf("execTRANSID_AI: ");
  print(dataPtr, stdout);
#endif

  /**
   * Register signal as arrived -> 'done' if this completed this treeNode
   */ 
  ndbassert(treeNodePtr.p->m_info&&treeNodePtr.p->m_info->m_countSignal);
  const bool done = (this->*(treeNodePtr.p->m_info->m_countSignal))(
                                                     signal,
                                                     requestPtr,
                                                     treeNodePtr);

  /**
   * build easy-access-array for row
   */
  Uint32 tmp[2+MAX_ATTRIBUTES_IN_TABLE];
  RowPtr::Header* header = CAST_PTR(RowPtr::Header, &tmp[0]);

  Uint32 cnt = buildRowHeader(header, dataPtr);
  ndbassert(header->m_len < NDB_ARRAY_SIZE(tmp));

  struct RowPtr row;
  row.m_type = RowPtr::RT_SECTION;
  row.m_src_node_ptrI = treeNodePtr.i;
  row.m_row_data.m_section.m_header = header;
  row.m_row_data.m_section.m_dataPtr.assign(dataPtr);

  getCorrelationData(row.m_row_data.m_section,
                     cnt - 1,
                     row.m_src_correlation);

  do  //Dummy loop to allow 'break' into error handling
  {
    if (treeNodePtr.p->m_bits & TreeNode::T_ROW_BUFFER)
    {
      jam();
      Uint32 err;

      DEBUG("Need to storeRow"
        << ", node: " << treeNodePtr.p->m_node_no
      );

      if (ERROR_INSERTED(17120) ||
         (ERROR_INSERTED(17121) && treeNodePtr.p->m_parentPtrI != RNIL) ||
         (ERROR_INSERTED(17122) && refToNode(signal->getSendersBlockRef()) != getOwnNodeId()))
      {
        jam();
        CLEAR_ERROR_INSERT_VALUE;
        abort(signal, requestPtr, DbspjErr::OutOfRowMemory);
        break;
      }
      else if ((err = storeRow(treeNodePtr.p->m_rows, row)) != 0)
      {
        jam();
        abort(signal, requestPtr, err);
        break;
      }
    }
    common_execTRANSID_AI(signal, requestPtr, treeNodePtr, row);
  }
  while(0);

  release(dataPtr);

  /**
   * When TreeNode is 'done' we might have to reply, or 
   * resume other parts of the request.
   */
  if (done && treeNodePtr.p->m_deferred.isEmpty())
  {
    jam();
    handleTreeNodeComplete(signal, requestPtr, treeNodePtr);
  }

  jam();
  checkBatchComplete(signal, requestPtr);
}

Uint32
Dbspj::storeRow(RowCollection& collection, RowPtr &row)
{
  ndbassert(row.m_type == RowPtr::RT_SECTION);
  SegmentedSectionPtr dataPtr = row.m_row_data.m_section.m_dataPtr;
  Uint32 * headptr = (Uint32*)row.m_row_data.m_section.m_header;
  Uint32 headlen = 1 + row.m_row_data.m_section.m_header->m_len;

  /**
   * Rows might be stored at an offset within the collection.
   */
  const Uint32 offset = collection.rowOffset();

  Uint32 totlen = 0;
  totlen += dataPtr.sz;
  totlen += headlen;
  totlen += offset;

  RowRef ref;
  Uint32* const dstptr = rowAlloc(*collection.m_base.m_rowBuffer, ref, totlen);
  if (unlikely(dstptr == 0))
  {
    jam();
    return DbspjErr::OutOfRowMemory;
  }
  memcpy(dstptr + offset, headptr, 4 * headlen);
  copy(dstptr + offset + headlen, dataPtr);

  if (collection.m_type == RowCollection::COLLECTION_LIST)
  {
    jam();
    NullRowRef.copyto_link(dstptr); // Null terminate list...
    add_to_list(collection.m_list, ref);
  }
  else
  {
    jam();
    Uint32 error = add_to_map(collection.m_map, row.m_src_correlation, ref);
    if (unlikely(error))
      return error;
  }

  /**
   * Refetch pointer to alloc'ed row memory  before creating RowPtr 
   * as above add_to_xxx may mave reorganized memory causing
   * alloced row to be moved.
   */
  const Uint32* const rowptr = get_row_ptr(ref);
  setupRowPtr(collection, row, ref, rowptr);
  return 0;
}

void
Dbspj::setupRowPtr(const RowCollection& collection,
                   RowPtr& row, RowRef ref, const Uint32 * src)
{
  const Uint32 offset = collection.rowOffset();
  const RowPtr::Header * headptr = (RowPtr::Header*)(src + offset);
  Uint32 headlen = 1 + headptr->m_len;

  row.m_type = RowPtr::RT_LINEAR;
  row.m_row_data.m_linear.m_row_ref = ref;
  row.m_row_data.m_linear.m_header = headptr;
  row.m_row_data.m_linear.m_data = (Uint32*)headptr + headlen;
}

void
Dbspj::add_to_list(SLFifoRowList & list, RowRef rowref)
{
  if (list.isNull())
  {
    jam();
    list.m_first_row_page_id = rowref.m_page_id;
    list.m_first_row_page_pos = rowref.m_page_pos;
  }
  else
  {
    jam();
    /**
     * add last to list
     */
    RowRef last;
    last.m_alloc_type = rowref.m_alloc_type;
    last.m_page_id = list.m_last_row_page_id;
    last.m_page_pos = list.m_last_row_page_pos;
    Uint32 * const rowptr = get_row_ptr(last);
    rowref.copyto_link(rowptr);
  }

  list.m_last_row_page_id = rowref.m_page_id;
  list.m_last_row_page_pos = rowref.m_page_pos;
}

Uint32 *
Dbspj::get_row_ptr(RowRef pos)
{
  Ptr<RowPage> ptr;
  m_page_pool.getPtr(ptr, pos.m_page_id);
  if (pos.m_alloc_type == BUFFER_STACK) // ::stackAlloc() memory
  {
    jam();
    return ptr.p->m_data + pos.m_page_pos;
  }
  else                                 // ::varAlloc() memory
  {
    jam();
    ndbassert(pos.m_alloc_type == BUFFER_VAR);
    return ((Var_page*)ptr.p)->get_ptr(pos.m_page_pos);
  }
}

inline
bool
Dbspj::first(const SLFifoRowList& list,
             SLFifoRowListIterator& iter)
{
  if (list.isNull())
  {
    jam();
    iter.setNull();
    return false;
  }

  //  const Buffer_type allocator = list.m_rowBuffer->m_type;
  iter.m_ref.m_alloc_type = list.m_rowBuffer->m_type;
  iter.m_ref.m_page_id = list.m_first_row_page_id;
  iter.m_ref.m_page_pos = list.m_first_row_page_pos;
  iter.m_row_ptr = get_row_ptr(iter.m_ref);
  return true;
}

inline
bool
Dbspj::next(SLFifoRowListIterator& iter)
{
  iter.m_ref.assign_from_link(iter.m_row_ptr);
  if (iter.m_ref.isNull())
  {
    jam();
    return false;
  }
  iter.m_row_ptr = get_row_ptr(iter.m_ref);
  return true;
}

Uint32
Dbspj::add_to_map(RowMap& map,
                  Uint32 corrVal, RowRef rowref)
{
  Uint32 * mapptr;
  if (map.isNull())
  {
    jam();
    ndbassert(map.m_size > 0);
    ndbassert(map.m_rowBuffer != NULL);

    Uint32 sz16 = RowMap::MAP_SIZE_PER_REF_16 * map.m_size;
    Uint32 sz32 = (sz16 + 1) / 2;
    RowRef ref;
    mapptr = rowAlloc(*map.m_rowBuffer, ref, sz32);
    if (unlikely(mapptr == 0))
    {
      jam();
      return DbspjErr::OutOfRowMemory;
    }
    map.assign(ref);
    map.m_elements = 0;
    map.clear(mapptr);
  }
  else
  {
    jam();
    RowRef ref;
    map.copyto(ref);
    mapptr = get_row_ptr(ref);
  }

  Uint32 pos = corrVal & 0xFFFF;
  ndbrequire(pos < map.m_size);
  ndbrequire(map.m_elements < map.m_size);

  if (1)
  {
    /**
     * Check that *pos* is empty
     */
    RowRef check;
    map.load(mapptr, pos, check);
    ndbrequire(check.m_page_pos == 0xFFFF);
  }

  map.store(mapptr, pos, rowref);

  return 0;
}

inline
bool
Dbspj::first(const RowMap& map,
             RowMapIterator & iter)
{
  if (map.isNull())
  {
    jam();
    iter.setNull();
    return false;
  }

  iter.m_map_ptr = get_row_ptr(map.m_map_ref);
  iter.m_size = map.m_size;
  iter.m_ref.m_alloc_type = map.m_rowBuffer->m_type;

  Uint32 pos = 0;
  while (RowMap::isNull(iter.m_map_ptr, pos) && pos < iter.m_size)
    pos++;

  if (pos == iter.m_size)
  {
    jam();
    iter.setNull();
    return false;
  }
  else
  {
    jam();
    RowMap::load(iter.m_map_ptr, pos, iter.m_ref);
    iter.m_element_no = pos;
    iter.m_row_ptr = get_row_ptr(iter.m_ref);
    return true;
  }
}

inline
bool
Dbspj::next(RowMapIterator & iter)
{
  Uint32 pos = iter.m_element_no + 1;
  while (RowMap::isNull(iter.m_map_ptr, pos) && pos < iter.m_size)
    pos++;

  if (pos == iter.m_size)
  {
    jam();
    iter.setNull();
    return false;
  }
  else
  {
    jam();
    RowMap::load(iter.m_map_ptr, pos, iter.m_ref);
    iter.m_element_no = pos;
    iter.m_row_ptr = get_row_ptr(iter.m_ref);
    return true;
  }
}

bool
Dbspj::first(const RowCollection& collection,
             RowIterator& iter)
{
  iter.m_type = collection.m_type;
  if (iter.m_type == RowCollection::COLLECTION_LIST)
  {
    jam();
    return first(collection.m_list, iter.m_list);
  }
  else
  {
    jam();
    ndbassert(iter.m_type == RowCollection::COLLECTION_MAP);
    return first(collection.m_map, iter.m_map);
  }
}

bool
Dbspj::next(RowIterator& iter)
{
  if (iter.m_type == RowCollection::COLLECTION_LIST)
  {
    jam();
    return next(iter.m_list);
  }
  else
  {
    jam();
    ndbassert(iter.m_type == RowCollection::COLLECTION_MAP);
    return next(iter.m_map);
  }
}

inline
Uint32 *
Dbspj::stackAlloc(RowBuffer & buffer, RowRef& dst, Uint32 sz)
{
  Ptr<RowPage> ptr;
  LocalDLFifoList<RowPage> list(m_page_pool, buffer.m_page_list);

  Uint32 pos = buffer.m_stack.m_pos;
  const Uint32 SIZE = RowPage::SIZE;
  if (list.isEmpty() || (pos + sz) > SIZE)
  {
    jam();
    bool ret = allocPage(ptr);
    if (unlikely(ret == false))
    {
      jam();
      return 0;
    }

    pos = 0;
    list.addLast(ptr);
  }
  else
  {
    list.last(ptr);
  }

  dst.m_page_id = ptr.i;
  dst.m_page_pos = pos;
  dst.m_alloc_type = BUFFER_STACK;
  buffer.m_stack.m_pos = pos + sz;
  return ptr.p->m_data + pos;
}

inline
Uint32 *
Dbspj::varAlloc(RowBuffer & buffer, RowRef& dst, Uint32 sz)
{
  Ptr<RowPage> ptr;
  LocalDLFifoList<RowPage> list(m_page_pool, buffer.m_page_list);

  Uint32 free_space = buffer.m_var.m_free;
  if (list.isEmpty() || free_space < (sz + 1))
  {
    jam();
    bool ret = allocPage(ptr);
    if (unlikely(ret == false))
    {
      jam();
      return 0;
    }

    list.addLast(ptr);
    ((Var_page*)ptr.p)->init();
  }
  else
  {
    jam();
    list.last(ptr);
  }

  Var_page * vp = (Var_page*)ptr.p;
  Uint32 pos = vp->alloc_record(sz, (Var_page*)m_buffer0, Var_page::CHAIN);

  dst.m_page_id = ptr.i;
  dst.m_page_pos = pos;
  dst.m_alloc_type = BUFFER_VAR;
  buffer.m_var.m_free = vp->free_space;
  return vp->get_ptr(pos);
}

Uint32 *
Dbspj::rowAlloc(RowBuffer& rowBuffer, RowRef& dst, Uint32 sz)
{
  if (rowBuffer.m_type == BUFFER_STACK)
  {
    jam();
    return stackAlloc(rowBuffer, dst, sz);
  }
  else if (rowBuffer.m_type == BUFFER_VAR)
  {
    jam();
    return varAlloc(rowBuffer, dst, sz);
  }
  else
  {
    jam();
    ndbrequire(false);
    return NULL;
  }
}

bool
Dbspj::allocPage(Ptr<RowPage> & ptr)
{
  if (m_free_page_list.isEmpty())
  {
    jam();
    if (ERROR_INSERTED_CLEAR(17003))
    {
      jam();
      ndbout_c("Injecting failed '::allocPage', error 17003 at line %d file %s",
               __LINE__,  __FILE__);
      return false;
    }
    ptr.p = (RowPage*)m_ctx.m_mm.alloc_page(RT_SPJ_DATABUFFER,
                                            &ptr.i,
                                            Ndbd_mem_manager::NDB_ZONE_ANY);
    if (ptr.p == 0)
    {
      jam();
      return false;
    }
    return true;
  }
  else
  {
    jam();
    LocalSLList<RowPage> list(m_page_pool, m_free_page_list);
    bool ret = list.removeFirst(ptr);
    ndbrequire(ret);
    return ret;
  }
}

void
Dbspj::releasePage(Ptr<RowPage> ptr)
{
  LocalSLList<RowPage> list(m_page_pool, m_free_page_list);
  list.addFirst(ptr);
}

void
Dbspj::releaseGlobal(Signal * signal)
{
  Uint32 delay = 100;
  LocalSLList<RowPage> list(m_page_pool, m_free_page_list);
  if (list.isEmpty())
  {
    jam();
    delay = 300;
  }
  else
  {
    Ptr<RowPage> ptr;
    list.removeFirst(ptr);
    m_ctx.m_mm.release_page(RT_SPJ_DATABUFFER, ptr.i);
  }

  signal->theData[0] = 0;
  sendSignalWithDelay(reference(), GSN_CONTINUEB, signal, delay, 1);
}

Uint32
Dbspj::checkTableError(Ptr<TreeNode> treeNodePtr) const
{
  jam();
  if (treeNodePtr.p->m_tableOrIndexId >= c_tabrecFilesize)
  {
    jam();
    ndbassert(c_tabrecFilesize > 0);
    return DbspjErr::NoSuchTable;
  }
  
  TableRecordPtr tablePtr;
  tablePtr.i = treeNodePtr.p->m_tableOrIndexId;
  ptrAss(tablePtr, m_tableRecord);
  Uint32 err = tablePtr.p->checkTableError(treeNodePtr.p->m_schemaVersion);
  if (unlikely(err))
  {
    DEBUG_DICT("Dbsp::checkTableError"
              << ", m_node_no: " << treeNodePtr.p->m_node_no
              << ", tableOrIndexId: " << treeNodePtr.p->m_tableOrIndexId
              << ", error: " << err);
  }
  if (ERROR_INSERTED(17520) ||
      (ERROR_INSERTED(17521) && (rand() % 7) == 0))
  {
    jam();
    CLEAR_ERROR_INSERT_VALUE;
    ndbout_c("::checkTableError, injecting NoSuchTable error at line %d file %s",
              __LINE__,  __FILE__);
    return DbspjErr::NoSuchTable;
  }
  return err;
}

void 
Dbspj::dumpScanFragHandle(Ptr<ScanFragHandle> fragPtr) const
{
  jam();
  
  g_eventLogger->info("DBSPJ %u :         SFH fragid %u state %u ref 0x%x "
                      "range_sz %u range_cnt %u rangePtr 0x%x",
                      instance(),
                      fragPtr.p->m_fragId,
                      fragPtr.p->m_state,
                      fragPtr.p->m_ref,
                      fragPtr.p->m_range_builder.m_range_size,
                      fragPtr.p->m_range_builder.m_range_cnt,
                      fragPtr.p->m_rangePtrI);
}


void
Dbspj::dumpNodeCommon(const Ptr<TreeNode> treeNodePtr) const
{
  jam();

  g_eventLogger->info("DBSPJ %u :     TreeNode (%u) (0x%x:%p) state %u bits 0x%x "
                      "tableid %u schVer 0x%x",
                      instance(),
                      treeNodePtr.p->m_node_no,
                      treeNodePtr.i,
                      treeNodePtr.p,
                      treeNodePtr.p->m_state,
                      treeNodePtr.p->m_bits,
                      treeNodePtr.p->m_tableOrIndexId,
                      treeNodePtr.p->m_schemaVersion);
  g_eventLogger->info("DBSPJ %u :     TreeNode (%u) ptableId %u ref 0x%x "
                      "correlation %u parentPtrI 0x%x",
                      instance(),
                      treeNodePtr.p->m_node_no,
                      treeNodePtr.p->m_primaryTableId,
                      treeNodePtr.p->m_send.m_ref,
                      treeNodePtr.p->m_send.m_correlation,
                      treeNodePtr.p->m_parentPtrI);

}

void
Dbspj::dumpRequest(const char* reason,
                   const Ptr<Request> requestPtr)
{
  jam();

  /* TODO Add to DUMP_STATE_ORD */
  
  g_eventLogger->info("DBSPJ %u : Dumping request (0x%x:%p) due to %s.",
                      instance(),
                      requestPtr.i,
                      requestPtr.p,
                      reason);

  g_eventLogger->info("DBSPJ %u :   Request state %u bits 0x%x errCode %u "
                      "senderRef 0x%x rootFragId %u",
                      instance(),
                      requestPtr.p->m_state,
                      requestPtr.p->m_bits,
                      requestPtr.p->m_errCode,
                      requestPtr.p->m_senderRef,
                      requestPtr.p->m_rootFragId);
  
  g_eventLogger->info("DBSPJ %u :   Request transid (0x%x 0x%x) node_cnt %u "
                      "active_cnt %u m_outstanding %u",
                      instance(),
                      requestPtr.p->m_transId[0],
                      requestPtr.p->m_transId[1],
                      requestPtr.p->m_node_cnt,
                      requestPtr.p->m_cnt_active,
                      requestPtr.p->m_outstanding);
  
  /* Iterate over request's nodes */
  {
    Ptr<TreeNode> treeNodePtr;
    Local_TreeNode_list list(m_treenode_pool, requestPtr.p->m_nodes);
    for (list.first(treeNodePtr); 
         !treeNodePtr.isNull(); 
         list.next(treeNodePtr))
    {
      jam();
      ndbrequire(treeNodePtr.p->m_info != NULL);
      
      dumpNodeCommon(treeNodePtr);
      
      if (treeNodePtr.p->m_info->m_dumpNode != NULL)
      {
        jam();
        (this->*(treeNodePtr.p->m_info->m_dumpNode))
          (requestPtr, treeNodePtr);
      }
    }
  }

  g_eventLogger->info("DBSPJ %u : Finished dumping request (%u:%p)",
                      instance(),
                      requestPtr.i,
                      requestPtr.p);
}

/**
 * END - MODULE GENERIC
 */

void
Dbspj::common_execTRANSID_AI(Signal* signal,
                             Ptr<Request> requestPtr,
                             Ptr<TreeNode> treeNodePtr,
                             const RowPtr & rowRef)
{
  jam();

  if (likely((requestPtr.p->m_state & Request::RS_ABORTING) == 0))
  {
    LocalArenaPoolImpl pool(requestPtr.p->m_arena, m_dependency_map_pool);
    Local_dependency_map list(pool, treeNodePtr.p->m_dependent_nodes);
    Dependency_map::ConstDataBufferIterator it;

    /**
     * Activate child operations in two steps:
     * 1) Any child operations requiring T_EXEC_SEQUENTIAL are
     *    prepared for exec by appending rowRefs to the deferred
     *    list.
     * 2) Start executing non-T_EXEC_SEQUENTIAL child operations.
     */
    for (list.first(it); !it.isNull(); list.next(it))
    {
      Ptr<TreeNode> childPtr;
      m_treenode_pool.getPtr(childPtr, * it.data);

      if (childPtr.p->m_bits & TreeNode::T_EXEC_SEQUENTIAL)
      {
        jam();
        DEBUG("T_EXEC_SEQUENTIAL --> child exec deferred");

        /**
         * Append correlation values of deferred child operations
         * to a list / fifo. Upon resume, we will then be able to 
         * relocate all parent rows for which to resume operations.
         */
        LocalArenaPoolImpl pool(requestPtr.p->m_arena, m_dependency_map_pool);
        Local_correlation_list correlations(pool, childPtr.p->m_deferred.m_correlations);
        if (!correlations.append(&rowRef.m_src_correlation, 1))
        {
          jam();
          abort(signal, requestPtr, DbspjErr::OutOfQueryMemory);
          return;
        }

        // As there are pending deferred operations we are not complete
        requestPtr.p->m_completed_nodes.clear(childPtr.p->m_node_no);
      }
    }

    for (list.first(it); !it.isNull(); list.next(it))
    {
      Ptr<TreeNode> childPtr;
      m_treenode_pool.getPtr(childPtr, * it.data);
      if ((childPtr.p->m_bits & TreeNode::T_EXEC_SEQUENTIAL) == 0)
      {
        jam();
        ndbrequire(childPtr.p->m_info!=0 && childPtr.p->m_info->m_parent_row!=0);

        (this->*(childPtr.p->m_info->m_parent_row))(signal,
                                                    requestPtr, childPtr, rowRef);

        /* Recheck RS_ABORTING as child operation might have aborted */
        if (unlikely(requestPtr.p->m_state & Request::RS_ABORTING))
        {
          jam();
          return;
        }
      }
    }
  }
}


/**
 * MODULE LOOKUP
 */
const Dbspj::OpInfo
Dbspj::g_LookupOpInfo =
{
  &Dbspj::lookup_build,
  0, // prepare
  &Dbspj::lookup_start,
  &Dbspj::lookup_countSignal,
  &Dbspj::lookup_execLQHKEYREF,
  &Dbspj::lookup_execLQHKEYCONF,
  0, // execSCAN_FRAGREF
  0, // execSCAN_FRAGCONF
  &Dbspj::lookup_parent_row,
  0, // Dbspj::lookup_parent_batch_complete,
  0, // Dbspj::lookup_parent_batch_repeat,
  0, // Dbspj::lookup_parent_batch_cleanup,
  0, // Dbspj::lookup_execSCAN_NEXTREQ
  0, // Dbspj::lookup_complete
  &Dbspj::lookup_abort,
  &Dbspj::lookup_execNODE_FAILREP,
  &Dbspj::lookup_cleanup,
  &Dbspj::lookup_checkNode,
  &Dbspj::lookup_dumpNode
};

Uint32
Dbspj::lookup_build(Build_context& ctx,
                    Ptr<Request> requestPtr,
                    const QueryNode* qn,
                    const QueryNodeParameters* qp)
{
  Uint32 err = 0;
  Ptr<TreeNode> treeNodePtr;
  const QN_LookupNode * node = (const QN_LookupNode*)qn;
  const QN_LookupParameters * param = (const QN_LookupParameters*)qp;
  do
  {
    err = DbspjErr::InvalidTreeNodeSpecification;
    if (unlikely(node->len < QN_LookupNode::NodeSize))
    {
      jam();
      break;
    }

    err = DbspjErr::InvalidTreeParametersSpecification;
    DEBUG("param len: " << param->len);
    if (unlikely(param->len < QN_LookupParameters::NodeSize))
    {
      jam();
      break;
    }

    err = createNode(ctx, requestPtr, treeNodePtr);
    if (unlikely(err != 0))
    {
      jam();
      break;
    }

    treeNodePtr.p->m_tableOrIndexId = node->tableId;
    treeNodePtr.p->m_primaryTableId = node->tableId;
    treeNodePtr.p->m_schemaVersion = node->tableVersion;
    treeNodePtr.p->m_info = &g_LookupOpInfo;
    Uint32 transId1 = requestPtr.p->m_transId[0];
    Uint32 transId2 = requestPtr.p->m_transId[1];
    Uint32 savePointId = ctx.m_savepointId;

    Uint32 treeBits = node->requestInfo;
    Uint32 paramBits = param->requestInfo;
    //ndbout_c("Dbspj::lookup_build() treeBits=%.8x paramBits=%.8x",
    //         treeBits, paramBits);
    LqhKeyReq* dst = (LqhKeyReq*)treeNodePtr.p->m_lookup_data.m_lqhKeyReq;
    {
      /**
       * static variables
       */
      dst->tcBlockref = reference();
      dst->clientConnectPtr = treeNodePtr.i;

      /**
       * TODO reference()+treeNodePtr.i is passed twice
       *   this can likely be optimized using the requestInfo-bits
       * UPDATE: This can be accomplished by *not* setApplicationAddressFlag
       *         and patch LQH to then instead use tcBlockref/clientConnectPtr
       */
      dst->transId1 = transId1;
      dst->transId2 = transId2;
      dst->savePointId = savePointId;
      dst->scanInfo = 0;
      dst->attrLen = 0;
      /** Initialy set reply ref to client, do_send will set SPJ refs if non-LEAF */
      dst->variableData[0] = ctx.m_resultRef;
      dst->variableData[1] = param->resultData;
      Uint32 requestInfo = 0;
      LqhKeyReq::setOperation(requestInfo, ZREAD);
      LqhKeyReq::setApplicationAddressFlag(requestInfo, 1);
      LqhKeyReq::setDirtyFlag(requestInfo, 1);
      LqhKeyReq::setSimpleFlag(requestInfo, 1);
      LqhKeyReq::setNormalProtocolFlag(requestInfo, 0);  // Assume T_LEAF
      LqhKeyReq::setCorrFactorFlag(requestInfo, 1);
      LqhKeyReq::setNoDiskFlag(requestInfo,
                               (treeBits & DABits::NI_LINKED_DISK) == 0 &&
                               (paramBits & DABits::PI_DISK_ATTR) == 0);
      dst->requestInfo = requestInfo;
    }

    if (treeBits & QN_LookupNode::L_UNIQUE_INDEX)
    {
      jam();
      treeNodePtr.p->m_bits |= TreeNode::T_UNIQUE_INDEX_LOOKUP;
    }

    Uint32 tableId = node->tableId;
    Uint32 schemaVersion = node->tableVersion;

    Uint32 tableSchemaVersion = tableId + ((schemaVersion << 16) & 0xFFFF0000);
    dst->tableSchemaVersion = tableSchemaVersion;

    ctx.m_resultData = param->resultData;
    treeNodePtr.p->m_lookup_data.m_api_resultRef = ctx.m_resultRef;
    treeNodePtr.p->m_lookup_data.m_api_resultData = param->resultData;
    treeNodePtr.p->m_lookup_data.m_outstanding = 0;

    /**
     * Parse stuff common lookup/scan-frag
     */
    struct DABuffer nodeDA, paramDA;
    nodeDA.ptr = node->optional;
    nodeDA.end = nodeDA.ptr + (node->len - QN_LookupNode::NodeSize);
    paramDA.ptr = param->optional;
    paramDA.end = paramDA.ptr + (param->len - QN_LookupParameters::NodeSize);
    err = parseDA(ctx, requestPtr, treeNodePtr,
                  nodeDA, treeBits, paramDA, paramBits);
    if (unlikely(err != 0))
    {
      jam();
      break;
    }

    if (treeNodePtr.p->m_bits & TreeNode::T_ATTR_INTERPRETED)
    {
      jam();
      LqhKeyReq::setInterpretedFlag(dst->requestInfo, 1);
    }

    /**
     * Inherit batch size from parent
     */
    treeNodePtr.p->m_batch_size = 1;
    if (treeNodePtr.p->m_parentPtrI != RNIL)
    {
      jam();
      Ptr<TreeNode> parentPtr;
      m_treenode_pool.getPtr(parentPtr, treeNodePtr.p->m_parentPtrI);
      treeNodePtr.p->m_batch_size = parentPtr.p->m_batch_size;
    }

    if (ctx.m_start_signal)
    {
      jam();
      Signal * signal = ctx.m_start_signal;
      const LqhKeyReq* src = (const LqhKeyReq*)signal->getDataPtr();
#ifdef NOT_YET
      Uint32 instanceNo =
        blockToInstance(signal->header.theReceiversBlockNumber);
      treeNodePtr.p->m_send.m_ref = numberToRef(DBLQH,
                                                instanceNo, getOwnNodeId());
#else
      treeNodePtr.p->m_send.m_ref =
        numberToRef(DBLQH, getInstanceKey(src->tableSchemaVersion & 0xFFFF,
                                          src->fragmentData & 0xFFFF),
                    getOwnNodeId());
#endif

      Uint32 hashValue = src->hashValue;
      Uint32 fragId = src->fragmentData;
      Uint32 attrLen = src->attrLen; // fragdist-key is in here

      /**
       * assertions
       */
#ifdef VM_TRACE
      Uint32 requestInfo = src->requestInfo;
      ndbassert(LqhKeyReq::getAttrLen(attrLen) == 0);         // Only long
      ndbassert(LqhKeyReq::getScanTakeOverFlag(attrLen) == 0);// Not supported
      ndbassert(LqhKeyReq::getReorgFlag(attrLen) == ScanFragReq::REORG_ALL);       // Not supported
      ndbassert(LqhKeyReq::getOperation(requestInfo) == ZREAD);
      ndbassert(LqhKeyReq::getKeyLen(requestInfo) == 0);      // Only long
      ndbassert(LqhKeyReq::getMarkerFlag(requestInfo) == 0);  // Only read
      ndbassert(LqhKeyReq::getAIInLqhKeyReq(requestInfo) == 0);
      ndbassert(LqhKeyReq::getSeqNoReplica(requestInfo) == 0);
      ndbassert(LqhKeyReq::getLastReplicaNo(requestInfo) == 0);
      ndbassert(LqhKeyReq::getApplicationAddressFlag(requestInfo) != 0);
      ndbassert(LqhKeyReq::getSameClientAndTcFlag(requestInfo) == 0);
#endif

#ifdef TODO
      /**
       * Handle various lock-modes
       */
      static Uint8 getDirtyFlag(const UintR & requestInfo);
      static Uint8 getSimpleFlag(const UintR & requestInfo);
#endif

#ifdef VM_TRACE
      Uint32 dst_requestInfo = dst->requestInfo;
      ndbassert(LqhKeyReq::getInterpretedFlag(requestInfo) ==
                LqhKeyReq::getInterpretedFlag(dst_requestInfo));
      ndbassert(LqhKeyReq::getNoDiskFlag(requestInfo) ==
                LqhKeyReq::getNoDiskFlag(dst_requestInfo));
#endif

      dst->hashValue = hashValue;
      dst->fragmentData = fragId;
      dst->attrLen = attrLen; // fragdist is in here

      treeNodePtr.p->m_bits |= TreeNode::T_ONE_SHOT;
    }
    return 0;
  } while (0);

  return err;
}

void
Dbspj::lookup_start(Signal* signal,
                    Ptr<Request> requestPtr,
                    Ptr<TreeNode> treeNodePtr)
{
  lookup_send(signal, requestPtr, treeNodePtr);
}

void
Dbspj::lookup_send(Signal* signal,
                   Ptr<Request> requestPtr,
                   Ptr<TreeNode> treeNodePtr)
{
  jam();
  if (!ERROR_INSERTED(17521)) // Avoid emulated rnd errors
  {
    // ::checkTableError() should be handled before we reach this far
    ndbassert(checkTableError(treeNodePtr) == 0);
  }

  Uint32 cnt = 2;
  if (treeNodePtr.p->isLeaf())
  {
    jam();
    if (requestPtr.p->isLookup())
    {
      jam();
      cnt = 0;
    }
    else
    {
      jam();
      cnt = 1;
    }
  }

  LqhKeyReq* req = reinterpret_cast<LqhKeyReq*>(signal->getDataPtrSend());

  memcpy(req, treeNodePtr.p->m_lookup_data.m_lqhKeyReq,
         sizeof(treeNodePtr.p->m_lookup_data.m_lqhKeyReq));
  req->variableData[2] = treeNodePtr.p->m_send.m_correlation;
  req->variableData[3] = requestPtr.p->m_rootResultData;

  if (!(requestPtr.p->isLookup() && treeNodePtr.p->isLeaf()))
  {
    // Non-LEAF want reply to SPJ instead of ApiClient.
    LqhKeyReq::setNormalProtocolFlag(req->requestInfo, 1);
    req->variableData[0] = reference();
    req->variableData[1] = treeNodePtr.i;
  }
  else
  {
    jam();
    /**
     * Fake that TC sent this request,
     *   so that it can route a maybe TCKEYREF
     */
    req->tcBlockref = requestPtr.p->m_senderRef;
  }

  SectionHandle handle(this);

  Uint32 ref = treeNodePtr.p->m_send.m_ref;
  Uint32 keyInfoPtrI = treeNodePtr.p->m_send.m_keyInfoPtrI;
  Uint32 attrInfoPtrI = treeNodePtr.p->m_send.m_attrInfoPtrI;

  Uint32 err = 0;

  do
  {
    if (treeNodePtr.p->m_bits & TreeNode::T_ONE_SHOT)
    {
      jam();
      /**
       * Pass sections to send
       */
      treeNodePtr.p->m_send.m_attrInfoPtrI = RNIL;
      treeNodePtr.p->m_send.m_keyInfoPtrI = RNIL;
    }
    else
    {
      if ((treeNodePtr.p->m_bits & TreeNode::T_KEYINFO_CONSTRUCTED) == 0)
      {
        jam();
        Uint32 tmp = RNIL;
        if (!dupSection(tmp, keyInfoPtrI))
        {
          jam();
          ndbassert(tmp == RNIL);  // Guard for memleak
          err = DbspjErr::OutOfSectionMemory;
          break;
        }

        keyInfoPtrI = tmp;
      }
      else
      {
        jam();
        treeNodePtr.p->m_send.m_keyInfoPtrI = RNIL;
      }

      if ((treeNodePtr.p->m_bits & TreeNode::T_ATTRINFO_CONSTRUCTED) == 0)
      {
        jam();
        Uint32 tmp = RNIL;

        /**
         * Test execution terminated due to 'OutOfSectionMemory' which
         * may happen for different treeNodes in the request:
         * - 17070: Fail on any lookup_send()
         * - 17071: Fail on lookup_send() if 'isLeaf'
         * - 17072: Fail on lookup_send() if treeNode not root
         */

        if (ERROR_INSERTED(17070) ||
           (ERROR_INSERTED(17071) && treeNodePtr.p->isLeaf()) ||
           (ERROR_INSERTED(17072) && treeNodePtr.p->m_parentPtrI != RNIL))
        {
          jam();
          CLEAR_ERROR_INSERT_VALUE;
          ndbout_c("Injecting OutOfSectionMemory error at line %d file %s",
                   __LINE__,  __FILE__);
          releaseSection(keyInfoPtrI);
          err = DbspjErr::OutOfSectionMemory;
          break;
        }

        if (!dupSection(tmp, attrInfoPtrI))
        {
          jam();
          ndbassert(tmp == RNIL);  // Guard for memleak
          releaseSection(keyInfoPtrI);
          err = DbspjErr::OutOfSectionMemory;
          break;
        }

        attrInfoPtrI = tmp;
      }
      else
      {
        jam();
        treeNodePtr.p->m_send.m_attrInfoPtrI = RNIL;
      }
    }

    getSection(handle.m_ptr[0], keyInfoPtrI);
    getSection(handle.m_ptr[1], attrInfoPtrI);
    handle.m_cnt = 2;

    /**
     * Inject error to test LQHKEYREF handling:
     * Tampering with tableSchemaVersion such that LQH will 
     * return LQHKEYREF('1227: Invalid schema version')
     * May happen for different treeNodes in the request:
     * - 17030: Fail on any lookup_send()
     * - 17031: Fail on lookup_send() if 'isLeaf'
     * - 17032: Fail on lookup_send() if treeNode not root 
     */
    if (ERROR_INSERTED(17030) ||
       (ERROR_INSERTED(17031) && treeNodePtr.p->isLeaf()) ||
       (ERROR_INSERTED(17032) && treeNodePtr.p->m_parentPtrI != RNIL))
    {
      jam();
      CLEAR_ERROR_INSERT_VALUE;
      req->tableSchemaVersion += (1 << 16); // Provoke 'Invalid schema version'
    }

#if defined DEBUG_LQHKEYREQ
    ndbout_c("LQHKEYREQ to %x", ref);
    printLQHKEYREQ(stdout, signal->getDataPtrSend(),
                   NDB_ARRAY_SIZE(treeNodePtr.p->m_lookup_data.m_lqhKeyReq),
                   DBLQH);
    printf("KEYINFO: ");
    print(handle.m_ptr[0], stdout);
    printf("ATTRINFO: ");
    print(handle.m_ptr[1], stdout);
#endif

    Uint32 Tnode = refToNode(ref);
    if (Tnode == getOwnNodeId())
    {
      c_Counters.incr_counter(CI_LOCAL_READS_SENT, 1);
    }
    else
    {
      ndbrequire(!ERROR_INSERTED(17014));
      
      c_Counters.incr_counter(CI_REMOTE_READS_SENT, 1);
    }

    /**
     * Test correct abort handling if datanode not (yet)
     * connected to requesting API node.
     */
    if (ERROR_INSERTED(17530) &&
        !getNodeInfo(getResultRef(requestPtr)).m_connected)
    {
      jam();
      releaseSections(handle);
      err = DbspjErr::OutOfSectionMemory; //Fake an error likely seen here
      break;
    }

    /**
     * Test execution terminated due to 'NodeFailure' which
     * may happen for different treeNodes in the request:
     * - 17020: Fail on any lookup_send()
     * - 17021: Fail on lookup_send() if 'isLeaf'
     * - 17022: Fail on lookup_send() if treeNode not root 
     */
    if (ERROR_INSERTED(17020) ||
       (ERROR_INSERTED(17021) && treeNodePtr.p->isLeaf()) ||
       (ERROR_INSERTED(17022) && treeNodePtr.p->m_parentPtrI != RNIL))
    {
      jam();
      CLEAR_ERROR_INSERT_VALUE;
      releaseSections(handle);
      err = DbspjErr::NodeFailure;
      break;
    }
    // Test for online downgrade.
    if (unlikely(!ndb_join_pushdown(getNodeInfo(Tnode).m_version)))
    {
      jam();
      releaseSections(handle);
      err = 4003; // Function not implemented.
      break;
    }

    if (unlikely(!c_alive_nodes.get(Tnode)))
    {
      jam();
      releaseSections(handle);
      err = DbspjErr::NodeFailure;
      break;
    }
    else if (! (treeNodePtr.p->isLeaf() && requestPtr.p->isLookup()))
    {
      jam();
      ndbassert(Tnode < NDB_ARRAY_SIZE(requestPtr.p->m_lookup_node_data));
      requestPtr.p->m_completed_nodes.clear(treeNodePtr.p->m_node_no);
      requestPtr.p->m_outstanding += cnt;
      requestPtr.p->m_lookup_node_data[Tnode] += cnt;
      // number wrapped
      ndbrequire(requestPtr.p->m_lookup_node_data[Tnode] != 0);
    }

    sendSignal(ref, GSN_LQHKEYREQ, signal,
               NDB_ARRAY_SIZE(treeNodePtr.p->m_lookup_data.m_lqhKeyReq),
               JBB, &handle);

    treeNodePtr.p->m_lookup_data.m_outstanding += cnt;
    if (requestPtr.p->isLookup() && treeNodePtr.p->isLeaf())
    {
      jam();
      /**
       * Send TCKEYCONF with DirtyReadBit + Tnode,
       *   so that API can discover if Tnode died while waiting for result
       */
      lookup_sendLeafCONF(signal, requestPtr, treeNodePtr, Tnode);
    }
    return;
  }
  while (0);

  ndbrequire(err);
  jam();
  abort(signal, requestPtr, err);
} //Dbspj::lookup_send

bool
Dbspj::lookup_countSignal(const Signal* signal,
                       Ptr<Request> requestPtr,
                       Ptr<TreeNode> treeNodePtr)
{
  jam();
  const Uint32 Tnode = refToNode(signal->getSendersBlockRef());

  ndbassert(requestPtr.p->m_lookup_node_data[Tnode] > 0);
  requestPtr.p->m_lookup_node_data[Tnode]--;

  ndbassert(requestPtr.p->m_outstanding > 0);
  requestPtr.p->m_outstanding--;

  ndbassert(treeNodePtr.p->m_lookup_data.m_outstanding > 0);
  treeNodePtr.p->m_lookup_data.m_outstanding--;

  // Return 'true' if this completes the wait for this treeNode
  return (treeNodePtr.p->m_lookup_data.m_outstanding == 0);
}

void
Dbspj::lookup_execLQHKEYREF(Signal* signal,
                            Ptr<Request> requestPtr,
                            Ptr<TreeNode> treeNodePtr)
{
  jam();
  const LqhKeyRef * rep = (LqhKeyRef*)signal->getDataPtr();
  const Uint32 errCode = rep->errorCode;

  c_Counters.incr_counter(CI_READS_NOT_FOUND, 1);

  DEBUG("lookup_execLQHKEYREF, errorCode:" << errCode);

  if (!treeNodePtr.p->isLeaf())
  {
    // Count the non-arriving TRANSID_AI due to the 'REF'
    jam();
    lookup_countSignal(signal, requestPtr, treeNodePtr);
  }

  // Count awaiting CONF/REF
  const bool done = lookup_countSignal(signal, requestPtr, treeNodePtr);

  /**
   * If Request is still actively running: API need to
   * be informed about error. 
   * Error code may either indicate a 'hard error' which should
   * terminate the query execution, or a 'soft error' which 
   * should be signaled NDBAPI, and execution continued.
   */
  if (likely((requestPtr.p->m_state & Request::RS_ABORTING) == 0))
  {
    switch(errCode){
    case 626: // 'Soft error' : Row not found
    case 899: // 'Soft error' : Interpreter_exit_nok

      jam();
      /**
       * Only Lookup-request need to send TCKEYREF...
       */
      if (requestPtr.p->isLookup())
      {
        jam();
        lookup_stop_branch(signal, requestPtr, treeNodePtr, errCode);
      }
      break;

    default: // 'Hard error' : abort query
      jam();
      abort(signal, requestPtr, errCode);
      return;
    }
  }

  /**
   * Another TreeNode awaited for completion of this request
   * before it could resume its operation.
   */
  if (treeNodePtr.p->m_resumeEvents & TreeNode::TN_RESUME_REF)
  {
    jam();
    ndbassert(treeNodePtr.p->m_resumePtrI != RNIL);
    Ptr<TreeNode> resumeTreeNodePtr;
    m_treenode_pool.getPtr(resumeTreeNodePtr, treeNodePtr.p->m_resumePtrI);
    lookup_resume(signal, requestPtr, resumeTreeNodePtr);
  }

  if (done && treeNodePtr.p->m_deferred.isEmpty())
  {
    jam();
    // We have received all rows for this treeNode in this batch.
    handleTreeNodeComplete(signal, requestPtr, treeNodePtr);
  }
}

/**
 * lookup_stop_branch() will send required signals to the API
 * to inform that the query branch starting with 'treeNodePtr'
 * will not be executed due to 'errCode'.
 *
 * NOTE: 'errCode'is expected to be a 'soft error', like
 *       'row not found', and is *not* intended to abort
 *       entire query.
 */
void
Dbspj::lookup_stop_branch(Signal* signal,
                          Ptr<Request> requestPtr,
                          Ptr<TreeNode> treeNodePtr,
                          Uint32 errCode)
{
  ndbassert(requestPtr.p->isLookup());
  DEBUG("::lookup_stop_branch"
     << ", node: " << treeNodePtr.p->m_node_no
  );

  /**
   * If this is a "leaf" node, either on its own, or
   * indirectly through an unique index lookup:
   * Ordinary operation would have emited extra TCKEYCONF 
   * required for nodefail handling.
   * (In case of nodefails during final leaf REQs).
   * As API cant, or at least does not try to, tell whether 
   * leaf operation is REFed by SPJ or LQH, we still have to
   * send this extra CONF as required by protocoll.
   */
  if (treeNodePtr.p->isLeaf())
  {
    jam();
    DEBUG("  Leaf-lookup: sending extra 'CONF' for nodefail handling");
    lookup_sendLeafCONF(signal, requestPtr, treeNodePtr, getOwnNodeId());
  }

  else if (treeNodePtr.p->m_bits & TreeNode::T_UNIQUE_INDEX_LOOKUP)
  {
    /**
     * UNIQUE_INDEX lookups are represented with an additional
     * child which does the lookup from UQ-index into the table
     * itself. Has to check this child for being 'leaf'.
     */
    LocalArenaPoolImpl pool(requestPtr.p->m_arena, m_dependency_map_pool);
    Local_dependency_map list(pool, treeNodePtr.p->m_dependent_nodes);
    Dependency_map::ConstDataBufferIterator it;
    ndbrequire(list.first(it));
    ndbrequire(list.getSize() == 1); // should only be 1 child
    Ptr<TreeNode> childPtr;
    m_treenode_pool.getPtr(childPtr, * it.data);
    if (childPtr.p->m_bits & TreeNode::T_LEAF)
    {
      jam();
      DEBUG("  UNUQUE_INDEX-Leaf-lookup: sending extra 'CONF' "
            "for nodefail handling");
      lookup_sendLeafCONF(signal, requestPtr, childPtr, getOwnNodeId());
    }
  }

  /**
   * Then produce the REF(errCode) which terminates this
   * tree branch.
   */
  Uint32 resultRef = treeNodePtr.p->m_lookup_data.m_api_resultRef;
  Uint32 resultData = treeNodePtr.p->m_lookup_data.m_api_resultData;
  TcKeyRef* ref = (TcKeyRef*)signal->getDataPtr();
  ref->connectPtr = resultData;
  ref->transId[0] = requestPtr.p->m_transId[0];
  ref->transId[1] = requestPtr.p->m_transId[1];
  ref->errorCode = errCode;
  ref->errorData = 0;

  DEBUG("  send TCKEYREF");
  sendTCKEYREF(signal, resultRef, requestPtr.p->m_senderRef);
}

/**
 * Lookup leafs in lookup requests will not receive CONF/REF
 * back to SPJ when LQH request has completed. Instead we
 * will cleanup() the request when the last leafnode KEYREQ
 * has been sent. If any of the REQuested datanodes fails 
 * after this, SPJ will not detect this and be able to
 * send appropriate signals to the API to awake it from the
 * 'wait' state.
 * To get around this, we instead send an extra CONF 
 * to the API which inform it about which 'node' it should
 * expect a result from. API can then discover if this
 * 'node' died while waiting for results.
 */
void
Dbspj::lookup_sendLeafCONF(Signal* signal,
                           Ptr<Request> requestPtr,
                           Ptr<TreeNode> treeNodePtr,
                           Uint32 node)
{
  ndbassert(treeNodePtr.p->isLeaf());

  const Uint32 resultRef = treeNodePtr.p->m_lookup_data.m_api_resultRef;
  const Uint32 resultData = treeNodePtr.p->m_lookup_data.m_api_resultData;
  TcKeyConf* const conf = (TcKeyConf*)signal->getDataPtr();
  conf->apiConnectPtr = RNIL;
  conf->confInfo = 0;
  conf->gci_hi = 0;
  TcKeyConf::setNoOfOperations(conf->confInfo, 1);
  conf->transId1 = requestPtr.p->m_transId[0];
  conf->transId2 = requestPtr.p->m_transId[1];
  conf->operations[0].apiOperationPtr = resultData;
  conf->operations[0].attrInfoLen =
    TcKeyConf::DirtyReadBit | node;
  const Uint32 sigLen = TcKeyConf::StaticLength + TcKeyConf::OperationLength;
  sendTCKEYCONF(signal, sigLen, resultRef, requestPtr.p->m_senderRef);
}


void
Dbspj::lookup_execLQHKEYCONF(Signal* signal,
                             Ptr<Request> requestPtr,
                             Ptr<TreeNode> treeNodePtr)
{
  ndbrequire(!(requestPtr.p->isLookup() && treeNodePtr.p->isLeaf()));

  if (treeNodePtr.p->m_bits & TreeNode::T_USER_PROJECTION)
  {
    jam();
    requestPtr.p->m_rows++;
  }

  // Count awaiting CONF. If non-leaf, there will also be a TRANSID_AI
  const bool done = lookup_countSignal(signal, requestPtr, treeNodePtr);

  /**
   * Another TreeNode awaited for completion of this request
   * before it could resume its operation.
   */
  if (treeNodePtr.p->m_resumeEvents & TreeNode::TN_RESUME_CONF)
  {
    jam();
    ndbassert(treeNodePtr.p->m_resumePtrI != RNIL);
    Ptr<TreeNode> resumeTreeNodePtr;
    m_treenode_pool.getPtr(resumeTreeNodePtr, treeNodePtr.p->m_resumePtrI);
    lookup_resume(signal, requestPtr, resumeTreeNodePtr);
  }

  if (done && treeNodePtr.p->m_deferred.isEmpty())
  {
    jam();
    // We have received all rows for this treeNode in this batch.
    handleTreeNodeComplete(signal, requestPtr, treeNodePtr);
  }
}

void
Dbspj::lookup_parent_row(Signal* signal,
                         Ptr<Request> requestPtr,
                         Ptr<TreeNode> treeNodePtr,
                         const RowPtr & rowRef)
{
  jam();

  DEBUG("::lookup_parent_row"
     << ", node: " << treeNodePtr.p->m_node_no);

  ndbassert((treeNodePtr.p->m_bits & TreeNode::T_EXEC_SEQUENTIAL) == 0);
  lookup_row(signal, requestPtr, treeNodePtr, rowRef);
} // Dbspj::lookup_parent_row()

/**
 * lookup_resume() is a delayed lookup_parent_row.
 * It will locate the next parent row now allowed to execute,
 * and create a child lookup request for that row.
 */
void
Dbspj::lookup_resume(Signal* signal,
                     Ptr<Request> requestPtr,
                     Ptr<TreeNode> treeNodePtr)
{
  jam();
  DEBUG("::lookup_resume"
     << ", node: " << treeNodePtr.p->m_node_no
  );

  ndbassert(treeNodePtr.p->m_bits & TreeNode::T_EXEC_SEQUENTIAL);
  ndbassert(treeNodePtr.p->m_parentPtrI != RNIL);

  if (unlikely(requestPtr.p->m_state & Request::RS_ABORTING))
  {
    jam();
    return;
  }
  ndbassert(!treeNodePtr.p->m_deferred.isEmpty());
  ndbassert(!requestPtr.p->m_completed_nodes.get(treeNodePtr.p->m_node_no));
 
  Uint32 corrVal;
  {
    LocalArenaPoolImpl pool(requestPtr.p->m_arena, m_dependency_map_pool);
    Local_correlation_list correlations(pool, treeNodePtr.p->m_deferred.m_correlations);

    Local_correlation_list::DataBufferIterator it;
    const bool valid = correlations.position(it, (Uint32)(treeNodePtr.p->m_deferred.m_pos++));
    (void)valid; ndbassert(valid);
    corrVal = *it.data;
  }

  Ptr<TreeNode> parentPtr;
  m_treenode_pool.getPtr(parentPtr, treeNodePtr.p->m_parentPtrI);

  // Set up RowPtr & RowRef for this parent row
  RowPtr row;
  row.m_src_node_ptrI = parentPtr.i;
  row.m_src_correlation = corrVal;

  ndbassert(parentPtr.p->m_rows.m_type == RowCollection::COLLECTION_MAP);
  RowRef ref;
  parentPtr.p->m_rows.m_map.copyto(ref);
  const Uint32* const mapptr = get_row_ptr(ref);

  // Relocate parent row from correlation value.
  const Uint32 rowId = (corrVal & 0xFFFF);
  parentPtr.p->m_rows.m_map.load(mapptr, rowId, ref);

  const Uint32* const rowptr = get_row_ptr(ref);
  setupRowPtr(parentPtr.p->m_rows, row, ref, rowptr);

  lookup_row(signal, requestPtr, treeNodePtr, row);
} // Dbspj::lookup_resume()

void
Dbspj::lookup_row(Signal* signal,
                         Ptr<Request> requestPtr,
                         Ptr<TreeNode> treeNodePtr,
                         const RowPtr & rowRef)
{
  jam();

  /**
   * Here we need to...
   *   1) construct a key
   *   2) compute hash     (normally TC)
   *   3) get node for row (normally TC)
   */
  Uint32 err = 0;
  const Uint32 tableId = treeNodePtr.p->m_tableOrIndexId;
  const Uint32 corrVal = rowRef.m_src_correlation;

  DEBUG("::lookup_row"
     << ", node: " << treeNodePtr.p->m_node_no);

  do
  {
    err = checkTableError(treeNodePtr);
    if (unlikely(err != 0))
    {
      jam();
      break;
    }

    /**
     * Test execution terminated due to 'OutOfQueryMemory' which
     * may happen multiple places below:
     * - 17040: Fail on any lookup_parent_row()
     * - 17041: Fail on lookup_parent_row() if 'isLeaf'
     * - 17042: Fail on lookup_parent_row() if treeNode not root 
     * - 17043: Fail after last outstanding signal received.
     */
    if (ERROR_INSERTED(17040) ||
       (ERROR_INSERTED(17041) && treeNodePtr.p->isLeaf()) ||
       (ERROR_INSERTED(17042) && treeNodePtr.p->m_parentPtrI != RNIL) ||
       (ERROR_INSERTED(17043) && requestPtr.p->m_outstanding == 0))
    {
      jam();
      CLEAR_ERROR_INSERT_VALUE;
      err = DbspjErr::OutOfQueryMemory;
      break;
    }

    Uint32 ptrI = RNIL;
    if (treeNodePtr.p->m_bits & TreeNode::T_KEYINFO_CONSTRUCTED)
    {
      jam();
      DEBUG("parent_row w/ T_KEYINFO_CONSTRUCTED");
      /**
       * Get key-pattern
       */
      LocalArenaPoolImpl pool(requestPtr.p->m_arena, m_dependency_map_pool);
      Local_pattern_store pattern(pool, treeNodePtr.p->m_keyPattern);

      bool keyIsNull;
      err = expand(ptrI, pattern, rowRef, keyIsNull);
      if (unlikely(err != 0))
      {
        jam();
        releaseSection(ptrI);
        break;
      }

      if (keyIsNull)
      {
        /**
         * When the key contains NULL values, an EQ-match is impossible!
         * Entire lookup request can therefore be eliminate as it is known
         * to be REFused with errorCode = 626 (Row not found).
         *
         * Scan requests can simply ignore these child LQHKEYREQs
         * as REFs are not needed, either by the API protocoll,
         * or in order to handle TN_RESUME_REF.
         *
         * Lookup requests has to send the same KEYREFs as would have
         * been produced by LQH. 
         */
        jam();
        DEBUG("Key contain NULL values: Ignore impossible KEYREQ");
        releaseSection(ptrI);
        ptrI = RNIL;

        /* Send KEYREF(errCode=626) as required by lookup request protocol */
        if (requestPtr.p->isLookup())
        {
          jam();
          lookup_stop_branch(signal, requestPtr, treeNodePtr, 626);
        }

        /**
         * Another TreeNode awaited completion of this treeNode
         * or sub-branch before it could resume its operation.
         */
        if ((treeNodePtr.p->m_resumeEvents & TreeNode::TN_RESUME_REF))
        {
          jam();
          DEBUG("handling TN_RESUME_REF");
          ndbassert(treeNodePtr.p->m_resumePtrI != RNIL);
          Ptr<TreeNode> resumeTreeNodePtr;
          m_treenode_pool.getPtr(resumeTreeNodePtr, treeNodePtr.p->m_resumePtrI);
          lookup_resume(signal, requestPtr, resumeTreeNodePtr);
        }

        return;  // Bailout, KEYREQ would have returned KEYREF(626) anyway
      } // keyIsNull

      ndbassert(ptrI != RNIL);
      treeNodePtr.p->m_send.m_keyInfoPtrI = ptrI;
    } //T_KEYINFO_CONSTRUCTED

    BuildKeyReq tmp;
    err = computeHash(signal, tmp, tableId, treeNodePtr.p->m_send.m_keyInfoPtrI);
    if (unlikely(err != 0))
      break;

    err = getNodes(signal, tmp, tableId);
    if (unlikely(err != 0))
      break;

    Uint32 attrInfoPtrI = treeNodePtr.p->m_send.m_attrInfoPtrI;
    if (treeNodePtr.p->m_bits & TreeNode::T_ATTRINFO_CONSTRUCTED)
    {
      jam();
      Uint32 tmp = RNIL;

      /**
       * Test execution terminated due to 'OutOfSectionMemory' which
       * may happen for different treeNodes in the request:
       * - 17080: Fail on lookup_parent_row
       * - 17081: Fail on lookup_parent_row:  if 'isLeaf'
       * - 17082: Fail on lookup_parent_row: if treeNode not root
       */

      if (ERROR_INSERTED(17080) ||
         (ERROR_INSERTED(17081) && treeNodePtr.p->isLeaf()) ||
         (ERROR_INSERTED(17082) && treeNodePtr.p->m_parentPtrI != RNIL))
      {
        jam();
        CLEAR_ERROR_INSERT_VALUE;
        ndbout_c("Injecting OutOfSectionMemory error at line %d file %s",
                 __LINE__,  __FILE__);
        err = DbspjErr::OutOfSectionMemory;
        break;
      }

      if (!dupSection(tmp, attrInfoPtrI))
      {
        jam();
        ndbassert(tmp == RNIL);  // Guard for memleak
        err = DbspjErr::OutOfSectionMemory;
        break;
      }

      Uint32 org_size;
      {
        SegmentedSectionPtr ptr;
        getSection(ptr, tmp);
        org_size = ptr.sz;
      }

      bool hasNull;
      LocalArenaPoolImpl pool(requestPtr.p->m_arena, m_dependency_map_pool);
      Local_pattern_store pattern(pool, treeNodePtr.p->m_attrParamPattern);
      err = expand(tmp, pattern, rowRef, hasNull);
      if (unlikely(err != 0))
      {
        jam();
        releaseSection(tmp);
        break;
      }
//    ndbrequire(!hasNull);

      /**
       * Update size of subsrouting section, which contains arguments
       */
      SegmentedSectionPtr ptr;
      getSection(ptr, tmp);
      Uint32 new_size = ptr.sz;
      Uint32 * sectionptrs = ptr.p->theData;
      sectionptrs[4] = new_size - org_size;

      treeNodePtr.p->m_send.m_attrInfoPtrI = tmp;
    }

    /**
     * Now send...
     */

    /**
     * TODO merge better with lookup_start (refactor)
     */
    {
      /* We set the upper half word of m_correlation to the tuple ID
       * of the parent, such that the API can match this tuple with its
       * parent.
       * Then we re-use the tuple ID of the parent as the
       * tuple ID for this tuple also. Since the tuple ID
       * is unique within this batch and SPJ block for the parent operation,
       * it must also be unique for this operation.
       * This ensures that lookup operations with no user projection will
       * work, since such operations will have the same tuple ID as their
       * parents. The API will then be able to match a tuple with its
       * grandparent, even if it gets no tuple for the parent operation.*/
      treeNodePtr.p->m_send.m_correlation =
        (corrVal << 16) + (corrVal & 0xffff);

      treeNodePtr.p->m_send.m_ref = tmp.receiverRef;
      LqhKeyReq * dst = (LqhKeyReq*)treeNodePtr.p->m_lookup_data.m_lqhKeyReq;
      dst->hashValue = tmp.hashInfo[0];
      dst->fragmentData = tmp.fragId;
      Uint32 attrLen = 0;
      LqhKeyReq::setDistributionKey(attrLen, tmp.fragDistKey);
      dst->attrLen = attrLen;
      lookup_send(signal, requestPtr, treeNodePtr);

      if (treeNodePtr.p->m_bits & TreeNode::T_ATTRINFO_CONSTRUCTED)
      {
        jam();
        // restore
        treeNodePtr.p->m_send.m_attrInfoPtrI = attrInfoPtrI;
      }
    }
    return;
  } while (0);

  // If we fail it will always be a 'hard error' -> abort
  ndbrequire(err);
  jam();
  abort(signal, requestPtr, err);
}

void
Dbspj::lookup_abort(Signal* signal,
                    Ptr<Request> requestPtr,
                    Ptr<TreeNode> treeNodePtr)
{
  jam();

  // Discard all deferred operations
  LocalArenaPoolImpl pool(requestPtr.p->m_arena, m_dependency_map_pool);
  {
    Local_correlation_list correlations(pool, treeNodePtr.p->m_deferred.m_correlations);
    correlations.release();
  }
  treeNodePtr.p->m_deferred.init();
}

Uint32
Dbspj::lookup_execNODE_FAILREP(Signal* signal,
                               Ptr<Request> requestPtr,
                               Ptr<TreeNode> treeNodePtr,
                               NdbNodeBitmask mask)
{
  jam();
  Uint32 node = 0;
  Uint32 sum = 0;
  while (requestPtr.p->m_outstanding &&
         ((node = mask.find(node + 1)) != NdbNodeBitmask::NotFound))
  {
    Uint32 cnt = requestPtr.p->m_lookup_node_data[node];
    sum += cnt;
    requestPtr.p->m_lookup_node_data[node] = 0;
  }

  if (sum)
  {
    jam();
    ndbrequire(requestPtr.p->m_outstanding >= sum);
    requestPtr.p->m_outstanding -= sum;
  }

  return sum;
}

void
Dbspj::lookup_cleanup(Ptr<Request> requestPtr,
                      Ptr<TreeNode> treeNodePtr)
{
  cleanup_common(requestPtr, treeNodePtr);
}


Uint32
Dbspj::handle_special_hash(Uint32 tableId, Uint32 dstHash[4],
                           const Uint64* src,
                           Uint32 srcLen,       // Len in #32bit words
                           const KeyDescriptor* desc)
{
  const Uint32 MAX_KEY_SIZE_IN_LONG_WORDS=
    (MAX_KEY_SIZE_IN_WORDS + 1) / 2;
  Uint64 alignedWorkspace[MAX_KEY_SIZE_IN_LONG_WORDS * MAX_XFRM_MULTIPLY];
  const bool hasVarKeys = desc->noOfVarKeys > 0;
  const bool hasCharAttr = desc->hasCharAttr;
  const bool compute_distkey = desc->noOfDistrKeys > 0;

  const Uint64 *hashInput = 0;
  Uint32 inputLen = 0;
  Uint32 keyPartLen[MAX_ATTRIBUTES_IN_INDEX];
  Uint32 * keyPartLenPtr;

  /* Normalise KeyInfo into workspace if necessary */
  if (hasCharAttr || (compute_distkey && hasVarKeys))
  {
    hashInput = alignedWorkspace;
    keyPartLenPtr = keyPartLen;
    inputLen = xfrm_key(tableId,
                        (Uint32*)src,
                        (Uint32*)alignedWorkspace,
                        sizeof(alignedWorkspace) >> 2,
                        keyPartLenPtr);
    if (unlikely(inputLen == 0))
    {
      return 290;  // 'Corrupt key in TC, unable to xfrm'
    }
  }
  else
  {
    /* Keyinfo already suitable for hash */
    hashInput = src;
    inputLen = srcLen;
    keyPartLenPtr = 0;
  }

  /* Calculate primary key hash */
  md5_hash(dstHash, hashInput, inputLen);

  /* If the distribution key != primary key then we have to
   * form a distribution key from the primary key and calculate
   * a separate distribution hash based on this
   */
  if (compute_distkey)
  {
    jam();

    Uint32 distrKeyHash[4];
    /* Reshuffle primary key columns to get just distribution key */
    Uint32 len = create_distr_key(tableId, (Uint32*)hashInput, (Uint32*)alignedWorkspace, keyPartLenPtr);
    /* Calculate distribution key hash */
    md5_hash(distrKeyHash, alignedWorkspace, len);

    /* Just one word used for distribution */
    dstHash[1] = distrKeyHash[1];
  }
  return 0;
}

Uint32
Dbspj::computeHash(Signal* signal,
                   BuildKeyReq& dst, Uint32 tableId, Uint32 ptrI)
{
  /**
   * Essentially the same code as in Dbtc::hash().
   * The code for user defined partitioning has been removed though.
   */
  SegmentedSectionPtr ptr;
  getSection(ptr, ptrI);

  /* NOTE:  md5_hash below require 64-bit alignment
   */
  const Uint32 MAX_KEY_SIZE_IN_LONG_WORDS=
    (MAX_KEY_SIZE_IN_WORDS + 1) / 2;
  Uint64 tmp64[MAX_KEY_SIZE_IN_LONG_WORDS];
  Uint32 *tmp32 = (Uint32*)tmp64;
  ndbassert(ptr.sz <= MAX_KEY_SIZE_IN_WORDS);
  copy(tmp32, ptr);

  const KeyDescriptor* desc = g_key_descriptor_pool.getPtr(tableId);
  ndbrequire(desc != NULL);

  bool need_special_hash = desc->hasCharAttr | (desc->noOfDistrKeys > 0);
  if (need_special_hash)
  {
    jam();
    return handle_special_hash(tableId, dst.hashInfo, tmp64, ptr.sz, desc);
  }
  else
  {
    jam();
    md5_hash(dst.hashInfo, tmp64, ptr.sz);
    return 0;
  }
}

/**
 * This function differs from computeHash in that *ptrI*
 * only contains partition key (packed) and not full primary key
 */
Uint32
Dbspj::computePartitionHash(Signal* signal,
                            BuildKeyReq& dst, Uint32 tableId, Uint32 ptrI)
{
  SegmentedSectionPtr ptr;
  getSection(ptr, ptrI);

  /* NOTE:  md5_hash below require 64-bit alignment
   */
  const Uint32 MAX_KEY_SIZE_IN_LONG_WORDS=
    (MAX_KEY_SIZE_IN_WORDS + 1) / 2;
  Uint64 _space[MAX_KEY_SIZE_IN_LONG_WORDS];
  Uint64 *tmp64 = _space;
  Uint32 *tmp32 = (Uint32*)tmp64;
  Uint32 sz = ptr.sz;
  ndbassert(ptr.sz <= MAX_KEY_SIZE_IN_WORDS);
  copy(tmp32, ptr);

  const KeyDescriptor* desc = g_key_descriptor_pool.getPtr(tableId);
  ndbrequire(desc != NULL);

  bool need_xfrm = desc->hasCharAttr || desc->noOfVarKeys;
  if (need_xfrm)
  {
    jam();
    /**
     * xfrm distribution key
     */
    Uint32 srcPos = 0;
    Uint32 dstPos = 0;
    Uint32 * src = tmp32;
    Uint32 * dst = signal->theData+24;
    for (Uint32 i = 0; i < desc->noOfKeyAttr; i++)
    {
      const KeyDescriptor::KeyAttr& keyAttr = desc->keyAttr[i];
      if (AttributeDescriptor::getDKey(keyAttr.attributeDescriptor))
      {
        Uint32 attrLen =
        xfrm_attr(keyAttr.attributeDescriptor, keyAttr.charsetInfo,
                  src, srcPos, dst, dstPos,
                  NDB_ARRAY_SIZE(signal->theData) - 24);
        if (unlikely(attrLen == 0))
        {
          DEBUG_CRASH();
          return 290;  // 'Corrupt key in TC, unable to xfrm'
        }
      }
    }
    tmp64 = (Uint64*)dst;
    sz = dstPos;
  }

  md5_hash(dst.hashInfo, tmp64, sz);
  return 0;
}

Uint32
Dbspj::getNodes(Signal* signal, BuildKeyReq& dst, Uint32 tableId)
{
  TableRecordPtr tablePtr;
  tablePtr.i = tableId;
  ptrCheckGuard(tablePtr, c_tabrecFilesize, m_tableRecord);

  DiGetNodesReq * req = (DiGetNodesReq *)&signal->theData[0];
  req->tableId = tableId;
  req->hashValue = dst.hashInfo[1];
  req->distr_key_indicator = 0; // userDefinedPartitioning not supported!
  req->scan_indicator = 0;
  req->anyNode = !!(tablePtr.p->m_flags & TableRecord::TR_FULLY_REPLICATED);
  req->get_next_fragid_indicator = 0;
  req->jamBufferPtr = jamBuffer();

  EXECUTE_DIRECT(DBDIH, GSN_DIGETNODESREQ, signal,
                 DiGetNodesReq::SignalLength, 0);
  jamEntry();

  DiGetNodesConf * conf = (DiGetNodesConf *)&signal->theData[0];
  const Uint32 err = signal->theData[0] ? signal->theData[1] : 0;
  Uint32 Tdata2 = conf->reqinfo;
  Uint32 nodeId = conf->nodes[0];
  Uint32 instanceKey = (Tdata2 >> 24) & 127;

  DEBUG("HASH to nodeId:" << nodeId << ", instanceKey:" << instanceKey);

  jamEntry();
  if (unlikely(err != 0))
  {
    jam();
    goto error;
  }

  /**
   * SPJ only does committed-read (for now)
   *   so it's always ok to READ_BACKUP
   *   if applicable
   *
   */
  if (nodeId != getOwnNodeId() &&
      tablePtr.p->m_flags & TableRecord::TR_READ_BACKUP)
  {
    /* Node cnt from DIH ignores primary, presumably to fit in 2 bits */
    Uint32 cnt = (Tdata2 & 3) + 1;
    for (Uint32 i = 1; i < cnt; i++)
    {
      jam();
      if (conf->nodes[i] == getOwnNodeId())
      {
        jam();
        nodeId = getOwnNodeId();
        break;
      }
    }
  }

  dst.fragId = conf->fragId;
  dst.fragDistKey = (Tdata2 >> 16) & 255;
  dst.receiverRef = numberToRef(DBLQH, instanceKey, nodeId);

  return 0;

error:
  return err;
}

bool
Dbspj::lookup_checkNode(const Ptr<Request> requestPtr,
                        const Ptr<TreeNode> treeNodePtr)
{
  jam();

  /* TODO */
 
  return true;
}

void
Dbspj::lookup_dumpNode(const Ptr<Request> requestPtr,
                       const Ptr<TreeNode> treeNodePtr)
{
  jam();

  const LookupData& data = treeNodePtr.p->m_lookup_data;

  g_eventLogger->info("DBSPJ %u :       LOOKUP api_resultRef 0x%x "
                      "resultData %u outstanding %u",
                      instance(),
                      data.m_api_resultRef,
                      data.m_api_resultData,
                      data.m_outstanding);

  /* TODO : Dump LQHKEYREQ */
}

/**
 * END - MODULE LOOKUP
 */

/**
 * MODULE SCAN FRAG
 *
 * NOTE: This may only be root node
 */
const Dbspj::OpInfo
Dbspj::g_ScanFragOpInfo =
{
  &Dbspj::scanFrag_build,
  0, // prepare
  &Dbspj::scanFrag_start,
  &Dbspj::scanFrag_countSignal,
  0, // execLQHKEYREF
  0, // execLQHKEYCONF
  &Dbspj::scanFrag_execSCAN_FRAGREF,
  &Dbspj::scanFrag_execSCAN_FRAGCONF,
  0, // parent row
  0, // parent batch complete
  0, // parent batch repeat
  0, // Dbspj::scanFrag_parent_batch_cleanup,
  &Dbspj::scanFrag_execSCAN_NEXTREQ,
  0, // Dbspj::scanFrag_complete
  &Dbspj::scanFrag_abort,
  0, // execNODE_FAILREP,
  &Dbspj::scanFrag_cleanup,
  &Dbspj::scanFrag_checkNode,
  &Dbspj::scanFrag_dumpNode
};

Uint32
Dbspj::scanFrag_build(Build_context& ctx,
                      Ptr<Request> requestPtr,
                      const QueryNode* qn,
                      const QueryNodeParameters* qp)
{
  Uint32 err = 0;
  Ptr<TreeNode> treeNodePtr;
  const QN_ScanFragNode * node = (const QN_ScanFragNode*)qn;
  const QN_ScanFragParameters * param = (const QN_ScanFragParameters*)qp;

  do
  {
    err = DbspjErr::InvalidTreeNodeSpecification;
    DEBUG("scanFrag_build: len=" << node->len);
    if (unlikely(node->len < QN_ScanFragNode::NodeSize))
    {
      jam();
      break;
    }

    err = DbspjErr::InvalidTreeParametersSpecification;
    DEBUG("param len: " << param->len);
    if (unlikely(param->len < QN_ScanFragParameters::NodeSize))
    {
      jam();
      break;
    }

    err = createNode(ctx, requestPtr, treeNodePtr);
    if (unlikely(err != 0))
    {
      jam();
      break;
    }

    treeNodePtr.p->m_info = &g_ScanFragOpInfo;
    treeNodePtr.p->m_tableOrIndexId = node->tableId;
    treeNodePtr.p->m_primaryTableId = node->tableId;
    treeNodePtr.p->m_schemaVersion = node->tableVersion;
    treeNodePtr.p->m_scanfrag_data.m_scanFragHandlePtrI = RNIL;
    Ptr<ScanFragHandle> scanFragHandlePtr;
    if (ERROR_INSERTED_CLEAR(17004))
    {
      jam();
      ndbout_c("Injecting OutOfQueryMemory error 17004 at line %d file %s",
               __LINE__,  __FILE__);
      err = DbspjErr::OutOfQueryMemory;
      break;
    }
    if (unlikely(m_scanfraghandle_pool.seize(requestPtr.p->m_arena,
                                             scanFragHandlePtr) != true))
    {
      err = DbspjErr::OutOfQueryMemory;
      jam();
      break;
    }

    scanFragHandlePtr.p->m_treeNodePtrI = treeNodePtr.i;
    scanFragHandlePtr.p->m_state = ScanFragHandle::SFH_NOT_STARTED;
    treeNodePtr.p->m_scanfrag_data.m_scanFragHandlePtrI = scanFragHandlePtr.i;

    requestPtr.p->m_bits |= Request::RT_SCAN;
    treeNodePtr.p->m_bits |= TreeNode::T_ATTR_INTERPRETED;
    treeNodePtr.p->m_batch_size = ctx.m_batch_size_rows;

    ScanFragReq*dst=(ScanFragReq*)treeNodePtr.p->m_scanfrag_data.m_scanFragReq;
    dst->senderData = scanFragHandlePtr.i;
    dst->resultRef = reference();
    dst->resultData = treeNodePtr.i;
    dst->savePointId = ctx.m_savepointId;

    Uint32 transId1 = requestPtr.p->m_transId[0];
    Uint32 transId2 = requestPtr.p->m_transId[1];
    dst->transId1 = transId1;
    dst->transId2 = transId2;

    Uint32 treeBits = node->requestInfo;
    Uint32 paramBits = param->requestInfo;
    //ndbout_c("Dbspj::scanFrag_build() treeBits=%.8x paramBits=%.8x",
    //         treeBits, paramBits);
    Uint32 requestInfo = 0;
    ScanFragReq::setReadCommittedFlag(requestInfo, 1);
    ScanFragReq::setScanPrio(requestInfo, ctx.m_scanPrio);
    ScanFragReq::setCorrFactorFlag(requestInfo, 1);
    ScanFragReq::setNoDiskFlag(requestInfo,
                               (treeBits & DABits::NI_LINKED_DISK) == 0 &&
                               (paramBits & DABits::PI_DISK_ATTR) == 0);
    dst->requestInfo = requestInfo;
    dst->tableId = node->tableId;
    dst->schemaVersion = node->tableVersion;

    ctx.m_resultData = param->resultData;

    /**
     * Parse stuff common lookup/scan-frag
     */
    struct DABuffer nodeDA, paramDA;
    nodeDA.ptr = node->optional;
    nodeDA.end = nodeDA.ptr + (node->len - QN_ScanFragNode::NodeSize);
    paramDA.ptr = param->optional;
    paramDA.end = paramDA.ptr + (param->len - QN_ScanFragParameters::NodeSize);
    err = parseDA(ctx, requestPtr, treeNodePtr,
                  nodeDA, treeBits, paramDA, paramBits);
    if (unlikely(err != 0))
    {
      jam();
      break;
    }

    ctx.m_scan_cnt++;
    ctx.m_scans.set(treeNodePtr.p->m_node_no);

    if (ctx.m_start_signal)
    {
      jam();
      Signal* signal = ctx.m_start_signal;
      const ScanFragReq* src = (const ScanFragReq*)(signal->getDataPtr());

#ifdef NOT_YET
      Uint32 instanceNo =
        blockToInstance(signal->header.theReceiversBlockNumber);
      treeNodePtr.p->m_send.m_ref = numberToRef(DBLQH,
                                                instanceNo, getOwnNodeId());
#else
      treeNodePtr.p->m_send.m_ref =
        numberToRef(DBLQH, getInstanceKey(src->tableId,
                                          src->fragmentNoKeyLen),
                    getOwnNodeId());
#endif

      Uint32 fragId = src->fragmentNoKeyLen;
      Uint32 requestInfo = src->requestInfo;
      Uint32 batch_size_bytes = src->batch_size_bytes;
      Uint32 batch_size_rows = src->batch_size_rows;

#ifdef VM_TRACE
      Uint32 savePointId = src->savePointId;
      Uint32 tableId = src->tableId;
      Uint32 schemaVersion = src->schemaVersion;
      Uint32 transId1 = src->transId1;
      Uint32 transId2 = src->transId2;
#endif
      ndbassert(ScanFragReq::getLockMode(requestInfo) == 0);
      ndbassert(ScanFragReq::getHoldLockFlag(requestInfo) == 0);
      ndbassert(ScanFragReq::getKeyinfoFlag(requestInfo) == 0);
      ndbassert(ScanFragReq::getReadCommittedFlag(requestInfo) == 1);
      ndbassert(ScanFragReq::getLcpScanFlag(requestInfo) == 0);
      //ScanFragReq::getAttrLen(requestInfo); // ignore
      ndbassert(ScanFragReq::getReorgFlag(requestInfo) == ScanFragReq::REORG_ALL);

      Uint32 tupScanFlag = ScanFragReq::getTupScanFlag(requestInfo);
      Uint32 rangeScanFlag = ScanFragReq::getRangeScanFlag(requestInfo);
      Uint32 descendingFlag = ScanFragReq::getDescendingFlag(requestInfo);
      Uint32 scanPrio = ScanFragReq::getScanPrio(requestInfo);

      Uint32 dst_requestInfo = dst->requestInfo;

      ScanFragReq::setTupScanFlag(dst_requestInfo,tupScanFlag);
      ScanFragReq::setRangeScanFlag(dst_requestInfo,rangeScanFlag);
      ScanFragReq::setDescendingFlag(dst_requestInfo,descendingFlag);
      ScanFragReq::setScanPrio(dst_requestInfo,scanPrio);

      /**
       * 'NoDiskFlag' should agree with information in treeNode
       */
      ndbassert(ScanFragReq::getNoDiskFlag(requestInfo) ==
                ScanFragReq::getNoDiskFlag(dst_requestInfo));

      dst->fragmentNoKeyLen = fragId;
      dst->requestInfo = dst_requestInfo;
      dst->batch_size_bytes = batch_size_bytes;
      dst->batch_size_rows = batch_size_rows;

#ifdef VM_TRACE
      ndbassert(dst->savePointId == savePointId);
      ndbassert(dst->tableId == tableId);
      ndbassert(dst->schemaVersion == schemaVersion);
      ndbassert(dst->transId1 == transId1);
      ndbassert(dst->transId2 == transId2);
#endif

      treeNodePtr.p->m_bits |= TreeNode::T_ONE_SHOT;

      if (rangeScanFlag)
      {
        c_Counters.incr_counter(CI_RANGE_SCANS_RECEIVED, 1);
      }
      else
      {
        c_Counters.incr_counter(CI_TABLE_SCANS_RECEIVED, 1);
      }
    }
    else
    {
      ndbrequire(false);
    }

    return 0;
  } while (0);

  return err;
}

void
Dbspj::scanFrag_start(Signal* signal,
                      Ptr<Request> requestPtr,
                      Ptr<TreeNode> treeNodePtr)
{
  scanFrag_send(signal, requestPtr, treeNodePtr);
}

void
Dbspj::scanFrag_send(Signal* signal,
                     Ptr<Request> requestPtr,
                     Ptr<TreeNode> treeNodePtr)
{
  jam();
  if (!ERROR_INSERTED(17521)) // Avoid emulated rnd errors
  {
    // ::checkTableError() should be handled before we reach this far
    ndbassert(checkTableError(treeNodePtr) == 0);
  }

  Ptr<ScanFragHandle> scanFragHandlePtr;
  m_scanfraghandle_pool.getPtr(scanFragHandlePtr, treeNodePtr.p->
                               m_scanfrag_data.m_scanFragHandlePtrI);

  ScanFragReq* req = reinterpret_cast<ScanFragReq*>(signal->getDataPtrSend());

  memcpy(req, treeNodePtr.p->m_scanfrag_data.m_scanFragReq,
         sizeof(treeNodePtr.p->m_scanfrag_data.m_scanFragReq));
  req->variableData[0] = treeNodePtr.p->m_send.m_correlation;
  req->variableData[1] = requestPtr.p->m_rootResultData;

  SectionHandle handle(this);

  Uint32 ref = treeNodePtr.p->m_send.m_ref;
  Uint32 keyInfoPtrI = treeNodePtr.p->m_send.m_keyInfoPtrI;
  Uint32 attrInfoPtrI = treeNodePtr.p->m_send.m_attrInfoPtrI;

  /**
   * ScanFrag may only be used as root-node, i.e T_ONE_SHOT
   */
  ndbrequire(treeNodePtr.p->m_bits & TreeNode::T_ONE_SHOT);

  /**
   * Pass sections to send
   */
  treeNodePtr.p->m_send.m_attrInfoPtrI = RNIL;
  treeNodePtr.p->m_send.m_keyInfoPtrI = RNIL;

  getSection(handle.m_ptr[0], attrInfoPtrI);
  handle.m_cnt = 1;

  if (keyInfoPtrI != RNIL)
  {
    jam();
    getSection(handle.m_ptr[1], keyInfoPtrI);
    handle.m_cnt = 2;
  }

#ifdef DEBUG_SCAN_FRAGREQ
  ndbout_c("SCAN_FRAGREQ to %x", ref);
  printSCAN_FRAGREQ(stdout, signal->getDataPtrSend(),
                    NDB_ARRAY_SIZE(treeNodePtr.p->m_scanfrag_data.m_scanFragReq),
                    DBLQH);
  printf("ATTRINFO: ");
  print(handle.m_ptr[0], stdout);
  if (handle.m_cnt > 1)
  {
    printf("KEYINFO: ");
    print(handle.m_ptr[1], stdout);
  }
#endif

  if (ScanFragReq::getRangeScanFlag(req->requestInfo))
  {
    c_Counters.incr_counter(CI_LOCAL_RANGE_SCANS_SENT, 1);
  }
  else
  {
    c_Counters.incr_counter(CI_LOCAL_TABLE_SCANS_SENT, 1);
  }

  if (ERROR_INSERTED_CLEAR(17100))
  {
    jam();
    ndbout_c("Injecting invalid schema version error at line %d file %s",
             __LINE__,  __FILE__);
    // Provoke 'Invalid schema version' in order to receive SCAN_FRAGREF
    req->schemaVersion++;
  }

  ndbrequire(refToNode(ref) == getOwnNodeId());
  {
    FragmentSendInfo fragSendInfo;
    // See comment about fragmented send pattern in ::scanIndex_send()
    sendFirstFragment(fragSendInfo,
                      ref,
                      GSN_SCAN_FRAGREQ,
                      signal,
                      NDB_ARRAY_SIZE(treeNodePtr.p->m_scanfrag_data.m_scanFragReq),
                      JBB,
                      &handle, false);

    while (fragSendInfo.m_status != FragmentSendInfo::SendComplete) // SendNotComplete
    {
      jam();
      // Send remaining fragments
      sendNextSegmentedFragment(signal, fragSendInfo);
    }
  }

  requestPtr.p->m_completed_nodes.clear(treeNodePtr.p->m_node_no);
  requestPtr.p->m_outstanding++;
  requestPtr.p->m_cnt_active++;
  treeNodePtr.p->m_state = TreeNode::TN_ACTIVE;

  scanFragHandlePtr.p->m_state = ScanFragHandle::SFH_SCANNING;
  treeNodePtr.p->m_scanfrag_data.m_rows_received = 0;
  treeNodePtr.p->m_scanfrag_data.m_rows_expecting = ~Uint32(0);
}

bool
Dbspj::scanFrag_countSignal(const Signal* signal,
                            Ptr<Request> requestPtr,
                            Ptr<TreeNode> treeNodePtr)
{
  jam();
  ScanFragData& data = treeNodePtr.p->m_scanfrag_data;
  data.m_rows_received++;

  if (data.m_rows_received == data.m_rows_expecting)
  {
    jam();
    ndbassert(requestPtr.p->m_outstanding > 0);
    requestPtr.p->m_outstanding--;
    return true;
  }
  return false;
}

void
Dbspj::scanFrag_execSCAN_FRAGREF(Signal* signal,
                                 Ptr<Request> requestPtr,
                                 Ptr<TreeNode> treeNodePtr,
                                 Ptr<ScanFragHandle> scanFragHandlePtr)
{
  jam();
  const ScanFragRef* rep =
    reinterpret_cast<const ScanFragRef*>(signal->getDataPtr());
  Uint32 errCode = rep->errorCode;

  DEBUG("scanFrag_execSCAN_FRAGREF, rep->senderData:" << rep->senderData
        << ", requestPtr.p->m_senderData:" << requestPtr.p->m_senderData);
  scanFragHandlePtr.p->m_state = ScanFragHandle::SFH_COMPLETE;
  ndbrequire(treeNodePtr.p->m_state == TreeNode::TN_ACTIVE);
  ndbrequire(requestPtr.p->m_cnt_active);
  requestPtr.p->m_cnt_active--;
  ndbrequire(requestPtr.p->m_outstanding);
  requestPtr.p->m_outstanding--;
  treeNodePtr.p->m_state = TreeNode::TN_INACTIVE;

  abort(signal, requestPtr, errCode);
}


void
Dbspj::scanFrag_execSCAN_FRAGCONF(Signal* signal,
                                  Ptr<Request> requestPtr,
                                  Ptr<TreeNode> treeNodePtr,
                                  Ptr<ScanFragHandle> scanFragHandlePtr)
{
  jam();
  const ScanFragConf * conf =
    reinterpret_cast<const ScanFragConf*>(signal->getDataPtr());
  Uint32 rows = conf->completedOps;
  Uint32 done = conf->fragmentCompleted;

  Uint32 state = scanFragHandlePtr.p->m_state;
  if (state == ScanFragHandle::SFH_WAIT_CLOSE && done == 0)
  {
    jam();
    /**
     * We sent an explicit close request...ignore this...a close will come later
     */
    return;
  }

  ndbrequire(done <= 2); // 0, 1, 2 (=ZSCAN_FRAG_CLOSED)

  ndbassert(treeNodePtr.p->m_scanfrag_data.m_rows_expecting == ~Uint32(0));
  treeNodePtr.p->m_scanfrag_data.m_rows_expecting = rows;
  if (treeNodePtr.p->isLeaf())
  {
    /**
     * If this is a leaf node, then no rows will be sent to the SPJ block,
     * as there are no child operations to instantiate.
     */
    treeNodePtr.p->m_scanfrag_data.m_rows_received = rows;
  }

  requestPtr.p->m_rows += rows;
  if (done)
  {
    jam();

    ndbrequire(requestPtr.p->m_cnt_active);
    requestPtr.p->m_cnt_active--;
    treeNodePtr.p->m_state = TreeNode::TN_INACTIVE;
    scanFragHandlePtr.p->m_state = ScanFragHandle::SFH_COMPLETE;
  }
  else
  {
    jam();
    scanFragHandlePtr.p->m_state = ScanFragHandle::SFH_WAIT_NEXTREQ;
  }

  ndbassert(requestPtr.p->m_outstanding > 0);
  if (treeNodePtr.p->m_scanfrag_data.m_rows_expecting ==
      treeNodePtr.p->m_scanfrag_data.m_rows_received ||
      (state == ScanFragHandle::SFH_WAIT_CLOSE))
  {
    jam();
    requestPtr.p->m_outstanding--;
    handleTreeNodeComplete(signal, requestPtr, treeNodePtr);
  }
}

void
Dbspj::scanFrag_execSCAN_NEXTREQ(Signal* signal,
                                 Ptr<Request> requestPtr,
                                 Ptr<TreeNode> treeNodePtr)
{
  jam();
  Uint32 err = checkTableError(treeNodePtr);
  if (unlikely(err))
  {
    jam();
    abort(signal, requestPtr, err);
    return;
  }

  Ptr<ScanFragHandle> scanFragHandlePtr;
  m_scanfraghandle_pool.getPtr(scanFragHandlePtr, treeNodePtr.p->
                               m_scanfrag_data.m_scanFragHandlePtrI);

  const ScanFragReq * org =
    (ScanFragReq*)treeNodePtr.p->m_scanfrag_data.m_scanFragReq;

  ScanFragNextReq* req =
    reinterpret_cast<ScanFragNextReq*>(signal->getDataPtrSend());
  req->senderData = treeNodePtr.p->m_scanfrag_data.m_scanFragHandlePtrI;
  req->requestInfo = 0;
  req->transId1 = requestPtr.p->m_transId[0];
  req->transId2 = requestPtr.p->m_transId[1];
  req->batch_size_rows = org->batch_size_rows;
  req->batch_size_bytes = org->batch_size_bytes;

  DEBUG("scanFrag_execSCAN_NEXTREQ to: " << hex << treeNodePtr.p->m_send.m_ref
        << ", senderData: " << req->senderData);
#ifdef DEBUG_SCAN_FRAGREQ
  printSCANFRAGNEXTREQ(stdout, &signal->theData[0],
                       ScanFragNextReq::SignalLength, DBLQH);
#endif

  sendSignal(treeNodePtr.p->m_send.m_ref,
             GSN_SCAN_NEXTREQ,
             signal,
             ScanFragNextReq::SignalLength,
             JBB);

  treeNodePtr.p->m_scanfrag_data.m_rows_received = 0;
  treeNodePtr.p->m_scanfrag_data.m_rows_expecting = ~Uint32(0);
  requestPtr.p->m_outstanding++;
  requestPtr.p->m_completed_nodes.clear(treeNodePtr.p->m_node_no);
  scanFragHandlePtr.p->m_state = ScanFragHandle::SFH_SCANNING;
}//Dbspj::scanFrag_execSCAN_NEXTREQ()

void
Dbspj::scanFrag_abort(Signal* signal,
                      Ptr<Request> requestPtr,
                      Ptr<TreeNode> treeNodePtr)
{
  jam();

  if (treeNodePtr.p->m_state == TreeNode::TN_ACTIVE)
  {
    jam();
    Ptr<ScanFragHandle> scanFragHandlePtr;
    m_scanfraghandle_pool.getPtr(scanFragHandlePtr, treeNodePtr.p->
                                 m_scanfrag_data.m_scanFragHandlePtrI);

    switch(scanFragHandlePtr.p->m_state){
    case ScanFragHandle::SFH_NOT_STARTED:
    case ScanFragHandle::SFH_COMPLETE:
      ndbrequire(false); // we shouldnt be TN_ACTIVE then...

    case ScanFragHandle::SFH_WAIT_CLOSE:
      jam();
      // close already sent
      return;
    case ScanFragHandle::SFH_WAIT_NEXTREQ:
      jam();
      // we were idle
      requestPtr.p->m_outstanding++;
      break;
    case ScanFragHandle::SFH_SCANNING:
      jam();
      break;
    }

    treeNodePtr.p->m_scanfrag_data.m_rows_expecting = ~Uint32(0);
    scanFragHandlePtr.p->m_state = ScanFragHandle::SFH_WAIT_CLOSE;

    ScanFragNextReq* req =
      reinterpret_cast<ScanFragNextReq*>(signal->getDataPtrSend());
    req->senderData = treeNodePtr.p->m_scanfrag_data.m_scanFragHandlePtrI;
    req->requestInfo = 0;
    ScanFragNextReq::setCloseFlag(req->requestInfo, 1);
    req->transId1 = requestPtr.p->m_transId[0];
    req->transId2 = requestPtr.p->m_transId[1];
    req->batch_size_rows = 0;
    req->batch_size_bytes = 0;

    sendSignal(treeNodePtr.p->m_send.m_ref,
               GSN_SCAN_NEXTREQ,
               signal,
               ScanFragNextReq::SignalLength,
               JBB);
  }
}


void
Dbspj::scanFrag_cleanup(Ptr<Request> requestPtr,
                        Ptr<TreeNode> treeNodePtr)
{
  Uint32 ptrI = treeNodePtr.p->m_scanfrag_data.m_scanFragHandlePtrI;
  if (ptrI != RNIL)
  {
    m_scanfraghandle_pool.release(ptrI);
  }
  cleanup_common(requestPtr, treeNodePtr);
}

bool
Dbspj::scanFrag_checkNode(const Ptr<Request> requestPtr,
                          const Ptr<TreeNode> treeNodePtr)
{
  jam();

  /* TODO */

  return true;
}

void
Dbspj::scanFrag_dumpNode(const Ptr<Request> requestPtr,
                         const Ptr<TreeNode> treeNodePtr)
{
  jam();

  const ScanFragData& data = treeNodePtr.p->m_scanfrag_data;

  g_eventLogger->info("DBSPJ %u :       ScanFrag : rows_expecting %u "
                      "rows_received %u SFHPtrI %u",
                      instance(),
                      data.m_rows_expecting,
                      data.m_rows_received,
                      data.m_scanFragHandlePtrI);

  /* TODO SCANFRAGREQ */

  if (data.m_scanFragHandlePtrI != RNIL)
  {
    Ptr<ScanFragHandle> fragPtr;
    m_scanfraghandle_pool.getPtr(fragPtr, data.m_scanFragHandlePtrI);
    dumpScanFragHandle(fragPtr);
  }
}

/**
 * END - MODULE SCAN FRAG
 */

/**
 * MODULE SCAN INDEX
 *
 * NOTE: This may not be root-node
 */
const Dbspj::OpInfo
Dbspj::g_ScanIndexOpInfo =
{
  &Dbspj::scanIndex_build,
  &Dbspj::scanIndex_prepare,
  0, // start
  &Dbspj::scanIndex_countSignal,
  0, // execLQHKEYREF
  0, // execLQHKEYCONF
  &Dbspj::scanIndex_execSCAN_FRAGREF,
  &Dbspj::scanIndex_execSCAN_FRAGCONF,
  &Dbspj::scanIndex_parent_row,
  &Dbspj::scanIndex_parent_batch_complete,
  &Dbspj::scanIndex_parent_batch_repeat,
  &Dbspj::scanIndex_parent_batch_cleanup,
  &Dbspj::scanIndex_execSCAN_NEXTREQ,
  &Dbspj::scanIndex_complete,
  &Dbspj::scanIndex_abort,
  &Dbspj::scanIndex_execNODE_FAILREP,
  &Dbspj::scanIndex_cleanup,
  &Dbspj::scanIndex_checkNode,
  &Dbspj::scanIndex_dumpNode
};

Uint32
Dbspj::scanIndex_build(Build_context& ctx,
                       Ptr<Request> requestPtr,
                       const QueryNode* qn,
                       const QueryNodeParameters* qp)
{
  Uint32 err = 0;
  Ptr<TreeNode> treeNodePtr;
  const QN_ScanIndexNode * node = (const QN_ScanIndexNode*)qn;
  const QN_ScanIndexParameters * param = (const QN_ScanIndexParameters*)qp;

  do
  {
    err = DbspjErr::InvalidTreeNodeSpecification;
    DEBUG("scanIndex_build: len=" << node->len);
    if (unlikely(node->len < QN_ScanIndexNode::NodeSize))
    {
      jam();
      break;
    }

    err = DbspjErr::InvalidTreeParametersSpecification;
    DEBUG("param len: " << param->len);
    if (unlikely(param->len < QN_ScanIndexParameters::NodeSize))
    {
      jam();
      break;
    }

    err = createNode(ctx, requestPtr, treeNodePtr);
    if (unlikely(err != 0))
    {
      jam();
      break;
    }

    Uint32 batchSize = param->batchSize;

    requestPtr.p->m_bits |= Request::RT_SCAN;
    requestPtr.p->m_bits |= Request::RT_NEED_PREPARE;
    requestPtr.p->m_bits |= Request::RT_NEED_COMPLETE;

    Uint32 indexId = node->tableId;
    Uint32 tableId = g_key_descriptor_pool.getPtr(indexId)->primaryTableId;

    treeNodePtr.p->m_info = &g_ScanIndexOpInfo;
    treeNodePtr.p->m_tableOrIndexId = indexId;
    treeNodePtr.p->m_primaryTableId = tableId;
    treeNodePtr.p->m_schemaVersion = node->tableVersion;
    treeNodePtr.p->m_bits |= TreeNode::T_ATTR_INTERPRETED;
    treeNodePtr.p->m_bits |= TreeNode::T_NEED_REPORT_BATCH_COMPLETED;
    treeNodePtr.p->m_batch_size = 
      batchSize & ~(0xFFFFFFFF << QN_ScanIndexParameters::BatchRowBits);

    ScanFragReq*dst=(ScanFragReq*)treeNodePtr.p->m_scanindex_data.m_scanFragReq;
    dst->senderData = treeNodePtr.i;
    dst->resultRef = reference();
    dst->resultData = treeNodePtr.i;
    dst->savePointId = ctx.m_savepointId;
    dst->batch_size_rows  = 
      batchSize & ~(0xFFFFFFFF << QN_ScanIndexParameters::BatchRowBits);
    dst->batch_size_bytes = batchSize >> QN_ScanIndexParameters::BatchRowBits;

    Uint32 transId1 = requestPtr.p->m_transId[0];
    Uint32 transId2 = requestPtr.p->m_transId[1];
    dst->transId1 = transId1;
    dst->transId2 = transId2;

    Uint32 treeBits = node->requestInfo;
    Uint32 paramBits = param->requestInfo;
    Uint32 requestInfo = 0;
    ScanFragReq::setRangeScanFlag(requestInfo, 1);
    ScanFragReq::setReadCommittedFlag(requestInfo, 1);
    ScanFragReq::setScanPrio(requestInfo, ctx.m_scanPrio);
    ScanFragReq::setNoDiskFlag(requestInfo,
                               (treeBits & DABits::NI_LINKED_DISK) == 0 &&
                               (paramBits & DABits::PI_DISK_ATTR) == 0);
    ScanFragReq::setCorrFactorFlag(requestInfo, 1);
    dst->requestInfo = requestInfo;
    dst->tableId = node->tableId;
    dst->schemaVersion = node->tableVersion;

    ctx.m_resultData = param->resultData;

    /**
     * Parse stuff
     */
    struct DABuffer nodeDA, paramDA;
    nodeDA.ptr = node->optional;
    nodeDA.end = nodeDA.ptr + (node->len - QN_ScanIndexNode::NodeSize);
    paramDA.ptr = param->optional;
    paramDA.end = paramDA.ptr + (param->len - QN_ScanIndexParameters::NodeSize);

    err = parseScanIndex(ctx, requestPtr, treeNodePtr,
                         nodeDA, treeBits, paramDA, paramBits);

    if (unlikely(err != 0))
    {
      jam();
      break;
    }

    /**
     * Since we T_NEED_REPORT_BATCH_COMPLETED, all ancestors
     *   have to T_REPORT_BATCH_COMPLETE to its siblings
     */
    Ptr<TreeNode> nodePtr;
    nodePtr.i = treeNodePtr.p->m_parentPtrI;
    while (nodePtr.i != RNIL)
    {
      jam();
      m_treenode_pool.getPtr(nodePtr);
      nodePtr.p->m_bits |= TreeNode::T_REPORT_BATCH_COMPLETE;
      nodePtr.i = nodePtr.p->m_parentPtrI;
    }

    /**
     * If there exists other scan TreeNodes not being among 
     * my ancestors, results from this scanIndex may be repeated 
     * as part of an X-scan.
     *
     * NOTE: The scan nodes being along the left deep ancestor chain
     *       are not 'repeatable' as they are driving the
     *       repeated X-scan and are thus not repeated themself.
     */
    if (requestPtr.p->m_bits & Request::RT_REPEAT_SCAN_RESULT &&
       !treeNodePtr.p->m_ancestors.contains(ctx.m_scans))
    {
      treeNodePtr.p->m_bits |= TreeNode::T_SCAN_REPEATABLE;
    }

    ctx.m_scan_cnt++;
    ctx.m_scans.set(treeNodePtr.p->m_node_no);

    return 0;
  } while (0);

  return err;
}

Uint32
Dbspj::parseScanIndex(Build_context& ctx,
                      Ptr<Request> requestPtr,
                      Ptr<TreeNode> treeNodePtr,
                      DABuffer tree, Uint32 treeBits,
                      DABuffer param, Uint32 paramBits)
{
  Uint32 err = 0;

  typedef QN_ScanIndexNode Node;
  typedef QN_ScanIndexParameters Params;

  do
  {
    jam();

    ScanIndexData& data = treeNodePtr.p->m_scanindex_data;
    data.m_fragments.init();
    data.m_frags_outstanding = 0;
    data.m_frags_complete = 0;
    data.m_frags_not_started = 0;
    data.m_parallelismStat.init();
    data.m_firstExecution = true;
    data.m_batch_chunks = 0;

    /**
     * We will need to look at the parameters again if the scan is pruned and the prune
     * key uses parameter values. Therefore, we keep a reference to the start of the
     * parameter buffer.
     */
    DABuffer origParam = param;
    err = parseDA(ctx, requestPtr, treeNodePtr,
                  tree, treeBits, param, paramBits);
    if (unlikely(err != 0))
      break;

    if (treeBits & Node::SI_PRUNE_PATTERN)
    {
      Uint32 len_cnt = * tree.ptr ++;
      Uint32 len = len_cnt & 0xFFFF; // length of pattern in words
      Uint32 cnt = len_cnt >> 16;    // no of parameters

      LocalArenaPoolImpl pool(requestPtr.p->m_arena, m_dependency_map_pool);
      ndbrequire((cnt==0) == ((treeBits & Node::SI_PRUNE_PARAMS) ==0));
      ndbrequire((cnt==0) == ((paramBits & Params::SIP_PRUNE_PARAMS)==0));

      if (treeBits & Node::SI_PRUNE_LINKED)
      {
        jam();
        DEBUG("LINKED-PRUNE PATTERN w/ " << cnt << " PARAM values");

        data.m_prunePattern.init();
        Local_pattern_store pattern(pool, data.m_prunePattern);

        /**
         * Expand pattern into a new pattern (with linked values)
         */
        err = expand(pattern, treeNodePtr, tree, len, origParam, cnt);
        if (unlikely(err != 0))
        {
          jam();
          break;
        }
        treeNodePtr.p->m_bits |= TreeNode::T_PRUNE_PATTERN;
        c_Counters.incr_counter(CI_PRUNED_RANGE_SCANS_RECEIVED, 1);
      }
      else
      {
        jam();
        DEBUG("FIXED-PRUNE w/ " << cnt << " PARAM values");

        /**
         * Expand pattern directly into
         *   This means a "fixed" pruning from here on
         *   i.e guaranteed single partition
         */
        Uint32 prunePtrI = RNIL;
        bool hasNull;
        err = expand(prunePtrI, tree, len, origParam, cnt, hasNull);
        if (unlikely(err != 0))
        {
          jam();
          releaseSection(prunePtrI);
          break;
        }

        if (unlikely(hasNull))
        {
          /* API should have elliminated requests w/ const-NULL keys */
          jam();
          DEBUG("BEWARE: T_CONST_PRUNE-key contain NULL values");
          releaseSection(prunePtrI);
//        treeNodePtr.p->m_bits |= TreeNode::T_NULL_PRUNE;
//        break;
          ndbrequire(false);
        }
        ndbrequire(prunePtrI != RNIL);  /* todo: can we allow / take advantage of NULLs in range scan? */
        data.m_constPrunePtrI = prunePtrI;

        /**
         * We may not compute the partition for the hash-key here
         *   as we have not yet opened a read-view
         */
        treeNodePtr.p->m_bits |= TreeNode::T_CONST_PRUNE;
        c_Counters.incr_counter(CI_CONST_PRUNED_RANGE_SCANS_RECEIVED, 1);
      }
    } //SI_PRUNE_PATTERN

    if ((treeNodePtr.p->m_bits & TreeNode::T_CONST_PRUNE) == 0 &&
        ((treeBits & Node::SI_PARALLEL) ||
         ((paramBits & Params::SIP_PARALLEL))))
    {
      jam();
      treeNodePtr.p->m_bits |= TreeNode::T_SCAN_PARALLEL;
    }

    return 0;
  } while(0);

  jam();
  return err;
}

void
Dbspj::scanIndex_prepare(Signal * signal,
                         Ptr<Request> requestPtr, Ptr<TreeNode> treeNodePtr)
{
  jam();

  if (!ERROR_INSERTED(17521)) // Avoid emulated rnd errors
  {
    // ::checkTableError() should be handled before we reach this far
    ndbassert(checkTableError(treeNodePtr) == 0); //Handled in Dbspj::start
  }
  treeNodePtr.p->m_state = TreeNode::TN_PREPARING;

  requestPtr.p->m_outstanding++;

  DihScanTabReq * req = (DihScanTabReq*)signal->getDataPtrSend();
  req->tableId = treeNodePtr.p->m_tableOrIndexId;
  req->schemaTransId = 0;
  req->jamBufferPtr = jamBuffer();

  EXECUTE_DIRECT(DBDIH, GSN_DIH_SCAN_TAB_REQ, signal,
                 DihScanTabReq::SignalLength, 0);

  DihScanTabConf * conf = (DihScanTabConf*)signal->getDataPtr();
  Uint32 senderData = conf->senderData;
  conf->senderData = treeNodePtr.i;
  /**
   * We need to introduce real-time break here for 2 reasons. The first
   * is that it is required by real-time break rules. We can start an
   * arbitrary number of prepare scans here. So it is necessary to do a
   * real-time break here to ensure that we don't execute for too long
   * without real-time breaks.
   *
   * The second reason is that the caller is looping over the list
   * of tree nodes and so we can't change this list while he is
   * looping over it. So we introduce a real-time break to ensure that
   * the caller only starts up prepare messages and don't actually
   * perform all of them.
   */
  if (senderData == 0)
  {
    sendSignal(reference(),
               GSN_DIH_SCAN_TAB_CONF,
               signal,
               DihScanTabConf::SignalLength,
               JBB);
    return;
  }
  else
  {
    sendSignal(reference(),
               GSN_DIH_SCAN_TAB_REF,
               signal,
               DihScanTabRef::SignalLength,
               JBB);
    return;
  }
}

void
Dbspj::execDIH_SCAN_TAB_REF(Signal* signal)
{
  jamEntry();
  DihScanTabRef * ref = (DihScanTabRef*)signal->getDataPtr();

  Ptr<TreeNode> treeNodePtr;
  m_treenode_pool.getPtr(treeNodePtr, ref->senderData);
  Ptr<Request> requestPtr;
  m_request_pool.getPtr(requestPtr, treeNodePtr.p->m_requestPtrI);

  ndbrequire(requestPtr.p->isScan());
  ndbrequire(requestPtr.p->m_outstanding >= 1);
  requestPtr.p->m_outstanding -= 1;
  Uint32 errCode = ref->error;
  abort(signal, requestPtr, errCode);
}

void
Dbspj::execDIH_SCAN_TAB_CONF(Signal* signal)
{
  jamEntry();
  DihScanTabConf * conf = (DihScanTabConf*)signal->getDataPtr();

  Ptr<TreeNode> treeNodePtr;
  m_treenode_pool.getPtr(treeNodePtr, conf->senderData);

  ndbrequire(treeNodePtr.p->m_info == &g_ScanIndexOpInfo);

  ScanIndexData& data = treeNodePtr.p->m_scanindex_data;

  Uint32 cookie = conf->scanCookie;
  Uint32 fragCount = conf->fragmentCount;

  if (conf->reorgFlag)
  {
    jam();
    ScanFragReq * dst = (ScanFragReq*)data.m_scanFragReq;
    ScanFragReq::setReorgFlag(dst->requestInfo, ScanFragReq::REORG_NOT_MOVED);
  }
  if (treeNodePtr.p->m_bits & TreeNode::T_CONST_PRUNE)
  {
    jam();
    fragCount = 1;
  }
  data.m_fragCount = fragCount;
  data.m_scanCookie = cookie;

  const Uint32 prunemask = TreeNode::T_PRUNE_PATTERN | TreeNode::T_CONST_PRUNE;
  bool pruned = (treeNodePtr.p->m_bits & prunemask) != 0;

  TableRecordPtr tablePtr;
  tablePtr.i = treeNodePtr.p->m_tableOrIndexId;
  ptrCheckGuard(tablePtr, c_tabrecFilesize, m_tableRecord);
  const bool readBackup =
    !!(tablePtr.p->m_flags & TableRecord::TR_READ_BACKUP);

  Ptr<Request> requestPtr;
  m_request_pool.getPtr(requestPtr, treeNodePtr.p->m_requestPtrI);
  ndbassert(requestPtr.p->m_outstanding > 0);
  requestPtr.p->m_outstanding--;

  // Add a skew in the fragment lists such that we don't scan 
  // the same subset of frags fram all SPJ requests in case of
  // the scan not being ' T_SCAN_PARALLEL'
  Uint16 fragNoOffs = requestPtr.p->m_rootFragId % fragCount;
  Uint32 err = 0;

  do
  {
    Ptr<ScanFragHandle> fragPtr;

    /** Allocate & init all 'fragCnt' fragment desriptors */
    {
      Local_ScanFragHandle_list list(m_scanfraghandle_pool, data.m_fragments);

      err = checkTableError(treeNodePtr);
      if (unlikely(err != 0))
      {
        jam();
        break;
      }
      for (Uint32 i = 0; i<fragCount; i++)
      {
        Ptr<ScanFragHandle> fragPtr;
        Uint16 fragNo = (fragNoOffs+i) % fragCount;

        if (!ERROR_INSERTED_CLEAR(17012) &&
            likely(m_scanfraghandle_pool.seize(requestPtr.p->m_arena, fragPtr)))
        {
          jam();
          fragPtr.p->init(fragNo, readBackup);
          fragPtr.p->m_treeNodePtrI = treeNodePtr.i;
          list.addLast(fragPtr);
        }
        else
        {
          jam();
          err = DbspjErr::OutOfQueryMemory;
          goto error;
        }
      }
      list.first(fragPtr); // Needed if T_CONST_PRUNE
    } // end 'Alloc scope'

    if (treeNodePtr.p->m_bits & TreeNode::T_CONST_PRUNE)
    {
      jam();

      // TODO we need a different variant of computeHash here,
      // since m_constPrunePtrI does not contain full primary key
      // but only parts in distribution key

      BuildKeyReq tmp;
      Uint32 tableId = treeNodePtr.p->m_primaryTableId;
      err = computePartitionHash(signal, tmp, tableId, data.m_constPrunePtrI);
      if (unlikely(err != 0))
      {
        jam();
        break;
      }

      releaseSection(data.m_constPrunePtrI);
      data.m_constPrunePtrI = RNIL;

      err = getNodes(signal, tmp, tableId);
      if (unlikely(err != 0))
      {
        jam();
        break;
      }

      fragPtr.p->m_fragId = tmp.fragId;
      fragPtr.p->m_ref = tmp.receiverRef;
      ndbassert(data.m_fragCount == 1);
    }
    else if (fragCount == 1)
    {
      jam();
      /**
       * This is roughly equivalent to T_CONST_PRUNE
       *   pretend that it is const-pruned
       */
      if (treeNodePtr.p->m_bits & TreeNode::T_PRUNE_PATTERN)
      {
        jam();
        LocalArenaPoolImpl pool(requestPtr.p->m_arena, m_dependency_map_pool);
        Local_pattern_store pattern(pool, data.m_prunePattern);
        pattern.release();
      }
      data.m_constPrunePtrI = RNIL;
      Uint32 clear = TreeNode::T_PRUNE_PATTERN | TreeNode::T_SCAN_PARALLEL;
      treeNodePtr.p->m_bits &= ~clear;
      treeNodePtr.p->m_bits |= TreeNode::T_CONST_PRUNE;

      /**
       * We must get fragPtr.p->m_ref...so set pruned=false
       */
      pruned = false;
    }
    data.m_frags_complete = data.m_fragCount;

    if (!pruned)
    {
      /** Start requesting node info from DIH */
      jam();
      err = scanindex_sendDihGetNodesReq(signal, requestPtr, treeNodePtr);
      if (unlikely(err != 0))
      {
        jam();
        break;
      }
    }
    else
    {
      jam();
      treeNodePtr.p->m_state = TreeNode::TN_INACTIVE;
    }

    ndbassert(err == 0);
    checkPrepareComplete(signal, requestPtr);
    return;
  } while (0);

error:
  jam();
  ndbassert(err != 0);
  abort(signal, requestPtr, err);
  checkBatchComplete(signal, requestPtr);
}

/**
 * Will check the fragment list for fragments which need to 
 * get node info to construct 'fragPtr.p->m_ref' from DIH.
 *
 * In order to avoid CPU starvation, or unmanagable huge FragItem[],
 * max MAX_DIH_FRAG_REQS are requested in a single signal.
 * If there are more fragments, we have to repeatable call this
 * function when CONF for the first fragment set is received.
 */
Uint32
Dbspj::scanindex_sendDihGetNodesReq(Signal* signal,
                                    Ptr<Request> requestPtr,
                                    Ptr<TreeNode> treeNodePtr)
{
  jam();
  ScanIndexData& data = treeNodePtr.p->m_scanindex_data;
  Uint32 tableId = treeNodePtr.p->m_tableOrIndexId;
  TableRecordPtr tablePtr;
  Ptr<ScanFragHandle> fragPtr;
  Local_ScanFragHandle_list list(m_scanfraghandle_pool, data.m_fragments);
  tablePtr.i = tableId;
  ptrCheckGuard(tablePtr, c_tabrecFilesize, m_tableRecord);
  Uint32 readAny = tablePtr.p->m_flags & TableRecord::TR_FULLY_REPLICATED ?
                   1 : 0;

  Uint32 fragCnt = 0;
  for (list.first(fragPtr);
       !fragPtr.isNull();
       list.next(fragPtr))
  {
    jam();
    if (fragPtr.p->m_ref == 0) // Need GSN_DIGETNODRESREQ
    {
      jam();
<<<<<<< HEAD
      DiGetNodesReq * const req = (DiGetNodesReq *)&signal->theData[0];
=======
      req->fragItem[fragCnt].senderData = fragPtr.i;
      req->fragItem[fragCnt].fragId = fragPtr.p->m_fragId;
      fragCnt++;

      // Force multiple rounds of DIH_SCAN_GET_NODES_REQ + random import fail.
      if (ERROR_INSERTED(17131) && fragCnt >= 1)
      {
        jam();
        break;
      }
    }
  }
>>>>>>> 4383efdb

      req->tableId = treeNodePtr.p->m_tableOrIndexId;
      req->hashValue = fragPtr.p->m_fragId;
      req->distr_key_indicator = ZTRUE;
      req->scan_indicator = ZTRUE;
      req->anyNode = readAny;
      req->get_next_fragid_indicator = 0;
      req->jamBufferPtr = jamBuffer();

<<<<<<< HEAD
      EXECUTE_DIRECT(DBDIH, GSN_DIGETNODESREQ, signal,
                     DiGetNodesReq::SignalLength, 0);
=======
    /** Always send as a long signal, even if a short would
     *  have been sufficient in the (rare) case of 'fragCnt==1'
     */
    Ptr<SectionSegment> fragReq;
    Uint32 len = fragCnt*DihScanGetNodesReq::FragItem::Length;
    if (ERROR_INSERTED(17130) ||
	(ERROR_INSERTED(17131) && ((rand() % 3) == 0)) ||
        unlikely(!import(fragReq, (Uint32*)req->fragItem, len)))
    {
      jam();
      CLEAR_ERROR_INSERT_VALUE;
      return DbspjErr::OutOfSectionMemory;
    }
>>>>>>> 4383efdb

      DiGetNodesConf * conf = (DiGetNodesConf *)&signal->theData[0];
      Uint32 errCode = signal->theData[0];

      if (ERROR_INSERTED_CLEAR(17130) && requestPtr.p->m_outstanding == 1)
      {
        jamEntry();
        return DbspjErr::OutOfSectionMemory;
      }
      if (!errCode)
      {
        /**
         * Get instance key from upper bits except most significant bit which
         * is used reorg moving flag.
         */
        jamEntry();
        /* Node cnt from DIH ignores primary, presumably to fit in 2 bits */
        Uint32 cnt = (conf->reqinfo & 3) + 1;
        Uint32 instanceKey = (conf->reqinfo >> 24) & 127;
        NodeId nodeId = conf->nodes[0];
        if (nodeId != getOwnNodeId() &&
            fragPtr.p->m_readBackup)
        {
          for (Uint32 i = 1; i < cnt; i++)
          {
            jam();
            if (conf->nodes[i] == getOwnNodeId())
            {
              jam();
              nodeId = getOwnNodeId();
              break;
            }
          }
        }
        fragPtr.p->m_ref = numberToRef(DBLQH, instanceKey, nodeId);
        /**
         * For Fully replicated tables we can change the fragment id to a local
         * fragment as part of DIGETNODESREQ. So set it again here.
         */
        fragPtr.p->m_fragId = conf->fragId;
      }
      else
      {
        jamEntry();
        abort(signal, requestPtr, errCode);
        ndbrequire(data.m_frags_outstanding == 0);
        treeNodePtr.p->m_state = TreeNode::TN_INACTIVE;
        return 0;
      }
      fragCnt++;
      if (fragCnt > DiGetNodesReq::MAX_DIGETNODESREQS ||
          ERROR_INSERTED(17131))
      {
        jam();
        requestPtr.p->m_outstanding++;
        signal->theData[0] = 3;
        signal->theData[1] = treeNodePtr.i;
        sendSignal(reference(), GSN_CONTINUEB, signal, 2, JBB);
        return 0;
      }
    }
  }
  ndbrequire(data.m_frags_outstanding == 0);
  treeNodePtr.p->m_state = TreeNode::TN_INACTIVE;
  return 0;
} //Dbspj::scanindex_sendDihGetNodesReq

<<<<<<< HEAD
=======
void
Dbspj::execDIH_SCAN_GET_NODES_REF(Signal* signal)
{
  jamEntry();
  const DihScanGetNodesRef* ref = (DihScanGetNodesRef*)signal->getDataPtr();
//const Uint32 tableId = ref->tableId;
  const Uint32 fragCnt = ref->fragCnt;
  const Uint32 errCode = ref->errCode;
  ndbassert(errCode != 0);

  if (signal->getNoOfSections() > 0)
  {
    // Long signal: FragItems listed in first section
    jam();
    SectionHandle handle(this, signal);
    ndbassert(handle.m_cnt==1);
    SegmentedSectionPtr fragRefSection;
    ndbrequire(handle.getSection(fragRefSection,0));
    ndbassert(fragRefSection.p->m_sz == (fragCnt*DihScanGetNodesRef::FragItem::Length));
    ndbassert(fragCnt <= DihScanGetNodesReq::MAX_DIH_FRAG_REQS);
    copy((Uint32*)ref->fragItem, fragRefSection);
    releaseSections(handle);
  }
  else                  // Short signal, single frag in ref->fragItem[0]
  {
    ndbassert(fragCnt == 1);
    ndbassert(signal->getLength() 
              == DihScanGetNodesRef::FixedSignalLength + DihScanGetNodesRef::FragItem::Length);
  }

  UintR treeNodePtrI = RNIL;
  for (Uint32 i=0; i < fragCnt; i++)
  {
    jam();
    const Uint32 senderData = ref->fragItem[i].senderData;

    Ptr<ScanFragHandle> fragPtr;
    m_scanfraghandle_pool.getPtr(fragPtr, senderData);

    // All fragItem[] should be for same TreeNode
    ndbassert (treeNodePtrI == RNIL || treeNodePtrI == fragPtr.p->m_treeNodePtrI);
    treeNodePtrI = fragPtr.p->m_treeNodePtrI;
  } //for

  ndbassert(treeNodePtrI != RNIL);  // fragCnt > 0 above
  Ptr<TreeNode> treeNodePtr;
  m_treenode_pool.getPtr(treeNodePtr, treeNodePtrI);

  ScanIndexData& data = treeNodePtr.p->m_scanindex_data;
  ndbassert(data.m_frags_outstanding == fragCnt);
  data.m_frags_outstanding -= fragCnt;

  Ptr<Request> requestPtr;
  m_request_pool.getPtr(requestPtr, treeNodePtr.p->m_requestPtrI);
  abort(signal, requestPtr, errCode);

  if (data.m_frags_outstanding == 0)
  {
    jam();
    treeNodePtr.p->m_state = TreeNode::TN_INACTIVE;
    ndbassert(requestPtr.p->m_outstanding > 0);
    requestPtr.p->m_outstanding--;
  }

  jam();
  checkPrepareComplete(signal, requestPtr);
}//Dbspj::execDIH_SCAN_GET_NODES_REF

void
Dbspj::execDIH_SCAN_GET_NODES_CONF(Signal* signal)
{
  jamEntry();
  const DihScanGetNodesConf * conf = (DihScanGetNodesConf*)signal->getDataPtr();
  const Uint32 fragCnt = conf->fragCnt;

  if (signal->getNoOfSections() > 0)
  {
    // Unpack long signal
    jam();
    SectionHandle handle(this, signal);
    SegmentedSectionPtr fragConfSection;
    ndbrequire(handle.getSection(fragConfSection,0));
    ndbassert(fragConfSection.p->m_sz == (fragCnt*DihScanGetNodesConf::FragItem::Length));
    copy((Uint32*)conf->fragItem, fragConfSection);
    releaseSections(handle);
  }
  else   // Short signal, with single FragItem
  {
    jam();
    ndbassert(fragCnt == 1);
    ndbassert(signal->getLength() 
              == DihScanGetNodesConf::FixedSignalLength + DihScanGetNodesConf::FragItem::Length);
  }

  UintR treeNodePtrI = RNIL;
  for (Uint32 i=0; i < fragCnt; i++)
  {
    jam();
    const Uint32 senderData = conf->fragItem[i].senderData;
    const Uint32 node = conf->fragItem[i].nodes[0];
    const Uint32 instanceKey = conf->fragItem[i].instanceKey;

    Ptr<ScanFragHandle> fragPtr;
    m_scanfraghandle_pool.getPtr(fragPtr, senderData);

    // All fragItem[] should be for same TreeNode
    ndbassert (treeNodePtrI == RNIL || treeNodePtrI == fragPtr.p->m_treeNodePtrI);
    treeNodePtrI = fragPtr.p->m_treeNodePtrI;

    fragPtr.p->m_ref = numberToRef(DBLQH, instanceKey, node);
  } //for

  ndbassert(treeNodePtrI != RNIL);  // fragCnt > 0 above
  Ptr<TreeNode> treeNodePtr;
  m_treenode_pool.getPtr(treeNodePtr, treeNodePtrI);

  ScanIndexData& data = treeNodePtr.p->m_scanindex_data;
  ndbassert(data.m_frags_outstanding == fragCnt);
  data.m_frags_outstanding -= fragCnt;

  Ptr<Request> requestPtr;
  m_request_pool.getPtr(requestPtr, treeNodePtr.p->m_requestPtrI);

  /** Check if we need to send more GSN_DIH_SCAN_GET_NODES_REQ */
  Uint32 err = scanindex_sendDihGetNodesReq(signal, requestPtr, treeNodePtr);
  if (unlikely(err != 0))
  {
    jam();
    abort(signal, requestPtr, err);
  }

  if (data.m_frags_outstanding == 0)
  {
    jam();
    treeNodePtr.p->m_state = TreeNode::TN_INACTIVE;
    ndbassert(requestPtr.p->m_outstanding > 0);
    requestPtr.p->m_outstanding--;
  }

  jam();
  checkPrepareComplete(signal, requestPtr);
}//Dbspj::execDIH_SCAN_GET_NODES_CONF

>>>>>>> 4383efdb
Uint32
Dbspj::scanIndex_findFrag(Local_ScanFragHandle_list & list,
                          Ptr<ScanFragHandle> & fragPtr, Uint32 fragId)
{
  for (list.first(fragPtr); !fragPtr.isNull(); list.next(fragPtr))
  {
    jam();
    if (fragPtr.p->m_fragId == fragId)
    {
      jam();
      return 0;
    }
  }

  return DbspjErr::IndexFragNotFound;
}

void
Dbspj::scanIndex_parent_row(Signal* signal,
                            Ptr<Request> requestPtr,
                            Ptr<TreeNode> treeNodePtr,
                            const RowPtr & rowRef)
{
  jam();
  DEBUG("::scanIndex_parent_row"
     << ", node: " << treeNodePtr.p->m_node_no);

  Uint32 err;
  ScanIndexData& data = treeNodePtr.p->m_scanindex_data;

  /**
   * Construct range definition,
   *   and if prune pattern enabled
   *   stuff it onto correct scanindexFrag
   */
  do
  {
    Ptr<ScanFragHandle> fragPtr;
    Local_ScanFragHandle_list list(m_scanfraghandle_pool, data.m_fragments);
    LocalArenaPoolImpl pool(requestPtr.p->m_arena, m_dependency_map_pool);

    err = checkTableError(treeNodePtr);
    if (unlikely(err != 0))
    {
      jam();
      break;
    }

    if (treeNodePtr.p->m_bits & TreeNode::T_PRUNE_PATTERN)
    {
      jam();

      /**
       * TODO: Expand into linear memory instead
       *       of expanding into sections, and then copy
       *       section into linear
       */
      Local_pattern_store pattern(pool, data.m_prunePattern);
      Uint32 pruneKeyPtrI = RNIL;
      bool hasNull;
      err = expand(pruneKeyPtrI, pattern, rowRef, hasNull);
      if (unlikely(err != 0))
      {
        jam();
        releaseSection(pruneKeyPtrI);
        break;
      }

      if (unlikely(hasNull))
      {
        jam();
        DEBUG("T_PRUNE_PATTERN-key contain NULL values");

        // Ignore this request as 'NULL == <column>' will never give a match
        releaseSection(pruneKeyPtrI);
        return;  // Bailout, SCANREQ would have returned 0 rows anyway
      }

      BuildKeyReq tmp;
      Uint32 tableId = treeNodePtr.p->m_primaryTableId;
      err = computePartitionHash(signal, tmp, tableId, pruneKeyPtrI);
      releaseSection(pruneKeyPtrI);
      if (unlikely(err != 0))
      {
        jam();
        break;
      }

      err = getNodes(signal, tmp, tableId);
      if (unlikely(err != 0))
      {
        jam();
        break;
      }

      err = scanIndex_findFrag(list, fragPtr, tmp.fragId);
      if (unlikely(err != 0))
      {
        DEBUG_CRASH();
        break;
      }

      /**
       * NOTE: We can get different receiverRef's here
       *       for different keys. E.g during node-recovery where
       *       primary-fragment is switched.
       *
       *       Use latest that we receive
       *
       * TODO: Also double check table-reorg
       */
      fragPtr.p->m_ref = tmp.receiverRef;
    }
    else
    {
      jam();
      /**
       * If const prune, or no-prune, store on first fragment,
       * and send to 1 or all resp.
       */
      list.first(fragPtr);
    }

    bool hasNull = false;
    if (treeNodePtr.p->m_bits & TreeNode::T_KEYINFO_CONSTRUCTED)
    {
      jam();
      Local_pattern_store pattern(pool, treeNodePtr.p->m_keyPattern);

      /**
       * Test execution terminated due to 'OutOfSectionMemory':
       * - 17060: Fail on scanIndex_parent_row at first call
       * - 17061: Fail on scanIndex_parent_row if 'isLeaf'
       * - 17062: Fail on scanIndex_parent_row if treeNode not root
       * - 17063: Fail on scanIndex_parent_row at a random node of the query tree
       */
      if (ERROR_INSERTED(17060) ||
         (ERROR_INSERTED(17061) && (treeNodePtr.p->isLeaf())) ||
         (ERROR_INSERTED(17062) && (treeNodePtr.p->m_parentPtrI != RNIL)) ||
         (ERROR_INSERTED(17063) && (rand() % 7) == 0))
      {
        jam();
        CLEAR_ERROR_INSERT_VALUE;
        ndbout_c("Injecting OutOfSectionMemory error at line %d file %s",
                 __LINE__,  __FILE__);
        err = DbspjErr::OutOfSectionMemory;
        break;
      }

      err = expand(fragPtr.p->m_rangePtrI, pattern, rowRef, hasNull);
      if (unlikely(err != 0))
      {
        jam();
        break;
      }
    }
    else
    {
      jam();
      // Fixed key...fix later...
      ndbrequire(false);
    }
//  ndbrequire(!hasNull);  // FIXME, can't ignore request as we already added it to keyPattern
    scanIndex_fixupBound(fragPtr, fragPtr.p->m_rangePtrI, rowRef.m_src_correlation);

    if (treeNodePtr.p->m_bits & TreeNode::T_ONE_SHOT)
    {
      jam();
      /**
       * We being a T_ONE_SHOT means that we're only be called
       *   with parent_row once, i.e batch is complete
       */
      scanIndex_parent_batch_complete(signal, requestPtr, treeNodePtr);
    }

    return;
  } while (0);

  ndbrequire(err);
  jam();
  abort(signal, requestPtr, err);
}


void
Dbspj::scanIndex_fixupBound(Ptr<ScanFragHandle> fragPtr,
                            Uint32 ptrI, Uint32 corrVal)
{
  /**
   * Index bounds...need special tender and care...
   *
   * 1) Set #bound no, bound-size, and renumber attributes
   */
  SectionReader r0(ptrI, getSectionSegmentPool());
  ndbrequire(r0.step(fragPtr.p->m_range_builder.m_range_size));
  Uint32 boundsz = r0.getSize() - fragPtr.p->m_range_builder.m_range_size;
  Uint32 boundno = fragPtr.p->m_range_builder.m_range_cnt + 1;

  Uint32 tmp;
  ndbrequire(r0.peekWord(&tmp));
  tmp |= (boundsz << 16) | ((corrVal & 0xFFF) << 4);
  ndbrequire(r0.updateWord(tmp));
  ndbrequire(r0.step(1));    // Skip first BoundType

  // TODO: Renumbering below assume there are only EQ-bounds !!
  Uint32 id = 0;
  Uint32 len32;
  do
  {
    ndbrequire(r0.peekWord(&tmp));
    AttributeHeader ah(tmp);
    Uint32 len = ah.getByteSize();
    AttributeHeader::init(&tmp, id++, len);
    ndbrequire(r0.updateWord(tmp));
    len32 = (len + 3) >> 2;
  } while (r0.step(2 + len32));  // Skip AttributeHeader(1) + Attribute(len32) + next BoundType(1)

  fragPtr.p->m_range_builder.m_range_cnt = boundno;
  fragPtr.p->m_range_builder.m_range_size = r0.getSize();
}

void
Dbspj::scanIndex_parent_batch_complete(Signal* signal,
                                       Ptr<Request> requestPtr,
                                       Ptr<TreeNode> treeNodePtr)
{
  jam();

  ScanIndexData& data = treeNodePtr.p->m_scanindex_data;
  data.m_rows_received = 0;
  data.m_rows_expecting = 0;
  ndbassert(data.m_frags_outstanding == 0);
  ndbassert(data.m_frags_complete == data.m_fragCount);
  ndbassert(treeNodePtr.p->m_state == TreeNode::TN_INACTIVE);

  /**
   * Update the fragments 'm_state' and the aggregated TreeNode::m_frag_*
   * counters to reflect which fragments we should now start scanning.
   * NOTE: 'm_state' is not maintained if all 'complete' - node becomes
   * inactive
   */
  {
    Local_ScanFragHandle_list list(m_scanfraghandle_pool, data.m_fragments);
    Ptr<ScanFragHandle> fragPtr;
    list.first(fragPtr);
    data.m_frags_complete = 0;

    if ((treeNodePtr.p->m_bits & TreeNode::T_PRUNE_PATTERN) == 0)
    {
      /* No pruning, first fragment in list contains any range info */
      if (fragPtr.p->m_rangePtrI != RNIL)
      {
        /* All fragments to be scanned with range info */
        while(!fragPtr.isNull())
        {
          ndbassert(fragPtr.p->m_state == ScanFragHandle::SFH_NOT_STARTED ||
                    fragPtr.p->m_state == ScanFragHandle::SFH_COMPLETE);
          fragPtr.p->m_state = ScanFragHandle::SFH_NOT_STARTED;
          list.next(fragPtr);
        }
      }
      else
      {
        /* No range info therefore empty result set.  Will 
         * transition to TN_INACTIVE state below.  Note
         * fragment states not updated here.
         */
        jam();
        data.m_frags_complete = data.m_fragCount;
      }
    }
    else
    {
      /* Per fragment pruning, mark and count pruned-out 
       * (rangeless) fragments as completed 
       */
      while(!fragPtr.isNull())
      {
        fragPtr.p->m_state = ScanFragHandle::SFH_NOT_STARTED;
        if (fragPtr.p->m_rangePtrI == RNIL)
        {
          jam();
          /**
           * This is a pruned scan, so we only scan those fragments that
           * some distribution key hashed to.
           */
          fragPtr.p->m_state = ScanFragHandle::SFH_COMPLETE;
          data.m_frags_complete++;
        }
        list.next(fragPtr);
      }
    }
    data.m_frags_not_started = data.m_fragCount - data.m_frags_complete;
  }

  if (data.m_frags_complete == data.m_fragCount)
  {
    jam();
    /**
     * No keys was produced...
     */
    return;
  }

  /**
   * When parent's batch is complete, we send our batch
   */
  const ScanFragReq * org = (const ScanFragReq*)data.m_scanFragReq;
  ndbrequire(org->batch_size_rows > 0);

  data.m_firstBatch = true;
  if (treeNodePtr.p->m_bits & TreeNode::T_SCAN_PARALLEL)
  {
    jam();
    data.m_parallelism = MIN(data.m_fragCount - data.m_frags_complete, 
                             org->batch_size_rows);
  }
  else if (data.m_firstExecution)
  {
    /**
     * Having a high parallelism would allow us to fetch data from many
     * fragments in parallel and thus reduce the number of round trips.
     * On the other hand, we should set parallelism so low that we can fetch
     * all data from a fragment in one batch if possible.
     * Since this is the first execution, we do not know how many rows or bytes
     * this operation is likely to return. Therefore we set parallelism to 1,
     * since this gives the lowest penalty if our guess is wrong.
     */
    jam();
    data.m_parallelism = 1;
  }
  else
  {
    jam();
    /**
     * Use statistics from earlier runs of this operation to estimate the
     * initial parallelism. We use the mean minus two times the standard
     * deviation to have a low risk of setting parallelism to high (as erring
     * in the other direction is more costly).
     */
    Int32 parallelism = 
      static_cast<Int32>(MIN(data.m_parallelismStat.getMean()
                             // Add 0.5 to get proper rounding.
                             - 2 * data.m_parallelismStat.getStdDev() + 0.5,
                             org->batch_size_rows));

    if (parallelism < 1)
    {
      jam();
      parallelism = 1;
    }
    else if ((data.m_fragCount - data.m_frags_complete) % parallelism != 0)
    {
      jam();
      /**
       * Set parallelism such that we can expect to have similar
       * parallelism in each batch. For example if there are 8 remaining
       * fragments, then we should fecth 2 times 4 fragments rather than
       * 7+1.
       */
      const Int32 roundTrips =
        1 + (data.m_fragCount - data.m_frags_complete) / parallelism;
      parallelism = (data.m_fragCount - data.m_frags_complete) / roundTrips;
    }

    ndbassert(parallelism >= 1);
    ndbassert((Uint32)parallelism + data.m_frags_complete <= data.m_fragCount);
    data.m_parallelism = static_cast<Uint32>(parallelism);

#ifdef DEBUG_SCAN_FRAGREQ
    DEBUG("::scanIndex_parent_batch_complete() starting index scan with parallelism="
          << data.m_parallelism);
#endif
  }
  ndbrequire(data.m_parallelism > 0);

  const Uint32 bs_rows = org->batch_size_rows/ data.m_parallelism;
  const Uint32 bs_bytes = org->batch_size_bytes / data.m_parallelism;
  ndbassert(bs_rows > 0);
  ndbassert(bs_bytes > 0);

  data.m_largestBatchRows = 0;
  data.m_largestBatchBytes = 0;
  data.m_totalRows = 0;
  data.m_totalBytes = 0;

  Uint32 batchRange = 0;
  Uint32 frags_started = 
    scanIndex_send(signal,
                   requestPtr,
                   treeNodePtr,
                   data.m_parallelism,
                   bs_bytes,
                   bs_rows,
                   batchRange);

  /**
   * scanIndex_send might fail to send (errors?):
   * Check that we really did send something before 
   * updating outstanding & active.
   */
  if (likely(frags_started > 0))
  {
    jam();
    data.m_firstExecution = false;

    ndbrequire(static_cast<Uint32>(data.m_frags_outstanding + 
                                   data.m_frags_complete) <=
               data.m_fragCount);

    data.m_batch_chunks = 1;
    requestPtr.p->m_cnt_active++;
    requestPtr.p->m_outstanding++;
    requestPtr.p->m_completed_nodes.clear(treeNodePtr.p->m_node_no);
    treeNodePtr.p->m_state = TreeNode::TN_ACTIVE;
  }
}

void
Dbspj::scanIndex_parent_batch_repeat(Signal* signal,
                                      Ptr<Request> requestPtr,
                                      Ptr<TreeNode> treeNodePtr)
{
  jam();
  ScanIndexData& data = treeNodePtr.p->m_scanindex_data;

  DEBUG("scanIndex_parent_batch_repeat(), m_node_no: " << treeNodePtr.p->m_node_no
        << ", m_batch_chunks: " << data.m_batch_chunks);
  
  ndbassert(treeNodePtr.p->m_bits & TreeNode::T_SCAN_REPEATABLE);

  /**
   * Register index-scans to be restarted if we didn't get all
   * previously fetched parent related child rows in a single batch.
   */
  if (data.m_batch_chunks > 1)
  {
    jam();
    DEBUG("Register TreeNode for restart, m_node_no: " << treeNodePtr.p->m_node_no);
    ndbrequire(treeNodePtr.p->m_state != TreeNode::TN_ACTIVE);
    registerActiveCursor(requestPtr, treeNodePtr);
    data.m_batch_chunks = 0;
  }
}

/**
 * Ask for the first batch for a number of fragments.
 *
 * Returns how many fragments we did request the
 * 'first batch' from. (<= noOfFrags)
 */
Uint32
Dbspj::scanIndex_send(Signal* signal,
                      Ptr<Request> requestPtr,
                      Ptr<TreeNode> treeNodePtr,
                      Uint32 noOfFrags,
                      Uint32 bs_bytes,
                      Uint32 bs_rows,
                      Uint32& batchRange)
{
  jam();
  ndbassert(bs_bytes > 0);
  ndbassert(bs_rows > 0);
  ndbassert(bs_rows <= bs_bytes);
  /**
   * if (m_bits & prunemask):
   * - Range keys sliced out to each ScanFragHandle
   * - Else, range keys kept on first (and only) ScanFragHandle
   */
  const bool prune = treeNodePtr.p->m_bits &
    (TreeNode::T_PRUNE_PATTERN | TreeNode::T_CONST_PRUNE);

  /**
   * If scan is repeatable, we must make sure not to release range keys so
   * that we canuse them again in the next repetition.
   */
  const bool repeatable =
    (treeNodePtr.p->m_bits & TreeNode::T_SCAN_REPEATABLE) != 0;

  ScanIndexData& data = treeNodePtr.p->m_scanindex_data;
  ndbassert(noOfFrags > 0);
  ndbassert(data.m_frags_not_started >= noOfFrags);
  ScanFragReq* const req =
    reinterpret_cast<ScanFragReq*>(signal->getDataPtrSend());
  const ScanFragReq * const org
    = reinterpret_cast<ScanFragReq*>(data.m_scanFragReq);
  memcpy(req, org, sizeof(data.m_scanFragReq));
  // req->variableData[0] // set below
  req->variableData[1] = requestPtr.p->m_rootResultData;
  req->batch_size_bytes = bs_bytes;
  req->batch_size_rows = bs_rows;

  Uint32 requestsSent = 0;
  Uint32 err = checkTableError(treeNodePtr);
  if (likely(err == 0))
  {
    Local_ScanFragHandle_list list(m_scanfraghandle_pool, data.m_fragments);
    Ptr<ScanFragHandle> fragPtr;
    list.first(fragPtr);
    Uint32 keyInfoPtrI = fragPtr.p->m_rangePtrI;
    ndbrequire(prune || keyInfoPtrI != RNIL);
    /**
     * Iterate over the list of fragments until we have sent as many
     * SCAN_FRAGREQs as we should.
     */
    while (requestsSent < noOfFrags)
    {
      jam();
      ndbassert(!fragPtr.isNull());

      if (fragPtr.p->m_state != ScanFragHandle::SFH_NOT_STARTED)
      {
        // Skip forward to the frags that we should send.
        jam();
        list.next(fragPtr);
        continue;
      }

      const Uint32 ref = fragPtr.p->m_ref;

      if (noOfFrags==1 && !prune &&
          data.m_frags_not_started == data.m_fragCount &&
          refToNode(ref) != getOwnNodeId() &&
          list.hasNext(fragPtr))
      {
        /**
         * If we are doing a scan with adaptive parallelism and start with
         * parallelism=1 then it makes sense to fetch a batch from a fragment on
         * the local data node. The reason for this is that if that fragment
         * contains few rows, we may be able to read from several fragments in
         * parallel. Then we minimize the total number of round trips (to remote
         * data nodes) if we fetch the first fragment batch locally.
         */
        jam();
        list.next(fragPtr);
        continue;
      }

      Uint32 attrInfoPtrI = treeNodePtr.p->m_send.m_attrInfoPtrI;

      /**
       * Set data specific for this fragment
       */
      req->senderData = fragPtr.i;
      req->fragmentNoKeyLen = fragPtr.p->m_fragId;
      req->variableData[0] = batchRange;

      // Test for online downgrade.
      if (unlikely(ref != 0 && 
                   !ndb_join_pushdown(getNodeInfo(refToNode(ref)).m_version)))
      {
        jam();
        err = 4003; // Function not implemented.
        break;
      }

      if (prune)
      {
        jam();
        keyInfoPtrI = fragPtr.p->m_rangePtrI;
        
        /* Pruning out of rangeless fragments done above */
        ndbassert(keyInfoPtrI != RNIL);

        if (!repeatable)
        {
          /**
           * If we'll use sendSignal() and we need to send the attrInfo several
           * times, we need to copy them. (For repeatable or unpruned scans
           * we use sendSignalNoRelease(), so then we do not need to copy.)
           */
          jam();
          Uint32 tmp = RNIL;

          /**
           * Test execution terminated due to 'OutOfSectionMemory' which
           * may happen for different treeNodes in the request:
           * - 17090: Fail on any scanIndex_send()
           * - 17091: Fail after sending SCAN_FRAGREQ to some fragments
           * - 17092: Fail on scanIndex_send() if 'isLeaf'
           * - 17093: Fail on scanIndex_send() if treeNode not root
           */

          if (ERROR_INSERTED(17090) ||
             (ERROR_INSERTED(17091) && requestsSent > 1) ||
             (ERROR_INSERTED(17092) && treeNodePtr.p->isLeaf()) ||
             (ERROR_INSERTED(17093) && treeNodePtr.p->m_parentPtrI != RNIL))
          {
            jam();
            CLEAR_ERROR_INSERT_VALUE;
            ndbout_c("Injecting OutOfSectionMemory error at line %d file %s",
                     __LINE__,  __FILE__);
            err = DbspjErr::OutOfSectionMemory;
            break;
          }

          if (!dupSection(tmp, attrInfoPtrI))
          {
            jam();
            ndbassert(tmp == RNIL);  // Guard for memleak
            err = DbspjErr::OutOfSectionMemory;
            break;
          }

          attrInfoPtrI = tmp;
        }
      }

      SectionHandle handle(this);
      getSection(handle.m_ptr[0], attrInfoPtrI);
      getSection(handle.m_ptr[1], keyInfoPtrI);
      handle.m_cnt = 2;

#if defined DEBUG_SCAN_FRAGREQ
      ndbout_c("SCAN_FRAGREQ to %x", ref);
      printSCAN_FRAGREQ(stdout, signal->getDataPtrSend(),
                        NDB_ARRAY_SIZE(treeNodePtr.p->m_scanfrag_data.m_scanFragReq),
                        DBLQH);
      printf("ATTRINFO: ");
      print(handle.m_ptr[0], stdout);
      printf("KEYINFO: ");
      print(handle.m_ptr[1], stdout);
#endif

      if (refToNode(ref) == getOwnNodeId())
      {
        c_Counters.incr_counter(CI_LOCAL_RANGE_SCANS_SENT, 1);
      }
      else
      {
        ndbrequire(!ERROR_INSERTED(17014));
        
        c_Counters.incr_counter(CI_REMOTE_RANGE_SCANS_SENT, 1);
      }

      /**
       * For a non-repeatable pruned scan, key info is unique for each
       * fragment and therefore cannot be reused, so we release key info
       * right away.
       */

      if (ERROR_INSERTED(17110) ||
         (ERROR_INSERTED(17111) && treeNodePtr.p->isLeaf()) ||
         (ERROR_INSERTED(17112) && treeNodePtr.p->m_parentPtrI != RNIL))
      {
        jam();
        CLEAR_ERROR_INSERT_VALUE;
        ndbout_c("Injecting invalid schema version error at line %d file %s",
                 __LINE__,  __FILE__);
        // Provoke 'Invalid schema version' in order to receive SCAN_FRAGREF
        req->schemaVersion++;
      }

      /**
       * To reduce the copy burden we want to keep hold of the
       * AttrInfo and KeyInfo sections after sending them to 
       * LQH.  To do this we perform the fragmented send inline, 
       * so that all fragments are sent *now*.  This avoids any 
       * problems with the fragmented send CONTINUE 'thread' using 
       * the section while we hold or even release it.  The
       * signal receiver can still take realtime breaks when 
       * receiving.
       * 
       * Indicate to sendFirstFragment that we want to keep the
       * fragments, so it must not free them, unless this is the
       * last request in which case they can be freed. If the
       * last request is a local send then a copy is avoided.
       */
      const bool release = prune && !repeatable;
      {
        FragmentSendInfo fragSendInfo;
        sendFirstFragment(fragSendInfo,
                          ref,
                          GSN_SCAN_FRAGREQ,
                          signal,
                          NDB_ARRAY_SIZE(data.m_scanFragReq),
                          JBB,
                          &handle,
                          !release);  // Keep sent sections unless
                                      // last send

        while (fragSendInfo.m_status != FragmentSendInfo::SendComplete)
        {
          jam();
          // Send remaining fragments
          sendNextSegmentedFragment(signal, fragSendInfo);
        }
      }

      if (release)
      {
        jam();
        fragPtr.p->m_rangePtrI = RNIL;
        fragPtr.p->reset_ranges();
      }
      handle.clear();

      fragPtr.p->m_state = ScanFragHandle::SFH_SCANNING; // running
      data.m_frags_outstanding++;
      data.m_frags_not_started--;
      batchRange += bs_rows;
      requestsSent++;
      list.next(fragPtr);
    } // while (requestsSent < noOfFrags)
  }
  if (err)
  {
    jam();
    abort(signal, requestPtr, err);
  }

  return requestsSent;
}

bool
Dbspj::scanIndex_countSignal(const Signal* signal,
                       Ptr<Request> requestPtr,
                       Ptr<TreeNode> treeNodePtr)
{
  jam();
  ScanIndexData& data = treeNodePtr.p->m_scanindex_data;
  data.m_rows_received++;

  if (data.m_frags_outstanding == 0 &&
      data.m_rows_received == data.m_rows_expecting)
  {
    jam();
    ndbassert(requestPtr.p->m_outstanding > 0);
    requestPtr.p->m_outstanding--;
    return true;
  }
  return false;
}

void
Dbspj::scanIndex_execSCAN_FRAGCONF(Signal* signal,
                                   Ptr<Request> requestPtr,
                                   Ptr<TreeNode> treeNodePtr,
                                   Ptr<ScanFragHandle> fragPtr)
{
  jam();

  const ScanFragConf * conf = (const ScanFragConf*)(signal->getDataPtr());

  Uint32 rows = conf->completedOps;
  Uint32 done = conf->fragmentCompleted;
  Uint32 bytes = conf->total_len * sizeof(Uint32);

  Uint32 state = fragPtr.p->m_state;
  ScanIndexData& data = treeNodePtr.p->m_scanindex_data;

  if (state == ScanFragHandle::SFH_WAIT_CLOSE && done == 0)
  {
    jam();
    /**
     * We sent an explicit close request...ignore this...a close will come later
     */
    return;
  }

  requestPtr.p->m_rows += rows;
  data.m_totalRows += rows;
  data.m_totalBytes += bytes;
  data.m_largestBatchRows = MAX(data.m_largestBatchRows, rows);
  data.m_largestBatchBytes = MAX(data.m_largestBatchBytes, bytes);

  if (!treeNodePtr.p->isLeaf())
  {
    jam();
    data.m_rows_expecting += rows;
  }
  ndbrequire(data.m_frags_outstanding);
  ndbrequire(state == ScanFragHandle::SFH_SCANNING ||
             state == ScanFragHandle::SFH_WAIT_CLOSE);

  data.m_frags_outstanding--;
  fragPtr.p->m_state = ScanFragHandle::SFH_WAIT_NEXTREQ;

  if (done)
  {
    jam();
    fragPtr.p->m_state = ScanFragHandle::SFH_COMPLETE;
    ndbrequire(data.m_frags_complete < data.m_fragCount);
    data.m_frags_complete++;

    if (data.m_frags_complete == data.m_fragCount ||
        ((requestPtr.p->m_state & Request::RS_ABORTING) != 0 &&
         data.m_fragCount == (data.m_frags_complete + data.m_frags_not_started)))
    {
      jam();
      ndbrequire(requestPtr.p->m_cnt_active);
      requestPtr.p->m_cnt_active--;
      treeNodePtr.p->m_state = TreeNode::TN_INACTIVE;
    }
  }

  if (data.m_frags_outstanding == 0)
  {
    const bool isFirstBatch = data.m_firstBatch;
    data.m_firstBatch = false;

    const ScanFragReq * const org
      = reinterpret_cast<const ScanFragReq*>(data.m_scanFragReq);

    if (data.m_frags_complete == data.m_fragCount)
    {
      jam();
      /**
       * Calculate what would have been the optimal parallelism for the
       * scan instance that we have just completed, and update
       * 'parallelismStat' with this value. We then use this statistics to set
       * the initial parallelism for the next instance of this operation.
       */
      double parallelism = data.m_fragCount;
      if (data.m_totalRows > 0)
      {
        parallelism = MIN(parallelism,
                          double(org->batch_size_rows) * data.m_fragCount
                          / data.m_totalRows);
      }
      if (data.m_totalBytes > 0)
      {
        parallelism = MIN(parallelism,
                          double(org->batch_size_bytes) * data.m_fragCount
                          / data.m_totalBytes);
      }
      data.m_parallelismStat.update(parallelism);
    }

    /**
     * Don't continue scan if we're aborting...
     */
    ndbassert(state != ScanFragHandle::SFH_WAIT_CLOSE ||
              (requestPtr.p->m_state & Request::RS_ABORTING));

    if (state == ScanFragHandle::SFH_SCANNING &&
        isFirstBatch && data.m_frags_not_started > 0)
    {
      jam();
      /**
       * Check if we can expect to be able to fetch the entire result set by
       * asking for more fragments within the same batch. This may improve 
       * performance for bushy scans, as subsequent bushy branches must be
       * re-executed for each batch of this scan.
       */
      
      /**
       * Find the maximal correlation value that we may have seen so far.
       * Correlation value must be unique within batch and smaller than 
       * org->batch_size_rows.
       */
      const Uint32 maxCorrVal = (data.m_totalRows) == 0 ? 0 :
        org->batch_size_rows / data.m_parallelism * (data.m_parallelism - 1)
        + data.m_totalRows;
      
      // Number of rows & bytes that we can still fetch in this batch.
      const Int32 remainingRows 
        = static_cast<Int32>(org->batch_size_rows - maxCorrVal);
      const Int32 remainingBytes 
        = static_cast<Int32>(org->batch_size_bytes - data.m_totalBytes);

      if (remainingRows >= data.m_frags_not_started &&
          remainingBytes >= data.m_frags_not_started &&
          /**
           * Check that (remaning row capacity)/(remaining fragments) is 
           * greater or equal to (rows read so far)/(finished fragments).
           */
          remainingRows * static_cast<Int32>(data.m_parallelism) >=
            static_cast<Int32>(data.m_totalRows * data.m_frags_not_started) &&
          remainingBytes * static_cast<Int32>(data.m_parallelism) >=
            static_cast<Int32>(data.m_totalBytes * data.m_frags_not_started))
      {
        jam();
        Uint32 batchRange = maxCorrVal;
        Uint32 bs_rows  = remainingRows / data.m_frags_not_started;
        Uint32 bs_bytes = remainingBytes / data.m_frags_not_started;

        DEBUG("::scanIndex_execSCAN_FRAGCONF() first batch was not full."
              " Asking for new batches from " << data.m_frags_not_started <<
              " fragments with " << 
              bs_rows  <<" rows and " << 
              bs_bytes << " bytes.");

        if (unlikely(bs_rows > bs_bytes))
          bs_rows = bs_bytes;

        Uint32 frags_started = 
          scanIndex_send(signal,
                         requestPtr,
                         treeNodePtr,
                         data.m_frags_not_started,
                         bs_bytes,
                         bs_rows,
                         batchRange);

        if (likely(frags_started > 0))
          return;

        // Else: scanIndex_send() didn't send anything for some reason.
        // Need to continue into 'completion detection' below.
        jam();
      }
    } // if (isFirstBatch ...)
    
    if (data.m_rows_received == data.m_rows_expecting ||
        state == ScanFragHandle::SFH_WAIT_CLOSE)
    {
      jam();
      ndbassert(requestPtr.p->m_outstanding > 0);
      requestPtr.p->m_outstanding--;
      handleTreeNodeComplete(signal, requestPtr, treeNodePtr);
    }
  } // if (data.m_frags_outstanding == 0)
}

void
Dbspj::scanIndex_execSCAN_FRAGREF(Signal* signal,
                                  Ptr<Request> requestPtr,
                                  Ptr<TreeNode> treeNodePtr,
                                  Ptr<ScanFragHandle> fragPtr)
{
  jam();

  const ScanFragRef * rep = CAST_CONSTPTR(ScanFragRef, signal->getDataPtr());
  const Uint32 errCode = rep->errorCode;

  Uint32 state = fragPtr.p->m_state;
  ndbrequire(state == ScanFragHandle::SFH_SCANNING ||
             state == ScanFragHandle::SFH_WAIT_CLOSE);

  fragPtr.p->m_state = ScanFragHandle::SFH_COMPLETE;

  ScanIndexData& data = treeNodePtr.p->m_scanindex_data;
  ndbrequire(data.m_frags_complete < data.m_fragCount);
  data.m_frags_complete++;
  ndbrequire(data.m_frags_outstanding > 0);
  data.m_frags_outstanding--;

  if (data.m_fragCount == (data.m_frags_complete + data.m_frags_not_started))
  {
    jam();
    ndbrequire(requestPtr.p->m_cnt_active);
    requestPtr.p->m_cnt_active--;
    treeNodePtr.p->m_state = TreeNode::TN_INACTIVE;
  }

  if (data.m_frags_outstanding == 0)
  {
    jam();
    ndbrequire(requestPtr.p->m_outstanding);
    requestPtr.p->m_outstanding--;
  }

  abort(signal, requestPtr, errCode);
}

void
Dbspj::scanIndex_execSCAN_NEXTREQ(Signal* signal,
                                  Ptr<Request> requestPtr,
                                  Ptr<TreeNode> treeNodePtr)
{
  jam();
  Uint32 err = checkTableError(treeNodePtr);
  if (unlikely(err))
  {
    jam();
    abort(signal, requestPtr, err);
    return;
  }

  ScanIndexData& data = treeNodePtr.p->m_scanindex_data;
  const ScanFragReq * org = (const ScanFragReq*)data.m_scanFragReq;

  data.m_rows_received = 0;
  data.m_rows_expecting = 0;
  ndbassert(data.m_frags_outstanding == 0);

  ndbrequire(data.m_frags_complete < data.m_fragCount);
  if ((treeNodePtr.p->m_bits & TreeNode::T_SCAN_PARALLEL) == 0)
  {
    jam();
    /**
     * Since fetching few but large batches is more efficient, we
     * set parallelism to the lowest value where we can still expect each
     * batch to be full.
     */
    if (data.m_largestBatchRows < org->batch_size_rows/data.m_parallelism &&
        data.m_largestBatchBytes < org->batch_size_bytes/data.m_parallelism)
    {
      jam();
      data.m_parallelism = MIN(data.m_fragCount - data.m_frags_complete,
                               org->batch_size_rows);
      if (data.m_largestBatchRows > 0)
      {
        jam();
        data.m_parallelism =
          MIN(org->batch_size_rows / data.m_largestBatchRows,
              data.m_parallelism);
      }
      if (data.m_largestBatchBytes > 0)
      {
        jam();
        data.m_parallelism =
          MIN(data.m_parallelism,
              org->batch_size_bytes/data.m_largestBatchBytes);
      }
      if (data.m_frags_complete == 0 &&
          data.m_frags_not_started % data.m_parallelism != 0)
      {
        jam();
        /**
         * Set parallelism such that we can expect to have similar
         * parallelism in each batch. For example if there are 8 remaining
         * fragments, then we should fecth 2 times 4 fragments rather than
         * 7+1.
         */
        const Uint32 roundTrips =
          1 + data.m_frags_not_started / data.m_parallelism;
        data.m_parallelism = data.m_frags_not_started / roundTrips;
      }
    }
    else
    {
      jam();
      // We get full batches, so we should lower parallelism.
      data.m_parallelism = MIN(data.m_fragCount - data.m_frags_complete,
                               MAX(1, data.m_parallelism/2));
    }
    ndbassert(data.m_parallelism > 0);
#ifdef DEBUG_SCAN_FRAGREQ
    DEBUG("::scanIndex_execSCAN_NEXTREQ() Asking for new batches from " <<
          data.m_parallelism <<
          " fragments with " << org->batch_size_rows/data.m_parallelism <<
          " rows and " << org->batch_size_bytes/data.m_parallelism <<
          " bytes.");
#endif
  }
  else
  {
    jam();
    data.m_parallelism = MIN(data.m_fragCount - data.m_frags_complete,
                             org->batch_size_rows);
  }

  const Uint32 bs_rows = org->batch_size_rows/data.m_parallelism;
  ndbassert(bs_rows > 0);
  ScanFragNextReq* req =
    reinterpret_cast<ScanFragNextReq*>(signal->getDataPtrSend());
  req->requestInfo = 0;
  ScanFragNextReq::setCorrFactorFlag(req->requestInfo);
  req->transId1 = requestPtr.p->m_transId[0];
  req->transId2 = requestPtr.p->m_transId[1];
  req->batch_size_rows = bs_rows;
  req->batch_size_bytes = org->batch_size_bytes/data.m_parallelism;

  Uint32 batchRange = 0;
  Ptr<ScanFragHandle> fragPtr;
  Uint32 sentFragCount = 0;
  {
    /**
     * First, ask for more data from fragments that are already started.
     */
    Local_ScanFragHandle_list list(m_scanfraghandle_pool, data.m_fragments);
    list.first(fragPtr);
    while (sentFragCount < data.m_parallelism && !fragPtr.isNull())
    {
      jam();
      ndbassert(fragPtr.p->m_state == ScanFragHandle::SFH_WAIT_NEXTREQ ||
                fragPtr.p->m_state == ScanFragHandle::SFH_COMPLETE ||
                fragPtr.p->m_state == ScanFragHandle::SFH_NOT_STARTED);
      if (fragPtr.p->m_state == ScanFragHandle::SFH_WAIT_NEXTREQ)
      {
        jam();

        data.m_frags_outstanding++;
        req->variableData[0] = batchRange;
        fragPtr.p->m_state = ScanFragHandle::SFH_SCANNING;
        batchRange += bs_rows;

        DEBUG("scanIndex_execSCAN_NEXTREQ to: " << hex
              << treeNodePtr.p->m_send.m_ref
              << ", m_node_no=" << treeNodePtr.p->m_node_no
              << ", senderData: " << req->senderData);

#ifdef DEBUG_SCAN_FRAGREQ
        printSCANFRAGNEXTREQ(stdout, &signal->theData[0],
                             ScanFragNextReq:: SignalLength + 1, DBLQH);
#endif

        req->senderData = fragPtr.i;
        sendSignal(fragPtr.p->m_ref, GSN_SCAN_NEXTREQ, signal,
                   ScanFragNextReq::SignalLength + 1,
                   JBB);
        sentFragCount++;
      }
      list.next(fragPtr);
    }
  }

  Uint32 frags_started = 0;
  if (sentFragCount < data.m_parallelism)
  {
    /**
     * Then start new fragments until we reach data.m_parallelism.
     */
    jam();
    ndbassert(data.m_frags_not_started != 0);
    frags_started =
      scanIndex_send(signal,
                     requestPtr,
                     treeNodePtr,
                     data.m_parallelism - sentFragCount,
                     org->batch_size_bytes/data.m_parallelism,
                     bs_rows,
                     batchRange);
  }
  /**
   * sendSignal() or scanIndex_send() might have failed to send:
   * Check that we really did send something before 
   * updating outstanding & active.
   */
  if (likely(sentFragCount+frags_started > 0))
  {
    jam();
    ndbrequire(data.m_batch_chunks > 0);
    data.m_batch_chunks++;

    requestPtr.p->m_outstanding++;
    requestPtr.p->m_completed_nodes.clear(treeNodePtr.p->m_node_no);
    ndbassert(treeNodePtr.p->m_state == TreeNode::TN_ACTIVE);
  }
}

void
Dbspj::scanIndex_complete(Signal* signal,
                          Ptr<Request> requestPtr,
                          Ptr<TreeNode> treeNodePtr)
{
  jam();
  ScanIndexData& data = treeNodePtr.p->m_scanindex_data;
  if (!data.m_fragments.isEmpty())
  {
    jam();
    DihScanTabCompleteRep* rep=(DihScanTabCompleteRep*)signal->getDataPtrSend();
    rep->tableId = treeNodePtr.p->m_tableOrIndexId;
    rep->scanCookie = data.m_scanCookie;
    rep->jamBufferPtr = jamBuffer();

    EXECUTE_DIRECT(DBDIH, GSN_DIH_SCAN_TAB_COMPLETE_REP,
                   signal, DihScanTabCompleteRep::SignalLength, 0);
  }
}

void
Dbspj::scanIndex_abort(Signal* signal,
                       Ptr<Request> requestPtr,
                       Ptr<TreeNode> treeNodePtr)
{
  jam();

  switch(treeNodePtr.p->m_state){
  case TreeNode::TN_BUILDING:
  case TreeNode::TN_PREPARING:
  case TreeNode::TN_INACTIVE:
  case TreeNode::TN_COMPLETING:
  case TreeNode::TN_END:
    ndbout_c("H'%.8x H'%.8x scanIndex_abort state: %u",
             requestPtr.p->m_transId[0],
             requestPtr.p->m_transId[1],
             treeNodePtr.p->m_state);
    return;

  case TreeNode::TN_ACTIVE:
    jam();
    break;
  }

  ScanFragNextReq* req = CAST_PTR(ScanFragNextReq, signal->getDataPtrSend());
  req->requestInfo = 0;
  ScanFragNextReq::setCloseFlag(req->requestInfo, 1);
  req->transId1 = requestPtr.p->m_transId[0];
  req->transId2 = requestPtr.p->m_transId[1];
  req->batch_size_rows = 0;
  req->batch_size_bytes = 0;

  ScanIndexData& data = treeNodePtr.p->m_scanindex_data;
  Local_ScanFragHandle_list list(m_scanfraghandle_pool, data.m_fragments);
  Ptr<ScanFragHandle> fragPtr;

  Uint32 cnt_waiting = 0;
  Uint32 cnt_scanning = 0;
  for (list.first(fragPtr); !fragPtr.isNull(); list.next(fragPtr))
  {
    switch(fragPtr.p->m_state){
    case ScanFragHandle::SFH_NOT_STARTED:
    case ScanFragHandle::SFH_COMPLETE:
    case ScanFragHandle::SFH_WAIT_CLOSE:
      jam();
      break;
    case ScanFragHandle::SFH_WAIT_NEXTREQ:
      jam();
      cnt_waiting++;              // was idle...
      data.m_frags_outstanding++; // is closing
      goto do_abort;
    case ScanFragHandle::SFH_SCANNING:
      jam();
      cnt_scanning++;
      goto do_abort;
    do_abort:
      req->senderData = fragPtr.i;
      sendSignal(fragPtr.p->m_ref, GSN_SCAN_NEXTREQ, signal,
                 ScanFragNextReq::SignalLength, JBB);

      fragPtr.p->m_state = ScanFragHandle::SFH_WAIT_CLOSE;
      break;
    }
  }

  if (cnt_scanning == 0)
  {
    if (cnt_waiting > 0)
    {
      /**
       * If all were waiting...this should increase m_outstanding
       */
      jam();
      requestPtr.p->m_outstanding++;
    }
    else
    {
      /**
       * All fragments are either complete or not yet started, so there is
       * nothing to abort.
       */
      jam();
      ndbassert(data.m_frags_not_started > 0);
      ndbrequire(requestPtr.p->m_cnt_active);
      requestPtr.p->m_cnt_active--;
      treeNodePtr.p->m_state = TreeNode::TN_INACTIVE;
    }
  }
}

Uint32
Dbspj::scanIndex_execNODE_FAILREP(Signal* signal,
                                  Ptr<Request> requestPtr,
                                  Ptr<TreeNode> treeNodePtr,
                                  NdbNodeBitmask nodes)
{
  jam();

  switch(treeNodePtr.p->m_state){
  case TreeNode::TN_PREPARING:
  case TreeNode::TN_INACTIVE:
    return 1;

  case TreeNode::TN_BUILDING:
  case TreeNode::TN_COMPLETING:
  case TreeNode::TN_END:
    return 0;

  case TreeNode::TN_ACTIVE:
    jam();
    break;
  }


  Uint32 sum = 0;
  ScanIndexData& data = treeNodePtr.p->m_scanindex_data;
  Local_ScanFragHandle_list list(m_scanfraghandle_pool, data.m_fragments);
  Ptr<ScanFragHandle> fragPtr;

  Uint32 save0 = data.m_frags_outstanding;
  Uint32 save1 = data.m_frags_complete;

  for (list.first(fragPtr); !fragPtr.isNull(); list.next(fragPtr))
  {
    if (nodes.get(refToNode(fragPtr.p->m_ref)) == false)
    {
      jam();
      /**
       * No action needed
       */
      continue;
    }

    switch(fragPtr.p->m_state){
    case ScanFragHandle::SFH_NOT_STARTED:
      jam();
      ndbrequire(data.m_frags_complete < data.m_fragCount);
      data.m_frags_complete++;
      ndbrequire(data.m_frags_not_started > 0);
      data.m_frags_not_started--;
      // fall through
    case ScanFragHandle::SFH_COMPLETE:
      jam();
      sum++; // indicate that we should abort
      /**
       * we could keep list of all fragments...
       *   or execute DIGETNODES again...
       *   but for now, we don't
       */
      break;
    case ScanFragHandle::SFH_WAIT_CLOSE:
    case ScanFragHandle::SFH_SCANNING:
      jam();
      ndbrequire(data.m_frags_outstanding > 0);
      data.m_frags_outstanding--;
      // fall through
    case ScanFragHandle::SFH_WAIT_NEXTREQ:
      jam();
      sum++;
      ndbrequire(data.m_frags_complete < data.m_fragCount);
      data.m_frags_complete++;
      break;
    }
    fragPtr.p->m_ref = 0;
    fragPtr.p->m_state = ScanFragHandle::SFH_COMPLETE;
  }

  if (save0 != 0 && data.m_frags_outstanding == 0)
  {
    jam();
    ndbrequire(requestPtr.p->m_outstanding);
    requestPtr.p->m_outstanding--;
  }

  if (save1 != 0 &&
      data.m_fragCount == (data.m_frags_complete + data.m_frags_not_started))
  {
    jam();
    ndbrequire(requestPtr.p->m_cnt_active);
    requestPtr.p->m_cnt_active--;
    treeNodePtr.p->m_state = TreeNode::TN_INACTIVE;
  }

  return sum;
}

void
Dbspj::scanIndex_release_rangekeys(Ptr<Request> requestPtr,
                                   Ptr<TreeNode> treeNodePtr)
{
  jam();
  DEBUG("scanIndex_release_rangekeys(), tree node " << treeNodePtr.i
          << " m_node_no: " << treeNodePtr.p->m_node_no);

  ScanIndexData& data = treeNodePtr.p->m_scanindex_data;
  Local_ScanFragHandle_list list(m_scanfraghandle_pool, data.m_fragments);
  Ptr<ScanFragHandle> fragPtr;

  if (treeNodePtr.p->m_bits & TreeNode::T_PRUNE_PATTERN)
  {
    jam();
    for (list.first(fragPtr); !fragPtr.isNull(); list.next(fragPtr))
    {
      if (fragPtr.p->m_rangePtrI != RNIL)
      {
        releaseSection(fragPtr.p->m_rangePtrI);
        fragPtr.p->m_rangePtrI = RNIL;
      }
      fragPtr.p->reset_ranges();
    }
  }
  else
  {
    jam();
    if (!list.first(fragPtr))
      return;
    if (fragPtr.p->m_rangePtrI != RNIL)
    {
      releaseSection(fragPtr.p->m_rangePtrI);
      fragPtr.p->m_rangePtrI = RNIL;
    }
    fragPtr.p->reset_ranges();
  }
}

/**
 * Parent batch has completed, and will not refetch (X-joined) results
 * from its childs. Release & reset range keys which are unsent or we
 * have kept for possible resubmits.
 */
void
Dbspj::scanIndex_parent_batch_cleanup(Ptr<Request> requestPtr,
                                      Ptr<TreeNode> treeNodePtr)
{
  DEBUG("scanIndex_parent_batch_cleanup");
  scanIndex_release_rangekeys(requestPtr,treeNodePtr);
}

void
Dbspj::scanIndex_cleanup(Ptr<Request> requestPtr,
                         Ptr<TreeNode> treeNodePtr)
{
  ScanIndexData& data = treeNodePtr.p->m_scanindex_data;
  DEBUG("scanIndex_cleanup");

  /**
   * Range keys has been collected wherever there are uncompleted
   * parent batches...release them to avoid memleak.
   */
  scanIndex_release_rangekeys(requestPtr,treeNodePtr);

  // Clear fragments list head.
  // TODO: is this needed, all elements should already be removed and released
  data.m_fragments.init();

  if (treeNodePtr.p->m_bits & TreeNode::T_PRUNE_PATTERN)
  {
    jam();
    LocalArenaPoolImpl pool(requestPtr.p->m_arena, m_dependency_map_pool);
    Local_pattern_store pattern(pool, data.m_prunePattern);
    pattern.release();
  }
  else if (treeNodePtr.p->m_bits & TreeNode::T_CONST_PRUNE)
  {
    jam();
    if (data.m_constPrunePtrI != RNIL)
    {
      jam();
      releaseSection(data.m_constPrunePtrI);
      data.m_constPrunePtrI = RNIL;
    }
  }

  cleanup_common(requestPtr, treeNodePtr);
}
                      

bool
Dbspj::scanIndex_checkNode(const Ptr<Request> requestPtr,
                           const Ptr<TreeNode> treeNodePtr)
{
  jam();
  
  jamLine(treeNodePtr.p->m_state);

  if (treeNodePtr.p->m_state != TreeNode::TN_ACTIVE)
  {
    return true;
  }

  bool checkResult = true;

  {
    ScanIndexData& data = treeNodePtr.p->m_scanindex_data;
    Local_ScanFragHandle_list list(m_scanfraghandle_pool, data.m_fragments);
    Ptr<ScanFragHandle> fragPtr;
    
    Uint32 frags_not_started = 0;
    Uint32 frags_outstanding_scan = 0;
    Uint32 frags_outstanding_close = 0;
    Uint32 frags_waiting = 0;
    Uint32 frags_completed = 0;

    Uint32 fragCount = 0;
    
    for (list.first(fragPtr); !fragPtr.isNull(); list.next(fragPtr))
    {
      fragCount++;
      switch(fragPtr.p->m_state){
      case ScanFragHandle::SFH_NOT_STARTED:
        jam();
        frags_not_started++;
        break;
      case ScanFragHandle::SFH_SCANNING:
        jam();
        frags_outstanding_scan++;
        break;
      case ScanFragHandle::SFH_WAIT_CLOSE:
        jam();
        frags_outstanding_close++;
        break;
      case ScanFragHandle::SFH_WAIT_NEXTREQ:
        jam();
        frags_waiting++;
        break;
      case ScanFragHandle::SFH_COMPLETE:
        jam();
        frags_completed++;
        break;
      default:
        checkResult &= spjCheck(false);
        break;
      }
    }

    /**
     * Compare counters to state, state must be valid
     * at all stable points in time for execNODE_FAILREP
     * handling
     */
    checkResult &= spjCheck(data.m_frags_not_started == frags_not_started);
    checkResult &= spjCheck(data.m_frags_outstanding == 
                            (frags_outstanding_scan + 
                             frags_outstanding_close));
    checkResult &= spjCheck(data.m_frags_complete == frags_completed);
  }
 
  return checkResult;
}


void
Dbspj::scanIndex_dumpNode(const Ptr<Request> requestPtr,
                          const Ptr<TreeNode> treeNodePtr)
{
  jam();

  /* Non const ref due to list iteration below */
  ScanIndexData& data = treeNodePtr.p->m_scanindex_data;
  
  g_eventLogger->info("DBSPJ %u :       ScanIndex fragCount %u frags_complete %u "
                      "frags_outstanding %u frags_not_started %u ",
                      instance(),
                      data.m_fragCount,
                      data.m_frags_complete,
                      data.m_frags_outstanding,
                      data.m_frags_not_started);
  g_eventLogger->info("DBSPJ %u :       parallelism %u rows_expecting %u "
                      "rows_received %u firstBatch %u firstExec %u",
                      instance(),
                      data.m_parallelism,
                      data.m_rows_expecting,
                      data.m_rows_received,
                      data.m_firstBatch,
                      data.m_firstExecution);
  g_eventLogger->info("DBSPJ %u :       totalRows %u totalBytes %u "
                      "constPrunePtrI %u",
                      instance(),
                      data.m_totalRows,
                      data.m_totalBytes,
                      data.m_constPrunePtrI);
  {
    Local_ScanFragHandle_list list(m_scanfraghandle_pool, data.m_fragments);
    Ptr<ScanFragHandle> fragPtr;
    for (list.first(fragPtr); !fragPtr.isNull(); list.next(fragPtr))
    {
      dumpScanFragHandle(fragPtr);
    }
  }
}


/**
 * END - MODULE SCAN INDEX
 */

/**
 * Static OpInfo handling
 */
const Dbspj::OpInfo*
Dbspj::getOpInfo(Uint32 op)
{
  DEBUG("getOpInfo(" << op << ")");
  switch(op){
  case QueryNode::QN_LOOKUP:
    return &Dbspj::g_LookupOpInfo;
  case QueryNode::QN_SCAN_FRAG:
    return &Dbspj::g_ScanFragOpInfo;
  case QueryNode::QN_SCAN_INDEX:
    return &Dbspj::g_ScanIndexOpInfo;
  default:
    return 0;
  }
}

/**
 * MODULE COMMON PARSE/UNPACK
 */

/**
 *  @returns dstLen + 1 on error
 */
static
Uint32
unpackList(Uint32 dstLen, Uint32 * dst, Dbspj::DABuffer & buffer)
{
  const Uint32 * ptr = buffer.ptr;
  if (likely(ptr != buffer.end))
  {
    Uint32 tmp = * ptr++;
    Uint32 cnt = tmp & 0xFFFF;

    * dst ++ = (tmp >> 16); // Store first
    DEBUG("cnt: " << cnt << " first: " << (tmp >> 16));

    if (cnt > 1)
    {
      Uint32 len = cnt / 2;
      if (unlikely(cnt >= dstLen || (ptr + len > buffer.end)))
        goto error;

      cnt --; // subtract item stored in header

      for (Uint32 i = 0; i < cnt/2; i++)
      {
        * dst++ = (* ptr) & 0xFFFF;
        * dst++ = (* ptr) >> 16;
        ptr++;
      }

      if (cnt & 1)
      {
        * dst ++ = * ptr & 0xFFFF;
        ptr++;
      }

      cnt ++; // readd item stored in header
    }
    buffer.ptr = ptr;
    return cnt;
  }
  return 0;

error:
  return dstLen + 1;
}

/**
 * This fuctions takes an array of attrinfo, and builds "header"
 *   which can be used to do random access inside the row
 */
Uint32
Dbspj::buildRowHeader(RowPtr::Header * header, SegmentedSectionPtr ptr)
{
  Uint32 tmp, len;
  Uint32 * dst = header->m_offset;
  const Uint32 * const save = dst;
  SectionReader r0(ptr, getSectionSegmentPool());
  Uint32 offset = 0;
  do
  {
    * dst++ = offset;
    r0.getWord(&tmp);
    len = AttributeHeader::getDataSize(tmp);
    offset += 1 + len;
  } while (r0.step(len));

  return header->m_len = static_cast<Uint32>(dst - save);
}

/**
 * This fuctions takes an array of attrinfo, and builds "header"
 *   which can be used to do random access inside the row
 */
Uint32
Dbspj::buildRowHeader(RowPtr::Header * header, const Uint32 *& src, Uint32 len)
{
  Uint32 * dst = header->m_offset;
  const Uint32 * save = dst;
  Uint32 offset = 0;
  for (Uint32 i = 0; i<len; i++)
  {
    * dst ++ = offset;
    Uint32 tmp = * src++;
    Uint32 tmp_len = AttributeHeader::getDataSize(tmp);
    offset += 1 + tmp_len;
    src += tmp_len;
  }

  return header->m_len = static_cast<Uint32>(dst - save);
}

Uint32
Dbspj::appendToPattern(Local_pattern_store & pattern,
                       DABuffer & tree, Uint32 len)
{
  jam();
  if (unlikely(tree.ptr + len > tree.end))
    return DbspjErr::InvalidTreeNodeSpecification;

  if (ERROR_INSERTED_CLEAR(17008))
  {
    ndbout_c("Injecting OutOfQueryMemory error 17008 at line %d file %s",
             __LINE__,  __FILE__);
    jam();
    return DbspjErr::OutOfQueryMemory;
  }
  if (unlikely(pattern.append(tree.ptr, len)==0))
    return DbspjErr::OutOfQueryMemory;

  tree.ptr += len;
  return 0;
}

Uint32
Dbspj::appendParamToPattern(Local_pattern_store& dst,
                            const RowPtr::Linear & row, Uint32 col)
{
  jam();
  Uint32 offset = row.m_header->m_offset[col];
  const Uint32 * ptr = row.m_data + offset;
  Uint32 len = AttributeHeader::getDataSize(* ptr ++);
  /* Param COL's converted to DATA when appended to pattern */
  Uint32 info = QueryPattern::data(len);

  if (ERROR_INSERTED_CLEAR(17009))
  {
    ndbout_c("Injecting OutOfQueryMemory error 17009 at line %d file %s",
             __LINE__,  __FILE__);
    jam();
    return DbspjErr::OutOfQueryMemory;
  }

  return dst.append(&info,1) && dst.append(ptr,len) ? 0 : DbspjErr::OutOfQueryMemory;
}

#ifdef ERROR_INSERT
static int fi_cnt = 0;
bool
Dbspj::appendToSection(Uint32& firstSegmentIVal,
                         const Uint32* src, Uint32 len)
{
  if (ERROR_INSERTED(17510) && fi_cnt++ % 13 == 0)
  {
    jam();
    ndbout_c("Injecting appendToSection error 17510 at line %d file %s",
             __LINE__,  __FILE__);
    return false;
  }
  else
  {
    return SimulatedBlock::appendToSection(firstSegmentIVal, src, len);
  }
}
#endif

Uint32
Dbspj::appendParamHeadToPattern(Local_pattern_store& dst,
                                const RowPtr::Linear & row, Uint32 col)
{
  jam();
  Uint32 offset = row.m_header->m_offset[col];
  const Uint32 * ptr = row.m_data + offset;
  Uint32 len = AttributeHeader::getDataSize(*ptr);
  /* Param COL's converted to DATA when appended to pattern */
  Uint32 info = QueryPattern::data(len+1);

  if (ERROR_INSERTED_CLEAR(17010))
  {
    ndbout_c("Injecting OutOfQueryMemory error 17010 at line %d file %s",
             __LINE__,  __FILE__);
    jam();
    return DbspjErr::OutOfQueryMemory;
  }

  return dst.append(&info,1) && dst.append(ptr,len+1) ? 0 : DbspjErr::OutOfQueryMemory;
}

Uint32
Dbspj::appendTreeToSection(Uint32 & ptrI, SectionReader & tree, Uint32 len)
{
  /**
   * TODO handle errors
   */
  jam();
  Uint32 SZ = 16;
  Uint32 tmp[16];
  while (len > SZ)
  {
    jam();
    tree.getWords(tmp, SZ);
    if (!appendToSection(ptrI, tmp, SZ))
      return DbspjErr::OutOfSectionMemory;
    len -= SZ;
  }

  tree.getWords(tmp, len);
  if (!appendToSection(ptrI, tmp, len))
    return DbspjErr::OutOfSectionMemory;

  return 0;
}

void
Dbspj::getCorrelationData(const RowPtr::Section & row,
                          Uint32 col,
                          Uint32& correlationNumber)
{
  /**
   * TODO handle errors
   */
  SegmentedSectionPtr ptr(row.m_dataPtr);
  SectionReader reader(ptr, getSectionSegmentPool());
  Uint32 offset = row.m_header->m_offset[col];
  ndbrequire(reader.step(offset));
  Uint32 tmp;
  ndbrequire(reader.getWord(&tmp));
  Uint32 len = AttributeHeader::getDataSize(tmp);
  ndbrequire(len == 1);
  ndbrequire(AttributeHeader::getAttributeId(tmp) == AttributeHeader::CORR_FACTOR32);
  ndbrequire(reader.getWord(&correlationNumber));
}

void
Dbspj::getCorrelationData(const RowPtr::Linear & row,
                          Uint32 col,
                          Uint32& correlationNumber)
{
  /**
   * TODO handle errors
   */
  Uint32 offset = row.m_header->m_offset[col];
  Uint32 tmp = row.m_data[offset];
  Uint32 len = AttributeHeader::getDataSize(tmp);
  ndbrequire(len == 1);
  ndbrequire(AttributeHeader::getAttributeId(tmp) == AttributeHeader::CORR_FACTOR32);
  correlationNumber = row.m_data[offset+1];
}

Uint32
Dbspj::appendColToSection(Uint32 & dst, const RowPtr::Section & row,
                          Uint32 col, bool& hasNull)
{
  jam();
  /**
   * TODO handle errors
   */
  SegmentedSectionPtr ptr(row.m_dataPtr);
  SectionReader reader(ptr, getSectionSegmentPool());
  Uint32 offset = row.m_header->m_offset[col];
  ndbrequire(reader.step(offset));
  Uint32 tmp;
  ndbrequire(reader.getWord(&tmp));
  Uint32 len = AttributeHeader::getDataSize(tmp);
  if (unlikely(len==0))
  {
    jam();
    hasNull = true;  // NULL-value in key
    return 0;
  }
  return appendTreeToSection(dst, reader, len);
}

Uint32
Dbspj::appendColToSection(Uint32 & dst, const RowPtr::Linear & row,
                          Uint32 col, bool& hasNull)
{
  jam();
  Uint32 offset = row.m_header->m_offset[col];
  const Uint32 * ptr = row.m_data + offset;
  Uint32 len = AttributeHeader::getDataSize(* ptr ++);
  if (unlikely(len==0))
  {
    jam();
    hasNull = true;  // NULL-value in key
    return 0;
  }
  return appendToSection(dst, ptr, len) ? 0 : DbspjErr::OutOfSectionMemory;
}

Uint32
Dbspj::appendAttrinfoToSection(Uint32 & dst, const RowPtr::Linear & row,
                               Uint32 col, bool& hasNull)
{
  jam();
  Uint32 offset = row.m_header->m_offset[col];
  const Uint32 * ptr = row.m_data + offset;
  Uint32 len = AttributeHeader::getDataSize(* ptr);
  if (unlikely(len==0))
  {
    jam();
    hasNull = true;  // NULL-value in key
  }
  return appendToSection(dst, ptr, 1 + len) ? 0 : DbspjErr::OutOfSectionMemory;
}

Uint32
Dbspj::appendAttrinfoToSection(Uint32 & dst, const RowPtr::Section & row,
                               Uint32 col, bool& hasNull)
{
  jam();
  /**
   * TODO handle errors
   */
  SegmentedSectionPtr ptr(row.m_dataPtr);
  SectionReader reader(ptr, getSectionSegmentPool());
  Uint32 offset = row.m_header->m_offset[col];
  ndbrequire(reader.step(offset));
  Uint32 tmp;
  ndbrequire(reader.peekWord(&tmp));
  Uint32 len = AttributeHeader::getDataSize(tmp);
  if (unlikely(len==0))
  {
    jam();
    hasNull = true;  // NULL-value in key
  }
  return appendTreeToSection(dst, reader, 1 + len);
}

/**
 * 'PkCol' is the composite NDB$PK column in an unique index consisting of
 * a fragment id and the composite PK value (all PK columns concatenated)
 */
Uint32
Dbspj::appendPkColToSection(Uint32 & dst, const RowPtr::Section & row, Uint32 col)
{
  jam();
  /**
   * TODO handle errors
   */
  SegmentedSectionPtr ptr(row.m_dataPtr);
  SectionReader reader(ptr, getSectionSegmentPool());
  Uint32 offset = row.m_header->m_offset[col];
  ndbrequire(reader.step(offset));
  Uint32 tmp;
  ndbrequire(reader.getWord(&tmp));
  Uint32 len = AttributeHeader::getDataSize(tmp);
  ndbrequire(len>1);  // NULL-value in PkKey is an error
  ndbrequire(reader.step(1)); // Skip fragid
  return appendTreeToSection(dst, reader, len-1);
}

/**
 * 'PkCol' is the composite NDB$PK column in an unique index consisting of
 * a fragment id and the composite PK value (all PK columns concatenated)
 */
Uint32
Dbspj::appendPkColToSection(Uint32 & dst, const RowPtr::Linear & row, Uint32 col)
{
  jam();
  Uint32 offset = row.m_header->m_offset[col];
  Uint32 tmp = row.m_data[offset];
  Uint32 len = AttributeHeader::getDataSize(tmp);
  ndbrequire(len>1);  // NULL-value in PkKey is an error
  return appendToSection(dst, row.m_data+offset+2, len - 1) ? 0 : DbspjErr::OutOfSectionMemory;
}

Uint32
Dbspj::appendFromParent(Uint32 & dst, Local_pattern_store& pattern,
                        Local_pattern_store::ConstDataBufferIterator& it,
                        Uint32 levels, const RowPtr & rowptr,
                        bool& hasNull)
{
  jam();
  Ptr<TreeNode> treeNodePtr;
  m_treenode_pool.getPtr(treeNodePtr, rowptr.m_src_node_ptrI);
  Uint32 corrVal = rowptr.m_src_correlation;
  RowPtr targetRow;
  DEBUG("appendFromParent-of"
     << " node: " << treeNodePtr.p->m_node_no);
  while (levels--)
  {
    jam();
    if (unlikely(treeNodePtr.p->m_parentPtrI == RNIL))
    {
      DEBUG_CRASH();
      return DbspjErr::InvalidPattern;
    }
    m_treenode_pool.getPtr(treeNodePtr, treeNodePtr.p->m_parentPtrI);
    DEBUG("appendFromParent"
       << ", node: " << treeNodePtr.p->m_node_no);
    if (unlikely(treeNodePtr.p->m_rows.m_type != RowCollection::COLLECTION_MAP))
    {
      DEBUG_CRASH();
      return DbspjErr::InvalidPattern;
    }

    RowRef ref;
    treeNodePtr.p->m_rows.m_map.copyto(ref);
    const Uint32* const mapptr = get_row_ptr(ref);

    Uint32 pos = corrVal >> 16; // parent corr-val
    if (unlikely(! (pos < treeNodePtr.p->m_rows.m_map.m_size)))
    {
      DEBUG_CRASH();
      return DbspjErr::InvalidPattern;
    }

    // load ref to parent row
    treeNodePtr.p->m_rows.m_map.load(mapptr, pos, ref);

    const Uint32* const rowptr = get_row_ptr(ref);
    setupRowPtr(treeNodePtr.p->m_rows, targetRow, ref, rowptr);

    if (levels)
    {
      jam();
      getCorrelationData(targetRow.m_row_data.m_linear,
                         targetRow.m_row_data.m_linear.m_header->m_len - 1,
                         corrVal);
    }
  }

  if (unlikely(it.isNull()))
  {
    DEBUG_CRASH();
    return DbspjErr::InvalidPattern;
  }

  Uint32 info = *it.data;
  Uint32 type = QueryPattern::getType(info);
  Uint32 val = QueryPattern::getLength(info);
  pattern.next(it);
  switch(type){
  case QueryPattern::P_COL:
    jam();
    return appendColToSection(dst, targetRow.m_row_data.m_linear, val, hasNull);
  case QueryPattern::P_UNQ_PK:
    jam();
    return appendPkColToSection(dst, targetRow.m_row_data.m_linear, val);
  case QueryPattern::P_ATTRINFO:
    jam();
    return appendAttrinfoToSection(dst, targetRow.m_row_data.m_linear, val, hasNull);
  case QueryPattern::P_DATA:
    jam();
    // retreiving DATA from parent...is...an error
    DEBUG_CRASH();
    return DbspjErr::InvalidPattern;
  case QueryPattern::P_PARENT:
    jam();
    // no point in nesting P_PARENT...an error
    DEBUG_CRASH();
    return DbspjErr::InvalidPattern;
  case QueryPattern::P_PARAM:
  case QueryPattern::P_PARAM_HEADER:
    jam();
    // should have been expanded during build
    DEBUG_CRASH();
    return DbspjErr::InvalidPattern;
  default:
    jam();
    DEBUG_CRASH();
    return DbspjErr::InvalidPattern;
  }
}

Uint32
Dbspj::appendDataToSection(Uint32 & ptrI,
                           Local_pattern_store& pattern,
                           Local_pattern_store::ConstDataBufferIterator& it,
                           Uint32 len, bool& hasNull)
{
  jam();
  if (unlikely(len==0))
  {
    jam();
    hasNull = true;
    return 0;
  }

#if 0
  /**
   * TODO handle errors
   */
  Uint32 tmp[NDB_SECTION_SEGMENT_SZ];
  while (len > NDB_SECTION_SEGMENT_SZ)
  {
    pattern.copyout(tmp, NDB_SECTION_SEGMENT_SZ, it);
    appendToSection(ptrI, tmp, NDB_SECTION_SEGMENT_SZ);
    len -= NDB_SECTION_SEGMENT_SZ;
  }

  pattern.copyout(tmp, len, it);
  appendToSection(ptrI, tmp, len);
  return 0;
#else
  Uint32 remaining = len;
  Uint32 dstIdx = 0;
  Uint32 tmp[NDB_SECTION_SEGMENT_SZ];

  while (remaining > 0 && !it.isNull())
  {
    tmp[dstIdx] = *it.data;
    remaining--;
    dstIdx++;
    pattern.next(it);
    if (dstIdx == NDB_SECTION_SEGMENT_SZ || remaining == 0)
    {
      if (!appendToSection(ptrI, tmp, dstIdx))
      {
        jam();
        return DbspjErr::OutOfSectionMemory;
      }
      dstIdx = 0;
    }
  }
  if (remaining > 0)
  {
    DEBUG_CRASH();
    return DbspjErr::InvalidPattern;
  }
  else
  {
    return 0;
  }
#endif
}

/**
 * This function takes a pattern and a row and expands it into a section
 */
Uint32
Dbspj::expandS(Uint32 & _dst, Local_pattern_store& pattern,
               const RowPtr & row, bool& hasNull)
{
  Uint32 err;
  Uint32 dst = _dst;
  hasNull = false;
  Local_pattern_store::ConstDataBufferIterator it;
  pattern.first(it);
  while (!it.isNull())
  {
    Uint32 info = *it.data;
    Uint32 type = QueryPattern::getType(info);
    Uint32 val = QueryPattern::getLength(info);
    pattern.next(it);
    switch(type){
    case QueryPattern::P_COL:
      jam();
      err = appendColToSection(dst, row.m_row_data.m_section, val, hasNull);
      break;
    case QueryPattern::P_UNQ_PK:
      jam();
      err = appendPkColToSection(dst, row.m_row_data.m_section, val);
      break;
    case QueryPattern::P_ATTRINFO:
      jam();
      err = appendAttrinfoToSection(dst, row.m_row_data.m_section, val, hasNull);
      break;
    case QueryPattern::P_DATA:
      jam();
      err = appendDataToSection(dst, pattern, it, val, hasNull);
      break;
    case QueryPattern::P_PARENT:
      jam();
      // P_PARENT is a prefix to another pattern token
      // that permits code to access rows from earlier than immediate parent.
      // val is no of levels to move up the tree
      err = appendFromParent(dst, pattern, it, val, row, hasNull);
      break;
      // PARAM's was converted to DATA by ::expand(pattern...)
    case QueryPattern::P_PARAM:
    case QueryPattern::P_PARAM_HEADER:
    default:
      jam();
      err = DbspjErr::InvalidPattern;
      DEBUG_CRASH();
    }
    if (unlikely(err != 0))
    {
      jam();
      _dst = dst;
      return err;
    }
  }

  _dst = dst;
  return 0;
}

/**
 * This function takes a pattern and a row and expands it into a section
 */
Uint32
Dbspj::expandL(Uint32 & _dst, Local_pattern_store& pattern,
               const RowPtr & row, bool& hasNull)
{
  Uint32 err;
  Uint32 dst = _dst;
  hasNull = false;
  Local_pattern_store::ConstDataBufferIterator it;
  pattern.first(it);
  while (!it.isNull())
  {
    Uint32 info = *it.data;
    Uint32 type = QueryPattern::getType(info);
    Uint32 val = QueryPattern::getLength(info);
    pattern.next(it);
    switch(type){
    case QueryPattern::P_COL:
      jam();
      err = appendColToSection(dst, row.m_row_data.m_linear, val, hasNull);
      break;
    case QueryPattern::P_UNQ_PK:
      jam();
      err = appendPkColToSection(dst, row.m_row_data.m_linear, val);
      break;
    case QueryPattern::P_ATTRINFO:
      jam();
      err = appendAttrinfoToSection(dst, row.m_row_data.m_linear, val, hasNull);
      break;
    case QueryPattern::P_DATA:
      jam();
      err = appendDataToSection(dst, pattern, it, val, hasNull);
      break;
    case QueryPattern::P_PARENT:
      jam();
      // P_PARENT is a prefix to another pattern token
      // that permits code to access rows from earlier than immediate parent
      // val is no of levels to move up the tree
      err = appendFromParent(dst, pattern, it, val, row, hasNull);
      break;
      // PARAM's was converted to DATA by ::expand(pattern...)
    case QueryPattern::P_PARAM:
    case QueryPattern::P_PARAM_HEADER:
    default:
      jam();
      err = DbspjErr::InvalidPattern;
      DEBUG_CRASH();
    }
    if (unlikely(err != 0))
    {
      jam();
      _dst = dst;
      return err;
    }
  }

  _dst = dst;
  return 0;
}

/* ::expand() used during initial 'build' phase on 'tree' + 'param' from API */
Uint32
Dbspj::expand(Uint32 & ptrI, DABuffer& pattern, Uint32 len,
              DABuffer& param, Uint32 paramCnt, bool& hasNull)
{
  jam();
  /**
   * TODO handle error
   */
  Uint32 err = 0;
  Uint32 tmp[1+MAX_ATTRIBUTES_IN_TABLE];
  struct RowPtr::Linear row;
  row.m_data = param.ptr;
  row.m_header = CAST_PTR(RowPtr::Header, &tmp[0]);
  buildRowHeader(CAST_PTR(RowPtr::Header, &tmp[0]), param.ptr, paramCnt);

  Uint32 dst = ptrI;
  const Uint32 * ptr = pattern.ptr;
  const Uint32 * end = ptr + len;
  hasNull = false;

  for (; ptr < end; )
  {
    Uint32 info = * ptr++;
    Uint32 type = QueryPattern::getType(info);
    Uint32 val = QueryPattern::getLength(info);
    switch(type){
    case QueryPattern::P_PARAM:
      jam();
      ndbassert(val < paramCnt);
      err = appendColToSection(dst, row, val, hasNull);
      break;
    case QueryPattern::P_PARAM_HEADER:
      jam();
      ndbassert(val < paramCnt);
      err = appendAttrinfoToSection(dst, row, val, hasNull);
      break;
    case QueryPattern::P_DATA:
      if (unlikely(val==0))
      {
        jam();
        hasNull = true;
      }
      else if (likely(appendToSection(dst, ptr, val)))
      {
        jam();
        ptr += val;
      }
      else
      {
        jam();
        err = DbspjErr::OutOfSectionMemory;
      }
      break;
    case QueryPattern::P_COL:    // (linked) COL's not expected here
    case QueryPattern::P_PARENT: // Prefix to P_COL
    case QueryPattern::P_ATTRINFO:
    case QueryPattern::P_UNQ_PK:
    default:
      jam();
      jamLine(type);
      err = DbspjErr::InvalidPattern;
    }
    if (unlikely(err != 0))
    {
      jam();
      ptrI = dst;
      return err;
    }
  }

  /**
   * Iterate forward
   */
  pattern.ptr = end;
  ptrI = dst;
  return 0;
}

/* ::expand() used during initial 'build' phase on 'tree' + 'param' from API */
Uint32
Dbspj::expand(Local_pattern_store& dst, Ptr<TreeNode> treeNodePtr,
              DABuffer& pattern, Uint32 len,
              DABuffer& param, Uint32 paramCnt)
{
  jam();
  /**
   * TODO handle error
   */
  Uint32 err;
  Uint32 tmp[1+MAX_ATTRIBUTES_IN_TABLE];
  struct RowPtr::Linear row;
  row.m_header = CAST_PTR(RowPtr::Header, &tmp[0]);
  row.m_data = param.ptr;
  buildRowHeader(CAST_PTR(RowPtr::Header, &tmp[0]), param.ptr, paramCnt);

  const Uint32 * end = pattern.ptr + len;
  for (; pattern.ptr < end; )
  {
    Uint32 info = *pattern.ptr;
    Uint32 type = QueryPattern::getType(info);
    Uint32 val = QueryPattern::getLength(info);
    switch(type){
    case QueryPattern::P_COL:
    case QueryPattern::P_UNQ_PK:
    case QueryPattern::P_ATTRINFO:
      jam();
      err = appendToPattern(dst, pattern, 1);
      break;
    case QueryPattern::P_DATA:
      jam();
      err = appendToPattern(dst, pattern, val+1);
      break;
    case QueryPattern::P_PARAM:
      jam();
      // NOTE: Converted to P_DATA by appendParamToPattern
      ndbassert(val < paramCnt);
      err = appendParamToPattern(dst, row, val);
      pattern.ptr++;
      break;
    case QueryPattern::P_PARAM_HEADER:
      jam();
      // NOTE: Converted to P_DATA by appendParamHeadToPattern
      ndbassert(val < paramCnt);
      err = appendParamHeadToPattern(dst, row, val);
      pattern.ptr++;
      break;
    case QueryPattern::P_PARENT: // Prefix to P_COL
    {
      jam();
      err = appendToPattern(dst, pattern, 1);
      if (unlikely(err))
      {
        jam();
        break;
      }
      // Locate requested grandparent and request it to
      // T_ROW_BUFFER its result rows
      Ptr<TreeNode> parentPtr;
      m_treenode_pool.getPtr(parentPtr, treeNodePtr.p->m_parentPtrI);
      while (val--)
      {
        jam();
        ndbassert(parentPtr.p->m_parentPtrI != RNIL);
        m_treenode_pool.getPtr(parentPtr, parentPtr.p->m_parentPtrI);
        parentPtr.p->m_bits |= TreeNode::T_ROW_BUFFER;
        parentPtr.p->m_bits |= TreeNode::T_ROW_BUFFER_MAP;
      }
      Ptr<Request> requestPtr;
      m_request_pool.getPtr(requestPtr, treeNodePtr.p->m_requestPtrI);
      requestPtr.p->m_bits |= Request::RT_ROW_BUFFERS;
      break;
    }
    default:
      err = DbspjErr::InvalidPattern;
      jam();
    }

    if (unlikely(err != 0))
    {
      jam();
      return err;
    }
  }
  return 0;
}

Uint32
Dbspj::parseDA(Build_context& ctx,
               Ptr<Request> requestPtr,
               Ptr<TreeNode> treeNodePtr,
               DABuffer& tree, Uint32 treeBits,
               DABuffer& param, Uint32 paramBits)
{
  Uint32 err;
  Uint32 attrInfoPtrI = RNIL;
  Uint32 attrParamPtrI = RNIL;

  do
  {
    /**
     * Test execution terminated due to 'OutOfSectionMemory' which
     * may happen multiple places (eg. appendtosection, expand) below:
     * - 17050: Fail on parseDA at first call
     * - 17051: Fail on parseDA if 'isLeaf'
     * - 17052: Fail on parseDA if treeNode not root
     * - 17053: Fail on parseDA at a random node of the query tree
     */
    if (ERROR_INSERTED(17050) ||
       (ERROR_INSERTED(17051) && (treeNodePtr.p->isLeaf())) ||
       (ERROR_INSERTED(17052) && (treeNodePtr.p->m_parentPtrI != RNIL)) ||
       (ERROR_INSERTED(17053) && (rand() % 7) == 0))
    {
      jam();
      CLEAR_ERROR_INSERT_VALUE;
      ndbout_c("Injecting OutOfSectionMemory error at line %d file %s",
                __LINE__,  __FILE__);
      err = DbspjErr::OutOfSectionMemory;
      break;
    }

    if (treeBits & DABits::NI_REPEAT_SCAN_RESULT)
    {
      jam();
      DEBUG("use REPEAT_SCAN_RESULT when returning results");
      requestPtr.p->m_bits |= Request::RT_REPEAT_SCAN_RESULT;
    } // DABits::NI_HAS_PARENT

    if (treeBits & DABits::NI_HAS_PARENT)
    {
      jam();
      DEBUG("NI_HAS_PARENT");
      /**
       * OPTIONAL PART 1:
       *
       * Parent nodes are stored first in optional part
       *   this is a list of 16-bit numbers refering to
       *   *earlier* nodes in tree
       *   the list stores length of list as first 16-bit
       */
      err = DbspjErr::InvalidTreeNodeSpecification;
      Uint32 dst[63];
      Uint32 cnt = unpackList(NDB_ARRAY_SIZE(dst), dst, tree);
      if (unlikely(cnt > NDB_ARRAY_SIZE(dst)))
      {
        jam();
        break;
      }

      if (unlikely(cnt!=1))
      {
        /**
         * Only a single parent supported for now, i.e only trees
         */
        jam();
        break;
      }

      err = 0;
      for (Uint32 i = 0; i<cnt; i++)
      {
        DEBUG("adding " << dst[i] << " as parent");
        Ptr<TreeNode> parentPtr = ctx.m_node_list[dst[i]];
        LocalArenaPoolImpl pool(requestPtr.p->m_arena, m_dependency_map_pool);
        Local_dependency_map map(pool, parentPtr.p->m_dependent_nodes);
        if (unlikely(!map.append(&treeNodePtr.i, 1)))
        {
          err = DbspjErr::OutOfQueryMemory;
          jam();
          break;
        }
        parentPtr.p->m_bits &= ~(Uint32)TreeNode::T_LEAF;
        treeNodePtr.p->m_parentPtrI = parentPtr.i;

        // Build Bitmask of all ancestors to treeNode
        treeNodePtr.p->m_ancestors = parentPtr.p->m_ancestors;
        treeNodePtr.p->m_ancestors.set(parentPtr.p->m_node_no);
      }

      if (unlikely(err != 0))
        break;
    } // DABits::NI_HAS_PARENT

    err = DbspjErr::InvalidTreeParametersSpecificationKeyParamBitsMissmatch;
    if (unlikely( ((treeBits  & DABits::NI_KEY_PARAMS)==0) !=
                  ((paramBits & DABits::PI_KEY_PARAMS)==0)))
    {
      jam();
      break;
    }

    if (treeBits & (DABits::NI_KEY_PARAMS
                    | DABits::NI_KEY_LINKED
                    | DABits::NI_KEY_CONSTS))
    {
      jam();
      DEBUG("NI_KEY_PARAMS | NI_KEY_LINKED | NI_KEY_CONSTS");

      /**
       * OPTIONAL PART 2:
       *
       * If keys are parametrized or linked
       *   DATA0[LO/HI] - Length of key pattern/#parameters to key
       */
      Uint32 len_cnt = * tree.ptr ++;
      Uint32 len = len_cnt & 0xFFFF; // length of pattern in words
      Uint32 cnt = len_cnt >> 16;    // no of parameters

      LocalArenaPoolImpl pool(requestPtr.p->m_arena, m_dependency_map_pool);
      Local_pattern_store pattern(pool, treeNodePtr.p->m_keyPattern);

      err = DbspjErr::InvalidTreeParametersSpecificationIncorrectKeyParamCount;
      if (unlikely( ((cnt==0) != ((treeBits & DABits::NI_KEY_PARAMS) == 0)) ||
                    ((cnt==0) != ((paramBits & DABits::PI_KEY_PARAMS) == 0))))
      {
        jam();
        break;
      }

      if (treeBits & DABits::NI_KEY_LINKED)
      {
        jam();
        DEBUG("LINKED-KEY PATTERN w/ " << cnt << " PARAM values");
        /**
         * Expand pattern into a new pattern (with linked values)
         */
        err = expand(pattern, treeNodePtr, tree, len, param, cnt);
        if (unlikely(err != 0))
        {
          jam();
          break;
        }
        /**
         * This node constructs a new key for each send
         */
        treeNodePtr.p->m_bits |= TreeNode::T_KEYINFO_CONSTRUCTED;
      }
      else
      {
        jam();
        DEBUG("FIXED-KEY w/ " << cnt << " PARAM values");
        /**
         * Expand pattern directly into keyinfo
         *   This means a "fixed" key from here on
         */
        bool hasNull;
        Uint32 keyInfoPtrI = RNIL;
        err = expand(keyInfoPtrI, tree, len, param, cnt, hasNull);
        if (unlikely(err != 0))
        {
          jam();
          releaseSection(keyInfoPtrI);
          break;
        }
        if (unlikely(hasNull))
        {
          /* API should have elliminated requests w/ const-NULL keys */
          jam();
          DEBUG("BEWARE: FIXED-key contain NULL values");
          releaseSection(keyInfoPtrI);
//        treeNodePtr.p->m_bits |= TreeNode::T_NULL_PRUNE;
//        break;
          ndbrequire(false);
        }
        treeNodePtr.p->m_send.m_keyInfoPtrI = keyInfoPtrI;
      }
      ndbassert(err == 0); // All errors should have been handled
    } // DABits::NI_KEY_...

    const Uint32 mask =
      DABits::NI_LINKED_ATTR | DABits::NI_ATTR_INTERPRET |
      DABits::NI_ATTR_LINKED | DABits::NI_ATTR_PARAMS;

    if (((treeBits & mask) | (paramBits & DABits::PI_ATTR_LIST)) != 0)
    {
      jam();
      /**
       * OPTIONAL PART 3: attrinfo handling
       * - NI_LINKED_ATTR - these are attributes to be passed to children
       * - PI_ATTR_LIST   - this is "user-columns" (passed as parameters)

       * - NI_ATTR_INTERPRET - tree contains interpreted program
       * - NI_ATTR_LINKED - means that the attr-info contains linked-values
       * - NI_ATTR_PARAMS - means that the attr-info is parameterized
       *   PI_ATTR_PARAMS - means that the parameters contains attr parameters
       *
       * IF NI_ATTR_INTERPRET
       *   DATA0[LO/HI] = Length of program / total #arguments to program
       *   DATA1..N     = Program
       *
       * IF NI_ATTR_PARAMS
       *   DATA0[LO/HI] = Length / #param
       *   DATA1..N     = PARAM-0...PARAM-M
       *
       * IF PI_ATTR_INTERPRET
       *   DATA0[LO/HI] = Length of program / Length of subroutine-part
       *   DATA1..N     = Program (scan filter)
       *
       * IF NI_ATTR_LINKED
       *   DATA0[LO/HI] = Length / #
       *
       *
       */
      Uint32 sections[5] = { 0, 0, 0, 0, 0 };
      Uint32 * sectionptrs = 0;

      bool interpreted =
        (treeBits & DABits::NI_ATTR_INTERPRET) ||
        (paramBits & DABits::PI_ATTR_INTERPRET) ||
        (treeNodePtr.p->m_bits & TreeNode::T_ATTR_INTERPRETED);

      if (interpreted)
      {
        /**
         * Add section headers for interpreted execution
         *   and create pointer so that they can be updated later
         */
        jam();
        err = DbspjErr::OutOfSectionMemory;
        if (unlikely(!appendToSection(attrInfoPtrI, sections, 5)))
        {
          jam();
          break;
        }

        SegmentedSectionPtr ptr;
        getSection(ptr, attrInfoPtrI);
        sectionptrs = ptr.p->theData;

        if (treeBits & DABits::NI_ATTR_INTERPRET)
        {
          jam();

          /**
           * Having two interpreter programs is an error.
           */
          err = DbspjErr::BothTreeAndParametersContainInterpretedProgram;
          if (unlikely(paramBits & DABits::PI_ATTR_INTERPRET))
          {
            jam();
            break;
          }

          treeNodePtr.p->m_bits |= TreeNode::T_ATTR_INTERPRETED;
          Uint32 len2 = * tree.ptr++;
          Uint32 len_prg = len2 & 0xFFFF; // Length of interpret program
          Uint32 len_pattern = len2 >> 16;// Length of attr param pattern
          err = DbspjErr::OutOfSectionMemory;
          if (unlikely(!appendToSection(attrInfoPtrI, tree.ptr, len_prg)))
          {
            jam();
            break;
          }

          tree.ptr += len_prg;
          sectionptrs[1] = len_prg; // size of interpret program

          Uint32 tmp = * tree.ptr ++; // attr-pattern header
          Uint32 cnt = tmp & 0xFFFF;

          if (treeBits & DABits::NI_ATTR_LINKED)
          {
            jam();
            /**
             * Expand pattern into a new pattern (with linked values)
             */
            LocalArenaPoolImpl pool(requestPtr.p->m_arena,
                                    m_dependency_map_pool);
            Local_pattern_store pattern(pool,treeNodePtr.p->m_attrParamPattern);
            err = expand(pattern, treeNodePtr, tree, len_pattern, param, cnt);
            if (unlikely(err))
            {
              jam();
              break;
            }
            /**
             * This node constructs a new attr-info for each send
             */
            treeNodePtr.p->m_bits |= TreeNode::T_ATTRINFO_CONSTRUCTED;
          }
          else
          {
            jam();
            /**
             * Expand pattern directly into attr-info param
             *   This means a "fixed" attr-info param from here on
             */
            bool hasNull;
            err = expand(attrParamPtrI, tree, len_pattern, param, cnt, hasNull);
            if (unlikely(err))
            {
              jam();
              break;
            }
//          ndbrequire(!hasNull);
          }
        }
        else // if (treeBits & DABits::NI_ATTR_INTERPRET)
        {
          jam();
          /**
           * Only relevant for interpreted stuff
           */
          ndbrequire((treeBits & DABits::NI_ATTR_PARAMS) == 0);
          ndbrequire((paramBits & DABits::PI_ATTR_PARAMS) == 0);
          ndbrequire((treeBits & DABits::NI_ATTR_LINKED) == 0);

          treeNodePtr.p->m_bits |= TreeNode::T_ATTR_INTERPRETED;

          if (! (paramBits & DABits::PI_ATTR_INTERPRET))
          {
            jam();

            /**
             * Tree node has interpreted execution,
             *   but no interpreted program specified
             *   auto-add Exit_ok (i.e return each row)
             */
            Uint32 tmp = Interpreter::ExitOK();
            err = DbspjErr::OutOfSectionMemory;
            if (unlikely(!appendToSection(attrInfoPtrI, &tmp, 1)))
            {
              jam();
              break;
            }
            sectionptrs[1] = 1;
          }
        } // if (treeBits & DABits::NI_ATTR_INTERPRET)
      } // if (interpreted)

      if (paramBits & DABits::PI_ATTR_INTERPRET)
      {
        jam();

        /**
         * Add the interpreted code that represents the scan filter.
         */
        const Uint32 len2 = * param.ptr++;
        Uint32 program_len = len2 & 0xFFFF;
        Uint32 subroutine_len = len2 >> 16;
        err = DbspjErr::OutOfSectionMemory;
        if (unlikely(!appendToSection(attrInfoPtrI, param.ptr, program_len)))
        {
          jam();
          break;
        }
        /**
         * The interpreted code is added is in the "Interpreted execute region"
         * of the attrinfo (see Dbtup::interpreterStartLab() for details).
         * It will thus execute before reading the attributes that constitutes
         * the projections.
         */
        sectionptrs[1] = program_len;
        param.ptr += program_len;

        if (subroutine_len)
        {
          if (unlikely(!appendToSection(attrParamPtrI,
                                        param.ptr, subroutine_len)))
          {
            jam();
            break;
          }
          sectionptrs[4] = subroutine_len;
          param.ptr += subroutine_len;
        }
        treeNodePtr.p->m_bits |= TreeNode::T_ATTR_INTERPRETED;
      }

      Uint32 sum_read = 0;
      Uint32 dst[MAX_ATTRIBUTES_IN_TABLE + 2];

      if (paramBits & DABits::PI_ATTR_LIST)
      {
        jam();
        Uint32 len = * param.ptr++;
        DEBUG("PI_ATTR_LIST");

        treeNodePtr.p->m_bits |= TreeNode::T_USER_PROJECTION;
        err = DbspjErr::OutOfSectionMemory;
        if (!appendToSection(attrInfoPtrI, param.ptr, len))
        {
          jam();
          break;
        }

        param.ptr += len;

        /**
         * Insert a flush of this partial result set
         */
        Uint32 flush[4];
        flush[0] = AttributeHeader::FLUSH_AI << 16;
        flush[1] = ctx.m_resultRef;
        flush[2] = ctx.m_resultData;
        flush[3] = ctx.m_senderRef; // RouteRef
        if (!appendToSection(attrInfoPtrI, flush, 4))
        {
          jam();
          break;
        }

        sum_read += len + 4;
      }

      if (treeBits & DABits::NI_LINKED_ATTR)
      {
        jam();
        DEBUG("NI_LINKED_ATTR");
        err = DbspjErr::InvalidTreeNodeSpecification;
        Uint32 cnt = unpackList(MAX_ATTRIBUTES_IN_TABLE, dst, tree);
        if (unlikely(cnt > MAX_ATTRIBUTES_IN_TABLE))
        {
          jam();
          break;
        }

        /**
         * AttributeHeader contains attrId in 16-higher bits
         */
        for (Uint32 i = 0; i<cnt; i++)
          dst[i] <<= 16;

        /**
         * Read correlation factor
         */
        dst[cnt++] = AttributeHeader::CORR_FACTOR32 << 16;

        err = DbspjErr::OutOfSectionMemory;
        if (!appendToSection(attrInfoPtrI, dst, cnt))
        {
          jam();
          break;
        }

        sum_read += cnt;
      }

      if (interpreted)
      {
        jam();
        /**
         * Let reads be performed *after* interpreted program
         *   i.e in "final read"-section
         */
        sectionptrs[3] = sum_read;

        if (attrParamPtrI != RNIL)
        {
          jam();
          ndbrequire(!(treeNodePtr.p->m_bits&TreeNode::T_ATTRINFO_CONSTRUCTED));

          SegmentedSectionPtr ptr;
          getSection(ptr, attrParamPtrI);
          {
            SectionReader r0(ptr, getSectionSegmentPool());
            err = appendTreeToSection(attrInfoPtrI, r0, ptr.sz);
            if (unlikely(err != 0))
            {
              jam();
              break;
            }
            sectionptrs[4] = ptr.sz;
          }
          releaseSection(attrParamPtrI);
          attrParamPtrI = RNIL;
        }
      }

      treeNodePtr.p->m_send.m_attrInfoPtrI = attrInfoPtrI;
      attrInfoPtrI = RNIL;
    } // if (((treeBits & mask) | (paramBits & DABits::PI_ATTR_LIST)) != 0)

    // Empty attrinfo would cause node crash.
    if (treeNodePtr.p->m_send.m_attrInfoPtrI == RNIL)
    {
      jam();

      // Add dummy interpreted program.
      Uint32 tmp = Interpreter::ExitOK();
      err = DbspjErr::OutOfSectionMemory;
      if (unlikely(!appendToSection(treeNodePtr.p->m_send.m_attrInfoPtrI, &tmp, 1)))
      {
        jam();
        break;
      }
    }

    return 0;
  } while (0);

  if (attrInfoPtrI != RNIL)
  {
    jam();
    releaseSection(attrInfoPtrI);
  }

  if (attrParamPtrI != RNIL)
  {
    jam();
    releaseSection(attrParamPtrI);
  }

  return err;
}

/**
 * END - MODULE COMMON PARSE/UNPACK
 */

/**
 * Process a scan request for an ndb$info table. (These are used for monitoring
 * purposes and do not contain application data.)
 */
void Dbspj::execDBINFO_SCANREQ(Signal *signal)
{
  DbinfoScanReq req= * CAST_PTR(DbinfoScanReq, &signal->theData[0]);
  const Ndbinfo::ScanCursor* cursor =
    CAST_CONSTPTR(Ndbinfo::ScanCursor, DbinfoScan::getCursorPtr(&req));
  Ndbinfo::Ratelimit rl;

  jamEntry();

  switch(req.tableId){

    // The SPJ block only implements the ndbinfo.counters table.
  case Ndbinfo::COUNTERS_TABLEID:
  {
    Ndbinfo::counter_entry counters[] = {
      { Ndbinfo::SPJ_READS_RECEIVED_COUNTER,
        c_Counters.get_counter(CI_READS_RECEIVED) },
      { Ndbinfo::SPJ_LOCAL_READS_SENT_COUNTER,
        c_Counters.get_counter(CI_LOCAL_READS_SENT) },
      { Ndbinfo::SPJ_REMOTE_READS_SENT_COUNTER,
        c_Counters.get_counter(CI_REMOTE_READS_SENT) },
      { Ndbinfo::SPJ_READS_NOT_FOUND_COUNTER,
        c_Counters.get_counter(CI_READS_NOT_FOUND) },
      { Ndbinfo::SPJ_TABLE_SCANS_RECEIVED_COUNTER,
        c_Counters.get_counter(CI_TABLE_SCANS_RECEIVED) },
      { Ndbinfo::SPJ_LOCAL_TABLE_SCANS_SENT_COUNTER,
        c_Counters.get_counter(CI_LOCAL_TABLE_SCANS_SENT) },
      { Ndbinfo::SPJ_RANGE_SCANS_RECEIVED_COUNTER,
        c_Counters.get_counter(CI_RANGE_SCANS_RECEIVED) },
      { Ndbinfo::SPJ_LOCAL_RANGE_SCANS_SENT_COUNTER,
        c_Counters.get_counter(CI_LOCAL_RANGE_SCANS_SENT) },
      { Ndbinfo::SPJ_REMOTE_RANGE_SCANS_SENT_COUNTER,
        c_Counters.get_counter(CI_REMOTE_RANGE_SCANS_SENT) },
      { Ndbinfo::SPJ_SCAN_BATCHES_RETURNED_COUNTER,
        c_Counters.get_counter(CI_SCAN_BATCHES_RETURNED) },
      { Ndbinfo::SPJ_SCAN_ROWS_RETURNED_COUNTER,
        c_Counters.get_counter(CI_SCAN_ROWS_RETURNED) },
      { Ndbinfo::SPJ_PRUNED_RANGE_SCANS_RECEIVED_COUNTER,
        c_Counters.get_counter(CI_PRUNED_RANGE_SCANS_RECEIVED) },
      { Ndbinfo::SPJ_CONST_PRUNED_RANGE_SCANS_RECEIVED_COUNTER,
        c_Counters.get_counter(CI_CONST_PRUNED_RANGE_SCANS_RECEIVED) }
    };
    const size_t num_counters = sizeof(counters) / sizeof(counters[0]);

    Uint32 i = cursor->data[0];
    const BlockNumber bn = blockToMain(number());
    while(i < num_counters)
    {
      jam();
      Ndbinfo::Row row(signal, req);
      row.write_uint32(getOwnNodeId());
      row.write_uint32(bn);           // block number
      row.write_uint32(instance());   // block instance
      row.write_uint32(counters[i].id);

      row.write_uint64(counters[i].val);
      ndbinfo_send_row(signal, req, row, rl);
      i++;
      if (rl.need_break(req))
      {
        jam();
        ndbinfo_send_scan_break(signal, req, rl, i);
        return;
      }
    }
    break;
  }

  default:
    break;
  }

  ndbinfo_send_scan_conf(signal, req, rl);
} // Dbspj::execDBINFO_SCANREQ(Signal *signal)


/**
 * Incremental calculation of standard deviation:
 *
 * Suppose that the data set is x1, x2,..., xn then for each xn
 * we can find an updated mean (M) and square of sums (S) as:
 *
 * M(1) = x(1), M(k) = M(k-1) + (x(k) - M(k-1)) / k
 * S(1) = 0, S(k) = S(k-1) + (x(k) - M(k-1)) * (x(k) - M(k))
 *
 * Source: http://mathcentral.uregina.ca/QQ/database/QQ.09.02/carlos1.html
 */
void Dbspj::IncrementalStatistics::update(double sample)
{
  // Prevent wrap-around
  if(m_noOfSamples < 0xffffffff)
  {
    m_noOfSamples++;
    const double delta = sample - m_mean;
    m_mean += delta/m_noOfSamples;
    m_sumSquare +=  delta * (sample - m_mean);
  }
}<|MERGE_RESOLUTION|>--- conflicted
+++ resolved
@@ -683,7 +683,7 @@
     m_treenode_pool.getPtr(treeNodePtr, signal->theData[1]);
     m_request_pool.getPtr(requestPtr, treeNodePtr.p->m_requestPtrI);
     scanindex_sendDihGetNodesReq(signal, requestPtr, treeNodePtr);
-    checkPrepareComplete(signal, requestPtr, 1);
+    checkPrepareComplete(signal, requestPtr);
     return;
   }
   }
@@ -6188,7 +6188,7 @@
   requestPtr.p->m_outstanding--;
 
   // Add a skew in the fragment lists such that we don't scan 
-  // the same subset of frags fram all SPJ requests in case of
+  // the same subset of frags from all SPJ requests in case of
   // the scan not being ' T_SCAN_PARALLEL'
   Uint16 fragNoOffs = requestPtr.p->m_rootFragId % fragCount;
   Uint32 err = 0;
@@ -6291,6 +6291,10 @@
     {
       /** Start requesting node info from DIH */
       jam();
+      ndbassert(data.m_frags_outstanding == 0);
+      data.m_frags_outstanding = data.m_fragCount;
+      requestPtr.p->m_outstanding++;
+
       err = scanindex_sendDihGetNodesReq(signal, requestPtr, treeNodePtr);
       if (unlikely(err != 0))
       {
@@ -6331,6 +6335,7 @@
                                     Ptr<TreeNode> treeNodePtr)
 {
   jam();
+  Uint32 err = 0;
   ScanIndexData& data = treeNodePtr.p->m_scanindex_data;
   Uint32 tableId = treeNodePtr.p->m_tableOrIndexId;
   TableRecordPtr tablePtr;
@@ -6341,31 +6346,31 @@
   Uint32 readAny = tablePtr.p->m_flags & TableRecord::TR_FULLY_REPLICATED ?
                    1 : 0;
 
+  ndbassert(data.m_frags_outstanding > 0);
+
   Uint32 fragCnt = 0;
   for (list.first(fragPtr);
        !fragPtr.isNull();
        list.next(fragPtr))
   {
     jam();
+    ndbassert(requestPtr.p->m_outstanding > 0);
+    ndbassert(data.m_frags_outstanding > 0);
+
+    if (fragCnt >= DiGetNodesReq::MAX_DIGETNODESREQS ||
+        (ERROR_INSERTED(17131) && fragCnt >= 1))
+    {
+      jam();
+      signal->theData[0] = 3;
+      signal->theData[1] = treeNodePtr.i;
+      sendSignal(reference(), GSN_CONTINUEB, signal, 2, JBB);
+      break; //to exit
+    }
+
     if (fragPtr.p->m_ref == 0) // Need GSN_DIGETNODRESREQ
     {
       jam();
-<<<<<<< HEAD
       DiGetNodesReq * const req = (DiGetNodesReq *)&signal->theData[0];
-=======
-      req->fragItem[fragCnt].senderData = fragPtr.i;
-      req->fragItem[fragCnt].fragId = fragPtr.p->m_fragId;
-      fragCnt++;
-
-      // Force multiple rounds of DIH_SCAN_GET_NODES_REQ + random import fail.
-      if (ERROR_INSERTED(17131) && fragCnt >= 1)
-      {
-        jam();
-        break;
-      }
-    }
-  }
->>>>>>> 4383efdb
 
       req->tableId = treeNodePtr.p->m_tableOrIndexId;
       req->hashValue = fragPtr.p->m_fragId;
@@ -6375,34 +6380,28 @@
       req->get_next_fragid_indicator = 0;
       req->jamBufferPtr = jamBuffer();
 
-<<<<<<< HEAD
       EXECUTE_DIRECT(DBDIH, GSN_DIGETNODESREQ, signal,
                      DiGetNodesReq::SignalLength, 0);
-=======
-    /** Always send as a long signal, even if a short would
-     *  have been sufficient in the (rare) case of 'fragCnt==1'
-     */
-    Ptr<SectionSegment> fragReq;
-    Uint32 len = fragCnt*DihScanGetNodesReq::FragItem::Length;
-    if (ERROR_INSERTED(17130) ||
-	(ERROR_INSERTED(17131) && ((rand() % 3) == 0)) ||
-        unlikely(!import(fragReq, (Uint32*)req->fragItem, len)))
-    {
-      jam();
-      CLEAR_ERROR_INSERT_VALUE;
-      return DbspjErr::OutOfSectionMemory;
-    }
->>>>>>> 4383efdb
-
-      DiGetNodesConf * conf = (DiGetNodesConf *)&signal->theData[0];
-      Uint32 errCode = signal->theData[0];
+
+      const Uint32 errCode = signal->theData[0];
 
       if (ERROR_INSERTED_CLEAR(17130) && requestPtr.p->m_outstanding == 1)
       {
         jamEntry();
-        return DbspjErr::OutOfSectionMemory;
-      }
-      if (!errCode)
+	data.m_frags_outstanding = 0;
+        err= DbspjErr::OutOfSectionMemory;
+        break;
+      }
+      else if (unlikely(errCode))
+      {
+        jamEntry();
+	data.m_frags_outstanding = 0;
+        err= errCode;
+        break;
+      }
+
+      const DiGetNodesConf * conf = (DiGetNodesConf *)&signal->theData[0];
+      //if (!errCode)
       {
         /**
          * Get instance key from upper bits except most significant bit which
@@ -6434,178 +6433,25 @@
          */
         fragPtr.p->m_fragId = conf->fragId;
       }
-      else
-      {
-        jamEntry();
-        abort(signal, requestPtr, errCode);
-        ndbrequire(data.m_frags_outstanding == 0);
-        treeNodePtr.p->m_state = TreeNode::TN_INACTIVE;
-        return 0;
-      }
+
       fragCnt++;
-      if (fragCnt > DiGetNodesReq::MAX_DIGETNODESREQS ||
-          ERROR_INSERTED(17131))
-      {
-        jam();
-        requestPtr.p->m_outstanding++;
-        signal->theData[0] = 3;
-        signal->theData[1] = treeNodePtr.i;
-        sendSignal(reference(), GSN_CONTINUEB, signal, 2, JBB);
-        return 0;
-      }
-    }
-  }
-  ndbrequire(data.m_frags_outstanding == 0);
-  treeNodePtr.p->m_state = TreeNode::TN_INACTIVE;
-  return 0;
+      ndbassert(data.m_frags_outstanding > 0);
+      ndbassert(treeNodePtr.p->m_state != TreeNode::TN_INACTIVE);
+      data.m_frags_outstanding--;
+    }
+  }
+  jam();
+
+  if (data.m_frags_outstanding == 0)
+  {
+    jam();
+    treeNodePtr.p->m_state = TreeNode::TN_INACTIVE;
+    requestPtr.p->m_outstanding--;
+  }
+  return err;
 } //Dbspj::scanindex_sendDihGetNodesReq
 
-<<<<<<< HEAD
-=======
-void
-Dbspj::execDIH_SCAN_GET_NODES_REF(Signal* signal)
-{
-  jamEntry();
-  const DihScanGetNodesRef* ref = (DihScanGetNodesRef*)signal->getDataPtr();
-//const Uint32 tableId = ref->tableId;
-  const Uint32 fragCnt = ref->fragCnt;
-  const Uint32 errCode = ref->errCode;
-  ndbassert(errCode != 0);
-
-  if (signal->getNoOfSections() > 0)
-  {
-    // Long signal: FragItems listed in first section
-    jam();
-    SectionHandle handle(this, signal);
-    ndbassert(handle.m_cnt==1);
-    SegmentedSectionPtr fragRefSection;
-    ndbrequire(handle.getSection(fragRefSection,0));
-    ndbassert(fragRefSection.p->m_sz == (fragCnt*DihScanGetNodesRef::FragItem::Length));
-    ndbassert(fragCnt <= DihScanGetNodesReq::MAX_DIH_FRAG_REQS);
-    copy((Uint32*)ref->fragItem, fragRefSection);
-    releaseSections(handle);
-  }
-  else                  // Short signal, single frag in ref->fragItem[0]
-  {
-    ndbassert(fragCnt == 1);
-    ndbassert(signal->getLength() 
-              == DihScanGetNodesRef::FixedSignalLength + DihScanGetNodesRef::FragItem::Length);
-  }
-
-  UintR treeNodePtrI = RNIL;
-  for (Uint32 i=0; i < fragCnt; i++)
-  {
-    jam();
-    const Uint32 senderData = ref->fragItem[i].senderData;
-
-    Ptr<ScanFragHandle> fragPtr;
-    m_scanfraghandle_pool.getPtr(fragPtr, senderData);
-
-    // All fragItem[] should be for same TreeNode
-    ndbassert (treeNodePtrI == RNIL || treeNodePtrI == fragPtr.p->m_treeNodePtrI);
-    treeNodePtrI = fragPtr.p->m_treeNodePtrI;
-  } //for
-
-  ndbassert(treeNodePtrI != RNIL);  // fragCnt > 0 above
-  Ptr<TreeNode> treeNodePtr;
-  m_treenode_pool.getPtr(treeNodePtr, treeNodePtrI);
-
-  ScanIndexData& data = treeNodePtr.p->m_scanindex_data;
-  ndbassert(data.m_frags_outstanding == fragCnt);
-  data.m_frags_outstanding -= fragCnt;
-
-  Ptr<Request> requestPtr;
-  m_request_pool.getPtr(requestPtr, treeNodePtr.p->m_requestPtrI);
-  abort(signal, requestPtr, errCode);
-
-  if (data.m_frags_outstanding == 0)
-  {
-    jam();
-    treeNodePtr.p->m_state = TreeNode::TN_INACTIVE;
-    ndbassert(requestPtr.p->m_outstanding > 0);
-    requestPtr.p->m_outstanding--;
-  }
-
-  jam();
-  checkPrepareComplete(signal, requestPtr);
-}//Dbspj::execDIH_SCAN_GET_NODES_REF
-
-void
-Dbspj::execDIH_SCAN_GET_NODES_CONF(Signal* signal)
-{
-  jamEntry();
-  const DihScanGetNodesConf * conf = (DihScanGetNodesConf*)signal->getDataPtr();
-  const Uint32 fragCnt = conf->fragCnt;
-
-  if (signal->getNoOfSections() > 0)
-  {
-    // Unpack long signal
-    jam();
-    SectionHandle handle(this, signal);
-    SegmentedSectionPtr fragConfSection;
-    ndbrequire(handle.getSection(fragConfSection,0));
-    ndbassert(fragConfSection.p->m_sz == (fragCnt*DihScanGetNodesConf::FragItem::Length));
-    copy((Uint32*)conf->fragItem, fragConfSection);
-    releaseSections(handle);
-  }
-  else   // Short signal, with single FragItem
-  {
-    jam();
-    ndbassert(fragCnt == 1);
-    ndbassert(signal->getLength() 
-              == DihScanGetNodesConf::FixedSignalLength + DihScanGetNodesConf::FragItem::Length);
-  }
-
-  UintR treeNodePtrI = RNIL;
-  for (Uint32 i=0; i < fragCnt; i++)
-  {
-    jam();
-    const Uint32 senderData = conf->fragItem[i].senderData;
-    const Uint32 node = conf->fragItem[i].nodes[0];
-    const Uint32 instanceKey = conf->fragItem[i].instanceKey;
-
-    Ptr<ScanFragHandle> fragPtr;
-    m_scanfraghandle_pool.getPtr(fragPtr, senderData);
-
-    // All fragItem[] should be for same TreeNode
-    ndbassert (treeNodePtrI == RNIL || treeNodePtrI == fragPtr.p->m_treeNodePtrI);
-    treeNodePtrI = fragPtr.p->m_treeNodePtrI;
-
-    fragPtr.p->m_ref = numberToRef(DBLQH, instanceKey, node);
-  } //for
-
-  ndbassert(treeNodePtrI != RNIL);  // fragCnt > 0 above
-  Ptr<TreeNode> treeNodePtr;
-  m_treenode_pool.getPtr(treeNodePtr, treeNodePtrI);
-
-  ScanIndexData& data = treeNodePtr.p->m_scanindex_data;
-  ndbassert(data.m_frags_outstanding == fragCnt);
-  data.m_frags_outstanding -= fragCnt;
-
-  Ptr<Request> requestPtr;
-  m_request_pool.getPtr(requestPtr, treeNodePtr.p->m_requestPtrI);
-
-  /** Check if we need to send more GSN_DIH_SCAN_GET_NODES_REQ */
-  Uint32 err = scanindex_sendDihGetNodesReq(signal, requestPtr, treeNodePtr);
-  if (unlikely(err != 0))
-  {
-    jam();
-    abort(signal, requestPtr, err);
-  }
-
-  if (data.m_frags_outstanding == 0)
-  {
-    jam();
-    treeNodePtr.p->m_state = TreeNode::TN_INACTIVE;
-    ndbassert(requestPtr.p->m_outstanding > 0);
-    requestPtr.p->m_outstanding--;
-  }
-
-  jam();
-  checkPrepareComplete(signal, requestPtr);
-}//Dbspj::execDIH_SCAN_GET_NODES_CONF
-
->>>>>>> 4383efdb
+
 Uint32
 Dbspj::scanIndex_findFrag(Local_ScanFragHandle_list & list,
                           Ptr<ScanFragHandle> & fragPtr, Uint32 fragId)
