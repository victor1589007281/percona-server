/*
   Copyright (C) 2003 MySQL AB
    All rights reserved. Use is subject to license terms.

   This program is free software; you can redistribute it and/or modify
   it under the terms of the GNU General Public License as published by
   the Free Software Foundation; version 2 of the License.

   This program is distributed in the hope that it will be useful,
   but WITHOUT ANY WARRANTY; without even the implied warranty of
   MERCHANTABILITY or FITNESS FOR A PARTICULAR PURPOSE.  See the
   GNU General Public License for more details.

   You should have received a copy of the GNU General Public License
   along with this program; if not, write to the Free Software
   Foundation, Inc., 51 Franklin St, Fifth Floor, Boston, MA 02110-1301  USA
*/


#define DBTUP_C
#define DBTUP_META_CPP
#include "Dbtup.hpp"
#include <RefConvert.hpp>
#include <ndb_limits.h>
#include <pc.hpp>
// Error codes
#include <signaldata/CreateTable.hpp>
#include <signaldata/CreateTab.hpp>
#include <signaldata/TupFrag.hpp>
#include <signaldata/FsRef.hpp>
#include <signaldata/FsConf.hpp>
#include <signaldata/FsRemoveReq.hpp>
#include <signaldata/DropTab.hpp>
#include <signaldata/AlterTab.hpp>
#include <signaldata/AlterTable.hpp>
#include <signaldata/CreateFilegroupImpl.hpp>
#include <AttributeDescriptor.hpp>
#include "AttributeOffset.hpp"
#include <my_sys.h>
#include <signaldata/LqhFrag.hpp>

#include <EventLogger.hpp>
extern EventLogger * g_eventLogger;

void
Dbtup::execCREATE_TAB_REQ(Signal* signal)
{
  jamEntry();

  CreateTabReq reqCopy = *(CreateTabReq*)signal->getDataPtr();
  CreateTabReq* req = &reqCopy;

  TablerecPtr regTabPtr;
  regTabPtr.i = req->tableId;
  ptrCheckGuard(regTabPtr, cnoOfTablerec, tablerec);

  if (regTabPtr.p->tableStatus != NOT_DEFINED)
  {
    jam();
    ndbout_c("regTabPtr.p->tableStatus : %u", regTabPtr.p->tableStatus);
    terrorCode = CreateTableRef::TableAlreadyExist;
    goto sendref;
  }

  if (cfirstfreeFragopr == RNIL)
  {
    jam();
    terrorCode = ZNOFREE_FRAGOP_ERROR;
    goto sendref;
  }

  FragoperrecPtr fragOperPtr;
  seizeFragoperrec(fragOperPtr);
  fragOperPtr.p->tableidFrag = regTabPtr.i;
  fragOperPtr.p->attributeCount = req->noOfAttributes;
  memset(fragOperPtr.p->m_null_bits, 0, sizeof(fragOperPtr.p->m_null_bits));
  fragOperPtr.p->charsetIndex = 0;
  fragOperPtr.p->lqhBlockrefFrag = req->senderRef;

  regTabPtr.p->m_createTable.m_fragOpPtrI = fragOperPtr.i;
  regTabPtr.p->tableStatus= DEFINING;
  regTabPtr.p->m_bits = 0;
  regTabPtr.p->m_bits |= (req->checksumIndicator ? Tablerec::TR_Checksum : 0);
  regTabPtr.p->m_bits |= (req->GCPIndicator ? Tablerec::TR_RowGCI : 0);
  regTabPtr.p->m_bits |= (req->forceVarPartFlag? Tablerec::TR_ForceVarPart : 0);

  regTabPtr.p->m_offsets[MM].m_disk_ref_offset= 0;
  regTabPtr.p->m_offsets[MM].m_null_words= 0;
  regTabPtr.p->m_offsets[MM].m_fix_header_size= 0;
  regTabPtr.p->m_offsets[MM].m_max_var_offset= 0;
  regTabPtr.p->m_offsets[MM].m_max_dyn_offset= 0;
  regTabPtr.p->m_offsets[MM].m_dyn_null_words= 0;

  regTabPtr.p->m_offsets[DD].m_disk_ref_offset= 0;
  regTabPtr.p->m_offsets[DD].m_null_words= 0;
  regTabPtr.p->m_offsets[DD].m_fix_header_size= 0;
  regTabPtr.p->m_offsets[DD].m_max_var_offset= 0;
  regTabPtr.p->m_offsets[DD].m_max_dyn_offset= 0;
  regTabPtr.p->m_offsets[DD].m_dyn_null_words= 0;

  regTabPtr.p->m_attributes[MM].m_no_of_fixsize= 0;
  regTabPtr.p->m_attributes[MM].m_no_of_varsize= 0;
  regTabPtr.p->m_attributes[MM].m_no_of_dynamic= 0;
  regTabPtr.p->m_attributes[MM].m_no_of_dyn_fix= 0;
  regTabPtr.p->m_attributes[MM].m_no_of_dyn_var= 0;
  regTabPtr.p->m_attributes[DD].m_no_of_fixsize= 0;
  regTabPtr.p->m_attributes[DD].m_no_of_varsize= 0;
  regTabPtr.p->m_attributes[DD].m_no_of_dynamic= 0;
  regTabPtr.p->m_attributes[DD].m_no_of_dyn_fix= 0;
  regTabPtr.p->m_attributes[DD].m_no_of_dyn_var= 0;

  // Reserve space for bitmap length
  regTabPtr.p->m_dyn_null_bits= DYN_BM_LEN_BITS;
  regTabPtr.p->noOfKeyAttr= req->noOfKeyAttr;
  regTabPtr.p->noOfCharsets= req->noOfCharsets;
  regTabPtr.p->m_no_of_attributes= req->noOfAttributes;
  regTabPtr.p->dynTabDescriptor= RNIL;

  {
    Uint32 offset[10];
    Uint32 allocSize= getTabDescrOffsets(req->noOfAttributes,
                                         req->noOfCharsets,
                                         req->noOfKeyAttr,
                                         offset);
    Uint32 tableDescriptorRef= allocTabDescr(allocSize);
    if (tableDescriptorRef == RNIL)
    {
      jam();
      goto error;
    }
    setUpDescriptorReferences(tableDescriptorRef, regTabPtr.p, offset);
  }

  {
    CreateTabConf* conf = (CreateTabConf*)signal->getDataPtrSend();
    conf->senderData = req->senderData;
    conf->senderRef = reference();
    conf->tupConnectPtr = fragOperPtr.i;
    sendSignal(req->senderRef, GSN_CREATE_TAB_CONF, signal,
               CreateTabConf::SignalLength, JBB);
  }

  return;

error:
  regTabPtr.p->tableStatus = NOT_DEFINED;
  releaseFragoperrec(fragOperPtr);

sendref:
  CreateTabRef* ref = (CreateTabRef*)signal->getDataPtrSend();
  ref->senderData = req->senderData;
  ref->senderRef = reference();
  ref->errorCode = terrorCode;
  sendSignal(req->senderRef, GSN_CREATE_TAB_REF, signal,
             CreateTabRef::SignalLength, JBB);
}

void Dbtup::execTUP_ADD_ATTRREQ(Signal* signal)
{
  FragoperrecPtr fragOperPtr;
  TablerecPtr regTabPtr;

  jamEntry();
  fragOperPtr.i= signal->theData[0];
  ptrCheckGuard(fragOperPtr, cnoOfFragoprec, fragoperrec);
  Uint32 attrId = signal->theData[2];
  Uint32 attrDescriptor = signal->theData[3];
  // DICT sends charset number in upper half
  Uint32 csNumber = (signal->theData[4] >> 16);

  regTabPtr.i= fragOperPtr.p->tableidFrag;
  ptrCheckGuard(regTabPtr, cnoOfTablerec, tablerec);

  ndbrequire(fragOperPtr.p->attributeCount > 0);
  fragOperPtr.p->attributeCount--;
  const bool lastAttr = (fragOperPtr.p->attributeCount == 0);

<<<<<<< HEAD
=======
  if (ERROR_INSERTED(4009) && regTabPtr.p->fragid[0] == fragId && attrId == 0||
      ERROR_INSERTED(4010) && regTabPtr.p->fragid[0] == fragId && lastAttr ||
      ERROR_INSERTED(4011) && regTabPtr.p->fragid[1] == fragId && attrId == 0||
      ERROR_INSERTED(4012) && regTabPtr.p->fragid[1] == fragId && lastAttr) {
    jam();
    terrorCode = 1;
    addattrrefuseLab(signal, regFragPtr, fragOperPtr, regTabPtr.p, fragId);
    CLEAR_ERROR_INSERT_VALUE;
    return;
  }

  if (regTabPtr.p->tableStatus != DEFINING)
  {
    ndbrequire(regTabPtr.p->tableStatus == DEFINED);
    signal->theData[0] = fragOperPtr.p->lqhPtrFrag;
    signal->theData[1] = lastAttr;
    sendSignal(fragOperPtr.p->lqhBlockrefFrag, GSN_TUP_ADD_ATTCONF, 
	       signal, 2, JBB);
    
    if(lastAttr)
    {
      jam();
      /**
       * Init Disk_alloc_info
       */
      CreateFilegroupImplReq rep;
      if(regTabPtr.p->m_no_of_disk_attributes)
      {
	Tablespace_client tsman(0, c_tsman, 0, 0, 
				regFragPtr.p->m_tablespace_id);
	ndbrequire(tsman.get_tablespace_info(&rep) == 0);
        jamEntry();
	regFragPtr.p->m_logfile_group_id= rep.tablespace.logfile_group_id;
      }
      else
      {
	jam();
	regFragPtr.p->m_logfile_group_id = RNIL;
      }
      new (&regFragPtr.p->m_disk_alloc_info)
	Disk_alloc_info(regTabPtr.p, rep.tablespace.extent_size);
      releaseFragoperrec(fragOperPtr);      
    }
    return;
  }
    
>>>>>>> 38d7d1b3
  Uint32 firstTabDesIndex= regTabPtr.p->tabDescriptor + (attrId * ZAD_SIZE);
  setTabDescrWord(firstTabDesIndex, attrDescriptor);
  Uint32 attrLen = AttributeDescriptor::getSize(attrDescriptor);
  
  Uint32 attrDes2= 0;
  Uint32 bytes= AttributeDescriptor::getSizeInBytes(attrDescriptor);
  Uint32 words= (bytes + 3) / 4;
  Uint32 ind= AttributeDescriptor::getDiskBased(attrDescriptor);
  if (!AttributeDescriptor::getDynamic(attrDescriptor)) {
    jam();
    Uint32 null_pos;
    ndbrequire(ind <= 1);
    null_pos= fragOperPtr.p->m_null_bits[ind];

    if (AttributeDescriptor::getNullable(attrDescriptor)) 
    {
      jam();
      fragOperPtr.p->m_null_bits[ind]++;
    } 

    if (AttributeDescriptor::getArrayType(attrDescriptor)==NDB_ARRAYTYPE_FIXED
        || ind==DD)
    {
      jam();
      regTabPtr.p->m_attributes[ind].m_no_of_fixsize++;
      if(attrLen == 0)
      {
        /* Static bit type. */
	jam();
	Uint32 bitCount = AttributeDescriptor::getArraySize(attrDescriptor);
	fragOperPtr.p->m_null_bits[ind] += bitCount;
      }
    }
    else
    {
      jam();
      regTabPtr.p->m_attributes[ind].m_no_of_varsize++;
    }
    
    AttributeOffset::setNullFlagPos(attrDes2, null_pos);
  } else {
    /* A dynamic attribute. */
    ndbrequire(ind==MM);
    regTabPtr.p->m_attributes[ind].m_no_of_dynamic++;
    /*
     * The dynamic attribute format always require a 'null' bit. So
     * storing NOT NULL attributes as dynamic is not all that useful
     * (but not harmful in any way either).
     * Later we might implement NOT NULL DEFAULT xxx by storing the value
     * xxx internally as 'null'.
     */

    Uint32 null_pos= regTabPtr.p->m_dyn_null_bits;

    if (AttributeDescriptor::getArrayType(attrDescriptor)==NDB_ARRAYTYPE_FIXED)
    {
      /* A fixed-size dynamic attribute. */
      jam();
      if (AttributeDescriptor::getSize(attrDescriptor)==0)
      {
        /**
         * Bit type. These are stored directly in the bitmap.
         * This means that we will still use some space for a dynamic NULL
         * bittype if a following dynamic attribute is non-NULL.
         */
        Uint32 bits= AttributeDescriptor::getArraySize(attrDescriptor);
        /**
         * The NULL bit is stored after the data bits, so that we automatically
         * ensure that the full size bitmap is stored when non-NULL.
         */
        null_pos+= bits;
        regTabPtr.p->m_dyn_null_bits+= bits+1;
      }
      else
      {
        jam();
        /*
         * We use one NULL bit per 4 bytes of dynamic fixed-size attribute. So
         * for dynamic fixsize longer than 64 bytes (16 null bits), it is more
         * efficient to store them as dynamic varsize internally.
         */
        if(words > InternalMaxDynFix)
          goto treat_as_varsize;

        regTabPtr.p->m_attributes[ind].m_no_of_dyn_fix++;
        Uint32 null_bits= (bytes+3) >> 2;
        regTabPtr.p->m_dyn_null_bits+= null_bits;
      }
    }
    else
    {
      /* A variable-sized dynamic attribute. */
  treat_as_varsize:
      jam();
      regTabPtr.p->m_attributes[ind].m_no_of_dyn_var++;
      regTabPtr.p->m_dyn_null_bits++;
    }
    AttributeOffset::setNullFlagPos(attrDes2, null_pos);

    ndbassert((regTabPtr.p->m_attributes[ind].m_no_of_dyn_var +
               regTabPtr.p->m_attributes[ind].m_no_of_dyn_fix) <=
              regTabPtr.p->m_attributes[ind].m_no_of_dynamic);
  }
  handleCharsetPos(csNumber, regTabPtr.p->charsetArray,
                   regTabPtr.p->noOfCharsets,
                   fragOperPtr.p->charsetIndex, attrDes2);
  setTabDescrWord(firstTabDesIndex + 1, attrDes2);

  if (ERROR_INSERTED(4009) && attrId == 0 ||
      ERROR_INSERTED(4010) && lastAttr)
  {
    jam();
    CLEAR_ERROR_INSERT_VALUE;
    terrorCode = 1;
    goto error;
  }

  if (! lastAttr)
  {
    jam();
    signal->theData[0] = fragOperPtr.p->lqhPtrFrag;
    signal->theData[1] = lastAttr;
    sendSignal(fragOperPtr.p->lqhBlockrefFrag, GSN_TUP_ADD_ATTCONF, 
	       signal, 2, JBB);
    return;
  }
  
#define BTW(x) ((x+31) >> 5)
  regTabPtr.p->m_offsets[MM].m_null_words= BTW(fragOperPtr.p->m_null_bits[MM]);
  regTabPtr.p->m_offsets[DD].m_null_words= BTW(fragOperPtr.p->m_null_bits[DD]);
#undef BTW

  {
    /* Allocate  dynamic descriptor. */
    Uint32 offset[3];
    Uint32 allocSize= getDynTabDescrOffsets((regTabPtr.p->m_dyn_null_bits+31)>>5,
                                            offset);
    Uint32 dynTableDescriptorRef= allocTabDescr(allocSize);
    if (dynTableDescriptorRef == RNIL)
    {
      jam();
      goto error;
    }
    setupDynDescriptorReferences(dynTableDescriptorRef, regTabPtr.p, offset);
  }

  /* Compute table aggregate metadata. */
  computeTableMetaData(regTabPtr.p);

#if 0
  ndbout << *regTabPtr.p << endl;
  Uint32 idx= regTabPtr.p->tabDescriptor;
  for(Uint32 i = 0; i<regTabPtr.p->m_no_of_attributes; i++)
  {
    ndbout << i << ": " << endl;
    ndbout << *(AttributeDescriptor*)(tableDescriptor+idx) << endl;
    ndbout << *(AttributeOffset*)(tableDescriptor+idx+1) << endl;
    idx += 2;
  }
#endif
  
<<<<<<< HEAD
#if SYNC_TABLE
=======
  {
#ifdef MIN_ROWS_NOT_SUPPORTED
    Uint32 fix_tupheader = regTabPtr.p->m_offsets[MM].m_fix_header_size;
    ndbassert(fix_tupheader > 0);
    Uint32 noRowsPerPage = ZWORDS_ON_PAGE / fix_tupheader;
    Uint32 noAllocatedPages =
      (fragOperPtr.p->minRows + noRowsPerPage - 1 )/ noRowsPerPage;
    if (fragOperPtr.p->minRows == 0)
      noAllocatedPages = 2;
    else if (noAllocatedPages == 0)
      noAllocatedPages = 2;
#endif
    
    Uint32 noAllocatedPages = 1; //allocFragPage(regFragPtr.p);
    
    if (noAllocatedPages == 0) {
      jam();
      terrorCode = ZNO_PAGES_ALLOCATED_ERROR;
      addattrrefuseLab(signal, regFragPtr, fragOperPtr, regTabPtr.p, fragId);
      return;
    }//if
  }

  CreateFilegroupImplReq rep;
  if(regTabPtr.p->m_no_of_disk_attributes)
  {
    jam();
    Tablespace_client tsman(0, c_tsman, 0, 0, 
			    regFragPtr.p->m_tablespace_id);
    ndbrequire(tsman.get_tablespace_info(&rep) == 0);
    jamEntry();
    regFragPtr.p->m_logfile_group_id= rep.tablespace.logfile_group_id;
  }
  else
  {
    jam();
    regFragPtr.p->m_logfile_group_id = RNIL;
  }

  new (&regFragPtr.p->m_disk_alloc_info)
    Disk_alloc_info(regTabPtr.p, rep.tablespace.extent_size); 
  
>>>>>>> 38d7d1b3
  if (regTabPtr.p->m_no_of_disk_attributes)
  {
    jam();
    if(!(getNodeState().startLevel == NodeState::SL_STARTING && 
	 getNodeState().starting.startPhase <= 4))
    {
      CallbackPtr cb;
      jam();

      cb.m_callbackData= fragOperPtr.i;
      cb.m_callbackIndex = UNDO_CREATETABLE_CALLBACK;
      Uint32 sz= sizeof(Disk_undo::Create) >> 2;
      
      D("Logfile_client - execTUP_ADD_ATTRREQ");
      Logfile_client lgman(this, c_lgman, regFragPtr.p->m_logfile_group_id);
      if((terrorCode = lgman.alloc_log_space(sz)))
      {
        jamEntry();
        addattrrefuseLab(signal, regFragPtr, fragOperPtr, regTabPtr.p, fragId);
        return;
      }
      
      jamEntry();
      int res= lgman.get_log_buffer(signal, sz, &cb);
      jamEntry();
      switch(res){
      case 0:
        jam();
	signal->theData[0] = 1;
	return;
      case -1:
	ndbrequire("NOT YET IMPLEMENTED" == 0);
	break;
      }
      execute(signal, cb, regFragPtr.p->m_logfile_group_id);
      return;
    }
  }
#endif

  ndbrequire(regTabPtr.p->tableStatus == DEFINING);
  regTabPtr.p->tableStatus= DEFINED;

  signal->theData[0] = fragOperPtr.p->lqhPtrFrag;
  signal->theData[1] = lastAttr;
  sendSignal(fragOperPtr.p->lqhBlockrefFrag, GSN_TUP_ADD_ATTCONF, 
	     signal, 2, JBB);

  releaseFragoperrec(fragOperPtr);
  return;
error:
  signal->theData[0]= fragOperPtr.p->lqhPtrFrag;
  signal->theData[1]= terrorCode;
  sendSignal(fragOperPtr.p->lqhBlockrefFrag,
             GSN_TUP_ADD_ATTRREF, signal, 2, JBB);
  
  return;
}

void Dbtup::execTUPFRAGREQ(Signal* signal)
{
  jamEntry();

  TupFragReq copy = *(TupFragReq*)signal->getDataPtr();
  TupFragReq* req = &copy;

  FragrecordPtr regFragPtr;

  Uint32 tableId        = req->tableId;
  Uint32 userptr        = req->userPtr;
  Uint32 userRef        = req->userRef;
  Uint32 reqinfo        = req->reqInfo;
  Uint32 fragId         = req->fragId;
  Uint32 tablespace_id  = req->tablespaceid;
  Uint32 changeMask     = req->changeMask;

  Uint64 maxRows =
    (((Uint64)req->maxRowsHigh) << 32) + req->maxRowsLow;
  Uint64 minRows =
    (((Uint64)req->minRowsHigh) << 32) + req->minRowsLow;

  if (req->userPtr == (Uint32)-1) 
  {
    jam();
    abortAddFragOp(signal);
    return;
  }
  
#ifndef VM_TRACE
  // config mismatch - do not crash if release compiled
  if (tableId >= cnoOfTablerec)
  {
    jam();
    terrorCode = 800;
    goto sendref;
  }
#endif

  TablerecPtr regTabPtr;
  regTabPtr.i = tableId;
  ptrCheckGuard(regTabPtr, cnoOfTablerec, tablerec);

  getFragmentrec(regFragPtr, fragId, regTabPtr.p);
  if (regFragPtr.i != RNIL)
  {
    jam();
    terrorCode= ZEXIST_FRAG_ERROR;
    goto sendref;
  }

  if (cfirstfreefrag != RNIL)
  {
    jam();
    seizeFragrecord(regFragPtr);
  }
  else
  {
    jam();
    terrorCode= ZFULL_FRAGRECORD_ERROR;
    goto sendref;
  }

  {
#ifdef MIN_ROWS_NOT_SUPPORTED
    Uint32 fix_tupheader = regTabPtr.p->m_offsets[MM].m_fix_header_size;
    ndbassert(fix_tupheader > 0);
    Uint32 noRowsPerPage = ZWORDS_ON_PAGE / fix_tupheader;
    Uint32 noAllocatedPages = (minRows + noRowsPerPage - 1 )/ noRowsPerPage;
    if (minRows == 0)
      noAllocatedPages = 2;
    else if (noAllocatedPages == 0)
      noAllocatedPages = 2;
#endif

    Uint32 noAllocatedPages = 1; //allocFragPage(regFragPtr.p);

    if (noAllocatedPages == 0)
    {
      jam();
      releaseFragrec(regFragPtr);
      terrorCode = ZNO_PAGES_ALLOCATED_ERROR;
      goto sendref;
    }
  }

  if (!addfragtotab(regTabPtr.p, fragId, regFragPtr.i))
  {
    jam();
    releaseFragrec(regFragPtr);
    terrorCode= ZNO_FREE_TAB_ENTRY_ERROR;
    goto sendref;
  }

  if (ERROR_INSERTED(4007) && regTabPtr.p->fragid[0] == fragId ||
      ERROR_INSERTED(4008) && regTabPtr.p->fragid[1] == fragId ||
      ERROR_INSERTED(4050))
  {
    jam();
    CLEAR_ERROR_INSERT_VALUE;
    terrorCode = 1;
    goto sendref;
  }

  regFragPtr.p->fragStatus = Fragrecord::FS_ONLINE;
  regFragPtr.p->fragTableId= regTabPtr.i;
  regFragPtr.p->fragmentId= fragId;
  regFragPtr.p->m_tablespace_id= tablespace_id;
  regFragPtr.p->m_undo_complete= false;
  regFragPtr.p->m_lcp_scan_op = RNIL;
  regFragPtr.p->m_lcp_keep_list = RNIL;
  regFragPtr.p->noOfPages = 0;
  regFragPtr.p->noOfVarPages = 0;
  regFragPtr.p->m_max_page_no = 0;
  regFragPtr.p->m_free_page_id_list = FREE_PAGE_RNIL;
  ndbrequire(regFragPtr.p->m_page_map.isEmpty());
  regFragPtr.p->m_restore_lcp_id = RNIL;
  for (Uint32 i = 0; i<MAX_FREE_LIST+1; i++)
    ndbrequire(regFragPtr.p->free_var_page_array[i].isEmpty());

  CreateFilegroupImplReq rep;
  bzero(&rep,sizeof(rep));
  if(regTabPtr.p->m_no_of_disk_attributes)
  {
    D("Tablespace_client - execTUPFRAGREQ");
    Tablespace_client tsman(0, this, c_tsman, 0, 0,
                            regFragPtr.p->m_tablespace_id);
    ndbrequire(tsman.get_tablespace_info(&rep) == 0);
    regFragPtr.p->m_logfile_group_id= rep.tablespace.logfile_group_id;
  }
  else
  {
    jam();
    regFragPtr.p->m_logfile_group_id = RNIL;
  }
  new (&regFragPtr.p->m_disk_alloc_info)
    Disk_alloc_info(regTabPtr.p, rep.tablespace.extent_size);

  if (AlterTableReq::getReorgFragFlag(changeMask))
  {
    jam();
    regFragPtr.p->fragStatus = Fragrecord::FS_REORG_NEW;
  }

  signal->theData[0]= userptr;
  signal->theData[1]= fragId;
  signal->theData[2]= regFragPtr.i;
  sendSignal(userRef, GSN_TUPFRAGCONF, signal, 3, JBB);

  return;

sendref:

  signal->theData[0]= userptr;
  signal->theData[1]= terrorCode;
  sendSignal(userRef, GSN_TUPFRAGREF, signal, 2, JBB);
}

bool Dbtup::addfragtotab(Tablerec* const regTabPtr,
                         Uint32 fragId,
                         Uint32 fragIndex)
{
  for (Uint32 i = 0; i < MAX_FRAG_PER_NODE; i++) {
    jam();
    if (regTabPtr->fragid[i] == RNIL) {
      jam();
      regTabPtr->fragid[i]= fragId;
      regTabPtr->fragrec[i]= fragIndex;
      return true;
    }
  }
  return false;
}

void Dbtup::getFragmentrec(FragrecordPtr& regFragPtr,
                           Uint32 fragId,
                           Tablerec* const regTabPtr)
{
  for (Uint32 i = 0; i < MAX_FRAG_PER_NODE; i++) {
    jam();
    if (regTabPtr->fragid[i] == fragId) {
      jam();
      regFragPtr.i= regTabPtr->fragrec[i];
      ptrCheckGuard(regFragPtr, cnoOfFragrec, fragrecord);
      return;
    }
  }
  regFragPtr.i= RNIL;
  ptrNull(regFragPtr);
}

void Dbtup::seizeFragrecord(FragrecordPtr& regFragPtr)
{
  regFragPtr.i= cfirstfreefrag;
  ptrCheckGuard(regFragPtr, cnoOfFragrec, fragrecord);
  cfirstfreefrag= regFragPtr.p->nextfreefrag;
  regFragPtr.p->nextfreefrag= RNIL;
  RSS_OP_ALLOC(cnoOfFreeFragrec);
}

void Dbtup::seizeFragoperrec(FragoperrecPtr& fragOperPtr)
{
  fragOperPtr.i= cfirstfreeFragopr;
  ptrCheckGuard(fragOperPtr, cnoOfFragoprec, fragoperrec);
  cfirstfreeFragopr = fragOperPtr.p->nextFragoprec;
  fragOperPtr.p->nextFragoprec = RNIL;
  fragOperPtr.p->inUse = true;
  RSS_OP_ALLOC(cnoOfFreeFragoprec);
}//Dbtup::seizeFragoperrec()

void Dbtup::seizeAlterTabOperation(AlterTabOperationPtr& alterTabOpPtr)
{
  alterTabOpPtr.i= cfirstfreeAlterTabOp;
  ptrCheckGuard(alterTabOpPtr, cnoOfAlterTabOps, alterTabOperRec);
  cfirstfreeAlterTabOp= alterTabOpPtr.p->nextAlterTabOp;
  alterTabOpPtr.p->nextAlterTabOp= RNIL;
}

void
Dbtup::execALTER_TAB_REQ(Signal *signal)
{
  jamEntry();

  AlterTabReq copy= *(AlterTabReq *)signal->getDataPtr();
  AlterTabReq * req = &copy;

  TablerecPtr regTabPtr;
  regTabPtr.i= req->tableId;
  ptrCheckGuard(regTabPtr, cnoOfTablerec, tablerec);

  switch((AlterTabReq::RequestType)req->requestType){
  case AlterTabReq::AlterTablePrepare:
  {
    jam();

    if (AlterTableReq::getAddAttrFlag(req->changeMask))
    {
      jam();
      SectionHandle handle(this, signal);
      ndbrequire(handle.m_cnt == 1);
      ::copy(signal->theData+25, handle.m_ptr[0]);
      releaseSections(handle);
    }
    handleAlterTablePrepare(signal, req, regTabPtr.p);
    return;
  }
  case AlterTabReq::AlterTableCommit:
  {
    jam();
    handleAlterTableCommit(signal, req, regTabPtr.p);
    return;
  }
  case AlterTabReq::AlterTableRevert:
  {
    jam();
    handleAlterTableAbort(signal, req, regTabPtr.p);
    return;
  }
  case AlterTabReq::AlterTableComplete:
  {
    jam();
    handleAlterTableComplete(signal, req, regTabPtr.p);
    return;
  }
  case AlterTabReq::AlterTableSumaEnable:
  {
    FragrecordPtr regFragPtr;
    for (Uint32 i = 0; i < MAX_FRAG_PER_NODE; i++)
    {
      jam();
      if ((regFragPtr.i = regTabPtr.p->fragrec[i]) != RNIL)
      {
        jam();
        ptrCheckGuard(regFragPtr, cnoOfFragrec, fragrecord);
        switch(regFragPtr.p->fragStatus){
        case Fragrecord::FS_REORG_COMMIT_NEW:
          jam();
          if (0)
            ndbout_c("tab: %u frag: %u toggle fragstate from %s to %s",
                     regFragPtr.p->fragTableId, regFragPtr.p->fragmentId,
                     "FS_REORG_COMMIT_NEW", "FS_REORG_COMPLETE_NEW");
          regFragPtr.p->fragStatus = Fragrecord::FS_REORG_COMPLETE_NEW;
          break;
        default:
          break;
        }
      }
    }
    sendAlterTabConf(signal, RNIL);
    return;
  }
  case AlterTabReq::AlterTableSumaFilter:
  {
    Uint32 gci = signal->theData[signal->getLength() - 1];
    regTabPtr.p->m_reorg_suma_filter.m_gci_hi = gci;
    FragrecordPtr regFragPtr;
    for (Uint32 i = 0; i < MAX_FRAG_PER_NODE; i++)
    {
      jam();
      if ((regFragPtr.i = regTabPtr.p->fragrec[i]) != RNIL)
      {
        jam();
        ptrCheckGuard(regFragPtr, cnoOfFragrec, fragrecord);
        switch(regFragPtr.p->fragStatus){
        case Fragrecord::FS_REORG_COMMIT:
          jam();
          if (0)
            ndbout_c("tab: %u frag: %u toggle fragstate from %s to %s (gci: %u)",
                     regFragPtr.p->fragTableId, regFragPtr.p->fragmentId,
                     "FS_REORG_COMMIT", "FS_REORG_COMPLETE",
                   gci);
          regFragPtr.p->fragStatus = Fragrecord::FS_REORG_COMPLETE;
          break;
        default:
          break;
        }
      }
    }
    signal->theData[0] = ~Uint32(0);
    return;
  }
  default:
    break;
  }
  ndbrequire(false);
}

void
Dbtup::handleAlterTablePrepare(Signal *signal,
                               const AlterTabReq *req,
                               const Tablerec *regTabPtr)
{
  Uint32 connectPtr = RNIL;
  if (AlterTableReq::getAddAttrFlag(req->changeMask))
  {
    jam();

    Uint32 noOfNewAttr= req->noOfNewAttr;
    Uint32 newNoOfCharsets= req->newNoOfCharsets;
    Uint32 newNoOfKeyAttrs= req->newNoOfKeyAttrs;

    Uint32 *attrInfo= signal->theData+25;

    Uint32 oldNoOfAttr= regTabPtr->m_no_of_attributes;
    Uint32 newNoOfAttr= oldNoOfAttr+noOfNewAttr;

    /* Can only add attributes if varpart already present. */
    if((regTabPtr->m_attributes[MM].m_no_of_varsize +
        regTabPtr->m_attributes[MM].m_no_of_dynamic +
        (regTabPtr->m_bits & Tablerec::TR_ForceVarPart)) == 0)
    {
      sendAlterTabRef(signal, ZINVALID_ALTER_TAB);
      return;
    }

    AlterTabOperationPtr regAlterTabOpPtr;
    seizeAlterTabOperation(regAlterTabOpPtr);

    regAlterTabOpPtr.p->newNoOfAttrs= newNoOfAttr;
    regAlterTabOpPtr.p->newNoOfCharsets= newNoOfCharsets;
    regAlterTabOpPtr.p->newNoOfKeyAttrs= newNoOfKeyAttrs;

    /* Allocate a new (possibly larger) table descriptor buffer. */
    Uint32 allocSize= getTabDescrOffsets(newNoOfAttr, newNoOfCharsets,
                                         newNoOfKeyAttrs,
                                         regAlterTabOpPtr.p->tabDesOffset);
    Uint32 tableDescriptorRef= allocTabDescr(allocSize);
    if (tableDescriptorRef == RNIL) {
      jam();
      releaseAlterTabOpRec(regAlterTabOpPtr);
      sendAlterTabRef(signal, terrorCode);
      return;
    }
    regAlterTabOpPtr.p->tableDescriptor= tableDescriptorRef;
    regAlterTabOpPtr.p->desAllocSize= allocSize;

    /*
      Get new pointers into tableDescriptor, and copy over old data.
      (Rest will be recomputed in computeTableMetaData() in case of
      ALTER_TAB_REQ[commit]).
    */
    Uint32* desc= &tableDescriptor[tableDescriptorRef].tabDescr;
    CHARSET_INFO** CharsetArray=
      (CHARSET_INFO**)(desc + regAlterTabOpPtr.p->tabDesOffset[2]);
    memcpy(CharsetArray, regTabPtr->charsetArray,
           sizeof(*CharsetArray)*regTabPtr->noOfCharsets);
    Uint32 *attrDesPtr= desc + regAlterTabOpPtr.p->tabDesOffset[4];
    memcpy(attrDesPtr,
           &tableDescriptor[regTabPtr->tabDescriptor].tabDescr,
           (ZAD_SIZE<<2)*oldNoOfAttr);
    attrDesPtr+= ZAD_SIZE*oldNoOfAttr;

    /*
      Loop over the new attributes to add.
      - Save AttributeDescriptor word in new TabDescriptor record.
      - Compute charset pos, as we will not save original csNumber.
      - Compute size needed for dynamic bitmap mask allocation.
      - Compute number of dynamic varsize, needed for fixsize offset calculation
      in ALTER_TAB_REQ[commit];
    */
    Uint32 charsetIndex= regTabPtr->noOfCharsets;
    Uint32 dyn_nullbits= regTabPtr->m_dyn_null_bits;
    if (dyn_nullbits == 0)
    {
      jam();
      dyn_nullbits = DYN_BM_LEN_BITS;
    }

    Uint32 noDynFix= regTabPtr->m_attributes[MM].m_no_of_dyn_fix;
    Uint32 noDynVar= regTabPtr->m_attributes[MM].m_no_of_dyn_var;
    Uint32 noDynamic= regTabPtr->m_attributes[MM].m_no_of_dynamic;
    for (Uint32 i= 0; i<noOfNewAttr; i++)
    {
      Uint32 attrDescriptor= *attrInfo++;
      Uint32 csNumber= (*attrInfo++ >> 16);
      Uint32 attrDes2= 0;

      /* Only dynamic attributes possible for add attr */
      ndbrequire(AttributeDescriptor::getDynamic(attrDescriptor));
      ndbrequire(!AttributeDescriptor::getDiskBased(attrDescriptor));

      handleCharsetPos(csNumber, CharsetArray, newNoOfCharsets,
                       charsetIndex, attrDes2);

      Uint32 null_pos= dyn_nullbits;
      Uint32 arrType= AttributeDescriptor::getArrayType(attrDescriptor);
      noDynamic++;
      if (arrType==NDB_ARRAYTYPE_FIXED)
      {
        Uint32 words= AttributeDescriptor::getSizeInWords(attrDescriptor);

        if(AttributeDescriptor::getSize(attrDescriptor) > 0)
        {
          jam();
          if(words > InternalMaxDynFix)
            goto treat_as_varsize;
          noDynFix++;
          dyn_nullbits+= words;
        }
        else
        {
          /* Bit type. */
          jam();
          Uint32 bits= AttributeDescriptor::getArraySize(attrDescriptor);
          null_pos+= bits;
          dyn_nullbits+= bits+1;
        }
      }
      else
      {
        jam();
    treat_as_varsize:
        noDynVar++;
        dyn_nullbits++;
      }
      AttributeOffset::setNullFlagPos(attrDes2, null_pos);

      *attrDesPtr++= attrDescriptor;
      *attrDesPtr++= attrDes2;
    }
    ndbassert(newNoOfCharsets==charsetIndex);

    regAlterTabOpPtr.p->noOfDynNullBits= dyn_nullbits;
    ndbassert(noDynamic ==
              regTabPtr->m_attributes[MM].m_no_of_dynamic + noOfNewAttr);
    regAlterTabOpPtr.p->noOfDynFix= noDynFix;
    regAlterTabOpPtr.p->noOfDynVar= noDynVar;
    regAlterTabOpPtr.p->noOfDynamic= noDynamic;

    /* Allocate the new (possibly larger) dynamic descriptor. */
    allocSize= getDynTabDescrOffsets((dyn_nullbits+31)>>5,
                                     regAlterTabOpPtr.p->dynTabDesOffset);
    Uint32 dynTableDescriptorRef= allocTabDescr(allocSize);
    if (dynTableDescriptorRef == RNIL) {
      jam();
      freeTabDescr(tableDescriptorRef, regAlterTabOpPtr.p->desAllocSize);
      releaseAlterTabOpRec(regAlterTabOpPtr);
      sendAlterTabRef(signal, terrorCode);
      return;
    }
    regAlterTabOpPtr.p->dynDesAllocSize= allocSize;
    regAlterTabOpPtr.p->dynTableDescriptor= dynTableDescriptorRef;
    connectPtr = regAlterTabOpPtr.i;
  }

  sendAlterTabConf(signal, connectPtr);
}

void
Dbtup::sendAlterTabRef(Signal *signal, Uint32 errorCode)
{
  signal->theData[0] = errorCode;
  signal->theData[1] = RNIL;
}

void
Dbtup::sendAlterTabConf(Signal *signal, Uint32 connectPtr)
{
  signal->theData[0] = 0;
  signal->theData[1] = connectPtr;
}

void
Dbtup::handleAlterTableCommit(Signal *signal,
                              const AlterTabReq* req,
                              Tablerec *regTabPtr)
{
  if (AlterTableReq::getAddAttrFlag(req->changeMask))
  {
    AlterTabOperationPtr regAlterTabOpPtr;
    regAlterTabOpPtr.i= req->connectPtr;
    ptrCheckGuard(regAlterTabOpPtr, cnoOfAlterTabOps, alterTabOperRec);

    /* Free old table descriptors. */
    releaseTabDescr(regTabPtr);

    /* Set new attribute counts. */
    regTabPtr->m_no_of_attributes= regAlterTabOpPtr.p->newNoOfAttrs;
    regTabPtr->noOfCharsets= regAlterTabOpPtr.p->newNoOfCharsets;
    regTabPtr->noOfKeyAttr= regAlterTabOpPtr.p->newNoOfKeyAttrs;
    regTabPtr->m_attributes[MM].m_no_of_dyn_fix= regAlterTabOpPtr.p->noOfDynFix;
    regTabPtr->m_attributes[MM].m_no_of_dyn_var= regAlterTabOpPtr.p->noOfDynVar;
    regTabPtr->m_attributes[MM].m_no_of_dynamic= regAlterTabOpPtr.p->noOfDynamic;
    regTabPtr->m_dyn_null_bits= regAlterTabOpPtr.p->noOfDynNullBits;

    /* Install the new (larger) table descriptors. */
    setUpDescriptorReferences(regAlterTabOpPtr.p->tableDescriptor,
                              regTabPtr,
                              regAlterTabOpPtr.p->tabDesOffset);
    setupDynDescriptorReferences(regAlterTabOpPtr.p->dynTableDescriptor,
                                 regTabPtr,
                                 regAlterTabOpPtr.p->dynTabDesOffset);

    releaseAlterTabOpRec(regAlterTabOpPtr);

    /* Recompute aggregate table meta data. */
    computeTableMetaData(regTabPtr);
  }

  if (AlterTableReq::getReorgFragFlag(req->changeMask))
  {
    FragrecordPtr regFragPtr;
    for (Uint32 i = 0; i < MAX_FRAG_PER_NODE; i++)
    {
      jam();
      if ((regFragPtr.i = regTabPtr->fragrec[i]) != RNIL)
      {
        jam();
        ptrCheckGuard(regFragPtr, cnoOfFragrec, fragrecord);
        switch(regFragPtr.p->fragStatus){
        case Fragrecord::FS_ONLINE:
          jam();
          regFragPtr.p->fragStatus = Fragrecord::FS_REORG_COMMIT;
          if (0)
            ndbout_c("tab: %u frag: %u toggle fragstate from %s to %s",
                     regFragPtr.p->fragTableId, regFragPtr.p->fragmentId,
                     "FS_ONLINE", "FS_REORG_COMMIT");
          break;
        case Fragrecord::FS_REORG_NEW:
          jam();
          regFragPtr.p->fragStatus = Fragrecord::FS_REORG_COMMIT_NEW;
          if (0)
            ndbout_c("tab: %u frag: %u toggle fragstate from %s to %s",
                     regFragPtr.p->fragTableId, regFragPtr.p->fragmentId,
                     "FS_REORG_NEW", "FS_REORG_COMMIT_NEW");
          break;
        default:
          jamLine(regFragPtr.p->fragStatus);
          ndbrequire(false);
        }
      }
    }
  }

  sendAlterTabConf(signal, RNIL);
}

void
Dbtup::handleAlterTableComplete(Signal *signal,
                                const AlterTabReq* req,
                                Tablerec *regTabPtr)
{
  if (AlterTableReq::getReorgCompleteFlag(req->changeMask))
  {
    FragrecordPtr regFragPtr;
    for (Uint32 i = 0; i < MAX_FRAG_PER_NODE; i++)
    {
      jam();
      if ((regFragPtr.i = regTabPtr->fragrec[i]) != RNIL)
      {
        jam();
        ptrCheckGuard(regFragPtr, cnoOfFragrec, fragrecord);
        switch(regFragPtr.p->fragStatus){
        case Fragrecord::FS_REORG_COMPLETE:
          jam();
          if (0)
            ndbout_c("tab: %u frag: %u toggle fragstate from %s to %s",
                     regFragPtr.p->fragTableId, regFragPtr.p->fragmentId,
                     "FS_REORG_COMPLETE", "FS_ONLINE");
          regFragPtr.p->fragStatus = Fragrecord::FS_ONLINE;
          break;
        case Fragrecord::FS_REORG_COMPLETE_NEW:
          jam();
          if (0)
            ndbout_c("tab: %u frag: %u toggle fragstate from %s to %s",
                     regFragPtr.p->fragTableId, regFragPtr.p->fragmentId,
                     "FS_REORG_COMPLETE_NEW", "FS_ONLINE");
          regFragPtr.p->fragStatus = Fragrecord::FS_ONLINE;
          break;
        default:
          jamLine(regFragPtr.p->fragStatus);
          ndbrequire(false);
        }
      }
    }
  }

  sendAlterTabConf(signal, RNIL);
}

void
Dbtup::handleAlterTableAbort(Signal *signal,
                             const AlterTabReq* req,
                             const Tablerec *regTabPtr)
{
  if (AlterTableReq::getAddAttrFlag(req->changeMask))
  {
    jam();
    if (req->connectPtr != RNIL)
    {
      jam();
      AlterTabOperationPtr regAlterTabOpPtr;
      regAlterTabOpPtr.i= req->connectPtr;
      ptrCheckGuard(regAlterTabOpPtr, cnoOfAlterTabOps, alterTabOperRec);

      freeTabDescr(regAlterTabOpPtr.p->tableDescriptor,
                   regAlterTabOpPtr.p->desAllocSize);
      freeTabDescr(regAlterTabOpPtr.p->dynTableDescriptor,
                   regAlterTabOpPtr.p->dynDesAllocSize);
      releaseAlterTabOpRec(regAlterTabOpPtr);
    }
  }

  sendAlterTabConf(signal, RNIL);
}

/*
  Update information for charset for a new attribute.
  If needed, attrDes2 will be updated with the correct charsetPos and
  charsetIndex will be updated to point to next free charsetPos slot.
*/
void
Dbtup::handleCharsetPos(Uint32 csNumber, CHARSET_INFO** charsetArray,
                        Uint32 noOfCharsets,
                        Uint32 & charsetIndex, Uint32 & attrDes2)
{
  if (csNumber != 0)
  { 
    CHARSET_INFO* cs = all_charsets[csNumber];
    ndbrequire(cs != NULL);
    Uint32 i= 0;
    while (i < charsetIndex)
    {
      jam();
      if (charsetArray[i] == cs)
	break;
      i++;
    }
    if (i == charsetIndex) {
      jam();
      ndbrequire(i < noOfCharsets);
      charsetArray[i]= cs;
      charsetIndex++;
    }
    AttributeOffset::setCharsetPos(attrDes2, i);
  }
}

/*
  This function (re-)computes aggregated metadata. It is called for
  both ALTER TABLE and CREATE TABLE.
 */
void
Dbtup::computeTableMetaData(Tablerec *regTabPtr)
{
  if (regTabPtr->m_dyn_null_bits == DYN_BM_LEN_BITS)
  {
    regTabPtr->m_dyn_null_bits = 0;
  }
  
  Uint32 dyn_null_words= (regTabPtr->m_dyn_null_bits+31)>>5;
  regTabPtr->m_offsets[MM].m_dyn_null_words= dyn_null_words;

  /* Compute the size of the static headers. */
  Uint32 pos[2] = { 0, 0 };
  if (regTabPtr->m_bits & Tablerec::TR_Checksum)
  {
    pos[MM]++; 
  }

  if (regTabPtr->m_bits & Tablerec::TR_RowGCI)
  {
    pos[MM]++;
    pos[DD]++;
  }

  regTabPtr->m_no_of_disk_attributes= 
    regTabPtr->m_attributes[DD].m_no_of_fixsize +
    regTabPtr->m_attributes[DD].m_no_of_varsize;
  if(regTabPtr->m_no_of_disk_attributes > 0)
  {
    /* Room for disk part location. */
    regTabPtr->m_offsets[MM].m_disk_ref_offset= pos[MM];
    pos[MM] += Disk_part_ref::SZ32; // 8 bytes
    regTabPtr->m_bits |= Tablerec::TR_DiskPart;
  }
  else
  {
    regTabPtr->m_offsets[MM].m_disk_ref_offset= pos[MM] - Disk_part_ref::SZ32;
  }

  if (regTabPtr->m_attributes[MM].m_no_of_varsize ||
      regTabPtr->m_attributes[MM].m_no_of_dynamic)
  {
    pos[MM] += Var_part_ref::SZ32;
    regTabPtr->m_bits &= ~(Uint32)Tablerec::TR_ForceVarPart;
  }
  else if (regTabPtr->m_bits & Tablerec::TR_ForceVarPart)
  {
    pos[MM] += Var_part_ref::SZ32;
  }

  regTabPtr->m_offsets[MM].m_null_offset= pos[MM];
  regTabPtr->m_offsets[DD].m_null_offset= pos[DD];
  pos[MM]+= regTabPtr->m_offsets[MM].m_null_words;
  pos[DD]+= regTabPtr->m_offsets[DD].m_null_words;

  /*
    Compute the offsets for the attributes.
    For static fixed-size, this is the offset from the tuple pointer of the
    actual data.
    For static var-size and dynamic, this is the index into the offset array.

    We also compute the dynamic bitmasks here.
  */
  Uint32 *tabDesc= (Uint32*)(tableDescriptor+regTabPtr->tabDescriptor);
  Uint32 *dynDesc= (Uint32*)(tableDescriptor+regTabPtr->dynTabDescriptor);
  Uint32 fix_size[2]= {0, 0};
  Uint32 var_size[2]= {0, 0};
  Uint32 dyn_size[2]= {0, 0};
  Uint32 statvar_count= 0;
  Uint32 dynfix_count= 0;
  Uint32 dynvar_count= 0;
  Uint32 dynamic_count= 0;
  regTabPtr->blobAttributeMask.clear();
  regTabPtr->notNullAttributeMask.clear();
  bzero(regTabPtr->dynVarSizeMask, dyn_null_words<<2);
  bzero(regTabPtr->dynFixSizeMask, dyn_null_words<<2);

  for(Uint32 i= 0; i<regTabPtr->m_no_of_attributes; i++)
  {
    Uint32 attrDescriptor= *tabDesc++;
    Uint32 attrDes2= *tabDesc;
    Uint32 ind= AttributeDescriptor::getDiskBased(attrDescriptor);
    Uint32 attrLen = AttributeDescriptor::getSize(attrDescriptor);
    Uint32 arr= AttributeDescriptor::getArrayType(attrDescriptor);
    Uint32 size_in_words= AttributeDescriptor::getSizeInWords(attrDescriptor);
    Uint32 size_in_bytes= AttributeDescriptor::getSizeInBytes(attrDescriptor);
    Uint32 extType = AttributeDescriptor::getType(attrDescriptor);
    Uint32 off;

    if (extType == NDB_TYPE_BLOB || extType == NDB_TYPE_TEXT)
      regTabPtr->blobAttributeMask.set(i);
    if(!AttributeDescriptor::getNullable(attrDescriptor))
      regTabPtr->notNullAttributeMask.set(i);
    if (!AttributeDescriptor::getDynamic(attrDescriptor))
    {
      if(arr == NDB_ARRAYTYPE_FIXED || ind==DD)
      {
        if (attrLen!=0)
        {
          off= fix_size[ind] + pos[ind];
          fix_size[ind]+= size_in_words;
        }
        else
          off= 0;                               // Bit type
      }
      else
      {
        /* Static varsize. */
        ndbassert(ind==MM);
        off= statvar_count++;
        var_size[ind]+= size_in_bytes;
      }
    }
    else
    {
      /* Dynamic attribute. */
      dynamic_count++;
      ndbrequire(ind==MM);
      Uint32 null_pos= AttributeOffset::getNullFlagPos(attrDes2);
      dyn_size[ind]+= (size_in_words<<2);
      if(arr == NDB_ARRAYTYPE_FIXED)
      {
        jam();
        //if (extType == NDB_TYPE_BLOB || extType == NDB_TYPE_TEXT)
          //regTabPtr->blobAttributeMask.set(i);
        // ToDo: I wonder what else is needed to handle BLOB/TEXT, if anything?

        if (attrLen!=0)
        {
          jam();
          if(size_in_words>InternalMaxDynFix)
            goto treat_as_varsize;

          off= dynfix_count++ + regTabPtr->m_attributes[ind].m_no_of_dyn_var;
          while(size_in_words-- > 0)
	  {
	    BitmaskImpl::set(dyn_null_words, 
			     regTabPtr->dynFixSizeMask, null_pos++);
	  }
        }
        else
          off= 0;                               // Bit type
      }
      else
      {
      treat_as_varsize:
        jam();
        off= dynvar_count++;
	BitmaskImpl::set(dyn_null_words, regTabPtr->dynVarSizeMask, null_pos);
      }
    }
    AttributeOffset::setOffset(attrDes2, off);
    *tabDesc++= attrDes2;
  }
  ndbassert(dynvar_count==regTabPtr->m_attributes[MM].m_no_of_dyn_var);
  ndbassert(dynfix_count==regTabPtr->m_attributes[MM].m_no_of_dyn_fix);
  ndbassert(dynamic_count==regTabPtr->m_attributes[MM].m_no_of_dynamic);
  ndbassert(statvar_count==regTabPtr->m_attributes[MM].m_no_of_varsize);

  regTabPtr->m_offsets[MM].m_fix_header_size= 
    Tuple_header::HeaderSize + fix_size[MM] + pos[MM];
  regTabPtr->m_offsets[DD].m_fix_header_size= 
    fix_size[DD] + pos[DD];

  if(regTabPtr->m_attributes[DD].m_no_of_varsize == 0 &&
     regTabPtr->m_attributes[DD].m_no_of_fixsize > 0)
    regTabPtr->m_offsets[DD].m_fix_header_size += Tuple_header::HeaderSize;

  Uint32 mm_vars= regTabPtr->m_attributes[MM].m_no_of_varsize;
  Uint32 mm_dyns= regTabPtr->m_attributes[MM].m_no_of_dyn_fix +
                  regTabPtr->m_attributes[MM].m_no_of_dyn_var;
  Uint32 dd_vars= regTabPtr->m_attributes[MM].m_no_of_varsize;
  Uint32 dd_dyns= regTabPtr->m_attributes[DD].m_no_of_dynamic;

  regTabPtr->m_offsets[MM].m_max_var_offset= var_size[MM];
  /*
    Size of the expanded dynamic part. Needs room for bitmap, (N+1) 16-bit
    offset words with 32-bit padding, and all attribute data.
  */
  regTabPtr->m_offsets[MM].m_max_dyn_offset= 
    (regTabPtr->m_offsets[MM].m_dyn_null_words<<2) + 4*((mm_dyns+2)>>1) +
    dyn_size[MM];
  
  regTabPtr->m_offsets[DD].m_max_var_offset= var_size[DD];
  regTabPtr->m_offsets[DD].m_max_dyn_offset= 
    (regTabPtr->m_offsets[DD].m_dyn_null_words<<2) + 4*((dd_dyns+2)>>1) +
    dyn_size[DD];

  /* Room for data for all the attributes. */
  Uint32 total_rec_size=
    pos[MM] + fix_size[MM] + pos[DD] + fix_size[DD] +
    ((var_size[MM] + 3) >> 2) + ((dyn_size[MM] + 3) >> 2) +
    ((var_size[DD] + 3) >> 2) + ((dyn_size[DD] + 3) >> 2);
  /*
    Room for offset arrays and dynamic bitmaps. There is one extra 16-bit
    offset in each offset array (for easy computation of final length).
    Also one word for storing total length of varsize+dynamic part
  */
  if(mm_vars + regTabPtr->m_attributes[MM].m_no_of_dynamic)
  {
    total_rec_size+= (mm_vars + 2) >> 1;
    total_rec_size+= regTabPtr->m_offsets[MM].m_dyn_null_words;
    total_rec_size+= (mm_dyns + 2) >> 1;
    total_rec_size+= 1;
  }
  /* Disk data varsize offset array (not currently used). */
  if(dd_vars)
    total_rec_size+= (dd_vars + 2) >> 1;
  /* Room for the header. */
  total_rec_size+= Tuple_header::HeaderSize;
  if(regTabPtr->m_no_of_disk_attributes)
    total_rec_size+= Tuple_header::HeaderSize;

  /* Room for changemask */
  total_rec_size += (regTabPtr->m_no_of_attributes + 31) >> 5;

  regTabPtr->total_rec_size= total_rec_size;

  setUpQueryRoutines(regTabPtr);
  setUpKeyArray(regTabPtr);
}

void
Dbtup::undo_createtable_callback(Signal* signal, Uint32 opPtrI, Uint32 unused)
{
  FragrecordPtr regFragPtr;
  FragoperrecPtr fragOperPtr;
  TablerecPtr regTabPtr;

  fragOperPtr.i= opPtrI;
  ptrCheckGuard(fragOperPtr, cnoOfFragoprec, fragoperrec);

  regTabPtr.i= fragOperPtr.p->tableidFrag;
  ptrCheckGuard(regTabPtr, cnoOfTablerec, tablerec);

  getFragmentrec(regFragPtr, fragOperPtr.p->fragidFrag, regTabPtr.p);
  ndbrequire(regFragPtr.i != RNIL);
  
  D("Logfile_client - undo_createtable_callback");
  Logfile_client lgman(this, c_lgman, regFragPtr.p->m_logfile_group_id);

  Disk_undo::Create create;
  create.m_type_length= Disk_undo::UNDO_CREATE << 16 | (sizeof(create) >> 2);
  create.m_table = regTabPtr.i;
  
  Logfile_client::Change c[1] = {{ &create, sizeof(create) >> 2 } };
  
  Uint64 lsn= lgman.add_entry(c, 1);
  jamEntry();

  Logfile_client::Request req;
  req.m_callback.m_callbackData= fragOperPtr.i;
  req.m_callback.m_callbackIndex = UNDO_CREATETABLE_LOGSYNC_CALLBACK;
  
  int ret = lgman.sync_lsn(signal, lsn, &req, 0);
  jamEntry();
  switch(ret){
  case 0:
    return;
  case -1:
    warningEvent("Failed to sync log for create of table: %u", regTabPtr.i);
  default:
    execute(signal, req.m_callback, regFragPtr.p->m_logfile_group_id);
  }
}

void
Dbtup::undo_createtable_logsync_callback(Signal* signal, Uint32 ptrI, 
					 Uint32 res)
{
  jamEntry();
  FragoperrecPtr fragOperPtr;
  fragOperPtr.i= ptrI;
  ptrCheckGuard(fragOperPtr, cnoOfFragoprec, fragoperrec);
  
  signal->theData[0] = fragOperPtr.p->lqhPtrFrag;
  signal->theData[1] = 1;
  sendSignal(fragOperPtr.p->lqhBlockrefFrag, GSN_TUP_ADD_ATTCONF, 
	     signal, 2, JBB);
  
  releaseFragoperrec(fragOperPtr);  
}

/*
 * Descriptor has these parts:
 *
 * 0 readFunctionArray ( one for each attribute )
 * 1 updateFunctionArray ( ditto )
 * 2 charsetArray ( pointers to distinct CHARSET_INFO )
 * 3 readKeyArray ( attribute ids of keys )
 * 5 tabDescriptor ( attribute descriptors, each ZAD_SIZE )
 */
void Dbtup::setUpDescriptorReferences(Uint32 descriptorReference,
                                      Tablerec* const regTabPtr,
                                      const Uint32* offset)
{
  Uint32* desc= &tableDescriptor[descriptorReference].tabDescr;
  regTabPtr->readFunctionArray= (ReadFunction*)(desc + offset[0]);
  regTabPtr->updateFunctionArray= (UpdateFunction*)(desc + offset[1]);
  regTabPtr->charsetArray= (CHARSET_INFO**)(desc + offset[2]);
  regTabPtr->readKeyArray= descriptorReference + offset[3];
  regTabPtr->tabDescriptor= descriptorReference + offset[4];
  regTabPtr->m_real_order_descriptor = descriptorReference + offset[5];
}

void Dbtup::setupDynDescriptorReferences(Uint32 dynDescr,
                                         Tablerec* const regTabPtr,
                                         const Uint32* offset)
{
  regTabPtr->dynTabDescriptor= dynDescr;
  Uint32* desc= &tableDescriptor[dynDescr].tabDescr;
  regTabPtr->dynVarSizeMask= desc+offset[0];
  regTabPtr->dynFixSizeMask= desc+offset[1];
}

Uint32
Dbtup::sizeOfReadFunction()
{
  ReadFunction* tmp= (ReadFunction*)&tableDescriptor[0];
  TableDescriptor* start= &tableDescriptor[0];
  TableDescriptor * end= (TableDescriptor*)(tmp + 1);
  return (Uint32)(end - start);
}

void Dbtup::setUpKeyArray(Tablerec* const regTabPtr)
{
  ndbrequire((regTabPtr->readKeyArray + regTabPtr->noOfKeyAttr) <
              cnoOfTabDescrRec);
  Uint32* keyArray= &tableDescriptor[regTabPtr->readKeyArray].tabDescr;
  Uint32 countKeyAttr= 0;
  for (Uint32 i= 0; i < regTabPtr->m_no_of_attributes; i++) {
    jam();
    Uint32 refAttr= regTabPtr->tabDescriptor + (i * ZAD_SIZE);
    Uint32 attrDescriptor= getTabDescrWord(refAttr);
    if (AttributeDescriptor::getPrimaryKey(attrDescriptor)) {
      jam();
      AttributeHeader::init(&keyArray[countKeyAttr], i, 0);
      countKeyAttr++;
    }
  }
  ndbrequire(countKeyAttr == regTabPtr->noOfKeyAttr);

  /**
   * Setup real order array (16 bit per column)
   *
   * Sequence is [mm_fix mm_var mm_dynfix mm_dynvar dd_fix]
   */
  const Uint32 off= regTabPtr->m_real_order_descriptor;
  const Uint32 sz= (regTabPtr->m_no_of_attributes + 1) >> 1;
  ndbrequire((off + sz) < cnoOfTabDescrRec);
  
  Uint32 cnt= 0;
  Uint16* order= (Uint16*)&tableDescriptor[off].tabDescr;
  for (Uint32 type = 0; type < 5; type++)
  {
    for (Uint32 i= 0; i < regTabPtr->m_no_of_attributes; i++) 
    {
      jam();
      Uint32 refAttr= regTabPtr->tabDescriptor + (i * ZAD_SIZE);
      Uint32 desc = getTabDescrWord(refAttr);
      Uint32 t = 0;

      if (AttributeDescriptor::getDynamic(desc) &&
          AttributeDescriptor::getArrayType(desc) == NDB_ARRAYTYPE_FIXED &&
          AttributeDescriptor::getSize(desc) == 0)
      {
        /*
          Dynamic bit types are stored inside the dynamic NULL bitmap, and are
          never expanded. So we do not need any real_order_descriptor for
          them.
        */
        jam();
        if(type==0)
          cnt++;
        continue;
      }

      if ((AttributeDescriptor::getArrayType(desc) != NDB_ARRAYTYPE_FIXED 
           && !AttributeDescriptor::getDiskBased(desc)) ||
          (AttributeDescriptor::getDynamic(desc) &&
           AttributeDescriptor::getArrayType(desc) == NDB_ARRAYTYPE_FIXED &&
           AttributeDescriptor::getSizeInWords(desc) > InternalMaxDynFix))
      {
	t += 1;
      }
      if (AttributeDescriptor::getDynamic(desc)) 
      {
	t += 2;
      }
      if (AttributeDescriptor::getDiskBased(desc))
      {
	t += 4;
      }
      ndbrequire(t < 5);              // Disk data currently only static/fixed
      if(t == type)
      {
	* order++ = i << ZAD_LOG_SIZE;
	cnt++;
      }
    }
  }
  ndbrequire(cnt == regTabPtr->m_no_of_attributes);
}

void Dbtup::releaseFragoperrec(FragoperrecPtr fragOperPtr) 
{
  fragOperPtr.p->inUse = false;
  fragOperPtr.p->nextFragoprec = cfirstfreeFragopr;
  cfirstfreeFragopr = fragOperPtr.i;
  RSS_OP_FREE(cnoOfFreeFragoprec);
}//Dbtup::releaseFragoperrec()

void Dbtup::releaseAlterTabOpRec(AlterTabOperationPtr regAlterTabOpPtr)
{
  regAlterTabOpPtr.p->nextAlterTabOp= cfirstfreeAlterTabOp;
  cfirstfreeAlterTabOp= regAlterTabOpPtr.i;
}

void Dbtup::deleteFragTab(Tablerec* const regTabPtr, Uint32 fragId) 
{
  for (Uint32 i = 0; i < MAX_FRAG_PER_NODE; i++) {
    jam();
    if (regTabPtr->fragid[i] == fragId) {
      jam();
      regTabPtr->fragid[i]= RNIL;
      regTabPtr->fragrec[i]= RNIL;
      return;
    }
  }
  ndbrequire(false);
}

/*
 * LQH aborts on-going create table operation.  The table is later
 * dropped by DICT.
 */
void Dbtup::abortAddFragOp(Signal* signal)
{
  FragoperrecPtr fragOperPtr;

  fragOperPtr.i = signal->theData[1];
  ptrCheckGuard(fragOperPtr, cnoOfFragoprec, fragoperrec);
  ndbrequire(fragOperPtr.p->inUse);
  releaseFragoperrec(fragOperPtr);
}

void
Dbtup::execDROP_TAB_REQ(Signal* signal)
{
  jamEntry();
  if (ERROR_INSERTED(4013)) {
#ifdef VM_TRACE
    verifytabdes();
#endif
  }
  DropTabReq* req= (DropTabReq*)signal->getDataPtr();
  
  TablerecPtr tabPtr;
  tabPtr.i= req->tableId;
  ptrCheckGuard(tabPtr, cnoOfTablerec, tablerec);
  
  tabPtr.p->m_dropTable.tabUserRef = req->senderRef;
  tabPtr.p->m_dropTable.tabUserPtr = req->senderData;
  tabPtr.p->tableStatus = DROPPING;

  signal->theData[0]= ZREL_FRAG;
  signal->theData[1]= tabPtr.i;
  signal->theData[2]= RNIL;
  sendSignal(cownref, GSN_CONTINUEB, signal, 3, JBB);
}

void Dbtup::releaseTabDescr(Tablerec* const regTabPtr) 
{
  Uint32 descriptor= regTabPtr->readKeyArray;
  if (descriptor != RNIL) {
    jam();
    Uint32 offset[10];
    getTabDescrOffsets(regTabPtr->m_no_of_attributes,
                       regTabPtr->noOfCharsets,
                       regTabPtr->noOfKeyAttr,
                       offset);

    regTabPtr->tabDescriptor= RNIL;
    regTabPtr->readKeyArray= RNIL;
    regTabPtr->readFunctionArray= NULL;
    regTabPtr->updateFunctionArray= NULL;
    regTabPtr->charsetArray= NULL;

    // move to start of descriptor
    descriptor -= offset[3];
    Uint32 retNo= getTabDescrWord(descriptor + ZTD_DATASIZE);
    ndbrequire(getTabDescrWord(descriptor + ZTD_HEADER) == ZTD_TYPE_NORMAL);
    ndbrequire(retNo == getTabDescrWord((descriptor + retNo) - ZTD_TR_SIZE));
    ndbrequire(ZTD_TYPE_NORMAL ==
               getTabDescrWord((descriptor + retNo) - ZTD_TR_TYPE));
    freeTabDescr(descriptor, retNo);
  }

  descriptor= regTabPtr->dynTabDescriptor;
  if(descriptor != RNIL)
  {
    jam();
    regTabPtr->dynTabDescriptor= RNIL;
    regTabPtr->dynVarSizeMask= NULL;
    regTabPtr->dynFixSizeMask= NULL;
    Uint32 retNo= getTabDescrWord(descriptor + ZTD_DATASIZE);
    ndbrequire(getTabDescrWord(descriptor + ZTD_HEADER) == ZTD_TYPE_NORMAL);
    ndbrequire(retNo == getTabDescrWord((descriptor + retNo) - ZTD_TR_SIZE));
    ndbrequire(ZTD_TYPE_NORMAL ==
               getTabDescrWord((descriptor + retNo) - ZTD_TR_TYPE));
    freeTabDescr(descriptor, retNo);
  }
}

void Dbtup::releaseFragment(Signal* signal, Uint32 tableId, 
			    Uint32 logfile_group_id)
{
  TablerecPtr tabPtr;
  tabPtr.i= tableId;
  ptrCheckGuard(tabPtr, cnoOfTablerec, tablerec);
  Uint32 fragIndex = RNIL;
  Uint32 fragId = RNIL;
  Uint32 i = 0;
  for (i = 0; i < MAX_FRAG_PER_NODE; i++) {
    jam();
    if (tabPtr.p->fragid[i] != RNIL) {
      jam();
      fragIndex= tabPtr.p->fragrec[i];
      fragId= tabPtr.p->fragid[i];
      break;
    }
  }
  if (fragIndex != RNIL) {
    jam();
    
    signal->theData[0] = ZUNMAP_PAGES;
    signal->theData[1] = tabPtr.i;
    signal->theData[2] = fragIndex;
    signal->theData[3] = 0;
    sendSignal(cownref, GSN_CONTINUEB, signal, 4, JBB);  
    return;
  }

  if (logfile_group_id != RNIL)
  {
    CallbackPtr cb;
    cb.m_callbackData= tabPtr.i;
    cb.m_callbackIndex = DROP_TABLE_LOG_BUFFER_CALLBACK;
    Uint32 sz= sizeof(Disk_undo::Drop) >> 2;
<<<<<<< HEAD
    D("Logfile_client - releaseFragment");
    Logfile_client lgman(this, c_lgman, logfile_group_id);
    int r0 = lgman.alloc_log_space(sz);
=======
    int r0 = c_lgman->alloc_log_space(logfile_group_id, sz);
    jamEntry();
>>>>>>> 38d7d1b3
    if (r0)
    {
      jam();
      warningEvent("Failed to alloc log space for drop table: %u",
 		   tabPtr.i);
      goto done;
    }

    int res= lgman.get_log_buffer(signal, sz, &cb);
    jamEntry();
    switch(res){
    case 0:
      jam();
      return;
    case -1:
      warningEvent("Failed to get log buffer for drop table: %u",
		   tabPtr.i);
<<<<<<< HEAD
      lgman.free_log_space(sz);
=======
      c_lgman->free_log_space(logfile_group_id, sz);
      jamEntry();
>>>>>>> 38d7d1b3
      goto done;
      break;
    default:
      execute(signal, cb, logfile_group_id);
      return;
    }
  }

done:
  drop_table_logsync_callback(signal, tabPtr.i, RNIL);
}

void
Dbtup::drop_fragment_unmap_pages(Signal *signal, 
				 TablerecPtr tabPtr, 
				 FragrecordPtr fragPtr,
				 Uint32 pos)
{
  if (tabPtr.p->m_no_of_disk_attributes)
  {
    jam();
    Disk_alloc_info& alloc_info= fragPtr.p->m_disk_alloc_info;

    if (!alloc_info.m_unmap_pages.isEmpty())
    {
      jam();
      signal->theData[0] = ZUNMAP_PAGES;
      signal->theData[1] = tabPtr.i;
      signal->theData[2] = fragPtr.i;
      signal->theData[3] = pos;
      sendSignal(cownref, GSN_CONTINUEB, signal, 4, JBB);  
      return;
    }
    while(alloc_info.m_dirty_pages[pos].isEmpty() && pos < MAX_FREE_LIST)
      pos++;
    
    if (pos == MAX_FREE_LIST)
    {
      if(alloc_info.m_curr_extent_info_ptr_i != RNIL)
      {
	Local_extent_info_list
	  list(c_extent_pool, alloc_info.m_free_extents[0]);
	Ptr<Extent_info> ext_ptr;
	c_extent_pool.getPtr(ext_ptr, alloc_info.m_curr_extent_info_ptr_i);
	list.add(ext_ptr);
	alloc_info.m_curr_extent_info_ptr_i= RNIL;
      }
      
      drop_fragment_free_extent(signal, tabPtr, fragPtr, 0);
      return;
    }
    
    Ptr<Page> pagePtr;
    ArrayPool<Page> *pool= (ArrayPool<Page>*)&m_global_page_pool;
    {
      LocalDLList<Page> list(*pool, alloc_info.m_dirty_pages[pos]);
      list.first(pagePtr);
      list.remove(pagePtr);
    }
    
    Page_cache_client::Request req;
    req.m_page.m_page_no = pagePtr.p->m_page_no;
    req.m_page.m_file_no = pagePtr.p->m_file_no;
    
    req.m_callback.m_callbackData= pos;
    req.m_callback.m_callbackFunction = 
      safe_cast(&Dbtup::drop_fragment_unmap_page_callback);
    
    int flags= Page_cache_client::COMMIT_REQ;
<<<<<<< HEAD
    Page_cache_client pgman(this, c_pgman);
    int res= pgman.get_page(signal, req, flags);
    m_pgman_ptr = pgman.m_ptr;
=======
    int res= m_pgman.get_page(signal, req, flags);
    jamEntry();
>>>>>>> 38d7d1b3
    switch(res)
    {
    case 0:
    case -1:
      break;
    default:
      ndbrequire((Uint32)res == pagePtr.i);
      drop_fragment_unmap_page_callback(signal, pos, res);
    }
    return;
  }
  drop_fragment_free_extent(signal, tabPtr, fragPtr, 0);  
}

void
Dbtup::drop_fragment_unmap_page_callback(Signal* signal, 
					 Uint32 pos, Uint32 page_id)
{
  Ptr<GlobalPage> page;
  m_global_page_pool.getPtr(page, page_id);
  
  Local_key key;
  key.m_page_no = ((Page*)page.p)->m_page_no;
  key.m_file_no = ((Page*)page.p)->m_file_no;

  Uint32 fragId = ((Page*)page.p)->m_fragment_id;
  Uint32 tableId = ((Page*)page.p)->m_table_id;
<<<<<<< HEAD
  Page_cache_client pgman(this, c_pgman);
  pgman.drop_page(key, page_id);
=======
  m_pgman.drop_page(key, page_id);
  jamEntry();
>>>>>>> 38d7d1b3

  TablerecPtr tabPtr;
  tabPtr.i= tableId;
  ptrCheckGuard(tabPtr, cnoOfTablerec, tablerec);
  
  FragrecordPtr fragPtr;
  getFragmentrec(fragPtr, fragId, tabPtr.p);
  
  signal->theData[0] = ZUNMAP_PAGES;
  signal->theData[1] = tabPtr.i;
  signal->theData[2] = fragPtr.i;
  signal->theData[3] = pos;
  sendSignal(cownref, GSN_CONTINUEB, signal, 4, JBB);  
}

void
Dbtup::drop_fragment_free_extent(Signal *signal, 
				 TablerecPtr tabPtr, 
				 FragrecordPtr fragPtr,
				 Uint32 pos)
{
  if (tabPtr.p->m_no_of_disk_attributes)
  {
    Disk_alloc_info& alloc_info= fragPtr.p->m_disk_alloc_info;
    for(; pos<EXTENT_SEARCH_MATRIX_SIZE; pos++)
    {
      if(!alloc_info.m_free_extents[pos].isEmpty())
      {
	jam();
        CallbackPtr cb;
	cb.m_callbackData= fragPtr.i;
	cb.m_callbackIndex = DROP_FRAGMENT_FREE_EXTENT_LOG_BUFFER_CALLBACK;
#if NOT_YET_UNDO_FREE_EXTENT
	Uint32 sz= sizeof(Disk_undo::FreeExtent) >> 2;
	(void) c_lgman->alloc_log_space(fragPtr.p->m_logfile_group_id, sz);
        jamEntry();
	
	Logfile_client lgman(this, c_lgman, fragPtr.p->m_logfile_group_id);
	
	int res= lgman.get_log_buffer(signal, sz, &cb);
        jamEntry();
	switch(res){
	case 0:
	  jam();
	  return;
	case -1:
	  ndbrequire("NOT YET IMPLEMENTED" == 0);
	  break;
	default:
	  execute(signal, cb, fragPtr.p->m_logfile_group_id);
	  return;
	}
#else
	execute(signal, cb, fragPtr.p->m_logfile_group_id);	
	return;
#endif
      }
    }
    
    ArrayPool<Page> *cheat_pool= (ArrayPool<Page>*)&m_global_page_pool;
    for(pos= 0; pos<MAX_FREE_LIST; pos++)
    {
      ndbrequire(alloc_info.m_page_requests[pos].isEmpty());
      LocalDLList<Page> list(* cheat_pool, alloc_info.m_dirty_pages[pos]);
      list.remove();
    }
  }
  
  signal->theData[0] = ZFREE_VAR_PAGES;
  signal->theData[1] = tabPtr.i;
  signal->theData[2] = fragPtr.i;
  sendSignal(reference(), GSN_CONTINUEB, signal, 3, JBB);  
}

void
Dbtup::drop_table_log_buffer_callback(Signal* signal, Uint32 tablePtrI,
				      Uint32 logfile_group_id)
{
  TablerecPtr tabPtr;
  tabPtr.i = tablePtrI;
  ptrCheckGuard(tabPtr, cnoOfTablerec, tablerec);
  
  ndbrequire(tabPtr.p->m_no_of_disk_attributes);

  Disk_undo::Drop drop;
  drop.m_table = tabPtr.i;
  drop.m_type_length = 
    (Disk_undo::UNDO_DROP << 16) | (sizeof(drop) >> 2);
  D("Logfile_client - drop_table_log_buffer_callback");
  Logfile_client lgman(this, c_lgman, logfile_group_id);
  
  Logfile_client::Change c[1] = {{ &drop, sizeof(drop) >> 2 } };
  Uint64 lsn = lgman.add_entry(c, 1);
  jamEntry();

  Logfile_client::Request req;
  req.m_callback.m_callbackData= tablePtrI;
  req.m_callback.m_callbackIndex = DROP_TABLE_LOGSYNC_CALLBACK;
  
  int ret = lgman.sync_lsn(signal, lsn, &req, 0);
  jamEntry();
  switch(ret){
  case 0:
    return;
  case -1:
    warningEvent("Failed to syn log for drop of table: %u", tablePtrI);
  default:
    execute(signal, req.m_callback, logfile_group_id);
  }
}

void
Dbtup::drop_table_logsync_callback(Signal* signal, 
				   Uint32 tabPtrI, 
				   Uint32 logfile_group_id)
{
  TablerecPtr tabPtr;
  tabPtr.i = tabPtrI;
  ptrCheckGuard(tabPtr, cnoOfTablerec, tablerec);
  
  DropTabConf * const dropConf= (DropTabConf *)signal->getDataPtrSend();
  dropConf->senderRef= reference();
  dropConf->senderData= tabPtr.p->m_dropTable.tabUserPtr;
  dropConf->tableId= tabPtr.i;
  sendSignal(tabPtr.p->m_dropTable.tabUserRef, GSN_DROP_TAB_CONF,
             signal, DropTabConf::SignalLength, JBB);
  
  releaseTabDescr(tabPtr.p);
  initTab(tabPtr.p);
}

void
Dbtup::drop_fragment_free_extent_log_buffer_callback(Signal* signal,
						     Uint32 fragPtrI,
						     Uint32 unused)
{
  FragrecordPtr fragPtr;
  fragPtr.i = fragPtrI;
  ptrCheckGuard(fragPtr, cnoOfFragrec, fragrecord);

  TablerecPtr tabPtr;
  tabPtr.i = fragPtr.p->fragTableId;
  ptrCheckGuard(tabPtr, cnoOfTablerec, tablerec);

  ndbrequire(tabPtr.p->m_no_of_disk_attributes);
  Disk_alloc_info& alloc_info= fragPtr.p->m_disk_alloc_info;  

  for(Uint32 pos = 0; pos<EXTENT_SEARCH_MATRIX_SIZE; pos++)
  {
    if(!alloc_info.m_free_extents[pos].isEmpty())
    {
      jam();
      Local_extent_info_list
	list(c_extent_pool, alloc_info.m_free_extents[pos]);
      Ptr<Extent_info> ext_ptr;
      list.first(ext_ptr);

#if NOT_YET_UNDO_FREE_EXTENT
#error "This code is complete"
#error "but not needed until we do dealloc of empty extents"
      Disk_undo::FreeExtent free;
      free.m_table = tabPtr.i;
      free.m_fragment = fragPtr.p->fragmentId;
      free.m_file_no = ext_ptr.p->m_key.m_file_no;
      free.m_page_no = ext_ptr.p->m_key.m_page_no;
      free.m_type_length = 
	(Disk_undo::UNDO_FREE_EXTENT << 16) | (sizeof(free) >> 2);
      Logfile_client lgman(this, c_lgman, fragPtr.p->m_logfile_group_id);
      
      Logfile_client::Change c[1] = {{ &free, sizeof(free) >> 2 } };
      Uint64 lsn = lgman.add_entry(c, 1);
      jamEntry();
#else
      Uint64 lsn = 0;
#endif
      
      D("Tablespace_client - drop_fragment_free_extent_log_buffer_callback");
      Tablespace_client tsman(signal, this, c_tsman, tabPtr.i, 
			      fragPtr.p->fragmentId,
			      fragPtr.p->m_tablespace_id);
      
      tsman.free_extent(&ext_ptr.p->m_key, lsn);
      jamEntry();
      c_extent_hash.remove(ext_ptr);
      list.release(ext_ptr);
      
      signal->theData[0] = ZFREE_EXTENT;
      signal->theData[1] = tabPtr.i;
      signal->theData[2] = fragPtr.i;
      signal->theData[3] = pos;
      sendSignal(cownref, GSN_CONTINUEB, signal, 4, JBB);  
      return;
    }
  }
  ndbrequire(false);
}

void
Dbtup::drop_fragment_free_var_pages(Signal* signal)
{
  jam();
  Uint32 tableId = signal->theData[1];
  Uint32 fragPtrI = signal->theData[2];
  
  TablerecPtr tabPtr;
  tabPtr.i= tableId;
  ptrCheckGuard(tabPtr, cnoOfTablerec, tablerec);
  
  FragrecordPtr fragPtr;
  fragPtr.i = fragPtrI;
  ptrCheckGuard(fragPtr, cnoOfFragrec, fragrecord);
  
  PagePtr pagePtr;
  for (Uint32 i = 0; i<MAX_FREE_LIST+1; i++)
  {
    if (! fragPtr.p->free_var_page_array[i].isEmpty())
    {
      LocalDLList<Page> list(c_page_pool, fragPtr.p->free_var_page_array[i]);
      ndbrequire(list.first(pagePtr));
      list.remove(pagePtr);
      returnCommonArea(pagePtr.i, 1);
    
      signal->theData[0] = ZFREE_VAR_PAGES;
      signal->theData[1] = tabPtr.i;
      signal->theData[2] = fragPtr.i;
      sendSignal(cownref, GSN_CONTINUEB, signal, 3, JBB);  
      return;
    }
  }

  DynArr256::ReleaseIterator iter;
  DynArr256 map(c_page_map_pool, fragPtr.p->m_page_map);
  map.init(iter);
  signal->theData[0] = ZFREE_PAGES;
  signal->theData[1] = tabPtr.i;
  signal->theData[2] = fragPtrI;
  memcpy(signal->theData+3, &iter, sizeof(iter));
  sendSignal(reference(), GSN_CONTINUEB, signal, 3 + sizeof(iter)/4, JBB);
}

void
Dbtup::drop_fragment_free_pages(Signal* signal)
{
  Uint32 i;
  Uint32 tableId = signal->theData[1];
  Uint32 fragPtrI = signal->theData[2];
  DynArr256::ReleaseIterator iter;
  memcpy(&iter, signal->theData+3, sizeof(iter));

  FragrecordPtr fragPtr;
  fragPtr.i = fragPtrI;
  ptrCheckGuard(fragPtr, cnoOfFragrec, fragrecord);
  
  DynArr256 map(c_page_map_pool, fragPtr.p->m_page_map);
  Uint32 realpid;
  for (i = 0; i<16; i++)
  {
    switch(map.release(iter, &realpid)){
    case 0:
      jam();
      goto done;
    case 1:
      if (realpid != RNIL && ((realpid & FREE_PAGE_BIT) == 0))
      {
        jam();
        returnCommonArea(realpid, 1);
      }
      break;
    case 2:
      jam();
      break;
    }
  }
  
  signal->theData[0] = ZFREE_PAGES;
  signal->theData[1] = tableId;
  signal->theData[2] = fragPtrI;
  memcpy(signal->theData+3, &iter, sizeof(iter));
  sendSignal(reference(), GSN_CONTINUEB, signal, 3 + sizeof(iter)/4, JBB);
  return;

done:
  for (i = 0; i<MAX_FREE_LIST+1; i++)
  {
    ndbassert(fragPtr.p->free_var_page_array[i].isEmpty());
  }
  
  {
    LocalDLFifoList<Page> tmp(c_page_pool, fragPtr.p->thFreeFirst);
    tmp.remove();
  }
  
  /**
   * Finish
   */
  TablerecPtr tabPtr;
  tabPtr.i= tableId;
  ptrCheckGuard(tabPtr, cnoOfTablerec, tablerec);

  /**
   * Remove LCP's for fragment
   */
  tabPtr.p->m_dropTable.m_lcpno = 0;
  tabPtr.p->m_dropTable.m_fragPtrI = fragPtr.i;
  drop_fragment_fsremove(signal, tabPtr, fragPtr);
}

void
Dbtup::drop_fragment_fsremove_done(Signal* signal,
                                   TablerecPtr tabPtr,
                                   FragrecordPtr fragPtr)
{
  /**
   * LCP's removed...
   *   now continue with "next"
   */
  Uint32 logfile_group_id = fragPtr.p->m_logfile_group_id ;

  Uint32 i;
  for(i= 0; i<MAX_FRAG_PER_NODE; i++)
    if(tabPtr.p->fragrec[i] == fragPtr.i)
      break;

  ndbrequire(i != MAX_FRAG_PER_NODE);
  tabPtr.p->fragid[i]= RNIL;
  tabPtr.p->fragrec[i]= RNIL;
  releaseFragrec(fragPtr);

  if (tabPtr.p->tableStatus == DROPPING)
  {
    jam();
    signal->theData[0]= ZREL_FRAG;
    signal->theData[1]= tabPtr.i;
    signal->theData[2]= logfile_group_id;
    sendSignal(cownref, GSN_CONTINUEB, signal, 3, JBB);
  }
  else
  {
    jam();
    DropFragConf* conf = (DropFragConf*)signal->getDataPtrSend();
    conf->senderRef = reference();
    conf->senderData = tabPtr.p->m_dropTable.tabUserPtr;
    conf->tableId = tabPtr.i;
    sendSignal(tabPtr.p->m_dropTable.tabUserRef, GSN_DROP_FRAG_CONF,
               signal, DropFragConf::SignalLength, JBB);
    return;
  }
}

// Remove LCP
void
Dbtup::drop_fragment_fsremove(Signal* signal, 
                              TablerecPtr tabPtr, 
                              FragrecordPtr fragPtr)
{
  FsRemoveReq* req = (FsRemoveReq*)signal->getDataPtrSend();
  req->userReference = reference();
  req->userPointer = tabPtr.i;
  req->directory = 0;
  req->ownDirectory = 0;
  
  Uint32 lcpno = tabPtr.p->m_dropTable.m_lcpno;
  Uint32 fragId = fragPtr.p->fragmentId;
  Uint32 tableId = fragPtr.p->fragTableId;

  FsOpenReq::setVersion(req->fileNumber, 5);
  FsOpenReq::setSuffix(req->fileNumber, FsOpenReq::S_DATA);
  FsOpenReq::v5_setLcpNo(req->fileNumber, lcpno);
  FsOpenReq::v5_setTableId(req->fileNumber, tableId);
  FsOpenReq::v5_setFragmentId(req->fileNumber, fragId);
  sendSignal(NDBFS_REF, GSN_FSREMOVEREQ, signal, 
             FsRemoveReq::SignalLength, JBB);
}

void
Dbtup::execFSREMOVEREF(Signal* signal)
{
  jamEntry();
  FsRef* ref = (FsRef*)signal->getDataPtr();
  Uint32 userPointer = ref->userPointer;
  FsConf* conf = (FsConf*)signal->getDataPtrSend();
  conf->userPointer = userPointer;
  execFSREMOVECONF(signal);
}

void
Dbtup::execFSREMOVECONF(Signal* signal)
{
  jamEntry();
  FsConf* conf = (FsConf*)signal->getDataPtrSend();
  
  TablerecPtr tabPtr; 
  FragrecordPtr fragPtr;

  tabPtr.i = conf->userPointer;
  ptrCheckGuard(tabPtr, cnoOfTablerec, tablerec);

  fragPtr.i = tabPtr.p->m_dropTable.m_fragPtrI;
  ptrCheckGuard(fragPtr, cnoOfFragrec, fragrecord);

  tabPtr.p->m_dropTable.m_lcpno++;
  if (tabPtr.p->m_dropTable.m_lcpno < 3)
  {
    jam();
    drop_fragment_fsremove(signal, tabPtr, fragPtr);
  }
  else
  {
    jam();
    drop_fragment_fsremove_done(signal, tabPtr, fragPtr);
  }
}

Uint32
Dbtup::get_max_lcp_record_size(Uint32 tableId)
{
  TablerecPtr tabPtr;
  tabPtr.i= tableId;
  ptrCheckGuard(tabPtr, cnoOfTablerec, tablerec);

  return tabPtr.p->total_rec_size;
}
// End remove LCP

void
Dbtup::start_restore_lcp(Uint32 tableId, Uint32 fragId)
{
  TablerecPtr tabPtr;
  tabPtr.i= tableId;
  ptrCheckGuard(tabPtr, cnoOfTablerec, tablerec);
  
  tabPtr.p->m_dropTable.tabUserPtr= tabPtr.p->m_attributes[DD].m_no_of_fixsize;
  tabPtr.p->m_dropTable.tabUserRef= tabPtr.p->m_attributes[DD].m_no_of_varsize;
  
  Uint32 *tabDesc = (Uint32*)(tableDescriptor+tabPtr.p->tabDescriptor);
  for(Uint32 i= 0; i<tabPtr.p->m_no_of_attributes; i++)
  {
    Uint32 disk= AttributeDescriptor::getDiskBased(* tabDesc);
    Uint32 null= AttributeDescriptor::getNullable(* tabDesc);

    ndbrequire(tabPtr.p->notNullAttributeMask.get(i) != null);
    if(disk)
      tabPtr.p->notNullAttributeMask.clear(i);
    tabDesc += 2;
  }
  
  tabPtr.p->m_no_of_disk_attributes = 0;
  tabPtr.p->m_attributes[DD].m_no_of_fixsize = 0;
  tabPtr.p->m_attributes[DD].m_no_of_varsize = 0;
}
void
Dbtup::complete_restore_lcp(Signal* signal, 
                            Uint32 senderRef, Uint32 senderData,
                            Uint32 tableId, Uint32 fragId)
{
  TablerecPtr tabPtr;
  tabPtr.i= tableId;
  ptrCheckGuard(tabPtr, cnoOfTablerec, tablerec);
  
  tabPtr.p->m_attributes[DD].m_no_of_fixsize= tabPtr.p->m_dropTable.tabUserPtr;
  tabPtr.p->m_attributes[DD].m_no_of_varsize= tabPtr.p->m_dropTable.tabUserRef;
  
  tabPtr.p->m_no_of_disk_attributes = 
    tabPtr.p->m_attributes[DD].m_no_of_fixsize + 
    tabPtr.p->m_attributes[DD].m_no_of_varsize;
  
  Uint32 *tabDesc = (Uint32*)(tableDescriptor+tabPtr.p->tabDescriptor);
  for(Uint32 i= 0; i<tabPtr.p->m_no_of_attributes; i++)
  {
    Uint32 disk= AttributeDescriptor::getDiskBased(* tabDesc);
    Uint32 null= AttributeDescriptor::getNullable(* tabDesc);
    
    if(disk && !null)
      tabPtr.p->notNullAttributeMask.set(i);
    
    tabDesc += 2;
  }

  /**
   * Rebuild free page list
   */
  Ptr<Fragoperrec> fragOpPtr;
  seizeFragoperrec(fragOpPtr);
  fragOpPtr.p->m_senderRef = senderRef;
  fragOpPtr.p->m_senderData = senderData;
  Ptr<Fragrecord> fragPtr;
  getFragmentrec(fragPtr, fragId, tabPtr.p);
  fragOpPtr.p->fragPointer = fragPtr.i;

  signal->theData[0] = ZREBUILD_FREE_PAGE_LIST;
  signal->theData[1] = fragOpPtr.i;
  signal->theData[2] = 0; // start page
  signal->theData[3] = RNIL; // tail
  rebuild_page_free_list(signal);
}

bool
Dbtup::get_frag_info(Uint32 tableId, Uint32 fragId, Uint32* maxPage)
{
  jamEntry();
  TablerecPtr tabPtr;
  tabPtr.i= tableId;
  ptrCheckGuard(tabPtr, cnoOfTablerec, tablerec);

  FragrecordPtr fragPtr;
  getFragmentrec(fragPtr, fragId, tabPtr.p);
  
  if (maxPage)
  {
    * maxPage = fragPtr.p->m_max_page_no;
  }

  return true;
}

void
Dbtup::execDROP_FRAG_REQ(Signal* signal)
{
  jamEntry();
  if (ERROR_INSERTED(4013)) {
#ifdef VM_TRACE
    verifytabdes();
#endif
  }
  DropFragReq* req= (DropFragReq*)signal->getDataPtr();

  TablerecPtr tabPtr;
  tabPtr.i= req->tableId;
  ptrCheckGuard(tabPtr, cnoOfTablerec, tablerec);

  tabPtr.p->m_dropTable.tabUserRef = req->senderRef;
  tabPtr.p->m_dropTable.tabUserPtr = req->senderData;

  Uint32 fragIndex = RNIL;
  for (Uint32 i = 0; i < MAX_FRAG_PER_NODE; i++)
  {
    jam();
    if (tabPtr.p->fragid[i] == req->fragId)
    {
      jam();
      fragIndex= tabPtr.p->fragrec[i];
      break;
    }
  }
  if (fragIndex != RNIL)
  {
    jam();

    signal->theData[0] = ZUNMAP_PAGES;
    signal->theData[1] = tabPtr.i;
    signal->theData[2] = fragIndex;
    signal->theData[3] = 0;
    sendSignal(cownref, GSN_CONTINUEB, signal, 4, JBB);
    return;
  }

  DropFragConf* conf = (DropFragConf*)signal->getDataPtrSend();
  conf->senderRef = reference();
  conf->senderData = tabPtr.p->m_dropTable.tabUserPtr;
  conf->tableId = tabPtr.i;
  sendSignal(tabPtr.p->m_dropTable.tabUserRef, GSN_DROP_FRAG_CONF,
             signal, DropFragConf::SignalLength, JBB);
}
<|MERGE_RESOLUTION|>--- conflicted
+++ resolved
@@ -175,55 +175,6 @@
   fragOperPtr.p->attributeCount--;
   const bool lastAttr = (fragOperPtr.p->attributeCount == 0);
 
-<<<<<<< HEAD
-=======
-  if (ERROR_INSERTED(4009) && regTabPtr.p->fragid[0] == fragId && attrId == 0||
-      ERROR_INSERTED(4010) && regTabPtr.p->fragid[0] == fragId && lastAttr ||
-      ERROR_INSERTED(4011) && regTabPtr.p->fragid[1] == fragId && attrId == 0||
-      ERROR_INSERTED(4012) && regTabPtr.p->fragid[1] == fragId && lastAttr) {
-    jam();
-    terrorCode = 1;
-    addattrrefuseLab(signal, regFragPtr, fragOperPtr, regTabPtr.p, fragId);
-    CLEAR_ERROR_INSERT_VALUE;
-    return;
-  }
-
-  if (regTabPtr.p->tableStatus != DEFINING)
-  {
-    ndbrequire(regTabPtr.p->tableStatus == DEFINED);
-    signal->theData[0] = fragOperPtr.p->lqhPtrFrag;
-    signal->theData[1] = lastAttr;
-    sendSignal(fragOperPtr.p->lqhBlockrefFrag, GSN_TUP_ADD_ATTCONF, 
-	       signal, 2, JBB);
-    
-    if(lastAttr)
-    {
-      jam();
-      /**
-       * Init Disk_alloc_info
-       */
-      CreateFilegroupImplReq rep;
-      if(regTabPtr.p->m_no_of_disk_attributes)
-      {
-	Tablespace_client tsman(0, c_tsman, 0, 0, 
-				regFragPtr.p->m_tablespace_id);
-	ndbrequire(tsman.get_tablespace_info(&rep) == 0);
-        jamEntry();
-	regFragPtr.p->m_logfile_group_id= rep.tablespace.logfile_group_id;
-      }
-      else
-      {
-	jam();
-	regFragPtr.p->m_logfile_group_id = RNIL;
-      }
-      new (&regFragPtr.p->m_disk_alloc_info)
-	Disk_alloc_info(regTabPtr.p, rep.tablespace.extent_size);
-      releaseFragoperrec(fragOperPtr);      
-    }
-    return;
-  }
-    
->>>>>>> 38d7d1b3
   Uint32 firstTabDesIndex= regTabPtr.p->tabDescriptor + (attrId * ZAD_SIZE);
   setTabDescrWord(firstTabDesIndex, attrDescriptor);
   Uint32 attrLen = AttributeDescriptor::getSize(attrDescriptor);
@@ -385,52 +336,7 @@
   }
 #endif
   
-<<<<<<< HEAD
 #if SYNC_TABLE
-=======
-  {
-#ifdef MIN_ROWS_NOT_SUPPORTED
-    Uint32 fix_tupheader = regTabPtr.p->m_offsets[MM].m_fix_header_size;
-    ndbassert(fix_tupheader > 0);
-    Uint32 noRowsPerPage = ZWORDS_ON_PAGE / fix_tupheader;
-    Uint32 noAllocatedPages =
-      (fragOperPtr.p->minRows + noRowsPerPage - 1 )/ noRowsPerPage;
-    if (fragOperPtr.p->minRows == 0)
-      noAllocatedPages = 2;
-    else if (noAllocatedPages == 0)
-      noAllocatedPages = 2;
-#endif
-    
-    Uint32 noAllocatedPages = 1; //allocFragPage(regFragPtr.p);
-    
-    if (noAllocatedPages == 0) {
-      jam();
-      terrorCode = ZNO_PAGES_ALLOCATED_ERROR;
-      addattrrefuseLab(signal, regFragPtr, fragOperPtr, regTabPtr.p, fragId);
-      return;
-    }//if
-  }
-
-  CreateFilegroupImplReq rep;
-  if(regTabPtr.p->m_no_of_disk_attributes)
-  {
-    jam();
-    Tablespace_client tsman(0, c_tsman, 0, 0, 
-			    regFragPtr.p->m_tablespace_id);
-    ndbrequire(tsman.get_tablespace_info(&rep) == 0);
-    jamEntry();
-    regFragPtr.p->m_logfile_group_id= rep.tablespace.logfile_group_id;
-  }
-  else
-  {
-    jam();
-    regFragPtr.p->m_logfile_group_id = RNIL;
-  }
-
-  new (&regFragPtr.p->m_disk_alloc_info)
-    Disk_alloc_info(regTabPtr.p, rep.tablespace.extent_size); 
-  
->>>>>>> 38d7d1b3
   if (regTabPtr.p->m_no_of_disk_attributes)
   {
     jam();
@@ -1721,14 +1627,10 @@
     cb.m_callbackData= tabPtr.i;
     cb.m_callbackIndex = DROP_TABLE_LOG_BUFFER_CALLBACK;
     Uint32 sz= sizeof(Disk_undo::Drop) >> 2;
-<<<<<<< HEAD
     D("Logfile_client - releaseFragment");
     Logfile_client lgman(this, c_lgman, logfile_group_id);
     int r0 = lgman.alloc_log_space(sz);
-=======
-    int r0 = c_lgman->alloc_log_space(logfile_group_id, sz);
     jamEntry();
->>>>>>> 38d7d1b3
     if (r0)
     {
       jam();
@@ -1746,12 +1648,8 @@
     case -1:
       warningEvent("Failed to get log buffer for drop table: %u",
 		   tabPtr.i);
-<<<<<<< HEAD
       lgman.free_log_space(sz);
-=======
-      c_lgman->free_log_space(logfile_group_id, sz);
       jamEntry();
->>>>>>> 38d7d1b3
       goto done;
       break;
     default:
@@ -1821,14 +1719,10 @@
       safe_cast(&Dbtup::drop_fragment_unmap_page_callback);
     
     int flags= Page_cache_client::COMMIT_REQ;
-<<<<<<< HEAD
     Page_cache_client pgman(this, c_pgman);
     int res= pgman.get_page(signal, req, flags);
+    jamEntry();
     m_pgman_ptr = pgman.m_ptr;
-=======
-    int res= m_pgman.get_page(signal, req, flags);
-    jamEntry();
->>>>>>> 38d7d1b3
     switch(res)
     {
     case 0:
@@ -1856,13 +1750,9 @@
 
   Uint32 fragId = ((Page*)page.p)->m_fragment_id;
   Uint32 tableId = ((Page*)page.p)->m_table_id;
-<<<<<<< HEAD
   Page_cache_client pgman(this, c_pgman);
   pgman.drop_page(key, page_id);
-=======
-  m_pgman.drop_page(key, page_id);
   jamEntry();
->>>>>>> 38d7d1b3
 
   TablerecPtr tabPtr;
   tabPtr.i= tableId;
