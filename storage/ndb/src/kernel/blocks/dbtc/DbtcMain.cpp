--- conflicted
+++ resolved
@@ -9556,11 +9556,7 @@
      * TC - transaction hinting / scan partition pruning has failed
      * Used by testPartitioning.cpp
      */
-<<<<<<< HEAD
-    ndbassert(false);
-=======
     CRASH_INSERTION(8050);
->>>>>>> b280ba58
   }
 
   ndbrequire(scanFragptr.p->scanFragState == ScanFragRec::WAIT_GET_PRIMCONF);
