/*
   Copyright (c) 2003, 2021, Oracle and/or its affiliates.

   This program is free software; you can redistribute it and/or modify
   it under the terms of the GNU General Public License, version 2.0,
   as published by the Free Software Foundation.

   This program is also distributed with certain software (including
   but not limited to OpenSSL) that is licensed under separate terms,
   as designated in a particular file or component or in included license
   documentation.  The authors of MySQL hereby grant you an additional
   permission to link the program and your derivative works with the
   separately licensed software that they have included with MySQL.

   This program is distributed in the hope that it will be useful,
   but WITHOUT ANY WARRANTY; without even the implied warranty of
   MERCHANTABILITY or FITNESS FOR A PARTICULAR PURPOSE.  See the
   GNU General Public License, version 2.0, for more details.

   You should have received a copy of the GNU General Public License
   along with this program; if not, write to the Free Software
   Foundation, Inc., 51 Franklin St, Fifth Floor, Boston, MA 02110-1301  USA
*/

#include <ndb_global.h>
#include <ndb_opts.h>
#include <kernel/NodeBitmask.hpp>
#include <portlib/ndb_daemon.h>

#include "ndbd.hpp"
#include "angel.hpp"

#include "../common/util/parse_mask.hpp"
#include "OwnProcessInfo.hpp"

#include <EventLogger.hpp>

#define JAM_FILE_ID 485

extern EventLogger * g_eventLogger;

static int opt_daemon, opt_no_daemon, opt_foreground,
  opt_initialstart, opt_verbose;
static const char* opt_nowait_nodes = 0;
static const char* opt_bind_address = 0;
static int opt_report_fd;
static int opt_initial;
static int opt_no_start;
static unsigned opt_allocated_nodeid;
static int opt_angel_pid;
<<<<<<< HEAD
static int opt_retries;
static int opt_delay;
static unsigned long opt_logbuffer_size;
=======
>>>>>>> 52f8944e

extern NdbNodeBitmask g_nowait_nodes;

static struct my_option my_long_options[] =
{
  NDB_STD_OPTS("ndbd"),
  { "initial", NDB_OPT_NOSHORT,
    "Perform initial start of ndbd, including cleaning the file system. "
    "Consult documentation before using this",
    (uchar**) &opt_initial, (uchar**) &opt_initial, 0,
    GET_BOOL, NO_ARG, 0, 0, 0, 0, 0, 0 },
  { "nostart", 'n',
    "Don't start ndbd immediately. Ndbd will await command from ndb_mgmd",
    (uchar**) &opt_no_start, (uchar**) &opt_no_start, 0,
    GET_BOOL, NO_ARG, 0, 0, 0, 0, 0, 0 },
  { "daemon", 'd', "Start ndbd as daemon (default)",
    (uchar**) &opt_daemon, (uchar**) &opt_daemon, 0,
    GET_BOOL, NO_ARG, 1, 0, 0, 0, 0, 0 },
  { "nodaemon", NDB_OPT_NOSHORT,
    "Do not start ndbd as daemon, provided for testing purposes",
    (uchar**) &opt_no_daemon, (uchar**) &opt_no_daemon, 0,
    GET_BOOL, NO_ARG, 0, 0, 0, 0, 0, 0 },
  { "foreground", NDB_OPT_NOSHORT,
    "Run real ndbd in foreground, provided for debugging purposes"
    " (implies --nodaemon)",
    (uchar**) &opt_foreground, (uchar**) &opt_foreground, 0,
    GET_BOOL, NO_ARG, 0, 0, 0, 0, 0, 0 },
  { "nowait-nodes", NDB_OPT_NOSHORT,
    "Nodes that will not be waited for during start",
    (uchar**) &opt_nowait_nodes, (uchar**) &opt_nowait_nodes, 0,
    GET_STR, REQUIRED_ARG, 0, 0, 0, 0, 0, 0 },
  { "initial-start", NDB_OPT_NOSHORT,
    "Perform a partial initial start of the cluster.  "
    "Each node should be started with this option, as well as --nowait-nodes",
    (uchar**) &opt_initialstart, (uchar**) &opt_initialstart, 0,
    GET_BOOL, NO_ARG, 0, 0, 0, 0, 0, 0 },
  { "bind-address", NDB_OPT_NOSHORT,
    "Local bind address",
    (uchar**) &opt_bind_address, (uchar**) &opt_bind_address, 0,
    GET_STR, REQUIRED_ARG, 0, 0, 0, 0, 0, 0 },
  { "verbose", 'v',
    "Write more log messages",
    (uchar**) &opt_verbose, (uchar**) &opt_verbose, 0,
    GET_BOOL, NO_ARG, 0, 0, 1, 0, 0, 0 },
  { "report-fd", 256,
    "INTERNAL: fd where to write extra shutdown status",
    (uchar**) &opt_report_fd, (uchar**) &opt_report_fd, 0,
    GET_UINT, REQUIRED_ARG, 0, 0, INT_MAX, 0, 0, 0 },
  { "allocated-nodeid", 256,
    "INTERNAL: nodeid allocated by angel process",
    (uchar**) &opt_allocated_nodeid, (uchar**) &opt_allocated_nodeid, 0,
    GET_UINT, REQUIRED_ARG, 0, 0, UINT_MAX, 0, 0, 0 },
  { "angel-pid", NDB_OPT_NOSHORT,
    "INTERNAL: angel process id",
    (uchar**) &opt_angel_pid, (uchar **) &opt_angel_pid, 0,
    GET_UINT, REQUIRED_ARG, 0, 0, UINT_MAX, 0, 0, 0 },
  { "connect-retries", 'r',
    "Number of times mgmd is contacted at start. -1: eternal retries"
    " NOTE: -r will be removed with the next release!"
    " Use --connect-retries instead",
    (uchar**) &opt_connect_retries, (uchar**) &opt_connect_retries, 0,
    GET_INT, REQUIRED_ARG, 12, -1, 65535, 0, 0, 0 },
<<<<<<< HEAD
  { "connect-delay", NDB_OPT_NOSHORT,
    "Number of seconds between each connection attempt",
    (uchar**) &opt_delay, (uchar**) &opt_delay, 0,
    GET_INT, REQUIRED_ARG, 5, 0, 3600, 0, 0, 0 },
  { "logbuffer-size", NDB_OPT_NOSHORT,
    "Size of the log buffer for data node ndb_x_out.log",
    (uchar**) &opt_logbuffer_size, (uchar**) &opt_logbuffer_size, 0,
    GET_ULONG, REQUIRED_ARG, 32768, 2048, ULONG_MAX, 0, 0, 0
  },
=======
>>>>>>> 52f8944e
  { 0, 0, 0, 0, 0, 0, GET_NO_ARG, NO_ARG, 0, 0, 0, 0, 0, 0}
};

const char *load_default_groups[]= { "mysql_cluster", "ndbd", 0 };


static void short_usage_sub(void)
{
  ndb_short_usage_sub(NULL);
  ndb_service_print_options("ndbd");
}

static void usage()
{
  ndb_usage(short_usage_sub, load_default_groups, my_long_options);
}

static my_bool get_one_option(int optid, const struct my_option *opt,
                                     char *argument) {
  if (optid == 'r')
    g_eventLogger->warning(
        "NOTE: -r option will be removed in the next release!"
        " Use --connect-retries instead.");
  return ndb_std_get_one_option(optid, opt, argument);
}

/**
 * C++ Standard 3.6.1/3:
 *  The function main shall not be used (3.2) within a program.
 *
 * So call "main" "real_main" to avoid this rule...
 */
int
real_main(int argc, char** argv)
{
  NDB_INIT(argv[0]);

  // Print to stdout/console
  g_eventLogger->createConsoleHandler();

#ifdef _WIN32
  /* Output to Windows event log */
  g_eventLogger->createEventLogHandler("MySQL Cluster Data Node Daemon");
#endif

  g_eventLogger->setCategory("ndbd");

  // Turn on max loglevel for startup messages
  g_eventLogger->m_logLevel.setLogLevel(LogLevel::llStartUp, 15);

  ndb_opt_set_usage_funcs(short_usage_sub, usage);
  ndb_load_defaults(NULL,load_default_groups,&argc,&argv);

#ifndef NDEBUG
  opt_debug= "d:t:O,/tmp/ndbd.trace";
#endif

  // Save the original program name and arguments for angel
  const char* progname = argv[0];
  Vector<BaseString> original_args;
  for (int i = 0; i < argc; i++)
  {
    if (ndb_is_load_default_arg_separator(argv[i]))
      continue;
    original_args.push_back(argv[i]);
  }

  int ho_error;
  if ((ho_error=handle_options(&argc, &argv, my_long_options,
                               get_one_option)))
    exit(ho_error);

  if (opt_no_daemon || opt_foreground) {
    // --nodaemon or --forground implies --daemon=0
    opt_daemon= 0;
  }

  // Turn on debug printouts if --verbose
  if (opt_verbose)
    g_eventLogger->enable(Logger::LL_DEBUG);

  if (opt_nowait_nodes)
  {
    int res = parse_mask(opt_nowait_nodes, g_nowait_nodes);
    if(res == -2 || (res > 0 && g_nowait_nodes.get(0)))
    {
      g_eventLogger->error("Invalid nodeid specified in nowait-nodes: %s",
                           opt_nowait_nodes);
      exit(-1);
    }
    else if (res < 0)
    {
      g_eventLogger->error("Unable to parse nowait-nodes argument: %s",
                           opt_nowait_nodes);
      exit(-1);
    }
  }

 if(opt_angel_pid)
  {
    setOwnProcessInfoAngelPid(opt_angel_pid);
  }

  if (opt_foreground ||
      opt_allocated_nodeid ||
      opt_report_fd)
  {
    /**
      This is where we start running the real data node process after
      reading options. This function will never return.
    */
    ndbd_run(opt_foreground, opt_report_fd,
             opt_ndb_connectstring, opt_ndb_nodeid, opt_bind_address,
             opt_no_start, opt_initial, opt_initialstart,
<<<<<<< HEAD
             opt_allocated_nodeid, opt_retries, opt_delay,
             opt_logbuffer_size);
=======
             opt_allocated_nodeid, opt_connect_retries, opt_connect_retry_delay);
>>>>>>> 52f8944e
  }

  /**
    The angel process takes care of automatic restarts, by default this is
    the default to have an angel process. When an angel process is used the
    program will enter into angel_run from where we fork off the real data
    node process, the real process will always have opt_allocated_nodeid
    set since we don't want the nodeid to change between restarts.
  */
  angel_run(progname,
            original_args,
            opt_ndb_connectstring,
            opt_ndb_nodeid,
            opt_bind_address,
            opt_initial,
            opt_no_start,
            opt_daemon,
            opt_connect_retries,
            opt_connect_retry_delay);

  return 1; // Never reached
}

int
main(int argc, char** argv)
{
  return ndb_daemon_init(argc, argv, real_main, angel_stop,
                         "ndbd", "MySQL Cluster Data Node Daemon");
}<|MERGE_RESOLUTION|>--- conflicted
+++ resolved
@@ -48,12 +48,7 @@
 static int opt_no_start;
 static unsigned opt_allocated_nodeid;
 static int opt_angel_pid;
-<<<<<<< HEAD
-static int opt_retries;
-static int opt_delay;
 static unsigned long opt_logbuffer_size;
-=======
->>>>>>> 52f8944e
 
 extern NdbNodeBitmask g_nowait_nodes;
 
@@ -116,18 +111,11 @@
     " Use --connect-retries instead",
     (uchar**) &opt_connect_retries, (uchar**) &opt_connect_retries, 0,
     GET_INT, REQUIRED_ARG, 12, -1, 65535, 0, 0, 0 },
-<<<<<<< HEAD
-  { "connect-delay", NDB_OPT_NOSHORT,
-    "Number of seconds between each connection attempt",
-    (uchar**) &opt_delay, (uchar**) &opt_delay, 0,
-    GET_INT, REQUIRED_ARG, 5, 0, 3600, 0, 0, 0 },
   { "logbuffer-size", NDB_OPT_NOSHORT,
     "Size of the log buffer for data node ndb_x_out.log",
     (uchar**) &opt_logbuffer_size, (uchar**) &opt_logbuffer_size, 0,
     GET_ULONG, REQUIRED_ARG, 32768, 2048, ULONG_MAX, 0, 0, 0
   },
-=======
->>>>>>> 52f8944e
   { 0, 0, 0, 0, 0, 0, GET_NO_ARG, NO_ARG, 0, 0, 0, 0, 0, 0}
 };
 
@@ -242,12 +230,8 @@
     ndbd_run(opt_foreground, opt_report_fd,
              opt_ndb_connectstring, opt_ndb_nodeid, opt_bind_address,
              opt_no_start, opt_initial, opt_initialstart,
-<<<<<<< HEAD
-             opt_allocated_nodeid, opt_retries, opt_delay,
+             opt_allocated_nodeid, opt_connect_retries, opt_connect_retry_delay,
              opt_logbuffer_size);
-=======
-             opt_allocated_nodeid, opt_connect_retries, opt_connect_retry_delay);
->>>>>>> 52f8944e
   }
 
   /**
