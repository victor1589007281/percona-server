--- conflicted
+++ resolved
@@ -262,14 +262,10 @@
   bool set_coordinator_received_schema_op();
 
   /**
-<<<<<<< HEAD
-     @brief Check if schema operation has been received by the coordinator
-=======
      @brief When the schema distribution timeout expires scheam dict client
      uses this function to Check if the schema operation has been received by
      the coordinator. Change the state of schema object to
      client_timedout if the coordinator did not receive the event.
->>>>>>> 21a09c01
 
      @return true if coordinator received the schema operation.
   */
