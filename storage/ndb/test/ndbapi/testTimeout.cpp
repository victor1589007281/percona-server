--- conflicted
+++ resolved
@@ -333,11 +333,7 @@
       CHECK(hugoOps.pkReadRecord(pNdb, stepNo) == 0);
       CHECK(hugoOps.execute_NoCommit(pNdb) == 0);
 
-<<<<<<< HEAD
-      int sleep = (int)(deadlock_timeout * 1.5 + myRandom48(do_sleep));
-=======
       int sleep = int(deadlock_timeout * 1.5 + myRandom48(do_sleep));
->>>>>>> 8e101363
       ndbout << "Sleeping for " << sleep << " milliseconds" << endl;
       NdbSleep_MilliSleep(sleep);
 
