--- conflicted
+++ resolved
@@ -2467,11 +2467,7 @@
     int master = res.getMasterNodeId();    
 
     int victim = 32768;
-<<<<<<< HEAD
-    for (int i = 0; i<res.getNumDbNodes(); i++)
-=======
     for (Uint32 i = 0; i<(Uint32)res.getNumDbNodes(); i++)
->>>>>>> 8e101363
     {
       int node = res.getDbNodeId(i);
       if (node != master && node < victim)
