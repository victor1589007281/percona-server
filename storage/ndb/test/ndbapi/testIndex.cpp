--- conflicted
+++ resolved
@@ -1656,10 +1656,7 @@
   result = NDBT_FAILED;
   pTrans = pNdb->startTransaction();
   NdbScanOperation * sOp;
-<<<<<<< HEAD
-
-=======
->>>>>>> 9d62d565
+
   int eof;
   if(!pTrans) goto done;
   sOp = pTrans->getNdbScanOperation(pTab->getName());
