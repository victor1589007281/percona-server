/*
   Copyright (c) 2003, 2022, Oracle and/or its affiliates.

   This program is free software; you can redistribute it and/or modify
   it under the terms of the GNU General Public License, version 2.0,
   as published by the Free Software Foundation.

   This program is also distributed with certain software (including
   but not limited to OpenSSL) that is licensed under separate terms,
   as designated in a particular file or component or in included license
   documentation.  The authors of MySQL hereby grant you an additional
   permission to link the program and your derivative works with the
   separately licensed software that they have included with MySQL.

   This program is distributed in the hope that it will be useful,
   but WITHOUT ANY WARRANTY; without even the implied warranty of
   MERCHANTABILITY or FITNESS FOR A PARTICULAR PURPOSE.  See the
   GNU General Public License, version 2.0, for more details.

   You should have received a copy of the GNU General Public License
   along with this program; if not, write to the Free Software
   Foundation, Inc., 51 Franklin St, Fifth Floor, Boston, MA 02110-1301  USA
*/

#include <NDBT_Test.hpp>
#include <NDBT_ReturnCodes.h>
#include <HugoTransactions.hpp>
#include <UtilTransactions.hpp>
#include <NdbRestarter.hpp>
#include <signaldata/DictTabInfo.hpp>
#include <Bitmask.hpp>
#include <random.h>
#include <signaldata/DumpStateOrd.hpp>
#include <NdbConfig.hpp>
#include <BlockNumbers.h>
#include <NdbMgmd.hpp>

#define CHK1(b) \
  if (!(b)) { \
    g_err << "ERR: " << #b << " failed at line " << __LINE__; \
    result = NDBT_FAILED; \
    break; \
  }

#define CHK2(b, e) \
  if (!(b)) { \
    g_err << "ERR: " << #b << " failed at line " << __LINE__ \
          << ": " << e << endl; \
    result = NDBT_FAILED; \
    break; \
  }

#define CHECK3(b) if (!(b)) { \
  ndbout << "ERR: "<< step->getName() \
         << " failed on line " << __LINE__ << endl; \
  return NDBT_FAILED; }

/**
 * TODO 
 *  dirtyWrite, write, dirtyUpdate
 *  delete should be visible to same transaction
 *  
 */
int runLoadTable2(NDBT_Context* ctx, NDBT_Step* step)
{
  int records = ctx->getNumRecords();
  HugoTransactions hugoTrans(*ctx->getTab());
  if (hugoTrans.loadTable(GETNDB(step), records, 512, false, 0, true) != 0){
    return NDBT_FAILED;
  }
  return NDBT_OK;
}

int runLoadTable(NDBT_Context* ctx, NDBT_Step* step)
{
  int records = ctx->getNumRecords();
  HugoTransactions hugoTrans(*ctx->getTab());
  if (hugoTrans.loadTable(GETNDB(step), records) != 0){
    return NDBT_FAILED;
  }
  return NDBT_OK;
}

int runInsert(NDBT_Context* ctx, NDBT_Step* step){

  int records = ctx->getNumRecords();
  HugoTransactions hugoTrans(*ctx->getTab());
  // Insert records, dont allow any 
  // errors(except temporary) while inserting
  if (hugoTrans.loadTable(GETNDB(step), records, 1, false) != 0){
    return NDBT_FAILED;
  }
  return NDBT_OK;
}

int runInsertTwice(NDBT_Context* ctx, NDBT_Step* step){

  int records = ctx->getNumRecords();
  HugoTransactions hugoTrans(*ctx->getTab());
  // Insert records, expect primary key violation 630
  if (hugoTrans.loadTable(GETNDB(step), records, 1, false) != 630){
    return NDBT_FAILED;
  }
  return NDBT_OK;
}

int runVerifyInsert(NDBT_Context* ctx, NDBT_Step* step){
  int records = ctx->getNumRecords();
  
  HugoTransactions hugoTrans(*ctx->getTab());
  if (hugoTrans.pkDelRecords(GETNDB(step),  records, 1, false) != 0){
    return NDBT_FAILED;
  }
  return NDBT_OK;
}

int runInsertUntilStopped(NDBT_Context* ctx, NDBT_Step* step){
  int records = ctx->getNumRecords();
  int i = 0;
  HugoTransactions hugoTrans(*ctx->getTab());
  while (ctx->isTestStopped() == false) {
    g_info << i << ": ";    
    if (hugoTrans.loadTable(GETNDB(step), records) != 0){
      g_info << endl;
      return NDBT_FAILED;
    }
    i++;
  }
  g_info << endl;
  return NDBT_OK;
}

int runClearTable(NDBT_Context* ctx, NDBT_Step* step){
  int records = ctx->getNumRecords();
  int batchSize = ctx->getProperty("BatchSize", 1);
  
  HugoTransactions hugoTrans(*ctx->getTab());
  if (hugoTrans.pkDelRecords(GETNDB(step),  records, batchSize) != 0){
    return NDBT_FAILED;
  }
  return NDBT_OK;
}

int runPkDelete(NDBT_Context* ctx, NDBT_Step* step){
  int loops = ctx->getNumLoops();
  int records = ctx->getNumRecords();

  int i = 0;
  HugoTransactions hugoTrans(*ctx->getTab());
  while (i<loops) {
    g_info << i << ": ";
    if (hugoTrans.pkDelRecords(GETNDB(step),  records) != 0){
      g_info << endl;
      return NDBT_FAILED;
    }
    // Load table, don't allow any primary key violations
    if (hugoTrans.loadTable(GETNDB(step), records, 512, false) != 0){
      g_info << endl;
      return NDBT_FAILED;
    }
    i++;
  }  
  g_info << endl;
  return NDBT_OK;
}


int runPkRead(NDBT_Context* ctx, NDBT_Step* step){
  int loops = ctx->getNumLoops();
  int records = ctx->getNumRecords();
  int batchSize = ctx->getProperty("BatchSize", 1);
  int lm = ctx->getProperty("LockMode", NdbOperation::LM_Read);
  int i = 0;
  HugoTransactions hugoTrans(*ctx->getTab());
  while (i<loops) {
    g_info << i << ": ";
    if (hugoTrans.pkReadRecords(GETNDB(step), records, batchSize,
                                (NdbOperation::LockMode)lm) != NDBT_OK){
      g_info << endl;
      return NDBT_FAILED;
    }
    i++;
  }
  g_info << endl;
  return NDBT_OK;
}

int runPkReadUntilStopped(NDBT_Context* ctx, NDBT_Step* step){
  int records = ctx->getNumRecords();
  int batchSize = ctx->getProperty("BatchSize", 1);
  int i = 0;
  HugoTransactions hugoTrans(*ctx->getTab());
  while (ctx->isTestStopped() == false) {
    g_info << i << ": ";
    if (hugoTrans.pkReadRecords(GETNDB(step), records, batchSize) != 0){
      g_info << endl;
      return NDBT_FAILED;
    }
    i++;
  }
  g_info << endl;
  return NDBT_OK;
}

int runPkUpdate(NDBT_Context* ctx, NDBT_Step* step){
  int loops = ctx->getNumLoops();
  int records = ctx->getNumRecords();
  int batchSize = ctx->getProperty("BatchSize", 1);
  int i = 0;
  HugoTransactions hugoTrans(*ctx->getTab());
  while (i<loops) {
    g_info << "|- " << i << ": ";
    if (hugoTrans.pkUpdateRecords(GETNDB(step), records, batchSize) != 0){
      g_info << endl;
      return NDBT_FAILED;
    }
    i++;
  }
  g_info << endl;
  return NDBT_OK;
}

int runPkUpdateUntilStopped(NDBT_Context* ctx, NDBT_Step* step){
  int records = ctx->getNumRecords();
  int batchSize = ctx->getProperty("BatchSize", 1);
  int i = 0;
  HugoTransactions hugoTrans(*ctx->getTab());
  while (ctx->isTestStopped()) {
    g_info << i << ": ";
    if (hugoTrans.pkUpdateRecords(GETNDB(step), records, batchSize) != 0){
      g_info << endl;
      return NDBT_FAILED;
    }
    i++;
  }
  g_info << endl;
  return NDBT_OK;
}

int runLocker(NDBT_Context* ctx, NDBT_Step* step){
  int result = NDBT_OK;
  int records = ctx->getNumRecords();
  HugoTransactions hugoTrans(*ctx->getTab());
  
  if (hugoTrans.lockRecords(GETNDB(step), records, 10, 500) != 0){
    result = NDBT_FAILED;
  }
  ctx->stopTest();
  
  return result;
}

int
runInsertOne(NDBT_Context* ctx, NDBT_Step* step){
  
  if(ctx->getProperty("InsertCommitted", (Uint32)0) != 0){
    abort();
  }

  while(ctx->getProperty("Read1Performed", (Uint32)0) == 0){
    NdbSleep_MilliSleep(20);
  }
  
  HugoTransactions hugoTrans(*ctx->getTab());
  
  if (hugoTrans.loadTable(GETNDB(step), 1, 1) != 0){
    return NDBT_FAILED;
  }

  ctx->setProperty("InsertCommitted", 1);

  NdbSleep_SecSleep(2);

  return NDBT_OK;
}

/**
 * Insert error 5083 in DBLQH that puts operation into LOG_QUEUED state and puts
 * the operation in the REDO log queue. After a while it will be timed out and
 * the abort code will handle it, the runLoadTableFail method will then abort and
 * be assumed to be ok, so as long as the node doesn't crash we're passing the
 * test case and also the operation should be aborted.
 *
 * If this test case is run on 7.2 it will simply be the same as Fill since we
 * don't queue REDO log operations but rather abort it immediately. So it will
 * pass as well but won't test the desired functionality.
 */
int runLoadTableFail(NDBT_Context* ctx, NDBT_Step* step)
{
  int records = 16;
  int res;
  HugoTransactions hugoTrans(*ctx->getTab());
  res = hugoTrans.loadTable(GETNDB(step), records, 64, true, 0, true, true);
  if (res == 266 || /* Timeout when REDO logging queueing active (or not) */
      res == 0)     /* No error when not REDO logging active and no error insert */
  {
    ndbout << "res = " << res << endl;
    return NDBT_OK;
  }
  /* All other error variants are errors in this case */
  return NDBT_FAILED;
}

int
insertError5083(NDBT_Context* ctx, NDBT_Step* step)
{
   NdbRestarter restarter;
   restarter.insertErrorInAllNodes(5083);
   return 0;
}

int
clearError5083(NDBT_Context* ctx, NDBT_Step* step)
{
  NdbRestarter restarter;
  restarter.insertErrorInAllNodes(0);
  return 0;
}

static
int
readOneNoCommit(Ndb* pNdb, NdbConnection* pTrans, 
		const NdbDictionary::Table* tab,NDBT_ResultRow * row){
  int a;
  NdbOperation * pOp = pTrans->getNdbOperation(tab->getName());
  if (pOp == NULL){
    NDB_ERR(pTrans->getNdbError());
    return NDBT_FAILED;
  }
  
  HugoTransactions tmp(*tab);

  int check = pOp->readTuple();
  if( check == -1 ) {
    NDB_ERR(pTrans->getNdbError());
    return NDBT_FAILED;
  }
  
  // Define primary keys
  for(a = 0; a<tab->getNoOfColumns(); a++){
    if (tab->getColumn(a)->getPrimaryKey() == true){
      if(tmp.equalForAttr(pOp, a, 0) != 0){
	NDB_ERR(pTrans->getNdbError());
	return NDBT_FAILED;
      }
    }
  }
  
  // Define attributes to read  
  for(a = 0; a<tab->getNoOfColumns(); a++){
    if((row->attributeStore(a) = 
	pOp->getValue(tab->getColumn(a)->getName())) == 0) {
      NDB_ERR(pTrans->getNdbError());
      return NDBT_FAILED;
    }
  }

  check = pTrans->execute(NoCommit);     
  if( check == -1 ) {
    const NdbError err = pTrans->getNdbError(); 
    NDB_ERR(err);
    return err.code;
  }
  return NDBT_OK;
}

int
runReadOne(NDBT_Context* ctx, NDBT_Step* step){

  Ndb* pNdb = GETNDB(step);
  const NdbDictionary::Table* tab = ctx->getTab();
  NDBT_ResultRow row1(*tab);
  NDBT_ResultRow row2(*tab);  

  if(ctx->getProperty("Read1Performed", (Uint32)0) != 0){
    abort();
  }

  if(ctx->getProperty("InsertCommitted", (Uint32)0) != 0){
    abort();
  }
  
  NdbConnection * pTrans = pNdb->startTransaction();
  if (pTrans == NULL) {
    abort();
  }    

  // Read a record with NoCommit
  // Since the record isn't inserted yet it wil return 626
  const int res1 = readOneNoCommit(pNdb, pTrans, tab, &row1);
  g_info << "|- res1 = " << res1 << endl;

  ctx->setProperty("Read1Performed", 1);
  
  while(ctx->getProperty("InsertCommitted", (Uint32)0) == 0 && 
	!ctx->isTestStopped()){
    g_info << "|- Waiting for insert" << endl;
    NdbSleep_MilliSleep(20);
  }
  
  if(ctx->isTestStopped()){
    abort();
  }

  // Now the record should have been inserted
  // Read it once again in the same transaction
  // Should also reutrn 626 if reads are consistent

  // NOTE! Currently it's not possible to start a new operation
  // on a transaction that has returned an error code
  // This is wat fail in this test
  // MASV 20030624
  const int res2 = readOneNoCommit(pNdb, pTrans, tab, &row2);

  pTrans->execute(Commit);
  pNdb->closeTransaction(pTrans);
  g_info << "|- res2 = " << res2 << endl;

  if (res2 == 626 && res1 == res2)    
    return NDBT_OK;
  else
    return NDBT_FAILED;
}

int runFillTable(NDBT_Context* ctx, NDBT_Step* step){
  int batch = 512; //4096;
  HugoTransactions hugoTrans(*ctx->getTab());
  if (hugoTrans.fillTable(GETNDB(step), batch ) != 0){
    return NDBT_FAILED;
  }
  return NDBT_OK;
}

int runClearTable2(NDBT_Context* ctx, NDBT_Step* step){
  int records = ctx->getNumRecords();
  
  UtilTransactions utilTrans(*ctx->getTab());
  if (utilTrans.clearTable2(GETNDB(step), records, 240) != 0){
    return NDBT_FAILED;
  }
  return NDBT_OK;
}

#define CHECK(b) if (!(b)) { \
  ndbout << "ERR: "<< step->getName() \
         << " failed on line " << __LINE__ << endl; \
  result = NDBT_FAILED; \
  break; }

#define CHECK2(b) if (!(b)) { \
  ndbout << "ERR: "<< step->getName() \
         << " failed on line " << __LINE__ << endl; \
  result = NDBT_FAILED; }

int runNoCommitSleep(NDBT_Context* ctx, NDBT_Step* step){
  int result = NDBT_OK;
  HugoOperations hugoOps(*ctx->getTab());
  Ndb* pNdb = GETNDB(step);
  int sleepTime = 100; // ms
  for (int i = 2; i < 8; i++){

    CHECK(hugoOps.startTransaction(pNdb) == 0);
    CHECK(hugoOps.pkReadRecord(pNdb, 1, 1, NdbOperation::LM_Exclusive) == 0);
    CHECK(hugoOps.execute_NoCommit(pNdb) == 0);

    ndbout << i <<": Sleeping for " << sleepTime << " ms" << endl;
    NdbSleep_MilliSleep(sleepTime);

    // Dont care about result of these ops
    hugoOps.pkReadRecord(pNdb, 1, 1, NdbOperation::LM_Exclusive);
    hugoOps.closeTransaction(pNdb);

    sleepTime = sleepTime *i;
  }

  hugoOps.closeTransaction(pNdb);

  return result;
}

int runCommit626(NDBT_Context* ctx, NDBT_Step* step){
  int result = NDBT_OK;
  HugoOperations hugoOps(*ctx->getTab());
  Ndb* pNdb = GETNDB(step);

  do{
    // Commit transaction
    CHECK(hugoOps.startTransaction(pNdb) == 0);
    CHECK(hugoOps.pkReadRecord(pNdb, 1, 1, NdbOperation::LM_Exclusive) == 0);
    CHECK(hugoOps.execute_Commit(pNdb) == 626);
    CHECK(hugoOps.closeTransaction(pNdb) == 0);

    // Commit transaction
    // Multiple operations
    CHECK(hugoOps.startTransaction(pNdb) == 0);
    CHECK(hugoOps.pkReadRecord(pNdb, 1, 1, NdbOperation::LM_Exclusive) == 0);
    CHECK(hugoOps.pkReadRecord(pNdb, 2, 1, NdbOperation::LM_Exclusive) == 0);
    CHECK(hugoOps.pkReadRecord(pNdb, 3, 1, NdbOperation::LM_Exclusive) == 0);
    CHECK(hugoOps.execute_Commit(pNdb) == 626);
  }while(false);

  hugoOps.closeTransaction(pNdb);
  
  return result;
}

int runCommit630(NDBT_Context* ctx, NDBT_Step* step){
  int result = NDBT_OK;
  HugoOperations hugoOps(*ctx->getTab());
  Ndb* pNdb = GETNDB(step);

  do{
    // Commit transaction
    CHECK(hugoOps.startTransaction(pNdb) == 0);
    CHECK(hugoOps.pkInsertRecord(pNdb, 1) == 0);
    CHECK(hugoOps.execute_Commit(pNdb) == 630);
  }while(false);

  hugoOps.closeTransaction(pNdb);

  return result;
}

int runCommit_TryCommit626(NDBT_Context* ctx, NDBT_Step* step){
  int result = NDBT_OK;
  HugoOperations hugoOps(*ctx->getTab());
  Ndb* pNdb = GETNDB(step);

  do{
    // Commit transaction, TryCommit
    CHECK(hugoOps.startTransaction(pNdb) == 0);
    CHECK(hugoOps.pkReadRecord(pNdb, 1, 1, NdbOperation::LM_Exclusive) == 0);
    CHECK(hugoOps.execute_Commit(pNdb, TryCommit) == 626);
    CHECK(hugoOps.closeTransaction(pNdb) == 0);

    // Commit transaction, TryCommit
    // Several operations in one transaction
    // The insert is OK
    CHECK(hugoOps.startTransaction(pNdb) == 0);
    CHECK(hugoOps.pkReadRecord(pNdb, 1, 1, NdbOperation::LM_Exclusive) == 0);
    CHECK(hugoOps.pkReadRecord(pNdb, 2, 1, NdbOperation::LM_Exclusive) == 0);
    CHECK(hugoOps.pkReadRecord(pNdb, 3, 1, NdbOperation::LM_Exclusive) == 0);
    CHECK(hugoOps.pkInsertRecord(pNdb, 1) == 0);
    CHECK(hugoOps.pkReadRecord(pNdb, 4, 1, NdbOperation::LM_Exclusive) == 0);
    CHECK(hugoOps.execute_Commit(pNdb, TryCommit) == 626);
  }while(false);

  hugoOps.closeTransaction(pNdb);

  return result;
}

int runCommit_TryCommit630(NDBT_Context* ctx, NDBT_Step* step){
  int result = NDBT_OK;
  HugoOperations hugoOps(*ctx->getTab());
  Ndb* pNdb = GETNDB(step);
  
  do{
    // Commit transaction, TryCommit
    CHECK(hugoOps.startTransaction(pNdb) == 0);
    CHECK(hugoOps.pkInsertRecord(pNdb, 1) == 0);
    CHECK(hugoOps.execute_Commit(pNdb, TryCommit) == 630);
  }while(false);
  
  hugoOps.closeTransaction(pNdb);
  
  return result;
}

int runCommit_CommitAsMuchAsPossible626(NDBT_Context* ctx, NDBT_Step* step){
  int result = NDBT_OK;
  HugoOperations hugoOps(*ctx->getTab());
  Ndb* pNdb = GETNDB(step);

  do{
    // Commit transaction, CommitAsMuchAsPossible
    CHECK(hugoOps.startTransaction(pNdb) == 0);
    CHECK(hugoOps.pkReadRecord(pNdb, 1, 1, NdbOperation::LM_Exclusive) == 0);
    CHECK(hugoOps.execute_Commit(pNdb, CommitAsMuchAsPossible) == 626);
    CHECK(hugoOps.closeTransaction(pNdb) == 0);

    // Commit transaction, CommitAsMuchAsPossible
    CHECK(hugoOps.startTransaction(pNdb) == 0);
    CHECK(hugoOps.pkReadRecord(pNdb, 2, 1, NdbOperation::LM_Exclusive) == 0);
    CHECK(hugoOps.pkReadRecord(pNdb, 3, 1, NdbOperation::LM_Exclusive) == 0);
    CHECK(hugoOps.pkInsertRecord(pNdb, 1) == 0);
    CHECK(hugoOps.execute_Commit(pNdb, CommitAsMuchAsPossible) == 626);
    CHECK(hugoOps.closeTransaction(pNdb) == 0);

    CHECK(hugoOps.startTransaction(pNdb) == 0);
    CHECK(hugoOps.pkReadRecord(pNdb, 1) == 0);
    CHECK(hugoOps.execute_Commit(pNdb) == 0);
    CHECK(hugoOps.closeTransaction(pNdb) == 0);
  } while(false);

  hugoOps.closeTransaction(pNdb);

  return result;
}

int runCommit_CommitAsMuchAsPossible630(NDBT_Context* ctx, NDBT_Step* step){
  int result = NDBT_OK;
  HugoOperations hugoOps(*ctx->getTab());
  Ndb* pNdb = GETNDB(step);

  do{
    // Commit transaction, CommitAsMuchAsPossible
    CHECK(hugoOps.startTransaction(pNdb) == 0);
    CHECK(hugoOps.pkInsertRecord(pNdb, 1) == 0);
    CHECK(hugoOps.pkDeleteRecord(pNdb, 2) == 0);
    CHECK(hugoOps.execute_Commit(pNdb, CommitAsMuchAsPossible) == 630);
    CHECK(hugoOps.closeTransaction(pNdb) == 0);

    CHECK(hugoOps.startTransaction(pNdb) == 0);
    CHECK(hugoOps.pkReadRecord(pNdb, 2) == 0);
    CHECK(hugoOps.execute_Commit(pNdb) == 626);
  } while(false);

  hugoOps.closeTransaction(pNdb);
  
  return result;
}

int runNoCommit626(NDBT_Context* ctx, NDBT_Step* step){
  int result = NDBT_OK;
  HugoOperations hugoOps(*ctx->getTab());
  Ndb* pNdb = GETNDB(step);

  do{
    // No commit transaction, readTuple
    CHECK(hugoOps.startTransaction(pNdb) == 0);
    CHECK(hugoOps.pkReadRecord(pNdb, 1, 1, NdbOperation::LM_Read) == 0);
    CHECK(hugoOps.execute_NoCommit(pNdb) == 626);
    CHECK(hugoOps.closeTransaction(pNdb) == 0);

    // No commit transaction, readTupleExcluive
    CHECK(hugoOps.startTransaction(pNdb) == 0);
    CHECK(hugoOps.pkReadRecord(pNdb, 1, 1, NdbOperation::LM_Exclusive) == 0);
    CHECK(hugoOps.execute_NoCommit(pNdb) == 626);
  }while(false);

  hugoOps.closeTransaction(pNdb);
  
  return result;
}

int runNoCommit630(NDBT_Context* ctx, NDBT_Step* step){
  int result = NDBT_OK;
  HugoOperations hugoOps(*ctx->getTab());
  Ndb* pNdb = GETNDB(step);

  do{
    // No commit transaction
    CHECK(hugoOps.startTransaction(pNdb) == 0);
    CHECK(hugoOps.pkInsertRecord(pNdb, 1) == 0);
    CHECK(hugoOps.execute_NoCommit(pNdb) == 630);
  }while(false);

  hugoOps.closeTransaction(pNdb);
  
  return result;
}

int runNoCommitRollback626(NDBT_Context* ctx, NDBT_Step* step){
  int result = NDBT_OK;
  HugoOperations hugoOps(*ctx->getTab());
  Ndb* pNdb = GETNDB(step);

  do{
    // No commit transaction, rollback
    CHECK(hugoOps.startTransaction(pNdb) == 0);
    CHECK(hugoOps.pkReadRecord(pNdb, 1, 1, NdbOperation::LM_Exclusive) == 0);
    CHECK(hugoOps.execute_NoCommit(pNdb) == 626);
    CHECK(hugoOps.execute_Rollback(pNdb) == 0);
    CHECK(hugoOps.closeTransaction(pNdb) == 0);

    // No commit transaction, rollback
    // Multiple operations
    CHECK(hugoOps.startTransaction(pNdb) == 0);
    CHECK(hugoOps.pkReadRecord(pNdb, 1, 1, NdbOperation::LM_Exclusive) == 0);
    CHECK(hugoOps.pkReadRecord(pNdb, 2, 1, NdbOperation::LM_Exclusive) == 0);
    CHECK(hugoOps.pkReadRecord(pNdb, 3, 1, NdbOperation::LM_Exclusive) == 0);
    CHECK(hugoOps.pkReadRecord(pNdb, 4, 1, NdbOperation::LM_Exclusive) == 0);
    CHECK(hugoOps.execute_NoCommit(pNdb) == 626);
    CHECK(hugoOps.execute_Rollback(pNdb) == 0);
  }while(false);

  hugoOps.closeTransaction(pNdb);
  
  return result;
}

int runNoCommitRollback630(NDBT_Context* ctx, NDBT_Step* step){
  int result = NDBT_OK;
  HugoOperations hugoOps(*ctx->getTab());
  Ndb* pNdb = GETNDB(step);

  do{
    // No commit transaction, rollback
    CHECK(hugoOps.startTransaction(pNdb) == 0);
    CHECK(hugoOps.pkInsertRecord(pNdb, 1) == 0);
    CHECK(hugoOps.execute_NoCommit(pNdb) == 630);
    CHECK(hugoOps.execute_Rollback(pNdb) == 0);
  }while(false);

  hugoOps.closeTransaction(pNdb);

  return result;
}


int runNoCommitAndClose(NDBT_Context* ctx, NDBT_Step* step){
  int i, result = NDBT_OK;
  HugoOperations hugoOps(*ctx->getTab());
  Ndb* pNdb = GETNDB(step);

  do{
    // Read 
    CHECK(hugoOps.startTransaction(pNdb) == 0);  
    for (i = 0; i < 10; i++)
      CHECK(hugoOps.pkReadRecord(pNdb, i, 1, NdbOperation::LM_Exclusive) == 0);
    CHECK(hugoOps.execute_NoCommit(pNdb) == 0);
    CHECK(hugoOps.closeTransaction(pNdb) == 0);
  
    // Update
    CHECK(hugoOps.startTransaction(pNdb) == 0);  
    for (i = 0; i < 10; i++)
      CHECK(hugoOps.pkUpdateRecord(pNdb, i) == 0);
    CHECK(hugoOps.execute_NoCommit(pNdb) == 0);
    CHECK(hugoOps.closeTransaction(pNdb) == 0);
  
    // Delete
    CHECK(hugoOps.startTransaction(pNdb) == 0);  
    for (i = 0; i < 10; i++)
      CHECK(hugoOps.pkDeleteRecord(pNdb, i) == 0);
    CHECK(hugoOps.execute_NoCommit(pNdb) == 0);
    CHECK(hugoOps.closeTransaction(pNdb) == 0);

    // Try to insert, record should already exist
    CHECK(hugoOps.startTransaction(pNdb) == 0);  
    for (i = 0; i < 10; i++)
      CHECK(hugoOps.pkInsertRecord(pNdb, i) == 0);
    CHECK(hugoOps.execute_Commit(pNdb) == 630);
    CHECK(hugoOps.closeTransaction(pNdb) == 0);

  }while(false);

  hugoOps.closeTransaction(pNdb);

  return result;
}



int runCheckRollbackDelete(NDBT_Context* ctx, NDBT_Step* step){
  int result = NDBT_OK;
  HugoOperations hugoOps(*ctx->getTab());
  Ndb* pNdb = GETNDB(step);

  do{

    // Read value and save it for later
    CHECK(hugoOps.startTransaction(pNdb) == 0);  
    CHECK(hugoOps.pkReadRecord(pNdb, 5) == 0);
    CHECK(hugoOps.execute_Commit(pNdb) == 0);
    CHECK(hugoOps.saveCopyOfRecord() == NDBT_OK);
    CHECK(hugoOps.closeTransaction(pNdb) == 0);

    // Delete record 5
    CHECK(hugoOps.startTransaction(pNdb) == 0);  
    CHECK(hugoOps.pkDeleteRecord(pNdb, 5) == 0);
    CHECK(hugoOps.execute_NoCommit(pNdb) == 0);

    // Check record is deleted
    CHECK(hugoOps.pkReadRecord(pNdb, 5, 1, NdbOperation::LM_Exclusive) == 0);
    CHECK(hugoOps.execute_NoCommit(pNdb) == 626);
    CHECK(hugoOps.execute_Rollback(pNdb) == 0);

    CHECK(hugoOps.closeTransaction(pNdb) == 0);

    // Check record is not deleted
    CHECK(hugoOps.startTransaction(pNdb) == 0);  
    CHECK(hugoOps.pkReadRecord(pNdb, 5, 1, NdbOperation::LM_Exclusive) == 0);
    CHECK(hugoOps.execute_Commit(pNdb) == 0);
    CHECK(hugoOps.closeTransaction(pNdb) == 0);

    // Check record is back to original value
    CHECK(hugoOps.startTransaction(pNdb) == 0);  
    CHECK(hugoOps.pkReadRecord(pNdb, 5, 1, NdbOperation::LM_Exclusive) == 0);
    CHECK(hugoOps.execute_Commit(pNdb) == 0);
    CHECK(hugoOps.compareRecordToCopy() == NDBT_OK);


  }while(false);

  hugoOps.closeTransaction(pNdb);

  return result;
}

int runCheckRollbackUpdate(NDBT_Context* ctx, NDBT_Step* step){
  int result = NDBT_OK;
  HugoOperations hugoOps(*ctx->getTab());
  Ndb* pNdb = GETNDB(step);
  int numRecords = 5;
  do{
    
    // Read value and save it for later
    CHECK(hugoOps.startTransaction(pNdb) == 0);  
    CHECK(hugoOps.pkReadRecord(pNdb, 1, numRecords) == 0);
    CHECK(hugoOps.execute_Commit(pNdb) == 0);
    CHECK(hugoOps.verifyUpdatesValue(0) == NDBT_OK); // Update value 0
    CHECK(hugoOps.closeTransaction(pNdb) == 0);

    // Update  record 5
    CHECK(hugoOps.startTransaction(pNdb) == 0);  
    CHECK(hugoOps.pkUpdateRecord(pNdb, 1, numRecords, 5) == 0);// Updates value 5
    CHECK(hugoOps.execute_NoCommit(pNdb) == 0);
  
    // Check record is updated
    CHECK(hugoOps.pkReadRecord(pNdb, 1, numRecords, NdbOperation::LM_Exclusive) == 0);
    CHECK(hugoOps.execute_NoCommit(pNdb) == 0);
    CHECK(hugoOps.verifyUpdatesValue(5) == NDBT_OK); // Updates value 5
    CHECK(hugoOps.execute_Rollback(pNdb) == 0);

    CHECK(hugoOps.closeTransaction(pNdb) == 0);

    // Check record is back to original value
    CHECK(hugoOps.startTransaction(pNdb) == 0);  
    CHECK(hugoOps.pkReadRecord(pNdb, 1, numRecords, NdbOperation::LM_Exclusive) == 0);
    CHECK(hugoOps.execute_Commit(pNdb) == 0);
    CHECK(hugoOps.verifyUpdatesValue(0) == NDBT_OK); // Updates value 0

  }while(false);

  hugoOps.closeTransaction(pNdb);

  return result;
}

int runCheckRollbackDeleteMultiple(NDBT_Context* ctx, NDBT_Step* step){
  int result = NDBT_OK;
  HugoOperations hugoOps(*ctx->getTab());
  Ndb* pNdb = GETNDB(step);

  do{
    // Read value and save it for later
    CHECK(hugoOps.startTransaction(pNdb) == 0);  
    CHECK(hugoOps.pkReadRecord(pNdb, 5, 10) == 0);
    CHECK(hugoOps.execute_Commit(pNdb) == 0);
    CHECK(hugoOps.verifyUpdatesValue(0) == NDBT_OK);
    CHECK(hugoOps.closeTransaction(pNdb) == 0);
    
    Uint32 updatesValue = 0;
    Uint32 j;
    for(Uint32 i = 0; i<1; i++){
      // Read  record 5 - 10
      CHECK(hugoOps.startTransaction(pNdb) == 0);  
      CHECK(hugoOps.pkReadRecord(pNdb, 5, 10, NdbOperation::LM_Exclusive) == 0);
      CHECK(hugoOps.execute_NoCommit(pNdb) == 0);
      
      for(j = 0; j<10; j++){
	// Update  record 5 - 10
	updatesValue++;
	CHECK(hugoOps.pkUpdateRecord(pNdb, 5, 10, updatesValue) == 0);
	CHECK(hugoOps.execute_NoCommit(pNdb) == 0);

	CHECK(hugoOps.pkReadRecord(pNdb, 5, 10, NdbOperation::LM_Exclusive) == 0);
	CHECK(hugoOps.execute_NoCommit(pNdb) == 0);
	CHECK(hugoOps.verifyUpdatesValue(updatesValue) == 0);
      }      
      
      for(j = 0; j<10; j++){
	// Delete record 5 - 10 times
	CHECK(hugoOps.pkDeleteRecord(pNdb, 5, 10) == 0);
	CHECK(hugoOps.execute_NoCommit(pNdb) == 0);

#if 0
	// Check records are deleted
	CHECK(hugoOps.pkReadRecord(pNdb, 5, 10, NdbOperation::LM_Exclusive) == 0);
	CHECK(hugoOps.execute_NoCommit(pNdb) == 626);
#endif

	updatesValue++;
	CHECK(hugoOps.pkInsertRecord(pNdb, 5, 10, updatesValue) == 0);
	CHECK(hugoOps.execute_NoCommit(pNdb) == 0);
	
	CHECK(hugoOps.pkReadRecord(pNdb, 5, 10, NdbOperation::LM_Exclusive) == 0);
	CHECK(hugoOps.execute_NoCommit(pNdb) == 0);
	CHECK(hugoOps.verifyUpdatesValue(updatesValue) == 0);
      }

      CHECK(hugoOps.pkDeleteRecord(pNdb, 5, 10) == 0);
      CHECK(hugoOps.execute_NoCommit(pNdb) == 0);

      // Check records are deleted
      CHECK(hugoOps.pkReadRecord(pNdb, 5, 10, NdbOperation::LM_Exclusive) == 0);
      CHECK(hugoOps.execute_NoCommit(pNdb) == 626);
      CHECK(hugoOps.execute_Rollback(pNdb) == 0);
      
      CHECK(hugoOps.closeTransaction(pNdb) == 0);
    }
    
    // Check records are not deleted
    // after rollback
    CHECK(hugoOps.startTransaction(pNdb) == 0);  
    CHECK(hugoOps.pkReadRecord(pNdb, 5, 10, NdbOperation::LM_Exclusive) == 0);
    CHECK(hugoOps.execute_Commit(pNdb) == 0);
    CHECK(hugoOps.verifyUpdatesValue(0) == NDBT_OK);
    
  }while(false);

  hugoOps.closeTransaction(pNdb);

  return result;
}


int runCheckImplicitRollbackDelete(NDBT_Context* ctx, NDBT_Step* step){
  int result = NDBT_OK;
  HugoOperations hugoOps(*ctx->getTab());
  Ndb* pNdb = GETNDB(step);

  do{
    // Read  record 5
    CHECK(hugoOps.startTransaction(pNdb) == 0);  
    CHECK(hugoOps.pkReadRecord(pNdb, 5, 1, NdbOperation::LM_Exclusive) == 0);
    CHECK(hugoOps.execute_NoCommit(pNdb) == 0);
    CHECK(hugoOps.closeTransaction(pNdb) == 0);
    
    // Update  record 5
    CHECK(hugoOps.startTransaction(pNdb) == 0);  
    CHECK(hugoOps.pkUpdateRecord(pNdb, 5) == 0);
    CHECK(hugoOps.execute_NoCommit(pNdb) == 0);
    CHECK(hugoOps.closeTransaction(pNdb) == 0);
  
    // Delete record 5
    CHECK(hugoOps.startTransaction(pNdb) == 0);  
    CHECK(hugoOps.pkDeleteRecord(pNdb, 5) == 0);
    CHECK(hugoOps.execute_NoCommit(pNdb) == 0);
    CHECK(hugoOps.closeTransaction(pNdb) == 0);

    // Check record is not deleted
    // Close transaction should have rollbacked
    CHECK(hugoOps.startTransaction(pNdb) == 0);  
    CHECK(hugoOps.pkReadRecord(pNdb, 5, 1, NdbOperation::LM_Exclusive) == 0);
    CHECK(hugoOps.execute_Commit(pNdb) == 0);
  }while(false);

  hugoOps.closeTransaction(pNdb);

  return result;
}

int runCheckCommitDelete(NDBT_Context* ctx, NDBT_Step* step){
  int result = NDBT_OK;
  HugoOperations hugoOps(*ctx->getTab());
  Ndb* pNdb = GETNDB(step);

  do{
    // Read  10 records
    CHECK(hugoOps.startTransaction(pNdb) == 0);  
    CHECK(hugoOps.pkReadRecord(pNdb, 5, 10, NdbOperation::LM_Exclusive) == 0);
    CHECK(hugoOps.execute_NoCommit(pNdb) == 0);
  
    // Update 10 records
    CHECK(hugoOps.pkUpdateRecord(pNdb, 5, 10) == 0);
    CHECK(hugoOps.execute_NoCommit(pNdb) == 0);
  
    // Delete 10 records
    CHECK(hugoOps.pkDeleteRecord(pNdb, 5, 10) == 0);
    CHECK(hugoOps.execute_NoCommit(pNdb) == 0);

    CHECK(hugoOps.execute_Commit(pNdb) == 0);
    CHECK(hugoOps.closeTransaction(pNdb) == 0);

    // Check record's are deleted
    CHECK(hugoOps.startTransaction(pNdb) == 0);  
    CHECK(hugoOps.pkReadRecord(pNdb, 5, 10, NdbOperation::LM_Exclusive) == 0);
    CHECK(hugoOps.execute_Commit(pNdb) == 626);

  }while(false);

  hugoOps.closeTransaction(pNdb);

  return result;
}

int runRollbackNothing(NDBT_Context* ctx, NDBT_Step* step){
  int result = NDBT_OK;
  HugoOperations hugoOps(*ctx->getTab());
  Ndb* pNdb = GETNDB(step);

  do{
    // Delete record 5 - 15
    CHECK(hugoOps.startTransaction(pNdb) == 0);  
    CHECK(hugoOps.pkDeleteRecord(pNdb, 5, 10) == 0);
    // Rollback 
    CHECK(hugoOps.execute_Rollback(pNdb) == 0);
    CHECK(hugoOps.closeTransaction(pNdb) == 0);

    // Check records are not deleted
    CHECK(hugoOps.startTransaction(pNdb) == 0);  
    CHECK(hugoOps.pkReadRecord(pNdb, 5, 10, NdbOperation::LM_Exclusive) == 0);
    CHECK(hugoOps.execute_Commit(pNdb) == 0);
    CHECK(hugoOps.closeTransaction(pNdb) == 0);  

    CHECK(hugoOps.startTransaction(pNdb) == 0);  
    CHECK(hugoOps.execute_Rollback(pNdb) == 0);

  }while(false);

  hugoOps.closeTransaction(pNdb);

  return result;
}

int runMassiveRollback(NDBT_Context* ctx, NDBT_Step* step){

  NdbRestarter restarter;
  const int records = 4 * restarter.getNumDbNodes();

  HugoTransactions hugoTrans(*ctx->getTab());
  if (hugoTrans.loadTable(GETNDB(step), records) != 0){
    return NDBT_FAILED;
  }
  
  int result = NDBT_OK;
  HugoOperations hugoOps(*ctx->getTab());
  Ndb* pNdb = GETNDB(step);

  const Uint32 OPS_PER_TRANS = 256;
  const Uint32 OPS_TOTAL = 4096;

  for(int row = 0; row < records; row++){
    int res;
    CHECK(hugoOps.startTransaction(pNdb) == 0);  
    for(Uint32 i = 0; i<OPS_TOTAL; i += OPS_PER_TRANS){
      for(Uint32 j = 0; j<OPS_PER_TRANS; j++){
	CHECK(hugoOps.pkUpdateRecord(pNdb, row, 1, i) == 0);
      }
      g_info << "Performed " << (i+OPS_PER_TRANS) << " updates on row: " << row
	     << endl;
      if(result != NDBT_OK){
	break;
      }
      res = hugoOps.execute_NoCommit(pNdb);
      if(res != 0){
	NdbError err = pNdb->getNdbError(res);
	CHECK(err.classification == NdbError::TimeoutExpired);
	break;
      }
    }
    if(result != NDBT_OK){
      break;
    }
    g_info << "executeRollback" << endl;
    CHECK(hugoOps.execute_Rollback(pNdb) == 0);
    CHECK(hugoOps.closeTransaction(pNdb) == 0);
  }
  
  hugoOps.closeTransaction(pNdb);
  return result;
}

int
runMassiveRollback2(NDBT_Context* ctx, NDBT_Step* step){

  HugoTransactions hugoTrans(*ctx->getTab());
  if (hugoTrans.loadTable(GETNDB(step), 1) != 0){
    return NDBT_FAILED;
  }

  int result = NDBT_OK;
  HugoOperations hugoOps(*ctx->getTab());
  Ndb* pNdb = GETNDB(step);

  const Uint32 OPS_TOTAL = 4096;
  const Uint32 LOOPS = 10;
  
  for(Uint32 loop = 0; loop<LOOPS; loop++){
    CHECK(hugoOps.startTransaction(pNdb) == 0);  
    for(Uint32 i = 0; i<OPS_TOTAL-1; i ++){
      if((i & 1) == 0){
	CHECK(hugoOps.pkUpdateRecord(pNdb, 0, 1, loop) == 0);
      } else {
	CHECK(hugoOps.pkUpdateRecord(pNdb, 1, 1, loop) == 0);
      }
    }
    CHECK(hugoOps.execute_Commit(pNdb) == 626);
    CHECK(hugoOps.execute_Rollback(pNdb) == 0);
    CHECK(hugoOps.closeTransaction(pNdb) == 0);
  }
  
  hugoOps.closeTransaction(pNdb);
  return result;
}

int
runMassiveRollback3(NDBT_Context* ctx, NDBT_Step* step){

  int result = NDBT_OK;
  HugoOperations hugoOps(*ctx->getTab());
  Ndb* pNdb = GETNDB(step);

  const Uint32 BATCH = 10;
  const Uint32 OPS_TOTAL = 50;
  const Uint32 LOOPS = 100;
  
  for(Uint32 loop = 0; loop<LOOPS; loop++)
  {
    CHECK(hugoOps.startTransaction(pNdb) == 0);  
    bool ok = true;
    for (Uint32 i = 0; i<OPS_TOTAL; i+= BATCH)
    {
      CHECK(hugoOps.pkInsertRecord(pNdb, i, BATCH, 0) == 0);
      if (hugoOps.execute_NoCommit(pNdb) != 0)
      {
	ok = false;
	break;
      }
    }
    hugoOps.execute_Rollback(pNdb);
    CHECK(hugoOps.closeTransaction(pNdb) == 0);
  }
  
  hugoOps.closeTransaction(pNdb);
  return result;
}

int
runMassiveRollback4(NDBT_Context* ctx, NDBT_Step* step){

  int result = NDBT_OK;
  HugoOperations hugoOps(*ctx->getTab());
  Ndb* pNdb = GETNDB(step);

  const Uint32 BATCH = 10;
  const Uint32 OPS_TOTAL = 20;
  const Uint32 LOOPS = 100;
  
  for(Uint32 loop = 0; loop<LOOPS; loop++)
  {
    CHECK(hugoOps.startTransaction(pNdb) == 0);  
    bool ok = true;
    for (Uint32 i = 0; i<OPS_TOTAL; i+= BATCH)
    {
      CHECK(hugoOps.pkInsertRecord(pNdb, i, BATCH, 0) == 0);
      CHECK(hugoOps.pkDeleteRecord(pNdb, i, BATCH) == 0);
      if (hugoOps.execute_NoCommit(pNdb) != 0)
      {
	ok = false;
	break;
      }
    }
    hugoOps.execute_Rollback(pNdb);
    CHECK(hugoOps.closeTransaction(pNdb) == 0);
  }
  
  hugoOps.closeTransaction(pNdb);
  return result;
}

/**
 * TUP errors
 */
struct TupError 
{
  enum Bits {
    TE_VARSIZE  = 0x1,
    TE_MULTI_OP = 0x2,
    TE_DISK     = 0x4,
    TE_REPLICA  = 0x8,
    TE_OI       = 0x10, // Ordered index
    TE_UI       = 0x20  // Unique hash index
  };
  int op;
  int error;
  int bits;
};

static
TupError 
f_tup_errors[] = 
{
  { NdbOperation::InsertRequest, 4014, 0 },       // Out of undo buffer
  { NdbOperation::InsertRequest, 4015, TupError::TE_DISK }, // Out of log space
  { NdbOperation::InsertRequest, 4016, 0 },       // AI Inconsistency
  { NdbOperation::InsertRequest, 4017, 0 },       // Out of memory
  { NdbOperation::InsertRequest, 4018, 0 },       // Null check error
  { NdbOperation::InsertRequest, 4019, TupError::TE_REPLICA }, //Alloc rowid error
  { NdbOperation::InsertRequest, 4020, TupError::TE_MULTI_OP }, // Size change error
  { NdbOperation::InsertRequest, 4021, TupError::TE_DISK },    // Out of disk space
  { NdbOperation::InsertRequest, 4022, TupError::TE_OI },  // Tux add error first
  { NdbOperation::InsertRequest, 4023, TupError::TE_OI },  // Tux add error last
  { NdbOperation::InsertRequest, 4030, TupError::TE_UI },
  { NdbOperation::UpdateRequest, 4030, TupError::TE_UI },  // UI trig error
  { -1, 0, 0 }
};

static
int
compare(unsigned block,
        struct ndb_mgm_events * time0,
        struct ndb_mgm_events * time1)
{
  int diff = 0;
  for (int i = 0; i < time0->no_of_events; i++)
  {
    if (time0->events[i].MemoryUsage.block != block)
      continue;

    unsigned node = time0->events[i].source_nodeid;

    for (int j = 0; j < time1->no_of_events; j++)
    {
      if (time1->events[j].MemoryUsage.block != block)
        continue;

      if (time1->events[j].source_nodeid != node)
        continue;

      diff +=
        time0->events[i].MemoryUsage.pages_used -
        time1->events[j].MemoryUsage.pages_used;
    }
  }
  return diff;
}

int
runTupErrors(NDBT_Context* ctx, NDBT_Step* step){

  NdbRestarter restarter;
  HugoTransactions hugoTrans(*ctx->getTab());
  HugoOperations hugoOps(*ctx->getTab());
  Ndb* pNdb = GETNDB(step);
  
  const NdbDictionary::Table * tab = ctx->getTab();
  int i;
  int bits = TupError::TE_MULTI_OP;
  for(i = 0; i<tab->getNoOfColumns(); i++)
  {
    if (tab->getColumn(i)->getArrayType() != NdbDictionary::Column::ArrayTypeFixed)
      bits |= TupError::TE_VARSIZE;
    if (tab->getColumn(i)->getStorageType()!= NdbDictionary::Column::StorageTypeMemory)
      bits |= TupError::TE_DISK;
  }

  if (restarter.getNumDbNodes() >= 2)
  {
    bits |= TupError::TE_REPLICA;
  }

  NdbDictionary::Dictionary::List l;
  pNdb->getDictionary()->listIndexes(l, tab->getName());
  for (i = 0; i<(int)l.count; i++)
  {
    if (DictTabInfo::isOrderedIndex(l.elements[i].type))
      bits |= TupError::TE_OI;
    if (DictTabInfo::isUniqueIndex(l.elements[i].type))
      bits |= TupError::TE_UI;
  }

  /**
   * Insert
   */
  for(i = 0; f_tup_errors[i].op != -1; i++)
  {
    if (f_tup_errors[i].op != NdbOperation::InsertRequest)
    {
      continue;
    }

    if ((f_tup_errors[i].bits & bits) != f_tup_errors[i].bits)
    {
      g_err << "Skipping " << f_tup_errors[i].error
            << " - req bits: " << hex << f_tup_errors[i].bits
            << " bits: " << hex << bits << endl;
      continue;
    }
    
    g_err << "Testing error insert: " << f_tup_errors[i].error << endl;
    restarter.insertErrorInAllNodes(f_tup_errors[i].error);

    struct ndb_mgm_events * before =
      ndb_mgm_dump_events(restarter.handle, NDB_LE_MemoryUsage, 0, 0);
    if (before == 0)
    {
      ndbout_c("ERROR: failed to fetch report!");
      return NDBT_FAILED;;
    }

    if (f_tup_errors[i].bits & TupError::TE_MULTI_OP)
    {
      
    }
    else
    {
      hugoTrans.loadTable(pNdb, 5);
    }
    restarter.insertErrorInAllNodes(0);
    if (hugoTrans.clearTable(pNdb, 5) != 0)
    {
      return NDBT_FAILED;
    }      

    struct ndb_mgm_events * after =
      ndb_mgm_dump_events(restarter.handle, NDB_LE_MemoryUsage, 0, 0);
    if (after == 0)
    {
      ndbout_c("ERROR: failed to fetch report!");
      return NDBT_FAILED;;
    }

    /**
     * check memory leak
     */
    if (compare(DBTUP, before, after) != 0)
    {
      ndbout_c("memleak detected!!");
      return NDBT_FAILED;;
    }
    free(before);
    free(after);
  }

  /**
   * update
   */
  struct ndb_mgm_events * before =
    ndb_mgm_dump_events(restarter.handle, NDB_LE_MemoryUsage, 0, 0);
  hugoTrans.loadTable(pNdb, 5);
  for(i = 0; f_tup_errors[i].op != -1; i++)
  {
    if (f_tup_errors[i].op != NdbOperation::UpdateRequest)
    {
      continue;
    }

    if ((f_tup_errors[i].bits & bits) != f_tup_errors[i].bits)
    {
      g_err << "Skipping " << f_tup_errors[i].error
            << " - req bits: " << hex << f_tup_errors[i].bits
            << " bits: " << hex << bits << endl;
      continue;
    }

    g_err << "Testing error insert: " << f_tup_errors[i].error << endl;
    restarter.insertErrorInAllNodes(f_tup_errors[i].error);
    if (f_tup_errors[i].bits & TupError::TE_MULTI_OP)
    {

    }
    else
    {
      hugoTrans.scanUpdateRecords(pNdb, 5);
    }
    restarter.insertErrorInAllNodes(0);
    if (hugoTrans.scanUpdateRecords(pNdb, 5) != 0)
    {
      return NDBT_FAILED;
    }
  }
  if (hugoTrans.clearTable(pNdb) != 0)
  {
    return NDBT_FAILED;
  }

  struct ndb_mgm_events * after =
    ndb_mgm_dump_events(restarter.handle, NDB_LE_MemoryUsage, 0, 0);

  int diff = compare(DBTUP, before, after);
  free(before);
  free(after);

  if (diff != 0)
  {
    ndbout_c("memleak detected!!");
    return NDBT_FAILED;;
  }

  return NDBT_OK;
}

int
runInsertError(NDBT_Context* ctx, NDBT_Step* step){

  int result = NDBT_OK;
  HugoOperations hugoOp1(*ctx->getTab());
  HugoOperations hugoOp2(*ctx->getTab());
  Ndb* pNdb = GETNDB(step);

  NdbRestarter restarter;
  restarter.insertErrorInAllNodes(4017);
  const Uint32 LOOPS = 10;
  for (Uint32 i = 0; i<LOOPS; i++)
  {
    CHECK(hugoOp1.startTransaction(pNdb) == 0);  
    CHECK(hugoOp1.pkInsertRecord(pNdb, 1) == 0);
    
    CHECK(hugoOp2.startTransaction(pNdb) == 0);
    CHECK(hugoOp2.pkReadRecord(pNdb, 1, 1) == 0);
    
    CHECK(hugoOp1.execute_async_prepare(pNdb, NdbTransaction::Commit) == 0);
    CHECK(hugoOp2.execute_async_prepare(pNdb, NdbTransaction::Commit) == 0);
    hugoOp1.wait_async(pNdb);
    hugoOp2.wait_async(pNdb);
    CHECK(hugoOp1.closeTransaction(pNdb) == 0);
    CHECK(hugoOp2.closeTransaction(pNdb) == 0);
  }
  
  restarter.insertErrorInAllNodes(0);
  
  return result;
}

int
runInsertError2(NDBT_Context* ctx, NDBT_Step* step){
  int result = NDBT_OK;
  HugoOperations hugoOp1(*ctx->getTab());
  Ndb* pNdb = GETNDB(step);
  
  NdbRestarter restarter;
  restarter.insertErrorInAllNodes(4017);
  
  const Uint32 LOOPS = 1;
  for (Uint32 i = 0; i<LOOPS; i++)
  {
    CHECK(hugoOp1.startTransaction(pNdb) == 0);  
    CHECK(hugoOp1.pkInsertRecord(pNdb, 1) == 0);
    CHECK(hugoOp1.pkDeleteRecord(pNdb, 1) == 0);
    
    hugoOp1.execute_NoCommit(pNdb);
    CHECK(hugoOp1.closeTransaction(pNdb) == 0);
  }
  
  restarter.insertErrorInAllNodes(0);
  return NDBT_OK;
}
  
int
runBug25090(NDBT_Context* ctx, NDBT_Step* step){
  
  Ndb* pNdb = GETNDB(step);
  //NdbDictionary::Dictionary * dict = pNdb->getDictionary();

  HugoOperations ops(*ctx->getTab());
  
  int loops = ctx->getNumLoops();
  //const int rows = ctx->getNumRecords();
  
  while (loops--)
  {
    ops.startTransaction(pNdb);
    ops.pkReadRecord(pNdb, 1, 1);
    ops.execute_Commit(pNdb, AO_IgnoreError);
    sleep(10);
    ops.closeTransaction(pNdb);
  }
  
  return NDBT_OK;
}

int
runDeleteRead(NDBT_Context* ctx, NDBT_Step* step){
  
  Ndb* pNdb = GETNDB(step);

  const NdbDictionary::Table* tab = ctx->getTab();
  NDBT_ResultRow row(*ctx->getTab());
  HugoTransactions tmp(*ctx->getTab());

  int a;
  int loops = ctx->getNumLoops();
  //const int rows = ctx->getNumRecords();
  
  while (loops--)
  {
    NdbTransaction* pTrans = pNdb->startTransaction();
    NdbOperation* pOp = pTrans->getNdbOperation(tab->getName());
    pOp->deleteTuple();
    tmp.equalForRow(pOp, loops);
    
    // Define attributes to read  
    for(a = 0; a<tab->getNoOfColumns(); a++)
    {
      if((row.attributeStore(a) = pOp->getValue(tab->getColumn(a)->getName())) == 0) {
	NDB_ERR(pTrans->getNdbError());
	return NDBT_FAILED;
      }
    }

    pTrans->execute(Commit);
    pTrans->close();

    pTrans = pNdb->startTransaction();    
    pOp = pTrans->getNdbOperation(tab->getName());
    pOp->insertTuple();
    tmp.setValues(pOp, loops, 0);

    pOp = pTrans->getNdbOperation(tab->getName());
    pOp->deleteTuple();
    tmp.equalForRow(pOp, loops);
    for(a = 0; a<tab->getNoOfColumns(); a++)
    {
      if((row.attributeStore(a) = pOp->getValue(tab->getColumn(a)->getName())) == 0) 
      {
	NDB_ERR(pTrans->getNdbError());
	return NDBT_FAILED;
      }
    }
    if (pTrans->execute(Commit) != 0)
    {
      NDB_ERR(pTrans->getNdbError());
      return NDBT_FAILED;
    }

    pTrans->close();    
  }
  
  return NDBT_OK;
}

int
runBug27756(NDBT_Context* ctx, NDBT_Step* step)
{
  
  Ndb* pNdb = GETNDB(step);
  //NdbDictionary::Dictionary * dict = pNdb->getDictionary();
  
  HugoOperations ops(*ctx->getTab());

  int loops = ctx->getNumLoops();
  //const int rows = ctx->getNumRecords();
  
  Vector<Uint64> copies;
  while (loops--)
  {
    ops.startTransaction(pNdb);
    ops.pkInsertRecord(pNdb, 1, 1);
    ops.execute_NoCommit(pNdb);
    
    NdbTransaction* pTrans = ops.getTransaction();
    NdbOperation* op = pTrans->getNdbOperation(ctx->getTab()->getName());
    op->interpretedUpdateTuple();
    ops.equalForRow(op, 1);
    NdbRecAttr* attr = op->getValue(NdbDictionary::Column::COPY_ROWID);
    ops.execute_NoCommit(pNdb);
    
    copies.push_back(attr->u_64_value());
    ndbout_c("copy at: %llx", copies.back());
    ops.execute_NoCommit(pNdb);
    
    ops.pkDeleteRecord(pNdb, 1, 1);
    ops.execute_NoCommit(pNdb);
    
    if (loops & 1)
    {
      ops.execute_Rollback(pNdb);
      ops.closeTransaction(pNdb);
    }
    else
    {
      ops.execute_Commit(pNdb);
      ops.closeTransaction(pNdb);
      ops.clearTable(pNdb, 100);
    }
  }
  
  for (Uint32 i = 0; i<copies.size(); i++)
    if (copies[i] != copies.back())
    {
      ndbout_c("Memleak detected");
      return NDBT_FAILED;
    }
  
  return NDBT_OK;
}

int
runBug28073(NDBT_Context *ctx, NDBT_Step* step)
{
  int result = NDBT_OK;
  const NdbDictionary::Table *table= ctx->getTab();
  HugoOperations hugoOp1(*table);
  HugoOperations hugoOp2(*table);
  Ndb* pNdb = GETNDB(step);
  int loops = ctx->getNumLoops();
  bool inserted= false;

  while (loops--)
  {
    if (!inserted)
    {
      CHECK(hugoOp1.startTransaction(pNdb) == 0);
      CHECK(hugoOp1.pkInsertRecord(pNdb, 1, 1) == 0);
      CHECK(hugoOp1.execute_Commit(pNdb) == 0);
      CHECK(hugoOp1.closeTransaction(pNdb) == 0);
      inserted= 1;
    }

    // Use TC hint to hit the same node in both transactions.
    Uint32 key_val= 0;
    const char *key= (const char *)(&key_val);
    CHECK(hugoOp1.startTransaction(pNdb, table, key, 4) == 0);
    CHECK(hugoOp2.startTransaction(pNdb, table, key, 4) == 0);

    // First take 2*read lock on the tuple in transaction 1.
    for (Uint32 i= 0; i < 2; i++)
    {
      CHECK(hugoOp1.pkReadRecord(pNdb, 1, 1, NdbOperation::LM_Read) == 0);
      CHECK(hugoOp1.pkReadRecord(pNdb, 1, 1, NdbOperation::LM_Read) == 0);
    }
    CHECK(hugoOp1.execute_NoCommit(pNdb) == 0);

    // Now send ops in two transactions, one batch.
    // First 2*read in transaction 2.
    for (Uint32 i= 0; i < 2; i++)
    {
      CHECK(hugoOp2.pkReadRecord(pNdb, 1, 1, NdbOperation::LM_Read) == 0);
      CHECK(hugoOp2.pkReadRecord(pNdb, 1, 1, NdbOperation::LM_Read) == 0);
    }
    CHECK(hugoOp2.execute_async_prepare(pNdb, NdbTransaction::NoCommit) == 0);

    // Second op an update in transaction 1.
    CHECK(hugoOp1.pkUpdateRecord(pNdb, 1, 1) == 0);
    CHECK(hugoOp1.execute_async_prepare(pNdb, NdbTransaction::Commit) == 0);

    // Transaction 1 will now hang waiting on transaction 2 to commit before it
    // can upgrade its read lock to a write lock.
    // With the bug, we get a node failure due to watchdog timeout here.
    CHECK(hugoOp2.wait_async(pNdb) == 0);

    // Now commit transaction 2, we should see transaction 1 finish with the
    // update.
    CHECK(hugoOp2.execute_async_prepare(pNdb, NdbTransaction::Commit) == 0);
    CHECK(hugoOp2.wait_async(pNdb) == 0);
    // No error check, as transaction 1 may have terminated already.
    hugoOp1.wait_async(pNdb);

    CHECK(hugoOp1.closeTransaction(pNdb) == 0);
    CHECK(hugoOp2.closeTransaction(pNdb) == 0);
  }

  return result;
}

int
runBug20535(NDBT_Context* ctx, NDBT_Step* step)
{
  Ndb* pNdb = GETNDB(step);
  const NdbDictionary::Table * tab = ctx->getTab();

  bool hasDefault = false;
  for (Uint32 i = 0; i<(Uint32)tab->getNoOfColumns(); i++)
  {
    if (tab->getColumn(i)->getNullable() ||
        tab->getColumn(i)->getDefaultValue())
    {
      hasDefault = true;
      break;
    }
  }
  
  if (!hasDefault)
    return NDBT_OK;

  HugoTransactions hugoTrans(* tab);
  hugoTrans.loadTable(pNdb, 1);

  NdbTransaction* pTrans = pNdb->startTransaction();
  NdbOperation* pOp = pTrans->getNdbOperation(tab->getName());
  pOp->deleteTuple();
  hugoTrans.equalForRow(pOp, 0);
  if (pTrans->execute(NoCommit) != 0)
    return NDBT_FAILED;

  pOp = pTrans->getNdbOperation(tab->getName());
  pOp->insertTuple();
  hugoTrans.equalForRow(pOp, 0);
  for (Uint32 i = 0; i<(Uint32)tab->getNoOfColumns(); i++)
  {
    if (!tab->getColumn(i)->getPrimaryKey() &&
        !tab->getColumn(i)->getNullable() &&
        !tab->getColumn(i)->getDefaultValue())
    {
      hugoTrans.setValueForAttr(pOp, i, 0, 1);
    }
  }
  
  if (pTrans->execute(Commit) != 0)
    return NDBT_FAILED;
  
  pTrans->close();

  pTrans = pNdb->startTransaction();
  pOp = pTrans->getNdbOperation(tab->getName());
  pOp->readTuple();
  hugoTrans.equalForRow(pOp, 0);
  Vector<NdbRecAttr*> values;
  for (Uint32 i = 0; i<(Uint32)tab->getNoOfColumns(); i++)
  {
    if (!tab->getColumn(i)->getPrimaryKey() &&
        (tab->getColumn(i)->getNullable() ||
         tab->getColumn(i)->getDefaultValue()))
    {
      values.push_back(pOp->getValue(i));
    }
  }
  
  if (pTrans->execute(Commit) != 0)
    return NDBT_FAILED;

  bool defaultOk = true;
  for (unsigned int i = 0; i<values.size(); i++)
  {
    const NdbRecAttr* recAttr = values[i];
    const NdbDictionary::Column* col = recAttr->getColumn();
    unsigned int defaultLen = 0;
    const char* def = (const char*) col->getDefaultValue(&defaultLen);
      
    if (def)
    {
      /* Column has a native default, check that it was set */

      if (!recAttr->isNULL())
      {
        if (memcmp(def, recAttr->aRef(), defaultLen) != 0)
        {
          defaultOk = false;
          ndbout_c("column %s does not have correct default value",
                   recAttr->getColumn()->getName());
        }
      }
      else
      {
        defaultOk = false;
        ndbout_c("column %s is null, should have default value",
                 recAttr->getColumn()->getName());
      }
    }
    else
    {
      /* Column has Null as its default */      
      if (!recAttr->isNULL())
      {
        defaultOk = false;
        ndbout_c("column %s is not NULL", recAttr->getColumn()->getName());
      }
    }
  }
  
  pTrans->close();  
  
  if (defaultOk)
    return NDBT_OK;
  else
    return NDBT_FAILED;
}


int
runDDInsertFailUpdateBatch(NDBT_Context* ctx, NDBT_Step* step)
{
  Ndb* pNdb = GETNDB(step);
  NdbRestarter restarter;
  
  const NdbDictionary::Table * tab = ctx->getTab();
  
  int errCode = 0;
  int expectedError = 0;
  {
    bool tabHasDD = false;
    for(int i = 0; i<tab->getNoOfColumns(); i++)
    {
      tabHasDD |= (tab->getColumn(i)->getStorageType() == 
                   NdbDictionary::Column::StorageTypeDisk);
    }
    
    if (tabHasDD)
    {
      errCode = 4021;
      expectedError = 1601;
    }
    else
    {
      NdbDictionary::Dictionary::List l;
      pNdb->getDictionary()->listIndexes(l, tab->getName());
      for (Uint32 i = 0; i<l.count; i++)
      {
        if (DictTabInfo::isOrderedIndex(l.elements[i].type))
        {
          errCode = 4023;
          expectedError = 9999;
          break;
        }
      }
    }

    if (errCode == 0)
    {
      ndbout_c("Table %s has no disk attributes or ordered indexes, skipping",
               tab->getName());
      return NDBT_OK;
    }
  }

  HugoOperations hugoOps(*ctx->getTab());

  int result = NDBT_OK;
  
  for (Uint32 loop = 0; loop < 100; loop ++)
  {
    restarter.insertErrorInAllNodes(errCode);
    CHECK(hugoOps.startTransaction(pNdb) == 0);
    
    /* Create batch with insert op (which will fail due to disk allocation issue)
     * followed by update op on same pk
     * Transaction will abort due to insert failure, and reason should be
     * disk space exhaustion, not any issue with the update.
     */
    CHECK(hugoOps.pkInsertRecord(pNdb, loop, 1, 0) == 0);
    
    /* Add up to 16 updates after the insert */
    Uint32 numUpdates = 1 + (loop % 15);
    for (Uint32 updateCnt = 0; updateCnt < numUpdates; updateCnt++)
      CHECK(hugoOps.pkUpdateRecord(pNdb, loop, 1, 1+updateCnt) == 0);
    
    CHECK(hugoOps.execute_Commit(pNdb) != 0); /* Expect failure */
    
    NdbError err= hugoOps.getTransaction()->getNdbError();
    
    CHECK(err.code == expectedError);
    
    hugoOps.closeTransaction(pNdb);
  }  

  restarter.insertErrorInAllNodes(0);
  
  return result;
}

// Bug34348

#define chk1(b) \
  if (!(b)) { g_err << "ERR: " << step->getName() << " failed on line " << __LINE__ << endl; result = NDBT_FAILED; continue; }
#define chk2(b, e) \
  if (!(b)) { g_err << "ERR: " << step->getName() << " failed on line " << __LINE__ << ": " << e << endl; result = NDBT_FAILED; continue; }

const char* tabname_bug34348 = "TBug34348";

int
runBug34348insert(NDBT_Context* ctx, NDBT_Step* step,
                  HugoOperations& ops, int i, bool* rangeFull)
{
  const int rangeFullError = 633;
  Ndb* pNdb = GETNDB(step);
  int result = NDBT_OK;
  while (result == NDBT_OK)
  {
    int code = 0;
    chk2(ops.startTransaction(pNdb) == 0, ops.getNdbError());
    chk2(ops.pkInsertRecord(pNdb, i, 1) == 0, ops.getNdbError());
    chk2(ops.execute_Commit(pNdb) == 0 || (code = ops.getNdbError().code) == rangeFullError, ops.getNdbError());
    ops.closeTransaction(pNdb);
    *rangeFull = (code == rangeFullError);
    break;
  }
  return result;
}

int
runBug34348delete(NDBT_Context* ctx, NDBT_Step* step,
                  HugoOperations& ops, int i)
{
  Ndb* pNdb = GETNDB(step);
  int result = NDBT_OK;
  while (result == NDBT_OK)
  {
    chk2(ops.startTransaction(pNdb) == 0, ops.getNdbError());
    chk2(ops.pkDeleteRecord(pNdb, i, 1) == 0, ops.getNdbError());
    chk2(ops.execute_Commit(pNdb) == 0, ops.getNdbError());
    ops.closeTransaction(pNdb);
    break;
  }
  return result;
}

int
runBug34348(NDBT_Context* ctx, NDBT_Step* step)
{
  myRandom48Init((long)NdbTick_CurrentMillisecond());
  Ndb* pNdb = GETNDB(step);
  NdbDictionary::Dictionary* pDict = pNdb->getDictionary();
  NdbRestarter restarter;
  int result = NDBT_OK;
  const int loops = ctx->getNumLoops();
  const int errInsDBACC = 3002;
  const int errInsCLEAR = 0;
  Uint32* rowmask = 0;

  while (result == NDBT_OK)
  {
    chk1(restarter.insertErrorInAllNodes(errInsDBACC) == 0);
    ndbout << "error insert " << errInsDBACC << " done" << endl;

    const NdbDictionary::Table* pTab = 0;
    while (result == NDBT_OK)
    {
      (void)pDict->dropTable(tabname_bug34348);
      NdbDictionary::Table tab(tabname_bug34348);
      {
        NdbDictionary::Column col("a");
        col.setType(NdbDictionary::Column::Unsigned);
        col.setPrimaryKey(true);
        tab.addColumn(col);
      }
      {
        NdbDictionary::Column col("b");
        col.setType(NdbDictionary::Column::Unsigned);
        col.setNullable(false);
        tab.addColumn(col);
      }
      chk2(pDict->createTable(tab) == 0, pDict->getNdbError());
      chk2((pTab = pDict->getTable(tabname_bug34348)) != 0, pDict->getNdbError());
      break;
    }

    HugoOperations ops(*pTab);
    ops.setQuiet();

    int rowmaxprev = 0;
    int loop = 0;
    while (result == NDBT_OK && loop < loops)
    {
      ndbout << "loop:" << loop << endl;
      int rowcnt = 0;

      // fill up
      while (result == NDBT_OK)
      {
        bool rangeFull;
        chk1(runBug34348insert(ctx, step, ops, rowcnt, &rangeFull) == NDBT_OK);
        if (rangeFull)
        {
          // 360449 (1 fragment)
          ndbout << "dir range full at " << rowcnt << endl;
          break;
        }
        rowcnt++;
      }
      chk1(result == NDBT_OK);
      const int rowmax = rowcnt;

      if (loop == 0)
        rowmaxprev = rowmax;
      else
        chk2(rowmaxprev == rowmax, "rowmaxprev:" << rowmaxprev << " rowmax:" << rowmax);

      const int sz = (rowmax + 31) / 32;
      delete [] rowmask;
      rowmask = new Uint32 [sz];
      BitmaskImpl::clear(sz, rowmask);
      {
        int i;
        for (i = 0; i < rowmax; i++)
          BitmaskImpl::set(sz, rowmask, i);
      }

      // random delete until insert succeeds
      while (result == NDBT_OK)
      {
        int i = myRandom48(rowmax);
        if (!BitmaskImpl::get(sz, rowmask, i))
          continue;
        chk1(runBug34348delete(ctx, step, ops, i) == NDBT_OK);
        BitmaskImpl::clear(sz, rowmask, i);
        rowcnt--;
        bool rangeFull;
        chk1(runBug34348insert(ctx, step, ops, rowmax, &rangeFull) == NDBT_OK);
        if (!rangeFull)
        {
          chk1(runBug34348delete(ctx, step, ops, rowmax) == NDBT_OK);
          // 344063 (1 fragment)
          ndbout << "dir range released at " << rowcnt << endl;
          break;
        }
      }
      chk1(result == NDBT_OK);
      require(BitmaskImpl::count(sz, rowmask)== (Uint32)rowcnt);

      // delete about 1/2 remaining
      while (result == NDBT_OK)
      {
        int i;
        for (i = 0; result == NDBT_OK && i < rowmax; i++)
        {
          if (!BitmaskImpl::get(sz, rowmask, i))
            continue;
          if (myRandom48(100) < 50)
            continue;
          chk1(runBug34348delete(ctx, step, ops, i) == NDBT_OK);
          BitmaskImpl::clear(sz, rowmask, i);
          rowcnt--;
        }
        ndbout << "deleted down to " << rowcnt << endl;
        break;
      }
      chk1(result == NDBT_OK);
      require(BitmaskImpl::count(sz, rowmask)== (Uint32)rowcnt);

      // insert until full again
      while (result == NDBT_OK)
      {
        int i;
        for (i = 0; result == NDBT_OK && i < rowmax; i++)
        {
          if (BitmaskImpl::get(sz, rowmask, i))
            continue;
          bool rangeFull;
          chk1(runBug34348insert(ctx, step, ops, i, &rangeFull) == NDBT_OK);
          // assume all can be inserted back
          chk2(!rangeFull, "dir range full too early at " << rowcnt);
          BitmaskImpl::set(sz, rowmask, i);
          rowcnt++;
        }
        chk1(result == NDBT_OK);
        ndbout << "inserted all back to " << rowcnt << endl;
        break;
      }
      chk1(result == NDBT_OK);
      require(BitmaskImpl::count(sz, rowmask)== (Uint32)rowcnt);

      // delete all
      while (result == NDBT_OK)
      {
        int i;
        for (i = 0; result == NDBT_OK && i < rowmax; i++)
        {
          if (!BitmaskImpl::get(sz, rowmask, i))
            continue;
          chk1(runBug34348delete(ctx, step, ops, i) == NDBT_OK);
          BitmaskImpl::clear(sz, rowmask, i);
          rowcnt--;
        }
        ndbout << "deleted all" << endl;
        break;
      }
      chk1(result == NDBT_OK);
      require(BitmaskImpl::count(sz, rowmask)== (Uint32)rowcnt);
      require(rowcnt == 0);

      loop++;
    }

    chk2(pDict->dropTable(tabname_bug34348) == 0, pDict->getNdbError());

    chk1(restarter.insertErrorInAllNodes(errInsCLEAR) == 0);
    ndbout << "error insert clear done" << endl;
    break;
  }

  if (result != NDBT_OK && restarter.insertErrorInAllNodes(errInsCLEAR) != 0)
    g_err << "error insert clear failed" << endl;

  delete [] rowmask;
  rowmask = 0;
  return result;
}

#define check(b, e) \
  if (!(b)) { g_err << "ERR: " << step->getName() << " failed on line " << __LINE__ << ": " << e.getNdbError() << endl; return NDBT_FAILED; }

int runUnlocker(NDBT_Context* ctx, NDBT_Step* step){
  int loops = ctx->getNumLoops();
  int records = ctx->getNumRecords();
  int batchSize = ctx->getProperty("Batchsize", 1);
  int doubleUnlock = ctx->getProperty("DoubleUnlock", (Uint32)0);
  int lm = ctx->getProperty("LockMode", NdbOperation::LM_Read);
  int i = 0;
  HugoOperations hugoOps(*ctx->getTab());
  Ndb* ndb = GETNDB(step);

  g_err << "Unlocker : ";
  g_err << "Loops = " << loops << " Records = " << records << " Batchsize = " 
        << batchSize << endl;

  while(i++ < loops) 
  {
    g_err << i << " ";

    check(hugoOps.startTransaction(ndb) == 0, (*ndb));

    const int maxRetries = 10;
    int retryAttempt = 0;
    int r = records;
    Vector<const NdbLockHandle*> lockHandles;

    while(r > 0)
    {
      int batchContents = MIN(r, batchSize);

      check(hugoOps.pkReadRecordLockHandle(ndb,
                                           lockHandles,
                                           records - r,
                                           batchContents,
                                           (NdbOperation::LockMode)lm) == 0, 
            hugoOps);

      r-= batchContents;

      if (hugoOps.execute_NoCommit(ndb) != 0)
      {
        NdbError err = hugoOps.getNdbError();
        if ((err.status == NdbError::TemporaryError) &&
            retryAttempt < maxRetries){
          NDB_ERR(err);
          NdbSleep_MilliSleep(50);
          retryAttempt++;
          lockHandles.clear();
          check(hugoOps.closeTransaction(ndb) == 0,
                hugoOps);
          check(hugoOps.startTransaction(ndb) == 0, (*ndb));
          continue;
        }
        NDB_ERR(err);
        return NDBT_FAILED;
      }

      check(hugoOps.pkUnlockRecord(ndb,
                                  lockHandles) == 0, 
            hugoOps);
      
      check(hugoOps.execute_NoCommit(ndb) == 0, 
            hugoOps);

      if (doubleUnlock)
      {
        NdbOperation::AbortOption ao;
        switch(rand() % 2)
        {
        case 0:
          ao = NdbOperation::AbortOnError;
          break;
        case 1:
        default:
          ao = NdbOperation::AO_IgnoreError;
          break;
        }

        g_err << "Double unlock, abort option is "
              << ao << endl;

        /* Failure scenario */
        check(hugoOps.pkUnlockRecord(ndb,
                                     lockHandles,
                                     0,    // offset
                                     ~(0), // NumRecords
                                     ao) == 0, 
              hugoOps);
        
        check(hugoOps.execute_NoCommit(ndb,
                                       DefaultAbortOption) != 0, 
              hugoOps);

        /* 417 = Bad operation reference */
        check(hugoOps.getNdbError().code == 417,
              hugoOps);

        
        if (ao == NdbOperation::AbortOnError)
        {
          /* Restart transaction and continue with next loop iteration */
          r = 0;
          lockHandles.clear();
          check(hugoOps.closeTransaction(ndb) == 0,
                hugoOps);
          check(hugoOps.startTransaction(ndb) == 0, (*ndb));
          
          continue;
        }
        /* Otherwise, IgnoreError, so let's attempt to
         * continue
         */
      }
      
      check(hugoOps.releaseLockHandles(ndb,
                                       lockHandles) == 0,
            hugoOps);
      
      lockHandles.clear();
    }
    
    switch(rand() % 3)
    {
    case 0:
      check(hugoOps.execute_Commit(ndb) == 0,
            hugoOps);
      break;
    case 1:
      check(hugoOps.execute_Rollback(ndb) == 0,
            hugoOps);
      break;
    default:
      /* Do nothing, just close */
      break;
    }
    
    check(hugoOps.closeTransaction(ndb) == 0,
          hugoOps);

  }

  g_err << endl;

  return NDBT_OK;
}

template class Vector<NdbRecAttr*>;

int
runBug54986(NDBT_Context* ctx, NDBT_Step* step)
{
  NdbRestarter restarter;
  Ndb* pNdb = GETNDB(step);
  NdbDictionary::Dictionary* pDict = pNdb->getDictionary();
  const NdbDictionary::Table * pTab = ctx->getTab();
  NdbDictionary::Table copy = *pTab;
  int result = NDBT_OK;

  BaseString name;
  name.assfmt("%s_COPY", copy.getName());
  copy.setName(name.c_str());
  pDict->createTable(copy);
  const NdbDictionary::Table * copyTab = pDict->getTable(copy.getName());

  HugoTransactions hugoTrans(*pTab);
  hugoTrans.loadTable(pNdb, 20);
  hugoTrans.clearTable(pNdb);

  const Uint32 rows = 5000;

  HugoTransactions hugoTransCopy(*copyTab);
  hugoTransCopy.loadTable(pNdb, rows);

  ndbout << "Waiting for 3 LCPs" << endl;
  {
    restarter.getNumDbNodes(); // connect
    int filter[] = { 15, NDB_MGM_EVENT_CATEGORY_CHECKPOINT, 0 };
    NdbLogEventHandle handle =
      ndb_mgm_create_logevent_handle(restarter.handle, filter);
    for (Uint32 i = 0; i<3; i++)
    {
      int dump[] = { DumpStateOrd::DihStartLcpImmediately };

      struct ndb_logevent event;

      restarter.dumpStateAllNodes(dump, 1);
      while(ndb_logevent_get_next(handle, &event, 0) >= 0 &&
            event.type != NDB_LE_LocalCheckpointStarted);
      while(ndb_logevent_get_next(handle, &event, 0) >= 0 &&
            event.type != NDB_LE_LocalCheckpointCompleted);

      ndbout << "LCP" << i << endl;
    }
    ndb_mgm_destroy_logevent_handle(&handle);
  }

  for (int i = 0; i<5; i++)
  {
    ndbout  << "loop: " << i << endl;
    int val1 = DumpStateOrd::DihMaxTimeBetweenLCP;
    int val2 = DumpStateOrd::DihStartLcpImmediately; // Force start

    ndbout << " ... dumpState set 'MaxTimeBetweenLCP'" << endl;
    CHK1(restarter.dumpStateAllNodes(&val1, 1) == 0);

    int val[] = { DumpStateOrd::CmvmiSetRestartOnErrorInsert, 1 };
    ndbout << " ... dumpState set 'RestartOnErrorInsert = NoStart'" << endl;
    CHK1(restarter.dumpStateAllNodes(val, 2) == 0);

    ndbout << " ... insert error 932" << endl;
    CHK1(restarter.insertErrorInAllNodes(932) ==0); // prevent arbit shutdown

    HugoTransactions hugoTrans(*pTab);
    ndbout << " ... loadTable" << endl;
    CHK1(hugoTrans.loadTable(pNdb, 20) == 0);

    ndbout << " ... dumpState set 'StartLcpImmediately'" << endl;
    CHK1(restarter.dumpStateAllNodes(&val2, 1) == 0);

    ndbout << " ... sleep for 15 sec" << endl;
    NdbSleep_SecSleep(15);
    ndbout << " ... clearTable" << endl;
    CHK1(hugoTrans.clearTable(pNdb) == 0);

    ndbout << " ... Hugo txn" << endl;
    CHK1(hugoTransCopy.pkReadRecords(pNdb, rows) == 0);

    HugoOperations hugoOps(*pTab);
    CHK1(hugoOps.startTransaction(pNdb) == 0);
    CHK1(hugoOps.pkInsertRecord(pNdb, 1) == 0);
    CHK1(hugoOps.execute_NoCommit(pNdb) == 0);

    ndbout << " ... insert error 5056 (Crash on LCP_COMPLETE_REP)" << endl;
    CHK1(restarter.insertErrorInAllNodes(5056) == 0);

    ndbout << " ... dumpState set 'StartLcpImmediately'" << endl;
    CHK1(restarter.dumpStateAllNodes(&val2, 1) == 0);

    ndbout << " ... waitClusterNoStart" << endl;
    CHK1(restarter.waitClusterNoStart() == 0);
    int vall = 11009;
    CHK1(restarter.dumpStateAllNodes(&vall, 1) == 0);
    CHK1(restarter.startAll() == 0);
    CHK1(restarter.waitClusterStarted() == 0);
    CHK1(pNdb->waitUntilReady() == 0);
    CHK1(hugoOps.closeTransaction(pNdb) == 0);
  }

  pDict->dropTable(copy.getName());

  // remove 25-page pgman
  restarter.restartAll(false, true, true);
  restarter.waitClusterNoStart();
  restarter.startAll();
  restarter.waitClusterStarted();
  pNdb->waitUntilReady();
  return result;
}

int
runBug54944(NDBT_Context* ctx, NDBT_Step* step)
{
  Ndb* pNdb = GETNDB(step);
  const NdbDictionary::Table * pTab = ctx->getTab();
  NdbRestarter res;
  int databuffer = ctx->getProperty("DATABUFFER");

  for (Uint32 i = 0; i<5; i++)
  {
    Uint32 rows = 5000 + i * 2000;
    HugoOperations hugoOps(*pTab);
    hugoOps.startTransaction(pNdb);

    for (Uint32 r = 0; r < rows; r++)
    {
      for (Uint32 b = 0; b<100; b++, r++)
      {
        hugoOps.pkInsertRecord(pNdb, r);
      }
      hugoOps.execute_NoCommit(pNdb);
    }

    if (!databuffer)
      res.insertErrorInAllNodes(8087);
    else
      res.insertErrorInAllNodes(8096);

    HugoTransactions hugoTrans(*pTab);
    hugoTrans.loadTableStartFrom(pNdb, 50000, 100);

    hugoOps.execute_Rollback(pNdb);
    hugoTrans.clearTable(pNdb);

    res.insertErrorInAllNodes(0);
  }
  return NDBT_OK;
}

int
runBug59496_scan(NDBT_Context* ctx, NDBT_Step* step)
{
  Ndb* pNdb = GETNDB(step);
  const NdbDictionary::Table * pTab = ctx->getTab();
  NdbRestarter res;
  int rowcount = ctx->getProperty("CHECK_ROWCOUNT", Uint32(0));
  int records = ctx->getNumRecords();
  if (rowcount == 0)
    records = 0;

  HugoTransactions hugoTrans(*pTab);
  while (!ctx->isTestStopped())
  {
    if (hugoTrans.scanReadRecords(pNdb,
                                  records, 0, 0,
                                  NdbOperation::LM_CommittedRead,
                                  (int)NdbScanOperation::SF_TupScan) != NDBT_OK)
      return NDBT_FAILED;
  }
  return NDBT_OK;
}

int
runBug59496_case1(NDBT_Context* ctx, NDBT_Step* step)
{
  Ndb* pNdb = GETNDB(step);
  NdbRestarter res;

  int loops = ctx->getNumLoops();
  int records = ctx->getNumRecords();

  HugoOperations hugoOps(*ctx->getTab());
  for (int i = 0; i < loops; i++)
  {
    hugoOps.startTransaction(pNdb);
    hugoOps.pkInsertRecord(pNdb, 0, records, 0);
    hugoOps.execute_NoCommit(pNdb);
    hugoOps.pkUpdateRecord(pNdb, 0, records, rand());
    hugoOps.execute_NoCommit(pNdb);
    hugoOps.pkUpdateRecord(pNdb, 0, records, rand());
    hugoOps.execute_NoCommit(pNdb);
    res.insertErrorInAllNodes(8089);
    hugoOps.execute_Commit(pNdb);
    res.insertErrorInAllNodes(0);
    hugoOps.closeTransaction(pNdb);
    hugoOps.clearTable(pNdb);
  }
  ctx->stopTest();
  return NDBT_OK;
}

int
runBug59496_case2(NDBT_Context* ctx, NDBT_Step* step)
{
  Ndb* pNdb = GETNDB(step);
  NdbRestarter res;

  int loops = ctx->getNumLoops();
  int records = ctx->getNumRecords();

  HugoOperations hugoOps(*ctx->getTab());
  for (int i = 0; i < loops; i++)
  {
    hugoOps.startTransaction(pNdb);
    hugoOps.pkDeleteRecord(pNdb, 0, records);
    hugoOps.execute_NoCommit(pNdb);
    hugoOps.pkInsertRecord(pNdb, 0, records, 0);
    hugoOps.execute_NoCommit(pNdb);

    res.insertErrorInAllNodes(8089);
    hugoOps.execute_Rollback(pNdb);
    res.insertErrorInAllNodes(0);

    hugoOps.closeTransaction(pNdb);
  }
  ctx->stopTest();
  return NDBT_OK;
}

#define CHK_RET_FAILED(x) if (!(x)) { ndbout_c("Failed on line: %u", __LINE__); return NDBT_FAILED; }

int
runTest899(NDBT_Context* ctx, NDBT_Step* step)
{
  Ndb* pNdb = GETNDB(step);
  const NdbDictionary::Table* pTab = ctx->getTab();

  const int rows = ctx->getNumRecords();
  const int loops = ctx->getNumLoops();
  const int batch = ctx->getProperty("Batch", Uint32(50));
  const int until_stopped = ctx->getProperty("UntilStopped");

  const NdbRecord * pRowRecord = pTab->getDefaultRecord();
  CHK_RET_FAILED(pRowRecord != 0);

  const Uint32 len = NdbDictionary::getRecordRowLength(pRowRecord);
  Uint8 * pRow = new Uint8[len];

  int count_ok = 0;
  int count_failed = 0;
  int count_899 = 0;
  for (int i = 0; i < loops || (until_stopped && !ctx->isTestStopped()); i++)
  {
    ndbout_c("loop: %d",i);
    int result = 0;
    for (int rowNo = 0; rowNo < rows;)
    {
      NdbTransaction* pTrans = pNdb->startTransaction();
      CHK_RET_FAILED(pTrans != 0);

      for (int b = 0; rowNo < rows && b < batch; rowNo++, b++)
      {
        bzero(pRow, len);

        HugoCalculator calc(* pTab);

        NdbOperation::OperationOptions opts;
        bzero(&opts, sizeof(opts));

        const NdbOperation* pOp = 0;
        switch(i % 2){
        case 0:
          calc.setValues(pRow, pRowRecord, rowNo, rand());
          pOp = pTrans->writeTuple(pRowRecord, (char*)pRow,
                                   pRowRecord, (char*)pRow,
                                   0,
                                   &opts,
                                   sizeof(opts));
          result = pTrans->execute(NoCommit);
          break;
        case 1:
          calc.setValues(pRow, pRowRecord, rowNo, rand());
          pOp = pTrans->deleteTuple(pRowRecord, (char*)pRow,
                                    pRowRecord, (char*)pRow,
                                    0,
                                    &opts,
                                    sizeof(opts));
          result = pTrans->execute(NoCommit, AO_IgnoreError);
          break;
        }

        CHK_RET_FAILED(pOp != 0);

        if (result != 0)
        {
          goto found_error;
        }
      }
      result = pTrans->execute(Commit);

      if (result != 0)
      {
    found_error:
        count_failed++;
        NdbError err = pTrans->getNdbError();
        if (! (err.status == NdbError::TemporaryError ||
               err.classification == NdbError::NoDataFound ||
               err.classification == NdbError::ConstraintViolation))
        {
          ndbout << err << endl;
        }
        CHK_RET_FAILED(err.status == NdbError::TemporaryError ||
                       err.classification == NdbError::NoDataFound ||
                       err.classification == NdbError::ConstraintViolation);
        if (err.code == 899)
        {
          count_899++;
          ndbout << err << endl;
        }
      }
      else
      {
        count_ok++;
      }
      pTrans->close();
    }
  }

  ndbout_c("count_ok: %d count_failed: %d (899: %d)",
           count_ok, count_failed, count_899);
  delete [] pRow;

  return count_899 == 0 ? NDBT_OK : NDBT_FAILED;
}

int
runInit899(NDBT_Context* ctx, NDBT_Step* step)
{
  NdbRestarter restarter;
  int val = DumpStateOrd::DihMinTimeBetweenLCP;
  restarter.dumpStateAllNodes(&val, 1);

  Ndb* pNdb = GETNDB(step);
  const NdbDictionary::Table* pTab = ctx->getTab();
  const NdbDictionary::Table * pTab2 = pNdb->getDictionary()->
    getTable(pTab->getName());

  int tableId = pTab2->getObjectId();
  int val2[] = { DumpStateOrd::BackupErrorInsert, 10042, tableId };

  for (int i = 0; i < restarter.getNumDbNodes(); i++)
  {
    if (i & 1)
    {
      int nodeId = restarter.getDbNodeId(i);
      ndbout_c("Setting slow LCP of table %d on node %d",
               tableId, nodeId);
      restarter.dumpStateOneNode(nodeId, val2, 3);
    }
  }

  return NDBT_OK;
}

int
runEnd899(NDBT_Context* ctx, NDBT_Step* step)
{
  // reset LCP speed
  NdbRestarter restarter;
  int val[] = { DumpStateOrd::DihMinTimeBetweenLCP, 0 };
  restarter.dumpStateAllNodes(val, 2);

  restarter.insertErrorInAllNodes(0);
  return NDBT_OK;
}


int initSubscription(NDBT_Context* ctx, NDBT_Step* step){
  /* Subscribe to events on the table, and put access
   * to the subscription somewhere handy
   */
  Ndb* pNdb = GETNDB(step);
  const NdbDictionary::Table& tab = *ctx->getTab();
  bool merge_events = false;
  bool report = false;

  char eventName[1024];
  sprintf(eventName,"%s_EVENT",tab.getName());

  NdbDictionary::Dictionary *myDict = pNdb->getDictionary();

  if (!myDict) {
    g_err << "Dictionary not found "
	  << pNdb->getNdbError().code << " "
	  << pNdb->getNdbError().message << endl;
    return NDBT_FAILED;
  }

  myDict->dropEvent(eventName);

  NdbDictionary::Event myEvent(eventName);
  myEvent.setTable(tab.getName());
  myEvent.addTableEvent(NdbDictionary::Event::TE_ALL);
  for(int a = 0; a < tab.getNoOfColumns(); a++){
    myEvent.addEventColumn(a);
  }
  myEvent.mergeEvents(merge_events);

  if (report)
    myEvent.setReport(NdbDictionary::Event::ER_SUBSCRIBE);

  int res = myDict->createEvent(myEvent); // Add event to database

  if (res == 0)
    myEvent.print();
  else if (myDict->getNdbError().classification ==
	   NdbError::SchemaObjectExists)
  {
    g_info << "Event creation failed event exists\n";
    res = myDict->dropEvent(eventName);
    if (res) {
      g_err << "Failed to drop event: "
	    << myDict->getNdbError().code << " : "
	    << myDict->getNdbError().message << endl;
      return NDBT_FAILED;
    }
    // try again
    res = myDict->createEvent(myEvent); // Add event to database
    if (res) {
      g_err << "Failed to create event (1): "
	    << myDict->getNdbError().code << " : "
	    << myDict->getNdbError().message << endl;
      return NDBT_FAILED;
    }
  }
  else
  {
    g_err << "Failed to create event (2): "
	  << myDict->getNdbError().code << " : "
	  << myDict->getNdbError().message << endl;
    return NDBT_FAILED;
  }

  return NDBT_OK;
}

int removeSubscription(NDBT_Context* ctx, NDBT_Step* step){
  /* Remove subscription created above */
  Ndb* pNdb = GETNDB(step);
  const NdbDictionary::Table& tab = *ctx->getTab();

  char eventName[1024];
  sprintf(eventName,"%s_EVENT",tab.getName());

  NdbDictionary::Dictionary *myDict = pNdb->getDictionary();

  if (!myDict) {
    g_err << "Dictionary not found "
	  << pNdb->getNdbError().code << " "
	  << pNdb->getNdbError().message << endl;
    return NDBT_FAILED;
  }

  myDict->dropEvent(eventName);

  return NDBT_OK;
}

int runVerifyRowCount(NDBT_Context* ctx, NDBT_Step* step)
{
  Ndb* ndb = GETNDB(step);

  /* Check that number of results returned by a normal scan
   * and per-fragment rowcount sum are equal
   */
  Uint32 rowCountSum = 0;
  Uint32 rowScanCount = 0;

  int result = NDBT_OK;
  do
  {
    NdbTransaction* trans = ndb->startTransaction();
    CHECK(trans != NULL);

    NdbScanOperation* scan = trans->getNdbScanOperation(ctx->getTab());
    CHECK(scan != NULL);

    CHECK(scan->readTuples(NdbScanOperation::LM_CommittedRead) == 0);

    NdbInterpretedCode code;

    CHECK(code.interpret_exit_last_row() == 0);
    CHECK(code.finalise() == 0);

    NdbRecAttr* rowCountRA = scan->getValue(NdbDictionary::Column::ROW_COUNT);
    CHECK(rowCountRA != NULL);
    CHECK(scan->setInterpretedCode(&code) == 0);

    CHECK(trans->execute(NoCommit) == 0);

    while (scan->nextResult() == 0)
      rowCountSum+= rowCountRA->u_32_value();

    trans->close();

    trans = ndb->startTransaction();
    CHECK(trans != NULL);

    scan = trans->getNdbScanOperation(ctx->getTab());
    CHECK(scan != NULL);

    CHECK(scan->readTuples(NdbScanOperation::LM_CommittedRead) == 0);

    rowCountRA = scan->getValue(NdbDictionary::Column::ROW_COUNT);
    CHECK(rowCountRA != NULL);

    CHECK(trans->execute(NoCommit) == 0);

    while (scan->nextResult() == 0)
      rowScanCount++;

    trans->close();
  }
  while(0);

  if (result == NDBT_OK)
  {
    ndbout_c("Sum of fragment row counts : %u  Number rows scanned : %u",
             rowCountSum,
             rowScanCount);

    if (rowCountSum != rowScanCount)
    {
      ndbout_c("MISMATCH");
      result = NDBT_FAILED;
    }
  }

  return result;
}

enum ApiEventType { Insert, Update, Delete };

template class Vector<ApiEventType>;

struct EventInfo
{
  ApiEventType type;
  int id;
  Uint64 gci;
};
template class Vector<EventInfo>;

int collectEvents(Ndb* ndb,
                  HugoCalculator& calc,
                  const NdbDictionary::Table& tab,
                  Vector<EventInfo>& receivedEvents,
                  int idCol,
                  int updateCol,
                  Vector<NdbRecAttr*>* beforeAttrs,
                  Vector<NdbRecAttr*>* afterAttrs)
{
  int MaxTimeouts = 5;
  int MaxEmptyPollsAfterData = 10;
  bool some_event_data_received = false;
  while (true)
  {
    NdbEventOperation* pOp = NULL;

    int res = ndb->pollEvents(1000);
    if (res <= 0)
    {
      if (--MaxTimeouts == 0)
        break;
    }
    else
    {
      assert(res == 1);
      pOp = ndb->nextEvent();
      if (!pOp)
      {
        /* pollEvents returning 1 and nextEvent returning 0 means
         * empty epochs found in the event queue. After we receive
         * some event data, we wait some empty epoch poll rounds
         * to make sure that no more event data arrives.
         */
        if (some_event_data_received && --MaxEmptyPollsAfterData == 0)
          break;
      }
    }

    {
      while (pOp)
      {
        bool isDelete = (pOp->getEventType() == NdbDictionary::Event::TE_DELETE);
        Vector<NdbRecAttr*>* whichVersion =
          isDelete?
          beforeAttrs :
          afterAttrs;
        int id = (*whichVersion)[idCol]->u_32_value();
        Uint64 gci = pOp->getGCI();
        Uint32 anyValue = pOp->getAnyValue();
        Uint32 scenario = ((anyValue >> 24) & 0xff) -1;
        Uint32 optype = ((anyValue >> 16) & 0xff);
        Uint32 recNum = (anyValue & 0xffff);

        g_err << "# " << receivedEvents.size()
              << " GCI : " << (gci >> 32)
              << "/"
              << (gci & 0xffffffff)
              << " id : "
              << id
              << " scenario : " << scenario
              << " optype : " << optype
              << " record : " << recNum
              << "  ";

        /* Check event has self-consistent data */
        int updatesValue = (*whichVersion)[updateCol]->u_32_value();

        if ((*whichVersion)[updateCol]->isNULL() ||
            (*whichVersion)[idCol]->isNULL())
        {
          g_err << "Null update/id cols : REFRESH of !EXISTS  ";
        }

        g_err << "(Updates val = " << updatesValue << ")";

        for (int i=0; i < (int) whichVersion->size(); i++)
        {
          /* Check PK columns and also other columns for non-delete */
          if (!isDelete ||
              tab.getColumn(i)->getPrimaryKey())
          {
            NdbRecAttr* ra = (*whichVersion)[i];
            if (calc.verifyRecAttr(recNum, updatesValue, ra) != 0)
            {
              g_err << "Verify failed on recNum : " << recNum << " with updates value "
                    << updatesValue << " for column " << ra->getColumn()->getAttrId()
                    << endl;
              return NDBT_FAILED;
            }
          }
        }

        EventInfo ei;

        switch (pOp->getEventType())
        {
        case NdbDictionary::Event::TE_INSERT:
          g_err << " Insert event" << endl;
          ei.type = Insert;
          break;
        case NdbDictionary::Event::TE_DELETE:
          ei.type = Delete;
          g_err << " Delete event" << endl;
          break;
        case NdbDictionary::Event::TE_UPDATE:
          ei.type = Update;
          g_err << " Update event" << endl;
          break;
        default:
          g_err << " Event type : " << pOp->getEventType() << endl;
          abort();
          break;
        }

        ei.id = recNum;
        ei.gci = gci;

        receivedEvents.push_back(ei);
        some_event_data_received = true;
        pOp = ndb->nextEvent();
      }
    }
  }
  return NDBT_OK;
}

int verifyEvents(const Vector<EventInfo>& receivedEvents,
                 const Vector<ApiEventType>& expectedEvents,
                 int records)
{
  /* Now verify received events against expected
   * This is messy as events occurring in the same epoch are unordered
   * except via id, so we use id-duplicates to determine which event
   * sequence we're looking at.
   */
  g_err << "Received total of " << receivedEvents.size() << " events" << endl;
  Vector<Uint32> keys;
  Vector<Uint64> gcis;
  Uint32 z = 0;
  Uint64 z2 = 0;
  keys.fill(records, z);
  gcis.fill(records, z2);
  Uint64 currGci = 0;

  for (Uint32 e=0; e < receivedEvents.size(); e++)
  {
    EventInfo ei = receivedEvents[e];

    if (ei.gci != currGci)
    {
      if (ei.gci < currGci)
        abort();

      /* Epoch boundary */
      /* At this point, all id counts must be equal */
      for (int i=0; i < records; i++)
      {
        if (keys[i] != keys[0])
        {
          g_err << "Count for id " << i
                << " is " << keys[i]
                << " but should be " << keys[0] << endl;
          return NDBT_OK;
        }
      }

      currGci = ei.gci;
    }

    Uint32 eventIndex = keys[ei.id];
    keys[ei.id]++;

    ApiEventType et = expectedEvents[eventIndex];

    if (ei.type != et)
    {
      g_err << "Expected event of type " << et
            << " but found " << ei.type
            << " at expectedEvent " << eventIndex
            << " and event num " << e << endl;
      return NDBT_FAILED;
    }
  }

  return NDBT_OK;
}

int runRefreshTuple(NDBT_Context* ctx, NDBT_Step* step){
  int records = ctx->getNumRecords()/2;
  g_err << "runRefreshTuple : #recs " << records << endl;
  Ndb* ndb = GETNDB(step);

  /* Now attempt to create EventOperation */
  NdbEventOperation* pOp;
  const NdbDictionary::Table& tab = *ctx->getTab();

  char eventName[1024];
  sprintf(eventName,"%s_EVENT",tab.getName());

  pOp = ndb->createEventOperation(eventName);
  if (pOp == NULL)
  {
    g_err << "Failed to create event operation\n";
    return NDBT_FAILED;
  }

  HugoCalculator calc(tab);
  Vector<NdbRecAttr*> eventAfterRecAttr;
  Vector<NdbRecAttr*> eventBeforeRecAttr;
  int updateCol = -1;
  int idCol = -1;

  /* Now request all attributes */
  for (int a = 0; a < tab.getNoOfColumns(); a++)
  {
    eventAfterRecAttr.push_back(pOp->getValue(tab.getColumn(a)->getName()));
    eventBeforeRecAttr.push_back(pOp->getPreValue(tab.getColumn(a)->getName()));
    if (calc.isIdCol(a))
      idCol = a;
    if (calc.isUpdateCol(a))
      updateCol = a;
  }

  /* Now execute the event */
  if (pOp->execute())
  {
    g_err << "Event operation execution failed : " << pOp->getNdbError() << endl;
    return NDBT_FAILED;
  }

  HugoOperations hugoOps(*ctx->getTab());
  int scenario = 0;

  Vector<ApiEventType> expectedEvents;

  for (scenario = 0; scenario < 2; scenario++)
  {
    g_err << "Scenario = " << scenario
          << " ( Refresh "
          << ((scenario == 0)? "before":"after")
          << " operations )" << endl;
    int optype = 0;
    bool done = false;
    int expectedError = 0;
    do
    {
      check(hugoOps.startTransaction(ndb) == 0, hugoOps);

      if (scenario == 0)
      {
        g_err << "Refresh before operations" << endl;
        int anyValue =
          ((1) << 8) |
          optype;
        check(hugoOps.pkRefreshRecord(ndb, 0, records, anyValue) == 0, hugoOps);
      }

      switch(optype)
      {
      case 0:
      {
        /* Refresh with no data present */
        g_err << "  Do nothing" << endl;
        expectedError = 0; /* Single refresh should always be fine */
        expectedEvents.push_back(Delete);
        break;
      }
      case 1:
      {
        /* [Refresh] Insert [Refresh] */
        g_err << "  Insert" << endl;
        check(hugoOps.pkInsertRecord(ndb, 0, records, 1) == 0, hugoOps);
        if (scenario == 0)
        {
          /* Tuple already existed error when we insert after refresh */
          expectedError = 630;
          expectedEvents.push_back(Delete);
        }
        else
        {
          expectedError = 0;
          expectedEvents.push_back(Insert);
        }
        /* Tuple already existed error when we insert after refresh */
        break;
      }
      case 2:
      {
        /* Refresh */
        g_err << "  Refresh" << endl;
        if (scenario == 0)
        {
          expectedEvents.push_back(Delete);
        }
        else
        {
          expectedEvents.push_back(Insert);
        }
        expectedError = 0;
        break;
      }
      case 3:
      {
        /* [Refresh] Update [Refresh] */
        g_err << "  Update" << endl;
        check(hugoOps.pkUpdateRecord(ndb, 0, records, 3) == 0, hugoOps);
        if (scenario == 0)
        {
          expectedError = 920;
          expectedEvents.push_back(Delete);
        }
        else
        {
          expectedError = 0;
          expectedEvents.push_back(Insert);
        }
        break;
      }
      case 4:
      {
        /* [Refresh] Delete [Refresh] */
        g_err << "  [Refresh] Delete [Refresh]" << endl;
        if (scenario == 0)
        {
          expectedError = 920;
          expectedEvents.push_back(Delete);
        }
        else
        {
          expectedError = 0;
          expectedEvents.push_back(Delete);
        }
        check(hugoOps.pkDeleteRecord(ndb, 0, records) == 0, hugoOps);
        break;
      }
      case 5:
      {
        g_err << "  Refresh" << endl;
        expectedError = 0;
        expectedEvents.push_back(Delete);
        /* Refresh with no data present */
        break;
      }
      case 6:
      {
        g_err << "  Double refresh" << endl;
        int anyValue =
          ((2) << 8) |
          optype;
        check(hugoOps.pkRefreshRecord(ndb, 0, records, anyValue) == 0, hugoOps);
        expectedError = 920; /* Row operation defined after refreshTuple() */
        expectedEvents.push_back(Delete);
      }
      default:
        done = true;
        break;
      }

      if (scenario == 1)
      {
        g_err << "Refresh after operations" << endl;
        int anyValue =
          ((4) << 8) |
          optype;
        check(hugoOps.pkRefreshRecord(ndb, 0, records, anyValue) == 0, hugoOps);
      }

      int rc = hugoOps.execute_Commit(ndb, AO_IgnoreError);
      check(rc == expectedError, hugoOps);

      check(hugoOps.closeTransaction(ndb) == 0, hugoOps);

      optype++;


      /* Now check fragment counts vs findable row counts */
      if (runVerifyRowCount(ctx, step) != NDBT_OK)
        return NDBT_FAILED;

    } while (!done);
  } // for scenario...

  /* Now check fragment counts vs findable row counts */
  if (runVerifyRowCount(ctx, step) != NDBT_OK)
    return NDBT_FAILED;

  /* Now let's dump and check the events */
  g_err << "Expecting the following sequence..." << endl;
  for (Uint32 i=0; i < expectedEvents.size(); i++)
  {
    g_err << i << ".  ";
    switch(expectedEvents[i])
    {
    case Insert:
      g_err << "Insert" << endl;
      break;
    case Update:
      g_err << "Update" << endl;
      break;
    case Delete:
      g_err << "Delete" << endl;
      break;
    default:
      abort();
    }
  }

  Vector<EventInfo> receivedEvents;

  int rc = collectEvents(ndb, calc, tab, receivedEvents, idCol, updateCol,
                         &eventBeforeRecAttr,
                         &eventAfterRecAttr);
  if (rc == NDBT_OK)
  {
    rc = verifyEvents(receivedEvents,
                      expectedEvents,
                      records);
  }

  if (ndb->dropEventOperation(pOp) != 0)
  {
    g_err << "Drop Event Operation failed : " << ndb->getNdbError() << endl;
    return NDBT_FAILED;
  }

  return rc;
};

// Regression test for bug #14208924
static int
runLeakApiConnectObjects(NDBT_Context* ctx, NDBT_Step* step)
{
  NdbRestarter restarter;
  /**
   * This error insert inc ombination with bug #14208924 will 
   * cause TC to leak ApiConnectRecord objects.
   */
  restarter.insertErrorInAllNodes(8094);

  Ndb* const ndb = GETNDB(step);
  Uint32 maxTrans = 0;
  NdbConfig conf;
  require(conf.getProperty(conf.getMasterNodeId(),
                                 NODE_TYPE_DB,
                                 CFG_DB_NO_TRANSACTIONS,
                                 &maxTrans));
  require(maxTrans > 0);

  HugoOperations hugoOps(*ctx->getTab());
  // One ApiConnectRecord object is leaked for each iteration.
  for (uint i = 0; i < maxTrans+1; i++)
  {
    require(hugoOps.startTransaction(ndb) == 0);
    require(hugoOps.pkInsertRecord(ndb, i) == 0);
    NdbTransaction* const trans = hugoOps.getTransaction();
    /**
     * The error insert causes trans->execute(Commit) to fail with error code
     * 286 even if the bug is fixed. Therefore, we ignore this error code.
     */
    if (trans->execute(Commit) != 0 && 
        trans->getNdbError().code != 286)
    {
      g_err << "trans->execute() gave unexpected error : " 
            << trans->getNdbError() << endl;
      restarter.insertErrorInAllNodes(0);
      return NDBT_FAILED;
    }
    require(hugoOps.closeTransaction(ndb) == 0);
  }
  restarter.insertErrorInAllNodes(0);

  UtilTransactions utilTrans(*ctx->getTab());
  if (utilTrans.clearTable(ndb) != 0){
    return NDBT_FAILED;
  }
  return NDBT_OK;
}

enum PreRefreshOps
{
  PR_NONE,
  PR_INSERT,
  PR_INSERTDELETE,
  PR_DELETE
};

struct RefreshScenario
{
  const char*   name;
  bool          preExist;
  PreRefreshOps preRefreshOps;
};

static RefreshScenario refreshTests[] = {
  { "No row, No pre-ops",        false, PR_NONE         },
  { "No row, Insert pre-op",     false, PR_INSERT       },
  { "No row, Insert-Del pre-op", false, PR_INSERTDELETE },
  { "Row exists, No pre-ops",    true,  PR_NONE         },
  { "Row exists, Delete pre-op", true,  PR_DELETE       }
};

enum OpTypes
{
  OP_READ_C,
  OP_READ_S,
  OP_READ_E,
  OP_INSERT,
  OP_UPDATE,
  OP_WRITE,
  OP_DELETE,
  OP_LAST
};

const char* opTypeNames[] =
{
  "READ_C",
  "READ_S",
  "READ_E",
  "INSERT",
  "UPDATE",
  "WRITE",
  "DELETE"
};


int
runRefreshLocking(NDBT_Context* ctx, NDBT_Step* step)
{
  /* Check that refresh in various situations has the
   * locks we expect it to
   * Scenario combinations :
   *   Now row pre-existing | Row pre-existing
   *   Trans1 : Refresh | Insert-Refresh | Insert-Delete-Refresh
   *            Delete-Refresh
   *   Trans2 : Read [Committed|Shared|Exclusive] | Insert | Update
   *            Write | Delete
   *
   * Expectations : Read committed  always non-blocking
   *                Read committed sees pre-existing row
   *                All other trans2 operations deadlock
   */

  Ndb* ndb = GETNDB(step);
  Uint32 numScenarios = sizeof(refreshTests) / sizeof(refreshTests[0]);
  HugoTransactions hugoTrans(*ctx->getTab());

  for (Uint32 s = 0; s < numScenarios; s++)
  {
    RefreshScenario& scenario = refreshTests[s];

    if (scenario.preExist)
    {
      /* Create pre-existing tuple */
      if (hugoTrans.loadTable(ndb, 1) != 0)
      {
        g_err << "Pre-exist failed : " << hugoTrans.getNdbError() << endl;
        return NDBT_FAILED;
      }
    }

    if (hugoTrans.startTransaction(ndb) != 0)
    {
      g_err << "Start trans failed : " << hugoTrans.getNdbError() << endl;
      return NDBT_FAILED;
    }

    g_err << "Scenario : " << scenario.name << endl;

    /* Do pre-refresh ops */
    switch (scenario.preRefreshOps)
    {
    case PR_NONE:
      break;
    case PR_INSERT:
    case PR_INSERTDELETE:
      if (hugoTrans.pkInsertRecord(ndb, 0) != 0)
      {
        g_err << "Pre insert failed : " << hugoTrans.getNdbError() << endl;
        return NDBT_FAILED;
      }

      if (scenario.preRefreshOps == PR_INSERT)
        break;
    case PR_DELETE:
      if (hugoTrans.pkDeleteRecord(ndb, 0) != 0)
      {
        g_err << "Pre delete failed : " << hugoTrans.getNdbError() << endl;
        return NDBT_FAILED;
      }
      break;
    }

    /* Then refresh */
    if (hugoTrans.pkRefreshRecord(ndb, 0) != 0)
    {
      g_err << "Refresh failed : " << hugoTrans.getNdbError() << endl;
      return NDBT_FAILED;
    }

    /* Now execute */
    if (hugoTrans.execute_NoCommit(ndb) != 0)
    {
      g_err << "Execute failed : " << hugoTrans.getNdbError() << endl;
      return NDBT_FAILED;
    }

    {
      /* Now try ops from another transaction */
      HugoOperations hugoOps(*ctx->getTab());
      Uint32 ot = OP_READ_C;

      while (ot < OP_LAST)
      {
        if (hugoOps.startTransaction(ndb) != 0)
        {
          g_err << "Start trans2 failed : " << hugoOps.getNdbError() << endl;
          return NDBT_FAILED;
        }

        g_err << "Operation type : " << opTypeNames[ot] << endl;
        int res = 0;
        switch (ot)
        {
        case OP_READ_C:
          res = hugoOps.pkReadRecord(ndb,0,1,NdbOperation::LM_CommittedRead);
          break;
        case OP_READ_S:
          res = hugoOps.pkReadRecord(ndb,0,1,NdbOperation::LM_Read);
          break;
        case OP_READ_E:
          res = hugoOps.pkReadRecord(ndb,0,1,NdbOperation::LM_Exclusive);
          break;
        case OP_INSERT:
          res = hugoOps.pkInsertRecord(ndb, 0);
          break;
        case OP_UPDATE:
          res = hugoOps.pkUpdateRecord(ndb, 0);
          break;
        case OP_WRITE:
          res = hugoOps.pkWriteRecord(ndb, 0);
          break;
        case OP_DELETE:
          res = hugoOps.pkDeleteRecord(ndb, 0);
          break;
        case OP_LAST:
          abort();
        }

        hugoOps.execute_Commit(ndb);

        if ((ot == OP_READ_C) && (scenario.preExist))
        {
          if (hugoOps.getNdbError().code == 0)
          {
            g_err << "Read committed succeeded" << endl;
          }
          else
          {
            g_err << "UNEXPECTED : Read committed failed. " << hugoOps.getNdbError() << endl;
            return NDBT_FAILED;
          }
        }
        else
        {
          if (hugoOps.getNdbError().code == 0)
          {
            g_err << opTypeNames[ot] << " succeeded, should not have" << endl;
            return NDBT_FAILED;
          }
        }

        hugoOps.closeTransaction(ndb);

        ot = ot + 1;
      }

    }

    /* Close refresh transaction */
    hugoTrans.closeTransaction(ndb);

    if (scenario.preExist)
    {
      /* Cleanup pre-existing before next iteration */
      if (hugoTrans.pkDelRecords(ndb, 0) != 0)
      {
        g_err << "Delete pre existing failed : " << hugoTrans.getNdbError() << endl;
        return NDBT_FAILED;
      }
    }
  }

  return NDBT_OK;
}

int
runBugXXX_init(NDBT_Context* ctx, NDBT_Step* step)
{
  return NDBT_OK;
}

int
runBugXXX_trans(NDBT_Context* ctx, NDBT_Step* step)
{
  NdbRestarter res;
  while (!ctx->isTestStopped())
  {
    runLoadTable(ctx, step);
    ctx->getPropertyWait("CREATE_INDEX", 1);
    ctx->setProperty("CREATE_INDEX", Uint32(0));
    res.insertErrorInAllNodes(8105); // randomly abort trigger ops with 218
    runClearTable2(ctx, step);
    res.insertErrorInAllNodes(0);
  }

  return NDBT_OK;
}

int
runBugXXX_createIndex(NDBT_Context* ctx, NDBT_Step* step)
{
  NdbRestarter res;
  const int loops = ctx->getNumLoops();

  Ndb* pNdb = GETNDB(step);
  const NdbDictionary::Table* pTab = ctx->getTab();

  BaseString name;
  name.assfmt("%s_PK_IDX", pTab->getName());
  NdbDictionary::Index pIdx(name.c_str());
  pIdx.setTable(pTab->getName());
  pIdx.setType(NdbDictionary::Index::UniqueHashIndex);
  for (int c = 0; c < pTab->getNoOfColumns(); c++)
  {
    const NdbDictionary::Column * col = pTab->getColumn(c);
    if(col->getPrimaryKey())
    {
      pIdx.addIndexColumn(col->getName());
    }
  }
  pIdx.setStoredIndex(false);

  for (int i = 0; i < loops; i++)
  {
    res.insertErrorInAllNodes(18000);
    ctx->setProperty("CREATE_INDEX", 1);
    pNdb->getDictionary()->createIndex(pIdx);
    pNdb->getDictionary()->dropIndex(name.c_str(), pTab->getName());
  }

  ctx->stopTest();
  return NDBT_OK;
}

int
runDeleteNdbInFlight(NDBT_Context* ctx, NDBT_Step* step)
{
  Ndb* pNdb = GETNDB(step);
  Ndb_cluster_connection & nc = pNdb->get_ndb_cluster_connection();
  const NdbDictionary::Table* tab = ctx->getTab();
  BaseString name;
  name.assfmt("%s", tab->getName());
  int result = NDBT_OK;
  int rows = 1000;

  /**
   * We start by filling the table with 1000 rows.
   * Next we start a transaction that inserts 1000 rows
   * without committing it.
   * Next we delete the Ndb object that sends off a
   * TCRELEASEREQ signal that should ensure the
   * transaction is aborted, we will not receive
   * any info on this since we disconnected.
   *
   * Next we perform 1000 inserts and start off
   * executing those in prepare phase. Next we
   * delete Ndb object that sends off TCRELEASEREQ
   * signal.
   *
   * After receiving TCRELEASECONF we can still
   * receive many more TCKEYCONF's and TRANSID_AI's
   * from the LDM threads and TC threads.
   * This is ok, getting rid of TRANSID_AI's from
   * LDM threads is more or less impossible since
   * these are no longer controlled by TC. Getting
   * rid of TCKEYCONF's is possible, but dangerous,
   * so we put the responsibility on the NDB API to
   * filter out those old signals by looking at the
   * Transaction id.
   *
   * Finally we test a scan that gets closed down
   * in the middle of execution by a TCRELEASEREQ.
   *
   * This test also massages the code for API node
   * fail handling that probably wasn't 100% covered
   * before this test was written.
   *
   * Given that ongoing transactions was stopped by
   * deleting Ndb object we have to set Transaction
   * to NULL in HugOperations to avoid it closing
   * the transaction.
   */
  HugoOperations *h_op = new HugoOperations(*tab);
  h_op->startTransaction(pNdb);
  h_op->pkInsertRecord(pNdb, 0, rows);
  h_op->execute_Commit(pNdb);
  h_op->closeTransaction(pNdb);
  delete h_op;

  ndbout_c("Test1");
  Ndb *newNdb1 = new Ndb(&nc, "TEST_DB");
  newNdb1->init(1024);
  const NdbDictionary::Table *tab1 =
    newNdb1->getDictionary()->getTable(name.c_str());
  HugoOperations *h_op1 = new HugoOperations(*tab1);
  h_op1->startTransaction(newNdb1);
  h_op1->pkInsertRecord(newNdb1, rows, rows);
  h_op1->execute_NoCommit(newNdb1);
  delete newNdb1;

  ndbout_c("Test2");
  Ndb *newNdb2 = new Ndb(&nc, "TEST_DB");
  newNdb2->init(1024);
  const NdbDictionary::Table *tab2 =
    newNdb2->getDictionary()->getTable(name.c_str());
  HugoOperations *h_op2 = new HugoOperations(*tab2);
  h_op2->startTransaction(newNdb2);
  h_op2->pkInsertRecord(newNdb2, rows, 2 * rows);
  h_op2->execute_async(newNdb2, NdbTransaction::Commit);
  delete newNdb2;

  ndbout_c("Test3");
  Ndb *newNdb3 = new Ndb(&nc, "TEST_DB");
  newNdb3->init(1024);
  const NdbDictionary::Table *tab3 =
    newNdb3->getDictionary()->getTable(name.c_str());
  HugoOperations *h_op3 = new HugoOperations(*tab3);
  h_op3->startTransaction(newNdb3);
  h_op3->scanReadRecords(newNdb3, NdbScanOperation::LM_Exclusive, rows);
  h_op3->execute_NoCommit(newNdb1);
  delete newNdb3;

  h_op1->setTransaction(NULL, true);
  h_op2->setTransaction(NULL, true);
  h_op3->setTransaction(NULL, true);
  delete h_op1;
  delete h_op2;
  delete h_op3;

  return result;
}

int
runBug16834333(NDBT_Context* ctx, NDBT_Step* step)
{
  Ndb* pNdb = GETNDB(step);
  NdbDictionary::Dictionary* pDic = pNdb->getDictionary();
  const int records = ctx->getNumRecords();
  NdbRestarter restarter;
  int result = NDBT_OK;

  do
  {
    /*
     * Drop the pre-created table before initial restart to avoid invalid
     * dict cache.  One symptom would be running the test twice and getting
     * abort() in final dict cache release due to non-existent version.
     * Also use a copy of the pre-created table struct to avoid accessing
     * invalid memory.
     */
    const NdbDictionary::Table tab(* ctx->getTab());
    CHK2(pDic->dropTable(tab.getName()) == 0, pDic->getNdbError());

    ndbout_c("restart initial");
    restarter.restartAll(true, /* initial */
                         true, /* nostart */
                         true  /* abort */ );

    ndbout_c("wait nostart");
    restarter.waitClusterNoStart();
    ndbout_c("startAll");
    restarter.startAll();
    ndbout_c("wait started");
    restarter.waitClusterStarted();
    CHK_NDB_READY(pNdb);

    ndbout_c("create tab");
    CHK2(pDic->createTable(tab) == 0, pDic->getNdbError());
    const NdbDictionary::Table* pTab = pDic->getTable(tab.getName());
    CHK2(pTab != 0, pDic->getNdbError());

    ndbout_c("load table");
    HugoTransactions trans(* pTab);
    CHK2(trans.loadTable(pNdb, records) == 0, trans.getNdbError());

    int codes[] = { 5080, 5081 };
    for (int i = 0, j = 0; i < restarter.getNumDbNodes(); i++, j++)
    {
      int code = codes[j % NDB_ARRAY_SIZE(codes)];
      int nodeId = restarter.getDbNodeId(i);
      ndbout_c("error %d node: %d", code, nodeId);
      restarter.insertErrorInNode(nodeId, code);
    }

    ndbout_c("running big trans");
    HugoOperations ops(* pTab);
    CHK2(ops.startTransaction(pNdb) == 0, ops.getNdbError());
    CHK2(ops.pkReadRecord(0, 16384) == 0, ops.getNdbError());
    if (ops.execute_Commit(pNdb, AO_IgnoreError) != 0)
    {
      // XXX should this occur if AO_IgnoreError ?
      CHK2(ops.getNdbError().code == 1223, ops.getNdbError());
      g_info << ops.getNdbError() << endl;
    }
    ops.closeTransaction(pNdb);
  }
  while (0);

  restarter.insertErrorInAllNodes(0);
  return result;
}

// bug#19031389

int
runAccCommitOrder(NDBT_Context* ctx, NDBT_Step* step)
{
  Ndb* pNdb = GETNDB(step);
  const NdbDictionary::Table* pTab = ctx->getTab();
  const int loops = ctx->getNumLoops();
  const int records = ctx->getNumRecords();
  require(records > 0);
  const int opsteps = ctx->getProperty("OPSTEPS");
  int result = NDBT_OK;

  for (int loop = 0; loop < loops; loop++)
  {
    g_info << "loop " << loop << endl;

    {
      g_info << "load table" << endl;
      HugoTransactions trans(*pTab);
      CHK2(trans.loadTable(pNdb, records) == 0, trans.getNdbError());
    }

    g_info << "start op steps" << endl;
    require(ctx->getProperty("RUNNING", (Uint32)opsteps) == 0);
    ctx->setProperty("RUN", (Uint32)1);

    if (ctx->getPropertyWait("RUNNING", (Uint32)opsteps))
      break;
    g_info << "all op steps running" << endl;

    int mssleep = 10 + ndb_rand() % records;
    if (mssleep > 1000)
      mssleep = 1000;
    NdbSleep_MilliSleep(mssleep);

    g_info << "stop op steps" << endl;
    require(ctx->getProperty("RUNNING", (Uint32)0) == (Uint32)opsteps);
    ctx->setProperty("RUN", (Uint32)0);

    if (ctx->getPropertyWait("RUNNING", (Uint32)0))
      break;
    g_info << "all op steps stopped" << endl;

    {
      g_info << "clear table" << endl;
      UtilTransactions trans(*pTab);
      CHK1(trans.clearTable(pNdb, records) == 0);
    }
  }

  g_info << "stop test" << endl;
  ctx->stopTest();
  return result;
}

int
runAccCommitOrderOps(NDBT_Context* ctx, NDBT_Step* step)
{
  const int stepNo = step->getStepNo();
  Ndb* pNdb = GETNDB(step);
  const NdbDictionary::Table* pTab = ctx->getTab();
  const int records = ctx->getNumRecords();
  int result = NDBT_OK;

  unsigned seed = (unsigned)(getpid() ^ stepNo);
  ndb_srand(seed);

  int loop = 0;
  while (!ctx->isTestStopped())
  {
    if (ctx->getPropertyWait("RUN", (Uint32)1))
      break;
    g_info << "step " << stepNo << ": loop " << loop << endl;

    ctx->incProperty("RUNNING");
    g_info << "step " << stepNo << ": running" << endl;

    int opscount = 0;
    int n = 0; // steps should hit about same records
    while (ctx->getProperty("RUN", (Uint32)0) == (Uint32)1)
    {
      HugoOperations ops(*pTab);
      ops.setQuiet();
      CHK2(ops.startTransaction(pNdb) == 0, ops.getNdbError());

      const int numreads = 2 + ndb_rand_r(&seed) % 3;
      for (int i = 0; i < numreads; i++)
      {
        NdbOperation::LockMode lm = NdbOperation::LM_Read;
        CHK2(ops.pkReadRecord(pNdb, n, 1, lm) == 0, ops.getNdbError());
        opscount++;
      }
      CHK1(result == NDBT_OK);

      CHK2(ops.pkDeleteRecord(pNdb, n, 1) == 0, ops.getNdbError());

      CHK2(ops.execute_Commit(pNdb) == 0 ||
           ops.getNdbError().code == 626 ||
           (
             ops.getNdbError().status == NdbError::TemporaryError &&
             ops.getNdbError().classification != NdbError::NodeRecoveryError
           ),
           ops.getNdbError());
      ops.closeTransaction(pNdb);
      n = (n + 1) % records;
    }
    CHK1(result == NDBT_OK);
    g_info << "step " << stepNo << ": ops count " << opscount << endl;

    ctx->decProperty("RUNNING");
    g_info << "step " << stepNo << ": stopped" << endl;

    loop++;
  }

  ctx->stopTest();
  return result;
}

/**
 * TESTCASE DeleteNdbWhilePoll: Delete an Ndb object while it(trp_clnt)
 * is in poll q.
 * runInsertOneTuple : inserts one tuple in table.
 * runLockTuple : A thread runs transaction 1 (Txn1) which locks the
 * tuple with exclusive lock and signals another thread running
 * transaction 2 (Txn2).
 * runReadLockedTuple : Txn2 issues an exclusive read of the tuple
 * locked by Txn1 (and waits for lock), and signals the delete thread.
 * deleteNdbWhileWaiting : deletes the ndb object used by Txn2.
 * Tx1 commits and Tx2 commits and provokes consequences from deleted Ndb.
 *
 * The most probable consequence, is :
 * TransporterFacade.cpp:1674: require((clnt->m_poll.m_locked == true)) failed
 */
// Candidate for deleteNdbWhileWaiting().
static Ndb* ndbToDelete = NULL;

int
runInsertOneTuple(NDBT_Context *ctx, NDBT_Step* step)
{
  int result = NDBT_OK;
  const NdbDictionary::Table *table= ctx->getTab();
  HugoOperations hugoOp1(*table);
  Ndb* pNdb = GETNDB(step);

  CHECK2(hugoOp1.startTransaction(pNdb) == 0);
  CHECK2(hugoOp1.pkInsertRecord(pNdb, 1, 1) == 0);
  CHECK2(hugoOp1.execute_Commit(pNdb) == 0);
  CHECK2(hugoOp1.closeTransaction(pNdb) == 0);

  g_info << "Rec inserted, ndb " << pNdb <<endl <<endl;
  return result;
}

int
runLockTuple(NDBT_Context *ctx, NDBT_Step* step)
{
  int result = NDBT_OK;
  const NdbDictionary::Table *table= ctx->getTab();
  HugoOperations hugoOp1(*table);
  Ndb* pNdb = GETNDB(step);

  CHECK2(hugoOp1.startTransaction(pNdb) == 0);
  // read the inserted tuple (Txn1).
  CHECK2(hugoOp1.pkReadRecord(pNdb, 1, 1, NdbOperation::LM_Exclusive) == 0);

  CHECK2(hugoOp1.execute_NoCommit(pNdb) == 0);

  g_info << "Txn1 readlocked tuple, ndb "<<pNdb << endl;

  // Flag Txn2 to read (which will be blocked due to Txn1's read lock).
  ctx->setProperty("Txn1-LockedTuple", 1);

  // Wait until ndb of Txn2 is deleted by deleteNdbWhileWaiting().
  while(ctx->getProperty("NdbDeleted", (Uint32)0) == 0 &&
	!ctx->isTestStopped()){
    NdbSleep_MilliSleep(20);
  }

  // Now commit Txn1.
  /* Intention is when this commits, Txn1's trp_clnt will relinquish the
   * poll rights it had to trp_clnt to Txn2, which is deleted.
   * However this is not determisnistic. Sometimes, the poll right
   * is owned by Txn2's trp_clnt, causing test to assert-fail in do_poll.
   */
  g_info << "Txn1 commits, ndb " << pNdb << endl;

  if (!ctx->isTestStopped())
    CHECK2(hugoOp1.execute_Commit(pNdb) == 0);
  g_info << "Txn1 commited, ndb " << pNdb << endl;

  if (!ctx->isTestStopped())
    CHECK2(hugoOp1.closeTransaction(pNdb) == 0);
  return result;
}

// Read the tuple locked by Txn1, see runLockTuple().
int
runReadLockedTuple(NDBT_Context *ctx, NDBT_Step* step)
{
  int result = NDBT_OK;
  const NdbDictionary::Table *table= ctx->getTab();
  HugoOperations hugoOp2(*table);
  Ndb* pNdb = GETNDB(step);

  // Wait until the tuple is locked by Txn1
  while(ctx->getProperty("Txn1-LockedTuple", (Uint32)0) == 0 &&
	!ctx->isTestStopped()){
    NdbSleep_MilliSleep(20);
  }

  CHECK2(hugoOp2.startTransaction(pNdb) == 0);
  // Txn2 reads the locked tuple.
  CHECK2(hugoOp2.pkReadRecord(pNdb, 1, 1, NdbOperation::LM_Exclusive) == 0);

  // Flag deleteNdbWhileWaiting() to delete my ndb object
  ndbToDelete = pNdb; // candidate for deleteNdbWhileWaiting()
  ctx->setProperty("Txn2-SendCommit", 1);

  // Now commit Txn2
  g_info << "Txn2 commits, ndb " << pNdb
	<< ", Ndb to delete " << ndbToDelete << endl << endl;

  CHECK2(hugoOp2.execute_Commit(pNdb) == 0);

  CHECK2(hugoOp2.closeTransaction(pNdb) == 0);

  ctx->stopTest();
  return result;
}

// Delete ndb of Txn2.
int deleteNdbWhileWaiting(NDBT_Context* ctx, NDBT_Step* step)
{
  // Wait until Txn2 sends the read of the locked tuple.
  while(ctx->getProperty("Txn2-SendCommit", (Uint32)0) == 0 &&
    !ctx->isTestStopped()){
    g_info << "|- Waiting for read" << endl;
    NdbSleep_MilliSleep(20);
  }

  // Delete ndb of Txn2 while it is waiting in the poll queue.
  g_info << "deleteNdbWhileWaiting deletes ndb " << ndbToDelete << endl << endl;
  delete ndbToDelete;

  // Signal Txn1 to commit
  ctx->setProperty("NdbDeleted", 1);
  return NDBT_OK;
}
/******* end TESTCASE DeleteNdbWhilePoll*******/


int testAbortRace(NDBT_Context* ctx, NDBT_Step* step)
{

  /* Transaction 1 : Lock tuple */
  /* Transaction 2 : Issue DELETE, INSERT */
  /* ERROR INSERT 5091 */
  /* Transaction 1 : Unlock tuple */
  /* ... Transaction 2 should timeout due to ERROR INSERTS + ABORT */
  /* Wait for Transaction 2 outcome */
  /* Scan table via ACC */
  
  int result = NDBT_OK;
  const NdbDictionary::Table *table= ctx->getTab();
  Ndb* pNdb = GETNDB(step);
  NdbRestarter restarter;

  for (int r=0; r < 10; r++)
  {
    ndbout_c("Locking row %u", r);
    /* Lock the tuple */
    HugoOperations hugoOp1(*table);
    CHECK2(hugoOp1.startTransaction(pNdb) == 0);
    CHECK2(hugoOp1.pkReadRecord(pNdb, r, 1, NdbOperation::LM_Exclusive) == 0);
    
    CHECK2(hugoOp1.execute_NoCommit(pNdb) == 0);
    
    ndbout_c("Defining DEL, INS on %u", r);
    /* Define delete + insert ops which will queue on the row lock */
    HugoOperations hugoOp2(*table);
    CHECK2(hugoOp2.startTransaction(pNdb) == 0);
    CHECK2(hugoOp2.pkDeleteRecord(pNdb, r, 1) == 0);
    CHECK2(hugoOp2.pkInsertRecord(pNdb, r, 1) == 0);
    
    CHECK2(hugoOp2.execute_async(pNdb, NdbTransaction::NoCommit) == 0);
    
    ndbout_c("Setting error insert");
    restarter.insertErrorInAllNodes(5094);
    
    /* Wait a little */
    NdbSleep_MilliSleep(500);
    
    ndbout_c("Releasing the lock");
    /* Release the lock */
    CHECK2(hugoOp1.execute_Commit(pNdb) == 0);
    CHECK2(hugoOp1.closeTransaction(pNdb) == 0);
    
    ndbout_c("Waiting for DEL,INS");
    /* Wait for some outcome on the async T2 */
    CHECK2(hugoOp2.wait_async(pNdb) != 0); /* Error? */
    CHECK2(hugoOp2.closeTransaction(pNdb) == 0);
    
    ndbout_c("Scanning the table");
    /* Now scan via ACC */
    HugoTransactions hugoTrans(*table);
    CHECK2(hugoTrans.scanReadRecords(pNdb,
                                     ctx->getNumRecords()) == 0);

    /* Check the table */
    //ndbout_c("Checking the table");
    //CHECK2(NdbCompareUtils::doScanPkReplicaCheck(pNdb,
    //                                             table));
  
  } while (0);

    
  //ndbout_c("Hanging around a while");
  //NdbSleep_MilliSleep(4*1000);

  restarter.insertErrorInAllNodes(0);
  
  return result;
}

/**
 * This test case passes if the # records checkpointed
 * is equal to #records in the table given in the test context
 * times number of replicas in the cluster.
 * It
 * - performs a local checkpoint.
 * - fills the table with #records given in the test context.
 * - performs another local checkpoint. With the pLCP, only the
 *    the records inserted into the context's table is expected to
 *    appear in the LCP-statistics calculated by the test.
 * - Checks the LCP'd records.
 */
int
runCheckLCPStats(NDBT_Context* ctx, NDBT_Step* step)
{
  NdbRestarter restarter;
  Uint32 master = restarter.getMasterNodeId();

  // Perform an LCP and wait it to start and finish
  int dump_req[] = { DumpStateOrd::DihStartLcpImmediately};
  CHECK3(restarter.dumpStateOneNode(master, dump_req, 1) == 0);
  int filter[] = { 15, NDB_MGM_EVENT_CATEGORY_CHECKPOINT, 0 };
  NdbLogEventHandle handle =
    ndb_mgm_create_logevent_handle(restarter.handle, filter);

  struct ndb_logevent event;
  while(ndb_logevent_get_next(handle, &event, 0) >= 0 &&
        event.type != NDB_LE_LocalCheckpointStarted);
  while(ndb_logevent_get_next(handle, &event, 0) >= 0 &&
        event.type != NDB_LE_LocalCheckpointCompleted);

  // Insert ctx->getNumRecords()
  CHECK3(runLoadTable(ctx,step) == 0);

  // Perform an LCP and wait until it is started
  CHECK3(restarter.dumpStateOneNode(master, dump_req, 1) == 0);
  while(ndb_logevent_get_next(handle, &event, 0) >= 0 &&
        event.type != NDB_LE_LocalCheckpointStarted);

  NdbMgmd mgmd;
  CHECK3(mgmd.connect());
  CHECK3(mgmd.subscribe_to_events());
  Uint32 no_of_replicas = mgmd.get_config32(CFG_SECTION_NODE,
                                            CFG_DB_NO_REPLICAS);
  g_err << "Number of replicas in cluster " << no_of_replicas << endl;
  CHECK3(no_of_replicas > 0);
  Uint64 expected_records = no_of_replicas * ctx->getNumRecords();
  Uint64 checkpointed_records = 0;

  Uint64 max_wait_seconds = 120;
  Uint64 end_time = NdbTick_CurrentMillisecond() +
    (max_wait_seconds * 1000);

  // Read 'Completed LCP' events and sum up the checkpointed records
  while (NdbTick_CurrentMillisecond() < end_time)
  {
    char buff[512];
    if (!mgmd.get_next_event_line(buff,
                                  sizeof(buff),
                                  10 * 1000) == 0)
    {
      if  (strstr(buff, "Local checkpoint"))
      {
        /**
         * Since we have already seen "Local checkpoint %u started" event
         * earlier, this must be "Local checkpoint %u completed" event.
         */
        if (checkpointed_records == expected_records)
        {
          return NDBT_OK;
        }
        // Probably "Local checkpoint %u completed" came before all
        // "Completed LCP" events came. Continue until end_time.
      }

      if (strstr(buff, "Completed LCP"))
      {
        unsigned int node = 0;
        unsigned int ldm = 0;
        unsigned int nfrags = 0;
        unsigned int nRecords = 0;
        unsigned int nBytes = 0;

        sscanf(buff, "Node %u: LDM(%u): Completed LCP, #frags = %u #records = %u, #bytes = %u", &node, &ldm, &nfrags, &nRecords, &nBytes);

        g_info << "Node " << node << " ldm " << ldm
              << " Records " << nRecords << endl;
        checkpointed_records += nRecords;
      }
    }
  }

  // Total checkpointed records includes both primary and the backup replicas
  g_err << "Number of records checkpointed " << checkpointed_records << endl;

  CHECK3(checkpointed_records == expected_records);

  return NDBT_OK;
}


int testAbortIgnoreError(NDBT_Context* ctx, NDBT_Step* step)
{
  /**
   * Testing of correct behaviour when a batch of operations
   * affecting the same row are executed with AO_IgnoreError,
   * and some non-terminal operation fails on the backup replica.
   * This is interesting at the primary replica as there can
   * be operations prepared on top of the failing operation,
   * which are then invalidated and must be rolled back.
   *
   * An error insert causes the first two operations to fail,
   * at primary or backup replica, and the following ops to
   * succeed (if allowed by other constraints).
   *
   * Scenario variants :
   *  - Row Exists : Partial updates, each affecting a disjoint 
   *    set of columns.
   *    If the transaction is not rolled back, then we may
   *    see different effects on different replicas as they
   *    retain different ops, affecting different columns.
   *
   *  - Row Exists : Update, Delete, Insert *
   *    Testing 'late discovered' abort of op which later ops
   *    depend on for semantics.
   *  
   *  - Exists : Delete, Insert, Update *
   *    Testing 'late discovered' abort of op which later ops
   *    depend on for semantics
   *
   *  - !Exists : Insert, Update, Delete *
   *    Testing 'late discovered' abort of op which later ops
   *    depend on for semantics
   *
   * Commit/Rollback is chosen pseudo randomly
   * 
   * The table is then checked for :
   *    - Hugo record level consistency : A scan shows that all
   *      records are self-consistent wrt rowId + update value
   *    - Index and Replica consistency : Indexes are checked 
   *      relative to the table, and Replicas are checked relative
   *      to each other.
   */

  int result = NDBT_OK;
  const NdbDictionary::Table *table= ctx->getTab();
  Ndb* pNdb = GETNDB(step);
  NdbRestarter restarter;

  const int numOps = 4;
  int numSetableCols = 0;
  for (int col=0; col < table->getNoOfColumns(); col++)
  {
    if (!table->getColumn(col)->getPrimaryKey())
    {
      numSetableCols++;
    }
  }

  if (numSetableCols < numOps)
  {
    ndbout_c("Table %s has too few columns for this test (need %d)",
             table->getName(),
             numOps);
    return NDBT_OK;
  }

  /* Not too many rows for test duration */
  const Uint32 numRows = MIN(ctx->getNumRecords(), 20);

  do
  {
    HugoOperations hugoOps(*table);
    for (Uint32 rowId=0; rowId < numRows; rowId ++)
    {
      CHECK(hugoOps.startTransaction(pNdb) == 0);
      NdbTransaction* trans = hugoOps.getTransaction();
      
      const Uint32 scenario = rand() % 4;
      switch (scenario)
      {
      case 0:
      {
        ndbout_c("RowId %u : Partial updates", rowId);
        for (int opNum=0; opNum<numOps; opNum++)
        {
          NdbOperation* uOp = trans->getNdbOperation(table);
          CHECK3(uOp != NULL);
          CHECK3(uOp->updateTuple() == 0);
          CHECK3(hugoOps.equalForRow(uOp, rowId) == 0);
          int idx = 0;
          for (int col=0; col < table->getNoOfColumns(); col++)
          {
            if (!table->getColumn(col)->getPrimaryKey())
            {
              if (idx == opNum)
              {
                CHECK3(hugoOps.setValueForAttr(uOp, col, rowId, opNum) == 0);
                break;
              }
              idx++;
            }
          }
        }
        break;
      }
      case 1:
      {
        ndbout_c("RowId %u : Update, Delete, Insert*", rowId);
        for (Uint32 i=0; i < 6; i++)
        {
          CHECK3(hugoOps.pkUpdateRecord(pNdb, rowId, 1, 2*i + 1) == 0);
          CHECK3(hugoOps.pkDeleteRecord(pNdb, rowId, 1) == 0);
          CHECK3(hugoOps.pkInsertRecord(pNdb, rowId, 1, 2*i + 2) == 0);
        }
        break;
      }
      case 2:
      {
        ndbout_c("RowId %u : Delete, Insert, Update*", rowId);
        for (Uint32 i=0; i < 6; i++)
        {
          CHECK3(hugoOps.pkDeleteRecord(pNdb, rowId, 1) == 0);
          CHECK3(hugoOps.pkInsertRecord(pNdb, rowId, 1, 2*i + 1) == 0);
          CHECK3(hugoOps.pkUpdateRecord(pNdb, rowId, 1, 2*i + 2) == 0);
        }
        break;
      }
      case 3:
      {
        /* !Exists case, using offsets beyond the defined records */
        const Uint32 offset = ctx->getNumRecords();
        ndbout_c("RowId %u (%u): Insert, Update, Delete*", rowId, offset + rowId);
        for (Uint32 i=0; i < 6; i++)
        {          
          CHECK3(hugoOps.pkInsertRecord(pNdb, offset + rowId, 1, 2*i + 1) == 0);
          CHECK3(hugoOps.pkUpdateRecord(pNdb, offset + rowId, 1, 2*i + 2) == 0);
          CHECK3(hugoOps.pkDeleteRecord(pNdb, offset + rowId, 1) == 0);
        }
        break;
      }
      default:
        abort();
      }

      /* Insert error */
      restarter.insertErrorInAllNodes(5108);

      int rc = hugoOps.execute_NoCommit(pNdb, AO_IgnoreError);

      /* Check error(s) */
      ndbout_c("ExecuteNoCommit rc : %d", rc);

      const NdbOperation* op = NULL;

      while((op = trans->getNextCompletedOperation(op)) != NULL)
      {
        ndbout_c("Operation %p error %u %s", op, op->getNdbError().code, op->getNdbError().message);
      }
      
      restarter.insertErrorInAllNodes(0);

      switch (rand() % 2)
      {
      case 0:
        /* Commit */
        rc = hugoOps.execute_Commit(pNdb);
        ndbout_c("Commit rc %u", rc);
        break;
      case 1:
        /* Rollback */
        rc = hugoOps.execute_Rollback(pNdb);
        ndbout_c("Rollback rc %u", rc);
        break;
      default:
        abort();
      }

      rc = hugoOps.closeTransaction(pNdb);
    }

    ndbout_c("Checking the table");

    HugoTransactions hugoTrans(*table);
    ndbout_c("Checking data validity");
    CHECK2(hugoTrans.scanReadRecords(pNdb,
                                     ctx->getNumRecords()) == 0);

    hugoTrans.setVerbosity(1);
    ndbout_c("Checking data consistency");
    CHECK2(hugoTrans.verifyTableAndAllIndexes(pNdb) == 0);
  } while (0);

  restarter.insertErrorInAllNodes(0);

  return result;
}



NDBT_TESTSUITE(testBasic);
TESTCASE("PkInsert", 
	 "Verify that we can insert and delete from this table using PK"
	 "NOTE! No errors are allowed!" ){
  INITIALIZER(runInsert);
  VERIFIER(runVerifyInsert);
}
TESTCASE("PkRead", 
	   "Verify that we can insert, read and delete from this table using PK"){
  TC_PROPERTY("LockMode", NdbOperation::LM_Read);
  INITIALIZER(runLoadTable);
  STEP(runPkRead);
  FINALIZER(runClearTable);
}
TESTCASE("PkDirtyRead", 
	 "Verify that we can insert, dirty read and delete from this table using PK"){
  TC_PROPERTY("LockMode", NdbOperation::LM_Dirty);
  INITIALIZER(runLoadTable);
  STEP(runPkRead);
  FINALIZER(runClearTable);
}
TESTCASE("PkSimpleRead", 
	 "Verify that we can insert, simple read and delete from this table using PK"){
  TC_PROPERTY("LockMode", NdbOperation::LM_SimpleRead);
  INITIALIZER(runLoadTable);
  STEP(runPkRead);
  FINALIZER(runClearTable);
}
TESTCASE("PkUpdate", 
	   "Verify that we can insert, update and delete from this table using PK"){
  INITIALIZER(runLoadTable);
  STEP(runPkUpdate);
  FINALIZER(runClearTable);
}
TESTCASE("PkDelete", 
	 "Verify that we can delete from this table using PK"){
  INITIALIZER(runLoadTable);
  STEP(runPkDelete);
  FINALIZER(runClearTable);
}
TESTCASE("UpdateAndRead", 
	 "Verify that we can read and update at the same time"){
  INITIALIZER(runLoadTable);
  STEP(runPkRead);
  STEP(runPkRead);
  STEP(runPkRead);
  STEP(runPkUpdate);  
  STEP(runPkUpdate);
  STEP(runPkUpdate);
  FINALIZER(runClearTable);
}
TESTCASE("PkReadAndLocker", 
	 "Verify that we can read although there are "\
	 " a number of 1 second locks in the table"){
  INITIALIZER(runLoadTable);
  STEP(runPkReadUntilStopped);
  STEP(runLocker);
  FINALIZER(runClearTable);
}
TESTCASE("PkReadAndLocker2", 
	 "Verify that we can read and update although there are "\
	 " a number of 1 second locks in the table"){
  INITIALIZER(runLoadTable);
  STEP(runPkReadUntilStopped);
  STEP(runPkReadUntilStopped);
  STEP(runPkReadUntilStopped);
  STEP(runPkReadUntilStopped);
  STEP(runPkReadUntilStopped);
  STEP(runPkReadUntilStopped);
  STEP(runLocker);
  FINALIZER(runClearTable);
}
TESTCASE("PkReadUpdateAndLocker", 
	 "Verify that we can read and update although there are "\
	 " a number of 1 second locks in the table"){
  INITIALIZER(runLoadTable);
  STEP(runPkReadUntilStopped);
  STEP(runPkReadUntilStopped);
  STEP(runPkUpdateUntilStopped);
  STEP(runPkUpdateUntilStopped);
  STEP(runLocker);
  FINALIZER(runClearTable);
}
TESTCASE("ReadWithLocksAndInserts", 
	 "TR457: This test is added to verify that an insert of a records "\
	 "that is already in the database does not delete the record"){  
  INITIALIZER(runLoadTable);
  STEP(runPkReadUntilStopped);
  STEP(runPkReadUntilStopped);
  STEP(runLocker);
  STEP(runInsertUntilStopped);
  FINALIZER(runClearTable);
}
TESTCASE("PkInsertTwice", 
	 "Verify that we can't insert an already inserted record."
	 "Error should be returned" ){
  INITIALIZER(runLoadTable);
  STEP(runInsertTwice);
  FINALIZER(runClearTable);
}
TESTCASE("NoCommitSleep", 
	 "Verify what happens when a NoCommit transaction is aborted by "
	 "NDB because the application is sleeping" ){
  INITIALIZER(runLoadTable);
  INITIALIZER(runNoCommitSleep);
  FINALIZER(runClearTable2);
}
TESTCASE("Commit626", 
	 "Verify what happens when a Commit transaction is aborted by "
	 "NDB because the record does no exist" ){
  INITIALIZER(runClearTable2);
  INITIALIZER(runCommit626);
  FINALIZER(runClearTable2);
}
TESTCASE("CommitTry626", 
	 "Verify what happens when a Commit(TryCommit) \n"
	 "transaction is aborted by "
	 "NDB because the record does no exist" ){
  INITIALIZER(runClearTable2);
  INITIALIZER(runCommit_TryCommit626);
  FINALIZER(runClearTable2);
}
TESTCASE("CommitAsMuch626", 
	 "Verify what happens when a Commit(CommitAsMuchAsPossible) \n"
	 "transaction is aborted by\n"
	 "NDB because the record does no exist" ){
  INITIALIZER(runClearTable2);
  INITIALIZER(runCommit_CommitAsMuchAsPossible626);
  FINALIZER(runClearTable2);
}
TESTCASE("NoCommit626", 
	 "Verify what happens when a NoCommit transaction is aborted by "
	 "NDB because the record does no exist" ){
  INITIALIZER(runClearTable2);
  INITIALIZER(runNoCommit626);
  FINALIZER(runClearTable2);
}
TESTCASE("NoCommitRollback626", 
	 "Verify what happens when a NoCommit transaction is aborted by "
	 "NDB because the record does no exist and then we try to rollback\n"
	 "the transaction" ){
  INITIALIZER(runClearTable2);
  INITIALIZER(runNoCommitRollback626);
  FINALIZER(runClearTable2);
}
TESTCASE("Commit630", 
	 "Verify what happens when a Commit transaction is aborted by "
	 "NDB because the record already exist" ){
  INITIALIZER(runLoadTable);
  INITIALIZER(runCommit630);
  FINALIZER(runClearTable2);
}
TESTCASE("CommitTry630", 
	 "Verify what happens when a Commit(TryCommit) \n"
	 "transaction is aborted by "
	 "NDB because the record already exist" ){
  INITIALIZER(runLoadTable);
  INITIALIZER(runCommit_TryCommit630);
  FINALIZER(runClearTable2);
}
TESTCASE("CommitAsMuch630", 
	 "Verify what happens when a Commit(CommitAsMuchAsPossible) \n"
	 "transaction is aborted by\n"
	 "NDB because the record already exist" ){
  INITIALIZER(runLoadTable);
  INITIALIZER(runCommit_CommitAsMuchAsPossible630);
  FINALIZER(runClearTable2);
}
TESTCASE("NoCommit630", 
	 "Verify what happens when a NoCommit transaction is aborted by "
	 "NDB because the record already exist" ){
  INITIALIZER(runLoadTable);
  INITIALIZER(runNoCommit630);
  FINALIZER(runClearTable2);
}
TESTCASE("NoCommitRollback630", 
	 "Verify what happens when a NoCommit transaction is aborted by "
	 "NDB because the record already exist and then we try to rollback\n"
	 "the transaction" ){
  INITIALIZER(runLoadTable);
  INITIALIZER(runNoCommitRollback630);
  FINALIZER(runClearTable2);
}
TESTCASE("NoCommitAndClose", 
	 "Verify what happens when a NoCommit transaction is closed "
	 "without rolling back the transaction " ){
  INITIALIZER(runLoadTable);
  INITIALIZER(runNoCommitAndClose);
  FINALIZER(runClearTable2);
}
TESTCASE("RollbackDelete", 
	 "Test rollback of a no committed delete"){
  INITIALIZER(runLoadTable);
  INITIALIZER(runCheckRollbackDelete);
  FINALIZER(runClearTable2);
}
TESTCASE("RollbackUpdate", 
	 "Test rollback of a no committed update"){
  INITIALIZER(runLoadTable);
  INITIALIZER(runCheckRollbackUpdate);
  FINALIZER(runClearTable2);
}
TESTCASE("RollbackDeleteMultiple", 
	 "Test rollback of 10 non committed delete"){
  INITIALIZER(runLoadTable);
  INITIALIZER(runCheckRollbackDeleteMultiple);
  FINALIZER(runClearTable2);
}
TESTCASE("ImplicitRollbackDelete", 
	 "Test close transaction after a no commited delete\n"
	 "this would give an implicit rollback of the delete\n"){
  INITIALIZER(runLoadTable);
  INITIALIZER(runCheckImplicitRollbackDelete);
  FINALIZER(runClearTable2);
}
TESTCASE("CommitDelete", 
	 "Test close transaction after a no commited delete\n"
	 "this would give an implicit rollback of the delete\n"){
  INITIALIZER(runLoadTable);
  INITIALIZER(runCheckCommitDelete);
  FINALIZER(runClearTable2);
}
TESTCASE("RollbackNothing", 
	 "Test rollback of nothing"){
  INITIALIZER(runLoadTable);
  INITIALIZER(runRollbackNothing);
  FINALIZER(runClearTable2);
}
TESTCASE("MassiveRollback", 
	 "Test rollback of 4096 operations"){
  INITIALIZER(runClearTable2);
  INITIALIZER(runMassiveRollback);
  FINALIZER(runClearTable2);
}
TESTCASE("MassiveRollback2", 
	 "Test rollback of 4096 operations"){
  INITIALIZER(runClearTable2);
  INITIALIZER(runMassiveRollback2);
  FINALIZER(runClearTable2);
}
TESTCASE("MassiveRollback3", 
	 "Test rollback of 4096 operations"){
  INITIALIZER(runClearTable2);
  STEP(runMassiveRollback3);
  STEP(runMassiveRollback3);
  FINALIZER(runClearTable2);
}
TESTCASE("MassiveRollback4", 
	 "Test rollback of 4096 operations"){
  INITIALIZER(runClearTable2);
  STEP(runMassiveRollback4);
  STEP(runMassiveRollback4);
  FINALIZER(runClearTable2);
}
TESTCASE("MassiveTransaction",
         "Test very large insert transaction"){
  INITIALIZER(runLoadTable2);
  FINALIZER(runClearTable2);
}
TESTCASE("TupError", 
	 "Verify what happens when we fill the db" ){
  INITIALIZER(runTupErrors);
}
TESTCASE("InsertError", "" ){
  INITIALIZER(runInsertError);
}
TESTCASE("InsertError2", "" ){
  INITIALIZER(runInsertError2);
}
TESTCASE("Fill", 
	 "Verify what happens when we fill the db" ){
  STEP(runFillTable);
}
TESTCASE("Bug25090", 
	 "Verify what happens when we fill the db" ){
  STEP(runBug25090);
}
TESTCASE("DeleteRead", 
	 "Verify Delete+Read" ){
  INITIALIZER(runLoadTable);
  INITIALIZER(runDeleteRead);
  FINALIZER(runClearTable2);
}
TESTCASE("Bug27756", 
	 "Verify what happens when we fill the db" ){
  STEP(runBug27756);
}
TESTCASE("Bug28073", 
	 "Infinite loop in lock queue" ){
  STEP(runBug28073);
}
TESTCASE("Bug20535", 
	 "Verify what happens when we fill the db" ){
  STEP(runBug20535);
}
TESTCASE("DDInsertFailUpdateBatch",
         "Verify DD insert failure effect on other ops in batch on same PK"){
  STEP(runDDInsertFailUpdateBatch);
}

TESTCASE("Bug34348",
         "Test fragment directory range full in ACC.\n"
         "NOTE: If interrupted, must clear error insert 3002 manually"){
  STEP(runBug34348);
}
TESTCASE("UnlockBatch",
         "Test that batched unlock operations work ok"){
  TC_PROPERTY("Batchsize", 33);
  INITIALIZER(runLoadTable);
  STEP(runUnlocker);
  FINALIZER(runClearTable);
}
TESTCASE("DoubleUnlock",
         "Test that batched unlock operations work ok"){
  TC_PROPERTY("DoubleUnlock", 1);
  INITIALIZER(runLoadTable);
  STEP(runUnlocker);
  FINALIZER(runClearTable);
}
TESTCASE("UnlockUpdateBatch",
         "Test Unlock mixed with Update"){
  TC_PROPERTY("Batchsize", 32);
  INITIALIZER(runLoadTable);
  STEP(runUnlocker);
  STEP(runUnlocker);
  STEP(runLocker);
  STEP(runPkUpdate);
  STEP(runPkUpdate);
  STEP(runPkRead);
  FINALIZER(runClearTable);
}
TESTCASE("RefreshTuple",
         "Test refreshTuple() operation properties"){
  INITIALIZER(initSubscription);
  INITIALIZER(runRefreshTuple);
  FINALIZER(removeSubscription);
}
TESTCASE("Bug54986", "")
{
  INITIALIZER(runBug54986);
}
TESTCASE("Bug54944", "")
{
  TC_PROPERTY("DATABUFFER", (Uint32)0);
  INITIALIZER(runBug54944);
}
TESTCASE("Bug54944DATABUFFER", "")
{
  TC_PROPERTY("DATABUFFER", (Uint32)1);
  INITIALIZER(runBug54944);
}
TESTCASE("Bug59496_case1", "")
{
  STEP(runBug59496_case1);
  STEPS(runBug59496_scan, 10);
}
TESTCASE("Bug59496_case2", "")
{
  TC_PROPERTY("CHECK_ROWCOUNT", 1);
  INITIALIZER(runLoadTable);
  STEP(runBug59496_case2);
  STEPS(runBug59496_scan, 10);
}
TESTCASE("899", "")
{
  INITIALIZER(runLoadTable);
  INITIALIZER(runInit899);
  STEP(runTest899);
  FINALIZER(runEnd899);
}
TESTCASE("LeakApiConnectObjects", "")
{
  INITIALIZER(runLeakApiConnectObjects);
}
TESTCASE("RefreshLocking",
         "Test Refresh locking properties")
{
  INITIALIZER(runRefreshLocking);
}
TESTCASE("BugXXX","")
{
  INITIALIZER(runBugXXX_init);
  STEP(runBugXXX_createIndex);
  STEP(runBugXXX_trans);
}
TESTCASE("Bug16834333","")
{
  INITIALIZER(runBug16834333);
}
TESTCASE("DeleteNdbInFlight","")
{
  INITIALIZER(runDeleteNdbInFlight);
}
TESTCASE("FillQueueREDOLog",
         "Verify that we can handle a REDO log queue situation")
{
  INITIALIZER(insertError5083);
  STEP(runLoadTableFail);
  FINALIZER(clearError5083);
}
TESTCASE("AccCommitOrder",
         "Bug19031389. MT kernel crash on deleted tuple in read*-delete.")
{
  TC_PROPERTY("OPSTEPS", (Uint32)2);
  TC_PROPERTY("RUN", (Uint32)0);
  TC_PROPERTY("RUNNING", (Uint32)0);
  STEP(runAccCommitOrder);
  STEPS(runAccCommitOrderOps, 2);
}
TESTCASE("DeleteNdbWhilePoll",
	 "Delete an Ndb while it(trp_clnt) is in poll queue. Will crash the test, and thus not to be run in a regular test" ){
  INITIALIZER(runInsertOneTuple);
  STEP(runLockTuple);
  STEP(runReadLockedTuple);
  STEP(deleteNdbWhileWaiting);
  FINALIZER(runClearTable2);
}
TESTCASE("AbortRace",
         "Test race between ABORT and PREPARE processing at LDM")
{
  INITIALIZER(runLoadTable);
  STEP(testAbortRace);
  FINALIZER(runClearTable);
}
<<<<<<< HEAD
TESTCASE("CheckCompletedLCPStats",
        "Check if the LCP'd #records is equal to "
         "nReplicas * #records inserted" )
{
  STEP(runCheckLCPStats);
=======
TESTCASE("AbortIgnoreError",
         "Cause an operation in a multi-operation transaction "
         "to rollback from a replica")
{
  INITIALIZER(runLoadTable);
  STEP(testAbortIgnoreError);
  FINALIZER(runClearTable);
>>>>>>> 428b48d6
}
NDBT_TESTSUITE_END(testBasic);

#if 0
TESTCASE("ReadConsistency",
	 "Check that a read within a transaction returns the " \
	 "same result no matter"){
  STEP(runInsertOne);
  STEP(runReadOne);
  FINALIZER(runClearTable2);
}
TESTCASE("Fill", 
	 "Verify what happens when we fill the db" ){
  INITIALIZER(runFillTable);
  INITIALIZER(runPkRead);
  FINALIZER(runClearTable2);
}
#endif

int main(int argc, const char** argv){
  ndb_init();
  NDBT_TESTSUITE_INSTANCE(testBasic);
  return testBasic.execute(argc, argv);
}


<|MERGE_RESOLUTION|>--- conflicted
+++ resolved
@@ -4745,21 +4745,19 @@
   STEP(testAbortRace);
   FINALIZER(runClearTable);
 }
-<<<<<<< HEAD
+TESTCASE("AbortIgnoreError",
+         "Cause an operation in a multi-operation transaction "
+         "to rollback from a replica")
+{
+  INITIALIZER(runLoadTable);
+  STEP(testAbortIgnoreError);
+  FINALIZER(runClearTable);
+}
 TESTCASE("CheckCompletedLCPStats",
         "Check if the LCP'd #records is equal to "
          "nReplicas * #records inserted" )
 {
   STEP(runCheckLCPStats);
-=======
-TESTCASE("AbortIgnoreError",
-         "Cause an operation in a multi-operation transaction "
-         "to rollback from a replica")
-{
-  INITIALIZER(runLoadTable);
-  STEP(testAbortIgnoreError);
-  FINALIZER(runClearTable);
->>>>>>> 428b48d6
 }
 NDBT_TESTSUITE_END(testBasic);
 
