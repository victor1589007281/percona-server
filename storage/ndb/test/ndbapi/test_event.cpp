/*
   Copyright (c) 2003, 2016, Oracle and/or its affiliates. All rights reserved.

   This program is free software; you can redistribute it and/or modify
   it under the terms of the GNU General Public License as published by
   the Free Software Foundation; version 2 of the License.

   This program is distributed in the hope that it will be useful,
   but WITHOUT ANY WARRANTY; without even the implied warranty of
   MERCHANTABILITY or FITNESS FOR A PARTICULAR PURPOSE.  See the
   GNU General Public License for more details.

   You should have received a copy of the GNU General Public License
   along with this program; if not, write to the Free Software
   Foundation, Inc., 51 Franklin St, Fifth Floor, Boston, MA 02110-1301  USA
*/

#include <NDBT_Test.hpp>
#include <NDBT_ReturnCodes.h>
#include <HugoTransactions.hpp>
#include <UtilTransactions.hpp>
#include <TestNdbEventOperation.hpp>
#include <NdbAutoPtr.hpp>
#include <NdbRestarter.hpp>
#include <NdbRestarts.hpp>
#include <signaldata/DumpStateOrd.hpp>
#include <NdbEnv.h>
#include <Bitmask.hpp>

#define CHK(b,e) \
  if (!(b)) { \
    g_err << "ERR: " << #b << " failed at line " << __LINE__ \
          << ": " << e << endl; \
    return NDBT_FAILED; \
  }

static int createEvent(Ndb *pNdb,
                       const NdbDictionary::Table &tab,
                       bool merge_events,
                       bool report)
{
  char eventName[1024];
  sprintf(eventName,"%s_EVENT",tab.getName());

  NdbDictionary::Dictionary *myDict = pNdb->getDictionary();

  if (!myDict) {
    g_err << "Dictionary not found " 
	  << pNdb->getNdbError().code << " "
	  << pNdb->getNdbError().message << endl;
    return NDBT_FAILED;
  }
  
  myDict->dropEvent(eventName);

  NdbDictionary::Event myEvent(eventName);
  myEvent.setTable(tab.getName());
  myEvent.addTableEvent(NdbDictionary::Event::TE_ALL); 
  for(int a = 0; a < tab.getNoOfColumns(); a++){
    myEvent.addEventColumn(a);
  }
  myEvent.mergeEvents(merge_events);

  if (report)
    myEvent.setReport(NdbDictionary::Event::ER_SUBSCRIBE);

  int res = myDict->createEvent(myEvent); // Add event to database

  if (res == 0)
    myEvent.print();
  else if (myDict->getNdbError().classification ==
	   NdbError::SchemaObjectExists) 
  {
    g_info << "Event creation failed event exists\n";
    res = myDict->dropEvent(eventName);
    if (res) {
      g_err << "Failed to drop event: " 
	    << myDict->getNdbError().code << " : "
	    << myDict->getNdbError().message << endl;
      return NDBT_FAILED;
    }
    // try again
    res = myDict->createEvent(myEvent); // Add event to database
    if (res) {
      g_err << "Failed to create event (1): " 
	    << myDict->getNdbError().code << " : "
	    << myDict->getNdbError().message << endl;
      return NDBT_FAILED;
    }
  }
  else 
  {
    g_err << "Failed to create event (2): " 
	  << myDict->getNdbError().code << " : "
	  << myDict->getNdbError().message << endl;
    return NDBT_FAILED;
  }

  return NDBT_OK;
}

static int createEvent(Ndb *pNdb, 
                       const NdbDictionary::Table &tab,
                       NDBT_Context* ctx)
{
  bool merge_events = ctx->getProperty("MergeEvents");
  bool report = ctx->getProperty("ReportSubscribe");

  return createEvent(pNdb, tab, merge_events, report);
}

static int dropEvent(Ndb *pNdb, const NdbDictionary::Table &tab)
{
  char eventName[1024];
  sprintf(eventName,"%s_EVENT",tab.getName());
  NdbDictionary::Dictionary *myDict = pNdb->getDictionary();
  if (!myDict) {
    g_err << "Dictionary not found " 
	  << pNdb->getNdbError().code << " "
	  << pNdb->getNdbError().message << endl;
    return NDBT_FAILED;
  }
  if (myDict->dropEvent(eventName)) {
    g_err << "Failed to drop event: " 
	  << myDict->getNdbError().code << " : "
	  << myDict->getNdbError().message << endl;
    return NDBT_FAILED;
  }
  return NDBT_OK;
}
 
static
NdbEventOperation *createEventOperation(Ndb *ndb,
                                        const NdbDictionary::Table &tab,
                                        int do_report_error = 1)
{
  char buf[1024];
  sprintf(buf, "%s_EVENT", tab.getName());
  NdbEventOperation *pOp= ndb->createEventOperation(buf);
  if (pOp == 0)
  {
    if (do_report_error)
      g_err << "createEventOperation: "
            << ndb->getNdbError().code << " "
            << ndb->getNdbError().message << endl;
    return 0;
  }
  int n_columns= tab.getNoOfColumns();
  for (int j = 0; j < n_columns; j++)
  {
    pOp->getValue(tab.getColumn(j)->getName());
    pOp->getPreValue(tab.getColumn(j)->getName());
  }
  if ( pOp->execute() )
  {
    if (do_report_error)
      g_err << "pOp->execute(): "
            << pOp->getNdbError().code << " "
            << pOp->getNdbError().message << endl;
    ndb->dropEventOperation(pOp);
    return 0;
  }
  return pOp;
}

static int runCreateEvent(NDBT_Context* ctx, NDBT_Step* step)
{
  if (createEvent(GETNDB(step),* ctx->getTab(), ctx) != 0){
    return NDBT_FAILED;
  }
  return NDBT_OK;
}

Uint32 setAnyValue(Ndb* ndb, NdbTransaction* trans, int rowid, int updVal)
{
  /* XOR 2 32bit words of transid together */
  Uint64 transId = trans->getTransactionId();
  return (Uint32)(transId ^ (transId >> 32));
}

bool checkAnyValueTransId(Uint64 transId, Uint32 anyValue)
{
  return transId && (anyValue == Uint32(transId ^ (transId >> 32)));
}

struct receivedEvent {
  Uint32 pk;
  Uint32 count;
  Uint32 event;
};

static int 
eventOperation(Ndb* pNdb, const NdbDictionary::Table &tab, void* pstats, int records)
{
  const char function[] = "HugoTransactions::eventOperation: ";
  struct receivedEvent* recInsertEvent;
  NdbAutoObjArrayPtr<struct receivedEvent>
    p00( recInsertEvent = new struct receivedEvent[3*records] );
  struct receivedEvent* recUpdateEvent = &recInsertEvent[records];
  struct receivedEvent* recDeleteEvent = &recInsertEvent[2*records];

  EventOperationStats &stats = *(EventOperationStats*)pstats;

  stats.n_inserts = 0;
  stats.n_deletes = 0;
  stats.n_updates = 0;
  stats.n_consecutive = 0;
  stats.n_duplicates = 0;
  stats.n_inconsistent_gcis = 0;

  for (int i = 0; i < records; i++) {
    recInsertEvent[i].pk    = 0xFFFFFFFF;
    recInsertEvent[i].count = 0;
    recInsertEvent[i].event = 0xFFFFFFFF;

    recUpdateEvent[i].pk    = 0xFFFFFFFF;
    recUpdateEvent[i].count = 0;
    recUpdateEvent[i].event = 0xFFFFFFFF;

    recDeleteEvent[i].pk    = 0xFFFFFFFF;
    recDeleteEvent[i].count = 0;
    recDeleteEvent[i].event = 0xFFFFFFFF;
  }

  NdbDictionary::Dictionary *myDict = pNdb->getDictionary();

  if (!myDict) {
    g_err << function << "Event Creation failedDictionary not found\n";
    return NDBT_FAILED;
  }

  int                  r = 0;
  NdbEventOperation    *pOp;

  char eventName[1024];
  sprintf(eventName,"%s_EVENT",tab.getName());
  int noEventColumnName = tab.getNoOfColumns();

  g_info << function << "create EventOperation\n";
  pOp = pNdb->createEventOperation(eventName);
  if ( pOp == NULL ) {
    g_err << function << "Event operation creation failed\n";
    return NDBT_FAILED;
  }

  g_info << function << "get values\n";
  NdbRecAttr* recAttr[1024];
  NdbRecAttr* recAttrPre[1024];

  const NdbDictionary::Table *_table = myDict->getTable(tab.getName());

  for (int a = 0; a < (int)noEventColumnName; a++) {
    recAttr[a]    = pOp->getValue(_table->getColumn(a)->getName());
    recAttrPre[a] = pOp->getPreValue(_table->getColumn(a)->getName());
  }
  
  // set up the callbacks
  g_info << function << "execute\n";
  if (pOp->execute()) { // This starts changes to "start flowing"
    g_err << function << "operation execution failed: \n";
    g_err << pOp->getNdbError().code << " "
	  << pOp->getNdbError().message << endl;
    return NDBT_FAILED;
  }

  g_info << function << "ok\n";

  int count = 0;
  Uint64 last_inconsitant_gci = (Uint64)-1;

  while (r < records){
    //printf("now waiting for event...\n");
    int res = pNdb->pollEvents(1000); // wait for event or 1000 ms

    if (res > 0) {
      //printf("got data! %d\n", r);
      NdbEventOperation *tmp;
      while ((tmp= pNdb->nextEvent()))
      {
	require(tmp == pOp);
	r++;
	count++;

	Uint64 gci = pOp->getGCI();
	Uint32 pk = recAttr[0]->u_32_value();

        if (!pOp->isConsistent()) {
	  if (last_inconsitant_gci != gci) {
	    last_inconsitant_gci = gci;
	    stats.n_inconsistent_gcis++;
	  }
	  g_warning << "A node failure has occured and events might be missing\n";	
	}
	g_info << function << "GCI " << gci << ": " << count;
	struct receivedEvent* recEvent;
	switch (pOp->getEventType()) {
	case NdbDictionary::Event::TE_INSERT:
	  stats.n_inserts++;
	  g_info << " INSERT: ";
	  recEvent = recInsertEvent;
	  break;
	case NdbDictionary::Event::TE_DELETE:
	  stats.n_deletes++;
	  g_info << " DELETE: ";
	  recEvent = recDeleteEvent;
	  break;
	case NdbDictionary::Event::TE_UPDATE:
	  stats.n_updates++;
	  g_info << " UPDATE: ";
	  recEvent = recUpdateEvent;
	  break;
	default:
	case NdbDictionary::Event::TE_ALL:
	  abort();
	}

        /* Check event transaction id */
        Uint32 anyValue = pOp->getAnyValue();
        Uint64 transId = pOp->getTransId();
        if (anyValue)
        {
          if (!checkAnyValueTransId(transId, anyValue))
          {
            g_err << "ERROR : TransId and AnyValue mismatch.  "
                  << "Transid : " << transId
                  << ", AnyValue : " << anyValue
                  << ", Expected AnyValue : "
                  << (Uint32) ((transId >> 32) ^ transId)
                  << endl;
            abort();
            return NDBT_FAILED;
          }
        }

	if ((int)pk < records) {
	  recEvent[pk].pk = pk;
	  recEvent[pk].count++;
	}

	for (int i = 1; i < (int)noEventColumnName; i++) {
	  if (recAttr[i]->isNULL() >= 0) { // we have a value
	    g_info << " post[" << i << "]=";
	    if (recAttr[i]->isNULL() == 0) // we have a non-null value
	      g_info << recAttr[i]->u_32_value();
	    else                           // we have a null value
	      g_info << "NULL";
	  }
	  if (recAttrPre[i]->isNULL() >= 0) { // we have a value
	    g_info << " pre[" << i << "]=";
	    if (recAttrPre[i]->isNULL() == 0) // we have a non-null value
	      g_info << recAttrPre[i]->u_32_value();
	    else                              // we have a null value
	      g_info << "NULL";
	  }
	}
	g_info << endl;
      }
    }
    else
    {
      ;//printf("timed out\n");
    }
  }

  g_info << "dropping event operation" << endl;

  int res = pNdb->dropEventOperation(pOp);
  if (res != 0) {
    g_err << "operation execution failed\n";
    return NDBT_FAILED;
  }

  g_info << " ok" << endl;

  if (stats.n_inserts > 0) {
    stats.n_consecutive++;
  }
  if (stats.n_deletes > 0) {
    stats.n_consecutive++;
  }
  if (stats.n_updates > 0) {
    stats.n_consecutive++;
  }
  for (int i = 0; i < (int)records/3; i++) {
    if (recInsertEvent[i].pk != Uint32(i)) {
      stats.n_consecutive ++;
      ndbout << "missing insert pk " << i << endl;
    } else if (recInsertEvent[i].count > 1) {
      ndbout << "duplicates insert pk " << i
	     << " count " << recInsertEvent[i].count << endl;
      stats.n_duplicates += recInsertEvent[i].count-1;
    }
    if (recUpdateEvent[i].pk != Uint32(i)) {
      stats.n_consecutive ++;
      ndbout << "missing update pk " << i << endl;
    } else if (recUpdateEvent[i].count > 1) {
      ndbout << "duplicates update pk " << i
	     << " count " << recUpdateEvent[i].count << endl;
      stats.n_duplicates += recUpdateEvent[i].count-1;
    }
    if (recDeleteEvent[i].pk != Uint32(i)) {
      stats.n_consecutive ++;
      ndbout << "missing delete pk " << i << endl;
    } else if (recDeleteEvent[i].count > 1) {
      ndbout << "duplicates delete pk " << i
	     << " count " << recDeleteEvent[i].count << endl;
      stats.n_duplicates += recDeleteEvent[i].count-1;
    }
  }
  
  return NDBT_OK;
}

int runCreateShadowTable(NDBT_Context* ctx, NDBT_Step* step)
{
  const NdbDictionary::Table *table= ctx->getTab();
  char buf[1024];
  sprintf(buf, "%s_SHADOW", table->getName());

  GETNDB(step)->getDictionary()->dropTable(buf);
  if (GETNDB(step)->getDictionary()->getTable(buf))
  {
    g_err << "unsucessful drop of " << buf << endl;
    return NDBT_FAILED;
  }

  NdbDictionary::Table table_shadow(*table);
  table_shadow.setName(buf);
  // TODO should be removed
  // This should work wo/ next line
  //table_shadow.setNodeGroupIds(0, 0);
  GETNDB(step)->getDictionary()->createTable(table_shadow);
  if (GETNDB(step)->getDictionary()->getTable(buf))
    return NDBT_OK;

  g_err << "unsucessful create of " << buf << endl;
  return NDBT_FAILED;
}

int runDropShadowTable(NDBT_Context* ctx, NDBT_Step* step)
{
  const NdbDictionary::Table *table= ctx->getTab();
  char buf[1024];
  sprintf(buf, "%s_SHADOW", table->getName());
  
  GETNDB(step)->getDictionary()->dropTable(buf);
  return NDBT_OK;
}

int runCreateDropEventOperation(NDBT_Context* ctx, NDBT_Step* step)
{
  int loops = ctx->getNumLoops();
  //int records = ctx->getNumRecords();
  HugoTransactions hugoTrans(*ctx->getTab());
  EventOperationStats stats;

  //Ndb *pNdb=GETNDB(step);
  const NdbDictionary::Table& tab= *ctx->getTab();
  //NdbEventOperation    *pOp;
  char eventName[1024];
  sprintf(eventName,"%s_EVENT",tab.getName());
  //int noEventColumnName = tab.getNoOfColumns();

  for (int i= 0; i < loops; i++)
  {
#if 1
    if (eventOperation(GETNDB(step), tab, (void*)&stats, 0) != 0){
      return NDBT_FAILED;
    }
#else
    g_info << "create EventOperation\n";
    pOp = pNdb->createEventOperation(eventName);
    if ( pOp == NULL ) {
      g_err << "Event operation creation failed\n";
      return NDBT_FAILED;
    }

    g_info << "dropping event operation" << endl;
    int res = pNdb->dropEventOperation(pOp);
    if (res != 0) {
      g_err << "operation execution failed\n";
      return NDBT_FAILED;
    }
#endif
  }

  return NDBT_OK;
}


int
listenEmptyEpochs(Ndb* ndb, bool useV2)
{
  Uint32 numPollEmptyEpochs = 0;
  Uint32 numEventEmptyEpochs = 0;
  Uint64 lastEpoch = 0;
  Uint64 stopEpoch = 0;
  while (true)
  {
    Uint64 highestQueuedEpoch = 0;
    int res = 0;

    if (useV2)
    {
      res = ndb->pollEvents2(1000, &highestQueuedEpoch);
    }
    else
    {
      res = ndb->pollEvents(1000, &highestQueuedEpoch);
    }

    if (lastEpoch == 0)
    {
      g_err << "Start epoch is "
            << (highestQueuedEpoch >> 32)
            << "/"
            << (highestQueuedEpoch & 0xffffffff)
            << endl;
      lastEpoch = highestQueuedEpoch;
      stopEpoch = ((highestQueuedEpoch >> 32) + 10) << 32;
      numPollEmptyEpochs = 1;
    }
    else
    {
      if (highestQueuedEpoch != lastEpoch)
      {
        g_err << "- poll empty epoch : "
              << (highestQueuedEpoch >> 32)
              << "/"
              << (highestQueuedEpoch & 0xffffffff)
              << endl;
        numPollEmptyEpochs++;
        lastEpoch = highestQueuedEpoch;
      }
    }

    if (res > 0)
    {
      g_err << "- ndb pollEvents returned > 0" << endl;

      NdbEventOperation* next;
      while ((next =
              (useV2?
               ndb->nextEvent2():
               ndb->nextEvent())) != NULL)
      {
        g_err << "-   ndb had an event.  Type : "
              << next->getEventType2()
              << " Epoch : "
              << (next->getEpoch() >> 32)
              << "/"
              << (next->getEpoch() & 0xffffffff)
              << endl;
        if (next->getEventType2() == NdbDictionary::Event::TE_EMPTY)
        {
          g_err << "-  event empty epoch" << endl;
          numEventEmptyEpochs++;
        }
      }
    }
    else if (res == 0)
    {
      g_err << "- ndb pollEvents returned 0" << endl;
    }
    else
    {
      g_err << "- ndb pollEvents failed : " << res << endl;
      return NDBT_FAILED;
    }

    if (highestQueuedEpoch > stopEpoch)
      break;
  }

  g_err << "Num poll empty epochs : "
        << numPollEmptyEpochs
        << ", Num event empty epochs : "
        << numEventEmptyEpochs
        << endl;

  if (useV2)
  {
    if (numEventEmptyEpochs < numPollEmptyEpochs)
    {
      g_err << "FAILED : Too few event empty epochs"
            << endl;
      return NDBT_FAILED;
    }
    else if (numEventEmptyEpochs > numPollEmptyEpochs)
    {
      g_info << "Some empty epochs missed by poll method\n"
            << endl;
    }
  }
  else
  {
    if (numEventEmptyEpochs > 0)
    {
      g_err << "FAILED : Received event empty epochs"
            << endl;
      return NDBT_FAILED;
    }
  }

  return NDBT_OK;
}

int
runListenEmptyEpochs(NDBT_Context* ctx, NDBT_Step* step)
{
  /* Compare empty epoch behaviour between original
   * and new Apis
   * Original does not expose them as events
   * New Api does
   */
  /* First set up two Ndb objects and two
   * event operations
   */
  Ndb* pNdb = GETNDB(step);
  const NdbDictionary::Table* pTab = ctx->getTab();

  NdbEventOperation* evOp1 = createEventOperation(pNdb,
                                                  *pTab);
  if ( evOp1 == NULL )
  {
    g_err << "Event operation creation failed\n";
    return NDBT_FAILED;
  }

  int result= listenEmptyEpochs(pNdb, false);

  if (pNdb->dropEventOperation(evOp1))
  {
    g_err << "Drop event operation failed\n";
    return NDBT_FAILED;
  }

  if (result == NDBT_OK)
  {
    NdbEventOperation* evOp2 = createEventOperation(pNdb,
                                                    *pTab);
    if ( evOp2 == NULL )
    {
      g_err << "Event operation creation2 failed\n";
      return NDBT_FAILED;
    }
    result= listenEmptyEpochs(pNdb, true);

    if (pNdb->dropEventOperation(evOp2))
    {
      g_err << "Drop event operation2 failed\n";
      return NDBT_FAILED;
    }
  }

  return result;
}

int theThreadIdCounter = 0;

int runEventOperation(NDBT_Context* ctx, NDBT_Step* step)
{
  int tId = theThreadIdCounter++;
  //int loops = ctx->getNumLoops();
  int records = ctx->getNumRecords();
  HugoTransactions hugoTrans(*ctx->getTab());

  EventOperationStats stats;

  g_info << "***** start Id " << tId << endl;

  //  sleep(tId);

  if (eventOperation(GETNDB(step), *ctx->getTab(), (void*)&stats, 3*records) != 0){
    return NDBT_FAILED;
  }

  int ret;
  if (stats.n_inserts     == records &&
      stats.n_deletes     == records &&
      stats.n_updates     == records &&
      stats.n_consecutive == 3 &&
      stats.n_duplicates  == 0)
    ret = NDBT_OK;
  else
    ret = NDBT_FAILED;

  if (ret == NDBT_FAILED) {
    g_info << "***** end Id " << tId << endl;
    ndbout_c("n_inserts =           %d (%d)", stats.n_inserts, records);
    ndbout_c("n_deletes =           %d (%d)", stats.n_deletes, records);
    ndbout_c("n_updates =           %d (%d)", stats.n_updates, records);
    ndbout_c("n_consecutive =       %d (%d)", stats.n_consecutive, 3);
    ndbout_c("n_duplicates =        %d (%d)", stats.n_duplicates, 0);
    ndbout_c("n_inconsistent_gcis = %d (%d)", stats.n_inconsistent_gcis, 0);
  }

  return ret;
}

int runEventLoad(NDBT_Context* ctx, NDBT_Step* step)
{
  int loops = ctx->getNumLoops();
  int records = ctx->getNumRecords();
  HugoTransactions hugoTrans(*ctx->getTab());

  hugoTrans.setAnyValueCallback(setAnyValue);

  if (ctx->getProperty("AllowEmptyUpdates"))
    hugoTrans.setAllowEmptyUpdates(true);

  sleep(1);
#if 0
  sleep(5);
  sleep(theThreadIdCounter);
#endif
  if (hugoTrans.loadTable(GETNDB(step), records, 1, true, loops) != 0){
    return NDBT_FAILED;
  }
  if (hugoTrans.pkUpdateRecords(GETNDB(step), records, 1, loops) != 0){
    return NDBT_FAILED;
  }
  if (hugoTrans.pkDelRecords(GETNDB(step),  records, 1, true, loops) != 0){
    return NDBT_FAILED;
  }
  return NDBT_OK;
}

int runEventMixedLoad(NDBT_Context* ctx, NDBT_Step* step)
{
  int loops = ctx->getNumLoops();
  int records = ctx->getNumRecords();
  HugoTransactions hugoTrans(*ctx->getTab());
  hugoTrans.setAnyValueCallback(setAnyValue);
  
  if(ctx->getPropertyWait("LastGCI_hi", ~(Uint32)0))
  {
    g_err << "FAIL " << __LINE__ << endl;
    return NDBT_FAILED;
  }

  while(loops -- && !ctx->isTestStopped())
  {
    hugoTrans.clearTable(GETNDB(step), 0);

    if (hugoTrans.loadTable(GETNDB(step), 3*records, 1, true, 1) != 0){
      g_err << "FAIL " << __LINE__ << endl;
      return NDBT_FAILED;
    }

    if (hugoTrans.pkDelRecords(GETNDB(step), 3*records, 1, true, 1) != 0){
      g_err << "FAIL " << __LINE__ << endl;
      return NDBT_FAILED;
    }
    if (hugoTrans.loadTable(GETNDB(step), records, 1, true, 1) != 0){
      g_err << "FAIL " << __LINE__ << endl;
      return NDBT_FAILED;
    }
    if (hugoTrans.pkUpdateRecords(GETNDB(step), records, 1, 1) != 0){
      g_err << "FAIL " << __LINE__ << endl;
      return NDBT_FAILED;
    }
    if (hugoTrans.pkUpdateRecords(GETNDB(step), records, 1, 1) != 0){
      g_err << "FAIL " << __LINE__ << endl;
      return NDBT_FAILED;
    }
    if (hugoTrans.pkUpdateRecords(GETNDB(step), records, 1, 1) != 0){
      g_err << "FAIL " << __LINE__ << endl;
      return NDBT_FAILED;
    }

    ndbout_c("set(LastGCI_hi): %u/%u",
             Uint32(hugoTrans.m_latest_gci >> 32),
             Uint32(hugoTrans.m_latest_gci));
    ctx->setProperty("LastGCI_lo", Uint32(hugoTrans.m_latest_gci));
    ctx->setProperty("LastGCI_hi", Uint32(hugoTrans.m_latest_gci >> 32));
    if(ctx->getPropertyWait("LastGCI_hi", ~(Uint32)0))
    {
      g_err << "FAIL " << __LINE__ << endl;
      return NDBT_FAILED;
    }
  }
  ctx->stopTest();  
  return NDBT_OK;
}

int runDropEvent(NDBT_Context* ctx, NDBT_Step* step)
{
  return dropEvent(GETNDB(step), * ctx->getTab());
}

int runVerify(NDBT_Context* ctx, NDBT_Step* step)
{
  const NdbDictionary::Table * table= ctx->getTab();
  char buf[1024];

  sprintf(buf, "%s_SHADOW", table->getName());

  HugoTransactions hugoTrans(*table);
  if (hugoTrans.compare(GETNDB(step), buf, 0))
  {
    return NDBT_FAILED;
  }

  return NDBT_OK;
}

int runEventApplier(NDBT_Context* ctx, NDBT_Step* step)
{
  DBUG_ENTER("runEventApplier");

  int result = NDBT_OK;
  const NdbDictionary::Table * table= ctx->getTab();
  HugoTransactions hugoTrans(* table);

  char shadow[1024], buf[1024];
  sprintf(shadow, "%s_SHADOW", table->getName());
  const NdbDictionary::Table * table_shadow;
  if ((table_shadow = GETNDB(step)->getDictionary()->getTable(shadow)) == 0)
  {
    g_err << "Unable to get table " << shadow << endl;
    DBUG_RETURN(NDBT_FAILED);
  }
  
  sprintf(buf, "%s_EVENT", table->getName());
  NdbEventOperation *pOp, *pCreate = 0;
  pCreate = pOp = GETNDB(step)->createEventOperation(buf);
  if ( pOp == NULL ) {
    g_err << "Event operation creation failed on %s" << buf << endl;
    DBUG_RETURN(NDBT_FAILED);
  }
  bool merge_events = ctx->getProperty("MergeEvents");
  pOp->mergeEvents(merge_events);

  int i;
  int n_columns= table->getNoOfColumns();
  NdbRecAttr* recAttr[1024];
  NdbRecAttr* recAttrPre[1024];
  for (i = 0; i < n_columns; i++) {
    recAttr[i]    = pOp->getValue(table->getColumn(i)->getName());
    recAttrPre[i] = pOp->getPreValue(table->getColumn(i)->getName());
  }

  if (pOp->execute()) { // This starts changes to "start flowing"
    g_err << "execute operation execution failed: \n";
    g_err << pOp->getNdbError().code << " "
	  << pOp->getNdbError().message << endl;
    result = NDBT_FAILED;
    goto end;
  }

  ctx->setProperty("LastGCI_hi", ~(Uint32)0);
  ctx->broadcast();

  while(!ctx->isTestStopped())
  {
    int count= 0;
    Uint64 stop_gci= ~(Uint64)0;
    Uint64 curr_gci = 0;
    Ndb* ndb= GETNDB(step);

    while(!ctx->isTestStopped() && curr_gci <= stop_gci)
    {
      ndb->pollEvents(100, &curr_gci);
      while ((pOp= ndb->nextEvent()) != 0)
      {
	require(pOp == pCreate);
      
        if (pOp->getEventType() >=
            NdbDictionary::Event::TE_FIRST_NON_DATA_EVENT)
          continue;

	int noRetries= 0;
	do
	{
	  NdbTransaction *trans= GETNDB(step)->startTransaction();
	  if (trans == 0)
	  {
	    g_err << "startTransaction failed "
		  << GETNDB(step)->getNdbError().code << " "
		  << GETNDB(step)->getNdbError().message << endl;
	    result = NDBT_FAILED;
	    goto end;

	  }
	
	  NdbOperation *op= trans->getNdbOperation(table_shadow);
	  if (op == 0)
	  {
	    g_err << "getNdbOperation failed "
		  << trans->getNdbError().code << " "
		  << trans->getNdbError().message << endl;
	    result = NDBT_FAILED;
	    goto end;

	  }

	  switch (pOp->getEventType()) {
	  case NdbDictionary::Event::TE_INSERT:
	    if (op->writeTuple())
	    {
	      g_err << "insertTuple "
		    << op->getNdbError().code << " "
		    << op->getNdbError().message << endl;
	      result = NDBT_FAILED;
	      goto end;

	    }
	    break;
	  case NdbDictionary::Event::TE_DELETE:
	    if (op->deleteTuple())
	    {
	      g_err << "deleteTuple "
		    << op->getNdbError().code << " "
		    << op->getNdbError().message << endl;
	      result = NDBT_FAILED;
	      goto end;

	    }
	    break;
	  case NdbDictionary::Event::TE_UPDATE:
	    if (op->writeTuple())
	    {
	      g_err << "updateTuple "
		    << op->getNdbError().code << " "
		    << op->getNdbError().message << endl;
	      result = NDBT_FAILED;
	      goto end;

	    }
	    break;
	  default:
	    abort();
	  }

          /* Check event transaction id */
          Uint32 anyValue = pOp->getAnyValue();
          Uint64 transId = pOp->getTransId();
          if (anyValue)
          {
            if (!checkAnyValueTransId(transId, anyValue))
            {
              g_err << "ERROR : TransId and AnyValue mismatch.  "
                    << "Transid : " << transId
                    << ", AnyValue : " << anyValue
                    << ", Expected AnyValue : "
                    << (Uint32) ((transId >> 32) ^ transId)
                    << endl;
              abort();
              return NDBT_FAILED;
            }
          }

	  for (i= 0; i < n_columns; i++)
	  {
	    if (recAttr[i]->isNULL())
	    {
	      if (table->getColumn(i)->getPrimaryKey())
	      {
		g_err << "internal error: primary key isNull()="
		      << recAttr[i]->isNULL() << endl;
		result = NDBT_FAILED;
		goto end;

	      }
	      switch (pOp->getEventType()) {
	      case NdbDictionary::Event::TE_INSERT:
		if (recAttr[i]->isNULL() < 0)
		{
		  g_err << "internal error: missing value for insert\n";
		  result = NDBT_FAILED;
		  goto end;

		}
		break;
	      case NdbDictionary::Event::TE_DELETE:
		break;
	      case NdbDictionary::Event::TE_UPDATE:
		break;
	      default:
		abort();
	      }
	    }
	    if (table->getColumn(i)->getPrimaryKey() &&
		op->equal(i,recAttr[i]->aRef()))
	    {
	      g_err << "equal " << i << " "
		    << op->getNdbError().code << " "
		    << op->getNdbError().message << endl;
	      result = NDBT_FAILED;
	      goto end;

	    }
	  }
	
	  switch (pOp->getEventType()) {
	  case NdbDictionary::Event::TE_INSERT:
	    for (i= 0; i < n_columns; i++)
	    {
	      if (!table->getColumn(i)->getPrimaryKey() &&
		  op->setValue(i,recAttr[i]->isNULL() ? 0:recAttr[i]->aRef()))
	      {
		g_err << "setValue(insert) " << i << " "
		      << op->getNdbError().code << " "
		      << op->getNdbError().message << endl;
		result = NDBT_FAILED;
		goto end;

	      }
	    }
	    break;
	  case NdbDictionary::Event::TE_DELETE:
	    break;
	  case NdbDictionary::Event::TE_UPDATE:
	    for (i= 0; i < n_columns; i++)
	    {
	      if (!table->getColumn(i)->getPrimaryKey() &&
		  recAttr[i]->isNULL() >= 0 &&
		  op->setValue(i,recAttr[i]->isNULL() ? 0:recAttr[i]->aRef()))
	      {
		g_err << "setValue(update) " << i << " "
		      << op->getNdbError().code << " "
		      << op->getNdbError().message << endl;
		result = NDBT_FAILED;
		goto end;

	      }
	    }
	    break;
	  default:
	  case NdbDictionary::Event::TE_ALL:
	    abort();
	  }
	  if (trans->execute(Commit) == 0)
	  {
	    trans->close();
	    count++;
	    // everything ok
	    break;
	  }

	  if (trans->getNdbError().status == NdbError::PermanentError)
	  {
	    g_err << "Ignoring execute failed "
		  << trans->getNdbError().code << " "
		  << trans->getNdbError().message << endl;
	  
	    trans->close();
	    count++;
	    break;
	  }
	  else if (noRetries++ == 10)
	  {
	    g_err << "execute failed "
		  << trans->getNdbError().code << " "
		  << trans->getNdbError().message << endl;
	    trans->close();
	    result = NDBT_FAILED;
	    goto end;

	  }
	  trans->close();
	  NdbSleep_MilliSleep(100); // sleep before retying
	} while(1);
      }
      Uint32 stop_gci_hi = ctx->getProperty("LastGCI_hi", ~(Uint32)0);
      Uint32 stop_gci_lo = ctx->getProperty("LastGCI_lo", ~(Uint32)0);
      stop_gci = Uint64(stop_gci_lo) | (Uint64(stop_gci_hi) << 32);
    } 
    
    ndbout_c("Applied gci: %u/%u, %d events",
             Uint32(stop_gci >> 32), Uint32(stop_gci), count);
    if (hugoTrans.compare(GETNDB(step), shadow, 0))
    {
      g_err << "compare failed" << endl;
      result = NDBT_FAILED;
      goto end;
    }
    ctx->setProperty("LastGCI_hi", ~(Uint32)0);
    ctx->broadcast();
  }
  
end:
  if(pCreate)
  {
    if (GETNDB(step)->dropEventOperation(pCreate)) {
      g_err << "dropEventOperation execution failed "
	    << GETNDB(step)->getNdbError().code << " "
	    << GETNDB(step)->getNdbError().message << endl;
      result = NDBT_FAILED;
    }
  }
  ctx->stopTest();
  DBUG_RETURN(result);
}

int runEventConsumer(NDBT_Context* ctx, NDBT_Step* step)
{
  DBUG_ENTER("runEventConsumer");
  int result = NDBT_OK;
  const NdbDictionary::Table * table= ctx->getTab();
  HugoTransactions hugoTrans(* table);

  char buf[1024];
  sprintf(buf, "%s_EVENT", table->getName());
  NdbEventOperation *pOp, *pCreate = 0;
  pCreate = pOp = GETNDB(step)->createEventOperation(buf);
  if ( pOp == NULL ) {
    g_err << "Event operation creation failed on %s" << buf << endl;
    DBUG_RETURN(NDBT_FAILED);
  }
  bool merge_events = ctx->getProperty("MergeEvents");
  pOp->mergeEvents(merge_events);

  int i;
  int n_columns= table->getNoOfColumns();
  NdbRecAttr* recAttr[1024];
  NdbRecAttr* recAttrPre[1024];
  for (i = 0; i < n_columns; i++) {
    recAttr[i]    = pOp->getValue(table->getColumn(i)->getName());
    recAttrPre[i] = pOp->getPreValue(table->getColumn(i)->getName());
  }

  if (pOp->execute()) { // This starts changes to "start flowing"
    g_err << "execute operation execution failed: \n";
    g_err << pOp->getNdbError().code << " "
	  << pOp->getNdbError().message << endl;
    result = NDBT_FAILED;
    goto end;
  }

  ctx->setProperty("LastGCI_hi", ~(Uint32)0);
  ctx->broadcast();

  while(!ctx->isTestStopped())
  {
    //int count= 0;
    Ndb* ndb= GETNDB(step);

    Uint64 last_gci = 0;
    while(!ctx->isTestStopped())
    {
      Uint32 count = 0;
      Uint64 curr_gci;
      ndb->pollEvents(100, &curr_gci);
      if (curr_gci != last_gci)
      {
        while ((pOp= ndb->nextEvent()) != 0)
        {
          count++;
        }
        last_gci = curr_gci;
      }
      ndbout_c("Consumed gci: %u/%u, %d events",
               Uint32(last_gci >> 32), Uint32(last_gci), count);
    }
  }

end:
  if(pCreate)
  {
    if (GETNDB(step)->dropEventOperation(pCreate)) {
      g_err << "dropEventOperation execution failed "
	    << GETNDB(step)->getNdbError().code << " "
	    << GETNDB(step)->getNdbError().message << endl;
      result = NDBT_FAILED;
    }
  }
  ctx->stopTest();
  DBUG_RETURN(result);
}

int runEventListenerUntilStopped(NDBT_Context* ctx, NDBT_Step* step)
{
  
  int result = NDBT_OK;
  const NdbDictionary::Table * table= ctx->getTab();
  HugoTransactions hugoTrans(* table);
  Ndb* ndb= GETNDB(step);

  char buf[1024];
  sprintf(buf, "%s_EVENT", table->getName());
  NdbEventOperation *pOp, *pCreate = 0;
  pCreate = pOp = ndb->createEventOperation(buf);
  if ( pOp == NULL ) {
    g_err << "Event operation creation failed on %s" << buf << endl;
    return NDBT_FAILED;
  }
  
  int i;
  int n_columns= table->getNoOfColumns();
  NdbRecAttr* recAttr[1024];
  NdbRecAttr* recAttrPre[1024];
  for (i = 0; i < n_columns; i++) {
    recAttr[i]    = pOp->getValue(table->getColumn(i)->getName());
    recAttrPre[i] = pOp->getPreValue(table->getColumn(i)->getName());
  }

  if (pOp->execute()) 
  { // This starts changes to "start flowing"
    g_err << "execute operation execution failed: \n";
    g_err << pOp->getNdbError().code << " "
	  << pOp->getNdbError().message << endl;
    result = NDBT_FAILED;
    goto end;
  }
  
  while(!ctx->isTestStopped())
  {
    Uint64 curr_gci = 0;
    while(!ctx->isTestStopped())
    {
      ndb->pollEvents(100, &curr_gci);
      while ((pOp= ndb->nextEvent()) != 0)
      {
	require(pOp == pCreate);
      } 
    }
  }
  
end:
  if(pCreate)
  {
    if (ndb->dropEventOperation(pCreate)) {
      g_err << "dropEventOperation execution failed "
	    << ndb->getNdbError().code << " "
	    << ndb->getNdbError().message << endl;
      result = NDBT_FAILED;
    }
  }
  return result;
}

/**
 * This method checks that the nextEvent() removes inconsistent epoch
 * from the event queue (Bug#18716991 - INCONSISTENT EVENT DATA IS NOT
 * REMOVED FROM EVENT QUEUE CAUSING CONSUMPTION STOP) and continues
 * delivering the following epoch event data.
 *
 * Listener stops the test when it either 1) receives 10 more epochs
 * after it consumed an inconsistent epoch or 2) has polled 120 more
 * poll rounds after the first event data is polled.
 * Test succeeds for case 1 and fails for case 2.
 */
int runEventListenerCheckProgressUntilStopped(NDBT_Context* ctx, NDBT_Step* step)
{
  // Check progress after FI
  int result = NDBT_OK;
  const NdbDictionary::Table * table= ctx->getTab();
  HugoTransactions hugoTrans(* table);
  Ndb* ndb= GETNDB(step);
  Uint64 poll_gci = 0;
  // First inconsistent epoch found after pollEvents call
  Uint64 incons_gci_by_poll = 0;
  // First inconsistent epoch found after nextEvent call
  Uint64 incons_gci_by_next = 0;
  Uint64 op_gci = 0, curr_gci = 0, consumed_gci = 0;

  Uint32 consumed_epochs = 0; // Total epochs consumed
  int32 consumed_epochs_after = 0; // epochs consumed after inconsis epoch

  char buf[1024];
  sprintf(buf, "%s_EVENT", table->getName());
  NdbEventOperation *pOp, *pCreate = 0;
  pCreate = pOp = ndb->createEventOperation(buf);

  CHK(pOp != NULL, "Event operation creation failed");
  CHK(pOp->execute() == 0, "execute operation execution failed");

  // Syncronise event listening and error injection
  ctx->setProperty("Inject_error", (Uint32)0);
  ctx->setProperty("Found_inconsistency", (Uint32)0);

  // Wait max 10 sec for event data to start flowing
  Uint32 retries = 10;
  while (retries-- > 0)
  {
    if (ndb->pollEvents(1000, &poll_gci) == 1)
        break;
  }
  CHK(retries > 0, "No epoch has received in 10 secs");

  // Event data have started flowing, inject error after one sec
  NdbSleep_SecSleep(1);
  ctx->setProperty("Inject_error", (Uint32)1);

  // if no inconsistency is found after 120 poll rounds, fail
  retries = 120;
  while (!ctx->isTestStopped() && retries-- > 0)
  {
    ndb->pollEvents(1000, &poll_gci);
    if (incons_gci_by_poll == 0 && !ndb->isConsistent(incons_gci_by_poll))
    {
      // found the first inconsistency
      ctx->setProperty("Found_inconsistency", (Uint32)1);
    }

    /**
     * Call next event even if pollEvents returns 0
     * in order to remove the inconsistent event data, if occurred
     */
    while ((pOp = ndb->nextEvent()) != 0)
    {
      assert(pOp == pCreate);
      op_gci = pOp->getGCI();
      if (op_gci > curr_gci)
      {
        // epoch boundary
        consumed_gci = curr_gci;
        curr_gci = op_gci;
        consumed_epochs ++;
        if (incons_gci_by_next > 0 &&
            consumed_gci > incons_gci_by_next &&
            consumed_epochs_after++ == 10)
        {
          ctx->stopTest();
          break;
        }
      }
    }

    // nextEvent returned NULL: either queue is empty or
    // an inconsistent epoch is found
    if (incons_gci_by_poll != 0 && incons_gci_by_next == 0 &&
        !ndb->isConsistent(incons_gci_by_next))
    {
      CHK(incons_gci_by_poll == incons_gci_by_next,
          "pollEvents and nextEvent found different inconsistent epochs");

      // Start counting epochs consumed after the first inconsistent epoch
      consumed_epochs_after = 0;
      g_info << "Epochs consumed at inconsistent epoch : "
             << consumed_epochs << endl;
    }

    // Note epoch boundary when event queue becomes empty
    consumed_gci = curr_gci;
  }

  if (incons_gci_by_poll == 0)
  {
    g_err << "Inconsistent event data has not been seen. "
          << "Either fault injection did not work or test stopped earlier."
          << endl;
    result =  NDBT_FAILED;
  }
  else if (consumed_epochs_after == 0)
  {
    g_err << "Listener : consumption stalled after inconsistent gci : "
          << incons_gci_by_poll
          << ". Last consumed gci : " << consumed_gci
          << ". Last polled gci " << poll_gci << endl;
    result =  NDBT_FAILED;
  }
  else {
    g_info << "Epochs consumed totally: " << consumed_epochs
           << ". Epochs consumed after inconsistent epoch : "
           << consumed_epochs_after
           << ". Poll rounds " << (120 - retries) << endl;

    g_info << "Listener : progressed from inconsis_gci : " << incons_gci_by_poll
          << " to last consumed gci " << consumed_gci
          << ". Last polled gci : " << poll_gci << endl;
  }

  CHK(retries > 0, "Test failed despite 120 poll rounds");
  CHK((ndb->dropEventOperation(pCreate) == 0), "dropEventOperation failed");
  return result;
}

int runRestarter(NDBT_Context* ctx, NDBT_Step* step){
  int result = NDBT_OK;
  //int loops = ctx->getNumLoops();
  NdbRestarter restarter;
  int i = 0;
  int lastId = 0;
  bool abort = ctx->getProperty("Graceful", Uint32(0)) == 0;

  if (restarter.getNumDbNodes() < 2){
    ctx->stopTest();
    return NDBT_OK;
  }

  if(restarter.waitClusterStarted(60) != 0){
    g_err << "Cluster failed to start" << endl;
    return NDBT_FAILED;
  }
  
  while(result != NDBT_FAILED && !ctx->isTestStopped()){

    int id = lastId % restarter.getNumDbNodes();
    int nodeId = restarter.getDbNodeId(id);
    ndbout << "Restart node " << nodeId << endl; 
    if (abort == false && ((i % 3) == 0))
    {
      restarter.insertErrorInNode(nodeId, 13043);
    }

    if(restarter.restartOneDbNode(nodeId, false, false, abort) != 0){
      g_err << "Failed to restartNextDbNode" << endl;
      result = NDBT_FAILED;
      break;
    }    

    if(restarter.waitClusterStarted(60) != 0){
      g_err << "Cluster failed to start" << endl;
      result = NDBT_FAILED;
      break;
    }
    
    lastId++;
    i++;
  }

  return result;
}

int runRestarterLoop(NDBT_Context* ctx, NDBT_Step* step)
{
  int result = NDBT_OK;
  int loops = ctx->getNumLoops();
  NdbRestarter restarter;
  int i = 0;
  int lastId = 0;

  if (restarter.getNumDbNodes() < 2){
    ctx->stopTest();
    return NDBT_OK;
  }

  if(restarter.waitClusterStarted(60) != 0){
    g_err << "Cluster failed to start" << endl;
    return NDBT_FAILED;
  }
  
  while(result != NDBT_FAILED 
	&& !ctx->isTestStopped() 
	&& i < loops)
  {
    int id = lastId % restarter.getNumDbNodes();
    int nodeId = restarter.getDbNodeId(id);
    ndbout << "Restart node " << nodeId << endl; 
    if(restarter.restartOneDbNode(nodeId, false, false, true) != 0){
      g_err << "Failed to restartNextDbNode" << endl;
      result = NDBT_FAILED;
      break;
    }    
    
    if(restarter.waitClusterStarted(60) != 0){
      g_err << "Cluster failed to start" << endl;
      result = NDBT_FAILED;
      break;
    }
    
    lastId++;
    i++;
  }

  ctx->stopTest();
  return result;
}

Vector<const NdbDictionary::Table*> pTabs;
Vector<const NdbDictionary::Table*> pShadowTabs;

static int getAllTables(NDBT_Context* ctx, NDBT_Step* step)
{
  DBUG_ENTER("getAllTables");
  Ndb * ndb= GETNDB(step);
  NdbDictionary::Dictionary * dict = ndb->getDictionary();
  pTabs.clear();

  for (int i= 0; i < ctx->getNumTables(); i++)
  {
    const NdbDictionary::Table *pTab= dict->getTable(ctx->getTableName(i));
    if (pTab == 0)
    {
      ndbout << "Failed to get table" << endl;
      ndbout << dict->getNdbError() << endl;
      DBUG_RETURN(NDBT_FAILED);
    }
    pTabs.push_back(pTab);
    ndbout << " " << ctx->getTableName(i);
  }
  pTabs.push_back(NULL);
  ndbout << endl;

  DBUG_RETURN(NDBT_OK);
}

static int createAllEvents(NDBT_Context* ctx, NDBT_Step* step)
{
  DBUG_ENTER("createAllEvents");
  Ndb * ndb= GETNDB(step);
  for (int i= 0; pTabs[i]; i++)
  {
    if (createEvent(ndb,*pTabs[i], ctx))
    {
      DBUG_RETURN(NDBT_FAILED);
    }
  }
  DBUG_RETURN(NDBT_OK);
}

static int dropAllEvents(NDBT_Context* ctx, NDBT_Step* step)
{
  DBUG_ENTER("dropAllEvents");
  Ndb * ndb= GETNDB(step);
  int i;

  for (i= 0; pTabs[i]; i++)
  {
    if (dropEvent(ndb,*pTabs[i]))
    {
      DBUG_RETURN(NDBT_FAILED);
    }
  }
  DBUG_RETURN(NDBT_OK);
}

static int createAllShadows(NDBT_Context* ctx, NDBT_Step* step)
{
  DBUG_ENTER("createAllShadows");
  Ndb * ndb= GETNDB(step);
  NdbDictionary::Dictionary * dict = ndb->getDictionary();
  pShadowTabs.clear();

  // create a "shadow" table for each table
  for (int i= 0; pTabs[i]; i++)
  {
    char buf[1024];
    sprintf(buf, "%s_SHADOW", pTabs[i]->getName());

    dict->dropTable(buf);
    if (dict->getTable(buf))
    {
      DBUG_RETURN(NDBT_FAILED);
    }

    NdbDictionary::Table table_shadow(*pTabs[i]);
    table_shadow.setName(buf);
    if (dict->createTable(table_shadow))
    {
      g_err << "createTable(" << buf << ") "
	    << dict->getNdbError().code << " "
	    << dict->getNdbError().message << endl;
      DBUG_RETURN(NDBT_FAILED);
    }
    pShadowTabs.push_back(dict->getTable(buf));
    if (!pShadowTabs[i])
    {
      g_err << "getTable(" << buf << ") "
	    << dict->getNdbError().code << " "
	    << dict->getNdbError().message << endl;
      DBUG_RETURN(NDBT_FAILED);
    }
  }
  DBUG_RETURN(NDBT_OK);
}

static int dropAllShadows(NDBT_Context* ctx, NDBT_Step* step)
{
  DBUG_ENTER("dropAllShadows");
  Ndb * ndb= GETNDB(step);
  NdbDictionary::Dictionary * dict = ndb->getDictionary();

  for (int i= 0; pTabs[i]; i++)
  {
    char buf[1024];
    sprintf(buf, "%s_SHADOW", pTabs[i]->getName());
    if (dict->dropTable(buf))
    {
      DBUG_RETURN(NDBT_FAILED);
    }
  }  
  DBUG_RETURN(NDBT_OK);
}

static int start_transaction(Ndb *ndb, Vector<HugoOperations*> &ops)
{
  if (ops[0]->startTransaction(ndb) != NDBT_OK)
    return -1;
  NdbTransaction * t= ops[0]->getTransaction();
  if (t == NULL)
    return -1;

  for (int i= ops.size()-1; i > 0; i--)
  {
    ops[i]->setTransaction(t,true);
  }
  return 0;
}

static int close_transaction(Ndb *ndb, Vector<HugoOperations*> &ops)
{
  if (ops[0]->closeTransaction(ndb) != NDBT_OK)
    return -1;
  return 0;
}

static int execute_commit(Ndb *ndb, Vector<HugoOperations*> &ops)
{
  if (ops[0]->execute_Commit(ndb) != NDBT_OK)
    return -1;
  return 0;
}

static int copy_events(Ndb *ndb)
{
  DBUG_ENTER("copy_events");
  int r= 0;
  NdbDictionary::Dictionary * dict = ndb->getDictionary();
  int n_inserts= 0;
  int n_updates= 0;
  int n_deletes= 0;
  int n_poll_retries = 300;

  while (1)
  {
    int res= ndb->pollEvents(1000); // wait for event or 1000 ms
    DBUG_PRINT("info", ("pollEvents res=%d", res));

    n_poll_retries--;
    if (res <= 0 && r == 0)
    {
      if (n_poll_retries > 0)
      {
	NdbSleep_SecSleep(1);
        continue;
      }

      g_err << "Copy_events: pollEvents could not find any epochs "
            << "despite 300 poll retries" << endl;
      DBUG_RETURN(-1);
    }
    
    NdbEventOperation *pOp = ndb->nextEvent();
    // (res==1 && pOp==NULL) means empty epochs
    if (pOp == NULL)
    {
      if (r == 0)
      {
        // Empty epoch preceeding regular epochs. Continue consuming.
        continue;
      }
      // Empty epoch after regular epochs. We are done.
      DBUG_RETURN(r);
    } 

    while (pOp)
    {
      char buf[1024];
      sprintf(buf, "%s_SHADOW", pOp->getEvent()->getTable()->getName());
      const NdbDictionary::Table *table= dict->getTable(buf);
      
      if (table == 0)
      {
	g_err << "unable to find table " << buf << endl;
	DBUG_RETURN(-1);
      }

      if (pOp->isOverrun())
      {
	g_err << "buffer overrun\n";
	DBUG_RETURN(-1);
      }
      
      if (!pOp->isConsistent()) {
	g_err << "A node failure has occured and events might be missing\n";
	DBUG_RETURN(-1);
      }
	
      if (pOp->getEventType() == NdbDictionary::Event::TE_NODE_FAILURE)
      {
        pOp = ndb->nextEvent();
        continue;
      }
      r++;

      int noRetries= 0;
      do
      {
	NdbTransaction *trans= ndb->startTransaction();
	if (trans == 0)
	{
	  g_err << "startTransaction failed "
		<< ndb->getNdbError().code << " "
		<< ndb->getNdbError().message << endl;
	  DBUG_RETURN(-1);
	}
	
	NdbOperation *op= trans->getNdbOperation(table);
	if (op == 0)
	{
	  g_err << "getNdbOperation failed "
		<< trans->getNdbError().code << " "
		<< trans->getNdbError().message << endl;
	  DBUG_RETURN(-1);
	}
	
	switch (pOp->getEventType()) {
	case NdbDictionary::Event::TE_INSERT:
	  if (op->insertTuple())
	  {
	    g_err << "insertTuple "
		  << op->getNdbError().code << " "
		  << op->getNdbError().message << endl;
	    DBUG_RETURN(-1);
	  }
	  if (noRetries == 0)
	  {
	    n_inserts++;
	  }
	  break;
	case NdbDictionary::Event::TE_DELETE:
	  if (op->deleteTuple())
	  {
	    g_err << "deleteTuple "
		  << op->getNdbError().code << " "
		  << op->getNdbError().message << endl;
	    DBUG_RETURN(-1);
	  }
	  if (noRetries == 0)
	  {
	    n_deletes++;
	  }
	  break;
	case NdbDictionary::Event::TE_UPDATE:
	  if (op->updateTuple())
	  {
	    g_err << "updateTuple "
		  << op->getNdbError().code << " "
		  << op->getNdbError().message << endl;
	    DBUG_RETURN(-1);
	  }
	  if (noRetries == 0)
	  {
	    n_updates++;
	  }
	  break;
	default:
	  abort();
	}
        CHK((r == (n_inserts + n_deletes + n_updates)),
            "Number of record event operations consumed is not equal to the sum of insert,delete and update records.");
	
	{
	  for (const NdbRecAttr *pk= pOp->getFirstPkAttr();
	       pk;
	       pk= pk->next())
	  {
	    if (pk->isNULL())
	    {
	      g_err << "internal error: primary key isNull()="
		    << pk->isNULL() << endl;
	      DBUG_RETURN(NDBT_FAILED);
	    }
	    if (op->equal(pk->getColumn()->getColumnNo(),pk->aRef()))
	    {
	      g_err << "equal " << pk->getColumn()->getColumnNo() << " "
		    << op->getNdbError().code << " "
		    << op->getNdbError().message << endl;
	      DBUG_RETURN(NDBT_FAILED);
	    }
	  }
	}
	
	switch (pOp->getEventType()) {
	case NdbDictionary::Event::TE_INSERT:
	{
	  for (const NdbRecAttr *data= pOp->getFirstDataAttr();
	       data;
	       data= data->next())
	  {
	    if (data->isNULL() < 0 ||
		op->setValue(data->getColumn()->getColumnNo(),
			     data->isNULL() ? 0:data->aRef()))
	    {
	      g_err << "setValue(insert) " << data->getColumn()->getColumnNo()
		    << " " << op->getNdbError().code
		    << " " << op->getNdbError().message << endl;
	      DBUG_RETURN(-1);
	    }
	  }
	  break;
	}
	case NdbDictionary::Event::TE_DELETE:
	  break;
	case NdbDictionary::Event::TE_UPDATE:
	{
	  for (const NdbRecAttr *data= pOp->getFirstDataAttr();
	       data;
	       data= data->next())
	  {
	    if (data->isNULL() >= 0 &&
		op->setValue(data->getColumn()->getColumnNo(),
			     data->isNULL() ? 0:data->aRef()))
	    {
	      g_err << "setValue(update) " << data->getColumn()->getColumnNo()
		    << " " << op->getNdbError().code
		    << " " << op->getNdbError().message << endl;
	      DBUG_RETURN(NDBT_FAILED);
	    }
	  }
	  break;
	}
	default:
	case NdbDictionary::Event::TE_ALL:
	  abort();
	}
	if (trans->execute(Commit) == 0)
	{
	  trans->close();
	  // everything ok
	  break;
	}
	if (noRetries++ == 10 ||
	    trans->getNdbError().status != NdbError::TemporaryError)
	{
	  g_err << "execute " << r << " failed "
		<< trans->getNdbError().code << " "
		<< trans->getNdbError().message << endl;
	  trans->close();
	  DBUG_RETURN(-1);
	}
	trans->close();
	NdbSleep_MilliSleep(100); // sleep before retrying
      } while(1);
      pOp = ndb->nextEvent();
    } // for
    // No more event data on the event queue.
  } // while(1)

  g_info << "n_updates: " << n_updates << " "
	 << "n_inserts: " << n_inserts << " "
	 << "n_deletes: " << n_deletes << endl;
  DBUG_RETURN(r);
}

static int verify_copy(Ndb *ndb,
		       Vector<const NdbDictionary::Table *> &tabs1,
		       Vector<const NdbDictionary::Table *> &tabs2)
{
  for (unsigned i= 0; i < tabs1.size(); i++)
    if (tabs1[i])
    {
      HugoTransactions hugoTrans(*tabs1[i]);
      if (hugoTrans.compare(ndb, tabs2[i]->getName(), 0))
	return -1;
    }
  return 0;
}

static int createEventOperations(Ndb * ndb, NDBT_Context* ctx)
{
  DBUG_ENTER("createEventOperations");
  int i;

  // creat all event ops
  for (i= 0; pTabs[i]; i++)
  {
    char buf[1024];
    sprintf(buf, "%s_EVENT", pTabs[i]->getName());
    NdbEventOperation *pOp= ndb->createEventOperation(buf);
    if ( pOp == NULL )
    {
      DBUG_RETURN(NDBT_FAILED);
    }

    int n_columns= pTabs[i]->getNoOfColumns();
    for (int j = 0; j < n_columns; j++)
    {
      pOp->getValue(pTabs[i]->getColumn(j)->getName());
      pOp->getPreValue(pTabs[i]->getColumn(j)->getName());
    }

    if (ctx->getProperty("AllowEmptyUpdates"))
      pOp->setAllowEmptyUpdate(true);

    if ( pOp->execute() )
    {
      DBUG_RETURN(NDBT_FAILED);
    }
  }

  DBUG_RETURN(NDBT_OK);
}

#if 0
static int createAllEventOperations(NDBT_Context* ctx, NDBT_Step* step)
{
  DBUG_ENTER("createAllEventOperations");
  Ndb * ndb= GETNDB(step);
  int r= createEventOperations(ndb, ctx);
  if (r != NDBT_OK)
  {
    DBUG_RETURN(NDBT_FAILED);
  }
  DBUG_RETURN(NDBT_OK);
}
#endif

static int dropEventOperations(Ndb * ndb)
{
  DBUG_ENTER("dropEventOperations");

  NdbEventOperation *pOp;
  while ( (pOp= ndb->getEventOperation()) )
  {
    if (ndb->dropEventOperation(pOp))
    {
      DBUG_RETURN(NDBT_FAILED);
    }
  }

  DBUG_RETURN(NDBT_OK);
}

#if 0
static int dropAllEventOperations(NDBT_Context* ctx, NDBT_Step* step)
{
  DBUG_ENTER("dropAllEventOperations");
  Ndb * ndb= GETNDB(step);
  int r= dropEventOperations(ndb);
  if (r != NDBT_OK)
  {
    DBUG_RETURN(NDBT_FAILED);
  }
  DBUG_RETURN(NDBT_OK);
}
#endif

static int runMulti(NDBT_Context* ctx, NDBT_Step* step)
{
  DBUG_ENTER("runMulti");

  Ndb * ndb= GETNDB(step);

  int i;

  if (createEventOperations(ndb, ctx))
  {
    DBUG_RETURN(NDBT_FAILED);
  }

  // create a hugo operation per table
  Vector<HugoOperations *> hugo_ops;
  for (i= 0; pTabs[i]; i++)
  {
    hugo_ops.push_back(new HugoOperations(*pTabs[i]));
  }

  int n_records= 3;
  // insert n_records records per table
  do {
    if (start_transaction(ndb, hugo_ops))
    {
      dropEventOperations(ndb);
      DBUG_RETURN(NDBT_FAILED);
    }
    for (i= 0; pTabs[i]; i++)
    {
      hugo_ops[i]->pkInsertRecord(ndb, 0, n_records);
    }
    if (execute_commit(ndb, hugo_ops))
    {
      dropEventOperations(ndb);
      DBUG_RETURN(NDBT_FAILED);
    }
    if(close_transaction(ndb, hugo_ops))
    {
      dropEventOperations(ndb);
      DBUG_RETURN(NDBT_FAILED);
    }
  } while(0);

  // copy events and verify
  do {
    int ops_consumed = 0;
    if ((ops_consumed=copy_events(ndb)) != i * n_records)
    {
      g_err << "Not all records are consumed. Consumed " << ops_consumed
            << ", inserted " << i * n_records << endl;
      dropEventOperations(ndb);
      DBUG_RETURN(NDBT_FAILED);
    }
    if (verify_copy(ndb, pTabs, pShadowTabs))
    {
      dropEventOperations(ndb);
      DBUG_RETURN(NDBT_FAILED);
    }
  } while (0);

  // update n_records-1 records in first table
  do {
    if (start_transaction(ndb, hugo_ops))
    {
      dropEventOperations(ndb);
      DBUG_RETURN(NDBT_FAILED);
    }

    hugo_ops[0]->pkUpdateRecord(ndb, n_records-1);

    if (execute_commit(ndb, hugo_ops))
    {
      dropEventOperations(ndb);
      DBUG_RETURN(NDBT_FAILED);
    }
    if(close_transaction(ndb, hugo_ops))
    {
      dropEventOperations(ndb);
      DBUG_RETURN(NDBT_FAILED);
    }
  } while(0);

  // copy events and verify
  do {
    if (copy_events(ndb) <= 0)
    {
      g_err << "No update is consumed. " << endl;
      dropEventOperations(ndb);
      DBUG_RETURN(NDBT_FAILED);
    }
    if (verify_copy(ndb, pTabs, pShadowTabs))
    {
      dropEventOperations(ndb);
      DBUG_RETURN(NDBT_FAILED);
    }
  } while (0);

  if (dropEventOperations(ndb))
  {
    DBUG_RETURN(NDBT_FAILED);
  }

  DBUG_RETURN(NDBT_OK);
}

static int runMulti_NR(NDBT_Context* ctx, NDBT_Step* step)
{
  DBUG_ENTER("runMulti");

  int records = ctx->getNumRecords();
  int loops = ctx->getNumLoops();
  Ndb * ndb= GETNDB(step);

  int i;

  if (createEventOperations(ndb, ctx))
  {
    DBUG_RETURN(NDBT_FAILED);
  }

  for (i= 0; pTabs[i]; i++)
  {
    HugoTransactions hugo(*pTabs[i]);
    if (hugo.loadTable(ndb, records, 1, true, 1))
    {
      dropEventOperations(ndb);
      DBUG_RETURN(NDBT_FAILED);
    }
    // copy events and verify
    int ops_consumed = 0;
    if ((ops_consumed=copy_events(ndb)) != records)
    {
      g_err << "Not all records are consumed. Consumed " << ops_consumed
            << ", inserted " << records << endl;
      dropEventOperations(ndb);
      DBUG_RETURN(NDBT_FAILED);
    }
  }

  if (verify_copy(ndb, pTabs, pShadowTabs))
  {
    dropEventOperations(ndb);
    DBUG_RETURN(NDBT_FAILED);
  }

  {
    NdbRestarts restarts;
    for (int j= 0; j < loops; j++)
    {
      // restart a node
      int timeout = 240;
      if (restarts.executeRestart(ctx, "RestartRandomNodeAbort", timeout))
      {
	dropEventOperations(ndb);
	DBUG_RETURN(NDBT_FAILED);
      }

      sleep(5);
      // update all tables
      for (i= 0; pTabs[i]; i++)
      {
	HugoTransactions hugo(*pTabs[i]);
	if (hugo.pkUpdateRecords(ndb, records, 1, 1))
	{
	  dropEventOperations(ndb);
	  DBUG_RETURN(NDBT_FAILED);
	}
        int ops_consumed = 0;
	if ((ops_consumed=copy_events(ndb)) != records)
	{
          g_err << "Not all updates are consumed. Consumed " << ops_consumed
                << ", updated " << records << endl;
	  dropEventOperations(ndb);
	  DBUG_RETURN(NDBT_FAILED);
	}
      }

      // copy events and verify
      if (verify_copy(ndb, pTabs, pShadowTabs))
      {
	dropEventOperations(ndb);
	DBUG_RETURN(NDBT_FAILED);
      }
    }
  }

  if (dropEventOperations(ndb))
  {
    DBUG_RETURN(NDBT_FAILED);
  }

  DBUG_RETURN(NDBT_OK);
}

typedef Bitmask<(MAX_NDB_NODES + 31) / 32> NdbNodeBitmask;

static
int 
restartNodes(NdbNodeBitmask mask)
{
  int cnt = 0;
  int nodes[MAX_NDB_NODES];
  NdbRestarter res;
  for (Uint32 i = 0; i<MAX_NDB_NODES; i++)
  {
    if (mask.get(i))
    {
      nodes[cnt++] = i;
      res.restartOneDbNode(i,
                           /** initial */ false,
                           /** nostart */ true,
                           /** abort   */ true);
    }
  }

  if (res.waitNodesNoStart(nodes, cnt) != 0)
    return NDBT_FAILED;

  res.startNodes(nodes, cnt);

  return res.waitClusterStarted();
}

static int restartAllNodes()
{
  NdbRestarter restarter;
  NdbNodeBitmask ng;
  NdbNodeBitmask nodes0;
  NdbNodeBitmask nodes1;

  /**
   * Restart all nodes using two restarts
   *   instead of one by one...as this takes to long
   */
  for (Uint32 i = 0; i<(Uint32)restarter.getNumDbNodes(); i++)
  {
    int nodeId = restarter.getDbNodeId(i);
    if (ng.get(restarter.getNodeGroup(nodeId)) == false)
    {
      nodes0.set(nodeId);
      ng.set(restarter.getNodeGroup(nodeId));
    }
    else
    {
      nodes1.set(nodeId);
    }
  }

  int res;
  if ((res = restartNodes(nodes0)) != NDBT_OK)
  {
    return res;
  }
  

  res = restartNodes(nodes1);
  return res;
}

static int runCreateDropNR(NDBT_Context* ctx, NDBT_Step* step)
{
  DBUG_ENTER("runCreateDropNR");
  Ndb * ndb= GETNDB(step);
  int result = NDBT_OK;
  NdbRestarter restarter;
  int loops = ctx->getNumLoops();

  if (restarter.getNumDbNodes() < 2)
  {
    ctx->stopTest();
    DBUG_RETURN(NDBT_OK);
  }
  NdbDictionary::Table copy(* ctx->getTab());
  do
  {
    const NdbDictionary::Table* pTab = 
      ndb->getDictionary()->getTable(copy.getName());
    result = NDBT_FAILED;
    if (createEvent(ndb, *pTab, ctx))
    {
      g_err << "createEvent failed" << endl;
      break;
    }
    NdbEventOperation *pOp= createEventOperation(ndb, *pTab);
    if (pOp == 0)
    {
      g_err << "Failed to createEventOperation" << endl;
      break;
    }
    if (dropEvent(ndb, *pTab))
    {
      g_err << "Failed to dropEvent()" << endl;
      break;
    }
    ndbout << "Restarting with dropped events with subscribers" << endl;
    if (restartAllNodes())
      break;
    CHK_NDB_READY(ndb);
    if (ndb->getDictionary()->dropTable(pTab->getName()) != 0){
      g_err << "Failed to drop " << pTab->getName() <<" in db" << endl;
      break;
    }
    ndbout << "Restarting with dropped events and dropped "
           << "table with subscribers" << endl;
    if (restartAllNodes())
      break;
    CHK_NDB_READY(ndb);
    if (ndb->dropEventOperation(pOp))
    {
      g_err << "Failed dropEventOperation" << endl;
      break;
    }
    //tmp.setNodeGroupIds(0, 0);
    if (ndb->getDictionary()->createTable(copy) != 0){
      g_err << "createTable failed: "
            << ndb->getDictionary()->getNdbError() << endl;
      break;
    }
    result = NDBT_OK;
  } while (--loops > 0);
  
  DBUG_RETURN(result);
}

static
int
runSubscribeUnsubscribe(NDBT_Context* ctx, NDBT_Step* step)
{
  char buf[1024];
  const NdbDictionary::Table & tab = * ctx->getTab();
  sprintf(buf, "%s_EVENT", tab.getName());
  Ndb* ndb = GETNDB(step);
  int loops = 5 * ctx->getNumLoops();
  int untilStopped = ctx->getProperty("SubscribeUntilStopped", (Uint32)0);

  while ((untilStopped || --loops) && !ctx->isTestStopped())
  {
    NdbEventOperation *pOp= ndb->createEventOperation(buf);
    if (pOp == 0)
    {
      g_err << "createEventOperation: "
	    << ndb->getNdbError().code << " "
	    << ndb->getNdbError().message << endl;
      ctx->stopTest();
      return NDBT_FAILED;
    }
    
    int n_columns= tab.getNoOfColumns();
    for (int j = 0; j < n_columns; j++)
    {
      pOp->getValue(tab.getColumn(j)->getName());
      pOp->getPreValue(tab.getColumn(j)->getName());
    }
    if ( pOp->execute() )
    {
      g_err << "pOp->execute(): "
	    << pOp->getNdbError().code << " "
	    << pOp->getNdbError().message << endl;
      
      ndb->dropEventOperation(pOp);
      
      ctx->stopTest();
      return NDBT_FAILED;
    }
    
    // consume events to make sure dropped events are deleted
    if (ndb->pollEvents(0))
    {
      while (ndb->nextEvent())
        ;
    }

    if (ndb->dropEventOperation(pOp))
    {
      g_err << "pOp->execute(): "
	    << ndb->getNdbError().code << " "
	    << ndb->getNdbError().message << endl;
      ctx->stopTest();
      return NDBT_FAILED;
    }
  }
  
  ctx->stopTest();
  return NDBT_OK;
}

int
runLoadTable(NDBT_Context* ctx, NDBT_Step* step)
{
  int records = ctx->getNumRecords();
  HugoTransactions hugoTrans(*ctx->getTab());
  if (hugoTrans.loadTable(GETNDB(step), records) != 0){
    return NDBT_FAILED;
  }
  return NDBT_OK;
}

int 
runScanUpdateUntilStopped(NDBT_Context* ctx, NDBT_Step* step){
  //int records = ctx->getNumRecords();
  int parallelism = ctx->getProperty("Parallelism", (Uint32)0);
  int abort = ctx->getProperty("AbortProb", (Uint32)0);
  HugoTransactions hugoTrans(*ctx->getTab());
  while (ctx->isTestStopped() == false) 
  {
    if (hugoTrans.scanUpdateRecords(GETNDB(step), 0, abort, 
				    parallelism) == NDBT_FAILED){
      return NDBT_FAILED;
    }
  }
  return NDBT_OK;
}

int 
runInsertDeleteUntilStopped(NDBT_Context* ctx, NDBT_Step* step)
{
  //int result = NDBT_OK;
  int records = ctx->getNumRecords();
  HugoTransactions hugoTrans(*ctx->getTab());
  UtilTransactions utilTrans(*ctx->getTab());
  while (ctx->isTestStopped() == false) 
  {
    if (hugoTrans.loadTable(GETNDB(step), records, 1) != 0){
      return NDBT_FAILED;
    }
    if (utilTrans.clearTable(GETNDB(step),  records) != 0){
      return NDBT_FAILED;
    }
  }
  return NDBT_OK;
}

int 
runBug31701(NDBT_Context* ctx, NDBT_Step* step)
{
  //int result = NDBT_OK;

  NdbRestarter restarter;

  if (restarter.getNumDbNodes() < 2){
    ctx->stopTest();
    return NDBT_OK;
  }
  // This should really wait for applier to start...10s is likely enough
  NdbSleep_SecSleep(10);

  int nodeId = restarter.getDbNodeId(rand() % restarter.getNumDbNodes());

  int val2[] = { DumpStateOrd::CmvmiSetRestartOnErrorInsert, 1 };
  if (restarter.dumpStateOneNode(nodeId, val2, 2))
    return NDBT_FAILED;
  
  restarter.insertErrorInNode(nodeId, 13033);
  if (restarter.waitNodesNoStart(&nodeId, 1))
    return NDBT_FAILED;

  if (restarter.startNodes(&nodeId, 1))
    return NDBT_FAILED;

  if (restarter.waitClusterStarted())
    return NDBT_FAILED;

  CHK_NDB_READY(GETNDB(step));
  
  int records = ctx->getNumRecords();
  HugoTransactions hugoTrans(*ctx->getTab());
  
  if(ctx->getPropertyWait("LastGCI_hi", ~(Uint32)0))
  {
    g_err << "FAIL " << __LINE__ << endl;
    return NDBT_FAILED;
  }

  hugoTrans.clearTable(GETNDB(step), 0);
  
  if (hugoTrans.loadTable(GETNDB(step), 3*records, 1, true, 1) != 0){
    g_err << "FAIL " << __LINE__ << endl;
    return NDBT_FAILED;
  }
  
  if (hugoTrans.pkDelRecords(GETNDB(step), 3*records, 1, true, 1) != 0){
    g_err << "FAIL " << __LINE__ << endl;
    return NDBT_FAILED;
  }
  if (hugoTrans.loadTable(GETNDB(step), records, 1, true, 1) != 0){
    g_err << "FAIL " << __LINE__ << endl;
    return NDBT_FAILED;
  }
  if (hugoTrans.pkUpdateRecords(GETNDB(step), records, 1, 1) != 0){
    g_err << "FAIL " << __LINE__ << endl;
    return NDBT_FAILED;
  }
  if (hugoTrans.pkUpdateRecords(GETNDB(step), records, 1, 1) != 0){
    g_err << "FAIL " << __LINE__ << endl;
    return NDBT_FAILED;
  }
  if (hugoTrans.pkUpdateRecords(GETNDB(step), records, 1, 1) != 0){
    g_err << "FAIL " << __LINE__ << endl;
    return NDBT_FAILED;
  }
  
  ctx->setProperty("LastGCI_lo", Uint32(hugoTrans.m_latest_gci));
  ctx->setProperty("LastGCI_hi", Uint32(hugoTrans.m_latest_gci >> 32));
  if(ctx->getPropertyWait("LastGCI_hi", ~(Uint32)0))
  {
    g_err << "FAIL " << __LINE__ << endl;
    return NDBT_FAILED;
  }

  ctx->stopTest();  
  return NDBT_OK;
}

int
errorInjectBufferOverflow(NDBT_Context* ctx, NDBT_Step* step)
{
  Ndb * ndb= GETNDB(step);
  NdbRestarter restarter;
  const NdbDictionary::Table* pTab = ctx->getTab();
  int result= NDBT_OK;
  int res;
  bool found_gap = false;
  NdbEventOperation *pOp= createEventOperation(ndb, *pTab);
  Uint64 gci;

  if (pOp == 0)
  {
    g_err << "Failed to createEventOperation" << endl;
    return NDBT_FAILED;
  }

  if (restarter.insertErrorInAllNodes(13036) != 0)
  {
    result = NDBT_FAILED;
    goto cleanup;
  }

  res = ndb->pollEvents(5000);

  if (ndb->getNdbError().code != 0)
  {
    g_err << "pollEvents failed: \n";
    g_err << ndb->getNdbError().code << " "
          << ndb->getNdbError().message << endl;
    result = (ndb->getNdbError().code == 4720)?NDBT_OK:NDBT_FAILED;
    goto cleanup;
  }
  if (res >= 0) {
    NdbEventOperation *tmp;
    while (!found_gap && (tmp= ndb->nextEvent()))
    {
      if (!ndb->isConsistent(gci))
        found_gap = true;
    }
  }
  if (!ndb->isConsistent(gci))
    found_gap = true;
  if (!found_gap)
  {
    g_err << "buffer overflow not detected\n";
    result = NDBT_FAILED;
    goto cleanup;
  }

cleanup:

  if (ndb->dropEventOperation(pOp) != 0) {
    g_err << "dropping event operation failed\n";
    result = NDBT_FAILED;
  }

  return result;
}

int
errorInjectBufferOverflowOnly(NDBT_Context* ctx, NDBT_Step* step)
{
  NdbRestarter restarter;
  assert(ctx->getProperty("Inject_error", (Uint32)0) == 0);
  // Wait for the signal from the listener
  while (ctx->getProperty("Inject_error", (Uint32)0) != 1)
  {
    NdbSleep_SecSleep(1);
  }
  ctx->setProperty("Inject_error", (Uint32)0);

  if (restarter.insertErrorInAllNodes(13036) != 0)
  {
    return NDBT_FAILED;
  }
  while (ctx->getProperty("Found_inconsistency", (Uint32)0) != 1)
  {
    NdbSleep_SecSleep(1);
  }
  ctx->setProperty("Inject_error", (Uint32)0);

  restarter.insertErrorInAllNodes(0); //Remove the injected error
  return NDBT_OK;
}

int
errorInjectStalling(NDBT_Context* ctx, NDBT_Step* step)
{
  Ndb * ndb= GETNDB(step);
  NdbRestarter restarter;
  const NdbDictionary::Table* pTab = ctx->getTab();
  NdbEventOperation *pOp= createEventOperation(ndb, *pTab);
  int result = NDBT_OK;
  int res;
  bool connected = true;
  uint retries = 100;

  if (pOp == 0)
  {
    g_err << "Failed to createEventOperation" << endl;
    return NDBT_FAILED;
  }

  if (restarter.insertErrorInAllNodes(13037) != 0)
  {
    result = NDBT_FAILED;
    goto cleanup;
  }

  Uint64 curr_gci;
  for (int i=0; (i<10) && (curr_gci != NDB_FAILURE_GCI); i++)
  {
    res = ndb->pollEvents(5000, &curr_gci) > 0;

    if (ndb->getNdbError().code != 0)
    {
      g_err << "pollEvents failed: \n";
      g_err << ndb->getNdbError().code << " "
            << ndb->getNdbError().message << endl;
      result = NDBT_FAILED;
      goto cleanup;
    }
  }

  if (curr_gci != NDB_FAILURE_GCI)
  {
    g_err << "pollEvents failed to detect cluster failure: \n";
    result = NDBT_FAILED;
    goto cleanup;
  } 

  if (res > 0) {
    NdbEventOperation *tmp;
    int count = 0;
    while (connected && (tmp= ndb->nextEvent()))
    {
      if (tmp != pOp)
      {
        printf("Found stray NdbEventOperation\n");
        result = NDBT_FAILED;
        goto cleanup;
      }
      switch (tmp->getEventType()) {
      case NdbDictionary::Event::TE_CLUSTER_FAILURE:
        g_err << "Found TE_CLUSTER_FAILURE" << endl;
        connected = false;
        break;
      default:
        count++;
        break;
      }
    }
    if (connected)
    {
      g_err << "failed to detect cluster disconnect\n";
      result = NDBT_FAILED;
      goto cleanup;
    }
  }

  if (ndb->dropEventOperation(pOp) != 0) {
    g_err << "dropping event operation failed\n";
    result = NDBT_FAILED;
  }

  // Reconnect by trying to start a transaction
  while (!connected && retries--)
  {
    HugoTransactions hugoTrans(* ctx->getTab());
    if (hugoTrans.loadTable(ndb, 100) == 0)
    {
      connected = true;
      result = NDBT_OK;
    }
    else
    {
      NdbSleep_MilliSleep(300);
      result = NDBT_FAILED;
    }
  }

  if (!connected)
    g_err << "Failed to reconnect\n";

  // Restart cluster with abort
  if (restarter.restartAll(false, false, true) != 0){
    ctx->stopTest();
    return NDBT_FAILED;
  }

  if (restarter.waitClusterStarted(300) != 0){
    return NDBT_FAILED;
  }

  CHK_NDB_READY(ndb);

  pOp= createEventOperation(ndb, *pTab);

  if (pOp == 0)
  {
    g_err << "Failed to createEventOperation" << endl;
    return NDBT_FAILED;
  }

  // Check that we receive events again
  for (int i=0; (i<10) && (curr_gci == NDB_FAILURE_GCI); i++)
  {
    res = ndb->pollEvents(5000, &curr_gci) > 0;

    if (ndb->getNdbError().code != 0)
    {
      g_err << "pollEvents failed: \n";
      g_err << ndb->getNdbError().code << " "
            << ndb->getNdbError().message << endl;
      result = NDBT_FAILED;
      goto cleanup;
    }
  }
  if (curr_gci == NDB_FAILURE_GCI)
  {
    g_err << "pollEvents after restart failed res " << res << " curr_gci " << curr_gci << endl;
    result =  NDBT_FAILED;
  }

cleanup:

  if (ndb->dropEventOperation(pOp) != 0) {
    g_err << "dropping event operation failed\n";
    result = NDBT_FAILED;
  }

  // Stop the other thread
  ctx->stopTest();

  return result;
}
int 
runBug33793(NDBT_Context* ctx, NDBT_Step* step)
{
  //int result = NDBT_OK;
  int loops = ctx->getNumLoops();

  NdbRestarter restarter;
  
  if (restarter.getNumDbNodes() < 2){
    ctx->stopTest();
    return NDBT_OK;
  }
  // This should really wait for applier to start...10s is likely enough
  NdbSleep_SecSleep(10);

  while (loops-- && ctx->isTestStopped() == false)
  {
    int nodeId = restarter.getDbNodeId(rand() % restarter.getNumDbNodes());
    int nodecount = 0;
    int nodes[255];
    printf("nodeid: %u : victims: ", nodeId);
    for (int i = 0; i<restarter.getNumDbNodes(); i++)
    {
      int id = restarter.getDbNodeId(i);
      if (id == nodeId)
        continue;
      
      if (restarter.getNodeGroup(id) == restarter.getNodeGroup(nodeId))
      {
        nodes[nodecount++] = id;
        printf("%u ", id);
        int val2[] = { DumpStateOrd::CmvmiSetRestartOnErrorInsert, 1 };
        if (restarter.dumpStateOneNode(id, val2, 2))
          return NDBT_FAILED;
      }
    }
    printf("\n"); fflush(stdout);

    restarter.insertErrorInNode(nodeId, 13034);
    if (restarter.waitNodesNoStart(nodes, nodecount))
      return NDBT_FAILED;
    
    if (restarter.startNodes(nodes, nodecount))
      return NDBT_FAILED;
    
    if (restarter.waitClusterStarted())
      return NDBT_FAILED;
  }

  ctx->stopTest();  
  return NDBT_OK;
}

static
int
cc(Ndb_cluster_connection** ctx, Ndb** ndb)
{
  Ndb_cluster_connection* xncc = new Ndb_cluster_connection;
  int ret;
  if ((ret = xncc->connect(30, 1, 0)) != 0)
  {
    delete xncc;
    return NDBT_FAILED;
  }

  if ((ret = xncc->wait_until_ready(30, 10)) != 0)
  {
    delete xncc;
    return NDBT_FAILED;
  }

  Ndb* xndb = new Ndb(xncc, "TEST_DB");
  if (xndb->init() != 0)
  {
    delete xndb;
    delete xncc;
    return NDBT_FAILED;
  }

  if (xndb->waitUntilReady(30) != 0)
  {
    delete xndb;
    delete xncc;
    return NDBT_FAILED;
  }

  * ctx = xncc;
  * ndb = xndb;
  return 0;
}

static
NdbEventOperation*
op(Ndb* xndb, const NdbDictionary::Table * table)
{
  char buf[1024];
  sprintf(buf, "%s_EVENT", table->getName());
  NdbEventOperation *pOp;
  pOp = xndb->createEventOperation(buf);
  if ( pOp == NULL )
  {
    g_err << "Event operation creation failed on %s" << buf << endl;
    return 0;
  }

  int n_columns= table->getNoOfColumns();
  NdbRecAttr* recAttr[1024];
  NdbRecAttr* recAttrPre[1024];
  for (int i = 0; i < n_columns; i++) {
    recAttr[i]    = pOp->getValue(table->getColumn(i)->getName());
    recAttrPre[i] = pOp->getPreValue(table->getColumn(i)->getName());
  }

  return pOp;
}

int
runBug34853(NDBT_Context* ctx, NDBT_Step* step)
{
  //int result = NDBT_OK;
  //int loops = ctx->getNumLoops();
  //int records = ctx->getNumRecords();
  //Ndb* pNdb = GETNDB(step);
  NdbRestarter res;

  if (res.getNumDbNodes() < 2)
  {
    return NDBT_OK;
  }

  Ndb_cluster_connection* xncc;
  Ndb* xndb;

  if (cc(&xncc, &xndb))
  {
    return NDBT_FAILED;
  }

  NdbEventOperation* pOp = op(xndb, ctx->getTab());
  if (pOp == 0)
  {
    delete xndb;
    delete xncc;
    return NDBT_FAILED;
  }

  int api = xncc->node_id();
  int nodeId = res.getDbNodeId(rand() % res.getNumDbNodes());
  ndbout_c("stopping %u", nodeId);
  res.restartOneDbNode(nodeId,
                       /** initial */ false,
                       /** nostart */ true,
                       /** abort   */ true);

  ndbout_c("waiting for %u", nodeId);
  res.waitNodesNoStart(&nodeId, 1);

  int dump[2];
  dump[0] = 9004;
  dump[1] = api;
  res.dumpStateOneNode(nodeId, dump, 2);
  res.startNodes(&nodeId, 1);
  ndbout_c("waiting cluster");
  res.waitClusterStarted();

  CHK_NDB_READY(xndb);

  if (pOp->execute())
  { // This starts changes to "start flowing"
    g_err << "execute operation execution failed: \n";
    g_err << pOp->getNdbError().code << " "
	  << pOp->getNdbError().message << endl;
    delete xndb;
    delete xncc;
    return NDBT_FAILED;
  }

  xndb->dropEventOperation(pOp);

  ndbout_c("stopping %u", nodeId);
  res.restartOneDbNode(nodeId,
                       /** initial */ false,
                       /** nostart */ true,
                       /** abort   */ true);

  ndbout_c("waiting for %u", nodeId);
  res.waitNodesNoStart(&nodeId, 1);

  dump[0] = 71;
  dump[1] = 7;
  res.dumpStateOneNode(nodeId, dump, 2);
  res.startNodes(&nodeId, 1);
  ndbout_c("waiting node sp 7");
  res.waitNodesStartPhase(&nodeId, 1, 6);

  delete xndb;
  delete xncc;

  NdbSleep_SecSleep(5); // 3 seconds to open connections. i.e 5 > 3

  dump[0] = 71;
  res.dumpStateOneNode(nodeId, dump, 1);

  res.waitClusterStarted();

  if (cc(&xncc, &xndb))
  {
    return NDBT_FAILED;
  }

  pOp = op(xndb, ctx->getTab());
  if (pOp == 0)
  {
    delete xndb;
    delete xncc;
    return NDBT_FAILED;
  }

  if (pOp->execute())
  { // This starts changes to "start flowing"
    g_err << "execute operation execution failed: \n";
    g_err << pOp->getNdbError().code << " "
	  << pOp->getNdbError().message << endl;
    delete xndb;
    delete xncc;
    return NDBT_FAILED;
  }

  xndb->dropEventOperation(pOp);
  delete xndb;
  delete xncc;
  return NDBT_OK;
}

/** Telco 6.2 **/

int
runNFSubscribe(NDBT_Context* ctx, NDBT_Step* step)
{
  NdbRestarter restarter;

  if (restarter.getNumDbNodes() < 2)
  {
    ctx->stopTest();
    return NDBT_OK;
  }

  int codes[] = {
    6023,  (int)NdbRestarter::NS_NON_MASTER,
    13013, (int)NdbRestarter::NS_RANDOM,
    13019, (int)NdbRestarter::NS_RANDOM,
    13020, (int)NdbRestarter::NS_RANDOM,
    13041, (int)NdbRestarter::NS_RANDOM,
    0
  };
  
  int nr_codes[] = {
    13039,
    13040,
    13042,
    0
  };

  int loops = ctx->getNumLoops();
  while (loops-- && !ctx->isTestStopped())
  {
    int i = 0;
    while (codes[i] != 0)
    {
      int code = codes[i++];
      int nodeId = restarter.getNode((NdbRestarter::NodeSelector)codes[i++]);
      int val2[] = { DumpStateOrd::CmvmiSetRestartOnErrorInsert, 1 };
      if (restarter.dumpStateOneNode(nodeId, val2, 2))
        return NDBT_FAILED;
      
      ndbout_c("Node %u error: %u", nodeId, code);
      if (restarter.insertErrorInNode(nodeId, code))
        return NDBT_FAILED;
      
      if (restarter.waitNodesNoStart(&nodeId, 1))
        return NDBT_FAILED;
      
      if (restarter.startNodes(&nodeId, 1))
        return NDBT_FAILED;
      
      if (restarter.waitClusterStarted())
        return NDBT_FAILED;
    }
    
    int nodeId = restarter.getDbNodeId(rand() % restarter.getNumDbNodes());
    if (restarter.restartOneDbNode(nodeId, false, true, true) != 0)
      return NDBT_FAILED;
    
    if (restarter.waitNodesNoStart(&nodeId, 1))
      return NDBT_FAILED;
    
    i = 0;
    while (nr_codes[i] != 0)
    {
      int val2[] = { DumpStateOrd::CmvmiSetRestartOnErrorInsert, 1 };
      if (restarter.dumpStateOneNode(nodeId, val2, 2))
        return NDBT_FAILED;
      
      ndbout_c("Node %u error: %u", nodeId, nr_codes[i]);
      if (restarter.insertErrorInNode(nodeId, nr_codes[i]))
        return NDBT_FAILED;
      
      if (restarter.startNodes(&nodeId, 1))
        return NDBT_FAILED;

      NdbSleep_SecSleep(3);
      
      if (restarter.waitNodesNoStart(&nodeId, 1))
        return NDBT_FAILED;
      
      i++;
    }
    
    ndbout_c("Done..now starting %u", nodeId);
    if (restarter.startNodes(&nodeId, 1))
      return NDBT_FAILED;
    
    if (restarter.waitClusterStarted())
      return NDBT_FAILED;
  }  

  ctx->stopTest();
  return NDBT_OK;
}

int
runBug35208_createTable(NDBT_Context* ctx, NDBT_Step* step)
{
  NdbDictionary::Table tab = *ctx->getTab();

  while (tab.getNoOfColumns() < 100)
  {
    BaseString name;
    NdbDictionary::Column col;
    name.assfmt("COL_%d", tab.getNoOfColumns());
    col.setName(name.c_str());
    col.setType(NdbDictionary::Column::Unsigned);
    col.setLength(1);
    col.setNullable(false);
    col.setPrimaryKey(false);
    tab.addColumn(col);
  }

  NdbDictionary::Dictionary* dict = GETNDB(step)->getDictionary();
  dict->dropTable(tab.getName());
  dict->createTable(tab);

  const NdbDictionary::Table* pTab = dict->getTable(tab.getName());
  ctx->setTab(pTab);

  return NDBT_OK;
}

#define UPDATE_COL 66

int
runBug35208(NDBT_Context* ctx, NDBT_Step* step)
{
  Ndb* ndb= GETNDB(step);
  const NdbDictionary::Table * table= ctx->getTab();

  char buf[1024];
  sprintf(buf, "%s_EVENT", table->getName());
  NdbEventOperation *pOp = ndb->createEventOperation(buf);
  if ( pOp == NULL ) {
    g_err << "Event operation creation failed on %s" << buf << endl;
    return NDBT_FAILED;
  }

  int result = NDBT_OK;
  HugoTransactions hugoTrans(* table);

  char col[100];
  BaseString::snprintf(col, sizeof(col), "COL_%u", UPDATE_COL);

  int i;
  int n_columns= table->getNoOfColumns();
  NdbRecAttr* recAttr[1024];
  NdbRecAttr* recAttrPre[1024];
  for (i = 0; i < n_columns; i++) {
    recAttr[i]    = pOp->getValue(table->getColumn(i)->getName());
    recAttrPre[i] = pOp->getPreValue(table->getColumn(i)->getName());
  }

  if (pOp->execute())
  { // This starts changes to "start flowing"
    g_err << "execute operation execution failed: \n";
    g_err << pOp->getNdbError().code << " "
	  << pOp->getNdbError().message << endl;
    goto err;
  }

  hugoTrans.loadTable(GETNDB(step), ctx->getNumRecords());

  for (int i = 0; i<ctx->getNumLoops(); i++)
  {
    ndbout_c("testing %u updates", (i + 1));
    NdbTransaction* pTrans = ndb->startTransaction();
    for (int m = 0; m<(i+1); m++)
    {
      for (int r = 0; r<ctx->getNumRecords(); r++)
      {
        NdbOperation* pOp = pTrans->getNdbOperation(table->getName());
        pOp->updateTuple();
        HugoOperations hop(* table);
        hop.equalForRow(pOp, r);
        pOp->setValue(col, rand());
      }
      if (pTrans->execute(NoCommit) != 0)
      {
        ndbout << pTrans->getNdbError() << endl;
        goto err;
      }
    }
    if (pTrans->execute(Commit) != 0)
    {
      ndbout << pTrans->getNdbError() << endl;
      goto err;
    }

    Uint64 gci;
    pTrans->getGCI(&gci);
    ndbout_c("set(LastGCI_hi): %u/%u",
             Uint32(gci >> 32),
             Uint32(gci));
    ctx->setProperty("LastGCI_lo", Uint32(gci));
    ctx->setProperty("LastGCI_hi", Uint32(gci >> 32));
    if(ctx->getPropertyWait("LastGCI_hi", ~(Uint32)0))
    {
      g_err << "FAIL " << __LINE__ << endl;
      goto err;
    }

    Uint32 bug = 0;
    Uint32 cnt = 0;
    Uint64 curr_gci = 0;
    while(curr_gci <= gci)
    {
      ndb->pollEvents(100, &curr_gci);
      NdbEventOperation* tmp = 0;
      while ((tmp= ndb->nextEvent()) != 0)
      {
        if (tmp->getEventType() == NdbDictionary::Event::TE_UPDATE)
        {
          cnt++;
          bool first = true;
          for (int c = 0; c<table->getNoOfColumns(); c++)
          {
            if (recAttr[c]->isNULL() >= 0)
            {
              /**
               * Column has value...it should be PK or column we updated
               */
              if (c != UPDATE_COL &&
                  table->getColumn(c)->getPrimaryKey() == false)
              {
                bug++;
                if (first)
                {
                  first = false;
                  printf("Detect (incorrect) update value for: ");
                }
                printf("%u ", c);
                result = NDBT_FAILED;
              }
            }
          }
          if (!first)
            printf("\n");
        }
      }
    }
    ndbout_c("found %u updates bugs: %u", cnt, bug);
  }

  ndb->dropEventOperation(pOp);
  ctx->stopTest();

  return result;

err:
  ndb->dropEventOperation(pOp);

  return NDBT_FAILED;
}



/** Telco 6.3 **/

int
runBug37279(NDBT_Context* ctx, NDBT_Step* step)
{
  NdbRestarter res;
  if (res.getNumDbNodes() < 2)
  {
    ctx->stopTest();
    return NDBT_OK;
  }

  if (runCreateEvent(ctx, step))
  {
    return NDBT_FAILED;
  }
  
  Ndb* pNdb = GETNDB(step);
  NdbDictionary::Dictionary* dict = pNdb->getDictionary();
  
  const NdbDictionary::Table* tab = dict->getTable(ctx->getTab()->getName());
  //const NdbDictionary::Table* org = tab;
  NdbEventOperation* pOp0 = createEventOperation(pNdb, *tab);
  
  if (pOp0 == 0)
  {
    return NDBT_FAILED;
  }
  
  {
    Ndb* ndb = new Ndb(&ctx->m_cluster_connection, "TEST_DB");
    if (ndb->init() != 0)
    {
      delete ndb;
      ndbout_c("here: %u", __LINE__);
      return NDBT_FAILED;
    }
    
    if (ndb->waitUntilReady(30) != 0)
    {
      delete ndb;
      ndbout_c("here: %u", __LINE__);
      return NDBT_FAILED;
    }
    
    ndb->getDictionary()->dropTable(tab->getName());
    delete ndb;
  }
  
  int nodeId = res.getDbNodeId(rand() % res.getNumDbNodes());
  ndbout_c("stopping %u", nodeId);
  res.restartOneDbNode(nodeId,
                       /** initial */ false,
                       /** nostart */ false,
                       /** abort   */ true);
  if (res.waitClusterStarted())
  {
    return NDBT_FAILED;
  }

  CHK_NDB_READY(pNdb);
  
  pNdb->dropEventOperation(pOp0);
  runDropEvent(ctx, step);

  return NDBT_OK;
}

int
runBug37338(NDBT_Context* ctx, NDBT_Step* step)
{
  NdbRestarter res;
  if (res.getNumDbNodes() < 2)
  {
    ctx->stopTest();
    return NDBT_OK;
  }

  int nodeId = res.getDbNodeId(rand() % res.getNumDbNodes());

  Ndb* pNdb = GETNDB(step);
  NdbDictionary::Dictionary* dict = pNdb->getDictionary();
  const NdbDictionary::Table* tab = dict->getTable(ctx->getTab()->getName());

  const char * name = "BugXXX";
  NdbDictionary::Table copy = * tab;
  copy.setName(name);
  dict->dropTable(name);

  for (int i = 0; i<ctx->getNumLoops(); i++)
  {
    Ndb* ndb0;
    Ndb_cluster_connection *con0;
    NdbEventOperation* pOp0;
    NdbDictionary::Dictionary * dict0;

    cc(&con0, &ndb0);
    dict0 = ndb0->getDictionary();
    if (dict0->createTable(copy) != 0)
    {
      ndbout << dict0->getNdbError() << endl;
      return NDBT_FAILED;
    }

    const NdbDictionary::Table * copyptr = dict0->getTable(name);
    if (copyptr == 0)
    {
      return NDBT_FAILED;
    }
    createEvent(ndb0, *copyptr, ctx);
    pOp0 = createEventOperation(ndb0, *copyptr);
    dict0 = ndb0->getDictionary();dict->dropTable(name);
    
    res.restartOneDbNode(nodeId,
                         /** initial */ false,
                         /** nostart */ true,
                         /** abort   */ true);
    
    res.waitNodesNoStart(&nodeId, 1);
    res.startNodes(&nodeId, 1);
    if (res.waitClusterStarted())
    {
      return NDBT_FAILED;
    }
    
    CHK_NDB_READY(ndb0);
  
    ndb0->dropEventOperation(pOp0);
    
    delete ndb0;
    delete con0;
  }
  
  return NDBT_OK;
}

int
runBug37442(NDBT_Context* ctx, NDBT_Step* step)
{
  NdbRestarter res;
  if (res.getNumDbNodes() < 2)
  {
    ctx->stopTest();
    return NDBT_OK;
  }

  int nodeId = res.getDbNodeId(rand() % res.getNumDbNodes());

  Ndb* pNdb = GETNDB(step);
  NdbDictionary::Dictionary* dict = pNdb->getDictionary();
  const NdbDictionary::Table* tab = dict->getTable(ctx->getTab()->getName());

  if (runCreateEvent(ctx, step))
  {
    return NDBT_FAILED;
  }
  
  for (int i = 0; i<ctx->getNumLoops(); i++)
  {
    NdbEventOperation * pOp = createEventOperation(GETNDB(step), *tab);
    
    res.restartOneDbNode(nodeId,
                         /** initial */ false,
                         /** nostart */ true,
                         /** abort   */ true);
    
    res.waitNodesNoStart(&nodeId, 1);

    GETNDB(step)->dropEventOperation(pOp);
    
    res.startNodes(&nodeId, 1);
    if (res.waitClusterStarted())
    {
      return NDBT_FAILED;
    }
    CHK_NDB_READY(GETNDB(step));
  }

  runDropEvent(ctx, step);
  
  return NDBT_OK;
}

const NdbDictionary::Table* createBoringTable(const char* name, Ndb* pNdb)
{
  NdbDictionary::Table tab;

  tab.setName(name);

  NdbDictionary::Column pk;
  pk.setName("Key");
  pk.setType(NdbDictionary::Column::Unsigned);
  pk.setLength(1); 
  pk.setNullable(false);
  pk.setPrimaryKey(true);
  tab.addColumn(pk);

  NdbDictionary::Column attr;
  attr.setName("Attr");
  attr.setType(NdbDictionary::Column::Unsigned);
  attr.setLength(1);
  attr.setNullable(true);
  attr.setPrimaryKey(false);
  tab.addColumn(attr);
  
  pNdb->getDictionary()->dropTable(tab.getName());
  if(pNdb->getDictionary()->createTable(tab) == 0)
  {
    ndbout << (NDBT_Table&)tab << endl;
    return pNdb->getDictionary()->getTable(tab.getName());
  }
  
  ndbout << "Table create failed, err : " << 
    pNdb->getDictionary()->getNdbError().code << endl;
  
  return NULL;
}

/* Types of operation which can be tagged via 'setAnyValue */
enum OpTypes {Insert, Update, Write, Delete, EndOfOpTypes};

/** 
 * executeOps
 * Generate a number of PK operations of the supplied type
 * using the passed operation options and setting the
 * anyValue tag
 */
int
executeOps(Ndb* pNdb,
           const NdbDictionary::Table* tab,
           OpTypes op, 
           Uint32 rowCount,
           Uint32 keyOffset,
           Uint32 anyValueOffset,
           NdbOperation::OperationOptions opts)
{
  NdbTransaction* trans= pNdb->startTransaction();
  const NdbRecord* record= tab->getDefaultRecord();

  char RowBuf[16];
  Uint32* keyPtr= (Uint32*) NdbDictionary::getValuePtr(record,
                                                       RowBuf,
                                                       0);
  Uint32* attrPtr= (Uint32*) NdbDictionary::getValuePtr(record,
                                                       RowBuf,
                                                       1);

  for (Uint32 i=keyOffset; i < (keyOffset + rowCount); i++)
  {
    memcpy(keyPtr, &i, sizeof(i));
    memcpy(attrPtr, &i, sizeof(i));
    opts.optionsPresent |= NdbOperation::OperationOptions::OO_ANYVALUE;
    opts.anyValue= anyValueOffset + i;
    bool allowInterpreted= 
      (op == Update) ||
      (op == Delete);

    if (!allowInterpreted)
      opts.optionsPresent &= 
        ~ (Uint64) NdbOperation::OperationOptions::OO_INTERPRETED;

    switch (op) {
    case Insert : 
      if (trans->insertTuple(record, 
                             RowBuf, 
                             NULL,
                             &opts, 
                             sizeof(opts)) == NULL)
      {
        g_err << "Can't create operation : " <<
          trans->getNdbError().code << endl;
        return NDBT_FAILED;
      }
      break;
    case Update :
      if (trans->updateTuple(record,
                             RowBuf,
                             record,
                             RowBuf,
                             NULL,
                             &opts,
                             sizeof(opts)) == NULL)
      {
        g_err << "Can't create operation : " <<
          trans->getNdbError().code << endl;
        return NDBT_FAILED;
      }
      break;
    case Write : 
      if (trans->writeTuple(record,
                            RowBuf,
                            record,
                            RowBuf,
                            NULL,
                            &opts,
                            sizeof(opts)) == NULL)
      {
        g_err << "Can't create operation : " <<
          trans->getNdbError().code << endl;
        return NDBT_FAILED;
      }
      break;
    case Delete : 
      if (trans->deleteTuple(record,
                             RowBuf,
                             record,
                             NULL,
                             NULL,
                             &opts,
                             sizeof(opts)) == NULL)
      {
        g_err << "Can't create operation : " <<
          trans->getNdbError().code << endl;
        return NDBT_FAILED;
      }
      break;
    default:
      g_err << "Bad operation type : " << op << endl;
      return NDBT_FAILED;
    }
  }

  trans->execute(Commit);

  if (trans->getNdbError().code != 0)
  {
    g_err << "Error executing operations :" << 
      trans->getNdbError().code << endl;
    return NDBT_FAILED;
  }
  
  trans->close();

  return NDBT_OK;
}

int
checkAnyValueInEvent(Ndb* pNdb,
                     NdbRecAttr* preKey,
                     NdbRecAttr* postKey,
                     NdbRecAttr* preAttr,
                     NdbRecAttr* postAttr,
                     Uint32 num,
                     Uint32 anyValueOffset,
                     bool checkPre)
{
  Uint32 received= 0;

  while (received < num)
  {
    int pollRc;

    if ((pollRc= pNdb->pollEvents(10000)) < 0)
    {
      g_err << "Error while polling for events : " <<
        pNdb->getNdbError().code;
      return NDBT_FAILED;
    }

    if (pollRc == 0)
    {
      printf("No event, waiting...\n");
      continue;
    }

    NdbEventOperation* event;
    while((event= pNdb->nextEvent()) != NULL)
    {
//       printf("Event is %p of type %u\n",
//              event, event->getEventType());
//       printf("Got event, prekey is %u predata is %u \n",
//              preKey->u_32_value(),
//              preAttr->u_32_value());
//       printf("           postkey is %u postdata is %u anyvalue is %u\n",
//              postKey->u_32_value(),
//              postAttr->u_32_value(),
//              event->getAnyValue());
      
      received ++;
      Uint32 keyVal= (checkPre? 
                      preKey->u_32_value() :
                      postKey->u_32_value());
      
      if (event->getAnyValue() != 
          (anyValueOffset + keyVal))
      {
        g_err << "Error : Got event, key is " <<
          keyVal << " anyValue is " <<
          event->getAnyValue() <<
          " expected " << (anyValueOffset + keyVal) 
              << endl;
        return NDBT_FAILED;
      }
    }
  }

  return NDBT_OK;
}
                      
                      

int
runBug37672(NDBT_Context* ctx, NDBT_Step* step)
{
  /* InterpretedDelete and setAnyValue failed */
  /* Let's create a boring, known table for this since 
   * we don't yet have Hugo tools for NdbRecord
   */
  BaseString name; 
  name.assfmt("TAB_TESTEVENT%d", rand() & 65535);
  Ndb* pNdb= GETNDB(step);
  
  const NdbDictionary::Table* tab= createBoringTable(name.c_str(), pNdb);
  
  if (tab == NULL)
    return NDBT_FAILED;
  
  /* Create an event to listen to events on the table */
  char eventName[1024];
  sprintf(eventName,"%s_EVENT", tab->getName());

  if (createEvent(pNdb, *tab, false, true) != 0)
    return NDBT_FAILED;

  /* Now create the event operation to retrieve the events */
  NdbEventOperation* eventOp;
  eventOp= pNdb->createEventOperation(eventName);

  if (eventOp == NULL)
  {
    g_err << "Failed to create event operation :" << 
      pNdb->getNdbError().code << endl;
    return NDBT_FAILED;
  }

  NdbRecAttr* eventKeyData= eventOp->getValue("Key");
  NdbRecAttr* eventOldKeyData= eventOp->getPreValue("Key");
  NdbRecAttr* eventAttrData= eventOp->getValue("Attr");
  NdbRecAttr* eventOldAttrData= eventOp->getPreValue("Attr");
  
  if ((eventKeyData == NULL) || (eventAttrData == NULL))
  {
    g_err << "Failed to get NdbRecAttrs for events" << endl;
    return NDBT_FAILED;
  };
  
  if (eventOp->execute() != 0)
  {
    g_err << "Failed to execute event operation :" <<
      eventOp->getNdbError().code << endl;
    return NDBT_FAILED;
  }

  /* Perform some operations on the table, and check
   * that we get the correct AnyValues propagated
   * through
   */
  NdbOperation::OperationOptions opts;
  opts.optionsPresent= 0;

  NdbInterpretedCode nonsenseProgram;

  nonsenseProgram.load_const_u32(0, 0);
  nonsenseProgram.interpret_exit_ok();

  nonsenseProgram.finalise();

  const Uint32 rowCount= 1500;
  Uint32 keyOffset= 0;
  Uint32 anyValueOffset= 100;

  printf ("Testing AnyValue with no interpreted program\n");
  for (int variants= 0; variants < 2; variants ++)
  {
    for (int op= Insert; op < EndOfOpTypes; op++)
    {
      printf("  Testing opType %d (ko=%d, ao=%d)...", 
             op, keyOffset, anyValueOffset);
      
      if (executeOps(pNdb, 
                     tab, 
                     (OpTypes)op, 
                     rowCount, 
                     keyOffset, 
                     anyValueOffset, 
                     opts))
        return NDBT_FAILED;
      
      if (checkAnyValueInEvent(pNdb, 
                               eventOldKeyData, eventKeyData,
                               eventOldAttrData, eventAttrData,
                               rowCount,
                               anyValueOffset,
                               false // always use postKey data
                               ) != NDBT_OK)
        return NDBT_FAILED;
      printf("ok\n");
    };
    
    printf("Testing AnyValue with interpreted program\n");
    opts.optionsPresent|= NdbOperation::OperationOptions::OO_INTERPRETED;
    opts.interpretedCode= &nonsenseProgram;
  }
    
  if (dropEventOperations(pNdb) != 0)
  {
    g_err << "Dropping event operations failed : " << 
      pNdb->getNdbError().code << endl;
    return NDBT_FAILED;
  }
  
  if (dropEvent(pNdb, tab->getName()) != 0)
  {
    g_err << "Dropping event failed : " << 
      pNdb->getDictionary()->getNdbError().code << endl;
    return NDBT_FAILED;
  }

  pNdb->getDictionary()->dropTable(tab->getName());
  
  return NDBT_OK;
}


int
runBug30780(NDBT_Context* ctx, NDBT_Step* step)
{
  //int result = NDBT_OK;

  NdbRestarter res;

  if (res.getNumDbNodes() < 2)
  {
    ctx->stopTest();
    return NDBT_OK;
  }

  const int cases = 4;
  int loops = ctx->getNumLoops();
  if (loops <= cases)
    loops = cases + 1;
  for (int i = 0; i<loops; i++)
  {
    int master = res.getMasterNodeId();
    int next = res.getNextMasterNodeId(master);

    res.insertErrorInNode(next, 8064);
    int val1[] = { 7213, 0 };
    int val2[] = { DumpStateOrd::CmvmiSetRestartOnErrorInsert, 1 };
    if (res.dumpStateOneNode(master, val2, 2))
      return NDBT_FAILED;

    int c = i % cases;
#ifdef NDB_USE_GET_ENV
    {
      char buf[100];
      const char * off = NdbEnv_GetEnv("NDB_ERR", buf, sizeof(buf));
      if (off)
      {
        c = atoi(off);
      }
    }
#endif
    switch(c){
    case 0:
      ndbout_c("stopping %u", master);
      res.restartOneDbNode(master,
                           /** initial */ false,
                           /** nostart */ true,
                           /** abort   */ true);
      break;
    case 1:
      ndbout_c("stopping %u, err 7213", master);
      val1[0] = 7213;
      val1[1] = master;
      res.dumpStateOneNode(next, val1, 2);
      break;
    case 2:
      ndbout_c("stopping %u, err 7214", master);
      val1[0] = 7214;
      val1[1] = master;
      res.dumpStateOneNode(next, val1, 2);
      break;
    case 3:
      ndbout_c("stopping %u, err 7007", master);
      res.insertErrorInNode(master, 7007);
      break;
    }
    ndbout_c("waiting for %u", master);
    res.waitNodesNoStart(&master, 1);
    ndbout_c("starting %u", master);
    res.startNodes(&master, 1);
    ndbout_c("waiting for cluster started");
    if (res.waitClusterStarted())
    {
      return NDBT_FAILED;
    }
  }

  ctx->stopTest();
  return NDBT_OK;
}

int
runBug44915(NDBT_Context* ctx, NDBT_Step* step)
{
  int result = NDBT_OK;
  
  NdbRestarter res;
  int error[] = { 13031, 13044, 13045, 0 };
  for (int i = 0; error[i] && result == NDBT_OK; i++)
  {
    ndbout_c("error: %d", error[i]);
    res.insertErrorInNode(res.getDbNodeId(rand() % res.getNumDbNodes()),
                          error[i]);
    
    result = runCreateEvent(ctx, step); // should fail due to error insert
    result = runCreateEvent(ctx, step); // should pass
    result = runDropEvent(ctx, step);
  }
  return result;
}

int
runBug56579(NDBT_Context* ctx, NDBT_Step* step)
{
  int result = NDBT_OK;

  NdbRestarter res;
  Ndb* pNdb = GETNDB(step);

  int error_all[] = { 13046, 0 };
  for (int i = 0; error_all[i] && result == NDBT_OK; i++)
  {
    ndbout_c("error: %d", error_all[i]);
    res.insertErrorInAllNodes(error_all[i]);

    if (createEventOperation(pNdb, *ctx->getTab()) != 0)
    {
      return NDBT_FAILED;
    }
  }

  return result;
}

int
runBug18703871(NDBT_Context* ctx, NDBT_Step* step)
{
  Ndb* ndb= GETNDB(step);
  const NdbDictionary::Table * table= ctx->getTab();

  char buf[1024];
  sprintf(buf, "%s_EVENT", table->getName());
  NdbEventOperation *pOp = ndb->createEventOperation(buf);
  if ( pOp == NULL ) {
    g_err << "Event operation creation failed on %s" << buf << endl;
    return NDBT_FAILED;
  }

  Uint64 curr_gci;
  int res = ndb->pollEvents(0, &curr_gci);
  if (res == 1 && ndb->nextEvent() == 0)
  {
    g_err << "pollEvents returned 1, but nextEvent found none" << endl;
    ndb->dropEventOperation(pOp);
    return NDBT_FAILED;
  }
  ndb->dropEventOperation(pOp);
  return NDBT_OK;
}

int
runBug57886_create_drop(NDBT_Context* ctx, NDBT_Step* step)
{
  int loops = ctx->getNumLoops();
  Ndb* pNdb = GETNDB(step);

  NdbDictionary::Dictionary *pDict = pNdb->getDictionary();
  NdbDictionary::Table tab = * ctx->getTab();

  sleep(5);

  while (loops --)
  {
    if (pDict->dropTable(tab.getName()) != 0)
    {
      return NDBT_FAILED;
    }

    if (pDict->createTable(tab) != 0)
    {
      return NDBT_FAILED;
    }

    sleep(1);
  }

  ctx->stopTest();
  return NDBT_OK;
}

int
runBug57886_subscribe_unsunscribe(NDBT_Context* ctx, NDBT_Step* step)
{
  Ndb* pNdb;
  Ndb_cluster_connection *pCC;

  NdbDictionary::Table tab = * ctx->getTab();

  if (cc(&pCC, &pNdb))
  {
    // too few api slots...
    return NDBT_OK;
  }

  while (!ctx->isTestStopped())
  {
    createEvent(pNdb, tab, false, false);

    NdbEventOperation* op = createEventOperation(pNdb, tab, 0);
    if (op)
    {
      pNdb->dropEventOperation(op);
    }
    dropEvent(pNdb, tab);
  }

  delete pNdb;
  delete pCC;
  return NDBT_OK;
}

int
runBug12598496(NDBT_Context* ctx, NDBT_Step* step)
{
  Ndb *pNdb=GETNDB(step);
  NdbDictionary::Table tab = * ctx->getTab();
  createEvent(pNdb, tab, false, false);

  NdbRestarter restarter;
  int nodeId = restarter.getNode(NdbRestarter::NS_RANDOM);
  restarter.insertErrorInNode(nodeId, 13047);

  // should fail...
  if (createEventOperation(pNdb, tab, 0) != 0)
    return NDBT_FAILED;


  restarter.insertErrorInNode(nodeId, 0);
  if (restarter.getNumDbNodes() < 2)
  {
    return NDBT_OK;
  }

  NdbEventOperation * op = createEventOperation(pNdb, tab, 0);
  if (op == 0)
  {
    return NDBT_FAILED;
  }

  ndbout_c("restart %u", nodeId);
  restarter.restartOneDbNode(nodeId,
                             /** initial */ false,
                             /** nostart */ true,
                             /** abort   */ true);

  ndbout_c("wait not started %u", nodeId);
  if (restarter.waitNodesNoStart(&nodeId, 1) != 0)
    return NDBT_FAILED;

  ndbout_c("wait not started %u - OK", nodeId);

  int val2[] = { DumpStateOrd::CmvmiSetRestartOnErrorInsert, 1 };
  restarter.dumpStateOneNode(nodeId, val2, 2);
  restarter.insertErrorInNode(nodeId, 13047);
  restarter.insertErrorInNode(nodeId, 1003);
  ndbout_c("start %u", nodeId);
  restarter.startNodes(&nodeId, 1);

  NdbSleep_SecSleep(5);

  ndbout_c("wait not started %u", nodeId);
  if (restarter.waitNodesNoStart(&nodeId, 1) != 0)
    return NDBT_FAILED;

  ndbout_c("wait not started %u - OK", nodeId);

  ndbout_c("start %u", nodeId);
  restarter.startNodes(&nodeId, 1);
  ndbout_c("waitClusterStarted");
  if (restarter.waitClusterStarted() != 0)
    return NDBT_FAILED;

  CHK_NDB_READY(pNdb);

  pNdb->dropEventOperation(op);
  dropEvent(pNdb, tab);

  return NDBT_OK;
}

int runTryGetEvent(NDBT_Context* ctx, NDBT_Step* step)
{
  char eventName[1024];
  sprintf(eventName, "%s_EVENT", ctx->getTab()->getName());
  
  NdbDictionary::Dictionary *myDict = GETNDB(step)->getDictionary();
  NdbRestarter restarter;
  
  Uint32 iterations = 10;
  bool odd = true;

  while (iterations--)
  {
    g_err << "Attempting to get the event, expect "
          << ((odd?"success":"failure")) << endl;
    const NdbDictionary::Event* ev = myDict->getEvent(eventName);
    
    if (odd)
    {
      if (ev == NULL)
      {
        g_err << "Failed to get event on odd cycle with error "
              << myDict->getNdbError().code << " " 
              << myDict->getNdbError().message << endl;
        return NDBT_FAILED;
      }
      g_err << "Got event successfully" << endl;
      g_err << "Inserting errors 8107 + 4038" << endl;
      restarter.insertErrorInAllNodes(8107);
      restarter.insertErrorInAllNodes(4038);      
    }
    else
    {
      if (ev != NULL)
      {
        g_err << "Got event on even cycle!" << endl;
        restarter.insertErrorInAllNodes(0);
        return NDBT_FAILED;
      }
      if (myDict->getNdbError().code != 266)
      {
        g_err << "Did not get expected error.  Expected 266, got "
              << myDict->getNdbError().code << " " 
              << myDict->getNdbError().message << endl;
        return NDBT_FAILED;
      }

      g_err << "Failed to get event, clearing error insertion" << endl;
      restarter.insertErrorInAllNodes(0);
    }

    odd = !odd;
  }

  restarter.insertErrorInAllNodes(0);
  
  return NDBT_OK;
}

// Waits until the event buffer is filled upto fill_percent
// or #retries exhaust.
bool wait_to_fill_buffer(Ndb* ndb, Uint32 fill_percent)
{
  Ndb::EventBufferMemoryUsage mem_usage;
  Uint32 usage_before_wait = 0;
  Uint64 prev_gci = 0;
  Uint32 retries = 10;

  do
  {
    ndb->get_event_buffer_memory_usage(mem_usage);
    usage_before_wait = mem_usage.usage_percent;
    if (fill_percent < 100 && usage_before_wait >= fill_percent)
    {
      return true;
    }

    // Assume that latestGCI will increase in this sleep time
    // (with default TimeBetweenEpochs 100 mill).
    NdbSleep_SecSleep(1);

    const Uint64 latest_gci = ndb->getLatestGCI();

    /* fill_percent == 100 :
     * It is not enough to test usage_after_wait >= 100 to decide
     * whether a gap has occurred, because a gap can occur
     * at a fill_percent < 100, eg at 99%, when there is no space
     * for a new epoch. Therefore, we have to wait until the
     * latest_gci (and usage) becomes stable, because epochs are
     * discarded during a gap.
     */
    if (prev_gci == latest_gci && retries-- == 0)
    {
      /* No new epoch is buffered despite waiting with continuous
       * load generation. A gap must have occurred. Enough waiting.
       * Check usage is unchanged as well.
       */
      ndb->get_event_buffer_memory_usage(mem_usage);
      const Uint32 usage_after_wait = mem_usage.usage_percent;
      if (usage_before_wait == usage_after_wait)
      {
        return true;
      }
      g_err << "wait_to_fill_buffer failed : prev_gci "
            << prev_gci << "latest_gci " << latest_gci
            << " usage before wait " << usage_before_wait
            << " usage after wait " <<  usage_after_wait << endl;
      return false;
    }
    prev_gci = latest_gci;
  } while (true);

  assert(false); // Should not reach here
}

/*********************************************************
 * Test the backward compatible pollEvents returns 1
 * when the event buffer overflows. However, the test cannot
 * guarantee that overflow epoch data is found at the
 * head of the event queue.
 * The following nextEvent call will crash with 'out of memory' error.
 * The test will fail if there is no crash.
 */
int runPollBCOverflowEB(NDBT_Context* ctx, NDBT_Step* step)
{
  const NdbDictionary::Table * table= ctx->getTab();
  HugoTransactions hugoTrans(* table);
  Ndb* ndb= GETNDB(step);
  ndb->set_eventbuf_max_alloc(2621440); // max event buffer size

  char buf[1024];
  sprintf(buf, "%s_EVENT", table->getName());
  NdbEventOperation *pOp = NULL;
  pOp = ndb->createEventOperation(buf);
  CHK(pOp != NULL, "Event operation creation failed");
  CHK(pOp->execute() == 0, "execute operation execution failed");

  // Wait until event buffer get filled 100%, to get a gap event
  if (!wait_to_fill_buffer(ndb, 100))
    return NDBT_FAILED;

  g_err << endl << "The test is expected to crash with"
        << " Event buffer out of memory." << endl << endl;

  Uint64 poll_gci = 0;
  while (ndb->pollEvents(100, &poll_gci))
  {
    while ((pOp = ndb->nextEvent()))
    {}
  }
  // The test should not come here. Expected to crash in nextEvent.
  return NDBT_FAILED;
}

/*************************************************************
 * Test: pollEvents(0) returns immediately :
 * The coumer waits max 10 secs to see an event.
 * Then it polls with 0 wait time. If it could not see
 * event data with the same epoch, it fails.
 */
int runPollBCNoWaitConsumer(NDBT_Context* ctx, NDBT_Step* step)
{
  const NdbDictionary::Table * table= ctx->getTab();
  HugoTransactions hugoTrans(* table);
  Ndb* ndb= GETNDB(step);
  ndb->set_eventbuf_max_alloc(2621440); // max event buffer size

  char buf[1024];
  sprintf(buf, "%s_EVENT", table->getName());
  NdbEventOperation *pOp = NULL, *pCreate = NULL;
  pCreate = pOp = ndb->createEventOperation(buf);
  CHK(pOp != NULL, "Event operation creation failed");
  CHK(pOp->execute() == 0, "execute operation execution failed");

  // Signal load generator
  ctx->setProperty("Listening", (Uint32)1);

  // Wait max 120 sec for event data to start flowing
  int retries = 120;
  Uint64 poll_gci = 0;
  while (retries-- > 0)
  {
    if (ndb->pollEvents(1000, &poll_gci) == 1)
      break;
    NdbSleep_SecSleep(1);
  }
  CHK(retries > 0, "No epoch has received in 10 secs");

  CHK_NDB_READY(ndb);

  g_err << "Node started" << endl;

  // pollEvents with aMilliSeconds = 0 will poll only once (no wait),
  // and it should see the event data seen above
  Uint64 poll_gci2 = 0;
  CHK((ndb->pollEvents(0, &poll_gci2) == 1),
      "pollEvents(0) hasn't seen the event data");

  if (poll_gci != poll_gci2)
    g_err << " gci-s differ: gci at first poll " << poll_gci
          << " gci at second poll " << poll_gci2 << endl;
  CHK(poll_gci == poll_gci2,
      "pollEvents(0) hasn't seen the same epoch");

  CHK((ndb->dropEventOperation(pCreate) == 0), "dropEventOperation failed");
  return NDBT_OK;
}

int runPollBCNoWait(NDBT_Context* ctx, NDBT_Step* step)
{
  // Insert one record, to test pollEvents(0).
  HugoTransactions hugoTrans(*ctx->getTab());
  UtilTransactions utilTrans(*ctx->getTab());
  while (ctx->getProperty("Listening", (Uint32)0) != 1)
  {
    NdbSleep_SecSleep(1);
  }
  CHK((hugoTrans.loadTable(GETNDB(step), 1, 1) == 0), "Insert failed");
  return NDBT_OK;
}

/*************************************************************
 * Test: pollEvents(-1) will wait long (2^32 mill secs) :
 *    To test it within a reasonable time, this wait will be
 *    ended after 10 secs by peroforming an insert by runPollBCLong()
 *    and the pollEvents sees it.
 *    If the wait will not end or it ends prematuerly (< 10 secs),
 *    the test will fail.
 */
int runPollBCLongWaitConsumer(NDBT_Context* ctx, NDBT_Step* step)
{
  const NdbDictionary::Table * table= ctx->getTab();
  HugoTransactions hugoTrans(* table);
  Ndb* ndb= GETNDB(step);
  ndb->set_eventbuf_max_alloc(2621440); // max event buffer size

  char buf[1024];
  sprintf(buf, "%s_EVENT", table->getName());
  NdbEventOperation *pOp = NULL, *pCreate = NULL;
  pCreate = pOp = ndb->createEventOperation(buf);
  CHK(pOp != NULL, "Event operation creation failed");
  CHK(pOp->execute() == 0, "execute operation execution failed");

  Uint64 poll_gci = 0;
  ndb->pollEvents(-1, &poll_gci);

  // poll has seen the insert event data now.
  CHK((ndb->dropEventOperation(pCreate) == 0), "dropEventOperation failed");
  ctx->stopTest();
  return NDBT_OK;
}

int runPollBCLongWait(NDBT_Context* ctx, NDBT_Step* step)
{
  /* runPollWaitLong() is blocked by pollEvent(-1).
   * We do not want to wait 2^32 millsec, so we end it
   * after 10 secs by sending an insert.
   */
  const NDB_TICKS startTime = NdbTick_getCurrentTicks();
  NdbSleep_SecSleep(10);

  // Insert one record, to end the consumer's long wait
  HugoTransactions hugoTrans(*ctx->getTab());
  UtilTransactions utilTrans(*ctx->getTab());
  CHK((hugoTrans.loadTable(GETNDB(step), 1, 1) == 0), "Insert failed");

  // Give max 10 sec for the consumer to see the insert
  Uint32 retries = 10;
  while (!ctx->isTestStopped() && retries-- > 0)
  {
    NdbSleep_SecSleep(1);
  }
  CHK((ctx->isTestStopped() || retries > 0),
      "Consumer hasn't seen the insert in 10 secs");

  const Uint32 duration =
    (Uint32)NdbTick_Elapsed(startTime, NdbTick_getCurrentTicks()).milliSec();

  if (duration < 10000)
  {
    g_err << "pollEvents(-1) returned earlier (" << duration
          << " secs) than expected minimum of 10 secs." << endl;
    return NDBT_FAILED;
  }
  return NDBT_OK;
}


/*************************************************************
 * Test backward compatibility of the pollEvents related to
 * inconsistent epochs.
 * An inconsistent event data can be found at the head of the
 * event queue or after the head.
 * It it is at the head:
 *  - the backward compatible pollEvents will return 1 and
 *  - the following nextEvent call will return NULL.
 * The test writes out which case (head or after) is found.
 *
 * For each poll, nextEvent round will end the test when
 * it finds an inconsistent epoch, or process the whole queue.
 *
 * After each poll (before nextEvent call) event queue is checked
 * for inconsistency.
 * Test will fail :
 * a) if no inconsistent epoch is found after 120 poll rounds
 * b) If the  pollEvents and nextEvent found different inconsistent epochs
 * c) if the pollEvents and nextEvent found unequal #inconsistent epochs
 */
int runPollBCInconsistency(NDBT_Context* ctx, NDBT_Step* step)
{
  const NdbDictionary::Table * table= ctx->getTab();
  HugoTransactions hugoTrans(* table);
  Ndb* ndb= GETNDB(step);

  char buf[1024];
  sprintf(buf, "%s_EVENT", table->getName());
  NdbEventOperation *pOp, *pCreate = NULL;
  pCreate = pOp = ndb->createEventOperation(buf);
  CHK(pOp != NULL, "Event operation creation failed");
  CHK(pOp->execute() == 0, "execute operation execution failed");

  Uint32 n_ins = 0, n_dels = 0, n_unknown = 0;
  Uint32 n_inconsis_poll = 0, n_inconsis_next = 0;

  Uint64 inconsis_epoch_poll = 0; // inconsistent epoch seen by pollEvents
  Uint64 inconsis_epoch_next = 0;// inconsistent epoch seen by nextEvent

  Uint64 current_gci = 0, poll_gci = 0;

  // Syncronise event listening and error injection
  ctx->setProperty("Inject_error", (Uint32)0);
  ctx->setProperty("Found_inconsistency", (Uint32)0);

  // Wait max 10 sec for event data to start flowing
  Uint32 retries = 10;
  while (retries-- > 0)
  {
    if (ndb->pollEvents(1000, &poll_gci) == 1)
        break;
  }
  CHK(retries > 0, "No epoch has received in 10 secs");

  // Event data have started flowing, inject error after a sec
  NdbSleep_SecSleep(1);
  ctx->setProperty("Inject_error", (Uint32)1);

  // if no inconsistency is found within 120 poll rounds, fail
  retries = 120;
  do
  {
    // Check whether an inconsistent epoch is in the queue
    if (!ndb->isConsistent(inconsis_epoch_poll))
    {
      n_inconsis_poll++;
      ctx->setProperty("Found_inconsistency", (Uint32)1);
    }

    pOp = ndb->nextEvent();
    // Check whether an inconsistent epoch is at the head
    if (pOp == NULL)
    {
      // pollEvents returned 1, but nextEvent returned 0,
      // Should be an inconsistent epoch
      CHK(!ndb->isConsistent(inconsis_epoch_next),
          "Expected inconsistent epoch");
      g_info << "Next event found inconsistent epoch at the"
             << " head of the event queue" << endl;
      CHK((inconsis_epoch_poll != 0 &&
           inconsis_epoch_poll == inconsis_epoch_next),
          "pollEvents and nextEvent found different inconsistent epochs");
      n_inconsis_next++;
      goto end_test;

      g_err << "pollEvents returned 1, but nextEvent found no data"
            << endl;
      return NDBT_FAILED;
    }

    while (pOp)
    {
      current_gci = pOp->getGCI();

      switch (pOp->getEventType())
      {
      case NdbDictionary::Event::TE_INSERT:
        n_ins ++;
        break;
      case NdbDictionary::Event::TE_DELETE:
        n_dels ++;
        break;
      default:
        n_unknown ++;
        break;
      }

      pOp = ndb->nextEvent();
      if (pOp == NULL)
      {
        // pOp returned NULL, check it is an inconsistent epoch.
        if (!ndb->isConsistent(inconsis_epoch_next))
        {
          g_info << "Next event found inconsistent epoch"
                 << " in the event queue" << endl;
          CHK((inconsis_epoch_poll != 0 &&
               inconsis_epoch_poll == inconsis_epoch_next),
              "pollEvents and nextEvent found different inconsistent epochs");
          n_inconsis_next++;
          goto end_test;
        }
      }
    }
    
    if (inconsis_epoch_poll > 0 && inconsis_epoch_next == 0)
    {
      g_err << "Processed entire queue without finding the inconsistent epoch:"
            << endl;
      g_err << " current gci " << current_gci
            << " poll gci " << poll_gci << endl;
      goto end_test;
    }

  } while (retries-- > 0 && ndb->pollEvents(1000, &poll_gci));

end_test:

  if (retries == 0 ||
      n_inconsis_poll == 0 ||
      n_inconsis_poll != n_inconsis_next ||
      n_unknown != 0 )
  {
    g_err << "Test failed :" << endl;
    g_err << "Retries " << 120 - retries << endl;
    g_err << " #inconsistent epochs found by pollEvents "
          << n_inconsis_poll << endl;
    g_err << " #inconsistent epochs found by nextEvent "
          << n_inconsis_next << endl;
    g_err << " Inconsis epoch found by pollEvents "
          << inconsis_epoch_poll << endl;
    g_err << " inconsis epoch found by nextEvent "
          << inconsis_epoch_next << endl;
    g_err << " Inserts " << n_ins << ", deletes " << n_dels
          << ", unknowns " << n_unknown << endl;
    return NDBT_FAILED;
  }

  // Stop the transaction load to data nodes
  ctx->stopTest();

  CHK(ndb->dropEventOperation(pCreate) == 0, "dropEventOperation failed");

  return NDBT_OK;
}

/*************************************************************
 * Check highestQueuedEpoch stays stable over a poll period
 * while latestGCI increases due to newer completely-received
 * epochs get buffered
 */
int
runCheckHQElatestGCI(NDBT_Context* ctx, NDBT_Step* step)
{
  Ndb* pNdb = GETNDB(step);
  const NdbDictionary::Table* pTab = ctx->getTab();

  NdbEventOperation* evOp = createEventOperation(pNdb, *pTab);
  CHK(evOp != NULL, "Event operation creation failed");

  Uint64 highestQueuedEpoch = 0;
  int pollRetries = 120;
  int res = 0;
  while (res == 0 && pollRetries-- > 0)
  {
    res = pNdb->pollEvents2(1000, &highestQueuedEpoch);
    NdbSleep_SecSleep(1);
  }

  // 10 sec waiting should be enough to get an epoch with default
  // TimeBetweenEpochsTimeout (4 sec) and TimeBetweenEpochs (100 millsec).
  CHK(highestQueuedEpoch != 0, "No epochs received after 120 secs");


  // Wait for some more epochs to be buffered.
  int retries = 10;
  Uint64 latest = 0;
  do
  {
    NdbSleep_SecSleep(1);
    latest = pNdb->getLatestGCI();
  } while (latest <= highestQueuedEpoch && retries-- > 0);

  CHK(latest > highestQueuedEpoch, "No new epochs buffered");

  const Uint64 hqe = pNdb->getHighestQueuedEpoch();
  if (highestQueuedEpoch != hqe)
  {
    g_err << "Highest queued epoch " << highestQueuedEpoch
          << " has changed before the next poll to "
          << pNdb->getHighestQueuedEpoch() << endl;
    return NDBT_FAILED;
  }

  pNdb->pollEvents2(1000, &highestQueuedEpoch);
  if (highestQueuedEpoch <= hqe || highestQueuedEpoch < latest)
  {
    g_err << "No new epochs polled:"
          << " highestQueuedEpoch at the last poll" << hqe
          << " highestQueuedEpoch at the this poll " << highestQueuedEpoch
          << " latest epoch seen " << latest << endl;
    return NDBT_FAILED;
  }

  CHK(pNdb->dropEventOperation(evOp) == 0, "dropEventOperation failed");

  ctx->stopTest();
  return NDBT_OK;
}

/**
 * Wait until some epoch reaches the event queue and then
 * consume max nEpochs:
 * nEpochs = 0: Wait until some epoch reaches the event queue
 * and return true without consuming any event data.
 * nepochs > 0: Return true when the given number of regular epochs
 * are consumed or an empty epoch is found after some regular epochs.
 * Therefore, '#epochs consumed < nEpochs' will not be considered as an error.
 *
 * Returns false if no epoch reaches the event queue within the #pollRetries
 * or epochs are retrieved out of order.
 */

// Remember the highest queued epoch before the cluster restart
static Uint64 epoch_before_restart = 0;
bool
consumeEpochs(Ndb* ndb, Uint32 nEpochs)
{
  Uint64 op_gci = 0, curr_gci = 0, consumed_gci = 0;
  Uint32 consumed_epochs = 0, consumedRegEpochs = 0;
  Uint32 errorEpochs = 0, regularOps = 0, unknownOps = 0;
  Uint32 emptyEpochsBeforeRegular = 0, emptyEpochs = 0;

  int pollRetries = 60;
  int res = 0;
  Uint64 highestQueuedEpoch = 0;
  while (pollRetries-- > 0)
  {
    res = ndb->pollEvents2(1000, &highestQueuedEpoch);

    if (res == 0)
    {
      NdbSleep_SecSleep(1);
      continue;
    }

    if (nEpochs == 0)
    {
      g_info << "Some epochs reached the event queue. Leaving without consuming them as requested." << endl;
      epoch_before_restart = highestQueuedEpoch;
      g_info << "" << highestQueuedEpoch  << " ("
             << (Uint32)(highestQueuedEpoch >> 32) << "/"
             << (Uint32)highestQueuedEpoch << ")"
             << " pollRetries left " << pollRetries
             << " res " << res << endl;
      return true;
    }

    // Consume epochs
    Uint32 regOps = 0; // #regular ops received per epoch
    NdbEventOperation* pOp = NULL;
    while ((pOp = ndb->nextEvent2()))
    {
      NdbDictionary::Event::TableEvent err_type;
      if ((pOp->isErrorEpoch(&err_type)) ||
          (pOp->getEventType2() == NdbDictionary::Event::TE_CLUSTER_FAILURE))
        errorEpochs++;
      else if (pOp->isEmptyEpoch())
      {
        emptyEpochs++;
        if (consumedRegEpochs > 0)
        {
          g_info << "Empty epoch is found after regular epochs, returning."
                 << endl;
          consumed_epochs++;
          goto ok_exit;
        }
      }
      else if (pOp->getEventType2() == NdbDictionary::Event::TE_INSERT ||
               pOp->getEventType2() == NdbDictionary::Event::TE_DELETE ||
               pOp->getEventType2() == NdbDictionary::Event::TE_UPDATE)
      {
        regularOps++;
        regOps++;
      }
      else
      {
        g_err << "Received unexpected event type "
              << pOp->getEventType2() << endl;
        unknownOps++;
      }

      op_gci = pOp->getGCI();
      if (op_gci < curr_gci)
      {
        g_err << endl << "Out of order epochs: retrieved epoch " << op_gci
              << " (" << (Uint32)(op_gci >> 32) << "/"
              << (Uint32)op_gci << ")" << endl;
        g_err << " Curr gci " << curr_gci << " ("
              << (Uint32)(curr_gci >> 32) << "/"
              << (Uint32)curr_gci << ")" << endl;
        g_err << " Epoch before restart " << epoch_before_restart  << " ("
              << (Uint32)(epoch_before_restart >> 32) << "/"
              << (Uint32)epoch_before_restart << ")" << endl;
        g_err << " Consumed epoch " << consumed_gci << " ("
              << (Uint32)(consumed_gci >> 32) << "/"
              << (Uint32)consumed_gci << ")" << endl << endl;
        return false;
      }

      if (op_gci > curr_gci)
      {
        // epoch boundary
        consumed_gci = curr_gci;
        curr_gci = op_gci;
        consumed_epochs++;
        if (regOps > 0)
        {
          consumedRegEpochs++;
          regOps = 0;

          if (consumedRegEpochs == 1)
          {
            g_info << "Nulling pre-empty epochs " << emptyEpochs <<endl;
            emptyEpochsBeforeRegular = emptyEpochs;
            emptyEpochs = 0;
          }
        }

        if (consumedRegEpochs > 0 && consumedRegEpochs >= nEpochs)
        {
          g_info << "Requested regular epochs are consumed. "
                 << " Requested " << nEpochs
                 << "Consumed " << consumedRegEpochs << endl;
          goto ok_exit;
        }
      }
    }
    // Note epoch boundary when event queue becomes empty
    consumed_gci = curr_gci;
    consumed_epochs++;
    if (regOps > 0)
    {
      consumedRegEpochs++;
    }

    if (consumedRegEpochs > 0 && consumedRegEpochs >= nEpochs)
    {
      g_info << "Queue empty: Requested regular epochs are consumed : "
             << "Consumed " << consumedRegEpochs
             << " Requested " << nEpochs << endl;
      goto ok_exit;
    }
  }

  // Retries expired
  if ((nEpochs == 0 && highestQueuedEpoch == 0) ||
      (consumedRegEpochs == 0))
  {
    g_err << "No regular epoch reached the queue: " << endl;
    g_err << "Requested epochs to consume " << nEpochs
          << " HighestQueuedEpoch " << highestQueuedEpoch
          << " Consumed epochs " << consumed_epochs
          << " pollRetries left " << pollRetries << endl;
    return false;
  }

ok_exit:
  g_info << "ConsumeEpochs ok. Requested to consume " << nEpochs << endl;
  g_info << "Total epochs consumed " << consumed_epochs << endl;
  g_info << " Regular epochs " << consumedRegEpochs << endl;
  g_info << " Empty epochs received before regular epochs "
         << emptyEpochsBeforeRegular
         << " Empty epochs received after regular epochs " << emptyEpochs
         << endl;
  g_info << " Error epochs " << errorEpochs << endl;
  g_info << " Regualr ops " << regularOps
         << " Unknown ops " << unknownOps << endl;
  g_info << " pollRetries left " << pollRetries << endl << endl;
  return true;
}

/*************************************************************
 * The test generates some transaction load, waits til the
 * event queue gets filled, restarts cluster (initially if
 * requested), generates some transaction load and then
 * consumes all events from the queue.
 *
 * The test will fail if no epoch reaches the event queue within
 * the #pollRetries or epochs are retrieved out of order.
 */

/**
 * Table pointer to the table after cluster restart.
 * This pointer will also be used by the load generator
 * (runInsertDeleteAfterClusterFailure).
 */
static const NdbDictionary::Table *tab_ptr_after_CR;

int
runInjectClusterFailure(NDBT_Context* ctx, NDBT_Step* step)
{
  Ndb* pNdb = GETNDB(step);
  NdbDictionary::Dictionary* pDict = pNdb->getDictionary();
  const NdbDictionary::Table tab(* ctx->getTab());

  NdbEventOperation* evOp1 = createEventOperation(pNdb, tab);
  CHK(evOp1 != NULL, "Event operation creation failed");

  // Generate some transaction load
  HugoTransactions hugoTrans(tab);
  Uint32 nOps = 1000;
  CHK(hugoTrans.loadTable(GETNDB(step), nOps, 100) == 0,
      "Failed to generate transaction load after cluster restart");

  // Poll until find some event data in the queue
  // but don't consume (nEpochs to consume is 0)
  NdbSleep_SecSleep(5);   //Wait for some events to arrive 
  CHK(consumeEpochs(pNdb, 0), "No event data found by pollEvents");

  /*
   * Drop the pre-created table before initial restart to avoid invalid
   * dict cache. Also use a copy of the pre-created table struct
   * to avoid accessing invalid memory.
   */
  const NdbDictionary::Table tab1(* ctx->getTab());

  bool initialRestart = ctx->getProperty("InitialRestart");
  bool consumeAfterDrop = ctx->getProperty("ConsumeAfterDrop");
  bool keepSomeEvOpOnClusterFailure = ctx->getProperty("KeepSomeEvOpOnClusterFailure");
  if (initialRestart)
  {
    CHK(dropEvent(pNdb, tab) == 0, pDict->getNdbError());
    CHK(pDict->dropTable(tab.getName()) == 0, pDict->getNdbError());
    g_err << "Restarting cluster initially" << endl;
  }
  else
    g_info << "Restarting cluster" << endl;

  // Restart cluster with abort
  NdbRestarter restarter;
  if (restarter.restartAll(initialRestart,
                           true, true) != 0)
    return NDBT_FAILED;

  g_err << "wait nostart" << endl;
  restarter.waitClusterNoStart();
  g_err << "startAll" << endl;
  restarter.startAll();
  g_err << "wait started" << endl;
  restarter.waitClusterStarted();
  CHK(pNdb->waitUntilReady(300) == 0, "Cluster failed to start");

  if (!keepSomeEvOpOnClusterFailure)
  {
    CHK(pNdb->dropEventOperation(evOp1) == 0, "dropEventOperation failed");
    NdbSleep_SecSleep(1);
    evOp1 = NULL;
  }

  if (initialRestart)
  {
    CHK(pDict->createTable(tab1) == 0, pDict->getNdbError());
    CHK(createEvent(pNdb, tab1, ctx)== 0, pDict->getNdbError());
  }
  tab_ptr_after_CR = pDict->getTable(tab1.getName());
  CHK(tab_ptr_after_CR != 0, pDict->getNdbError());
  
  g_info << "Signal to start the load" << endl;
  ctx->setProperty("ClusterRestarted", (Uint32)1);

  //Create event op
  NdbEventOperation* evOp2 = createEventOperation(pNdb, *tab_ptr_after_CR);
  CHK(evOp2 != NULL, "Event operation creation failed");

  // Consume 5 epochs to ensure that the event consumption
  // has started after recovery from cluster failure
  NdbSleep_SecSleep(5);   //Wait for events to arrive after restart 
  if (!consumeAfterDrop)
  {
    CHK(consumeEpochs(pNdb, 5), "Consumption after cluster restart failed");
  }

  g_info << "Signal to stop the load" << endl;
  ctx->setProperty("ClusterRestarted", (Uint32)0);
  NdbSleep_SecSleep(1);

  CHK(pNdb->dropEventOperation(evOp2) == 0, "dropEventOperation failed");
  evOp2 = NULL;

  if (consumeAfterDrop)
  {
    // First consume buffered events polled before restart.
    // If incorrectly handled, this will free the dropped evOp2.
    while (pNdb->nextEvent2() != NULL) {}

    // Poll and consume after evOp2 was dropped.
    // Events for dropped evOp2 will internally be seen by nextEvent(),
    // but should be ignored as not 'EXECUTING' - evOp2 must still exists though!
    Uint64 gci;
    CHK(pNdb->pollEvents2(1000, &gci), "Failed to pollEvents2 after restart + dropEvent");
    while (NdbEventOperation* op = pNdb->nextEvent2())
    {
      CHK((op!=evOp2), "Received events for 'evOp2' after it was dropped")
    }
  }

  if (keepSomeEvOpOnClusterFailure)
  {
    CHK(pNdb->dropEventOperation(evOp1) == 0, "dropEventOperation failed");
    NdbSleep_SecSleep(1);
    evOp1 = NULL;
  }
  return NDBT_OK;
}

int
runInsertDeleteAfterClusterFailure(NDBT_Context* ctx, NDBT_Step* step)
{
  int records = ctx->getNumRecords();
  while (ctx->isTestStopped() == false &&
      ctx->getProperty("ClusterRestarted", (Uint32)0) == 0)
  {
    NdbSleep_SecSleep(1);
  }

  HugoTransactions hugoTrans(*tab_ptr_after_CR);
  UtilTransactions utilTrans(*tab_ptr_after_CR);

  while (ctx->getProperty("ClusterRestarted", (Uint32)0) == 1 &&
         ctx->isTestStopped() == false)
  {
    if (hugoTrans.loadTable(GETNDB(step), records, 1) != 0){
      return NDBT_FAILED;
    }
    if (utilTrans.clearTable(GETNDB(step),  records) != 0){
      return NDBT_FAILED;
    }
  }

  return NDBT_OK;
}

/******** Test event buffer overflow **********/

/**
 * Test the production and consumption of gap epochs
 * (having evnt type TE_OUT_OF_MEMORY) wth of a slow
 * listenenr causing event buffer to overflow (runTardyEventListener())
 */

// Collect statistics
class ConsumptionStatistics
{
public:
  ConsumptionStatistics();

  // Count the gaps consumed while the test is progressing.
  Uint32 consumedGaps;

  Uint32 emptyEpochs; // Count the empty epochs in the test

  // Number of event buffer overflows, the listener has intended to consume
  static const Uint32 totalGaps = 6;

  Uint64 gap_epoch[totalGaps]; // Store the gap epochs consumed

  /** consumed_epochs[0] : #epochs the event buffer can accomodate
   * before the first overflow.
   * consumed_epochs[1-5] : Consumed epochs between each gaps.
   */
  Uint32 consumed_epochs[totalGaps];

  void print();
};

ConsumptionStatistics::ConsumptionStatistics() : consumedGaps(0), emptyEpochs(0)
{
  for (Uint32 i = 0; i < totalGaps; i++)
  {
    gap_epoch[i] = 0;
    consumed_epochs[i] = 0;
  }
}

void ConsumptionStatistics::print()
{
  /* Buffer capacity : #epochs event buffer can accomodate.
   * The test fills the event buffer twice.
   * The buffer capacity of the first and the second rounds
   * should be comparable, with a small difference due to
   * timimg of transactions and epochs. However,
   * considering the different machine/platforms the test will
   * be run on, the difference is not intended to be used as
   * a test succees/failure criteria.
   * Instead both values are written out for manual inspection.
   */
  if (consumedGaps == 0)
    g_err << "Test failed. No epochs consumed." << endl;
  else if (consumedGaps < totalGaps)
    g_err << "Test failed. Less epochs consumed. Expected: "
          << totalGaps << " Consumed: " << consumedGaps << endl;

  // Calculate the event buffer capacity in the second round of filling
  Uint32 bufferCapacitySecondRound = 0;
  for (Uint32 i=1; i < totalGaps; ++i)
    bufferCapacitySecondRound += consumed_epochs[i];
  bufferCapacitySecondRound -= consumedGaps; // Exclude overflow epochs

  g_err << endl << "Empty epochs consumed : " << emptyEpochs << "." << endl;

  g_err << "Expected gap epochs : " << totalGaps
        << ", consumed gap epochs : " << consumedGaps << "." << endl;

  if (consumedGaps > 0)
  {
    g_err << "Gap epoch | Consumed epochs before this gap : " << endl;
    for (Uint32 i = 0; i< consumedGaps; ++i)
    {
      g_err << gap_epoch[i] << " | "
            << consumed_epochs[i] << endl;
    }

    g_err << endl
          << "Buffer capacity (Epochs consumed before first gap occurred) : "
          << consumed_epochs[0] << " epochs." << endl;
    g_err << "Epochs consumed after first gap until the buffer"
          << " got filled again (excluding overflow epochs): "
          << bufferCapacitySecondRound << "." << endl << endl;
  }
}

/* Consume event data until all gaps are consumed or
 * free_percent space in the event buffer becomes available
 */
bool consume_buffer(NDBT_Context* ctx, Ndb* ndb,
                   NdbEventOperation *pOp,
                   Uint32 buffer_percent,
                   ConsumptionStatistics &stats)
{
  Ndb::EventBufferMemoryUsage mem_usage;
  ndb->get_event_buffer_memory_usage(mem_usage);
  Uint32 prev_mem_usage = mem_usage.usage_percent;
  Uint64 op_gci = 0, curr_gci = 0;

  Uint64 poll_gci = 0;
  int poll_retries = 10;
  int res = 0;
  while (poll_retries-- > 0 && (res = ndb->pollEvents2(1000, &poll_gci)))
  {
    while ((pOp = ndb->nextEvent2()))
    {
      op_gci = pOp->getGCI();

      // -------- handle epoch boundary --------
      if (op_gci > curr_gci)
      {
        curr_gci = op_gci;
        stats.consumed_epochs[stats.consumedGaps] ++;

        if (pOp->getEventType2() == NdbDictionary::Event::TE_EMPTY)
          stats.emptyEpochs++;
        else
          if (pOp->getEventType2() == NdbDictionary::Event::TE_OUT_OF_MEMORY)
          {
            stats.gap_epoch[stats.consumedGaps++] = op_gci;
            if (stats.consumedGaps == stats.totalGaps)
              return true;
          }

        // Ensure that the event buffer memory usage doesn't grow during a gap
        ndb->get_event_buffer_memory_usage(mem_usage);
        const Uint32 current_mem_usage = mem_usage.usage_percent;
        if (current_mem_usage > prev_mem_usage)
        {
          g_err << "Test failed: The buffer usage grows during gap." << endl;
          g_err << " Prev mem usage " << prev_mem_usage
                << ", Current mem usage " << current_mem_usage << endl;
          return false;
        }

        /**
         * Consume until
         * a) the whole event buffer is consumed or
         * b) >= free_percent is consumed such that buffering can be resumed
         * (For case b) buffer_percent must be < (100-free_percent)
         * for resumption).
         */

        if (current_mem_usage == 0 ||
            current_mem_usage < buffer_percent)
        {
          return true;
        }
        prev_mem_usage = current_mem_usage;
      }
    }
  }

  // Event queue became empty or err before reaching the consumption target
  g_err << "Test failed: consumption target " << buffer_percent
        << " is not reached after "
        << poll_retries << " poll retries."
        << " poll results " << res << endl;

  return false;
}

/**
 * Test: Emulate a tardy consumer as follows :
 * Fill the event buffer to 100% initially, in order to accelerate
 * the gap occurence.
 * Then let the consumer to consume and free the buffer a little
 *   more than free_percent (20), such that buffering resumes again.
 *   Fill 100%. Repeat this consume/fill until 'n' gaps are
 *   produced and all are consumed, where n = ((100 / 20) + 1) = 6.
 *   When 6-th gap is produced, the event buffer is filled for the second time.
 * The load generator (insert/delete) is stopped after 6 gaps are produced.
 * Then the consumer consumes all produced gap epochs.
 * Test succeeds when : all gaps are consumed,
 * Test fails if
 *  a) producer cannot produce a gap
 *  b) event buffer usage grows during a gap (when consuming until free %)
 *  c) consumer cannot consume the given target buffer % within #retries
 *  d) Total gaps consumed < 6.
 */
int runTardyEventListener(NDBT_Context* ctx, NDBT_Step* step)
{
  int result = NDBT_OK;
  const NdbDictionary::Table * table= ctx->getTab();
  HugoTransactions hugoTrans(* table);
  Ndb* ndb= GETNDB(step);

  ndb->set_eventbuf_max_alloc(5242880); // max event buffer size 10485760
  const Uint32 free_percent = 20;
  ndb->set_eventbuffer_free_percent(free_percent);

  ConsumptionStatistics statistics;

  char buf[1024];
  sprintf(buf, "%s_EVENT", table->getName());
  NdbEventOperation *pOp, *pCreate = 0;
  pCreate = pOp = ndb->createEventOperation(buf);
  CHK(pOp != NULL, "Event operation creation failed");
  CHK(pOp->execute() == 0, "Execute operation execution failed");

  bool res = true;
  Uint32 producedGaps = 0;

  while (producedGaps++ < statistics.totalGaps)
  {
    /**
     * Fill the event buffer completely to 100% :
     *  - First time : to speed up the test,
     *  - then fill (~ free_percent) after resuming buffering
     */
    if (!wait_to_fill_buffer(ndb, 100))
    {
      goto end_test;
    }

    if (producedGaps == statistics.totalGaps)
      break;

    /**
     * The buffer has overflown, consume until buffer gets
     * free_percent space free, such that buffering can be resumed.
     */
    res = consume_buffer(ctx, ndb, pOp, (100 - free_percent), statistics);
    if (!res)
    {
      goto end_test;
    }
  }

  // Signal the load generator to stop the load
  ctx->stopTest();

  // Consume the whole event buffer.
  // (buffer_percent to be consumed = 100 - 100 = 0)
  res = consume_buffer(ctx, ndb, pOp, 0, statistics);

end_test:

  if (!res)
    g_err << "consume_buffer failed." << endl;

  if (!res || statistics.consumedGaps < statistics.totalGaps)
    result = NDBT_FAILED;

  if (result == NDBT_FAILED)
    statistics.print();

  CHK(ndb->dropEventOperation(pOp) == 0, "dropEventOperation failed");
  return result;
}

/**
 * Inject error to crash the coordinator dbdict while performing dropEvent
 * after sumas have removed the subscriptions and returned execSUB_REMOVE_CONF
 * but beore the coordinator deletes the event from the systable.
 *
 * Test whether the dropped event is dangling in the sysTable.
 *
 * The test will fail if the following create/drop events fail
 * due to the dangling event.
 */
int runCreateDropEventOperation_NF(NDBT_Context* ctx, NDBT_Step* step)
{
  Ndb *pNdb=GETNDB(step);
  NdbDictionary::Dictionary* pDict = pNdb->getDictionary();
  const NdbDictionary::Table& tab= *ctx->getTab();

  char eventName[1024];
  sprintf(eventName,"%s_EVENT",tab.getName());

  NdbDictionary::Event myEvent(eventName);
  myEvent.setTable(tab.getName());
  myEvent.addTableEvent(NdbDictionary::Event::TE_ALL);

  NdbEventOperation *pOp = pNdb->createEventOperation(eventName);
  CHK(pOp != NULL, "Event operation creation failed");

  CHK(pOp->execute() == 0, "Execute operation execution failed");

  NdbRestarter restarter;
  restarter.insertErrorInNode(restarter.getMasterNodeId(), 6125);

  const int res = pDict->dropEvent(eventName);
  if (res != 0)
  {
    g_err << "Failed to drop event: res "<< res <<" "
          << pDict->getNdbError().code << " : "
          << pDict->getNdbError().message << endl;
  }
  else
    g_info << "Dropped event1" << endl;

  g_info << "Waiting for the node to start" << endl;
  if (restarter.waitClusterStarted(120) != 0)
  {
    g_err << "Cluster failed to start" << endl;
    return NDBT_FAILED;
  }

  CHK_NDB_READY(pNdb);

  g_err << "Node started" << endl;

// g_err << "Dropping ev op:"
//       << " will remove the MARKED_DROPPED subscription at Suma" << endl;
//  CHK(pNdb->dropEventOperation(pOp) == 0, "dropEventOperation failed");

  int res1 = pDict->dropEvent(eventName);
  if (res1 != 0)
  {
    if (pDict->getNdbError().code == 4710)
    {
      // "4710 : Event not found" is expected since it is dropped above.
      res1 = 0;
      g_info << "Dropped event2" << endl;
    }
    else
    {
      g_err << "Failed to drop event: res1 "<< res1 <<" "
	    << pDict->getNdbError().code << " : "
	    << pDict->getNdbError().message << endl;
    }
  }

  const int res2 = pDict->createEvent(myEvent);
  if (res2 != 0)
    g_err << "Failed to cre event: res2 " << res2 << " "
          << pDict->getNdbError().code << " : "
          << pDict->getNdbError().message << endl;
  else
    g_info << "Event created1" << endl;

  const int res3 = pDict->dropEvent(eventName, -1);
  if (res3 != 0) {
    g_err << "Failed to drop event: res3 "<< res3 << " "
          << pDict->getNdbError().code << " : "
          << pDict->getNdbError().message << endl;
  }
  else
    g_info << "Dropped event3" << endl;

  const int res4 = pDict->createEvent(myEvent);
  if (res4)
    g_err << "Failed to cre event: res4 " << res4 << " "
          << pDict->getNdbError().code << " : "
          << pDict->getNdbError().message << endl;
  else
    g_info << "Event created2" << endl;

// clean up the newly created evnt and the eventops
  const int res5 = pDict->dropEvent(eventName, -1);
  if (res5 != 0) {
    g_err << "Failed to drop event: res5 "<< res5 << " "
          << pDict->getNdbError().code << " : "
          << pDict->getNdbError().message << endl;
  }
  else
    g_info << "Dropped event3" << endl;

  CHK(pNdb->dropEventOperation(pOp) == 0, "dropEventOperation failed");

  if (res || res1 || res2 || res3 || res4 || res5)
    return NDBT_FAILED;
  return NDBT_OK;
}


int
runBlockingRead(NDBT_Context* ctx, NDBT_Step* step)
{
  const NdbDictionary::Table* table = ctx->getTab();
  Ndb* ndb = GETNDB(step);

  /* Next do some NdbApi task that blocks */
  {
    HugoTransactions hugoTrans(*table);

    /* Load one record into the table */
    CHK(hugoTrans.loadTable(ndb, 1) == 0, "Failed to insert row");
  }

  /* Setup a read */
  HugoOperations read1(*table);
  CHK(read1.startTransaction(ndb) == 0, "Failed to start transaction");
  CHK(read1.pkReadRecord(ndb, 0, 1, NdbOperation::LM_Exclusive) == 0,
      "Failed to define locking row read");
  CHK(read1.execute_NoCommit(ndb) == 0, "Failed to obtain row lock");

  /* Setup a competing read */
  HugoOperations read2(*table);
  CHK(read2.startTransaction(ndb) == 0, "Failed to start transaction");
  CHK(read2.pkReadRecord(ndb, 0, 1, NdbOperation::LM_Exclusive) == 0,
      "Failed to define competing locking read");

  const Uint32 startCCCount =
    ndb->get_ndb_cluster_connection().get_connect_count();

  ndbout_c("Cluster connection count : %u",
           startCCCount);

  /* Executing this read will fail, and it will timeout
   * after at least the specified TDDT with error 266.
   * The interesting part of the TC is whether we are
   * still connected to the cluster at this time!
   */
  ndbout_c("Executing competing read, will block...");
  int rc = read2.execute_NoCommit(ndb);

  const Uint32 postCCCount =
    ndb->get_ndb_cluster_connection().get_connect_count();

  ndbout_c("Execute rc = %u", rc);
  ndbout_c("Cluster connection count : %u",
           postCCCount);

  CHK(rc == 266, "Got unexpected read return code");

  ndbout_c("Success");

  read1.execute_Rollback(ndb);
  read1.closeTransaction(ndb);
  read2.closeTransaction(ndb);

  return NDBT_OK;
}

int
runSlowGCPCompleteAck(NDBT_Context* ctx, NDBT_Step* step)
{
  /**
   * Bug #18753341 NDB : SLOW NDBAPI OPERATIONS CAN CAUSE
   * MAXBUFFEREDEPOCHS TO BE EXCEEDED
   *
   * ClusterMgr was buffering SUB_GCP_COMMIT_ACK to be
   * sent by the receiver thread.
   * In some cases the receiver is the same thread for
   * a long time, and if it does not regularly flush
   * its send buffers then the ACKs don't get sent.
   */

  NdbRestarter restarter;

  /* We chose a value larger than the normal
   * MaxBufferedEpochs * TimeBetweenEpochs
   * to test for interaction between the two
   */
  const int TransactionDeadlockTimeout = 50000;

  /* First increase TDDT */
  int dumpCode[] = {DumpStateOrd::TcSetTransactionTimeout,
                    TransactionDeadlockTimeout};
  ndbout_c("Setting TDDT to %u millis",
           TransactionDeadlockTimeout);
  restarter.dumpStateAllNodes(dumpCode, 2);

  /* Next setup event operation so that we are a
   * subscriber
   */
  const NdbDictionary::Table* table = ctx->getTab();
  Ndb* ndb = GETNDB(step);
  NdbEventOperation* eventOp = createEventOperation(ndb, *table);
  CHK(eventOp != NULL, "Failed to create and execute EventOp");

  int result = runBlockingRead(ctx, step);

  ndb->dropEventOperation(eventOp);

  /* Restore TDDT from config setting */
  restarter.restartAll();

  return result;
}

NDBT_TESTSUITE(test_event);
TESTCASE("BasicEventOperation", 
	 "Verify that we can listen to Events"
	 "NOTE! No errors are allowed!" )
{
#if 0
  TABLE("T1");
  TABLE("T3");
  TABLE("T5");
  TABLE("T6");
  TABLE("T8");
#endif
  INITIALIZER(runCreateEvent);
  STEP(runEventOperation);
  STEP(runEventLoad);
  FINALIZER(runDropEvent);
}
TESTCASE("CreateDropEventOperation", 
	 "Verify that we can Create and Drop many times"
	 "NOTE! No errors are allowed!" ){
  INITIALIZER(runCreateEvent);
  STEP(runCreateDropEventOperation);
  FINALIZER(runDropEvent);
}
TESTCASE("ParallellEventOperation", 
	 "Verify that we can listen to Events in parallell"
	 "NOTE! No errors are allowed!" ){
  INITIALIZER(runCreateEvent);
  STEP(runEventOperation);
  STEP(runEventOperation);
  STEP(runEventLoad);
  FINALIZER(runDropEvent);
}
TESTCASE("EventOperationApplier", 
	 "Verify that if we apply the data we get from event "
	 "operation is the same as the original table"
	 "NOTE! No errors are allowed!" ){
  INITIALIZER(runCreateEvent);
  INITIALIZER(runCreateShadowTable);
  STEP(runEventApplier);
  STEP(runEventMixedLoad);
  FINALIZER(runDropEvent);
  FINALIZER(runVerify);
  FINALIZER(runDropShadowTable);
}
TESTCASE("EventOperationApplier_NR", 
	 "Verify that if we apply the data we get from event "
	 "operation is the same as the original table"
	 "NOTE! No errors are allowed!" ){
  INITIALIZER(runCreateEvent);
  INITIALIZER(runCreateShadowTable);
  STEP(runEventApplier);
  STEP(runEventMixedLoad);
  STEP(runRestarter);
  FINALIZER(runDropEvent);
  FINALIZER(runVerify);
  FINALIZER(runDropShadowTable);
}
TESTCASE("EventOperationApplier_NS",
	 "Verify that if we apply the data we get from event "
	 "operation is the same as the original table"
	 "NOTE! No errors are allowed!" ){
  TC_PROPERTY("Graceful", 1);
  INITIALIZER(runCreateEvent);
  INITIALIZER(runCreateShadowTable);
  STEP(runEventApplier);
  STEP(runEventMixedLoad);
  STEP(runRestarter);
  FINALIZER(runDropEvent);
  FINALIZER(runVerify);
  FINALIZER(runDropShadowTable);
}
TESTCASE("MergeEventOperationApplier", 
	 "Verify that if we apply the data we get from merged event "
	 "operation is the same as the original table"
	 "NOTE! No errors are allowed!" ){
  TC_PROPERTY("MergeEvents", 1);
  INITIALIZER(runCreateEvent);
  INITIALIZER(runCreateShadowTable);
  STEP(runEventApplier);
  STEP(runEventMixedLoad);
  FINALIZER(runDropEvent);
  FINALIZER(runVerify);
  FINALIZER(runDropShadowTable);
}
TESTCASE("MergeEventOperationApplier_NR", 
	 "Verify that if we apply the data we get from merged event "
	 "operation is the same as the original table"
	 "NOTE! No errors are allowed!" ){
  TC_PROPERTY("MergeEvents", 1);
  INITIALIZER(runCreateEvent);
  INITIALIZER(runCreateShadowTable);
  STEP(runEventApplier);
  STEP(runEventMixedLoad);
  STEP(runRestarter);
  FINALIZER(runDropEvent);
  FINALIZER(runVerify);
  FINALIZER(runDropShadowTable);
}
TESTCASE("Multi", 
	 "Verify that we can work with all tables in parallell"
	 "NOTE! HugoOperations::startTransaction, pTrans != NULL errors, "
	 "are allowed!" ){
  ALL_TABLES();
  INITIALIZER(getAllTables);
  INITIALIZER(createAllEvents);
  INITIALIZER(createAllShadows);
  STEP(runMulti);
  FINALIZER(dropAllShadows);
  FINALIZER(dropAllEvents);
}
TESTCASE("Multi_NR", 
	 "Verify that we can work with all tables in parallell"
	 "NOTE! HugoOperations::startTransaction, pTrans != NULL errors, "
	 "are allowed!" ){
  ALL_TABLES();
  INITIALIZER(getAllTables);
  INITIALIZER(createAllEvents);
  INITIALIZER(createAllShadows);
  STEP(runMulti_NR);
  FINALIZER(dropAllShadows);
  FINALIZER(dropAllEvents);
}
TESTCASE("CreateDropNR", 
	 "Verify that we can Create and Drop in any order"
	 "NOTE! No errors are allowed!" ){
  FINALIZER(runCreateDropNR);
}
TESTCASE("SubscribeUnsubscribe", 
	 "A bunch of threads doing subscribe/unsubscribe in loop"
	 "NOTE! No errors are allowed!" ){
  INITIALIZER(runCreateEvent);
  STEPS(runSubscribeUnsubscribe, 16);
  FINALIZER(runDropEvent);
}
TESTCASE("SubscribeUnsubscribeWithLoad", 
	 "A bunch of threads doing subscribe/unsubscribe in loop"
         " while another thread does insert and deletes"
	 "NOTE! No errors from subscribe/unsubscribe are allowed!" ){
  INITIALIZER(runCreateEvent);
  STEPS(runSubscribeUnsubscribe, 16);
  STEP(runInsertDeleteUntilStopped);
  FINALIZER(runDropEvent);
}
TESTCASE("Bug27169", ""){
  INITIALIZER(runCreateEvent);
  STEP(runEventListenerUntilStopped);
  STEP(runInsertDeleteUntilStopped);
  STEP(runScanUpdateUntilStopped);
  STEP(runRestarterLoop);
  FINALIZER(runDropEvent);
}
TESTCASE("Bug31701", ""){
  INITIALIZER(runCreateEvent);
  INITIALIZER(runCreateShadowTable);
  STEP(runEventApplier);
  STEP(runBug31701);
  FINALIZER(runDropEvent);
  FINALIZER(runDropShadowTable);
}
TESTCASE("SubscribeNR", ""){
  TC_PROPERTY("ReportSubscribe", 1);
  TC_PROPERTY("SubscribeUntilStopped", 1);  
  INITIALIZER(runCreateEvent);
  STEPS(runSubscribeUnsubscribe, 5);
  STEP(runNFSubscribe);
  FINALIZER(runDropEvent);
}
TESTCASE("EventBufferOverflow",
         "Simulating EventBuffer overflow while node restart"
         "NOTE! No errors are allowed!" ){
  INITIALIZER(runCreateEvent);
  STEP(errorInjectBufferOverflow);
  FINALIZER(runDropEvent);
}
TESTCASE("StallingSubscriber",
         "Simulating slow subscriber that will become disconnected"
         "NOTE! No errors are allowed!" ){
  INITIALIZER(runCreateEvent);
  STEP(errorInjectStalling);
}
TESTCASE("Bug33793", ""){
  INITIALIZER(runCreateEvent);
  STEP(runEventListenerUntilStopped);
  STEP(runBug33793);
  FINALIZER(runDropEvent);
}
TESTCASE("Bug34853", ""){
  INITIALIZER(runCreateEvent);
  INITIALIZER(runBug34853);
  FINALIZER(runDropEvent);
}
TESTCASE("Bug35208", ""){
  INITIALIZER(runBug35208_createTable);
  INITIALIZER(runCreateEvent);
  INITIALIZER(runCreateShadowTable);
  STEP(runBug35208);
  STEP(runEventApplier);
  FINALIZER(runDropEvent);
  FINALIZER(runVerify);
  FINALIZER(runDropShadowTable);
}
TESTCASE("Bug37279", "")
{
  INITIALIZER(runBug37279);
}
TESTCASE("Bug37338", "")
{
  INITIALIZER(runBug37338);
}
TESTCASE("Bug37442", "")
{
  INITIALIZER(runBug37442);
}
TESTCASE("Bug37672", "NdbRecord option OO_ANYVALUE causes interpreted delete to abort.")
{
  INITIALIZER(runBug37672);
}
TESTCASE("Bug30780", "")
{
  INITIALIZER(runCreateEvent);
  INITIALIZER(runLoadTable);
  STEP(runEventConsumer);
  STEPS(runScanUpdateUntilStopped, 3);
  STEP(runBug30780);
  FINALIZER(runDropEvent);
}
TESTCASE("Bug44915", "")
{
  INITIALIZER(runBug44915);
}
TESTCASE("Bug56579", "")
{
  INITIALIZER(runCreateEvent);
  STEP(runBug56579);
  FINALIZER(runDropEvent);
}
TESTCASE("Bug57886", "")
{
  STEP(runBug57886_create_drop);
  STEPS(runBug57886_subscribe_unsunscribe, 5);
}
TESTCASE("Bug12598496", "")
{
  INITIALIZER(runBug12598496);
}
TESTCASE("DbUtilRace",
         "Test DbUtil handling of TC result race")
{
  INITIALIZER(runCreateEvent);
  STEP(runTryGetEvent);
  FINALIZER(runDropEvent);
}
TESTCASE("Bug18703871", "")
{
  INITIALIZER(runCreateEvent);
  STEP(runBug18703871);
  FINALIZER(runDropEvent);
}
TESTCASE("NextEventRemoveInconsisEvent", "")
{
  INITIALIZER(runCreateEvent);
  STEP(runEventListenerCheckProgressUntilStopped);
  STEP(runInsertDeleteUntilStopped);
  STEP(errorInjectBufferOverflowOnly);
  FINALIZER(runDropEvent);
}
TESTCASE("EmptyUpdates", 
	 "Verify that we can monitor empty updates"
	 "NOTE! No errors are allowed!" ){
  TC_PROPERTY("AllowEmptyUpdates", 1);
  INITIALIZER(runCreateEvent);
  STEP(runEventOperation);
  STEP(runEventLoad);
  FINALIZER(runDropEvent);
}
TESTCASE("Apiv2EmptyEpochs",
         "Verify the behaviour of the new API w.r.t."
         "empty epochs")
{
  INITIALIZER(runCreateEvent);
  STEP(runListenEmptyEpochs);
  FINALIZER(runDropEvent);
}
TESTCASE("BackwardCompatiblePollNoWait",
         "Check backward compatibility for pollEvents"
         "when poll does not wait")
{
  INITIALIZER(runCreateEvent);
  STEP(runPollBCNoWaitConsumer);
  STEP(runPollBCNoWait);
  FINALIZER(runDropEvent);
}
TESTCASE("BackwardCompatiblePollLongWait",
         "Check backward compatibility for pollEvents"
         "when poll waits long")
{
  INITIALIZER(runCreateEvent);
  STEP(runPollBCLongWaitConsumer);
  STEP(runPollBCLongWait);
  FINALIZER(runDropEvent);
}
TESTCASE("BackwardCompatiblePollInconsistency",
         "Check backward compatibility of pollEvents"
          "when handling data node buffer overflow")
{
  INITIALIZER(runCreateEvent);
  STEP(runInsertDeleteUntilStopped);
  STEP(runPollBCInconsistency);
  STEP(errorInjectBufferOverflowOnly);
  FINALIZER(runDropEvent);
}
TESTCASE("Apiv2HQE-latestGCI",
         "Verify the behaviour of the new API w.r.t."
         "highest queued and latest received epochs")
{
  INITIALIZER(runCreateEvent);
  STEP(runInsertDeleteUntilStopped);
  STEP(runCheckHQElatestGCI);
  FINALIZER(runDropEvent);
}
TESTCASE("Apiv2-check_event_queue_cleared",
         "Check whether subcriptions been dropped "
         "and recreated after a cluster restart "
         "cause any problem for event consumption.")
{
  INITIALIZER(runCreateEvent);
  STEP(runInjectClusterFailure);
  STEP(runInsertDeleteAfterClusterFailure);
}
TESTCASE("Apiv2-check_event_queue_cleared_initial",
         "test Bug 18411034 : Check whether the event queue is cleared "
         "after a cluster failure causing subcriptions to be "
         "dropped and recreated, and cluster is restarted initially.")
{
  TC_PROPERTY("InitialRestart", 1);
  INITIALIZER(runCreateEvent);
  STEP(runInjectClusterFailure);
  STEP(runInsertDeleteAfterClusterFailure);
}
TESTCASE("Apiv2-check_event_received_after_restart",
         "Check whether latestGCI is properly reset "
         "after a cluster failure. Even if subcriptions are "
         "dropped and recreated 'out of order', such that "
         "'active_op_count == 0' is never reached.")
{
  TC_PROPERTY("InitialRestart", 1);
  TC_PROPERTY("KeepSomeEvOpOnClusterFailure", 1);
  INITIALIZER(runCreateEvent);
  STEP(runInjectClusterFailure);
  STEP(runInsertDeleteAfterClusterFailure);
}
TESTCASE("Apiv2-check_drop_event_op_after_restart",
         "Check garbage collection of a dropped event operation "
         "after a cluster failure resetting the GCI sequence.")
{
  TC_PROPERTY("InitialRestart", 1);
  TC_PROPERTY("KeepSomeEvOpOnClusterFailure", 1);
  TC_PROPERTY("ConsumeAfterDrop", 1);
  INITIALIZER(runCreateEvent);
  STEP(runInjectClusterFailure);
  STEP(runInsertDeleteAfterClusterFailure);
}
TESTCASE("Apiv2EventBufferOverflow",
         "Check gap-resume works by: create a gap"
         "and consume to free free_percent of buffer; repeat")
{
  INITIALIZER(runCreateEvent);
  STEP(runInsertDeleteUntilStopped);
  STEP(runTardyEventListener);
  FINALIZER(runDropEvent);
}
TESTCASE("createDropEvent_NF",
         "Check cleanup works when Dbdict crashes before"
         " the event is deleted from the dictionary"
         " while performing dropEvent")
{
  INITIALIZER(runCreateEvent);
  STEP(runCreateDropEventOperation_NF);
}
<<<<<<< HEAD
#if 0
TESTCASE("BackwardCompatiblePollCOverflowEB",
         "Check whether backward compatibility of pollEvents  manually"
         "to see it causes process exit when nextEvent() processes an"
         "event buffer overflow event data fom the queue")
{
  INITIALIZER(runCreateEvent);
  STEP(runPollBCOverflowEB);
  STEP(runInsertDeleteUntilStopped);
  FINALIZER(runDropEvent);
}
#endif
=======
TESTCASE("SlowGCP_COMPLETE_ACK",
         "Show problem where GCP_COMPLETE_ACK is not flushed")
{
  INITIALIZER(runCreateEvent);
  STEP(runSlowGCPCompleteAck);
  FINALIZER(runDropEvent);
}

>>>>>>> 2635604e
NDBT_TESTSUITE_END(test_event);

int main(int argc, const char** argv){
  ndb_init();
  NDBT_TESTSUITE_INSTANCE(test_event);
  test_event.setCreateAllTables(true);
  return test_event.execute(argc, argv);
}

template class Vector<HugoOperations *>;
template class Vector<NdbEventOperation *>;
template class Vector<NdbRecAttr*>;
template class Vector<Vector<NdbRecAttr*> >;<|MERGE_RESOLUTION|>--- conflicted
+++ resolved
@@ -5683,7 +5683,14 @@
   INITIALIZER(runCreateEvent);
   STEP(runCreateDropEventOperation_NF);
 }
-<<<<<<< HEAD
+TESTCASE("SlowGCP_COMPLETE_ACK",
+         "Show problem where GCP_COMPLETE_ACK is not flushed")
+{
+  INITIALIZER(runCreateEvent);
+  STEP(runSlowGCPCompleteAck);
+  FINALIZER(runDropEvent);
+}
+
 #if 0
 TESTCASE("BackwardCompatiblePollCOverflowEB",
          "Check whether backward compatibility of pollEvents  manually"
@@ -5696,16 +5703,6 @@
   FINALIZER(runDropEvent);
 }
 #endif
-=======
-TESTCASE("SlowGCP_COMPLETE_ACK",
-         "Show problem where GCP_COMPLETE_ACK is not flushed")
-{
-  INITIALIZER(runCreateEvent);
-  STEP(runSlowGCPCompleteAck);
-  FINALIZER(runDropEvent);
-}
-
->>>>>>> 2635604e
 NDBT_TESTSUITE_END(test_event);
 
 int main(int argc, const char** argv){
