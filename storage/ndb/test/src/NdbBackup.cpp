/*
<<<<<<< HEAD
   Copyright (c) 2003, 2018, Oracle and/or its affiliates. All rights reserved.
=======
   Copyright (c) 2003, 2019, Oracle and/or its affiliates. All rights reserved.
>>>>>>> 4869291f

   This program is free software; you can redistribute it and/or modify
   it under the terms of the GNU General Public License, version 2.0,
   as published by the Free Software Foundation.

   This program is also distributed with certain software (including
   but not limited to OpenSSL) that is licensed under separate terms,
   as designated in a particular file or component or in included license
   documentation.  The authors of MySQL hereby grant you an additional
   permission to link the program and your derivative works with the
   separately licensed software that they have included with MySQL.

   This program is distributed in the hope that it will be useful,
   but WITHOUT ANY WARRANTY; without even the implied warranty of
   MERCHANTABILITY or FITNESS FOR A PARTICULAR PURPOSE.  See the
   GNU General Public License, version 2.0, for more details.

   You should have received a copy of the GNU General Public License
   along with this program; if not, write to the Free Software
   Foundation, Inc., 51 Franklin St, Fifth Floor, Boston, MA 02110-1301  USA
*/

#include <signaldata/DumpStateOrd.hpp>
#include <NdbBackup.hpp>
#include <NdbOut.hpp>
#include <NDBT_Output.hpp>
#include <NdbConfig.h>
#include <ndb_version.h>
#include <NDBT.hpp>
#include <NdbSleep.h>
#include <random.h>
#include <NdbTick.h>
#include <util/File.hpp>

#define AUTOTEST_MYSQL_PATH_ENV "MYSQL_BASE_DIR"
#define MTR_MYSQL_PATH_ENV "MYSQL_BINDIR"

#define CHECK(b, m) { int _xx = b; if (!(_xx)) { \
  ndbout << "ERR: "<< m \
           << "   " << "File: " << __FILE__ \
           << " (Line: " << __LINE__ << ")" << "- " << _xx << endl; \
  return NDBT_FAILED; } }

#include <ConfigRetriever.hpp>
#include <mgmapi.h>
#include <mgmapi_config_parameters.h>
#include <mgmapi_configuration.hpp>

static bool isHostLocal(const char* hostName)
{
  /* Examples assuming that hostname served indicates locality... */
  return ((strcmp(hostName, "localhost") == 0) ||
          (strcmp(hostName, "127.0.0.1") == 0));
}

int
NdbBackup::clearOldBackups()
{
  if (!isConnected())
    return -1;

  if (getStatus() != 0)
    return -1;

  int retCode = 0;

#ifndef _WIN32
  for(size_t i = 0; i < ndbNodes.size(); i++)
  {
    int nodeId = ndbNodes[i].node_id;
    const char* path = getBackupDataDirForNode(nodeId);
    if (path == NULL)
      return -1;  
    
    const char *host;
    if (!getHostName(nodeId, &host))
      return -1;

    /* 
     * Clear old backup files
     */ 
    BaseString tmp;
    if (!isHostLocal(host))
    {
      tmp.assfmt("ssh %s rm -rf %s/BACKUP", host, path);
    }
    else
    {
      tmp.assfmt("rm -rf %s/BACKUP", path);
    }

    ndbout << "buf: "<< tmp.c_str() <<endl;
    int res = system(tmp.c_str());  
    ndbout << "res: " << res << endl;

    if (res && retCode == 0)
      retCode = res;
  }
#endif

  return retCode;
}

int 
NdbBackup::start(unsigned int & _backup_id,
		 int flags,
		 unsigned int user_backup_id,
		 unsigned int logtype){

  
  if (!isConnected())
    return -1;

  ndb_mgm_reply reply;
  reply.return_code = 0;

  bool any = _backup_id == 0;

loop:
  if (ndb_mgm_start_backup3(handle,
			   flags,
			   &_backup_id,
			   &reply,
			   user_backup_id,
			   logtype) == -1) {

    if (ndb_mgm_get_latest_error(handle) == NDB_MGM_COULD_NOT_START_BACKUP &&
        strstr(ndb_mgm_get_latest_error_desc(handle), "file already exists") &&
        any == true)
    {
      NdbSleep_SecSleep(3);
      _backup_id += 100;
      user_backup_id += 100;
      goto loop;
    }
    
    g_err << "Error: " << ndb_mgm_get_latest_error(handle) << endl;
    g_err << "Error msg: " << ndb_mgm_get_latest_error_msg(handle) << endl;
    g_err << "Error desc: " << ndb_mgm_get_latest_error_desc(handle) << endl;
    return -1;
  }

  if(reply.return_code != 0){
    g_err  << "PLEASE CHECK CODE NdbBackup.cpp line=" << __LINE__ << endl;
    g_err << "Error: " << ndb_mgm_get_latest_error(handle) << endl;
    g_err << "Error msg: " << ndb_mgm_get_latest_error_msg(handle) << endl;
    g_err << "Error desc: " << ndb_mgm_get_latest_error_desc(handle) << endl;
    return reply.return_code;
  }
  return 0;
}

int
NdbBackup::startLogEvent(){

  if (!isConnected())
    return -1;
  log_handle= NULL;
  int filter[] = { 15, NDB_MGM_EVENT_CATEGORY_BACKUP, 0, 0 };
  log_handle = ndb_mgm_create_logevent_handle(handle, filter);
  if (!log_handle) {
    g_err << "Can't create log event" << endl;
    return -1;
  }
  return 0;
}

int
NdbBackup::checkBackupStatus(){

  struct ndb_logevent log_event;
  int result = 0;
  int res;
  if(!log_handle) {
    return -1;
  }
  if ((res= ndb_logevent_get_next(log_handle, &log_event, 3000)) > 0)
  {
    switch (log_event.type) {
      case NDB_LE_BackupStarted:
	result = 1;
	break;
      case NDB_LE_BackupCompleted:
	result = 2;
        break;
      case NDB_LE_BackupAborted:
	result = 3;
        break;
      default:
        break;
    }
  }
  ndb_mgm_destroy_logevent_handle(&log_handle);
  return result;
}


const char * 
NdbBackup::getBackupDataDirForNode(int _node_id){

  /**
   * Fetch configuration from management server
   */
  ndb_mgm_configuration *p;
  if (connect())
    return NULL;

  if ((p = ndb_mgm_get_configuration(handle, 0)) == 0)
  {
    const char * s= ndb_mgm_get_latest_error_msg(handle);
    if(s == 0)
      s = "No error given!";
      
    ndbout << "Could not fetch configuration" << endl;
    ndbout << s << endl;
    return NULL;
  }
  
  /**
   * Setup cluster configuration data
   */
  ndb_mgm_configuration_iterator iter(* p, CFG_SECTION_NODE);
  if (iter.find(CFG_NODE_ID, _node_id)){
    ndbout << "Invalid configuration fetched, DB missing" << endl;
    return NULL;
  }

  unsigned int type = NODE_TYPE_DB + 1;
  if(iter.get(CFG_TYPE_OF_SECTION, &type) || type != NODE_TYPE_DB){
    ndbout <<"type = " << type << endl;
    ndbout <<"Invalid configuration fetched, I'm wrong type of node" << endl;
    return NULL;
  }  
  
  const char * path;
  if (iter.get(CFG_DB_BACKUP_DATADIR, &path)){
    ndbout << "BackupDataDir not found" << endl;
    return NULL;
  }

  return path;

}

BaseString
NdbBackup::getNdbRestoreBinaryPath(){

  const char* mysql_install_path;
  if ((mysql_install_path = getenv(AUTOTEST_MYSQL_PATH_ENV)) != NULL) {
  } else if ((mysql_install_path = getenv(MTR_MYSQL_PATH_ENV)) != NULL) {
  } else {
    g_err << "Either MYSQL_BASE_DIR or MYSQL_BINDIR environment variables"
          << "must be defined as search path for ndb_restore binary" << endl;
    return "";
  }

  BaseString ndb_restore_bin_path;
  ndb_restore_bin_path.assfmt("%s/bin/ndb_restore", mysql_install_path);
  if (!File_class::exists(ndb_restore_bin_path.c_str()))
  {
    ndb_restore_bin_path.assfmt("%s/storage/ndb/tools/ndb_restore", mysql_install_path);
    if (!File_class::exists(ndb_restore_bin_path.c_str()))
    {
      g_err << "Failed to find ndb_restore in either $MYSQL_BASE_DIR "
            << "or $MYSQL_BINDIR paths " <<  ndb_restore_bin_path.c_str() << endl;
      return "";
    }
    else
      return ndb_restore_bin_path;
  }
  return ndb_restore_bin_path;
}

int  
NdbBackup::execRestore(bool _restore_data,
		       bool _restore_meta,
		       bool _restore_epoch,
                       int _node_id,
		       unsigned _backup_id,
                       unsigned _error_insert)
{
  ndbout << "getBackupDataDir "<< _node_id <<endl;

  const char* path = getBackupDataDirForNode(_node_id);
  if (path == NULL)
    return -1;  

  BaseString ndb_restore_bin_path = getNdbRestoreBinaryPath();
  if (ndb_restore_bin_path == ""){
    return -1;
  }

  ndbout << "getHostName "<< _node_id <<endl;
  const char *host;
  if (!getHostName(_node_id, &host)){
    return -1;
  }

  /* 
   * Copy  backup files to local dir
   */ 
  BaseString tmp;
<<<<<<< HEAD
  tmp.assfmt("scp -r %s:%s/BACKUP/BACKUP-%d/* .",
             host, path,
             _backup_id);
  
=======
  if (!isHostLocal(host))
  {
    tmp.assfmt("scp -r %s:%s/BACKUP/BACKUP-%d/* .",
               host, path,
               _backup_id);
  }
  else
  {
    tmp.assfmt("scp -r %s/BACKUP/BACKUP-%d/* .",
               path,
               _backup_id);
  }

>>>>>>> 4869291f
  ndbout << "buf: "<< tmp.c_str() <<endl;
  int res = system(tmp.c_str());  
  
  ndbout << "scp res: " << res << endl;

  if(res == 0 && !_restore_meta && !_restore_data && !_restore_epoch)
  {
    // ndb_restore connects to cluster, prints backup info
    // and exits without restoring anything
    tmp.assfmt("%s%s -c \"%s:%d\" -n %d -b %d",
#if 1
               "",
#else
               "valgrind --leak-check=yes -v "
#endif
               ndb_restore_bin_path.c_str(),
               ndb_mgm_get_connected_host(handle),
               ndb_mgm_get_connected_port(handle),
               _node_id, 
               _backup_id);
#ifdef ERROR_INSERT
    if(_error_insert > 0)
      tmp.appfmt(" --error-insert=%u", _error_insert);
#endif

    ndbout << "buf: "<< tmp.c_str() <<endl;
    res = system(tmp.c_str());
  }

  if (res == 0 && _restore_meta)
  {
    /** don't restore DD objects */
    
    tmp.assfmt("%s%s -c \"%s:%d\" -n %d -b %d -m -d .",
#if 1
               "",
#else
               "valgrind --leak-check=yes -v "
#endif
               ndb_restore_bin_path.c_str(),
               ndb_mgm_get_connected_host(handle),
               ndb_mgm_get_connected_port(handle),
               _node_id, 
               _backup_id);
#ifdef ERROR_INSERT
    if(_error_insert > 0)
      tmp.appfmt(" --error-insert=%u", _error_insert);
#endif
    
    ndbout << "buf: "<< tmp.c_str() <<endl;
    res = system(tmp.c_str());
  }
  
  if (res == 0 && _restore_data)
  {

    tmp.assfmt("%s%s -c \"%s:%d\" -n %d -b %d -r .",
#if 1
               "",
#else
               "valgrind --leak-check=yes -v "
#endif
               ndb_restore_bin_path.c_str(),
               ndb_mgm_get_connected_host(handle),
               ndb_mgm_get_connected_port(handle),
               _node_id, 
               _backup_id);
#ifdef ERROR_INSERT
    if(_error_insert > 0)
      tmp.appfmt(" --error-insert=%u", _error_insert);
#endif
    
    ndbout << "buf: "<< tmp.c_str() <<endl;
    res = system(tmp.c_str());
  }

  if (res == 0 && _restore_epoch)
  {
    tmp.assfmt("%s%s -c \"%s:%d\" -n %d -b %d -e .",
#if 1
               "",
#else
               "valgrind --leak-check=yes -v "
#endif
               ndb_restore_bin_path.c_str(),
               ndb_mgm_get_connected_host(handle),
               ndb_mgm_get_connected_port(handle),
               _node_id,
               _backup_id);
#ifdef ERROR_INSERT
    if(_error_insert > 0)
      tmp.appfmt(" --error-insert=%u", _error_insert);
#endif

    ndbout << "buf: "<< tmp.c_str() <<endl;
    res = system(tmp.c_str());
  }
  
  ndbout << "ndb_restore res: " << res << endl;

  return res;
}

int 
NdbBackup::restore(unsigned _backup_id,
                   bool restore_meta,
                   bool restore_data,
                   unsigned error_insert,
                   bool restore_epoch)
{
  
  if (!isConnected())
    return -1;

  if (getStatus() != 0)
    return -1;

  if(!restore_meta && !restore_data && !restore_epoch &&
    (execRestore(false, false, false, ndbNodes[0].node_id, _backup_id, error_insert) !=0))
    return -1;

  if(restore_meta && // if metadata restore enabled 
    // restore metadata for first node
    (execRestore(false, true, false, ndbNodes[0].node_id, _backup_id, error_insert) !=0))
    return -1;

  // Restore data once for each node
  if(restore_data)
  {
    for(unsigned i = 0; i < ndbNodes.size(); i++)
    {
      if(execRestore(true, false, false, ndbNodes[i].node_id, _backup_id, error_insert) != 0)
        return -1;
    }
  }

  // Restore epoch from first node
  if (restore_epoch)
  {
    if (execRestore(false, false, true, ndbNodes[0].node_id, _backup_id, error_insert) !=0)
    {
      return -1;
    }
  }
  return 0;
}

// Master failure
int
NFDuringBackupM_codes[] = {
  10003,
  10004,
  10007,
  10008,
  10009,
  10010,
  10012,
  10013
};

// Slave failure
int
NFDuringBackupS_codes[] = {
  10014,
  10015,
  10016,
  10017,
  10018,
  10020
};

// Master takeover etc...
int
NFDuringBackupSL_codes[] = {
  10001,
  10002,
  10021
};

int 
NdbBackup::NFMaster(NdbRestarter& _restarter){
  const int sz = sizeof(NFDuringBackupM_codes)/sizeof(NFDuringBackupM_codes[0]);
  return NF(_restarter, NFDuringBackupM_codes, sz, true);
}

int 
NdbBackup::NFMasterAsSlave(NdbRestarter& _restarter){
  const int sz = sizeof(NFDuringBackupS_codes)/sizeof(NFDuringBackupS_codes[0]);
  return NF(_restarter, NFDuringBackupS_codes, sz, true);
}

int 
NdbBackup::NFSlave(NdbRestarter& _restarter){
  const int sz = sizeof(NFDuringBackupS_codes)/sizeof(NFDuringBackupS_codes[0]);
  return NF(_restarter, NFDuringBackupS_codes, sz, false);
}

int 
NdbBackup::NF(NdbRestarter& _restarter, int *NFDuringBackup_codes, const int sz, bool onMaster){
  int nNodes = _restarter.getNumDbNodes();
  {
    if(nNodes == 1)
      return NDBT_OK;
    
    int nodeId = _restarter.getMasterNodeId();

    CHECK(_restarter.restartOneDbNode(nodeId, false, true, true) == 0,
	  "Could not restart node "<< nodeId);
    
    CHECK(_restarter.waitNodesNoStart(&nodeId, 1) == 0,
	  "waitNodesNoStart failed");
    
    CHECK(_restarter.startNodes(&nodeId, 1) == 0,
	  "failed to start node");
  }
  
  CHECK(_restarter.waitClusterStarted() == 0,
	"waitClusterStarted failed");
  
  myRandom48Init((long)NdbTick_CurrentMillisecond());

  for(int i = 0; i<sz; i++){

    int error = NFDuringBackup_codes[i];
    unsigned int backupId;

    const int masterNodeId = _restarter.getMasterNodeId();
    CHECK(masterNodeId > 0, "getMasterNodeId failed");
    int nodeId;

    nodeId = masterNodeId;
    if (!onMaster) {
      int randomId;
      while (nodeId == masterNodeId) {
	randomId = myRandom48(nNodes);
	nodeId = _restarter.getDbNodeId(randomId);
      }
    }

    g_err << "NdbBackup::NF node = " << nodeId 
	   << " error code = " << error << " masterNodeId = "
	   << masterNodeId << endl;


    int val[] = { DumpStateOrd::CmvmiSetRestartOnErrorInsert, 1 };
    CHECK(_restarter.dumpStateOneNode(nodeId, val, 2) == 0,
	  "failed to set RestartOnErrorInsert");
    CHECK(_restarter.insertErrorInNode(nodeId, error) == 0,
	  "failed to set error insert");
   
    g_info << "error inserted"  << endl;
    NdbSleep_SecSleep(1);

    g_info << "starting backup"  << endl;
    int r = start(backupId);
    g_info << "r = " << r
	   << " (which should fail) started with id = "  << backupId << endl;
    if (r == 0) {
      g_err << "Backup should have failed on error_insertion " << error << endl
	    << "Master = " << masterNodeId << "Node = " << nodeId << endl;
      return NDBT_FAILED;
    }

    CHECK(_restarter.waitNodesNoStart(&nodeId, 1) == 0,
	  "waitNodesNoStart failed");

    g_info << "number of nodes running " << _restarter.getNumDbNodes() << endl;

    if (_restarter.getNumDbNodes() != nNodes) {
      g_err << "Failure: cluster not up" << endl;
      return NDBT_FAILED;
    }

    g_info << "starting new backup"  << endl;
    CHECK(start(backupId) == 0,
	  "failed to start backup");
    g_info << "(which should succeed) started with id = "  << backupId << endl;

    g_info << "starting node"  << endl;
    CHECK(_restarter.startNodes(&nodeId, 1) == 0,
	  "failed to start node");

    CHECK(_restarter.waitClusterStarted() == 0,
	  "waitClusterStarted failed");
    g_info << "node started"  << endl;

    int val2[] = { 24, 2424 };
    CHECK(_restarter.dumpStateAllNodes(val2, 2) == 0,
	  "failed to check backup resources RestartOnErrorInsert");
    
    CHECK(_restarter.insertErrorInNode(nodeId, 10099) == 0,
	  "failed to set error insert");

    NdbSleep_SecSleep(1);
  }

  return NDBT_OK;
}

int
FailS_codes[] = {
  10025,
  10027,
  10033,
  10035,
  10036
};

int
FailM_codes[] = {
  10023,
  10024,
  10025,
  10026,
  10027,
  10028,
  10031,
  10033,
  10035,
  10037,
  10038
};

int 
NdbBackup::FailMaster(NdbRestarter& _restarter){
  const int sz = sizeof(FailM_codes)/sizeof(FailM_codes[0]);
  return Fail(_restarter, FailM_codes, sz, true);
}

int 
NdbBackup::FailMasterAsSlave(NdbRestarter& _restarter){
  const int sz = sizeof(FailS_codes)/sizeof(FailS_codes[0]);
  return Fail(_restarter, FailS_codes, sz, true);
}

int 
NdbBackup::FailSlave(NdbRestarter& _restarter){
  const int sz = sizeof(FailS_codes)/sizeof(FailS_codes[0]);
  return Fail(_restarter, FailS_codes, sz, false);
}

int 
NdbBackup::Fail(NdbRestarter& _restarter, int *Fail_codes, const int sz, bool onMaster){

  CHECK(_restarter.waitClusterStarted() == 0,
	"waitClusterStarted failed");

  int nNodes = _restarter.getNumDbNodes();

  myRandom48Init((long)NdbTick_CurrentMillisecond());

  for(int i = 0; i<sz; i++){
    int error = Fail_codes[i];
    unsigned int backupId;

    const int masterNodeId = _restarter.getMasterNodeId();
    CHECK(masterNodeId > 0, "getMasterNodeId failed");
    int nodeId;

    nodeId = masterNodeId;
    if (!onMaster) {
      int randomId;
      while (nodeId == masterNodeId) {
	randomId = myRandom48(nNodes);
	nodeId = _restarter.getDbNodeId(randomId);
      }
    }

    g_err << "NdbBackup::Fail node = " << nodeId 
	   << " error code = " << error << " masterNodeId = "
	   << masterNodeId << endl;

    CHECK(_restarter.insertErrorInNode(nodeId, error) == 0,
	  "failed to set error insert");
   
    g_info << "error inserted"  << endl;
    g_info << "waiting some before starting backup"  << endl;

    g_info << "starting backup"  << endl;
    int r = start(backupId);
    g_info << "r = " << r
	   << " (which should fail) started with id = "  << backupId << endl;
    if (r == 0) {
      g_err << "Backup should have failed on error_insertion " << error << endl
	    << "Master = " << masterNodeId << "Node = " << nodeId << endl;
      return NDBT_FAILED;
    }
    
    CHECK(_restarter.waitClusterStarted() == 0,
	  "waitClusterStarted failed");

    CHECK(_restarter.insertErrorInNode(nodeId, 10099) == 0,
	  "failed to set error insert");

    NdbSleep_SecSleep(5);
    
    int val2[] = { 24, 2424 };
    CHECK(_restarter.dumpStateAllNodes(val2, 2) == 0,
	  "failed to check backup resources RestartOnErrorInsert");
    
  }

  return NDBT_OK;
}

int
NdbBackup::abort(unsigned int _backup_id)
{
  struct ndb_mgm_reply reply;
  int result = ndb_mgm_abort_backup(handle, _backup_id, &reply);
  if (result != 0)
  {
    g_err << "Failed to abort backup" << endl;
    return NDBT_FAILED;
  }
  return NDBT_OK;

}<|MERGE_RESOLUTION|>--- conflicted
+++ resolved
@@ -1,9 +1,5 @@
 /*
-<<<<<<< HEAD
-   Copyright (c) 2003, 2018, Oracle and/or its affiliates. All rights reserved.
-=======
    Copyright (c) 2003, 2019, Oracle and/or its affiliates. All rights reserved.
->>>>>>> 4869291f
 
    This program is free software; you can redistribute it and/or modify
    it under the terms of the GNU General Public License, version 2.0,
@@ -306,12 +302,6 @@
    * Copy  backup files to local dir
    */ 
   BaseString tmp;
-<<<<<<< HEAD
-  tmp.assfmt("scp -r %s:%s/BACKUP/BACKUP-%d/* .",
-             host, path,
-             _backup_id);
-  
-=======
   if (!isHostLocal(host))
   {
     tmp.assfmt("scp -r %s:%s/BACKUP/BACKUP-%d/* .",
@@ -325,7 +315,6 @@
                _backup_id);
   }
 
->>>>>>> 4869291f
   ndbout << "buf: "<< tmp.c_str() <<endl;
   int res = system(tmp.c_str());  
   
