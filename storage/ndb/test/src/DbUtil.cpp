/* Copyright (C) 2008 MySQL AB

   This program is free software; you can redistribute it and/or modify
   it under the terms of the GNU General Public License as published by
   the Free Software Foundation; version 2 of the License.

   This program is distributed in the hope that it will be useful,
   but WITHOUT ANY WARRANTY; without even the implied warranty of
   MERCHANTABILITY or FITNESS FOR A PARTICULAR PURPOSE.  See the
   GNU General Public License for more details.

   You should have received a copy of the GNU General Public License
   along with this program; if not, write to the Free Software
   Foundation, Inc., 59 Temple Place, Suite 330, Boston, MA  02111-1307  USA */

/* DbUtil.cpp: implementation of the database utilities class.*/

#include "DbUtil.hpp"
#include <NdbSleep.h>


/* Constructors */

DbUtil::DbUtil(const char* _dbname,
               const char* _suffix):
<<<<<<< HEAD
=======
  m_connected(false),
  m_user("root"),
  m_pass(""),
  m_dbname(_dbname),
>>>>>>> 746bf336
  m_mysql(NULL),
  m_free_mysql(true),
  m_connected(false),
  m_dbname(_dbname)
{
  const char* env= getenv("MYSQL_HOME");
  if (env && strlen(env))
  {
    m_default_file.assfmt("%s/my.cnf", env);
  }

  if (_suffix != NULL){
    m_default_group.assfmt("client%s", _suffix);
  }
  else {
    m_default_group.assign("client.1.master");
  }

  ndbout << "default_file: " << m_default_file.c_str() << endl;
  ndbout << "default_group: " << m_default_group.c_str() << endl;
}



DbUtil::DbUtil(MYSQL* mysql):
  m_mysql(mysql),
  m_free_mysql(false),
  m_connected(true)
{
}


bool
DbUtil::isConnected(){
  if (m_connected == true)
  {
    assert(m_mysql);
    return true;
  }
  return connect();
}


bool
DbUtil::waitConnected(int timeout) {
  timeout*= 10;
  while(!isConnected()){
    if (timeout-- == 0)
      return false;
    NdbSleep_MilliSleep(100);
  }
  return true;
}


void
DbUtil::disconnect(){
  if (m_mysql != NULL){
    if (m_free_mysql)
      mysql_close(m_mysql);
    m_mysql= NULL;
  }
  m_connected = false;
}


/* Destructor */

DbUtil::~DbUtil()
{
  disconnect();
}

/* Database Login */

bool
DbUtil::databaseLogin(const char* system, const char* usr,
                           const char* password, unsigned int portIn,
                           const char* sockIn, bool transactional)
{
  if (!(m_mysql = mysql_init(NULL)))
  {
    myerror("DB Login-> mysql_init() failed");
    return false;
  }
  setUser(usr);
  setHost(system);
  setPassword(password);
  setPort(portIn);
  setSocket(sockIn);
  m_dbname.assign("test");

  if (!(mysql_real_connect(m_mysql, 
                           m_host.c_str(), 
                           m_user.c_str(), 
                           m_pass.c_str(), 
                           m_dbname.c_str(),
                           m_port, 
                           m_socket.c_str(), 0)))
  {
    myerror("connection failed");
    disconnect();
    return false;
  }

  m_mysql->reconnect = TRUE;

  /* set AUTOCOMMIT */
  if(!transactional)
    mysql_autocommit(m_mysql, TRUE);
  else
    mysql_autocommit(m_mysql, FALSE);

  #ifdef DEBUG
    printf("\n\tConnected to MySQL server version: %s (%lu)\n\n", 
           mysql_get_server_info(m_mysql),
           (unsigned long) mysql_get_server_version(m_mysql));
  #endif
  selectDb();
  m_connected= true;
  return true;
}

/* Database Connect */

bool
DbUtil::connect()
{
  if (!(m_mysql = mysql_init(NULL)))
  {
    myerror("DB connect-> mysql_init() failed");
    return false;
  }

  /* Load connection parameters file and group */
  if (mysql_options(m_mysql, MYSQL_READ_DEFAULT_FILE, m_default_file.c_str()) ||
      mysql_options(m_mysql, MYSQL_READ_DEFAULT_GROUP, m_default_group.c_str()))
  {
    myerror("DB Connect -> mysql_options failed");
    disconnect();
    return false;
  }

  /*
    Connect, read settings from my.cnf
    NOTE! user and password can be stored there as well
  */
  if (mysql_real_connect(m_mysql, NULL,
                         m_user.c_str(),
                         m_pass.c_str(),
                         m_dbname.c_str(),
                         0, NULL, 0) == NULL)
  {
    myerror("connection failed");
    disconnect();
    return false;
  }
  selectDb();
  m_connected= true;
  assert(m_mysql);
  return true;
}


/* Database Logout */

void
DbUtil::databaseLogout()
{
  if (m_mysql){
    #ifdef DEBUG
      printf("\n\tClosing the MySQL database connection ...\n\n");
    #endif
    mysql_close(m_mysql);
  }
}

/* Prepare MySQL Statements Cont */

MYSQL_STMT *STDCALL 
DbUtil::mysqlSimplePrepare(const char *query)
{
  #ifdef DEBUG
    printf("Inside DbUtil::mysqlSimplePrepare\n");
  #endif
  MYSQL_STMT *my_stmt= mysql_stmt_init(this->getMysql());
  if (my_stmt && mysql_stmt_prepare(my_stmt, query, strlen(query))){
    this->printStError(my_stmt,"Prepare Statement Failed");
    mysql_stmt_close(my_stmt);
    return NULL;
  }
  return my_stmt;
}

/* Close MySQL Statements Handle */

void 
DbUtil::mysqlCloseStmHandle(MYSQL_STMT *my_stmt)
{
  mysql_stmt_close(my_stmt);
}
 
/* Error Printing */

void
DbUtil::printError(const char *msg)
{
  if (m_mysql && mysql_errno(m_mysql))
  {
    if (m_mysql->server_version)
      printf("\n [MySQL-%s]", m_mysql->server_version);
    else
      printf("\n [MySQL]");
      printf("[%d] %s\n", getErrorNumber(), getError());
  }
  else if (msg)
    printf(" [MySQL] %s\n", msg);
}

void
DbUtil::printStError(MYSQL_STMT *stmt, const char *msg)
{
  if (stmt && mysql_stmt_errno(stmt))
  {
    if (m_mysql && m_mysql->server_version)
      printf("\n [MySQL-%s]", m_mysql->server_version);
    else
      printf("\n [MySQL]");

    printf("[%d] %s\n", mysql_stmt_errno(stmt),
    mysql_stmt_error(stmt));
  }
  else if (msg)
    printf("[MySQL] %s\n", msg);
}

/* Select which database to use */

bool
DbUtil::selectDb()
{
  if ((getDbName()) != NULL)
  {
    if(mysql_select_db(m_mysql, this->getDbName()))
    {
      //printError("mysql_select_db failed");
      return false;
    }
    return true;   
  }
  printError("getDbName() == NULL");
  return false;
}

bool
DbUtil::selectDb(const char * m_db)
{
  {
    if(mysql_select_db(m_mysql, m_db))
    {
      printError("mysql_select_db failed");
      return false;
    }
    return true;
  }
}

bool
DbUtil::createDb(BaseString& m_db)
{
  BaseString stm;
  setDbName(m_db.c_str());
  
  {
    if(selectDb())
    {
      stm.assfmt("DROP DATABASE %s", m_db.c_str());
      if(!doQuery(m_db.c_str()))
        return false;
    }
    stm.assfmt("CREATE DATABASE %s", m_db.c_str());
    if(!doQuery(m_db.c_str()))
      return false;
    return true;
  }
}


/* Count Table Rows */

unsigned long
DbUtil::selectCountTable(const char * table)
{
  BaseString query;
  SqlResultSet result;

  query.assfmt("select count(*) as count from %s", table);
  if (!doQuery(query, result)) {
    printError("select count(*) failed");
    return -1;
  }
   return result.columnAsLong("count");
}


/* Run Simple Queries */


bool
DbUtil::runQuery(const char* sql,
                    const Properties& args,
                    SqlResultSet& rows){

  rows.clear();
  if (!isConnected())
    return false;
  assert(m_mysql);

  g_debug << "runQuery: " << endl
          << " sql: '" << sql << "'" << endl;


  MYSQL_STMT *stmt= mysql_stmt_init(m_mysql);
  if (mysql_stmt_prepare(stmt, sql, strlen(sql)))
  {
    g_err << "Failed to prepare: " << mysql_error(m_mysql) << endl;
    return false;
  }

  uint params= mysql_stmt_param_count(stmt);
  MYSQL_BIND bind_param[params];
  bzero(bind_param, sizeof(bind_param));

  for(uint i= 0; i < mysql_stmt_param_count(stmt); i++)
  {
    BaseString name;
    name.assfmt("%d", i);
    // Parameters are named 0, 1, 2...
    if (!args.contains(name.c_str()))
    {
      g_err << "param " << i << " missing" << endl;
      assert(false);
    }
    PropertiesType t;
    Uint32 val_i;
    const char* val_s;
    args.getTypeOf(name.c_str(), &t);
    switch(t) {
    case PropertiesType_Uint32:
      args.get(name.c_str(), &val_i);
      bind_param[i].buffer_type= MYSQL_TYPE_LONG;
      bind_param[i].buffer= (char*)&val_i;
      g_debug << " param" << name.c_str() << ": " << val_i << endl;
      break;
    case PropertiesType_char:
      args.get(name.c_str(), &val_s);
      bind_param[i].buffer_type= MYSQL_TYPE_STRING;
      bind_param[i].buffer= (char*)val_s;
      bind_param[i].buffer_length= strlen(val_s);
      g_debug << " param" << name.c_str() << ": " << val_s << endl;
      break;
    default:
      assert(false);
      break;
    }
  }
  if (mysql_stmt_bind_param(stmt, bind_param))
  {
    g_err << "Failed to bind param: " << mysql_error(m_mysql) << endl;
    mysql_stmt_close(stmt);
    return false;
  }

  if (mysql_stmt_execute(stmt))
  {
    g_err << "Failed to execute: " << mysql_error(m_mysql) << endl;
    mysql_stmt_close(stmt);
    return false;
  }

  /*
    Update max_length, making it possible to know how big
    buffers to allocate
  */
  my_bool one= 1;
  mysql_stmt_attr_set(stmt, STMT_ATTR_UPDATE_MAX_LENGTH, (void*) &one);

  if (mysql_stmt_store_result(stmt))
  {
    g_err << "Failed to store result: " << mysql_error(m_mysql) << endl;
    mysql_stmt_close(stmt);
    return false;
  }

  uint row= 0;
  MYSQL_RES* res= mysql_stmt_result_metadata(stmt);
  if (res != NULL)
  {
    MYSQL_FIELD *fields= mysql_fetch_fields(res);
    uint num_fields= mysql_num_fields(res);
    MYSQL_BIND bind_result[num_fields];
    bzero(bind_result, sizeof(bind_result));

    for (uint i= 0; i < num_fields; i++)
    {
      unsigned long buf_len= sizeof(int);

      switch(fields[i].type){
      case MYSQL_TYPE_STRING:
      case MYSQL_TYPE_VARCHAR:
      case MYSQL_TYPE_VAR_STRING:
        buf_len= fields[i].max_length + 1;
        break;
      case MYSQL_TYPE_LONGLONG:
        buf_len= sizeof(long long);
        break;
      default:
        break;
      }

      bind_result[i].buffer_type= fields[i].type;
      bind_result[i].buffer= malloc(buf_len);
      bind_result[i].buffer_length= buf_len;

    }

    if (mysql_stmt_bind_result(stmt, bind_result)){
      g_err << "Failed to bind result: " << mysql_error(m_mysql) << endl;
      mysql_stmt_close(stmt);
      return false;
    }

    while (mysql_stmt_fetch(stmt) != MYSQL_NO_DATA)
    {
      Properties curr(true);
      for (uint i= 0; i < num_fields; i++){
        switch(fields[i].type){
        case MYSQL_TYPE_STRING:
        case MYSQL_TYPE_VARCHAR:
        case MYSQL_TYPE_VAR_STRING:
          curr.put(fields[i].name, (char*)bind_result[i].buffer);
          break;

        case MYSQL_TYPE_LONGLONG:
          curr.put64(fields[i].name,
                     *(unsigned long long*)bind_result[i].buffer);
          break;

        default:
          curr.put(fields[i].name, *(int*)bind_result[i].buffer);
          break;
       }
      }
      rows.put("row", row++, &curr);
    }

    mysql_free_result(res);

    for (uint i= 0; i < num_fields; i++)
      free(bind_result[i].buffer);

  }

  // Save stats in result set
  rows.put("rows", row);
  rows.put("affected_rows", mysql_affected_rows(m_mysql));
  rows.put("mysql_errno", mysql_errno(m_mysql));
  rows.put("mysql_error", mysql_error(m_mysql));
  rows.put("mysql_sqlstate", mysql_sqlstate(m_mysql));
  rows.put("insert_id", mysql_insert_id(m_mysql));

  mysql_stmt_close(stmt);
  return true;
}


bool
DbUtil::doQuery(const char* query){
  const Properties args;
  SqlResultSet result;
  return doQuery(query, args, result);
}


bool
DbUtil::doQuery(const char* query, SqlResultSet& result){
  Properties args;
  return doQuery(query, args, result);
}


bool
DbUtil::doQuery(const char* query, const Properties& args,
                   SqlResultSet& result){
  if (!runQuery(query, args, result))
    return false;
  result.get_row(0); // Load first row
  return true;
}


bool
DbUtil::doQuery(BaseString& str){
  return doQuery(str.c_str());
}


bool
DbUtil::doQuery(BaseString& str, SqlResultSet& result){
  return doQuery(str.c_str(), result);
}


bool
DbUtil::doQuery(BaseString& str, const Properties& args,
                   SqlResultSet& result){
  return doQuery(str.c_str(), args, result);
}


/* Return MySQL Error String */

const char *
DbUtil::getError()
{
  return mysql_error(this->getMysql());
}

/* Return MySQL Error Number */

int
DbUtil::getErrorNumber()
{
  return mysql_errno(this->getMysql());
}

/* DIE */

void
DbUtil::die(const char *file, int line, const char *expr)
{
  printf("%s:%d: check failed: '%s'\n", file, line, expr);
  abort();
}


/* SqlResultSet */

bool
SqlResultSet::get_row(int row_num){
  if(!get("row", row_num, &m_curr_row)){
    return false;
  }
  return true;
}


bool
SqlResultSet::next(void){
  return get_row(++m_curr_row_num);
}


// Reset iterator
void SqlResultSet::reset(void){
  m_curr_row_num= -1;
  m_curr_row= 0;
}


// Remove row from resultset
void SqlResultSet::remove(){
  BaseString row_name;
  row_name.assfmt("row_%d", m_curr_row_num);
  Properties::remove(row_name.c_str());
}


// Clear all rows and reset iterator
void SqlResultSet::clear(){
  reset();
  Properties::clear();
}


SqlResultSet::SqlResultSet(): m_curr_row(0), m_curr_row_num(-1){
}


SqlResultSet::~SqlResultSet(){
}


const char* SqlResultSet::column(const char* col_name){
  const char* value;
  if (!m_curr_row){
    g_err << "ERROR: SqlResultSet::column("<< col_name << ")" << endl
          << "There is no row loaded, call next() before "
          << "acessing the column values" << endl;
    assert(m_curr_row);
  }
  if (!m_curr_row->get(col_name, &value))
    return NULL;
  return value;
}


uint SqlResultSet::columnAsInt(const char* col_name){
  uint value;
  if (!m_curr_row){
    g_err << "ERROR: SqlResultSet::columnAsInt("<< col_name << ")" << endl
          << "There is no row loaded, call next() before "
          << "acessing the column values" << endl;
    assert(m_curr_row);
  }
  if (!m_curr_row->get(col_name, &value))
    return (uint)-1;
  return value;
}

unsigned long long SqlResultSet::columnAsLong(const char* col_name){
  unsigned long long value;
  if (!m_curr_row){
    g_err << "ERROR: SqlResultSet::columnAsLong("<< col_name << ")" << endl
          << "There is no row loaded, call next() before "
          << "acessing the column values" << endl;
    assert(m_curr_row);
  }
  if (!m_curr_row->get(col_name, &value))
    return (uint)-1;
  return value;
}


uint SqlResultSet::insertId(){
  return get_int("insert_id");
}


uint SqlResultSet::affectedRows(){
  return get_int("affected_rows");
}


uint SqlResultSet::numRows(void){
  return get_int("rows");
}


uint SqlResultSet::mysqlErrno(void){
  return get_int("mysql_errno");
}


const char* SqlResultSet::mysqlError(void){
  return get_string("mysql_error");
}


const char* SqlResultSet::mysqlSqlstate(void){
  return get_string("mysql_sqlstate");
}


uint SqlResultSet::get_int(const char* name){
  uint value;
  get(name, &value);
  return value;
}

unsigned long long SqlResultSet::get_long(const char* name){
  unsigned long long value;
  get(name, &value);
  return value;
}


const char* SqlResultSet::get_string(const char* name){
  const char* value;
  get(name, &value);
  return value;
}

/* EOF */
<|MERGE_RESOLUTION|>--- conflicted
+++ resolved
@@ -23,13 +23,8 @@
 
 DbUtil::DbUtil(const char* _dbname,
                const char* _suffix):
-<<<<<<< HEAD
-=======
-  m_connected(false),
   m_user("root"),
   m_pass(""),
-  m_dbname(_dbname),
->>>>>>> 746bf336
   m_mysql(NULL),
   m_free_mysql(true),
   m_connected(false),
