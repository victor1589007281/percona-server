--- conflicted
+++ resolved
@@ -1,9 +1,5 @@
 # Copyright (c) 2004, 2015, Oracle and/or its affiliates. All rights reserved.
-<<<<<<< HEAD
-#
-=======
-# 
->>>>>>> a785d671
+#
 # This program is free software; you can redistribute it and/or modify
 # it under the terms of the GNU General Public License as published by
 # the Free Software Foundation; version 2 of the License.
@@ -289,7 +285,6 @@
 cmd: testNodeRestart
 args: -n RestartNodeDuringLCP T6
 
-<<<<<<< HEAD
 max-time: 3600
 cmd: testNodeRestart
 args: -n LCPScanFragWatchdogIsolation T1
@@ -301,8 +296,7 @@
 max-time: 3600
 cmd: testNodeRestart
 args: -n GcpStopIsolation T1 --loops=1
-=======
+
 max-time : 600
 cmd: testNodeRestart
 args: -n GetTabInfoOverload T1
->>>>>>> a785d671
