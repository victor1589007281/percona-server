#!/bin/sh

set -e

mkdir -p result
cd result
rm -rf *

while [ $# -gt 0 ]
do
  rsync -a --exclude='BACKUP' --exclude='ndb_*_fs' "$1" .
  shift
done

# Cygwin doesn't like the rest of this program
<<<<<<< HEAD
if [ `uname -o` = Cygwin ]
then
    exit 0
=======
if uname -o > /dev/null 2>&1
then
  if [ `uname -o` = "Cygwin" ]
  then
    exit 0
  fi
>>>>>>> 90abaf01
fi

#
# clean tables...not to make results too large
#
lst=`find . -name '*.frm'`
if [ "$lst" ]
then
    for i in $lst
    do
	basename=`echo $i | sed 's!\.frm!!'`
	if [ "$basename" ]
	then
	    rm -f $basename.*
	fi
    done
fi<|MERGE_RESOLUTION|>--- conflicted
+++ resolved
@@ -13,18 +13,12 @@
 done
 
 # Cygwin doesn't like the rest of this program
-<<<<<<< HEAD
-if [ `uname -o` = Cygwin ]
-then
-    exit 0
-=======
 if uname -o > /dev/null 2>&1
 then
   if [ `uname -o` = "Cygwin" ]
   then
     exit 0
   fi
->>>>>>> 90abaf01
 fi
 
 #
