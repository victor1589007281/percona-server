# Copyright (c) 2015, 2017, Oracle and/or its affiliates. All rights reserved.
#
# This program is free software; you can redistribute it and/or modify
# it under the terms of the GNU General Public License as published by
# the Free Software Foundation; version 2 of the License.
#
# This program is distributed in the hope that it will be useful,
# but WITHOUT ANY WARRANTY; without even the implied warranty of
# MERCHANTABILITY or FITNESS FOR A PARTICULAR PURPOSE.  See the
# GNU General Public License for more details.
#
# You should have received a copy of the GNU General Public License
# along with this program; if not, write to the Free Software
# Foundation, Inc., 51 Franklin St, Fifth Floor, Boston, MA 02110-1301  USA
#
# GENERATED FILE
#
cmd: test_event
args: -n createDropEvent_NF T1
max-time: 1200

cmd: test_event
args: -n Apiv2-check_event_received_after_restart T1
max-time: 300

cmd: test_event
args: -n Apiv2-check_drop_event_op_after_restart T1
max-time: 300

cmd: test_event
args: -n SubscribeUnsubscribe -l1000 T1
max-time: 180

cmd: test_event
args: -n SubscribeUnsubscribeWithLoad -l1000 T1
max-time: 180

cmd: testFK
args: -n DropTableWithFKDuringRestart T1
max-time : 300

cmd: test_event
args: -n getEventBufferUsage2 T1
max-time : 300

cmd: testNdbApi
args: -n GetNdbIndexOperationTest I3
max-time : 180

cmd: testNdbApi
args: -n GetNdbIndexOperationBatchTest I3
max-time : 180

cmd: testNdbApi
args: -n GetNdbIndexOperationParallelDroppingTest I3
max-time : 300

cmd: testNodeRestart
args: -n ArbitrationWithApiNodeFailure T1

cmd: testScan
args: -n ScanDuringExpandAndShrinkBack T1
max-time : 180

cmd: testScan
args: -n ScanDuringShrinkAndExpandBack T1
max-time : 180

cmd: testSystemRestart
args: -n StaleNodeTakeoverDuringSR T1
max-time : 300

cmd: testFK
args: -n AbortWithSlowChildScans T1
max-time : 180

cmd: testNodeRestart
args: -n RestoreOlderLCP T1

cmd: testNdbApi
args: -n CheckTransId T1
max-time : 180

cmd: testNdbApi
args: -n CheckTransIdMt T1
max-time : 180

cmd: testNdbApi
args: -n OldApiScanFinalise T1
max-time : 180

cmd: testNdbApi
args: -n CheckDisconnectCommit T1
max-time : 180

cmd: testNdbApi
args: -n CheckDisconnectComplete T1
max-time : 180

cmd: testNdbApi
args: -n CheckSlowCommit T1
max-time : 180

cmd: testNodeRestart
args: -n StartDuringNodeRestart T1
max-time : 300
<<<<<<< HEAD
 
cmd: testRedo
args: -n CheckLCPStartsAfterSR T1
max-time: 1440
 
cmd: testRedo
args: -n CheckLCPStartsAfterNR T1
max-time: 1440
=======

cmd: testScan
args: -n ScanReadError8095 T1
max-time : 60

cmd: testScan
args: -n ScanDihError7240 T1
max-time : 60
>>>>>>> f1b0fe9c
<|MERGE_RESOLUTION|>--- conflicted
+++ resolved
@@ -104,7 +104,6 @@
 cmd: testNodeRestart
 args: -n StartDuringNodeRestart T1
 max-time : 300
-<<<<<<< HEAD
  
 cmd: testRedo
 args: -n CheckLCPStartsAfterSR T1
@@ -113,7 +112,6 @@
 cmd: testRedo
 args: -n CheckLCPStartsAfterNR T1
 max-time: 1440
-=======
 
 cmd: testScan
 args: -n ScanReadError8095 T1
@@ -122,4 +120,3 @@
 cmd: testScan
 args: -n ScanDihError7240 T1
 max-time : 60
->>>>>>> f1b0fe9c
