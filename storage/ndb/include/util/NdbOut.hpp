--- conflicted
+++ resolved
@@ -77,12 +77,8 @@
   NdbOut& flushline(void);
   NdbOut& setHexFormat(int _format);
   
-<<<<<<< HEAD
+  NdbOut();
   NdbOut(OutputStream &, bool autoflush = true);
-=======
-  NdbOut();
-  NdbOut(OutputStream &);
->>>>>>> f103da73
   virtual ~NdbOut();
 
   void print(const char * fmt, ...)
