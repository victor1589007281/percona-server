/*
   Copyright (c) 2003, 2013, Oracle and/or its affiliates. All rights reserved.

   This program is free software; you can redistribute it and/or modify
   it under the terms of the GNU General Public License as published by
   the Free Software Foundation; version 2 of the License.

   This program is distributed in the hope that it will be useful,
   but WITHOUT ANY WARRANTY; without even the implied warranty of
   MERCHANTABILITY or FITNESS FOR A PARTICULAR PURPOSE.  See the
   GNU General Public License for more details.

   You should have received a copy of the GNU General Public License
   along with this program; if not, write to the Free Software
   Foundation, Inc., 51 Franklin St, Fifth Floor, Boston, MA 02110-1301  USA
*/

#ifndef NDB_THREAD_H
#define NDB_THREAD_H

#include <ndb_global.h>

#ifdef	__cplusplus
extern "C" {
#endif

typedef enum NDB_THREAD_PRIO_ENUM {
  NDB_THREAD_PRIO_HIGHEST,
  NDB_THREAD_PRIO_HIGH,
  NDB_THREAD_PRIO_MEAN,
  NDB_THREAD_PRIO_LOW,
  NDB_THREAD_PRIO_LOWEST
} NDB_THREAD_PRIO;

typedef enum NDB_THREAD_TLS_ENUM {
  NDB_THREAD_TLS_JAM,           /* Jam buffer pointer. */
  NDB_THREAD_TLS_THREAD,        /* Thread self pointer. */
  NDB_THREAD_TLS_NDB_THREAD,    /* NDB thread pointer */
  NDB_THREAD_TLS_MAX
} NDB_THREAD_TLS;

typedef void* (NDB_THREAD_FUNC)(void*);
typedef void* NDB_THREAD_ARG;
typedef size_t NDB_THREAD_STACKSIZE;

struct NdbThread;

/*
  Method to block/unblock thread from receiving KILL signal with
  signum set in g_ndb_shm_signum in a portable manner.
*/
#ifdef NDB_SHM_TRANSPORTER
void NdbThread_set_shm_sigmask(my_bool block);
#endif

/**
 * Create a thread
 *
 *  * p_thread_func: pointer of the function to run in the thread
 *  * p_thread_arg: pointer to argument to be passed to the thread 
 *  * thread_stack_size: stack size for this thread, 0 => default size
 *  * p_thread_name: pointer to name of this thread
 *  * returnvalue: pointer to the created thread
 */
struct NdbThread* NdbThread_Create(NDB_THREAD_FUNC *p_thread_func,
                                   NDB_THREAD_ARG *p_thread_arg,
                                   const NDB_THREAD_STACKSIZE thread_stack_size,
                                   const char* p_thread_name,
                                   NDB_THREAD_PRIO thread_prio);


/**
 * Create a thread-object for "main" that can be used with
 *   other NdbThread_*-functions
 */
struct NdbThread* NdbThread_CreateObject(const char * name);

/**
 * Destroy a thread
 *  Deallocates memory for thread
 *  And NULL the pointer
 *
 */
void NdbThread_Destroy(struct NdbThread** p_thread);
 
/**
 * Waitfor a thread, suspend the execution of the calling thread
 * until the wait_thread_id completes
 *
 * * p_wait_thread, pointer to the thread to wait for
 * * status: exit code from thread waited for
 * * returnvalue: true = succeded, false = failed
 */
int NdbThread_WaitFor(struct NdbThread* p_wait_thread, void** status);      

/**
 * Exit thread, terminates the calling thread 
 *   
 * *  status: exit code
 */
void NdbThread_Exit(void *status);

/**
 * Set thread concurrency level
 *   
 * *  
 */
int NdbThread_SetConcurrencyLevel(int level);

/**
 * Get "Tid" for thread
 *   should only be used for printing etc...
 *   return -1, if not supported on platform
 */
int NdbThread_GetTid(struct NdbThread*);

/**
 * Yield to normal time-share prio and back to real-time prio for
 * real-time threads
 */
int NdbThread_yield_rt(struct NdbThread*, my_bool high_prio);

/**
 * Set Scheduler for thread
 */
int NdbThread_SetScheduler(struct NdbThread*, my_bool rt_prio, my_bool high_prio);

/**
 * Lock/Unlock Thread to CPU
 */
<<<<<<< HEAD
int NdbThread_LockCPU(struct NdbThread*, Uint32 cpu);
int NdbThread_UnlockCPU(struct NdbThread*);
=======
struct NdbCpuSet;
struct processor_set_handler;

int NdbThread_LockCreateCPUSet(const Uint32 *cpu_ids,
                               Uint32 num_cpus,
                               struct NdbCpuSet **cpu_set);
void NdbThread_LockDestroyCPUSet(struct NdbCpuSet *cpu_set);
int NdbThread_LockCPUSet(struct NdbThread*,
                         struct NdbCpuSet *cpu_set,
                         const struct processor_set_handler *cpu_set_key);
int NdbThread_LockCPU(struct NdbThread*,
                      Uint32 cpu,
                      const struct processor_set_handler *cpu_set_key);
int NdbThread_UnlockCPU(struct NdbThread*);
const struct processor_set_handler*
  NdbThread_LockGetCPUSetKey(struct NdbThread*);
>>>>>>> 38689f63

/**
 * Fetch and set thread-local storage entry.
 */
void *NdbThread_GetTlsKey(NDB_THREAD_TLS key);
void NdbThread_SetTlsKey(NDB_THREAD_TLS key, void *value);
/* Get my own NdbThread pointer */
struct NdbThread *NdbThread_GetNdbThread();

/**
 * Set properties for NDB_THREAD_PRIO_HIGH
 *
 * NOTE 1: should be set *prior* to starting thread
 * NOTE 2: if these properties *can* be applied is not checked
 *         if they can not, then it will be silently ignored
 *
 * @param spec <fifo | rr>[,<prio>]
 *
 * @return 0  - parse ok
 *  return -1 - Invalid spec
 */
int NdbThread_SetHighPrioProperties(const char * spec);

#ifdef	__cplusplus
}
#endif

#endif<|MERGE_RESOLUTION|>--- conflicted
+++ resolved
@@ -128,10 +128,6 @@
 /**
  * Lock/Unlock Thread to CPU
  */
-<<<<<<< HEAD
-int NdbThread_LockCPU(struct NdbThread*, Uint32 cpu);
-int NdbThread_UnlockCPU(struct NdbThread*);
-=======
 struct NdbCpuSet;
 struct processor_set_handler;
 
@@ -148,7 +144,6 @@
 int NdbThread_UnlockCPU(struct NdbThread*);
 const struct processor_set_handler*
   NdbThread_LockGetCPUSetKey(struct NdbThread*);
->>>>>>> 38689f63
 
 /**
  * Fetch and set thread-local storage entry.
