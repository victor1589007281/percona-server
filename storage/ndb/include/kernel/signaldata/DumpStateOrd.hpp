/*
   Copyright (c) 2003, 2013, Oracle and/or its affiliates. All rights reserved.

   This program is free software; you can redistribute it and/or modify
   it under the terms of the GNU General Public License as published by
   the Free Software Foundation; version 2 of the License.

   This program is distributed in the hope that it will be useful,
   but WITHOUT ANY WARRANTY; without even the implied warranty of
   MERCHANTABILITY or FITNESS FOR A PARTICULAR PURPOSE.  See the
   GNU General Public License for more details.

   You should have received a copy of the GNU General Public License
   along with this program; if not, write to the Free Software
   Foundation, Inc., 51 Franklin St, Fifth Floor, Boston, MA 02110-1301  USA
*/

#ifndef DUMP_STATE_ORD_HPP
#define DUMP_STATE_ORD_HPP

#include "SignalData.hpp"

#define JAM_FILE_ID 137


/**
 * DumpStateOrd is sent by the mgmtsrvr to CMVMI.
 * CMVMI the redirect the signal to all blocks.
 *
 * The implementation of the DumpStateOrd should dump state information
 * (typically using the infoEvent-function)
 */
class DumpStateOrd {
  /**
   * Sender/Reciver
   */
  friend class Cmvmi;

  /**
   * Sender(s)
   */
  friend class MgmtSrvr;
  
  /**
   * Reciver(s)
   */
  friend class Dbacc;
  friend class Dblqh;
  friend class Dbtup;
  friend class Dbtc;
  friend class Ndbcntr;
  friend class Qmgr;
  friend class Dbdih;
  friend class Dbdict;
  friend class Ndbfs;

public:
  enum DumpStateType {
    /* any dumps above this value should go to one block only */
    OneBlockOnly = 100000,

    _BackupMin   = 100000,
    BackupStatus = 100000,
    _BackupMax   = 100999,

    _TCMin       = 101000,
    _TCMax       = 101999,

    _LQHMin = 102000,
    LQHLogFileInitStatus = 102000,
    _LQHMax = 102999,

    // 1 QMGR Dump information about phase 1 variables
    // 13 CMVMI Dump signal counter
    // 13 NDBCNTR Dump start phase information
    // 13 NDBCNTR_REF  Dump start phase information
    CommitAckMarkersSize = 14, // TC+LQH Dump free size in commitAckMarkerP
    CommitAckMarkersDump = 15, // TC+LQH Dump info in commitAckMarkerPool
    DihDumpNodeRestartInfo = 16, // 16 DIH Dump node restart info
    DihDumpNodeStatusInfo = 17,// 17 DIH Dump node status info
    DihPrintFragmentation = 18,// 18 DIH Print fragmentation
    DihPrintOneFragmentation = 19,// 18 DIH Print info about one fragmentation
    // 19 NDBFS Fipple with O_SYNC, O_CREATE etc.
    // 20-24 BACKUP
    NdbcntrTestStopOnError = 25,
    NdbcntrStopNodes = 70,
    // 100-105 TUP and ACC  
    // 200-240 UTIL
    // 300-305 TRIX
    QmgrErr935 = 935,
    NdbfsDumpFileStat = 400,
    NdbfsDumpAllFiles = 401,
    NdbfsDumpOpenFiles = 402,
    NdbfsDumpIdleFiles = 403,
    CmvmiSchedulerExecutionTimer = 502,
    CmvmiRealtimeScheduler = 503,
    CmvmiExecuteLockCPU = 504,
    CmvmiMaintLockCPU = 505,
    CmvmiSchedulerSpinTimer = 506,
    // 1222-1225 DICT
    DictDumpLockQueue = 1228,
    LqhDumpAllDefinedTabs = 1332,
    LqhDumpNoLogPages = 1333,
    LqhDumpOneScanRec = 2300,
    LqhDumpAllScanRec = 2301,
    LqhDumpAllActiveScanRec = 2302,
    LqhDumpLcpState = 2303,
    LqhErrorInsert5042 = 2315,
    LqhDumpPoolLevels = 2353,

    AccDumpOneScanRec = 2400,
    AccDumpAllScanRec = 2401,
    AccDumpAllActiveScanRec = 2402,
    AccDumpOneOperationRec = 2403,
    AccDumpNumOpRecs = 2404,
    AccDumpFreeOpRecs = 2405,
    AccDumpNotFreeOpRecs = 2406,
    DumpPageMemory = 1000, // Acc & TUP
    TcDumpAllScanFragRec = 2500,
    TcDumpOneScanFragRec = 2501,
    TcDumpAllScanRec = 2502,
    TcDumpAllActiveScanRec = 2503,
    TcDumpOneScanRec = 2504,
    TcDumpOneApiConnectRec = 2505,
    TcDumpAllApiConnectRec = 2506,
    TcSetTransactionTimeout = 2507,
    TcSetApplTransactionTimeout = 2508,
    TcStartDumpIndexOpCount = 2512,
    TcDumpIndexOpCount = 2513,
<<<<<<< HEAD
=======
    TcDumpApiConnectRecSummary = 2514,
>>>>>>> d4012067
    TcDumpPoolLevels = 2555,
    CmvmiDumpConnections = 2600,
    CmvmiDumpLongSignalMemory = 2601,
    CmvmiSetRestartOnErrorInsert = 2602,
    CmvmiTestLongSigWithDelay = 2603,
    CmvmiDumpSubscriptions = 2604, /* note: done to respective outfile
                                      to be able to debug if events
                                      for some reason does not end up
                                      in clusterlog */
    CmvmiTestLongSig = 2605,  /* Long signal testing trigger */
    DumpEventLog = 2606,

    CmvmiLongSignalMemorySnapshotStart = 2607,
    CmvmiLongSignalMemorySnapshot = 2608,
    CmvmiLongSignalMemorySnapshotCheck = 2609,

    LCPContinue = 5900,
    // 7000 DIH
    // 7001 DIH
    // 7002 DIH
    // 7003 DIH
    // 7004 DIH
    // 7005 DIH
    // 7006 DIH
    // 7006 DIH
    // 7007 DIH
    // 7008 DIH
    // 7009 DIH
    // 7010 DIH
    // 7011 DIH
    // 7012 DIH
    DihDumpLCPState= 7013,
    DihDumpLCPMasterTakeOver = 7014,    
    // 7015 DIH
    DihAllAllowNodeStart = 7016,
    DihMinTimeBetweenLCP = 7017,
    DihMaxTimeBetweenLCP = 7018,
    // Checks whether add frag failure was cleaned up.
    // Should NOT be used while commands involving addFragReq
    // are being performed
    DihAddFragFailCleanedUp = 7019,
    // 7020
    // 7021
    DihDumpPageRecInfo = 7032,
    EnableUndoDelayDataWrite = 7080, // DIH+ACC+TUP
    DihSetTimeBetweenGcp = 7090,
    DihStartLcpImmediately = 7099,
    // 8000 Suma
    // 12000 Tux
    TuxLogToFile = 12001,
    TuxSetLogFlags = 12002,
    TuxMetaDataJunk = 12009,
    
    DumpTsman = 9800, 
    DumpLgman = 10000,
    DumpPgman = 11000,
    DumpBackup = 13000,
    DumpBackupSetCompressed = 13001,
    DumpBackupSetCompressedLCP = 13002,
    BackupErrorInsert = 13003,

    DumpDbinfo = 14000,
    DbinfoListTables = 14001,
    DbinfoListColumns = 14002,
    DbinfoScanTable = 14003,

    SchemaResourceSnapshot = 4000, // Save resource consumption
    SchemaResourceCheckLeak = 4001, // check same as snapshot

    TcResourceSnapshot = 2553,
    TcResourceCheckLeak = 2554
  };
public:
  
  Uint32 args[25];          // Generic argument
};


#undef JAM_FILE_ID

#endif<|MERGE_RESOLUTION|>--- conflicted
+++ resolved
@@ -127,10 +127,7 @@
     TcSetApplTransactionTimeout = 2508,
     TcStartDumpIndexOpCount = 2512,
     TcDumpIndexOpCount = 2513,
-<<<<<<< HEAD
-=======
     TcDumpApiConnectRecSummary = 2514,
->>>>>>> d4012067
     TcDumpPoolLevels = 2555,
     CmvmiDumpConnections = 2600,
     CmvmiDumpLongSignalMemory = 2601,
