--- conflicted
+++ resolved
@@ -19,19 +19,20 @@
 #define NdbQueryOperation_H
 
 #include <ndb_types.h>
-<<<<<<< HEAD
 // TODO: Remove this. Needed for result prototype only.
-#include <NdbOperation.hpp>
-
-=======
->>>>>>> 8cf95b4b
+//#include <NdbOperation.hpp>
+
 #include "NdbDictionary.hpp"
 
-class NdbTransaction;
+class Ndb;
+class NdbError;
+class NdbOperation;
 class NdbParamOperand;
+class NdbQueryDef;
 class NdbQueryOperation;
 class NdbQueryOperationDef;
 class NdbRecAttr;
+class NdbTransaction;
 
 /** Opaque implementation classes*/
 class NdbQueryImpl;
@@ -59,22 +60,18 @@
   ~NdbQuery();
 
 public:
-<<<<<<< HEAD
-  NdbQuery(Ndb& ndb);
-=======
   // Factory method which instantiate a query from its definition
   static NdbQuery*
-  buildQuery(Ndb& ndb, const NdbQueryDef& queryDef);
+  buildQuery(NdbTransaction& trans, const NdbQueryDef& queryDef);
 
   ////////////////////////////////////////////////////////
   // START: TEMP HACK for Jans result set coding until we
   // have a usable 'queryDef'
   static NdbQuery*
-  buildQuery(Ndb& ndb);
+  buildQuery(NdbTransaction& trans);
 
   // END Jans hack.
   /////////////////////////////////////////////////
->>>>>>> 8cf95b4b
 
   // get NdbQueryOperation being the root of a linked operation
   NdbQueryOperation* getRootOperation() const;
@@ -152,27 +149,15 @@
    */
   const NdbError& getNdbError() const;
 
-<<<<<<< HEAD
-  /** Getter method.*/
+  /** Get object implementing NdbQuery interface.*/
   NdbQueryImpl& getImpl(){return *m_pimpl;}
-  /** Getter method.*/
+  /** Get object implementing NdbQuery interface.*/
   const NdbQueryImpl& getImpl() const{return *m_pimpl;}
-private:
-  /** Opaque implementation class instance.*/
-  NdbQueryImpl* m_pimpl;
-  // TODO: Move into impl class.
-  NdbError m_error;
-};
-=======
-  // Get object implementing NdbQuery interface 
-  NdbQueryImpl& getImpl() const {return *m_pimpl;}
-
 private:
   /** Opaque implementation NdbQuery interface.*/
   NdbQueryImpl* const m_pimpl;
 
 }; // class NdbQuery
->>>>>>> 8cf95b4b
 
 
 
@@ -185,9 +170,6 @@
   ~NdbQueryOperation();
 
 public:
-<<<<<<< HEAD
-  NdbQueryOperation(NdbQuery& query, NdbOperation& operation);
-=======
   //////////////////////////////////////////
   // START Jans temp hack for result prototype
   // TODO: Remove this C'tor. Needed for result prototype only.
@@ -195,13 +177,12 @@
 
   // Jan: To be (temp) used instead of above C'tor:
   static NdbQueryOperation*
-  buildQueryOperation(NdbQuery& query, class NdbOperation& operation);
+  buildQueryOperation(NdbQueryImpl& queryImpl, class NdbOperation& operation);
 
   // End: Hack
   //////////////////////////////////////////////
 
   // Collection of get'ers to navigate in root, parent/child hierarchy
->>>>>>> 8cf95b4b
 
   NdbQueryOperation* getRootOperation() const;
   // assert(getRootOperation()->getNoOfParentOperations() == 0);
@@ -252,7 +233,8 @@
    */
   NdbRecAttr* getValue(const char* anAttrName, char* aValue = 0);
   NdbRecAttr* getValue(Uint32 anAttrId, char* aValue = 0);
-  NdbRecAttr* getValue(const NdbDictionary::Column* column, char* aValue = 0);
+  NdbRecAttr* getValue(const NdbDictionary::Column* column, 
+		       char* aValue = 0);
 
   /**
    * Retrieval of entire or partial rows may also be specified. For partial
@@ -290,33 +272,17 @@
   bool isRowChanged() const; // Prev ::nextResult() on NdbQuery retrived a new
                              // value for this NdbQueryOperation
 
-<<<<<<< HEAD
- /** Getter method.*/
-  NdbQuery& getQuery();
-
-  /** Getter method.*/
-  const NdbQuery& getQuery() const;
-
-  /** Getter method.*/
+  /** Get object implementing NdbQueryOperation interface.*/
   NdbQueryOperationImpl& getImpl(){return *m_pimpl;}
 
-  /** Getter method.*/
+  /** Get object implementing NdbQueryOperation interface.*/
   const NdbQueryOperationImpl& getImpl() const{return *m_pimpl;}
-
-private:
-  /** Opaque implementation class instance.*/
-  NdbQueryOperationImpl* m_pimpl;
-};
-=======
-  // Get object implementing NdbQueryOperation interface 
-  NdbQueryOperationImpl& getImpl() const {return *m_pimpl;}
 
 private:
   // Opaque implementation class instance.
   NdbQueryOperationImpl* const m_pimpl;
 
 }; // class NdbQueryOperation
->>>>>>> 8cf95b4b
 
 
 
