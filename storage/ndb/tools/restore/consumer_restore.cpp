/*
   Copyright (c) 2004, 2020, Oracle and/or its affiliates. All rights reserved.

   This program is free software; you can redistribute it and/or modify
   it under the terms of the GNU General Public License, version 2.0,
   as published by the Free Software Foundation.

   This program is also distributed with certain software (including
   but not limited to OpenSSL) that is licensed under separate terms,
   as designated in a particular file or component or in included license
   documentation.  The authors of MySQL hereby grant you an additional
   permission to link the program and your derivative works with the
   separately licensed software that they have included with MySQL.

   This program is distributed in the hope that it will be useful,
   but WITHOUT ANY WARRANTY; without even the implied warranty of
   MERCHANTABILITY or FITNESS FOR A PARTICULAR PURPOSE.  See the
   GNU General Public License, version 2.0, for more details.

   You should have received a copy of the GNU General Public License
   along with this program; if not, write to the Free Software
   Foundation, Inc., 51 Franklin St, Fifth Floor, Boston, MA 02110-1301  USA
*/

#include "consumer_restore.hpp"
#include <kernel/ndb_limits.h>
#include <NdbSleep.h>
#include <NdbTick.h>
#include <NdbToolsProgramExitCodes.hpp>
#include <Properties.hpp>
#include <NdbTypesUtil.hpp>
#include <ndb_rand.h>

#include <ndb_internal.hpp>
#include <ndb_logevent.h>
#include "../src/ndbapi/NdbDictionaryImpl.hpp"
#include "../ndb_lib_move_data.hpp"

#define NDB_ANYVALUE_FOR_NOLOGGING 0x8000007f

extern FilteredNdbOut err;
extern FilteredNdbOut info;
extern FilteredNdbOut debug;
extern RestoreLogger restoreLogger;

static void callback(int, NdbTransaction*, void*);
static Uint32 get_part_id(const NdbDictionary::Table *table,
                          Uint32 hash_value);

extern BaseString g_options;
extern unsigned int opt_no_binlog;
extern bool ga_skip_broken_objects;

extern Properties g_rewrite_databases;

bool BackupRestore::m_preserve_trailing_spaces = false;

// ----------------------------------------------------------------------
// conversion handlers
// ----------------------------------------------------------------------

void *
BackupRestore::convert_bitset(const void *source,
                              void *target,
                              bool &truncated)
{
  if (!source || !target)
    return NULL;

  // shortcuts
  const unsigned char * const s = (const unsigned char *)source;
  char_n_padding_struct * const t = (char_n_padding_struct *)target;

  // write data
  if (t->n_new >= t->n_old)
  {
    // clear all bits
    memset(t->new_row, 0, t->n_new);

    memcpy(t->new_row, s, t->n_old);
    truncated = false;
  } else {
    // set all bits, for parity with replication's demotion semantics
    memset(t->new_row, 0xFF, t->n_new);
    truncated = true;
  }

  return t->new_row;
}

template< typename S, typename T >
void *
BackupRestore::convert_array(const void * source,
                             void * target,
                             bool & truncated)
{
  if (!source || !target)
    return NULL;

  // shortcuts (note that all S::... and T::... are compile-time expr)
  const unsigned char * const s = (const unsigned char *)source;
  char_n_padding_struct * const t = (char_n_padding_struct *)target;
  const Uint32 s_prefix_length = S::lengthPrefixSize();
  const Uint32 t_prefix_length = T::lengthPrefixSize();

  // read and adjust length
  Uint32 length = (S::isFixedSized() ? t->n_old : S::readLengthPrefix(s));
  const Uint32 max_length = t->n_new - t_prefix_length;
  if (S::isFixedSized() && !m_preserve_trailing_spaces) {
    const char s_padding_char = (S::isBinary() ? 0x00 : ' ');
    // ignore padding chars for data copying or truncation reporting
    while (length > 0 && s[length - 1] == s_padding_char) {
      length--;
    }
  }
  if (length <= max_length) {
    truncated = false;
  } else {
    length = max_length;
    truncated = true;
  }

  // write length prefix
  if (!T::isFixedSized()) {
    T::writeLengthPrefix(t->new_row, length);
  }

  // write data
  memcpy(t->new_row + t_prefix_length, s + s_prefix_length, length);

  // write padding
  if (T::isFixedSized()) {
    const char t_padding_char = (T::isBinary() ? 0x00 : ' ');
    const Uint32 l = max_length - length;
    memset(t->new_row + t_prefix_length + length, t_padding_char, l);
  }

  return t->new_row;
}

template< typename S, typename T >
void *
BackupRestore::convert_integral(const void * source,
                                void * target,
                                bool & truncated)
{
  if (!source || !target)
    return NULL;

  // read the source value
  typename S::DomainT s;
  S::load(&s, (char *)source);

  // Note: important to correctly handle mixed signedness comparisons.
  //
  // The problem: A straight-forward approach to convert value 's' into
  // type 'T' might be to check into which of these subranges 's' falls
  //    ... < T's lower bound <= ... <= T's upper bound < ...
  // However, this approach is _incorrect_ when applied to generic code
  //    if (s < T::lowest()) ... else if (s > T::highest()) ... else ...
  // since 'S' and 'T' may be types of different signedness.
  //
  // Under ansi (and even more K&R) C promotion rules, if 'T' is unsigned
  // and if there's no larger signed type available, the value 's' gets
  // promoted to unsigned; then, a negative value of 's' becomes (large)
  // positive -- with a wrong comparison outcome.
  //
  // Furthermore, the code should not trigger compiler warnings for any
  // selection of integral types 'S', 'T' ("mixed signedness comparison",
  // "comparison of unsigned expression <0 / >=0 is always false/true").
  //
  // The correct approach: do lower bound comparisons on signed types and
  // upper bound comparisons on unsigned types only; this requires casts.
  // For the casts to be safe, compare the value against the zero literal
  //    if (s <= 0) { check as signed } else { check as unsigned }
  // which is a valid + nontrivial test for signed and unsigned types.
  //
  // This implies that correct, generic conversion code must test into
  // which of these _four_ subranges value 's' falls
  //    ... < T's lower bound <= ... <= 0 < ... <= T's upper bound < ...
  // while handling 's' as signed/unsigned where less-equal/greater zero.
  //
  // Obviously, simplifications are possible if 'S' is unsigned or known
  // to be a subset of 'T'.  This can be accomplished by a few additional
  // compile-time expression tests, which allow code optimization to
  // issue fewer checks for certain specializations of types 'S' and 'T'.

  // write the target value
  typename T::DomainT t;
  if (s <= 0) {

    // check value against lower bound as _signed_, safe since all <= 0
    assert(S::lowest() <= 0 && T::lowest() <= 0 && s <= 0);
    const typename S::SignedT s_l_s = S::asSigned(S::lowest());
    const typename T::SignedT t_l_s = T::asSigned(T::lowest());
    const typename S::SignedT s_s = S::asSigned(s);
    if ((s_l_s < t_l_s)      // compile-time expr
        && (s_s < t_l_s)) {  // lower bound check
      t = T::lowest();
      truncated = true;
    } else {                 // within both bounds
      t = static_cast< typename T::DomainT >(s);
      truncated = false;
    }

  } else { // (s > 0)

    // check value against upper bound as _unsigned_, safe since all > 0
    assert(S::highest() > 0 && T::highest() > 0 && s > 0);
    const typename S::UnsignedT s_h_u = S::asUnsigned(S::highest());
    const typename T::UnsignedT t_h_u = T::asUnsigned(T::highest());
    const typename S::UnsignedT s_u = S::asUnsigned(s);
    if ((s_h_u > t_h_u)      // compile-time expr
        && (s_u > t_h_u)) {  // upper bound check
      t = T::highest();
      truncated = true;
    } else {                 // within both bounds
      t = static_cast< typename T::DomainT >(s);
      truncated = false;
    }

  }
  T::store((char *)target, &t);

  return target;
}

static uint
truncate_fraction(uint f, uint n_old, uint n_new, bool& truncated)
{
  static const uint pow10[1 + 6] = {
    1, 10, 100, 1000, 10000, 100000, 1000000
  };
  assert(n_old <= 6 && n_new <= 6);
  if (n_old <= n_new)
    return f;
  uint k = n_old - n_new;
  uint n = pow10[k];
  uint g = f / n;
  if (g * n != f)
    truncated = true;
  return g;
}

void *
BackupRestore::convert_time_time2(const void * source,
                                  void * target,
                                  bool & truncated)
{
  if (!source || !target)
    return NULL;

  const uchar* s = (const uchar*)source;
  char_n_padding_struct* t = (char_n_padding_struct*)target;
  assert(t->n_old == 0 && t->n_new <= 6);

  NdbSqlUtil::Time ss;
  NdbSqlUtil::Time2 ts;
  truncated = false;

  NdbSqlUtil::unpack_time(ss, s);

  ts.sign = ss.sign;
  ts.interval = 0;
  ts.hour = ss.hour;
  ts.minute = ss.minute;
  ts.second = ss.second;
  ts.fraction = 0;
  NdbSqlUtil::pack_time2(ts, (uchar*)t->new_row, t->n_new);

  return t->new_row;
}

void *
BackupRestore::convert_time2_time(const void * source,
                                  void * target,
                                  bool & truncated)
{
  if (!source || !target)
    return NULL;

  const uchar* s = (const uchar*)source;
  char_n_padding_struct* t = (char_n_padding_struct*)target;
  assert(t->n_old <= 6 && t->n_new == 0);

  NdbSqlUtil::Time2 ss;
  NdbSqlUtil::Time ts;
  truncated = false;

  NdbSqlUtil::unpack_time2(ss, s, t->n_old);
  if (ss.fraction != 0)
    truncated = true;

  ts.sign = ss.sign;
  ts.hour = ss.hour;
  ts.minute = ss.minute;
  ts.second = ss.second;
  NdbSqlUtil::pack_time(ts, (uchar*)t->new_row);

  return t->new_row;
}

void *
BackupRestore::convert_time2_time2(const void * source,
                                   void * target,
                                   bool & truncated)
{
  if (!source || !target)
    return NULL;

  const uchar* s = (const uchar*)source;
  char_n_padding_struct* t = (char_n_padding_struct*)target;
  assert(t->n_old <= 6 && t->n_new <= 6);

  NdbSqlUtil::Time2 ss;
  NdbSqlUtil::Time2 ts;
  truncated = false;

  NdbSqlUtil::unpack_time2(ss, s, t->n_old);
  uint fraction = truncate_fraction(ss.fraction,
                                    t->n_old, t->n_new, truncated);

  ts.sign = ss.sign;
  ts.interval = ss.interval;
  ts.hour = ss.hour;
  ts.minute = ss.minute;
  ts.second = ss.second;
  ts.fraction = fraction;
  NdbSqlUtil::pack_time2(ts, (uchar*)t->new_row, t->n_new);

  return t->new_row;
}

void *
BackupRestore::convert_datetime_datetime2(const void * source,
                                          void * target,
                                          bool & truncated)
{
  if (!source || !target)
    return NULL;

  const uchar* s = (const uchar*)source;
  char_n_padding_struct* t = (char_n_padding_struct*)target;
  assert(t->n_old == 0 && t->n_new <= 6);

  NdbSqlUtil::Datetime ss;
  NdbSqlUtil::Datetime2 ts;
  truncated = false;

  NdbSqlUtil::unpack_datetime(ss, s);

  ts.sign = 1;
  ts.year = ss.year;
  ts.month = ss.month;
  ts.day = ss.day;
  ts.hour = ss.hour;
  ts.minute = ss.minute;
  ts.second = ss.second;
  ts.fraction = 0;
  NdbSqlUtil::pack_datetime2(ts, (uchar*)t->new_row, t->n_new);

  return t->new_row;
}

void *
BackupRestore::convert_datetime2_datetime(const void * source,
                                          void * target,
                                          bool & truncated)
{
  if (!source || !target)
    return NULL;

  const uchar* s = (const uchar*)source;
  char_n_padding_struct* t = (char_n_padding_struct*)target;
  assert(t->n_old <= 6 && t->n_new == 0);

  NdbSqlUtil::Datetime2 ss;
  NdbSqlUtil::Datetime ts;
  truncated = false;

  NdbSqlUtil::unpack_datetime2(ss, s, t->n_old);
  if (ss.fraction != 0)
    truncated = true;
  if (ss.sign != 1) // should not happen
    truncated = true;

  ts.year = ss.year;
  ts.month = ss.month;
  ts.day = ss.day;
  ts.hour = ss.hour;
  ts.minute = ss.minute;
  ts.second = ss.second;
  NdbSqlUtil::pack_datetime(ts, (uchar*)t->new_row);

  return t->new_row;
}

void *
BackupRestore::convert_datetime2_datetime2(const void * source,
                                           void * target,
                                           bool & truncated)
{
  if (!source || !target)
    return NULL;

  const uchar* s = (const uchar*)source;
  char_n_padding_struct* t = (char_n_padding_struct*)target;
  assert(t->n_old <= 6 && t->n_new <= 6);

  NdbSqlUtil::Datetime2 ss;
  NdbSqlUtil::Datetime2 ts;
  truncated = false;

  NdbSqlUtil::unpack_datetime2(ss, s, t->n_old);
  uint fraction = truncate_fraction(ss.fraction,
                                    t->n_old, t->n_new, truncated);

  ts.sign = ss.sign;
  ts.year = ss.year;
  ts.month = ss.month;
  ts.day = ss.day;
  ts.hour = ss.hour;
  ts.minute = ss.minute;
  ts.second = ss.second;
  ts.fraction = fraction;
  NdbSqlUtil::pack_datetime2(ts, (uchar*)t->new_row, t->n_new);

  return t->new_row;
}

void *
BackupRestore::convert_timestamp_timestamp2(const void * source,
                                            void * target,
                                            bool & truncated)
{
  if (!source || !target)
    return NULL;

  const uchar* s = (const uchar*)source;
  char_n_padding_struct* t = (char_n_padding_struct*)target;
  assert(t->n_old == 0 && t->n_new <= 6);

  NdbSqlUtil::Timestamp ss;
  NdbSqlUtil::Timestamp2 ts;
  truncated = false;

  NdbSqlUtil::unpack_timestamp(ss, s);

  ts.second = ss.second;
  ts.fraction = 0;
  NdbSqlUtil::pack_timestamp2(ts, (uchar*)t->new_row, t->n_new);

  return t->new_row;
}

void *
BackupRestore::convert_timestamp2_timestamp(const void * source,
                                            void * target,
                                            bool & truncated)
{
  if (!source || !target)
    return NULL;

  const uchar* s = (const uchar*)source;
  char_n_padding_struct* t = (char_n_padding_struct*)target;
  assert(t->n_old <= 6 && t->n_new == 0);

  NdbSqlUtil::Timestamp2 ss;
  NdbSqlUtil::Timestamp ts;
  truncated = false;

  NdbSqlUtil::unpack_timestamp2(ss, s, t->n_old);
  if (ss.fraction != 0)
    truncated = true;

  ts.second = ss.second;
  NdbSqlUtil::pack_timestamp(ts, (uchar*)t->new_row);

  return t->new_row;
}

void *
BackupRestore::convert_timestamp2_timestamp2(const void * source,
                                             void * target,
                                             bool & truncated)
{
  if (!source || !target)
    return NULL;

  const uchar* s = (const uchar*)source;
  char_n_padding_struct* t = (char_n_padding_struct*)target;
  assert(t->n_old <= 6 && t->n_new <= 6);

  NdbSqlUtil::Timestamp2 ss;
  NdbSqlUtil::Timestamp2 ts;
  truncated = false;

  NdbSqlUtil::unpack_timestamp2(ss, s, t->n_old);
  uint fraction = truncate_fraction(ss.fraction,
                                    t->n_old, t->n_new, truncated);

  ts.second = ss.second;
  ts.fraction = fraction;
  NdbSqlUtil::pack_timestamp2(ts, (uchar*)t->new_row, t->n_new);

  return t->new_row;
}

// ----------------------------------------------------------------------
// conversion rules
// ----------------------------------------------------------------------

const PromotionRules 
BackupRestore::m_allowed_promotion_attrs[] = {
  // bitset promotions/demotions
  {NDBCOL::Bit,            NDBCOL::Bit,            check_compat_sizes,
   convert_bitset},

  // char array promotions/demotions
  {NDBCOL::Char,           NDBCOL::Char,           check_compat_sizes,
   convert_array< Hchar, Hchar >},
  {NDBCOL::Char,           NDBCOL::Varchar,        check_compat_sizes,
   convert_array< Hchar, Hvarchar >},
  {NDBCOL::Char,           NDBCOL::Longvarchar,    check_compat_sizes,
   convert_array< Hchar, Hlongvarchar >},
  {NDBCOL::Varchar,        NDBCOL::Char,           check_compat_sizes,
   convert_array< Hvarchar, Hchar >},
  {NDBCOL::Varchar,        NDBCOL::Varchar,        check_compat_sizes,
   convert_array< Hvarchar, Hvarchar >},
  {NDBCOL::Varchar,        NDBCOL::Longvarchar,    check_compat_sizes,
   convert_array< Hvarchar, Hlongvarchar >},
  {NDBCOL::Longvarchar,    NDBCOL::Char,           check_compat_sizes,
   convert_array< Hlongvarchar, Hchar >},
  {NDBCOL::Longvarchar,    NDBCOL::Varchar,        check_compat_sizes,
   convert_array< Hlongvarchar, Hvarchar >},
  {NDBCOL::Longvarchar,    NDBCOL::Longvarchar,    check_compat_sizes,
   convert_array< Hlongvarchar, Hlongvarchar >},

  // binary array promotions/demotions
  {NDBCOL::Binary,         NDBCOL::Binary,         check_compat_sizes,
   convert_array< Hbinary, Hbinary >},
  {NDBCOL::Binary,         NDBCOL::Varbinary,      check_compat_sizes,
   convert_array< Hbinary, Hvarbinary >},
  {NDBCOL::Binary,         NDBCOL::Longvarbinary,  check_compat_sizes,
   convert_array< Hbinary, Hlongvarbinary >},
  {NDBCOL::Varbinary,      NDBCOL::Binary,         check_compat_sizes,
   convert_array< Hvarbinary, Hbinary >},
  {NDBCOL::Varbinary,      NDBCOL::Varbinary,      check_compat_sizes,
   convert_array< Hvarbinary, Hvarbinary >},
  {NDBCOL::Varbinary,      NDBCOL::Longvarbinary,  check_compat_sizes,
   convert_array< Hvarbinary, Hlongvarbinary >},
  {NDBCOL::Longvarbinary,  NDBCOL::Binary,         check_compat_sizes,
   convert_array< Hlongvarbinary, Hbinary >},
  {NDBCOL::Longvarbinary,  NDBCOL::Varbinary,      check_compat_sizes,
   convert_array< Hlongvarbinary, Hvarbinary >},
  {NDBCOL::Longvarbinary,  NDBCOL::Longvarbinary,  check_compat_sizes,
   convert_array< Hlongvarbinary, Hlongvarbinary >},

  // char to binary promotions/demotions
  {NDBCOL::Char,           NDBCOL::Binary,         check_compat_char_binary,
   convert_array< Hchar, Hbinary >},
  {NDBCOL::Char,           NDBCOL::Varbinary,      check_compat_char_binary,
   convert_array< Hchar, Hvarbinary >},
  {NDBCOL::Char,           NDBCOL::Longvarbinary,  check_compat_char_binary,
   convert_array< Hchar, Hlongvarbinary >},
  {NDBCOL::Varchar,        NDBCOL::Binary,         check_compat_char_binary,
   convert_array< Hvarchar, Hbinary >},
  {NDBCOL::Varchar,        NDBCOL::Varbinary,      check_compat_char_binary,
   convert_array< Hvarchar, Hvarbinary >},
  {NDBCOL::Varchar,        NDBCOL::Longvarbinary,  check_compat_char_binary,
   convert_array< Hvarchar, Hlongvarbinary >},
  {NDBCOL::Longvarchar,    NDBCOL::Binary,         check_compat_char_binary,
   convert_array< Hlongvarchar, Hbinary >},
  {NDBCOL::Longvarchar,    NDBCOL::Varbinary,      check_compat_char_binary,
   convert_array< Hlongvarchar, Hvarbinary >},
  {NDBCOL::Longvarchar,    NDBCOL::Longvarbinary,  check_compat_char_binary,
   convert_array< Hlongvarchar, Hlongvarbinary >},

  // binary to char promotions/demotions
  {NDBCOL::Binary,         NDBCOL::Char,           check_compat_char_binary,
   convert_array< Hbinary, Hchar >},
  {NDBCOL::Binary,         NDBCOL::Varchar,        check_compat_char_binary,
   convert_array< Hbinary, Hvarchar >},
  {NDBCOL::Binary,         NDBCOL::Longvarchar,    check_compat_char_binary,
   convert_array< Hbinary, Hlongvarchar >},
  {NDBCOL::Varbinary,      NDBCOL::Char,           check_compat_char_binary,
   convert_array< Hvarbinary, Hchar >},
  {NDBCOL::Varbinary,      NDBCOL::Varchar,        check_compat_char_binary,
   convert_array< Hvarbinary, Hvarchar >},
  {NDBCOL::Varbinary,      NDBCOL::Longvarchar,    check_compat_char_binary,
   convert_array< Hvarbinary, Hlongvarchar >},
  {NDBCOL::Longvarbinary,  NDBCOL::Char,           check_compat_char_binary,
   convert_array< Hlongvarbinary, Hchar >},
  {NDBCOL::Longvarbinary,  NDBCOL::Varchar,        check_compat_char_binary,
   convert_array< Hlongvarbinary, Hvarchar >},
  {NDBCOL::Longvarbinary,  NDBCOL::Longvarchar,    check_compat_char_binary,
   convert_array< Hlongvarbinary, Hlongvarchar >},
 
  // char to text promotions (uses staging table)
  {NDBCOL::Char,           NDBCOL::Text,           check_compat_char_to_text,
   NULL},
  {NDBCOL::Varchar,        NDBCOL::Text,           check_compat_char_to_text,
   NULL},
  {NDBCOL::Longvarchar,    NDBCOL::Text,           check_compat_char_to_text,
   NULL},
 
  // text to char promotions (uses staging table)
  {NDBCOL::Text,           NDBCOL::Char,           check_compat_text_to_char,
   NULL},
  {NDBCOL::Text,           NDBCOL::Varchar,        check_compat_text_to_char,
   NULL},
  {NDBCOL::Text,           NDBCOL::Longvarchar,    check_compat_text_to_char,
   NULL},

  // text to text promotions (uses staging table)
  // required when part lengths of text columns are not equal 
  {NDBCOL::Text,           NDBCOL::Text,           check_compat_text_to_text,
   NULL},

  // text to blob promotions (uses staging table)
  // blobs use the BINARY charset, while texts use charsets like UTF8
  // ignore charset diffs by using check_compat_blob_to_blob
  {NDBCOL::Text,           NDBCOL::Blob, check_compat_blob_to_blob,
   NULL},

  // binary to blob promotions (uses staging table)
  {NDBCOL::Binary,         NDBCOL::Blob,           check_compat_binary_to_blob,
   NULL},
  {NDBCOL::Varbinary,      NDBCOL::Blob,           check_compat_binary_to_blob,
   NULL},
  {NDBCOL::Longvarbinary,  NDBCOL::Blob,           check_compat_binary_to_blob,
   NULL},

  // blob to binary promotions (uses staging table)
  {NDBCOL::Blob,           NDBCOL::Binary,         check_compat_blob_to_binary,
   NULL},
  {NDBCOL::Blob,           NDBCOL::Varbinary,      check_compat_blob_to_binary,
   NULL},
  {NDBCOL::Blob,           NDBCOL::Longvarbinary,  check_compat_blob_to_binary,
   NULL},

  // blob to blob promotions (uses staging table)
  // required when part lengths of blob columns are not equal
  {NDBCOL::Blob,           NDBCOL::Blob,           check_compat_blob_to_blob,
   NULL},

  // blob to text promotions (uses staging table)
  // blobs use the BINARY charset, while texts use charsets like UTF8
  // ignore charset diffs by using check_compat_blob_to_blob
  {NDBCOL::Blob,           NDBCOL::Text, check_compat_blob_to_blob,
   NULL},

  // integral promotions
  {NDBCOL::Tinyint,        NDBCOL::Smallint,       check_compat_promotion,
   convert_integral< Hint8, Hint16>},
  {NDBCOL::Tinyint,        NDBCOL::Mediumint,      check_compat_promotion,
   convert_integral< Hint8, Hint24>},
  {NDBCOL::Tinyint,        NDBCOL::Int,            check_compat_promotion,
   convert_integral< Hint8, Hint32>},
  {NDBCOL::Tinyint,        NDBCOL::Bigint,         check_compat_promotion,
   convert_integral< Hint8, Hint64>},
  {NDBCOL::Smallint,       NDBCOL::Mediumint,      check_compat_promotion,
   convert_integral< Hint16, Hint24>},
  {NDBCOL::Smallint,       NDBCOL::Int,            check_compat_promotion,
   convert_integral< Hint16, Hint32>},
  {NDBCOL::Smallint,       NDBCOL::Bigint,         check_compat_promotion,
   convert_integral< Hint16, Hint64>},
  {NDBCOL::Mediumint,      NDBCOL::Int,            check_compat_promotion,
   convert_integral< Hint24, Hint32>},
  {NDBCOL::Mediumint,      NDBCOL::Bigint,         check_compat_promotion,
   convert_integral< Hint24, Hint64>},
  {NDBCOL::Int,            NDBCOL::Bigint,         check_compat_promotion,
   convert_integral< Hint32, Hint64>},
  {NDBCOL::Tinyunsigned,   NDBCOL::Smallunsigned,  check_compat_promotion,
   convert_integral< Huint8, Huint16>},
  {NDBCOL::Tinyunsigned,   NDBCOL::Mediumunsigned, check_compat_promotion,
   convert_integral< Huint8, Huint24>},
  {NDBCOL::Tinyunsigned,   NDBCOL::Unsigned,       check_compat_promotion,
   convert_integral< Huint8, Huint32>},
  {NDBCOL::Tinyunsigned,   NDBCOL::Bigunsigned,    check_compat_promotion,
   convert_integral< Huint8, Huint64>},
  {NDBCOL::Smallunsigned,  NDBCOL::Mediumunsigned, check_compat_promotion,
   convert_integral< Huint16, Huint24>},
  {NDBCOL::Smallunsigned,  NDBCOL::Unsigned,       check_compat_promotion,
   convert_integral< Huint16, Huint32>},
  {NDBCOL::Smallunsigned,  NDBCOL::Bigunsigned,    check_compat_promotion,
   convert_integral< Huint16, Huint64>},
  {NDBCOL::Mediumunsigned, NDBCOL::Unsigned,       check_compat_promotion,
   convert_integral< Huint24, Huint32>},
  {NDBCOL::Mediumunsigned, NDBCOL::Bigunsigned,    check_compat_promotion,
   convert_integral< Huint24, Huint64>},
  {NDBCOL::Unsigned,       NDBCOL::Bigunsigned,    check_compat_promotion,
   convert_integral< Huint32, Huint64>},

  // integral demotions
  {NDBCOL::Smallint,       NDBCOL::Tinyint,        check_compat_lossy,
   convert_integral< Hint16, Hint8>},
  {NDBCOL::Mediumint,      NDBCOL::Tinyint,        check_compat_lossy,
   convert_integral< Hint24, Hint8>},
  {NDBCOL::Mediumint,      NDBCOL::Smallint,       check_compat_lossy,
   convert_integral< Hint24, Hint16>},
  {NDBCOL::Int,            NDBCOL::Tinyint,        check_compat_lossy,
   convert_integral< Hint32, Hint8>},
  {NDBCOL::Int,            NDBCOL::Smallint,       check_compat_lossy,
   convert_integral< Hint32, Hint16>},
  {NDBCOL::Int,            NDBCOL::Mediumint,      check_compat_lossy,
   convert_integral< Hint32, Hint24>},
  {NDBCOL::Bigint,         NDBCOL::Tinyint,        check_compat_lossy,
   convert_integral< Hint64, Hint8>},
  {NDBCOL::Bigint,         NDBCOL::Smallint,       check_compat_lossy,
   convert_integral< Hint64, Hint16>},
  {NDBCOL::Bigint,         NDBCOL::Mediumint,      check_compat_lossy,
   convert_integral< Hint64, Hint24>},
  {NDBCOL::Bigint,         NDBCOL::Int,            check_compat_lossy,
   convert_integral< Hint64, Hint32>},
  {NDBCOL::Smallunsigned,  NDBCOL::Tinyunsigned,   check_compat_lossy,
   convert_integral< Huint16, Huint8>},
  {NDBCOL::Mediumunsigned, NDBCOL::Tinyunsigned,   check_compat_lossy,
   convert_integral< Huint24, Huint8>},
  {NDBCOL::Mediumunsigned, NDBCOL::Smallunsigned,  check_compat_lossy,
   convert_integral< Huint24, Huint16>},
  {NDBCOL::Unsigned,       NDBCOL::Tinyunsigned,   check_compat_lossy,
   convert_integral< Huint32, Huint8>},
  {NDBCOL::Unsigned,       NDBCOL::Smallunsigned,  check_compat_lossy,
   convert_integral< Huint32, Huint16>},
  {NDBCOL::Unsigned,       NDBCOL::Mediumunsigned, check_compat_lossy,
   convert_integral< Huint32, Huint24>},
  {NDBCOL::Bigunsigned,    NDBCOL::Tinyunsigned,   check_compat_lossy,
   convert_integral< Huint64, Huint8>},
  {NDBCOL::Bigunsigned,    NDBCOL::Smallunsigned,  check_compat_lossy,
   convert_integral< Huint64, Huint16>},
  {NDBCOL::Bigunsigned,    NDBCOL::Mediumunsigned, check_compat_lossy,
   convert_integral< Huint64, Huint24>},
  {NDBCOL::Bigunsigned,    NDBCOL::Unsigned,       check_compat_lossy,
   convert_integral< Huint64, Huint32>},

  // integral signedness conversions
  {NDBCOL::Tinyint,        NDBCOL::Tinyunsigned,   check_compat_lossy,
   convert_integral< Hint8, Huint8>},
  {NDBCOL::Smallint,       NDBCOL::Smallunsigned,  check_compat_lossy,
   convert_integral< Hint16, Huint16>},
  {NDBCOL::Mediumint,      NDBCOL::Mediumunsigned, check_compat_lossy,
   convert_integral< Hint24, Huint24>},
  {NDBCOL::Int,            NDBCOL::Unsigned,       check_compat_lossy,
   convert_integral< Hint32, Huint32>},
  {NDBCOL::Bigint,         NDBCOL::Bigunsigned,    check_compat_lossy,
   convert_integral< Hint64, Huint64>},
  {NDBCOL::Tinyunsigned,   NDBCOL::Tinyint,        check_compat_lossy,
   convert_integral< Huint8, Hint8>},
  {NDBCOL::Smallunsigned,  NDBCOL::Smallint,       check_compat_lossy,
   convert_integral< Huint16, Hint16>},
  {NDBCOL::Mediumunsigned, NDBCOL::Mediumint,      check_compat_lossy,
   convert_integral< Huint24, Hint24>},
  {NDBCOL::Unsigned,       NDBCOL::Int,            check_compat_lossy,
   convert_integral< Huint32, Hint32>},
  {NDBCOL::Bigunsigned,    NDBCOL::Bigint,         check_compat_lossy,
   convert_integral< Huint64, Hint64>},

  // integral signedness+promotion conversions
  {NDBCOL::Tinyint,        NDBCOL::Smallunsigned,  check_compat_lossy,
   convert_integral< Hint8, Huint16>},
  {NDBCOL::Tinyint,        NDBCOL::Mediumunsigned, check_compat_lossy,
   convert_integral< Hint8, Huint24>},
  {NDBCOL::Tinyint,        NDBCOL::Unsigned,       check_compat_lossy,
   convert_integral< Hint8, Huint32>},
  {NDBCOL::Tinyint,        NDBCOL::Bigunsigned,    check_compat_lossy,
   convert_integral< Hint8, Huint64>},
  {NDBCOL::Smallint,       NDBCOL::Mediumunsigned, check_compat_lossy,
   convert_integral< Hint16, Huint24>},
  {NDBCOL::Smallint,       NDBCOL::Unsigned,       check_compat_lossy,
   convert_integral< Hint16, Huint32>},
  {NDBCOL::Smallint,       NDBCOL::Bigunsigned,    check_compat_lossy,
   convert_integral< Hint16, Huint64>},
  {NDBCOL::Mediumint,      NDBCOL::Unsigned,       check_compat_lossy,
   convert_integral< Hint24, Huint32>},
  {NDBCOL::Mediumint,      NDBCOL::Bigunsigned,    check_compat_lossy,
   convert_integral< Hint24, Huint64>},
  {NDBCOL::Int,            NDBCOL::Bigunsigned,    check_compat_lossy,
   convert_integral< Hint32, Huint64>},
  {NDBCOL::Tinyunsigned,   NDBCOL::Smallint,       check_compat_lossy,
   convert_integral< Huint8, Hint16>},
  {NDBCOL::Tinyunsigned,   NDBCOL::Mediumint,      check_compat_lossy,
   convert_integral< Huint8, Hint24>},
  {NDBCOL::Tinyunsigned,   NDBCOL::Int,            check_compat_lossy,
   convert_integral< Huint8, Hint32>},
  {NDBCOL::Tinyunsigned,   NDBCOL::Bigint,         check_compat_lossy,
   convert_integral< Huint8, Hint64>},
  {NDBCOL::Smallunsigned,  NDBCOL::Mediumint,      check_compat_lossy,
   convert_integral< Huint16, Hint24>},
  {NDBCOL::Smallunsigned,  NDBCOL::Int,            check_compat_lossy,
   convert_integral< Huint16, Hint32>},
  {NDBCOL::Smallunsigned,  NDBCOL::Bigint,         check_compat_lossy,
   convert_integral< Huint16, Hint64>},
  {NDBCOL::Mediumunsigned, NDBCOL::Int,            check_compat_lossy,
   convert_integral< Huint24, Hint32>},
  {NDBCOL::Mediumunsigned, NDBCOL::Bigint,         check_compat_lossy,
   convert_integral< Huint24, Hint64>},
  {NDBCOL::Unsigned,       NDBCOL::Bigint,         check_compat_lossy,
   convert_integral< Huint32, Hint64>},

  // integral signedness+demotion conversions
  {NDBCOL::Smallint,       NDBCOL::Tinyunsigned,   check_compat_lossy,
   convert_integral< Hint16, Huint8>},
  {NDBCOL::Mediumint,      NDBCOL::Tinyunsigned,   check_compat_lossy,
   convert_integral< Hint24, Huint8>},
  {NDBCOL::Mediumint,      NDBCOL::Smallunsigned,  check_compat_lossy,
   convert_integral< Hint24, Huint16>},
  {NDBCOL::Int,            NDBCOL::Tinyunsigned,   check_compat_lossy,
   convert_integral< Hint32, Huint8>},
  {NDBCOL::Int,            NDBCOL::Smallunsigned,  check_compat_lossy,
   convert_integral< Hint32, Huint16>},
  {NDBCOL::Int,            NDBCOL::Mediumunsigned, check_compat_lossy,
   convert_integral< Hint32, Huint24>},
  {NDBCOL::Bigint,         NDBCOL::Tinyunsigned,   check_compat_lossy,
   convert_integral< Hint64, Huint8>},
  {NDBCOL::Bigint,         NDBCOL::Smallunsigned,  check_compat_lossy,
   convert_integral< Hint64, Huint16>},
  {NDBCOL::Bigint,         NDBCOL::Mediumunsigned, check_compat_lossy,
   convert_integral< Hint64, Huint24>},
  {NDBCOL::Bigint,         NDBCOL::Unsigned,       check_compat_lossy,
   convert_integral< Hint64, Huint32>},
  {NDBCOL::Smallunsigned,  NDBCOL::Tinyint,        check_compat_lossy,
   convert_integral< Huint16, Hint8>},
  {NDBCOL::Mediumunsigned, NDBCOL::Tinyint,        check_compat_lossy,
   convert_integral< Huint24, Hint8>},
  {NDBCOL::Mediumunsigned, NDBCOL::Smallint,       check_compat_lossy,
   convert_integral< Huint24, Hint16>},
  {NDBCOL::Unsigned,       NDBCOL::Tinyint,        check_compat_lossy,
   convert_integral< Huint32, Hint8>},
  {NDBCOL::Unsigned,       NDBCOL::Smallint,       check_compat_lossy,
   convert_integral< Huint32, Hint16>},
  {NDBCOL::Unsigned,       NDBCOL::Mediumint,      check_compat_lossy,
   convert_integral< Huint32, Hint24>},
  {NDBCOL::Bigunsigned,    NDBCOL::Tinyint,        check_compat_lossy,
   convert_integral< Huint64, Hint8>},
  {NDBCOL::Bigunsigned,    NDBCOL::Smallint,       check_compat_lossy,
   convert_integral< Huint64, Hint16>},
  {NDBCOL::Bigunsigned,    NDBCOL::Mediumint,      check_compat_lossy,
   convert_integral< Huint64, Hint24>},
  {NDBCOL::Bigunsigned,    NDBCOL::Int,            check_compat_lossy,
   convert_integral< Huint64, Hint32>},

  // times with fractional seconds
  {NDBCOL::Time,           NDBCOL::Time2,          check_compat_precision,
   convert_time_time2},
  {NDBCOL::Time2,          NDBCOL::Time,           check_compat_precision,
   convert_time2_time},
  {NDBCOL::Time2,          NDBCOL::Time2,          check_compat_precision,
   convert_time2_time2},
  {NDBCOL::Datetime,       NDBCOL::Datetime2,      check_compat_precision,
   convert_datetime_datetime2},
  {NDBCOL::Datetime2,      NDBCOL::Datetime,       check_compat_precision,
   convert_datetime2_datetime},
  {NDBCOL::Datetime2,      NDBCOL::Datetime2,      check_compat_precision,
   convert_datetime2_datetime2},
  {NDBCOL::Timestamp,      NDBCOL::Timestamp2,     check_compat_precision,
   convert_timestamp_timestamp2},
  {NDBCOL::Timestamp2,     NDBCOL::Timestamp,      check_compat_precision,
   convert_timestamp2_timestamp},
  {NDBCOL::Timestamp2,     NDBCOL::Timestamp2,     check_compat_precision,
   convert_timestamp2_timestamp2},

  {NDBCOL::Undefined,      NDBCOL::Undefined,      NULL,                  NULL}
};

bool
BackupRestore::init(Uint32 tableChangesMask)
{
  release();

  if (!m_restore && !m_metadata_work_requested && !m_restore_epoch_requested)
    return true;

  m_tableChangesMask = tableChangesMask;

  m_ndb = new Ndb(m_cluster_connection);
  if (m_ndb == NULL)
    return false;
  
  m_ndb->init(1024);
  if (m_ndb->waitUntilReady(30) != 0)
  {
    restoreLogger.log_error("Failed to connect to ndb!!");
    return false;
  }
  restoreLogger.log_info("Connected to ndb!!");

  m_callback = new restore_callback_t[m_parallelism];

  if (m_callback == 0)
  {
    restoreLogger.log_error("Failed to allocate callback structs");
    return false;
  }

  m_free_callback= m_callback;
  for (Uint32 i= 0; i < m_parallelism; i++) {
    m_callback[i].restore= this;
    m_callback[i].connection= 0;
    if (i > 0)
      m_callback[i-1].next= &(m_callback[i]);
  }
  m_callback[m_parallelism-1].next = 0;

  return true;
}

void BackupRestore::release()
{
  for (unsigned i = 0; i < m_index_per_table.size(); i++)
  {
    Vector<NdbDictionary::Index*> & list = m_index_per_table[i];
    for (unsigned j = 0; j < list.size(); j++)
      delete list[j];
    list.clear();
  }
  m_index_per_table.clear();

  for (unsigned i = 0; i < m_tablespaces.size(); i++)
  {
    delete m_tablespaces[i];
  }
  m_tablespaces.clear();

  for (unsigned i = 0; i < m_logfilegroups.size(); i++)
  {
    delete m_logfilegroups[i];
  }
  m_logfilegroups.clear();

  for (unsigned i = 0; i < m_hashmaps.size(); i++)
  {
    delete m_hashmaps[i];
  }
  m_hashmaps.clear();

  if (m_ndb)
  {
    delete m_ndb;
    m_ndb= 0;
  }

  if (m_callback)
  {
    delete [] m_callback;
    m_callback= 0;
  }
}

BackupRestore::~BackupRestore()
{
  release();
}

static
int 
match_blob(const char * name){
  int cnt, id1, id2;
  char buf[256];
  if((cnt = sscanf(name, "%[^/]/%[^/]/NDB$BLOB_%d_%d", buf, buf, &id1, &id2)) == 4){
    return id1;
  }
  
  return -1;
}

/**
 * Extracts the database, schema, and table name from an internal table name;
 * prints an error message and returns false in case of a format violation.
 */
static
bool
dissect_table_name(const char * qualified_table_name,
                   BaseString & db_name,
                   BaseString & schema_name,
                   BaseString & table_name) {
  Vector<BaseString> split;
  BaseString tmp(qualified_table_name);
  if (tmp.split(split, "/") != 3) {
    restoreLogger.log_error("Invalid table name format `%s`",
                            qualified_table_name);
    return false;
  }
  db_name = split[0];
  schema_name = split[1];
  table_name = split[2];
  return true;
}

/**
 * Similar method for index, only last component is relevant.
 */
static
bool
dissect_index_name(const char * qualified_index_name,
                   BaseString & db_name,
                   BaseString & schema_name,
                   BaseString & index_name) {
  Vector<BaseString> split;
  BaseString tmp(qualified_index_name);
  if (tmp.split(split, "/") != 4) {
    restoreLogger.log_error("Invalid index name format `%s`",
                            qualified_index_name);
    return false;
  }
  db_name = split[0];
  schema_name = split[1];
  index_name = split[3];
  return true;
}

/**
 * Assigns the new name for a database, if and only if to be rewritten.
 */
static
void
check_rewrite_database(BaseString & db_name) {
  const char * new_db_name;
  if (g_rewrite_databases.get(db_name.c_str(), &new_db_name))
    db_name.assign(new_db_name);
}

const NdbDictionary::Table*
BackupRestore::get_table(const TableS & tableS){
  const NdbDictionary::Table * tab = tableS.m_dictTable;
  if(m_cache.m_old_table == tab)
    return m_cache.m_new_table;
  m_cache.m_old_table = tab;

  int cnt, id1, id2;
  char db[256], schema[256];
  if (strcmp(tab->getName(), "SYSTAB_0") == 0 ||
      strcmp(tab->getName(), "sys/def/SYSTAB_0") == 0) {
    /*
      Restore SYSTAB_0 to itself
    */
    m_cache.m_new_table = tab;
  }
  else if((cnt = sscanf(tab->getName(), "%[^/]/%[^/]/NDB$BLOB_%d_%d", 
                        db, schema, &id1, &id2)) == 4){
    m_ndb->setDatabaseName(db);
    m_ndb->setSchemaName(schema);

    assert(tableS.getMainTable() != NULL);
    const TableS & mainTableS = *tableS.getMainTable();

    int mainColumnId = (int)tableS.getMainColumnId();
    assert(mainColumnId >= 0 && mainColumnId < mainTableS.getNoOfAttributes());

    const AttributeDesc & attr_desc =
      *mainTableS.getAttributeDesc(mainColumnId);
    
    BaseString::snprintf(db, sizeof(db), "NDB$BLOB_%d_%d", 
			 m_new_tables[id1]->getTableId(), attr_desc.attrId);
    
    m_cache.m_new_table = m_ndb->getDictionary()->getTable(db);
    
  } else {
    m_cache.m_new_table = m_new_tables[tab->getTableId()];
  }
  assert(m_cache.m_new_table);
  return m_cache.m_new_table;
}

// create staging table
bool
BackupRestore::prepare_staging(const TableS & tableS)
{
  NdbDictionary::Dictionary* dict = m_ndb->getDictionary();

  NdbDictionary::Table* stagingTable = tableS.m_stagingTable;
  const BaseString& stagingName = tableS.m_stagingName;

  const char* tablename = stagingName.c_str();
  BaseString db_name, schema_name, table_name;
  if (!dissect_table_name(tablename, db_name, schema_name, table_name)) {
    return false;
  }
  stagingTable->setName(table_name.c_str());

  // using defaults
  const Ndb_move_data::Opts::Tries ot;
  int createtries = 0;
  int createdelay = 0;
  while (1)
  {
    if (!(ot.maxtries == 0 || createtries < ot.maxtries))
    {
      restoreLogger.log_error("Create table %s "
          ": too many temporary errors: %u", tablename, createtries);
      return false;
    }
    createtries++;

    m_ndb->setDatabaseName(db_name.c_str());
    m_ndb->setSchemaName(schema_name.c_str());
    if (dict->createTable(*stagingTable) != 0)
    {
      const NdbError& error = dict->getNdbError();
      if (error.status != NdbError::TemporaryError)
      {
        restoreLogger.log_error("Error: Failed to create staging source %s: %u: %s",
                                 tablename, error.code, error.message);
        return false;
      }
      restoreLogger.log_error("Temporary: Failed to create staging source %s: %u: %s",
                                 tablename, error.code, error.message);

      createdelay *= 2;
      if (createdelay < ot.mindelay)
        createdelay = ot.mindelay;
      if (createdelay > ot.maxdelay)
        createdelay = ot.maxdelay;

      restoreLogger.log_info("Sleeping %u ms", createdelay);
      NdbSleep_MilliSleep(createdelay);
      continue;
    }
    restoreLogger.log_info("Created staging source %s", tablename);
    break;
  }

  const NdbDictionary::Table* tab = dict->getTable(table_name.c_str());
  if (tab == NULL)
  {
    restoreLogger.log_error("Unable to find table '%s' error: %u: %s",
				    tablename, dict->getNdbError().code, dict->getNdbError().message);
  }

  /* Replace real target table with staging table in m_new_tables */
  const Uint32 orig_table_id = tableS.m_dictTable->getTableId();
  assert(m_new_tables[orig_table_id] != NULL);

  m_new_tables[orig_table_id] = tab;
  m_cache.m_old_table = NULL;

  return true;
}

// move rows from staging to real and drop staging
bool
BackupRestore::finalize_staging(const TableS & tableS)
{
  NdbDictionary::Dictionary* dict = m_ndb->getDictionary();

  const NdbDictionary::Table* source = 0;
  const NdbDictionary::Table* target = 0;

  const char* stablename = tableS.m_stagingName.c_str();
  BaseString sdb_name, sschema_name, stable_name;
  if (!dissect_table_name(stablename, sdb_name, sschema_name, stable_name)) {
    return false;
  }
  m_ndb->setDatabaseName(sdb_name.c_str());
  m_ndb->setSchemaName(sschema_name.c_str());
  source = dict->getTable(stable_name.c_str());
  if (source == 0)
  {
    restoreLogger.log_error("Failed to find staging source %s: %u: %s",
                            stablename, dict->getNdbError().code, dict->getNdbError().message);
    return false;
  }

  const char* ttablename = tableS.getTableName();
  BaseString tdb_name, tschema_name, ttable_name;
  if (!dissect_table_name(ttablename, tdb_name, tschema_name, ttable_name)) {
    return false;
  }
  m_ndb->setDatabaseName(tdb_name.c_str());
  m_ndb->setSchemaName(tschema_name.c_str());
  target = dict->getTable(ttable_name.c_str());
  if (target == 0)
  {
    restoreLogger.log_error("Failed to find staging target %s: %u: %s",
                            ttablename, dict->getNdbError().code, dict->getNdbError().message);
    return false;
  }

  Ndb_move_data md;
  const Ndb_move_data::Stat& stat = md.get_stat();

  if (md.init(source, target) != 0)
  {
    const Ndb_move_data::Error& error = md.get_error();
    restoreLogger.log_error("Move data %s to %s : %u %s", stablename, ttablename, error.code, error.message);
    return false;
  }

  md.set_opts_flags(tableS.m_stagingFlags);

  // using defaults
  const Ndb_move_data::Opts::Tries ot;
  int tries = 0;
  int delay = 0;
  while (1)
  {
    if (!(ot.maxtries == 0 || tries < ot.maxtries))
    {
      restoreLogger.log_error("Move data %s to %s: too many temporary errors: %u",
                              stablename, ttablename, tries);
      return false;
    }
    tries++;

    if (md.move_data(m_ndb) != 0)
    {
      const Ndb_move_data::Error& error = md.get_error();

      restoreLogger.log_error("Move data %s to %s %s at try %u at rows moved %llu total %llu error %u %s",
         stablename, ttablename,
         (error.is_temporary() ? "temporary error" : "permanent error"),
         tries, // default is no limit
         stat.rows_moved, stat.rows_total, error.code, error.message);

      if (!error.is_temporary())
        return false;

      if (stat.rows_moved == 0) // this try
        delay *= 2;
      else
        delay /= 2;
      if (delay < ot.mindelay)
        delay = ot.mindelay;
      if (delay > ot.maxdelay)
        delay = ot.maxdelay;

      restoreLogger.log_info("Sleeping %u ms", delay);
      NdbSleep_MilliSleep(delay);
      continue;
    }

    restoreLogger.log_info("Successfully staged %s, moved all %llu rows",
        ttablename, stat.rows_total);
    if ((tableS.m_stagingFlags & Ndb_move_data::Opts::MD_ATTRIBUTE_DEMOTION)
        || stat.truncated != 0) // just in case
    restoreLogger.log_info("Truncated %llu attribute values", stat.truncated);
    break;
  }

  int droptries = 0;
  int dropdelay = 0;
  while (1)
  {
    if (!(ot.maxtries == 0 || droptries < ot.maxtries))
    {
      restoreLogger.log_error("Drop table %s: too many temporary errors: %u",
          stablename, droptries);
      return false;
    }
    droptries++;

    // dropTable(const Table&) is not defined ...
    m_ndb->setDatabaseName(sdb_name.c_str());
    m_ndb->setSchemaName(sschema_name.c_str());
    if (dict->dropTable(stable_name.c_str()) != 0)
    {
      const NdbError& error = dict->getNdbError();
      if (error.status != NdbError::TemporaryError)
      {
        restoreLogger.log_error("Error: Failed to drop staging source %s: %u: %s",
            stablename, error.code, error.message);
        return false;
      }
      restoreLogger.log_error("Temporary: Failed to drop staging source %s: %u: %s",
            stablename, error.code, error.message);

      dropdelay *= 2;
      if (dropdelay < ot.mindelay)
        dropdelay = ot.mindelay;
      if (dropdelay > ot.maxdelay)
        dropdelay = ot.maxdelay;

      restoreLogger.log_info("Sleeping %u ms", dropdelay);
      NdbSleep_MilliSleep(dropdelay);
      continue;
    }
    restoreLogger.log_info("Dropped staging source %s", stablename);
    break;
  }

  /* Replace staging table with real target table in m_new_tables */
  const Uint32 orig_table_id = tableS.m_dictTable->getTableId();
  assert(m_new_tables[orig_table_id] == source);
  
  m_new_tables[orig_table_id] = target;
  m_cache.m_old_table = NULL;
  
  return true;
}

bool
BackupRestore::finalize_table(const TableS & table){
  bool ret= true;
  if (!m_restore && !m_restore_meta)
    return ret;
  if (!table.have_auto_inc())
    return ret;

  const Uint32 orig_table_id = table.m_dictTable->getTableId();
  const Uint64 restore_next_val = m_auto_values[orig_table_id];
  do
  {
    Uint64 db_next_val = ~(Uint64)0;
    int r= m_ndb->readAutoIncrementValue(get_table(table), db_next_val);
    if (r == -1)
    {
      if (m_ndb->getNdbError().status == NdbError::TemporaryError)
      {
        NdbSleep_MilliSleep(50);
        continue; // retry
      }
      err << "Finalize_table failed to read auto increment value for table "
          << get_table(table)->getName()
          << " Error : " 
          << m_ndb->getNdbError()
          << endl;
      return false;
    }
    if (restore_next_val > db_next_val)
    {
      Ndb::TupleIdRange emptyRange;
      emptyRange.reset();
      
      r= m_ndb->setAutoIncrementValue(get_table(table),
                                      emptyRange,
                                      restore_next_val, 
                                      true);
      if (r == -1 &&
            m_ndb->getNdbError().status == NdbError::TemporaryError)
      {
        NdbSleep_MilliSleep(50);
        continue; // retry
      }
      ret = (r == 0);
    }
    return (ret);
  } while (1);
}

bool
BackupRestore::rebuild_indexes(const TableS& table)
{
  if (!m_rebuild_indexes)
     return true;

  const char *tablename = table.getTableName();

  const NdbDictionary::Table * tab = get_table(table);
  Uint32 id = tab->getObjectId();
  if (m_index_per_table.size() <= id)
    return true;

  BaseString db_name, schema_name, table_name;
  if (!dissect_table_name(tablename, db_name, schema_name, table_name)) {
    return false;
  }
  check_rewrite_database(db_name);

  m_ndb->setDatabaseName(db_name.c_str());
  m_ndb->setSchemaName(schema_name.c_str());
  NdbDictionary::Dictionary* dict = m_ndb->getDictionary();

  Vector<NdbDictionary::Index*> & indexes = m_index_per_table[id];
  for(unsigned i = 0; i<indexes.size(); i++)
  {
    const NdbDictionary::Index * const idx = indexes[i];
    const char * const idx_name = idx->getName();
    const char * const tab_name = idx->getTable();
    const NDB_TICKS start = NdbTick_getCurrentTicks();
    restoreLogger.log_info("Rebuilding index `%s` on table `%s` ...",
        idx_name, tab_name);
    bool done = false;
    for(int retries = 0; retries<11; retries++)
    {
      if ((dict->getIndex(idx_name, tab_name) == NULL)
          && (dict->createIndex(* idx, 1) != 0))
      {
        if(dict->getNdbError().status == NdbError::TemporaryError)
        {
          restoreLogger.log_error("retry sleep 50 ms on error %u",
                      dict->getNdbError().code);
          NdbSleep_MilliSleep(50);
          continue;  // retry on temporary error
        }
        else
        {
          break;
        }
      }
      else
      {
        done = true;
        break;
      }
    }
    if(!done)
    {
      restoreLogger.log_info("FAIL!");
      restoreLogger.log_error("Rebuilding index `%s` on table `%s` failed: %u: %s",
          idx_name, tab_name, dict->getNdbError().code, dict->getNdbError().message);
      return false;
    }
    const NDB_TICKS stop = NdbTick_getCurrentTicks();
    const Uint64 elapsed = NdbTick_Elapsed(start,stop).seconds();
    restoreLogger.log_info("OK (%llu s)", elapsed);
  }

  return true;
}

#ifdef NOT_USED
static bool default_nodegroups(NdbDictionary::Table *table)
{
  Uint16 *node_groups = (Uint16*)table->getFragmentData();
  Uint32 no_parts = table->getFragmentDataLen() >> 1;
  Uint32 i;

  if (node_groups[0] != 0)
    return false; 
  for (i = 1; i < no_parts; i++) 
  {
    if (node_groups[i] != NDB_UNDEF_NODEGROUP)
      return false;
  }
  return true;
}
#endif


static Uint32 get_no_fragments(Uint64 max_rows, Uint32 no_nodes)
{
  Uint32 i = 0;
  Uint32 acc_row_size = 27;
  Uint32 acc_fragment_size = 512*1024*1024;
  Uint32 no_parts= Uint32((max_rows*acc_row_size)/acc_fragment_size + 1);
  Uint32 reported_parts = no_nodes; 
  while (reported_parts < no_parts && ++i < 4 &&
         (reported_parts + no_parts) < MAX_NDB_PARTITIONS)
    reported_parts+= no_nodes;
  if (reported_parts < no_parts)
  {
    restoreLogger.log_error("Table will be restored but will not be able to handle the maximum"
                            " amount of rows as requested");
  }
  return reported_parts;
}


static void set_default_nodegroups(NdbDictionary::Table *table)
{
  Uint32 no_parts = table->getFragmentCount();
  Uint32 node_group[MAX_NDB_PARTITIONS];
  Uint32 i;

  node_group[0] = 0;
  for (i = 1; i < no_parts; i++)
  {
    node_group[i] = NDB_UNDEF_NODEGROUP;
  }
  table->setFragmentData(node_group, no_parts);
}

Uint32 BackupRestore::map_ng(Uint32 ng) const
{
  NODE_GROUP_MAP *ng_map = m_nodegroup_map;

  if (ng == NDB_UNDEF_NODEGROUP ||
      ng_map[ng].map_array[0] == NDB_UNDEF_NODEGROUP)
  {
    return ng;
  }
  else
  {
    Uint32 new_ng;
    Uint32 curr_inx = ng_map[ng].curr_index;
    Uint32 new_curr_inx = curr_inx + 1;

    assert(ng < MAX_NDB_PARTITIONS);
    assert(curr_inx < MAX_MAPS_PER_NODE_GROUP);
    assert(new_curr_inx < MAX_MAPS_PER_NODE_GROUP);

    if (new_curr_inx >= MAX_MAPS_PER_NODE_GROUP)
      new_curr_inx = 0;
    else if (ng_map[ng].map_array[new_curr_inx] == NDB_UNDEF_NODEGROUP)
      new_curr_inx = 0;
    new_ng = ng_map[ng].map_array[curr_inx];
    ng_map[ng].curr_index = new_curr_inx;
    return new_ng;
  }
}


bool BackupRestore::map_nodegroups(Uint32 *ng_array, Uint32 no_parts) const
{
  Uint32 i;
  bool mapped = FALSE;
  DBUG_ENTER("map_nodegroups");

  assert(no_parts < MAX_NDB_PARTITIONS);
  for (i = 0; i < no_parts; i++)
  {
    Uint32 ng;
    ng = map_ng(ng_array[i]);
    if (ng != ng_array[i])
      mapped = TRUE;
    ng_array[i] = ng;
  }
  DBUG_RETURN(mapped);
}


static void copy_byte(const char **data, char **new_data, uint *len)
{
  **new_data = **data;
  (*data)++;
  (*new_data)++;
  (*len)++;
}


bool BackupRestore::search_replace(char *search_str, char **new_data,
                                   const char **data, const char *end_data,
                                   uint *new_data_len) const
{
  uint search_str_len = (uint)strlen(search_str);
  uint inx = 0;
  bool in_delimiters = FALSE;
  bool escape_char = FALSE;
  char start_delimiter = 0;
  DBUG_ENTER("search_replace");

  do
  {
    char c = **data;
    copy_byte(data, new_data, new_data_len);
    if (escape_char)
    {
      escape_char = FALSE;
    }
    else if (in_delimiters)
    {
      if (c == start_delimiter)
        in_delimiters = FALSE;
    }
    else if (c == '\'' || c == '\"')
    {
      in_delimiters = TRUE;
      start_delimiter = c;
    }
    else if (c == '\\')
    {
      escape_char = TRUE;
    }
    else if (c == search_str[inx])
    {
      inx++;
      if (inx == search_str_len)
      {
        bool found = FALSE;
        uint number = 0;
        while (*data != end_data)
        {
          if (isdigit(**data))
          {
            found = TRUE;
            number = (10 * number) + (**data);
            if (number > MAX_NDB_NODES)
              break;
          }
          else if (found)
          {
            /*
               After long and tedious preparations we have actually found
               a node group identifier to convert. We'll use the mapping
               table created for node groups and then insert the new number
               instead of the old number.
            */
            uint temp = map_ng(number);
            int no_digits = 0;
            char digits[10];
            while (temp != 0)
            {
              digits[no_digits] = temp % 10;
              no_digits++;
              temp/=10;
            }
            for (no_digits--; no_digits >= 0; no_digits--)
            {
              **new_data = digits[no_digits];
              *new_data_len+=1;
            }
            DBUG_RETURN(FALSE); 
          }
          else
            break;
          (*data)++;
        }
        DBUG_RETURN(TRUE);
      }
    }
    else
      inx = 0;
  } while (*data < end_data);
  DBUG_RETURN(FALSE);
}

bool BackupRestore::map_in_frm(char *new_data, const char *data,
                                       uint data_len, uint *new_data_len) const
{
  const char *end_data= data + data_len;
  const char *end_part_data;
  const char *part_data;
  char *extra_ptr;
  uint start_key_definition_len = uint2korr(data + 6);
  uint key_definition_len = uint4korr(data + 47);
  uint part_info_len;
  DBUG_ENTER("map_in_frm");

  if (data_len < 4096) goto error;
  extra_ptr = (char*)data + start_key_definition_len + key_definition_len;
  if ((int)data_len < ((extra_ptr - data) + 2)) goto error;
  extra_ptr = extra_ptr + 2 + uint2korr(extra_ptr);
  if ((int)data_len < ((extra_ptr - data) + 2)) goto error;
  extra_ptr = extra_ptr + 2 + uint2korr(extra_ptr);
  if ((int)data_len < ((extra_ptr - data) + 4)) goto error;
  part_info_len = uint4korr(extra_ptr);
  part_data = extra_ptr + 4;
  if ((int)data_len < ((part_data + part_info_len) - data)) goto error;
 
  do
  {
    copy_byte(&data, &new_data, new_data_len);
  } while (data < part_data);
  end_part_data = part_data + part_info_len;
  do
  {
    if (search_replace((char*)" NODEGROUP = ", &new_data, &data,
                       end_part_data, new_data_len))
      goto error;
  } while (data != end_part_data);
  do
  {
    copy_byte(&data, &new_data, new_data_len);
  } while (data < end_data);
  DBUG_RETURN(FALSE);
error:
  DBUG_RETURN(TRUE);
}


bool BackupRestore::translate_frm(NdbDictionary::Table *table) const
{
  uchar *data;
  char *new_data;
  uint new_data_len;
  size_t data_len;
  DBUG_ENTER("translate_frm");

  {
    // Extract extra metadata for this table, check for version 1
    Uint32 version;
    void* unpacked_data;
    Uint32 unpacked_len;
    const int get_result =
        table->getExtraMetadata(version,
                                &unpacked_data, &unpacked_len);
    if (get_result != 0)
    {
      DBUG_RETURN(true);
    }

    if (version != 1)
    {
      free(unpacked_data);
      DBUG_RETURN(true);
    }

    data = (uchar*)unpacked_data;
    data_len = unpacked_len;
  }

  /*
    Add max 4 characters per partition to handle worst case
    of mapping from single digit to 5-digit number.
    Fairly future-proof, ok up to 99999 node groups.
  */
  const uint no_parts = table->getFragmentCount();
  const uint extra_growth = no_parts * 4;
  if ((new_data = (char*) malloc(data_len + extra_growth)))
  {
    DBUG_RETURN(TRUE);
  }
  if (map_in_frm(new_data, (const char*)data, (uint)data_len, &new_data_len))
  {
    free(new_data);
    DBUG_RETURN(TRUE);
  }
  const int set_result =
      table->setExtraMetadata(1, // version 1 for frm
                              new_data, (Uint32)new_data_len);
  if (set_result != 0)
  {
    free(new_data);
    DBUG_RETURN(TRUE);
  }

  // NOTE! the memory allocated in 'new_data' is not released here
  // NOTE! the memory returned in 'data' from getExtraMetadata() is not
  // released here(and a few error places above)
  // NOTE! the usage of this function and its functionality is described in
  // BUG25449055 NDB_RESTORE TRANSLATE FRM FOR USERDEFINED PARTITIOING TABLES

  DBUG_RETURN(FALSE);
}

#include <signaldata/DictTabInfo.hpp>

bool
BackupRestore::object(Uint32 type, const void * ptr)
{
  if (!m_restore_meta)
    return true;
  
  NdbDictionary::Dictionary* dict = m_ndb->getDictionary();
  switch(type){
  case DictTabInfo::Tablespace:
  {
    NdbDictionary::Tablespace old(*(NdbDictionary::Tablespace*)ptr);

    Uint32 id = old.getObjectId();

    if (!m_no_restore_disk)
    {
      NdbDictionary::LogfileGroup * lg = m_logfilegroups[old.getDefaultLogfileGroupId()];
      old.setDefaultLogfileGroup(* lg);
      restoreLogger.log_info("Creating tablespace: %s...", old.getName());
      int ret = dict->createTablespace(old);
      if (ret)
      {
	NdbError errobj= dict->getNdbError();
	restoreLogger.log_info("FAILED");
        restoreLogger.log_error("Create tablespace failed: %s: %u: %s",
            old.getName(), errobj.code, errobj.message);
	return false;
      }
      restoreLogger.log_info("done");
    }
    
    NdbDictionary::Tablespace curr = dict->getTablespace(old.getName());
    NdbError errobj = dict->getNdbError();
    if ((int) errobj.classification == (int) ndberror_cl_none)
    {
      NdbDictionary::Tablespace* currptr = new NdbDictionary::Tablespace(curr);
      NdbDictionary::Tablespace * null = 0;
      m_tablespaces.set(currptr, id, null);
      restoreLogger.log_debug("Retreived tablespace: %s oldid: %u newid: %u"
          " %p", currptr->getName(), id, currptr->getObjectId(),
	 (void*)currptr);
      m_n_tablespace++;
      return true;
    }
    
    restoreLogger.log_error("Failed to retrieve tablespace \"%s\": %u: %s",
        old.getName(), errobj.code, errobj.message);
    
    return false;
    break;
  }
  case DictTabInfo::LogfileGroup:
  {
    NdbDictionary::LogfileGroup old(*(NdbDictionary::LogfileGroup*)ptr);
    
    Uint32 id = old.getObjectId();
    
    if (!m_no_restore_disk)
    {
      restoreLogger.log_info("Creating logfile group: %s...", old.getName());
      int ret = dict->createLogfileGroup(old);
      if (ret)
      {
	NdbError errobj= dict->getNdbError();
	restoreLogger.log_info("FAILED");
        restoreLogger.log_error("Create logfile group failed: %s: %u: %s",
            old.getName(), errobj.code, errobj.message);
	return false;
      }
      restoreLogger.log_info("done");
    }
    
    NdbDictionary::LogfileGroup curr = dict->getLogfileGroup(old.getName());
    NdbError errobj = dict->getNdbError();
    if ((int) errobj.classification == (int) ndberror_cl_none)
    {
      NdbDictionary::LogfileGroup* currptr = 
	new NdbDictionary::LogfileGroup(curr);
      NdbDictionary::LogfileGroup * null = 0;
      m_logfilegroups.set(currptr, id, null);
      restoreLogger.log_debug("Retreived logfile group: %s oldid: %u newid: %u"
            " %p", currptr->getName(), id, currptr->getObjectId(),
            (void*)currptr);
      m_n_logfilegroup++;
      return true;
    }
    
    restoreLogger.log_error("Failed to retrieve logfile group \"%s\": %u: %s",
        old.getName(), errobj.code, errobj.message);
    
    return false;
    break;
  }
  case DictTabInfo::Datafile:
  {
    if (!m_no_restore_disk)
    {
      NdbDictionary::Datafile old(*(NdbDictionary::Datafile*)ptr);
      NdbDictionary::ObjectId objid;
      old.getTablespaceId(&objid);
      NdbDictionary::Tablespace * ts = m_tablespaces[objid.getObjectId()];
      restoreLogger.log_debug("Connecting datafile %s to tablespace"
                              "/logfile group: oldid: %u newid: %u",
                              old.getPath(), objid.getObjectId(),
                              ts->getObjectId());
      old.setTablespace(* ts);
      restoreLogger.log_info("Creating datafile \"%s\"...", old.getPath());
      if (dict->createDatafile(old))
      {
	NdbError errobj= dict->getNdbError();
	restoreLogger.log_info("FAILED");
        restoreLogger.log_error("Create datafile failed: %s: %u: %s",
            old.getPath(), errobj.code, errobj.message);
	return false;
      }
      restoreLogger.log_info("done");
      m_n_datafile++;
    }
    return true;
    break;
  }
  case DictTabInfo::Undofile:
  {
    if (!m_no_restore_disk)
    {
      NdbDictionary::Undofile old(*(NdbDictionary::Undofile*)ptr);
      NdbDictionary::ObjectId objid;
      old.getLogfileGroupId(&objid);
      NdbDictionary::LogfileGroup * lg = m_logfilegroups[objid.getObjectId()];
      restoreLogger.log_debug("Connecting undofile %s to logfile group: oldid:"
          " %u newid: %u %p", old.getPath(), objid.getObjectId(),
          lg->getObjectId(), (void*)lg);
      old.setLogfileGroup(* lg);
      restoreLogger.log_info("Creating undofile \"%s\"...", old.getPath());
      if (dict->createUndofile(old))
      {
	NdbError errobj= dict->getNdbError();
	restoreLogger.log_info("FAILED");
        restoreLogger.log_error("Create undofile failed: %s: %u: %s",
            old.getPath(), errobj.code, errobj.message);
	return false;
      }
      restoreLogger.log_info("done");
      m_n_undofile++;
    }
    return true;
    break;
  }
  case DictTabInfo::HashMap:
  {
    NdbDictionary::HashMap old(*(NdbDictionary::HashMap*)ptr);

    Uint32 id = old.getObjectId();

    if (m_restore_meta)
    {
      int ret = dict->createHashMap(old);
      if (ret == 0)
      {
        restoreLogger.log_info("Created hashmap: %s", old.getName());
      }
      else
      {
        NdbError errobj = dict->getNdbError();
        // We ignore schema already exists, this is fine
        if (errobj.code != 721)
        {
          restoreLogger.log_error("Could not create hashmap \"%s\": %u: %s",
              old.getName(), errobj.code, errobj.message);
          return false;
        }
      }
    }

    NdbDictionary::HashMap curr;
    if (dict->getHashMap(curr, old.getName()) == 0)
    {
      NdbDictionary::HashMap* currptr =
        new NdbDictionary::HashMap(curr);
      NdbDictionary::HashMap * null = 0;
      m_hashmaps.set(currptr, id, null);
      restoreLogger.log_debug("Retreived hashmap: %s oldid %u newid %u %p",
          currptr->getName(), id, currptr->getObjectId(), (void*)currptr);
      return true;
    }

    NdbError errobj = dict->getNdbError();
    restoreLogger.log_error("Failed to retrieve hashmap \"%s\": %u: %s",
        old.getName(), errobj.code, errobj.message);

    return false;
  }
  case DictTabInfo::ForeignKey: // done after tables
  {
    return true;
  }
  default:
  {
    restoreLogger.log_error("Unknown object type: %u", type);
    break;
  }
  }
  return true;
}

bool
BackupRestore::has_temp_error(){
  return m_temp_error;
}

struct TransGuard
{
  NdbTransaction* pTrans;
  TransGuard(NdbTransaction* p) : pTrans(p) {}
  ~TransGuard() { if (pTrans) pTrans->close();}
};

bool
BackupRestore::update_apply_status(const RestoreMetaData &metaData, bool snapshotstart)
{
  if (!m_restore_epoch)
    return true;

  bool result= false;
  unsigned apply_table_format= 0;

  m_ndb->setDatabaseName(NDB_REP_DB);
  m_ndb->setSchemaName("def");

  NdbDictionary::Dictionary *dict= m_ndb->getDictionary();
  const NdbDictionary::Table *ndbtab= dict->getTable(NDB_APPLY_TABLE);
  if (!ndbtab)
  {
    restoreLogger.log_error("%s: %u: %s", NDB_APPLY_TABLE, dict->getNdbError().code, dict->getNdbError().message);
    return false;
  }
  if (ndbtab->getColumn(0)->getType() == NdbDictionary::Column::Unsigned &&
      ndbtab->getColumn(1)->getType() == NdbDictionary::Column::Bigunsigned)
  {
    if (ndbtab->getNoOfColumns() == 2)
    {
      apply_table_format= 1;
    }
    else if
      (ndbtab->getColumn(2)->getType() == NdbDictionary::Column::Varchar &&
       ndbtab->getColumn(3)->getType() == NdbDictionary::Column::Bigunsigned &&
       ndbtab->getColumn(4)->getType() == NdbDictionary::Column::Bigunsigned)
    {
      apply_table_format= 2;
    }
  }
  if (apply_table_format == 0)
  {
    restoreLogger.log_error("%s has wrong format\n", NDB_APPLY_TABLE);
    return false;
  }

  Uint32 server_id= 0;
  Uint32 version= metaData.getNdbVersion();

  Uint64 epoch= 0;
  if (snapshotstart)
  {
    epoch = Uint64(metaData.getStartGCP());
  }
  else
  {
    epoch = Uint64(metaData.getStopGCP());
  }

  if (version >= NDBD_MICRO_GCP_63 ||
      (version >= NDBD_MICRO_GCP_62 && getMinor(version) == 2))
  {
    epoch<<= 32; // Only gci_hi is saved...

    /**
     * Backup contains all epochs with those top bits,
     * so we indicate that with max setting
     */
    epoch += (Uint64(1) << 32) - 1;
  }

  Uint64 zero= 0;
  char empty_string[1];
  empty_string[0]= 0;

  int retries;
  for (retries = 0; retries <10; retries++)
  {
    if (retries > 0)
    {
      NdbSleep_MilliSleep(100 + (retries - 1) * 100);
    }
    NdbTransaction * trans= m_ndb->startTransaction();
    if (!trans)
    {
      restoreLogger.log_error("%s : failed to get transaction in --restore-epoch: %u:%s",
          NDB_APPLY_TABLE, m_ndb->getNdbError().code, m_ndb->getNdbError().message);
      if (m_ndb->getNdbError().status == NdbError::TemporaryError)
      {
        continue;
      }
    }

    TransGuard g(trans);
    NdbOperation * op= trans->getNdbOperation(ndbtab);
    if (!op)
    {
      restoreLogger.log_error("%s : failed to get operation in --restore-epoch: %u:%s",
          NDB_APPLY_TABLE, trans->getNdbError().code, trans->getNdbError().message);
      if (trans->getNdbError().status == NdbError::TemporaryError)
      {
        continue;
      }
      return false;
    }
    if (op->writeTuple() ||
        op->equal(0u, (const char *)&server_id, sizeof(server_id)) ||
        op->setValue(1u, (const char *)&epoch, sizeof(epoch)))
    {
      restoreLogger.log_error("%s : failed to set epoch value in --restore-epoch: %u:%s",
          NDB_APPLY_TABLE, op->getNdbError().code, op->getNdbError().message);
      return false;
    }
    if ((apply_table_format == 2) &&
        (op->setValue(2u, (const char *)&empty_string, 1) ||
         op->setValue(3u, (const char *)&zero, sizeof(zero)) ||
         op->setValue(4u, (const char *)&zero, sizeof(zero))))
    {
      restoreLogger.log_error("%s : failed to set values in --restore-epoch: %u:%s",
          NDB_APPLY_TABLE, op->getNdbError().code, op->getNdbError().message);
      return false;
    }

    int res = trans->execute(NdbTransaction::Commit);
    if (res != 0)
    {
      restoreLogger.log_error("%s : failed to commit transaction in --restore-epoch: %u:%s",
          NDB_APPLY_TABLE, trans->getNdbError().code, trans->getNdbError().message);
      if (trans->getNdbError().status == NdbError::TemporaryError)
      {
        continue;
      }
      return false;
    }
    else
    {
      result= true;
      break;
    }
  }
  if (result &&
      retries > 0)
    err << "--restore-epoch completed successfully after retries" << endl;

  return result;
}

bool
BackupRestore::report_started(unsigned backup_id, unsigned node_id)
{
  if (m_ndb)
  {
    Uint32 data[3];
    data[0]= NDB_LE_RestoreStarted;
    data[1]= backup_id;
    data[2]= node_id;
    Ndb_internal::send_event_report(false /* has lock */, m_ndb, data, 3);
  }
  return true;
}

bool
BackupRestore::report_meta_data(unsigned backup_id, unsigned node_id)
{
  if (m_ndb)
  {
    Uint32 data[8];
    data[0]= NDB_LE_RestoreMetaData;
    data[1]= backup_id;
    data[2]= node_id;
    data[3]= m_n_tables;
    data[4]= m_n_tablespace;
    data[5]= m_n_logfilegroup;
    data[6]= m_n_datafile;
    data[7]= m_n_undofile;
    Ndb_internal::send_event_report(false /* has lock */, m_ndb, data, 8);
  }
  return true;
}
bool
BackupRestore::report_data(unsigned backup_id, unsigned node_id)
{
  if (m_ndb)
  {
    Uint32 data[7];
    data[0]= NDB_LE_RestoreData;
    data[1]= backup_id;
    data[2]= node_id;
    data[3]= m_dataCount & 0xFFFFFFFF;
    data[4]= 0;
    data[5]= (Uint32)(m_dataBytes & 0xFFFFFFFF);
    data[6]= (Uint32)((m_dataBytes >> 32) & 0xFFFFFFFF);
    Ndb_internal::send_event_report(false /* has lock */, m_ndb, data, 7);
  }
  return true;
}

bool
BackupRestore::report_log(unsigned backup_id, unsigned node_id)
{
  if (m_ndb)
  {
    Uint32 data[7];
    data[0]= NDB_LE_RestoreLog;
    data[1]= backup_id;
    data[2]= node_id;
    data[3]= m_logCount & 0xFFFFFFFF;
    data[4]= 0;
    data[5]= (Uint32)(m_logBytes & 0xFFFFFFFF);
    data[6]= (Uint32)((m_logBytes >> 32) & 0xFFFFFFFF);
    Ndb_internal::send_event_report(false /* has lock */, m_ndb, data, 7);
  }
  return true;
}

bool
BackupRestore::report_completed(unsigned backup_id, unsigned node_id)
{
  if (m_ndb)
  {
    Uint32 data[3];
    data[0]= NDB_LE_RestoreCompleted;
    data[1]= backup_id;
    data[2]= node_id;
    Ndb_internal::send_event_report(false /* has lock */, m_ndb, data, 3);
  }
  return true;
}

bool
BackupRestore::column_compatible_check(const char* tableName, 
                                       const NDBCOL* backupCol, 
                                       const NDBCOL* dbCol)
{
  if (backupCol->equal(*dbCol))
    return true;

  /* Something is different between the columns, but some differences don't
   * matter.
   * Investigate which parts are different, and inform user
   */
  bool similarEnough = true;

  /* We check similar things to NdbColumnImpl::equal() here */
  if (strcmp(backupCol->getName(), dbCol->getName()) != 0)
  {
    restoreLogger.log_info("Column %s.%s "
        "has different name in DB(%s)",
        tableName, backupCol->getName(), dbCol->getName());
    similarEnough = false;
  }
  
  if (backupCol->getType() != dbCol->getType())
  {
    restoreLogger.log_info("Column %s.%s "
        "%s has different type in DB; promotion or lossy type conversion"
        " (demotion, signed/unsigned) may be required.",
        tableName, backupCol->getName(), dbCol->getName());

    similarEnough = false;
  }

  if (backupCol->getPrimaryKey() != dbCol->getPrimaryKey())
  {
    restoreLogger.log_info("Column %s.%s "
        "%s a primary key in the DB", tableName, backupCol->getName(),
        (dbCol->getPrimaryKey()?" is":" is not"));
    similarEnough = false;
  }
  else
  {
    if (backupCol->getPrimaryKey())
    {
      if (backupCol->getDistributionKey() != dbCol->getDistributionKey())
      {
        restoreLogger.log_info("Column %s.%s "
            "%s a distribution key in the DB", tableName, backupCol->getName(),
            (dbCol->getDistributionKey()?" is":" is not"));
        /* Not a problem for restore though */
      }
    }
  }

  if (backupCol->getNullable() != dbCol->getNullable())
  {
    restoreLogger.log_info("Column %s.%s "
        "%s nullable in the DB", tableName, backupCol->getName(),
        (dbCol->getNullable()?" is":" is not"));
    similarEnough = false;
  }

  if (backupCol->getPrecision() != dbCol->getPrecision())
  {
    restoreLogger.log_info("Column %s.%s "
        "precision is different in the DB",
        tableName, backupCol->getName());
    similarEnough = false;
  }

  if (backupCol->getScale() != dbCol->getScale())
  {
    restoreLogger.log_info("Column %s.%s "
        "scale is different in the DB",
        tableName, backupCol->getName());
    similarEnough = false;
  }

  if (backupCol->getLength() != dbCol->getLength())
  {
    restoreLogger.log_info("Column %s.%s "
        "length is different in the DB",
        tableName, backupCol->getName());
    similarEnough = false;
  }

  if (backupCol->getCharset() != dbCol->getCharset())
  {
    restoreLogger.log_info("Column %s.%s "
        "charset is different in the DB",
        tableName, backupCol->getName());
    similarEnough = false;
  }
  
  if (backupCol->getAutoIncrement() != dbCol->getAutoIncrement())
  {
    restoreLogger.log_info("Column %s.%s "
        "%s AutoIncrementing in the DB", tableName, backupCol->getName(),
        (dbCol->getAutoIncrement()?" is":" is not"));
    /* TODO : Can this be ignored? */
    similarEnough = false;
  }
  
  {
    unsigned int backupDefaultLen, dbDefaultLen;
    const void *backupDefaultPtr, *dbDefaultPtr;
    backupDefaultPtr = backupCol->getDefaultValue(&backupDefaultLen);
    dbDefaultPtr = dbCol->getDefaultValue(&dbDefaultLen);
    
    if ((backupDefaultLen != dbDefaultLen) ||
        (memcmp(backupDefaultPtr, dbDefaultPtr, backupDefaultLen) != 0))
    {
      restoreLogger.log_info("Column %s.%s "
          "Default value is different in the DB",
          tableName, backupCol->getName());
      /* This doesn't matter */
    }
  }

  if (backupCol->getArrayType() != dbCol->getArrayType())
  {
    restoreLogger.log_info("Column %s.%s "
        "ArrayType is different in the DB",
        tableName, backupCol->getName());
    similarEnough = false;
  }

  if (backupCol->getStorageType() != dbCol->getStorageType())
  {
    restoreLogger.log_info("Column %s.%s "
        "Storagetype is different in the DB",
        tableName, backupCol->getName());
    /* This doesn't matter */
  }

  if (backupCol->getBlobVersion() != dbCol->getBlobVersion())
  {
    restoreLogger.log_info("Column %s.%s "
        "Blob version is different in the DB",
        tableName, backupCol->getName());
    similarEnough = false;
  }

  if (backupCol->getDynamic() != dbCol->getDynamic())
  {
    restoreLogger.log_info("Column %s.%s "
        "%s Dynamic in the DB", tableName, backupCol->getName(),
        (dbCol->getDynamic()?" is":" is not"));
    /* This doesn't matter */
  }

  if (similarEnough)
    restoreLogger.log_info("  Difference(s) will be ignored during restore.");
  else
    restoreLogger.log_info("  Difference(s) cannot be ignored.  Cannot restore this column as is.");

  return similarEnough;
}

bool is_array(NDBCOL::Type type)
{
  if (type == NDBCOL::Char ||
      type == NDBCOL::Binary ||
      type == NDBCOL::Varchar ||
      type == NDBCOL::Varbinary ||
      type == NDBCOL::Longvarchar ||
      type == NDBCOL::Longvarbinary)
  {
    return true;
  }
  return false;
 
}

bool
BackupRestore::check_blobs(TableS & tableS)
{
   /**
   * Nothing to check when printing data
   */
  if (!m_restore) {
    return true;
  }

  /**
   * For blob tables, check if there is a conversion on any PK of the main table.
   * If there is, the blob table PK needs the same conversion as the main table PK.
   * Copy the conversion to the blob table. 
   */
  if(match_blob(tableS.getTableName()) == -1)
    return true;

  int mainColumnId = tableS.getMainColumnId();
  const TableS *mainTableS = tableS.getMainTable();
  if(mainTableS->m_dictTable->getColumn(mainColumnId)->getBlobVersion() == NDB_BLOB_V1)
    return true; /* only to make old ndb_restore_compat* tests on v1 blobs pass */

  /* check all PK columns in v2 blob table */
  for(int i=0; i<tableS.m_dictTable->getNoOfColumns(); i++)
  {
    NDBCOL *col = tableS.m_dictTable->getColumn(i);
    AttributeDesc *attrDesc = tableS.getAttributeDesc(col->getAttrId());
  
    /* get corresponding pk column in main table */
    NDBCOL *mainCol = mainTableS->m_dictTable->getColumn(col->getName());
    if(!mainCol || !mainCol->getPrimaryKey()) 
      return true; /* no more PKs */

    int mainTableAttrId = mainCol->getAttrId();
    AttributeDesc *mainTableAttrDesc = mainTableS->getAttributeDesc(mainTableAttrId);
    if(mainTableAttrDesc->convertFunc)
    {
      /* copy convertFunc from main table PK to blob table PK */
      attrDesc->convertFunc = mainTableAttrDesc->convertFunc;     
      attrDesc->parameter = malloc(mainTableAttrDesc->parameterSz);
      memcpy(attrDesc->parameter, mainTableAttrDesc->parameter, mainTableAttrDesc->parameterSz);
    }
  }
  return true;
}

bool
BackupRestore::table_compatible_check(TableS & tableS)
{
  if (!m_restore)
    return true;

  const char *tablename = tableS.getTableName();

  if(tableS.m_dictTable == NULL){
    restoreLogger.log_error("Table %s has no m_dictTable", tablename);
    return false;
  }
  /**
   * Ignore blob tables
   */
  if(match_blob(tablename) >= 0)
    return true;

  const NdbTableImpl & tmptab = NdbTableImpl::getImpl(* tableS.m_dictTable);
  if ((int) tmptab.m_indexType != (int) NdbDictionary::Index::Undefined)
  {
    if((int) tmptab.m_indexType == (int) NdbDictionary::Index::UniqueHashIndex)
    {
      BaseString dummy1, dummy2, indexname;
      dissect_index_name(tablename, dummy1, dummy2, indexname);
      restoreLogger.log_error( "WARNING: Table %s contains unique index %s."
           "This can cause ndb_restore failures with duplicate key errors "
           "while restoring data. To avoid duplicate key errors, use "
           "--disable-indexes before restoring data and --rebuild-indexes "
           "after data is restored.",
           tmptab.m_primaryTable.c_str(), indexname.c_str());
    }
    return true;
  }

  BaseString db_name, schema_name, table_name;
  if (!dissect_table_name(tablename, db_name, schema_name, table_name)) {
    return false;
  }
  check_rewrite_database(db_name);

  m_ndb->setDatabaseName(db_name.c_str());
  m_ndb->setSchemaName(schema_name.c_str());

  NdbDictionary::Dictionary* dict = m_ndb->getDictionary();
  const NdbDictionary::Table* tab = dict->getTable(table_name.c_str());
  if(tab == 0){
    restoreLogger.log_error("Unable to find table: %s error: %u: %s",
        table_name.c_str(), dict->getNdbError().code, dict->getNdbError().message);
    return false;
  }

  /**
   * remap column(s) based on column-names
   */
  for (int i = 0; i<tableS.m_dictTable->getNoOfColumns(); i++)
  {
    AttributeDesc * attr_desc = tableS.getAttributeDesc(i);
    const NDBCOL * col_in_backup = tableS.m_dictTable->getColumn(i);
    const NDBCOL * col_in_kernel = tab->getColumn(col_in_backup->getName());

    if (col_in_kernel == 0)
    {
      if ((m_tableChangesMask & TCM_EXCLUDE_MISSING_COLUMNS) == 0)
      {
        restoreLogger.log_error( "Missing column(%s.%s) in DB and "
            "exclude-missing-columns not specified",
            tableS.m_dictTable->getName(), col_in_backup->getName());
        return false;
      }

      restoreLogger.log_info("Column in backup (%s.%s) missing in DB."
          " Excluding column from restore.",
          tableS.m_dictTable->getName(), col_in_backup->getName());

      attr_desc->m_exclude = true;
    }
    else
    {
      attr_desc->attrId = col_in_kernel->getColumnNo();
    }
  }

  for (int i = 0; i<tab->getNoOfColumns(); i++)
  {
    const NDBCOL * col_in_kernel = tab->getColumn(i);
    const NDBCOL * col_in_backup =
      tableS.m_dictTable->getColumn(col_in_kernel->getName());

    if (col_in_backup == 0)
    {
      if ((m_tableChangesMask & TCM_EXCLUDE_MISSING_COLUMNS) == 0)
      {
        restoreLogger.log_error( "Missing column(%s.%s) ) in backup and "
            "exclude-missing-columns not specified",
             tableS.m_dictTable->getName(), col_in_kernel->getName());
        return false;
      }

      /**
       * only nullable or defaulted non primary key columns can be missing from backup
       *
       */
      if (col_in_kernel->getPrimaryKey() ||
          ((col_in_kernel->getNullable() == false) &&
           (col_in_kernel->getDefaultValue() == NULL)))
      {
        restoreLogger.log_error( "Missing column(%s.%s)in backup "
            " is primary key or not nullable or defaulted in DB",
            tableS.m_dictTable->getName(), col_in_kernel->getName());
        return false;
      }

      restoreLogger.log_info("Column in DB (%s.%s) missing in Backup."
          " Will be set to %s.",
          tableS.m_dictTable->getName(), col_in_kernel->getName(),
           ((col_in_kernel->getDefaultValue() == NULL) ?
                                            "Null" : "Default value"));
    }
  }

  AttrCheckCompatFunc attrCheckCompatFunc = NULL;
  for(int i = 0; i<tableS.m_dictTable->getNoOfColumns(); i++)
  {
    AttributeDesc * attr_desc = tableS.getAttributeDesc(i);
    attr_desc->staging = false;
    if (attr_desc->m_exclude)
      continue;

    const NDBCOL * col_in_kernel = tab->getColumn(attr_desc->attrId);
    const NDBCOL * col_in_backup = tableS.m_dictTable->getColumn(i);

    if(column_compatible_check(tablename,
                               col_in_backup, 
                               col_in_kernel))
    {
      continue;
    }

    NDBCOL::Type type_in_backup = col_in_backup->getType();
    NDBCOL::Type type_in_kernel = col_in_kernel->getType();
    attrCheckCompatFunc = get_attr_check_compatability(type_in_backup,
                                                       type_in_kernel);
    AttrConvType compat
      = (attrCheckCompatFunc == NULL ? ACT_UNSUPPORTED
         : attrCheckCompatFunc(*col_in_backup, *col_in_kernel));
    switch (compat) {
    case ACT_UNSUPPORTED:
      {
        restoreLogger.log_error("Table: %s column: %s"
            " incompatible with kernel's definition",
            tablename, col_in_backup->getName());
        return false;
      }
    case ACT_PRESERVING:
      if ((m_tableChangesMask & TCM_ATTRIBUTE_PROMOTION) == 0)
      {
        restoreLogger.log_error("Table: %s column: %s"
            " promotable to kernel's definition but option"
            " promote-attributes not specified",
            tablename, col_in_backup->getName());
        return false;
      }
      break;
    case ACT_LOSSY:
      if ((m_tableChangesMask & TCM_ATTRIBUTE_DEMOTION) == 0)
      {
        restoreLogger.log_error("Table: %s column: %s"
            " convertable to kernel's definition but option"
            " lossy-conversions not specified",
            tablename, col_in_backup->getName());
        return false;
      }
      break;
    case ACT_STAGING_PRESERVING:
      if ((m_tableChangesMask & TCM_ATTRIBUTE_PROMOTION) == 0)
      {
        restoreLogger.log_error("Table: %s column: %s"
            " promotable to kernel's definition via staging but option"
            " promote-attributes not specified",
            tablename, col_in_backup->getName());
        return false;
      }
      attr_desc->staging = true;
      tableS.m_staging = true;
      tableS.m_stagingFlags |= Ndb_move_data::Opts::MD_ATTRIBUTE_PROMOTION;
      break;
    case ACT_STAGING_LOSSY:
      if ((m_tableChangesMask & TCM_ATTRIBUTE_DEMOTION) == 0)
      {
        restoreLogger.log_error("Table: %s column: %s"
           " convertable to kernel's definition via staging but option"
           " lossy-conversions not specified",
            tablename, col_in_backup->getName());
        return false;
      }
      attr_desc->staging = true;
      tableS.m_staging = true;
      tableS.m_stagingFlags |= Ndb_move_data::Opts::MD_ATTRIBUTE_DEMOTION;
      break;
    default:
      restoreLogger.log_error("internal error: illegal value of compat = %u", compat);
      assert(false);
      return false;
    };

    attr_desc->convertFunc = get_convert_func(type_in_backup,
                                              type_in_kernel);
    Uint32 m_attrSize = NdbColumnImpl::getImpl(*col_in_kernel).m_attrSize;
    Uint32 m_arraySize = NdbColumnImpl::getImpl(*col_in_kernel).m_arraySize;

    // use a char_n_padding_struct to pass length information to convert()
    if (type_in_backup == NDBCOL::Char ||
        type_in_backup == NDBCOL::Binary ||
        type_in_backup == NDBCOL::Bit ||
        type_in_backup == NDBCOL::Varchar ||
        type_in_backup == NDBCOL::Longvarchar ||
        type_in_backup == NDBCOL::Varbinary ||
        type_in_backup == NDBCOL::Longvarbinary)
    {
      unsigned int size = sizeof(struct char_n_padding_struct) +
        m_attrSize * m_arraySize;
      struct char_n_padding_struct *s = (struct char_n_padding_struct *)
        malloc(size +2);
      if (!s)
      {
        restoreLogger.log_error("No more memory available!");
        exitHandler();
      }
      s->n_old = (attr_desc->size * attr_desc->arraySize) / 8;
      s->n_new = m_attrSize * m_arraySize;
      memset(s->new_row, 0 , m_attrSize * m_arraySize + 2);
      attr_desc->parameter = s;
      attr_desc->parameterSz = size + 2;
    }
    else if (type_in_backup == NDBCOL::Time ||
             type_in_backup == NDBCOL::Datetime ||
             type_in_backup == NDBCOL::Timestamp ||
             type_in_backup == NDBCOL::Time2 ||
             type_in_backup == NDBCOL::Datetime2 ||
             type_in_backup == NDBCOL::Timestamp2)
    {
      const unsigned int maxdata = 8;
      unsigned int size = sizeof(struct char_n_padding_struct) + maxdata;
      struct char_n_padding_struct *s = (struct char_n_padding_struct *)
        malloc(size);
      if (!s)
      {
        restoreLogger.log_error("No more memory available!");
        exitHandler();
      }
      s->n_old = col_in_backup->getPrecision();
      s->n_new = col_in_kernel->getPrecision();
      memset(s->new_row, 0 , maxdata);
      attr_desc->parameter = s;
    }
    else
    {
      unsigned int size = m_attrSize * m_arraySize;
      attr_desc->parameter = malloc(size + 2);
      if (!attr_desc->parameter)
      {
        restoreLogger.log_error("No more memory available!");
        exitHandler();
      }
      memset(attr_desc->parameter, 0, size + 2);
      attr_desc->parameterSz = size + 2;
    }

    restoreLogger.log_info("Data for column %s.%s"
        " will be converted from Backup type into DB type.",
        tablename, col_in_backup->getName());
  }

  if (tableS.m_staging)
  {
    // fully qualified name, dissected at createTable()
    // For mt-restore, each thread creates its own staging table.
    // To ensure that each thread has a unique staging table name,
    // the tablename contains m_instance_name=nodeID.threadID
    BaseString& stagingName = tableS.m_stagingName;
    stagingName.assfmt("%s%s%s", tableS.getTableName(),
                       NDB_RESTORE_STAGING_SUFFIX, m_instance_name);
    NdbDictionary::Table* stagingTable = new NdbDictionary::Table;

    // handle very many rows
    stagingTable->setFragmentType(tab->getFragmentType());
    // XXX not sure about this
    if (tab->getFragmentType() == NdbDictionary::Table::HashMapPartition &&
        !tab->getDefaultNoPartitionsFlag())
    {
      stagingTable->setDefaultNoPartitionsFlag(false);
      stagingTable->setFragmentCount(tab->getFragmentCount());
      stagingTable->setFragmentData(0, 0);
    }

    // if kernel is DD, staging will be too
    bool kernel_is_dd = false;
    Uint32 ts_id = ~(Uint32)0;
    if (tab->getTablespace(&ts_id))
    {
      // must be an initialization
      NdbDictionary::Tablespace ts = dict->getTablespace(ts_id);
      const char* ts_name = ts.getName();
      // how to detect error?
      if (strlen(ts_name) == 0)
      {
        restoreLogger.log_error("Kernel table %s: "
            "Failed to fetch tablespace id=%u: %u:%s",
            tablename, ts_id, dict->getNdbError().code, dict->getNdbError().message);
        return false;
      }
      restoreLogger.log_info("Kernel table %s tablespace %s",
          tablename, ts_name);
      stagingTable->setTablespaceName(ts_name);
      kernel_is_dd = true;
    }

    /*
     * Staging table is the table in backup, omit excluded columns.
     * Reset column mappings and convert methods.
     */
    int j = 0;
    for (int i = 0; i < tableS.m_dictTable->getNoOfColumns(); i++)
    {
      AttributeDesc * attr_desc = tableS.getAttributeDesc(i);
      const NDBCOL * col_in_backup = tableS.m_dictTable->getColumn(i);
      if (attr_desc->m_exclude)
        continue;
      attr_desc->attrId = (uint32)(j++);
      if(attr_desc->convertFunc)
      {
        const NDBCOL * col_in_kernel = tab->getColumn(col_in_backup->getName());

        // Skip built-in conversions from smaller array types 
        // to larger array types so that they are handled by staging.
        // This prevents staging table from growing too large and
        // causing ndb_restore to fail with error 738: record too big.
        NDBCOL::Type type_in_backup = col_in_backup->getType();
        NDBCOL::Type type_in_kernel = col_in_kernel->getType();
        if(is_array(type_in_backup) && is_array(type_in_kernel) && 
           col_in_kernel->getLength() > col_in_backup->getLength()) 
        {
          stagingTable->addColumn(*col_in_backup);
          attr_desc->convertFunc = NULL;
        }
        else
        {
          // Add column of destination type to staging table so that
          // built-in conversion is done while loading data into
          // staging table. 
          stagingTable->addColumn(*col_in_kernel);
        }
      } 
      else 
      {
        stagingTable->addColumn(*col_in_backup);
        attr_desc->convertFunc = NULL;
      }
    }

    if (m_tableChangesMask & TCM_EXCLUDE_MISSING_COLUMNS)
      tableS.m_stagingFlags |= Ndb_move_data::Opts::MD_EXCLUDE_MISSING_COLUMNS;

    tableS.m_stagingTable = stagingTable;
  }

  return true;  
}

bool
BackupRestore::createSystable(const TableS & tables){
  if (!m_restore && !m_metadata_work_requested)
    return true;
  const char *tablename = tables.getTableName();

  if( strcmp(tablename, NDB_REP_DB "/def/" NDB_APPLY_TABLE) != 0 &&
      strcmp(tablename, NDB_REP_DB "/def/" NDB_SCHEMA_TABLE) != 0 )
  {
    // Dont restore any other system table than those listed above
    return true;
  }

  BaseString db_name, schema_name, table_name;
  if (!dissect_table_name(tablename, db_name, schema_name, table_name)) {
    return false;
  }
  // do not rewrite database for system tables:
  // check_rewrite_database(db_name);

  m_ndb->setDatabaseName(db_name.c_str());
  m_ndb->setSchemaName(schema_name.c_str());

  NdbDictionary::Dictionary* dict = m_ndb->getDictionary();
  if( dict->getTable(table_name.c_str()) != NULL ){
    return true;
  }
  return table(tables);
}

bool
BackupRestore::table(const TableS & table){
  if (!m_restore && !m_metadata_work_requested)
    return true;

  const char * name = table.getTableName();
 
  /**
   * Ignore blob tables
   */
  if(match_blob(name) >= 0)
    return true;
  
  const NdbTableImpl & tmptab = NdbTableImpl::getImpl(* table.m_dictTable);
  if ((int) tmptab.m_indexType != (int) NdbDictionary::Index::Undefined){
    m_indexes.push_back(table.m_dictTable);
    return true;
  }
  
  BaseString db_name, schema_name, table_name;
  if (!dissect_table_name(name, db_name, schema_name, table_name)) {
    return false;
  }
  check_rewrite_database(db_name);

  m_ndb->setDatabaseName(db_name.c_str());
  m_ndb->setSchemaName(schema_name.c_str());
  
  NdbDictionary::Dictionary* dict = m_ndb->getDictionary();
  if(m_restore_meta)
  {
    NdbDictionary::Table* tab = table.m_dictTable;
    NdbDictionary::Table copy(*tab);

    copy.setName(table_name.c_str());
    Uint32 id;
    if (copy.getTablespace(&id))
    {
      NdbDictionary::Tablespace* ts = m_tablespaces[id];
      restoreLogger.log_debug("Connecting %s to tablespace oldid: %u newid: %u",
                              name, id, ts->getObjectId());
      copy.setTablespace(* ts);
    }

    NdbDictionary::Object::PartitionBalance part_bal;
    part_bal = copy.getPartitionBalance();
    assert(part_bal != 0);
    if (part_bal == NdbDictionary::Object::PartitionBalance_ForRPByLDM)
    {
      /**
       * For backups created by versions prior to the introduction of
       * PartitionBalance, we may have picked up the default partition
       * balance member, but we should have a specific setting.
       */
      if (!copy.getDefaultNoPartitionsFlag())
      {
        /* This is actually a specifically partitioned table, check that
         * it has a specific fragment count we can reuse
         */
        assert(copy.getFragmentCount() != 0);
        part_bal = NdbDictionary::Object::PartitionBalance_Specific;
        copy.setPartitionBalance(part_bal);
        info << "Setting " << name << " to specific partition balance with "
             << copy.getFragmentCount() << " fragments." << endl;
      }
    }
    if (part_bal != NdbDictionary::Object::PartitionBalance_Specific)
    {
      /* Let the partition balance decide partition count */
      copy.setFragmentCount(0);
    }
    if (copy.getFragmentType() == NdbDictionary::Object::HashMapPartition)
    {
      /**
       * The only specific information we have in specific hash map
       * partitions is really the number of fragments. Other than
       * that we can use a new hash map. We won't be able to restore
       * in exactly the same distribution anyways. So we set the
       * hash map to be non-existing and thus it will be created
       * as part of creating the table. The fragment count is already
       * set in the copy object.
       *
       * Use the PartitionBalance to resize table for this cluster...
       *   set "null" hashmap
       */
      NdbDictionary::HashMap nullMap;
      assert(Uint32(nullMap.getObjectId()) == RNIL);
      assert(Uint32(nullMap.getObjectVersion()) == ~Uint32(0));
      copy.setHashMap(nullMap);
    }
    else if (copy.getDefaultNoPartitionsFlag())
    {
      /*
        Table was defined with default number of partitions. We can restore
        it with whatever is the default in this cluster.
        We use the max_rows parameter in calculating the default number.
      */
      Uint32 no_nodes = m_cluster_connection->no_db_nodes();
      copy.setFragmentCount(get_no_fragments(copy.getMaxRows(),
                            no_nodes));
      set_default_nodegroups(&copy);
    }
    else
    {
      /*
        Table was defined with specific number of partitions. It should be
        restored with the same number of partitions. It will either be
        restored in the same node groups as when backup was taken or by
        using a node group map supplied to the ndb_restore program.
      */
      Vector<Uint32> new_array;
      Uint16 no_parts = copy.getFragmentCount();
      new_array.assign(copy.getFragmentData(), no_parts);
      if (map_nodegroups(new_array.getBase(), no_parts))
      {
        if (translate_frm(&copy))
        {
          restoreLogger.log_error("Create table %s failed\n"
              "Translate frm error", table.getTableName());
          return false;
        }
      }
      copy.setFragmentData(new_array.getBase(), no_parts);
    }

    /**
     * Force of varpart was introduced in 5.1.18, telco 6.1.7 and 6.2.1
     * Since default from mysqld is to add force of varpart (disable with
     * ROW_FORMAT=FIXED) we force varpart onto tables when they are restored
     * from backups taken with older versions. This will be wrong if
     * ROW_FORMAT=FIXED was used on original table, however the likelyhood of
     * this is low, since ROW_FORMAT= was a NOOP in older versions.
     */

    if (table.getBackupVersion() < MAKE_VERSION(5,1,18))
      copy.setForceVarPart(true);
    else if (getMajor(table.getBackupVersion()) == 6 &&
             (table.getBackupVersion() < MAKE_VERSION(6,1,7) ||
              table.getBackupVersion() == MAKE_VERSION(6,2,0)))
      copy.setForceVarPart(true);

    /*
      update min and max rows to reflect the table, this to
      ensure that memory is allocated properly in the ndb kernel
    */
    copy.setMinRows(table.getNoOfRecords());
    if (tab->getMaxRows() != 0 &&
        table.getNoOfRecords() > copy.getMaxRows())
    {
      copy.setMaxRows(table.getNoOfRecords());
    }
    
    NdbTableImpl &tableImpl = NdbTableImpl::getImpl(copy);
    if (table.getBackupVersion() < MAKE_VERSION(5,1,0) && !m_no_upgrade){
      for(int i= 0; i < copy.getNoOfColumns(); i++)
      {
        NdbDictionary::Column::Type t = copy.getColumn(i)->getType();

        if (t == NdbDictionary::Column::Varchar ||
          t == NdbDictionary::Column::Varbinary)
          tableImpl.getColumn(i)->setArrayType(NdbDictionary::Column::ArrayTypeShortVar);
        if (t == NdbDictionary::Column::Longvarchar ||
          t == NdbDictionary::Column::Longvarbinary)
          tableImpl.getColumn(i)->setArrayType(NdbDictionary::Column::ArrayTypeMediumVar);
      }
    }

    if (dict->createTable(copy) == -1) 
    {
      restoreLogger.log_error("Create table `%s` failed: %u: %s",
          table.getTableName(), dict->getNdbError().code, dict->getNdbError().message);
      if (dict->getNdbError().code == 771)
      {
        /*
          The user on the cluster where the backup was created had specified
          specific node groups for partitions. Some of these node groups
          didn't exist on this cluster. We will warn the user of this and
          inform him of his option.
        */
        restoreLogger.log_error("The node groups defined in the table didn't exist in this"
            " cluster. \nThere is an option to use the"
            " the parameter ndb-nodegroup-map to define a mapping from"
            " the old nodegroups to new nodegroups");
      }
      return false;
    }
    info.setLevel(254);
    restoreLogger.log_info("Successfully restored table `%s`",
        table.getTableName());
  }  

  // In mt-restore, many restore-threads may be querying DICT for the
  // same table at one time, which could result in failures. Add retries.
  const NdbDictionary::Table* tab = 0;
  for (int retries = 0; retries < 10; retries++)
  {
    tab = dict->getTable(table_name.c_str());
    if (tab)
      break;
    else
    {
      const NdbError& error = dict->getNdbError();
      if (error.status != NdbError::TemporaryError)
        NdbSleep_MilliSleep((ndb_rand() % 10) * 10);
      else
        break;
    }
  }
  if(tab == 0)
  {
    restoreLogger.log_error("Unable to find table: `%s` error : %u: %s",
        table_name.c_str(), dict->getNdbError().code, dict->getNdbError().message);
    return false;
  }
  if (m_restore_meta)
  {
    if (tab->getNoOfAutoIncrementColumns())
    {
      // Ensure that auto-inc metadata is created in database
      Uint32 retries = 10;
      while (retries--)
      {
        int res = m_ndb->setAutoIncrementValue(tab,
                                               Uint64(1),
                                               false);
        if (res == 0)
        {
          break;
        }

        if (m_ndb->getNdbError().status == NdbError::TemporaryError)
        {
          NdbSleep_MilliSleep(50);
          continue;
        }
        err << "Failed to create auto increment value for table : "
            << table_name << " error : " << m_ndb->getNdbError()
            << endl;
        return false;
      }
    }
  }
  const Uint32 orig_table_id = table.m_dictTable->getTableId();
  const NdbDictionary::Table* null = 0;
  m_new_tables.fill(orig_table_id, null);
  m_new_tables[orig_table_id] = tab;
  Uint64 zeroAutoVal = 0;
  m_auto_values.fill(orig_table_id, zeroAutoVal);

  m_n_tables++;

  return true;
}

bool
BackupRestore::fk(Uint32 type, const void * ptr)
{
  if (!m_restore_meta && !m_rebuild_indexes && !m_disable_indexes)
    return true;

  // only record FKs, create in endOfTables()
  switch (type){
  case DictTabInfo::ForeignKey:
  {
    const NdbDictionary::ForeignKey* fk_ptr =
      (const NdbDictionary::ForeignKey*)ptr;
    const NdbDictionary::Table *child = NULL, *parent=NULL;
    BaseString db_name, dummy, table_name;
    //check if the child table is a part of the restoration
    if (!dissect_table_name(fk_ptr->getChildTable(),
                       db_name, dummy, table_name))
      return false;
    for(unsigned i = 0; i < m_new_tables.size(); i++)
    {
      if(m_new_tables[i] == NULL)
        continue;
      BaseString new_table_name(m_new_tables[i]->getMysqlName());
      //table name in format db-name/table-name
      Vector<BaseString> split;
      if (new_table_name.split(split, "/") != 2) {
        continue;
      }
      if(db_name == split[0] && table_name == split[1])
      {
        child = m_new_tables[i];
        break;
      }
    }
    if(child)
    {
      //check if parent exists
      if (!dissect_table_name(fk_ptr->getParentTable(),
                              db_name, dummy, table_name))
        return false;
      m_ndb->setDatabaseName(db_name.c_str());
      NdbDictionary::Dictionary* dict = m_ndb->getDictionary();
      parent = dict->getTable(table_name.c_str());
      if (parent == 0)
      {
        restoreLogger.log_error("Foreign key %s "
            "parent table %s.%s not found: %u: %s",
            fk_ptr->getName(),
            db_name.c_str(),
            table_name.c_str(),
            dict->getNdbError().code, dict->getNdbError().message);
        return false;
      }
      m_fks.push_back(fk_ptr);
      restoreLogger.log_info("Save FK %s", fk_ptr->getName());
    }
    return true;
    break;
  }
  default:
  {
    break;
  }
  }
  return true;
}

bool
BackupRestore::endOfTables(){
  if(!m_restore_meta && !m_rebuild_indexes && !m_disable_indexes)
    return true;

  NdbDictionary::Dictionary* dict = m_ndb->getDictionary();
  for(unsigned i = 0; i<m_indexes.size(); i++){
    NdbTableImpl & indtab = NdbTableImpl::getImpl(* m_indexes[i]);

    BaseString db_name, schema_name, table_name;
    if (!dissect_table_name(indtab.m_primaryTable.c_str(),
                            db_name, schema_name, table_name)) {
      return false;
    }
    check_rewrite_database(db_name);

    m_ndb->setDatabaseName(db_name.c_str());
    m_ndb->setSchemaName(schema_name.c_str());

    const NdbDictionary::Table * prim = dict->getTable(table_name.c_str());
    if(prim == 0){
      restoreLogger.log_error("Unable to find base table `%s` for index `%s`",
          table_name.c_str(), indtab.getName());
      if (ga_skip_broken_objects)
      {
        continue;
      }
      return false;
    }
    NdbTableImpl& base = NdbTableImpl::getImpl(*prim);
    NdbIndexImpl* idx;
    Vector<BaseString> split_idx;
    {
      BaseString tmp(indtab.getName());
      if (tmp.split(split_idx, "/") != 4)
      {
        restoreLogger.log_error("Invalid index name format `%s`",
            indtab.getName());
        return false;
      }
    }
    if(NdbDictInterface::create_index_obj_from_table(&idx, &indtab, &base))
    {
      restoreLogger.log_error("Failed to create index `%s` on `%s`",
          split_idx[3].c_str(), table_name.c_str());
	return false;
    }
    idx->setName(split_idx[3].c_str());
    if (m_restore_meta && !m_disable_indexes && !m_rebuild_indexes)
    {
      bool done = false;
      for(unsigned int retries = 0; retries < 11; retries++)
      {
        if(dict->createIndex(* idx) == 0)
        {
          done = true;  // success
          break;
        }
        else if(dict->getNdbError().status == NdbError::TemporaryError)
        {
          restoreLogger.log_error("retry sleep 50 ms on error %u",
                      dict->getNdbError().code);
          NdbSleep_MilliSleep(50);
          continue;  // retry on temporary error
        }
        else
        {
          break; // error out on permanent error
        }
      }
      if(!done)
      {
        delete idx;
        restoreLogger.log_error("Failed to create index `%s` on `%s`: %u: %s",
            split_idx[3].c_str(), table_name.c_str(), dict->getNdbError().code, dict->getNdbError().message);
        return false;
      }
      restoreLogger.log_info("Successfully created index `%s` on `%s`",
            split_idx[3].c_str(), table_name.c_str());
    }
    else if (m_disable_indexes)
    {
      int res = dict->dropIndex(idx->getName(), prim->getName());
      if (res == 0)
      {
      restoreLogger.log_info("Dropped index `%s` on `%s`",
            split_idx[3].c_str(), table_name.c_str());
      }
    }
    Uint32 id = prim->getObjectId();
    if (m_index_per_table.size() <= id)
    {
      Vector<NdbDictionary::Index*> tmp;
      m_index_per_table.fill(id + 1, tmp);
    }
    Vector<NdbDictionary::Index*> & list = m_index_per_table[id];
    list.push_back(idx);
  }
  return true;
}

bool
BackupRestore::endOfTablesFK()
{
  if (!m_restore_meta && !m_rebuild_indexes && !m_disable_indexes)
    return true;

  NdbDictionary::Dictionary* dict = m_ndb->getDictionary();
  restoreLogger.log_info("Create foreign keys");
  for (unsigned i = 0; i < m_fks.size(); i++)
  {
    const NdbDictionary::ForeignKey& fkinfo = *m_fks[i];

    // full name is e.g. 10/14/fk1 where 10,14 are old table ids
    const char* fkname = 0;
    Vector<BaseString> splitname;
    BaseString tmpname(fkinfo.getName());
    int n = tmpname.split(splitname, "/");
    // may get these from ndbapi-created FKs prior to bug#18824753
    if (n == 1)
      fkname = splitname[0].c_str();
    else if (n == 3)
      fkname = splitname[2].c_str();
    else
    {
      restoreLogger.log_error("Invalid foreign key name %s",tmpname.c_str());
      return false;
    }

    // retrieve fk parent and child
    const NdbDictionary::Table* pTab = 0;
    const NdbDictionary::Index* pInd = 0;
    const NdbDictionary::Table* cTab = 0;
    const NdbDictionary::Index* cInd = 0;
    // parent and child info - db.table.index
    char pInfo[512] = "?";
    char cInfo[512] = "?";
    {
      BaseString db_name, dummy2, table_name;
      if (!dissect_table_name(fkinfo.getParentTable(),
                              db_name, dummy2, table_name))
        return false;
      m_ndb->setDatabaseName(db_name.c_str());
      pTab = dict->getTable(table_name.c_str());
      if (pTab == 0)
      {
        restoreLogger.log_error("Foreign key %s"
            " parent table %s.%s not found: %u: %s",
            fkname, db_name.c_str(), table_name.c_str(), dict->getNdbError().code, dict->getNdbError().message);
        return false;
      }
      if (fkinfo.getParentIndex() != 0)
      {
        BaseString dummy1, dummy2, index_name;
        if (!dissect_index_name(fkinfo.getParentIndex(),
                                dummy1, dummy2, index_name))
          return false;
        pInd = dict->getIndex(index_name.c_str(), table_name.c_str());
        if (pInd == 0)
        {
          restoreLogger.log_error("Foreign key %s"
              " parent index %s.%s not found: %u: %s",
              fkname, db_name.c_str(), table_name.c_str(), dict->getNdbError().code, dict->getNdbError().message);
          return false;
        }
      }
      BaseString::snprintf(pInfo, sizeof(pInfo), "%s.%s.%s",
          db_name.c_str(), table_name.c_str(),
          pInd ? pInd->getName() : "PK");
    }
    {
      BaseString db_name, dummy2, table_name;
      if (!dissect_table_name(fkinfo.getChildTable(),
                              db_name, dummy2, table_name))
        return false;
      m_ndb->setDatabaseName(db_name.c_str());
      cTab = dict->getTable(table_name.c_str());
      if (cTab == 0)
      {
        restoreLogger.log_error("Foreign key %s"
            " child table %s.%s not found: %u: %s",
            fkname, db_name.c_str(), table_name.c_str(), dict->getNdbError().code, dict->getNdbError().message);
        return false;
      }
      if (fkinfo.getChildIndex() != 0)
      {
        BaseString dummy1, dummy2, index_name;
        if (!dissect_index_name(fkinfo.getChildIndex(),
                                dummy1, dummy2, index_name))
          return false;
        cInd = dict->getIndex(index_name.c_str(), table_name.c_str());
        if (cInd == 0)
        {
          restoreLogger.log_error("Foreign key %s"
              " child index %s.%s not found: %u: %s",
              fkname, db_name.c_str(), table_name.c_str(), dict->getNdbError().code, dict->getNdbError().message);
          return false;
        }
      }
      BaseString::snprintf(cInfo, sizeof(cInfo), "%s.%s.%s",
          db_name.c_str(), table_name.c_str(),
          cInd ? cInd->getName() : "PK");
    }

    // define the fk
    NdbDictionary::ForeignKey fk;
    fk.setName(fkname);
    static const int MaxAttrs = MAX_ATTRIBUTES_IN_INDEX;
    {
      const NdbDictionary::Column* cols[MaxAttrs+1]; // NULL terminated
      const int n = fkinfo.getParentColumnCount();
      int i = 0;
      while (i < n)
      {
        int j = fkinfo.getParentColumnNo(i);
        const NdbDictionary::Column* pCol = pTab->getColumn(j);
        if (pCol == 0)
        {
          restoreLogger.log_error("Foreign key %s fk column %u"
              " parent column %u out of range",
              fkname, i, j);
          return false;
        }
        cols[i++] = pCol;
      }
      cols[i] = 0;
      fk.setParent(*pTab, pInd, cols);
    }
    {
      const NdbDictionary::Column* cols[MaxAttrs+1]; // NULL terminated
      const int n = fkinfo.getChildColumnCount();
      int i = 0;
      while (i < n)
      {
        int j = fkinfo.getChildColumnNo(i);
        const NdbDictionary::Column* cCol = cTab->getColumn(j);
        if (cCol == 0)
        {
          restoreLogger.log_error("Foreign key %s fk column %u"
              " child column %u out of range",
              fkname, i, j);
          return false;
        }
        cols[i++] = cCol;
      }
      cols[i] = 0;
      fk.setChild(*cTab, cInd, cols);
    }
    fk.setOnUpdateAction(fkinfo.getOnUpdateAction());
    fk.setOnDeleteAction(fkinfo.getOnDeleteAction());

    // create
    if (dict->createForeignKey(fk) != 0)
    {
      restoreLogger.log_error("Failed to create foreign key %s"
          " parent %s child %s : %u: %s",
          fkname, pInfo, cInfo, dict->getNdbError().code, dict->getNdbError().message);
      return false;
    }
    restoreLogger.log_info("Successfully created foreign key %s"
          " parent %s child %s",
          fkname, pInfo, cInfo);
  }
  restoreLogger.log_info("Create foreign keys done");
  return true;
}

static Uint64 extract_auto_val(const char *data,
                               int size,
                               NdbDictionary::Column::Type type)
{
  union {
    Int8  i8;
    Int16 i16;
    Int32 i32;
  } val;
  Int64 v; /* Get sign-extension on assignment */
  switch(size){
  case 64:
    memcpy(&v,data,8);
    break;
  case 32:
    memcpy(&val.i32,data,4);
    v= val.i32;
    break;
  case 24:
    v= sint3korr((unsigned char*)data);
    break;
  case 16:
    memcpy(&val.i16,data,2);
    v= val.i16;
    break;
  case 8:
    memcpy(&val.i8,data,1);
    v= val.i8;
    break;
  default:
    return 0;
  };
<<<<<<< HEAD
  return v;
}
=======

  /* Don't return negative signed values */
  if (unlikely(v & 0x80000000))
  {
    if (type == NdbDictionary::Column::Bigint ||
        type == NdbDictionary::Column::Int ||
        type == NdbDictionary::Column::Mediumint ||
        type == NdbDictionary::Column::Smallint ||
        type == NdbDictionary::Column::Tinyint)
    {
      /* Negative signed value */
      v = 0;
    }
  }

  return (Uint64) v;
};
>>>>>>> 2e33b48c

void
BackupRestore::update_next_auto_val(Uint32 orig_table_id,
                                    Uint64 next_val)
{
  if (orig_table_id < m_auto_values.size())
  {
    if (next_val > m_auto_values[orig_table_id])
    {
      m_auto_values[orig_table_id] = next_val;
    }
  }
}

void BackupRestore::tuple(const TupleS & tup, Uint32 fragmentId)
{
  const TableS * tab = tup.getTable();

  if (!m_restore) 
    return;

  while (m_free_callback == 0)
  {
    assert(m_transactions == m_parallelism);
    // send-poll all transactions
    // close transaction is done in callback
    m_ndb->sendPollNdb(3000, 1);
  }
  
  restore_callback_t * cb = m_free_callback;
  
  if (cb == 0)
    assert(false);
  
  cb->retries = 0;
  cb->fragId = fragmentId;
  cb->tup = tup; // must do copy!

  if (tab->isSYSTAB_0())
  {
    tuple_SYSTAB_0(cb, *tab);
    return;
  }

  m_free_callback = cb->next;

  tuple_a(cb);
}

void BackupRestore::tuple_a(restore_callback_t *cb)
{
  Uint32 partition_id = cb->fragId;
  Uint32 n_bytes;
  while (cb->retries < 10) 
  {
    /**
     * start transactions
     */
    cb->connection = m_ndb->startTransaction();
    if (cb->connection == NULL) 
    {
      if (errorHandler(cb)) 
      {
	m_ndb->sendPollNdb(3000, 1);
	continue;
      }
      restoreLogger.log_error("Cannot start transaction");
      exitHandler();
    } // if
    
    const TupleS &tup = cb->tup;
    const NdbDictionary::Table * table = get_table(*tup.getTable());

    NdbOperation * op = cb->connection->getNdbOperation(table);
    
    if (op == NULL) 
    {
      if (errorHandler(cb)) 
	continue;
      restoreLogger.log_error("Cannot get operation: %u: %s", cb->connection->getNdbError().code, cb->connection->getNdbError().message);
      exitHandler();
    } // if
    
    if (op->writeTuple() == -1) 
    {
      if (errorHandler(cb))
	continue;
      restoreLogger.log_error("Error defining op: %u: %s", cb->connection->getNdbError().code, cb->connection->getNdbError().message);
      exitHandler();
    } // if

    // XXX until NdbRecord is used
    op->set_disable_fk();

    n_bytes= 0;

    if (table->getFragmentType() == NdbDictionary::Object::UserDefined)
    {
      if (table->getDefaultNoPartitionsFlag())
      {
        /*
          This can only happen for HASH partitioning with
          user defined hash function where user hasn't
          specified the number of partitions and we
          have to calculate it. We use the hash value
          stored in the record to calculate the partition
          to use.
        */
        int i = tup.getNoOfAttributes() - 1;
	const AttributeData  *attr_data = tup.getData(i);
        Uint32 hash_value =  *attr_data->u_int32_value;
        op->setPartitionId(get_part_id(table, hash_value));
      }
      else
      {
        /*
          Either RANGE or LIST (with or without subparts)
          OR HASH partitioning with user defined hash
          function but with fixed set of partitions.
        */
        op->setPartitionId(partition_id);
      }
    }
    int ret = 0;
    for (int j = 0; j < 2; j++)
    {
      for (int i = 0; i < tup.getNoOfAttributes(); i++) 
      {
	AttributeDesc * attr_desc = tup.getDesc(i);
	const AttributeData * attr_data = tup.getData(i);
	int size = attr_desc->size;
	int arraySize = attr_desc->arraySize;
	char * dataPtr = attr_data->string_value;
	Uint32 length = 0;

        if (attr_desc->m_exclude)
          continue;
       
        if (!attr_data->null)
        {
          const unsigned char * src = (const unsigned char *)dataPtr;
          switch(attr_desc->m_column->getType()){
          case NdbDictionary::Column::Varchar:
          case NdbDictionary::Column::Varbinary:
            length = src[0] + 1;
            break;
          case NdbDictionary::Column::Longvarchar:
          case NdbDictionary::Column::Longvarbinary:
            length = src[0] + (src[1] << 8) + 2;
            break;
          default:
            length = attr_data->size;
            break;
          }
        }
	if (j == 0 && tup.getTable()->have_auto_inc(i))
        {
          Uint64 usedAutoVal = extract_auto_val(dataPtr,
                                                size * arraySize,
                                                attr_desc->m_column->getType());
          Uint32 orig_table_id = tup.getTable()->m_dictTable->getTableId();
          update_next_auto_val(orig_table_id, usedAutoVal + 1);
        }
	
        if (attr_desc->convertFunc)
        {
          if ((attr_desc->m_column->getPrimaryKey() && j == 0) ||
              (j == 1 && !attr_data->null))
          {
            bool truncated = true; // assume data truncation until overridden
            dataPtr = (char*)attr_desc->convertFunc(dataPtr,
                                                    attr_desc->parameter,
                                                    truncated);
            if (!dataPtr)
            {
              const char* tabname = tup.getTable()->m_dictTable->getName();
              restoreLogger.log_error("Error: Convert data failed when restoring tuples!"
                 " Data part, table %s", tabname);
              exitHandler();
            }
            if (truncated)
            {
              // wl5421: option to report data truncation on tuple of desired
              //restoreLogger.log_error("======  data truncation detected for column: "
              //    << attr_desc->m_column->getName());
              attr_desc->truncation_detected = true;
            }
          }            
        }

	if (attr_desc->m_column->getPrimaryKey())
	{
	  if (j == 1) continue;
	  ret = op->equal(attr_desc->attrId, dataPtr, length);
	}
	else
	{
	  if (j == 0) continue;
	  if (attr_data->null) 
	    ret = op->setValue(attr_desc->attrId, NULL, 0);
	  else
	    ret = op->setValue(attr_desc->attrId, dataPtr, length);
	}
	if (ret < 0) {
	  ndbout_c("Column: %d type %d %d %d %d",i,
		   attr_desc->m_column->getType(),
		   size, arraySize, length);
	  break;
	}
        n_bytes+= length;
      }
      if (ret < 0)
	break;
    }
    if (ret < 0)
    {
      if (errorHandler(cb)) 
	continue;
      restoreLogger.log_error("Error defining op: %u: %s", cb->connection->getNdbError().code, cb->connection->getNdbError().message);
      exitHandler();
    }

    if (opt_no_binlog)
    {
      op->setAnyValue(NDB_ANYVALUE_FOR_NOLOGGING);
    }

    // Prepare transaction (the transaction is NOT yet sent to NDB)
    cb->n_bytes= n_bytes;
    cb->connection->executeAsynchPrepare(NdbTransaction::Commit,
					 &callback, cb);
    m_transactions++;
    return;
  }
  restoreLogger.log_error("Retried transaction %u times.\nLast error %u %s"
      "...Unable to recover from errors. Exiting...",
      cb->retries, m_ndb->getNdbError(cb->error_code).code, m_ndb->getNdbError(cb->error_code).message);
  exitHandler();
}

void BackupRestore::tuple_SYSTAB_0(restore_callback_t *cb,
                                   const TableS & tab)
{
  const TupleS & tup = cb->tup;
  Uint32 syskey;
  Uint64 nextid;

  if (tab.get_auto_data(tup, &syskey, &nextid))
  {
    /*
      We found a valid auto_increment value in SYSTAB_0
      where syskey is a table_id and nextid is next auto_increment
      value.
      Update next auto val metadata
     */
    update_next_auto_val(syskey, nextid);
  }
}

bool BackupRestore::isMissingTable(const TableS& table)
{
  NdbDictionary::Dictionary* dict = m_ndb->getDictionary();
  const char* tablename = table.getTableName();
  BaseString db_name, schema_name, table_name;
  Vector<BaseString> split;
  BaseString tmp(tablename);
  if (tmp.split(split, "/") != 3) {
    return false;
  }
  db_name = split[0];
  schema_name = split[1];
  table_name = split[2];
  check_rewrite_database(db_name);
  m_ndb->setDatabaseName(db_name.c_str());
  m_ndb->setSchemaName(schema_name.c_str());

  const NdbDictionary::Table* tab = dict->getTable(table_name.c_str());

  /* 723 == NoSuchTableExisted */
  return ((tab == NULL) && (dict->getNdbError().code == 723));
}

void BackupRestore::cback(int result, restore_callback_t *cb)
{
  m_transactions--;

  if (result < 0)
  {
    /**
     * Error. temporary or permanent?
     */
    if (errorHandler(cb))
      tuple_a(cb); // retry
    else
    {
      restoreLogger.log_error("Restore: Failed to restore data due to a unrecoverable error. Exiting...");
      exitHandler();
    }
  }
  else
  {
    /**
     * OK! close transaction
     */
    m_ndb->closeTransaction(cb->connection);
    cb->connection= 0;
    cb->next= m_free_callback;
    m_free_callback= cb;
    m_dataBytes+= cb->n_bytes;
    m_dataCount++;
  }
}

/**
 * returns true if is recoverable,
 * Error handling based on hugo
 *  false if it is an  error that generates an abort.
 */
bool BackupRestore::errorHandler(restore_callback_t *cb) 
{
  NdbError error;
  if(cb->connection)
  {
    error= cb->connection->getNdbError();
    m_ndb->closeTransaction(cb->connection);
    cb->connection= 0;
  }
  else
  {
    error= m_ndb->getNdbError();
  } 

  Uint32 sleepTime = 100 + cb->retries * 300;
  
  cb->retries++;
  cb->error_code = error.code;

  switch(error.status)
  {
  case NdbError::Success:
    restoreLogger.log_error("Success error: %u %s", error.code, error.message);
    return false;
    // ERROR!
    
  case NdbError::TemporaryError:
    restoreLogger.log_error("Temporary error: %u %s", error.code, error.message);
    m_temp_error = true;
    NdbSleep_MilliSleep(sleepTime);
    return true;
    // RETRY
    
  case NdbError::UnknownResult:
    restoreLogger.log_error("Unknown: %u %s", error.code, error.message);
    return false;
    // ERROR!
    
  default:
  case NdbError::PermanentError:
    //ERROR
    restoreLogger.log_error("Permanent: %u %s", error.code, error.message);
    return false;
  }
  restoreLogger.log_error("No error status");
  return false;
}

void BackupRestore::exitHandler()
{
  release();
  exit(NdbToolsProgramExitCode::FAILED);
}


void
BackupRestore::tuple_free()
{
  if (!m_restore)
    return;

  // Poll all transactions
  while (m_transactions)
  {
    m_ndb->sendPollNdb(3000);
  }
}

void
BackupRestore::endOfTuples()
{
  tuple_free();
}

#ifdef NOT_USED
static bool use_part_id(const NdbDictionary::Table *table)
{
  if (table->getDefaultNoPartitionsFlag() &&
      (table->getFragmentType() == NdbDictionary::Object::UserDefined))
    return false;
  else
    return true;
}
#endif

static Uint32 get_part_id(const NdbDictionary::Table *table,
                          Uint32 hash_value)
{
  Uint32 no_frags = table->getFragmentCount();
  
  if (table->getLinearFlag())
  {
    Uint32 part_id;
    Uint32 mask = 1;
    while (no_frags > mask) mask <<= 1;
    mask--;
    part_id = hash_value & mask;
    if (part_id >= no_frags)
      part_id = hash_value & (mask >> 1);
    return part_id;
  }
  else
    return (hash_value % no_frags);
}

void
BackupRestore::logEntry(const LogEntry & tup)
{
  if (!m_restore)
    return;

  if (tup.m_table->isSYSTAB_0())
  {
    /* We don't restore from SYSTAB_0 log entries */
    return;
  }

  Uint32 retries = 0;
  NdbError errobj;
retry:
  if (retries == 11)
  {
    restoreLogger.log_error("execute failed: %u", errobj.code);
    exitHandler();
  }
  else if (retries > 0)
  {
    NdbSleep_MilliSleep(100 + (retries - 1) * 100);
  }
  
  retries++;

  NdbTransaction * trans = m_ndb->startTransaction();
  if (trans == NULL) 
  {
    errobj = m_ndb->getNdbError();
    if (errobj.status == NdbError::TemporaryError)
    {
      goto retry;
    }
    restoreLogger.log_error("Cannot start transaction: %u: %s", errobj.code, errobj.message);
    exitHandler();
  } // if
  
  TransGuard g(trans);
  const NdbDictionary::Table * table = get_table(*tup.m_table);
  NdbOperation * op = trans->getNdbOperation(table);
  if (op == NULL) 
  {
    restoreLogger.log_error("Cannot get operation: %u: %s", trans->getNdbError().code, trans->getNdbError().message);
    exitHandler();
  } // if
  
  int check = 0;
  switch(tup.m_type)
  {
  case LogEntry::LE_INSERT:
    check = op->insertTuple();
    break;
  case LogEntry::LE_UPDATE:
    check = op->updateTuple();
    break;
  case LogEntry::LE_DELETE:
    check = op->deleteTuple();
    break;
  default:
    restoreLogger.log_error("Log entry has wrong operation type."
	  " Exiting...");
    exitHandler();
  }

  if (check != 0) 
  {
    restoreLogger.log_error("Error defining op: %u: %s",trans->getNdbError().code, trans->getNdbError().message);
    exitHandler();
  } // if

  op->set_disable_fk();

  if (table->getFragmentType() == NdbDictionary::Object::UserDefined)
  {
    if (table->getDefaultNoPartitionsFlag())
    {
      const AttributeS * attr = tup[tup.size()-1];
      Uint32 hash_value = *(Uint32*)attr->Data.string_value;
      op->setPartitionId(get_part_id(table, hash_value));
    }
    else
      op->setPartitionId(tup.m_frag_id);
  }

  Bitmask<4096> keys;
  Uint32 n_bytes= 0;
  for (Uint32 i= 0; i < tup.size(); i++) 
  {
    const AttributeS * attr = tup[i];
    int size = attr->Desc->size;
    int arraySize = attr->Desc->arraySize;
    const char * dataPtr = attr->Data.string_value;

<<<<<<< HEAD
    if (attr->Desc->m_exclude)
      continue;
    
    if (tup.m_table->have_auto_inc(attr->Desc->attrId))
    {
      Uint64 usedAutoVal = extract_auto_val(dataPtr, size * arraySize);
      Uint32 orig_table_id = tup.m_table->m_dictTable->getTableId();
      update_next_auto_val(orig_table_id, usedAutoVal + 1);
    }
=======
      /* Check for unsupported PK update */
      if (unlikely(!col_pk_in_backup && col_pk_in_kernel))
      {
        if (unlikely(tup.m_type == LogEntry::LE_UPDATE))
        {
          if ((m_tableChangesMask & TCM_IGNORE_EXTENDED_PK_UPDATES) != 0)
          {
            /* Ignore it as requested */
            m_pk_update_warning_count++;
            continue;
          }
          else
          {
            /**
             * Problem as a non-pk column has become part of
             * the table's primary key, but is updated in
             * the backup - which would require DELETE + INSERT
             * to represent
             */
            err << "Error : Primary key remapping failed during "
                << "log apply for table " << tup.m_table->m_dictTable->getName()
                << " which UPDATEs column(s) now included in the "
                << "table's primary key.  "
                << "Perhaps a --ignore-extended-pk-updates switch is missing?"
                << endl << flush;
            exitHandler();
          }
        }
      }

      if (tup.m_table->have_auto_inc(attr->Desc->attrId))
      {
        Uint64 usedAutoVal = extract_auto_val(dataPtr,
                                              size * arraySize,
                                              attr->Desc->m_column->getType());
        Uint32 orig_table_id = tup.m_table->m_dictTable->getTableId();
        update_next_auto_val(orig_table_id, usedAutoVal + 1);
      }
>>>>>>> 2e33b48c

    const Uint32 length = (size / 8) * arraySize;
    n_bytes+= length;

    if (attr->Desc->convertFunc &&
        dataPtr != NULL) // NULL will not be converted
    {
      bool truncated = true; // assume data truncation until overridden
      dataPtr = (char*)attr->Desc->convertFunc(dataPtr,
                                               attr->Desc->parameter,
                                               truncated);
      if (!dataPtr)
      {
        const char* tabname = tup.m_table->m_dictTable->getName();
        restoreLogger.log_error("Error: Convert data failed when restoring tuples!"
               " Log part, table %s, entry type %u",
               tabname, tup.m_type);
        exitHandler();
      }            
      if (truncated)
      {
        // wl5421: option to report data truncation on tuple of desired
        //restoreLogger.log_error("******  data truncation detected for column: "
        //    << attr->Desc->m_column->getName());
        attr->Desc->truncation_detected = true;
      }
    } 
 
    if (attr->Desc->m_column->getPrimaryKey())
    {
      if(!keys.get(attr->Desc->attrId))
      {
	keys.set(attr->Desc->attrId);
	check= op->equal(attr->Desc->attrId, dataPtr, length);
      }
    }
    else
      check= op->setValue(attr->Desc->attrId, dataPtr, length);
    
    if (check != 0) 
    {
      restoreLogger.log_error("Error defining op: %u: %s",trans->getNdbError().code, trans->getNdbError().message);
      exitHandler();
    } // if
  }
  
  if (opt_no_binlog)
  {
    op->setAnyValue(NDB_ANYVALUE_FOR_NOLOGGING);
  }
  const int ret = trans->execute(NdbTransaction::Commit);
  if (ret != 0)
  {
    // Both insert update and delete can fail during log running
    // and it's ok
    bool ok= false;
    errobj= trans->getNdbError();
    if (errobj.status == NdbError::TemporaryError)
      goto retry;

    switch(tup.m_type)
    {
    case LogEntry::LE_INSERT:
      if(errobj.status == NdbError::PermanentError &&
	 errobj.classification == NdbError::ConstraintViolation)
	ok= true;
      break;
    case LogEntry::LE_UPDATE:
    case LogEntry::LE_DELETE:
      if(errobj.status == NdbError::PermanentError &&
	 errobj.classification == NdbError::NoDataFound)
	ok= true;
      break;
    }
    if (!ok)
    {
      restoreLogger.log_error("execute failed: %u: %s", errobj.code, errobj.message);
      exitHandler();
    }
  }
  
  m_logBytes+= n_bytes;
  m_logCount++;
}

void
BackupRestore::endOfLogEntrys()
{
  if (!m_restore)
    return;

  info.setLevel(254);
  restoreLogger.log_info("Restored %u tuples and "
      "%u log entries", m_dataCount, m_logCount);
}

/*
 *   callback : This is called when the transaction is polled
 *              
 *   (This function must have three arguments: 
 *   - The result of the transaction, 
 *   - The NdbTransaction object, and 
 *   - A pointer to an arbitrary object.)
 */

static void
callback(int result, NdbTransaction* trans, void* aObject)
{
  restore_callback_t *cb = (restore_callback_t *)aObject;
  (cb->restore)->cback(result, cb);
}


AttrCheckCompatFunc 
BackupRestore::get_attr_check_compatability(const NDBCOL::Type &old_type, 
                                            const NDBCOL::Type &new_type) 
{
  int i = 0;
  NDBCOL::Type first_item = m_allowed_promotion_attrs[0].old_type;
  NDBCOL::Type second_item = m_allowed_promotion_attrs[0].new_type;

  while (first_item != old_type || second_item != new_type) 
  {
    if (first_item == NDBCOL::Undefined)
      break;

    i++;
    first_item = m_allowed_promotion_attrs[i].old_type;
    second_item = m_allowed_promotion_attrs[i].new_type;
  }
  if (first_item == old_type && second_item == new_type)
    return m_allowed_promotion_attrs[i].attr_check_compatability;
  return  NULL;
}

AttrConvertFunc
BackupRestore::get_convert_func(const NDBCOL::Type &old_type, 
                                const NDBCOL::Type &new_type) 
{
  int i = 0;
  NDBCOL::Type first_item = m_allowed_promotion_attrs[0].old_type;
  NDBCOL::Type second_item = m_allowed_promotion_attrs[0].new_type;

  while (first_item != old_type || second_item != new_type)
  {
    if (first_item == NDBCOL::Undefined)
      break;
    i++;
    first_item = m_allowed_promotion_attrs[i].old_type;
    second_item = m_allowed_promotion_attrs[i].new_type;
  }
  if (first_item == old_type && second_item == new_type)
    return m_allowed_promotion_attrs[i].attr_convert;

  return  NULL;

}

AttrConvType
BackupRestore::check_compat_promotion(const NDBCOL &old_col,
                                      const NDBCOL &new_col)
{
  return ACT_PRESERVING;
}

AttrConvType
BackupRestore::check_compat_lossy(const NDBCOL &old_col,
                                  const NDBCOL &new_col)
{
  return ACT_LOSSY;
}

AttrConvType
BackupRestore::check_compat_sizes(const NDBCOL &old_col,
                                  const NDBCOL &new_col)
{
  // the size (width) of the element type
  Uint32 new_size = new_col.getSize();
  Uint32 old_size = old_col.getSize();
  // the fixed/max array length (1 for scalars)
  Uint32 new_length = new_col.getLength();
  Uint32 old_length = old_col.getLength();

  // identity conversions have been handled by column_compatible_check()
  assert(new_size != old_size
         || new_length != old_length
         || new_col.getArrayType() != old_col.getArrayType());

  // test for loss of element width or array length
  if (new_size < old_size || new_length < old_length) {
    return ACT_LOSSY;
  }

  // not tested: conversions varying in both, array length and element width
  if (new_size != old_size && new_length != old_length) {
    return ACT_UNSUPPORTED;
  }

  assert(new_size >= old_size && new_length >= old_length);
  return ACT_PRESERVING;
}

AttrConvType
BackupRestore::check_compat_precision(const NDBCOL &old_col,
                                      const NDBCOL &new_col)
{
  Uint32 new_prec = new_col.getPrecision();
  Uint32 old_prec = old_col.getPrecision();

  if (new_prec < old_prec)
    return ACT_LOSSY;
  return ACT_PRESERVING;
}

AttrConvType
BackupRestore::check_compat_char_binary(const NDBCOL &old_col,
                                           const NDBCOL &new_col)
{
  // as in check_compat_sizes
  assert(old_col.getSize() == 1 && new_col.getSize() == 1);
  Uint32 new_length = new_col.getLength();
  Uint32 old_length = old_col.getLength();

  if (new_length < old_length) {
    return ACT_LOSSY;
  }
  return ACT_PRESERVING;
}

AttrConvType
BackupRestore::check_compat_char_to_text(const NDBCOL &old_col,
                                         const NDBCOL &new_col)
{
  if (new_col.getPrimaryKey()) {
    // staging will refuse this so detect early
    restoreLogger.log_info("convert of TEXT to primary key column not supported");
    return ACT_UNSUPPORTED;
  }
  return ACT_STAGING_PRESERVING;
}

AttrConvType
BackupRestore::check_compat_text_to_char(const NDBCOL &old_col,
                                         const NDBCOL &new_col)
{
  if (old_col.getPrimaryKey()) {
    // staging will refuse this so detect early
    restoreLogger.log_info("convert of primary key column to TEXT not supported");
    return ACT_UNSUPPORTED;
  }
  return ACT_STAGING_LOSSY;
}

AttrConvType
BackupRestore::check_compat_text_to_text(const NDBCOL &old_col,
                                         const NDBCOL &new_col)
{
  if(old_col.getCharset() != new_col.getCharset()) 
  {
    restoreLogger.log_info("convert to field with different charset not supported"); 
    return ACT_UNSUPPORTED;
  }
  if(old_col.getPartSize() > new_col.getPartSize()) 
  {
   // TEXT/MEDIUMTEXT/LONGTEXT to TINYTEXT conversion is potentially lossy at the 
   // Ndb level because there is a hard limit on the TINYTEXT size.
   // TEXT/MEDIUMTEXT/LONGTEXT is not lossy at the Ndb level, but can be at the 
   // MySQL level.
   // Both conversions require the lossy switch, but they are not lossy in the same way.
    return ACT_STAGING_LOSSY;
  }
  return ACT_STAGING_PRESERVING;
}

AttrConvType
BackupRestore::check_compat_binary_to_blob(const NDBCOL &old_col,
                                           const NDBCOL &new_col)
{
  return ACT_STAGING_PRESERVING;
}

AttrConvType
BackupRestore::check_compat_blob_to_binary(const NDBCOL &old_col,
                                           const NDBCOL &new_col)
{
  return ACT_STAGING_LOSSY;
}

AttrConvType
BackupRestore::check_compat_blob_to_blob(const NDBCOL &old_col,
                                         const NDBCOL &new_col)
{
  if(old_col.getPartSize() > new_col.getPartSize())
  {
   // BLOB/MEDIUMBLOB/LONGBLOB to TINYBLOB conversion is potentially lossy at the
   // Ndb level because there is a hard limit on the TINYBLOB size.
   // BLOB/MEDIUMBLOB/LONGBLOB is not lossy at the Ndb level, but can be at the
   // MySQL level.
   // Both conversions require the lossy switch, but they are not lossy in the same way.
    return ACT_STAGING_LOSSY;
  }
  return ACT_STAGING_PRESERVING;
}


// ----------------------------------------------------------------------
// explicit template instantiations
// ----------------------------------------------------------------------

template class Vector<NdbDictionary::Table*>;
template class Vector<const NdbDictionary::Table*>;
template class Vector<NdbDictionary::Tablespace*>;
template class Vector<NdbDictionary::LogfileGroup*>;
template class Vector<NdbDictionary::HashMap*>;
template class Vector<NdbDictionary::Index*>;
template class Vector<Vector<NdbDictionary::Index*> >;

// char array promotions/demotions
template void * BackupRestore::convert_array< Hchar, Hchar >(const void *, void *, bool &);
template void * BackupRestore::convert_array< Hchar, Hvarchar >(const void *, void *, bool &);
template void * BackupRestore::convert_array< Hchar, Hlongvarchar >(const void *, void *, bool &);
template void * BackupRestore::convert_array< Hvarchar, Hchar >(const void *, void *, bool &);
template void * BackupRestore::convert_array< Hvarchar, Hvarchar >(const void *, void *, bool &);
template void * BackupRestore::convert_array< Hvarchar, Hlongvarchar >(const void *, void *, bool &);
template void * BackupRestore::convert_array< Hlongvarchar, Hchar >(const void *, void *, bool &);
template void * BackupRestore::convert_array< Hlongvarchar, Hvarchar >(const void *, void *, bool &);
template void * BackupRestore::convert_array< Hlongvarchar, Hlongvarchar >(const void *, void *, bool &);

// binary array promotions/demotions
template void * BackupRestore::convert_array< Hbinary, Hbinary >(const void *, void *, bool &);
template void * BackupRestore::convert_array< Hbinary, Hvarbinary >(const void *, void *, bool &);
template void * BackupRestore::convert_array< Hbinary, Hlongvarbinary >(const void *, void *, bool &);
template void * BackupRestore::convert_array< Hvarbinary, Hbinary >(const void *, void *, bool &);
template void * BackupRestore::convert_array< Hvarbinary, Hvarbinary >(const void *, void *, bool &);
template void * BackupRestore::convert_array< Hvarbinary, Hlongvarbinary >(const void *, void *, bool &);
template void * BackupRestore::convert_array< Hlongvarbinary, Hbinary >(const void *, void *, bool &);
template void * BackupRestore::convert_array< Hlongvarbinary, Hvarbinary >(const void *, void *, bool &);
template void * BackupRestore::convert_array< Hlongvarbinary, Hlongvarbinary >(const void *, void *, bool &);

// char to binary promotions/demotions
template void * BackupRestore::convert_array< Hchar, Hbinary >(const void *, void *, bool &);
template void * BackupRestore::convert_array< Hchar, Hvarbinary >(const void *, void *, bool &);
template void * BackupRestore::convert_array< Hchar, Hlongvarbinary >(const void *, void *, bool &);
template void * BackupRestore::convert_array< Hvarchar, Hbinary >(const void *, void *, bool &);
template void * BackupRestore::convert_array< Hvarchar, Hvarbinary >(const void *, void *, bool &);
template void * BackupRestore::convert_array< Hvarchar, Hlongvarbinary >(const void *, void *, bool &);
template void * BackupRestore::convert_array< Hlongvarchar, Hbinary >(const void *, void *, bool &);
template void * BackupRestore::convert_array< Hlongvarchar, Hvarbinary >(const void *, void *, bool &);
template void * BackupRestore::convert_array< Hlongvarchar, Hlongvarbinary >(const void *, void *, bool &);

// binary array to char array promotions/demotions
template void * BackupRestore::convert_array< Hbinary, Hchar >(const void *, void *, bool &);
template void * BackupRestore::convert_array< Hbinary, Hvarchar >(const void *, void *, bool &);
template void * BackupRestore::convert_array< Hbinary, Hlongvarchar >(const void *, void *, bool &);
template void * BackupRestore::convert_array< Hvarbinary, Hchar >(const void *, void *, bool &);
template void * BackupRestore::convert_array< Hvarbinary, Hvarchar >(const void *, void *, bool &);
template void * BackupRestore::convert_array< Hvarbinary, Hlongvarchar >(const void *, void *, bool &);
template void * BackupRestore::convert_array< Hlongvarbinary, Hchar >(const void *, void *, bool &);
template void * BackupRestore::convert_array< Hlongvarbinary, Hvarchar >(const void *, void *, bool &);
template void * BackupRestore::convert_array< Hlongvarbinary, Hlongvarchar >(const void *, void *, bool &);

// integral promotions
template void * BackupRestore::convert_integral<Hint8, Hint16>(const void *, void *, bool &);
template void * BackupRestore::convert_integral<Hint8, Hint24>(const void *, void *, bool &);
template void * BackupRestore::convert_integral<Hint8, Hint32>(const void *, void *, bool &);
template void * BackupRestore::convert_integral<Hint8, Hint64>(const void *, void *, bool &);
template void * BackupRestore::convert_integral<Hint16, Hint24>(const void *, void *, bool &);
template void * BackupRestore::convert_integral<Hint16, Hint32>(const void *, void *, bool &);
template void * BackupRestore::convert_integral<Hint16, Hint64>(const void *, void *, bool &);
template void * BackupRestore::convert_integral<Hint24, Hint32>(const void *, void *, bool &);
template void * BackupRestore::convert_integral<Hint24, Hint64>(const void *, void *, bool &);
template void * BackupRestore::convert_integral<Hint32, Hint64>(const void *, void *, bool &);
template void * BackupRestore::convert_integral<Huint8, Huint16>(const void *, void *, bool &);
template void * BackupRestore::convert_integral<Huint8, Huint24>(const void *, void *, bool &);
template void * BackupRestore::convert_integral<Huint8, Huint32>(const void *, void *, bool &);
template void * BackupRestore::convert_integral<Huint8, Huint64>(const void *, void *, bool &);
template void * BackupRestore::convert_integral<Huint16, Huint24>(const void *, void *, bool &);
template void * BackupRestore::convert_integral<Huint16, Huint32>(const void *, void *, bool &);
template void * BackupRestore::convert_integral<Huint16, Huint64>(const void *, void *, bool &);
template void * BackupRestore::convert_integral<Huint24, Huint32>(const void *, void *, bool &);
template void * BackupRestore::convert_integral<Huint24, Huint64>(const void *, void *, bool &);
template void * BackupRestore::convert_integral<Huint32, Huint64>(const void *, void *, bool &);

// integral demotions
template void * BackupRestore::convert_integral<Hint16, Hint8>(const void *, void *, bool &);
template void * BackupRestore::convert_integral<Hint24, Hint8>(const void *, void *, bool &);
template void * BackupRestore::convert_integral<Hint24, Hint16>(const void *, void *, bool &);
template void * BackupRestore::convert_integral<Hint32, Hint8>(const void *, void *, bool &);
template void * BackupRestore::convert_integral<Hint32, Hint16>(const void *, void *, bool &);
template void * BackupRestore::convert_integral<Hint32, Hint24>(const void *, void *, bool &);
template void * BackupRestore::convert_integral<Hint64, Hint8>(const void *, void *, bool &);
template void * BackupRestore::convert_integral<Hint64, Hint16>(const void *, void *, bool &);
template void * BackupRestore::convert_integral<Hint64, Hint24>(const void *, void *, bool &);
template void * BackupRestore::convert_integral<Hint64, Hint32>(const void *, void *, bool &);
template void * BackupRestore::convert_integral<Huint16, Huint8>(const void *, void *, bool &);
template void * BackupRestore::convert_integral<Huint24, Huint8>(const void *, void *, bool &);
template void * BackupRestore::convert_integral<Huint24, Huint16>(const void *, void *, bool &);
template void * BackupRestore::convert_integral<Huint32, Huint8>(const void *, void *, bool &);
template void * BackupRestore::convert_integral<Huint32, Huint16>(const void *, void *, bool &);
template void * BackupRestore::convert_integral<Huint32, Huint24>(const void *, void *, bool &);
template void * BackupRestore::convert_integral<Huint64, Huint8>(const void *, void *, bool &);
template void * BackupRestore::convert_integral<Huint64, Huint16>(const void *, void *, bool &);
template void * BackupRestore::convert_integral<Huint64, Huint24>(const void *, void *, bool &);
template void * BackupRestore::convert_integral<Huint64, Huint32>(const void *, void *, bool &);

// integral signedness BackupRestore::conversions
template void * BackupRestore::convert_integral<Hint8, Huint8>(const void *, void *, bool &);
template void * BackupRestore::convert_integral<Hint16, Huint16>(const void *, void *, bool &);
template void * BackupRestore::convert_integral<Hint24, Huint24>(const void *, void *, bool &);
template void * BackupRestore::convert_integral<Hint32, Huint32>(const void *, void *, bool &);
template void * BackupRestore::convert_integral<Hint64, Huint64>(const void *, void *, bool &);
template void * BackupRestore::convert_integral<Huint8, Hint8>(const void *, void *, bool &);
template void * BackupRestore::convert_integral<Huint16, Hint16>(const void *, void *, bool &);
template void * BackupRestore::convert_integral<Huint24, Hint24>(const void *, void *, bool &);
template void * BackupRestore::convert_integral<Huint32, Hint32>(const void *, void *, bool &);
template void * BackupRestore::convert_integral<Huint64, Hint64>(const void *, void *, bool &);

// integral signedness+promotion BackupRestore::conversions
template void * BackupRestore::convert_integral<Hint8, Huint16>(const void *, void *, bool &);
template void * BackupRestore::convert_integral<Hint8, Huint24>(const void *, void *, bool &);
template void * BackupRestore::convert_integral<Hint8, Huint32>(const void *, void *, bool &);
template void * BackupRestore::convert_integral<Hint8, Huint64>(const void *, void *, bool &);
template void * BackupRestore::convert_integral<Hint16, Huint24>(const void *, void *, bool &);
template void * BackupRestore::convert_integral<Hint16, Huint32>(const void *, void *, bool &);
template void * BackupRestore::convert_integral<Hint16, Huint64>(const void *, void *, bool &);
template void * BackupRestore::convert_integral<Hint24, Huint32>(const void *, void *, bool &);
template void * BackupRestore::convert_integral<Hint24, Huint64>(const void *, void *, bool &);
template void * BackupRestore::convert_integral<Hint32, Huint64>(const void *, void *, bool &);
template void * BackupRestore::convert_integral<Huint8, Hint16>(const void *, void *, bool &);
template void * BackupRestore::convert_integral<Huint8, Hint24>(const void *, void *, bool &);
template void * BackupRestore::convert_integral<Huint8, Hint32>(const void *, void *, bool &);
template void * BackupRestore::convert_integral<Huint8, Hint64>(const void *, void *, bool &);
template void * BackupRestore::convert_integral<Huint16, Hint24>(const void *, void *, bool &);
template void * BackupRestore::convert_integral<Huint16, Hint32>(const void *, void *, bool &);
template void * BackupRestore::convert_integral<Huint16, Hint64>(const void *, void *, bool &);
template void * BackupRestore::convert_integral<Huint24, Hint32>(const void *, void *, bool &);
template void * BackupRestore::convert_integral<Huint24, Hint64>(const void *, void *, bool &);
template void * BackupRestore::convert_integral<Huint32, Hint64>(const void *, void *, bool &);

// integral signedness+demotion BackupRestore::conversions
template void * BackupRestore::convert_integral<Hint16, Huint8>(const void *, void *, bool &);
template void * BackupRestore::convert_integral<Hint24, Huint8>(const void *, void *, bool &);
template void * BackupRestore::convert_integral<Hint24, Huint16>(const void *, void *, bool &);
template void * BackupRestore::convert_integral<Hint32, Huint8>(const void *, void *, bool &);
template void * BackupRestore::convert_integral<Hint32, Huint16>(const void *, void *, bool &);
template void * BackupRestore::convert_integral<Hint32, Huint24>(const void *, void *, bool &);
template void * BackupRestore::convert_integral<Hint64, Huint8>(const void *, void *, bool &);
template void * BackupRestore::convert_integral<Hint64, Huint16>(const void *, void *, bool &);
template void * BackupRestore::convert_integral<Hint64, Huint24>(const void *, void *, bool &);
template void * BackupRestore::convert_integral<Hint64, Huint32>(const void *, void *, bool &);
template void * BackupRestore::convert_integral<Huint16, Hint8>(const void *, void *, bool &);
template void * BackupRestore::convert_integral<Huint24, Hint8>(const void *, void *, bool &);
template void * BackupRestore::convert_integral<Huint24, Hint16>(const void *, void *, bool &);
template void * BackupRestore::convert_integral<Huint32, Hint8>(const void *, void *, bool &);
template void * BackupRestore::convert_integral<Huint32, Hint16>(const void *, void *, bool &);
template void * BackupRestore::convert_integral<Huint32, Hint24>(const void *, void *, bool &);
template void * BackupRestore::convert_integral<Huint64, Hint8>(const void *, void *, bool &);
template void * BackupRestore::convert_integral<Huint64, Hint16>(const void *, void *, bool &);
template void * BackupRestore::convert_integral<Huint64, Hint24>(const void *, void *, bool &);
template void * BackupRestore::convert_integral<Huint64, Hint32>(const void *, void *, bool &);<|MERGE_RESOLUTION|>--- conflicted
+++ resolved
@@ -3396,10 +3396,6 @@
   default:
     return 0;
   };
-<<<<<<< HEAD
-  return v;
-}
-=======
 
   /* Don't return negative signed values */
   if (unlikely(v & 0x80000000))
@@ -3416,8 +3412,7 @@
   }
 
   return (Uint64) v;
-};
->>>>>>> 2e33b48c
+}
 
 void
 BackupRestore::update_next_auto_val(Uint32 orig_table_id,
@@ -3936,56 +3931,17 @@
     int arraySize = attr->Desc->arraySize;
     const char * dataPtr = attr->Data.string_value;
 
-<<<<<<< HEAD
     if (attr->Desc->m_exclude)
       continue;
     
     if (tup.m_table->have_auto_inc(attr->Desc->attrId))
     {
-      Uint64 usedAutoVal = extract_auto_val(dataPtr, size * arraySize);
+      Uint64 usedAutoVal = extract_auto_val(dataPtr,
+                                            size * arraySize,
+                                            attr->Desc->m_column->getType());
       Uint32 orig_table_id = tup.m_table->m_dictTable->getTableId();
       update_next_auto_val(orig_table_id, usedAutoVal + 1);
     }
-=======
-      /* Check for unsupported PK update */
-      if (unlikely(!col_pk_in_backup && col_pk_in_kernel))
-      {
-        if (unlikely(tup.m_type == LogEntry::LE_UPDATE))
-        {
-          if ((m_tableChangesMask & TCM_IGNORE_EXTENDED_PK_UPDATES) != 0)
-          {
-            /* Ignore it as requested */
-            m_pk_update_warning_count++;
-            continue;
-          }
-          else
-          {
-            /**
-             * Problem as a non-pk column has become part of
-             * the table's primary key, but is updated in
-             * the backup - which would require DELETE + INSERT
-             * to represent
-             */
-            err << "Error : Primary key remapping failed during "
-                << "log apply for table " << tup.m_table->m_dictTable->getName()
-                << " which UPDATEs column(s) now included in the "
-                << "table's primary key.  "
-                << "Perhaps a --ignore-extended-pk-updates switch is missing?"
-                << endl << flush;
-            exitHandler();
-          }
-        }
-      }
-
-      if (tup.m_table->have_auto_inc(attr->Desc->attrId))
-      {
-        Uint64 usedAutoVal = extract_auto_val(dataPtr,
-                                              size * arraySize,
-                                              attr->Desc->m_column->getType());
-        Uint32 orig_table_id = tup.m_table->m_dictTable->getTableId();
-        update_next_auto_val(orig_table_id, usedAutoVal + 1);
-      }
->>>>>>> 2e33b48c
 
     const Uint32 length = (size / 8) * arraySize;
     n_bytes+= length;
