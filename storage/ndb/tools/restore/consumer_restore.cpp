--- conflicted
+++ resolved
@@ -1999,39 +1999,6 @@
   Uint64 zero= 0;
   char empty_string[1];
   empty_string[0]= 0;
-<<<<<<< HEAD
-  NdbTransaction * trans= m_ndb->startTransaction();
-  if (!trans)
-  {
-    restoreLogger.log_error("%s: %u: %s", NDB_APPLY_TABLE, m_ndb->getNdbError().code, m_ndb->getNdbError().message);
-    return false;
-  }
-  NdbOperation * op= trans->getNdbOperation(ndbtab);
-  if (!op)
-  {
-    restoreLogger.log_error("%s: %u: %s", NDB_APPLY_TABLE, trans->getNdbError().code, trans->getNdbError().message);
-    goto err;
-  }
-  if (op->writeTuple() ||
-      op->equal(0u, (const char *)&server_id, sizeof(server_id)) ||
-      op->setValue(1u, (const char *)&epoch, sizeof(epoch)))
-  {
-    restoreLogger.log_error("%s: %u: %s", NDB_APPLY_TABLE, op->getNdbError().code, op->getNdbError().message);
-    goto err;
-  }
-  if ((apply_table_format == 2) &&
-      (op->setValue(2u, (const char *)&empty_string, 1) ||
-       op->setValue(3u, (const char *)&zero, sizeof(zero)) ||
-       op->setValue(4u, (const char *)&zero, sizeof(zero))))
-  {
-    restoreLogger.log_error("%s: %u: %s", NDB_APPLY_TABLE, op->getNdbError().code, op->getNdbError().message);
-    goto err;
-  }
-  if (trans->execute(NdbTransaction::Commit))
-  {
-    restoreLogger.log_error("%s: %u: %s", NDB_APPLY_TABLE, trans->getNdbError().code, trans->getNdbError().message);
-    goto err;
-=======
 
   int retries;
   for (retries = 0; retries <10; retries++)
@@ -2097,7 +2064,6 @@
       result= true;
       break;
     }
->>>>>>> 4869291f
   }
   if (result &&
       retries > 0)
@@ -2860,7 +2826,6 @@
     {
       /* Pre 7.5.2 */
       if (copy.getDefaultNoPartitionsFlag())
-<<<<<<< HEAD
       {
         part_bal = NdbDictionary::Object::PartitionBalance_ForRPByLDM;
       }
@@ -2868,15 +2833,6 @@
       {
         part_bal = NdbDictionary::Object::PartitionBalance_Specific;
       }
-=======
-      {
-        part_bal = NdbDictionary::Object::PartitionBalance_ForRPByLDM;
-      }
-      else
-      {
-        part_bal = NdbDictionary::Object::PartitionBalance_Specific;
-      }
->>>>>>> 4869291f
       copy.setPartitionBalance(part_bal);
     }
     if (part_bal != NdbDictionary::Object::PartitionBalance_Specific)
