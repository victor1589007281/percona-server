/*
   Copyright (c) 2003, 2019, Oracle and/or its affiliates. All rights reserved.

   This program is free software; you can redistribute it and/or modify
   it under the terms of the GNU General Public License, version 2.0,
   as published by the Free Software Foundation.

   This program is also distributed with certain software (including
   but not limited to OpenSSL) that is licensed under separate terms,
   as designated in a particular file or component or in included license
   documentation.  The authors of MySQL hereby grant you an additional
   permission to link the program and your derivative works with the
   separately licensed software that they have included with MySQL.

   This program is distributed in the hope that it will be useful,
   but WITHOUT ANY WARRANTY; without even the implied warranty of
   MERCHANTABILITY or FITNESS FOR A PARTICULAR PURPOSE.  See the
   GNU General Public License, version 2.0, for more details.

   You should have received a copy of the GNU General Public License
   along with this program; if not, write to the Free Software
   Foundation, Inc., 51 Franklin St, Fifth Floor, Boston, MA 02110-1301  USA
*/

// Restore

#ifndef RESTORE_H
#define RESTORE_H

#include <ndb_global.h>
#include "my_byteorder.h"
#include <NdbOut.hpp>
#include "../src/kernel/blocks/backup/BackupFormat.hpp"
#include <NdbApi.hpp>
#include <util/ndbzio.h>
#include <util/UtilBuffer.hpp>

#include <ndb_version.h>
#include <version.h>
#include <NdbMutex.h>

#define NDB_RESTORE_STAGING_SUFFIX "$ST"
#ifdef ERROR_INSERT
#define NDB_RESTORE_ERROR_INSERT_SMALL_BUFFER 1
#endif

enum TableChangesMask
{
  /**
   * Allow attribute type promotion
   */
  TCM_ATTRIBUTE_PROMOTION = 0x1,

  /**
   * Allow missing columns
   */
  TCM_EXCLUDE_MISSING_COLUMNS = 0x2,

  /**
   * Allow attribute type demotion and integral signed/unsigned type changes.
   */
  TCM_ATTRIBUTE_DEMOTION = 0x4
};

inline
bool
isDrop6(Uint32 version)
{
  return (getMajor(version) == 5 && getMinor(version) == 2);
}

typedef NdbDictionary::Table NDBTAB;
typedef NdbDictionary::Column NDBCOL;
typedef  void* (*AttrConvertFunc)(const void *old_data, 
                                  void *parameter,
                                  bool &truncated);

struct AttributeData {
  bool null;
  Uint32 size;
  union {
    Int8 * int8_value;
    Uint8 * u_int8_value;
    
    Int16 * int16_value;
    Uint16 * u_int16_value;

    Int32 * int32_value;
    Uint32 * u_int32_value;
    
    Int64 * int64_value;
    Uint64 * u_int64_value;

    char * string_value;
    
    void* void_value;
  };
};

struct AttributeDesc {
  //private:
  friend class TupleS;
  friend class TableS;
  friend class RestoreDataIterator;
  friend class RestoreMetaData;
  friend class AttributeS;
  Uint32 size; // bits       
  Uint32 arraySize;
  Uint32 attrId;
  NdbDictionary::Column *m_column;

  bool m_exclude;
  Uint32 m_nullBitIndex;
  AttrConvertFunc convertFunc;
  void *parameter;
  Uint32 parameterSz; 
  bool truncation_detected;
  bool staging;

public:
  
  AttributeDesc(NdbDictionary::Column *column);
  AttributeDesc();

  Uint32 getSizeInWords() const { return (size * arraySize + 31)/ 32;}
  Uint32 getSizeInBytes() const {
    assert(size >= 8);
    return (size / 8) * arraySize;
  }
}; // AttributeDesc

class AttributeS {
public:
  AttributeDesc * Desc;
  AttributeData Data;
  void printAttributeValue() const;
};

class TupleS {
private:
  friend class RestoreDataIterator;
  
  class TableS *m_currentTable;
  AttributeData *allAttrData;
  bool prepareRecord(TableS &);
  
public:
  TupleS() {
    m_currentTable= 0;
    allAttrData= 0;
  }
  ~TupleS()
  {
    if (allAttrData)
      delete [] allAttrData;
  }
  TupleS(const TupleS& tuple); // disable copy constructor
  TupleS & operator=(const TupleS& tuple);
  int getNoOfAttributes() const;
  TableS * getTable() const;
  AttributeDesc * getDesc(int i) const;
  AttributeData * getData(int i) const;
}; // class TupleS

struct FragmentInfo
{
  Uint32 fragmentNo;
  Uint64 noOfRecords;
  Uint32 filePosLow;
  Uint32 filePosHigh;
};

class TableS {
  
  friend class TupleS;
  friend class RestoreMetaData;
  friend class RestoreDataIterator;
  
  Uint32 schemaVersion;
  Uint32 backupVersion;
  Vector<AttributeDesc *> allAttributesDesc;
  Vector<AttributeDesc *> m_fixedKeys;
  //Vector<AttributeDesc *> m_variableKey; 
  Vector<AttributeDesc *> m_fixedAttribs;
  Vector<AttributeDesc *> m_variableAttribs;
  
  Uint32 m_noOfNullable;
  Uint32 m_nullBitmaskSize;

  AttributeDesc * m_auto_val_attrib;
  Uint64 m_max_auto_val;

  bool m_isSysTable;
  bool m_isSYSTAB_0;
  bool m_broken;

  TableS *m_main_table;
  Uint32 m_main_column_id;
  Uint32 m_local_id;

  Uint64 m_noOfRecords;
  Vector<FragmentInfo *> m_fragmentInfo;

  void createAttr(NdbDictionary::Column *column);

public:
  class NdbDictionary::Table* m_dictTable;
  TableS (Uint32 version, class NdbTableImpl* dictTable);
  ~TableS();

  Uint32 getTableId() const { 
    return m_dictTable->getTableId(); 
  }
  Uint32 getLocalId() const { 
    return m_local_id; 
  }
  Uint64 getNoOfRecords() const { 
    return m_noOfRecords; 
  }
  /*
  void setMysqlTableName(char * tableName) {
    strpcpy(mysqlTableName, tableName);
  }
  
  char * 
  void setMysqlDatabaseName(char * databaseName) {
    strpcpy(mysqlDatabaseName, databaseName);
  }

  table.setMysqlDatabaseName(database);
  */
  void setBackupVersion(Uint32 version) { 
    backupVersion = version;
  }
  
  Uint32 getBackupVersion() const { 
    return backupVersion;
  }
  
  const char * getTableName() const { 
    return m_dictTable->getName();
  }
  
  int getNoOfAttributes() const { 
    return allAttributesDesc.size();
  }
  
  bool have_auto_inc() const {
    return m_auto_val_attrib != 0;
  }

  bool have_auto_inc(Uint32 id) const {
    return (m_auto_val_attrib ? m_auto_val_attrib->attrId == id : false);
  }

<<<<<<< HEAD
  Uint64 get_max_auto_val() const {
    return m_max_auto_val;
  }

  void update_max_auto_val(const char *data, int size) {
    union {
      Uint8  u8;
      Uint16 u16;
      Uint32 u32;
    } val;
    Uint64 v;
    switch(size){
    case 64:
      memcpy(&v,data,8);
      break;
    case 32:
      memcpy(&val.u32,data,4);
      v= val.u32;
      break;
    case 24:
      v= uint3korr((unsigned char*)data);
      break;
    case 16:
      memcpy(&val.u16,data,2);
      v= val.u16;
      break;
    case 8:
      memcpy(&val.u8,data,1);
      v= val.u8;
      break;
    default:
      return;
    };
    if(v > m_max_auto_val)
      m_max_auto_val= v;
  }

=======
>>>>>>> ba4056b6
  bool get_auto_data(const TupleS & tuple, Uint32 * syskey, Uint64 * nextid) const;

  /**
   * Get attribute descriptor
   */
  const AttributeDesc * operator[](int attributeId) const { 
    return allAttributesDesc[attributeId]; 
  }

  AttributeDesc *getAttributeDesc(int attributeId) const {
    return allAttributesDesc[attributeId];
  }

  bool getSysTable() const {
    return m_isSysTable;
  }

  const TableS *getMainTable() const {
    return m_main_table;
  }
 
  Uint32 getMainColumnId() const {
    return m_main_column_id;
  }

  TableS& operator=(TableS& org) ;

  bool isSYSTAB_0() const {
    return m_isSYSTAB_0;
  } 

  inline
  bool isBroken() const {
    return m_broken || (m_main_table && m_main_table->isBroken());
  }

  bool m_staging;
  BaseString m_stagingName;
  NdbDictionary::Table* m_stagingTable;
  int m_stagingFlags;
}; // TableS;

class RestoreLogIterator;

class BackupFile {
protected:
  ndbzio_stream m_file;
  char m_path[PATH_MAX];
  char m_fileName[PATH_MAX];
  bool m_hostByteOrder;
  BackupFormat::FileHeader m_fileHeader;
  BackupFormat::FileHeader m_expectedFileHeader;
  
  Uint32 m_nodeId;
  
  void * m_buffer;
  void * m_buffer_ptr;
  Uint32 m_buffer_sz;
  Uint32 m_buffer_data_left;
#ifdef ERROR_INSERT
  unsigned m_error_insert;
#endif
  Uint64 m_file_size;
  Uint64 m_file_pos;
  
  UtilBuffer m_twiddle_buffer;

  bool  m_is_undolog;
  void (* free_data_callback)(void*);
  void *m_ctx; // context for callback function

  virtual void reset_buffers() {}

  // In case of multiple backup parts, each backup part is
  // identified by a unique part ID, which is m_part_id.
  Uint32 m_part_id;
  Uint32 m_part_count;

  bool openFile();
  void setCtlFile(Uint32 nodeId, Uint32 backupId, const char * path);
  void setDataFile(const BackupFile & bf, Uint32 no);
  void setLogFile(const BackupFile & bf, Uint32 no);
  
  Uint32 buffer_get_ptr(void **p_buf_ptr, Uint32 size, Uint32 nmemb);
  Uint32 buffer_read(void *ptr, Uint32 size, Uint32 nmemb);
  Uint32 buffer_get_ptr_ahead(void **p_buf_ptr, Uint32 size, Uint32 nmemb);
  Uint32 buffer_read_ahead(void *ptr, Uint32 size, Uint32 nmemb);

  void setName(const char * path, const char * name);

  BackupFile(void (* free_data_callback)(void*) = 0, void *ctx = 0);
  virtual ~BackupFile();

public:
  bool readHeader();
  bool validateFooter();
  bool validateBackupFile();

  const char * getPath() const { return m_path;}
  const char * getFilename() const { return m_fileName;}
  Uint32 getNodeId() const { return m_nodeId;}
  const BackupFormat::FileHeader & getFileHeader() const { return m_fileHeader;}
  bool Twiddle(const AttributeDesc * const attr_desc,
               AttributeData * attr_data);

  Uint64 get_file_size() const { return m_file_size; }
  /**
   * get_file_size() and get_file_pos() are used to calculate restore
   * progress percentage and works fine in normal mode.
   *
   * But, when compressed backup is enabled, m_file_pos gives the current file
   * position in uncompressed state and m_file_size gives the backup file size
   * in compressed state. So, Instead of m_file_pos, ndbzio_stream's m_file.in
   * parameter is used to get current position in compressed state.This
   * parameter also works when compressed backup is disabled.
   */
  Uint64 get_file_pos() const { return m_file.in; }
#ifdef ERROR_INSERT
  void error_insert(unsigned int code); 
#endif
  static const Uint32 BUFFER_SIZE = 128*1024;
private:
  void
  twiddle_atribute(const AttributeDesc * const attr_desc,
                   AttributeData* attr_data);
};

struct DictObject {
  Uint32 m_objType;
  void * m_objPtr;
};

class RestoreMetaData : public BackupFile {

  Vector<TableS *> allTables;
  bool readMetaFileHeader();
  bool readMetaTableDesc();
  bool markSysTables();
  bool fixBlobs();
		
  bool readGCPEntry();
  bool readFragmentInfo();
  Uint32 readMetaTableList();

  Uint32 m_startGCP;
  Uint32 m_stopGCP;
  
  bool parseTableDescriptor(const Uint32 * data, Uint32 len);

  Vector<DictObject> m_objects;
  
public:
  RestoreMetaData(const char * path, Uint32 nodeId, Uint32 bNo,
                  Uint32 partId, Uint32 partCount);
  virtual ~RestoreMetaData();
  
  int loadContent();
		  
  Uint32 getNoOfTables() const { return allTables.size();}
  
  const TableS * operator[](int i) const { return allTables[i];}
  TableS * operator[](int i) { return allTables[i];}
  TableS * getTable(Uint32 tableId) const;

  Uint32 getNoOfObjects() const { return m_objects.size();}
  Uint32 getObjType(Uint32 i) const { return m_objects[i].m_objType; }
  void* getObjPtr(Uint32 i) const { return m_objects[i].m_objPtr; }
  
  Uint32 getStopGCP() const;
  Uint32 getNdbVersion() const { return m_fileHeader.NdbVersion; }
}; // RestoreMetaData


class RestoreDataIterator : public BackupFile {
  const RestoreMetaData & m_metaData;
  Uint32 m_count;
  TableS* m_currentTable;
  TupleS m_tuple;

public:

  // Constructor
  RestoreDataIterator(const RestoreMetaData &,
                      void (* free_data_callback)(void*), void*);
  virtual ~RestoreDataIterator();
  
  // Read data file fragment header
  bool readFragmentHeader(int & res, Uint32 *fragmentId);
  bool validateFragmentFooter();
  bool validateRestoreDataIterator();

  const TupleS *getNextTuple(int & res);
  TableS *getCurrentTable();

private:
  void init_bitfield_storage(const NdbDictionary::Table*);
  void free_bitfield_storage();
  void reset_bitfield_storage();
  Uint32* get_bitfield_storage(Uint32 len);
  Uint32 get_free_bitfield_storage() const;

  Uint32 m_row_bitfield_len; // in words
  Uint32* m_bitfield_storage_ptr;
  Uint32* m_bitfield_storage_curr_ptr;
  Uint32 m_bitfield_storage_len; // In words

protected:
  virtual void reset_buffers() { reset_bitfield_storage();}

  int readTupleData_old(Uint32 *buf_ptr, Uint32 dataLength);
  int readTupleData_packed(Uint32 *buf_ptr, Uint32 dataLength);

  int readVarData(Uint32 *buf_ptr, Uint32 *ptr, Uint32 dataLength);
  int readVarData_drop6(Uint32 *buf_ptr, Uint32 *ptr, Uint32 dataLength);
};

class LogEntry {
public:
  enum EntryType {
    LE_INSERT,
    LE_DELETE,
    LE_UPDATE
  };
  Uint32 m_frag_id;
  EntryType m_type;
  TableS * m_table;
  Vector<AttributeS*> m_values;
  Vector<AttributeS*> m_values_e;
  AttributeS *add_attr() {
    AttributeS * attr;
    if (m_values_e.size() > 0) {
      attr = m_values_e[m_values_e.size()-1];
      m_values_e.erase(m_values_e.size()-1);
    }
    else
    {
      attr = new AttributeS;
    }
    m_values.push_back(attr);
    return attr;
  }
  void clear() {
    for(Uint32 i= 0; i < m_values.size(); i++)
      m_values_e.push_back(m_values[i]);
    m_values.clear();
  }
  LogEntry() {}
  ~LogEntry()
  {
    Uint32 i;
    for(i= 0; i< m_values.size(); i++)
      delete m_values[i];
    for(i= 0; i< m_values_e.size(); i++)
      delete m_values_e[i];
  }
  Uint32 size() const { return m_values.size(); }
  const AttributeS * operator[](int i) const { return m_values[i];}
  void printSqlLog() const;
};

class RestoreLogIterator : public BackupFile {
private:
  const RestoreMetaData & m_metaData;

  Uint32 m_count;  
  Uint32 m_last_gci;
  LogEntry m_logEntry;
public:
  RestoreLogIterator(const RestoreMetaData &);
  virtual ~RestoreLogIterator() {}

  const LogEntry * getNextLogEntry(int & res);
};

class RestoreLogger {
public:
  RestoreLogger();
  ~RestoreLogger();
  void log_info(const char* fmt, ...)
         ATTRIBUTE_FORMAT(printf, 2, 3);
  void log_debug(const char* fmt, ...)
         ATTRIBUTE_FORMAT(printf, 2, 3);
  void log_error(const char* fmt, ...)
         ATTRIBUTE_FORMAT(printf, 2, 3);
  void setThreadPrefix(const char* prefix);
  const char* getThreadPrefix() const;
private:
  NdbMutex *m_mutex;
};

NdbOut& operator<<(NdbOut& ndbout, const TableS&);
NdbOut& operator<<(NdbOut& ndbout, const TupleS&);
NdbOut& operator<<(NdbOut& ndbout, const LogEntry&);
NdbOut& operator<<(NdbOut& ndbout, const RestoreMetaData&);

bool readSYSTAB_0(const TupleS & tup, Uint32 * syskey, Uint64 * nextid);

#endif

<|MERGE_RESOLUTION|>--- conflicted
+++ resolved
@@ -253,46 +253,6 @@
     return (m_auto_val_attrib ? m_auto_val_attrib->attrId == id : false);
   }
 
-<<<<<<< HEAD
-  Uint64 get_max_auto_val() const {
-    return m_max_auto_val;
-  }
-
-  void update_max_auto_val(const char *data, int size) {
-    union {
-      Uint8  u8;
-      Uint16 u16;
-      Uint32 u32;
-    } val;
-    Uint64 v;
-    switch(size){
-    case 64:
-      memcpy(&v,data,8);
-      break;
-    case 32:
-      memcpy(&val.u32,data,4);
-      v= val.u32;
-      break;
-    case 24:
-      v= uint3korr((unsigned char*)data);
-      break;
-    case 16:
-      memcpy(&val.u16,data,2);
-      v= val.u16;
-      break;
-    case 8:
-      memcpy(&val.u8,data,1);
-      v= val.u8;
-      break;
-    default:
-      return;
-    };
-    if(v > m_max_auto_val)
-      m_max_auto_val= v;
-  }
-
-=======
->>>>>>> ba4056b6
   bool get_auto_data(const TupleS & tuple, Uint32 * syskey, Uint64 * nextid) const;
 
   /**
