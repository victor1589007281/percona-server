/*
   Copyright (c) 2009, 2016, Oracle and/or its affiliates. All rights reserved.

   This program is free software; you can redistribute it and/or modify
   it under the terms of the GNU General Public License as published by
   the Free Software Foundation; version 2 of the License.

   This program is distributed in the hope that it will be useful,
   but WITHOUT ANY WARRANTY; without even the implied warranty of
   MERCHANTABILITY or FITNESS FOR A PARTICULAR PURPOSE.  See the
   GNU General Public License for more details.

   You should have received a copy of the GNU General Public License
   along with this program; if not, write to the Free Software
   Foundation, Inc., 51 Franklin St, Fifth Floor, Boston, MA 02110-1301  USA
*/

#include <ndb_global.h>
#include <ndb_opts.h>
#include <util/BaseString.hpp>
#include "../src/kernel/vm/NdbinfoTables.cpp"
#include "DictTabInfo.hpp"

static char* opt_ndbinfo_db = (char*)"ndbinfo";
static char* opt_table_prefix = (char*)"ndb$";

static
struct my_option
my_long_options[] =
{
  { "database", 'd',
    "Name of the database used by ndbinfo",
    (uchar**) &opt_ndbinfo_db, (uchar**) &opt_ndbinfo_db, 0,
    GET_STR, REQUIRED_ARG, 0, 0, 0, 0, 0, 0 },
  { "prefix", 256,
    "Prefix to use for all virtual tables loaded from NDB",
    (uchar**) &opt_table_prefix, (uchar**) &opt_table_prefix, 0,
    GET_STR, REQUIRED_ARG, 0, 0, 0, 0, 0, 0 },
  { 0, 0, 0, 0, 0, 0, GET_NO_ARG, NO_ARG, 0, 0, 0, 0, 0, 0}
};

/*
 * Put views in alphabetical order.
 * No view should depend on another view.
 */
struct view {
  const char* name;
  const char* sql;
} views[] =
{
<<<<<<< HEAD
#if 0
  { "pools",
    "SELECT node_id, b.block_name, block_instance, pool_name, "
    "used, total, high, entry_size, cp1.param_name AS param_name1, "
    "cp2.param_name AS param_name2, cp3.param_name AS param_name3, "
    "cp4.param_name AS param_name4 "
    "FROM `<NDBINFO_DB>`.`<TABLE_PREFIX>pools` p "
    "LEFT JOIN `<NDBINFO_DB>`.blocks b ON p.block_number = b.block_number "
    "LEFT JOIN `<NDBINFO_DB>`.config_params cp1 ON p.config_param1 = cp1.param_number "
    "LEFT JOIN `<NDBINFO_DB>`.config_params cp2 ON p.config_param2 = cp2.param_number "
    "LEFT JOIN `<NDBINFO_DB>`.config_params cp3 ON p.config_param3 = cp3.param_number "
    "LEFT JOIN `<NDBINFO_DB>`.config_params cp4 ON p.config_param4 = cp4.param_number"
  },
#endif
  { "transporters",
    "SELECT node_id, remote_node_id, "
    " CASE connection_status"
    "  WHEN 0 THEN \"CONNECTED\""
    "  WHEN 1 THEN \"CONNECTING\""
    "  WHEN 2 THEN \"DISCONNECTED\""
    "  WHEN 3 THEN \"DISCONNECTING\""
    "  ELSE NULL "
    " END AS status, "
    " remote_address, bytes_sent, bytes_received, "
    " connect_count, "
    " overloaded, overload_count, slowdown, slowdown_count "
    "FROM `<NDBINFO_DB>`.`<TABLE_PREFIX>transporters`"
  },
  { "logspaces",
    "SELECT node_id, "
    " CASE log_type"
    "  WHEN 0 THEN \"REDO\""
    "  WHEN 1 THEN \"DD-UNDO\""
    "  ELSE NULL "
    " END AS log_type, "
    "log_id, log_part, total, used "
    "FROM `<NDBINFO_DB>`.`<TABLE_PREFIX>logspaces`"
  },
  { "logbuffers",
    "SELECT node_id, "
    " CASE log_type"
    "  WHEN 0 THEN \"REDO\""
    "  WHEN 1 THEN \"DD-UNDO\""
    "  ELSE \"<unknown>\" "
    " END AS log_type, "
    "log_id, log_part, total, used "
    "FROM `<NDBINFO_DB>`.`<TABLE_PREFIX>logbuffers`"
  },
  { "resources",
    "SELECT node_id, "
    " CASE resource_id"
    "  WHEN 0 THEN \"RESERVED\""
    "  WHEN 1 THEN \"DISK_OPERATIONS\""
    "  WHEN 2 THEN \"DISK_RECORDS\""
    "  WHEN 3 THEN \"DATA_MEMORY\""
    "  WHEN 4 THEN \"JOBBUFFER\""
    "  WHEN 5 THEN \"FILE_BUFFERS\""
    "  WHEN 6 THEN \"TRANSPORTER_BUFFERS\""
    "  WHEN 7 THEN \"DISK_PAGE_BUFFER\""
    "  WHEN 8 THEN \"QUERY_MEMORY\""
    "  WHEN 9 THEN \"SCHEMA_TRANS_MEMORY\""
    "  ELSE \"<unknown>\" "
    " END AS resource_name, "
    "reserved, used, max "
    "FROM `<NDBINFO_DB>`.`<TABLE_PREFIX>resources`"
=======
  { "arbitrator_validity_detail",
    "SELECT node_id, "
    "arbitrator, "
    "arb_ticket, "
    "CASE arb_connected"
    "  WHEN 1 THEN \"Yes\""
    "  ELSE \"No\""
    " END AS arb_connected, "
    "CASE arb_state"
    "  WHEN 0 THEN \"ARBIT_NULL\""
    "  WHEN 1 THEN \"ARBIT_INIT\""
    "  WHEN 2 THEN \"ARBIT_FIND\""
    "  WHEN 3 THEN \"ARBIT_PREP1\""
    "  WHEN 4 THEN \"ARBIT_PREP2\""
    "  WHEN 5 THEN \"ARBIT_START\""
    "  WHEN 6 THEN \"ARBIT_RUN\""
    "  WHEN 7 THEN \"ARBIT_CHOOSE\""
    "  WHEN 8 THEN \"ARBIT_CRASH\""
    "  ELSE \"UNKNOWN\""
    " END AS arb_state "
    "FROM `<NDBINFO_DB>`.`<TABLE_PREFIX>membership` "
    "ORDER BY arbitrator, arb_connected DESC"
  },
  { "arbitrator_validity_summary",
    "SELECT arbitrator, "
    "arb_ticket, "
    "CASE arb_connected"
    "  WHEN 1 THEN \"Yes\""
    "  ELSE \"No\""
    " END AS arb_connected, "
    "count(*) as consensus_count "
    "FROM `<NDBINFO_DB>`.`<TABLE_PREFIX>membership` "
    "GROUP BY arbitrator, arb_ticket, arb_connected"
  },
  // The blocks, dict_obj_types and config_params used
  // to be stored in a different engine but have now
  // been folded into hardcoded ndbinfo tables whose
  // name include the special prefix.
  // These views are defined to provide backward compatibility
  // for code using the old names.
  { "blocks",
    "SELECT block_number, block_name "
    "FROM `<NDBINFO_DB>`.`<TABLE_PREFIX>blocks`"
  },
  {
    "cluster_locks",
    "SELECT "
    "`<NDBINFO_DB>`.`<TABLE_PREFIX>acc_operations`.`node_id` AS `node_id`,"
    "`<NDBINFO_DB>`.`<TABLE_PREFIX>acc_operations`.`block_instance` AS `block_instance`,"
    "`<NDBINFO_DB>`.`<TABLE_PREFIX>acc_operations`.`tableid` AS `tableid`,"
    "`<NDBINFO_DB>`.`<TABLE_PREFIX>acc_operations`.`fragmentid` AS `fragmentid`,"
    "`<NDBINFO_DB>`.`<TABLE_PREFIX>acc_operations`.`rowid` AS `rowid`,"
    "`<NDBINFO_DB>`.`<TABLE_PREFIX>acc_operations`.`transid0` + "
    "(`<NDBINFO_DB>`.`<TABLE_PREFIX>acc_operations`.`transid1` << 32) AS `transid`,"
    /* op_flags meanings come from DbaccMain.cpp */
    /* 'S'hared or 'X'clusive */
    "(case (`<NDBINFO_DB>`.`<TABLE_PREFIX>acc_operations`.`op_flags` & 0x10) "
    "when 0 then \"S\" else \"X\" end) AS `mode`,"
    /* 'W'aiting or 'H'olding */
    "(case (`<NDBINFO_DB>`.`<TABLE_PREFIX>acc_operations`.`op_flags` & 0x80) "
    "when 0 then \"W\" else \"H\" end) AS `state`,"
    /* '*' indicates operation 'owning' the lock - an internal detail, can help
     * understanding
     */
    "(case (`<NDBINFO_DB>`.`<TABLE_PREFIX>acc_operations`.`op_flags` & 0x40) "
    "when 0 then \"\" else \"*\" end) as `detail`,"
    "case (`<NDBINFO_DB>`.`<TABLE_PREFIX>acc_operations`.`op_flags` & 0xf) "
    "when 0 then \"READ\" when 1 then \"UPDATE\" when 2 then \"INSERT\""
    "when 3 then \"DELETE\" when 5 then \"READ\" when 6 then \"REFRESH\""
    "when 7 then \"UNLOCK\" when 8 then \"SCAN\" ELSE\"<unknown>\" END as `op`,"
    "`<NDBINFO_DB>`.`<TABLE_PREFIX>acc_operations`.`duration_millis` as `duration_millis`,"
    "`<NDBINFO_DB>`.`<TABLE_PREFIX>acc_operations`.`acc_op_id` AS `lock_num`,"
    "if(`<NDBINFO_DB>`.`<TABLE_PREFIX>acc_operations`.`op_flags` & 0xc0 = 0,"
    "`<NDBINFO_DB>`.`<TABLE_PREFIX>acc_operations`.`prev_serial_op_id`"
    ", NULL) as `waiting_for` "
    "FROM `<NDBINFO_DB>`.`<TABLE_PREFIX>acc_operations`"
  },
  { "cluster_operations",
    "SELECT"
    " o.node_id,"
    " o.block_instance,"
    " o.transid0 + (o.transid1 << 32) as transid,"
    " case o.op "
    " when 1 then \"READ\""
    " when 2 then \"READ-SH\""
    " when 3 then \"READ-EX\""
    " when 4 then \"INSERT\""
    " when 5 then \"UPDATE\""
    " when 6 then \"DELETE\""
    " when 7 then \"WRITE\""
    " when 8 then \"UNLOCK\""
    " when 9 then \"REFRESH\""
    " when 257 then \"SCAN\""
    " when 258 then \"SCAN-SH\""
    " when 259 then \"SCAN-EX\""
    " ELSE \"<unknown>\""
    " END as operation_type, "
    " s.state_friendly_name as state, "
    " o.tableid, "
    " o.fragmentid, "
    " (o.apiref & 65535) as client_node_id, "
    " (o.apiref >> 16) as client_block_ref, "
    " (o.tcref & 65535) as tc_node_id, "
    " ((o.tcref >> 16) & 511) as tc_block_no, "
    " ((o.tcref >> (16 + 9)) & 127) as tc_block_instance "
    "FROM `<NDBINFO_DB>`.`<TABLE_PREFIX>operations` o"
    " LEFT JOIN `<NDBINFO_DB>`.`<TABLE_PREFIX>dblqh_tcconnect_state` s"
    "        ON s.state_int_value = o.state"
  },
  { "cluster_transactions",
    "SELECT"
    " t.node_id,"
    " t.block_instance,"
    " t.transid0 + (t.transid1 << 32) as transid,"
    " s.state_friendly_name as state, "
    " t.c_ops as count_operations, "
    " t.outstanding as outstanding_operations, "
    " t.timer as inactive_seconds, "
    " (t.apiref & 65535) as client_node_id, "
    " (t.apiref >> 16) as client_block_ref "
    "FROM `<NDBINFO_DB>`.`<TABLE_PREFIX>transactions` t"
    " LEFT JOIN `<NDBINFO_DB>`.`<TABLE_PREFIX>dbtc_apiconnect_state` s"
    "        ON s.state_int_value = t.state"
  },
  { "config_params",
    "SELECT param_number, param_name, param_description, param_type, param_default, "
    "param_min, param_max, param_mandatory, param_status "
    "FROM `<NDBINFO_DB>`.`<TABLE_PREFIX>config_params`"
  },
  { "config_values",
    "SELECT node_id, config_param, config_value "
    "FROM `<NDBINFO_DB>`.`<TABLE_PREFIX>config_values`"
>>>>>>> 79a25525
  },
  { "counters",
    "SELECT node_id, b.block_name, block_instance, "
    "counter_id, "
    "CASE counter_id"
    "  WHEN 1 THEN \"ATTRINFO\""
    "  WHEN 2 THEN \"TRANSACTIONS\""
    "  WHEN 3 THEN \"COMMITS\""
    "  WHEN 4 THEN \"READS\""
    "  WHEN 5 THEN \"SIMPLE_READS\""
    "  WHEN 6 THEN \"WRITES\""
    "  WHEN 7 THEN \"ABORTS\""
    "  WHEN 8 THEN \"TABLE_SCANS\""
    "  WHEN 9 THEN \"RANGE_SCANS\""
    "  WHEN 10 THEN \"OPERATIONS\""
    "  WHEN 11 THEN \"READS_RECEIVED\""
    "  WHEN 12 THEN \"LOCAL_READS_SENT\""
    "  WHEN 13 THEN \"REMOTE_READS_SENT\""
    "  WHEN 14 THEN \"READS_NOT_FOUND\""
    "  WHEN 15 THEN \"TABLE_SCANS_RECEIVED\""
    "  WHEN 16 THEN \"LOCAL_TABLE_SCANS_SENT\""
    "  WHEN 17 THEN \"RANGE_SCANS_RECEIVED\""
    "  WHEN 18 THEN \"LOCAL_RANGE_SCANS_SENT\""
    "  WHEN 19 THEN \"REMOTE_RANGE_SCANS_SENT\""
    "  WHEN 20 THEN \"SCAN_BATCHES_RETURNED\""
    "  WHEN 21 THEN \"SCAN_ROWS_RETURNED\""
    "  WHEN 22 THEN \"PRUNED_RANGE_SCANS_RECEIVED\""
    "  WHEN 23 THEN \"CONST_PRUNED_RANGE_SCANS_RECEIVED\""
    "  WHEN 24 THEN \"LOCAL_READS\""
    "  WHEN 25 THEN \"LOCAL_WRITES\""
    "  WHEN 26 THEN \"LQHKEY_OVERLOAD\""
    "  WHEN 27 THEN \"LQHKEY_OVERLOAD_TC\""
    "  WHEN 28 THEN \"LQHKEY_OVERLOAD_READER\""
    "  WHEN 29 THEN \"LQHKEY_OVERLOAD_NODE_PEER\""
    "  WHEN 30 THEN \"LQHKEY_OVERLOAD_SUBSCRIBER\""
    "  WHEN 31 THEN \"LQHSCAN_SLOWDOWNS\""
    "  ELSE \"<unknown>\" "
    " END AS counter_name, "
    "val "
    "FROM `<NDBINFO_DB>`.`<TABLE_PREFIX>counters` c "
    "LEFT JOIN `<NDBINFO_DB>`.`<TABLE_PREFIX>blocks` b "
    "ON c.block_number = b.block_number"
  },
<<<<<<< HEAD
=======
  { "cpustat",
    "SELECT * "
    "FROM `<NDBINFO_DB>`.`<TABLE_PREFIX>cpustat`"
  },
  { "cpustat_1sec",
    "SELECT * "
    "FROM `<NDBINFO_DB>`.`<TABLE_PREFIX>cpustat_1sec`"
  },
  { "cpustat_20sec",
    "SELECT * "
    "FROM `<NDBINFO_DB>`.`<TABLE_PREFIX>cpustat_20sec`"
  },
  { "cpustat_50ms",
    "SELECT * "
    "FROM `<NDBINFO_DB>`.`<TABLE_PREFIX>cpustat_50ms`"
  },
  {"dict_obj_info",
   " SELECT * "
   "FROM `<NDBINFO_DB>`.`<TABLE_PREFIX>dict_obj_info`"
  },
  { "dict_obj_types",
    "SELECT type_id, type_name "
    "FROM `<NDBINFO_DB>`.`<TABLE_PREFIX>dict_obj_types`"
  },
  { "disk_write_speed_aggregate",
    "SELECT * FROM `<NDBINFO_DB>`.`<TABLE_PREFIX>disk_write_speed_aggregate`"
  },
  { "disk_write_speed_aggregate_node",
    "SELECT"
    " node_id,"
    " SUM(backup_lcp_speed_last_sec) AS backup_lcp_speed_last_sec,"
    " SUM(redo_speed_last_sec) AS redo_speed_last_sec,"
    " SUM(backup_lcp_speed_last_10sec) AS backup_lcp_speed_last_10sec,"
    " SUM(redo_speed_last_10sec) AS redo_speed_last_10sec,"
    " SUM(backup_lcp_speed_last_60sec) AS backup_lcp_speed_last_60sec,"
    " SUM(redo_speed_last_60sec) AS redo_speed_last_60sec "
    "FROM `<NDBINFO_DB>`.`<TABLE_PREFIX>disk_write_speed_aggregate` "
    "GROUP by node_id"
  },
  { "disk_write_speed_base",
    "SELECT * FROM `<NDBINFO_DB>`.`<TABLE_PREFIX>disk_write_speed_base`"
  },
  { "diskpagebuffer",
     "SELECT node_id, block_instance, "
     "pages_written, pages_written_lcp, pages_read, log_waits, "
     "page_requests_direct_return, page_requests_wait_queue, page_requests_wait_io "
     "FROM `<NDBINFO_DB>`.`<TABLE_PREFIX>diskpagebuffer`"
  },
  {
    "locks_per_fragment",
    "SELECT name.fq_name, parent_name.fq_name AS parent_fq_name, "
    "types.type_name AS type, table_id, node_id, block_instance, fragment_num, "
    "ex_req, ex_imm_ok, ex_wait_ok, ex_wait_fail, "
    "sh_req, sh_imm_ok, sh_wait_ok, sh_wait_fail, "
    "wait_ok_millis, wait_fail_millis "
    "FROM `<NDBINFO_DB>`.`<TABLE_PREFIX>frag_locks` AS locks "
    "JOIN `<NDBINFO_DB>`.`<TABLE_PREFIX>dict_obj_info` AS name "
    "ON name.id=locks.table_id AND name.type<=6 "
    "JOIN `<NDBINFO_DB>`.`<TABLE_PREFIX>dict_obj_types` AS types ON name.type=types.type_id "
    "LEFT JOIN `<NDBINFO_DB>`.`<TABLE_PREFIX>dict_obj_info` AS parent_name "
    "ON name.parent_obj_id=parent_name.id AND "
    "name.parent_obj_type=parent_name.type"
  },
  { "logbuffers",
    "SELECT node_id, "
    " CASE log_type"
    "  WHEN 0 THEN \"REDO\""
    "  WHEN 1 THEN \"DD-UNDO\""
    "  ELSE \"<unknown>\" "
    " END AS log_type, "
    "log_id, log_part, total, used "
    "FROM `<NDBINFO_DB>`.`<TABLE_PREFIX>logbuffers`"
  },
  { "logspaces",
    "SELECT node_id, "
    " CASE log_type"
    "  WHEN 0 THEN \"REDO\""
    "  WHEN 1 THEN \"DD-UNDO\""
    "  ELSE NULL "
    " END AS log_type, "
    "log_id, log_part, total, used "
    "FROM `<NDBINFO_DB>`.`<TABLE_PREFIX>logspaces`"
  },
  { "membership",
    "SELECT node_id, group_id, left_node, right_node, president, successor, "
    "dynamic_id & 0xFFFF AS succession_order, "
    "dynamic_id >> 16 AS Conf_HB_order, "
    "arbitrator, arb_ticket, "
    "CASE arb_state"
    "  WHEN 0 THEN \"ARBIT_NULL\""
    "  WHEN 1 THEN \"ARBIT_INIT\""
    "  WHEN 2 THEN \"ARBIT_FIND\""
    "  WHEN 3 THEN \"ARBIT_PREP1\""
    "  WHEN 4 THEN \"ARBIT_PREP2\""
    "  WHEN 5 THEN \"ARBIT_START\""
    "  WHEN 6 THEN \"ARBIT_RUN\""
    "  WHEN 7 THEN \"ARBIT_CHOOSE\""
    "  WHEN 8 THEN \"ARBIT_CRASH\""
    "  ELSE \"UNKNOWN\""
    " END AS arb_state, "
    "CASE arb_connected"
    "  WHEN 1 THEN \"Yes\""
    "  ELSE \"No\""
    " END AS arb_connected, "
    "conn_rank1_arbs AS connected_rank1_arbs, "
    "conn_rank2_arbs AS connected_rank2_arbs "
    "FROM `<NDBINFO_DB>`.`<TABLE_PREFIX>membership`"
  },
  {
    "memory_per_fragment",
    /*
     * The test for name.type<=6 is there to elimiate matching non-table
     * objects (triggers, files etc.), since the 'id' of these may collide
     * with table ids.
     */
    "SELECT name.fq_name, parent_name.fq_name AS parent_fq_name," 
    "types.type_name AS type, table_id, node_id, block_instance, "
    "fragment_num, fixed_elem_alloc_bytes, fixed_elem_free_bytes, "
    "fixed_elem_size_bytes, fixed_elem_count, "
    "FLOOR(fixed_elem_free_bytes/fixed_elem_size_bytes) AS "
    "fixed_elem_free_count, var_elem_alloc_bytes, var_elem_free_bytes, "
    "var_elem_count, hash_index_alloc_bytes "
    "FROM `<NDBINFO_DB>`.`<TABLE_PREFIX>frag_mem_use` AS space "
    "JOIN `<NDBINFO_DB>`.`<TABLE_PREFIX>dict_obj_info` "
    "AS name ON name.id=space.table_id AND name.type<=6 JOIN "
    " `<NDBINFO_DB>`.`<TABLE_PREFIX>dict_obj_types` AS types ON name.type=types.type_id "
    "LEFT JOIN `<NDBINFO_DB>`.`<TABLE_PREFIX>dict_obj_info` AS parent_name "
    "ON name.parent_obj_id=parent_name.id AND "
    "name.parent_obj_type=parent_name.type"
  },
  { "memoryusage",
    "SELECT node_id,"
    "  pool_name AS memory_type,"
    "  SUM(used*entry_size) AS used,"
    "  SUM(used) AS used_pages,"
    "  SUM(total*entry_size) AS total,"
    "  SUM(total) AS total_pages "
    "FROM `<NDBINFO_DB>`.`<TABLE_PREFIX>pools` "
    "WHERE ( block_number IN (248, 254) AND "
    "  (pool_name = \"Index memory\" OR pool_name = \"Data memory\") "
    ") OR pool_name = \"Long message buffer\" "
    "GROUP BY node_id, memory_type"
  },
>>>>>>> 79a25525
  { "nodes",
    "SELECT node_id, "
    "uptime, "
    "CASE status"
    "  WHEN 0 THEN \"NOTHING\""
    "  WHEN 1 THEN \"CMVMI\""
    "  WHEN 2 THEN \"STARTING\""
    "  WHEN 3 THEN \"STARTED\""
    "  WHEN 4 THEN \"SINGLEUSER\""
    "  WHEN 5 THEN \"STOPPING_1\""
    "  WHEN 6 THEN \"STOPPING_2\""
    "  WHEN 7 THEN \"STOPPING_3\""
    "  WHEN 8 THEN \"STOPPING_4\""
    "  ELSE \"<unknown>\" "
    " END AS status, "
    "start_phase, "
    "config_generation "
    "FROM `<NDBINFO_DB>`.`<TABLE_PREFIX>nodes`"
  },
<<<<<<< HEAD
  { "memoryusage",
    "SELECT node_id,"
    "  pool_name AS memory_type,"
    "  SUM(used*entry_size) AS used,"
    "  SUM(used) AS used_pages,"
    "  SUM(total*entry_size) AS total,"
    "  SUM(total) AS total_pages "
    "FROM `<NDBINFO_DB>`.`<TABLE_PREFIX>pools` "
    "WHERE block_number IN (248, 254) AND "
    "  (pool_name = \"Index memory\" OR pool_name = \"Data memory\") "
    "GROUP BY node_id, memory_type"
  },
  { "diskpagebuffer",
     "SELECT node_id, block_instance, "
     "pages_written, pages_written_lcp, pages_read, log_waits, "
     "page_requests_direct_return, page_requests_wait_queue, page_requests_wait_io "
     "FROM `<NDBINFO_DB>`.`<TABLE_PREFIX>diskpagebuffer`"
  },
  { "diskpagebuffer",
     "SELECT node_id, block_instance, "
     "pages_written, pages_written_lcp, pages_read, log_waits, "
     "page_requests_direct_return, page_requests_wait_queue, page_requests_wait_io "
     "FROM `<NDBINFO_DB>`.`<TABLE_PREFIX>diskpagebuffer`"
  },
  { "threadblocks",
    "SELECT t.node_id, t.thr_no, b.block_name, t.block_instance "
    "FROM `<NDBINFO_DB>`.`<TABLE_PREFIX>threadblocks` t "
    "LEFT JOIN `<NDBINFO_DB>`.`<TABLE_PREFIX>blocks` b "
    "ON t.block_number = b.block_number"
  },
  { "threadstat",
    "SELECT * from `<NDBINFO_DB>`.`<TABLE_PREFIX>threadstat`"
  },
  { "disk_write_speed_base",
    "SELECT * from `<NDBINFO_DB>`.`<TABLE_PREFIX>disk_write_speed_base`"
  },
  { "disk_write_speed_aggregate",
    "SELECT * from `<NDBINFO_DB>`.`<TABLE_PREFIX>disk_write_speed_aggregate`"
  },
  { "cluster_transactions",
    "SELECT"
    " t.node_id,"
    " t.block_instance,"
    " t.transid0 + (t.transid1 << 32) as transid,"
    " s.state_friendly_name as state, "
    " t.c_ops as count_operations, "
    " t.outstanding as outstanding_operations, "
    " t.timer as inactive_seconds, "
    " (t.apiref & 65535) as client_node_id, "
    " (t.apiref >> 16) as client_block_ref "
    "FROM `<NDBINFO_DB>`.`<TABLE_PREFIX>transactions` t"
    " LEFT JOIN `<NDBINFO_DB>`.`<TABLE_PREFIX>dbtc_apiconnect_state` s"
    "        ON s.state_int_value = t.state"
  },
  { "server_transactions",
    "SELECT map.mysql_connection_id, t.*"
    "FROM information_schema.ndb_transid_mysql_connection_map map "
    "JOIN `<NDBINFO_DB>`.cluster_transactions t "
    "  ON (map.ndb_transid >> 32) = (t.transid >> 32)"
  },
  { "cluster_operations",
    "SELECT"
    " o.node_id,"
    " o.block_instance,"
    " o.transid0 + (o.transid1 << 32) as transid,"
    " case o.op "
    " when 1 then \"READ\""
    " when 2 then \"READ-SH\""
    " when 3 then \"READ-EX\""
    " when 4 then \"INSERT\""
    " when 5 then \"UPDATE\""
    " when 6 then \"DELETE\""
    " when 7 then \"WRITE\""
    " when 8 then \"UNLOCK\""
    " when 9 then \"REFRESH\""
    " when 257 then \"SCAN\""
    " when 258 then \"SCAN-SH\""
    " when 259 then \"SCAN-EX\""
    " ELSE \"<unknown>\""
    " END as operation_type, "
    " s.state_friendly_name as state, "
    " o.tableid, "
    " o.fragmentid, "
    " (o.apiref & 65535) as client_node_id, "
    " (o.apiref >> 16) as client_block_ref, "
    " (o.tcref & 65535) as tc_node_id, "
    " ((o.tcref >> 16) & 511) as tc_block_no, "
    " ((o.tcref >> (16 + 9)) & 127) as tc_block_instance "
    "FROM `<NDBINFO_DB>`.`<TABLE_PREFIX>operations` o"
    " LEFT JOIN `<NDBINFO_DB>`.`<TABLE_PREFIX>dblqh_tcconnect_state` s"
    "        ON s.state_int_value = o.state"
  },
  { "server_operations",
    "SELECT map.mysql_connection_id, o.* "
    "FROM `<NDBINFO_DB>`.cluster_operations o "
    "JOIN information_schema.ndb_transid_mysql_connection_map map"
    "  ON (map.ndb_transid >> 32) = (o.transid >> 32)"
  },
  { "membership",
    "SELECT node_id, group_id, left_node, right_node, president, successor, "
    "dynamic_id & 0xFFFF AS succession_order, "
    "dynamic_id >> 16 AS Conf_HB_order, "
    "arbitrator, arb_ticket, "
    "CASE arb_state"
    "  WHEN 0 THEN \"ARBIT_NULL\""
    "  WHEN 1 THEN \"ARBIT_INIT\""
    "  WHEN 2 THEN \"ARBIT_FIND\""
    "  WHEN 3 THEN \"ARBIT_PREP1\""
    "  WHEN 4 THEN \"ARBIT_PREP2\""
    "  WHEN 5 THEN \"ARBIT_START\""
    "  WHEN 6 THEN \"ARBIT_RUN\""
    "  WHEN 7 THEN \"ARBIT_CHOOSE\""
    "  WHEN 8 THEN \"ARBIT_CRASH\""
    "  ELSE \"UNKNOWN\""
    " END AS arb_state, "
    "CASE arb_connected"
    "  WHEN 1 THEN \"Yes\""
    "  ELSE \"No\""
    " END AS arb_connected, "
    "conn_rank1_arbs AS connected_rank1_arbs, "
    "conn_rank2_arbs AS connected_rank2_arbs "
    "FROM `<NDBINFO_DB>`.`<TABLE_PREFIX>membership`"
  },
  { "arbitrator_validity_detail",
    "SELECT node_id, "
    "arbitrator, "
    "arb_ticket, "
    "CASE arb_connected"
    "  WHEN 1 THEN \"Yes\""
    "  ELSE \"No\""
    " END AS arb_connected, "
    "CASE arb_state"
    "  WHEN 0 THEN \"ARBIT_NULL\""
    "  WHEN 1 THEN \"ARBIT_INIT\""
    "  WHEN 2 THEN \"ARBIT_FIND\""
    "  WHEN 3 THEN \"ARBIT_PREP1\""
    "  WHEN 4 THEN \"ARBIT_PREP2\""
    "  WHEN 5 THEN \"ARBIT_START\""
    "  WHEN 6 THEN \"ARBIT_RUN\""
    "  WHEN 7 THEN \"ARBIT_CHOOSE\""
    "  WHEN 8 THEN \"ARBIT_CRASH\""
    "  ELSE \"UNKNOWN\""
    " END AS arb_state "
    "FROM `<NDBINFO_DB>`.`<TABLE_PREFIX>membership` "
    "ORDER BY arbitrator, arb_connected DESC"
  },
  { "arbitrator_validity_summary",
    "SELECT arbitrator, "
    "arb_ticket, "
    "CASE arb_connected"
    "  WHEN 1 THEN \"Yes\""
    "  ELSE \"No\""
    " END AS arb_connected, "
    "count(*) as consensus_count "
    "FROM `<NDBINFO_DB>`.`<TABLE_PREFIX>membership` "
    "GROUP BY arbitrator, arb_ticket, arb_connected"
  },
  {
    "memory_per_fragment",
    "SELECT name.fq_name, parent_name.fq_name AS parent_fq_name," 
    "types.type_name AS type, table_id, node_id, block_instance, "
    "fragment_num, fixed_elem_count, fixed_elem_size_bytes, "
    "fixed_elem_alloc_bytes, fixed_elem_free_bytes,  "
    "FLOOR(fixed_elem_free_bytes/fixed_elem_size_bytes) AS "
    "fixed_elem_free_count, var_elem_count, var_elem_alloc_bytes, "
    "var_elem_free_bytes, hash_index_alloc_bytes "
    "FROM `<NDBINFO_DB>`.`<TABLE_PREFIX>frag_mem_use` AS space "
    "JOIN `<NDBINFO_DB>`.`<TABLE_PREFIX>dict_obj_info` "
    "AS name ON name.id=space.table_id AND name.type<=6 JOIN "
    " `<NDBINFO_DB>`.`<TABLE_PREFIX>dict_obj_types` AS types ON name.type=types.type_id "
    "LEFT JOIN `<NDBINFO_DB>`.`<TABLE_PREFIX>dict_obj_info` AS parent_name "
    "ON name.parent_obj_id=parent_name.id AND "
    "name.parent_obj_type=parent_name.type"
  },
  {
    "operations_per_fragment",
    "SELECT name.fq_name, parent_name.fq_name AS parent_fq_name, "
    "types.type_name AS type, table_id, node_id, block_instance, fragment_num, "
    "tot_key_reads, tot_key_inserts, tot_key_updates, tot_key_writes, "
    "tot_key_deletes, tot_key_refs, tot_key_attrinfo_bytes,"
    "tot_key_keyinfo_bytes, tot_key_prog_bytes, tot_key_inst_exec, "
    "tot_key_bytes_returned, tot_frag_scans, tot_scan_rows_examined, "
    "tot_scan_rows_returned, tot_scan_bytes_returned, tot_scan_prog_bytes, "
    "tot_scan_bound_bytes, tot_scan_inst_exec, tot_qd_frag_scans, "
    "conc_frag_scans,"
    "conc_qd_plain_frag_scans+conc_qd_tup_frag_scans+conc_qd_acc_frag_scans "
    "AS conc_qd_frag_scans, "
    "tot_commits "
    "FROM ndbinfo.ndb$frag_operations AS ops "
    "JOIN ndbinfo.ndb$dict_obj_info AS name "
    "ON name.id=ops.table_id AND name.type<=6 "
    "JOIN `<NDBINFO_DB>`.`<TABLE_PREFIX>dict_obj_types` AS types ON name.type=types.type_id "
    "LEFT JOIN `<NDBINFO_DB>`.`<TABLE_PREFIX>dict_obj_info` AS parent_name "
    "ON name.parent_obj_id=parent_name.id AND "
    "name.parent_obj_type=parent_name.type"
  },
  // The blocks, dict_obj_types and config_params used
  // to be stored in a different engine but have now
  // been folded into hardcoded ndbinfo tables whose
  // name include the special prefix.
  // These views are defined to provide backward compatibility
  // for code using the old names.
  { "blocks",
    "SELECT block_number, block_name "
    "FROM `<NDBINFO_DB>`.`<TABLE_PREFIX>blocks`"
  },
  { "dict_obj_types",
    "SELECT type_id, type_name "
    "FROM `<NDBINFO_DB>`.`<TABLE_PREFIX>dict_obj_types`"
  },
  { "config_params",
    "SELECT param_number, param_name, param_description, param_type, param_default, "
    "param_min, param_max, param_mandatory, param_status "
    "FROM `<NDBINFO_DB>`.`<TABLE_PREFIX>config_params`"
  },
  { "config_values",
    "SELECT node_id, config_param, config_value "
    "FROM `<NDBINFO_DB>`.`<TABLE_PREFIX>config_values`"
  },
  { "cpustat_50ms",
    "SELECT * "
    "FROM `<NDBINFO_DB>`.`<TABLE_PREFIX>cpustat_50ms`"
  },
  { "cpustat_1sec",
    "SELECT * "
    "FROM `<NDBINFO_DB>`.`<TABLE_PREFIX>cpustat_1sec`"
  },
  { "cpustat_20sec",
    "SELECT * "
    "FROM `<NDBINFO_DB>`.`<TABLE_PREFIX>cpustat_20sec`"
  },
  { "cpustat",
    "SELECT * "
    "FROM `<NDBINFO_DB>`.`<TABLE_PREFIX>cpustat`"
  },
  { "table_distribution_status",
    "SELECT node_id AS node_id, "
    "table_id AS table_id, "
    "CASE tab_copy_status"
    " WHEN 0 THEN \"IDLE\""
    " WHEN 1 THEN \"SR_PHASE1_READ_PAGES\""
    " WHEN 2 THEN \"SR_PHASE2_READ_TABLE\""
    " WHEN 3 THEN \"SR_PHASE3_COPY_TABLE\""
    " WHEN 4 THEN \"REMOVE_NODE\""
    " WHEN 5 THEN \"LCP_READ_TABLE\""
    " WHEN 6 THEN \"COPY_TAB_REQ\""
    " WHEN 7 THEN \"COPY_NODE_STATE\""
    " WHEN 8 THEN \"ADD_TABLE_MASTER\""
    " WHEN 9 THEN \"ADD_TABLE_SLAVE\""
    " WHEN 10 THEN \"INVALIDATE_NODE_LCP\""
    " WHEN 11 THEN \"ALTER_TABLE\""
    " WHEN 12 THEN \"COPY_TO_SAVE\""
    " WHEN 13 THEN \"GET_TABINFO\""
    "  ELSE \"Invalid value\""
    " END AS tab_copy_status, "
    "CASE tab_update_status"
    " WHEN 0 THEN \"IDLE\""
    " WHEN 1 THEN \"LOCAL_CHECKPOINT\""
    " WHEN 2 THEN \"LOCAL_CHECKPOINT_QUEUED\""
    " WHEN 3 THEN \"REMOVE_NODE\""
    " WHEN 4 THEN \"COPY_TAB_REQ\""
    " WHEN 5 THEN \"ADD_TABLE_MASTER\""
    " WHEN 6 THEN \"ADD_TABLE_SLAVE\""
    " WHEN 7 THEN \"INVALIDATE_NODE_LCP\""
    " WHEN 8 THEN \"CALLBACK\""
    "  ELSE \"Invalid value\""
    " END AS tab_update_status, "
    "CASE tab_lcp_status"
    " WHEN 1 THEN \"ACTIVE\""
    " WHEN 2 THEN \"wRITING_TO_FILE\""
    " WHEN 3 THEN \"COMPLETED\""
    "  ELSE \"Invalid value\""
    " END AS tab_lcp_status, "
    "CASE tab_status"
    " WHEN 0 THEN \"IDLE\""
    " WHEN 1 THEN \"ACTIVE\""
    " WHEN 2 THEN \"CREATING\""
    " WHEN 3 THEN \"DROPPING\""
    "  ELSE \"Invalid value\""
    " END AS tab_status, "
    "CASE tab_storage"
    " WHEN 0 THEN \"NOLOGGING\""
    " WHEN 1 THEN \"NORMAL\""
    " WHEN 2 THEN \"TEMPORARY\""
    "  ELSE \"Invalid value\""
    " END AS tab_storage, "
    "tab_partitions AS tab_partitions, "
    "tab_fragments AS tab_fragments, "
    "current_scan_count AS current_scan_count, "
    "scan_count_wait AS scan_count_wait, "
    "is_reorg_ongoing AS is_reorg_ongoing "
    "FROM `<NDBINFO_DB>`.`<TABLE_PREFIX>table_distribution_status`"
  },
  { "table_fragments",
    "SELECT * "
    "FROM `<NDBINFO_DB>`.`<TABLE_PREFIX>table_fragments`"
  },
  { "table_replicas",
    "SELECT * "
    "FROM `<NDBINFO_DB>`.`<TABLE_PREFIX>table_replicas`"
  },
  { "table_info",
    " SELECT "
    " table_id AS table_id, "
    " logged_table AS logged_table, "
    " row_contains_gci AS row_contains_gci, "
    " row_contains_checksum AS row_contains_checksum, "
    " read_backup AS read_backup, "
    " fully_replicated AS fully_replicated, "
    " CASE storage_type"
    " WHEN 0 THEN \"MEMORY\""
    " WHEN 1 THEN \"DISK\""
    " WHEN 2 THEN \"MEMORY\""
    "  ELSE \"Invalid value\""
    " END AS storage_type,"
    " hashmap_id AS hashmap_id, "
    " CASE partition_balance"
    " WHEN 4294967295 THEN \"SPECIFIC\""
    " WHEN 4294967294 THEN \"FOR_RP_BY_LDM\""
    " WHEN 4294967293 THEN \"FOR_RA_BY_LDM\""
    " WHEN 4294967292 THEN \"FOR_RP_BY_NODE\""
    " WHEN 4294967291 THEN \"FOR_RA_BY_NODE\""
    " WHEN 4294967290 THEN \"FOR_RA_BY_LDM_X_2\""
    " WHEN 4294967289 THEN \"FOR_RA_BY_LDM_X_3\""
    " WHEN 4294967288 THEN \"FOR_RA_BY_LDM_X_4\""
    " ELSE \"Invalid value\""
    " END AS partition_balance,"
    " create_gci AS create_gci "
    "FROM `<NDBINFO_DB>`.`<TABLE_PREFIX>stored_tables`"
  },
  {
    "locks_per_fragment",
    "SELECT name.fq_name, parent_name.fq_name AS parent_fq_name, "
    "types.type_name AS type, table_id, node_id, block_instance, fragment_num, "
    "ex_req, ex_imm_ok, ex_wait_ok, ex_wait_fail, "
    "sh_req, sh_imm_ok, sh_wait_ok, sh_wait_fail, "
    "wait_ok_millis, wait_fail_millis "
    "FROM `<NDBINFO_DB>`.`<TABLE_PREFIX>frag_locks` AS locks "
    "JOIN `<NDBINFO_DB>`.`<TABLE_PREFIX>dict_obj_info` AS name "
    "ON name.id=locks.table_id AND name.type<=6 "
    "JOIN `<NDBINFO_DB>`.`<TABLE_PREFIX>dict_obj_types` AS types ON name.type=types.type_id "
    "LEFT JOIN `<NDBINFO_DB>`.`<TABLE_PREFIX>dict_obj_info` AS parent_name "
    "ON name.parent_obj_id=parent_name.id AND "
    "name.parent_obj_type=parent_name.type"
  },
  {
    "cluster_locks",
    "SELECT "
    "`<NDBINFO_DB>`.`<TABLE_PREFIX>acc_operations`.`node_id` AS `node_id`,"
    "`<NDBINFO_DB>`.`<TABLE_PREFIX>acc_operations`.`block_instance` AS `block_instance`,"
    "`<NDBINFO_DB>`.`<TABLE_PREFIX>acc_operations`.`tableid` AS `tableid`,"
    "`<NDBINFO_DB>`.`<TABLE_PREFIX>acc_operations`.`fragmentid` AS `fragmentid`,"
    "`<NDBINFO_DB>`.`<TABLE_PREFIX>acc_operations`.`rowid` AS `rowid`,"
    "`<NDBINFO_DB>`.`<TABLE_PREFIX>acc_operations`.`transid0` + "
    "(`<NDBINFO_DB>`.`<TABLE_PREFIX>acc_operations`.`transid1` << 32) AS `transid`,"
    /* op_flags meanings come from DbaccMain.cpp */
    /* 'S'hared or 'X'clusive */
    "(case (`<NDBINFO_DB>`.`<TABLE_PREFIX>acc_operations`.`op_flags` & 0x10) "
    "when 0 then \"S\" else \"X\" end) AS `mode`,"
    /* 'W'aiting or 'H'olding */
    "(case (`<NDBINFO_DB>`.`<TABLE_PREFIX>acc_operations`.`op_flags` & 0x80) "
    "when 0 then \"W\" else \"H\" end) AS `state`,"
    /* '*' indicates operation 'owning' the lock - an internal detail, can help
     * understanding
     */
    "(case (`<NDBINFO_DB>`.`<TABLE_PREFIX>acc_operations`.`op_flags` & 0x40) "
    "when 0 then \"\" else \"*\" end) as `detail`,"
    "case (`<NDBINFO_DB>`.`<TABLE_PREFIX>acc_operations`.`op_flags` & 0xf) "
    "when 0 then \"READ\" when 1 then \"UPDATE\" when 2 then \"INSERT\""
    "when 3 then \"DELETE\" when 5 then \"READ\" when 6 then \"REFRESH\""
    "when 7 then \"UNLOCK\" when 8 then \"SCAN\" ELSE\"<unknown>\" END as `op`,"
    "`<NDBINFO_DB>`.`<TABLE_PREFIX>acc_operations`.`duration_millis` as `duration_millis`,"
    "`<NDBINFO_DB>`.`<TABLE_PREFIX>acc_operations`.`acc_op_id` AS `lock_num`,"
    "if(`<NDBINFO_DB>`.`<TABLE_PREFIX>acc_operations`.`op_flags` & 0xc0 = 0,"
    "`<NDBINFO_DB>`.`<TABLE_PREFIX>acc_operations`.`prev_serial_op_id`"
    ", NULL) as `waiting_for` "
    "from `<NDBINFO_DB>`.`<TABLE_PREFIX>acc_operations`"
  },
  /* server_locks view, reflecting server_operations view */
  {"server_locks",
   "SELECT map.mysql_connection_id, l.* "
   "FROM `<NDBINFO_DB>`.cluster_locks l "
   "JOIN information_schema.ndb_transid_mysql_connection_map map"
   " ON (map.ndb_transid >> 32) = (l.transid >> 32)"
  },
  {"dict_obj_info",
   " SELECT * "
   "FROM `<NDBINFO_DB>`.`<TABLE_PREFIX>dict_obj_info`"
  }
=======
  {
    "operations_per_fragment",
    /*
     * This is the end-user view of ndb$frag_operations. It adds some
     * dictionary information such as the table name and type, and the name
     * of the parent table, if there is any.
     *
     * The test for name.type<=6 is there to elimiate matching non-table
     * objects (triggers, files etc.), since the 'id' of these may collide
     * with table ids.
     */
    "SELECT name.fq_name, parent_name.fq_name AS parent_fq_name, "
    "types.type_name AS type, table_id, node_id, block_instance, fragment_num, "
    "tot_key_reads, tot_key_inserts, tot_key_updates, tot_key_writes, "
    "tot_key_deletes, tot_key_refs, tot_key_attrinfo_bytes,"
    "tot_key_keyinfo_bytes, tot_key_prog_bytes, tot_key_inst_exec, "
    "tot_key_bytes_returned, tot_frag_scans, tot_scan_rows_examined, "
    "tot_scan_rows_returned, tot_scan_bytes_returned, tot_scan_prog_bytes, "
    "tot_scan_bound_bytes, tot_scan_inst_exec, tot_qd_frag_scans, "
    "conc_frag_scans,"
    "conc_qd_plain_frag_scans+conc_qd_tup_frag_scans+conc_qd_acc_frag_scans "
    "AS conc_qd_frag_scans, "
    "tot_commits "
    "FROM ndbinfo.ndb$frag_operations AS ops "
    "JOIN ndbinfo.ndb$dict_obj_info AS name "
    "ON name.id=ops.table_id AND name.type<=6 "
    "JOIN `<NDBINFO_DB>`.`<TABLE_PREFIX>dict_obj_types` AS types ON name.type=types.type_id "
    "LEFT JOIN `<NDBINFO_DB>`.`<TABLE_PREFIX>dict_obj_info` AS parent_name "
    "ON name.parent_obj_id=parent_name.id AND "
    "name.parent_obj_type=parent_name.type"
  },
#if 0
  { "pools",
    "SELECT node_id, b.block_name, block_instance, pool_name, "
    "used, total, high, entry_size, cp1.param_name AS param_name1, "
    "cp2.param_name AS param_name2, cp3.param_name AS param_name3, "
    "cp4.param_name AS param_name4 "
    "FROM `<NDBINFO_DB>`.`<TABLE_PREFIX>pools` p "
    "LEFT JOIN `<NDBINFO_DB>`.blocks b ON p.block_number = b.block_number "
    "LEFT JOIN `<NDBINFO_DB>`.config_params cp1 ON p.config_param1 = cp1.param_number "
    "LEFT JOIN `<NDBINFO_DB>`.config_params cp2 ON p.config_param2 = cp2.param_number "
    "LEFT JOIN `<NDBINFO_DB>`.config_params cp3 ON p.config_param3 = cp3.param_number "
    "LEFT JOIN `<NDBINFO_DB>`.config_params cp4 ON p.config_param4 = cp4.param_number"
  },
#endif
  { "resources",
    "SELECT node_id, "
    " CASE resource_id"
    "  WHEN 0 THEN \"RESERVED\""
    "  WHEN 1 THEN \"DISK_OPERATIONS\""
    "  WHEN 2 THEN \"DISK_RECORDS\""
    "  WHEN 3 THEN \"DATA_MEMORY\""
    "  WHEN 4 THEN \"JOBBUFFER\""
    "  WHEN 5 THEN \"FILE_BUFFERS\""
    "  WHEN 6 THEN \"TRANSPORTER_BUFFERS\""
    "  WHEN 7 THEN \"DISK_PAGE_BUFFER\""
    "  WHEN 8 THEN \"QUERY_MEMORY\""
    "  WHEN 9 THEN \"SCHEMA_TRANS_MEMORY\""
    "  ELSE \"<unknown>\" "
    " END AS resource_name, "
    "reserved, used, max "
    "FROM `<NDBINFO_DB>`.`<TABLE_PREFIX>resources`"
  },
  {"restart_info",
   "SELECT * "
   "FROM `<NDBINFO_DB>`.`<TABLE_PREFIX>restart_info`"
  },
  /* server_locks view, reflecting server_operations view */
  {"server_locks",
   "SELECT map.mysql_connection_id, l.* "
   "FROM `<NDBINFO_DB>`.cluster_locks l "
   "JOIN information_schema.ndb_transid_mysql_connection_map map"
   " ON (map.ndb_transid >> 32) = (l.transid >> 32)"
  },
  { "server_operations",
    "SELECT map.mysql_connection_id, o.* "
    "FROM `<NDBINFO_DB>`.cluster_operations o "
    "JOIN information_schema.ndb_transid_mysql_connection_map map"
    "  ON (map.ndb_transid >> 32) = (o.transid >> 32)"
  },
  { "server_transactions",
    "SELECT map.mysql_connection_id, t.*"
    "FROM information_schema.ndb_transid_mysql_connection_map map "
    "JOIN `<NDBINFO_DB>`.cluster_transactions t "
    "  ON (map.ndb_transid >> 32) = (t.transid >> 32)"
  },
  { "table_distribution_status",
    "SELECT node_id AS node_id, "
    "table_id AS table_id, "
    "CASE tab_copy_status"
    " WHEN 0 THEN \"IDLE\""
    " WHEN 1 THEN \"SR_PHASE1_READ_PAGES\""
    " WHEN 2 THEN \"SR_PHASE2_READ_TABLE\""
    " WHEN 3 THEN \"SR_PHASE3_COPY_TABLE\""
    " WHEN 4 THEN \"REMOVE_NODE\""
    " WHEN 5 THEN \"LCP_READ_TABLE\""
    " WHEN 6 THEN \"COPY_TAB_REQ\""
    " WHEN 7 THEN \"COPY_NODE_STATE\""
    " WHEN 8 THEN \"ADD_TABLE_MASTER\""
    " WHEN 9 THEN \"ADD_TABLE_SLAVE\""
    " WHEN 10 THEN \"INVALIDATE_NODE_LCP\""
    " WHEN 11 THEN \"ALTER_TABLE\""
    " WHEN 12 THEN \"COPY_TO_SAVE\""
    " WHEN 13 THEN \"GET_TABINFO\""
    "  ELSE \"Invalid value\""
    " END AS tab_copy_status, "
    "CASE tab_update_status"
    " WHEN 0 THEN \"IDLE\""
    " WHEN 1 THEN \"LOCAL_CHECKPOINT\""
    " WHEN 2 THEN \"LOCAL_CHECKPOINT_QUEUED\""
    " WHEN 3 THEN \"REMOVE_NODE\""
    " WHEN 4 THEN \"COPY_TAB_REQ\""
    " WHEN 5 THEN \"ADD_TABLE_MASTER\""
    " WHEN 6 THEN \"ADD_TABLE_SLAVE\""
    " WHEN 7 THEN \"INVALIDATE_NODE_LCP\""
    " WHEN 8 THEN \"CALLBACK\""
    "  ELSE \"Invalid value\""
    " END AS tab_update_status, "
    "CASE tab_lcp_status"
    " WHEN 1 THEN \"ACTIVE\""
    " WHEN 2 THEN \"wRITING_TO_FILE\""
    " WHEN 3 THEN \"COMPLETED\""
    "  ELSE \"Invalid value\""
    " END AS tab_lcp_status, "
    "CASE tab_status"
    " WHEN 0 THEN \"IDLE\""
    " WHEN 1 THEN \"ACTIVE\""
    " WHEN 2 THEN \"CREATING\""
    " WHEN 3 THEN \"DROPPING\""
    "  ELSE \"Invalid value\""
    " END AS tab_status, "
    "CASE tab_storage"
    " WHEN 0 THEN \"NOLOGGING\""
    " WHEN 1 THEN \"NORMAL\""
    " WHEN 2 THEN \"TEMPORARY\""
    "  ELSE \"Invalid value\""
    " END AS tab_storage, "
    "tab_partitions AS tab_partitions, "
    "tab_fragments AS tab_fragments, "
    "current_scan_count AS current_scan_count, "
    "scan_count_wait AS scan_count_wait, "
    "is_reorg_ongoing AS is_reorg_ongoing "
    "FROM `<NDBINFO_DB>`.`<TABLE_PREFIX>table_distribution_status`"
  },
  { "table_fragments",
    "SELECT * "
    "FROM `<NDBINFO_DB>`.`<TABLE_PREFIX>table_fragments`"
  },
  { "table_info",
    " SELECT "
    " table_id AS table_id, "
    " logged_table AS logged_table, "
    " row_contains_gci AS row_contains_gci, "
    " row_contains_checksum AS row_contains_checksum, "
    " read_backup AS read_backup, "
    " fully_replicated AS fully_replicated, "
    " CASE storage_type"
    " WHEN 0 THEN \"MEMORY\""
    " WHEN 1 THEN \"DISK\""
    " WHEN 2 THEN \"MEMORY\""
    "  ELSE \"Invalid value\""
    " END AS storage_type,"
    " hashmap_id AS hashmap_id, "
    " CASE partition_balance"
    " WHEN 4294967295 THEN \"SPECIFIC\""
    " WHEN 4294967294 THEN \"FOR_RP_BY_LDM\""
    " WHEN 4294967293 THEN \"FOR_RA_BY_LDM\""
    " WHEN 4294967292 THEN \"FOR_RP_BY_NODE\""
    " WHEN 4294967291 THEN \"FOR_RA_BY_NODE\""
    " WHEN 4294967290 THEN \"FOR_RA_BY_LDM_X_2\""
    " WHEN 4294967289 THEN \"FOR_RA_BY_LDM_X_3\""
    " WHEN 4294967288 THEN \"FOR_RA_BY_LDM_X_4\""
    " ELSE \"Invalid value\""
    " END AS partition_balance,"
    " create_gci AS create_gci "
    "FROM `<NDBINFO_DB>`.`<TABLE_PREFIX>stored_tables`"
  },
  { "table_replicas",
    "SELECT * "
    "FROM `<NDBINFO_DB>`.`<TABLE_PREFIX>table_replicas`"
  },
  { "tc_time_track_stats",
    "SELECT * "
    "FROM `<NDBINFO_DB>`.`<TABLE_PREFIX>tc_time_track_stats`"
  },
  { "threadblocks",
    "SELECT t.node_id, t.thr_no, b.block_name, t.block_instance "
    "FROM `<NDBINFO_DB>`.`<TABLE_PREFIX>threadblocks` t "
    "LEFT JOIN `<NDBINFO_DB>`.`<TABLE_PREFIX>blocks` b "
    "ON t.block_number = b.block_number"
  },
  { "threads",
    "SELECT * "
    "FROM `<NDBINFO_DB>`.`<TABLE_PREFIX>threads`"
  },
  { "threadstat",
    "SELECT * FROM `<NDBINFO_DB>`.`<TABLE_PREFIX>threadstat`"
  },
  { "transporters",
    "SELECT node_id, remote_node_id, "
    " CASE connection_status"
    "  WHEN 0 THEN \"CONNECTED\""
    "  WHEN 1 THEN \"CONNECTING\""
    "  WHEN 2 THEN \"DISCONNECTED\""
    "  WHEN 3 THEN \"DISCONNECTING\""
    "  ELSE NULL "
    " END AS status, "
    " remote_address, bytes_sent, bytes_received, "
    " connect_count, "
    " overloaded, overload_count, slowdown, slowdown_count "
    "FROM `<NDBINFO_DB>`.`<TABLE_PREFIX>transporters`"
  },
>>>>>>> 79a25525
};

size_t num_views = sizeof(views)/sizeof(views[0]);


// These tables are hardcoded(aka. virtual) in ha_ndbinfo
struct lookup {
  const char* name;
  const char* columns;
} lookups[] =
{
  { "<TABLE_PREFIX>blocks",
    "block_number INT UNSIGNED, "
    "block_name VARCHAR(512)",
  },
<<<<<<< HEAD
  { "<TABLE_PREFIX>dict_obj_types",
    "type_id` INT UNSIGNED, "
    "type_name VARCHAR(512)",
  },
=======
>>>>>>> 79a25525
  { "<TABLE_PREFIX>config_params",
    "param_number INT UNSIGNED, "
    "param_name VARCHAR(512), "
    "param_description VARCHAR(512), "
    "param_type VARCHAR(512), "
    "param_default VARCHAR(512), "
    "param_min VARCHAR(512), "
    "param_max VARCHAR(512), "
    "param_mandatory INT UNSIGNED, "
    "param_status VARCHAR(512)"
  },
  {
<<<<<<< HEAD
    "<TABLE_PREFIX>dbtc_apiconnect_state",
=======
    "<TABLE_PREFIX>dblqh_tcconnect_state",
>>>>>>> 79a25525
    "state_int_value INT UNSIGNED, "
    "state_name VARCHAR(256), "
    "state_friendly_name VARCHAR(256), "
    "state_description VARCHAR(256)",
  },
  {
<<<<<<< HEAD
    "<TABLE_PREFIX>dblqh_tcconnect_state",
=======
    "<TABLE_PREFIX>dbtc_apiconnect_state",
>>>>>>> 79a25525
    "state_int_value INT UNSIGNED, "
    "state_name VARCHAR(256), "
    "state_friendly_name VARCHAR(256), "
    "state_description VARCHAR(256)",
<<<<<<< HEAD
=======
  },
  { "<TABLE_PREFIX>dict_obj_types",
    "type_id INT UNSIGNED, "
    "type_name VARCHAR(512)",
>>>>>>> 79a25525
  }
};

size_t num_lookups = sizeof(lookups)/sizeof(lookups[0]);


struct replace {
  const char* tag;
  const char* string;
} replaces[] =
{
  {"<TABLE_PREFIX>", opt_table_prefix},
  {"<NDBINFO_DB>", opt_ndbinfo_db},
};

size_t num_replaces = sizeof(replaces)/sizeof(replaces[0]);


BaseString replace_tags(const char* str)
{
  BaseString result(str);
  for (size_t i = 0; i < num_replaces; i++)
  {
    Vector<BaseString> parts;
    const char* p = result.c_str();
    const char* tag = replaces[i].tag;

    /* Split on <tag> */
    const char* first;
    while((first = strstr(p, tag)))
    {
      BaseString part;
      part.assign(p, first - p);
      parts.push_back(part);
      p = first + strlen(tag);
    }
    parts.push_back(p);

    /* Put back together */
    BaseString res;
    const char* separator = "";
    for (unsigned j = 0; j < parts.size(); j++)
    {
      res.appfmt("%s%s", separator, parts[j].c_str());
      separator = replaces[i].string;
    }

    /* Save result from this loop */
    result = res;
  }
  return result;
}

static void
print_conditional_sql(const BaseString& sql)
{
  printf("SET @str=IF(@have_ndbinfo,'%s','SET @dummy = 0');\n",
         sql.c_str());
  printf("PREPARE stmt FROM @str;\n");
  printf("EXECUTE stmt;\n");
  printf("DROP PREPARE stmt;\n\n");
}

static int compar_table_names(const void* px, const void* py)
{
  const Ndbinfo::Table* const* x = static_cast<const Ndbinfo::Table* const*>(px);
  const Ndbinfo::Table* const* y = static_cast<const Ndbinfo::Table* const*>(py);
  return strcmp((*x)->m.name, (*y)->m.name);
}

int main(int argc, char** argv){

  BaseString sql;
  if ((handle_options(&argc, &argv, my_long_options, NULL)))
    return 2;

  printf("#\n");
  printf("# SQL commands for creating the tables in MySQL Server which\n");
  printf("# are used by the NDBINFO storage engine to access system\n");
  printf("# information and statistics from MySQL Cluster\n");
  printf("#\n\n");

  printf("# Use latin1 when creating ndbinfo objects\n");
  printf("SET NAMES 'latin1' COLLATE 'latin1_swedish_ci';\n\n");

  printf("# Only create objects if NDBINFO is supported\n");
  printf("SELECT @have_ndbinfo:= COUNT(*) FROM "
                  "information_schema.engines WHERE engine='NDBINFO' "
                  "AND support IN ('YES', 'DEFAULT');\n\n");

  printf("# Only create objects if version >= 7.1\n");
  sql.assfmt("SELECT @have_ndbinfo:="
             " (@@ndbinfo_version >= (7 << 16) | (1 << 8)) || @ndbinfo_skip_version_check");
  print_conditional_sql(sql);

  sql.assfmt("CREATE DATABASE IF NOT EXISTS `%s`", opt_ndbinfo_db);
  print_conditional_sql(sql);

  printf("# Set NDBINFO in offline mode during (re)create of tables\n");
  printf("# and views to avoid errors caused by no such table or\n");
  printf("# different table definition in NDB\n");
  sql.assfmt("SET @@global.ndbinfo_offline=TRUE");
  print_conditional_sql(sql);

  {
    // Lookup tables which existed in other engine before
    // they were hardcoded into ha_ndbinfo. Drop to allow
    // the new ndbinfo tables(and in some cases views) to
    // be created
    const char* old_lookups[] =
    {
      "blocks",
<<<<<<< HEAD
      "dict_obj_types",
      "config_params",
      "ndb$dbtc_apiconnect_state",
      "ndb$dblqh_tcconnect_state"
=======
      "config_params",
      "dict_obj_types",
      "ndb$dblqh_tcconnect_state",
      "ndb$dbtc_apiconnect_state",
>>>>>>> 79a25525
    };
    printf("# Drop obsolete lookups in %s\n", opt_ndbinfo_db);
    for (size_t i = 0; i < sizeof(old_lookups)/sizeof(old_lookups[0]); i++)
    {
      sql.assfmt("DROP TABLE IF EXISTS `%s`.`%s`",
                 opt_ndbinfo_db, old_lookups[i]);
      print_conditional_sql(sql);
    }
  }

  printf("# Drop any old views in %s\n", opt_ndbinfo_db);
  for (size_t i = 0; i < num_views; i++)
  {
    sql.assfmt("DROP VIEW IF EXISTS `%s`.`%s`",
               opt_ndbinfo_db, views[i].name);
    print_conditional_sql(sql);
  }

  printf("# Drop any old lookup tables in %s\n", opt_ndbinfo_db);
  for (size_t i = 0; i < num_lookups; i++)
  {
    BaseString table_name = replace_tags(lookups[i].name);

    sql.assfmt("DROP TABLE IF EXISTS `%s`.`%s`",
               opt_ndbinfo_db, table_name.c_str());
    print_conditional_sql(sql);
  }

  printf("# Recreate lookup tables in %s\n", opt_ndbinfo_db);
  const Ndbinfo::Table** tables = new const Ndbinfo::Table*[Ndbinfo::getNumTables()];
  for (int i = 0; i < Ndbinfo::getNumTables(); i++)
  {
    tables[i] = &Ndbinfo::getTable(i);
  }
  qsort(tables, Ndbinfo::getNumTables(), sizeof(tables[0]), compar_table_names);
  for (int i = 0; i < Ndbinfo::getNumTables(); i++)
  {
    const Ndbinfo::Table& table = *tables[i];

    printf("# %s.%s%s\n",
            opt_ndbinfo_db, opt_table_prefix, table.m.name);

    /* Drop the table if it exists */
    sql.assfmt("DROP TABLE IF EXISTS `%s`.`%s%s`",
               opt_ndbinfo_db, opt_table_prefix, table.m.name);
    print_conditional_sql(sql);

    /* Create the table */
    sql.assfmt("CREATE TABLE `%s`.`%s%s` (",
               opt_ndbinfo_db, opt_table_prefix, table.m.name);

    const char* separator = "";
    for(int j = 0; j < table.m.ncols ; j++)
    {
      const Ndbinfo::Column& col = table.col[j];

      sql.appfmt("%s", separator);
      separator = ",";

      sql.appfmt("`%s` ", col.name);

      switch(col.coltype)
      {
      case Ndbinfo::Number:
        sql.appfmt("INT UNSIGNED");
        break;
      case Ndbinfo:: Number64:
        sql.appfmt("BIGINT UNSIGNED");
        break;
      case Ndbinfo::String:
        sql.appfmt("VARCHAR(512)");
        break;
      default:
        fprintf(stderr, "unknown coltype: %d\n", col.coltype);
        abort();
        break;
      }

      if (col.comment[0] != '\0')
        sql.appfmt(" COMMENT \"%s\"", col.comment);

    }

    sql.appfmt(") COMMENT=\"%s\" ENGINE=NDBINFO", table.m.comment);

    print_conditional_sql(sql);

  }

  printf("# Recreate handler local lookup tables in %s\n", opt_ndbinfo_db);
  const char* prev_name = "";
  for (size_t i = 0; i < num_lookups; i++)
  {
    lookup l = lookups[i];
<<<<<<< HEAD
    BaseString table_name = replace_tags(l.name);
    printf("# %s.%s\n", opt_ndbinfo_db, table_name.c_str());

=======
    if (strcmp(prev_name, l.name) >= 0)
    {
      fprintf(stderr, "lookup definitions reordered: %s >= %s\n", prev_name, l.name);
      exit(2);
    }
    prev_name = l.name;

    BaseString table_name = replace_tags(l.name);
    printf("# %s.%s\n", opt_ndbinfo_db, table_name.c_str());

>>>>>>> 79a25525
    /* Drop the table if it exists */
    sql.assfmt("DROP TABLE IF EXISTS `%s`.`%s`",
               opt_ndbinfo_db, table_name.c_str());
    print_conditional_sql(sql);

    /* Create lookup table */
    sql.assfmt("CREATE TABLE `%s`.`%s` (%s) ENGINE=NDBINFO",
               opt_ndbinfo_db, table_name.c_str(), l.columns);
    print_conditional_sql(sql);
  }

  printf("# Recreate views in %s\n", opt_ndbinfo_db);
  prev_name = "";
  for (size_t i = 0; i < num_views; i++)
  {
    view v = views[i];

    if (strcmp(prev_name, v.name) >= 0)
    {
      fprintf(stderr, "view definitions reordered: %s >= %s\n", prev_name, v.name);
      exit(3);
    }
    prev_name = v.name;

    printf("# %s.%s\n", opt_ndbinfo_db, v.name);

    BaseString view_sql = replace_tags(v.sql);

    /* Create or replace the view */
    BaseString sql;
    sql.assfmt("CREATE OR REPLACE DEFINER=`root`@`localhost` "
               "SQL SECURITY INVOKER VIEW `%s`.`%s` AS %s",
               opt_ndbinfo_db, v.name, view_sql.c_str());
    print_conditional_sql(sql);
  }

  printf("# Finally turn off offline mode\n");
  sql.assfmt("SET @@global.ndbinfo_offline=FALSE");
  print_conditional_sql(sql);

  return 0;
}
<|MERGE_RESOLUTION|>--- conflicted
+++ resolved
@@ -48,73 +48,6 @@
   const char* sql;
 } views[] =
 {
-<<<<<<< HEAD
-#if 0
-  { "pools",
-    "SELECT node_id, b.block_name, block_instance, pool_name, "
-    "used, total, high, entry_size, cp1.param_name AS param_name1, "
-    "cp2.param_name AS param_name2, cp3.param_name AS param_name3, "
-    "cp4.param_name AS param_name4 "
-    "FROM `<NDBINFO_DB>`.`<TABLE_PREFIX>pools` p "
-    "LEFT JOIN `<NDBINFO_DB>`.blocks b ON p.block_number = b.block_number "
-    "LEFT JOIN `<NDBINFO_DB>`.config_params cp1 ON p.config_param1 = cp1.param_number "
-    "LEFT JOIN `<NDBINFO_DB>`.config_params cp2 ON p.config_param2 = cp2.param_number "
-    "LEFT JOIN `<NDBINFO_DB>`.config_params cp3 ON p.config_param3 = cp3.param_number "
-    "LEFT JOIN `<NDBINFO_DB>`.config_params cp4 ON p.config_param4 = cp4.param_number"
-  },
-#endif
-  { "transporters",
-    "SELECT node_id, remote_node_id, "
-    " CASE connection_status"
-    "  WHEN 0 THEN \"CONNECTED\""
-    "  WHEN 1 THEN \"CONNECTING\""
-    "  WHEN 2 THEN \"DISCONNECTED\""
-    "  WHEN 3 THEN \"DISCONNECTING\""
-    "  ELSE NULL "
-    " END AS status, "
-    " remote_address, bytes_sent, bytes_received, "
-    " connect_count, "
-    " overloaded, overload_count, slowdown, slowdown_count "
-    "FROM `<NDBINFO_DB>`.`<TABLE_PREFIX>transporters`"
-  },
-  { "logspaces",
-    "SELECT node_id, "
-    " CASE log_type"
-    "  WHEN 0 THEN \"REDO\""
-    "  WHEN 1 THEN \"DD-UNDO\""
-    "  ELSE NULL "
-    " END AS log_type, "
-    "log_id, log_part, total, used "
-    "FROM `<NDBINFO_DB>`.`<TABLE_PREFIX>logspaces`"
-  },
-  { "logbuffers",
-    "SELECT node_id, "
-    " CASE log_type"
-    "  WHEN 0 THEN \"REDO\""
-    "  WHEN 1 THEN \"DD-UNDO\""
-    "  ELSE \"<unknown>\" "
-    " END AS log_type, "
-    "log_id, log_part, total, used "
-    "FROM `<NDBINFO_DB>`.`<TABLE_PREFIX>logbuffers`"
-  },
-  { "resources",
-    "SELECT node_id, "
-    " CASE resource_id"
-    "  WHEN 0 THEN \"RESERVED\""
-    "  WHEN 1 THEN \"DISK_OPERATIONS\""
-    "  WHEN 2 THEN \"DISK_RECORDS\""
-    "  WHEN 3 THEN \"DATA_MEMORY\""
-    "  WHEN 4 THEN \"JOBBUFFER\""
-    "  WHEN 5 THEN \"FILE_BUFFERS\""
-    "  WHEN 6 THEN \"TRANSPORTER_BUFFERS\""
-    "  WHEN 7 THEN \"DISK_PAGE_BUFFER\""
-    "  WHEN 8 THEN \"QUERY_MEMORY\""
-    "  WHEN 9 THEN \"SCHEMA_TRANS_MEMORY\""
-    "  ELSE \"<unknown>\" "
-    " END AS resource_name, "
-    "reserved, used, max "
-    "FROM `<NDBINFO_DB>`.`<TABLE_PREFIX>resources`"
-=======
   { "arbitrator_validity_detail",
     "SELECT node_id, "
     "arbitrator, "
@@ -247,7 +180,6 @@
   { "config_values",
     "SELECT node_id, config_param, config_value "
     "FROM `<NDBINFO_DB>`.`<TABLE_PREFIX>config_values`"
->>>>>>> 79a25525
   },
   { "counters",
     "SELECT node_id, b.block_name, block_instance, "
@@ -291,8 +223,6 @@
     "LEFT JOIN `<NDBINFO_DB>`.`<TABLE_PREFIX>blocks` b "
     "ON c.block_number = b.block_number"
   },
-<<<<<<< HEAD
-=======
   { "cpustat",
     "SELECT * "
     "FROM `<NDBINFO_DB>`.`<TABLE_PREFIX>cpustat`"
@@ -436,7 +366,6 @@
     ") OR pool_name = \"Long message buffer\" "
     "GROUP BY node_id, memory_type"
   },
->>>>>>> 79a25525
   { "nodes",
     "SELECT node_id, "
     "uptime, "
@@ -456,183 +385,17 @@
     "config_generation "
     "FROM `<NDBINFO_DB>`.`<TABLE_PREFIX>nodes`"
   },
-<<<<<<< HEAD
-  { "memoryusage",
-    "SELECT node_id,"
-    "  pool_name AS memory_type,"
-    "  SUM(used*entry_size) AS used,"
-    "  SUM(used) AS used_pages,"
-    "  SUM(total*entry_size) AS total,"
-    "  SUM(total) AS total_pages "
-    "FROM `<NDBINFO_DB>`.`<TABLE_PREFIX>pools` "
-    "WHERE block_number IN (248, 254) AND "
-    "  (pool_name = \"Index memory\" OR pool_name = \"Data memory\") "
-    "GROUP BY node_id, memory_type"
-  },
-  { "diskpagebuffer",
-     "SELECT node_id, block_instance, "
-     "pages_written, pages_written_lcp, pages_read, log_waits, "
-     "page_requests_direct_return, page_requests_wait_queue, page_requests_wait_io "
-     "FROM `<NDBINFO_DB>`.`<TABLE_PREFIX>diskpagebuffer`"
-  },
-  { "diskpagebuffer",
-     "SELECT node_id, block_instance, "
-     "pages_written, pages_written_lcp, pages_read, log_waits, "
-     "page_requests_direct_return, page_requests_wait_queue, page_requests_wait_io "
-     "FROM `<NDBINFO_DB>`.`<TABLE_PREFIX>diskpagebuffer`"
-  },
-  { "threadblocks",
-    "SELECT t.node_id, t.thr_no, b.block_name, t.block_instance "
-    "FROM `<NDBINFO_DB>`.`<TABLE_PREFIX>threadblocks` t "
-    "LEFT JOIN `<NDBINFO_DB>`.`<TABLE_PREFIX>blocks` b "
-    "ON t.block_number = b.block_number"
-  },
-  { "threadstat",
-    "SELECT * from `<NDBINFO_DB>`.`<TABLE_PREFIX>threadstat`"
-  },
-  { "disk_write_speed_base",
-    "SELECT * from `<NDBINFO_DB>`.`<TABLE_PREFIX>disk_write_speed_base`"
-  },
-  { "disk_write_speed_aggregate",
-    "SELECT * from `<NDBINFO_DB>`.`<TABLE_PREFIX>disk_write_speed_aggregate`"
-  },
-  { "cluster_transactions",
-    "SELECT"
-    " t.node_id,"
-    " t.block_instance,"
-    " t.transid0 + (t.transid1 << 32) as transid,"
-    " s.state_friendly_name as state, "
-    " t.c_ops as count_operations, "
-    " t.outstanding as outstanding_operations, "
-    " t.timer as inactive_seconds, "
-    " (t.apiref & 65535) as client_node_id, "
-    " (t.apiref >> 16) as client_block_ref "
-    "FROM `<NDBINFO_DB>`.`<TABLE_PREFIX>transactions` t"
-    " LEFT JOIN `<NDBINFO_DB>`.`<TABLE_PREFIX>dbtc_apiconnect_state` s"
-    "        ON s.state_int_value = t.state"
-  },
-  { "server_transactions",
-    "SELECT map.mysql_connection_id, t.*"
-    "FROM information_schema.ndb_transid_mysql_connection_map map "
-    "JOIN `<NDBINFO_DB>`.cluster_transactions t "
-    "  ON (map.ndb_transid >> 32) = (t.transid >> 32)"
-  },
-  { "cluster_operations",
-    "SELECT"
-    " o.node_id,"
-    " o.block_instance,"
-    " o.transid0 + (o.transid1 << 32) as transid,"
-    " case o.op "
-    " when 1 then \"READ\""
-    " when 2 then \"READ-SH\""
-    " when 3 then \"READ-EX\""
-    " when 4 then \"INSERT\""
-    " when 5 then \"UPDATE\""
-    " when 6 then \"DELETE\""
-    " when 7 then \"WRITE\""
-    " when 8 then \"UNLOCK\""
-    " when 9 then \"REFRESH\""
-    " when 257 then \"SCAN\""
-    " when 258 then \"SCAN-SH\""
-    " when 259 then \"SCAN-EX\""
-    " ELSE \"<unknown>\""
-    " END as operation_type, "
-    " s.state_friendly_name as state, "
-    " o.tableid, "
-    " o.fragmentid, "
-    " (o.apiref & 65535) as client_node_id, "
-    " (o.apiref >> 16) as client_block_ref, "
-    " (o.tcref & 65535) as tc_node_id, "
-    " ((o.tcref >> 16) & 511) as tc_block_no, "
-    " ((o.tcref >> (16 + 9)) & 127) as tc_block_instance "
-    "FROM `<NDBINFO_DB>`.`<TABLE_PREFIX>operations` o"
-    " LEFT JOIN `<NDBINFO_DB>`.`<TABLE_PREFIX>dblqh_tcconnect_state` s"
-    "        ON s.state_int_value = o.state"
-  },
-  { "server_operations",
-    "SELECT map.mysql_connection_id, o.* "
-    "FROM `<NDBINFO_DB>`.cluster_operations o "
-    "JOIN information_schema.ndb_transid_mysql_connection_map map"
-    "  ON (map.ndb_transid >> 32) = (o.transid >> 32)"
-  },
-  { "membership",
-    "SELECT node_id, group_id, left_node, right_node, president, successor, "
-    "dynamic_id & 0xFFFF AS succession_order, "
-    "dynamic_id >> 16 AS Conf_HB_order, "
-    "arbitrator, arb_ticket, "
-    "CASE arb_state"
-    "  WHEN 0 THEN \"ARBIT_NULL\""
-    "  WHEN 1 THEN \"ARBIT_INIT\""
-    "  WHEN 2 THEN \"ARBIT_FIND\""
-    "  WHEN 3 THEN \"ARBIT_PREP1\""
-    "  WHEN 4 THEN \"ARBIT_PREP2\""
-    "  WHEN 5 THEN \"ARBIT_START\""
-    "  WHEN 6 THEN \"ARBIT_RUN\""
-    "  WHEN 7 THEN \"ARBIT_CHOOSE\""
-    "  WHEN 8 THEN \"ARBIT_CRASH\""
-    "  ELSE \"UNKNOWN\""
-    " END AS arb_state, "
-    "CASE arb_connected"
-    "  WHEN 1 THEN \"Yes\""
-    "  ELSE \"No\""
-    " END AS arb_connected, "
-    "conn_rank1_arbs AS connected_rank1_arbs, "
-    "conn_rank2_arbs AS connected_rank2_arbs "
-    "FROM `<NDBINFO_DB>`.`<TABLE_PREFIX>membership`"
-  },
-  { "arbitrator_validity_detail",
-    "SELECT node_id, "
-    "arbitrator, "
-    "arb_ticket, "
-    "CASE arb_connected"
-    "  WHEN 1 THEN \"Yes\""
-    "  ELSE \"No\""
-    " END AS arb_connected, "
-    "CASE arb_state"
-    "  WHEN 0 THEN \"ARBIT_NULL\""
-    "  WHEN 1 THEN \"ARBIT_INIT\""
-    "  WHEN 2 THEN \"ARBIT_FIND\""
-    "  WHEN 3 THEN \"ARBIT_PREP1\""
-    "  WHEN 4 THEN \"ARBIT_PREP2\""
-    "  WHEN 5 THEN \"ARBIT_START\""
-    "  WHEN 6 THEN \"ARBIT_RUN\""
-    "  WHEN 7 THEN \"ARBIT_CHOOSE\""
-    "  WHEN 8 THEN \"ARBIT_CRASH\""
-    "  ELSE \"UNKNOWN\""
-    " END AS arb_state "
-    "FROM `<NDBINFO_DB>`.`<TABLE_PREFIX>membership` "
-    "ORDER BY arbitrator, arb_connected DESC"
-  },
-  { "arbitrator_validity_summary",
-    "SELECT arbitrator, "
-    "arb_ticket, "
-    "CASE arb_connected"
-    "  WHEN 1 THEN \"Yes\""
-    "  ELSE \"No\""
-    " END AS arb_connected, "
-    "count(*) as consensus_count "
-    "FROM `<NDBINFO_DB>`.`<TABLE_PREFIX>membership` "
-    "GROUP BY arbitrator, arb_ticket, arb_connected"
-  },
-  {
-    "memory_per_fragment",
-    "SELECT name.fq_name, parent_name.fq_name AS parent_fq_name," 
-    "types.type_name AS type, table_id, node_id, block_instance, "
-    "fragment_num, fixed_elem_count, fixed_elem_size_bytes, "
-    "fixed_elem_alloc_bytes, fixed_elem_free_bytes,  "
-    "FLOOR(fixed_elem_free_bytes/fixed_elem_size_bytes) AS "
-    "fixed_elem_free_count, var_elem_count, var_elem_alloc_bytes, "
-    "var_elem_free_bytes, hash_index_alloc_bytes "
-    "FROM `<NDBINFO_DB>`.`<TABLE_PREFIX>frag_mem_use` AS space "
-    "JOIN `<NDBINFO_DB>`.`<TABLE_PREFIX>dict_obj_info` "
-    "AS name ON name.id=space.table_id AND name.type<=6 JOIN "
-    " `<NDBINFO_DB>`.`<TABLE_PREFIX>dict_obj_types` AS types ON name.type=types.type_id "
-    "LEFT JOIN `<NDBINFO_DB>`.`<TABLE_PREFIX>dict_obj_info` AS parent_name "
-    "ON name.parent_obj_id=parent_name.id AND "
-    "name.parent_obj_type=parent_name.type"
-  },
   {
     "operations_per_fragment",
+    /*
+     * This is the end-user view of ndb$frag_operations. It adds some
+     * dictionary information such as the table name and type, and the name
+     * of the parent table, if there is any.
+     *
+     * The test for name.type<=6 is there to elimiate matching non-table
+     * objects (triggers, files etc.), since the 'id' of these may collide
+     * with table ids.
+     */
     "SELECT name.fq_name, parent_name.fq_name AS parent_fq_name, "
     "types.type_name AS type, table_id, node_id, block_instance, fragment_num, "
     "tot_key_reads, tot_key_inserts, tot_key_updates, tot_key_writes, "
@@ -653,44 +416,60 @@
     "ON name.parent_obj_id=parent_name.id AND "
     "name.parent_obj_type=parent_name.type"
   },
-  // The blocks, dict_obj_types and config_params used
-  // to be stored in a different engine but have now
-  // been folded into hardcoded ndbinfo tables whose
-  // name include the special prefix.
-  // These views are defined to provide backward compatibility
-  // for code using the old names.
-  { "blocks",
-    "SELECT block_number, block_name "
-    "FROM `<NDBINFO_DB>`.`<TABLE_PREFIX>blocks`"
-  },
-  { "dict_obj_types",
-    "SELECT type_id, type_name "
-    "FROM `<NDBINFO_DB>`.`<TABLE_PREFIX>dict_obj_types`"
-  },
-  { "config_params",
-    "SELECT param_number, param_name, param_description, param_type, param_default, "
-    "param_min, param_max, param_mandatory, param_status "
-    "FROM `<NDBINFO_DB>`.`<TABLE_PREFIX>config_params`"
-  },
-  { "config_values",
-    "SELECT node_id, config_param, config_value "
-    "FROM `<NDBINFO_DB>`.`<TABLE_PREFIX>config_values`"
-  },
-  { "cpustat_50ms",
-    "SELECT * "
-    "FROM `<NDBINFO_DB>`.`<TABLE_PREFIX>cpustat_50ms`"
-  },
-  { "cpustat_1sec",
-    "SELECT * "
-    "FROM `<NDBINFO_DB>`.`<TABLE_PREFIX>cpustat_1sec`"
-  },
-  { "cpustat_20sec",
-    "SELECT * "
-    "FROM `<NDBINFO_DB>`.`<TABLE_PREFIX>cpustat_20sec`"
-  },
-  { "cpustat",
-    "SELECT * "
-    "FROM `<NDBINFO_DB>`.`<TABLE_PREFIX>cpustat`"
+#if 0
+  { "pools",
+    "SELECT node_id, b.block_name, block_instance, pool_name, "
+    "used, total, high, entry_size, cp1.param_name AS param_name1, "
+    "cp2.param_name AS param_name2, cp3.param_name AS param_name3, "
+    "cp4.param_name AS param_name4 "
+    "FROM `<NDBINFO_DB>`.`<TABLE_PREFIX>pools` p "
+    "LEFT JOIN `<NDBINFO_DB>`.blocks b ON p.block_number = b.block_number "
+    "LEFT JOIN `<NDBINFO_DB>`.config_params cp1 ON p.config_param1 = cp1.param_number "
+    "LEFT JOIN `<NDBINFO_DB>`.config_params cp2 ON p.config_param2 = cp2.param_number "
+    "LEFT JOIN `<NDBINFO_DB>`.config_params cp3 ON p.config_param3 = cp3.param_number "
+    "LEFT JOIN `<NDBINFO_DB>`.config_params cp4 ON p.config_param4 = cp4.param_number"
+  },
+#endif
+  { "resources",
+    "SELECT node_id, "
+    " CASE resource_id"
+    "  WHEN 0 THEN \"RESERVED\""
+    "  WHEN 1 THEN \"DISK_OPERATIONS\""
+    "  WHEN 2 THEN \"DISK_RECORDS\""
+    "  WHEN 3 THEN \"DATA_MEMORY\""
+    "  WHEN 4 THEN \"JOBBUFFER\""
+    "  WHEN 5 THEN \"FILE_BUFFERS\""
+    "  WHEN 6 THEN \"TRANSPORTER_BUFFERS\""
+    "  WHEN 7 THEN \"DISK_PAGE_BUFFER\""
+    "  WHEN 8 THEN \"QUERY_MEMORY\""
+    "  WHEN 9 THEN \"SCHEMA_TRANS_MEMORY\""
+    "  ELSE \"<unknown>\" "
+    " END AS resource_name, "
+    "reserved, used, max "
+    "FROM `<NDBINFO_DB>`.`<TABLE_PREFIX>resources`"
+  },
+  {"restart_info",
+   "SELECT * "
+   "FROM `<NDBINFO_DB>`.`<TABLE_PREFIX>restart_info`"
+  },
+  /* server_locks view, reflecting server_operations view */
+  {"server_locks",
+   "SELECT map.mysql_connection_id, l.* "
+   "FROM `<NDBINFO_DB>`.cluster_locks l "
+   "JOIN information_schema.ndb_transid_mysql_connection_map map"
+   " ON (map.ndb_transid >> 32) = (l.transid >> 32)"
+  },
+  { "server_operations",
+    "SELECT map.mysql_connection_id, o.* "
+    "FROM `<NDBINFO_DB>`.cluster_operations o "
+    "JOIN information_schema.ndb_transid_mysql_connection_map map"
+    "  ON (map.ndb_transid >> 32) = (o.transid >> 32)"
+  },
+  { "server_transactions",
+    "SELECT map.mysql_connection_id, t.*"
+    "FROM information_schema.ndb_transid_mysql_connection_map map "
+    "JOIN `<NDBINFO_DB>`.cluster_transactions t "
+    "  ON (map.ndb_transid >> 32) = (t.transid >> 32)"
   },
   { "table_distribution_status",
     "SELECT node_id AS node_id, "
@@ -754,10 +533,6 @@
     "SELECT * "
     "FROM `<NDBINFO_DB>`.`<TABLE_PREFIX>table_fragments`"
   },
-  { "table_replicas",
-    "SELECT * "
-    "FROM `<NDBINFO_DB>`.`<TABLE_PREFIX>table_replicas`"
-  },
   { "table_info",
     " SELECT "
     " table_id AS table_id, "
@@ -787,243 +562,6 @@
     " create_gci AS create_gci "
     "FROM `<NDBINFO_DB>`.`<TABLE_PREFIX>stored_tables`"
   },
-  {
-    "locks_per_fragment",
-    "SELECT name.fq_name, parent_name.fq_name AS parent_fq_name, "
-    "types.type_name AS type, table_id, node_id, block_instance, fragment_num, "
-    "ex_req, ex_imm_ok, ex_wait_ok, ex_wait_fail, "
-    "sh_req, sh_imm_ok, sh_wait_ok, sh_wait_fail, "
-    "wait_ok_millis, wait_fail_millis "
-    "FROM `<NDBINFO_DB>`.`<TABLE_PREFIX>frag_locks` AS locks "
-    "JOIN `<NDBINFO_DB>`.`<TABLE_PREFIX>dict_obj_info` AS name "
-    "ON name.id=locks.table_id AND name.type<=6 "
-    "JOIN `<NDBINFO_DB>`.`<TABLE_PREFIX>dict_obj_types` AS types ON name.type=types.type_id "
-    "LEFT JOIN `<NDBINFO_DB>`.`<TABLE_PREFIX>dict_obj_info` AS parent_name "
-    "ON name.parent_obj_id=parent_name.id AND "
-    "name.parent_obj_type=parent_name.type"
-  },
-  {
-    "cluster_locks",
-    "SELECT "
-    "`<NDBINFO_DB>`.`<TABLE_PREFIX>acc_operations`.`node_id` AS `node_id`,"
-    "`<NDBINFO_DB>`.`<TABLE_PREFIX>acc_operations`.`block_instance` AS `block_instance`,"
-    "`<NDBINFO_DB>`.`<TABLE_PREFIX>acc_operations`.`tableid` AS `tableid`,"
-    "`<NDBINFO_DB>`.`<TABLE_PREFIX>acc_operations`.`fragmentid` AS `fragmentid`,"
-    "`<NDBINFO_DB>`.`<TABLE_PREFIX>acc_operations`.`rowid` AS `rowid`,"
-    "`<NDBINFO_DB>`.`<TABLE_PREFIX>acc_operations`.`transid0` + "
-    "(`<NDBINFO_DB>`.`<TABLE_PREFIX>acc_operations`.`transid1` << 32) AS `transid`,"
-    /* op_flags meanings come from DbaccMain.cpp */
-    /* 'S'hared or 'X'clusive */
-    "(case (`<NDBINFO_DB>`.`<TABLE_PREFIX>acc_operations`.`op_flags` & 0x10) "
-    "when 0 then \"S\" else \"X\" end) AS `mode`,"
-    /* 'W'aiting or 'H'olding */
-    "(case (`<NDBINFO_DB>`.`<TABLE_PREFIX>acc_operations`.`op_flags` & 0x80) "
-    "when 0 then \"W\" else \"H\" end) AS `state`,"
-    /* '*' indicates operation 'owning' the lock - an internal detail, can help
-     * understanding
-     */
-    "(case (`<NDBINFO_DB>`.`<TABLE_PREFIX>acc_operations`.`op_flags` & 0x40) "
-    "when 0 then \"\" else \"*\" end) as `detail`,"
-    "case (`<NDBINFO_DB>`.`<TABLE_PREFIX>acc_operations`.`op_flags` & 0xf) "
-    "when 0 then \"READ\" when 1 then \"UPDATE\" when 2 then \"INSERT\""
-    "when 3 then \"DELETE\" when 5 then \"READ\" when 6 then \"REFRESH\""
-    "when 7 then \"UNLOCK\" when 8 then \"SCAN\" ELSE\"<unknown>\" END as `op`,"
-    "`<NDBINFO_DB>`.`<TABLE_PREFIX>acc_operations`.`duration_millis` as `duration_millis`,"
-    "`<NDBINFO_DB>`.`<TABLE_PREFIX>acc_operations`.`acc_op_id` AS `lock_num`,"
-    "if(`<NDBINFO_DB>`.`<TABLE_PREFIX>acc_operations`.`op_flags` & 0xc0 = 0,"
-    "`<NDBINFO_DB>`.`<TABLE_PREFIX>acc_operations`.`prev_serial_op_id`"
-    ", NULL) as `waiting_for` "
-    "from `<NDBINFO_DB>`.`<TABLE_PREFIX>acc_operations`"
-  },
-  /* server_locks view, reflecting server_operations view */
-  {"server_locks",
-   "SELECT map.mysql_connection_id, l.* "
-   "FROM `<NDBINFO_DB>`.cluster_locks l "
-   "JOIN information_schema.ndb_transid_mysql_connection_map map"
-   " ON (map.ndb_transid >> 32) = (l.transid >> 32)"
-  },
-  {"dict_obj_info",
-   " SELECT * "
-   "FROM `<NDBINFO_DB>`.`<TABLE_PREFIX>dict_obj_info`"
-  }
-=======
-  {
-    "operations_per_fragment",
-    /*
-     * This is the end-user view of ndb$frag_operations. It adds some
-     * dictionary information such as the table name and type, and the name
-     * of the parent table, if there is any.
-     *
-     * The test for name.type<=6 is there to elimiate matching non-table
-     * objects (triggers, files etc.), since the 'id' of these may collide
-     * with table ids.
-     */
-    "SELECT name.fq_name, parent_name.fq_name AS parent_fq_name, "
-    "types.type_name AS type, table_id, node_id, block_instance, fragment_num, "
-    "tot_key_reads, tot_key_inserts, tot_key_updates, tot_key_writes, "
-    "tot_key_deletes, tot_key_refs, tot_key_attrinfo_bytes,"
-    "tot_key_keyinfo_bytes, tot_key_prog_bytes, tot_key_inst_exec, "
-    "tot_key_bytes_returned, tot_frag_scans, tot_scan_rows_examined, "
-    "tot_scan_rows_returned, tot_scan_bytes_returned, tot_scan_prog_bytes, "
-    "tot_scan_bound_bytes, tot_scan_inst_exec, tot_qd_frag_scans, "
-    "conc_frag_scans,"
-    "conc_qd_plain_frag_scans+conc_qd_tup_frag_scans+conc_qd_acc_frag_scans "
-    "AS conc_qd_frag_scans, "
-    "tot_commits "
-    "FROM ndbinfo.ndb$frag_operations AS ops "
-    "JOIN ndbinfo.ndb$dict_obj_info AS name "
-    "ON name.id=ops.table_id AND name.type<=6 "
-    "JOIN `<NDBINFO_DB>`.`<TABLE_PREFIX>dict_obj_types` AS types ON name.type=types.type_id "
-    "LEFT JOIN `<NDBINFO_DB>`.`<TABLE_PREFIX>dict_obj_info` AS parent_name "
-    "ON name.parent_obj_id=parent_name.id AND "
-    "name.parent_obj_type=parent_name.type"
-  },
-#if 0
-  { "pools",
-    "SELECT node_id, b.block_name, block_instance, pool_name, "
-    "used, total, high, entry_size, cp1.param_name AS param_name1, "
-    "cp2.param_name AS param_name2, cp3.param_name AS param_name3, "
-    "cp4.param_name AS param_name4 "
-    "FROM `<NDBINFO_DB>`.`<TABLE_PREFIX>pools` p "
-    "LEFT JOIN `<NDBINFO_DB>`.blocks b ON p.block_number = b.block_number "
-    "LEFT JOIN `<NDBINFO_DB>`.config_params cp1 ON p.config_param1 = cp1.param_number "
-    "LEFT JOIN `<NDBINFO_DB>`.config_params cp2 ON p.config_param2 = cp2.param_number "
-    "LEFT JOIN `<NDBINFO_DB>`.config_params cp3 ON p.config_param3 = cp3.param_number "
-    "LEFT JOIN `<NDBINFO_DB>`.config_params cp4 ON p.config_param4 = cp4.param_number"
-  },
-#endif
-  { "resources",
-    "SELECT node_id, "
-    " CASE resource_id"
-    "  WHEN 0 THEN \"RESERVED\""
-    "  WHEN 1 THEN \"DISK_OPERATIONS\""
-    "  WHEN 2 THEN \"DISK_RECORDS\""
-    "  WHEN 3 THEN \"DATA_MEMORY\""
-    "  WHEN 4 THEN \"JOBBUFFER\""
-    "  WHEN 5 THEN \"FILE_BUFFERS\""
-    "  WHEN 6 THEN \"TRANSPORTER_BUFFERS\""
-    "  WHEN 7 THEN \"DISK_PAGE_BUFFER\""
-    "  WHEN 8 THEN \"QUERY_MEMORY\""
-    "  WHEN 9 THEN \"SCHEMA_TRANS_MEMORY\""
-    "  ELSE \"<unknown>\" "
-    " END AS resource_name, "
-    "reserved, used, max "
-    "FROM `<NDBINFO_DB>`.`<TABLE_PREFIX>resources`"
-  },
-  {"restart_info",
-   "SELECT * "
-   "FROM `<NDBINFO_DB>`.`<TABLE_PREFIX>restart_info`"
-  },
-  /* server_locks view, reflecting server_operations view */
-  {"server_locks",
-   "SELECT map.mysql_connection_id, l.* "
-   "FROM `<NDBINFO_DB>`.cluster_locks l "
-   "JOIN information_schema.ndb_transid_mysql_connection_map map"
-   " ON (map.ndb_transid >> 32) = (l.transid >> 32)"
-  },
-  { "server_operations",
-    "SELECT map.mysql_connection_id, o.* "
-    "FROM `<NDBINFO_DB>`.cluster_operations o "
-    "JOIN information_schema.ndb_transid_mysql_connection_map map"
-    "  ON (map.ndb_transid >> 32) = (o.transid >> 32)"
-  },
-  { "server_transactions",
-    "SELECT map.mysql_connection_id, t.*"
-    "FROM information_schema.ndb_transid_mysql_connection_map map "
-    "JOIN `<NDBINFO_DB>`.cluster_transactions t "
-    "  ON (map.ndb_transid >> 32) = (t.transid >> 32)"
-  },
-  { "table_distribution_status",
-    "SELECT node_id AS node_id, "
-    "table_id AS table_id, "
-    "CASE tab_copy_status"
-    " WHEN 0 THEN \"IDLE\""
-    " WHEN 1 THEN \"SR_PHASE1_READ_PAGES\""
-    " WHEN 2 THEN \"SR_PHASE2_READ_TABLE\""
-    " WHEN 3 THEN \"SR_PHASE3_COPY_TABLE\""
-    " WHEN 4 THEN \"REMOVE_NODE\""
-    " WHEN 5 THEN \"LCP_READ_TABLE\""
-    " WHEN 6 THEN \"COPY_TAB_REQ\""
-    " WHEN 7 THEN \"COPY_NODE_STATE\""
-    " WHEN 8 THEN \"ADD_TABLE_MASTER\""
-    " WHEN 9 THEN \"ADD_TABLE_SLAVE\""
-    " WHEN 10 THEN \"INVALIDATE_NODE_LCP\""
-    " WHEN 11 THEN \"ALTER_TABLE\""
-    " WHEN 12 THEN \"COPY_TO_SAVE\""
-    " WHEN 13 THEN \"GET_TABINFO\""
-    "  ELSE \"Invalid value\""
-    " END AS tab_copy_status, "
-    "CASE tab_update_status"
-    " WHEN 0 THEN \"IDLE\""
-    " WHEN 1 THEN \"LOCAL_CHECKPOINT\""
-    " WHEN 2 THEN \"LOCAL_CHECKPOINT_QUEUED\""
-    " WHEN 3 THEN \"REMOVE_NODE\""
-    " WHEN 4 THEN \"COPY_TAB_REQ\""
-    " WHEN 5 THEN \"ADD_TABLE_MASTER\""
-    " WHEN 6 THEN \"ADD_TABLE_SLAVE\""
-    " WHEN 7 THEN \"INVALIDATE_NODE_LCP\""
-    " WHEN 8 THEN \"CALLBACK\""
-    "  ELSE \"Invalid value\""
-    " END AS tab_update_status, "
-    "CASE tab_lcp_status"
-    " WHEN 1 THEN \"ACTIVE\""
-    " WHEN 2 THEN \"wRITING_TO_FILE\""
-    " WHEN 3 THEN \"COMPLETED\""
-    "  ELSE \"Invalid value\""
-    " END AS tab_lcp_status, "
-    "CASE tab_status"
-    " WHEN 0 THEN \"IDLE\""
-    " WHEN 1 THEN \"ACTIVE\""
-    " WHEN 2 THEN \"CREATING\""
-    " WHEN 3 THEN \"DROPPING\""
-    "  ELSE \"Invalid value\""
-    " END AS tab_status, "
-    "CASE tab_storage"
-    " WHEN 0 THEN \"NOLOGGING\""
-    " WHEN 1 THEN \"NORMAL\""
-    " WHEN 2 THEN \"TEMPORARY\""
-    "  ELSE \"Invalid value\""
-    " END AS tab_storage, "
-    "tab_partitions AS tab_partitions, "
-    "tab_fragments AS tab_fragments, "
-    "current_scan_count AS current_scan_count, "
-    "scan_count_wait AS scan_count_wait, "
-    "is_reorg_ongoing AS is_reorg_ongoing "
-    "FROM `<NDBINFO_DB>`.`<TABLE_PREFIX>table_distribution_status`"
-  },
-  { "table_fragments",
-    "SELECT * "
-    "FROM `<NDBINFO_DB>`.`<TABLE_PREFIX>table_fragments`"
-  },
-  { "table_info",
-    " SELECT "
-    " table_id AS table_id, "
-    " logged_table AS logged_table, "
-    " row_contains_gci AS row_contains_gci, "
-    " row_contains_checksum AS row_contains_checksum, "
-    " read_backup AS read_backup, "
-    " fully_replicated AS fully_replicated, "
-    " CASE storage_type"
-    " WHEN 0 THEN \"MEMORY\""
-    " WHEN 1 THEN \"DISK\""
-    " WHEN 2 THEN \"MEMORY\""
-    "  ELSE \"Invalid value\""
-    " END AS storage_type,"
-    " hashmap_id AS hashmap_id, "
-    " CASE partition_balance"
-    " WHEN 4294967295 THEN \"SPECIFIC\""
-    " WHEN 4294967294 THEN \"FOR_RP_BY_LDM\""
-    " WHEN 4294967293 THEN \"FOR_RA_BY_LDM\""
-    " WHEN 4294967292 THEN \"FOR_RP_BY_NODE\""
-    " WHEN 4294967291 THEN \"FOR_RA_BY_NODE\""
-    " WHEN 4294967290 THEN \"FOR_RA_BY_LDM_X_2\""
-    " WHEN 4294967289 THEN \"FOR_RA_BY_LDM_X_3\""
-    " WHEN 4294967288 THEN \"FOR_RA_BY_LDM_X_4\""
-    " ELSE \"Invalid value\""
-    " END AS partition_balance,"
-    " create_gci AS create_gci "
-    "FROM `<NDBINFO_DB>`.`<TABLE_PREFIX>stored_tables`"
-  },
   { "table_replicas",
     "SELECT * "
     "FROM `<NDBINFO_DB>`.`<TABLE_PREFIX>table_replicas`"
@@ -1059,7 +597,6 @@
     " overloaded, overload_count, slowdown, slowdown_count "
     "FROM `<NDBINFO_DB>`.`<TABLE_PREFIX>transporters`"
   },
->>>>>>> 79a25525
 };
 
 size_t num_views = sizeof(views)/sizeof(views[0]);
@@ -1075,13 +612,6 @@
     "block_number INT UNSIGNED, "
     "block_name VARCHAR(512)",
   },
-<<<<<<< HEAD
-  { "<TABLE_PREFIX>dict_obj_types",
-    "type_id` INT UNSIGNED, "
-    "type_name VARCHAR(512)",
-  },
-=======
->>>>>>> 79a25525
   { "<TABLE_PREFIX>config_params",
     "param_number INT UNSIGNED, "
     "param_name VARCHAR(512), "
@@ -1094,33 +624,22 @@
     "param_status VARCHAR(512)"
   },
   {
-<<<<<<< HEAD
-    "<TABLE_PREFIX>dbtc_apiconnect_state",
-=======
     "<TABLE_PREFIX>dblqh_tcconnect_state",
->>>>>>> 79a25525
     "state_int_value INT UNSIGNED, "
     "state_name VARCHAR(256), "
     "state_friendly_name VARCHAR(256), "
     "state_description VARCHAR(256)",
   },
   {
-<<<<<<< HEAD
-    "<TABLE_PREFIX>dblqh_tcconnect_state",
-=======
     "<TABLE_PREFIX>dbtc_apiconnect_state",
->>>>>>> 79a25525
     "state_int_value INT UNSIGNED, "
     "state_name VARCHAR(256), "
     "state_friendly_name VARCHAR(256), "
     "state_description VARCHAR(256)",
-<<<<<<< HEAD
-=======
   },
   { "<TABLE_PREFIX>dict_obj_types",
     "type_id INT UNSIGNED, "
     "type_name VARCHAR(512)",
->>>>>>> 79a25525
   }
 };
 
@@ -1233,17 +752,10 @@
     const char* old_lookups[] =
     {
       "blocks",
-<<<<<<< HEAD
-      "dict_obj_types",
-      "config_params",
-      "ndb$dbtc_apiconnect_state",
-      "ndb$dblqh_tcconnect_state"
-=======
       "config_params",
       "dict_obj_types",
       "ndb$dblqh_tcconnect_state",
       "ndb$dbtc_apiconnect_state",
->>>>>>> 79a25525
     };
     printf("# Drop obsolete lookups in %s\n", opt_ndbinfo_db);
     for (size_t i = 0; i < sizeof(old_lookups)/sizeof(old_lookups[0]); i++)
@@ -1338,11 +850,6 @@
   for (size_t i = 0; i < num_lookups; i++)
   {
     lookup l = lookups[i];
-<<<<<<< HEAD
-    BaseString table_name = replace_tags(l.name);
-    printf("# %s.%s\n", opt_ndbinfo_db, table_name.c_str());
-
-=======
     if (strcmp(prev_name, l.name) >= 0)
     {
       fprintf(stderr, "lookup definitions reordered: %s >= %s\n", prev_name, l.name);
@@ -1353,7 +860,6 @@
     BaseString table_name = replace_tags(l.name);
     printf("# %s.%s\n", opt_ndbinfo_db, table_name.c_str());
 
->>>>>>> 79a25525
     /* Drop the table if it exists */
     sql.assfmt("DROP TABLE IF EXISTS `%s`.`%s`",
                opt_ndbinfo_db, table_name.c_str());
