--- conflicted
+++ resolved
@@ -41,7 +41,6 @@
 #define HP_MIN_RECORDS_IN_BLOCK 16
 #define HP_MAX_RECORDS_IN_BLOCK 8192
 
-<<<<<<< HEAD
 static const constexpr auto VARIABLE_REC_OVERHEAD =
     sizeof(uchar **) + sizeof(uchar);
 
@@ -76,23 +75,6 @@
 #define is_blob_column(c) \
   ((c)->type == MYSQL_TYPE_BLOB || (c)->type == MYSQL_TYPE_JSON)
 
-=======
-/* Some extern variables */
-
-extern LIST *heap_open_list, *heap_share_list;
-
-#define test_active(info)                  \
-  if (!(info->update & HA_STATE_AKTIV)) {  \
-    set_my_errno(HA_ERR_NO_ACTIVE_RECORD); \
-    DBUG_RETURN(-1);                       \
-  }
-#define hp_find_hash(A, B) ((HASH_INFO *)hp_find_block((A), (B)))
-
-/* Find pos for record and update it in info->current_ptr */
-#define hp_find_record(info, pos) \
-  (info)->current_ptr = hp_find_block(&(info)->s->block, pos)
-
->>>>>>> 4869291f
 struct HASH_INFO {
   HASH_INFO *next_key;
   uchar *ptr_to_rec;
@@ -137,11 +119,7 @@
 extern int hp_key_cmp(HP_KEYDEF *keydef, const uchar *rec, const uchar *key);
 extern void hp_make_key(HP_KEYDEF *keydef, uchar *key, const uchar *rec);
 extern uint hp_rb_make_key(HP_KEYDEF *keydef, uchar *key, const uchar *rec,
-<<<<<<< HEAD
                            uchar *recpos, bool packed);
-=======
-                           uchar *recpos);
->>>>>>> 4869291f
 extern uint hp_rb_key_length(HP_KEYDEF *keydef, const uchar *key);
 extern uint hp_rb_null_key_length(HP_KEYDEF *keydef, const uchar *key);
 extern uint hp_rb_var_key_length(HP_KEYDEF *keydef, const uchar *key);
@@ -149,9 +127,8 @@
 extern int hp_close(HP_INFO *info);
 extern void hp_clear(HP_SHARE *info);
 extern void hp_clear_keys(HP_SHARE *info);
-<<<<<<< HEAD
-extern uint hp_rb_pack_key(HP_KEYDEF *keydef, uchar *key, const uchar *old,
-                           key_part_map keypart_map);
+extern uint hp_rb_pack_key(const HP_KEYDEF *keydef, uchar *key,
+                           const uchar *old, key_part_map keypart_map);
 extern uint hp_calc_blob_length(uint length, const uchar *pos) noexcept;
 
 /* Chunkset management (alloc/free/encode/decode) functions */
@@ -173,10 +150,6 @@
 extern bool hp_process_record_data_to_chunkset(const HP_SHARE &info,
                                                const uchar *record, uchar *pos,
                                                bool is_compare) noexcept;
-=======
-extern uint hp_rb_pack_key(const HP_KEYDEF *keydef, uchar *key,
-                           const uchar *old, key_part_map keypart_map);
->>>>>>> 4869291f
 
 extern mysql_mutex_t THR_LOCK_heap;
 
