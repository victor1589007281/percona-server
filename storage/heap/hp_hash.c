/* Copyright (c) 2000, 2015, Oracle and/or its affiliates. All rights reserved.

   This program is free software; you can redistribute it and/or modify
   it under the terms of the GNU General Public License as published by
   the Free Software Foundation; version 2 of the License.

   This program is distributed in the hope that it will be useful,
   but WITHOUT ANY WARRANTY; without even the implied warranty of
   MERCHANTABILITY or FITNESS FOR A PARTICULAR PURPOSE.  See the
   GNU General Public License for more details.

   You should have received a copy of the GNU General Public License
   along with this program; if not, write to the Free Software
   Foundation, Inc., 51 Franklin St, Fifth Floor, Boston, MA 02110-1301  USA */

/* The hash functions used for saveing keys */

#include "heapdef.h"
#include <m_ctype.h>



/*
  Find out how many rows there is in the given range

  SYNOPSIS
    hp_rb_records_in_range()
    info		HEAP handler
    inx			Index to use
    min_key		Min key. Is = 0 if no min range
    max_key		Max key. Is = 0 if no max range

  NOTES
    min_key.flag can have one of the following values:
      HA_READ_KEY_EXACT		Include the key in the range
      HA_READ_AFTER_KEY		Don't include key in range

    max_key.flag can have one of the following values:
      HA_READ_BEFORE_KEY	Don't include key in range
      HA_READ_AFTER_KEY		Include all 'end_key' values in the range

  RETURN
   HA_POS_ERROR		Something is wrong with the index tree.
   0			There is no matching keys in the given range
   number > 0		There is approximately 'number' matching rows in
			the range.
*/

ha_rows hp_rb_records_in_range(HP_INFO *info, int inx,  key_range *min_key,
                               key_range *max_key)
{
  ha_rows start_pos, end_pos;
  HP_KEYDEF *keyinfo= info->s->keydef + inx;
  TREE *rb_tree = &keyinfo->rb_tree;
  heap_rb_param custom_arg;
  DBUG_ENTER("hp_rb_records_in_range");

  info->lastinx= inx;
  custom_arg.keyseg= keyinfo->seg;
  custom_arg.search_flag= SEARCH_FIND | SEARCH_SAME;
  if (min_key)
  {
    custom_arg.key_length= hp_rb_pack_key(keyinfo, (uchar*) info->recbuf,
					  (uchar*) min_key->key,
					  min_key->keypart_map);
    start_pos= tree_record_pos(rb_tree, info->recbuf, min_key->flag,
			       &custom_arg);
  }
  else
  {
    start_pos= 0;
  }

  if (max_key)
  {
    custom_arg.key_length= hp_rb_pack_key(keyinfo, (uchar*) info->recbuf,
					  (uchar*) max_key->key,
                                          max_key->keypart_map);
    end_pos= tree_record_pos(rb_tree, info->recbuf, max_key->flag,
			     &custom_arg);
  }
  else
  {
    end_pos= rb_tree->elements_in_tree + (ha_rows)1;
  }

  DBUG_PRINT("info",("start_pos: %lu  end_pos: %lu", (ulong) start_pos,
		     (ulong) end_pos));
  if (start_pos == HA_POS_ERROR || end_pos == HA_POS_ERROR)
    DBUG_RETURN(HA_POS_ERROR);
  DBUG_RETURN(end_pos < start_pos ? (ha_rows) 0 :
	      (end_pos == start_pos ? (ha_rows) 1 : end_pos - start_pos));
}


	/* Search after a record based on a key */
	/* Sets info->current_ptr to found record */
	/* next_flag:  Search=0, next=1, prev =2, same =3 */

uchar *hp_search(HP_INFO *info, HP_KEYDEF *keyinfo, const uchar *key,
                uint nextflag)
{
  HASH_INFO *pos,*prev_ptr;
  int flag;
  uint old_nextflag;
  HP_SHARE *share=info->s;
  DBUG_ENTER("hp_search");
  old_nextflag=nextflag;
  flag=1;
  prev_ptr=0;

  if (share->records)
  {
    pos=hp_find_hash(&keyinfo->block, hp_mask(hp_hashnr(keyinfo, key),
					      share->blength, share->records));
    do
    {
      if (!hp_key_cmp(keyinfo, pos->ptr_to_rec, key))
      {
	switch (nextflag) {
	case 0:					/* Search after key */
	  DBUG_PRINT("exit", ("found key at 0x%lx", (long) pos->ptr_to_rec));
	  info->current_hash_ptr=pos;
	  DBUG_RETURN(info->current_ptr= pos->ptr_to_rec);
	case 1:					/* Search next */
	  if (pos->ptr_to_rec == info->current_ptr)
	    nextflag=0;
	  break;
	case 2:					/* Search previous */
	  if (pos->ptr_to_rec == info->current_ptr)
	  {
	    set_my_errno(HA_ERR_KEY_NOT_FOUND);	/* If gpos == 0 */
	    info->current_hash_ptr=prev_ptr;
	    DBUG_RETURN(info->current_ptr=prev_ptr ? prev_ptr->ptr_to_rec : 0);
	  }
	  prev_ptr=pos;				/* Prev. record found */
	  break;
	case 3:					/* Search same */
	  if (pos->ptr_to_rec == info->current_ptr)
	  {
	    info->current_hash_ptr=pos;
	    DBUG_RETURN(info->current_ptr);
	  }
	}
      }
      if (flag)
      {
	flag=0;					/* Reset flag */
	if (hp_find_hash(&keyinfo->block,
			 hp_mask(hp_rec_hashnr(keyinfo, pos->ptr_to_rec),
				  share->blength, share->records)) != pos)
	  break;				/* Wrong link */
      }
    }
    while ((pos=pos->next_key));
  }
  set_my_errno(HA_ERR_KEY_NOT_FOUND);
  if (nextflag == 2 && ! info->current_ptr)
  {
    /* Do a previous from end */
    info->current_hash_ptr=prev_ptr;
    DBUG_RETURN(info->current_ptr=prev_ptr ? prev_ptr->ptr_to_rec : 0);
  }

  if (old_nextflag && nextflag)
    set_my_errno(HA_ERR_RECORD_CHANGED);		/* Didn't find old record */
  DBUG_PRINT("exit",("Error: %d",my_errno()));
  info->current_hash_ptr=0;  
  DBUG_RETURN((info->current_ptr= 0));
}


/*
  Search next after last read;  Assumes that the table hasn't changed
  since last read !
*/

uchar *hp_search_next(HP_INFO *info, HP_KEYDEF *keyinfo, const uchar *key,
		      HASH_INFO *pos)
{
  DBUG_ENTER("hp_search_next");

  while ((pos= pos->next_key))
  {
    if (! hp_key_cmp(keyinfo, pos->ptr_to_rec, key))
    {
      info->current_hash_ptr=pos;
      DBUG_RETURN (info->current_ptr= pos->ptr_to_rec);
    }
  }
  set_my_errno(HA_ERR_KEY_NOT_FOUND);
  DBUG_PRINT("exit",("Error: %d",my_errno()));
  info->current_hash_ptr=0;
  DBUG_RETURN ((info->current_ptr= 0));
}


/*
  Calculate position number for hash value.
  SYNOPSIS
    hp_mask()
      hashnr     Hash value
      buffmax    Value such that
                 2^(n-1) < maxlength <= 2^n = buffmax
      maxlength  
  
  RETURN
    Array index, in [0..maxlength)
*/

ulong hp_mask(ulong hashnr, ulong buffmax, ulong maxlength)
{
  if ((hashnr & (buffmax-1)) < maxlength) return (hashnr & (buffmax-1));
  return (hashnr & ((buffmax >> 1) -1));
}


/*
  Change
    next_link -> ... -> X -> pos
  to
    next_link -> ... -> X -> newlink
*/

void hp_movelink(HASH_INFO *pos, HASH_INFO *next_link, HASH_INFO *newlink)
{
  HASH_INFO *old_link;
  do
  {
    old_link=next_link;
  }
  while ((next_link=next_link->next_key) != pos);
  old_link->next_key=newlink;
  return;
}

	/* Calc hashvalue for a key */

ulong hp_hashnr(HP_KEYDEF *keydef, const uchar *key)
{
  /*register*/ 
  ulong nr=1, nr2=4;
  HA_KEYSEG *seg,*endseg;

  for (seg=keydef->seg,endseg=seg+keydef->keysegs ; seg < endseg ; seg++)
  {
    uchar *pos=(uchar*) key;
    key+=seg->length;
    if (seg->null_bit)
    {
      key++;					/* Skip null byte */
      if (*pos)					/* Found null */
      {
	nr^= (nr << 1) | 1;
	/* Add key pack length (2) to key for VARCHAR segments */
        if (seg->type == HA_KEYTYPE_VARTEXT1)
          key+= 2;
	continue;
      }
      pos++;
    }
    if (seg->type == HA_KEYTYPE_TEXT)
    {
       const CHARSET_INFO *cs= seg->charset;
       size_t length= seg->length;
       if (cs->mbmaxlen > 1)
       {
         size_t char_length;
         char_length= my_charpos(cs, pos, pos + length, length/cs->mbmaxlen);
         set_if_smaller(length, char_length);
       }
       cs->coll->hash_sort(cs, pos, length, &nr, &nr2);
    }
    else if (seg->type == HA_KEYTYPE_VARTEXT1)  /* Any VARCHAR segments */
    {
       const CHARSET_INFO *cs= seg->charset;
       uint pack_length= 2;                     /* Key packing is constant */
       size_t length= uint2korr(pos);
       if (cs->mbmaxlen > 1)
       {
         size_t char_length;
         char_length= my_charpos(cs, pos +pack_length,
                                 pos +pack_length + length,
                                 seg->length/cs->mbmaxlen);
         set_if_smaller(length, char_length);
       }
       cs->coll->hash_sort(cs, pos+pack_length, length, &nr, &nr2);
       key+= pack_length;
    }
    else
    {
      for (; pos < (uchar*) key ; pos++)
      {
	nr^=(ulong) ((((uint) nr & 63)+nr2)*((uint) *pos)) + (nr << 8);
	nr2+=3;
      }
    }
  }
  DBUG_PRINT("exit", ("hash: 0x%lx", nr));
  return((ulong) nr);
}

	/* Calc hashvalue for a key in a record */

ulong hp_rec_hashnr(HP_KEYDEF *keydef, const uchar *rec)
{
  ulong nr=1, nr2=4;
  HA_KEYSEG *seg,*endseg;

  for (seg=keydef->seg,endseg=seg+keydef->keysegs ; seg < endseg ; seg++)
  {
    uchar *pos=(uchar*) rec+seg->start,*end=pos+seg->length;
    if (seg->null_bit)
    {
      if (rec[seg->null_pos] & seg->null_bit)
      {
	nr^= (nr << 1) | 1;
	continue;
      }
    }
    if (seg->type == HA_KEYTYPE_TEXT)
    {
      const CHARSET_INFO *cs= seg->charset;
      size_t char_length= seg->length;
      if (cs->mbmaxlen > 1)
      {
        char_length= my_charpos(cs, pos, pos + char_length,
                                char_length / cs->mbmaxlen);
        set_if_smaller(char_length, seg->length); /* QQ: ok to remove? */
      }
      cs->coll->hash_sort(cs, pos, char_length, &nr, &nr2);
    }
    else if (seg->type == HA_KEYTYPE_VARTEXT1)  /* Any VARCHAR segments */
    {
      const CHARSET_INFO *cs= seg->charset;
      uint pack_length= seg->bit_start;
<<<<<<< HEAD
      size_t length= (pack_length == 1 ? (uint) *(uchar*) pos : uint2korr(pos));
      if (cs->mbmaxlen > 1)
      {
        size_t char_length;
        char_length= my_charpos(cs, pos + pack_length,
                                pos + pack_length + length,
=======
      uint length= hp_calc_blob_length(pack_length, pos);

      if (seg->flag & HA_BLOB_PART)
      {
        memcpy(&pos, pos + pack_length, sizeof(char *));
      }
      else
      {
        pos+= pack_length;
      }

      if (cs->mbmaxlen > 1)
      {
        uint char_length;
        char_length= my_charpos(cs, pos,
                                pos + length,
>>>>>>> 2071aeef
                                seg->length/cs->mbmaxlen);
        set_if_smaller(length, char_length);
      }
      cs->coll->hash_sort(cs, pos, length, &nr, &nr2);
    }
    else
    {
      for (; pos < end ; pos++)
      {
	nr^=(ulong) ((((uint) nr & 63)+nr2)*((uint) *pos))+ (nr << 8);
	nr2+=3;
      }
    }
  }
  DBUG_PRINT("exit", ("hash: 0x%lx", nr));
  return(nr);
}


/*
  Compare keys for two records. Returns 0 if they are identical

  SYNOPSIS
    hp_rec_key_cmp()
    keydef		Key definition
    rec1		Record to compare
    rec2		Other record to compare
    diff_if_only_endspace_difference
			Different number of end space is significant    

  NOTES
    diff_if_only_endspace_difference is used to allow us to insert
    'a' and 'a ' when there is an an unique key.

  RETURN
    0		Key is identical
    <> 0 	Key differes
*/

int hp_rec_key_cmp(HP_KEYDEF *keydef, const uchar *rec1, const uchar *rec2,
                   my_bool diff_if_only_endspace_difference)
{
  HA_KEYSEG *seg,*endseg;

  for (seg=keydef->seg,endseg=seg+keydef->keysegs ; seg < endseg ; seg++)
  {
    if (seg->null_bit)
    {
      if ((rec1[seg->null_pos] & seg->null_bit) !=
	  (rec2[seg->null_pos] & seg->null_bit))
	return 1;
      if (rec1[seg->null_pos] & seg->null_bit)
	continue;
    }
    if (seg->type == HA_KEYTYPE_TEXT)
    {
      const CHARSET_INFO *cs= seg->charset;
      size_t char_length1;
      size_t char_length2;
      uchar *pos1= (uchar*)rec1 + seg->start;
      uchar *pos2= (uchar*)rec2 + seg->start;
      if (cs->mbmaxlen > 1)
      {
        size_t char_length= seg->length / cs->mbmaxlen;
        char_length1= my_charpos(cs, pos1, pos1 + seg->length, char_length);
        set_if_smaller(char_length1, seg->length);
        char_length2= my_charpos(cs, pos2, pos2 + seg->length, char_length);
        set_if_smaller(char_length2, seg->length);
      }
      else
      {
        char_length1= char_length2= seg->length;
      }
      if (seg->charset->coll->strnncollsp(seg->charset,
      					  pos1,char_length1,
					  pos2,char_length2, 0))
	return 1;
    }
    else if (seg->type == HA_KEYTYPE_VARTEXT1)  /* Any VARCHAR segments */
    {
      uchar *pos1= (uchar*) rec1 + seg->start;
      uchar *pos2= (uchar*) rec2 + seg->start;
      uint char_length1, char_length2;
      uint pack_length= seg->bit_start;
      const CHARSET_INFO *cs= seg->charset;
      char_length1= hp_calc_blob_length(pack_length, pos1);
      char_length2= hp_calc_blob_length(pack_length, pos2);
      pos1+= pack_length;
      pos2+= pack_length;

      if (seg->flag & HA_BLOB_PART)
      {
        memcpy(&pos1, pos1, sizeof(char *));
        memcpy(&pos2, pos2, sizeof(char *));
      }

      if (cs->mbmaxlen > 1)
      {
        uint safe_length1= char_length1;
        uint safe_length2= char_length2;
        uint char_length= seg->length / cs->mbmaxlen;
        char_length1= my_charpos(cs, pos1, pos1 + char_length1, char_length);
        set_if_smaller(char_length1, safe_length1);
        char_length2= my_charpos(cs, pos2, pos2 + char_length2, char_length);
        set_if_smaller(char_length2, safe_length2);
      }

      if (cs->coll->strnncollsp(seg->charset,
                                pos1, char_length1,
                                pos2, char_length2,
                                seg->flag & HA_END_SPACE_ARE_EQUAL ?
                                0 : diff_if_only_endspace_difference))
	return 1;
    }
    else
    {
      if (memcmp(rec1+seg->start,rec2+seg->start,seg->length))
	return 1;
    }
  }
  return 0;
}

	/* Compare a key in a record to a whole key */

int hp_key_cmp(HP_KEYDEF *keydef, const uchar *rec, const uchar *key)
{
  HA_KEYSEG *seg,*endseg;

  for (seg=keydef->seg,endseg=seg+keydef->keysegs ;
       seg < endseg ;
       key+= (seg++)->length)
  {
    if (seg->null_bit)
    {
      int found_null=MY_TEST(rec[seg->null_pos] & seg->null_bit);
      if (found_null != (int) *key++)
	return 1;
      if (found_null)
      {
        /* Add key pack length (2) to key for VARCHAR segments */
        if (seg->type == HA_KEYTYPE_VARTEXT1)
          key+= 2;
	continue;
      }
    }
    if (seg->type == HA_KEYTYPE_TEXT)
    {
      const CHARSET_INFO *cs= seg->charset;
      uint char_length_key;
      uint char_length_rec;
      uchar *pos= (uchar*) rec + seg->start;
      if (cs->mbmaxlen > 1)
      {
        uint char_length= seg->length / cs->mbmaxlen;
        char_length_key= my_charpos(cs, key, key + seg->length, char_length);
        set_if_smaller(char_length_key, seg->length);
        char_length_rec= my_charpos(cs, pos, pos + seg->length, char_length);
        set_if_smaller(char_length_rec, seg->length);
      }
      else
      {
        char_length_key= seg->length;
        char_length_rec= seg->length;
      }
      
      if (seg->charset->coll->strnncollsp(seg->charset,
					  (uchar*) pos, char_length_rec,
					  (uchar*) key, char_length_key, 0))
	return 1;
    }
    else if (seg->type == HA_KEYTYPE_VARTEXT1)  /* Any VARCHAR segments */
    {
      uchar *pos= (uchar*) rec + seg->start;
      const CHARSET_INFO *cs= seg->charset;
      uint pack_length= seg->bit_start;
      uint char_length_rec= (pack_length == 1 ? (uint) *(uchar*) pos :
                             uint2korr(pos));
      /* Key segments are always packed with 2 bytes */
      uint char_length_key= uint2korr(key);
      pos+= pack_length;
      key+= 2;                                  /* skip key pack length */
      if (cs->mbmaxlen > 1)
      {
        uint char_length1, char_length2;
        char_length1= char_length2= seg->length / cs->mbmaxlen; 
        char_length1= my_charpos(cs, key, key + char_length_key, char_length1);
        set_if_smaller(char_length_key, char_length1);
        char_length2= my_charpos(cs, pos, pos + char_length_rec, char_length2);
        set_if_smaller(char_length_rec, char_length2);
      }
      else
      {
        set_if_smaller(char_length_rec, seg->length);
      }

      if (cs->coll->strnncollsp(seg->charset,
                                (uchar*) pos, char_length_rec,
                                (uchar*) key, char_length_key, 0))
	return 1;
    }
    else
    {
      if (memcmp(rec+seg->start,key,seg->length))
	return 1;
    }
  }
  return 0;
}


/**
   Returns a BLOB length stored in the specified number of bytes at the
   specified location.

   @param length       the number of bytes used to store length
   @param pos          pointer to length bytes

   @return  Length of BLOB data.
*/

uint hp_calc_blob_length(uint bytes, const uchar *pos)
{
  switch (bytes) {
  case 1:
    return (uint) *pos;
  case 2:
    return uint2korr(pos);
  case 3:
    return uint3korr(pos);
  case 4:
    return uint4korr(pos);
  default:
    break;
  }

  return 0; /* Impossible */
}

	/* Copy a key from a record to a keybuffer */

void hp_make_key(HP_KEYDEF *keydef, uchar *key, const uchar *rec)
{
  HA_KEYSEG *seg,*endseg;

  for (seg=keydef->seg,endseg=seg+keydef->keysegs ; seg < endseg ; seg++)
  {
    const CHARSET_INFO *cs= seg->charset;
    uint char_length= seg->length;
    const uchar *pos= rec + seg->start;
    if (seg->null_bit)
      *key++= MY_TEST(rec[seg->null_pos] & seg->null_bit);

    if (seg->flag & HA_BLOB_PART)
    {
      uint tmp_length= hp_calc_blob_length(seg->bit_start, pos);
      uint length= MY_MIN(seg->length, tmp_length);

      memcpy(&pos, rec + seg->bit_start, sizeof(char *));
      if (cs->mbmaxlen > 1)
      {
        char_length= my_charpos(cs, pos, pos + seg->length,
                                char_length / cs->mbmaxlen);
        set_if_smaller(char_length, length); /* QQ: ok to remove? */
      }
      store_key_length_inc(key, char_length);
    }
    else
    {
      if (cs->mbmaxlen > 1)
      {
        char_length= my_charpos(cs, pos, pos + seg->length,
                                char_length / cs->mbmaxlen);
        set_if_smaller(char_length, seg->length); /* QQ: ok to remove? */
      }
      if (seg->type == HA_KEYTYPE_VARTEXT1)
        char_length+= seg->bit_start;             /* Copy also length */
    }

    memcpy(key, pos, (size_t) char_length);
    key+= char_length;
  }
}

#define FIX_LENGTH(cs, pos, length, char_length)                        \
  do {                                                                  \
    if (length > char_length)                                           \
      char_length= my_charpos(cs, pos, pos+length, char_length);        \
    set_if_smaller(char_length,length);                                 \
  } while(0)


uint hp_rb_make_key(HP_KEYDEF *keydef, uchar *key,
                    const uchar *rec, uchar *recpos, my_bool packed)
{
  uchar *start_key= key;
  HA_KEYSEG *seg, *endseg;

  for (seg= keydef->seg, endseg= seg + keydef->keysegs; seg < endseg; seg++)
  {
    size_t char_length;
    if (seg->null_bit)
    {
      if (!(*key++= 1 - MY_TEST(rec[seg->null_pos] & seg->null_bit)))
        continue;
    }
    if (seg->flag & HA_SWAP_KEY)
    {
      uint length= seg->length;
      uchar *pos= (uchar*) rec + seg->start;
      if (seg->type == HA_KEYTYPE_FLOAT)
      {
	float nr;
	float4get(&nr, pos);
	if (my_isnan(nr))
	{
	  /* Replace NAN with zero */
 	  memset(key, 0, length);
	  key+= length;
	  continue;
	}
      }
      else if (seg->type == HA_KEYTYPE_DOUBLE)
      {
	double nr;
	float8get(&nr, pos);
	if (my_isnan(nr))
	{
 	  memset(key, 0, length);
	  key+= length;
	  continue;
	}
      }
      pos+= length;
      while (length--)
      {
	*key++= *--pos;
      }
      continue;
    }

    if (seg->flag & (HA_VAR_LENGTH_PART | HA_BLOB_PART))
    {
      uchar *pos=      (uchar*) rec + seg->start;
      uint length=     seg->length;
      uint pack_length= seg->bit_start;
      uint tmp_length= (pack_length == 1 ? (uint) *(uchar*) pos :
                        uint2korr(pos));
      const CHARSET_INFO *cs= seg->charset;
      char_length= length/cs->mbmaxlen;

      pos+= pack_length;			/* Skip VARCHAR length */
      set_if_smaller(length,tmp_length);
      FIX_LENGTH(cs, pos, length, char_length);
      store_key_length_inc(key,char_length);
      memcpy((uchar*) key,(uchar*) pos,(size_t) char_length);
      key+= char_length;
      continue;
    }
    else if (seg->flag & HA_BLOB_PART)
    {
      uchar *pos=      (uchar*) rec + seg->start;
      uint tmp_length= hp_calc_blob_length(seg->bit_start, pos);
      uint length= MY_MIN(seg->length, tmp_length);
      const CHARSET_INFO *cs= seg->charset;
      char_length= seg->length / cs->mbmaxlen;

      /* check_one_rb_key() calls hp_rb_make_key() for already packed records */
      if (!packed)
      {
        memcpy(&pos, pos + seg->bit_start, sizeof(char *));
      }
      else
      {
        pos+= seg->bit_start;
      }
      FIX_LENGTH(cs, pos, length, char_length);
      store_key_length_inc(key, char_length);
      memcpy(key, pos, (size_t) char_length);
      key+= char_length;
      continue;
    }

    char_length= seg->length;
    if (seg->charset->mbmaxlen > 1)
    {
      char_length= my_charpos(seg->charset, 
                              rec + seg->start, rec + seg->start + char_length,
                              char_length / seg->charset->mbmaxlen);
      set_if_smaller(char_length, seg->length); /* QQ: ok to remove? */
      if (char_length < seg->length)
        seg->charset->cset->fill(seg->charset, (char*) key + char_length,
                                 seg->length - char_length, ' ');
    }
    memcpy(key, rec + seg->start, (size_t) char_length);
    key+= seg->length;
  }
  memcpy(key, &recpos, sizeof(uchar*));
  return (uint) (key - start_key);
}


uint hp_rb_pack_key(HP_KEYDEF *keydef, uchar *key, const uchar *old,
                    key_part_map keypart_map)
{
  HA_KEYSEG *seg, *endseg;
  uchar *start_key= key;

  for (seg= keydef->seg, endseg= seg + keydef->keysegs;
       seg < endseg && keypart_map; old+= seg->length, seg++)
  {
    size_t char_length;
    keypart_map>>= 1;
    if (seg->null_bit)
    {
      /* Convert NULL from MySQL representation into HEAP's. */
      if (!(*key++= (char) 1 - *old++))
      {
        /*
          Skip length part of a variable length field.
          Length of key-part used with heap_rkey() always 2.
          See also hp_hashnr().
        */
        if (seg->flag & (HA_VAR_LENGTH_PART | HA_BLOB_PART))
          old+= 2;
        continue;
      }
    }
    if (seg->flag & HA_SWAP_KEY)
    {
      uint length= seg->length;
      uchar *pos= (uchar*) old + length;
      
      while (length--)
      {
	*key++= *--pos;
      }
      continue;
    }
    if (seg->flag & (HA_VAR_LENGTH_PART | HA_BLOB_PART))
    {
      /* Length of key-part used with heap_rkey() always 2 */
      uint tmp_length=uint2korr(old);
      uint length= seg->length;
      const CHARSET_INFO *cs= seg->charset;
      char_length= length/cs->mbmaxlen;

      old+= 2;
      set_if_smaller(length,tmp_length);	/* Safety */
      FIX_LENGTH(cs, old, length, char_length);
      store_key_length_inc(key,char_length);
      memcpy((uchar*) key, old,(size_t) char_length);
      key+= char_length;
      continue;
    }
    char_length= seg->length;
    if (seg->charset->mbmaxlen > 1)
    {
      char_length= my_charpos(seg->charset, old, old+char_length,
                              char_length / seg->charset->mbmaxlen);
      set_if_smaller(char_length, seg->length); /* QQ: ok to remove? */
      if (char_length < seg->length)
        seg->charset->cset->fill(seg->charset, (char*) key + char_length, 
                                 seg->length - char_length, ' ');
    }
    memcpy(key, old, (size_t) char_length);
    key+= seg->length;
  }
  return (uint) (key - start_key);
}


uint hp_rb_key_length(HP_KEYDEF *keydef, 
		      const uchar *key __attribute__((unused)))
{
  return keydef->length;
}


uint hp_rb_null_key_length(HP_KEYDEF *keydef, const uchar *key)
{
  const uchar *start_key= key;
  HA_KEYSEG *seg, *endseg;
  
  for (seg= keydef->seg, endseg= seg + keydef->keysegs; seg < endseg; seg++)
  {
    if (seg->null_bit && !*key++)
      continue;
    key+= seg->length;
  }
  return (uint) (key - start_key);
}
                  

uint hp_rb_var_key_length(HP_KEYDEF *keydef, const uchar *key)
{
  const uchar *start_key= key;
  HA_KEYSEG *seg, *endseg;
  
  for (seg= keydef->seg, endseg= seg + keydef->keysegs; seg < endseg; seg++)
  {
    uint length= seg->length;
    if (seg->null_bit && !*key++)
      continue;
    if (seg->flag & (HA_VAR_LENGTH_PART | HA_BLOB_PART))
    {
      get_key_length(length, key);
    }
    key+= length;
  }
  return (uint) (key - start_key);
}


/*
  Test if any of the key parts are NULL.
  Return:
    1 if any of the key parts was NULL
    0 otherwise
*/

my_bool hp_if_null_in_key(HP_KEYDEF *keydef, const uchar *record)
{
  HA_KEYSEG *seg,*endseg;
  for (seg=keydef->seg,endseg=seg+keydef->keysegs ; seg < endseg ; seg++)
  {
    if (seg->null_bit && (record[seg->null_pos] & seg->null_bit))
      return 1;
  }
  return 0;
}


/*
  Update auto_increment info

  SYNOPSIS
    update_auto_increment()
    info			MyISAM handler
    record			Row to update

  IMPLEMENTATION
    Only replace the auto_increment value if it is higher than the previous
    one. For signed columns we don't update the auto increment value if it's
    less than zero.
*/

void heap_update_auto_increment(HP_INFO *info, const uchar *record)
{
  ulonglong value= 0;			/* Store unsigned values here */
  longlong s_value= 0;			/* Store signed values here */

  HA_KEYSEG *keyseg= info->s->keydef[info->s->auto_key - 1].seg;
  const uchar *key=  (uchar*) record + keyseg->start;

  switch (info->s->auto_key_type) {
  case HA_KEYTYPE_INT8:
    s_value= (longlong) *(char*)key;
    break;
  case HA_KEYTYPE_BINARY:
    value=(ulonglong)  *(uchar*) key;
    break;
  case HA_KEYTYPE_SHORT_INT:
    s_value= (longlong) sint2korr(key);
    break;
  case HA_KEYTYPE_USHORT_INT:
    value=(ulonglong) uint2korr(key);
    break;
  case HA_KEYTYPE_LONG_INT:
    s_value= (longlong) sint4korr(key);
    break;
  case HA_KEYTYPE_ULONG_INT:
    value=(ulonglong) uint4korr(key);
    break;
  case HA_KEYTYPE_INT24:
    s_value= (longlong) sint3korr(key);
    break;
  case HA_KEYTYPE_UINT24:
    value=(ulonglong) uint3korr(key);
    break;
  case HA_KEYTYPE_FLOAT:                        /* This shouldn't be used */
  {
    float f_1;
    float4get(&f_1,key);
    /* Ignore negative values */
    value = (f_1 < (float) 0.0) ? 0 : (ulonglong) f_1;
    break;
  }
  case HA_KEYTYPE_DOUBLE:                       /* This shouldn't be used */
  {
    double f_1;
    float8get(&f_1,key);
    /* Ignore negative values */
    value = (f_1 < 0.0) ? 0 : (ulonglong) f_1;
    break;
  }
  case HA_KEYTYPE_LONGLONG:
    s_value= sint8korr(key);
    break;
  case HA_KEYTYPE_ULONGLONG:
    value= uint8korr(key);
    break;
  default:
    DBUG_ASSERT(0);
    value=0;                                    /* Error */
    break;
  }

  /*
    The following code works becasue if s_value < 0 then value is 0
    and if s_value == 0 then value will contain either s_value or the
    correct value.
  */
  set_if_bigger(info->s->auto_increment,
                (s_value > 0) ? (ulonglong) s_value : value);
}<|MERGE_RESOLUTION|>--- conflicted
+++ resolved
@@ -334,31 +334,22 @@
     {
       const CHARSET_INFO *cs= seg->charset;
       uint pack_length= seg->bit_start;
-<<<<<<< HEAD
-      size_t length= (pack_length == 1 ? (uint) *(uchar*) pos : uint2korr(pos));
+      size_t length= hp_calc_blob_length(pack_length, pos);
+
+      if (seg->flag & HA_BLOB_PART)
+      {
+        memcpy(&pos, pos + pack_length, sizeof(char *));
+      }
+      else
+      {
+        pos+= pack_length;
+      }
+
       if (cs->mbmaxlen > 1)
       {
         size_t char_length;
-        char_length= my_charpos(cs, pos + pack_length,
-                                pos + pack_length + length,
-=======
-      uint length= hp_calc_blob_length(pack_length, pos);
-
-      if (seg->flag & HA_BLOB_PART)
-      {
-        memcpy(&pos, pos + pack_length, sizeof(char *));
-      }
-      else
-      {
-        pos+= pack_length;
-      }
-
-      if (cs->mbmaxlen > 1)
-      {
-        uint char_length;
         char_length= my_charpos(cs, pos,
                                 pos + length,
->>>>>>> 2071aeef
                                 seg->length/cs->mbmaxlen);
         set_if_smaller(length, char_length);
       }
