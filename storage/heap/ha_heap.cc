/*
   Copyright (c) 2000, 2017, Oracle and/or its affiliates. All rights reserved.

   This program is free software; you can redistribute it and/or modify
   it under the terms of the GNU General Public License, version 2.0,
   as published by the Free Software Foundation.

   This program is also distributed with certain software (including
   but not limited to OpenSSL) that is licensed under separate terms,
   as designated in a particular file or component or in included license
   documentation.  The authors of MySQL hereby grant you an additional
   permission to link the program and your derivative works with the
   separately licensed software that they have included with MySQL.

   This program is distributed in the hope that it will be useful,
   but WITHOUT ANY WARRANTY; without even the implied warranty of
   MERCHANTABILITY or FITNESS FOR A PARTICULAR PURPOSE.  See the
   GNU General Public License, version 2.0, for more details.

   You should have received a copy of the GNU General Public License
   along with this program; if not, write to the Free Software
   Foundation, Inc., 51 Franklin St, Fifth Floor, Boston, MA 02110-1301  USA */

#define MYSQL_SERVER 1
#include "storage/heap/ha_heap.h"

#include <errno.h>
#include <limits.h>

#include "my_dbug.h"
#include "my_macros.h"
#include "my_pointer_arithmetic.h"
#include "my_psi_config.h"
#include "mysql/plugin.h"
#include "sql/current_thd.h"
#include "sql/field.h"
#include "sql/sql_base.h"  // enum_tdc_remove_table_type
#include "sql/sql_class.h"
#include "sql/sql_plugin.h"
#include "storage/heap/heapdef.h"

static handler *heap_create_handler(handlerton *hton, TABLE_SHARE *table,
                                    bool partitioned, MEM_ROOT *mem_root);
static int heap_prepare_hp_create_info(TABLE *table_arg, bool single_instance,
                                       bool delete_on_close,
                                       HP_CREATE_INFO *hp_create_info);

static int heap_panic(handlerton *, ha_panic_function flag) {
  return hp_panic(flag);
}

static int heap_init(void *p) {
  handlerton *heap_hton;

#ifdef HAVE_PSI_INTERFACE
  init_heap_psi_keys();
#endif

  heap_hton = (handlerton *)p;
  heap_hton->state = SHOW_OPTION_YES;
  heap_hton->db_type = DB_TYPE_HEAP;
  heap_hton->create = heap_create_handler;
  heap_hton->panic = heap_panic;
  heap_hton->flags = HTON_CAN_RECREATE;

  return 0;
}

static handler *heap_create_handler(handlerton *hton, TABLE_SHARE *table, bool,
                                    MEM_ROOT *mem_root) {
  return new (mem_root) ha_heap(hton, table);
}

/*****************************************************************************
** HEAP tables
*****************************************************************************/

ha_heap::ha_heap(handlerton *hton, TABLE_SHARE *table_arg)
    : handler(hton, table_arg),
      file(0),
      records_changed(0),
      key_stat_version(0),
      single_instance(0) {}

/*
  Hash index statistics is updated (copied from HP_KEYDEF::hash_buckets to
  records_per_key) after 1/HEAP_STATS_UPDATE_THRESHOLD fraction of table
  records have been inserted/updated/deleted. delete_all_rows() and table flush
  cause immediate update.

  NOTE
   hash index statistics must be updated when number of table records changes
   from 0 to non-zero value and vice versa. Otherwise records_in_range may
   erroneously return 0 and 'range' may miss records.
*/
#define HEAP_STATS_UPDATE_THRESHOLD 10

int ha_heap::open(const char *name, int mode, uint test_if_locked,
                  const dd::Table *) {
  const bool delete_on_close = test_if_locked & HA_OPEN_INTERNAL_TABLE;
  single_instance = delete_on_close && table_share->ref_count == 1;
  /*
    (1) if single instance it cannot possibly exist, create it.
    (2) otherwise it may exist, try to open it, if not found, create it
  */
  if (single_instance ||
      (!(file = heap_open(name, mode)) && my_errno() == ENOENT)) {
    HP_CREATE_INFO create_info;
    bool created_new_share;
    int rc;
    file = 0;
    if (heap_prepare_hp_create_info(table, single_instance, delete_on_close,
                                    &create_info))
      goto end;
    create_info.pin_share = true;

    rc = heap_create(name, &create_info, &internal_share, &created_new_share);
    my_free(create_info.keydef);
<<<<<<< HEAD
    if (rc) goto end;
=======
    my_free(create_info.columndef);
    if (rc)
      goto end;
>>>>>>> 333b4508

    implicit_emptied = created_new_share;
    if (single_instance)
      file = heap_open_from_share(internal_share, mode);
    else  // open and register in list, so future opens can find it
      file = heap_open_from_share_and_register(internal_share, mode);

    if (!file) {
      heap_release_share(internal_share, single_instance);
      goto end;
    }
  }

  ref_length = sizeof(HP_HEAP_POSITION);
  /*
    We cannot run update_key_stats() here because we do not have a
    lock on the table. The 'records' count might just be changed
    temporarily at this moment and we might get wrong statistics (Bug
    #10178). Instead we request for update. This will be done in
    ha_heap::info(), which is always called before key statistics are
    used.
    */
  key_stat_version = file->s->key_stat_version - 1;
end:

  const int ret = file ? 0 : 1;

  DBUG_PRINT("heap_api", ("this=%p %s; return=%d", this,
                          table_definition(name, table).c_str(), ret));

  return (ret);
}

int ha_heap::close(void) {
  return single_instance ? hp_close(file)
                         :  // close without concurrency control
             heap_close(file);
}

/*
  Create a copy of this table

  DESCRIPTION
    Do same as default implementation but use file->s->name instead of
    table->s->path. This is needed by Windows where the clone() call sees
    '/'-delimited path in table->s->path, while ha_heap::open() was called
    with '\'-delimited path.
*/

handler *ha_heap::clone(const char *, MEM_ROOT *mem_root) {
  handler *new_handler =
      get_new_handler(table->s, false, mem_root, table->s->db_type());
  if (new_handler && !new_handler->ha_open(table, file->s->name, table->db_stat,
                                           HA_OPEN_IGNORE_IF_LOCKED, NULL))
    return new_handler;
  return NULL; /* purecov: inspected */
}

const char *ha_heap::table_type() const { return "MEMORY"; }

/**
  Update index statistics for the table.
*/

<<<<<<< HEAD
void ha_heap::update_key_stats() {
  for (uint i = 0; i < table->s->keys; i++) {
    KEY *key = table->key_info + i;
=======
void ha_heap::set_keys_for_scanning(void)
{
  btree_keys.clear_all();
  for (uint i= 0 ; i < table->s->keys ; i++)
  {
    if (table->key_info[i].algorithm == HA_KEY_ALG_BTREE)
      btree_keys.set_bit(i);
    /*
      Reset per-key block size specification so they are not shown
      in SHOW CREATE TABLE.
    */
    table->key_info[i].block_size= 0;
    table->key_info[i].flags&= ~HA_USES_BLOCK_SIZE;
  }
}
>>>>>>> 333b4508

    key->set_in_memory_estimate(1.0);  // Index is in memory

    if (!key->supports_records_per_key()) continue;
    if (key->algorithm != HA_KEY_ALG_BTREE) {
      if (key->flags & HA_NOSAME)
        key->set_records_per_key(key->user_defined_key_parts - 1, 1.0f);
      else {
        const ha_rows hash_buckets = file->s->keydef[i].hash_buckets;
        rec_per_key_t rec_per_key =
            hash_buckets
                ? static_cast<rec_per_key_t>(file->s->records) / hash_buckets
                : 2.0f;
        if (rec_per_key < 2.0f) rec_per_key = 2.0f;
        key->set_records_per_key(key->user_defined_key_parts - 1, rec_per_key);
      }
    }
  }
  records_changed = 0;
  /* At the end of update_key_stats() we can proudly claim they are OK. */
  key_stat_version = file->s->key_stat_version;
}

int ha_heap::write_row(uchar *buf) {
  int res;
  ha_statistic_increment(&System_status_var::ha_write_count);
  if (table->next_number_field && buf == table->record[0]) {
    if ((res = update_auto_increment())) return res;
  }
  res = heap_write(file, buf);
  if (!res &&
      (++records_changed * HEAP_STATS_UPDATE_THRESHOLD > file->s->records)) {
    /*
       We can perform this safely since only one writer at the time is
       allowed on the table.
    */
    file->s->key_stat_version++;
  }

  DBUG_PRINT("heap_api", ("this=%p row=(%s); return=%d", this,
                          row_to_string(buf, table).c_str(), res));

  return res;
}

int ha_heap::update_row(const uchar *old_data, uchar *new_data) {
  int res;
  ha_statistic_increment(&System_status_var::ha_update_count);
  res = heap_update(file, old_data, new_data);
  if (!res &&
      ++records_changed * HEAP_STATS_UPDATE_THRESHOLD > file->s->records) {
    /*
       We can perform this safely since only one writer at the time is
       allowed on the table.
    */
    file->s->key_stat_version++;
  }
  return res;
}

int ha_heap::delete_row(const uchar *buf) {
  int res;
  ha_statistic_increment(&System_status_var::ha_delete_count);
  res = heap_delete(file, buf);
  if (!res && table->s->tmp_table == NO_TMP_TABLE &&
      ++records_changed * HEAP_STATS_UPDATE_THRESHOLD > file->s->records) {
    /*
       We can perform this safely since only one writer at the time is
       allowed on the table.
    */
    file->s->key_stat_version++;
  }
  return res;
}

int ha_heap::index_read_map(uchar *buf, const uchar *key,
                            key_part_map keypart_map,
                            enum ha_rkey_function find_flag) {
  DBUG_ASSERT(inited == INDEX);
  ha_statistic_increment(&System_status_var::ha_read_key_count);
  int error = heap_rkey(file, buf, active_index, key, keypart_map, find_flag);

#ifndef DBUG_OFF
  const uint key_len = calculate_key_len(table, active_index, keypart_map);
#endif /* DBUG_OFF */
  DBUG_PRINT(
      "heap_api",
      ("this=%p cells=(%s) cells_len=%u find_flag=%s out=(%s); return=%d", this,
       indexed_cells_to_string(key, key_len, table->key_info[active_index])
           .c_str(),
       key_len, ha_rkey_function_to_str(find_flag),
       (error == 0 ? row_to_string(buf, table).c_str() : ""), error));

  return error;
}

int ha_heap::index_read_last_map(uchar *buf, const uchar *key,
                                 key_part_map keypart_map) {
  DBUG_ASSERT(inited == INDEX);
  ha_statistic_increment(&System_status_var::ha_read_key_count);
  int error =
      heap_rkey(file, buf, active_index, key, keypart_map, HA_READ_PREFIX_LAST);
  return error;
}

int ha_heap::index_read_idx_map(uchar *buf, uint index, const uchar *key,
                                key_part_map keypart_map,
                                enum ha_rkey_function find_flag) {
  ha_statistic_increment(&System_status_var::ha_read_key_count);
  int error = heap_rkey(file, buf, index, key, keypart_map, find_flag);
  return error;
}

int ha_heap::index_next(uchar *buf) {
  DBUG_ASSERT(inited == INDEX);
  ha_statistic_increment(&System_status_var::ha_read_next_count);
  int error = heap_rnext(file, buf);
  return error;
}

int ha_heap::index_prev(uchar *buf) {
  DBUG_ASSERT(inited == INDEX);
  ha_statistic_increment(&System_status_var::ha_read_prev_count);
  int error = heap_rprev(file, buf);
  return error;
}

int ha_heap::index_first(uchar *buf) {
  DBUG_ASSERT(inited == INDEX);
  ha_statistic_increment(&System_status_var::ha_read_first_count);
  int error = heap_rfirst(file, buf, active_index);
  return error;
}

int ha_heap::index_last(uchar *buf) {
  DBUG_ASSERT(inited == INDEX);
  ha_statistic_increment(&System_status_var::ha_read_last_count);
  int error = heap_rlast(file, buf, active_index);
  return error;
}

int ha_heap::rnd_init(bool scan) { return scan ? heap_scan_init(file) : 0; }

int ha_heap::rnd_next(uchar *buf) {
  ha_statistic_increment(&System_status_var::ha_read_rnd_next_count);
  int error = heap_scan(file, buf);

  DBUG_PRINT("heap_api",
             ("this=%p out=(%s); return=%d", this,
              (error == 0 ? row_to_string(buf, table).c_str() : ""), error));
  return error;
}

int ha_heap::rnd_pos(uchar *buf, uchar *pos) {
  int error;
  HP_HEAP_POSITION heap_position;
  ha_statistic_increment(&System_status_var::ha_read_rnd_count);
  memcpy(&heap_position, pos, sizeof(HP_HEAP_POSITION));
  error = heap_rrnd(file, buf, &heap_position);
  return error;
}

void ha_heap::position(const uchar *) {
  heap_position(file,
                reinterpret_cast<HP_HEAP_POSITION *>(ref));  // Ref is aligned
}

int ha_heap::info(uint flag) {
  HEAPINFO hp_info;
  (void)heap_info(file, &hp_info, flag);

  errkey = hp_info.errkey;
  stats.records = hp_info.records;
  stats.deleted = hp_info.deleted;
  stats.mean_rec_length = hp_info.reclength;
  stats.data_file_length = hp_info.data_length;
  stats.index_file_length = hp_info.index_length;
  stats.max_data_file_length = hp_info.max_records * hp_info.reclength;
  stats.delete_length = hp_info.deleted * hp_info.reclength;
  stats.create_time = (ulong)hp_info.create_time;
  if (flag & HA_STATUS_AUTO)
    stats.auto_increment_value = hp_info.auto_increment;
  stats.table_in_mem_estimate = 1.0;  // Table entirely in memory
  /*
    If info() is called for the first time after open(), we will still
    have to update the key statistics. Hoping that a table lock is now
    in place.
  */
  if (key_stat_version != file->s->key_stat_version) update_key_stats();
  return 0;
}

<<<<<<< HEAD
int ha_heap::extra(enum ha_extra_function operation) {
  return heap_extra(file, operation);
=======
enum row_type ha_heap::get_row_type() const
{
  if (file->s->recordspace.is_variable_size)
    return ROW_TYPE_DYNAMIC;

  return ROW_TYPE_FIXED;
}

int ha_heap::extra(enum ha_extra_function operation)
{
  return heap_extra(file,operation);
}


int ha_heap::reset()
{
  return heap_reset(file);
>>>>>>> 333b4508
}

int ha_heap::reset() { return heap_reset(file); }

int ha_heap::delete_all_rows() {
  heap_clear(file);
  if (table->s->tmp_table == NO_TMP_TABLE) {
    /*
       We can perform this safely since only one writer at the time is
       allowed on the table.
    */
    file->s->key_stat_version++;
  }
  return 0;
}

int ha_heap::external_lock(THD *, int) {
  return 0;  // No external locking
}

/*
  Disable indexes.

  SYNOPSIS
    disable_indexes()
    mode        mode of operation:
                HA_KEY_SWITCH_NONUNIQ      disable all non-unique keys
                HA_KEY_SWITCH_ALL          disable all keys
                HA_KEY_SWITCH_NONUNIQ_SAVE dis. non-uni. and make persistent
                HA_KEY_SWITCH_ALL_SAVE     dis. all keys and make persistent

  DESCRIPTION
    Disable indexes and clear keys to use for scanning.

  IMPLEMENTATION
    HA_KEY_SWITCH_NONUNIQ       is not implemented.
    HA_KEY_SWITCH_NONUNIQ_SAVE  is not implemented with HEAP.
    HA_KEY_SWITCH_ALL_SAVE      is not implemented with HEAP.

  RETURN
    0  ok
    HA_ERR_WRONG_COMMAND  mode not implemented.
*/

int ha_heap::disable_indexes(uint mode) {
  int error;

  if (mode == HA_KEY_SWITCH_ALL) {
    error = heap_disable_indexes(file);
  } else {
    /* mode not implemented */
    error = HA_ERR_WRONG_COMMAND;
  }
  return error;
}

/*
  Enable indexes.

  SYNOPSIS
    enable_indexes()
    mode        mode of operation:
                HA_KEY_SWITCH_NONUNIQ      enable all non-unique keys
                HA_KEY_SWITCH_ALL          enable all keys
                HA_KEY_SWITCH_NONUNIQ_SAVE en. non-uni. and make persistent
                HA_KEY_SWITCH_ALL_SAVE     en. all keys and make persistent

  DESCRIPTION
    Enable indexes and set keys to use for scanning.
    The indexes might have been disabled by disable_index() before.
    The function works only if both data and indexes are empty,
    since the heap storage engine cannot repair the indexes.
    To be sure, call handler::delete_all_rows() before.

  IMPLEMENTATION
    HA_KEY_SWITCH_NONUNIQ       is not implemented.
    HA_KEY_SWITCH_NONUNIQ_SAVE  is not implemented with HEAP.
    HA_KEY_SWITCH_ALL_SAVE      is not implemented with HEAP.

  RETURN
    0  ok
    HA_ERR_CRASHED  data or index is non-empty. Delete all rows and retry.
    HA_ERR_WRONG_COMMAND  mode not implemented.
*/

int ha_heap::enable_indexes(uint mode) {
  int error;

  if (mode == HA_KEY_SWITCH_ALL) {
    error = heap_enable_indexes(file);
  } else {
    /* mode not implemented */
    error = HA_ERR_WRONG_COMMAND;
  }
  return error;
}

/*
  Test if indexes are disabled.

  SYNOPSIS
    indexes_are_disabled()
    no parameters

  RETURN
    0  indexes are not disabled
    1  all indexes are disabled
   [2  non-unique indexes are disabled - NOT YET IMPLEMENTED]
*/

int ha_heap::indexes_are_disabled(void) {
  return heap_indexes_are_disabled(file);
}

THR_LOCK_DATA **ha_heap::store_lock(THD *, THR_LOCK_DATA **to,
                                    enum thr_lock_type lock_type) {
  /*
    This method should not be called for internal temporary tables
    as they don't have properly initialized THR_LOCK and THR_LOCK_DATA
    structures.
  */
  DBUG_ASSERT(!single_instance);
  if (lock_type != TL_IGNORE && file->lock.type == TL_UNLOCK)
    file->lock.type = lock_type;
  *to++ = &file->lock;
  return to;
}

/*
  We have to ignore ENOENT entries as the HEAP table is created on open and
  not when doing a CREATE on the table.
*/

int ha_heap::delete_table(const char *name, const dd::Table *) {
  int error = heap_delete_table(name);
  return error == ENOENT ? 0 : error;
}

void ha_heap::drop_table(const char *) {
  file->s->delete_on_close = 1;
  close();
}

int ha_heap::rename_table(const char *from, const char *to, const dd::Table *,
                          dd::Table *) {
  return heap_rename(from, to);
}

ha_rows ha_heap::records_in_range(uint inx, key_range *min_key,
                                  key_range *max_key) {
  KEY *key = table->key_info + inx;
  if (key->algorithm == HA_KEY_ALG_BTREE)
    return hp_rb_records_in_range(file, inx, min_key, max_key);

  if (!min_key || !max_key || min_key->length != max_key->length ||
      min_key->length != key->key_length ||
      min_key->flag != HA_READ_KEY_EXACT || max_key->flag != HA_READ_AFTER_KEY)
    return HA_POS_ERROR;  // Can only use exact keys

  if (stats.records <= 1) return stats.records;

  /* Assert that info() did run. We need current statistics here. */
  DBUG_ASSERT(key_stat_version == file->s->key_stat_version);
  const ha_rows rec_in_range = static_cast<ha_rows>(
      key->records_per_key(key->user_defined_key_parts - 1));
  return rec_in_range;
}

<<<<<<< HEAD
static int heap_prepare_hp_create_info(TABLE *table_arg, bool single_instance,
                                       bool delete_on_close,
                                       HP_CREATE_INFO *hp_create_info) {
  uint key, parts, mem_per_row = 0, keys = table_arg->s->keys;
  uint auto_key = 0, auto_key_type = 0;
  ha_rows max_rows;
  HP_KEYDEF *keydef;
  HA_KEYSEG *seg;
  TABLE_SHARE *share = table_arg->s;
  bool found_real_auto_increment = 0;

  memset(hp_create_info, 0, sizeof(*hp_create_info));

  for (key = parts = 0; key < keys; key++)
    parts += table_arg->key_info[key].user_defined_key_parts;

  if (!(keydef = (HP_KEYDEF *)my_malloc(
            hp_key_memory_HP_KEYDEF,
            keys * sizeof(HP_KEYDEF) + parts * sizeof(HA_KEYSEG), MYF(MY_WME))))
    return my_errno();
  seg = reinterpret_cast<HA_KEYSEG *>(keydef + keys);
  for (key = 0; key < keys; key++) {
    KEY *pos = table_arg->key_info + key;
    KEY_PART_INFO *key_part = pos->key_part;
    KEY_PART_INFO *key_part_end = key_part + pos->user_defined_key_parts;
=======

static int
heap_prepare_hp_create_info(TABLE *table_arg, bool internal_table,
                            HP_CREATE_INFO *hp_create_info)
{
  uint key, parts, mem_per_row_keys= 0, keys= table_arg->s->keys;
  uint auto_key= 0, auto_key_type= 0;
  uint fixed_key_fieldnr = 0, fixed_data_size = 0, next_field_pos = 0;
  uint column_idx, column_count= table_arg->s->fields;
  HP_COLUMNDEF *columndef;
  HP_KEYDEF *keydef;
  HA_KEYSEG *seg;
  TABLE_SHARE *share= table_arg->s;
  bool found_real_auto_increment= 0;
  uint blobs= 0;

  memset(hp_create_info, 0, sizeof(*hp_create_info));

  if (!(columndef= (HP_COLUMNDEF*) my_malloc(hp_key_memory_HP_COLUMNDEF,
                                             column_count *
                                             sizeof(HP_COLUMNDEF),
                                             MYF(MY_WME))))
    return my_errno();

  for (column_idx= 0; column_idx < column_count; column_idx++)
  {
    Field* field= *(table_arg->field + column_idx);
    HP_COLUMNDEF* column= columndef + column_idx;
    column->type= field->type();
    column->length= field->pack_length();
    column->offset= field->offset(table_arg->record[0]);

    if (field->null_bit)
    {
      column->null_bit= field->null_bit;
      column->null_pos= field->null_offset();
    }
    else
    {
      column->null_bit= 0;
      column->null_pos= 0;
    }

    if (field->type() == MYSQL_TYPE_VARCHAR)
    {
      column->length_bytes= (uint8) (((Field_varstring *) field)->length_bytes);
    }
    else if (field->flags & BLOB_FLAG)
    {
      blobs++;
      column->length_bytes= (uint8)
        (((Field_blob *) field)->pack_length_no_ptr());
    }
    else
    {
      column->length_bytes= 0;
    }
  }

  for (key= parts= 0; key < keys; key++)
    parts+= table_arg->key_info[key].user_defined_key_parts;

  if (!(keydef= (HP_KEYDEF*) my_malloc(hp_key_memory_HP_KEYDEF,
                                       keys * sizeof(HP_KEYDEF) +
				       parts * sizeof(HA_KEYSEG),
				       MYF(MY_WME))))
  {
    my_free((uchar *) columndef);
    return my_errno();
  }
  seg= reinterpret_cast<HA_KEYSEG*>(keydef + keys);
  for (key= 0; key < keys; key++)
  {
    KEY *pos= table_arg->key_info+key;
    KEY_PART_INFO *key_part=     pos->key_part;
    KEY_PART_INFO *key_part_end= key_part + pos->user_defined_key_parts;
>>>>>>> 333b4508

    keydef[key].keysegs = (uint)pos->user_defined_key_parts;
    keydef[key].flag = (pos->flags & (HA_NOSAME | HA_NULL_ARE_EQUAL));
    keydef[key].seg = seg;

    switch (pos->algorithm) {
<<<<<<< HEAD
      case HA_KEY_ALG_HASH:
        keydef[key].algorithm = HA_KEY_ALG_HASH;
        mem_per_row += sizeof(HASH_INFO);
        break;
      case HA_KEY_ALG_BTREE:
        keydef[key].algorithm = HA_KEY_ALG_BTREE;
        mem_per_row += sizeof(TREE_ELEMENT) + pos->key_length + sizeof(char *);
        break;
      default:
        DBUG_ASSERT(0);  // cannot happen
=======
    case HA_KEY_ALG_UNDEF:
    case HA_KEY_ALG_HASH:
      keydef[key].algorithm= HA_KEY_ALG_HASH;
      mem_per_row_keys+= sizeof(HASH_INFO);
      break;
    case HA_KEY_ALG_BTREE:
      keydef[key].algorithm= HA_KEY_ALG_BTREE;
      mem_per_row_keys+=sizeof(TREE_ELEMENT)+pos->key_length+sizeof(char*);
      break;
    default:
      DBUG_ASSERT(0); // cannot happen
>>>>>>> 333b4508
    }

    for (; key_part != key_part_end; key_part++, seg++) {
      Field *field = key_part->field;

      if (pos->algorithm == HA_KEY_ALG_BTREE)
        seg->type = field->key_type();
      else {
        if ((seg->type = field->key_type()) != (int)HA_KEYTYPE_TEXT &&
            seg->type != HA_KEYTYPE_VARTEXT1 &&
            seg->type != HA_KEYTYPE_VARTEXT2 &&
            seg->type != HA_KEYTYPE_VARBINARY1 &&
            seg->type != HA_KEYTYPE_VARBINARY2)
          seg->type = HA_KEYTYPE_BINARY;
      }
      seg->start = (uint)key_part->offset;
      seg->length = (uint)key_part->length;
      seg->flag = key_part->key_part_flag;

      next_field_pos= seg->start;
      if (field->type() == MYSQL_TYPE_VARCHAR)
      {
        Field *orig_field= *(table_arg->field + key_part->field->field_index);
        next_field_pos+= orig_field->pack_length();
      }
      else
      {
        next_field_pos+= seg->length;
      }
      if (field->flags & (ENUM_FLAG | SET_FLAG))
        seg->charset = &my_charset_bin;
      else
        seg->charset = field->charset_for_protocol();
      if (field->real_maybe_null()) {
        seg->null_bit = field->null_bit;
        seg->null_pos = field->null_offset();
      } else {
        seg->null_bit = 0;
        seg->null_pos = 0;
      }
      if (field->flags & AUTO_INCREMENT_FLAG &&
          table_arg->found_next_number_field &&
          key == share->next_number_index) {
        /*
          Store key number and type for found auto_increment key
          We have to store type as seg->type can differ from it
        */
        auto_key = key + 1;
        auto_key_type = field->key_type();
      }

      switch (seg->type) {
      case HA_KEYTYPE_SHORT_INT:
      case HA_KEYTYPE_LONG_INT:
      case HA_KEYTYPE_FLOAT:
      case HA_KEYTYPE_DOUBLE:
      case HA_KEYTYPE_USHORT_INT:
      case HA_KEYTYPE_ULONG_INT:
      case HA_KEYTYPE_LONGLONG:
      case HA_KEYTYPE_ULONGLONG:
      case HA_KEYTYPE_INT24:
      case HA_KEYTYPE_UINT24:
      case HA_KEYTYPE_INT8:
        seg->flag|= HA_SWAP_KEY;
        break;
      case HA_KEYTYPE_VARBINARY1:
        /* Case-insensitiveness is handled in coll->hash_sort */
        seg->type= HA_KEYTYPE_VARTEXT1;
        /* fall through */
      case HA_KEYTYPE_VARTEXT1:
        keydef[key].flag|= HA_VAR_LENGTH_KEY;
        /* Save number of bytes used to store length */
        if (seg->flag & HA_BLOB_PART)
          seg->bit_start= field->pack_length() - portable_sizeof_char_ptr;
        else
          seg->bit_start= 1;
        break;
      case HA_KEYTYPE_VARBINARY2:
        /* Case-insensitiveness is handled in coll->hash_sort */
        /* fall_through */
      case HA_KEYTYPE_VARTEXT2:
        keydef[key].flag|= HA_VAR_LENGTH_KEY;
        /* Save number of bytes used to store length */
        if (seg->flag & HA_BLOB_PART)
          seg->bit_start= field->pack_length() - portable_sizeof_char_ptr;
        else
          seg->bit_start= 2;
        /*
          Make future comparison simpler by only having to check for
          one type
        */
        seg->type= HA_KEYTYPE_VARTEXT1;
        break;
      default:
        break;
      }

      if (next_field_pos > fixed_data_size)
      {
        fixed_data_size= next_field_pos;
      }


      if (field->field_index >= fixed_key_fieldnr)
      {
        /*
          Do not use seg->fieldnr as it's not reliable in case of temp tables
        */
        fixed_key_fieldnr= field->field_index + 1;
      }
    }
  }
<<<<<<< HEAD
  mem_per_row += MY_ALIGN(share->reclength + 1, sizeof(char *));
  if (table_arg->found_next_number_field) {
    keydef[share->next_number_index].flag |= HA_AUTO_KEY;
    found_real_auto_increment = share->next_number_key_offset == 0;
  }
  hp_create_info->auto_key = auto_key;
  hp_create_info->auto_key_type = auto_key_type;
  hp_create_info->max_table_size = current_thd->variables.max_heap_table_size;
  hp_create_info->with_auto_increment = found_real_auto_increment;
  hp_create_info->single_instance = single_instance;
  hp_create_info->delete_on_close = delete_on_close;

  max_rows = (ha_rows)(hp_create_info->max_table_size / mem_per_row);
  if (share->max_rows && share->max_rows < max_rows) max_rows = share->max_rows;

  hp_create_info->max_records = (ulong)max_rows;
  hp_create_info->min_records = (ulong)share->min_rows;
  hp_create_info->keys = share->keys;
  hp_create_info->reclength = share->reclength;
  hp_create_info->keydef = keydef;
=======

  if (fixed_data_size < share->null_bytes)
  {
    /* Make sure to include null fields regardless of the presense of keys */
    fixed_data_size = share->null_bytes;
  }

  if (table_arg->found_next_number_field)
  {
    keydef[share->next_number_index].flag|= HA_AUTO_KEY;
    found_real_auto_increment= share->next_number_key_offset == 0;
  }
  hp_create_info->auto_key= auto_key;
  hp_create_info->auto_key_type= auto_key_type;
  hp_create_info->max_table_size=current_thd->variables.max_heap_table_size;
  hp_create_info->with_auto_increment= found_real_auto_increment;
  hp_create_info->internal_table= internal_table;
  hp_create_info->max_chunk_size= share->key_block_size;
  hp_create_info->is_dynamic= (share->row_type == ROW_TYPE_DYNAMIC);
  hp_create_info->columns= column_count;
  hp_create_info->columndef= columndef;
  hp_create_info->fixed_key_fieldnr= fixed_key_fieldnr;
  hp_create_info->fixed_data_size= fixed_data_size;
  hp_create_info->max_records= (ulong) share->max_rows;
  hp_create_info->min_records= (ulong) share->min_rows;
  hp_create_info->keys= share->keys;
  hp_create_info->reclength= share->reclength;
  hp_create_info->keys_memory_size= mem_per_row_keys;
  hp_create_info->keydef= keydef;
  hp_create_info->blobs= blobs;
>>>>>>> 333b4508
  return 0;
}

int ha_heap::create(const char *name, TABLE *table_arg,
                    HA_CREATE_INFO *create_info, dd::Table *) {
  int error;
  bool created;
  HP_CREATE_INFO hp_create_info;
  DBUG_ASSERT(!single_instance);

  error = heap_prepare_hp_create_info(table_arg, false, false, &hp_create_info);
  if (error == 0) {
    hp_create_info.auto_increment = (create_info->auto_increment_value
                                         ? create_info->auto_increment_value - 1
                                         : 0);
    error = heap_create(name, &hp_create_info, &internal_share, &created);
    my_free(hp_create_info.keydef);
    DBUG_ASSERT(file == 0);
  }

<<<<<<< HEAD
  DBUG_PRINT("heap_api", ("this=%p %s; return=%d", this,
                          table_definition(name, table_arg).c_str(), error));
=======
  error= heap_prepare_hp_create_info(table_arg, internal_table,
                                     &hp_create_info);
  if (error)
    return error;
  hp_create_info.auto_increment= (create_info->auto_increment_value ?
				  create_info->auto_increment_value - 1 : 0);
  error= heap_create(name, &hp_create_info, &internal_share, &created);
  my_free(hp_create_info.keydef);
  my_free(hp_create_info.columndef);
  DBUG_ASSERT(file == 0);
>>>>>>> 333b4508
  return (error);
}

void ha_heap::update_create_info(HA_CREATE_INFO *create_info) {
  table->file->info(HA_STATUS_AUTO);
  if (!(create_info->used_fields & HA_CREATE_USED_AUTO))
    create_info->auto_increment_value = stats.auto_increment_value;
}

void ha_heap::get_auto_increment(ulonglong, ulonglong, ulonglong,
                                 ulonglong *first_value,
                                 ulonglong *nb_reserved_values) {
  ha_heap::info(HA_STATUS_AUTO);
  *first_value = stats.auto_increment_value;
  /* such table has only table-level locking so reserves up to +inf */
  *nb_reserved_values = ULLONG_MAX;
}

bool ha_heap::check_if_incompatible_data(HA_CREATE_INFO *info,
                                         uint table_changes) {
  /* Check that auto_increment value was not changed */
  if ((info->used_fields & HA_CREATE_USED_AUTO &&
       info->auto_increment_value != 0) ||
      table_changes == IS_EQUAL_NO ||
      table_changes & IS_EQUAL_PACK_LENGTH)  // Not implemented yet
    return COMPATIBLE_DATA_NO;
  return COMPATIBLE_DATA_YES;
}

struct st_mysql_storage_engine heap_storage_engine = {
    MYSQL_HANDLERTON_INTERFACE_VERSION};

mysql_declare_plugin(heap){
    MYSQL_STORAGE_ENGINE_PLUGIN,
    &heap_storage_engine,
    "MEMORY",
    "MySQL AB",
    "Hash based, stored in memory, useful for temporary tables",
    PLUGIN_LICENSE_GPL,
    heap_init,
    NULL,
    NULL,
    0x0100, /* 1.0 */
    NULL,   /* status variables                */
    NULL,   /* system variables                */
    NULL,   /* config options                  */
    0,      /* flags                           */
} mysql_declare_plugin_end;<|MERGE_RESOLUTION|>--- conflicted
+++ resolved
@@ -116,13 +116,8 @@
 
     rc = heap_create(name, &create_info, &internal_share, &created_new_share);
     my_free(create_info.keydef);
-<<<<<<< HEAD
+    my_free(create_info.columndef);
     if (rc) goto end;
-=======
-    my_free(create_info.columndef);
-    if (rc)
-      goto end;
->>>>>>> 333b4508
 
     implicit_emptied = created_new_share;
     if (single_instance)
@@ -187,27 +182,9 @@
   Update index statistics for the table.
 */
 
-<<<<<<< HEAD
 void ha_heap::update_key_stats() {
   for (uint i = 0; i < table->s->keys; i++) {
     KEY *key = table->key_info + i;
-=======
-void ha_heap::set_keys_for_scanning(void)
-{
-  btree_keys.clear_all();
-  for (uint i= 0 ; i < table->s->keys ; i++)
-  {
-    if (table->key_info[i].algorithm == HA_KEY_ALG_BTREE)
-      btree_keys.set_bit(i);
-    /*
-      Reset per-key block size specification so they are not shown
-      in SHOW CREATE TABLE.
-    */
-    table->key_info[i].block_size= 0;
-    table->key_info[i].flags&= ~HA_USES_BLOCK_SIZE;
-  }
-}
->>>>>>> 333b4508
 
     key->set_in_memory_estimate(1.0);  // Index is in memory
 
@@ -400,28 +377,13 @@
   return 0;
 }
 
-<<<<<<< HEAD
+enum row_type ha_heap::get_real_row_type(const HA_CREATE_INFO *) const {
+  if (file->s->recordspace.is_variable_size) return ROW_TYPE_DYNAMIC;
+  return ROW_TYPE_FIXED;
+}
+
 int ha_heap::extra(enum ha_extra_function operation) {
   return heap_extra(file, operation);
-=======
-enum row_type ha_heap::get_row_type() const
-{
-  if (file->s->recordspace.is_variable_size)
-    return ROW_TYPE_DYNAMIC;
-
-  return ROW_TYPE_FIXED;
-}
-
-int ha_heap::extra(enum ha_extra_function operation)
-{
-  return heap_extra(file,operation);
-}
-
-
-int ha_heap::reset()
-{
-  return heap_reset(file);
->>>>>>> 333b4508
 }
 
 int ha_heap::reset() { return heap_reset(file); }
@@ -590,140 +552,86 @@
   return rec_in_range;
 }
 
-<<<<<<< HEAD
 static int heap_prepare_hp_create_info(TABLE *table_arg, bool single_instance,
                                        bool delete_on_close,
                                        HP_CREATE_INFO *hp_create_info) {
-  uint key, parts, mem_per_row = 0, keys = table_arg->s->keys;
+  uint key, parts, mem_per_row_keys = 0, keys = table_arg->s->keys;
   uint auto_key = 0, auto_key_type = 0;
-  ha_rows max_rows;
+  uint fixed_key_fieldnr = 0, fixed_data_size = 0, next_field_pos = 0;
+  uint column_idx, column_count = table_arg->s->fields;
+  HP_COLUMNDEF *columndef;
   HP_KEYDEF *keydef;
   HA_KEYSEG *seg;
   TABLE_SHARE *share = table_arg->s;
   bool found_real_auto_increment = 0;
+  uint blobs = 0;
 
   memset(hp_create_info, 0, sizeof(*hp_create_info));
+
+  if (!(columndef = static_cast<HP_COLUMNDEF *>(
+            my_malloc(hp_key_memory_HP_COLUMNDEF,
+                      column_count * sizeof(HP_COLUMNDEF), MYF(MY_WME)))))
+    return my_errno();
+
+  for (column_idx = 0; column_idx < column_count; column_idx++) {
+    Field *field = *(table_arg->field + column_idx);
+    HP_COLUMNDEF *column = columndef + column_idx;
+    column->type = field->type();
+    column->length = field->pack_length();
+    column->offset = field->offset(table_arg->record[0]);
+
+    if (field->null_bit) {
+      column->null_bit = field->null_bit;
+      column->null_pos = field->null_offset();
+    } else {
+      column->null_bit = 0;
+      column->null_pos = 0;
+    }
+
+    if (field->type() == MYSQL_TYPE_VARCHAR) {
+      column->length_bytes = static_cast<uint8>(
+          ((static_cast<Field_varstring *>(field))->length_bytes));
+    } else if (field->flags & BLOB_FLAG) {
+      blobs++;
+      column->length_bytes = static_cast<uint8>(
+          (static_cast<Field_blob *>(field))->pack_length_no_ptr());
+    } else {
+      column->length_bytes = 0;
+    }
+  }
 
   for (key = parts = 0; key < keys; key++)
     parts += table_arg->key_info[key].user_defined_key_parts;
 
   if (!(keydef = (HP_KEYDEF *)my_malloc(
             hp_key_memory_HP_KEYDEF,
-            keys * sizeof(HP_KEYDEF) + parts * sizeof(HA_KEYSEG), MYF(MY_WME))))
+            keys * sizeof(HP_KEYDEF) + parts * sizeof(HA_KEYSEG),
+            MYF(MY_WME)))) {
+    my_free(columndef);
     return my_errno();
+  }
   seg = reinterpret_cast<HA_KEYSEG *>(keydef + keys);
   for (key = 0; key < keys; key++) {
     KEY *pos = table_arg->key_info + key;
     KEY_PART_INFO *key_part = pos->key_part;
     KEY_PART_INFO *key_part_end = key_part + pos->user_defined_key_parts;
-=======
-
-static int
-heap_prepare_hp_create_info(TABLE *table_arg, bool internal_table,
-                            HP_CREATE_INFO *hp_create_info)
-{
-  uint key, parts, mem_per_row_keys= 0, keys= table_arg->s->keys;
-  uint auto_key= 0, auto_key_type= 0;
-  uint fixed_key_fieldnr = 0, fixed_data_size = 0, next_field_pos = 0;
-  uint column_idx, column_count= table_arg->s->fields;
-  HP_COLUMNDEF *columndef;
-  HP_KEYDEF *keydef;
-  HA_KEYSEG *seg;
-  TABLE_SHARE *share= table_arg->s;
-  bool found_real_auto_increment= 0;
-  uint blobs= 0;
-
-  memset(hp_create_info, 0, sizeof(*hp_create_info));
-
-  if (!(columndef= (HP_COLUMNDEF*) my_malloc(hp_key_memory_HP_COLUMNDEF,
-                                             column_count *
-                                             sizeof(HP_COLUMNDEF),
-                                             MYF(MY_WME))))
-    return my_errno();
-
-  for (column_idx= 0; column_idx < column_count; column_idx++)
-  {
-    Field* field= *(table_arg->field + column_idx);
-    HP_COLUMNDEF* column= columndef + column_idx;
-    column->type= field->type();
-    column->length= field->pack_length();
-    column->offset= field->offset(table_arg->record[0]);
-
-    if (field->null_bit)
-    {
-      column->null_bit= field->null_bit;
-      column->null_pos= field->null_offset();
-    }
-    else
-    {
-      column->null_bit= 0;
-      column->null_pos= 0;
-    }
-
-    if (field->type() == MYSQL_TYPE_VARCHAR)
-    {
-      column->length_bytes= (uint8) (((Field_varstring *) field)->length_bytes);
-    }
-    else if (field->flags & BLOB_FLAG)
-    {
-      blobs++;
-      column->length_bytes= (uint8)
-        (((Field_blob *) field)->pack_length_no_ptr());
-    }
-    else
-    {
-      column->length_bytes= 0;
-    }
-  }
-
-  for (key= parts= 0; key < keys; key++)
-    parts+= table_arg->key_info[key].user_defined_key_parts;
-
-  if (!(keydef= (HP_KEYDEF*) my_malloc(hp_key_memory_HP_KEYDEF,
-                                       keys * sizeof(HP_KEYDEF) +
-				       parts * sizeof(HA_KEYSEG),
-				       MYF(MY_WME))))
-  {
-    my_free((uchar *) columndef);
-    return my_errno();
-  }
-  seg= reinterpret_cast<HA_KEYSEG*>(keydef + keys);
-  for (key= 0; key < keys; key++)
-  {
-    KEY *pos= table_arg->key_info+key;
-    KEY_PART_INFO *key_part=     pos->key_part;
-    KEY_PART_INFO *key_part_end= key_part + pos->user_defined_key_parts;
->>>>>>> 333b4508
 
     keydef[key].keysegs = (uint)pos->user_defined_key_parts;
     keydef[key].flag = (pos->flags & (HA_NOSAME | HA_NULL_ARE_EQUAL));
     keydef[key].seg = seg;
 
     switch (pos->algorithm) {
-<<<<<<< HEAD
       case HA_KEY_ALG_HASH:
         keydef[key].algorithm = HA_KEY_ALG_HASH;
-        mem_per_row += sizeof(HASH_INFO);
+        mem_per_row_keys += sizeof(HASH_INFO);
         break;
       case HA_KEY_ALG_BTREE:
         keydef[key].algorithm = HA_KEY_ALG_BTREE;
-        mem_per_row += sizeof(TREE_ELEMENT) + pos->key_length + sizeof(char *);
+        mem_per_row_keys +=
+            sizeof(TREE_ELEMENT) + pos->key_length + sizeof(char *);
         break;
       default:
         DBUG_ASSERT(0);  // cannot happen
-=======
-    case HA_KEY_ALG_UNDEF:
-    case HA_KEY_ALG_HASH:
-      keydef[key].algorithm= HA_KEY_ALG_HASH;
-      mem_per_row_keys+= sizeof(HASH_INFO);
-      break;
-    case HA_KEY_ALG_BTREE:
-      keydef[key].algorithm= HA_KEY_ALG_BTREE;
-      mem_per_row_keys+=sizeof(TREE_ELEMENT)+pos->key_length+sizeof(char*);
-      break;
-    default:
-      DBUG_ASSERT(0); // cannot happen
->>>>>>> 333b4508
     }
 
     for (; key_part != key_part_end; key_part++, seg++) {
@@ -743,15 +651,12 @@
       seg->length = (uint)key_part->length;
       seg->flag = key_part->key_part_flag;
 
-      next_field_pos= seg->start;
-      if (field->type() == MYSQL_TYPE_VARCHAR)
-      {
-        Field *orig_field= *(table_arg->field + key_part->field->field_index);
-        next_field_pos+= orig_field->pack_length();
-      }
-      else
-      {
-        next_field_pos+= seg->length;
+      next_field_pos = seg->start;
+      if (field->type() == MYSQL_TYPE_VARCHAR) {
+        Field *orig_field = *(table_arg->field + key_part->field->field_index);
+        next_field_pos += orig_field->pack_length();
+      } else {
+        next_field_pos += seg->length;
       }
       if (field->flags & (ENUM_FLAG | SET_FLAG))
         seg->charset = &my_charset_bin;
@@ -776,68 +681,69 @@
       }
 
       switch (seg->type) {
-      case HA_KEYTYPE_SHORT_INT:
-      case HA_KEYTYPE_LONG_INT:
-      case HA_KEYTYPE_FLOAT:
-      case HA_KEYTYPE_DOUBLE:
-      case HA_KEYTYPE_USHORT_INT:
-      case HA_KEYTYPE_ULONG_INT:
-      case HA_KEYTYPE_LONGLONG:
-      case HA_KEYTYPE_ULONGLONG:
-      case HA_KEYTYPE_INT24:
-      case HA_KEYTYPE_UINT24:
-      case HA_KEYTYPE_INT8:
-        seg->flag|= HA_SWAP_KEY;
-        break;
-      case HA_KEYTYPE_VARBINARY1:
-        /* Case-insensitiveness is handled in coll->hash_sort */
-        seg->type= HA_KEYTYPE_VARTEXT1;
-        /* fall through */
-      case HA_KEYTYPE_VARTEXT1:
-        keydef[key].flag|= HA_VAR_LENGTH_KEY;
-        /* Save number of bytes used to store length */
-        if (seg->flag & HA_BLOB_PART)
-          seg->bit_start= field->pack_length() - portable_sizeof_char_ptr;
-        else
-          seg->bit_start= 1;
-        break;
-      case HA_KEYTYPE_VARBINARY2:
-        /* Case-insensitiveness is handled in coll->hash_sort */
-        /* fall_through */
-      case HA_KEYTYPE_VARTEXT2:
-        keydef[key].flag|= HA_VAR_LENGTH_KEY;
-        /* Save number of bytes used to store length */
-        if (seg->flag & HA_BLOB_PART)
-          seg->bit_start= field->pack_length() - portable_sizeof_char_ptr;
-        else
-          seg->bit_start= 2;
-        /*
-          Make future comparison simpler by only having to check for
-          one type
-        */
-        seg->type= HA_KEYTYPE_VARTEXT1;
-        break;
-      default:
-        break;
+        case HA_KEYTYPE_SHORT_INT:
+        case HA_KEYTYPE_LONG_INT:
+        case HA_KEYTYPE_FLOAT:
+        case HA_KEYTYPE_DOUBLE:
+        case HA_KEYTYPE_USHORT_INT:
+        case HA_KEYTYPE_ULONG_INT:
+        case HA_KEYTYPE_LONGLONG:
+        case HA_KEYTYPE_ULONGLONG:
+        case HA_KEYTYPE_INT24:
+        case HA_KEYTYPE_UINT24:
+        case HA_KEYTYPE_INT8:
+          seg->flag |= HA_SWAP_KEY;
+          break;
+        case HA_KEYTYPE_VARBINARY1:
+          /* Case-insensitiveness is handled in coll->hash_sort */
+          seg->type = HA_KEYTYPE_VARTEXT1;
+          /* fall through */
+        case HA_KEYTYPE_VARTEXT1:
+          keydef[key].flag |= HA_VAR_LENGTH_KEY;
+          /* Save number of bytes used to store length */
+          if (seg->flag & HA_BLOB_PART)
+            seg->bit_start = field->pack_length() - portable_sizeof_char_ptr;
+          else
+            seg->bit_start = 1;
+          break;
+        case HA_KEYTYPE_VARBINARY2:
+          /* Case-insensitiveness is handled in coll->hash_sort */
+          /* fall_through */
+        case HA_KEYTYPE_VARTEXT2:
+          keydef[key].flag |= HA_VAR_LENGTH_KEY;
+          /* Save number of bytes used to store length */
+          if (seg->flag & HA_BLOB_PART)
+            seg->bit_start = field->pack_length() - portable_sizeof_char_ptr;
+          else
+            seg->bit_start = 2;
+          /*
+            Make future comparison simpler by only having to check for
+            one type
+          */
+          seg->type = HA_KEYTYPE_VARTEXT1;
+          break;
+        default:
+          break;
       }
 
-      if (next_field_pos > fixed_data_size)
-      {
-        fixed_data_size= next_field_pos;
+      if (next_field_pos > fixed_data_size) {
+        fixed_data_size = next_field_pos;
       }
 
-
-      if (field->field_index >= fixed_key_fieldnr)
-      {
+      if (field->field_index >= fixed_key_fieldnr) {
         /*
           Do not use seg->fieldnr as it's not reliable in case of temp tables
         */
-        fixed_key_fieldnr= field->field_index + 1;
+        fixed_key_fieldnr = field->field_index + 1;
       }
     }
   }
-<<<<<<< HEAD
-  mem_per_row += MY_ALIGN(share->reclength + 1, sizeof(char *));
+
+  if (fixed_data_size < share->null_bytes) {
+    /* Make sure to include null fields regardless of the presense of keys */
+    fixed_data_size = share->null_bytes;
+  }
+
   if (table_arg->found_next_number_field) {
     keydef[share->next_number_index].flag |= HA_AUTO_KEY;
     found_real_auto_increment = share->next_number_key_offset == 0;
@@ -848,47 +754,19 @@
   hp_create_info->with_auto_increment = found_real_auto_increment;
   hp_create_info->single_instance = single_instance;
   hp_create_info->delete_on_close = delete_on_close;
-
-  max_rows = (ha_rows)(hp_create_info->max_table_size / mem_per_row);
-  if (share->max_rows && share->max_rows < max_rows) max_rows = share->max_rows;
-
-  hp_create_info->max_records = (ulong)max_rows;
+  hp_create_info->max_chunk_size = share->key_block_size;
+  hp_create_info->is_dynamic = (share->row_type == ROW_TYPE_DYNAMIC);
+  hp_create_info->columns = column_count;
+  hp_create_info->columndef = columndef;
+  hp_create_info->fixed_key_fieldnr = fixed_key_fieldnr;
+  hp_create_info->fixed_data_size = fixed_data_size;
+  hp_create_info->max_records = (ulong)share->max_rows;
   hp_create_info->min_records = (ulong)share->min_rows;
   hp_create_info->keys = share->keys;
   hp_create_info->reclength = share->reclength;
+  hp_create_info->keys_memory_size = mem_per_row_keys;
   hp_create_info->keydef = keydef;
-=======
-
-  if (fixed_data_size < share->null_bytes)
-  {
-    /* Make sure to include null fields regardless of the presense of keys */
-    fixed_data_size = share->null_bytes;
-  }
-
-  if (table_arg->found_next_number_field)
-  {
-    keydef[share->next_number_index].flag|= HA_AUTO_KEY;
-    found_real_auto_increment= share->next_number_key_offset == 0;
-  }
-  hp_create_info->auto_key= auto_key;
-  hp_create_info->auto_key_type= auto_key_type;
-  hp_create_info->max_table_size=current_thd->variables.max_heap_table_size;
-  hp_create_info->with_auto_increment= found_real_auto_increment;
-  hp_create_info->internal_table= internal_table;
-  hp_create_info->max_chunk_size= share->key_block_size;
-  hp_create_info->is_dynamic= (share->row_type == ROW_TYPE_DYNAMIC);
-  hp_create_info->columns= column_count;
-  hp_create_info->columndef= columndef;
-  hp_create_info->fixed_key_fieldnr= fixed_key_fieldnr;
-  hp_create_info->fixed_data_size= fixed_data_size;
-  hp_create_info->max_records= (ulong) share->max_rows;
-  hp_create_info->min_records= (ulong) share->min_rows;
-  hp_create_info->keys= share->keys;
-  hp_create_info->reclength= share->reclength;
-  hp_create_info->keys_memory_size= mem_per_row_keys;
-  hp_create_info->keydef= keydef;
-  hp_create_info->blobs= blobs;
->>>>>>> 333b4508
+  hp_create_info->blobs = blobs;
   return 0;
 }
 
@@ -906,24 +784,12 @@
                                          : 0);
     error = heap_create(name, &hp_create_info, &internal_share, &created);
     my_free(hp_create_info.keydef);
+    my_free(hp_create_info.columndef);
     DBUG_ASSERT(file == 0);
   }
 
-<<<<<<< HEAD
   DBUG_PRINT("heap_api", ("this=%p %s; return=%d", this,
                           table_definition(name, table_arg).c_str(), error));
-=======
-  error= heap_prepare_hp_create_info(table_arg, internal_table,
-                                     &hp_create_info);
-  if (error)
-    return error;
-  hp_create_info.auto_increment= (create_info->auto_increment_value ?
-				  create_info->auto_increment_value - 1 : 0);
-  error= heap_create(name, &hp_create_info, &internal_share, &created);
-  my_free(hp_create_info.keydef);
-  my_free(hp_create_info.columndef);
-  DBUG_ASSERT(file == 0);
->>>>>>> 333b4508
   return (error);
 }
 
