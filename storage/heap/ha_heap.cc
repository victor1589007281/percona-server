--- conflicted
+++ resolved
@@ -674,10 +674,11 @@
 
   memset(hp_create_info, 0, sizeof(*hp_create_info));
 
-  if (!(columndef= (HP_COLUMNDEF*) my_malloc(column_count *
+  if (!(columndef= (HP_COLUMNDEF*) my_malloc(hp_key_memory_HP_COLUMNDEF,
+                                             column_count *
                                              sizeof(HP_COLUMNDEF),
                                              MYF(MY_WME))))
-    return my_errno;
+    return my_errno();
 
   for (column_idx= 0; column_idx < column_count; column_idx++)
   {
@@ -721,14 +722,10 @@
                                        keys * sizeof(HP_KEYDEF) +
 				       parts * sizeof(HA_KEYSEG),
 				       MYF(MY_WME))))
-<<<<<<< HEAD
+  {
+    my_free((uchar *) columndef);
     return my_errno();
-=======
-  {
-    my_free((uchar *) columndef);
-    return my_errno;
-  }
->>>>>>> 2071aeef
+  }
   seg= reinterpret_cast<HA_KEYSEG*>(keydef + keys);
   for (key= 0; key < keys; key++)
   {
@@ -744,11 +741,7 @@
     case HA_KEY_ALG_UNDEF:
     case HA_KEY_ALG_HASH:
       keydef[key].algorithm= HA_KEY_ALG_HASH;
-<<<<<<< HEAD
-      mem_per_row+= sizeof(HASH_INFO);
-=======
-      mem_per_row_keys+= sizeof(char*) * 2; // = sizeof(HASH_INFO)
->>>>>>> 2071aeef
+      mem_per_row_keys+= sizeof(HASH_INFO);
       break;
     case HA_KEY_ALG_BTREE:
       keydef[key].algorithm= HA_KEY_ALG_BTREE;
