--- conflicted
+++ resolved
@@ -62,37 +62,11 @@
 #cmakedefine HAVE_VIS_H 1
 #cmakedefine HAVE_SASL_SASL_H 1
 
-<<<<<<< HEAD
 /* Libevent */
 #cmakedefine HAVE_DEVPOLL 1
 #cmakedefine HAVE_SYS_DEVPOLL_H 1
 #cmakedefine HAVE_SYS_EPOLL_H 1
 #cmakedefine HAVE_TAILQFOREACH 1
-=======
-/* Libraries */
-#cmakedefine HAVE_LIBPTHREAD 1
-#cmakedefine HAVE_LIBM 1
-#cmakedefine HAVE_LIBDL 1
-#cmakedefine HAVE_LIBRT 1
-#cmakedefine HAVE_LIBSOCKET 1
-#cmakedefine HAVE_LIBNSL 1
-#cmakedefine HAVE_LIBCRYPT 1
-#cmakedefine HAVE_LIBMTMALLOC 1
-#cmakedefine HAVE_LIBWRAP 1
-#cmakedefine HAVE_LIBRESOLV 1
-/* Does "struct timespec" have a "sec" and "nsec" field? */
-#cmakedefine HAVE_TIMESPEC_TS_SEC 1
-
-/* Readline */
-#cmakedefine HAVE_HIST_ENTRY 1
-#cmakedefine USE_NEW_EDITLINE_INTERFACE 1
-#cmakedefine USE_LIBEDIT_INTERFACE 1
-
-#cmakedefine FIONREAD_IN_SYS_IOCTL 1
-#cmakedefine GWINSZ_IN_SYS_IOCTL 1
-#cmakedefine TIOCSTAT_IN_SYS_IOCTL 1
-#cmakedefine FIONREAD_IN_SYS_FILIO 1
->>>>>>> b35b4caf
 
 /* Functions */
 #cmakedefine HAVE_ALIGNED_MALLOC 1
