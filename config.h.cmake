/* Copyright (c) 2009, 2019, Oracle and/or its affiliates. All rights reserved.
 
 This program is free software; you can redistribute it and/or modify
 it under the terms of the GNU General Public License, version 2.0,
 as published by the Free Software Foundation.

 This program is also distributed with certain software (including
 but not limited to OpenSSL) that is licensed under separate terms,
 as designated in a particular file or component or in included license
 documentation.  The authors of MySQL hereby grant you an additional
 permission to link the program and your derivative works with the
 separately licensed software that they have included with MySQL.

 This program is distributed in the hope that it will be useful,
 but WITHOUT ANY WARRANTY; without even the implied warranty of
 MERCHANTABILITY or FITNESS FOR A PARTICULAR PURPOSE.  See the
 GNU General Public License, version 2.0, for more details.

 You should have received a copy of the GNU General Public License
 along with this program; if not, write to the Free Software
 Foundation, Inc., 51 Franklin St, Fifth Floor, Boston, MA 02110-1301  USA */

#ifndef MY_CONFIG_H
#define MY_CONFIG_H

/*
 * From configure.cmake, in order of appearance
 */
#cmakedefine HAVE_LLVM_LIBCPP 1

/* Libraries */
#cmakedefine HAVE_LIBM 1
#cmakedefine HAVE_LIBNSL 1
#cmakedefine HAVE_LIBCRYPT 1
#cmakedefine HAVE_LIBSOCKET 1
#cmakedefine HAVE_LIBDL 1
#cmakedefine HAVE_LIBRT 1
#cmakedefine HAVE_LIBWRAP 1
#cmakedefine HAVE_LIBWRAP_PROTOTYPES 1

/* Header files */
#cmakedefine HAVE_ALLOCA_H 1
#cmakedefine HAVE_ARPA_INET_H 1
#cmakedefine HAVE_DLFCN_H 1
#cmakedefine HAVE_EXECINFO_H 1
#cmakedefine HAVE_FPU_CONTROL_H 1
#cmakedefine HAVE_GRP_H 1
#cmakedefine HAVE_IEEEFP_H 1
#cmakedefine HAVE_LANGINFO_H 1
#cmakedefine HAVE_LSAN_INTERFACE_H 1
#cmakedefine HAVE_MALLOC_H 1
#cmakedefine HAVE_NETINET_IN_H 1
#cmakedefine HAVE_POLL_H 1
#cmakedefine HAVE_PWD_H 1
#cmakedefine HAVE_STRINGS_H 1
#cmakedefine HAVE_SYS_CDEFS_H 1
#cmakedefine HAVE_SYS_IOCTL_H 1
#cmakedefine HAVE_SYS_MMAN_H 1
#cmakedefine HAVE_SYS_PRCTL_H 1
#cmakedefine HAVE_SYS_RESOURCE_H 1
#cmakedefine HAVE_SYS_SELECT_H 1
#cmakedefine HAVE_SYS_SOCKET_H 1
#cmakedefine HAVE_TERM_H 1
#cmakedefine HAVE_TERMIOS_H 1
#cmakedefine HAVE_TERMIO_H 1
#cmakedefine HAVE_UNISTD_H 1
#cmakedefine HAVE_SYS_WAIT_H 1
#cmakedefine HAVE_SYS_PARAM_H 1
#cmakedefine HAVE_FNMATCH_H 1
#cmakedefine HAVE_SYS_UN_H 1
#cmakedefine HAVE_VIS_H 1
#cmakedefine HAVE_SASL_SASL_H 1

/* Libevent */
#cmakedefine HAVE_DEVPOLL 1
#cmakedefine HAVE_SYS_DEVPOLL_H 1
#cmakedefine HAVE_SYS_EPOLL_H 1
#cmakedefine HAVE_TAILQFOREACH 1

/* Functions */
#cmakedefine HAVE_ALIGNED_MALLOC 1
#cmakedefine HAVE_BACKTRACE 1
#cmakedefine HAVE_INDEX 1
#cmakedefine HAVE_CHOWN 1
#cmakedefine HAVE_CUSERID 1
#cmakedefine HAVE_DIRECTIO 1
#cmakedefine HAVE_FTRUNCATE 1
#cmakedefine HAVE_FCHMOD 1
#cmakedefine HAVE_FCNTL 1
#cmakedefine HAVE_FDATASYNC 1
#cmakedefine HAVE_DECL_FDATASYNC 1
#cmakedefine HAVE_FEDISABLEEXCEPT 1
#cmakedefine HAVE_FSYNC 1
#cmakedefine HAVE_GETHRTIME 1
#cmakedefine HAVE_GETNAMEINFO 1
#cmakedefine HAVE_GETPASS 1
#cmakedefine HAVE_GETPASSPHRASE 1
#cmakedefine HAVE_GETPWNAM 1
#cmakedefine HAVE_GETPWUID 1
#cmakedefine HAVE_GETRUSAGE 1
#cmakedefine HAVE_INITGROUPS 1
#cmakedefine HAVE_ISSETUGID 1
#cmakedefine HAVE_GETUID 1
#cmakedefine HAVE_GETEUID 1
#cmakedefine HAVE_GETGID 1
#cmakedefine HAVE_GETEGID 1
#cmakedefine HAVE_LSAN_DO_RECOVERABLE_LEAK_CHECK 1
#cmakedefine HAVE_MADVISE 1
#cmakedefine HAVE_MALLOC_INFO 1
#cmakedefine HAVE_MEMRCHR 1
#cmakedefine HAVE_MLOCK 1
#cmakedefine HAVE_MLOCKALL 1
#cmakedefine HAVE_MMAP64 1
#cmakedefine HAVE_POLL 1
#cmakedefine HAVE_POSIX_FALLOCATE 1
#cmakedefine HAVE_POSIX_MEMALIGN 1
#cmakedefine HAVE_PREAD 1
#cmakedefine HAVE_PTHREAD_CONDATTR_SETCLOCK 1
#cmakedefine HAVE_PTHREAD_GETAFFINITY_NP 1
#cmakedefine HAVE_PTHREAD_SIGMASK 1
#cmakedefine HAVE_SETFD 1
#cmakedefine HAVE_SIGACTION 1
#cmakedefine HAVE_SLEEP 1
#cmakedefine HAVE_STPCPY 1
#cmakedefine HAVE_STPNCPY 1
#cmakedefine HAVE_STRLCPY 1
#cmakedefine HAVE_STRLCAT 1
#cmakedefine HAVE_STRSIGNAL 1
#cmakedefine HAVE_FGETLN 1
#cmakedefine HAVE_STRSEP 1
#cmakedefine HAVE_TELL 1
#cmakedefine HAVE_VASPRINTF 1
#cmakedefine HAVE_MEMALIGN 1
#cmakedefine HAVE_NL_LANGINFO 1
#cmakedefine HAVE_HTONLL 1
#cmakedefine HAVE_MEMSET_S 1
#cmakedefine HAVE_EPOLL 1
/* #cmakedefine HAVE_EVENT_PORTS 1 */
#cmakedefine HAVE_INET_NTOP 1
#cmakedefine HAVE_WORKING_KQUEUE 1
#cmakedefine HAVE_TIMERADD 1
#cmakedefine HAVE_TIMERCLEAR 1
#cmakedefine HAVE_TIMERCMP 1
#cmakedefine HAVE_TIMERISSET 1
#cmakedefine HAVE_X509_CHECK_HOST 1
#cmakedefine HAVE_X509_CHECK_IP 1

/* WL2373 */
#cmakedefine HAVE_SYS_TIME_H 1
#cmakedefine HAVE_SYS_TIMES_H 1
#cmakedefine HAVE_TIMES 1
#cmakedefine HAVE_GETTIMEOFDAY 1

/* Symbols */
#cmakedefine HAVE_LRAND48 1
#cmakedefine GWINSZ_IN_SYS_IOCTL 1
#cmakedefine FIONREAD_IN_SYS_IOCTL 1
#cmakedefine FIONREAD_IN_SYS_FILIO 1
#cmakedefine HAVE_MADV_DONTDUMP 1
#cmakedefine HAVE_O_TMPFILE

#cmakedefine HAVE_ISINF 1

#cmakedefine HAVE_KQUEUE 1
#cmakedefine HAVE_SETNS 1
#cmakedefine HAVE_KQUEUE_TIMERS 1
#cmakedefine HAVE_POSIX_TIMERS 1

/* Endianess */
#cmakedefine WORDS_BIGENDIAN 1

/* Type sizes */
#cmakedefine SIZEOF_VOIDP     @SIZEOF_VOIDP@
#cmakedefine SIZEOF_CHARP     @SIZEOF_CHARP@
#cmakedefine SIZEOF_LONG      @SIZEOF_LONG@
#cmakedefine SIZEOF_SHORT     @SIZEOF_SHORT@
#cmakedefine SIZEOF_INT       @SIZEOF_INT@
#cmakedefine SIZEOF_LONG_LONG @SIZEOF_LONG_LONG@
#cmakedefine SIZEOF_TIME_T    @SIZEOF_TIME_T@
#cmakedefine HAVE_ULONG 1
#cmakedefine HAVE_U_INT32_T 1
#cmakedefine HAVE_TM_GMTOFF 1

/* Support for tagging symbols with __attribute__((visibility("hidden"))) */
#cmakedefine HAVE_VISIBILITY_HIDDEN 1

/* Code tests*/
#cmakedefine HAVE_CLOCK_GETTIME 1
#cmakedefine HAVE_CLOCK_REALTIME 1
#cmakedefine STACK_DIRECTION @STACK_DIRECTION@
#cmakedefine TIME_WITH_SYS_TIME 1
#cmakedefine NO_FCNTL_NONBLOCK 1
#cmakedefine HAVE_PAUSE_INSTRUCTION 1
#cmakedefine HAVE_FAKE_PAUSE_INSTRUCTION 1
#cmakedefine HAVE_HMT_PRIORITY_INSTRUCTION 1
#cmakedefine HAVE_ABI_CXA_DEMANGLE 1
#cmakedefine HAVE_BUILTIN_UNREACHABLE 1
#cmakedefine HAVE_BUILTIN_EXPECT 1
#cmakedefine HAVE_BUILTIN_STPCPY 1
#cmakedefine HAVE_GCC_ATOMIC_BUILTINS 1
#cmakedefine HAVE_GCC_SYNC_BUILTINS 1
#cmakedefine HAVE_VALGRIND
#cmakedefine HAVE_SYS_GETTID 1
#cmakedefine HAVE_PTHREAD_GETTHREADID_NP 1
#cmakedefine HAVE_PTHREAD_THREADID_NP 1
#cmakedefine HAVE_INTEGER_PTHREAD_SELF 1
#cmakedefine HAVE_PTHREAD_SETNAME_NP 1

/* IPV6 */
#cmakedefine HAVE_NETINET_IN6_H 1
#cmakedefine HAVE_STRUCT_IN6_ADDR 1

/*
 * Platform specific CMake files
 */
#define MACHINE_TYPE "@MYSQL_MACHINE_TYPE@"
<<<<<<< HEAD
#cmakedefine LINUX_ALPINE 1
#cmakedefine LINUX_SUSE
=======
#cmakedefine TARGET_OS_LINUX 1
>>>>>>> a7e5ba90
#cmakedefine HAVE_LINUX_LARGE_PAGES 1
#cmakedefine HAVE_SOLARIS_LARGE_PAGES 1
#cmakedefine HAVE_SOLARIS_ATOMIC 1
#define SYSTEM_TYPE "@SYSTEM_TYPE@"
/* This should mean case insensitive file system */
#cmakedefine FN_NO_CASE_SENSE 1

/*
 * From main CMakeLists.txt
 */
#cmakedefine CHECK_ERRMSG_FORMAT
#cmakedefine MAX_INDEXES @MAX_INDEXES@
#cmakedefine WITH_INNODB_MEMCACHED 1
#cmakedefine ENABLE_MEMCACHED_SASL 1
#cmakedefine ENABLE_MEMCACHED_SASL_PWDB 1
#cmakedefine ENABLED_PROFILING 1
#cmakedefine HAVE_ASAN
#cmakedefine HAVE_LSAN
#cmakedefine HAVE_UBSAN
#cmakedefine HAVE_TSAN
#cmakedefine ENABLED_LOCAL_INFILE 1

/* Lock Order */
#cmakedefine WITH_LOCK_ORDER 1

/* Character sets and collations */
#cmakedefine DEFAULT_MYSQL_HOME "@DEFAULT_MYSQL_HOME@"
#cmakedefine SHAREDIR "@SHAREDIR@"
#cmakedefine DEFAULT_BASEDIR "@DEFAULT_BASEDIR@"
#cmakedefine MYSQL_DATADIR "@MYSQL_DATADIR@"
#cmakedefine MYSQL_KEYRINGDIR "@MYSQL_KEYRINGDIR@"
#cmakedefine DEFAULT_CHARSET_HOME "@DEFAULT_CHARSET_HOME@"
#cmakedefine PLUGINDIR "@PLUGINDIR@"
#cmakedefine DEFAULT_SYSCONFDIR "@DEFAULT_SYSCONFDIR@"
#cmakedefine DEFAULT_TMPDIR @DEFAULT_TMPDIR@
/*
 * Readline
 */
#cmakedefine HAVE_MBSTATE_T
#cmakedefine HAVE_LANGINFO_CODESET
#cmakedefine HAVE_WCSDUP
#cmakedefine HAVE_WCHAR_T 1
#cmakedefine HAVE_WINT_T 1
#cmakedefine HAVE_CURSES_H 1
#cmakedefine HAVE_NCURSES_H 1
#cmakedefine USE_LIBEDIT_INTERFACE 1
#cmakedefine HAVE_HIST_ENTRY 1
#cmakedefine USE_NEW_XLINE_INTERFACE 1
#cmakedefine HAVE_READLINE_HISTORY_H 1

/*
 * Libedit
 */
#cmakedefine HAVE_DECL_TGOTO 1

/*
 * Character sets
 */
#cmakedefine MYSQL_DEFAULT_CHARSET_NAME "@MYSQL_DEFAULT_CHARSET_NAME@"
#cmakedefine MYSQL_DEFAULT_COLLATION_NAME "@MYSQL_DEFAULT_COLLATION_NAME@"

/*
 * Performance schema
 */
#cmakedefine WITH_PERFSCHEMA_STORAGE_ENGINE 1
#cmakedefine DISABLE_PSI_THREAD 1
#cmakedefine DISABLE_PSI_MUTEX 1
#cmakedefine DISABLE_PSI_RWLOCK 1
#cmakedefine DISABLE_PSI_COND 1
#cmakedefine DISABLE_PSI_FILE 1
#cmakedefine DISABLE_PSI_TABLE 1
#cmakedefine DISABLE_PSI_SOCKET 1
#cmakedefine DISABLE_PSI_STAGE 1
#cmakedefine DISABLE_PSI_STATEMENT 1
#cmakedefine DISABLE_PSI_SP 1
#cmakedefine DISABLE_PSI_PS 1
#cmakedefine DISABLE_PSI_IDLE 1
#cmakedefine DISABLE_PSI_ERROR 1
#cmakedefine DISABLE_PSI_STATEMENT_DIGEST 1
#cmakedefine DISABLE_PSI_METADATA 1
#cmakedefine DISABLE_PSI_MEMORY 1
#cmakedefine DISABLE_PSI_TRANSACTION 1

/*
 * MySQL version
 */
#define MYSQL_VERSION_MAJOR @MAJOR_VERSION@
#define MYSQL_VERSION_MINOR @MINOR_VERSION@
#define MYSQL_VERSION_PATCH @PATCH_VERSION@
#define MYSQL_VERSION_EXTRA "@EXTRA_VERSION@"
#define PACKAGE "mysql"
#define PACKAGE_VERSION "@VERSION@"
#define VERSION "@VERSION@"
#define PROTOCOL_VERSION 10

/*
 * CPU info
 */
#cmakedefine CPU_LEVEL1_DCACHE_LINESIZE @CPU_LEVEL1_DCACHE_LINESIZE@

/*
 * NDB
 */
#cmakedefine HAVE_GETRLIMIT 1
#cmakedefine WITH_NDBCLUSTER_STORAGE_ENGINE 1
#cmakedefine HAVE_PTHREAD_SETSCHEDPARAM 1

/*
 * Other
 */
#cmakedefine EXTRA_DEBUG 1

/*
 * Hardcoded values needed by libevent/NDB/memcached
 */
#define HAVE_FCNTL_H 1
#define HAVE_GETADDRINFO 1
#define HAVE_INTTYPES_H 1
/* libevent's select.c is not Windows compatible */
#ifndef _WIN32
#define HAVE_SELECT 1
#endif
#define HAVE_SIGNAL_H 1
#define HAVE_STDARG_H 1
#define HAVE_STDINT_H 1
#define HAVE_STDLIB_H 1
#define HAVE_STRTOK_R 1
#define HAVE_STRTOLL 1
#define HAVE_SYS_STAT_H 1
#define HAVE_SYS_TYPES_H 1
#define SIZEOF_CHAR 1

/*
 * Needed by libevent
 */
#cmakedefine HAVE_SOCKLEN_T 1

/* For --secure-file-priv */
#cmakedefine DEFAULT_SECURE_FILE_PRIV_DIR @DEFAULT_SECURE_FILE_PRIV_DIR@
#cmakedefine HAVE_LIBNUMA 1

/* For default value of --early_plugin_load */
#cmakedefine DEFAULT_EARLY_PLUGIN_LOAD @DEFAULT_EARLY_PLUGIN_LOAD@

/* For default value of --partial_revokes */
#define DEFAULT_PARTIAL_REVOKES @DEFAULT_PARTIAL_REVOKES@

#define SO_EXT "@CMAKE_SHARED_MODULE_SUFFIX@"

#endif<|MERGE_RESOLUTION|>--- conflicted
+++ resolved
@@ -214,12 +214,9 @@
  * Platform specific CMake files
  */
 #define MACHINE_TYPE "@MYSQL_MACHINE_TYPE@"
-<<<<<<< HEAD
+#cmakedefine TARGET_OS_LINUX 1
 #cmakedefine LINUX_ALPINE 1
 #cmakedefine LINUX_SUSE
-=======
-#cmakedefine TARGET_OS_LINUX 1
->>>>>>> a7e5ba90
 #cmakedefine HAVE_LINUX_LARGE_PAGES 1
 #cmakedefine HAVE_SOLARIS_LARGE_PAGES 1
 #cmakedefine HAVE_SOLARIS_ATOMIC 1
