#!/bin/bash
#
# Execute this tool to setup the environment and build binary releases
# for Percona-Server starting from a fresh tree.
#
# Usage: build-binary.sh [target dir]
# The default target directory is the current directory. If it is not
# supplied and the current directory is not empty, it will issue an error in
# order to avoid polluting the current directory after a test run.
#

# Bail out on errors, be strict
set -ue

# Examine parameters
TARGET="$(uname -m)"
TARGET_CFLAGS=''
QUIET='VERBOSE=1'
WITH_JEMALLOC=''
DEBUG_EXTNAME=''
WITH_SSL='/usr'
WITH_SSL_TYPE='system'
OPENSSL_INCLUDE=''
OPENSSL_LIBRARY=''
CRYPTO_LIBRARY=''
TAG=''
#
CMAKE_BUILD_TYPE=''
COMMON_FLAGS=''
#
# Some programs that may be overriden
TAR=${TAR:-tar}

# Check if we have a functional getopt(1)
if ! getopt --test
then
    go_out="$(getopt --options=iqdvjt: \
        --longoptions=i686,quiet,debug,valgrind,with-jemalloc:,with-yassl,with-ssl:,tag: \
        --name="$(basename "$0")" -- "$@")"
    test $? -eq 0 || exit 1
    eval set -- $go_out
fi

for arg
do
    case "$arg" in
    -- ) shift; break;;
    -i | --i686 )
        shift
        TARGET="i686"
        TARGET_CFLAGS="-m32 -march=i686"
        ;;
    -d | --debug )
        shift
        CMAKE_BUILD_TYPE='Debug'
        BUILD_COMMENT="${BUILD_COMMENT:-}-debug"
        DEBUG_EXTNAME='-DDEBUG_EXTNAME=OFF'
        ;;
    -v | --valgrind )
        shift
        CMAKE_OPTS="${CMAKE_OPTS:-} -DWITH_VALGRIND=ON"
        BUILD_COMMENT="${BUILD_COMMENT:-}-valgrind"
        ;;
    -q | --quiet )
        shift
        QUIET=''
        ;;
    -j | --with-jemalloc )
        shift
        WITH_JEMALLOC="$1"
        shift
        ;;
    --with-yassl )
        shift
        WITH_SSL_TYPE="bundled"
        ;;
    --with-ssl )
        shift
        WITH_SSL="$1"
        shift
        # Set openssl and crypto library path
        if test -e "$WITH_SSL/lib/libssl.a"
        then
            OPENSSL_INCLUDE="-DOPENSSL_INCLUDE_DIR=$WITH_SSL/include"
            OPENSSL_LIBRARY="-DOPENSSL_LIBRARY=$WITH_SSL/lib/libssl.a"
            CRYPTO_LIBRARY="-DCRYPTO_LIBRARY=$WITH_SSL/lib/libcrypto.a"
        elif test -e "$WITH_SSL/lib64/libssl.a"
        then
            OPENSSL_INCLUDE="-DOPENSSL_INCLUDE_DIR=$WITH_SSL/include"
            OPENSSL_LIBRARY="-DOPENSSL_LIBRARY=$WITH_SSL/lib64/libssl.a"
            CRYPTO_LIBRARY="-DCRYPTO_LIBRARY=$WITH_SSL/lib64/libcrypto.a"
        else
            echo >&2 "Cannot find libssl.a in $WITH_SSL"
            exit 3
        fi
        ;;
    -t | --tag )
        shift
        TAG="$1"
        shift
        ;;
    esac
done

# Working directory
if test "$#" -eq 0
then
    WORKDIR="$(pwd)"
    
    # Check that the current directory is not empty
    if test "x$(echo *)" != "x*"
    then
        echo >&2 \
            "Current directory is not empty. Use $0 . to force build in ."
        exit 1
    fi

elif test "$#" -eq 1
then
    WORKDIR="$1"

    # Check that the provided directory exists and is a directory
    if ! test -d "$WORKDIR"
    then
        echo >&2 "$WORKDIR is not a directory"
        exit 1
    fi

else
    echo >&2 "Usage: $0 [target dir]"
    exit 1

fi

WORKDIR_ABS="$(cd "$WORKDIR"; pwd)"

SOURCEDIR="$(cd $(dirname "$0"); cd ..; pwd)"
test -e "$SOURCEDIR/VERSION" || exit 2

# The number of processors is a good default for -j
if test -e "/proc/cpuinfo"
then
    PROCESSORS="$(grep -c ^processor /proc/cpuinfo)"
else
    PROCESSORS=4
fi

# Extract version from the VERSION file
source "$SOURCEDIR/VERSION"
MYSQL_VERSION="$MYSQL_VERSION_MAJOR.$MYSQL_VERSION_MINOR.$MYSQL_VERSION_PATCH"
PERCONA_SERVER_VERSION="$(echo $MYSQL_VERSION_EXTRA | sed 's/^-/rel/')"
PRODUCT="Percona-Server-$MYSQL_VERSION-$PERCONA_SERVER_VERSION"

# Build information
if test -e "$SOURCEDIR/Docs/INFO_SRC"
then
    REVISION="$(cd "$SOURCEDIR"; grep '^revno: ' Docs/INFO_SRC |sed -e 's/revno: //')"
elif test -e "$SOURCEDIR/.bzr/branch/last-revision"
then
    REVISION="$(cd "$SOURCEDIR"; cat .bzr/branch/last-revision | awk -F ' ' '{print $1}')"
else
    REVISION=""
fi
PRODUCT_FULL="Percona-Server-$MYSQL_VERSION-$PERCONA_SERVER_VERSION"
PRODUCT_FULL="$PRODUCT_FULL-$REVISION${BUILD_COMMENT:-}$TAG.$(uname -s).$TARGET"
COMMENT="Percona Server (GPL), Release ${MYSQL_VERSION_EXTRA#-}"
COMMENT="$COMMENT, Revision $REVISION${BUILD_COMMENT:-}"

# Compilation flags
export CC=${CC:-gcc}
export CXX=${CXX:-g++}

# TokuDB cmake flags
if test -d "$SOURCEDIR/storage/tokudb"
then
    CMAKE_OPTS="${CMAKE_OPTS:-} -DBUILD_TESTING=OFF -DUSE_GTAGS=OFF -DUSE_CTAGS=OFF -DUSE_ETAGS=OFF -DUSE_CSCOPE=OFF"
    
    if test "x$CMAKE_BUILD_TYPE" != "xDebug"
    then
        CMAKE_OPTS="${CMAKE_OPTS:-} -DTOKU_DEBUG_PARANOID=OFF"
    else
        CMAKE_OPTS="${CMAKE_OPTS:-} -DTOKU_DEBUG_PARANOID=ON"
    fi

    if [[ $CMAKE_OPTS == *WITH_VALGRIND=ON* ]]
    then
        CMAKE_OPTS="${CMAKE_OPTS:-} -DUSE_VALGRIND=ON"
    fi
fi

#
if [ -n "$(which rpm)" ]; then
  export COMMON_FLAGS=$(rpm --eval %optflags | sed -e "s|march=i386|march=i686|g")
fi
#
export CFLAGS="${COMMON_FLAGS} -DPERCONA_INNODB_VERSION=$PERCONA_SERVER_VERSION"
export CXXFLAGS="${COMMON_FLAGS} -DPERCONA_INNODB_VERSION=$PERCONA_SERVER_VERSION"
#
export MAKE_JFLAG="${MAKE_JFLAG:--j$PROCESSORS}"
#
# Create a temporary working directory
INSTALLDIR="$(cd "$WORKDIR" && TMPDIR="$WORKDIR_ABS" mktemp -d percona-build.XXXXXX)"
INSTALLDIR="$WORKDIR_ABS/$INSTALLDIR"   # Make it absolute

# Test jemalloc directory
if test "x$WITH_JEMALLOC" != "x"
then
    if ! test -d "$WITH_JEMALLOC"
    then
        echo >&2 "Jemalloc dir $WITH_JEMALLOC does not exist"
        exit 1
    fi
    
    JEMALLOCDIR="$(cd "$WITH_JEMALLOC"; pwd)"

fi

# Build
(
    cd "$SOURCEDIR"
 
    cmake . ${CMAKE_OPTS:-} -DBUILD_CONFIG=mysql_release \
        -DCMAKE_BUILD_TYPE=${CMAKE_BUILD_TYPE:-RelWithDebInfo} \
        $DEBUG_EXTNAME \
        -DWITH_EMBEDDED_SERVER=OFF \
        -DFEATURE_SET=community \
<<<<<<< HEAD
        -DENABLE_DTRACE=OFF \
        -DWITH_SSL=system \
=======
        -DWITH_SSL="$WITH_SSL_TYPE" \
>>>>>>> 4573ed74
        -DCMAKE_INSTALL_PREFIX="/usr/local/$PRODUCT_FULL" \
        -DMYSQL_DATADIR="/usr/local/$PRODUCT_FULL/data" \
        -DCOMPILATION_COMMENT="$COMMENT" \
        -DWITH_PAM=ON \
        -DWITH_INNODB_MEMCACHED=ON \
        $OPENSSL_INCLUDE $OPENSSL_LIBRARY $CRYPTO_LIBRARY

    make $MAKE_JFLAG $QUIET
    make DESTDIR="$INSTALLDIR" install

    # Build jemalloc
    if test "x$WITH_JEMALLOC" != x
    then
    (
        cd "$JEMALLOCDIR"

        ./configure --prefix="/usr/local/$PRODUCT_FULL/" \
                --libdir="/usr/local/$PRODUCT_FULL/lib/mysql/"
        make $MAKE_JFLAG
        make DESTDIR="$INSTALLDIR" install_lib_shared

        # Copy COPYING file
        cp COPYING "$INSTALLDIR/usr/local/$PRODUCT_FULL/COPYING-jemalloc"

    )
    fi

)

# Package the archive
(
    cd "$INSTALLDIR/usr/local/"

    find $PRODUCT_FULL ! -type d  ! \( -iname '*toku*' -o -iwholename '*/tokudb*/*' -o -iname '*tdb*.h' \) | sort > $WORKDIR_ABS/tokudb_server.list
    $TAR --owner=0 --group=0 -czf "$WORKDIR_ABS/$PRODUCT_FULL.tar.gz" -T $WORKDIR_ABS/tokudb_server.list
    rm -f $WORKDIR_ABS/tokudb_server.list

    if test -e "$PRODUCT_FULL/lib/mysql/plugin/ha_tokudb.so"
    then
        TARGETTOKU=$(echo $PRODUCT_FULL | sed 's/.Linux/.TokuDB.Linux/')
	find $PRODUCT_FULL ! -type d \( -iname '*toku*' -o -iwholename '*/tokudb*/*' -o -iname '*tdb*.h' \) > $WORKDIR_ABS/tokudb_plugin.list
        $TAR --owner=0 --group=0 -czf "$WORKDIR_ABS/$TARGETTOKU.tar.gz" -T $WORKDIR_ABS/tokudb_plugin.list
        rm -f $WORKDIR_ABS/tokudb_plugin.list
    fi
)

# Clean up
rm -rf "$INSTALLDIR"
<|MERGE_RESOLUTION|>--- conflicted
+++ resolved
@@ -224,12 +224,8 @@
         $DEBUG_EXTNAME \
         -DWITH_EMBEDDED_SERVER=OFF \
         -DFEATURE_SET=community \
-<<<<<<< HEAD
         -DENABLE_DTRACE=OFF \
-        -DWITH_SSL=system \
-=======
         -DWITH_SSL="$WITH_SSL_TYPE" \
->>>>>>> 4573ed74
         -DCMAKE_INSTALL_PREFIX="/usr/local/$PRODUCT_FULL" \
         -DMYSQL_DATADIR="/usr/local/$PRODUCT_FULL/data" \
         -DCOMPILATION_COMMENT="$COMMENT" \
