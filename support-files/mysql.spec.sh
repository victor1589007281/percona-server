# Copyright (c) 2000, 2014, Oracle and/or its affiliates. All rights reserved.
#
# This program is free software; you can redistribute it and/or modify
# it under the terms of the GNU General Public License as published by
# the Free Software Foundation; version 2 of the License.
#
# This program is distributed in the hope that it will be useful,
# but WITHOUT ANY WARRANTY; without even the implied warranty of
# MERCHANTABILITY or FITNESS FOR A PARTICULAR PURPOSE.  See the
# GNU General Public License for more details.
#
# You should have received a copy of the GNU General Public License
# along with this program; see the file COPYING. If not, write to the
# Free Software Foundation, Inc., 51 Franklin St, Fifth Floor, Boston
# MA  02110-1301  USA.

##############################################################################
# Some common macro definitions
##############################################################################

# NOTE: "vendor" is used in upgrade/downgrade check, so you can't
# change these, has to be exactly as is.
%global mysql_old_vendor        MySQL AB
%global mysql_vendor_2          Sun Microsystems, Inc.
%global mysql_vendor            Oracle and/or its affiliates

%global mysql_version   @VERSION@

%global mysqld_user     mysql
%global mysqld_group    mysql
%global mysqldatadir    /var/lib/mysql

%global release         1  


#
# Macros we use which are not available in all supported versions of RPM
#
# - defined/undefined are missing on RHEL4
#
%if %{expand:%{?defined:0}%{!?defined:1}}
%define defined()       %{expand:%%{?%{1}:1}%%{!?%{1}:0}}
%endif
%if %{expand:%{?undefined:0}%{!?undefined:1}}
%define undefined()     %{expand:%%{?%{1}:0}%%{!?%{1}:1}}
%endif

# ----------------------------------------------------------------------------
# RPM build tools now automatically detect Perl module dependencies.  This
# detection causes problems as it is broken in some versions, and it also
# provides unwanted dependencies from mandatory scripts in our package.
# It might not be possible to disable this in all versions of RPM, but here we
# try anyway.  We keep the "AutoReqProv: no" for the "test" sub package, as
# disabling here might fail, and that package has the most problems.
# See:
#  http://fedoraproject.org/wiki/Packaging/Perl#Filtering_Requires:_and_Provides
#  http://www.wideopen.com/archives/rpm-list/2002-October/msg00343.html
# ----------------------------------------------------------------------------
%undefine __perl_provides
%undefine __perl_requires

##############################################################################
# Command line handling
##############################################################################
#
# To set options:
#
#   $ rpmbuild --define="option <x>" ...
#

# ----------------------------------------------------------------------------
# Commercial builds
# ----------------------------------------------------------------------------
%if %{undefined commercial}
%define commercial 0
%endif

# ----------------------------------------------------------------------------
# Source name
# ----------------------------------------------------------------------------
%if %{undefined src_base}
%define src_base mysql
%endif
%define src_dir %{src_base}-%{mysql_version}

# ----------------------------------------------------------------------------
# Feature set (storage engines, options).  Default to community (everything)
# ----------------------------------------------------------------------------
%if %{undefined feature_set}
%define feature_set community
%endif

# ----------------------------------------------------------------------------
# Server comment strings
# ----------------------------------------------------------------------------
%if %{undefined compilation_comment_debug}
%define compilation_comment_debug       MySQL Community Server - Debug (GPL)
%endif
%if %{undefined compilation_comment_release}
%define compilation_comment_release     MySQL Community Server (GPL)
%endif

# ----------------------------------------------------------------------------
# Product and server suffixes
# ----------------------------------------------------------------------------
%if %{undefined product_suffix}
  %if %{defined short_product_tag}
    %define product_suffix      -%{short_product_tag}
  %else
    %define product_suffix      %{nil}
  %endif
%endif

%if %{undefined server_suffix}
%define server_suffix   %{nil}
%endif

# ----------------------------------------------------------------------------
# Distribution support
# ----------------------------------------------------------------------------
%if %{undefined distro_specific}
%define distro_specific 0
%endif
%if %{distro_specific}
  %if %(test -f /etc/enterprise-release && echo 1 || echo 0)
    %define oelver %(rpm -qf --qf '%%{version}\\n' /etc/enterprise-release | sed -e 's/^\\([0-9]*\\).*/\\1/g')
    %if "%oelver" == "4"
      %define distro_description        Oracle Enterprise Linux 4
      %define distro_releasetag         oel4
      %define distro_buildreq           gcc-c++ gperf ncurses-devel perl time zlib-devel cmake libaio-devel
      %define distro_requires           chkconfig coreutils grep procps shadow-utils net-tools
    %else
      %if "%oelver" == "5"
        %define distro_description      Oracle Enterprise Linux 5
        %define distro_releasetag       oel5
        %define distro_buildreq         gcc-c++ gperf ncurses-devel perl time zlib-devel cmake libaio-devel
        %define distro_requires         chkconfig coreutils grep procps shadow-utils net-tools
      %else
        %{error:Oracle Enterprise Linux %{oelver} is unsupported}
      %endif
    %endif
  %else
    %if %(test -f /etc/oracle-release && echo 1 || echo 0)
      %define elver %(rpm -qf --qf '%%{version}\\n' /etc/oracle-release | sed -e 's/^\\([0-9]*\\).*/\\1/g')
      %if "%elver" == "6" || "%elver" == "7"
        %define distro_description      Oracle Linux %elver
        %define distro_releasetag       el%elver
        %define distro_buildreq         gcc-c++ ncurses-devel perl time zlib-devel cmake libaio-devel
        %define distro_requires         chkconfig coreutils grep procps shadow-utils net-tools
      %else
        %{error:Oracle Linux %{elver} is unsupported}
      %endif
    %else
      %if %(test -f /etc/redhat-release && echo 1 || echo 0)
        %define rhelver %(rpm -qf --qf '%%{version}\\n' /etc/redhat-release | sed -e 's/^\\([0-9]*\\).*/\\1/g')
        %if "%rhelver" == "4"
          %define distro_description      Red Hat Enterprise Linux 4
          %define distro_releasetag       rhel4
          %define distro_buildreq         gcc-c++ gperf ncurses-devel perl time zlib-devel cmake libaio-devel
          %define distro_requires         chkconfig coreutils grep procps shadow-utils net-tools
        %else
          %if "%rhelver" == "5"
            %define distro_description    Red Hat Enterprise Linux 5
            %define distro_releasetag     rhel5
            %define distro_buildreq       gcc-c++ gperf ncurses-devel perl time zlib-devel cmake libaio-devel
            %define distro_requires       chkconfig coreutils grep procps shadow-utils net-tools
          %else
            %if "%rhelver" == "6"
              %define distro_description    Red Hat Enterprise Linux 6
              %define distro_releasetag     rhel6
              %define distro_buildreq       gcc-c++ ncurses-devel perl time zlib-devel cmake libaio-devel
              %define distro_requires       chkconfig coreutils grep procps shadow-utils net-tools
            %else
              %{error:Red Hat Enterprise Linux %{rhelver} is unsupported}
            %endif
          %endif
        %endif
      %else
        %if %(test -f /etc/SuSE-release && echo 1 || echo 0)
          %define susever %(rpm -qf --qf '%%{version}\\n' /etc/SuSE-release | cut -d. -f1)
          %if "%susever" == "10"
            %define distro_description    SUSE Linux Enterprise Server 10
            %define distro_releasetag     sles10
            %define distro_buildreq       gcc-c++ gdbm-devel gperf ncurses-devel openldap2-client zlib-devel cmake libaio-devel
            %define distro_requires       aaa_base coreutils grep procps pwdutils
          %else
            %if "%susever" == "11"
              %define distro_description  SUSE Linux Enterprise Server 11
              %define distro_releasetag   sles11
              %define distro_buildreq     gcc-c++ gdbm-devel gperf ncurses-devel openldap2-client procps pwdutils zlib-devel cmake libaio-devel
              %define distro_requires     aaa_base coreutils grep procps pwdutils
            %else
              %{error:SuSE %{susever} is unsupported}
            %endif
          %endif
        %else
          %{error:Unsupported distribution}
        %endif
      %endif
    %endif
  %endif
%else
  %define glibc_version %(/lib/libc.so.6 | grep stable | cut -d, -f1 | cut -c38-)
  %define distro_description            Generic Linux (glibc %{glibc_version})
  %define distro_releasetag             linux_glibc%{glibc_version}
  %define distro_buildreq               gcc-c++ gperf ncurses-devel perl  time zlib-devel
  %define distro_requires               coreutils grep procps /sbin/chkconfig /usr/sbin/useradd /usr/sbin/groupadd
%endif

# Avoid debuginfo RPMs, leaves binaries unstripped
%define debug_package   %{nil}

# Hack to work around bug in RHEL5 __os_install_post macro, wrong inverted
# test for __debug_package
%define __strip         /bin/true

# ----------------------------------------------------------------------------
# Support optional "tcmalloc" library (experimental)
# ----------------------------------------------------------------------------
%if %{defined malloc_lib_target}
%define WITH_TCMALLOC 1
%else
%define WITH_TCMALLOC 0
%endif

##############################################################################
# Configuration based upon above user input, not to be set directly
##############################################################################

%if 0%{?commercial}
%define license_files_server    %{src_dir}/LICENSE.mysql
%define license_type            Commercial
%else
%define license_files_server    %{src_dir}/COPYING %{src_dir}/README
%define license_type            GPL
%endif

##############################################################################
# Main spec file section
##############################################################################

Name:           MySQL%{product_suffix}
Summary:        MySQL: a very fast and reliable SQL database server
Group:          Applications/Databases
Version:        @MYSQL_RPM_VERSION@
Release:        %{release}%{?distro_releasetag:.%{distro_releasetag}}
Distribution:   %{distro_description}
License:        Copyright (c) 2000, @MYSQL_COPYRIGHT_YEAR@, %{mysql_vendor}. All rights reserved. Under %{license_type} license as shown in the Description field.
Source:         http://www.mysql.com/Downloads/MySQL-@MYSQL_BASE_VERSION@/%{src_dir}.tar.gz
URL:            http://www.mysql.com/
Packager:       MySQL Release Engineering <mysql-build@oss.oracle.com> 
Vendor:         %{mysql_vendor}
BuildRequires:  %{distro_buildreq}

# Regression tests may take a long time, override the default to skip them 
%{!?runselftest:%global runselftest 1}

# Think about what you use here since the first step is to
# run a rm -rf
BuildRoot:    %{_tmppath}/%{name}-%{version}-build

# From the manual
%description
The MySQL(TM) software delivers a very fast, multi-threaded, multi-user,
and robust SQL (Structured Query Language) database server. MySQL Server
is intended for mission-critical, heavy-load production systems as well
as for embedding into mass-deployed software. MySQL is a trademark of
%{mysql_vendor}

The MySQL software has Dual Licensing, which means you can use the MySQL
software free of charge under the GNU General Public License
(http://www.gnu.org/licenses/). You can also purchase commercial MySQL
licenses from %{mysql_vendor} if you do not wish to be bound by the terms of
the GPL. See the chapter "Licensing and Support" in the manual for
further info.

The MySQL web site (http://www.mysql.com/) provides the latest
news and information about the MySQL software. Also please see the
documentation and the manual for more information.

##############################################################################
# Sub package definition
##############################################################################

%package -n MySQL-server%{product_suffix}
Summary:        MySQL: a very fast and reliable SQL database server
Group:          Applications/Databases
Requires:       %{distro_requires}
%if 0%{?commercial}
Obsoletes:      MySQL-server
%else
Obsoletes:      MySQL-server-advanced
%endif
Obsoletes:      mysql-server < %{version}-%{release}
Obsoletes:      mysql-server-advanced
Obsoletes:      MySQL-server-classic MySQL-server-community MySQL-server-enterprise
Obsoletes:      MySQL-server-advanced-gpl MySQL-server-enterprise-gpl
Provides:       mysql-server = %{version}-%{release}
Provides:       mysql-server%{?_isa} = %{version}-%{release}

%description -n MySQL-server%{product_suffix}
The MySQL(TM) software delivers a very fast, multi-threaded, multi-user,
and robust SQL (Structured Query Language) database server. MySQL Server
is intended for mission-critical, heavy-load production systems as well
as for embedding into mass-deployed software. MySQL is a trademark of
%{mysql_vendor}

The MySQL software has Dual Licensing, which means you can use the MySQL
software free of charge under the GNU General Public License
(http://www.gnu.org/licenses/). You can also purchase commercial MySQL
licenses from %{mysql_vendor} if you do not wish to be bound by the terms of
the GPL. See the chapter "Licensing and Support" in the manual for
further info.

The MySQL web site (http://www.mysql.com/) provides the latest news and
information about the MySQL software.  Also please see the documentation
and the manual for more information.

This package includes the MySQL server binary as well as related utilities
to run and administer a MySQL server.

If you want to access and work with the database, you have to install
package "MySQL-client%{product_suffix}" as well!

# ----------------------------------------------------------------------------
%package -n MySQL-client%{product_suffix}
Summary:        MySQL - Client
Group:          Applications/Databases
%if 0%{?commercial}
Obsoletes:      MySQL-client
%else
Obsoletes:      MySQL-client-advanced
%endif
Obsoletes:      mysql < %{version}-%{release}
Obsoletes:      mysql-advanced < %{version}-%{release}
Obsoletes:      MySQL-client-classic MySQL-client-community MySQL-client-enterprise
Obsoletes:      MySQL-client-advanced-gpl MySQL-client-enterprise-gpl
Provides:       mysql = %{version}-%{release} 
Provides:       mysql%{?_isa} = %{version}-%{release}

%description -n MySQL-client%{product_suffix}
This package contains the standard MySQL clients and administration tools.

For a description of MySQL see the base MySQL RPM or http://www.mysql.com/

# ----------------------------------------------------------------------------
%package -n MySQL-test%{product_suffix}
Summary:        MySQL - Test suite
Group:          Applications/Databases
%if 0%{?commercial}
Requires:       MySQL-client-advanced perl
Obsoletes:      MySQL-test
%else
Requires:       MySQL-client perl
Obsoletes:      MySQL-test-advanced
%endif
Obsoletes:      mysql-test < %{version}-%{release}
Obsoletes:      mysql-test-advanced
Obsoletes:      MySQL-test-classic MySQL-test-community MySQL-test-enterprise
Obsoletes:      MySQL-test-advanced-gpl MySQL-test-enterprise-gpl
Provides:       mysql-test = %{version}-%{release}
Provides:       mysql-test%{?_isa} = %{version}-%{release}
AutoReqProv:    no

%description -n MySQL-test%{product_suffix}
This package contains the MySQL regression test suite.

For a description of MySQL see the base MySQL RPM or http://www.mysql.com/

# ----------------------------------------------------------------------------
%package -n MySQL-devel%{product_suffix}
Summary:        MySQL - Development header files and libraries
Group:          Applications/Databases
%if 0%{?commercial}
Obsoletes:      MySQL-devel
%else
Obsoletes:      MySQL-devel-advanced
%endif
Obsoletes:      mysql-devel < %{version}-%{release}
Obsoletes:      mysql-embedded-devel mysql-devel-advanced mysql-embedded-devel-advanced
Obsoletes:      MySQL-devel-classic MySQL-devel-community MySQL-devel-enterprise
Obsoletes:      MySQL-devel-advanced-gpl MySQL-devel-enterprise-gpl
Provides:       mysql-devel = %{version}-%{release}
Provides:       mysql-devel%{?_isa} = %{version}-%{release}

%description -n MySQL-devel%{product_suffix}
This package contains the development header files and libraries necessary
to develop MySQL client applications.

For a description of MySQL see the base MySQL RPM or http://www.mysql.com/

# ----------------------------------------------------------------------------
%package -n MySQL-shared%{product_suffix}
Summary:        MySQL - Shared libraries
Group:          Applications/Databases
%if 0%{?commercial}
Obsoletes:      MySQL-shared
%else
Obsoletes:      MySQL-shared-advanced
%endif
Obsoletes:      MySQL-shared-standard MySQL-shared-pro
Obsoletes:      MySQL-shared-pro-cert MySQL-shared-pro-gpl
Obsoletes:      MySQL-shared-pro-gpl-cert
Obsoletes:      MySQL-shared-classic MySQL-shared-community MySQL-shared-enterprise
Obsoletes:      MySQL-shared-advanced-gpl MySQL-shared-enterprise-gpl

%description -n MySQL-shared%{product_suffix}
This package contains the shared libraries (*.so*) which certain languages
and applications need to dynamically load and use MySQL.

# ----------------------------------------------------------------------------
%package -n MySQL-embedded%{product_suffix}
Summary:        MySQL - Embedded library
Group:          Applications/Databases
%if 0%{?commercial}
Requires:       MySQL-devel-advanced
Obsoletes:      MySQL-embedded
%else
Requires:       MySQL-devel
Obsoletes:      MySQL-embedded-advanced
%endif
Obsoletes:      mysql-embedded < %{version}-%{release}
Obsoletes:      mysql-embedded-advanced
Obsoletes:      MySQL-embedded-pro
Obsoletes:      MySQL-embedded-classic MySQL-embedded-community MySQL-embedded-enterprise
Obsoletes:      MySQL-embedded-advanced-gpl MySQL-embedded-enterprise-gpl
Provides:       mysql-embedded = %{version}-%{release}
Provides:       mysql-emdedded%{?_isa} = %{version}-%{release}

%description -n MySQL-embedded%{product_suffix}
This package contains the MySQL server as an embedded library.

The embedded MySQL server library makes it possible to run a full-featured
MySQL server inside the client application. The main benefits are increased
speed and more simple management for embedded applications.

The API is identical for the embedded MySQL version and the
client/server version.

For a description of MySQL see the base MySQL RPM or http://www.mysql.com/

##############################################################################
%prep
%setup -T -a 0 -c -n %{src_dir}
##############################################################################
%build

# Fail quickly and obviously if user tries to build as root
%if %runselftest
    if [ x"`id -u`" = x0 ]; then
        echo "The MySQL regression tests may fail if run as root."
        echo "If you really need to build the RPM as root, use"
        echo "--define='runselftest 0' to skip the regression tests."
        exit 1
    fi
%endif

# Be strict about variables, bail at earliest opportunity, etc.
set -eu

# Optional package files
touch optional-files-devel

#
# Set environment in order of preference, MYSQL_BUILD_* first, then variable
# name, finally a default.  RPM_OPT_FLAGS is assumed to be a part of the
# default RPM build environment.
#

# This is a hack, $RPM_OPT_FLAGS on ia64 hosts contains flags which break
# the compile in cmd-line-utils/libedit - needs investigation, but for now
# we simply unset it and use those specified directly in cmake.
%if "%{_arch}" == "ia64"
RPM_OPT_FLAGS=
%endif

export PATH=${MYSQL_BUILD_PATH:-$PATH}
export CC=${MYSQL_BUILD_CC:-${CC:-gcc}}
export CXX=${MYSQL_BUILD_CXX:-${CXX:-g++}}
export CFLAGS=${MYSQL_BUILD_CFLAGS:-${CFLAGS:-$RPM_OPT_FLAGS}}
export CXXFLAGS=${MYSQL_BUILD_CXXFLAGS:-${CXXFLAGS:-$RPM_OPT_FLAGS -felide-constructors}}
export LDFLAGS=${MYSQL_BUILD_LDFLAGS:-${LDFLAGS:-}}
export CMAKE=${MYSQL_BUILD_CMAKE:-${CMAKE:-cmake}}
export MAKE_JFLAG=${MYSQL_BUILD_MAKE_JFLAG:-}

# By default, a build will include the bundeled "yaSSL" library for SSL.
# However, there may be a need to override.
# Protect against undefined variables if there is no override option.
%if %{undefined with_ssl}
%define ssl_option   %{nil}
%else
%define ssl_option   -DWITH_SSL=%{with_ssl}
%endif

# Build debug mysqld and libmysqld.a
mkdir debug
(
  cd debug
  # Attempt to remove any optimisation flags from the debug build
  CFLAGS=`echo " ${CFLAGS} " | \
            sed -e 's/ -O[0-9]* / /' \
                -e 's/ -unroll2 / /' \
                -e 's/ -ip / /' \
                -e 's/^ //' \
                -e 's/ $//'`
  CXXFLAGS=`echo " ${CXXFLAGS} " | \
              sed -e 's/ -O[0-9]* / /' \
                  -e 's/ -unroll2 / /' \
                  -e 's/ -ip / /' \
                  -e 's/^ //' \
                  -e 's/ $//'`
  # XXX: MYSQL_UNIX_ADDR should be in cmake/* but mysql_version is included before
  # XXX: install_layout so we can't just set it based on INSTALL_LAYOUT=RPM
  ${CMAKE} ../%{src_dir} -DBUILD_CONFIG=mysql_release -DINSTALL_LAYOUT=RPM \
           -DCMAKE_BUILD_TYPE=Debug \
           -DMYSQL_UNIX_ADDR="%{mysqldatadir}/mysql.sock" \
           -DFEATURE_SET="%{feature_set}" \
           %{ssl_option} \
           -DCOMPILATION_COMMENT="%{compilation_comment_debug}" \
           -DMYSQL_SERVER_SUFFIX="%{server_suffix}"
  echo BEGIN_DEBUG_CONFIG ; egrep '^#define' include/config.h ; echo END_DEBUG_CONFIG
  make ${MAKE_JFLAG} VERBOSE=1
)
# Build full release
mkdir release
(
  cd release
  # XXX: MYSQL_UNIX_ADDR should be in cmake/* but mysql_version is included before
  # XXX: install_layout so we can't just set it based on INSTALL_LAYOUT=RPM
  ${CMAKE} ../%{src_dir} -DBUILD_CONFIG=mysql_release -DINSTALL_LAYOUT=RPM \
           -DCMAKE_BUILD_TYPE=RelWithDebInfo \
           -DMYSQL_UNIX_ADDR="%{mysqldatadir}/mysql.sock" \
           -DFEATURE_SET="%{feature_set}" \
           %{ssl_option} \
           -DCOMPILATION_COMMENT="%{compilation_comment_release}" \
           -DMYSQL_SERVER_SUFFIX="%{server_suffix}"
  echo BEGIN_NORMAL_CONFIG ; egrep '^#define' include/config.h ; echo END_NORMAL_CONFIG
  make ${MAKE_JFLAG} VERBOSE=1
)

%if %runselftest
  MTR_BUILD_THREAD=auto
  export MTR_BUILD_THREAD

  (cd release && make test-bt-fast || true)
%endif

##############################################################################
%install

RBR=$RPM_BUILD_ROOT
MBD=$RPM_BUILD_DIR/%{src_dir}

# Ensure that needed directories exists
install -d $RBR%{_sysconfdir}/{logrotate.d,init.d}
install -d $RBR%{mysqldatadir}/mysql
install -d $RBR%{_datadir}/mysql-test
install -d $RBR%{_datadir}/mysql/SELinux/RHEL4
install -d $RBR%{_includedir}
install -d $RBR%{_libdir}
install -d $RBR%{_mandir}
install -d $RBR%{_sbindir}

mkdir -p $RBR%{_sysconfdir}/my.cnf.d

# Install all binaries
(
  cd $MBD/release
  make DESTDIR=$RBR install
)

# FIXME: at some point we should stop doing this and just install everything
# FIXME: directly into %{_libdir}/mysql - perhaps at the same time as renaming
# FIXME: the shared libraries to use libmysql*-$major.$minor.so syntax
mv -v $RBR/%{_libdir}/*.a $RBR/%{_libdir}/mysql/

# Install logrotate and autostart
install -m 644 $MBD/release/support-files/mysql-log-rotate $RBR%{_sysconfdir}/logrotate.d/mysql
install -m 755 $MBD/release/support-files/mysql.server $RBR%{_sysconfdir}/init.d/mysql

# Create a symlink "rcmysql", pointing to the init.script. SuSE users
# will appreciate that, as all services usually offer this.
ln -s %{_sysconfdir}/init.d/mysql $RBR%{_sbindir}/rcmysql

# Touch the place where the my.cnf config file might be located
# Just to make sure it's in the file list and marked as a config file
touch $RBR%{_sysconfdir}/my.cnf

# Install SELinux files in datadir
install -m 600 $MBD/%{src_dir}/support-files/RHEL4-SElinux/mysql.{fc,te} \
  $RBR%{_datadir}/mysql/SELinux/RHEL4

%if %{WITH_TCMALLOC}
# Even though this is a shared library, put it under /usr/lib*/mysql, so it
# doesn't conflict with possible shared lib by the same name in /usr/lib*.  See
# `mysql_config --variable=pkglibdir` and mysqld_safe for how this is used.
install -m 644 "%{malloc_lib_source}" \
  "$RBR%{_libdir}/mysql/%{malloc_lib_target}"
%endif

# Remove man pages we explicitly do not want to package, avoids 'unpackaged
# files' warning.
# This has become obsolete:  rm -f $RBR%{_mandir}/man1/make_win_bin_dist.1*

##############################################################################
#  Post processing actions, i.e. when installed
##############################################################################

%pre -n MySQL-server%{product_suffix}
# This is the code running at the beginning of a RPM upgrade action,
# before replacing the old files with the new ones.

# ATTENTION: Parts of this are duplicated in the "triggerpostun" !

# There are users who deviate from the default file system layout.
# Check local settings to support them.
if [ -x %{_bindir}/my_print_defaults ]
then
  mysql_datadir=`%{_bindir}/my_print_defaults server mysqld | grep '^--datadir=' | sed -n 's/--datadir=//p'`
  PID_FILE_PATT=`%{_bindir}/my_print_defaults server mysqld | grep '^--pid-file=' | sed -n 's/--pid-file=//p'`
fi
if [ -z "$mysql_datadir" ]
then
  mysql_datadir=%{mysqldatadir}
fi
if [ -z "$PID_FILE_PATT" ]
then
  PID_FILE_PATT="$mysql_datadir/*.pid"
fi

# Check if we can safely upgrade.  An upgrade is only safe if it's from one
# of our RPMs in the same version family.

# Handle both ways of spelling the capability.
installed=`rpm -q --whatprovides mysql-server 2> /dev/null`
if [ $? -ne 0 -o -z "$installed" ]; then
  installed=`rpm -q --whatprovides MySQL-server 2> /dev/null`
fi
if [ $? -eq 0 -a -n "$installed" ]; then
  installed=`echo $installed | sed 's/\([^ ]*\) .*/\1/'` # Tests have shown duplicated package names
  vendor=`rpm -q --queryformat='%{VENDOR}' "$installed" 2>&1`
  version=`rpm -q --queryformat='%{VERSION}' "$installed" 2>&1`
  myoldvendor='%{mysql_old_vendor}'
  myvendor_2='%{mysql_vendor_2}'
  myvendor='%{mysql_vendor}'
  myversion='%{mysql_version}'

  old_family=`echo $version \
    | sed -n -e 's,^\([1-9][0-9]*\.[0-9][0-9]*\)\..*$,\1,p'`
  new_family=`echo $myversion \
    | sed -n -e 's,^\([1-9][0-9]*\.[0-9][0-9]*\)\..*$,\1,p'`

  [ -z "$vendor" ] && vendor='<unknown>'
  [ -z "$old_family" ] && old_family="<unrecognized version $version>"
  [ -z "$new_family" ] && new_family="<bad package specification: version $myversion>"

  error_text=
  if [ "$vendor" != "$myoldvendor" \
    -a "$vendor" != "$myvendor_2" \
    -a "$vendor" != "$myvendor" ]; then
    error_text="$error_text
The current MySQL server package is provided by a different
vendor ($vendor) than $myoldvendor, $myvendor_2, or $myvendor.
Some files may be installed to different locations, including log
files and the service startup script in %{_sysconfdir}/init.d/.
"
  fi

  if [ "$old_family" != "$new_family" ]; then
    error_text="$error_text
Upgrading directly from MySQL $old_family to MySQL $new_family may not
be safe in all cases.  A manual dump and restore using mysqldump is
recommended.  It is important to review the MySQL manual's Upgrading
section for version-specific incompatibilities.
"
  fi

  if [ -n "$error_text" ]; then
    cat <<HERE >&2

******************************************************************
A MySQL server package ($installed) is installed.
$error_text
A manual upgrade is required.

- Ensure that you have a complete, working backup of your data and my.cnf
  files
- Shut down the MySQL server cleanly
- Remove the existing MySQL packages.  Usually this command will
  list the packages you should remove:
  rpm -qa | grep -i '^mysql-'

  You may choose to use 'rpm --nodeps -ev <package-name>' to remove
  the package which contains the mysqlclient shared library.  The
  library will be reinstalled by the MySQL-shared-compat package.
- Install the new MySQL packages supplied by $myvendor
- Ensure that the MySQL server is started
- Run the 'mysql_upgrade' program

This is a brief description of the upgrade process.  Important details
can be found in the MySQL manual, in the Upgrading section.
******************************************************************
HERE
    exit 1
  fi
fi

# We assume that if there is exactly one ".pid" file,
# it contains the valid PID of a running MySQL server.
NR_PID_FILES=`ls -1 $PID_FILE_PATT 2>/dev/null | wc -l`
case $NR_PID_FILES in
	0 ) SERVER_TO_START=''  ;;  # No "*.pid" file == no running server
	1 ) SERVER_TO_START='true' ;;
	* ) SERVER_TO_START=''      # Situation not clear
	    SEVERAL_PID_FILES=true ;;
esac
# That logic may be debated: We might check whether it is non-empty,
# contains exactly one number (possibly a PID), and whether "ps" finds it.
# OTOH, if there is no such process, it means a crash without a cleanup -
# is that a reason not to start a new server after upgrade?

STATUS_FILE=$mysql_datadir/RPM_UPGRADE_MARKER

if [ -f $STATUS_FILE ]; then
	echo "Some previous upgrade was not finished:"
	ls -ld $STATUS_FILE
	echo "Please check its status, then do"
	echo "    rm $STATUS_FILE"
	echo "before repeating the MySQL upgrade."
	exit 1
elif [ -n "$SEVERAL_PID_FILES" ] ; then
	echo "You have more than one PID file:"
	ls -ld $PID_FILE_PATT
	echo "Please check which one (if any) corresponds to a running server"
	echo "and delete all others before repeating the MySQL upgrade."
	exit 1
fi

NEW_VERSION=%{mysql_version}-%{release}

# The "pre" section code is also run on a first installation,
# when there  is no data directory yet. Protect against error messages.
# Check for the existence of subdirectory "mysql/", the database of system
# tables like "mysql.user".
if [ -d $mysql_datadir/mysql ] ; then
        echo "MySQL RPM upgrade to version $NEW_VERSION"  > $STATUS_FILE
        echo "'pre' step running at `date`"          >> $STATUS_FILE
        echo                                         >> $STATUS_FILE
        fcount=`ls -ltr $mysql_datadir/*.err 2>/dev/null | wc -l`
        if [ $fcount -gt 0 ] ; then
             echo "ERR file(s):"                          >> $STATUS_FILE
             ls -ltr $mysql_datadir/*.err                 >> $STATUS_FILE
             echo                                         >> $STATUS_FILE
             echo "Latest 'Version' line in latest file:" >> $STATUS_FILE
             grep '^Version' `ls -tr $mysql_datadir/*.err | tail -1` | \
                tail -1                              >> $STATUS_FILE
             echo                                         >> $STATUS_FILE
        fi

	if [ -n "$SERVER_TO_START" ] ; then
		# There is only one PID file, race possibility ignored
		echo "PID file:"                           >> $STATUS_FILE
		ls -l   $PID_FILE_PATT                     >> $STATUS_FILE
		cat     $PID_FILE_PATT                     >> $STATUS_FILE
		echo                                       >> $STATUS_FILE
		echo "Server process:"                     >> $STATUS_FILE
		ps -fp `cat $PID_FILE_PATT`                >> $STATUS_FILE
		echo                                       >> $STATUS_FILE
		echo "SERVER_TO_START=$SERVER_TO_START"    >> $STATUS_FILE
	else
		# Take a note we checked it ...
		echo "PID file:"                           >> $STATUS_FILE
		ls -l   $PID_FILE_PATT                     >> $STATUS_FILE 2>&1
	fi
fi

# Shut down a previously installed server first
# Note we *could* make that depend on $SERVER_TO_START, but we rather don't,
# so a "stop" is attempted even if there is no PID file.
# (Maybe the "stop" doesn't work then, but we might fix that in itself.)
if [ -x %{_sysconfdir}/init.d/mysql ] ; then
        %{_sysconfdir}/init.d/mysql stop > /dev/null 2>&1
        echo "Giving mysqld 5 seconds to exit nicely"
        sleep 5
fi

%post -n MySQL-server%{product_suffix}
# This is the code running at the end of a RPM install or upgrade action,
# after the (new) files have been written.

# ATTENTION: Parts of this are duplicated in the "triggerpostun" !

# There are users who deviate from the default file system layout.
# Check local settings to support them.
if [ -x %{_bindir}/my_print_defaults ]
then
  mysql_datadir=`%{_bindir}/my_print_defaults server mysqld | grep '^--datadir=' | sed -n 's/--datadir=//p'`
fi
if [ -z "$mysql_datadir" ]
then
  mysql_datadir=%{mysqldatadir}
fi

NEW_VERSION=%{mysql_version}-%{release}
STATUS_FILE=$mysql_datadir/RPM_UPGRADE_MARKER

# ----------------------------------------------------------------------
# Create data directory if needed, check whether upgrade or install
# ----------------------------------------------------------------------
if [ ! -d $mysql_datadir ] ; then mkdir -m 755 $mysql_datadir; fi
if [ -f $STATUS_FILE ] ; then
	SERVER_TO_START=`grep '^SERVER_TO_START=' $STATUS_FILE | cut -c17-`
else
	SERVER_TO_START=''
fi
# echo "Analyzed: SERVER_TO_START=$SERVER_TO_START"
if [ ! -d $mysql_datadir/mysql ] ; then
	mkdir $mysql_datadir/mysql $mysql_datadir/test
	echo "MySQL RPM installation of version $NEW_VERSION" >> $STATUS_FILE
else
	# If the directory exists, we may assume it is an upgrade.
	echo "MySQL RPM upgrade to version $NEW_VERSION" >> $STATUS_FILE
fi

# ----------------------------------------------------------------------
# Make MySQL start/shutdown automatically when the machine does it.
# ----------------------------------------------------------------------
# NOTE: This still needs to be debated. Should we check whether these links
# for the other run levels exist(ed) before the upgrade?
# use chkconfig on Enterprise Linux and newer SuSE releases
if [ -x /sbin/chkconfig ] ; then
        /sbin/chkconfig --add mysql
# use insserv for older SuSE Linux versions
elif [ -x /sbin/insserv ] ; then
        /sbin/insserv %{_sysconfdir}/init.d/mysql
fi

# ----------------------------------------------------------------------
# Create a MySQL user and group. Do not report any problems if it already
# exists.
# ----------------------------------------------------------------------
groupadd -r %{mysqld_group} 2> /dev/null || true
useradd -M -r -d $mysql_datadir -s /bin/bash -c "MySQL server" \
  -g %{mysqld_group} %{mysqld_user} 2> /dev/null || true
# The user may already exist, make sure it has the proper group nevertheless
# (BUG#12823)
usermod -g %{mysqld_group} %{mysqld_user} 2> /dev/null || true

# ----------------------------------------------------------------------
# Change permissions so that the user that will run the MySQL daemon
# owns all database files.
# ----------------------------------------------------------------------
chown -R %{mysqld_user}:%{mysqld_group} $mysql_datadir

# ----------------------------------------------------------------------
# Initiate databases if needed
# ----------------------------------------------------------------------
if ! grep '^MySQL RPM upgrade' $STATUS_FILE >/dev/null 2>&1 ; then
	# Fix bug#45415: no "mysql_install_db" on an upgrade
	# Do this as a negative to err towards more "install" runs
	# rather than to miss one.
	%{_bindir}/mysql_install_db --rpm --user=%{mysqld_user} --random-passwords

	# Attention: Now 'root' is the only database user,
	# its password is a random value found in ~/.mysql_secret,
	# and the "password expired" flag is set:
	# Any client needs that password, and the first command
	# executed must be a new "set password"!
fi

# ----------------------------------------------------------------------
# Upgrade databases if needed would go here - but it cannot be automated yet
# ----------------------------------------------------------------------

# ----------------------------------------------------------------------
# Change permissions again to fix any new files.
# ----------------------------------------------------------------------
chown -R %{mysqld_user}:%{mysqld_group} $mysql_datadir

# ----------------------------------------------------------------------
# Fix permissions for the permission database so that only the user
# can read them.
# ----------------------------------------------------------------------
chmod -R og-rw $mysql_datadir/mysql

# ----------------------------------------------------------------------
# install SELinux files - but don't override existing ones
# ----------------------------------------------------------------------
SETARGETDIR=/etc/selinux/targeted/src/policy
SEDOMPROG=$SETARGETDIR/domains/program
SECONPROG=$SETARGETDIR/file_contexts/program
if [ -f /etc/redhat-release ] \
 && (grep -q "Red Hat Enterprise Linux .. release 4" /etc/redhat-release \
 || grep -q "CentOS release 4" /etc/redhat-release) ; then
  echo
  echo
  echo 'Notes regarding SELinux on this platform:'
  echo '========================================='
  echo
  echo 'The default policy might cause server startup to fail because it is'
  echo 'not allowed to access critical files.  In this case, please update'
  echo 'your installation.'
  echo
  echo 'The default policy might also cause inavailability of SSL related'
  echo 'features because the server is not allowed to access /dev/random'
  echo 'and /dev/urandom. If this is a problem, please do the following:'
  echo
  echo '  1) install selinux-policy-targeted-sources from your OS vendor'
  echo '  2) add the following two lines to '$SEDOMPROG/mysqld.te':'
  echo '       allow mysqld_t random_device_t:chr_file read;'
  echo '       allow mysqld_t urandom_device_t:chr_file read;'
  echo '  3) cd to '$SETARGETDIR' and issue the following command:'
  echo '       make load'
  echo
  echo
fi

if [ -x sbin/restorecon ] ; then
  sbin/restorecon -R var/lib/mysql
fi

# Was the server running before the upgrade? If so, restart the new one.
if [ "$SERVER_TO_START" = "true" ] ; then
	# Restart in the same way that mysqld will be started normally.
	if [ -x %{_sysconfdir}/init.d/mysql ] ; then
		%{_sysconfdir}/init.d/mysql start
		echo "Giving mysqld 5 seconds to start"
		sleep 5
	fi
fi

# Collect an upgrade history ...
echo "Upgrade/install finished at `date`"        >> $STATUS_FILE
echo                                             >> $STATUS_FILE
echo "====="                                     >> $STATUS_FILE
STATUS_HISTORY=$mysql_datadir/RPM_UPGRADE_HISTORY
cat $STATUS_FILE >> $STATUS_HISTORY
mv -f  $STATUS_FILE ${STATUS_FILE}-LAST  # for "triggerpostun"


#echo "Thank you for installing the MySQL Community Server! For Production
#systems, we recommend MySQL Enterprise, which contains enterprise-ready
#software, intelligent advisory services, and full production support with
#scheduled service packs and more.  Visit www.mysql.com/enterprise for more
#information."

%preun -n MySQL-server%{product_suffix}

# Which '$1' does this refer to?  Fedora docs have info:
# " ... a count of the number of versions of the package that are installed.
#   Action                           Count
#   Install the first time           1
#   Upgrade                          2 or higher (depending on the number of versions installed)
#   Remove last version of package   0 "
#
#  http://docs.fedoraproject.org/en-US/Fedora_Draft_Documentation/0.1/html/RPM_Guide/ch09s04s05.html
 
if [ $1 = 0 ] ; then
        # Stop MySQL before uninstalling it
        if [ -x %{_sysconfdir}/init.d/mysql ] ; then
                %{_sysconfdir}/init.d/mysql stop > /dev/null
                # Remove autostart of MySQL
                # use chkconfig on Enterprise Linux and newer SuSE releases
                if [ -x /sbin/chkconfig ] ; then
                        /sbin/chkconfig --del mysql
                # For older SuSE Linux versions
                elif [ -x /sbin/insserv ] ; then
                        /sbin/insserv -r %{_sysconfdir}/init.d/mysql
                fi
        fi
fi

# We do not remove the mysql user since it may still own a lot of
# database files.

%triggerpostun -n MySQL-server%{product_suffix} --MySQL-server-community

# Setup: We renamed this package, so any existing "server-community"
#   package will be removed when this "server" is installed.
# Problem: RPM will first run the "pre" and "post" sections of this script,
#   and only then the "preun" of that old community server.
#   But this "preun" includes stopping the server and uninstalling the service,
#   "chkconfig --del mysql" which removes the symlinks to the start script.
# Solution: *After* the community server got removed, restart this server
#   and re-install the service.
#
# For information about triggers in spec files, see the Fedora docs:
#   http://docs.fedoraproject.org/en-US/Fedora_Draft_Documentation/0.1/html/RPM_Guide/ch10s02.html
# For all details of this code, see the "pre" and "post" sections.

# There are users who deviate from the default file system layout.
# Check local settings to support them.
if [ -x %{_bindir}/my_print_defaults ]
then
  mysql_datadir=`%{_bindir}/my_print_defaults server mysqld | grep '^--datadir=' | sed -n 's/--datadir=//p'`
fi
if [ -z "$mysql_datadir" ]
then
  mysql_datadir=%{mysqldatadir}
fi

NEW_VERSION=%{mysql_version}-%{release}
STATUS_FILE=$mysql_datadir/RPM_UPGRADE_MARKER-LAST  # Note the difference!
STATUS_HISTORY=$mysql_datadir/RPM_UPGRADE_HISTORY

if [ -f $STATUS_FILE ] ; then
	SERVER_TO_START=`grep '^SERVER_TO_START=' $STATUS_FILE | cut -c17-`
else
	# This should never happen, but let's be prepared
	SERVER_TO_START=''
fi
echo "Analyzed: SERVER_TO_START=$SERVER_TO_START"

if [ -x /sbin/chkconfig ] ; then
        /sbin/chkconfig --add mysql
# use insserv for older SuSE Linux versions
elif [ -x /sbin/insserv ] ; then
        /sbin/insserv %{_sysconfdir}/init.d/mysql
fi

# Was the server running before the upgrade? If so, restart the new one.
if [ "$SERVER_TO_START" = "true" ] ; then
	# Restart in the same way that mysqld will be started normally.
	if [ -x %{_sysconfdir}/init.d/mysql ] ; then
		%{_sysconfdir}/init.d/mysql start
		echo "Giving mysqld 5 seconds to start"
		sleep 5
	fi
fi

echo "Trigger 'postun --community' finished at `date`"        >> $STATUS_HISTORY
echo                                             >> $STATUS_HISTORY
echo "====="                                     >> $STATUS_HISTORY


# ----------------------------------------------------------------------
# Clean up the BuildRoot after build is done
# ----------------------------------------------------------------------
%clean
[ "$RPM_BUILD_ROOT" != "/" ] && [ -d $RPM_BUILD_ROOT ] \
  && rm -rf $RPM_BUILD_ROOT;

##############################################################################
#  Files section
##############################################################################

%files -n MySQL-server%{product_suffix} -f release/support-files/plugins.files
%defattr(-,root,root,0755)
%if %{defined license_files_server}
%doc %{license_files_server}
%endif
%doc %{src_dir}/Docs/ChangeLog
%doc %{src_dir}/Docs/INFO_SRC*
%doc release/Docs/INFO_BIN*
%doc release/support-files/my-default.cnf

%if 0%{?commercial}
%doc %attr(644, root, root) %{_infodir}/mysql.info*
%endif

%doc %attr(644, root, man) %{_mandir}/man1/innochecksum.1*
%doc %attr(644, root, man) %{_mandir}/man1/my_print_defaults.1*
%doc %attr(644, root, man) %{_mandir}/man1/myisam_ftdump.1*
%doc %attr(644, root, man) %{_mandir}/man1/myisamchk.1*
%doc %attr(644, root, man) %{_mandir}/man1/myisamlog.1*
%doc %attr(644, root, man) %{_mandir}/man1/myisampack.1*
%doc %attr(644, root, man) %{_mandir}/man1/mysql_convert_table_format.1*
%doc %attr(644, root, man) %{_mandir}/man1/mysql_fix_extensions.1*
%doc %attr(644, root, man) %{_mandir}/man8/mysqld.8*
%doc %attr(644, root, man) %{_mandir}/man1/mysqld_multi.1*
%doc %attr(644, root, man) %{_mandir}/man1/mysqld_safe.1*
%doc %attr(644, root, man) %{_mandir}/man1/mysqldumpslow.1*
%doc %attr(644, root, man) %{_mandir}/man1/mysql_install_db.1*
%doc %attr(644, root, man) %{_mandir}/man1/mysql_plugin.1*
%doc %attr(644, root, man) %{_mandir}/man1/mysql_secure_installation.1*
%doc %attr(644, root, man) %{_mandir}/man1/mysql_setpermission.1*
%doc %attr(644, root, man) %{_mandir}/man1/mysql_upgrade.1*
%doc %attr(644, root, man) %{_mandir}/man1/mysqlhotcopy.1*
%doc %attr(644, root, man) %{_mandir}/man1/mysqlman.1*
%doc %attr(644, root, man) %{_mandir}/man1/mysql.server.1*
%doc %attr(644, root, man) %{_mandir}/man1/mysqltest.1*
%doc %attr(644, root, man) %{_mandir}/man1/mysql_tzinfo_to_sql.1*
%doc %attr(644, root, man) %{_mandir}/man1/mysql_zap.1*
%doc %attr(644, root, man) %{_mandir}/man1/mysqlbug.1*
%doc %attr(644, root, man) %{_mandir}/man1/perror.1*
%doc %attr(644, root, man) %{_mandir}/man1/replace.1*
%doc %attr(644, root, man) %{_mandir}/man1/resolve_stack_dump.1*
%doc %attr(644, root, man) %{_mandir}/man1/resolveip.1*

%ghost %config(noreplace,missingok) %{_sysconfdir}/my.cnf
%dir %{_sysconfdir}/my.cnf.d

%attr(755, root, root) %{_bindir}/innochecksum
%attr(755, root, root) %{_bindir}/my_print_defaults
%attr(755, root, root) %{_bindir}/myisam_ftdump
%attr(755, root, root) %{_bindir}/myisamchk
%attr(755, root, root) %{_bindir}/myisamlog
%attr(755, root, root) %{_bindir}/myisampack
%attr(755, root, root) %{_bindir}/mysql_convert_table_format
%attr(755, root, root) %{_bindir}/mysql_fix_extensions
%attr(755, root, root) %{_bindir}/mysql_install_db
%attr(755, root, root) %{_bindir}/mysql_plugin
%attr(755, root, root) %{_bindir}/mysql_secure_installation
%attr(755, root, root) %{_bindir}/mysql_setpermission
%attr(755, root, root) %{_bindir}/mysql_tzinfo_to_sql
%attr(755, root, root) %{_bindir}/mysql_upgrade
%attr(755, root, root) %{_bindir}/mysql_zap
%attr(755, root, root) %{_bindir}/mysqlbug
%attr(755, root, root) %{_bindir}/mysqld_multi
%attr(755, root, root) %{_bindir}/mysqld_safe
%attr(755, root, root) %{_bindir}/mysqldumpslow
%attr(755, root, root) %{_bindir}/mysqlhotcopy
%attr(755, root, root) %{_bindir}/mysqltest
%attr(755, root, root) %{_bindir}/perror
%attr(755, root, root) %{_bindir}/replace
%attr(755, root, root) %{_bindir}/resolve_stack_dump
%attr(755, root, root) %{_bindir}/resolveip

%attr(755, root, root) %{_sbindir}/mysqld
%attr(755, root, root) %{_sbindir}/mysqld-debug
%attr(755, root, root) %{_sbindir}/rcmysql
%attr(755, root, root) %{_libdir}/mysql/plugin/daemon_example.ini

%if %{WITH_TCMALLOC}
%attr(755, root, root) %{_libdir}/mysql/%{malloc_lib_target}
%endif

%attr(644, root, root) %config(noreplace,missingok) %{_sysconfdir}/logrotate.d/mysql
%attr(755, root, root) %{_sysconfdir}/init.d/mysql
%attr(755, root, root) %{_datadir}/mysql/
%dir %attr(755, mysql, mysql) /var/lib/mysql

# ----------------------------------------------------------------------------
%files -n MySQL-client%{product_suffix}
%defattr(-, root, root, 0755)
%if %{defined license_files_server}
%doc %{license_files_server}
%endif
%attr(755, root, root) %{_bindir}/msql2mysql
%attr(755, root, root) %{_bindir}/mysql
%attr(755, root, root) %{_bindir}/mysql_find_rows
%attr(755, root, root) %{_bindir}/mysql_waitpid
%attr(755, root, root) %{_bindir}/mysqlaccess
# XXX: This should be moved to %{_sysconfdir}
%attr(644, root, root) %{_bindir}/mysqlaccess.conf
%attr(755, root, root) %{_bindir}/mysqladmin
%attr(755, root, root) %{_bindir}/mysqlbinlog
%attr(755, root, root) %{_bindir}/mysqlcheck
%attr(755, root, root) %{_bindir}/mysqldump
%attr(755, root, root) %{_bindir}/mysqlimport
%attr(755, root, root) %{_bindir}/mysqlshow
%attr(755, root, root) %{_bindir}/mysqlslap
%attr(755, root, root) %{_bindir}/mysql_config_editor

%doc %attr(644, root, man) %{_mandir}/man1/msql2mysql.1*
%doc %attr(644, root, man) %{_mandir}/man1/mysql.1*
%doc %attr(644, root, man) %{_mandir}/man1/mysql_find_rows.1*
%doc %attr(644, root, man) %{_mandir}/man1/mysql_waitpid.1*
%doc %attr(644, root, man) %{_mandir}/man1/mysqlaccess.1*
%doc %attr(644, root, man) %{_mandir}/man1/mysqladmin.1*
%doc %attr(644, root, man) %{_mandir}/man1/mysqlbinlog.1*
%doc %attr(644, root, man) %{_mandir}/man1/mysqlcheck.1*
%doc %attr(644, root, man) %{_mandir}/man1/mysqldump.1*
%doc %attr(644, root, man) %{_mandir}/man1/mysqlimport.1*
%doc %attr(644, root, man) %{_mandir}/man1/mysqlshow.1*
%doc %attr(644, root, man) %{_mandir}/man1/mysqlslap.1*
%doc %attr(644, root, man) %{_mandir}/man1/mysql_config_editor.1*

# ----------------------------------------------------------------------------
%files -n MySQL-devel%{product_suffix} -f optional-files-devel
%defattr(-, root, root, 0755)
%if %{defined license_files_server}
%doc %{license_files_server}
%endif
%doc %attr(644, root, man) %{_mandir}/man1/comp_err.1*
%doc %attr(644, root, man) %{_mandir}/man1/mysql_config.1*
%attr(755, root, root) %{_bindir}/mysql_config
%dir %attr(755, root, root) %{_includedir}/mysql
%dir %attr(755, root, root) %{_libdir}/mysql
%{_includedir}/mysql/*
%{_datadir}/aclocal/mysql.m4
%{_libdir}/mysql/libmysqlclient.a
%{_libdir}/mysql/libmysqlclient_r.a
%{_libdir}/mysql/libmysqlservices.a

# ----------------------------------------------------------------------------
%files -n MySQL-shared%{product_suffix}
%defattr(-, root, root, 0755)
%if %{defined license_files_server}
%doc %{license_files_server}
%endif
# Shared libraries (omit for architectures that don't support them)
%{_libdir}/libmysql*.so*

%post -n MySQL-shared%{product_suffix}
/sbin/ldconfig

%postun -n MySQL-shared%{product_suffix}
/sbin/ldconfig

# ----------------------------------------------------------------------------
%files -n MySQL-test%{product_suffix}
%defattr(-, root, root, 0755)
%if %{defined license_files_server}
%doc %{license_files_server}
%endif
%attr(-, root, root) %{_datadir}/mysql-test
%attr(755, root, root) %{_bindir}/mysql_client_test
%attr(755, root, root) %{_bindir}/mysql_client_test_embedded
%attr(755, root, root) %{_bindir}/mysqltest_embedded
%doc %attr(644, root, man) %{_mandir}/man1/mysql_client_test.1*
%doc %attr(644, root, man) %{_mandir}/man1/mysql-stress-test.pl.1*
%doc %attr(644, root, man) %{_mandir}/man1/mysql-test-run.pl.1*
%doc %attr(644, root, man) %{_mandir}/man1/mysql_client_test_embedded.1*
%doc %attr(644, root, man) %{_mandir}/man1/mysqltest_embedded.1*

# ----------------------------------------------------------------------------
%files -n MySQL-embedded%{product_suffix}
%defattr(-, root, root, 0755)
%if %{defined license_files_server}
%doc %{license_files_server}
%endif
%attr(755, root, root) %{_bindir}/mysql_embedded
%attr(644, root, root) %{_libdir}/mysql/libmysqld.a
%attr(644, root, root) %{_libdir}/mysql/libmysqld-debug.a

##############################################################################
# The spec file changelog only includes changes made to the spec file
# itself - note that they must be ordered by date (important when
# merging BK trees)
##############################################################################
%changelog
<<<<<<< HEAD
* Wed May 28 2014 Balasubramanian Kandasamy <balasubramanian.kandasamy@oracle.com>
- Updated usergroup to mysql on datadir
=======
* Mon Oct 06 2014 Balasubramanian Kandasamy <balasubramanian.kandasamy@oracle.com>
- Add license info in each subpackage

* Wed Jul 02 2014 Bjorn Munch <bjorn.munch@oracle.com>
- Disable dtrace unconditionally, breaks after we install Oracle dtrace
>>>>>>> 632155e3

* Wed Oct 30 2013 Balasubramanian Kandasamy <balasubramanian.kandasamy@oracle.com>
- Removed non gpl file docs/mysql.info from community packages

* Mon Sep 09 2013 Balasubramanian Kandasamy <balasubramanian.kandasamy@oracle.com>
- Updated logic to get the correct count of PID files

* Fri Aug 16 2013 Balasubramanian Kandasamy <balasubramanian.kandasamy@oracle.com>
- Added provides lowercase mysql tags  

* Wed Jun 26 2013 Balasubramanian Kandasamy <balasubramanian.kandasamy@oracle.com>
- Cleaned up spec file to resolve rpm dependencies.

* Mon Nov 05 2012 Joerg Bruehe <joerg.bruehe@oracle.com>

- Allow to override the default to use the bundled yaSSL by an option like
      --define="with_ssl /path/to/ssl"

* Wed Oct 10 2012 Bjorn Munch <bjorn.munch@oracle.com>

- Replace old my-*.cnf config file examples with template my-default.cnf

* Fri Oct 05 2012 Joerg Bruehe <joerg.bruehe@oracle.com>

- Let the installation use the new option "--random-passwords" of "mysql_install_db".
  (Bug# 12794345 Ensure root password)
- Fix an inconsistency: "new install" vs "upgrade" are told from the (non)existence
  of "$mysql_datadir/mysql" (holding table "mysql.user" and other system stuff).

* Tue Jul 24 2012 Joerg Bruehe <joerg.bruehe@oracle.com>

- Add a macro "runselftest":
  if set to 1 (default), the test suite will be run during the RPM build;
  this can be oveeridden via the command line by adding
      --define "runselftest 0"
  Failures of the test suite will NOT make the RPM build fail!

* Mon Jul 16 2012 Joerg Bruehe <joerg.bruehe@oracle.com>

- Add the man page for the "mysql_config_editor".

* Mon Jun 11 2012 Joerg Bruehe <joerg.bruehe@oracle.com>

- Make sure newly added "SPECIFIC-ULN/" directory does not disturb packaging.

* Wed Feb 29 2012 Brajmohan Saxena <brajmohan.saxena@oracle.com>

- Removal all traces of the readline library from mysql (BUG 13738013)

* Wed Sep 28 2011 Joerg Bruehe <joerg.bruehe@oracle.com>

- Fix duplicate mentioning of "mysql_plugin" and its manual page,
  it is better to keep alphabetic order in the files list (merging!).
  
* Wed Sep 14 2011 Joerg Bruehe <joerg.bruehe@oracle.com>

- Let the RPM capabilities ("obsoletes" etc) ensure that an upgrade may replace
  the RPMs of any configuration (of the current or the preceding release series)
  by the new ones. This is done by not using the implicitly generated capabilities
  (which include the configuration name) and relying on more generic ones which
  just list the function ("server", "client", ...).
  The implicit generation cannot be prevented, so all these capabilities must be
  explicitly listed in "Obsoletes:"

* Tue Sep 13 2011 Jonathan Perkin <jonathan.perkin@oracle.com>

- Add support for Oracle Linux 6 and Red Hat Enterprise Linux 6.  Due to
  changes in RPM behaviour ($RPM_BUILD_ROOT is removed prior to install)
  this necessitated a move of the libmygcc.a installation to the install
  phase, which is probably where it belonged in the first place.

* Tue Sep 13 2011 Joerg Bruehe <joerg.bruehe@oracle.com>

- "make_win_bin_dist" and its manual are dropped, cmake does it different.

* Thu Sep 08 2011 Daniel Fischer <daniel.fischer@oracle.com>

- Add mysql_plugin man page.

* Tue Aug 30 2011 Tor Didriksen <tor.didriksen@oracle.com>

- Set CXX=g++ by default to add a dependency on libgcc/libstdc++.
  Also, remove the use of the -fno-exceptions and -fno-rtti flags.
  TODO: update distro_buildreq/distro_requires

* Tue Aug 30 2011 Joerg Bruehe <joerg.bruehe@oracle.com>

- Add the manual page for "mysql_plugin" to the server package.

* Fri Aug 19 2011 Joerg Bruehe <joerg.bruehe@oracle.com>

- Null-upmerge the fix of bug#37165: This spec file is not affected.
- Replace "/var/lib/mysql" by the spec file variable "%{mysqldatadir}".

* Fri Aug 12 2011 Daniel Fischer <daniel.fischer@oracle.com>

- Source plugin library files list from cmake-generated file.

* Mon Jul 25 2011 Chuck Bell <chuck.bell@oracle.com>

- Added the mysql_plugin client - enables or disables plugins.

* Thu Jul 21 2011 Sunanda Menon <sunanda.menon@oracle.com>

- Fix bug#12561297: Added the MySQL embedded binary

* Thu Jul 07 2011 Joerg Bruehe <joerg.bruehe@oracle.com>

- Fix bug#45415: "rpm upgrade recreates test database"
  Let the creation of the "test" database happen only during a new installation,
  not in an RPM upgrade.
  This affects both the "mkdir" and the call of "mysql_install_db".

* Thu Feb 09 2011 Joerg Bruehe <joerg.bruehe@oracle.com>

- Fix bug#56581: If an installation deviates from the default file locations
  ("datadir" and "pid-file"), the mechanism to detect a running server (on upgrade)
  should still work, and use these locations.
  The problem was that the fix for bug#27072 did not check for local settings.
  
* Mon Jan 31 2011 Joerg Bruehe <joerg.bruehe@oracle.com>

- Install the new "manifest" files: "INFO_SRC" and "INFO_BIN".

* Tue Nov 23 2010 Jonathan Perkin <jonathan.perkin@oracle.com>

- EXCEPTIONS-CLIENT has been deleted, remove it from here too
- Support MYSQL_BUILD_MAKE_JFLAG environment variable for passing
  a '-j' argument to make.

* Mon Nov 1 2010 Georgi Kodinov <georgi.godinov@oracle.com>

- Added test authentication (WL#1054) plugin binaries

* Wed Oct 6 2010 Georgi Kodinov <georgi.godinov@oracle.com>

- Added example external authentication (WL#1054) plugin binaries

* Wed Aug 11 2010 Joerg Bruehe <joerg.bruehe@oracle.com>

- With a recent spec file cleanup, names have changed: A "-community" part was dropped.
  Reflect that in the "Obsoletes" specifications.
- Add a "triggerpostun" to handle the uninstall of the "-community" server RPM.
- This fixes bug#55015 "MySQL server is not restarted properly after RPM upgrade".

* Tue Jun 15 2010 Joerg Bruehe <joerg.bruehe@sun.com>

- Change the behaviour on installation and upgrade:
  On installation, do not autostart the server.
  *Iff* the server was stopped before the upgrade is started, this is taken as a
  sign the administrator is handling that manually, and so the new server will
  not be started automatically at the end of the upgrade.
  The start/stop scripts will still be installed, so the server will be started
  on the next machine boot.
  This is the 5.5 version of fixing bug#27072 (RPM autostarting the server).

* Tue Jun 1 2010 Jonathan Perkin <jonathan.perkin@oracle.com>

- Implement SELinux checks from distribution-specific spec file.

* Wed May 12 2010 Jonathan Perkin <jonathan.perkin@oracle.com>

- Large number of changes to build using CMake
- Introduce distribution-specific RPMs
- Drop debuginfo, build all binaries with debug/symbols
- Remove __os_install_post, use native macro
- Remove _unpackaged_files_terminate_build, make it an error to have
  unpackaged files
- Remove cluster RPMs

* Wed Mar 24 2010 Joerg Bruehe <joerg.bruehe@sun.com>

- Add "--with-perfschema" to the configure options.

* Mon Mar 22 2010 Joerg Bruehe <joerg.bruehe@sun.com>

- User "usr/lib*" to allow for both "usr/lib" and "usr/lib64",
  mask "rmdir" return code 1.
- Remove "ha_example.*" files from the list, they aren't built.

* Wed Mar 17 2010 Joerg Bruehe <joerg.bruehe@sun.com>

- Fix a wrong path name in handling the debug plugins.

* Wed Mar 10 2010 Joerg Bruehe <joerg.bruehe@sun.com>

- Take the result of the debug plugin build and put it into the optimized tree,
  so that it becomes part of the final installation;
  include the files in the packlist. Part of the fixes for bug#49022.

* Mon Mar 01 2010 Joerg Bruehe <joerg.bruehe@sun.com>

- Set "Oracle and/or its affiliates" as the vendor and copyright owner,
  accept upgrading from packages showing MySQL or Sun as vendor.

* Fri Feb 12 2010 Joerg Bruehe <joerg.bruehe@sun.com>

- Formatting changes:
  Have a consistent structure of separator lines and of indentation
  (8 leading blanks => tab).
- Introduce the variable "src_dir".
- Give the environment variables "MYSQL_BUILD_CC(CXX)" precedence
  over "CC" ("CXX").
- Drop the old "with_static" argument analysis, this is not supported
  in 5.1 since ages.
- Introduce variables to control the handlers individually, as well
  as other options.
- Use the new "--with-plugin" notation for the table handlers.
- Drop handling "/etc/rc.d/init.d/mysql", the switch to "/etc/init.d/mysql"
  was done back in 2002 already.
- Make "--with-zlib-dir=bundled" the default, add an option to disable it.
- Add missing manual pages to the file list.
- Improve the runtime check for "libgcc.a", protect it against being tried
  with the Intel compiler "icc".

* Mon Jan 11 2010 Joerg Bruehe <joerg.bruehe@sun.com>

- Change RPM file naming:
  - Suffix like "-m2", "-rc" becomes part of version as "_m2", "_rc".
  - Release counts from 1, not 0.

* Wed Dec 23 2009 Joerg Bruehe <joerg.bruehe@sun.com>

- The "semisync" plugin file name has lost its introductory "lib",
  adapt the file lists for the subpackages.
  This is a part missing from the fix for bug#48351.
- Remove the "fix_privilege_tables" manual, it does not exist in 5.5
  (and likely, the whole script will go, too).

* Mon Nov 16 2009 Joerg Bruehe <joerg.bruehe@sun.com>

- Fix some problems with the directives around "tcmalloc" (experimental),
  remove erroneous traces of the InnoDB plugin (that is 5.1 only).

* Fri Oct 06 2009 Magnus Blaudd <mvensson@mysql.com>

- Removed mysql_fix_privilege_tables

* Fri Oct 02 2009 Alexander Nozdrin <alexander.nozdrin@sun.com>

- "mysqlmanager" got removed from version 5.4, all references deleted.

* Fri Aug 28 2009 Joerg Bruehe <joerg.bruehe@sun.com>

- Merge up from 5.1 to 5.4: Remove handling for the InnoDB plugin.

* Thu Aug 27 2009 Joerg Bruehe <joerg.bruehe@sun.com>

- This version does not contain the "Instance manager", "mysqlmanager":
  Remove it from the spec file so that packaging succeeds.

* Mon Aug 24 2009 Jonathan Perkin <jperkin@sun.com>

- Add conditionals for bundled zlib and innodb plugin

* Fri Aug 21 2009 Jonathan Perkin <jperkin@sun.com>

- Install plugin libraries in appropriate packages.
- Disable libdaemon_example and ftexample plugins.

* Thu Aug 20 2009 Jonathan Perkin <jperkin@sun.com>

- Update variable used for mysql-test suite location to match source.

* Fri Nov 07 2008 Joerg Bruehe <joerg@mysql.com>

- Correct yesterday's fix, so that it also works for the last flag,
  and fix a wrong quoting: un-quoted quote marks must not be escaped.

* Thu Nov 06 2008 Kent Boortz <kent.boortz@sun.com>

- Removed "mysql_upgrade_shell"
- Removed some copy/paste between debug and normal build

* Thu Nov 06 2008 Joerg Bruehe <joerg@mysql.com>

- Modify CFLAGS and CXXFLAGS such that a debug build is not optimized.
  This should cover both gcc and icc flags.  Fixes bug#40546.

* Fri Aug 29 2008 Kent Boortz <kent@mysql.com>

- Removed the "Federated" storage engine option, and enabled in all

* Tue Aug 26 2008 Joerg Bruehe <joerg@mysql.com>

- Get rid of the "warning: Installed (but unpackaged) file(s) found:"
  Some generated files aren't needed in RPMs:
  - the "sql-bench/" subdirectory
  Some files were missing:
  - /usr/share/aclocal/mysql.m4  ("devel" subpackage)
  - Manual "mysqlbug" ("server" subpackage)
  - Program "innochecksum" and its manual ("server" subpackage)
  - Manual "mysql_find_rows" ("client" subpackage)
  - Script "mysql_upgrade_shell" ("client" subpackage)
  - Program "ndb_cpcd" and its manual ("ndb-extra" subpackage)
  - Manuals "ndb_mgm" + "ndb_restore" ("ndb-tools" subpackage)

* Mon Mar 31 2008 Kent Boortz <kent@mysql.com>

- Made the "Federated" storage engine an option
- Made the "Cluster" storage engine and sub packages an option

* Wed Mar 19 2008 Joerg Bruehe <joerg@mysql.com>

- Add the man pages for "ndbd" and "ndb_mgmd".

* Mon Feb 18 2008 Timothy Smith <tim@mysql.com>

- Require a manual upgrade if the alread-installed mysql-server is
  from another vendor, or is of a different major version.

* Wed May 02 2007 Joerg Bruehe <joerg@mysql.com>

- "ndb_size.tmpl" is not needed any more,
  "man1/mysql_install_db.1" lacked the trailing '*'.

* Sat Apr 07 2007 Kent Boortz <kent@mysql.com>

- Removed man page for "mysql_create_system_tables"

* Wed Mar 21 2007 Daniel Fischer <df@mysql.com>

- Add debug server.

* Mon Mar 19 2007 Daniel Fischer <df@mysql.com>

- Remove Max RPMs; the server RPMs contain a mysqld compiled with all
  features that previously only were built into Max.

* Fri Mar 02 2007 Joerg Bruehe <joerg@mysql.com>

- Add several man pages for NDB which are now created.

* Fri Jan 05 2007 Kent Boortz <kent@mysql.com>

- Put back "libmygcc.a", found no real reason it was removed.

- Add CFLAGS to gcc call with --print-libgcc-file, to make sure the
  correct "libgcc.a" path is returned for the 32/64 bit architecture.

* Mon Dec 18 2006 Joerg Bruehe <joerg@mysql.com>

- Fix the move of "mysqlmanager" to section 8: Directory name was wrong.

* Thu Dec 14 2006 Joerg Bruehe <joerg@mysql.com>

- Include the new man pages for "my_print_defaults" and "mysql_tzinfo_to_sql"
  in the server RPM.
- The "mysqlmanager" man page got moved from section 1 to 8.

* Thu Nov 30 2006 Joerg Bruehe <joerg@mysql.com>

- Call "make install" using "benchdir_root=%{_datadir}",
  because that is affecting the regression test suite as well.

* Thu Nov 16 2006 Joerg Bruehe <joerg@mysql.com>

- Explicitly note that the "MySQL-shared" RPMs (as built by MySQL AB)
  replace "mysql-shared" (as distributed by SuSE) to allow easy upgrading
  (bug#22081).

* Mon Nov 13 2006 Joerg Bruehe <joerg@mysql.com>

- Add "--with-partition" to all server builds.

- Use "--report-features" in one test run per server build.

* Tue Aug 15 2006 Joerg Bruehe <joerg@mysql.com>

- The "max" server is removed from packages, effective from 5.1.12-beta.
  Delete all steps to build, package, or install it.

* Mon Jul 10 2006 Joerg Bruehe <joerg@mysql.com>

- Fix a typing error in the "make" target for the Perl script to run the tests.

* Tue Jul 04 2006 Joerg Bruehe <joerg@mysql.com>

- Use the Perl script to run the tests, because it will automatically check
  whether the server is configured with SSL.

* Tue Jun 27 2006 Joerg Bruehe <joerg@mysql.com>

- move "mysqldumpslow" from the client RPM to the server RPM (bug#20216)

- Revert all previous attempts to call "mysql_upgrade" during RPM upgrade,
  there are some more aspects which need to be solved before this is possible.
  For now, just ensure the binary "mysql_upgrade" is delivered and installed.

* Thu Jun 22 2006 Joerg Bruehe <joerg@mysql.com>

- Close a gap of the previous version by explicitly using
  a newly created temporary directory for the socket to be used
  in the "mysql_upgrade" operation, overriding any local setting.

* Tue Jun 20 2006 Joerg Bruehe <joerg@mysql.com>

- To run "mysql_upgrade", we need a running server;
  start it in isolation and skip password checks.

* Sat May 20 2006 Kent Boortz <kent@mysql.com>

- Always compile for PIC, position independent code.

* Wed May 10 2006 Kent Boortz <kent@mysql.com>

- Use character set "all" when compiling with Cluster, to make Cluster
  nodes independent on the character set directory, and the problem
  that two RPM sub packages both wants to install this directory.

* Mon May 01 2006 Kent Boortz <kent@mysql.com>

- Use "./libtool --mode=execute" instead of searching for the
  executable in current directory and ".libs".

* Fri Apr 28 2006 Kent Boortz <kent@mysql.com>

- Install and run "mysql_upgrade"

* Wed Apr 12 2006 Jim Winstead <jimw@mysql.com>

- Remove sql-bench, and MySQL-bench RPM (will be built as an independent
  project from the mysql-bench repository)

* Tue Apr 11 2006 Jim Winstead <jimw@mysql.com>

- Remove old mysqltestmanager and related programs
* Sat Apr 01 2006 Kent Boortz <kent@mysql.com>

- Set $LDFLAGS from $MYSQL_BUILD_LDFLAGS

* Wed Mar 07 2006 Kent Boortz <kent@mysql.com>

- Changed product name from "Community Edition" to "Community Server"

* Mon Mar 06 2006 Kent Boortz <kent@mysql.com>

- Fast mutexes is now disabled by default, but should be
  used in Linux builds.

* Mon Feb 20 2006 Kent Boortz <kent@mysql.com>

- Reintroduced a max build
- Limited testing of 'debug' and 'max' servers
- Berkeley DB only in 'max'

* Mon Feb 13 2006 Joerg Bruehe <joerg@mysql.com>

- Use "-i" on "make test-force";
  this is essential for later evaluation of this log file.

* Thu Feb 09 2006 Kent Boortz <kent@mysql.com>

- Pass '-static' to libtool, link static with our own libraries, dynamic
  with system libraries.  Link with the bundled zlib.

* Wed Feb 08 2006 Kristian Nielsen <knielsen@mysql.com>

- Modified RPM spec to match new 5.1 debug+max combined community packaging.

* Sun Dec 18 2005 Kent Boortz <kent@mysql.com>

- Added "client/mysqlslap"

* Mon Dec 12 2005 Rodrigo Novo <rodrigo@mysql.com>

- Added zlib to the list of (static) libraries installed
- Added check against libtool wierdness (WRT: sql/mysqld || sql/.libs/mysqld)
- Compile MySQL with bundled zlib
- Fixed %packager name to "MySQL Production Engineering Team"

* Mon Dec 05 2005 Joerg Bruehe <joerg@mysql.com>

- Avoid using the "bundled" zlib on "shared" builds:
  As it is not installed (on the build system), this gives dependency
  problems with "libtool" causing the build to fail.
  (Change was done on Nov 11, but left uncommented.)

* Tue Nov 22 2005 Joerg Bruehe <joerg@mysql.com>

- Extend the file existence check for "init.d/mysql" on un-install
  to also guard the call to "insserv"/"chkconfig".

* Thu Oct 27 2005 Lenz Grimmer <lenz@grimmer.com>

- added more man pages

* Wed Oct 19 2005 Kent Boortz <kent@mysql.com>

- Made yaSSL support an option (off by default)

* Wed Oct 19 2005 Kent Boortz <kent@mysql.com>

- Enabled yaSSL support

* Sat Oct 15 2005 Kent Boortz <kent@mysql.com>

- Give mode arguments the same way in all places
- Moved copy of mysqld.a to "standard" build, but
  disabled it as we don't do embedded yet in 5.0

* Fri Oct 14 2005 Kent Boortz <kent@mysql.com>

- For 5.x, always compile with --with-big-tables
- Copy the config.log file to location outside
  the build tree

* Fri Oct 14 2005 Kent Boortz <kent@mysql.com>

- Removed unneeded/obsolete configure options
- Added archive engine to standard server
- Removed the embedded server from experimental server
- Changed suffix "-Max" => "-max"
- Changed comment string "Max" => "Experimental"

* Thu Oct 13 2005 Lenz Grimmer <lenz@mysql.com>

- added a usermod call to assign a potential existing mysql user to the
  correct user group (BUG#12823)
- Save the perror binary built during Max build so it supports the NDB
  error codes (BUG#13740)
- added a separate macro "mysqld_group" to be able to define the
  user group of the mysql user seperately, if desired.

* Thu Sep 29 2005 Lenz Grimmer <lenz@mysql.com>

- fixed the removing of the RPM_BUILD_ROOT in the %clean section (the
  $RBR variable did not get expanded, thus leaving old build roots behind)

* Thu Aug 04 2005 Lenz Grimmer <lenz@mysql.com>

- Fixed the creation of the mysql user group account in the postinstall
  section (BUG 12348)
- Fixed enabling the Archive storage engine in the Max binary

* Tue Aug 02 2005 Lenz Grimmer <lenz@mysql.com>

- Fixed the Requires: tag for the server RPM (BUG 12233)

* Fri Jul 15 2005 Lenz Grimmer <lenz@mysql.com>

- create a "mysql" user group and assign the mysql user account to that group
  in the server postinstall section. (BUG 10984)

* Tue Jun 14 2005 Lenz Grimmer <lenz@mysql.com>

- Do not build statically on i386 by default, only when adding either "--with
  static" or "--define '_with_static 1'" to the RPM build options. Static
  linking really only makes sense when linking against the specially patched
  glibc 2.2.5.

* Mon Jun 06 2005 Lenz Grimmer <lenz@mysql.com>

- added mysql_client_test to the "bench" subpackage (BUG 10676)
- added the libndbclient static and shared libraries (BUG 10676)

* Wed Jun 01 2005 Lenz Grimmer <lenz@mysql.com>

- use "mysqldatadir" variable instead of hard-coding the path multiple times
- use the "mysqld_user" variable on all occasions a user name is referenced
- removed (incomplete) Brazilian translations
- removed redundant release tags from the subpackage descriptions

* Wed May 25 2005 Joerg Bruehe <joerg@mysql.com>

- Added a "make clean" between separate calls to "BuildMySQL".

* Thu May 12 2005 Guilhem Bichot <guilhem@mysql.com>

- Removed the mysql_tableinfo script made obsolete by the information schema

* Wed Apr 20 2005 Lenz Grimmer <lenz@mysql.com>

- Enabled the "blackhole" storage engine for the Max RPM

* Wed Apr 13 2005 Lenz Grimmer <lenz@mysql.com>

- removed the MySQL manual files (html/ps/texi) - they have been removed
  from the MySQL sources and are now available seperately.

* Mon Apr 4 2005 Petr Chardin <petr@mysql.com>

- old mysqlmanager, mysqlmanagerc and mysqlmanager-pwger renamed into
  mysqltestmanager, mysqltestmanager and mysqltestmanager-pwgen respectively

* Fri Mar 18 2005 Lenz Grimmer <lenz@mysql.com>

- Disabled RAID in the Max binaries once and for all (it has finally been
  removed from the source tree)

* Sun Feb 20 2005 Petr Chardin <petr@mysql.com>

- Install MySQL Instance Manager together with mysqld, touch mysqlmanager
  password file

* Mon Feb 14 2005 Lenz Grimmer <lenz@mysql.com>

- Fixed the compilation comments and moved them into the separate build sections
  for Max and Standard

* Mon Feb 7 2005 Tomas Ulin <tomas@mysql.com>

- enabled the "Ndbcluster" storage engine for the max binary
- added extra make install in ndb subdir after Max build to get ndb binaries
- added packages for ndbcluster storage engine

* Fri Jan 14 2005 Lenz Grimmer <lenz@mysql.com>

- replaced obsoleted "BuildPrereq" with "BuildRequires" instead

* Thu Jan 13 2005 Lenz Grimmer <lenz@mysql.com>

- enabled the "Federated" storage engine for the max binary

* Tue Jan 04 2005 Petr Chardin <petr@mysql.com>

- ISAM and merge storage engines were purged. As well as appropriate
  tools and manpages (isamchk and isamlog)

* Thu Dec 31 2004 Lenz Grimmer <lenz@mysql.com>

- enabled the "Archive" storage engine for the max binary
- enabled the "CSV" storage engine for the max binary
- enabled the "Example" storage engine for the max binary

* Thu Aug 26 2004 Lenz Grimmer <lenz@mysql.com>

- MySQL-Max now requires MySQL-server instead of MySQL (BUG 3860)

* Fri Aug 20 2004 Lenz Grimmer <lenz@mysql.com>

- do not link statically on IA64/AMD64 as these systems do not have
  a patched glibc installed

* Tue Aug 10 2004 Lenz Grimmer <lenz@mysql.com>

- Added libmygcc.a to the devel subpackage (required to link applications
  against the the embedded server libmysqld.a) (BUG 4921)

* Mon Aug 09 2004 Lenz Grimmer <lenz@mysql.com>

- Added EXCEPTIONS-CLIENT to the "devel" package

* Thu Jul 29 2004 Lenz Grimmer <lenz@mysql.com>

- disabled OpenSSL in the Max binaries again (the RPM packages were the
  only exception to this anyway) (BUG 1043)

* Wed Jun 30 2004 Lenz Grimmer <lenz@mysql.com>

- fixed server postinstall (mysql_install_db was called with the wrong
  parameter)

* Thu Jun 24 2004 Lenz Grimmer <lenz@mysql.com>

- added mysql_tzinfo_to_sql to the server subpackage
- run "make clean" instead of "make distclean"

* Mon Apr 05 2004 Lenz Grimmer <lenz@mysql.com>

- added ncurses-devel to the build prerequisites (BUG 3377)

* Thu Feb 12 2004 Lenz Grimmer <lenz@mysql.com>

- when using gcc, _always_ use CXX=gcc
- replaced Copyright with License field (Copyright is obsolete)

* Tue Feb 03 2004 Lenz Grimmer <lenz@mysql.com>

- added myisam_ftdump to the Server package

* Tue Jan 13 2004 Lenz Grimmer <lenz@mysql.com>

- link the mysql client against libreadline instead of libedit (BUG 2289)

* Mon Dec 22 2003 Lenz Grimmer <lenz@mysql.com>

- marked /etc/logrotate.d/mysql as a config file (BUG 2156)

* Fri Dec 13 2003 Lenz Grimmer <lenz@mysql.com>

- fixed file permissions (BUG 1672)

* Thu Dec 11 2003 Lenz Grimmer <lenz@mysql.com>

- made testing for gcc3 a bit more robust

* Fri Dec 05 2003 Lenz Grimmer <lenz@mysql.com>

- added missing file mysql_create_system_tables to the server subpackage

* Fri Nov 21 2003 Lenz Grimmer <lenz@mysql.com>

- removed dependency on MySQL-client from the MySQL-devel subpackage
  as it is not really required. (BUG 1610)

* Fri Aug 29 2003 Lenz Grimmer <lenz@mysql.com>

- Fixed BUG 1162 (removed macro names from the changelog)
- Really fixed BUG 998 (disable the checking for installed but
  unpackaged files)

* Tue Aug 05 2003 Lenz Grimmer <lenz@mysql.com>

- Fixed BUG 959 (libmysqld not being compiled properly)
- Fixed BUG 998 (RPM build errors): added missing files to the
  distribution (mysql_fix_extensions, mysql_tableinfo, mysqldumpslow,
  mysql_fix_privilege_tables.1), removed "-n" from install section.

* Wed Jul 09 2003 Lenz Grimmer <lenz@mysql.com>

- removed the GIF Icon (file was not included in the sources anyway)
- removed unused variable shared_lib_version
- do not run automake before building the standard binary
  (should not be necessary)
- add server suffix '-standard' to standard binary (to be in line
  with the binary tarball distributions)
- Use more RPM macros (_exec_prefix, _sbindir, _libdir, _sysconfdir,
  _datadir, _includedir) throughout the spec file.
- allow overriding CC and CXX (required when building with other compilers)

* Fri May 16 2003 Lenz Grimmer <lenz@mysql.com>

- re-enabled RAID again

* Wed Apr 30 2003 Lenz Grimmer <lenz@mysql.com>

- disabled MyISAM RAID (--with-raid) - it throws an assertion which
  needs to be investigated first.

* Mon Mar 10 2003 Lenz Grimmer <lenz@mysql.com>

- added missing file mysql_secure_installation to server subpackage
  (BUG 141)

* Tue Feb 11 2003 Lenz Grimmer <lenz@mysql.com>

- re-added missing pre- and post(un)install scripts to server subpackage
- added config file /etc/my.cnf to the file list (just for completeness)
- make sure to create the datadir with 755 permissions

* Mon Jan 27 2003 Lenz Grimmer <lenz@mysql.com>

- removed unused CC and CXX variables
- CFLAGS and CXXFLAGS should honor RPM_OPT_FLAGS

* Fri Jan 24 2003 Lenz Grimmer <lenz@mysql.com>

- renamed package "MySQL" to "MySQL-server"
- fixed Copyright tag
- added mysql_waitpid to client subpackage (required for mysql-test-run)

* Wed Nov 27 2002 Lenz Grimmer <lenz@mysql.com>

- moved init script from /etc/rc.d/init.d to /etc/init.d (the majority of
  Linux distributions now support this scheme as proposed by the LSB either
  directly or via a compatibility symlink)
- Use new "restart" init script action instead of starting and stopping
  separately
- Be more flexible in activating the automatic bootup - use insserv (on
  older SuSE versions) or chkconfig (Red Hat, newer SuSE versions and
  others) to create the respective symlinks

* Wed Sep 25 2002 Lenz Grimmer <lenz@mysql.com>

- MySQL-Max now requires MySQL >= 4.0 to avoid version mismatches
  (mixing 3.23 and 4.0 packages)

* Fri Aug 09 2002 Lenz Grimmer <lenz@mysql.com>

- Turn off OpenSSL in MySQL-Max for now until it works properly again
- enable RAID for the Max binary instead
- added compatibility link: safe_mysqld -> mysqld_safe to ease the
  transition from 3.23

* Thu Jul 18 2002 Lenz Grimmer <lenz@mysql.com>

- Reworked the build steps a little bit: the Max binary is supposed
  to include OpenSSL, which cannot be linked statically, thus trying
  to statically link against a special glibc is futile anyway
- because of this, it is not required to make yet another build run
  just to compile the shared libs (saves a lot of time)
- updated package description of the Max subpackage
- clean up the BuildRoot directory afterwards

* Mon Jul 15 2002 Lenz Grimmer <lenz@mysql.com>

- Updated Packager information
- Fixed the build options: the regular package is supposed to
  include InnoDB and linked statically, while the Max package
  should include BDB and SSL support

* Fri May 03 2002 Lenz Grimmer <lenz@mysql.com>

- Use more RPM macros (e.g. infodir, mandir) to make the spec
  file more portable
- reorganized the installation of documentation files: let RPM
  take care of this
- reorganized the file list: actually install man pages along
  with the binaries of the respective subpackage
- do not include libmysqld.a in the devel subpackage as well, if we
  have a special "embedded" subpackage
- reworked the package descriptions

* Mon Oct  8 2001 Monty

- Added embedded server as a separate RPM

* Fri Apr 13 2001 Monty

- Added mysqld-max to the distribution

* Tue Jan 2  2001  Monty

- Added mysql-test to the bench package

* Fri Aug 18 2000 Tim Smith <tim@mysql.com>

- Added separate libmysql_r directory; now both a threaded
  and non-threaded library is shipped.

* Wed Sep 28 1999 David Axmark <davida@mysql.com>

- Added the support-files/my-example.cnf to the docs directory.

- Removed devel dependency on base since it is about client
  development.

* Wed Sep 8 1999 David Axmark <davida@mysql.com>

- Cleaned up some for 3.23.

* Thu Jul 1 1999 David Axmark <davida@mysql.com>

- Added support for shared libraries in a separate sub
  package. Original fix by David Fox (dsfox@cogsci.ucsd.edu)

- The --enable-assembler switch is now automatically disables on
  platforms there assembler code is unavailable. This should allow
  building this RPM on non i386 systems.

* Mon Feb 22 1999 David Axmark <david@detron.se>

- Removed unportable cc switches from the spec file. The defaults can
  now be overridden with environment variables. This feature is used
  to compile the official RPM with optimal (but compiler version
  specific) switches.

- Removed the repetitive description parts for the sub rpms. Maybe add
  again if RPM gets a multiline macro capability.

- Added support for a pt_BR translation. Translation contributed by
  Jorge Godoy <jorge@bestway.com.br>.

* Wed Nov 4 1998 David Axmark <david@detron.se>

- A lot of changes in all the rpm and install scripts. This may even
  be a working RPM :-)

* Sun Aug 16 1998 David Axmark <david@detron.se>

- A developers changelog for MySQL is available in the source RPM. And
  there is a history of major user visible changed in the Reference
  Manual.  Only RPM specific changes will be documented here.<|MERGE_RESOLUTION|>--- conflicted
+++ resolved
@@ -1230,16 +1230,11 @@
 # merging BK trees)
 ##############################################################################
 %changelog
-<<<<<<< HEAD
+* Mon Oct 06 2014 Balasubramanian Kandasamy <balasubramanian.kandasamy@oracle.com>
+- Add license info in each subpackage
+
 * Wed May 28 2014 Balasubramanian Kandasamy <balasubramanian.kandasamy@oracle.com>
 - Updated usergroup to mysql on datadir
-=======
-* Mon Oct 06 2014 Balasubramanian Kandasamy <balasubramanian.kandasamy@oracle.com>
-- Add license info in each subpackage
-
-* Wed Jul 02 2014 Bjorn Munch <bjorn.munch@oracle.com>
-- Disable dtrace unconditionally, breaks after we install Oracle dtrace
->>>>>>> 632155e3
 
 * Wed Oct 30 2013 Balasubramanian Kandasamy <balasubramanian.kandasamy@oracle.com>
 - Removed non gpl file docs/mysql.info from community packages
