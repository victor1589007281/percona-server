--- conflicted
+++ resolved
@@ -89,11 +89,7 @@
           Compiler: clang
           BuildType: Debug
 
-<<<<<<< HEAD
       # clang-6 and newer compilers
-=======
-      # clang-5 and newer compilers
->>>>>>> ec618f54
       clang-16 RelWithDebInfo [Ubuntu 22.04 Jammy]:
         imageName: 'ubuntu-22.04'
         UBUNTU_CODE_NAME: jammy
@@ -130,23 +126,6 @@
         clang-15 RelWithDebInfo [Ubuntu 22.04 Jammy]:
           imageName: 'ubuntu-22.04'
           UBUNTU_CODE_NAME: jammy
-<<<<<<< HEAD
-=======
-          Compiler: clang
-          CompilerVer: 15
-          BuildType: RelWithDebInfo
-
-      clang-15 Debug [Ubuntu 22.04 Jammy]:
-        imageName: 'ubuntu-22.04'
-        UBUNTU_CODE_NAME: jammy
-        Compiler: clang
-        CompilerVer: 15
-        BuildType: Debug
-
-      ${{ if or(ne(variables['Build.Reason'], 'PullRequest'), contains(variables['Build.SourceBranchName'], 'fullci')) }}:
-        clang-14 RelWithDebInfo [Ubuntu 20.04 Focal]:
-          imageName: 'ubuntu-20.04'
->>>>>>> ec618f54
           Compiler: clang
           CompilerVer: 15
           BuildType: RelWithDebInfo
@@ -267,7 +246,6 @@
           CompilerVer: 7
           BuildType: Debug
 
-<<<<<<< HEAD
       clang-6 RelWithDebInfo [Ubuntu 20.04 Focal]:
         imageName: 'ubuntu-20.04'
         Compiler: clang
@@ -282,11 +260,7 @@
 
 
       # gcc-7 and newer compilers
-      gcc-12 RelWithDebInfo [Ubuntu 22.04 Jammy]:
-=======
-      # gcc-5 and newer compilers
       gcc-13 RelWithDebInfo [Ubuntu 22.04 Jammy]:
->>>>>>> ec618f54
         imageName: 'ubuntu-22.04'
         Compiler: gcc
         CompilerVer: 13
@@ -418,6 +392,8 @@
         `# SYSTEM_LIBRARIES = CURL EDITLINE ICU LIBEVENT LZ4 PROTOBUF SSL ZSTD FIDO (Ubuntu 21.04+)`
         if [[ "$(INVERTED)" != "ON" ]]; then
           sudo -E apt-get -yq --no-install-suggests --no-install-recommends --allow-unauthenticated install libicu-dev libevent-dev liblz4-dev zlib1g-dev protobuf-compiler libprotobuf-dev libprotoc-dev libzstd-dev libfido2-dev || exit 1;
+        else
+          sudo -E apt-get -yq --no-install-suggests --no-install-recommends --allow-unauthenticated install libgflags-dev || exit 1;
         fi
 
         if [[ "$(Compiler)" == "clang" ]]; then
@@ -491,6 +467,7 @@
       CMAKE_OPT="
         -DCMAKE_BUILD_TYPE=$(BuildType)
         -DBUILD_CONFIG=mysql_release
+        -DWITH_PACKAGE_FLAGS=OFF
         -DDOWNLOAD_BOOST=1
         -DWITH_BOOST=$(BOOST_DIR)
         -DCMAKE_C_COMPILER=$SELECTED_CC
@@ -562,6 +539,9 @@
             -DWITH_FEDERATED_STORAGE_ENGINE=OFF
             -DWITHOUT_PERFSCHEMA_STORAGE_ENGINE=ON
             -DWITH_INNODB_MEMCACHED=ON
+
+            -DROCKSDB_PLUGINS=zenfs
+            -DWITH_ZENFS_UTILITY=ON
           "
         fi
       fi
