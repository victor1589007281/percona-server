--- conflicted
+++ resolved
@@ -47,12 +47,8 @@
 #include "mysql_com.h"
 #include "mysqld_error.h"
 #include "sql/auth/sql_security_ctx.h"
-<<<<<<< HEAD
-#include "sql/binlog.h"      // is_transaction_empty
-=======
 #include "sql/binlog.h"  // is_transaction_empty
 #include "sql/clone_handler.h"
->>>>>>> 4869291f
 #include "sql/debug_sync.h"  // DEBUG_SYNC
 #include "sql/handler.h"     // handlerton
 #include "sql/item.h"
@@ -511,21 +507,11 @@
 
 bool Sql_cmd_xa_commit::trans_xa_commit(THD *thd) {
   XID_STATE *xid_state = thd->get_transaction()->xid_state();
-<<<<<<< HEAD
-=======
   bool res = true;
->>>>>>> 4869291f
 
   DBUG_ASSERT(!thd->slave_thread || xid_state->get_xid()->is_null() ||
               m_xa_opt == XA_ONE_PHASE);
 
-<<<<<<< HEAD
-  if (!xid_state->has_same_xid(m_xid)) {
-    return process_external_xa_commit(thd, m_xid, xid_state);
-  } else {
-    return process_internal_xa_commit(thd, xid_state);
-  }
-=======
   /* Inform clone handler of XA operation. */
   Clone_handler::XA_Operation xa_guard(thd);
   if (!xid_state->has_same_xid(m_xid)) {
@@ -534,7 +520,6 @@
     res = process_internal_xa_commit(thd, xid_state);
   }
   return (res);
->>>>>>> 4869291f
 }
 
 /**
@@ -788,14 +773,6 @@
 
 bool Sql_cmd_xa_rollback::trans_xa_rollback(THD *thd) {
   XID_STATE *xid_state = thd->get_transaction()->xid_state();
-<<<<<<< HEAD
-
-  if (!xid_state->has_same_xid(m_xid)) {
-    return process_external_xa_rollback(thd, m_xid, xid_state);
-  } else {
-    return process_internal_xa_rollback(thd, xid_state);
-  }
-=======
   bool res = true;
 
   /* Inform clone handler of XA operation. */
@@ -806,7 +783,6 @@
     res = process_internal_xa_rollback(thd, xid_state);
   }
   return (res);
->>>>>>> 4869291f
 }
 
 /**
