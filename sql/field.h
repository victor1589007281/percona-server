--- conflicted
+++ resolved
@@ -1368,21 +1368,13 @@
   LEX_STRING comment;			// Comment for field
   Item	*def;				// Default value
   enum	enum_field_types sql_type;
-<<<<<<< HEAD
-  ulong length;
-  uint  decimals, flags, pack_length, key_length;
-=======
   /*
     At various stages in execution this can be length of field in bytes or
     max number of characters. 
   */
-  uint32 length;
-  /*
-    The value of 'length' before a call to create_length_to_internal_length
-  */
-  uint32 chars_length;
-  uint decimals,flags,pack_length;
->>>>>>> 040f7ea6
+  ulong length;
+  ulong length;
+  uint  decimals, flags, pack_length, key_length;
   Field::utype unireg_check;
   TYPELIB *interval;			// Which interval to use
   List<String> interval_list;
