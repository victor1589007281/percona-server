--- conflicted
+++ resolved
@@ -1018,26 +1018,16 @@
   }
 #endif
 
-<<<<<<< HEAD
-#ifndef MCP_WL3627
-=======
->>>>>>> 6c49c480
   ha_storage_media field_storage_type() const
   {
     return (ha_storage_media)
       ((flags >> FIELD_FLAGS_STORAGE_MEDIA) & 3);
   }
 
-<<<<<<< HEAD
-  void set_storage_type(ha_storage_media storage_type)
-  {
-    flags |= (storage_type << FIELD_FLAGS_STORAGE_MEDIA);
-=======
   void set_storage_type(ha_storage_media storage_type_arg)
   {
     DBUG_ASSERT(field_storage_type() == HA_SM_DEFAULT);
     flags |= (storage_type_arg << FIELD_FLAGS_STORAGE_MEDIA);
->>>>>>> 6c49c480
   }
 
   column_format_type column_format() const
@@ -1046,19 +1036,11 @@
       ((flags >> FIELD_FLAGS_COLUMN_FORMAT) & 3);
   }
 
-<<<<<<< HEAD
-  void set_column_format(column_format_type column_format)
-  {
-    flags |= (column_format << FIELD_FLAGS_COLUMN_FORMAT);
-  }
-#endif
-=======
   void set_column_format(column_format_type column_format_arg)
   {
     DBUG_ASSERT(column_format() == COLUMN_FORMAT_TYPE_DEFAULT);
     flags |= (column_format_arg << FIELD_FLAGS_COLUMN_FORMAT);
   }
->>>>>>> 6c49c480
 
   /* Hash value */
   virtual void hash(ulong *nr, ulong *nr2);
@@ -3525,10 +3507,6 @@
     return (flags & (BINCMP_FLAG | BINARY_FLAG)) != 0;
   }
 
-<<<<<<< HEAD
-#ifndef MCP_WL3627
-=======
->>>>>>> 6c49c480
   ha_storage_media field_storage_type() const
   {
     return (ha_storage_media)
@@ -3540,10 +3518,6 @@
     return (column_format_type)
       ((flags >> FIELD_FLAGS_COLUMN_FORMAT) & 3);
   }
-<<<<<<< HEAD
-#endif
-=======
->>>>>>> 6c49c480
 };
 
 
