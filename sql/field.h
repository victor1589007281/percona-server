#ifndef FIELD_INCLUDED
#define FIELD_INCLUDED

/* Copyright (c) 2000, 2020, Oracle and/or its affiliates.

   This program is free software; you can redistribute it and/or modify
   it under the terms of the GNU General Public License, version 2.0,
   as published by the Free Software Foundation.

   This program is also distributed with certain software (including
   but not limited to OpenSSL) that is licensed under separate terms,
   as designated in a particular file or component or in included license
   documentation.  The authors of MySQL hereby grant you an additional
   permission to link the program and your derivative works with the
   separately licensed software that they have included with MySQL.

   This program is distributed in the hope that it will be useful,
   but WITHOUT ANY WARRANTY; without even the implied warranty of
   MERCHANTABILITY or FITNESS FOR A PARTICULAR PURPOSE.  See the
   GNU General Public License, version 2.0, for more details.

   You should have received a copy of the GNU General Public License
   along with this program; if not, write to the Free Software
   Foundation, Inc., 51 Franklin St, Fifth Floor, Boston, MA 02110-1301  USA */

#include <limits.h>
#include <stddef.h>
#include <stdio.h>
#include <stdlib.h>
#include <string.h>
#include <sys/types.h>

#include <algorithm>

#include "decimal.h"      // E_DEC_OOM
#include "field_types.h"  // enum_field_types
#include "lex_string.h"
#include "libbinlogevents/export/binary_log_funcs.h"  // my_time_binary_length
#include "m_ctype.h"
#include "my_alloc.h"
#include "my_base.h"  // ha_storage_media
#include "my_bitmap.h"
#include "my_compiler.h"
#include "my_dbug.h"
#include "my_inttypes.h"
#include "my_sys.h"
#include "my_time.h"  // MYSQL_TIME_NOTE_TRUNCATED
#include "mysql/udf_registration_types.h"
#include "mysql_com.h"
#include "mysql_time.h"
#include "mysqld_error.h"  // ER_*
#include "nullable.h"
#include "sql/dd/types/column.h"
#include "sql/field_common_properties.h"
#include "sql/gis/srid.h"
#include "sql/sql_bitmap.h"
#include "sql/sql_const.h"
#include "sql/sql_error.h"  // Sql_condition
#include "sql/table.h"
#include "sql_string.h"  // String
#include "template_utils.h"

class Create_field;
class Field;
class Field_bit;
class Field_bit_as_char;
class Field_blob;
class Field_datetime;
class Field_decimal;
class Field_double;
class Field_enum;
class Field_float;
class Field_json;
class Field_long;
class Field_longlong;
class Field_medium;
class Field_new_decimal;
class Field_newdate;
class Field_num;
class Field_real;
class Field_set;
class Field_short;
class Field_str;
class Field_string;
class Field_temporal;
class Field_temporal_with_date;
class Field_temporal_with_date_and_time;
class Field_temporal_with_date_and_timef;
class Field_time;
class Field_time_common;
class Field_timef;
class Field_timestamp;
class Field_tiny;
class Field_varstring;
class Field_year;
class Item;
class Item_field;
class Json_array;
class Json_diff_vector;
class Json_wrapper;
class KEY;
class Protocol;
class Relay_log_info;
class Send_field;
class THD;
class Time_zone;
class my_decimal;
struct TYPELIB;
struct timeval;

using Mysql::Nullable;

/*
  Inside an in-memory data record, memory pointers to pieces of the
  record (like BLOBs) are stored in their native byte order and in
  this amount of bytes.
*/
#define portable_sizeof_char_ptr 8

/*

Field class hierarchy


Field (abstract)
|
+--Field_bit
|  +--Field_bit_as_char
|
+--Field_num (abstract)
|  |  +--Field_real (abstract)
|  |     +--Field_decimal
|  |     +--Field_float
|  |     +--Field_double
|  |
|  +--Field_new_decimal
|  +--Field_short
|  +--Field_medium
|  +--Field_long
|  +--Field_longlong
|  +--Field_tiny
|     +--Field_year
|
+--Field_str (abstract)
|  +--Field_longstr
|  |  +--Field_string
|  |  +--Field_varstring
|  |  +--Field_blob
|  |     +--Field_geom
|  |     +--Field_json
|  |        +--Field_typed_array
|  |
|  +--Field_null
|  +--Field_enum
|     +--Field_set
|
+--Field_temporal (abstract)
   +--Field_time_common (abstract)
   |  +--Field_time
   |  +--Field_timef
   |
   +--Field_temporal_with_date (abstract)
      +--Field_newdate
      +--Field_temporal_with_date_and_time (abstract)
         +--Field_timestamp
         +--Field_datetime
         +--Field_temporal_with_date_and_timef (abstract)
            +--Field_timestampf
            +--Field_datetimef
*/

enum enum_check_fields : int {
  CHECK_FIELD_IGNORE = 0,
  CHECK_FIELD_WARN,
  CHECK_FIELD_ERROR_FOR_NULL
};

enum Derivation {
  DERIVATION_IGNORABLE = 6,
  DERIVATION_NUMERIC = 5,
  DERIVATION_COERCIBLE = 4,
  DERIVATION_SYSCONST = 3,
  DERIVATION_IMPLICIT = 2,
  DERIVATION_NONE = 1,
  DERIVATION_EXPLICIT = 0
};

/* Specifies data storage format for individual columns */
enum column_format_type {
  COLUMN_FORMAT_TYPE_DEFAULT = 0, /* Not specified (use engine default) */
  COLUMN_FORMAT_TYPE_FIXED = 1,   /* FIXED format */
  COLUMN_FORMAT_TYPE_DYNAMIC = 2  /* DYNAMIC format */
};

/**
  Status when storing a value in a field or converting from one
  datatype to another. The values should be listed in order of
  increasing seriousness so that if two type_conversion_status
  variables are compared, the bigger one is most serious.
*/
enum type_conversion_status {
  /// Storage/conversion went fine.
  TYPE_OK = 0,
  /**
    A minor problem when converting between temporal values, e.g.
    if datetime is converted to date the time information is lost.
  */
  TYPE_NOTE_TIME_TRUNCATED,
  /**
    Value was stored, but something was cut. What was cut is
    considered insignificant enough to only issue a note. Example:
    trying to store a number with 5 decimal places into a field that
    can only store 3 decimals. The number rounded to 3 decimal places
    should be stored. Another example: storing the string "foo " into
    a VARCHAR(3). The string "foo" is stored in this case, so only
    whitespace is cut.
  */
  TYPE_NOTE_TRUNCATED,
  /**
    Value outside min/max limit of datatype. The min/max value is
    stored by Field::store() instead (if applicable)
  */
  TYPE_WARN_OUT_OF_RANGE,
  /**
    Value was stored, but something was cut. What was cut is
    considered significant enough to issue a warning. Example: storing
    the string "foo" into a VARCHAR(2). The string "fo" is stored in
    this case. Another example: storing the string "2010-01-01foo"
    into a DATE. The garbage in the end of the string is cut in this
    case.
  */
  TYPE_WARN_TRUNCATED,
  /**
    Value has invalid string data. When present in a predicate with
    equality operator, range optimizer returns an impossible where.
  */
  TYPE_WARN_INVALID_STRING,
  /// Trying to store NULL in a NOT NULL field.
  TYPE_ERR_NULL_CONSTRAINT_VIOLATION,
  /**
    Store/convert incompatible values, like converting "foo" to a
    date.
  */
  TYPE_ERR_BAD_VALUE,
  /// Out of memory
  TYPE_ERR_OOM
};

/*
  Some defines for exit codes for ::is_equal class functions.
*/
#define IS_EQUAL_NO 0
#define IS_EQUAL_YES 1
#define IS_EQUAL_PACK_LENGTH 2

#define my_charset_numeric my_charset_latin1
#define MY_REPERTOIRE_NUMERIC MY_REPERTOIRE_ASCII

type_conversion_status field_conv(Field *to, const Field *from);

inline uint get_enum_pack_length(int elements) {
  return elements < 256 ? 1 : 2;
}

inline uint get_set_pack_length(int elements) {
  uint len = (elements + 7) / 8;
  return len > 4 ? 8 : len;
}

inline type_conversion_status decimal_err_to_type_conv_status(int dec_error) {
  if (dec_error & E_DEC_OOM) return TYPE_ERR_OOM;

  if (dec_error & (E_DEC_DIV_ZERO | E_DEC_BAD_NUM)) return TYPE_ERR_BAD_VALUE;

  if (dec_error & E_DEC_TRUNCATED) return TYPE_NOTE_TRUNCATED;

  if (dec_error & E_DEC_OVERFLOW) return TYPE_WARN_OUT_OF_RANGE;

  if (dec_error == E_DEC_OK) return TYPE_OK;

  // impossible
  DBUG_ASSERT(false);
  return TYPE_ERR_BAD_VALUE;
}

/**
  Convert warnings returned from str_to_time() and str_to_datetime()
  to their corresponding type_conversion_status codes.
*/
inline type_conversion_status time_warning_to_type_conversion_status(
    const int warn) {
  if (warn & MYSQL_TIME_NOTE_TRUNCATED) return TYPE_NOTE_TIME_TRUNCATED;

  if (warn & MYSQL_TIME_WARN_OUT_OF_RANGE) return TYPE_WARN_OUT_OF_RANGE;

  if (warn & MYSQL_TIME_WARN_TRUNCATED) return TYPE_NOTE_TRUNCATED;

  if (warn & (MYSQL_TIME_WARN_ZERO_DATE | MYSQL_TIME_WARN_ZERO_IN_DATE))
    return TYPE_ERR_BAD_VALUE;

  if (warn & MYSQL_TIME_WARN_INVALID_TIMESTAMP)
    // date was fine but pointed to daylight saving time switch gap
    return TYPE_OK;

  DBUG_ASSERT(!warn);
  return TYPE_OK;
}

#define ASSERT_COLUMN_MARKED_FOR_READ        \
  DBUG_ASSERT(!table || (!table->read_set || \
                         bitmap_is_set(table->read_set, field_index())))
#define ASSERT_COLUMN_MARKED_FOR_WRITE        \
  DBUG_ASSERT(!table || (!table->write_set || \
                         bitmap_is_set(table->write_set, field_index())))

/**
<<<<<<< HEAD
  Tests if field type is an integer

  @param type Field type, as returned by field->type()

  @returns true if integer type, false otherwise
*/
inline bool is_integer_type(enum_field_types type) {
  switch (type) {
    case MYSQL_TYPE_TINY:
    case MYSQL_TYPE_SHORT:
    case MYSQL_TYPE_INT24:
    case MYSQL_TYPE_LONG:
    case MYSQL_TYPE_LONGLONG:
      return true;
    default:
      return false;
  }
}

/**
  Tests if field type is a numeric type

  @param type Field type, as returned by field->type()

  @returns true if numeric type, false otherwise
*/
inline bool is_numeric_type(enum_field_types type) {
  switch (type) {
    case MYSQL_TYPE_TINY:
    case MYSQL_TYPE_SHORT:
    case MYSQL_TYPE_INT24:
    case MYSQL_TYPE_LONG:
    case MYSQL_TYPE_LONGLONG:
    case MYSQL_TYPE_FLOAT:
    case MYSQL_TYPE_DOUBLE:
    case MYSQL_TYPE_DECIMAL:
    case MYSQL_TYPE_NEWDECIMAL:
      return true;
    default:
      return false;
  }
}

/**
  Tests if field type is a string type

  @param type Field type, as returned by field->type()

  @returns true if string type, false otherwise
*/
inline bool is_string_type(enum_field_types type) {
  switch (type) {
    case MYSQL_TYPE_VARCHAR:
    case MYSQL_TYPE_VAR_STRING:
    case MYSQL_TYPE_STRING:
    case MYSQL_TYPE_TINY_BLOB:
    case MYSQL_TYPE_MEDIUM_BLOB:
    case MYSQL_TYPE_LONG_BLOB:
    case MYSQL_TYPE_BLOB:
    case MYSQL_TYPE_ENUM:
    case MYSQL_TYPE_SET:
    case MYSQL_TYPE_JSON:
      return true;
    default:
      return false;
  }
}

/**
  Tests if field type is temporal, i.e. represents
  DATE, TIME, DATETIME, TIMESTAMP or YEAR types in SQL.

  @param type    Field type, as returned by field->type().
  @retval true   If field type is temporal
  @retval false  If field type is not temporal
*/
inline bool is_temporal_type(enum_field_types type) {
  switch (type) {
    case MYSQL_TYPE_TIME:
    case MYSQL_TYPE_DATETIME:
    case MYSQL_TYPE_TIMESTAMP:
    case MYSQL_TYPE_DATE:
    case MYSQL_TYPE_NEWDATE:
    case MYSQL_TYPE_YEAR:
      return true;
    default:
      return false;
  }
}

/**
=======
>>>>>>> 7758aee7
  Tests if field real type is temporal, i.e. represents
  all existing implementations of
  DATE, TIME, DATETIME or TIMESTAMP types in SQL.

  @param type    Field real type, as returned by field->real_type()
  @retval true   If field real type is temporal
  @retval false  If field real type is not temporal
*/
inline bool is_temporal_real_type(enum_field_types type) {
  switch (type) {
    case MYSQL_TYPE_TIME2:
    case MYSQL_TYPE_TIMESTAMP2:
    case MYSQL_TYPE_DATETIME2:
      return true;
    default:
      return is_temporal_type(type);
  }
}

/**
  Tests if field real type can have "DEFAULT CURRENT_TIMESTAMP",
  i.e. represents TIMESTAMP types in SQL.

  @param type    Field type, as returned by field->real_type().
  @retval true   If field real type can have "DEFAULT CURRENT_TIMESTAMP".
  @retval false  If field real type can not have "DEFAULT CURRENT_TIMESTAMP".
*/
inline bool real_type_with_now_as_default(enum_field_types type) {
  return type == MYSQL_TYPE_TIMESTAMP || type == MYSQL_TYPE_TIMESTAMP2 ||
         type == MYSQL_TYPE_DATETIME || type == MYSQL_TYPE_DATETIME2;
}

/**
  Tests if field real type can have "ON UPDATE CURRENT_TIMESTAMP",
  i.e. represents TIMESTAMP types in SQL.

  @param type    Field type, as returned by field->real_type().
  @retval true   If field real type can have "ON UPDATE CURRENT_TIMESTAMP".
  @retval false  If field real type can not have "ON UPDATE CURRENT_TIMESTAMP".
*/
inline bool real_type_with_now_on_update(enum_field_types type) {
  return type == MYSQL_TYPE_TIMESTAMP || type == MYSQL_TYPE_TIMESTAMP2 ||
         type == MYSQL_TYPE_DATETIME || type == MYSQL_TYPE_DATETIME2;
}

/**
  Convert temporal real types as retuned by field->real_type()
  to field type as returned by field->type().

  @param real_type  Real type.
  @retval           Field type.
*/
inline enum_field_types real_type_to_type(enum_field_types real_type) {
  switch (real_type) {
    case MYSQL_TYPE_TIME2:
      return MYSQL_TYPE_TIME;
    case MYSQL_TYPE_DATETIME2:
      return MYSQL_TYPE_DATETIME;
    case MYSQL_TYPE_TIMESTAMP2:
      return MYSQL_TYPE_TIMESTAMP;
    case MYSQL_TYPE_NEWDATE:
      return MYSQL_TYPE_DATE;
    /* Note: NEWDECIMAL is a type, not only a real_type */
    default:
      return real_type;
  }
}

/**
  Return the appropriate MYSQL_TYPE_X_BLOB value based on the
  pack_length.

  @param  pack_length pack_length for BLOB
  @retval MYSQL_TYPE_X_BLOB corresponding to pack_length.
*/
inline enum_field_types blob_type_from_pack_length(uint pack_length) {
  DBUG_TRACE;
  switch (pack_length) {
    case 1:
      return MYSQL_TYPE_TINY_BLOB;
    case 2:
      return MYSQL_TYPE_BLOB;
    case 3:
      return MYSQL_TYPE_MEDIUM_BLOB;
    case 4:
      return MYSQL_TYPE_LONG_BLOB;
    default:
      DBUG_ASSERT(false);
      return MYSQL_TYPE_LONG_BLOB;
  }
}

/**
   Copies an integer value to a format comparable with memcmp(). The
   format is characterized by the following:

   - The sign bit goes first and is unset for negative values.
   - The representation is big endian.

   The function template can be instantiated to copy from little or
   big endian values.

   @tparam Is_big_endian True if the source integer is big endian.

   @param to          Where to write the integer.
   @param to_length   Size in bytes of the destination buffer.
   @param from        Where to read the integer.
   @param from_length Size in bytes of the source integer
   @param is_unsigned True if the source integer is an unsigned value.
*/
template <bool Is_big_endian>
void copy_integer(uchar *to, size_t to_length, const uchar *from,
                  size_t from_length, bool is_unsigned) {
  if (to_length == 0) return;
  if (Is_big_endian) {
    std::copy(from, from + std::min(to_length, from_length), to);
    if (!is_unsigned)
      to[0] = static_cast<char>(to[0] ^ 128);  // Reverse the sign bit.
  } else {
    const uchar *from_end = from + from_length;
    const uchar *from_start = from_end - std::min(from_length, to_length);
    std::reverse_copy(from_start, from_end, to);
    if (!is_unsigned)
      to[0] = static_cast<char>(to[0] ^ 128);  // Reverse the sign bit.
  }
}

/**
  Enum to indicate source for which value generator is used. This is needed
  while unpacking value generator expression and pre-validating the
  expression for generated column, default expression or check constraint.
*/
enum Value_generator_source : short {
  VGS_GENERATED_COLUMN = 0,  // Value generator for GENERATED_COLUMN.
  VGS_DEFAULT_EXPRESSION,    // Value generator for Default expression.
  VGS_CHECK_CONSTRAINT       // Value generator for check constraints.
};

/**
  Used for storing information associated with generated column, default
  values generated from expression or check constraint expression.
*/
class Value_generator {
 public:
  /**
    Item representing the generation expression.
    This is non-NULL for every Field of a TABLE, if that field is a generated
    column.
    Contrast this with the Field of a TABLE_SHARE, which has expr_item==NULL
    even if it's a generated column; that makes sense, as an Item tree cannot
    be shared.
  */
  Item *expr_item;
  /**
    Text of the expression. Used in only one case:
    - the text read from the DD is put into the Value_generator::expr_str of
    the Field of the TABLE_SHARE; then this expr_str is used as source
    to produce expr_item for the Field of every TABLE derived from this
    TABLE_SHARE.
  */
  LEX_STRING expr_str;

  /**
    Bit field indicating the type of statement for binary logging.
    It needs to be saved because this is determined only once when it is parsed
    but it needs to be set on the lex for each statement that uses this
    value generator. And since unpacking is done once on table open, it will
    be set for the rest of the statements in refix_inner_value_generator_items.
  */
  uint32 m_backup_binlog_stmt_flags{0};

  /// List of all items created when parsing and resolving generated expression
  Item *item_list;
  /// Bitmap records base columns which a generated column depends on.
  MY_BITMAP base_columns_map;

  Value_generator()
      : expr_item(nullptr),
        item_list(nullptr),
        field_type(MYSQL_TYPE_LONG),
        stored_in_db(false),
        num_non_virtual_base_cols(0),
        permanent_changes_completed(false) {
    expr_str.str = nullptr;
    expr_str.length = 0;
  }
  ~Value_generator() {}
  enum_field_types get_real_type() const { return field_type; }

  void set_field_type(enum_field_types fld_type) { field_type = fld_type; }

  /**
     Set the binary log flags in m_backup_binlog_stmt_flags
     @param backup_binlog_stmt_flags the falgs to be backed up
  */
  void backup_stmt_unsafe_flags(uint32 backup_binlog_stmt_flags) {
    m_backup_binlog_stmt_flags = backup_binlog_stmt_flags;
  }

  /**
    Get the binary log flags from m_backup_binlog_stmt_flags
    @return the flags backed up by unpack_value_generator
  */
  uint32 get_stmt_unsafe_flags() { return m_backup_binlog_stmt_flags; }

  bool get_field_stored() const { return stored_in_db; }
  void set_field_stored(bool stored) { stored_in_db = stored; }
  bool register_base_columns(TABLE *table);
  /**
    Get the number of non virtual base columns that this generated
    column needs.

    @return number of non virtual base columns
  */
  uint non_virtual_base_columns() const { return num_non_virtual_base_cols; }

  /**
     Duplicates a string into expr_str.

     @param root MEM_ROOT to use for allocation
     @param src  source string
     @param len  length of 'src' in bytes
  */
  void dup_expr_str(MEM_ROOT *root, const char *src, size_t len);

  /**
     Writes the generation expression into a String with proper syntax.
     @param thd  THD
     @param out  output String
  */
  void print_expr(THD *thd, String *out);

 private:
  /*
    The following data is only updated by the parser and read
    when a Create_field object is created/initialized.
  */
  enum_field_types field_type; /* Real field type*/
  bool stored_in_db;           /* Indication that the field is
                                  phisically stored in the database*/
  /// How many non-virtual base columns in base_columns_map
  uint num_non_virtual_base_cols;

 public:
  /**
     Used to make sure permanent changes to the item tree of expr_item are
     made only once.
  */
  bool permanent_changes_completed;
};

class Field {
 public:
  /*
    Field(const Item &) = delete;
    The original intention was seemingly for Field to be non-copyable,
    but due to a typo, this was never enforced, and now there's lots of
    code that copies Field objects around. Thus, the default copy
    constructor needs to stay (assignment is blocked off), but it's probably
    better not to write code that depends on it.
   */
  Field(const Field &) = default;
  void operator=(Field &) = delete;

  /**
    Checks if the field is marked as having a general expression to generate
    default values.

     @retval true  The field has general expression as default
     @retval false The field doesn't have any general expression as default
  */
  bool has_insert_default_general_value_expression() const {
    return auto_flags & GENERATED_FROM_EXPRESSION;
  }

  /**
    Checks if the field is marked as having a datetime value expression to
    generate default values on inserts.

    @retval true  The field has datetime expression as default
    @retval false The field doesn't have a datime value expression as default
  */
  bool has_insert_default_datetime_value_expression() const {
    return auto_flags & DEFAULT_NOW;
  }

  /**
    Checks if the field is marked as having a datetime value expression to
    generate default values on updates.

    @retval true  The field has datetime expression as default for on update
    @retval false The field doesn't have a datime value expression as default
                  for on update
  */
  bool has_update_default_datetime_value_expression() const {
    return auto_flags & ON_UPDATE_NOW;
  }

 protected:
  /// Holds the position to the field in record
  uchar *ptr;

 private:
  dd::Column::enum_hidden_type m_hidden;

  /**
     Byte where the @c NULL bit is stored inside a record. If this Field is a
     @c NOT @c NULL field, this member is @c NULL.
  */
  uchar *m_null_ptr;

  /**
    Flag: if the NOT-NULL field can be temporary NULL.
  */
  bool m_is_tmp_nullable;

  /**
    This is a flag with the following semantics:
      - it can be changed only when m_is_tmp_nullable is true;
      - it specifies if this field in the first current record
        (TABLE::record[0]) was set to NULL (temporary NULL).

    This flag is used for trigger handling.
  */
  bool m_is_tmp_null;

  /**
    The value of THD::check_for_truncated_fields at the moment of setting
    m_is_tmp_null attribute.
  */
  enum_check_fields m_check_for_truncated_fields_saved;

 protected:
  /*
    null_ptr buffer to be used for Fields that are nullable but
    cannot store null. Typically used from create_tmp_field().
  */
  static uchar dummy_null_buffer;

 public:
  uchar *get_null_ptr() { return m_null_ptr; }

  /*
    Note that you can use table->in_use as replacement for current_thd member
    only inside of val_*() and store() members (e.g. you can't use it in cons)
  */
  TABLE *table;  // Pointer for table
  /// Pointer to original database name, only non-NULL for a temporary table
  const char *orig_db_name{nullptr};
  /// Pointer to original table name, only non-NULL for a temporary table
  const char *orig_table_name{nullptr};
  const char **table_name, *field_name;
  LEX_CSTRING comment;
  /* Field is part of the following keys */
  Key_map key_start;          /* Keys that starts with this field */
  Key_map part_of_key;        ///< Keys that includes this field
                              ///< except of prefix keys.
  Key_map part_of_prefixkey;  ///< Prefix keys
  Key_map part_of_sortkey;    /* ^ but only keys usable for sorting */
  /**
    All keys that include this field, but not extended by the storage engine to
    include primary key columns.
  */
  Key_map part_of_key_not_extended;

  /**
    Flags for Field::auto_flags / Create_field::auto_flags bitmaps.

    @note NEXT_NUMBER and DEFAULT_NOW/ON_UPDATE_NOW/GENERATED flags should
          never be set at the same time. Also DEFAULT_NOW and GENERATED
          should not be set at the same time.

    @warning The values of this enum are used as bit masks for uchar
    Field::auto_flags.
  */
  enum enum_auto_flags {
    NONE = 0,
    NEXT_NUMBER = 1,               ///<  AUTO_INCREMENT
    DEFAULT_NOW = 2,               ///<  DEFAULT CURRENT_TIMESTAMP
    ON_UPDATE_NOW = 4,             ///<  ON UPDATE CURRENT_TIMESTAMP
    GENERATED_FROM_EXPRESSION = 8  ///<  DEFAULT (expression)
  };

  enum geometry_type {
    GEOM_GEOMETRY = 0,
    GEOM_POINT = 1,
    GEOM_LINESTRING = 2,
    GEOM_POLYGON = 3,
    GEOM_MULTIPOINT = 4,
    GEOM_MULTILINESTRING = 5,
    GEOM_MULTIPOLYGON = 6,
    GEOM_GEOMETRYCOLLECTION = 7
  };
  enum imagetype { itRAW, itMBR };

  // Max width for a VARCHAR column, in number of bytes
  static constexpr size_t MAX_VARCHAR_WIDTH{65535};

  // Maximum sizes of the four BLOB types, in number of bytes
  static constexpr size_t MAX_TINY_BLOB_WIDTH{255};
  static constexpr size_t MAX_SHORT_BLOB_WIDTH{65535};
  static constexpr size_t MAX_MEDIUM_BLOB_WIDTH{16777215};
  static constexpr size_t MAX_LONG_BLOB_WIDTH{4294967295};

  // Length of field. Never write to this member directly; instead, use
  // set_field_length().
  uint32 field_length;
  virtual void set_field_length(uint32 length) { field_length = length; }

 private:
  uint32 flags{0};
  uint16 m_field_index;  // field number in fields array

 public:
  bool is_flag_set(unsigned flag) const { return flags & flag; }
  void set_flag(unsigned flag) { flags |= flag; }
  void clear_flag(unsigned flag) { flags &= ~flag; }
  // Avoid using this function as it makes it harder to change the internal
  // representation.
  uint32 all_flags() const { return flags; }
  uchar null_bit;  // Bit used to test null bit
  /**
    Bitmap of flags indicating if field value is auto-generated by default
    and/or on update, and in which way.

    @sa Field::enum_auto_flags for possible options.

    @sa Field::utype and Field::unireg_check in pre-8.0 versions of server
        for historical perspective.
  */
  uchar auto_flags;
  /**
     If true, this field was created in create_tmp_field_from_item from a NULL
     value. This means that the type of the field is just a guess, and the type
     may be freely coerced to another type.

     @see create_tmp_field_from_item
     @see Item_type_holder::get_real_type

   */
  bool is_created_from_null_item;
  /**
     True if this field belongs to some index (unlike part_of_key, the index
     might have only a prefix).
  */
  bool m_indexed;

  LEX_CSTRING m_engine_attribute = EMPTY_CSTR;
  LEX_CSTRING m_secondary_engine_attribute = EMPTY_CSTR;

 private:
  enum enum_pushed_warnings {
    BAD_NULL_ERROR_PUSHED = 1,
    NO_DEFAULT_FOR_FIELD_PUSHED = 2,
    NO_DEFAULT_FOR_VIEW_FIELD_PUSHED = 4
  };

  /*
    Bitmask specifying which warnings have been already pushed in order
    not to repeat the same warning for the collmn multiple times.
    Uses values of enum_pushed_warnings to control pushed warnings.
  */
  unsigned int m_warnings_pushed;

 public:
  /* Generated column data */
  Value_generator *gcol_info{nullptr};
  /*
    Indication that the field is phycically stored in tables
    rather than just generated on SQL queries.
    As of now, false can only be set for virtual generated columns.
  */
  bool stored_in_db;
  /**
    Whether the field is signed or not. Meaningful only for numeric fields
    and numeric arrays.
  */
  virtual bool is_unsigned() const { return false; }
  bool is_gcol() const { return gcol_info; }
  bool is_virtual_gcol() const { return gcol_info && !stored_in_db; }

  /// Holds the expression to be used to generate default values.
  Value_generator *m_default_val_expr{nullptr};

  /**
    Sets the hidden type for this field.

    @param hidden the new hidden type to set.
  */
  void set_hidden(dd::Column::enum_hidden_type hidden) { m_hidden = hidden; }

  /// @returns the hidden type for this field.
  dd::Column::enum_hidden_type hidden() const { return m_hidden; }

  /**
    @retval true if this field should be hidden away from users.
    @retval false is this field is visible to the user.
  */
  bool is_hidden_from_user() const {
    return hidden() != dd::Column::enum_hidden_type::HT_VISIBLE &&
           DBUG_EVALUATE_IF("show_hidden_columns", false, true);
  }

  /**
    @returns true if this is a hidden field that is used for implementing
             functional indexes. Note that if we need different types of hidden
             fields in the future (like invisible columns), this function needs
             to be changed so it can distinguish between the different "types"
             of hidden.
  */
  bool is_field_for_functional_index() const {
    return hidden() == dd::Column::enum_hidden_type::HT_HIDDEN_SQL &&
           gcol_info != nullptr;
  }

  Field(uchar *ptr_arg, uint32 length_arg, uchar *null_ptr_arg,
        uchar null_bit_arg, uchar auto_flags_arg, const char *field_name_arg);

  virtual ~Field() = default;

  void reset_warnings() { m_warnings_pushed = 0; }

  /**
    Turn on temporary nullability for the field.
  */
  void set_tmp_nullable() { m_is_tmp_nullable = true; }

  /**
    Turn off temporary nullability for the field.
  */
  void reset_tmp_nullable() { m_is_tmp_nullable = false; }

  /**
    Reset temporary NULL value for field
  */
  void reset_tmp_null() { m_is_tmp_null = false; }

  void set_tmp_null();

  /**
    @return temporary NULL-ability flag.
    @retval true if NULL can be assigned temporary to the Field.
    @retval false if NULL can not be assigned even temporary to the Field.
  */
  bool is_tmp_nullable() const { return m_is_tmp_nullable; }

  /**
    @return whether Field has temporary value NULL.
    @retval true if the Field has temporary value NULL.
    @retval false if the Field's value is NOT NULL, or if the temporary
    NULL-ability flag is reset.
  */
  bool is_tmp_null() const { return is_tmp_nullable() && m_is_tmp_null; }

  /* Store functions returns 1 on overflow and -1 on fatal error */
  virtual type_conversion_status store(const char *to, size_t length,
                                       const CHARSET_INFO *cs) = 0;
  virtual type_conversion_status store(double nr) = 0;
  virtual type_conversion_status store(longlong nr, bool unsigned_val) = 0;
  /**
    Store a temporal value in packed longlong format into a field.
    The packed value is compatible with TIME_to_longlong_time_packed(),
    TIME_to_longlong_date_packed() or TIME_to_longlong_datetime_packed().
    Note, the value must be properly rounded or truncated according
    according to field->decimals().

    @param  nr  temporal value in packed longlong format.
    @retval false on success
    @retval true  on error
  */
  virtual type_conversion_status store_packed(longlong nr) {
    return store(nr, false);
  }
  virtual type_conversion_status store_decimal(const my_decimal *d) = 0;
  /**
    Store MYSQL_TIME value with the given amount of decimal digits
    into a field.

    Note, the "dec" parameter represents number of digits of the Item
    that previously created the MYSQL_TIME value. It's needed when we
    store the value into a CHAR/VARCHAR/TEXT field to display
    the proper amount of fractional digits.
    For other field types the "dec" value does not matter and is ignored.

    @param ltime   Time, date or datetime value.
    @param dec_arg Number of decimals in ltime.
    @retval false  on success
    @retval true   on error
  */
  virtual type_conversion_status store_time(MYSQL_TIME *ltime, uint8 dec_arg);
  /**
    Store MYSQL_TYPE value into a field when the number of fractional
    digits is not important or is not know.

    @param ltime   Time, date or datetime value.
    @retval false   on success
    @retval true   on error
  */
  type_conversion_status store_time(MYSQL_TIME *ltime) {
    return store_time(ltime, 0);
  }
  type_conversion_status store(const char *to, size_t length,
                               const CHARSET_INFO *cs,
                               enum_check_fields check_level);
  virtual double val_real() const = 0;
  virtual longlong val_int() const = 0;
  /**
    Returns TIME value in packed longlong format.
    This method should not be called for non-temporal types.
    Temporal field types override the default method.
  */
  virtual longlong val_time_temporal() const {
    DBUG_ASSERT(0);
    return 0;
  }
  /**
    Returns DATE/DATETIME value in packed longlong format.
    This method should not be called for non-temporal types.
    Temporal field types override the default method.
  */
  virtual longlong val_date_temporal() const {
    DBUG_ASSERT(0);
    return 0;
  }

  virtual longlong val_time_temporal_at_utc() const {
    return val_time_temporal();
  }

  virtual longlong val_date_temporal_at_utc() const {
    return val_date_temporal();
  }

  /**
    Returns "native" packed longlong representation of
    a TIME or DATE/DATETIME field depending on field type.
  */
  longlong val_temporal_by_field_type() const {
    // Return longlong TIME or DATETIME representation, depending on field type
    const enum_field_types field_type = type();
    if (field_type == MYSQL_TYPE_TIME) return val_time_temporal();
    DBUG_ASSERT(is_temporal_type_with_date(field_type));
    return val_date_temporal();
  }
  virtual my_decimal *val_decimal(my_decimal *) const = 0;
  String *val_str(String *str) const { return val_str(str, str); }
  /*
     val_str(buf1, buf2) gets two buffers and should use them as follows:
     if it needs a temp buffer to convert result to string - use buf1
       example Field_tiny::val_str()
     if the value exists as a string already - use buf2
       example Field_string::val_str()
     consequently, buf2 may be created as 'String buf;' - no memory
     will be allocated for it. buf1 will be allocated to hold a
     value if it's too small. Using allocated buffer for buf2 may result in
     an unnecessary free (and later, may be an alloc).
     This trickery is used to decrease a number of malloc calls.
  */
  virtual String *val_str(String *, String *) const = 0;
  String *val_int_as_str(String *val_buffer, bool unsigned_flag) const;
  /*
   str_needs_quotes() returns true if the value returned by val_str() needs
   to be quoted when used in constructing an SQL query.
  */
  virtual bool str_needs_quotes() const { return false; }
  virtual Item_result result_type() const = 0;
  /**
    Returns Item_result type of a field when it appears
    in numeric context such as:
      SELECT time_column + 1;
      SELECT SUM(time_column);
    Examples:
    - a column of type TIME, DATETIME, TIMESTAMP act as INT.
    - a column of type TIME(1), DATETIME(1), TIMESTAMP(1)
      act as DECIMAL with 1 fractional digits.
  */
  virtual Item_result numeric_context_result_type() const {
    return result_type();
  }
  virtual Item_result cmp_type() const { return result_type(); }
  virtual Item_result cast_to_int_type() const { return result_type(); }
  static bool type_can_have_key_part(enum_field_types);
  static enum_field_types field_type_merge(enum_field_types, enum_field_types);
  static Item_result result_merge_type(enum_field_types);
  bool gcol_expr_is_equal(const Create_field *field) const;
  virtual bool eq(const Field *field) const {
    return (ptr == field->ptr && m_null_ptr == field->m_null_ptr &&
            null_bit == field->null_bit && field->type() == type());
  }
  virtual bool eq_def(const Field *field) const;

  /*
    pack_length() returns size (in bytes) used to store field data in memory
    (i.e. it returns the maximum size of the field in a row of the table,
    which is located in RAM).
  */
  virtual uint32 pack_length() const { return (uint32)field_length; }

  /*
    pack_length_in_rec() returns size (in bytes) used to store field data on
    storage (i.e. it returns the maximal size of the field in a row of the
    table, which is located on disk).
  */
  virtual uint32 pack_length_in_rec() const { return pack_length(); }
  virtual bool compatible_field_size(uint metadata, Relay_log_info *, uint16,
                                     int *order) const;
  virtual uint pack_length_from_metadata(uint field_metadata) const {
    DBUG_TRACE;
    return field_metadata;
  }
  virtual uint row_pack_length() const { return 0; }
  int save_field_metadata(uchar *first_byte) {
    return do_save_field_metadata(first_byte);
  }

  /*
    data_length() return the "real size" of the data in memory.
    Useful only for variable length datatypes where it's overloaded.
    By default assume the length is constant.
  */
  virtual uint32 data_length(
      ptrdiff_t row_offset MY_ATTRIBUTE((unused)) = 0) const {
    return pack_length();
  }

  /**
     Get the maximum size of the data in packed format.

     @return Maximum data length of the field when packed using the
     Field::pack() function.
   */
  virtual uint32 max_data_length() const { return pack_length(); }

  virtual type_conversion_status reset() {
    memset(ptr, 0, pack_length());
    return TYPE_OK;
  }
  /**
    Returns a UTC component in `struct timeval` format. This interface
    makes any column appear to be `TIMESTAMP`, i.e. stored in UTC, and
    returns the UTC component in (optionally fractional) seconds. This means
    converting _to_ UTC from the current session's time zone for types other
    than `TIMESTAMP`.

    This method was expressly written for `SELECT UNIX_TIMESTAMP(field)`
    to avoid conversion from timestamp to MYSQL_TIME and back.
  */
  virtual bool get_timestamp(struct timeval *tm, int *warnings) const;
  /**
    Stores a timestamp value in timeval format in a field.

   @note
   - store_timestamp(), get_timestamp() and store_time() do not depend on
   timezone and always work "in UTC".

   - The default implementation of this interface expects that storing the
   value will not fail. For most Field descendent classes, this is not the
   case. However, this interface is only used when the function
   CURRENT_TIMESTAMP is used as a column default expression, and currently we
   only allow TIMESTAMP and DATETIME columns to be declared with this as the
   column default. Hence it is enough that the classes implementing columns
   with these types either override this interface, or that
   store_time(MYSQL_TIME*, uint8) does not fail.

   - The column types above interpret decimals() to mean the scale of the
   fractional seconds.

   - We also have the limitation that the scale of a column must be the same as
   the scale of the CURRENT_TIMESTAMP. I.e. we only allow

   @code

   [ TIMESTAMP | DATETIME ] (n) [ DEFAULT | ON UPDATE ] CURRENT_TIMESTAMP (n)

   @endcode

   Since this interface relies on the caller to truncate the value according to
   this Field's scale, it will work with all constructs that we currently allow.
  */
  virtual void store_timestamp(const timeval *) { DBUG_ASSERT(false); }

  virtual void set_default();

  /**
     Evaluates the @c INSERT default function and stores the result in the
     field. If no such function exists for the column, or the function is not
     valid for the column's data type, invoking this function has no effect.
  */
  void evaluate_insert_default_function();

  /**
     Evaluates the @c UPDATE default function, if one exists, and stores the
     result in the record buffer. If no such function exists for the column,
     or the function is not valid for the column's data type, invoking this
     function has no effect.
  */
  void evaluate_update_default_function();
  virtual bool binary() const { return true; }
  virtual bool zero_pack() const { return true; }
  virtual enum ha_base_keytype key_type() const { return HA_KEYTYPE_BINARY; }
  virtual uint32 key_length() const { return pack_length(); }
  virtual enum_field_types type() const = 0;
  virtual enum_field_types real_type() const { return type(); }
  virtual enum_field_types binlog_type() const {
    /*
      Binlog stores field->type() as type code by default.
      This puts MYSQL_TYPE_STRING in case of CHAR, VARCHAR, SET and ENUM,
      with extra data type details put into metadata.

      We cannot store field->type() in case of temporal types with
      fractional seconds: TIME(n), DATETIME(n) and TIMESTAMP(n),
      because binlog records with MYSQL_TYPE_TIME, MYSQL_TYPE_DATETIME
      type codes do not have metadata.
      So for temporal data types with fractional seconds we'll store
      real_type() type codes instead, i.e.
      MYSQL_TYPE_TIME2, MYSQL_TYPE_DATETIME2, MYSQL_TYPE_TIMESTAMP2,
      and put precision into metatada.

      Note: perhaps binlog should eventually be modified to store
      real_type() instead of type() for all column types.
    */
    return type();
  }
  int cmp(const uchar *str) const { return cmp(ptr, str); }
  virtual int cmp_max(const uchar *a, const uchar *b,
                      uint max_len MY_ATTRIBUTE((unused))) const {
    return cmp(a, b);
  }
  virtual int cmp(const uchar *, const uchar *) const = 0;
  virtual int cmp_binary(const uchar *a, const uchar *b,
                         uint32 max_length MY_ATTRIBUTE((unused)) = ~0L) const {
    return memcmp(a, b, pack_length());
  }
  virtual int cmp_offset(ptrdiff_t row_offset) const {
    return cmp(ptr, ptr + row_offset);
  }
  virtual int cmp_binary_offset(ptrdiff_t row_offset) const {
    return cmp_binary(ptr, ptr + row_offset);
  }
  virtual int key_cmp(const uchar *a, const uchar *b) const {
    return cmp(a, b);
  }
  virtual int key_cmp(const uchar *str,
                      uint length MY_ATTRIBUTE((unused))) const {
    return cmp(ptr, str);
  }
  virtual uint decimals() const { return 0; }
  virtual bool is_text_key_type() const { return false; }

  /*
    Caller beware: sql_type can change str.Ptr, so check
    ptr() to see if it changed if you are using your own buffer
    in str and restore it with set() if needed
  */
  virtual void sql_type(String &str) const = 0;

  /**
    Check whether the full table's row is NULL or the Field has value NULL.

    @return    true if the full table's row is NULL or the Field has value NULL
               false if neither table's row nor the Field has value NULL
  */
  bool is_null(ptrdiff_t row_offset = 0) const {
    /*
      if the field is NULLable, it returns NULLity based
      on m_null_ptr[row_offset] value. Otherwise it returns
      NULL flag depending on TABLE::has_null_row() value.

      The table may have been marked as containing only NULL values
      for all fields if it is a NULL-complemented row of an OUTER JOIN
      or if the query is an implicitly grouped query (has aggregate
      functions but no GROUP BY clause) with no qualifying rows. If
      this is the case (in which TABLE::has_null_row() is true) and the
      field is not nullable, the field is considered to be NULL.

      Do not change the order of testing. Fields may be associated
      with a TABLE object without being part of the current row.
      For NULL value check to work for these fields, they must
      have a valid m_null_ptr, and this pointer must be checked before
      TABLE::has_null_row().
    */
    if (is_nullable()) return (m_null_ptr[row_offset] & null_bit);

    if (is_tmp_nullable()) return m_is_tmp_null;

    return table->has_null_row();
  }

  /**
    Check whether the Field has value NULL (temporary or actual).

    @return   true if the Field has value NULL (temporary or actual)
              false if the Field has value NOT NULL.
  */
  bool is_real_null(ptrdiff_t row_offset = 0) const {
    if (is_nullable()) return (m_null_ptr[row_offset] & null_bit);

    if (is_tmp_nullable()) return m_is_tmp_null;

    return false;
  }

  /**
    Check if the Field has value NULL or the record specified by argument
    has value NULL for this Field.

    @return    true if the Field has value NULL or the record has value NULL
               for thois Field.
  */
  bool is_null_in_record(const uchar *record) const {
    if (is_nullable()) return (record[null_offset()] & null_bit);

    return is_tmp_nullable() ? m_is_tmp_null : false;
  }

  void set_null(ptrdiff_t row_offset = 0);

  void set_notnull(ptrdiff_t row_offset = 0);

  // Cannot be const as it calls set_warning
  type_conversion_status check_constraints(int mysql_errno);

  /**
    Remember the value of THD::check_for_truncated_fields to handle possible
    NOT-NULL constraint errors after BEFORE-trigger execution is finished.
    We should save the value of THD::check_for_truncated_fields before starting
    BEFORE-trigger processing since during triggers execution the
    value of THD::check_for_truncated_fields could be changed.
  */
  void set_check_for_truncated_fields(
      enum_check_fields check_for_truncated_fields) {
    m_check_for_truncated_fields_saved = check_for_truncated_fields;
  }

  /// @return true if this field is NULL-able, false otherwise.
  bool is_nullable() const { return m_null_ptr != nullptr; }

  uint null_offset(const uchar *record) const {
    return (uint)(m_null_ptr - record);
  }

  uint null_offset() const;

  void set_null_ptr(uchar *p_null_ptr, uint p_null_bit) {
    m_null_ptr = p_null_ptr;
    null_bit = p_null_bit;
  }

  /**
    Populates a Send_field object with metadata about the column represented by
    this Field object. The Send_field object is used for sending column metadata
    to the client.

    @param[out] send_field  the Send_field object to populate
  */
  virtual void make_send_field(Send_field *send_field) const;

  /**
    Writes a copy of the current value in the record buffer, suitable for
    sorting using byte-by-byte comparison. Integers are always in big-endian
    regardless of hardware architecture. At most length bytes are written
    into the buffer.

    @param buff The buffer, assumed to be at least length bytes.

    @param length Number of bytes to write.

    @retval The number of bytes actually written.

    @note This is now only used by replication; filesort makes its own
     sort keys based off of Items, not Fields.
  */
  virtual size_t make_sort_key(uchar *buff, size_t length) const = 0;
  virtual bool optimize_range(uint idx, uint part) const;
  /*
    This should be true for fields which, when compared with constant
    items, can be casted to longlong. In this case we will at 'fix_fields'
    stage cast the constant items to longlongs and at the execution stage
    use field->val_int() for comparison.  Used to optimize clauses like
    'a_column BETWEEN date_const, date_const'.
  */
  virtual bool can_be_compared_as_longlong() const { return false; }
  virtual void mem_free() {}

  virtual Field *new_field(MEM_ROOT *root, TABLE *new_table) const;

  Field *new_field(MEM_ROOT *root, TABLE *new_table, uchar *new_ptr,
                   uchar *new_null_ptr, uint new_null_bit) const {
    Field *field = new_field(root, new_table);
    field->move_field(new_ptr, new_null_ptr, new_null_bit);
    return field;
  }

  virtual Field *new_key_field(MEM_ROOT *root, TABLE *new_table, uchar *new_ptr,
                               uchar *new_null_ptr, uint new_null_bit) const;

  Field *new_key_field(MEM_ROOT *root, TABLE *new_table, uchar *new_ptr) const {
    return new_key_field(root, new_table, new_ptr, m_null_ptr, null_bit);
  }

  /**
     Makes a shallow copy of the Field object.

     @note This member function must be overridden in all concrete
     subclasses. Several of the Field subclasses are concrete even though they
     are not leaf classes, so the compiler will not always catch this.

     @param mem_root MEM_ROOT to use for memory allocation.
     @retval NULL If memory allocation failed.
   */
  virtual Field *clone(MEM_ROOT *mem_root) const = 0;

  void move_field(uchar *ptr_arg, uchar *null_ptr_arg, uchar null_bit_arg) {
    ptr = ptr_arg;
    m_null_ptr = null_ptr_arg;
    null_bit = null_bit_arg;
  }

  virtual void move_field_offset(ptrdiff_t ptr_diff) {
    ptr += ptr_diff;
    if (is_nullable()) m_null_ptr += ptr_diff;
  }

  virtual void get_image(uchar *buff, size_t length,
                         const CHARSET_INFO *) const {
    memcpy(buff, ptr, length);
  }

  virtual void set_image(const uchar *buff, size_t length,
                         const CHARSET_INFO *) {
    memcpy(ptr, buff, length);
  }

  /*
    Copy a field part into an output buffer.

    SYNOPSIS
      Field::get_key_image()
      buff   [out] output buffer
      length       output buffer size
      type         itMBR for geometry blobs, otherwise itRAW

    DESCRIPTION
      This function makes a copy of field part of size equal to or
      less than "length" parameter value.
      For fields of string types (CHAR, VARCHAR, TEXT) the rest of buffer
      is padded by zero byte.

    NOTES
      For variable length character fields (i.e. UTF-8) the "length"
      parameter means a number of output buffer bytes as if all field
      characters have maximal possible size (mbmaxlen). In the other words,
      "length" parameter is a number of characters multiplied by
      field_charset->mbmaxlen.

    RETURN
      Number of copied bytes (excluding padded zero bytes -- see above).
  */

  virtual size_t get_key_image(uchar *buff, size_t length,
                               imagetype type MY_ATTRIBUTE((unused))) const {
    get_image(buff, length, &my_charset_bin);
    return length;
  }
  virtual void set_key_image(const uchar *buff, size_t length) {
    set_image(buff, length, &my_charset_bin);
  }
  longlong val_int_offset(ptrdiff_t row_offset) {
    ptr += row_offset;
    longlong tmp = val_int();
    ptr -= row_offset;
    return tmp;
  }
  longlong val_int(uchar *new_ptr) {
    uchar *old_ptr = ptr;
    longlong return_value;
    ptr = new_ptr;
    return_value = val_int();
    ptr = old_ptr;
    return return_value;
  }
  String *val_str(String *str, uchar *new_ptr) {
    uchar *old_ptr = ptr;
    ptr = new_ptr;
    val_str(str);
    ptr = old_ptr;
    return str;
  }

  /**
    Send the value of this field over the protocol using the correct
    Protocol::store*() function which matches the type of the field.
  */
  virtual bool send_to_protocol(Protocol *protocol) const;

  /**
    Pack the field into a format suitable for storage and transfer.

    To implement packing functionality, only the virtual function
    should be overridden. The other functions are just convenience
    functions and hence should not be overridden.

    The actual format is opaque and will vary between types of Field
    (it is meant to be unpacked by unpack(), but be aware that it is
    used among others in the replication log, so you cannot change it
    without incurring a format break.

    @note The default implementation just copies the raw bytes
      of the record into the destination, but never more than
      <code>max_length</code> characters.

    @param to
      Pointer to memory area where representation of field should be put.

    @param from
      Pointer to memory area where record representation of field is
      stored, typically field->field_ptr().

    @param max_length
      Available space in “to”, in bytes. pack() will not write more bytes than
      this; if the field is too short, the contents _are not unpackable by
      unpack()_. (It is nominally supposed to be a prefix of what would have
      been written with a full buffer, ie., the same as packing and then
      truncating the output, but not all Field classes follow this.)

    @return The byte after the last byte in “to” written to. If the return
      value is equal to (to + max_length), it could either be that the value
      fit exactly, or that the buffer was too small; you cannot distinguish
      between the two cases based on the return value alone.
   */
  virtual uchar *pack(uchar *to, const uchar *from, size_t max_length) const;

  uchar *pack(uchar *to) const { return pack(to, ptr, UINT_MAX); }

  virtual const uchar *unpack(uchar *to, const uchar *from, uint param_data);

  const uchar *unpack(const uchar *from) { return unpack(ptr, from, 0U); }

  /**
    This function does the same thing as pack(), except for the difference
    that max_length does not mean the number of bytes in the output, but the
    maximum field length from the input (which must be exactly
    field->max_field_length()). The difference is currently only relevant for
    Field_blob, but can be summed up as follows:

     - If the actual field length is longer than "max_length", by way of
       software bug or otherwise, the function may behave as if it were shorter,
       and write something that is still readable by unpack().
     - There is no bounds checking; the caller must verify that there is
       sufficient space in "to". Even in the case of truncation, "to" must
       be long enough to hold the untruncated field, as the return pointer
       would otherwise be invalid, causing undefined behavior as per the C++
       standard.
   */
  virtual uchar *pack_with_metadata_bytes(uchar *to, const uchar *from,
                                          uint max_length) const {
    return pack(to, from, max_length);
  }

  /**
    Write the field for the binary log in diff format.

    This should only write the field if the diff format is smaller
    than the full format.  Otherwise it should leave the buffer
    untouched.

    @param[in,out] to Pointer to buffer where the field will be
    written.  This will be changed to point to the next byte after the
    last byte that was written.

    @param value_options bitmap that indicates if full or partial
    JSON format is to be used.

    @retval true The field was not written, either because the data
    type does not support it, or because it was disabled according to
    value_options, or because there was no diff information available
    from the optimizer, or because the the diff format was bigger than
    the full format.  The 'to' parameter is unchanged in this case.

    @retval false The field was written.
  */
  virtual bool pack_diff(uchar **to MY_ATTRIBUTE((unused)),
                         ulonglong value_options MY_ATTRIBUTE((unused))) const {
    return true;
  }

  /**
    This is a wrapper around pack_length() used by filesort() to determine
    how many bytes we need for packing "addon fields".
    @returns maximum size of a row when stored in the filesort buffer.
   */

  virtual uint max_packed_col_length() const { return pack_length(); }

  uint offset(uchar *record) const { return (uint)(ptr - record); }

  void copy_data(ptrdiff_t src_record_offset);

  virtual bool get_date(MYSQL_TIME *ltime, my_time_flags_t fuzzydate) const;

  virtual bool get_time(MYSQL_TIME *ltime) const;

  virtual const CHARSET_INFO *charset() const { return &my_charset_bin; }

  const CHARSET_INFO *charset_for_protocol() const {
    return binary() ? &my_charset_bin : charset();
  }
  virtual const CHARSET_INFO *sort_charset() const { return charset(); }
  virtual bool has_charset() const { return false; }
  /*
    match_collation_to_optimize_range() is to distinguish in
    range optimizer (see opt_range.cc) between real string types:
      CHAR, VARCHAR, TEXT
    and the other string-alike types with result_type() == STRING_RESULT:
      DATE, TIME, DATETIME, TIMESTAMP
    We need it to decide whether to test if collation of the operation
    matches collation of the field (needed only for real string types).
    QQ: shouldn't DATE/TIME types have their own XXX_RESULT types eventually?
  */

  virtual bool match_collation_to_optimize_range() const { return false; }
  virtual enum Derivation derivation() const { return DERIVATION_IMPLICIT; }
  virtual uint repertoire() const { return MY_REPERTOIRE_UNICODE30; }
  virtual void set_derivation(enum Derivation) {}

  /**
    Produce warning or note about data saved into field.

    @param level            - level of message (Note/Warning/Error)
    @param code             - error code of message to be produced
    @param cut_increment    - whenever we should increase cut fields count

    @note
      This function won't produce warning and increase cut fields counter
      if check_for_truncated_fields == CHECK_FIELD_IGNORE for current thread.

      if check_for_truncated_fields == CHECK_FIELD_IGNORE then we ignore notes.
      This allows us to avoid notes in optimization, like
      convert_constant_item().

    @retval
      1 if check_for_truncated_fields == CHECK_FIELD_IGNORE and error level
      is not NOTE
    @retval
      0 otherwise
  */
  bool set_warning(Sql_condition::enum_severity_level level, unsigned int code,
                   int cut_increment) {
    return set_warning(level, code, cut_increment, nullptr, nullptr);
  }

  bool set_warning(Sql_condition::enum_severity_level level, uint code,
                   int cut_increment, const char *view_db,
                   const char *view_name);

  bool warn_if_overflow(int op_result);
  virtual void init(TABLE *table_arg);

  /* maximum possible display length */
  virtual uint32 max_display_length() const = 0;

  /**
    Whether a field being created is type-compatible with an existing one.

    Used by the ALTER TABLE code to evaluate whether the new definition
    of a table is compatible with the old definition so that it can
    determine if data needs to be copied over (table data change).
    Constraints and generation clause (default value, generation expression)
    are not checked by this function.

    @param new_field new field definition from alter.
    @retval IS_EQUAL_YES if there is no change.
    @retval IS_EQUAL_PACK_LENGTH if the data are unchanged, but the length
    requirements have changed
    @retval IS_EQUAL_NO if there is an incompatible change requiring copy.
  */

  virtual uint is_equal(const Create_field *new_field) const;

  /* convert decimal to longlong with overflow check */
  longlong convert_decimal2longlong(const my_decimal *val, bool unsigned_flag,
                                    bool *has_overflow);
  /* The max. number of characters */
  virtual uint32 char_length() const {
    return field_length / charset()->mbmaxlen;
  }

  virtual geometry_type get_geometry_type() const {
    /* shouldn't get here. */
    DBUG_ASSERT(0);
    return GEOM_GEOMETRY;
  }
#ifndef DBUG_OFF
  /* Print field value into debug trace, in NULL-aware way. */
  void dbug_print() const {
    if (is_real_null())
      fprintf(DBUG_FILE, "NULL");
    else {
      char buf[256];
      String str(buf, sizeof(buf), &my_charset_bin);
      str.length(0);
      String *pstr;
      pstr = val_str(&str);
      fprintf(DBUG_FILE, "'%s'", pstr->c_ptr_safe());
    }
  }
#endif

  ha_storage_media field_storage_type() const {
    return (ha_storage_media)((flags >> FIELD_FLAGS_STORAGE_MEDIA) & 3);
  }

  void set_storage_type(ha_storage_media storage_type_arg) {
    DBUG_ASSERT(field_storage_type() == HA_SM_DEFAULT);
    flags |= (storage_type_arg << FIELD_FLAGS_STORAGE_MEDIA);
  }

  column_format_type column_format() const {
    return (column_format_type)((flags >> FIELD_FLAGS_COLUMN_FORMAT) & 3);
  }

  void set_column_format(column_format_type column_format_arg) {
    DBUG_ASSERT(column_format() == COLUMN_FORMAT_TYPE_DEFAULT);
    flags |= (column_format_arg << FIELD_FLAGS_COLUMN_FORMAT);
  }

  /* Validate the value stored in a field */
  virtual type_conversion_status validate_stored_val(
      THD *thd MY_ATTRIBUTE((unused))) {
    return TYPE_OK;
  }

  /* Hash value */
  virtual void hash(ulong *nr, ulong *nr2) const;

  /**
    Get the upper limit of the MySQL integral and floating-point type.

    @return maximum allowed value for the field
  */
  virtual ulonglong get_max_int_value() const {
    DBUG_ASSERT(false);
    return 0ULL;
  }

  /**
    Return a const pointer to the actual data in the record buffer.

    For most fields, this is the same as field_ptr(), but BLOBs and VARCHARs
    it is not. Ideally this function should not be used as it makes it hard
    to change the internal representation of Field.
  */
  virtual const uchar *data_ptr() const { return ptr; }

  /**
    Return a const pointer to where the field is stored in the record buffer.

    Ideally this function should not be used as it makes it hard
    to change the internal representation of Field.
  */
  const uchar *field_ptr() const { return ptr; }

  /**
    Return a pointer to where the field is stored in the record buffer.

    Ideally this function should not be used as it makes it hard
    to change the internal representation of Field.
  */
  uchar *field_ptr() { return ptr; }

  void set_field_ptr(uchar *ptr_arg) { ptr = ptr_arg; }

  /**
    Checks whether a string field is part of write_set.

    @return
      false  - If field is not char/varchar/....
             - If field is char/varchar/.. and is not part of write set.
      true   - If field is char/varchar/.. and is part of write set.
  */
  virtual bool is_updatable() const { return false; }

  /**
    Check whether field is part of the index taking the index extensions flag
    into account. Index extensions are also not applicable to UNIQUE indexes
    for loose index scans.

    @param[in]     thd             THD object
    @param[in]     cur_index       Index of the key
    @param[in]     cur_index_info  key_info object

    @retval true  Field is part of the key
    @retval false otherwise

  */

  bool is_part_of_actual_key(THD *thd, uint cur_index,
                             KEY *cur_index_info) const;

  /**
    Get covering prefix keys.

    @retval covering prefix keys.
  */
  Key_map get_covering_prefix_keys() const;

  /// Whether the field is a typed array
  virtual bool is_array() const { return false; }

  /**
    Return number of bytes the field's length takes

    Valid only for varchar and typed arrays of varchar
  */
  virtual uint32 get_length_bytes() const {
    DBUG_ASSERT(0);
    return 0;
  }

  /**
    Whether field's old valued have to be handled.

    @returns
      true   if field is virtual an either one of BLOB types or typed array
      false  otherwise
  */
  bool handle_old_value() const {
    return (is_flag_set(BLOB_FLAG) || is_array()) && is_virtual_gcol();
  }

  /**
    Sets field index.

    @param[in]  field_index  Field index.
  */
  virtual void set_field_index(uint16 field_index) {
    m_field_index = field_index;
  }

  /**
    Returns field index.

    @returns Field index.
  */
  uint16 field_index() const { return m_field_index; }

 private:
  /**
     Retrieve the field metadata for fields.

     This default implementation returns 0 and saves 0 in the metadata_ptr
     value.

     @param   metadata_ptr   First byte of field metadata

     @returns 0 no bytes written.
  */
  virtual int do_save_field_metadata(
      uchar *metadata_ptr MY_ATTRIBUTE((unused))) const {
    return 0;
  }

 protected:
  uchar *pack_int16(uchar *to, const uchar *from, size_t max_length) const;

  const uchar *unpack_int16(uchar *to, const uchar *from) const;

  uchar *pack_int24(uchar *to, const uchar *from, size_t max_length) const;

  const uchar *unpack_int24(uchar *to, const uchar *from) const;

  uchar *pack_int32(uchar *to, const uchar *from, size_t max_length) const;

  const uchar *unpack_int32(uchar *to, const uchar *from) const;

  uchar *pack_int64(uchar *to, const uchar *from, size_t max_length) const;

  const uchar *unpack_int64(uchar *to, const uchar *from) const;
};

/**
  This class is a substitute for the Field classes during CREATE TABLE

  When adding a functional index at table creation, we need to resolve the
  expression we are indexing. All functions that references one or more
  columns expects a Field to be available. But during CREATE TABLE, we only
  have access to Create_field. So this class acts as a subsitute for the
  Field classes so that expressions can be properly resolved. Thus, trying
  to call store or val_* on this class will cause an assertion.
*/
class Create_field_wrapper final : public Field {
  const Create_field *m_field;

 public:
  Create_field_wrapper(const Create_field *fld);
  Item_result result_type() const final;
  Item_result numeric_context_result_type() const final;
  enum_field_types type() const final;
  uint32 max_display_length() const final;

  const CHARSET_INFO *charset() const final;

  uint32 pack_length() const final;

  // Since it's not a real field, functions below shouldn't be used.
  /* purecov: begin deadcode */
  type_conversion_status store(const char *, size_t,
                               const CHARSET_INFO *) final {
    DBUG_ASSERT(false);
    return TYPE_ERR_BAD_VALUE;
  }
  type_conversion_status store(double) final {
    DBUG_ASSERT(false);
    return TYPE_ERR_BAD_VALUE;
  }
  type_conversion_status store(longlong, bool) final {
    DBUG_ASSERT(false);
    return TYPE_ERR_BAD_VALUE;
  }
  type_conversion_status store_decimal(const my_decimal *) final {
    DBUG_ASSERT(false);
    return TYPE_ERR_BAD_VALUE;
  }
  double val_real(void) const final {
    DBUG_ASSERT(false);
    return 0.0;
  }
  longlong val_int(void) const final {
    DBUG_ASSERT(false);
    return 0;
  }
  my_decimal *val_decimal(my_decimal *) const final {
    DBUG_ASSERT(false);
    return nullptr;
  }
  String *val_str(String *, String *) const final {
    DBUG_ASSERT(false);
    return nullptr;
  }
  int cmp(const uchar *, const uchar *) const final {
    DBUG_ASSERT(false);
    return -1;
  }
  void sql_type(String &) const final { DBUG_ASSERT(false); }
  size_t make_sort_key(uchar *, size_t) const final {
    DBUG_ASSERT(false);
    return 0;
  }
  Field *clone(MEM_ROOT *mem_root) const final {
    return new (mem_root) Create_field_wrapper(*this);
  }
  /* purecov: end */
};

class Field_num : public Field {
 private:
  /**
    Whether the field is signed or not. Meaningful only for numeric fields
    and numeric arrays.
  */
  const bool unsigned_flag;

 public:
  const uint8 dec;
  /**
    True if the column was declared with the ZEROFILL attribute. If it has the
    attribute, values should be zero-padded up to the declared display width
    when they are converted to strings.
  */
  bool zerofill;  // Purify cannot handle bit fields
  Field_num(uchar *ptr_arg, uint32 len_arg, uchar *null_ptr_arg,
            uchar null_bit_arg, uchar auto_flags_arg,
            const char *field_name_arg, uint8 dec_arg, bool zero_arg,
            bool unsigned_arg);
  bool is_unsigned() const final { return unsigned_flag; }
  Item_result result_type() const override { return REAL_RESULT; }
  enum Derivation derivation() const final { return DERIVATION_NUMERIC; }
  uint repertoire() const final { return MY_REPERTOIRE_NUMERIC; }
  const CHARSET_INFO *charset() const final { return &my_charset_numeric; }
  void prepend_zeros(String *value) const;
  uint decimals() const final { return (uint)dec; }
  bool eq_def(const Field *field) const final;
  type_conversion_status store_decimal(const my_decimal *) override;
  type_conversion_status store_time(MYSQL_TIME *ltime, uint8 dec) override;
  my_decimal *val_decimal(my_decimal *) const override;
  bool get_date(MYSQL_TIME *ltime, my_time_flags_t fuzzydate) const override;
  bool get_time(MYSQL_TIME *ltime) const override;
  uint is_equal(const Create_field *new_field) const override;
  uint row_pack_length() const final { return pack_length(); }
  uint32 pack_length_from_metadata(uint) const override {
    return pack_length();
  }
  type_conversion_status check_int(const CHARSET_INFO *cs, const char *str,
                                   size_t length, const char *int_end,
                                   int error);
  type_conversion_status get_int(const CHARSET_INFO *cs, const char *from,
                                 size_t len, longlong *rnd,
                                 ulonglong unsigned_max, longlong signed_min,
                                 longlong signed_max);
};

class Field_str : public Field {
 protected:
  const CHARSET_INFO *field_charset;
  enum Derivation field_derivation;

 public:
  Field_str(uchar *ptr_arg, uint32 len_arg, uchar *null_ptr_arg,
            uchar null_bit_arg, uchar auto_flags_arg,
            const char *field_name_arg, const CHARSET_INFO *charset);
  Item_result result_type() const override { return STRING_RESULT; }
  Item_result numeric_context_result_type() const final { return REAL_RESULT; }
  uint decimals() const override { return DECIMAL_NOT_SPECIFIED; }
  void make_send_field(Send_field *field) const override;
  type_conversion_status store(double nr) override;
  type_conversion_status store(longlong nr, bool unsigned_val) override = 0;
  type_conversion_status store_decimal(const my_decimal *) override;
  type_conversion_status store(const char *to, size_t length,
                               const CHARSET_INFO *cs) override = 0;

  uint repertoire() const final { return my_charset_repertoire(field_charset); }
  const CHARSET_INFO *charset() const override { return field_charset; }
  void set_charset(const CHARSET_INFO *charset_arg) {
    field_charset = charset_arg;
    char_length_cache = char_length();
  }
  void set_field_length(uint32 length) final {
    Field::set_field_length(length);
    char_length_cache = char_length();
  }
  enum Derivation derivation() const final { return field_derivation; }
  void set_derivation(enum Derivation derivation_arg) final {
    field_derivation = derivation_arg;
  }
  bool binary() const override { return field_charset == &my_charset_bin; }
  uint32 max_display_length() const override { return field_length; }
  bool str_needs_quotes() const final { return true; }
  uint is_equal(const Create_field *new_field) const override;

  // An always-updated cache of the result of char_length(), because
  // dividing by charset()->mbmaxlen can be surprisingly costly compared
  // to the rest of e.g. make_sort_key().
  uint32 char_length_cache;
};

/* base class for Field_string, Field_varstring and Field_blob */

class Field_longstr : public Field_str {
 private:
  type_conversion_status report_if_important_data(const char *ptr,
                                                  const char *end,
                                                  bool count_spaces);

 protected:
  type_conversion_status check_string_copy_error(
      const char *well_formed_error_pos, const char *cannot_convert_error_pos,
      const char *from_end_pos, const char *end, bool count_spaces,
      const CHARSET_INFO *cs);

 public:
  Field_longstr(uchar *ptr_arg, uint32 len_arg, uchar *null_ptr_arg,
                uchar null_bit_arg, uchar auto_flags_arg,
                const char *field_name_arg, const CHARSET_INFO *charset_arg)
      : Field_str(ptr_arg, len_arg, null_ptr_arg, null_bit_arg, auto_flags_arg,
                  field_name_arg, charset_arg) {}

  type_conversion_status store_decimal(const my_decimal *d) override;
  uint32 max_data_length() const override;
  bool is_updatable() const final;
};

/* base class for float and double and decimal (old one) */
class Field_real : public Field_num {
 public:
  bool not_fixed;
  enum Truncate_result {
    TR_OK = 0,
    TR_POSITIVE_OVERFLOW = 1,
    TR_NEGATIVE_OVERFLOW = 2
  };

  Field_real(uchar *ptr_arg, uint32 len_arg, uchar *null_ptr_arg,
             uchar null_bit_arg, uchar auto_flags_arg,
             const char *field_name_arg, uint8 dec_arg, bool zero_arg,
             bool unsigned_arg)
      : Field_num(ptr_arg, len_arg, null_ptr_arg, null_bit_arg, auto_flags_arg,
                  field_name_arg, dec_arg, zero_arg, unsigned_arg),
        not_fixed(dec_arg >= DECIMAL_NOT_SPECIFIED) {}
  type_conversion_status store_decimal(const my_decimal *) final;
  type_conversion_status store_time(MYSQL_TIME *ltime, uint8 dec) final;
  my_decimal *val_decimal(my_decimal *) const final;
  bool get_date(MYSQL_TIME *ltime, my_time_flags_t fuzzydate) const final;
  bool get_time(MYSQL_TIME *ltime) const final;
  Truncate_result truncate(double *nr, double max_length);
  uint32 max_display_length() const final { return field_length; }
  const uchar *unpack(uchar *to, const uchar *from, uint param_data) override;
  uchar *pack(uchar *to, const uchar *from, size_t max_length) const override;
};

class Field_decimal final : public Field_real {
 public:
  Field_decimal(uchar *ptr_arg, uint32 len_arg, uchar *null_ptr_arg,
                uchar null_bit_arg, uchar auto_flags_arg,
                const char *field_name_arg, uint8 dec_arg, bool zero_arg,
                bool unsigned_arg)
      : Field_real(ptr_arg, len_arg, null_ptr_arg, null_bit_arg, auto_flags_arg,
                   field_name_arg, dec_arg, zero_arg, unsigned_arg) {}
  enum_field_types type() const final { return MYSQL_TYPE_DECIMAL; }
  enum ha_base_keytype key_type() const final {
    return zerofill ? HA_KEYTYPE_BINARY : HA_KEYTYPE_NUM;
  }
  type_conversion_status store(const char *to, size_t length,
                               const CHARSET_INFO *charset) final;
  type_conversion_status store(double nr) final;
  type_conversion_status store(longlong nr, bool unsigned_val) final;
  double val_real() const final;
  longlong val_int() const final;
  String *val_str(String *, String *) const final;
  int cmp(const uchar *, const uchar *) const final;
  size_t make_sort_key(uchar *buff, size_t length) const final;
  void overflow(bool negative);
  bool zero_pack() const final { return false; }
  void sql_type(String &str) const final;
  Field_decimal *clone(MEM_ROOT *mem_root) const final {
    DBUG_ASSERT(type() == MYSQL_TYPE_DECIMAL);
    return new (mem_root) Field_decimal(*this);
  }
  const uchar *unpack(uchar *to, const uchar *from, uint param_data) final {
    return Field::unpack(to, from, param_data);
  }
  uchar *pack(uchar *to, const uchar *from, size_t max_length) const final {
    return Field::pack(to, from, max_length);
  }
};

/* New decimal/numeric field which use fixed point arithmetic */
class Field_new_decimal : public Field_num {
 private:
  /**
    Normally, the underlying decimal code will degrade values' excessive
    precision.  E.g. value 0.0 stored as decimal(10,4) will be returned as
    decimal(4,4). This is fine for general purpose, but isn't usable for
    multi-valued index. Field_typed_array uses a field for conversion and it
    expects the value read from it to be exactly same as it would be stored
    in SE, i.e with preserved precision. Otherwise, SE won't be able to
    index it.
    TRUE here tells underlying DECIMAL reading code to keep the precision as
    is.
  */
  bool m_keep_precision{false};
  int do_save_field_metadata(uchar *first_byte) const final;

 public:
  /* The maximum number of decimal digits can be stored */
  uint precision;
  uint bin_size;
  /*
    Constructors take max_length of the field as a parameter - not the
    precision as the number of decimal digits allowed.
    So for example we need to count length from precision handling
    CREATE TABLE ( DECIMAL(x,y))
  */
  Field_new_decimal(uchar *ptr_arg, uint32 len_arg, uchar *null_ptr_arg,
                    uchar null_bit_arg, uchar auto_flags_arg,
                    const char *field_name_arg, uint8 dec_arg, bool zero_arg,
                    bool unsigned_arg);
  Field_new_decimal(uint32 len_arg, bool is_nullable_arg,
                    const char *field_name_arg, uint8 dec_arg,
                    bool unsigned_arg);
  enum_field_types type() const final { return MYSQL_TYPE_NEWDECIMAL; }
  enum ha_base_keytype key_type() const final { return HA_KEYTYPE_BINARY; }
  Item_result result_type() const final { return DECIMAL_RESULT; }
  type_conversion_status reset() final;
  type_conversion_status store_value(const my_decimal *decimal_value);
  void set_value_on_overflow(my_decimal *decimal_value, bool sign) const;
  type_conversion_status store(const char *to, size_t length,
                               const CHARSET_INFO *charset) final;
  type_conversion_status store(double nr) final;
  type_conversion_status store(longlong nr, bool unsigned_val) final;
  type_conversion_status store_time(MYSQL_TIME *ltime, uint8 dec) final;
  type_conversion_status store_decimal(const my_decimal *) final;
  double val_real() const final;
  longlong val_int() const final;
  my_decimal *val_decimal(my_decimal *) const final;
  bool get_date(MYSQL_TIME *ltime, my_time_flags_t fuzzydate) const final;
  bool get_time(MYSQL_TIME *ltime) const final;
  String *val_str(String *, String *) const final;
  int cmp(const uchar *, const uchar *) const final;
  size_t make_sort_key(uchar *buff, size_t length) const final;
  bool zero_pack() const final { return false; }
  void sql_type(String &str) const final;
  uint32 max_display_length() const final { return field_length; }
  uint32 pack_length() const final { return (uint32)bin_size; }
  uint pack_length_from_metadata(uint field_metadata) const final;
  bool compatible_field_size(uint field_metadata, Relay_log_info *, uint16,
                             int *order_var) const final;
  uint is_equal(const Create_field *new_field) const final;
  Field_new_decimal *clone(MEM_ROOT *mem_root) const final {
    DBUG_ASSERT(type() == MYSQL_TYPE_NEWDECIMAL);
    return new (mem_root) Field_new_decimal(*this);
  }
  const uchar *unpack(uchar *to, const uchar *from, uint param_data) final;
  static Field *create_from_item(const Item *item);
  bool send_to_protocol(Protocol *protocol) const final;
  void set_keep_precision(bool arg) { m_keep_precision = arg; }
};

class Field_tiny : public Field_num {
 public:
  Field_tiny(uchar *ptr_arg, uint32 len_arg, uchar *null_ptr_arg,
             uchar null_bit_arg, uchar auto_flags_arg,
             const char *field_name_arg, bool zero_arg, bool unsigned_arg)
      : Field_num(ptr_arg, len_arg, null_ptr_arg, null_bit_arg, auto_flags_arg,
                  field_name_arg, 0, zero_arg, unsigned_arg) {}
  Field_tiny(uint32 len_arg, bool is_nullable_arg, const char *field_name_arg,
             bool unsigned_arg)
      : Field_num(nullptr, len_arg,
                  is_nullable_arg ? &dummy_null_buffer : nullptr, 0, NONE,
                  field_name_arg, 0, false, unsigned_arg) {}
  enum Item_result result_type() const final { return INT_RESULT; }
  enum_field_types type() const override { return MYSQL_TYPE_TINY; }
  enum ha_base_keytype key_type() const final {
    return is_unsigned() ? HA_KEYTYPE_BINARY : HA_KEYTYPE_INT8;
  }
  type_conversion_status store(const char *to, size_t length,
                               const CHARSET_INFO *charset) override;
  type_conversion_status store(double nr) override;
  type_conversion_status store(longlong nr, bool unsigned_val) override;
  double val_real() const override;
  longlong val_int() const override;
  String *val_str(String *, String *) const override;
  bool send_to_protocol(Protocol *protocol) const override;
  int cmp(const uchar *, const uchar *) const final;
  size_t make_sort_key(uchar *buff, size_t length) const final;
  uint32 pack_length() const final { return 1; }
  void sql_type(String &str) const override;
  uint32 max_display_length() const final { return 4; }
  Field_tiny *clone(MEM_ROOT *mem_root) const override {
    DBUG_ASSERT(type() == MYSQL_TYPE_TINY);
    return new (mem_root) Field_tiny(*this);
  }
  uchar *pack(uchar *to, const uchar *from, size_t max_length) const final {
    if (max_length > 0) *to = *from;
    return to + 1;
  }

  const uchar *unpack(uchar *to, const uchar *from,
                      uint param_data MY_ATTRIBUTE((unused))) final {
    *to = *from;
    return from + 1;
  }

  ulonglong get_max_int_value() const final {
    return is_unsigned() ? 0xFFULL : 0x7FULL;
  }
};

class Field_short final : public Field_num {
 public:
  Field_short(uchar *ptr_arg, uint32 len_arg, uchar *null_ptr_arg,
              uchar null_bit_arg, uchar auto_flags_arg,
              const char *field_name_arg, bool zero_arg, bool unsigned_arg)
      : Field_num(ptr_arg, len_arg, null_ptr_arg, null_bit_arg, auto_flags_arg,
                  field_name_arg, 0, zero_arg, unsigned_arg) {}
  Field_short(uint32 len_arg, bool is_nullable_arg, const char *field_name_arg,
              bool unsigned_arg)
      : Field_num(nullptr, len_arg,
                  is_nullable_arg ? &dummy_null_buffer : nullptr, 0, NONE,
                  field_name_arg, 0, false, unsigned_arg) {}
  Field_short(uint32 len_arg, const char *field_name_arg, bool unsigned_arg)
      : Field_short(len_arg, false, field_name_arg, unsigned_arg) {}
  enum Item_result result_type() const final { return INT_RESULT; }
  enum_field_types type() const final { return MYSQL_TYPE_SHORT; }
  enum ha_base_keytype key_type() const final {
    return is_unsigned() ? HA_KEYTYPE_USHORT_INT : HA_KEYTYPE_SHORT_INT;
  }
  type_conversion_status store(const char *to, size_t length,
                               const CHARSET_INFO *charset) final;
  type_conversion_status store(double nr) final;
  type_conversion_status store(longlong nr, bool unsigned_val) final;
  double val_real() const final;
  longlong val_int() const final;
  String *val_str(String *, String *) const final;
  bool send_to_protocol(Protocol *protocol) const final;
  int cmp(const uchar *, const uchar *) const final;
  size_t make_sort_key(uchar *buff, size_t length) const final;
  uint32 pack_length() const final { return 2; }
  void sql_type(String &str) const final;
  uint32 max_display_length() const final { return 6; }
  Field_short *clone(MEM_ROOT *mem_root) const final {
    DBUG_ASSERT(type() == MYSQL_TYPE_SHORT);
    return new (mem_root) Field_short(*this);
  }
  uchar *pack(uchar *to, const uchar *from, size_t max_length) const final {
    return pack_int16(to, from, max_length);
  }

  const uchar *unpack(uchar *to, const uchar *from,
                      uint param_data MY_ATTRIBUTE((unused))) final {
    return unpack_int16(to, from);
  }

  ulonglong get_max_int_value() const final {
    return is_unsigned() ? 0xFFFFULL : 0x7FFFULL;
  }
};

class Field_medium final : public Field_num {
 public:
  Field_medium(uchar *ptr_arg, uint32 len_arg, uchar *null_ptr_arg,
               uchar null_bit_arg, uchar auto_flags_arg,
               const char *field_name_arg, bool zero_arg, bool unsigned_arg)
      : Field_num(ptr_arg, len_arg, null_ptr_arg, null_bit_arg, auto_flags_arg,
                  field_name_arg, 0, zero_arg, unsigned_arg) {}
  Field_medium(uint32 len_arg, bool is_nullable_arg, const char *field_name_arg,
               bool unsigned_arg)
      : Field_num(nullptr, len_arg,
                  is_nullable_arg ? &dummy_null_buffer : nullptr, 0, NONE,
                  field_name_arg, 0, false, unsigned_arg) {}
  enum Item_result result_type() const final { return INT_RESULT; }
  enum_field_types type() const final { return MYSQL_TYPE_INT24; }
  enum ha_base_keytype key_type() const final {
    return is_unsigned() ? HA_KEYTYPE_UINT24 : HA_KEYTYPE_INT24;
  }
  type_conversion_status store(const char *to, size_t length,
                               const CHARSET_INFO *charset) final;
  type_conversion_status store(double nr) final;
  type_conversion_status store(longlong nr, bool unsigned_val) final;
  double val_real() const final;
  longlong val_int() const final;
  String *val_str(String *, String *) const final;
  bool send_to_protocol(Protocol *protocol) const final;
  int cmp(const uchar *, const uchar *) const final;
  size_t make_sort_key(uchar *buff, size_t length) const final;
  uint32 pack_length() const final { return 3; }
  void sql_type(String &str) const final;
  uint32 max_display_length() const final { return 8; }
  Field_medium *clone(MEM_ROOT *mem_root) const final {
    DBUG_ASSERT(type() == MYSQL_TYPE_INT24);
    return new (mem_root) Field_medium(*this);
  }
  ulonglong get_max_int_value() const final {
    return is_unsigned() ? 0xFFFFFFULL : 0x7FFFFFULL;
  }
};

class Field_long : public Field_num {
 public:
  static const int PACK_LENGTH = 4;

  Field_long(uchar *ptr_arg, uint32 len_arg, uchar *null_ptr_arg,
             uchar null_bit_arg, uchar auto_flags_arg,
             const char *field_name_arg, bool zero_arg, bool unsigned_arg)
      : Field_num(ptr_arg, len_arg, null_ptr_arg, null_bit_arg, auto_flags_arg,
                  field_name_arg, 0, zero_arg, unsigned_arg) {}
  Field_long(uint32 len_arg, bool is_nullable_arg, const char *field_name_arg,
             bool unsigned_arg)
      : Field_num(nullptr, len_arg,
                  is_nullable_arg ? &dummy_null_buffer : nullptr, 0, NONE,
                  field_name_arg, 0, false, unsigned_arg) {}
  enum Item_result result_type() const final { return INT_RESULT; }
  enum_field_types type() const final { return MYSQL_TYPE_LONG; }
  enum ha_base_keytype key_type() const final {
    return is_unsigned() ? HA_KEYTYPE_ULONG_INT : HA_KEYTYPE_LONG_INT;
  }
  type_conversion_status store(const char *to, size_t length,
                               const CHARSET_INFO *charset) final;
  type_conversion_status store(double nr) final;
  type_conversion_status store(longlong nr, bool unsigned_val) override;
  double val_real() const final;
  longlong val_int() const final;
  bool send_to_protocol(Protocol *protocol) const final;
  String *val_str(String *, String *) const final;
  int cmp(const uchar *, const uchar *) const final;
  size_t make_sort_key(uchar *buff, size_t length) const final;
  uint32 pack_length() const final { return PACK_LENGTH; }
  void sql_type(String &str) const final;
  uint32 max_display_length() const final {
    return MY_INT32_NUM_DECIMAL_DIGITS;
  }
  Field_long *clone(MEM_ROOT *mem_root) const final {
    DBUG_ASSERT(type() == MYSQL_TYPE_LONG);
    return new (mem_root) Field_long(*this);
  }
  uchar *pack(uchar *to, const uchar *from, size_t max_length) const final {
    return pack_int32(to, from, max_length);
  }
  const uchar *unpack(uchar *to, const uchar *from,
                      uint param_data MY_ATTRIBUTE((unused))) final {
    return unpack_int32(to, from);
  }

  ulonglong get_max_int_value() const final {
    return is_unsigned() ? 0xFFFFFFFFULL : 0x7FFFFFFFULL;
  }
};

class Field_longlong : public Field_num {
 public:
  static const int PACK_LENGTH = 8;

  Field_longlong(uchar *ptr_arg, uint32 len_arg, uchar *null_ptr_arg,
                 uchar null_bit_arg, uchar auto_flags_arg,
                 const char *field_name_arg, bool zero_arg, bool unsigned_arg)
      : Field_num(ptr_arg, len_arg, null_ptr_arg, null_bit_arg, auto_flags_arg,
                  field_name_arg, 0, zero_arg, unsigned_arg) {}
  Field_longlong(uint32 len_arg, bool is_nullable_arg,
                 const char *field_name_arg, bool unsigned_arg)
      : Field_num(nullptr, len_arg,
                  is_nullable_arg ? &dummy_null_buffer : nullptr, 0, NONE,
                  field_name_arg, 0, false, unsigned_arg) {}
  enum Item_result result_type() const final { return INT_RESULT; }
  enum_field_types type() const final { return MYSQL_TYPE_LONGLONG; }
  enum ha_base_keytype key_type() const final {
    return is_unsigned() ? HA_KEYTYPE_ULONGLONG : HA_KEYTYPE_LONGLONG;
  }
  type_conversion_status store(const char *to, size_t length,
                               const CHARSET_INFO *charset) final;
  type_conversion_status store(double nr) final;
  type_conversion_status store(longlong nr, bool unsigned_val) override;
  double val_real() const final;
  longlong val_int() const override;
  String *val_str(String *, String *) const final;
  bool send_to_protocol(Protocol *protocol) const final;
  int cmp(const uchar *, const uchar *) const final;
  size_t make_sort_key(uchar *buff, size_t length) const final;
  uint32 pack_length() const final { return PACK_LENGTH; }
  void sql_type(String &str) const final;
  bool can_be_compared_as_longlong() const final { return true; }
  uint32 max_display_length() const final { return 20; }
  Field_longlong *clone(MEM_ROOT *mem_root) const final {
    DBUG_ASSERT(type() == MYSQL_TYPE_LONGLONG);
    return new (mem_root) Field_longlong(*this);
  }
  uchar *pack(uchar *to, const uchar *from, size_t max_length) const final {
    return pack_int64(to, from, max_length);
  }
  const uchar *unpack(uchar *to, const uchar *from,
                      uint param_data MY_ATTRIBUTE((unused))) final {
    return unpack_int64(to, from);
  }

  ulonglong get_max_int_value() const final {
    return is_unsigned() ? 0xFFFFFFFFFFFFFFFFULL : 0x7FFFFFFFFFFFFFFFULL;
  }
};

class Field_float final : public Field_real {
 public:
  Field_float(uchar *ptr_arg, uint32 len_arg, uchar *null_ptr_arg,
              uchar null_bit_arg, uchar auto_flags_arg,
              const char *field_name_arg, uint8 dec_arg, bool zero_arg,
              bool unsigned_arg)
      : Field_real(ptr_arg, len_arg, null_ptr_arg, null_bit_arg, auto_flags_arg,
                   field_name_arg, dec_arg, zero_arg, unsigned_arg) {}
  Field_float(uint32 len_arg, bool is_nullable_arg, const char *field_name_arg,
              uint8 dec_arg, bool unsigned_arg)
      : Field_real(nullptr, len_arg,
                   is_nullable_arg ? &dummy_null_buffer : nullptr, 0, NONE,
                   field_name_arg, dec_arg, false, unsigned_arg) {}
  enum_field_types type() const final { return MYSQL_TYPE_FLOAT; }
  enum ha_base_keytype key_type() const final { return HA_KEYTYPE_FLOAT; }
  type_conversion_status store(const char *to, size_t length,
                               const CHARSET_INFO *charset) final;
  type_conversion_status store(double nr) final;
  type_conversion_status store(longlong nr, bool unsigned_val) final;
  double val_real() const final;
  longlong val_int() const final;
  String *val_str(String *, String *) const final;
  bool send_to_protocol(Protocol *protocol) const final;
  int cmp(const uchar *, const uchar *) const final;
  size_t make_sort_key(uchar *buff, size_t length) const final;
  uint32 pack_length() const final { return sizeof(float); }
  void sql_type(String &str) const final;
  Field_float *clone(MEM_ROOT *mem_root) const final {
    DBUG_ASSERT(type() == MYSQL_TYPE_FLOAT);
    return new (mem_root) Field_float(*this);
  }

  ulonglong get_max_int_value() const final {
    /*
      We use the maximum as per IEEE754-2008 standard, 2^24
    */
    return 0x1000000ULL;
  }

 private:
  int do_save_field_metadata(uchar *first_byte) const final;
};

class Field_double final : public Field_real {
 public:
  Field_double(uchar *ptr_arg, uint32 len_arg, uchar *null_ptr_arg,
               uchar null_bit_arg, uchar auto_flags_arg,
               const char *field_name_arg, uint8 dec_arg, bool zero_arg,
               bool unsigned_arg)
      : Field_real(ptr_arg, len_arg, null_ptr_arg, null_bit_arg, auto_flags_arg,
                   field_name_arg, dec_arg, zero_arg, unsigned_arg) {}
  Field_double(uint32 len_arg, bool is_nullable_arg, const char *field_name_arg,
               uint8 dec_arg)
      : Field_real(nullptr, len_arg,
                   is_nullable_arg ? &dummy_null_buffer : nullptr, 0, NONE,
                   field_name_arg, dec_arg, false, false) {}
  Field_double(uint32 len_arg, bool is_nullable_arg, const char *field_name_arg,
               uint8 dec_arg, bool unsigned_arg)
      : Field_real(nullptr, len_arg,
                   is_nullable_arg ? &dummy_null_buffer : nullptr, 0, NONE,
                   field_name_arg, dec_arg, false, unsigned_arg) {}
  Field_double(uint32 len_arg, bool is_nullable_arg, const char *field_name_arg,
               uint8 dec_arg, bool unsigned_arg, bool not_fixed_arg)
      : Field_real(nullptr, len_arg,
                   is_nullable_arg ? &dummy_null_buffer : nullptr, 0, NONE,
                   field_name_arg, dec_arg, false, unsigned_arg) {
    not_fixed = not_fixed_arg;
  }
  enum_field_types type() const final { return MYSQL_TYPE_DOUBLE; }
  enum ha_base_keytype key_type() const final { return HA_KEYTYPE_DOUBLE; }
  type_conversion_status store(const char *to, size_t length,
                               const CHARSET_INFO *charset) final;
  type_conversion_status store(double nr) final;
  type_conversion_status store(longlong nr, bool unsigned_val) final;
  double val_real() const final;
  longlong val_int() const final;
  String *val_str(String *, String *) const final;
  bool send_to_protocol(Protocol *protocol) const final;
  int cmp(const uchar *, const uchar *) const final;
  size_t make_sort_key(uchar *buff, size_t length) const final;
  uint32 pack_length() const final { return sizeof(double); }
  void sql_type(String &str) const final;
  Field_double *clone(MEM_ROOT *mem_root) const final {
    DBUG_ASSERT(type() == MYSQL_TYPE_DOUBLE);
    return new (mem_root) Field_double(*this);
  }

  ulonglong get_max_int_value() const final {
    /*
      We use the maximum as per IEEE754-2008 standard, 2^53
    */
    return 0x20000000000000ULL;
  }

 private:
  int do_save_field_metadata(uchar *first_byte) const final;
};

/* Everything saved in this will disappear. It will always return NULL */

class Field_null final : public Field_str {
 public:
  Field_null(uchar *ptr_arg, uint32 len_arg, uchar auto_flags_arg,
             const char *field_name_arg, const CHARSET_INFO *cs)
      // (dummy_null_buffer & 32) is true, so is_null() always returns true.
      : Field_str(ptr_arg, len_arg, &dummy_null_buffer, 32, auto_flags_arg,
                  field_name_arg, cs) {}
  enum_field_types type() const final { return MYSQL_TYPE_NULL; }
  type_conversion_status store(const char *, size_t,
                               const CHARSET_INFO *) final {
    return TYPE_OK;
  }
  type_conversion_status store(double) final { return TYPE_OK; }
  type_conversion_status store(longlong, bool) final { return TYPE_OK; }
  type_conversion_status store_decimal(const my_decimal *) final {
    return TYPE_OK;
  }
  type_conversion_status reset() final { return TYPE_OK; }
  double val_real() const final { return 0.0; }
  longlong val_int() const final { return 0; }
  my_decimal *val_decimal(my_decimal *) const final { return nullptr; }
  String *val_str(String *, String *value2) const final {
    value2->length(0);
    return value2;
  }
  int cmp(const uchar *, const uchar *) const final { return 0; }
  size_t make_sort_key(uchar *, size_t len) const final { return len; }
  uint32 pack_length() const final { return 0; }
  void sql_type(String &str) const final;
  uint32 max_display_length() const final { return 4; }
  Field_null *clone(MEM_ROOT *mem_root) const final {
    DBUG_ASSERT(type() == MYSQL_TYPE_NULL);
    return new (mem_root) Field_null(*this);
  }
};

/*
  Abstract class for TIME, DATE, DATETIME, TIMESTAMP
  with and without fractional part.
*/
class Field_temporal : public Field {
 protected:
  uint8 dec;  // Number of fractional digits

  /**
    Adjust number of decimal digits from DECIMAL_NOT_SPECIFIED to
    DATETIME_MAX_DECIMALS
  */
  static uint8 normalize_dec(uint8 dec_arg) {
    return dec_arg == DECIMAL_NOT_SPECIFIED ? DATETIME_MAX_DECIMALS : dec_arg;
  }

  /**
    Low level routine to store a MYSQL_TIME value into a field.
    The value must be already properly rounded or truncated
    and checked for being a valid TIME/DATE/DATETIME value.

    @param[in]  ltime   MYSQL_TIME value.
    @param[out] error   Error flag vector, set in case of error.
    @retval     false   In case of success.
    @retval     true    In case of error.
  */
  virtual type_conversion_status store_internal(const MYSQL_TIME *ltime,
                                                int *error) = 0;

  /**
    Low level routine to store a MYSQL_TIME value into a field
    with rounding/truncation according to the field decimals() value and
    sql_mode.

    @param[in]  ltime   MYSQL_TIME value.
    @param[out] warnings   Error flag vector, set in case of error.
    @retval     false   In case of success.
    @retval     true    In case of error.
  */
  virtual type_conversion_status store_internal_adjust_frac(MYSQL_TIME *ltime,
                                                            int *warnings) = 0;

  /**
    Store a temporal value in lldiv_t into a field,
    with rounding according to the field decimals() value.

    @param[in]  lld     Temporal value.
    @param[out] warning Warning flag vector.
    @retval     false   In case of success.
    @retval     true    In case of error.
  */
  type_conversion_status store_lldiv_t(const lldiv_t *lld, int *warning);

  /**
    Convert a string to MYSQL_TIME, according to the field type.

    @param[in]  str     String
    @param[in]  len     String length
    @param[in]  cs      String character set
    @param[out] ltime   The value is stored here
    @param[out] status  Conversion status
    @retval     false   Conversion went fine, ltime contains a valid time
    @retval     true    Conversion failed, ltime was reset and contains nothing
  */
  virtual bool convert_str_to_TIME(const char *str, size_t len,
                                   const CHARSET_INFO *cs, MYSQL_TIME *ltime,
                                   MYSQL_TIME_STATUS *status) = 0;
  /**
    Convert a number with fractional part with nanosecond precision
    into MYSQL_TIME, according to the field type. Nanoseconds
    are rounded to milliseconds and added to ltime->second_part.

    @param[in]  nr            Number
    @param[in]  unsigned_val  SIGNED/UNSIGNED flag
    @param[in]  nanoseconds   Fractional part in nanoseconds
    @param[out] ltime         The value is stored here
    @param[in,out] warning    Warnings found during execution

    @return Conversion status
    @retval     false         On success
    @retval     true          On error
  */
  virtual type_conversion_status convert_number_to_TIME(longlong nr,
                                                        bool unsigned_val,
                                                        int nanoseconds,
                                                        MYSQL_TIME *ltime,
                                                        int *warning) = 0;

  /**
    Convert an integer number into MYSQL_TIME, according to the field type.

    @param[in]  nr            Number
    @param[in]  unsigned_val  SIGNED/UNSIGNED flag
    @param[out] ltime         The value is stored here
    @param[in,out] warnings   Warnings found during execution

    @retval     false         On success
    @retval     true          On error
  */
  longlong convert_number_to_datetime(longlong nr, bool unsigned_val,
                                      MYSQL_TIME *ltime, int *warnings);

  /**
    Set warnings from a warning vector.
    Note, multiple warnings can be set at the same time.
    Every warning in the bit vector is set by an individual
    set_datetime_warning() call.

    @param str       Value.
    @param warnings  Warning vector.

    @retval false  Function reported warning
    @retval true   Function reported error

    @note STRICT mode can convert warnings to error.
   */
  bool set_warnings(const ErrConvString &str, int warnings)
      MY_ATTRIBUTE((warn_unused_result));

  /**
    Flags that are passed as "flag" argument to
    check_date(), number_to_datetime(), str_to_datetime().

    Flags depend on the session sql_mode settings, such as
    MODE_NO_ZERO_DATE, MODE_NO_ZERO_IN_DATE.
    Also, Field_newdate, Field_datetime, Field_datetimef add TIME_FUZZY_DATE
    to the session sql_mode settings, to allow relaxed date format,
    while Field_timestamp, Field_timestampf do not.

    @param  thd  THD
    @retval      sql_mode flags mixed with the field type flags.
  */
  virtual my_time_flags_t date_flags(
      const THD *thd MY_ATTRIBUTE((unused))) const {
    return 0;
  }

  /**
    Flags that are passed as "flag" argument to
    check_date(), number_to_datetime(), str_to_datetime().
    Similar to the above when we don't have a THD value.
  */
  my_time_flags_t date_flags() const;

  /**
    Produce warning or note about double datetime data saved into field.

    @param level            level of message (Note/Warning/Error)
    @param code             error code of message to be produced
    @param val              error parameter (the value)
    @param ts_type          type of datetime value (datetime/date/time)
    @param truncate_increment  whether we should increase truncated fields count

    @retval false  Function reported warning
    @retval true   Function reported error

    @note
      This function will always produce some warning but won't increase
    truncated fields counter if check_for_truncated_fields == FIELD_CHECK_IGNORE
      for current thread.
  */
  bool set_datetime_warning(Sql_condition::enum_severity_level level, uint code,
                            const ErrConvString &val,
                            enum_mysql_timestamp_type ts_type,
                            int truncate_increment)
      MY_ATTRIBUTE((warn_unused_result));

 public:
  /**
    Constructor for Field_temporal
    @param ptr_arg           See Field definition
    @param null_ptr_arg      See Field definition
    @param null_bit_arg      See Field definition
    @param auto_flags_arg    See Field definition
    @param field_name_arg    See Field definition
    @param len_arg           Number of characters in the integer part.
    @param dec_arg           Number of second fraction digits, 0..6.
  */
  Field_temporal(uchar *ptr_arg, uchar *null_ptr_arg, uchar null_bit_arg,
                 uchar auto_flags_arg, const char *field_name_arg,
                 uint32 len_arg, uint8 dec_arg)
      : Field(ptr_arg,
              len_arg +
                  ((normalize_dec(dec_arg)) ? normalize_dec(dec_arg) + 1 : 0),
              null_ptr_arg, null_bit_arg, auto_flags_arg, field_name_arg) {
    set_flag(BINARY_FLAG);
    dec = normalize_dec(dec_arg);
  }
  Item_result result_type() const final { return STRING_RESULT; }
  uint32 max_display_length() const final { return field_length; }
  bool str_needs_quotes() const final { return true; }
  uint is_equal(const Create_field *new_field) const final;
  Item_result numeric_context_result_type() const final {
    return dec ? DECIMAL_RESULT : INT_RESULT;
  }
  enum Item_result cmp_type() const final { return INT_RESULT; }
  enum Derivation derivation() const final { return DERIVATION_NUMERIC; }
  uint repertoire() const final { return MY_REPERTOIRE_NUMERIC; }
  const CHARSET_INFO *charset() const final { return &my_charset_numeric; }
  bool can_be_compared_as_longlong() const final { return true; }
  bool binary() const final { return true; }
  type_conversion_status store(const char *str, size_t len,
                               const CHARSET_INFO *cs) final;
  type_conversion_status store_decimal(const my_decimal *decimal) final;
  type_conversion_status store(longlong nr, bool unsigned_val) override;
  type_conversion_status store(double nr) final;
  double val_real() const override  // FSP-enable types redefine it.
  {
    return (double)val_int();
  }
  my_decimal *val_decimal(
      my_decimal *decimal_value) const override;  // FSP types redefine it
};

/**
  Abstract class for types with date
  with optional time, with or without fractional part:
  DATE, DATETIME, DATETIME(N), TIMESTAMP, TIMESTAMP(N).
*/
class Field_temporal_with_date : public Field_temporal {
 protected:
  /**
    Low level function to get value into MYSQL_TIME,
    without checking for being valid.
  */
  virtual bool get_date_internal(MYSQL_TIME *ltime) const = 0;

  virtual bool get_date_internal_at_utc(MYSQL_TIME *ltime) const {
    return get_date_internal(ltime);
  }

  /**
    Get value into MYSQL_TIME and check TIME_NO_ZERO_DATE flag.
    @retval   True on error: we get a zero value but flags disallow zero dates.
    @retval   False on success.
  */
  bool get_internal_check_zero(MYSQL_TIME *ltime,
                               my_time_flags_t fuzzydate) const;

  type_conversion_status convert_number_to_TIME(longlong nr, bool unsigned_val,
                                                int nanoseconds,
                                                MYSQL_TIME *ltime,
                                                int *warning) final;
  bool convert_str_to_TIME(const char *str, size_t len, const CHARSET_INFO *cs,
                           MYSQL_TIME *ltime, MYSQL_TIME_STATUS *status) final;

  type_conversion_status store_internal_adjust_frac(MYSQL_TIME *ltime,
                                                    int *warnings) final;
  using Field_temporal::date_flags;

 public:
  /**
    Constructor for Field_temporal
    @param ptr_arg           See Field definition
    @param null_ptr_arg      See Field definition
    @param null_bit_arg      See Field definition
    @param auto_flags_arg    See Field definition
    @param field_name_arg    See Field definition
    @param int_length_arg    Number of characters in the integer part.
    @param dec_arg           Number of second fraction digits, 0..6.
  */
  Field_temporal_with_date(uchar *ptr_arg, uchar *null_ptr_arg,
                           uchar null_bit_arg, uchar auto_flags_arg,
                           const char *field_name_arg, uint8 int_length_arg,
                           uint8 dec_arg)
      : Field_temporal(ptr_arg, null_ptr_arg, null_bit_arg, auto_flags_arg,
                       field_name_arg, int_length_arg, dec_arg) {}
  bool send_to_protocol(Protocol *protocol) const override;
  type_conversion_status store_time(MYSQL_TIME *ltime, uint8 dec) final;
  String *val_str(String *, String *) const override;
  longlong val_time_temporal() const override;
  longlong val_date_temporal() const override;
  longlong val_time_temporal_at_utc() const override;
  longlong val_date_temporal_at_utc() const override;
  bool get_time(MYSQL_TIME *ltime) const final {
    return get_date(ltime, TIME_FUZZY_DATE);
  }
  /* Validate the value stored in a field */
  type_conversion_status validate_stored_val(THD *thd) override;
};

/**
  Abstract class for types with date and time,
  with or without fractional part:
  DATETIME, DATETIME(N), TIMESTAMP, TIMESTAMP(N).
*/
class Field_temporal_with_date_and_time : public Field_temporal_with_date {
 private:
  int do_save_field_metadata(uchar *metadata_ptr) const override {
    if (decimals()) {
      *metadata_ptr = decimals();
      return 1;
    }
    return 0;
  }

 protected:
  /**
     Initialize flags for TIMESTAMP DEFAULT CURRENT_TIMESTAMP / ON UPDATE
     CURRENT_TIMESTAMP columns.

     @todo get rid of TIMESTAMP_FLAG and ON_UPDATE_NOW_FLAG.
  */
  void init_timestamp_flags();
  /**
    Store "struct timeval" value into field.
    The value must be properly rounded or truncated according
    to the number of fractional second digits.
  */
  virtual void store_timestamp_internal(const struct timeval *tm) = 0;
  bool convert_TIME_to_timestamp(const MYSQL_TIME *ltime, const Time_zone &tz,
                                 struct timeval *tm, int *error);

 public:
  /**
    Constructor for Field_temporal_with_date_and_time
    @param ptr_arg           See Field definition
    @param null_ptr_arg      See Field definition
    @param null_bit_arg      See Field definition
    @param auto_flags_arg    See Field definition
    @param field_name_arg    See Field definition
    @param dec_arg           Number of second fraction digits, 0..6.
  */
  Field_temporal_with_date_and_time(uchar *ptr_arg, uchar *null_ptr_arg,
                                    uchar null_bit_arg, uchar auto_flags_arg,
                                    const char *field_name_arg, uint8 dec_arg)
      : Field_temporal_with_date(ptr_arg, null_ptr_arg, null_bit_arg,
                                 auto_flags_arg, field_name_arg,
                                 MAX_DATETIME_WIDTH, dec_arg) {}
  void store_timestamp(const struct timeval *tm) override;
};

/**
  Abstract class for types with date and time, with fractional part:
  DATETIME, DATETIME(N), TIMESTAMP, TIMESTAMP(N).
*/
class Field_temporal_with_date_and_timef
    : public Field_temporal_with_date_and_time {
 private:
  int do_save_field_metadata(uchar *metadata_ptr) const final {
    *metadata_ptr = decimals();
    return 1;
  }

 public:
  /**
    Constructor for Field_temporal_with_date_and_timef
    @param ptr_arg           See Field definition
    @param null_ptr_arg      See Field definition
    @param null_bit_arg      See Field definition
    @param auto_flags_arg    See Field definition
    @param field_name_arg    See Field definition
    @param dec_arg           Number of second fraction digits, 0..6.
  */
  Field_temporal_with_date_and_timef(uchar *ptr_arg, uchar *null_ptr_arg,
                                     uchar null_bit_arg, uchar auto_flags_arg,
                                     const char *field_name_arg, uint8 dec_arg)
      : Field_temporal_with_date_and_time(ptr_arg, null_ptr_arg, null_bit_arg,
                                          auto_flags_arg, field_name_arg,
                                          dec_arg) {}

  uint decimals() const final { return dec; }
  const CHARSET_INFO *sort_charset() const final { return &my_charset_bin; }
  size_t make_sort_key(uchar *to, size_t length) const final {
    memcpy(to, ptr, length);
    return length;
  }
  int cmp(const uchar *a_ptr, const uchar *b_ptr) const final {
    return memcmp(a_ptr, b_ptr, pack_length());
  }
  uint row_pack_length() const final { return pack_length(); }
  double val_real() const final;
  longlong val_int() const final;
  my_decimal *val_decimal(my_decimal *decimal_value) const final;
};

/*
  Field implementing TIMESTAMP data type without fractional seconds.
  We will be removed eventually.
*/
class Field_timestamp : public Field_temporal_with_date_and_time {
 protected:
  my_time_flags_t date_flags(const THD *thd) const final;
  type_conversion_status store_internal(const MYSQL_TIME *ltime,
                                        int *error) final;
  bool get_date_internal(MYSQL_TIME *ltime) const final;
  bool get_date_internal_at_utc(MYSQL_TIME *ltime) const final;
  void store_timestamp_internal(const struct timeval *tm) final;

 public:
  static const int PACK_LENGTH = 4;
  Field_timestamp(uchar *ptr_arg, uint32 len_arg, uchar *null_ptr_arg,
                  uchar null_bit_arg, uchar auto_flags_arg,
                  const char *field_name_arg);
  Field_timestamp(bool is_nullable_arg, const char *field_name_arg);
  enum_field_types type() const final { return MYSQL_TYPE_TIMESTAMP; }
  enum ha_base_keytype key_type() const final { return HA_KEYTYPE_ULONG_INT; }
  type_conversion_status store_packed(longlong nr) final;
  longlong val_int() const final;
  int cmp(const uchar *, const uchar *) const final;
  size_t make_sort_key(uchar *buff, size_t length) const final;
  uint32 pack_length() const final { return PACK_LENGTH; }
  void sql_type(String &str) const final;
  bool zero_pack() const final { return false; }
  /* Get TIMESTAMP field value as seconds since begging of Unix Epoch */
  bool get_timestamp(struct timeval *tm, int *warnings) const final;
  bool get_date(MYSQL_TIME *ltime, my_time_flags_t fuzzydate) const final;
  Field_timestamp *clone(MEM_ROOT *mem_root) const final {
    DBUG_ASSERT(type() == MYSQL_TYPE_TIMESTAMP);
    return new (mem_root) Field_timestamp(*this);
  }
  uchar *pack(uchar *to, const uchar *from, size_t max_length) const final {
    return pack_int32(to, from, max_length);
  }
  const uchar *unpack(uchar *to, const uchar *from,
                      uint param_data MY_ATTRIBUTE((unused))) final {
    return unpack_int32(to, from);
  }
  /* Validate the value stored in a field */
  type_conversion_status validate_stored_val(THD *thd) final;

 private:
  /**
    Retrieves a value from a record, without checking fuzzy date flags.

    @param tz The time zone to convert to
    @param[out] ltime The timestamp value in the time zone.

    @retval true  Means that the timestamp value read is 0. ltime is not touched
    in this case.
    @retval false If timestamp is non-zero.
  */
  bool get_date_internal_at(const Time_zone *tz, MYSQL_TIME *ltime) const;
};

/*
  Field implementing TIMESTAMP(N) data type, where N=0..6.
*/
class Field_timestampf : public Field_temporal_with_date_and_timef {
 protected:
  bool get_date_internal(MYSQL_TIME *ltime) const final;
  bool get_date_internal_at_utc(MYSQL_TIME *ltime) const final;
  type_conversion_status store_internal(const MYSQL_TIME *ltime,
                                        int *error) final;
  my_time_flags_t date_flags(const THD *thd) const final;
  void store_timestamp_internal(const struct timeval *tm) override;

 public:
  /**
    Field_timestampf constructor
    @param ptr_arg           See Field definition
    @param null_ptr_arg      See Field definition
    @param null_bit_arg      See Field definition
    @param auto_flags_arg    See Field definition
    @param field_name_arg    See Field definition
    @param dec_arg           Number of fractional second digits, 0..6.
  */
  Field_timestampf(uchar *ptr_arg, uchar *null_ptr_arg, uchar null_bit_arg,
                   uchar auto_flags_arg, const char *field_name_arg,
                   uint8 dec_arg);
  /**
    Field_timestampf constructor
    @param is_nullable_arg   See Field definition
    @param field_name_arg    See Field definition
    @param dec_arg           Number of fractional second digits, 0..6.
  */
  Field_timestampf(bool is_nullable_arg, const char *field_name_arg,
                   uint8 dec_arg);
  Field_timestampf *clone(MEM_ROOT *mem_root) const final {
    DBUG_ASSERT(type() == MYSQL_TYPE_TIMESTAMP);
    return new (mem_root) Field_timestampf(*this);
  }

  enum_field_types type() const final { return MYSQL_TYPE_TIMESTAMP; }
  enum_field_types real_type() const final { return MYSQL_TYPE_TIMESTAMP2; }
  enum_field_types binlog_type() const final { return MYSQL_TYPE_TIMESTAMP2; }
  bool zero_pack() const final { return false; }

  uint32 pack_length() const final { return my_timestamp_binary_length(dec); }
  uint pack_length_from_metadata(uint field_metadata) const final {
    DBUG_TRACE;
    uint tmp = my_timestamp_binary_length(field_metadata);
    return tmp;
  }

  type_conversion_status store_packed(longlong nr) final;
  bool get_date(MYSQL_TIME *ltime, my_time_flags_t fuzzydate) const final;
  void sql_type(String &str) const final;

  bool get_timestamp(struct timeval *tm, int *warnings) const final;
  /* Validate the value stored in a field */
  type_conversion_status validate_stored_val(THD *thd) final;

 private:
  /**
    Retrieves a value from a record, without checking fuzzy date flags.

    @param tz The time zone to convert to
    @param[out] ltime The timestamp value in the time zone.

    @retval true  Means that the timestamp value read is 0. ltime is not touched
    in this case.
    @retval false If timestamp is non-zero.
  */
  bool get_date_internal_at(const Time_zone *tz, MYSQL_TIME *ltime) const;
};

class Field_year final : public Field_tiny {
 public:
  enum Limits { MIN_YEAR = 1901, MAX_YEAR = 2155 };
  Field_year(uchar *ptr_arg, uchar *null_ptr_arg, uchar null_bit_arg,
             uchar auto_flags_arg, const char *field_name_arg)
      : Field_tiny(ptr_arg, 4, null_ptr_arg, null_bit_arg, auto_flags_arg,
                   field_name_arg, true, true) {}
  Field_year(bool is_nullable_arg, const char *field_name_arg)
      : Field_tiny(nullptr, 4, is_nullable_arg ? &dummy_null_buffer : nullptr,
                   0, NONE, field_name_arg, true, true) {}
  enum_field_types type() const final { return MYSQL_TYPE_YEAR; }
  type_conversion_status store(const char *to, size_t length,
                               const CHARSET_INFO *charset) final;
  type_conversion_status store(double nr) final;
  type_conversion_status store(longlong nr, bool unsigned_val) final;
  type_conversion_status store_time(MYSQL_TIME *ltime, uint8 dec) final;
  double val_real() const final;
  longlong val_int() const final;
  String *val_str(String *, String *) const final;
  bool send_to_protocol(Protocol *protocol) const final;
  void sql_type(String &str) const final;
  bool can_be_compared_as_longlong() const final { return true; }
  Field_year *clone(MEM_ROOT *mem_root) const final {
    DBUG_ASSERT(type() == MYSQL_TYPE_YEAR);
    return new (mem_root) Field_year(*this);
  }
};

class Field_newdate : public Field_temporal_with_date {
 protected:
  static const int PACK_LENGTH = 3;
  my_time_flags_t date_flags(const THD *thd) const final;
  bool get_date_internal(MYSQL_TIME *ltime) const final;
  type_conversion_status store_internal(const MYSQL_TIME *ltime,
                                        int *error) final;

 public:
  Field_newdate(uchar *ptr_arg, uchar *null_ptr_arg, uchar null_bit_arg,
                uchar auto_flags_arg, const char *field_name_arg)
      : Field_temporal_with_date(ptr_arg, null_ptr_arg, null_bit_arg,
                                 auto_flags_arg, field_name_arg, MAX_DATE_WIDTH,
                                 0) {}
  Field_newdate(bool is_nullable_arg, const char *field_name_arg)
      : Field_temporal_with_date(nullptr,
                                 is_nullable_arg ? &dummy_null_buffer : nullptr,
                                 0, NONE, field_name_arg, MAX_DATE_WIDTH, 0) {}
  enum_field_types type() const final { return MYSQL_TYPE_DATE; }
  enum_field_types real_type() const final { return MYSQL_TYPE_NEWDATE; }
  enum ha_base_keytype key_type() const final { return HA_KEYTYPE_UINT24; }
  type_conversion_status store_packed(longlong nr) final;
  longlong val_int() const final;
  longlong val_time_temporal() const final;
  longlong val_date_temporal() const final;
  String *val_str(String *, String *) const final;
  bool send_to_protocol(Protocol *protocol) const final;
  int cmp(const uchar *, const uchar *) const final;
  size_t make_sort_key(uchar *buff, size_t length) const final;
  uint32 pack_length() const final { return PACK_LENGTH; }
  void sql_type(String &str) const final;
  bool zero_pack() const final { return true; }
  bool get_date(MYSQL_TIME *ltime, my_time_flags_t fuzzydate) const final;
  Field_newdate *clone(MEM_ROOT *mem_root) const final {
    DBUG_ASSERT(type() == MYSQL_TYPE_DATE);
    DBUG_ASSERT(real_type() == MYSQL_TYPE_NEWDATE);
    return new (mem_root) Field_newdate(*this);
  }
};

/**
  Abstract class for TIME and TIME(N).
*/
class Field_time_common : public Field_temporal {
 protected:
  bool convert_str_to_TIME(const char *str, size_t len, const CHARSET_INFO *cs,
                           MYSQL_TIME *ltime, MYSQL_TIME_STATUS *status) final;
  /**
    @todo: convert_number_to_TIME returns conversion status through
    two different interfaces: return value and warning. It should be
    refactored to only use return value.
   */
  type_conversion_status convert_number_to_TIME(longlong nr, bool unsigned_val,
                                                int nanoseconds,
                                                MYSQL_TIME *ltime,
                                                int *warning) final;
  /**
    Low-level function to store MYSQL_TIME value.
    The value must be rounded or truncated according to decimals().
  */
  type_conversion_status store_internal(const MYSQL_TIME *ltime,
                                        int *error) override = 0;
  /**
    Function to store time value.
    The value is rounded/truncated according to decimals() and sql_mode.
  */
  type_conversion_status store_internal_adjust_frac(MYSQL_TIME *ltime,
                                                    int *warnings) final;

  my_time_flags_t date_flags(const THD *thd) const final;
  using Field_temporal::date_flags;

 public:
  /**
    Constructor for Field_time_common
    @param ptr_arg           See Field definition
    @param null_ptr_arg      See Field definition
    @param null_bit_arg      See Field definition
    @param auto_flags_arg    See Field definition
    @param field_name_arg    See Field definition
    @param dec_arg           Number of second fraction digits, 0..6.
  */
  Field_time_common(uchar *ptr_arg, uchar *null_ptr_arg, uchar null_bit_arg,
                    uchar auto_flags_arg, const char *field_name_arg,
                    uint8 dec_arg)
      : Field_temporal(ptr_arg, null_ptr_arg, null_bit_arg, auto_flags_arg,
                       field_name_arg, MAX_TIME_WIDTH, dec_arg) {}
  type_conversion_status store_time(MYSQL_TIME *ltime, uint8 dec) final;
  String *val_str(String *, String *) const final;
  bool get_date(MYSQL_TIME *ltime, my_time_flags_t fuzzydate) const final;
  longlong val_date_temporal() const final;
  bool send_to_protocol(Protocol *protocol) const final;
};

/*
  Field implementing TIME data type without fractional seconds.
  It will be removed eventually.
*/
class Field_time final : public Field_time_common {
 protected:
  type_conversion_status store_internal(const MYSQL_TIME *ltime,
                                        int *error) final;

 public:
  Field_time(uchar *ptr_arg, uchar *null_ptr_arg, uchar null_bit_arg,
             uchar auto_flags_arg, const char *field_name_arg)
      : Field_time_common(ptr_arg, null_ptr_arg, null_bit_arg, auto_flags_arg,
                          field_name_arg, 0) {}
  Field_time(const char *field_name_arg)
      : Field_time_common(nullptr, nullptr, 0, NONE, field_name_arg, 0) {}
  enum_field_types type() const final { return MYSQL_TYPE_TIME; }
  enum ha_base_keytype key_type() const final { return HA_KEYTYPE_INT24; }
  type_conversion_status store_packed(longlong nr) final;
  longlong val_int() const final;
  longlong val_time_temporal() const final;
  bool get_time(MYSQL_TIME *ltime) const final;
  int cmp(const uchar *, const uchar *) const final;
  size_t make_sort_key(uchar *buff, size_t length) const final;
  uint32 pack_length() const final { return 3; }
  void sql_type(String &str) const final;
  bool zero_pack() const final { return true; }
  Field_time *clone(MEM_ROOT *mem_root) const final {
    DBUG_ASSERT(type() == MYSQL_TYPE_TIME);
    return new (mem_root) Field_time(*this);
  }
};

/*
  Field implementing TIME(N) data type, where N=0..6.
*/
class Field_timef final : public Field_time_common {
 private:
  int do_save_field_metadata(uchar *metadata_ptr) const final {
    *metadata_ptr = decimals();
    return 1;
  }

 protected:
  type_conversion_status store_internal(const MYSQL_TIME *ltime,
                                        int *error) final;

 public:
  /**
    Constructor for Field_timef
    @param ptr_arg           See Field definition
    @param null_ptr_arg      See Field definition
    @param null_bit_arg      See Field definition
    @param auto_flags_arg    See Field definition
    @param field_name_arg    See Field definition
    @param dec_arg           Number of second fraction digits, 0..6.
  */
  Field_timef(uchar *ptr_arg, uchar *null_ptr_arg, uchar null_bit_arg,
              uchar auto_flags_arg, const char *field_name_arg, uint8 dec_arg)
      : Field_time_common(ptr_arg, null_ptr_arg, null_bit_arg, auto_flags_arg,
                          field_name_arg, dec_arg) {}
  /**
    Constructor for Field_timef
    @param is_nullable_arg   See Field definition
    @param field_name_arg    See Field definition
    @param dec_arg           Number of second fraction digits, 0..6.
  */
  Field_timef(bool is_nullable_arg, const char *field_name_arg, uint8 dec_arg)
      : Field_time_common(nullptr,
                          is_nullable_arg ? &dummy_null_buffer : nullptr, 0,
                          NONE, field_name_arg, dec_arg) {}
  Field_timef *clone(MEM_ROOT *mem_root) const final {
    DBUG_ASSERT(type() == MYSQL_TYPE_TIME);
    return new (mem_root) Field_timef(*this);
  }
  uint decimals() const final { return dec; }
  enum_field_types type() const final { return MYSQL_TYPE_TIME; }
  enum_field_types real_type() const final { return MYSQL_TYPE_TIME2; }
  enum_field_types binlog_type() const final { return MYSQL_TYPE_TIME2; }
  type_conversion_status store_packed(longlong nr) final;
  type_conversion_status reset() final;
  double val_real() const final;
  longlong val_int() const final;
  longlong val_time_temporal() const final;
  bool get_time(MYSQL_TIME *ltime) const final;
  my_decimal *val_decimal(my_decimal *) const final;
  uint32 pack_length() const final { return my_time_binary_length(dec); }
  uint pack_length_from_metadata(uint field_metadata) const final {
    DBUG_TRACE;
    uint tmp = my_time_binary_length(field_metadata);
    return tmp;
  }
  uint row_pack_length() const final { return pack_length(); }
  void sql_type(String &str) const final;
  bool zero_pack() const final { return true; }
  const CHARSET_INFO *sort_charset() const final { return &my_charset_bin; }
  size_t make_sort_key(uchar *to, size_t length) const final {
    memcpy(to, ptr, length);
    return length;
  }
  int cmp(const uchar *a_ptr, const uchar *b_ptr) const final {
    return memcmp(a_ptr, b_ptr, pack_length());
  }
};

/*
  Field implementing DATETIME data type without fractional seconds.
  We will be removed eventually.
*/
class Field_datetime : public Field_temporal_with_date_and_time {
 protected:
  type_conversion_status store_internal(const MYSQL_TIME *ltime,
                                        int *error) final;
  bool get_date_internal(MYSQL_TIME *ltime) const final;
  my_time_flags_t date_flags(const THD *thd) const final;
  void store_timestamp_internal(const struct timeval *tm) final;

 public:
  static const int PACK_LENGTH = 8;

  /**
     DATETIME columns can be defined as having CURRENT_TIMESTAMP as the
     default value on inserts or updates. This constructor accepts a
     auto_flags argument which controls the column default expressions.

     For DATETIME columns this argument is a bitmap combining two flags:

     - DEFAULT_NOW - means that column has DEFAULT CURRENT_TIMESTAMP attribute.
     - ON_UPDATE_NOW - means that column has ON UPDATE CURRENT_TIMESTAMP.

     (these two flags can be used orthogonally to each other).
  */
  Field_datetime(uchar *ptr_arg, uchar *null_ptr_arg, uchar null_bit_arg,
                 uchar auto_flags_arg, const char *field_name_arg)
      : Field_temporal_with_date_and_time(ptr_arg, null_ptr_arg, null_bit_arg,
                                          auto_flags_arg, field_name_arg, 0) {}
  Field_datetime(const char *field_name_arg)
      : Field_temporal_with_date_and_time(nullptr, nullptr, 0, NONE,
                                          field_name_arg, 0) {}
  enum_field_types type() const final { return MYSQL_TYPE_DATETIME; }
  enum ha_base_keytype key_type() const final { return HA_KEYTYPE_ULONGLONG; }
  using Field_temporal_with_date_and_time::store;  // Make -Woverloaded-virtual
  type_conversion_status store(longlong nr, bool unsigned_val) final;
  type_conversion_status store_packed(longlong nr) final;
  longlong val_int() const final;
  String *val_str(String *, String *) const final;
  int cmp(const uchar *, const uchar *) const final;
  size_t make_sort_key(uchar *buff, size_t length) const final;
  uint32 pack_length() const final { return PACK_LENGTH; }
  void sql_type(String &str) const final;
  bool zero_pack() const final { return true; }
  bool get_date(MYSQL_TIME *ltime, my_time_flags_t fuzzydate) const final;
  Field_datetime *clone(MEM_ROOT *mem_root) const final {
    DBUG_ASSERT(type() == MYSQL_TYPE_DATETIME);
    return new (mem_root) Field_datetime(*this);
  }
  uchar *pack(uchar *to, const uchar *from, size_t max_length) const final {
    return pack_int64(to, from, max_length);
  }
  const uchar *unpack(uchar *to, const uchar *from,
                      uint param_data MY_ATTRIBUTE((unused))) final {
    return unpack_int64(to, from);
  }
};

/*
  Field implementing DATETIME(N) data type, where N=0..6.
*/
class Field_datetimef : public Field_temporal_with_date_and_timef {
 protected:
  bool get_date_internal(MYSQL_TIME *ltime) const final;
  type_conversion_status store_internal(const MYSQL_TIME *ltime,
                                        int *error) final;
  my_time_flags_t date_flags(const THD *thd) const final;
  void store_timestamp_internal(const struct timeval *tm) final;

 public:
  /**
    Constructor for Field_datetimef
    @param ptr_arg           See Field definition
    @param null_ptr_arg      See Field definition
    @param null_bit_arg      See Field definition
    @param auto_flags_arg    See Field definition
    @param field_name_arg    See Field definition
    @param dec_arg           Number of second fraction digits, 0..6.
  */
  Field_datetimef(uchar *ptr_arg, uchar *null_ptr_arg, uchar null_bit_arg,
                  uchar auto_flags_arg, const char *field_name_arg,
                  uint8 dec_arg)
      : Field_temporal_with_date_and_timef(ptr_arg, null_ptr_arg, null_bit_arg,
                                           auto_flags_arg, field_name_arg,
                                           dec_arg) {}
  /**
    Constructor for Field_datetimef
    @param is_nullable_arg   See Field definition
    @param field_name_arg    See Field definition
    @param dec_arg           Number of second fraction digits, 0..6.
  */
  Field_datetimef(bool is_nullable_arg, const char *field_name_arg,
                  uint8 dec_arg)
      : Field_temporal_with_date_and_timef(
            nullptr, is_nullable_arg ? &dummy_null_buffer : nullptr, 0, NONE,
            field_name_arg, dec_arg) {}
  Field_datetimef *clone(MEM_ROOT *mem_root) const final {
    DBUG_ASSERT(type() == MYSQL_TYPE_DATETIME);
    return new (mem_root) Field_datetimef(*this);
  }

  enum_field_types type() const final { return MYSQL_TYPE_DATETIME; }
  enum_field_types real_type() const final { return MYSQL_TYPE_DATETIME2; }
  enum_field_types binlog_type() const final { return MYSQL_TYPE_DATETIME2; }
  uint32 pack_length() const final { return my_datetime_binary_length(dec); }
  uint pack_length_from_metadata(uint field_metadata) const final {
    DBUG_TRACE;
    uint tmp = my_datetime_binary_length(field_metadata);
    return tmp;
  }
  bool zero_pack() const final { return true; }

  type_conversion_status store_packed(longlong nr) final;
  type_conversion_status reset() final;
  longlong val_date_temporal() const final;
  bool get_date(MYSQL_TIME *ltime, my_time_flags_t fuzzydate) const final;
  void sql_type(String &str) const final;
};

class Field_string : public Field_longstr {
 public:
  Field_string(uchar *ptr_arg, uint32 len_arg, uchar *null_ptr_arg,
               uchar null_bit_arg, uchar auto_flags_arg,
               const char *field_name_arg, const CHARSET_INFO *cs)
      : Field_longstr(ptr_arg, len_arg, null_ptr_arg, null_bit_arg,
                      auto_flags_arg, field_name_arg, cs) {}
  Field_string(uint32 len_arg, bool is_nullable_arg, const char *field_name_arg,
               const CHARSET_INFO *cs)
      : Field_longstr(nullptr, len_arg,
                      is_nullable_arg ? &dummy_null_buffer : nullptr, 0, NONE,
                      field_name_arg, cs) {}

  enum_field_types type() const final { return MYSQL_TYPE_STRING; }
  bool match_collation_to_optimize_range() const final { return true; }
  enum ha_base_keytype key_type() const final {
    return binary() ? HA_KEYTYPE_BINARY : HA_KEYTYPE_TEXT;
  }
  bool zero_pack() const final { return false; }
  type_conversion_status reset() final {
    charset()->cset->fill(charset(), (char *)ptr, field_length,
                          (has_charset() ? ' ' : 0));
    return TYPE_OK;
  }
  type_conversion_status store(const char *to, size_t length,
                               const CHARSET_INFO *charset) final;
  type_conversion_status store(longlong nr, bool unsigned_val) final;
  // Inherit the store() overloads that have not been overridden.
  using Field_longstr::store;
  double val_real() const final;
  longlong val_int() const final;
  String *val_str(String *, String *) const final;
  /**
     Get the C-string value, without using String class.
     @returns The C-string value of this field.
  */
  LEX_CSTRING val_str_quick() const {
    const char *string = pointer_cast<const char *>(ptr);
    return {string,
            field_charset->cset->lengthsp(field_charset, string, field_length)};
  }
  my_decimal *val_decimal(my_decimal *) const final;
  int cmp(const uchar *, const uchar *) const final;
  size_t make_sort_key(uchar *buff, size_t length) const final;
  void sql_type(String &str) const final;
  uchar *pack(uchar *to, const uchar *from, size_t max_length) const final;
  const uchar *unpack(uchar *to, const uchar *from, uint param_data) final;
  uint pack_length_from_metadata(uint field_metadata) const final {
    DBUG_PRINT("debug", ("field_metadata: 0x%04x", field_metadata));
    if (field_metadata == 0) return row_pack_length();
    return (((field_metadata >> 4) & 0x300) ^ 0x300) +
           (field_metadata & 0x00ff);
  }
  bool compatible_field_size(uint field_metadata, Relay_log_info *rli,
                             uint16 mflags, int *order_var) const final;
  uint row_pack_length() const final { return field_length; }
  uint max_packed_col_length() const final;
  enum_field_types real_type() const final { return MYSQL_TYPE_STRING; }
  bool has_charset() const final {
    return charset() == &my_charset_bin ? false : true;
  }
  Field_string *clone(MEM_ROOT *mem_root) const final {
    DBUG_ASSERT(real_type() == MYSQL_TYPE_STRING);
    return new (mem_root) Field_string(*this);
  }
  size_t get_key_image(uchar *buff, size_t length, imagetype type) const final;
  bool is_text_key_type() const final { return binary() ? false : true; }

 private:
  int do_save_field_metadata(uchar *first_byte) const final;
};

class Field_varstring : public Field_longstr {
 public:
  Field_varstring(uchar *ptr_arg, uint32 len_arg, uint length_bytes_arg,
                  uchar *null_ptr_arg, uchar null_bit_arg, uchar auto_flags_arg,
                  const char *field_name_arg, TABLE_SHARE *share,
                  const CHARSET_INFO *cs);
  Field_varstring(uint32 len_arg, bool is_nullable_arg,
                  const char *field_name_arg, TABLE_SHARE *share,
                  const CHARSET_INFO *cs);

  enum_field_types type() const final { return MYSQL_TYPE_VARCHAR; }
  bool match_collation_to_optimize_range() const final { return true; }
  enum ha_base_keytype key_type() const final;
  uint row_pack_length() const final { return field_length; }
  bool zero_pack() const final { return false; }
  uint32 pack_length() const final {
    return (uint32)field_length + length_bytes;
  }
  uint32 key_length() const final { return (uint32)field_length; }
  type_conversion_status store(const char *to, size_t length,
                               const CHARSET_INFO *charset) override;
  type_conversion_status store(longlong nr, bool unsigned_val) final;
  // Inherit the store() overloads that have not been overridden.
  using Field_longstr::store;
  double val_real() const final;
  longlong val_int() const final;
  String *val_str(String *, String *) const override;
  my_decimal *val_decimal(my_decimal *) const final;
  int cmp_max(const uchar *, const uchar *, uint max_length) const final;
  int cmp(const uchar *a, const uchar *b) const final {
    return cmp_max(a, b, ~0L);
  }
  size_t make_sort_key(uchar *buff, size_t length) const final;
  size_t get_key_image(uchar *buff, size_t length, imagetype type) const final;
  void set_key_image(const uchar *buff, size_t length) final;
  void sql_type(String &str) const final;
  uchar *pack(uchar *to, const uchar *from, size_t max_length) const final;
  const uchar *unpack(uchar *to, const uchar *from, uint param_data) final;
  int cmp_binary(const uchar *a, const uchar *b,
                 uint32 max_length = ~0L) const final;
  int key_cmp(const uchar *, const uchar *) const final;
  int key_cmp(const uchar *str, uint length) const final;

  uint32 data_length(ptrdiff_t row_offset = 0) const final;
  enum_field_types real_type() const final { return MYSQL_TYPE_VARCHAR; }
  bool has_charset() const final {
    return charset() == &my_charset_bin ? false : true;
  }
  Field *new_field(MEM_ROOT *root, TABLE *new_table) const final;
  Field *new_key_field(MEM_ROOT *root, TABLE *new_table, uchar *new_ptr,
                       uchar *new_null_ptr, uint new_null_bit) const final;
  Field_varstring *clone(MEM_ROOT *mem_root) const final {
    DBUG_ASSERT(type() == MYSQL_TYPE_VARCHAR);
    DBUG_ASSERT(real_type() == MYSQL_TYPE_VARCHAR);
    return new (mem_root) Field_varstring(*this);
  }
  uint is_equal(const Create_field *new_field) const final;
  void hash(ulong *nr, ulong *nr2) const final;
  const uchar *data_ptr() const final { return ptr + length_bytes; }
  bool is_text_key_type() const final { return binary() ? false : true; }
  uint32 get_length_bytes() const override { return length_bytes; }

 private:
  /* Store number of bytes used to store length (1 or 2) */
  uint32 length_bytes;

  int do_save_field_metadata(uchar *first_byte) const final;
};

class Field_blob : public Field_longstr {
  virtual type_conversion_status store_internal(const char *from, size_t length,
                                                const CHARSET_INFO *cs);
  /**
    Copy value to memory storage.
  */
  type_conversion_status store_to_mem(const char *from, size_t length,
                                      const CHARSET_INFO *cs, size_t max_length,
                                      Blob_mem_storage *);

 protected:
  /**
    The number of bytes used to represent the length of the blob.
  */
  uint packlength;

  /**
    The 'value'-object is a cache fronting the storage engine.
  */
  String value;

 private:
  /**
    In order to support update of virtual generated columns of blob type,
    we need to allocate the space blob needs on server for old_row and
    new_row respectively. This variable is used to record the
    allocated blob space for old_row.
  */
  String old_value;

  /**
    Whether we need to move the content of 'value' to 'old_value' before
    updating the BLOB stored in 'value'. This needs to be done for
    updates of BLOB columns that are virtual since the storage engine
    does not have its own copy of the old 'value'. This variable is set
    to true when we read the data into 'value'. It is reset when we move
    'value' to 'old_value'. The purpose of having this is to avoid that we
    do the move operation from 'value' to 'old_value' more than one time per
    record.
    Currently, this variable is introduced because the following call in
    sql_data_change.cc:
    \/\**
      @todo combine this call to update_generated_write_fields() with the one
      in fill_record() to avoid updating virtual generated fields twice.
    *\/
     if (table->has_gcol())
            update_generated_write_fields(table->write_set, table);
     When the @todo is done, m_keep_old_value can be deleted.
  */
  bool m_keep_old_value;

  /**
    Backup String for table's blob fields.
    UPDATE of a virtual field (for index update) requires two values to be
    kept at the same time - 'new' and 'old' since SE (InnoDB) doesn't know the
    latter. In the case when there was an indexed record, it got deleted and
    When INSERT inserts into an index a record that coincides with a
    previously deleted one, InnoDB needs to recalculate value that was
    deleted in order to properly insert the new one.
    When two above overlap, a field have to keep 3 different values at the
    same time - 'new', 'old' and 'deleted'.
    This backup_value is used by @see my_eval_gcolumn_expr_helper() to save
    'new' and provide space for 'deleted' to avoid thrashing the former.
    Unlike the old_value, backup_value is allocated once and reused for each
    new re-calculation, to avoid excessive [re-]allocations. It's freed at the
    end of statement. Since InnoDB consumes calculated values only after all
    needed table's virtual fields were calculated, we have to have such backup
    buffer for each field.
  */
  String m_blob_backup;

#ifndef DBUG_OFF
  /**
    Whether the field uses table's backup value storage. @see
    TABLE::m_blob_backup. Used only for debug.
  */
  bool m_uses_backup{false};
#endif

 protected:
  /**
    Store ptr and length.
  */
  void store_ptr_and_length(const char *from, uint32 length) {
    store_length(length);
    memmove(ptr + packlength, &from, sizeof(char *));
  }

 public:
  Field_blob(uchar *ptr_arg, uchar *null_ptr_arg, uchar null_bit_arg,
             uchar auto_flags_arg, const char *field_name_arg,
             TABLE_SHARE *share, uint blob_pack_length, const CHARSET_INFO *cs);

  Field_blob(uint32 len_arg, bool is_nullable_arg, const char *field_name_arg,
             const CHARSET_INFO *cs, bool set_packlength)
      : Field_longstr(nullptr, len_arg,
                      is_nullable_arg ? &dummy_null_buffer : nullptr, 0, NONE,
                      field_name_arg, cs),
        packlength(4),
        m_keep_old_value(false) {
    set_flag(BLOB_FLAG);
    if (set_packlength) {
      packlength = len_arg <= 255
                       ? 1
                       : len_arg <= 65535 ? 2 : len_arg <= 16777215 ? 3 : 4;
    }
  }

  /// Copy static information and reset dynamic information.
  Field_blob(const Field_blob &field)
      : Field_longstr(field),
        packlength(field.packlength),
        value(),
        old_value(),
        m_keep_old_value(field.m_keep_old_value),
        m_blob_backup() {
#ifndef DBUG_OFF
    m_uses_backup = field.m_uses_backup;
#endif
  }

  explicit Field_blob(uint32 packlength_arg);

  /* Note that the default copy constructor is used, in clone() */
  enum_field_types type() const override { return MYSQL_TYPE_BLOB; }
  bool match_collation_to_optimize_range() const override { return true; }
  enum ha_base_keytype key_type() const override {
    return binary() ? HA_KEYTYPE_VARBINARY2 : HA_KEYTYPE_VARTEXT2;
  }
  type_conversion_status store(const char *to, size_t length,
                               const CHARSET_INFO *charset) override;
  type_conversion_status store(double nr) override;
  type_conversion_status store(longlong nr, bool unsigned_val) override;
  type_conversion_status store(const Field *from);
  double val_real() const override;
  longlong val_int() const override;
  String *val_str(String *, String *) const override;
  my_decimal *val_decimal(my_decimal *) const override;
  int cmp_max(const uchar *, const uchar *, uint max_length) const final;
  int cmp(const uchar *a, const uchar *b) const final {
    return cmp_max(a, b, ~0L);
  }
  int cmp(const uchar *a, uint32 a_length, const uchar *b,
          uint32 b_length) const;  // No override.
  int cmp_binary(const uchar *a, const uchar *b,
                 uint32 max_length = ~0L) const override;
  int key_cmp(const uchar *, const uchar *) const override;
  int key_cmp(const uchar *str, uint length) const override;
  uint32 key_length() const override { return 0; }
  size_t make_sort_key(uchar *buff, size_t length) const override;
  uint32 pack_length() const final {
    return (uint32)(packlength + portable_sizeof_char_ptr);
  }

  /**
     Return the packed length without the pointer size added.

     This is used to determine the size of the actual data in the row
     buffer.

     @returns The length of the raw data itself without the pointer.
  */
  uint32 pack_length_no_ptr() const { return (uint32)(packlength); }
  uint row_pack_length() const final { return pack_length_no_ptr(); }
  uint32 max_data_length() const final {
    return (uint32)(((ulonglong)1 << (packlength * 8)) - 1);
  }
  size_t get_field_buffer_size() { return value.alloced_length(); }
  void store_length(uchar *i_ptr, uint i_packlength, uint32 i_number);
  inline void store_length(uint32 number) {
    store_length(ptr, packlength, number);
  }
  uint32 data_length(ptrdiff_t row_offset = 0) const final {
    return get_length(row_offset);
  }
  uint32 get_length(ptrdiff_t row_offset = 0) const;
  uint32 get_length(const uchar *ptr, uint packlength) const;
  uint32 get_length(const uchar *ptr_arg) const;
  /** Get a const pointer to the BLOB data of this field. */
  const uchar *get_blob_data() const { return get_blob_data(ptr + packlength); }
  /** Get a non-const pointer to the BLOB data of this field. */
  uchar *get_blob_data(ptrdiff_t row_offset = 0) {
    // row_offset is only used by NDB
    return get_blob_data(ptr + packlength + row_offset);
  }
  /** Get a const pointer to the BLOB data of this field. */
  const uchar *data_ptr() const final { return get_blob_data(); }

 protected:
  /**
    Get the BLOB data pointer stored at the specified position in the record
    buffer.
  */
  static uchar *get_blob_data(const uchar *position) {
    uchar *data;
    memcpy(&data, position, sizeof(data));
    return data;
  }

 public:
  void set_ptr(const uchar *length, const uchar *data) {
    memcpy(ptr, length, packlength);
    memcpy(ptr + packlength, &data, sizeof(char *));
  }
  void set_ptr_offset(ptrdiff_t ptr_diff, uint32 length, const uchar *data) {
    uchar *ptr_ofs = ptr + ptr_diff;
    store_length(ptr_ofs, packlength, length);
    memcpy(ptr_ofs + packlength, &data, sizeof(char *));
  }
  void set_ptr(uint32 length, const uchar *data) {
    set_ptr_offset(0, length, data);
  }
  size_t get_key_image(uchar *buff, size_t length,
                       imagetype type) const override;
  void set_key_image(const uchar *buff, size_t length) final;
  void sql_type(String &str) const override;
  bool copy();
  Field_blob *clone(MEM_ROOT *mem_root) const override {
    DBUG_ASSERT(type() == MYSQL_TYPE_BLOB);
    return new (mem_root) Field_blob(*this);
  }
  uchar *pack(uchar *to, const uchar *from, size_t max_length) const final;
  uchar *pack_with_metadata_bytes(uchar *to, const uchar *from,
                                  uint max_length) const final;
  const uchar *unpack(uchar *, const uchar *from, uint param_data) final;
  uint max_packed_col_length() const final;
  void mem_free() final {
    // Free all allocated space
    value.mem_free();
    old_value.mem_free();
    m_blob_backup.mem_free();
  }
  bool has_charset() const override {
    return charset() == &my_charset_bin ? false : true;
  }
  uint32 max_display_length() const final;
  uint32 char_length() const override;
  bool copy_blob_value(MEM_ROOT *mem_root);
  uint is_equal(const Create_field *new_field) const override;
  bool is_text_key_type() const final { return binary() ? false : true; }

  /**
    Mark that the BLOB stored in value should be copied before updating it.

    When updating virtual generated columns we need to keep the old
    'value' for BLOBs since this can be needed when the storage engine
    does the update. During read of the record the old 'value' for the
    BLOB is evaluated and stored in 'value'. This function is to be used
    to specify that we need to copy this BLOB 'value' into 'old_value'
    before we compute the new BLOB 'value'. For more information @see
    Field_blob::keep_old_value().
  */
  void set_keep_old_value(bool old_value_flag) {
    /*
      We should only need to keep a copy of the blob 'value' in the case
      where this is a virtual genarated column (that is indexed).
    */
    DBUG_ASSERT(is_virtual_gcol());

    /*
      If set to true, ensure that 'value' is copied to 'old_value' when
      keep_old_value() is called.
    */
    m_keep_old_value = old_value_flag;
  }

  /**
    Save the current BLOB value to avoid that it gets overwritten.

    This is used when updating virtual generated columns that are
    BLOBs. Some storage engines require that we have both the old and
    new BLOB value for virtual generated columns that are indexed in
    order for the storage engine to be able to maintain the index. This
    function will transfer the buffer storing the current BLOB value
    from 'value' to 'old_value'. This avoids that the current BLOB value
    is over-written when the new BLOB value is saved into this field.

    The reason this requires special handling when updating/deleting
    virtual columns of BLOB type is that the BLOB value is not known to
    the storage engine. For stored columns, the "old" BLOB value is read
    by the storage engine, Field_blob is made to point to the engine's
    internal buffer; Field_blob's internal buffer (Field_blob::value)
    isn't used and remains available to store the "new" value.  For
    virtual generated columns, the "old" value is written directly into
    Field_blob::value when reading the record to be
    updated/deleted. This is done in update_generated_read_fields().
    Since, in this case, the "old" value already occupies the place to
    store the "new" value, we must call this function before we write
    the "new" value into Field_blob::value object so that the "old"
    value does not get over-written. The table->record[1] buffer will
    have a pointer that points to the memory buffer inside
    old_value. The storage engine will use table->record[1] to read the
    old value for the BLOB and use table->record[0] to read the new
    value.

    This function must be called before we store the new BLOB value in
    this field object.
  */
  void keep_old_value() {
    /*
      We should only need to keep a copy of the blob value in the case
      where this is a virtual genarated column (that is indexed).
    */
    DBUG_ASSERT(is_virtual_gcol());

    // Transfer ownership of the current BLOB value to old_value
    if (m_keep_old_value) {
      old_value.takeover(value);
      m_keep_old_value = false;
    }
  }

  /**
    Use to store the blob value into an allocated space.
  */
  void store_in_allocated_space(const char *from, uint32 length) {
    store_ptr_and_length(from, length);
  }

  /**
    Backup data stored in 'value' into the backup_value
    @see Field_blob::backup_value

    @returns
      true  if backup fails
      false otherwise
  */
  bool backup_blob_field();

  /**
    Restore backup value
    @see Field_blob::backup_value
  */
  void restore_blob_backup();

 private:
  int do_save_field_metadata(uchar *first_byte) const override;
};

class Field_geom final : public Field_blob {
 private:
  const Nullable<gis::srid_t> m_srid;

  type_conversion_status store_internal(const char *from, size_t length,
                                        const CHARSET_INFO *cs) final;

 public:
  enum geometry_type geom_type;

  Field_geom(uchar *ptr_arg, uchar *null_ptr_arg, uint null_bit_arg,
             uchar auto_flags_arg, const char *field_name_arg,
             TABLE_SHARE *share, uint blob_pack_length,
             enum geometry_type geom_type_arg, Nullable<gis::srid_t> srid)
      : Field_blob(ptr_arg, null_ptr_arg, null_bit_arg, auto_flags_arg,
                   field_name_arg, share, blob_pack_length, &my_charset_bin),
        m_srid(srid),
        geom_type(geom_type_arg) {}
  Field_geom(uint32 len_arg, bool is_nullable_arg, const char *field_name_arg,
             enum geometry_type geom_type_arg, Nullable<gis::srid_t> srid)
      : Field_blob(len_arg, is_nullable_arg, field_name_arg, &my_charset_bin,
                   false),
        m_srid(srid),
        geom_type(geom_type_arg) {}
  enum ha_base_keytype key_type() const final { return HA_KEYTYPE_VARBINARY2; }
  enum_field_types type() const final { return MYSQL_TYPE_GEOMETRY; }
  bool match_collation_to_optimize_range() const final { return false; }
  void sql_type(String &str) const final;
  using Field_blob::store;
  type_conversion_status store(double nr) final;
  type_conversion_status store(longlong nr, bool unsigned_val) final;
  type_conversion_status store_decimal(const my_decimal *) final;
  type_conversion_status store(const char *from, size_t length,
                               const CHARSET_INFO *cs) final;

  /**
    Non-nullable GEOMETRY types cannot have defaults,
    but the underlying blob must still be reset.
   */
  type_conversion_status reset() final {
    type_conversion_status res = Field_blob::reset();
    if (res != TYPE_OK) return res;
    return (is_nullable() || table->is_nullable())
               ? TYPE_OK
               : TYPE_ERR_NULL_CONSTRAINT_VIOLATION;
  }

  geometry_type get_geometry_type() const final { return geom_type; }
  Field_geom *clone(MEM_ROOT *mem_root) const final {
    DBUG_ASSERT(type() == MYSQL_TYPE_GEOMETRY);
    return new (mem_root) Field_geom(*this);
  }
  uint is_equal(const Create_field *new_field) const final;

  Nullable<gis::srid_t> get_srid() const { return m_srid; }
};

/// A field that stores a JSON value.
class Field_json : public Field_blob {
  type_conversion_status unsupported_conversion();
  type_conversion_status store_binary(const char *ptr, size_t length);

  /**
    Diagnostics utility for ER_INVALID_JSON_TEXT.

    @param err        error message argument for ER_INVALID_JSON_TEXT
    @param err_offset location in text at which there is an error
  */
  void invalid_text(const char *err, size_t err_offset) const {
    String s;
    s.append(*table_name);
    s.append('.');
    s.append(field_name);
    my_error(ER_INVALID_JSON_TEXT, MYF(0), err, err_offset, s.c_ptr_safe());
  }

 public:
  Field_json(uchar *ptr_arg, uchar *null_ptr_arg, uint null_bit_arg,
             uchar auto_flags_arg, const char *field_name_arg,
             TABLE_SHARE *share, uint blob_pack_length)
      : Field_blob(ptr_arg, null_ptr_arg, null_bit_arg, auto_flags_arg,
                   field_name_arg, share, blob_pack_length, &my_charset_bin) {}

  Field_json(uint32 len_arg, bool is_nullable_arg, const char *field_name_arg)
      : Field_blob(len_arg, is_nullable_arg, field_name_arg, &my_charset_bin,
                   false) {}

  enum_field_types type() const override { return MYSQL_TYPE_JSON; }
  void sql_type(String &str) const override;
  /**
    Return a text charset so that string functions automatically
    convert the field value to string and treat it as a non-binary
    string.
  */
  const CHARSET_INFO *charset() const override {
    return &my_charset_utf8mb4_bin;
  }
  /**
    Sort should treat the field as binary and not attempt any
    conversions.
  */
  const CHARSET_INFO *sort_charset() const final { return field_charset; }
  /**
    JSON columns don't have an associated charset. Returning false
    here prevents SHOW CREATE TABLE from attaching a CHARACTER SET
    clause to the column.
  */
  bool has_charset() const final { return false; }
  type_conversion_status store(const char *to, size_t length,
                               const CHARSET_INFO *charset) override;
  type_conversion_status store(double nr) override;
  type_conversion_status store(longlong nr, bool unsigned_val) override;
  type_conversion_status store_decimal(const my_decimal *) final;
  type_conversion_status store_json(const Json_wrapper *json);
  type_conversion_status store_time(MYSQL_TIME *ltime, uint8 dec_arg) final;
  type_conversion_status store(const Field_json *field);

  bool pack_diff(uchar **to, ulonglong value_options) const final;
  /**
    Return the length of this field, taking into consideration that it may be in
    partial format.

    This is the format used when writing the binary log in row format
    and using a partial format according to
    @@session.binlog_row_value_options.

    @param[in] value_options The value of binlog_row_value options.

    @param[out] diff_vector_p If this is not NULL, the pointer it
    points to will be set to NULL if the field is to be stored in full
    format, or to the Json_diff_vector if the field is to be stored in
    partial format.

    @return The number of bytes needed when writing to the binlog: the
    size of the full format if stored in full format and the size of
    the diffs if stored in partial format.
  */
  longlong get_diff_vector_and_length(
      ulonglong value_options,
      const Json_diff_vector **diff_vector_p = nullptr) const;
  /**
    Return true if the before-image and after-image for this field are
    equal.
  */
  bool is_before_image_equal_to_after_image() const;
  /**
    Read the binary diff from the given buffer, and apply it to this field.

    @param[in,out] from Pointer to buffer where the binary diff is stored.
    This will be changed to point to the next byte after the field.

    @retval false Success
    @retval true Error (e.g. failed to apply the diff).  The error has
    been reported through my_error.
  */
  bool unpack_diff(const uchar **from);

  /**
    Retrieve the field's value as a JSON wrapper. It
    there is an error, wr is not modified and we return
    false, else true.

    @param[out]    wr   the JSON value
    @return true if a value is retrieved (or NULL), false if error
  */
  bool val_json(Json_wrapper *wr) const;

  /**
    Retrieve the JSON as an int if possible. This requires a JSON scalar
    of suitable type.

    @returns the JSON value as an int
  */
  longlong val_int() const final;

  /**
   Retrieve the JSON as a double if possible. This requires a JSON scalar
   of suitable type.

   @returns the JSON value as a double
   */
  double val_real() const final;

  /**
    Retrieve the JSON value stored in this field as text

    @param[in,out] buf1 string buffer for converting JSON value to string
    @param[in,out] buf2 unused
  */
  String *val_str(String *buf1, String *buf2) const final;
  my_decimal *val_decimal(my_decimal *m) const final;
  bool get_time(MYSQL_TIME *ltime) const final;
  bool get_date(MYSQL_TIME *ltime, my_time_flags_t fuzzydate) const final;
  Field_json *clone(MEM_ROOT *mem_root) const override;
  uint is_equal(const Create_field *new_field) const final;
  Item_result cast_to_int_type() const final { return INT_RESULT; }
  int cmp_binary(const uchar *a, const uchar *b,
                 uint32 max_length = ~0L) const final;
  size_t make_sort_key(uchar *to, size_t length) const override;

  /**
    Make a hash key that can be used by sql_executor.cc/unique_hash
    in order to support SELECT DISTINCT

    @param[in]  hash_val  An initial hash value.
  */
  ulonglong make_hash_key(ulonglong hash_val) const;

  /**
    Get a read-only pointer to the binary representation of the JSON document
    in this field.

    @param row_offset  Field's data offset
  */
  const char *get_binary(ptrdiff_t row_offset = 0) const;
};

/**
  Field that stores array of values of the same type.

  This Field class is used together with Item_func_array_cast class
  (CAST( .. AS .. ARRAY) function) in implementation of multi-valued index.
  Effectively it's a JSON field that contains a single JSON array. When a
  JSON value is stored, it's checked to be either a scalar, or an array.
  All source values are converted using the internal conversion field and
  stored as an array. Field_typed_array ensures that all values stored
  in the array have the same type and precision - the one specified by user.
  This way InnoDB doesn't have to do the conversion on its own and can easily
  index them.

  The Field_typed_array always reports type of its element and from this
  point of view it's undistinguishable from regular field having the same
  type. Due to that, fields are differentiated by is_array() property.
  Field_typed_array returns true, all other fields - false.

  For conversion and index applicability tests, Field_typed_array employs a
  conversion field, which is a regular Field class of array's element type.
  It's stored in the m_conv_field. All Field_typed_array::store_*() methods
  store values to the conversion field. Conversion field and typed array
  field are sharing same field_index, to allow correct read/write_set
  checks. So the field always have to be marked for read in order to allow
  read of conversions' results.

  @see Item_func_array_cast
*/

class Field_typed_array final : public Field_json {
  /// Conversion item_field
  Item_field *m_conv_item{nullptr};
  /// The array element's real type.
  enum_field_types m_elt_type;
  /// Element's decimals
  uint m_elt_decimals;
  /// Element's charset
  const CHARSET_INFO *m_elt_charset;
  const bool unsigned_flag;

 public:
  /**
    Constructs a Field_typed_array that is a copy of another Field_typed_array.
    @param other the other Field_typed_array object
  */
  Field_typed_array(const Field_typed_array &other);
  /**
    Constructs a Field_typed_array object.
  */
  Field_typed_array(enum_field_types elt_type, bool elt_is_unsigned,
                    size_t elt_length, uint elt_decimals, uchar *ptr_arg,
                    uchar *null_ptr_arg, uint null_bit_arg,
                    uchar auto_flags_arg, const char *field_name_arg,
                    TABLE_SHARE *share, uint blob_pack_length,
                    const CHARSET_INFO *cs);
  uint32 char_length() const override {
    return field_length / charset()->mbmaxlen;
  }
  void init(TABLE *table_arg) override;
  enum_field_types type() const override {
    return real_type_to_type(m_elt_type);
  }
  enum_field_types real_type() const override { return m_elt_type; }
  enum_field_types binlog_type() const override {
    return MYSQL_TYPE_TYPED_ARRAY;
  }
  uint32 key_length() const override;
  Field_typed_array *clone(MEM_ROOT *mem_root) const override;
  bool is_unsigned() const final { return unsigned_flag; }
  bool is_array() const override { return true; }
  Item_result result_type() const override;
  uint decimals() const override { return m_elt_decimals; }
  bool binary() const override {
    return (m_elt_type != MYSQL_TYPE_VARCHAR ||
            m_elt_charset == &my_charset_bin);
  }
  const CHARSET_INFO *charset() const override { return m_elt_charset; }
  type_conversion_status store(const char *to, size_t length,
                               const CHARSET_INFO *charset) override;
  type_conversion_status store(double nr) override;
  type_conversion_status store(longlong nr, bool unsigned_val) override;
  /**
    Store a value as an array.
    @param data   the value to store as an array
    @param array  scratch space for building the array to store
    @return the status of the operation
  */
  type_conversion_status store_array(const Json_wrapper *data,
                                     Json_array *array);
  size_t get_key_image(uchar *buff, size_t length,
                       imagetype type) const override;
  Field *new_key_field(MEM_ROOT *root, TABLE *new_table, uchar *new_ptr,
                       uchar *, uint) const override;
  /**
    These methods are used by handler to prevent returning a row past the
    end_range during range access. Since there's no order defined for sorting
    set of arrays, always return -1 here, allowing all records fetched from
    SE to be returned to server. They will be filtered by WHERE condition later.
  */
  int key_cmp(const uchar *, const uchar *) const override { return -1; }
  int key_cmp(const uchar *, uint) const override { return -1; }
  /**
    Multi-valued index always works only as a pre-filter for actual
    condition check, and the latter always use binary collation, so no point
    to match collations in optimizer.
  */
  bool match_collation_to_optimize_range() const override { return false; }

  /**
    Convert arbitrary JSON value to the array's type using the conversion field.
    If conversion fails and it's not a coercion test (no_error= false) then an
    error is thrown. The converted value is guaranteed to match the field's
    type and can be indexed by SE without any additional handling.

    @param[in]   wr       Source data
    @param[in]   no_error Whether an error should be thrown if value can't be
                          coerced. Error should be thrown when inserting data
                          into the index, and shouldn't be thrown when the range
                          optimizer tests index applicability.
    @param[out]  coerced  The converted value. Can be nullptr if no_error is
                          true.

    @returns
      true   conversion failed
      false  conversion succeeded
  */
  bool coerce_json_value(const Json_wrapper *wr, bool no_error,
                         Json_wrapper *coerced) const;

  /**
    Get name of the index defined over this field.

    Since typed array fields can be created only as an underlying GC field of
    a multi-valued functional index, there's always only one index defined
    over the field.

    @returns
      name of the index defined over the field.
  */
  const char *get_index_name() const;
  uint32 get_length_bytes() const override {
    DBUG_ASSERT(m_elt_type == MYSQL_TYPE_VARCHAR);
    return field_length > 255 ? 2 : 1;
  }
  size_t make_sort_key(uchar *to, size_t max_len) const override {
    // Not supported yet
    DBUG_ASSERT(false);
    // Dummy
    return Field_json::make_sort_key(to, max_len);
  }
  /**
    Create sort key out of given JSON value according to array's element type

    @param wr     JSON value to create sort key from
    @param to     buffer to create sort key in
    @param length buffer's length

    @returns
      actual sort key length
  */
  size_t make_sort_key(Json_wrapper *wr, uchar *to, size_t length) const;
  /**
     Save the field metadata for typed array fields.

     Saved metadata contains element type (1 byte) and up to 3 bytes of
     metadata - the same as each respective Field class saves
     (e.g Field_new_decimal for DECIMAL type). The only difference is that
     for VARCHAR type length is stored in 3 bytes. This allows to store longer
     strings, as its supported by JSON storage.

     @param   metadata_ptr   First byte of field metadata

     @returns number of bytes written to metadata_ptr
  */
  int do_save_field_metadata(uchar *metadata_ptr) const override;
  uint pack_length_from_metadata(uint) const override {
    return pack_length_no_ptr();
  }
  void sql_type(String &str) const final;
  void make_send_field(Send_field *field) const final;
  void set_field_index(uint16 f_index) final override;
};

class Field_enum : public Field_str {
 protected:
  uint packlength;

 public:
  TYPELIB *typelib;
  Field_enum(uchar *ptr_arg, uint32 len_arg, uchar *null_ptr_arg,
             uchar null_bit_arg, uchar auto_flags_arg,
             const char *field_name_arg, uint packlength_arg,
             TYPELIB *typelib_arg, const CHARSET_INFO *charset_arg)
      : Field_str(ptr_arg, len_arg, null_ptr_arg, null_bit_arg, auto_flags_arg,
                  field_name_arg, charset_arg),
        packlength(packlength_arg),
        typelib(typelib_arg) {
    set_flag(ENUM_FLAG);
  }
  Field_enum(uint32 len_arg, bool is_nullable_arg, const char *field_name_arg,
             uint packlength_arg, TYPELIB *typelib_arg,
             const CHARSET_INFO *charset_arg)
      : Field_enum(nullptr, len_arg,
                   is_nullable_arg ? &dummy_null_buffer : nullptr, 0, NONE,
                   field_name_arg, packlength_arg, typelib_arg, charset_arg) {}
  Field *new_field(MEM_ROOT *root, TABLE *new_table) const final;
  enum_field_types type() const final { return MYSQL_TYPE_STRING; }
  bool match_collation_to_optimize_range() const final { return false; }
  enum Item_result cmp_type() const final { return INT_RESULT; }
  enum Item_result cast_to_int_type() const final { return INT_RESULT; }
  enum ha_base_keytype key_type() const final;
  type_conversion_status store(const char *to, size_t length,
                               const CHARSET_INFO *charset) override;
  type_conversion_status store(double nr) override;
  type_conversion_status store(longlong nr, bool unsigned_val) override;
  double val_real() const final;
  my_decimal *val_decimal(my_decimal *decimal_value) const final;
  longlong val_int() const final;
  String *val_str(String *, String *) const override;
  int cmp(const uchar *, const uchar *) const final;
  size_t make_sort_key(uchar *buff, size_t length) const final;
  uint32 pack_length() const final { return (uint32)packlength; }
  void store_type(ulonglong value);
  void sql_type(String &str) const override;
  enum_field_types real_type() const override { return MYSQL_TYPE_ENUM; }
  uint pack_length_from_metadata(uint field_metadata) const final {
    return (field_metadata & 0x00ff);
  }
  uint row_pack_length() const final { return pack_length(); }
  bool zero_pack() const override { return false; }
  bool optimize_range(uint, uint) const final { return false; }
  bool eq_def(const Field *field) const final;
  bool has_charset() const override { return true; }
  /* enum and set are sorted as integers */
  const CHARSET_INFO *sort_charset() const final { return &my_charset_bin; }
  Field_enum *clone(MEM_ROOT *mem_root) const override {
    DBUG_ASSERT(real_type() == MYSQL_TYPE_ENUM);
    return new (mem_root) Field_enum(*this);
  }
  uchar *pack(uchar *to, const uchar *from, size_t max_length) const final;
  const uchar *unpack(uchar *to, const uchar *from, uint param_data) final;

 private:
  int do_save_field_metadata(uchar *first_byte) const final;
  uint is_equal(const Create_field *new_field) const final;
};

class Field_set final : public Field_enum {
 public:
  Field_set(uchar *ptr_arg, uint32 len_arg, uchar *null_ptr_arg,
            uchar null_bit_arg, uchar auto_flags_arg,
            const char *field_name_arg, uint32 packlength_arg,
            TYPELIB *typelib_arg, const CHARSET_INFO *charset_arg)
      : Field_enum(ptr_arg, len_arg, null_ptr_arg, null_bit_arg, auto_flags_arg,
                   field_name_arg, packlength_arg, typelib_arg, charset_arg),
        empty_set_string("", 0, charset_arg) {
    clear_flag(ENUM_FLAG);
    set_flag(SET_FLAG);
  }
  Field_set(uint32 len_arg, bool is_nullable_arg, const char *field_name_arg,
            uint32 packlength_arg, TYPELIB *typelib_arg,
            const CHARSET_INFO *charset_arg)
      : Field_set(nullptr, len_arg,
                  is_nullable_arg ? &dummy_null_buffer : nullptr, 0, NONE,
                  field_name_arg, packlength_arg, typelib_arg, charset_arg) {}
  type_conversion_status store(const char *to, size_t length,
                               const CHARSET_INFO *charset) final;
  type_conversion_status store(double nr) final {
    if (nr < LLONG_MIN)
      return Field_set::store(static_cast<longlong>(LLONG_MIN), false);
    if (nr > LLONG_MAX_DOUBLE)
      return Field_set::store(static_cast<longlong>(LLONG_MAX), false);
    return Field_set::store(static_cast<longlong>(nr), false);
  }
  type_conversion_status store(longlong nr, bool unsigned_val) final;
  bool zero_pack() const final { return true; }
  String *val_str(String *, String *) const final;
  void sql_type(String &str) const final;
  enum_field_types real_type() const final { return MYSQL_TYPE_SET; }
  bool has_charset() const final { return true; }
  Field_set *clone(MEM_ROOT *mem_root) const final {
    DBUG_ASSERT(real_type() == MYSQL_TYPE_SET);
    return new (mem_root) Field_set(*this);
  }

 private:
  const String empty_set_string;
};

/*
  Note:
    To use Field_bit::cmp_binary() you need to copy the bits stored in
    the beginning of the record (the NULL bytes) to each memory you
    want to compare (where the arguments point).

    This is the reason:
    - Field_bit::cmp_binary() is only implemented in the base class
      (Field::cmp_binary()).
    - Field::cmp_binary() currenly use pack_length() to calculate how
      long the data is.
    - pack_length() includes size of the bits stored in the NULL bytes
      of the record.
*/
class Field_bit : public Field {
 public:
  uchar *bit_ptr;  // position in record where 'uneven' bits store
  uchar bit_ofs;   // offset to 'uneven' high bits
  uint bit_len;    // number of 'uneven' high bits
  uint bytes_in_rec;
  Field_bit(uchar *ptr_arg, uint32 len_arg, uchar *null_ptr_arg,
            uchar null_bit_arg, uchar *bit_ptr_arg, uchar bit_ofs_arg,
            uchar auto_flags_arg, const char *field_name_arg);
  enum_field_types type() const final { return MYSQL_TYPE_BIT; }
  enum ha_base_keytype key_type() const override { return HA_KEYTYPE_BIT; }
  uint32 max_display_length() const final { return field_length; }
  Item_result result_type() const final { return INT_RESULT; }
  type_conversion_status reset() final;
  type_conversion_status store(const char *to, size_t length,
                               const CHARSET_INFO *charset) override;
  type_conversion_status store(double nr) final;
  type_conversion_status store(longlong nr, bool unsigned_val) final;
  type_conversion_status store_decimal(const my_decimal *) final;
  double val_real() const final;
  longlong val_int() const final;
  String *val_str(String *, String *) const final;
  bool str_needs_quotes() const final { return true; }
  my_decimal *val_decimal(my_decimal *) const final;
  int cmp(const uchar *a, const uchar *b) const final {
    DBUG_ASSERT(ptr == a || ptr == b);
    const uint cmp_len = bytes_in_rec + (bit_len != 0 ? 1 : 0);
    if (ptr == a)
      return Field_bit::key_cmp(b, cmp_len);
    else
      return -Field_bit::key_cmp(a, cmp_len);
  }
  int cmp_binary_offset(ptrdiff_t row_offset) const final {
    return cmp_offset(row_offset);
  }
  int cmp_max(const uchar *a, const uchar *b, uint max_length) const final;
  int key_cmp(const uchar *a, const uchar *b) const final {
    return cmp_binary(a, b);
  }
  int key_cmp(const uchar *str, uint length) const final;
  int cmp_offset(ptrdiff_t row_offset) const final;
  void get_image(uchar *buff, size_t length, const CHARSET_INFO *) const final {
    get_key_image(buff, length, itRAW);
  }
  void set_image(const uchar *buff, size_t length,
                 const CHARSET_INFO *cs) final {
    Field_bit::store(pointer_cast<const char *>(buff), length, cs);
  }
  size_t get_key_image(uchar *buff, size_t length, imagetype type) const final;
  void set_key_image(const uchar *buff, size_t length) final {
    Field_bit::store(pointer_cast<const char *>(buff), length, &my_charset_bin);
  }
  size_t make_sort_key(uchar *buff, size_t length) const final {
    get_key_image(buff, length, itRAW);
    return length;
  }
  uint32 pack_length() const final { return (uint32)(field_length + 7) / 8; }
  uint32 pack_length_in_rec() const final { return bytes_in_rec; }
  uint pack_length_from_metadata(uint field_metadata) const final;
  uint row_pack_length() const final {
    return (bytes_in_rec + ((bit_len > 0) ? 1 : 0));
  }
  bool compatible_field_size(uint metadata, Relay_log_info *, uint16 mflags,
                             int *order_var) const final;
  void sql_type(String &str) const override;
  uchar *pack(uchar *to, const uchar *from, size_t max_length) const final;
  const uchar *unpack(uchar *to, const uchar *from, uint param_data) final;
  void set_default() final;

  Field *new_key_field(MEM_ROOT *root, TABLE *new_table, uchar *new_ptr,
                       uchar *new_null_ptr, uint new_null_bit) const final;
  void set_bit_ptr(uchar *bit_ptr_arg, uchar bit_ofs_arg) {
    bit_ptr = bit_ptr_arg;
    bit_ofs = bit_ofs_arg;
  }
  bool eq(const Field *field) const final {
    return (Field::eq(field) &&
            bit_ptr == down_cast<const Field_bit *>(field)->bit_ptr &&
            bit_ofs == down_cast<const Field_bit *>(field)->bit_ofs);
  }
  uint is_equal(const Create_field *new_field) const final;
  void move_field_offset(ptrdiff_t ptr_diff) final {
    Field::move_field_offset(ptr_diff);
    if (bit_ptr != nullptr) bit_ptr += ptr_diff;
  }
  void hash(ulong *nr, ulong *nr2) const final;
  Field_bit *clone(MEM_ROOT *mem_root) const override {
    DBUG_ASSERT(type() == MYSQL_TYPE_BIT);
    return new (mem_root) Field_bit(*this);
  }

 private:
  int do_save_field_metadata(uchar *first_byte) const final;
};

/**
  BIT field represented as chars for non-MyISAM tables.

  @todo The inheritance relationship is backwards since Field_bit is
  an extended version of Field_bit_as_char and not the other way
  around. Hence, we should refactor it to fix the hierarchy order.
 */
class Field_bit_as_char final : public Field_bit {
 public:
  Field_bit_as_char(uchar *ptr_arg, uint32 len_arg, uchar *null_ptr_arg,
                    uchar null_bit_arg, uchar auto_flags_arg,
                    const char *field_name_arg);
  Field_bit_as_char(uint32 len_arg, bool is_nullable_arg,
                    const char *field_name_arg)
      : Field_bit_as_char(nullptr, len_arg,
                          is_nullable_arg ? &dummy_null_buffer : nullptr, 0,
                          NONE, field_name_arg) {}
  enum ha_base_keytype key_type() const final { return HA_KEYTYPE_BINARY; }
  type_conversion_status store(const char *to, size_t length,
                               const CHARSET_INFO *charset) final;
  // Inherit the store() overloads that have not been overridden.
  using Field_bit::store;
  void sql_type(String &str) const final;
  Field_bit_as_char *clone(MEM_ROOT *mem_root) const final {
    return new (mem_root) Field_bit_as_char(*this);
  }
};

/// This function should only be called from legacy code.
Field *make_field(MEM_ROOT *mem_root_arg, TABLE_SHARE *share, uchar *ptr,
                  size_t field_length, uchar *null_pos, uchar null_bit,
                  enum_field_types field_type,
                  const CHARSET_INFO *field_charset,
                  Field::geometry_type geom_type, uchar auto_flags,
                  TYPELIB *interval, const char *field_name, bool is_nullable,
                  bool is_zerofill, bool is_unsigned, uint decimals,
                  bool treat_bit_as_char, uint pack_length_override,
                  Nullable<gis::srid_t> srid, bool is_array);

/**
  Instantiates a Field object with the given name and record buffer values.
  @param create_field The column meta data.
  @param share The table share object.

  @param field_name Create_field::field_name is overridden with this value
  when instantiating the Field object.
  @param field_length Create_field::length is overridden with this value
  when instantiating the Field object.

  @param ptr      The address of the data bytes.
  @param null_pos The address of the null bytes.
  @param null_bit The position of the column's null bit within the row's null
  bytes.
*/
Field *make_field(const Create_field &create_field, TABLE_SHARE *share,
                  const char *field_name, size_t field_length, uchar *ptr,
                  uchar *null_pos, size_t null_bit);

/**
  Instantiates a Field object with the given record buffer values.
  @param create_field The column meta data.
  @param share The table share object.
  @param ptr The start of the record buffer.
  @param null_pos The address of the null bytes.

  @param null_bit The position of the column's null bit within the row's null
  bytes.
*/
Field *make_field(const Create_field &create_field, TABLE_SHARE *share,
                  uchar *ptr, uchar *null_pos, size_t null_bit);

/**
  Instantiates a Field object without a record buffer.
  @param create_field The column meta data.
  @param share The table share object.
*/
Field *make_field(const Create_field &create_field, TABLE_SHARE *share);

/*
  A class for sending info to the client
*/

class Send_field {
 public:
  const char *db_name;
  const char *table_name, *org_table_name;
  const char *col_name, *org_col_name;
  ulong length;
  uint charsetnr, flags, decimals;
  enum_field_types type;
  /*
    true <=> source item is an Item_field. Needed to workaround lack of
    architecture in legacy Protocol_text implementation. Needed only for
    Protocol_classic and descendants.
  */
  bool field;
  Send_field() {}
};

/**
  Constitutes a mapping from columns of tables in the from clause to
  aggregated columns. Typically, this means that they represent the mapping
  between columns of temporary tables used for aggregation, but not
  always. They are also used for aggregation that can be executed "on the
  fly" without a temporary table.
*/

class Copy_field {
  /**
    Convenience definition of a copy function returned by
    get_copy_func. The parameters are:
    Copy_field*   Instance of this class. Used for accessing 'tmp' and
                  calling invoke_do_copy2().
    const Field*  Field copying from.
    Field*        Field copying to.
    Note that 'from' is 'm_to_field' if invoke_do_copy()
    is called with 'reverse' = true.
  */
  using Copy_func = void(Copy_field *, const Field *, Field *);
  Copy_func *get_copy_func(bool save);

 public:
  String tmp;  // For items

  Copy_field() = default;

  Copy_field(Field *to, Field *from, bool save) : Copy_field() {
    set(to, from, save);
  }

  void set(Field *to, Field *from, bool save);  // Field to field

 private:
  void (*m_do_copy)(Copy_field *, const Field *, Field *);
  void (*m_do_copy2)(Copy_field *, const Field *,
                     Field *);  // Used to handle null values

  Field *m_from_field{nullptr};
  Field *m_to_field{nullptr};

 public:
  void invoke_do_copy(bool reverse = false);
  void invoke_do_copy2(const Field *from_field, Field *to_field);

  Field *from_field() { return m_from_field; }

  Field *to_field() { return m_to_field; }
};

enum_field_types get_blob_type_from_length(size_t length);
size_t calc_pack_length(enum_field_types type, size_t length);

/**
  Calculate the length of the in-memory representation of the column from
  information which can be retrieved from dd::Column or Ha_fk_column_type
  describing it.

  This function calculates the amount of memory necessary to store values
  in the record buffer. It is used in cases when we want to calculate
  this value from the description of column in the form compatible with
  dd::Column without constructing full-blown Field object.

  @note The implementation is based on Create_field::init() and
        Create_field::create_length_to_internal_length().

  @param type               Column DD type.
  @param char_length        Column length as stored in DD.
  @param elements_count     Number of elements in column of ENUM/SET type.
  @param treat_bit_as_char  Indicates whether this BIT column is represented
                            as char column internally.
  @param numeric_scale      Column numeric scale as stored in DD.
  @param is_unsigned        Column unsignedness.
*/

size_t calc_pack_length(dd::enum_column_types type, size_t char_length,
                        size_t elements_count, bool treat_bit_as_char,
                        uint numeric_scale, bool is_unsigned);

uint32 calc_key_length(enum_field_types sql_type, uint32 length,
                       uint32 decimals, bool is_unsigned, uint32 elements);
type_conversion_status set_field_to_null(Field *field);
type_conversion_status set_field_to_null_with_conversions(Field *field,
                                                          bool no_conversions);
type_conversion_status store_internal_with_error_check(Field_new_decimal *field,
                                                       int conversion_err,
                                                       my_decimal *value);

/**
  Generate a Create_field from an Item.

  This function generates a Create_field from an Item by first creating a
  temporary table Field from the Item, and then creating the Create_field from
  this Field (there is currently no way to go directly from Item to
  Create_field). It is used several places:
  - In CREATE TABLE AS SELECT for creating the target table definition.
  - In functional indexes for creating the hidden generated column from the
    indexed expression.

  @param thd       Thread handler
  @param item      The item to generate a Create_field from
  @param tmp_table A table object which is used to generate a temporary table
                   field, as described above. This doesn't need to be an
                   existing table.
  @return          A Create_field generated from the input item, or nullptr
                   in case of errors.
*/
Create_field *generate_create_field(THD *thd, Item *item, TABLE *tmp_table);

inline bool is_blob(enum_field_types sql_type) {
  return (sql_type == MYSQL_TYPE_BLOB || sql_type == MYSQL_TYPE_MEDIUM_BLOB ||
          sql_type == MYSQL_TYPE_TINY_BLOB || sql_type == MYSQL_TYPE_LONG_BLOB);
}

/**
  @returns the expression if the input field is a hidden generated column that
  represents a functional key part. If not, return the field name. In case of
  a functional index; the expression is allocated on the THD's MEM_ROOT.
*/
const char *get_field_name_or_expression(THD *thd, const Field *field);

/**
  Perform per item-type checks to determine if the expression is allowed for
  a generated column, default value expression, a functional index or a check
  constraint. Note that validation of the specific function is done later in
  procedures open_table_from_share and fix_value_generators_fields.

  @param expression           the expression to check for validity
  @param name                 used for error reporting
  @param source               Source of value generator(a generated column, a
                              regular column with generated default value or
                              a check constraint).
  @return  false if ok, true otherwise
*/
bool pre_validate_value_generator_expr(Item *expression, const char *name,
                                       Value_generator_source source);
#endif /* FIELD_INCLUDED */<|MERGE_RESOLUTION|>--- conflicted
+++ resolved
@@ -314,100 +314,6 @@
                          bitmap_is_set(table->write_set, field_index())))
 
 /**
-<<<<<<< HEAD
-  Tests if field type is an integer
-
-  @param type Field type, as returned by field->type()
-
-  @returns true if integer type, false otherwise
-*/
-inline bool is_integer_type(enum_field_types type) {
-  switch (type) {
-    case MYSQL_TYPE_TINY:
-    case MYSQL_TYPE_SHORT:
-    case MYSQL_TYPE_INT24:
-    case MYSQL_TYPE_LONG:
-    case MYSQL_TYPE_LONGLONG:
-      return true;
-    default:
-      return false;
-  }
-}
-
-/**
-  Tests if field type is a numeric type
-
-  @param type Field type, as returned by field->type()
-
-  @returns true if numeric type, false otherwise
-*/
-inline bool is_numeric_type(enum_field_types type) {
-  switch (type) {
-    case MYSQL_TYPE_TINY:
-    case MYSQL_TYPE_SHORT:
-    case MYSQL_TYPE_INT24:
-    case MYSQL_TYPE_LONG:
-    case MYSQL_TYPE_LONGLONG:
-    case MYSQL_TYPE_FLOAT:
-    case MYSQL_TYPE_DOUBLE:
-    case MYSQL_TYPE_DECIMAL:
-    case MYSQL_TYPE_NEWDECIMAL:
-      return true;
-    default:
-      return false;
-  }
-}
-
-/**
-  Tests if field type is a string type
-
-  @param type Field type, as returned by field->type()
-
-  @returns true if string type, false otherwise
-*/
-inline bool is_string_type(enum_field_types type) {
-  switch (type) {
-    case MYSQL_TYPE_VARCHAR:
-    case MYSQL_TYPE_VAR_STRING:
-    case MYSQL_TYPE_STRING:
-    case MYSQL_TYPE_TINY_BLOB:
-    case MYSQL_TYPE_MEDIUM_BLOB:
-    case MYSQL_TYPE_LONG_BLOB:
-    case MYSQL_TYPE_BLOB:
-    case MYSQL_TYPE_ENUM:
-    case MYSQL_TYPE_SET:
-    case MYSQL_TYPE_JSON:
-      return true;
-    default:
-      return false;
-  }
-}
-
-/**
-  Tests if field type is temporal, i.e. represents
-  DATE, TIME, DATETIME, TIMESTAMP or YEAR types in SQL.
-
-  @param type    Field type, as returned by field->type().
-  @retval true   If field type is temporal
-  @retval false  If field type is not temporal
-*/
-inline bool is_temporal_type(enum_field_types type) {
-  switch (type) {
-    case MYSQL_TYPE_TIME:
-    case MYSQL_TYPE_DATETIME:
-    case MYSQL_TYPE_TIMESTAMP:
-    case MYSQL_TYPE_DATE:
-    case MYSQL_TYPE_NEWDATE:
-    case MYSQL_TYPE_YEAR:
-      return true;
-    default:
-      return false;
-  }
-}
-
-/**
-=======
->>>>>>> 7758aee7
   Tests if field real type is temporal, i.e. represents
   all existing implementations of
   DATE, TIME, DATETIME or TIMESTAMP types in SQL.
