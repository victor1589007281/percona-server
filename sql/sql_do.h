<<<<<<< HEAD
/* Copyright (c) 2006, 2018, Oracle and/or its affiliates. All rights reserved.
=======
/* Copyright (c) 2006, 2019, Oracle and/or its affiliates. All rights reserved.
>>>>>>> 4869291f

   This program is free software; you can redistribute it and/or modify
   it under the terms of the GNU General Public License, version 2.0,
   as published by the Free Software Foundation.

   This program is also distributed with certain software (including
   but not limited to OpenSSL) that is licensed under separate terms,
   as designated in a particular file or component or in included license
   documentation.  The authors of MySQL hereby grant you an additional
   permission to link the program and your derivative works with the
   separately licensed software that they have included with MySQL.

   This program is distributed in the hope that it will be useful,
   but WITHOUT ANY WARRANTY; without even the implied warranty of
   MERCHANTABILITY or FITNESS FOR A PARTICULAR PURPOSE.  See the
   GNU General Public License, version 2.0, for more details.

   You should have received a copy of the GNU General Public License
   along with this program; if not, write to the Free Software
   Foundation, Inc., 51 Franklin St, Fifth Floor, Boston, MA 02110-1301  USA */

#ifndef SQL_DO_INCLUDED
#define SQL_DO_INCLUDED

#include <sys/types.h>

#include "my_sqlcommand.h"
#include "sql/query_result.h"
#include "sql/sql_select.h"

class Item;
class THD;
template <class T>
class List;

class Sql_cmd_do final : public Sql_cmd_select {
 public:
  explicit Sql_cmd_do(Query_result *result_arg) : Sql_cmd_select(result_arg) {}

  enum_sql_command sql_command_code() const override { return SQLCOM_DO; }

<<<<<<< HEAD
  const MYSQL_LEX_STRING *eligible_secondary_storage_engine() const override {
=======
  const MYSQL_LEX_CSTRING *eligible_secondary_storage_engine() const override {
>>>>>>> 4869291f
    return nullptr;
  }
};

class Query_result_do final : public Query_result {
 public:
  Query_result_do() : Query_result() {}
  bool send_result_set_metadata(THD *, List<Item> &, uint) override {
    return false;
  }
  bool send_data(THD *thd, List<Item> &items) override;
  bool send_eof(THD *thd) override;
  bool check_simple_select() const override { return false; }
  void abort_result_set(THD *) override {}
  void cleanup(THD *) override {}
};

#endif /* SQL_DO_INCLUDED */<|MERGE_RESOLUTION|>--- conflicted
+++ resolved
@@ -1,8 +1,4 @@
-<<<<<<< HEAD
-/* Copyright (c) 2006, 2018, Oracle and/or its affiliates. All rights reserved.
-=======
 /* Copyright (c) 2006, 2019, Oracle and/or its affiliates. All rights reserved.
->>>>>>> 4869291f
 
    This program is free software; you can redistribute it and/or modify
    it under the terms of the GNU General Public License, version 2.0,
@@ -44,11 +40,7 @@
 
   enum_sql_command sql_command_code() const override { return SQLCOM_DO; }
 
-<<<<<<< HEAD
-  const MYSQL_LEX_STRING *eligible_secondary_storage_engine() const override {
-=======
   const MYSQL_LEX_CSTRING *eligible_secondary_storage_engine() const override {
->>>>>>> 4869291f
     return nullptr;
   }
 };
