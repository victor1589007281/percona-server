/* Copyright (c) 2002, 2012, Oracle and/or its affiliates. All rights reserved.

   This program is free software; you can redistribute it and/or modify
   it under the terms of the GNU General Public License as published by
   the Free Software Foundation; version 2 of the License.

   This program is distributed in the hope that it will be useful,
   but WITHOUT ANY WARRANTY; without even the implied warranty of
   MERCHANTABILITY or FITNESS FOR A PARTICULAR PURPOSE.  See the
   GNU General Public License for more details.

   You should have received a copy of the GNU General Public License
   along with this program; if not, write to the Free Software
   Foundation, Inc., 51 Franklin St, Fifth Floor, Boston, MA 02110-1301  USA */

#ifndef _SP_H_
#define _SP_H_

#include "sql_string.h"                         // LEX_STRING
#include "sp_head.h"                            // enum_sp_type


class Field;
class Open_tables_backup;
class Open_tables_state;
class Query_arena;
class Query_tables_list;
class Sroutine_hash_entry;
class THD;
class sp_cache;
struct st_sp_chistics;
struct LEX;
struct TABLE;
struct TABLE_LIST;
typedef struct st_hash HASH;
template <typename T> class SQL_I_List;


/* Tells what SP_DEFAULT_ACCESS should be mapped to */
#define SP_DEFAULT_ACCESS_MAPPING SP_CONTAINS_SQL

// Return codes from sp_create_*, sp_drop_*, and sp_show_*:
#define SP_OK                 0
#define SP_KEY_NOT_FOUND     -1
#define SP_OPEN_TABLE_FAILED -2
#define SP_WRITE_ROW_FAILED  -3
#define SP_DELETE_ROW_FAILED -4
#define SP_GET_FIELD_FAILED  -5
#define SP_PARSE_ERROR       -6
#define SP_INTERNAL_ERROR    -7
#define SP_NO_DB_ERROR       -8
#define SP_BAD_IDENTIFIER    -9
#define SP_BODY_TOO_LONG    -10
#define SP_FLD_STORE_FAILED -11

/* DB storage of Stored PROCEDUREs and FUNCTIONs */
enum
{
  MYSQL_PROC_FIELD_DB = 0,
  MYSQL_PROC_FIELD_NAME,
  MYSQL_PROC_MYSQL_TYPE,
  MYSQL_PROC_FIELD_SPECIFIC_NAME,
  MYSQL_PROC_FIELD_LANGUAGE,
  MYSQL_PROC_FIELD_ACCESS,
  MYSQL_PROC_FIELD_DETERMINISTIC,
  MYSQL_PROC_FIELD_SECURITY_TYPE,
  MYSQL_PROC_FIELD_PARAM_LIST,
  MYSQL_PROC_FIELD_RETURNS,
  MYSQL_PROC_FIELD_BODY,
  MYSQL_PROC_FIELD_DEFINER,
  MYSQL_PROC_FIELD_CREATED,
  MYSQL_PROC_FIELD_MODIFIED,
  MYSQL_PROC_FIELD_SQL_MODE,
  MYSQL_PROC_FIELD_COMMENT,
  MYSQL_PROC_FIELD_CHARACTER_SET_CLIENT,
  MYSQL_PROC_FIELD_COLLATION_CONNECTION,
  MYSQL_PROC_FIELD_DB_COLLATION,
  MYSQL_PROC_FIELD_BODY_UTF8,
  MYSQL_PROC_FIELD_COUNT
};

/* Drop all routines in database 'db' */
int sp_drop_db_routines(THD *thd, char *db);

/**
   Acquires exclusive metadata lock on all stored routines in the
   given database.

   @param  thd  Thread handler
   @param  db   Database name

   @retval  false  Success
   @retval  true   Failure
 */
bool lock_db_routines(THD *thd, char *db);

sp_head *sp_find_routine(THD *thd, enum_sp_type type, sp_name *name,
                         sp_cache **cp, bool cache_only);

int sp_cache_routine(THD *thd, Sroutine_hash_entry *rt,
                     bool lookup_only, sp_head **sp);

int sp_cache_routine(THD *thd, enum_sp_type type, sp_name *name,
                     bool lookup_only, sp_head **sp);

bool sp_exist_routines(THD *thd, TABLE_LIST *procs, bool is_proc);

bool sp_show_create_routine(THD *thd, enum_sp_type type, sp_name *name);

<<<<<<< HEAD
int sp_create_routine(THD *thd, sp_head *sp);
=======
bool sp_create_routine(THD *thd, sp_head *sp);
>>>>>>> 53d17a2f

int sp_update_routine(THD *thd, enum_sp_type type, sp_name *name,
                      st_sp_chistics *chistics);

int sp_drop_routine(THD *thd, enum_sp_type type, sp_name *name);


/**
  Structure that represents element in the set of stored routines
  used by statement or routine.
*/

class Sroutine_hash_entry
{
public:
  /**
    Metadata lock request for routine.
    MDL_key in this request is also used as a key for set.
  */
  MDL_request mdl_request;
  /**
    Next element in list linking all routines in set. See also comments
    for LEX::sroutine/sroutine_list and sp_head::m_sroutines.
  */
  Sroutine_hash_entry *next;
  /**
    Uppermost view which directly or indirectly uses this routine.
    0 if routine is not used in view. Note that it also can be 0 if
    statement uses routine both via view and directly.
  */
  TABLE_LIST *belong_to_view;
  /**
    This is for prepared statement validation purposes.
    A statement looks up and pre-loads all its stored functions
    at prepare. Later on, if a function is gone from the cache,
    execute may fail.
    Remember the version of sp_head at prepare to be able to
    invalidate the prepared statement at execute if it
    changes.
  */
  ulong m_sp_cache_version;
};


/*
  Procedures for handling sets of stored routines used by statement or routine.
*/
void sp_add_used_routine(Query_tables_list *prelocking_ctx, Query_arena *arena,
                         sp_name *rt, enum_sp_type rt_type);
bool sp_add_used_routine(Query_tables_list *prelocking_ctx, Query_arena *arena,
                         const MDL_key *key, TABLE_LIST *belong_to_view);
void sp_remove_not_own_routines(Query_tables_list *prelocking_ctx);
void sp_update_stmt_used_routines(THD *thd, Query_tables_list *prelocking_ctx,
                                  HASH *src, TABLE_LIST *belong_to_view);
void sp_update_stmt_used_routines(THD *thd, Query_tables_list *prelocking_ctx,
                                  SQL_I_List<Sroutine_hash_entry> *src,
                                  TABLE_LIST *belong_to_view);

extern "C" uchar* sp_sroutine_key(const uchar *ptr, size_t *plen,
                                  my_bool first);

/*
  Routines which allow open/lock and close mysql.proc table even when
  we already have some tables open and locked.
*/
TABLE *open_proc_table_for_read(THD *thd, Open_tables_backup *backup);

sp_head *sp_load_for_information_schema(THD *thd, TABLE *proc_table, String *db,
                                        String *name, sql_mode_t sql_mode,
                                        enum_sp_type type,
                                        const char *returns, const char *params,
                                        bool *free_sp_head);

bool load_charset(MEM_ROOT *mem_root,
                  Field *field,
                  const CHARSET_INFO *dflt_cs,
                  const CHARSET_INFO **cs);

bool load_collation(MEM_ROOT *mem_root,
                    Field *field,
                    const CHARSET_INFO *dflt_cl,
                    const CHARSET_INFO **cl);

///////////////////////////////////////////////////////////////////////////

sp_head *sp_start_parsing(THD *thd,
                          enum_sp_type sp_type,
                          sp_name *sp_name);

void sp_finish_parsing(THD *thd);

///////////////////////////////////////////////////////////////////////////

Item_result sp_map_result_type(enum enum_field_types type);
Item::Type sp_map_item_type(enum enum_field_types type);
uint sp_get_flags_for_command(LEX *lex);

bool sp_check_name(LEX_STRING *ident);

TABLE_LIST *sp_add_to_query_tables(THD *thd, LEX *lex,
                                   const char *db, const char *name,
                                   thr_lock_type locktype,
                                   enum_mdl_type mdl_type);

bool sp_check_show_access(THD *thd, sp_head *sp, bool *full_access);

Item *sp_prepare_func_item(THD* thd, Item **it_addr);

bool sp_eval_expr(THD *thd, Field *result_field, Item **expr_item_ptr);

String *sp_get_item_value(THD *thd, Item *item, String *str);

///////////////////////////////////////////////////////////////////////////

#endif /* _SP_H_ */<|MERGE_RESOLUTION|>--- conflicted
+++ resolved
@@ -107,11 +107,7 @@
 
 bool sp_show_create_routine(THD *thd, enum_sp_type type, sp_name *name);
 
-<<<<<<< HEAD
-int sp_create_routine(THD *thd, sp_head *sp);
-=======
 bool sp_create_routine(THD *thd, sp_head *sp);
->>>>>>> 53d17a2f
 
 int sp_update_routine(THD *thd, enum_sp_type type, sp_name *name,
                       st_sp_chistics *chistics);
