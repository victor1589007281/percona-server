/*
   Copyright (c) 2013, 2018, Oracle and/or its affiliates. All rights reserved.

   This program is free software; you can redistribute it and/or modify
   it under the terms of the GNU General Public License, version 2.0,
   as published by the Free Software Foundation.

   This program is also distributed with certain software (including
   but not limited to OpenSSL) that is licensed under separate terms,
   as designated in a particular file or component or in included license
   documentation.  The authors of MySQL hereby grant you an additional
   permission to link the program and your derivative works with the
   separately licensed software that they have included with MySQL.

   This program is distributed in the hope that it will be useful,
   but WITHOUT ANY WARRANTY; without even the implied warranty of
   MERCHANTABILITY or FITNESS FOR A PARTICULAR PURPOSE.  See the
   GNU General Public License, version 2.0, for more details.

   You should have received a copy of the GNU General Public License
   along with this program; if not, write to the Free Software
   Foundation, Inc., 51 Franklin St, Fifth Floor, Boston, MA 02110-1301  USA
*/

#include "sql/conn_handler/connection_handler_manager.h"

#include <new>

#include "my_dbug.h"
#include "my_macros.h"
#include "my_psi_config.h"
#include "my_sys.h"
#include "mysql/components/services/mysql_cond_bits.h"
#include "mysql/components/services/mysql_mutex_bits.h"
#include "mysql/components/services/psi_cond_bits.h"
#include "mysql/components/services/psi_mutex_bits.h"
#include "mysql/psi/psi_base.h"
#include "mysql/service_thd_wait.h"
#include "mysqld_error.h"                              // ER_*
#include "sql/conn_handler/channel_info.h"             // Channel_info
#include "sql/conn_handler/connection_handler_impl.h"  // Per_thread_connection_handler
#include "sql/conn_handler/plugin_connection_handler.h"  // Plugin_connection_handler
#include "sql/current_thd.h"
#include "sql/derror.h"
#include "sql/log.h"
#include "sql/mysqld.h"        // max_connections
#include "sql/sql_callback.h"  // MYSQL_CALLBACK
#include "sql/sql_class.h"
#include "thr_lock.h"
#include "thr_mutex.h"

struct Connection_handler_functions;

// Initialize static members
uint Connection_handler_manager::connection_count = 0;
ulong Connection_handler_manager::max_used_connections = 0;
ulong Connection_handler_manager::max_used_connections_time = 0;
THD_event_functions *Connection_handler_manager::event_functions = NULL;
THD_event_functions *Connection_handler_manager::saved_event_functions = NULL;
mysql_mutex_t Connection_handler_manager::LOCK_connection_count;
mysql_cond_t Connection_handler_manager::COND_connection_count;
Connection_handler_manager *Connection_handler_manager::m_instance = NULL;
ulong Connection_handler_manager::thread_handling =
    SCHEDULER_ONE_THREAD_PER_CONNECTION;
uint Connection_handler_manager::max_threads = 0;

/**
  Helper functions to allow mysys to call the thread scheduler when
  waiting for locks.
*/

static void scheduler_wait_lock_begin() {
  THD *thd = current_thd;
  MYSQL_CALLBACK(thd->scheduler, thd_wait_begin, (thd, THD_WAIT_TABLE_LOCK));
}

static void scheduler_wait_lock_end() {
  THD *thd = current_thd;
  MYSQL_CALLBACK(thd->scheduler, thd_wait_end, (thd));
}

static void scheduler_wait_sync_begin() {
  THD *thd = current_thd;
  if (likely(thd))
    MYSQL_CALLBACK(thd->scheduler, thd_wait_begin, (thd, THD_WAIT_SYNC));
}

static void scheduler_wait_sync_end() {
  THD *thd = current_thd;
  if (likely(thd)) MYSQL_CALLBACK(thd->scheduler, thd_wait_end, (thd));
}

<<<<<<< HEAD
bool Connection_handler_manager::valid_connection_count() {
  bool connection_accepted = true;
=======
static void scheduler_wait_net_begin()
{
  THD* thd= current_thd;
  if (likely(thd))
    MYSQL_CALLBACK(thd->scheduler, thd_wait_begin, (thd, THD_WAIT_NET));
}

static void scheduler_wait_net_end()
{
  THD* thd= current_thd;
  if (likely(thd))
    MYSQL_CALLBACK(thd->scheduler, thd_wait_end, (thd));
}

bool Connection_handler_manager::valid_connection_count(
                                               bool extra_port_connection)
{
  bool connection_accepted= true;
>>>>>>> 9bb871b3
  mysql_mutex_lock(&LOCK_connection_count);
  if (connection_count > max_connections) {
    connection_accepted = false;
    m_connection_errors_max_connection++;
  }
  mysql_mutex_unlock(&LOCK_connection_count);
  return connection_accepted;
}

bool Connection_handler_manager::check_and_incr_conn_count(
    bool is_admin_connection) {
  bool connection_accepted = true;
  mysql_mutex_lock(&LOCK_connection_count);
  /*
    Here we allow max_connections + 1 clients to connect
    (by checking before we increment by 1).

    The last connection is reserved for SUPER users. This is
    checked later during authentication where valid_connection_count()
    is called for non-SUPER users only.
  */
  if (connection_count > max_connections && !is_admin_connection) {
    connection_accepted = false;
    m_connection_errors_max_connection++;
  } else {
    ++connection_count;

    if (connection_count > max_used_connections) {
      max_used_connections = connection_count;
      max_used_connections_time = (ulong)my_time(0);
    }
  }
  mysql_mutex_unlock(&LOCK_connection_count);
  return connection_accepted;
}

#ifdef HAVE_PSI_INTERFACE
static PSI_mutex_key key_LOCK_connection_count;

static PSI_mutex_info all_conn_manager_mutexes[] = {
    {&key_LOCK_connection_count, "LOCK_connection_count", PSI_FLAG_SINGLETON, 0,
     PSI_DOCUMENT_ME}};

static PSI_cond_key key_COND_connection_count;

static PSI_cond_info all_conn_manager_conds[] = {
    {&key_COND_connection_count, "COND_connection_count", PSI_FLAG_SINGLETON, 0,
     PSI_DOCUMENT_ME}};
#endif

bool Connection_handler_manager::init() {
  /*
    This is a static member function.
    Per_thread_connection_handler's static members need to be initialized
    even if One_thread_connection_handler is used instead.
  */
  Per_thread_connection_handler::init();

  Connection_handler *connection_handler = NULL;
  switch (Connection_handler_manager::thread_handling) {
    case SCHEDULER_ONE_THREAD_PER_CONNECTION:
      connection_handler = new (std::nothrow) Per_thread_connection_handler();
      break;
    case SCHEDULER_NO_THREADS:
      connection_handler = new (std::nothrow) One_thread_connection_handler();
      break;
    case SCHEDULER_THREAD_POOL:
      connection_handler = new (std::nothrow) Thread_pool_connection_handler();
      break;
    default:
      DBUG_ASSERT(false);
  }

  if (connection_handler == NULL) {
    // This is a static member function.
    Per_thread_connection_handler::destroy();
    return true;
  }

  m_instance =
      new (std::nothrow) Connection_handler_manager(connection_handler);

  if (m_instance == NULL) {
    delete connection_handler;
    // This is a static member function.
    Per_thread_connection_handler::destroy();
    return true;
  }

#ifdef HAVE_PSI_INTERFACE
  int count = static_cast<int>(array_elements(all_conn_manager_mutexes));
  mysql_mutex_register("sql", all_conn_manager_mutexes, count);

  count = static_cast<int>(array_elements(all_conn_manager_conds));
  mysql_cond_register("sql", all_conn_manager_conds, count);
#endif

  mysql_mutex_init(key_LOCK_connection_count, &LOCK_connection_count,
                   MY_MUTEX_INIT_FAST);

  mysql_cond_init(key_COND_connection_count, &COND_connection_count);

  max_threads = connection_handler->get_max_threads();

  // Init common callback functions.
  thr_set_lock_wait_callback(scheduler_wait_lock_begin,
                             scheduler_wait_lock_end);
  thr_set_sync_wait_callback(scheduler_wait_sync_begin,
                             scheduler_wait_sync_end);
  vio_set_wait_callback(scheduler_wait_net_begin, scheduler_wait_net_end);
  return false;
}

void Connection_handler_manager::wait_till_no_connection() {
  mysql_mutex_lock(&LOCK_connection_count);
  while (connection_count > 0) {
    mysql_cond_wait(&COND_connection_count, &LOCK_connection_count);
  }
  mysql_mutex_unlock(&LOCK_connection_count);
}

void Connection_handler_manager::destroy_instance() {
  Per_thread_connection_handler::destroy();

  if (m_instance != NULL) {
    delete m_instance;
    m_instance = NULL;
    mysql_mutex_destroy(&LOCK_connection_count);
    mysql_cond_destroy(&COND_connection_count);
  }
}

void Connection_handler_manager::reset_max_used_connections() {
  mysql_mutex_lock(&LOCK_connection_count);
  max_used_connections = connection_count;
  max_used_connections_time = (ulong)my_time(0);
  mysql_mutex_unlock(&LOCK_connection_count);
}

void Connection_handler_manager::load_connection_handler(
    Connection_handler *conn_handler) {
  // We don't support loading more than one dynamic connection handler
  DBUG_ASSERT(Connection_handler_manager::thread_handling !=
              SCHEDULER_TYPES_COUNT);
  m_saved_connection_handler = m_connection_handler;
  m_saved_thread_handling = Connection_handler_manager::thread_handling;
  m_connection_handler = conn_handler;
  Connection_handler_manager::thread_handling = SCHEDULER_TYPES_COUNT;
  max_threads = m_connection_handler->get_max_threads();
}

bool Connection_handler_manager::unload_connection_handler() {
  DBUG_ASSERT(m_saved_connection_handler != NULL);
  if (m_saved_connection_handler == NULL) return true;
  delete m_connection_handler;
  m_connection_handler = m_saved_connection_handler;
  Connection_handler_manager::thread_handling = m_saved_thread_handling;
  m_saved_connection_handler = NULL;
  m_saved_thread_handling = 0;
  max_threads = m_connection_handler->get_max_threads();
  return false;
}

void Connection_handler_manager::process_new_connection(
    Channel_info *channel_info) {
  if (connection_events_loop_aborted() ||
      !check_and_incr_conn_count(channel_info->is_admin_connection())) {
    channel_info->send_error_and_close_channel(ER_CON_COUNT_ERROR, 0, true);
    sql_print_warning("%s", ER_DEFAULT(ER_CON_COUNT_ERROR));
    delete channel_info;
    return;
  }

  if (m_connection_handler->add_connection(channel_info)) {
    inc_aborted_connects();
    delete channel_info;
  }
}

THD *create_thd(Channel_info *channel_info) {
  THD *thd = channel_info->create_thd();
  if (thd == NULL)
    channel_info->send_error_and_close_channel(ER_OUT_OF_RESOURCES, 0, false);

  return thd;
}

void destroy_channel_info(Channel_info *channel_info) { delete channel_info; }

void dec_connection_count() {
  Connection_handler_manager::dec_connection_count();
}

void increment_aborted_connects() {
  Connection_handler_manager::get_instance()->inc_aborted_connects();
}

int my_connection_handler_set(Connection_handler_functions *chf,
                              THD_event_functions *tef) {
  DBUG_ASSERT(chf != NULL && tef != NULL);
  if (chf == NULL || tef == NULL) return 1;

  Plugin_connection_handler *conn_handler =
      new (std::nothrow) Plugin_connection_handler(chf);
  if (conn_handler == NULL) return 1;

  Connection_handler_manager::get_instance()->load_connection_handler(
      conn_handler);
  Connection_handler_manager::saved_event_functions =
      Connection_handler_manager::event_functions;
  Connection_handler_manager::event_functions = tef;
  return 0;
}

int my_connection_handler_reset() {
  Connection_handler_manager::event_functions =
      Connection_handler_manager::saved_event_functions;
  return Connection_handler_manager::get_instance()
      ->unload_connection_handler();
}<|MERGE_RESOLUTION|>--- conflicted
+++ resolved
@@ -90,29 +90,19 @@
   if (likely(thd)) MYSQL_CALLBACK(thd->scheduler, thd_wait_end, (thd));
 }
 
-<<<<<<< HEAD
+static void scheduler_wait_net_begin() {
+  THD *thd = current_thd;
+  if (likely(thd))
+    MYSQL_CALLBACK(thd->scheduler, thd_wait_begin, (thd, THD_WAIT_NET));
+}
+
+static void scheduler_wait_net_end() {
+  THD *thd = current_thd;
+  if (likely(thd)) MYSQL_CALLBACK(thd->scheduler, thd_wait_end, (thd));
+}
+
 bool Connection_handler_manager::valid_connection_count() {
   bool connection_accepted = true;
-=======
-static void scheduler_wait_net_begin()
-{
-  THD* thd= current_thd;
-  if (likely(thd))
-    MYSQL_CALLBACK(thd->scheduler, thd_wait_begin, (thd, THD_WAIT_NET));
-}
-
-static void scheduler_wait_net_end()
-{
-  THD* thd= current_thd;
-  if (likely(thd))
-    MYSQL_CALLBACK(thd->scheduler, thd_wait_end, (thd));
-}
-
-bool Connection_handler_manager::valid_connection_count(
-                                               bool extra_port_connection)
-{
-  bool connection_accepted= true;
->>>>>>> 9bb871b3
   mysql_mutex_lock(&LOCK_connection_count);
   if (connection_count > max_connections) {
     connection_accepted = false;
