--- conflicted
+++ resolved
@@ -547,20 +547,8 @@
 
     if (hton->flags & HTON_CAN_RECREATE)
     {
-<<<<<<< HEAD
-#ifndef EMBEDDED_LIBRARY
       error= mysql_audit_table_access_notify(thd, table_ref);
-#else
-      error= 0;
-#endif /* !EMBEDDED_LIBRARY */
       /*
-=======
-      if (mysql_audit_table_access_notify(thd, table_ref))
-      {
-        DBUG_RETURN(true);
-      }
-     /*
->>>>>>> 8f384553
         The storage engine can truncate the table by creating an
         empty table with the same structure.
 
