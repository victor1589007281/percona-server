--- conflicted
+++ resolved
@@ -174,13 +174,6 @@
    @param master_reclength
                   Pointer to variable that will be set to the length of the
                   record on the master side
-<<<<<<< HEAD
-   @param rw_set  Pointer to bitmap that holds either the read_set or the
-                  write_set of the table
-   @param event_type
-
-=======
->>>>>>> 7bac189e
 
    @retval 0 No error
 
