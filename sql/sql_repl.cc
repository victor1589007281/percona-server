/* Copyright (C) 2000-2006 MySQL AB & Sasha, 2008-2009 Sun Microsystems, Inc

   This program is free software; you can redistribute it and/or modify
   it under the terms of the GNU General Public License as published by
   the Free Software Foundation; version 2 of the License.

   This program is distributed in the hope that it will be useful,
   but WITHOUT ANY WARRANTY; without even the implied warranty of
   MERCHANTABILITY or FITNESS FOR A PARTICULAR PURPOSE.  See the
   GNU General Public License for more details.

   You should have received a copy of the GNU General Public License
   along with this program; if not, write to the Free Software
   Foundation, Inc., 59 Temple Place, Suite 330, Boston, MA  02111-1307  USA */

#include "sql_priv.h"
#include "unireg.h"
#include "sql_parse.h"                          // check_access
#ifdef HAVE_REPLICATION

#include "rpl_mi.h"
#include "sql_repl.h"
#include "sql_acl.h"                            // SUPER_ACL
#include "log_event.h"
#include "rpl_filter.h"
#include <my_dir.h>
#include "rpl_handler.h"

int max_binlog_dump_events = 0; // unlimited
my_bool opt_sporadic_binlog_dump_fail = 0;
#ifndef DBUG_OFF
static int binlog_dump_count = 0;
#endif

/**
  a copy of active_mi->rli->slave_skip_counter, for showing in SHOW VARIABLES,
  INFORMATION_SCHEMA.GLOBAL_VARIABLES and @@sql_slave_skip_counter without
  taking all the mutexes needed to access active_mi->rli->slave_skip_counter
  properly.
*/
uint sql_slave_skip_counter;

/*
    fake_rotate_event() builds a fake (=which does not exist physically in any
    binlog) Rotate event, which contains the name of the binlog we are going to
    send to the slave (because the slave may not know it if it just asked for
    MASTER_LOG_FILE='', MASTER_LOG_POS=4).
    < 4.0.14, fake_rotate_event() was called only if the requested pos was 4.
    After this version we always call it, so that a 3.23.58 slave can rely on
    it to detect if the master is 4.0 (and stop) (the _fake_ Rotate event has
    zeros in the good positions which, by chance, make it possible for the 3.23
    slave to detect that this event is unexpected) (this is luck which happens
    because the master and slave disagree on the size of the header of
    Log_event).

    Relying on the event length of the Rotate event instead of these
    well-placed zeros was not possible as Rotate events have a variable-length
    part.
*/

static int fake_rotate_event(NET* net, String* packet, char* log_file_name,
                             ulonglong position, const char** errmsg)
{
  DBUG_ENTER("fake_rotate_event");
  char header[LOG_EVENT_HEADER_LEN], buf[ROTATE_HEADER_LEN+100];
  /*
    'when' (the timestamp) is set to 0 so that slave could distinguish between
    real and fake Rotate events (if necessary)
  */
  memset(header, 0, 4);
  header[EVENT_TYPE_OFFSET] = ROTATE_EVENT;

  char* p = log_file_name+dirname_length(log_file_name);
  uint ident_len = (uint) strlen(p);
  ulong event_len = ident_len + LOG_EVENT_HEADER_LEN + ROTATE_HEADER_LEN;
  int4store(header + SERVER_ID_OFFSET, server_id);
  int4store(header + EVENT_LEN_OFFSET, event_len);
  int2store(header + FLAGS_OFFSET, LOG_EVENT_ARTIFICIAL_F);

  // TODO: check what problems this may cause and fix them
  int4store(header + LOG_POS_OFFSET, 0);

  packet->append(header, sizeof(header));
  int8store(buf+R_POS_OFFSET,position);
  packet->append(buf, ROTATE_HEADER_LEN);
  packet->append(p,ident_len);
  if (my_net_write(net, (uchar*) packet->ptr(), packet->length()))
  {
    *errmsg = "failed on my_net_write()";
    DBUG_RETURN(-1);
  }
  DBUG_RETURN(0);
}

/*
  Reset thread transmit packet buffer for event sending

  This function allocates header bytes for event transmission, and
  should be called before store the event data to the packet buffer.
*/
static int reset_transmit_packet(THD *thd, ushort flags,
                                 ulong *ev_offset, const char **errmsg)
{
  int ret= 0;
  String *packet= &thd->packet;

  /* reserve and set default header */
  packet->length(0);
  packet->set("\0", 1, &my_charset_bin);

  if (RUN_HOOK(binlog_transmit, reserve_header, (thd, flags, packet)))
  {
    *errmsg= "Failed to run hook 'reserve_header'";
    my_errno= ER_UNKNOWN_ERROR;
    ret= 1;
  }
  *ev_offset= packet->length();
  return ret;
}

static int send_file(THD *thd)
{
  NET* net = &thd->net;
  int fd = -1, error = 1;
  size_t bytes;
  char fname[FN_REFLEN+1];
  const char *errmsg = 0;
  int old_timeout;
  unsigned long packet_len;
  uchar buf[IO_SIZE];				// It's safe to alloc this
  DBUG_ENTER("send_file");

  /*
    The client might be slow loading the data, give him wait_timeout to do
    the job
  */
  old_timeout= net->read_timeout;
  my_net_set_read_timeout(net, thd->variables.net_wait_timeout);

  /*
    We need net_flush here because the client will not know it needs to send
    us the file name until it has processed the load event entry
  */
  if (net_flush(net) || (packet_len = my_net_read(net)) == packet_error)
  {
    errmsg = "while reading file name";
    goto err;
  }

  // terminate with \0 for fn_format
  *((char*)net->read_pos +  packet_len) = 0;
  fn_format(fname, (char*) net->read_pos + 1, "", "", 4);
  // this is needed to make replicate-ignore-db
  if (!strcmp(fname,"/dev/null"))
    goto end;

  if ((fd= mysql_file_open(key_file_send_file,
                           fname, O_RDONLY, MYF(0))) < 0)
  {
    errmsg = "on open of file";
    goto err;
  }

  while ((long) (bytes= mysql_file_read(fd, buf, IO_SIZE, MYF(0))) > 0)
  {
    if (my_net_write(net, buf, bytes))
    {
      errmsg = "while writing data to client";
      goto err;
    }
  }

 end:
  if (my_net_write(net, (uchar*) "", 0) || net_flush(net) ||
      (my_net_read(net) == packet_error))
  {
    errmsg = "while negotiating file transfer close";
    goto err;
  }
  error = 0;

 err:
  my_net_set_read_timeout(net, old_timeout);
  if (fd >= 0)
    mysql_file_close(fd, MYF(0));
  if (errmsg)
  {
    sql_print_error("Failed in send_file() %s", errmsg);
    DBUG_PRINT("error", ("%s", errmsg));
  }
  DBUG_RETURN(error);
}


/*
  Adjust the position pointer in the binary log file for all running slaves

  SYNOPSIS
    adjust_linfo_offsets()
    purge_offset	Number of bytes removed from start of log index file

  NOTES
    - This is called when doing a PURGE when we delete lines from the
      index log file

  REQUIREMENTS
    - Before calling this function, we have to ensure that no threads are
      using any binary log file before purge_offset.a

  TODO
    - Inform the slave threads that they should sync the position
      in the binary log file with flush_relay_log_info.
      Now they sync is done for next read.
*/

void adjust_linfo_offsets(my_off_t purge_offset)
{
  THD *tmp;

  mysql_mutex_lock(&LOCK_thread_count);
  I_List_iterator<THD> it(threads);

  while ((tmp=it++))
  {
    LOG_INFO* linfo;
    if ((linfo = tmp->current_linfo))
    {
      mysql_mutex_lock(&linfo->lock);
      /*
	Index file offset can be less that purge offset only if
	we just started reading the index file. In that case
	we have nothing to adjust
      */
      if (linfo->index_file_offset < purge_offset)
	linfo->fatal = (linfo->index_file_offset != 0);
      else
	linfo->index_file_offset -= purge_offset;
      mysql_mutex_unlock(&linfo->lock);
    }
  }
  mysql_mutex_unlock(&LOCK_thread_count);
}


bool log_in_use(const char* log_name)
{
  size_t log_name_len = strlen(log_name) + 1;
  THD *tmp;
  bool result = 0;

  mysql_mutex_lock(&LOCK_thread_count);
  I_List_iterator<THD> it(threads);

  while ((tmp=it++))
  {
    LOG_INFO* linfo;
    if ((linfo = tmp->current_linfo))
    {
      mysql_mutex_lock(&linfo->lock);
      result = !bcmp((uchar*) log_name, (uchar*) linfo->log_file_name,
                     log_name_len);
      mysql_mutex_unlock(&linfo->lock);
      if (result)
	break;
    }
  }

  mysql_mutex_unlock(&LOCK_thread_count);
  return result;
}

bool purge_error_message(THD* thd, int res)
{
  uint errcode;

  if ((errcode= purge_log_get_error_code(res)) != 0)
  {
    my_message(errcode, ER(errcode), MYF(0));
    return TRUE;
  }
  my_ok(thd);
  return FALSE;
}


/**
  Execute a PURGE BINARY LOGS TO <log> command.

  @param thd Pointer to THD object for the client thread executing the
  statement.

  @param to_log Name of the last log to purge.

  @retval FALSE success
  @retval TRUE failure
*/
bool purge_master_logs(THD* thd, const char* to_log)
{
  char search_file_name[FN_REFLEN];
  if (!mysql_bin_log.is_open())
  {
    my_ok(thd);
    return FALSE;
  }

  mysql_bin_log.make_log_name(search_file_name, to_log);
  return purge_error_message(thd,
			     mysql_bin_log.purge_logs(search_file_name, 0, 1,
						      1, NULL));
}


/**
  Execute a PURGE BINARY LOGS BEFORE <date> command.

  @param thd Pointer to THD object for the client thread executing the
  statement.

  @param purge_time Date before which logs should be purged.

  @retval FALSE success
  @retval TRUE failure
*/
bool purge_master_logs_before_date(THD* thd, time_t purge_time)
{
  if (!mysql_bin_log.is_open())
  {
    my_ok(thd);
    return 0;
  }
  return purge_error_message(thd,
                             mysql_bin_log.purge_logs_before_date(purge_time));
}

int test_for_non_eof_log_read_errors(int error, const char **errmsg)
{
  if (error == LOG_READ_EOF)
    return 0;
  my_errno= ER_MASTER_FATAL_ERROR_READING_BINLOG;
  switch (error) {
  case LOG_READ_BOGUS:
    *errmsg = "bogus data in log event";
    break;
  case LOG_READ_TOO_LARGE:
    *errmsg = "log event entry exceeded max_allowed_packet; \
Increase max_allowed_packet on master";
    break;
  case LOG_READ_IO:
    *errmsg = "I/O error reading log event";
    break;
  case LOG_READ_MEM:
    *errmsg = "memory allocation failed reading log event";
    break;
  case LOG_READ_TRUNC:
    *errmsg = "binlog truncated in the middle of event";
    break;
  default:
    *errmsg = "unknown error reading log event on the master";
    break;
  }
  return error;
}


/**
  An auxiliary function for calling in mysql_binlog_send
  to initialize the heartbeat timeout in waiting for a binlogged event.

  @param[in]    thd  THD to access a user variable

  @return        heartbeat period an ulonglong of nanoseconds
                 or zero if heartbeat was not demanded by slave
*/ 
static ulonglong get_heartbeat_period(THD * thd)
{
  my_bool null_value;
  LEX_STRING name=  { C_STRING_WITH_LEN("master_heartbeat_period")};
  user_var_entry *entry= 
    (user_var_entry*) my_hash_search(&thd->user_vars, (uchar*) name.str,
                                  name.length);
  return entry? entry->val_int(&null_value) : 0;
}

/*
  Function prepares and sends repliation heartbeat event.

  @param net                net object of THD
  @param packet             buffer to store the heartbeat instance
  @param event_coordinates  binlog file name and position of the last
                            real event master sent from binlog

  @note 
    Among three essential pieces of heartbeat data Log_event::when
    is computed locally.
    The  error to send is serious and should force terminating
    the dump thread.
*/
static int send_heartbeat_event(NET* net, String* packet,
                                const struct event_coordinates *coord)
{
  DBUG_ENTER("send_heartbeat_event");
  char header[LOG_EVENT_HEADER_LEN];
  /*
    'when' (the timestamp) is set to 0 so that slave could distinguish between
    real and fake Rotate events (if necessary)
  */
  memset(header, 0, 4);  // when

  header[EVENT_TYPE_OFFSET] = HEARTBEAT_LOG_EVENT;

  char* p= coord->file_name + dirname_length(coord->file_name);

  uint ident_len = strlen(p);
  ulong event_len = ident_len + LOG_EVENT_HEADER_LEN;
  int4store(header + SERVER_ID_OFFSET, server_id);
  int4store(header + EVENT_LEN_OFFSET, event_len);
  int2store(header + FLAGS_OFFSET, 0);

  int4store(header + LOG_POS_OFFSET, coord->pos);  // log_pos

  packet->append(header, sizeof(header));
  packet->append(p, ident_len);             // log_file_name

  if (my_net_write(net, (uchar*) packet->ptr(), packet->length()) ||
      net_flush(net))
  {
    DBUG_RETURN(-1);
  }
  DBUG_RETURN(0);
}

/*
  TODO: Clean up loop to only have one call to send_file()
*/

void mysql_binlog_send(THD* thd, char* log_ident, my_off_t pos,
		       ushort flags)
{
  LOG_INFO linfo;
  char *log_file_name = linfo.log_file_name;
  char search_file_name[FN_REFLEN], *name;

  ulong ev_offset;

  IO_CACHE log;
  File file = -1;
  String* packet = &thd->packet;
  int error;
  const char *errmsg = "Unknown error";
  NET* net = &thd->net;
  mysql_mutex_t *log_lock;
  bool binlog_can_be_corrupted= FALSE;
#ifndef DBUG_OFF
  int left_events = max_binlog_dump_events;
#endif
  DBUG_ENTER("mysql_binlog_send");
  DBUG_PRINT("enter",("log_ident: '%s'  pos: %ld", log_ident, (long) pos));

  bzero((char*) &log,sizeof(log));
  /* 
     heartbeat_period from @master_heartbeat_period user variable
  */
  ulonglong heartbeat_period= get_heartbeat_period(thd);
  struct timespec heartbeat_buf;
  struct event_coordinates coord_buf;
  struct timespec *heartbeat_ts= NULL;
  struct event_coordinates *coord= NULL;
  if (heartbeat_period != LL(0))
  {
    heartbeat_ts= &heartbeat_buf;
    set_timespec_nsec(*heartbeat_ts, 0);
    coord= &coord_buf;
    coord->file_name= log_file_name; // initialization basing on what slave remembers
    coord->pos= pos;
  }
  sql_print_information("Start binlog_dump to slave_server(%d), pos(%s, %lu)",
                        thd->server_id, log_ident, (ulong)pos);
  if (RUN_HOOK(binlog_transmit, transmit_start, (thd, flags, log_ident, pos)))
  {
    errmsg= "Failed to run hook 'transmit_start'";
    my_errno= ER_UNKNOWN_ERROR;
    goto err;
  }

#ifndef DBUG_OFF
  if (opt_sporadic_binlog_dump_fail && (binlog_dump_count++ % 2))
  {
    errmsg = "Master failed COM_BINLOG_DUMP to test if slave can recover";
    my_errno= ER_UNKNOWN_ERROR;
    goto err;
  }
#endif

  if (!mysql_bin_log.is_open())
  {
    errmsg = "Binary log is not open";
    my_errno= ER_MASTER_FATAL_ERROR_READING_BINLOG;
    goto err;
  }
  if (!server_id_supplied)
  {
    errmsg = "Misconfigured master - server id was not set";
    my_errno= ER_MASTER_FATAL_ERROR_READING_BINLOG;
    goto err;
  }

  name=search_file_name;
  if (log_ident[0])
    mysql_bin_log.make_log_name(search_file_name, log_ident);
  else
    name=0;					// Find first log

  linfo.index_file_offset = 0;

  if (mysql_bin_log.find_log_pos(&linfo, name, 1))
  {
    errmsg = "Could not find first log file name in binary log index file";
    my_errno= ER_MASTER_FATAL_ERROR_READING_BINLOG;
    goto err;
  }

  mysql_mutex_lock(&LOCK_thread_count);
  thd->current_linfo = &linfo;
  mysql_mutex_unlock(&LOCK_thread_count);

  if ((file=open_binlog(&log, log_file_name, &errmsg)) < 0)
  {
    my_errno= ER_MASTER_FATAL_ERROR_READING_BINLOG;
    goto err;
  }
  if (pos < BIN_LOG_HEADER_SIZE || pos > my_b_filelength(&log))
  {
    errmsg= "Client requested master to start replication from \
impossible position";
    my_errno= ER_MASTER_FATAL_ERROR_READING_BINLOG;
    goto err;
  }

  /* reset transmit packet for the fake rotate event below */
  if (reset_transmit_packet(thd, flags, &ev_offset, &errmsg))
    goto err;

  /*
    Tell the client about the log name with a fake Rotate event;
    this is needed even if we also send a Format_description_log_event
    just after, because that event does not contain the binlog's name.
    Note that as this Rotate event is sent before
    Format_description_log_event, the slave cannot have any info to
    understand this event's format, so the header len of
    Rotate_log_event is FROZEN (so in 5.0 it will have a header shorter
    than other events except FORMAT_DESCRIPTION_EVENT).
    Before 4.0.14 we called fake_rotate_event below only if (pos ==
    BIN_LOG_HEADER_SIZE), because if this is false then the slave
    already knows the binlog's name.
    Since, we always call fake_rotate_event; if the slave already knew
    the log's name (ex: CHANGE MASTER TO MASTER_LOG_FILE=...) this is
    useless but does not harm much. It is nice for 3.23 (>=.58) slaves
    which test Rotate events to see if the master is 4.0 (then they
    choose to stop because they can't replicate 4.0); by always calling
    fake_rotate_event we are sure that 3.23.58 and newer will detect the
    problem as soon as replication starts (BUG#198).
    Always calling fake_rotate_event makes sending of normal
    (=from-binlog) Rotate events a priori unneeded, but it is not so
    simple: the 2 Rotate events are not equivalent, the normal one is
    before the Stop event, the fake one is after. If we don't send the
    normal one, then the Stop event will be interpreted (by existing 4.0
    slaves) as "the master stopped", which is wrong. So for safety,
    given that we want minimum modification of 4.0, we send the normal
    and fake Rotates.
  */
  if (fake_rotate_event(net, packet, log_file_name, pos, &errmsg))
  {
    /*
       This error code is not perfect, as fake_rotate_event() does not
       read anything from the binlog; if it fails it's because of an
       error in my_net_write(), fortunately it will say so in errmsg.
    */
    my_errno= ER_MASTER_FATAL_ERROR_READING_BINLOG;
    goto err;
  }

  /*
    Adding MAX_LOG_EVENT_HEADER_LEN, since a binlog event can become
    this larger than the corresponding packet (query) sent 
    from client to master.
  */
  thd->variables.max_allowed_packet+= MAX_LOG_EVENT_HEADER;

  /*
    We can set log_lock now, it does not move (it's a member of
    mysql_bin_log, and it's already inited, and it will be destroyed
    only at shutdown).
  */
  log_lock = mysql_bin_log.get_log_lock();
  if (pos > BIN_LOG_HEADER_SIZE)
  {
    /* reset transmit packet for the event read from binary log
       file */
    if (reset_transmit_packet(thd, flags, &ev_offset, &errmsg))
      goto err;

     /*
       Try to find a Format_description_log_event at the beginning of
       the binlog
     */
     if (!(error = Log_event::read_log_event(&log, packet, log_lock)))
     {
       /*
         The packet has offsets equal to the normal offsets in a
         binlog event + ev_offset (the first ev_offset characters are
         the header (default \0)).
       */
       DBUG_PRINT("info",
                  ("Looked for a Format_description_log_event, found event type %d",
                   (*packet)[EVENT_TYPE_OFFSET+ev_offset]));
       if ((*packet)[EVENT_TYPE_OFFSET+ev_offset] == FORMAT_DESCRIPTION_EVENT)
       {
         binlog_can_be_corrupted= test((*packet)[FLAGS_OFFSET+ev_offset] &
                                       LOG_EVENT_BINLOG_IN_USE_F);
         (*packet)[FLAGS_OFFSET+ev_offset] &= ~LOG_EVENT_BINLOG_IN_USE_F;
         /*
           mark that this event with "log_pos=0", so the slave
           should not increment master's binlog position
           (rli->group_master_log_pos)
         */
         int4store((char*) packet->ptr()+LOG_POS_OFFSET+ev_offset, 0);
         /*
           if reconnect master sends FD event with `created' as 0
           to avoid destroying temp tables.
          */
         int4store((char*) packet->ptr()+LOG_EVENT_MINIMAL_HEADER_LEN+
                   ST_CREATED_OFFSET+ev_offset, (ulong) 0);
         /* send it */
         if (my_net_write(net, (uchar*) packet->ptr(), packet->length()))
         {
           errmsg = "Failed on my_net_write()";
           my_errno= ER_UNKNOWN_ERROR;
           goto err;
         }

         /*
           No need to save this event. We are only doing simple reads
           (no real parsing of the events) so we don't need it. And so
           we don't need the artificial Format_description_log_event of
           3.23&4.x.
         */
       }
     }
     else
     {
       if (test_for_non_eof_log_read_errors(error, &errmsg))
         goto err;
       /*
         It's EOF, nothing to do, go on reading next events, the
         Format_description_log_event will be found naturally if it is written.
       */
     }
  } /* end of if (pos > BIN_LOG_HEADER_SIZE); */
  else
  {
    /* The Format_description_log_event event will be found naturally. */
  }

  /* seek to the requested position, to start the requested dump */
  my_b_seek(&log, pos);			// Seek will done on next read

  while (!net->error && net->vio != 0 && !thd->killed)
  {
    Log_event_type event_type= UNKNOWN_EVENT;

    /* reset the transmit packet for the event read from binary log
       file */
    if (reset_transmit_packet(thd, flags, &ev_offset, &errmsg))
      goto err;
    while (!(error = Log_event::read_log_event(&log, packet, log_lock)))
    {
#ifndef DBUG_OFF
      if (max_binlog_dump_events && !left_events--)
      {
	net_flush(net);
	errmsg = "Debugging binlog dump abort";
	my_errno= ER_UNKNOWN_ERROR;
	goto err;
      }
#endif
      /*
        log's filename does not change while it's active
      */
      if (coord)
        coord->pos= uint4korr(packet->ptr() + ev_offset + LOG_POS_OFFSET);

      event_type= (Log_event_type)((*packet)[LOG_EVENT_OFFSET+ev_offset]);
      if (event_type == FORMAT_DESCRIPTION_EVENT)
      {
        binlog_can_be_corrupted= test((*packet)[FLAGS_OFFSET+ev_offset] &
                                      LOG_EVENT_BINLOG_IN_USE_F);
        (*packet)[FLAGS_OFFSET+ev_offset] &= ~LOG_EVENT_BINLOG_IN_USE_F;
      }
      else if (event_type == STOP_EVENT)
        binlog_can_be_corrupted= FALSE;

      pos = my_b_tell(&log);
      if (RUN_HOOK(binlog_transmit, before_send_event,
                   (thd, flags, packet, log_file_name, pos)))
      {
        my_errno= ER_UNKNOWN_ERROR;
        errmsg= "run 'before_send_event' hook failed";
        goto err;
      }

      if (my_net_write(net, (uchar*) packet->ptr(), packet->length()))
      {
	errmsg = "Failed on my_net_write()";
	my_errno= ER_UNKNOWN_ERROR;
	goto err;
      }

      DBUG_PRINT("info", ("log event code %d", event_type));
      if (event_type == LOAD_EVENT)
      {
	if (send_file(thd))
	{
	  errmsg = "failed in send_file()";
	  my_errno= ER_UNKNOWN_ERROR;
	  goto err;
	}
      }

      if (RUN_HOOK(binlog_transmit, after_send_event, (thd, flags, packet)))
      {
        errmsg= "Failed to run hook 'after_send_event'";
        my_errno= ER_UNKNOWN_ERROR;
        goto err;
      }

      /* reset transmit packet for next loop */
      if (reset_transmit_packet(thd, flags, &ev_offset, &errmsg))
        goto err;
    }

    /*
      here we were reading binlog that was not closed properly (as a result
      of a crash ?). treat any corruption as EOF
    */
    if (binlog_can_be_corrupted && error != LOG_READ_MEM)
      error=LOG_READ_EOF;
    /*
      TODO: now that we are logging the offset, check to make sure
      the recorded offset and the actual match.
      Guilhem 2003-06: this is not true if this master is a slave
      <4.0.15 running with --log-slave-updates, because then log_pos may
      be the offset in the-master-of-this-master's binlog.
    */
    if (test_for_non_eof_log_read_errors(error, &errmsg))
      goto err;

    if (!(flags & BINLOG_DUMP_NON_BLOCK) &&
        mysql_bin_log.is_active(log_file_name))
    {
      /*
	Block until there is more data in the log
      */
      if (net_flush(net))
      {
	errmsg = "failed on net_flush()";
	my_errno= ER_UNKNOWN_ERROR;
	goto err;
      }

      /*
	We may have missed the update broadcast from the log
	that has just happened, let's try to catch it if it did.
	If we did not miss anything, we just wait for other threads
	to signal us.
      */
      {
	log.error=0;
	bool read_packet = 0;

#ifndef DBUG_OFF
	if (max_binlog_dump_events && !left_events--)
	{
	  errmsg = "Debugging binlog dump abort";
	  my_errno= ER_UNKNOWN_ERROR;
	  goto err;
	}
#endif

        /* reset the transmit packet for the event read from binary log
           file */
        if (reset_transmit_packet(thd, flags, &ev_offset, &errmsg))
          goto err;
        
	/*
	  No one will update the log while we are reading
	  now, but we'll be quick and just read one record

	  TODO:
          Add an counter that is incremented for each time we update the
          binary log.  We can avoid the following read if the counter
          has not been updated since last read.
	*/

        mysql_mutex_lock(log_lock);
        switch (error= Log_event::read_log_event(&log, packet, (mysql_mutex_t*) 0)) {
	case 0:
	  /* we read successfully, so we'll need to send it to the slave */
          mysql_mutex_unlock(log_lock);
	  read_packet = 1;
          if (coord)
            coord->pos= uint4korr(packet->ptr() + ev_offset + LOG_POS_OFFSET);
          event_type= (Log_event_type)((*packet)[LOG_EVENT_OFFSET+ev_offset]);
	  break;

	case LOG_READ_EOF:
        {
          int ret;
          ulong signal_cnt;
	  DBUG_PRINT("wait",("waiting for data in binary log"));
	  if (thd->server_id==0) // for mysqlbinlog (mysqlbinlog.server_id==0)
	  {
            mysql_mutex_unlock(log_lock);
	    goto end;
	  }

#ifndef DBUG_OFF
          ulong hb_info_counter= 0;
#endif
          signal_cnt= mysql_bin_log.signal_cnt;
          do 
          {
            if (coord)
            {
              DBUG_ASSERT(heartbeat_ts && heartbeat_period != 0);
              set_timespec_nsec(*heartbeat_ts, heartbeat_period);
            }
            ret= mysql_bin_log.wait_for_update_bin_log(thd, heartbeat_ts);
            DBUG_ASSERT(ret == 0 || (heartbeat_period != 0 && coord != NULL));
            if (ret == ETIMEDOUT || ret == ETIME)
            {
#ifndef DBUG_OFF
              if (hb_info_counter < 3)
              {
                sql_print_information("master sends heartbeat message");
                hb_info_counter++;
                if (hb_info_counter == 3)
                  sql_print_information("the rest of heartbeat info skipped ...");
              }
#endif
              /* reset transmit packet for the heartbeat event */
              if (reset_transmit_packet(thd, flags, &ev_offset, &errmsg))
                goto err;
              if (send_heartbeat_event(net, packet, coord))
              {
                errmsg = "Failed on my_net_write()";
                my_errno= ER_UNKNOWN_ERROR;
                mysql_mutex_unlock(log_lock);
                goto err;
              }
            }
            else
            {
              DBUG_PRINT("wait",("binary log received update or a broadcast signal caught"));
            }
          } while (signal_cnt == mysql_bin_log.signal_cnt && !thd->killed);
          mysql_mutex_unlock(log_lock);
        }
        break;
            
        default:
          mysql_mutex_unlock(log_lock);
          test_for_non_eof_log_read_errors(error, &errmsg);
          goto err;
	}

	if (read_packet)
        {
          thd_proc_info(thd, "Sending binlog event to slave");
          pos = my_b_tell(&log);
          if (RUN_HOOK(binlog_transmit, before_send_event,
                       (thd, flags, packet, log_file_name, pos)))
          {
            my_errno= ER_UNKNOWN_ERROR;
            errmsg= "run 'before_send_event' hook failed";
            goto err;
          }
	  
	  if (my_net_write(net, (uchar*) packet->ptr(), packet->length()) )
	  {
	    errmsg = "Failed on my_net_write()";
	    my_errno= ER_UNKNOWN_ERROR;
	    goto err;
	  }

	  if (event_type == LOAD_EVENT)
	  {
	    if (send_file(thd))
	    {
	      errmsg = "failed in send_file()";
	      my_errno= ER_UNKNOWN_ERROR;
	      goto err;
	    }
	  }

          if (RUN_HOOK(binlog_transmit, after_send_event, (thd, flags, packet)))
          {
            my_errno= ER_UNKNOWN_ERROR;
            errmsg= "Failed to run hook 'after_send_event'";
            goto err;
          }
	}

	log.error=0;
      }
    }
    else
    {
      bool loop_breaker = 0;
      /* need this to break out of the for loop from switch */

      thd_proc_info(thd, "Finished reading one binlog; switching to next binlog");
      switch (mysql_bin_log.find_next_log(&linfo, 1)) {
      case 0:
	break;
      case LOG_INFO_EOF:
        if (mysql_bin_log.is_active(log_file_name))
        {
          loop_breaker = (flags & BINLOG_DUMP_NON_BLOCK);
          break;
        }
      default:
	errmsg = "could not find next log";
	my_errno= ER_MASTER_FATAL_ERROR_READING_BINLOG;
	goto err;
      }

      if (loop_breaker)
        break;

      end_io_cache(&log);
      mysql_file_close(file, MYF(MY_WME));

      /* reset transmit packet for the possible fake rotate event */
      if (reset_transmit_packet(thd, flags, &ev_offset, &errmsg))
        goto err;
      
      /*
        Call fake_rotate_event() in case the previous log (the one which
        we have just finished reading) did not contain a Rotate event
        (for example (I don't know any other example) the previous log
        was the last one before the master was shutdown & restarted).
        This way we tell the slave about the new log's name and
        position.  If the binlog is 5.0, the next event we are going to
        read and send is Format_description_log_event.
      */
      if ((file=open_binlog(&log, log_file_name, &errmsg)) < 0 ||
	  fake_rotate_event(net, packet, log_file_name, BIN_LOG_HEADER_SIZE,
                            &errmsg))
      {
	my_errno= ER_MASTER_FATAL_ERROR_READING_BINLOG;
	goto err;
      }

      if (coord)
        coord->file_name= log_file_name; // reset to the next
    }
  }

end:
  end_io_cache(&log);
  mysql_file_close(file, MYF(MY_WME));

  RUN_HOOK(binlog_transmit, transmit_stop, (thd, flags));
  my_eof(thd);
  thd_proc_info(thd, "Waiting to finalize termination");
  mysql_mutex_lock(&LOCK_thread_count);
  thd->current_linfo = 0;
  mysql_mutex_unlock(&LOCK_thread_count);
  DBUG_VOID_RETURN;

err:
  thd_proc_info(thd, "Waiting to finalize termination");
  end_io_cache(&log);
  RUN_HOOK(binlog_transmit, transmit_stop, (thd, flags));
  /*
    Exclude  iteration through thread list
    this is needed for purge_logs() - it will iterate through
    thread list and update thd->current_linfo->index_file_offset
    this mutex will make sure that it never tried to update our linfo
    after we return from this stack frame
  */
  mysql_mutex_lock(&LOCK_thread_count);
  thd->current_linfo = 0;
  mysql_mutex_unlock(&LOCK_thread_count);
  if (file >= 0)
    mysql_file_close(file, MYF(MY_WME));

  my_message(my_errno, errmsg, MYF(0));
  DBUG_VOID_RETURN;
}


/**
  Execute a START SLAVE statement.

  @param thd Pointer to THD object for the client thread executing the
  statement.

  @param mi Pointer to Master_info object for the slave's IO thread.

  @param net_report If true, saves the exit status into thd->stmt_da.

  @retval 0 success
  @retval 1 error
*/
int start_slave(THD* thd , Master_info* mi,  bool net_report)
{
  int slave_errno= 0;
  int thread_mask;
  DBUG_ENTER("start_slave");

  if (check_access(thd, SUPER_ACL, any_db, NULL, NULL, 0, 0))
    DBUG_RETURN(1);
  lock_slave_threads(mi);  // this allows us to cleanly read slave_running
  // Get a mask of _stopped_ threads
  init_thread_mask(&thread_mask,mi,1 /* inverse */);
  /*
    Below we will start all stopped threads.  But if the user wants to
    start only one thread, do as if the other thread was running (as we
    don't wan't to touch the other thread), so set the bit to 0 for the
    other thread
  */
  if (thd->lex->slave_thd_opt)
    thread_mask&= thd->lex->slave_thd_opt;
  if (thread_mask) //some threads are stopped, start them
  {
    if (init_master_info(mi,master_info_file,relay_log_info_file, 0,
			 thread_mask))
      slave_errno=ER_MASTER_INFO;
    else if (server_id_supplied && *mi->host)
    {
      /*
        If we will start SQL thread we will care about UNTIL options If
        not and they are specified we will ignore them and warn user
        about this fact.
      */
      if (thread_mask & SLAVE_SQL)
      {
        mysql_mutex_lock(&mi->rli.data_lock);

        if (thd->lex->mi.pos)
        {
          mi->rli.until_condition= Relay_log_info::UNTIL_MASTER_POS;
          mi->rli.until_log_pos= thd->lex->mi.pos;
          /*
             We don't check thd->lex->mi.log_file_name for NULL here
             since it is checked in sql_yacc.yy
          */
          strmake(mi->rli.until_log_name, thd->lex->mi.log_file_name,
                  sizeof(mi->rli.until_log_name)-1);
        }
        else if (thd->lex->mi.relay_log_pos)
        {
          mi->rli.until_condition= Relay_log_info::UNTIL_RELAY_POS;
          mi->rli.until_log_pos= thd->lex->mi.relay_log_pos;
          strmake(mi->rli.until_log_name, thd->lex->mi.relay_log_name,
                  sizeof(mi->rli.until_log_name)-1);
        }
        else
          mi->rli.clear_until_condition();

        if (mi->rli.until_condition != Relay_log_info::UNTIL_NONE)
        {
          /* Preparing members for effective until condition checking */
          const char *p= fn_ext(mi->rli.until_log_name);
          char *p_end;
          if (*p)
          {
            //p points to '.'
            mi->rli.until_log_name_extension= strtoul(++p,&p_end, 10);
            /*
              p_end points to the first invalid character. If it equals
              to p, no digits were found, error. If it contains '\0' it
              means  conversion went ok.
            */
            if (p_end==p || *p_end)
              slave_errno=ER_BAD_SLAVE_UNTIL_COND;
          }
          else
            slave_errno=ER_BAD_SLAVE_UNTIL_COND;

          /* mark the cached result of the UNTIL comparison as "undefined" */
          mi->rli.until_log_names_cmp_result=
            Relay_log_info::UNTIL_LOG_NAMES_CMP_UNKNOWN;

          /* Issuing warning then started without --skip-slave-start */
          if (!opt_skip_slave_start)
            push_warning(thd, MYSQL_ERROR::WARN_LEVEL_NOTE,
                         ER_MISSING_SKIP_SLAVE,
                         ER(ER_MISSING_SKIP_SLAVE));
        }

        mysql_mutex_unlock(&mi->rli.data_lock);
      }
      else if (thd->lex->mi.pos || thd->lex->mi.relay_log_pos)
        push_warning(thd, MYSQL_ERROR::WARN_LEVEL_NOTE, ER_UNTIL_COND_IGNORED,
                     ER(ER_UNTIL_COND_IGNORED));

      if (!slave_errno)
        slave_errno = start_slave_threads(0 /*no mutex */,
					1 /* wait for start */,
					mi,
					master_info_file,relay_log_info_file,
					thread_mask);
    }
    else
      slave_errno = ER_BAD_SLAVE;
  }
  else
  {
    /* no error if all threads are already started, only a warning */
    push_warning(thd, MYSQL_ERROR::WARN_LEVEL_NOTE, ER_SLAVE_WAS_RUNNING,
                 ER(ER_SLAVE_WAS_RUNNING));
  }

  unlock_slave_threads(mi);

  if (slave_errno)
  {
    if (net_report)
      my_message(slave_errno, ER(slave_errno), MYF(0));
    DBUG_RETURN(1);
  }
  else if (net_report)
    my_ok(thd);

  DBUG_RETURN(0);
}


/**
  Execute a STOP SLAVE statement.

  @param thd Pointer to THD object for the client thread executing the
  statement.

  @param mi Pointer to Master_info object for the slave's IO thread.

  @param net_report If true, saves the exit status into thd->stmt_da.

  @retval 0 success
  @retval 1 error
*/
int stop_slave(THD* thd, Master_info* mi, bool net_report )
{
  DBUG_ENTER("stop_slave");
  
  int slave_errno;
  if (!thd)
    thd = current_thd;

  if (check_access(thd, SUPER_ACL, any_db, NULL, NULL, 0, 0))
    DBUG_RETURN(1);
  thd_proc_info(thd, "Killing slave");
  int thread_mask;
  lock_slave_threads(mi);
  // Get a mask of _running_ threads
  init_thread_mask(&thread_mask,mi,0 /* not inverse*/);
  /*
    Below we will stop all running threads.
    But if the user wants to stop only one thread, do as if the other thread
    was stopped (as we don't wan't to touch the other thread), so set the
    bit to 0 for the other thread
  */
  if (thd->lex->slave_thd_opt)
    thread_mask &= thd->lex->slave_thd_opt;

  if (thread_mask)
  {
    slave_errno= terminate_slave_threads(mi,thread_mask,
                                         1 /*skip lock */);
  }
  else
  {
    //no error if both threads are already stopped, only a warning
    slave_errno= 0;
    push_warning(thd, MYSQL_ERROR::WARN_LEVEL_NOTE, ER_SLAVE_WAS_NOT_RUNNING,
                 ER(ER_SLAVE_WAS_NOT_RUNNING));
  }
  unlock_slave_threads(mi);
  thd_proc_info(thd, 0);

  if (slave_errno)
  {
    if (net_report)
      my_message(slave_errno, ER(slave_errno), MYF(0));
    DBUG_RETURN(1);
  }
  else if (net_report)
    my_ok(thd);

  DBUG_RETURN(0);
}


/**
  Execute a RESET SLAVE statement.

  @param thd Pointer to THD object of the client thread executing the
  statement.

  @param mi Pointer to Master_info object for the slave.

  @retval 0 success
  @retval 1 error
*/
int reset_slave(THD *thd, Master_info* mi)
{
  MY_STAT stat_area;
  char fname[FN_REFLEN];
  int thread_mask= 0, error= 0;
  uint sql_errno=ER_UNKNOWN_ERROR;
  const char* errmsg= "Unknown error occured while reseting slave";
  DBUG_ENTER("reset_slave");

  lock_slave_threads(mi);
  init_thread_mask(&thread_mask,mi,0 /* not inverse */);
  if (thread_mask) // We refuse if any slave thread is running
  {
    sql_errno= ER_SLAVE_MUST_STOP;
    error=1;
    goto err;
  }

  ha_reset_slave(thd);

  // delete relay logs, clear relay log coordinates
  if ((error= purge_relay_logs(&mi->rli, thd,
			       1 /* just reset */,
			       &errmsg)))
  {
    sql_errno= ER_RELAY_LOG_FAIL;
    goto err;
  }

  /* Clear master's log coordinates */
  init_master_log_pos(mi);
  /*
     Reset errors (the idea is that we forget about the
     old master).
  */
  mi->clear_error();
  mi->rli.clear_error();
  mi->rli.clear_until_condition();
  mi->rli.clear_sql_delay();

  // close master_info_file, relay_log_info_file, set mi->inited=rli->inited=0
  end_master_info(mi);
  // and delete these two files
  fn_format(fname, master_info_file, mysql_data_home, "", 4+32);
  if (mysql_file_stat(key_file_master_info, fname, &stat_area, MYF(0)) &&
      mysql_file_delete(key_file_master_info, fname, MYF(MY_WME)))
  {
    error=1;
    goto err;
  }
  // delete relay_log_info_file
  fn_format(fname, relay_log_info_file, mysql_data_home, "", 4+32);
  if (mysql_file_stat(key_file_relay_log_info, fname, &stat_area, MYF(0)) &&
      mysql_file_delete(key_file_relay_log_info, fname, MYF(MY_WME)))
  {
    error=1;
    goto err;
  }

  RUN_HOOK(binlog_relay_io, after_reset_slave, (thd, mi));
err:
  unlock_slave_threads(mi);
  if (error)
    my_error(sql_errno, MYF(0), errmsg);
  DBUG_RETURN(error);
}

/*

  Kill all Binlog_dump threads which previously talked to the same slave
  ("same" means with the same server id). Indeed, if the slave stops, if the
  Binlog_dump thread is waiting (mysql_cond_wait) for binlog update, then it
  will keep existing until a query is written to the binlog. If the master is
  idle, then this could last long, and if the slave reconnects, we could have 2
  Binlog_dump threads in SHOW PROCESSLIST, until a query is written to the
  binlog. To avoid this, when the slave reconnects and sends COM_BINLOG_DUMP,
  the master kills any existing thread with the slave's server id (if this id is
  not zero; it will be true for real slaves, but false for mysqlbinlog when it
  sends COM_BINLOG_DUMP to get a remote binlog dump).

  SYNOPSIS
    kill_zombie_dump_threads()
    slave_uuid      the slave's UUID

*/


void kill_zombie_dump_threads(String *slave_uuid)
{
<<<<<<< HEAD
  mysql_mutex_lock(&LOCK_thread_count);
=======
  if (slave_uuid->length() == 0)
    return;
  DBUG_ASSERT(slave_uuid->length() == UUID_LENGTH);

  pthread_mutex_lock(&LOCK_thread_count);
>>>>>>> 211e58c5
  I_List_iterator<THD> it(threads);
  THD *tmp;

  while ((tmp=it++))
  {
    if (tmp != current_thd && tmp->command == COM_BINLOG_DUMP)
    {
<<<<<<< HEAD
      mysql_mutex_lock(&tmp->LOCK_thd_data);    // Lock from delete
      break;
=======
      String tmp_uuid;
      if (get_slave_uuid(tmp, &tmp_uuid) != NULL &&
          !strncmp(slave_uuid->c_ptr(), tmp_uuid.c_ptr(), UUID_LENGTH))
      {
        pthread_mutex_lock(&tmp->LOCK_thd_data);	// Lock from delete
        break;
      }
>>>>>>> 211e58c5
    }
  }
  mysql_mutex_unlock(&LOCK_thread_count);
  if (tmp)
  {
    /*
      Here we do not call kill_one_thread() as
      it will be slow because it will iterate through the list
      again. We just to do kill the thread ourselves.
    */
    tmp->awake(THD::KILL_QUERY);
    mysql_mutex_unlock(&tmp->LOCK_thd_data);
  }
}


/**
  Execute a CHANGE MASTER statement.

  @param thd Pointer to THD object for the client thread executing the
  statement.

  @param mi Pointer to Master_info object belonging to the slave's IO
  thread.

  @retval FALSE success
  @retval TRUE error
*/
bool change_master(THD* thd, Master_info* mi)
{
  int thread_mask;
  const char* errmsg= 0;
  bool need_relay_log_purge= 1;
  bool ret= FALSE;
  char saved_host[HOSTNAME_LENGTH + 1];
  uint saved_port;
  char saved_log_name[FN_REFLEN];
  my_off_t saved_log_pos;
  DBUG_ENTER("change_master");

  lock_slave_threads(mi);
  init_thread_mask(&thread_mask,mi,0 /*not inverse*/);
  LEX_MASTER_INFO* lex_mi= &thd->lex->mi;
  if (thread_mask) // We refuse if any slave thread is running
  {
    my_message(ER_SLAVE_MUST_STOP, ER(ER_SLAVE_MUST_STOP), MYF(0));
    ret= TRUE;
    goto err;
  }

  thd_proc_info(thd, "Changing master");
  /* 
    We need to check if there is an empty master_host. Otherwise
    change master succeeds, a master.info file is created containing 
    empty master_host string and when issuing: start slave; an error
    is thrown stating that the server is not configured as slave.
    (See BUG#28796).
  */
  if(lex_mi->host && !*lex_mi->host) 
  {
    my_error(ER_WRONG_ARGUMENTS, MYF(0), "MASTER_HOST");
    unlock_slave_threads(mi);
    DBUG_RETURN(TRUE);
  }
  // TODO: see if needs re-write
  if (init_master_info(mi, master_info_file, relay_log_info_file, 0,
		       thread_mask))
  {
    my_message(ER_MASTER_INFO, ER(ER_MASTER_INFO), MYF(0));
    ret= TRUE;
    goto err;
  }

  /*
    Data lock not needed since we have already stopped the running threads,
    and we have the hold on the run locks which will keep all threads that
    could possibly modify the data structures from running
  */

  /*
    Before processing the command, save the previous state.
  */
  char *pos;
  pos= strmake(saved_host, mi->host, HOSTNAME_LENGTH);
  pos= '\0';
  saved_port= mi->port;
  pos= strmake(saved_log_name, mi->master_log_name, FN_REFLEN - 1);
  pos= '\0';
  saved_log_pos= mi->master_log_pos;

  /*
    If the user specified host or port without binlog or position,
    reset binlog's name to FIRST and position to 4.
  */

  if ((lex_mi->host && strcmp(lex_mi->host, mi->host)) ||
      (lex_mi->port && lex_mi->port != mi->port))
  {
    mi->master_uuid[0]= 0;
    mi->master_id= 0;
  }

  if ((lex_mi->host || lex_mi->port) && !lex_mi->log_file_name && !lex_mi->pos)
  {
    mi->master_log_name[0] = 0;
    mi->master_log_pos= BIN_LOG_HEADER_SIZE;
  }

  if (lex_mi->log_file_name)
    strmake(mi->master_log_name, lex_mi->log_file_name,
	    sizeof(mi->master_log_name)-1);
  if (lex_mi->pos)
  {
    mi->master_log_pos= lex_mi->pos;
  }
  DBUG_PRINT("info", ("master_log_pos: %lu", (ulong) mi->master_log_pos));

  if (lex_mi->host)
    strmake(mi->host, lex_mi->host, sizeof(mi->host)-1);
  if (lex_mi->user)
    strmake(mi->user, lex_mi->user, sizeof(mi->user)-1);
  if (lex_mi->password)
    strmake(mi->password, lex_mi->password, sizeof(mi->password)-1);
  if (lex_mi->port)
    mi->port = lex_mi->port;
  if (lex_mi->connect_retry)
    mi->connect_retry = lex_mi->connect_retry;
  if (lex_mi->heartbeat_opt != LEX_MASTER_INFO::LEX_MI_UNCHANGED)
    mi->heartbeat_period = lex_mi->heartbeat_period;
  else
    mi->heartbeat_period= (float) min(SLAVE_MAX_HEARTBEAT_PERIOD,
                                      (slave_net_timeout/2.0));
  mi->received_heartbeats= LL(0); // counter lives until master is CHANGEd
  /*
    reset the last time server_id list if the current CHANGE MASTER 
    is mentioning IGNORE_SERVER_IDS= (...)
  */
  if (lex_mi->repl_ignore_server_ids_opt == LEX_MASTER_INFO::LEX_MI_ENABLE)
    reset_dynamic(&mi->ignore_server_ids);
  for (uint i= 0; i < lex_mi->repl_ignore_server_ids.elements; i++)
  {
    ulong s_id;
    get_dynamic(&lex_mi->repl_ignore_server_ids, (uchar*) &s_id, i);
    if (s_id == ::server_id && replicate_same_server_id)
    {
      my_error(ER_SLAVE_IGNORE_SERVER_IDS, MYF(0), s_id);
      ret= TRUE;
      goto err;
    }
    else
    {
      if (bsearch((const ulong *) &s_id,
                  mi->ignore_server_ids.buffer,
                  mi->ignore_server_ids.elements, sizeof(ulong),
                  (int (*) (const void*, const void*))
                  change_master_server_id_cmp) == NULL)
        insert_dynamic(&mi->ignore_server_ids, (uchar*) &s_id);
    }
  }
  sort_dynamic(&mi->ignore_server_ids, (qsort_cmp) change_master_server_id_cmp);

  if (lex_mi->ssl != LEX_MASTER_INFO::LEX_MI_UNCHANGED)
    mi->ssl= (lex_mi->ssl == LEX_MASTER_INFO::LEX_MI_ENABLE);

  if (lex_mi->sql_delay != -1)
    mi->rli.set_sql_delay(lex_mi->sql_delay);

  if (lex_mi->ssl_verify_server_cert != LEX_MASTER_INFO::LEX_MI_UNCHANGED)
    mi->ssl_verify_server_cert=
      (lex_mi->ssl_verify_server_cert == LEX_MASTER_INFO::LEX_MI_ENABLE);

  if (lex_mi->ssl_ca)
    strmake(mi->ssl_ca, lex_mi->ssl_ca, sizeof(mi->ssl_ca)-1);
  if (lex_mi->ssl_capath)
    strmake(mi->ssl_capath, lex_mi->ssl_capath, sizeof(mi->ssl_capath)-1);
  if (lex_mi->ssl_cert)
    strmake(mi->ssl_cert, lex_mi->ssl_cert, sizeof(mi->ssl_cert)-1);
  if (lex_mi->ssl_cipher)
    strmake(mi->ssl_cipher, lex_mi->ssl_cipher, sizeof(mi->ssl_cipher)-1);
  if (lex_mi->ssl_key)
    strmake(mi->ssl_key, lex_mi->ssl_key, sizeof(mi->ssl_key)-1);
#ifndef HAVE_OPENSSL
  if (lex_mi->ssl || lex_mi->ssl_ca || lex_mi->ssl_capath ||
      lex_mi->ssl_cert || lex_mi->ssl_cipher || lex_mi->ssl_key ||
      lex_mi->ssl_verify_server_cert )
    push_warning(thd, MYSQL_ERROR::WARN_LEVEL_NOTE,
                 ER_SLAVE_IGNORED_SSL_PARAMS, ER(ER_SLAVE_IGNORED_SSL_PARAMS));
#endif

  if (lex_mi->relay_log_name)
  {
    need_relay_log_purge= 0;
    char relay_log_name[FN_REFLEN];
    mi->rli.relay_log.make_log_name(relay_log_name, lex_mi->relay_log_name);
    strmake(mi->rli.group_relay_log_name, relay_log_name,
	    sizeof(mi->rli.group_relay_log_name)-1);
    strmake(mi->rli.event_relay_log_name, relay_log_name,
	    sizeof(mi->rli.event_relay_log_name)-1);
  }

  if (lex_mi->relay_log_pos)
  {
    need_relay_log_purge= 0;
    mi->rli.group_relay_log_pos= mi->rli.event_relay_log_pos= lex_mi->relay_log_pos;
  }

  /*
    If user did specify neither host nor port nor any log name nor any log
    pos, i.e. he specified only user/password/master_connect_retry, he probably
    wants replication to resume from where it had left, i.e. from the
    coordinates of the **SQL** thread (imagine the case where the I/O is ahead
    of the SQL; restarting from the coordinates of the I/O would lose some
    events which is probably unwanted when you are just doing minor changes
    like changing master_connect_retry).
    A side-effect is that if only the I/O thread was started, this thread may
    restart from ''/4 after the CHANGE MASTER. That's a minor problem (it is a
    much more unlikely situation than the one we are fixing here).
    Note: coordinates of the SQL thread must be read here, before the
    'if (need_relay_log_purge)' block which resets them.
  */
  if (!lex_mi->host && !lex_mi->port &&
      !lex_mi->log_file_name && !lex_mi->pos &&
      need_relay_log_purge)
   {
     /*
       Sometimes mi->rli.master_log_pos == 0 (it happens when the SQL thread is
       not initialized), so we use a max().
       What happens to mi->rli.master_log_pos during the initialization stages
       of replication is not 100% clear, so we guard against problems using
       max().
      */
     mi->master_log_pos = max(BIN_LOG_HEADER_SIZE,
			      mi->rli.group_master_log_pos);
     strmake(mi->master_log_name, mi->rli.group_master_log_name,
             sizeof(mi->master_log_name)-1);
  }
  /*
    Relay log's IO_CACHE may not be inited, if rli->inited==0 (server was never
    a slave before).
  */
  if (flush_master_info(mi, FALSE, FALSE))
  {
    my_error(ER_RELAY_LOG_INIT, MYF(0), "Failed to flush master info file");
    ret= TRUE;
    goto err;
  }
  if (need_relay_log_purge)
  {
    relay_log_purge= 1;
    thd_proc_info(thd, "Purging old relay logs");
    if (purge_relay_logs(&mi->rli, thd,
			 0 /* not only reset, but also reinit */,
			 &errmsg))
    {
      my_error(ER_RELAY_LOG_FAIL, MYF(0), errmsg);
      ret= TRUE;
      goto err;
    }
  }
  else
  {
    const char* msg;
    relay_log_purge= 0;
    /* Relay log is already initialized */
    if (init_relay_log_pos(&mi->rli,
			   mi->rli.group_relay_log_name,
			   mi->rli.group_relay_log_pos,
			   0 /*no data lock*/,
			   &msg, 0))
    {
      my_error(ER_RELAY_LOG_INIT, MYF(0), msg);
      ret= TRUE;
      goto err;
    }
  }
  /*
    Coordinates in rli were spoilt by the 'if (need_relay_log_purge)' block,
    so restore them to good values. If we left them to ''/0, that would work;
    but that would fail in the case of 2 successive CHANGE MASTER (without a
    START SLAVE in between): because first one would set the coords in mi to
    the good values of those in rli, the set those in rli to ''/0, then
    second CHANGE MASTER would set the coords in mi to those of rli, i.e. to
    ''/0: we have lost all copies of the original good coordinates.
    That's why we always save good coords in rli.
  */
  mi->rli.group_master_log_pos= mi->master_log_pos;
  DBUG_PRINT("info", ("master_log_pos: %lu", (ulong) mi->master_log_pos));
  strmake(mi->rli.group_master_log_name,mi->master_log_name,
	  sizeof(mi->rli.group_master_log_name)-1);

  if (!mi->rli.group_master_log_name[0]) // uninitialized case
    mi->rli.group_master_log_pos=0;

  mysql_mutex_lock(&mi->rli.data_lock);
  mi->rli.abort_pos_wait++; /* for MASTER_POS_WAIT() to abort */
  /* Clear the errors, for a clean start */
  mi->rli.clear_error();
  mi->rli.clear_until_condition();

  sql_print_information("'CHANGE MASTER TO executed'. "
    "Previous state master_host='%s', master_port='%u', master_log_file='%s', "
    "master_log_pos='%ld'. "
    "New state master_host='%s', master_port='%u', master_log_file='%s', "
    "master_log_pos='%ld'.", saved_host, saved_port, saved_log_name,
    (ulong) saved_log_pos, mi->host, mi->port, mi->master_log_name,
    (ulong) mi->master_log_pos);

  /*
    If we don't write new coordinates to disk now, then old will remain in
    relay-log.info until START SLAVE is issued; but if mysqld is shutdown
    before START SLAVE, then old will remain in relay-log.info, and will be the
    in-memory value at restart (thus causing errors, as the old relay log does
    not exist anymore).
  */
  flush_relay_log_info(&mi->rli);
  mysql_cond_broadcast(&mi->data_cond);
  mysql_mutex_unlock(&mi->rli.data_lock);

err:
  unlock_slave_threads(mi);
  thd_proc_info(thd, 0);
  if (ret == FALSE)
    my_ok(thd);
  delete_dynamic(&lex_mi->repl_ignore_server_ids); //freeing of parser-time alloc
  DBUG_RETURN(ret);
}


/**
  Execute a RESET MASTER statement.

  @param thd Pointer to THD object of the client thread executing the
  statement.

  @retval 0 success
  @retval 1 error
*/
int reset_master(THD* thd)
{
  if (!mysql_bin_log.is_open())
  {
    my_message(ER_FLUSH_MASTER_BINLOG_CLOSED,
               ER(ER_FLUSH_MASTER_BINLOG_CLOSED), MYF(ME_BELL+ME_WAITTANG));
    return 1;
  }

  if (mysql_bin_log.reset_logs(thd))
    return 1;
  RUN_HOOK(binlog_transmit, after_reset_master, (thd, 0 /* flags */));
  return 0;
}

int cmp_master_pos(const char* log_file_name1, ulonglong log_pos1,
		   const char* log_file_name2, ulonglong log_pos2)
{
  int res;
  size_t log_file_name1_len=  strlen(log_file_name1);
  size_t log_file_name2_len=  strlen(log_file_name2);

  //  We assume that both log names match up to '.'
  if (log_file_name1_len == log_file_name2_len)
  {
    if ((res= strcmp(log_file_name1, log_file_name2)))
      return res;
    return (log_pos1 < log_pos2) ? -1 : (log_pos1 == log_pos2) ? 0 : 1;
  }
  return ((log_file_name1_len < log_file_name2_len) ? -1 : 1);
}


/**
  Execute a SHOW BINLOG EVENTS statement.

  @param thd Pointer to THD object for the client thread executing the
  statement.

  @retval FALSE success
  @retval TRUE failure
*/
bool mysql_show_binlog_events(THD* thd)
{
  Protocol *protocol= thd->protocol;
  List<Item> field_list;
  const char *errmsg = 0;
  bool ret = TRUE;
  IO_CACHE log;
  File file = -1;
  MYSQL_BIN_LOG *binary_log= NULL;
  DBUG_ENTER("mysql_show_binlog_events");

  Log_event::init_show_field_list(&field_list);
  if (protocol->send_result_set_metadata(&field_list,
                            Protocol::SEND_NUM_ROWS | Protocol::SEND_EOF))
    DBUG_RETURN(TRUE);

  Format_description_log_event *description_event= new
    Format_description_log_event(3); /* MySQL 4.0 by default */

  DBUG_ASSERT(thd->lex->sql_command == SQLCOM_SHOW_BINLOG_EVENTS ||
              thd->lex->sql_command == SQLCOM_SHOW_RELAYLOG_EVENTS);

  /* select wich binary log to use: binlog or relay */
  if ( thd->lex->sql_command == SQLCOM_SHOW_BINLOG_EVENTS )
  {
    /*
      Wait for handlers to insert any pending information
      into the binlog.  For e.g. ndb which updates the binlog asynchronously
      this is needed so that the uses sees all its own commands in the binlog
    */
    ha_binlog_wait(thd);

    binary_log= &mysql_bin_log;
  }
  else  /* showing relay log contents */
  {
    if (!active_mi)
      DBUG_RETURN(TRUE);

    binary_log= &(active_mi->rli.relay_log);
  }

  if (binary_log->is_open())
  {
    LEX_MASTER_INFO *lex_mi= &thd->lex->mi;
    SELECT_LEX_UNIT *unit= &thd->lex->unit;
    ha_rows event_count, limit_start, limit_end;
    my_off_t pos = max(BIN_LOG_HEADER_SIZE, lex_mi->pos); // user-friendly
    char search_file_name[FN_REFLEN], *name;
    const char *log_file_name = lex_mi->log_file_name;
    mysql_mutex_t *log_lock = binary_log->get_log_lock();
    LOG_INFO linfo;
    Log_event* ev;

    unit->set_limit(thd->lex->current_select);
    limit_start= unit->offset_limit_cnt;
    limit_end= unit->select_limit_cnt;

    name= search_file_name;
    if (log_file_name)
      binary_log->make_log_name(search_file_name, log_file_name);
    else
      name=0;					// Find first log

    linfo.index_file_offset = 0;

    if (binary_log->find_log_pos(&linfo, name, 1))
    {
      errmsg = "Could not find target log";
      goto err;
    }

    mysql_mutex_lock(&LOCK_thread_count);
    thd->current_linfo = &linfo;
    mysql_mutex_unlock(&LOCK_thread_count);

    if ((file=open_binlog(&log, linfo.log_file_name, &errmsg)) < 0)
      goto err;

    /*
      to account binlog event header size
    */
    thd->variables.max_allowed_packet += MAX_LOG_EVENT_HEADER;

    mysql_mutex_lock(log_lock);

    /*
      open_binlog() sought to position 4.
      Read the first event in case it's a Format_description_log_event, to
      know the format. If there's no such event, we are 3.23 or 4.x. This
      code, like before, can't read 3.23 binlogs.
      This code will fail on a mixed relay log (one which has Format_desc then
      Rotate then Format_desc).
    */
    ev= Log_event::read_log_event(&log, (mysql_mutex_t*)0, description_event);
    if (ev)
    {
      if (ev->get_type_code() == FORMAT_DESCRIPTION_EVENT)
      {
        delete description_event;
        description_event= (Format_description_log_event*) ev;
      }
      else
        delete ev;
    }

    my_b_seek(&log, pos);

    if (!description_event->is_valid())
    {
      errmsg="Invalid Format_description event; could be out of memory";
      goto err;
    }

    for (event_count = 0;
         (ev = Log_event::read_log_event(&log, (mysql_mutex_t*) 0,
                                         description_event)); )
    {
      if (event_count >= limit_start &&
	  ev->net_send(protocol, linfo.log_file_name, pos))
      {
	errmsg = "Net error";
	delete ev;
        mysql_mutex_unlock(log_lock);
	goto err;
      }

      pos = my_b_tell(&log);
      delete ev;

      if (++event_count >= limit_end)
	break;
    }

    if (event_count < limit_end && log.error)
    {
      errmsg = "Wrong offset or I/O error";
      mysql_mutex_unlock(log_lock);
      goto err;
    }

    mysql_mutex_unlock(log_lock);
  }

  ret= FALSE;

err:
  delete description_event;
  if (file >= 0)
  {
    end_io_cache(&log);
    mysql_file_close(file, MYF(MY_WME));
  }

  if (errmsg)
    my_error(ER_ERROR_WHEN_EXECUTING_COMMAND, MYF(0),
             "SHOW BINLOG EVENTS", errmsg);
  else
    my_eof(thd);

  mysql_mutex_lock(&LOCK_thread_count);
  thd->current_linfo = 0;
  mysql_mutex_unlock(&LOCK_thread_count);
  DBUG_RETURN(ret);
}


/**
  Execute a SHOW MASTER STATUS statement.

  @param thd Pointer to THD object for the client thread executing the
  statement.

  @retval FALSE success
  @retval TRUE failure
*/
bool show_binlog_info(THD* thd)
{
  Protocol *protocol= thd->protocol;
  DBUG_ENTER("show_binlog_info");
  List<Item> field_list;
  field_list.push_back(new Item_empty_string("File", FN_REFLEN));
  field_list.push_back(new Item_return_int("Position",20,
					   MYSQL_TYPE_LONGLONG));
  field_list.push_back(new Item_empty_string("Binlog_Do_DB",255));
  field_list.push_back(new Item_empty_string("Binlog_Ignore_DB",255));

  if (protocol->send_result_set_metadata(&field_list,
                            Protocol::SEND_NUM_ROWS | Protocol::SEND_EOF))
    DBUG_RETURN(TRUE);
  protocol->prepare_for_resend();

  if (mysql_bin_log.is_open())
  {
    LOG_INFO li;
    mysql_bin_log.get_current_log(&li);
    int dir_len = dirname_length(li.log_file_name);
    protocol->store(li.log_file_name + dir_len, &my_charset_bin);
    protocol->store((ulonglong) li.pos);
    protocol->store(binlog_filter->get_do_db());
    protocol->store(binlog_filter->get_ignore_db());
    if (protocol->write())
      DBUG_RETURN(TRUE);
  }
  my_eof(thd);
  DBUG_RETURN(FALSE);
}


/**
  Execute a SHOW BINARY LOGS statement.

  @param thd Pointer to THD object for the client thread executing the
  statement.

  @retval FALSE success
  @retval TRUE failure
*/
bool show_binlogs(THD* thd)
{
  IO_CACHE *index_file;
  LOG_INFO cur;
  File file;
  char fname[FN_REFLEN];
  List<Item> field_list;
  uint length;
  int cur_dir_len;
  Protocol *protocol= thd->protocol;
  DBUG_ENTER("show_binlogs");

  if (!mysql_bin_log.is_open())
  {
    my_message(ER_NO_BINARY_LOGGING, ER(ER_NO_BINARY_LOGGING), MYF(0));
    DBUG_RETURN(TRUE);
  }

  field_list.push_back(new Item_empty_string("Log_name", 255));
  field_list.push_back(new Item_return_int("File_size", 20,
                                           MYSQL_TYPE_LONGLONG));
  if (protocol->send_result_set_metadata(&field_list,
                            Protocol::SEND_NUM_ROWS | Protocol::SEND_EOF))
    DBUG_RETURN(TRUE);
  
  mysql_mutex_lock(mysql_bin_log.get_log_lock());
  mysql_bin_log.lock_index();
  index_file=mysql_bin_log.get_index_file();
  
  mysql_bin_log.raw_get_current_log(&cur); // dont take mutex
  mysql_mutex_unlock(mysql_bin_log.get_log_lock()); // lockdep, OK
  
  cur_dir_len= dirname_length(cur.log_file_name);

  reinit_io_cache(index_file, READ_CACHE, (my_off_t) 0, 0, 0);

  /* The file ends with EOF or empty line */
  while ((length=my_b_gets(index_file, fname, sizeof(fname))) > 1)
  {
    int dir_len;
    ulonglong file_length= 0;                   // Length if open fails
    fname[--length] = '\0';                     // remove the newline

    protocol->prepare_for_resend();
    dir_len= dirname_length(fname);
    length-= dir_len;
    protocol->store(fname + dir_len, length, &my_charset_bin);

    if (!(strncmp(fname+dir_len, cur.log_file_name+cur_dir_len, length)))
      file_length= cur.pos;  /* The active log, use the active position */
    else
    {
      /* this is an old log, open it and find the size */
      if ((file= mysql_file_open(key_file_binlog,
                                 fname, O_RDONLY | O_SHARE | O_BINARY,
                                 MYF(0))) >= 0)
      {
        file_length= (ulonglong) mysql_file_seek(file, 0L, MY_SEEK_END, MYF(0));
        mysql_file_close(file, MYF(0));
      }
    }
    protocol->store(file_length);
    if (protocol->write())
      goto err;
  }
  mysql_bin_log.unlock_index();
  my_eof(thd);
  DBUG_RETURN(FALSE);

err:
  mysql_bin_log.unlock_index();
  DBUG_RETURN(TRUE);
}

/**
   Load data's io cache specific hook to be executed
   before a chunk of data is being read into the cache's buffer
   The fuction instantianates and writes into the binlog
   replication events along LOAD DATA processing.
   
   @param file  pointer to io-cache
   @retval 0 success
   @retval 1 failure
*/
int log_loaded_block(IO_CACHE* file)
{
  DBUG_ENTER("log_loaded_block");
  LOAD_FILE_INFO *lf_info;
  uint block_len;
  /* buffer contains position where we started last read */
  uchar* buffer= (uchar*) my_b_get_buffer_start(file);
  uint max_event_size= current_thd->variables.max_allowed_packet;
  lf_info= (LOAD_FILE_INFO*) file->arg;
  if (lf_info->thd->is_current_stmt_binlog_format_row())
    DBUG_RETURN(0);
  if (lf_info->last_pos_in_file != HA_POS_ERROR &&
      lf_info->last_pos_in_file >= my_b_get_pos_in_file(file))
    DBUG_RETURN(0);
  
  for (block_len= (uint) (my_b_get_bytes_in_buffer(file)); block_len > 0;
       buffer += min(block_len, max_event_size),
       block_len -= min(block_len, max_event_size))
  {
    lf_info->last_pos_in_file= my_b_get_pos_in_file(file);
    if (lf_info->wrote_create_file)
    {
      Append_block_log_event a(lf_info->thd, lf_info->thd->db, buffer,
                               min(block_len, max_event_size),
                               lf_info->log_delayed);
      if (mysql_bin_log.write(&a))
        DBUG_RETURN(1);
    }
    else
    {
      Begin_load_query_log_event b(lf_info->thd, lf_info->thd->db,
                                   buffer,
                                   min(block_len, max_event_size),
                                   lf_info->log_delayed);
      if (mysql_bin_log.write(&b))
        DBUG_RETURN(1);
      lf_info->wrote_create_file= 1;
    }
  }
  DBUG_RETURN(0);
}

#endif /* HAVE_REPLICATION */<|MERGE_RESOLUTION|>--- conflicted
+++ resolved
@@ -1303,15 +1303,11 @@
 
 void kill_zombie_dump_threads(String *slave_uuid)
 {
-<<<<<<< HEAD
-  mysql_mutex_lock(&LOCK_thread_count);
-=======
   if (slave_uuid->length() == 0)
     return;
   DBUG_ASSERT(slave_uuid->length() == UUID_LENGTH);
 
-  pthread_mutex_lock(&LOCK_thread_count);
->>>>>>> 211e58c5
+  mysql_mutex_lock(&LOCK_thread_count);
   I_List_iterator<THD> it(threads);
   THD *tmp;
 
@@ -1319,18 +1315,13 @@
   {
     if (tmp != current_thd && tmp->command == COM_BINLOG_DUMP)
     {
-<<<<<<< HEAD
-      mysql_mutex_lock(&tmp->LOCK_thd_data);    // Lock from delete
-      break;
-=======
       String tmp_uuid;
       if (get_slave_uuid(tmp, &tmp_uuid) != NULL &&
           !strncmp(slave_uuid->c_ptr(), tmp_uuid.c_ptr(), UUID_LENGTH))
       {
-        pthread_mutex_lock(&tmp->LOCK_thd_data);	// Lock from delete
+        mysql_mutex_lock(&tmp->LOCK_thd_data);	// Lock from delete
         break;
       }
->>>>>>> 211e58c5
     }
   }
   mysql_mutex_unlock(&LOCK_thread_count);
