--- conflicted
+++ resolved
@@ -710,12 +710,8 @@
 */
 
 bool partition_info::check_partition_info(THD *thd, handlerton **eng_type,
-<<<<<<< HEAD
-                                          handler *file, HA_CREATE_INFO *info)
-=======
-                                          handler *file, ulonglong max_rows,
+                                          handler *file, HA_CREATE_INFO *info,
                                           bool check_partition_function)
->>>>>>> d6d6783b
 {
   handlerton **engine_array= NULL;
   uint part_count= 0;
