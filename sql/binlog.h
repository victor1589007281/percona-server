--- conflicted
+++ resolved
@@ -928,9 +928,7 @@
   mysql_mutex_t* get_binlog_end_pos_lock() { return &LOCK_binlog_end_pos; }
   void lock_binlog_end_pos() { mysql_mutex_lock(&LOCK_binlog_end_pos); }
   void unlock_binlog_end_pos() { mysql_mutex_unlock(&LOCK_binlog_end_pos); }
-<<<<<<< HEAD
   void set_status_variables(THD *thd);
-=======
 
   /**
     Deep copy global_sid_map to @param sid_map and
@@ -948,7 +946,6 @@
       @retval !=0    Error
   */
   int get_gtid_executed(Sid_map *sid_map, Gtid_set *gtid_set);
->>>>>>> e0e0ae2e
 };
 
 typedef struct st_load_file_info
