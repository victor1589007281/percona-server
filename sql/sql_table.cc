/*
   Copyright (c) 2000, 2016, Oracle and/or its affiliates. All rights reserved.

   This program is free software; you can redistribute it and/or modify
   it under the terms of the GNU General Public License as published by
   the Free Software Foundation; version 2 of the License.

   This program is distributed in the hope that it will be useful,
   but WITHOUT ANY WARRANTY; without even the implied warranty of
   MERCHANTABILITY or FITNESS FOR A PARTICULAR PURPOSE.  See the
   GNU General Public License for more details.

   You should have received a copy of the GNU General Public License
   along with this program; if not, write to the Free Software
   Foundation, Inc., 51 Franklin St, Fifth Floor, Boston, MA 02110-1301  USA
*/

/* drop and alter of tables */

#include "sql_table.h"

#include "m_string.h"                 // my_stpncpy
#include "my_check_opt.h"             // T_EXTEND

#include "auth_common.h"              // check_fk_parent_table_access
#include "binlog.h"                   // mysql_bin_log
#include "dd_sql_view.h"              // update_referencing_views_metadata
#include "dd_table_share.h"           // open_table_def
#include "debug_sync.h"               // DEBUG_SYNC
#include "derror.h"                   // ER_THD
#include "error_handler.h"            // Drop_table_error_handler
#include "filesort.h"                 // Filesort
#include "item_timefunc.h"            // Item_func_now_local
#include "key.h"                      // KEY
#include "key_spec.h"                 // Key_part_spec
#include "lock.h"                     // mysql_lock_remove, lock_tablespace_names
#include "log.h"                      // sql_print_error
#include "mysqld.h"                   // lower_case_table_names
#include "mysqld_error.h"             // ER_*
#include "partition_info.h"           // partition_info
#include "psi_memory_key.h"           // key_memory_gdl
#include "records.h"                  // READ_RECORD
#include "sdi_utils.h"                // create_serialized_meta_data
#include "sp_head.h"                  // sp_head
#include "sql_base.h"                 // lock_table_names
#include "sql_cache.h"                // query_cache
#include "sql_class.h"                // THD
#include "sql_db.h"                   // get_default_db_collation
#include "sql_executor.h"             // QEP_TAB_standalone
#include "sql_parse.h"                // test_if_data_home_dir
#include "sql_partition.h"            // ALTER_PARTITION_PARAM_TYPE
#include "sql_resolver.h"             // setup_order
#include "sql_tablespace.h"           // check_tablespace_name
#include "sql_time.h"                 // make_truncated_value_warning
#include "sql_trigger.h"              // change_trigger_table_name
#include "strfunc.h"                  // find_type2
#include "transaction.h"              // trans_commit_stmt
#include "log_event.h"                // Query_log_event

#include "partitioning/partition_handler.h" // Partition_handler

<<<<<<< HEAD
#include "dd/dd.h"                    // dd::get_dictionary
#include "dd/dd_schema.h"             // dd::schema_exists
#include "dd/dd_table.h"              // dd::drop_table
#include "dd/dictionary.h"            // dd::Dictionary
#include "dd/cache/dictionary_client.h" // dd::cache::Dictionary_client
=======
#include "dd/dd.h"                        // dd::get_dictionary
#include "dd/dd_schema.h"                 // dd::schema_exists
#include "dd/dd_table.h"                  // dd::drop_table, dd::update_keys...
#include "dd/dd_trigger.h"                // dd::table_has_triggers
#include "dd/dictionary.h"                // dd::Dictionary
#include "dd/cache/dictionary_client.h"   // dd::cache::Dictionary_client
>>>>>>> 49d8ae5e
#include "dd/types/foreign_key.h"         // dd::Foreign_key
#include "dd/types/foreign_key_element.h" // dd::Foreign_key_element
#include "dd/types/schema.h"
#include "dd/types/table.h"           // dd::Table
#include "dd/impl/types/table_impl.h"
#include "dd/impl/properties_impl.h"
#include "dd_table_share.h"
#include "dd/sdi.h"                   // dd::remove_sdi

#include "trigger.h"
#include "table_trigger_dispatcher.h"

#include "pfs_file_provider.h"
#include "mysql/psi/mysql_file.h"

#include "pfs_table_provider.h"
#include "mysql/psi/mysql_table.h"

#include <algorithm>
using std::max;
using std::min;
using binary_log::checksum_crc32;

#define ER_THD_OR_DEFAULT(thd,X) ((thd) ? ER_THD(thd, X) : ER_DEFAULT(X))

const char *primary_key_name="PRIMARY";

static bool check_if_keyname_exists(const char *name,KEY *start, KEY *end);
static const char *make_unique_key_name(const char *field_name,
                                        KEY *start, KEY *end);
static int copy_data_between_tables(THD *thd,
                                    PSI_stage_progress *psi,
                                    TABLE *from,TABLE *to,
                                    List<Create_field> &create,
				    ha_rows *copied,ha_rows *deleted,
                                    Alter_info::enum_enable_or_disable keys_onoff,
                                    Alter_table_ctx *alter_ctx);

static bool prepare_blob_field(THD *thd, Create_field *sql_field);
static bool check_engine(THD *thd, const char *db_name,
                         const char *table_name,
                         HA_CREATE_INFO *create_info);

static bool prepare_set_field(THD *thd, Create_field *sql_field);
static bool prepare_enum_field(THD *thd, Create_field *sql_field);

static bool
mysql_prepare_create_table(THD *thd, const char *error_table_name,
                           HA_CREATE_INFO *create_info,
                           Alter_info *alter_info,
                           handler *file, KEY **key_info_buffer,
                           uint *key_count, FOREIGN_KEY **fk_key_info_buffer,
                           uint *fk_key_count, FOREIGN_KEY *existing_fks,
                           uint existing_fk_count, int select_field_count);


/**
  @brief Helper function for explain_filename
  @param thd          Thread handle
  @param to_p         Explained name in system_charset_info
  @param end_p        End of the to_p buffer
  @param name         Name to be converted
  @param name_len     Length of the name, in bytes
*/
static char* add_identifier(THD* thd, char *to_p, const char * end_p,
                            const char* name, size_t name_len)
{
  size_t res;
  uint errors;
  const char *conv_name;
  char tmp_name[FN_REFLEN];
  char conv_string[FN_REFLEN];
  int quote;

  DBUG_ENTER("add_identifier");
  if (!name[name_len])
    conv_name= name;
  else
  {
    my_stpnmov(tmp_name, name, name_len);
    tmp_name[name_len]= 0;
    conv_name= tmp_name;
  }
  res= strconvert(&my_charset_filename, conv_name, system_charset_info,
                  conv_string, FN_REFLEN, &errors);
  if (!res || errors)
  {
    DBUG_PRINT("error", ("strconvert of '%s' failed with %u (errors: %u)", conv_name,
                         static_cast<uint>(res), errors));
    conv_name= name;
  }
  else
  {
    DBUG_PRINT("info", ("conv '%s' -> '%s'", conv_name, conv_string));
    conv_name= conv_string;
  }

  quote = thd ? get_quote_char_for_identifier(thd, conv_name, res - 1) : '`';

  if (quote != EOF && (end_p - to_p > 2))
  {
    *(to_p++)= (char) quote;
    while (*conv_name && (end_p - to_p - 1) > 0)
    {
      uint length= my_mbcharlen(system_charset_info, *conv_name);
      if (!length)
        length= 1;
      if (length == 1 && *conv_name == (char) quote)
      {
        if ((end_p - to_p) < 3)
          break;
        *(to_p++)= (char) quote;
        *(to_p++)= *(conv_name++);
      }
      else if (((long) length) < (end_p - to_p))
      {
        to_p= my_stpnmov(to_p, conv_name, length);
        conv_name+= length;
      }
      else
        break;                               /* string already filled */
    }
    if (end_p > to_p) {
      *(to_p++)= (char) quote;
      if (end_p > to_p)
	*to_p= 0; /* terminate by NUL, but do not include it in the count */
    }
  }
  else
    to_p= my_stpnmov(to_p, conv_name, end_p - to_p);
  DBUG_RETURN(to_p);
}


/**
  @brief Explain a path name by split it to database, table etc.
  
  @details Break down the path name to its logic parts
  (database, table, partition, subpartition).
  filename_to_tablename cannot be used on partitions, due to the @#P@# part.
  There can be up to 6 '#', @#P@# for partition, @#SP@# for subpartition
  and @#TMP@# or @#REN@# for temporary or renamed partitions.
  This should be used when something should be presented to a user in a
  diagnostic, error etc. when it would be useful to know what a particular
  file [and directory] means. Such as SHOW ENGINE STATUS, error messages etc.

   @param      thd          Thread handle
   @param      from         Path name in my_charset_filename
                            Null terminated in my_charset_filename, normalized
                            to use '/' as directory separation character.
   @param      to           Explained name in system_charset_info
   @param      to_length    Size of to buffer
   @param      explain_mode Requested output format.
                            EXPLAIN_ALL_VERBOSE ->
                            [Database `db`, ]Table `tbl`[,[ Temporary| Renamed]
                            Partition `p` [, Subpartition `sp`]]
                            EXPLAIN_PARTITIONS_VERBOSE -> `db`.`tbl`
                            [[ Temporary| Renamed] Partition `p`
                            [, Subpartition `sp`]]
                            EXPLAIN_PARTITIONS_AS_COMMENT -> `db`.`tbl` |*
                            [,[ Temporary| Renamed] Partition `p`
                            [, Subpartition `sp`]] *|
                            (| is really a /, and it is all in one line)

   @retval     Length of returned string
*/

size_t explain_filename(THD* thd,
                        const char *from,
                        char *to,
                        size_t to_length,
                        enum_explain_filename_mode explain_mode)
{
  char *to_p= to;
  char *end_p= to_p + to_length;
  const char *db_name= NULL;
  size_t  db_name_len= 0;
  const char *table_name;
  size_t  table_name_len= 0;
  const char *part_name= NULL;
  size_t  part_name_len= 0;
  const char *subpart_name= NULL;
  size_t  subpart_name_len= 0;
  enum enum_part_name_type {NORMAL, TEMP, RENAMED} part_type= NORMAL;

  const char *tmp_p;
  DBUG_ENTER("explain_filename");
  DBUG_PRINT("enter", ("from '%s'", from));
  tmp_p= from;
  table_name= from;
  /*
    If '/' then take last directory part as database.
    '/' is the directory separator, not FN_LIB_CHAR
  */
  while ((tmp_p= strchr(tmp_p, '/')))
  {
    db_name= table_name;
    /* calculate the length */
    db_name_len= tmp_p - db_name;
    tmp_p++;
    table_name= tmp_p;
  }
  tmp_p= table_name;
  /* Look if there are partition tokens in the table name. */
  while ((tmp_p= strchr(tmp_p, '#')))
  {
    tmp_p++;
    switch (tmp_p[0]) {
    case 'P':
    case 'p':
      if (tmp_p[1] == '#')
      {
        part_name= tmp_p + 2;
        tmp_p+= 2;
      }
      break;
    case 'S':
    case 's':
      if ((tmp_p[1] == 'P' || tmp_p[1] == 'p') && tmp_p[2] == '#')
      {
        part_name_len= tmp_p - part_name - 1;
        subpart_name= tmp_p + 3;
        tmp_p+= 3;
      }
      break;
    case 'T':
    case 't':
      if ((tmp_p[1] == 'M' || tmp_p[1] == 'm') &&
          (tmp_p[2] == 'P' || tmp_p[2] == 'p') &&
          tmp_p[3] == '#' && !tmp_p[4])
      {
        part_type= TEMP;
        tmp_p+= 4;
      }
      break;
    case 'R':
    case 'r':
      if ((tmp_p[1] == 'E' || tmp_p[1] == 'e') &&
          (tmp_p[2] == 'N' || tmp_p[2] == 'n') &&
          tmp_p[3] == '#' && !tmp_p[4])
      {
        part_type= RENAMED;
        tmp_p+= 4;
      }
      break;
    default:
      /* Not partition name part. */
      ;
    }
  }
  if (part_name)
  {
    table_name_len= part_name - table_name - 3;
    if (subpart_name)
      subpart_name_len= strlen(subpart_name);
    else
      part_name_len= strlen(part_name);
    if (part_type != NORMAL)
    {
      if (subpart_name)
        subpart_name_len-= 5;
      else
        part_name_len-= 5;
    }
  }
  else
    table_name_len= strlen(table_name);
  if (db_name)
  {
    if (explain_mode == EXPLAIN_ALL_VERBOSE)
    {
      to_p= my_stpncpy(to_p, ER_THD_OR_DEFAULT(thd, ER_DATABASE_NAME),
                                            end_p - to_p);
      *(to_p++)= ' ';
      to_p= add_identifier(thd, to_p, end_p, db_name, db_name_len);
      to_p= my_stpncpy(to_p, ", ", end_p - to_p);
    }
    else
    {
      to_p= add_identifier(thd, to_p, end_p, db_name, db_name_len);
      to_p= my_stpncpy(to_p, ".", end_p - to_p);
    }
  }
  if (explain_mode == EXPLAIN_ALL_VERBOSE)
  {
    to_p= my_stpncpy(to_p, ER_THD_OR_DEFAULT(thd, ER_TABLE_NAME), end_p - to_p);
    *(to_p++)= ' ';
    to_p= add_identifier(thd, to_p, end_p, table_name, table_name_len);
  }
  else
    to_p= add_identifier(thd, to_p, end_p, table_name, table_name_len);
  if (part_name)
  {
    if (explain_mode == EXPLAIN_PARTITIONS_AS_COMMENT)
      to_p= my_stpncpy(to_p, " /* ", end_p - to_p);
    else if (explain_mode == EXPLAIN_PARTITIONS_VERBOSE)
      to_p= my_stpncpy(to_p, " ", end_p - to_p);
    else
      to_p= my_stpncpy(to_p, ", ", end_p - to_p);
    if (part_type != NORMAL)
    {
      if (part_type == TEMP)
        to_p= my_stpncpy(to_p, ER_THD_OR_DEFAULT(thd, ER_TEMPORARY_NAME),
                      end_p - to_p);
      else
        to_p= my_stpncpy(to_p, ER_THD_OR_DEFAULT(thd, ER_RENAMED_NAME),
                      end_p - to_p);
      to_p= my_stpncpy(to_p, " ", end_p - to_p);
    }
    to_p= my_stpncpy(to_p, ER_THD_OR_DEFAULT(thd, ER_PARTITION_NAME),
                  end_p - to_p);
    *(to_p++)= ' ';
    to_p= add_identifier(thd, to_p, end_p, part_name, part_name_len);
    if (subpart_name)
    {
      to_p= my_stpncpy(to_p, ", ", end_p - to_p);
      to_p= my_stpncpy(to_p, ER_THD_OR_DEFAULT(thd, ER_SUBPARTITION_NAME),
                    end_p - to_p);
      *(to_p++)= ' ';
      to_p= add_identifier(thd, to_p, end_p, subpart_name, subpart_name_len);
    }
    if (explain_mode == EXPLAIN_PARTITIONS_AS_COMMENT)
      to_p= my_stpncpy(to_p, " */", end_p - to_p);
  }
  DBUG_PRINT("exit", ("to '%s'", to));
  DBUG_RETURN(static_cast<size_t>(to_p - to));
}


/*
  Translate a file name to a table name (WL #1324).

  SYNOPSIS
    filename_to_tablename()
      from                      The file name in my_charset_filename.
      to                OUT     The table name in system_charset_info.
      to_length                 The size of the table name buffer.

  RETURN
    Table name length.
*/

size_t filename_to_tablename(const char *from, char *to, size_t to_length
#ifndef DBUG_OFF
                           , bool stay_quiet
#endif /* DBUG_OFF */
                           )
{
  uint errors;
  size_t res;
  DBUG_ENTER("filename_to_tablename");
  DBUG_PRINT("enter", ("from '%s'", from));

  if (strlen(from) >= tmp_file_prefix_length &&
      !memcmp(from, tmp_file_prefix, tmp_file_prefix_length))
  {
    /* Temporary table name. */
    res= (my_stpnmov(to, from, to_length) - to);
  }
  else
  {
    res= strconvert(&my_charset_filename, from,
                    system_charset_info,  to, to_length, &errors);
    if (errors) // Old 5.0 name
    {
#ifndef DBUG_OFF
      if (!stay_quiet) {
#endif /* DBUG_OFF */
        sql_print_error("Invalid (old?) table or database name '%s'", from);
#ifndef DBUG_OFF
      }
#endif /* DBUG_OFF */
      /*
        TODO: add a stored procedure for fix table and database names,
        and mention its name in error log.
      */
    }
  }

  DBUG_PRINT("exit", ("to '%s'", to));
  DBUG_RETURN(res);
}


/*
  Translate a table name to a file name (WL #1324).

  SYNOPSIS
    tablename_to_filename()
      from                      The table name in system_charset_info.
      to                OUT     The file name in my_charset_filename.
      to_length                 The size of the file name buffer.

  RETURN
    File name length.
*/

size_t tablename_to_filename(const char *from, char *to, size_t to_length)
{
  uint errors;
  size_t length;
  DBUG_ENTER("tablename_to_filename");
  DBUG_PRINT("enter", ("from '%s'", from));

  length= strconvert(system_charset_info, from,
                     &my_charset_filename, to, to_length, &errors);
  if (check_if_legal_tablename(to) &&
      length + 4 < to_length)
  {
    memcpy(to + length, "@@@", 4);
    length+= 3;
  }
  DBUG_PRINT("exit", ("to '%s'", to));
  DBUG_RETURN(length);
}


/*
  @brief Creates path to a file: mysql_data_dir/db/table.ext

  @param buff                   Where to write result in my_charset_filename.
                                This may be the same as table_name.
  @param bufflen                buff size
  @param db                     Database name in system_charset_info.
  @param table_name             Table name in system_charset_info.
  @param ext                    File extension.
  @param flags                  FN_FROM_IS_TMP or FN_TO_IS_TMP or FN_IS_TMP
                                table_name is temporary, do not change.
  @param was_truncated          points to location that will be
                                set to true if path was truncated,
                                to false otherwise.

  @note
    Uses database and table name, and extension to create
    a file name in mysql_data_dir. Database and table
    names are converted from system_charset_info into "fscs".
    Unless flags indicate a temporary table name.
    'db' is always converted.
    'ext' is not converted.

    The conversion suppression is required for ALTER TABLE. This
    statement creates intermediate tables. These are regular
    (non-temporary) tables with a temporary name. Their path names must
    be derivable from the table name. So we cannot use
    build_tmptable_filename() for them.

  @return
    path length
*/

size_t build_table_filename(char *buff, size_t bufflen, const char *db,
                            const char *table_name, const char *ext,
                            uint flags, bool *was_truncated)
{
  char tbbuff[FN_REFLEN], dbbuff[FN_REFLEN];
  size_t tab_len, db_len;
  DBUG_ENTER("build_table_filename");
  DBUG_PRINT("enter", ("db: '%s'  table_name: '%s'  ext: '%s'  flags: %x",
                       db, table_name, ext, flags));

  if (flags & FN_IS_TMP) // FN_FROM_IS_TMP | FN_TO_IS_TMP
    tab_len= my_stpnmov(tbbuff, table_name, sizeof(tbbuff)) - tbbuff;
  else
    tab_len= tablename_to_filename(table_name, tbbuff, sizeof(tbbuff));

  db_len= tablename_to_filename(db, dbbuff, sizeof(dbbuff));

  char *end = buff + bufflen;
  /* Don't add FN_ROOTDIR if mysql_data_home already includes it */
  char *pos = my_stpnmov(buff, mysql_data_home, bufflen);
  size_t rootdir_len= strlen(FN_ROOTDIR);
  if (pos - rootdir_len >= buff &&
      memcmp(pos - rootdir_len, FN_ROOTDIR, rootdir_len) != 0)
    pos= my_stpnmov(pos, FN_ROOTDIR, end - pos);
  else
      rootdir_len= 0;
  pos= strxnmov(pos, end - pos, dbbuff, FN_ROOTDIR, NullS);
  pos= strxnmov(pos, end - pos, tbbuff, ext, NullS);

  /**
    Mark OUT param if path gets truncated.
    Most of functions which invoke this function are sure that the
    path will not be truncated. In case some functions are not sure,
    we can use 'was_truncated' OUTPARAM
  */
  *was_truncated= false;
  if (pos == end &&
      (bufflen < mysql_data_home_len + rootdir_len + db_len +
                 strlen(FN_ROOTDIR) + tab_len + strlen(ext)))
    *was_truncated= true;

  DBUG_PRINT("exit", ("buff: '%s'", buff));
  DBUG_RETURN(pos - buff);
}


/**
  Create path to a temporary table, like mysql_tmpdir/@#sql1234_12_1
  (i.e. to its .FRM file but without an extension).

  @param thd      The thread handle.
  @param buff     Where to write result in my_charset_filename.
  @param bufflen  buff size

  @note
    Uses current_pid, thread_id, and tmp_table counter to create
    a file name in mysql_tmpdir.

  @return Path length.
*/

size_t build_tmptable_filename(THD* thd, char *buff, size_t bufflen)
{
  DBUG_ENTER("build_tmptable_filename");

  char *p= my_stpnmov(buff, mysql_tmpdir, bufflen);
  DBUG_ASSERT(sizeof(my_thread_id) == 4);
  my_snprintf(p, bufflen - (p - buff), "/%s%lx_%lx_%x",
              tmp_file_prefix, current_pid,
              thd->thread_id(), thd->tmp_table++);

  if (lower_case_table_names)
  {
    /* Convert all except tmpdir to lower case */
    my_casedn_str(files_charset_info, p);
  }

  size_t length= unpack_filename(buff, buff);
  DBUG_PRINT("exit", ("buff: '%s'", buff));
  DBUG_RETURN(length);
}

/*
--------------------------------------------------------------------------

   MODULE: DDL log
   -----------------

   This module is used to ensure that we can recover from crashes that occur
   in the middle of a meta-data operation in MySQL. E.g. DROP TABLE t1, t2;
   We need to ensure that both t1 and t2 are dropped and not only t1 and
   also that each table drop is entirely done and not "half-baked".

   To support this we create log entries for each meta-data statement in the
   ddl log while we are executing. These entries are dropped when the
   operation is completed.

   At recovery those entries that were not completed will be executed.

   There is only one ddl log in the system and it is protected by a mutex
   and there is a global struct that contains information about its current
   state.

   History:
   First version written in 2006 by Mikael Ronstrom
--------------------------------------------------------------------------
*/

struct st_global_ddl_log
{
  /*
    We need to adjust buffer size to be able to handle downgrades/upgrades
    where IO_SIZE has changed. We'll set the buffer size such that we can
    handle that the buffer size was upto 4 times bigger in the version
    that wrote the DDL log.
  */
  char file_entry_buf[4*IO_SIZE];
  char *file_name;
  DDL_LOG_MEMORY_ENTRY *first_free;
  DDL_LOG_MEMORY_ENTRY *first_used;
  uint num_entries;
  File file_id;
  uint name_len;
  uint io_size;
  bool inited;
  bool do_release;
  bool recovery_phase;
  st_global_ddl_log() : inited(false), do_release(false) {}
};

st_global_ddl_log global_ddl_log;

mysql_mutex_t LOCK_gdl;

#define DDL_LOG_ENTRY_TYPE_POS 0
#define DDL_LOG_ACTION_TYPE_POS 1
#define DDL_LOG_PHASE_POS 2
#define DDL_LOG_NEXT_ENTRY_POS 4
#define DDL_LOG_NAME_POS 8

#define DDL_LOG_NUM_ENTRY_POS 0
#define DDL_LOG_NAME_LEN_POS 4
#define DDL_LOG_IO_SIZE_POS 8

/**
  Read one entry from ddl log file.

  @param entry_no                     Entry number to read

  @return Operation status
    @retval true   Error
    @retval false  Success
*/

static bool read_ddl_log_file_entry(uint entry_no)
{
  bool error= FALSE;
  File file_id= global_ddl_log.file_id;
  uchar *file_entry_buf= (uchar*)global_ddl_log.file_entry_buf;
  uint io_size= global_ddl_log.io_size;
  DBUG_ENTER("read_ddl_log_file_entry");

  mysql_mutex_assert_owner(&LOCK_gdl);
  if (mysql_file_pread(file_id, file_entry_buf, io_size, io_size * entry_no,
                       MYF(MY_WME)) != io_size)
    error= TRUE;
  DBUG_RETURN(error);
}


/**
  Write one entry to ddl log file.

  @param entry_no                     Entry number to write

  @return Operation status
    @retval true   Error
    @retval false  Success
*/

static bool write_ddl_log_file_entry(uint entry_no)
{
  bool error= FALSE;
  File file_id= global_ddl_log.file_id;
  uchar *file_entry_buf= (uchar*)global_ddl_log.file_entry_buf;
  DBUG_ENTER("write_ddl_log_file_entry");

  mysql_mutex_assert_owner(&LOCK_gdl);
  if (mysql_file_pwrite(file_id, file_entry_buf,
                        IO_SIZE, IO_SIZE * entry_no, MYF(MY_WME)) != IO_SIZE)
    error= TRUE;
  DBUG_RETURN(error);
}


/**
  Sync the ddl log file.

  @return Operation status
    @retval FALSE  Success
    @retval TRUE   Error
*/

static bool sync_ddl_log_file()
{
  DBUG_ENTER("sync_ddl_log_file");
  DBUG_RETURN(mysql_file_sync(global_ddl_log.file_id, MYF(MY_WME)));
}


/**
  Write ddl log header.

  @return Operation status
    @retval TRUE                      Error
    @retval FALSE                     Success
*/

static bool write_ddl_log_header()
{
  uint16 const_var;
  DBUG_ENTER("write_ddl_log_header");

  int4store(&global_ddl_log.file_entry_buf[DDL_LOG_NUM_ENTRY_POS],
            global_ddl_log.num_entries);
  const_var= FN_REFLEN;
  int4store(&global_ddl_log.file_entry_buf[DDL_LOG_NAME_LEN_POS],
            (ulong) const_var);
  const_var= IO_SIZE;
  int4store(&global_ddl_log.file_entry_buf[DDL_LOG_IO_SIZE_POS],
            (ulong) const_var);
  if (write_ddl_log_file_entry(0UL))
  {
    sql_print_error("Error writing ddl log header");
    DBUG_RETURN(TRUE);
  }
  DBUG_RETURN(sync_ddl_log_file());
}


/**
  Create ddl log file name.
  @param file_name                   Filename setup
*/

static inline void create_ddl_log_file_name(char *file_name)
{
  strxmov(file_name, mysql_data_home, "/", "ddl_log.log", NullS);
}


/**
  Read header of ddl log file.

  When we read the ddl log header we get information about maximum sizes
  of names in the ddl log and we also get information about the number
  of entries in the ddl log.

  @return Last entry in ddl log (0 if no entries)
*/

static uint read_ddl_log_header()
{
  uchar *file_entry_buf= (uchar*)global_ddl_log.file_entry_buf;
  char file_name[FN_REFLEN];
  uint entry_no;
  bool successful_open= FALSE;
  DBUG_ENTER("read_ddl_log_header");

  mysql_mutex_init(key_LOCK_gdl, &LOCK_gdl, MY_MUTEX_INIT_SLOW);
  mysql_mutex_lock(&LOCK_gdl);
  create_ddl_log_file_name(file_name);
  if ((global_ddl_log.file_id= mysql_file_open(key_file_global_ddl_log,
                                               file_name,
                                               O_RDWR, MYF(0))) >= 0)
  {
    if (read_ddl_log_file_entry(0UL))
    {
      /* Write message into error log */
      sql_print_error("Failed to read ddl log file in recovery");
    }
    else
      successful_open= TRUE;
  }
  if (successful_open)
  {
    entry_no= uint4korr(&file_entry_buf[DDL_LOG_NUM_ENTRY_POS]);
    global_ddl_log.name_len= uint4korr(&file_entry_buf[DDL_LOG_NAME_LEN_POS]);
    global_ddl_log.io_size= uint4korr(&file_entry_buf[DDL_LOG_IO_SIZE_POS]);
    DBUG_ASSERT(global_ddl_log.io_size <=
                sizeof(global_ddl_log.file_entry_buf));
  }
  else
  {
    entry_no= 0;
  }
  global_ddl_log.first_free= NULL;
  global_ddl_log.first_used= NULL;
  global_ddl_log.num_entries= 0;
  global_ddl_log.do_release= true;
  mysql_mutex_unlock(&LOCK_gdl);
  DBUG_RETURN(entry_no);
}


/**
  Convert from ddl_log_entry struct to file_entry_buf binary blob.

  @param ddl_log_entry   filled in ddl_log_entry struct.
*/

static void set_global_from_ddl_log_entry(const DDL_LOG_ENTRY *ddl_log_entry)
{
  mysql_mutex_assert_owner(&LOCK_gdl);
  global_ddl_log.file_entry_buf[DDL_LOG_ENTRY_TYPE_POS]=
                                    (char)DDL_LOG_ENTRY_CODE;
  global_ddl_log.file_entry_buf[DDL_LOG_ACTION_TYPE_POS]=
                                    (char)ddl_log_entry->action_type;
  global_ddl_log.file_entry_buf[DDL_LOG_PHASE_POS]= 0;
  int4store(&global_ddl_log.file_entry_buf[DDL_LOG_NEXT_ENTRY_POS],
            ddl_log_entry->next_entry);
  DBUG_ASSERT(strlen(ddl_log_entry->name) < FN_REFLEN);
  strmake(&global_ddl_log.file_entry_buf[DDL_LOG_NAME_POS],
          ddl_log_entry->name, FN_REFLEN - 1);
  if (ddl_log_entry->action_type == DDL_LOG_RENAME_ACTION ||
      ddl_log_entry->action_type == DDL_LOG_REPLACE_ACTION ||
      ddl_log_entry->action_type == DDL_LOG_EXCHANGE_ACTION)
  {
    DBUG_ASSERT(strlen(ddl_log_entry->from_name) < FN_REFLEN);
    strmake(&global_ddl_log.file_entry_buf[DDL_LOG_NAME_POS + FN_REFLEN],
          ddl_log_entry->from_name, FN_REFLEN - 1);
  }
  else
    global_ddl_log.file_entry_buf[DDL_LOG_NAME_POS + FN_REFLEN]= 0;
  DBUG_ASSERT(strlen(ddl_log_entry->handler_name) < FN_REFLEN);
  strmake(&global_ddl_log.file_entry_buf[DDL_LOG_NAME_POS + (2*FN_REFLEN)],
          ddl_log_entry->handler_name, FN_REFLEN - 1);
  if (ddl_log_entry->action_type == DDL_LOG_EXCHANGE_ACTION)
  {
    DBUG_ASSERT(strlen(ddl_log_entry->tmp_name) < FN_REFLEN);
    strmake(&global_ddl_log.file_entry_buf[DDL_LOG_NAME_POS + (3*FN_REFLEN)],
          ddl_log_entry->tmp_name, FN_REFLEN - 1);
  }
  else
    global_ddl_log.file_entry_buf[DDL_LOG_NAME_POS + (3*FN_REFLEN)]= 0;
}


/**
  Convert from file_entry_buf binary blob to ddl_log_entry struct.

  @param[out] ddl_log_entry   struct to fill in.
  @param read_entry

  @note Strings (names) are pointing to the global_ddl_log structure,
  so LOCK_gdl needs to be hold until they are read or copied.
*/

static void set_ddl_log_entry_from_global(DDL_LOG_ENTRY *ddl_log_entry,
                                          const uint read_entry)
{
  char *file_entry_buf= (char*) global_ddl_log.file_entry_buf;
  uint inx;
  uchar single_char;

  mysql_mutex_assert_owner(&LOCK_gdl);
  ddl_log_entry->entry_pos= read_entry;
  single_char= file_entry_buf[DDL_LOG_ENTRY_TYPE_POS];
  ddl_log_entry->entry_type= (enum ddl_log_entry_code)single_char;
  single_char= file_entry_buf[DDL_LOG_ACTION_TYPE_POS];
  ddl_log_entry->action_type= (enum ddl_log_action_code)single_char;
  ddl_log_entry->phase= file_entry_buf[DDL_LOG_PHASE_POS];
  ddl_log_entry->next_entry= uint4korr(&file_entry_buf[DDL_LOG_NEXT_ENTRY_POS]);
  ddl_log_entry->name= &file_entry_buf[DDL_LOG_NAME_POS];
  inx= DDL_LOG_NAME_POS + global_ddl_log.name_len;
  ddl_log_entry->from_name= &file_entry_buf[inx];
  inx+= global_ddl_log.name_len;
  ddl_log_entry->handler_name= &file_entry_buf[inx];
  if (ddl_log_entry->action_type == DDL_LOG_EXCHANGE_ACTION)
  {
    inx+= global_ddl_log.name_len;
    ddl_log_entry->tmp_name= &file_entry_buf[inx];
  }
  else
    ddl_log_entry->tmp_name= NULL;
}


/**
  Read a ddl log entry.

  Read a specified entry in the ddl log.

  @param read_entry               Number of entry to read
  @param[out] ddl_log_entry       Information from entry

  @return Operation status
    @retval TRUE                     Error
    @retval FALSE                    Success
*/

static bool read_ddl_log_entry(uint read_entry, DDL_LOG_ENTRY *ddl_log_entry)
{
  DBUG_ENTER("read_ddl_log_entry");

  if (read_ddl_log_file_entry(read_entry))
  {
    DBUG_RETURN(TRUE);
  }
  set_ddl_log_entry_from_global(ddl_log_entry, read_entry);
  DBUG_RETURN(FALSE);
}


/**
  Initialise ddl log.

  Write the header of the ddl log file and length of names. Also set
  number of entries to zero.

  @return Operation status
    @retval TRUE                     Error
    @retval FALSE                    Success
*/

static bool init_ddl_log()
{
  char file_name[FN_REFLEN];
  DBUG_ENTER("init_ddl_log");

  if (global_ddl_log.inited)
    goto end;

  global_ddl_log.io_size= IO_SIZE;
  global_ddl_log.name_len= FN_REFLEN;
  create_ddl_log_file_name(file_name);
  if ((global_ddl_log.file_id= mysql_file_create(key_file_global_ddl_log,
                                                 file_name, CREATE_MODE,
                                                 O_RDWR | O_TRUNC,
                                                 MYF(MY_WME))) < 0)
  {
    /* Couldn't create ddl log file, this is serious error */
    sql_print_error("Failed to open ddl log file");
    DBUG_RETURN(TRUE);
  }
  global_ddl_log.inited= TRUE;
  if (write_ddl_log_header())
  {
    (void) mysql_file_close(global_ddl_log.file_id, MYF(MY_WME));
    global_ddl_log.inited= FALSE;
    DBUG_RETURN(TRUE);
  }

end:
  DBUG_RETURN(FALSE);
}


/**
  Sync ddl log file.

  @return Operation status
    @retval TRUE        Error
    @retval FALSE       Success
*/

static bool sync_ddl_log_no_lock()
{
  DBUG_ENTER("sync_ddl_log_no_lock");

  mysql_mutex_assert_owner(&LOCK_gdl);
  if ((!global_ddl_log.recovery_phase) &&
      init_ddl_log())
  {
    DBUG_RETURN(TRUE);
  }
  DBUG_RETURN(sync_ddl_log_file());
}


/**
  @brief Deactivate an individual entry.

  @details For complex rename operations we need to deactivate individual
  entries.

  During replace operations where we start with an existing table called
  t1 and a replacement table called t1#temp or something else and where
  we want to delete t1 and rename t1#temp to t1 this is not possible to
  do in a safe manner unless the ddl log is informed of the phases in
  the change.

  Delete actions are 1-phase actions that can be ignored immediately after
  being executed.
  Rename actions from x to y is also a 1-phase action since there is no
  interaction with any other handlers named x and y.
  Replace action where drop y and x -> y happens needs to be a two-phase
  action. Thus the first phase will drop y and the second phase will
  rename x -> y.

  @param entry_no     Entry position of record to change

  @return Operation status
    @retval TRUE      Error
    @retval FALSE     Success
*/

static bool deactivate_ddl_log_entry_no_lock(uint entry_no)
{
  uchar *file_entry_buf= (uchar*)global_ddl_log.file_entry_buf;
  DBUG_ENTER("deactivate_ddl_log_entry_no_lock");

  mysql_mutex_assert_owner(&LOCK_gdl);
  if (!read_ddl_log_file_entry(entry_no))
  {
    if (file_entry_buf[DDL_LOG_ENTRY_TYPE_POS] == DDL_LOG_ENTRY_CODE)
    {
      /*
        Log entry, if complete mark it done (IGNORE).
        Otherwise increase the phase by one.
      */
      if (file_entry_buf[DDL_LOG_ACTION_TYPE_POS] == DDL_LOG_DELETE_ACTION ||
          file_entry_buf[DDL_LOG_ACTION_TYPE_POS] == DDL_LOG_RENAME_ACTION ||
          (file_entry_buf[DDL_LOG_ACTION_TYPE_POS] == DDL_LOG_REPLACE_ACTION &&
           file_entry_buf[DDL_LOG_PHASE_POS] == 1) ||
          (file_entry_buf[DDL_LOG_ACTION_TYPE_POS] == DDL_LOG_EXCHANGE_ACTION &&
           file_entry_buf[DDL_LOG_PHASE_POS] >= EXCH_PHASE_TEMP_TO_FROM))
        file_entry_buf[DDL_LOG_ENTRY_TYPE_POS]= DDL_IGNORE_LOG_ENTRY_CODE;
      else if (file_entry_buf[DDL_LOG_ACTION_TYPE_POS] == DDL_LOG_REPLACE_ACTION)
      {
        DBUG_ASSERT(file_entry_buf[DDL_LOG_PHASE_POS] == 0);
        file_entry_buf[DDL_LOG_PHASE_POS]= 1;
      }
      else if (file_entry_buf[DDL_LOG_ACTION_TYPE_POS] == DDL_LOG_EXCHANGE_ACTION)
      {
        DBUG_ASSERT(file_entry_buf[DDL_LOG_PHASE_POS] <=
                                                 EXCH_PHASE_FROM_TO_NAME);
        file_entry_buf[DDL_LOG_PHASE_POS]++;
      }
      else
      {
        DBUG_ASSERT(0);
      }
      if (write_ddl_log_file_entry(entry_no))
      {
        sql_print_error("Error in deactivating log entry. Position = %u",
                        entry_no);
        DBUG_RETURN(TRUE);
      }
    }
  }
  else
  {
    sql_print_error("Failed in reading entry before deactivating it");
    DBUG_RETURN(TRUE);
  }
  DBUG_RETURN(FALSE);
}

/**
  Convert file path to db + tablename.

  Basically reverse of build_table_name()/tablename_to_filename().

  @param[in]  path       db/tablename in file name safe coding
  @param[out] db         db in system charset (size >= NAME_LEN)
  @param[out] table_name table name in system charset (size >= NAME_LEN)

  @return false if success, else true.
*/

static bool path_to_db_and_table_name(const char *path,
                                      char *db,
                                      char *table_name)
{
  char buf[FN_REFLEN + 1];
  size_t len= strlen(path);
  uint errors;
  memcpy(buf, path, len + 1);
  char *ptr= strrchr(buf, FN_LIBCHAR);
  DBUG_ASSERT(ptr);
  *ptr= '\0';
  ptr++;
  if (!strncmp(ptr, tmp_file_prefix, tmp_file_prefix_length))
  {
    if (strlen(ptr) >= NAME_LEN)
      return true;
    /* Generated "#sql..." with no non-safe file name characters. */
    strcpy(table_name, ptr);
  }
  else
  {
    /* Convert to system charset. */
    if (!strconvert(&my_charset_filename,
                    ptr,
                    system_charset_info,
                    table_name,
                    NAME_LEN,
                    &errors) ||
        errors)
    {
      return true;
    }
  }
  ptr= strrchr(buf, FN_LIBCHAR);
  DBUG_ASSERT(ptr);
  ptr++;
  /* Always convert db. */
  if (!strconvert(&my_charset_filename,
                  ptr,
                  system_charset_info,
                  db,
                  NAME_LEN,
                  &errors) ||
      errors)
  {
    return true;
  }
  return false;
}

/**
  Execute one action in a ddl log entry

  @param thd
  @param ddl_log_entry              Information in action entry to execute

  @return Operation status
    @retval TRUE                       Error
    @retval FALSE                      Success
*/

static bool execute_ddl_log_action(THD *thd, DDL_LOG_ENTRY *ddl_log_entry)
{
  bool frm_action= FALSE;
  LEX_STRING handler_name;
  handler *file= NULL;
  MEM_ROOT mem_root;
  int error= TRUE;
  char to_path[FN_REFLEN];
  char from_path[FN_REFLEN];
  char *par_ext= (char*)".par";
  handlerton *hton;
  DBUG_ENTER("execute_ddl_log_action");

  mysql_mutex_assert_owner(&LOCK_gdl);
  if (ddl_log_entry->entry_type == DDL_IGNORE_LOG_ENTRY_CODE)
  {
    DBUG_RETURN(FALSE);
  }
  DBUG_PRINT("ddl_log",
             ("execute type %c next %u name '%s' from_name '%s' handler '%s'"
              " tmp_name '%s'",
             ddl_log_entry->action_type,
             ddl_log_entry->next_entry,
             ddl_log_entry->name,
             ddl_log_entry->from_name,
             ddl_log_entry->handler_name,
             ddl_log_entry->tmp_name));
  handler_name.str= (char*)ddl_log_entry->handler_name;
  handler_name.length= strlen(ddl_log_entry->handler_name);
  init_sql_alloc(key_memory_gdl, &mem_root, TABLE_ALLOC_BLOCK_SIZE, 0);
  if (!strcmp(ddl_log_entry->handler_name, reg_ext))
    frm_action= TRUE;
  else
  {
    plugin_ref plugin= ha_resolve_by_name(thd, &handler_name, FALSE);
    if (!plugin)
    {
      my_error(ER_ILLEGAL_HA, MYF(0), ddl_log_entry->handler_name);
      goto error;
    }
    hton= plugin_data<handlerton*>(plugin);
    file= get_new_handler((TABLE_SHARE*)0, false, &mem_root, hton);
    if (!file)
    {
      mem_alloc_error(sizeof(handler));
      goto error;
    }
  }
  switch (ddl_log_entry->action_type)
  {
    case DDL_LOG_REPLACE_ACTION:
    case DDL_LOG_DELETE_ACTION:
    {
      if (ddl_log_entry->phase == 0)
      {
        if (frm_action)
        {
          strxmov(to_path, ddl_log_entry->name, par_ext, NullS);
          (void) mysql_file_delete(key_file_partition_ddl_log, to_path, MYF(0));
          // TODO: This should be handled by the new DD (check in mysql_update_dd)
          char db[NAME_LEN + 1];
          char table_name[NAME_LEN + 1];
          if (!path_to_db_and_table_name(ddl_log_entry->name, db, table_name) &&
              !dd::get_dictionary()->is_dd_table_name(db, table_name))
          {
            // Check if table exists
            bool table_exists= false;
            if (dd::table_exists<dd::Table>(thd->dd_client(),
                                            db,
                                            table_name,
                                            &table_exists))
              break;

<<<<<<< HEAD
            // Remove table from DD
            if (table_exists &&
                dd::drop_table<dd::Table>(thd, db, table_name, true))
              break;
=======
            if (table_exists)
            {
              if (ddl_log_entry->action_type == DDL_LOG_REPLACE_ACTION)
              {
                char from_db[NAME_LEN + 1];
                char from_table_name[NAME_LEN + 1];

                if (path_to_db_and_table_name(ddl_log_entry->from_name,
                                              from_db,
                                              from_table_name))
                  break;

                table_exists= false;

                if (dd::table_exists<dd::Table>(thd->dd_client(),
                                                from_db,
                                                from_table_name,
                                                &table_exists))
                  break;

                /*
                  If there are both temporary table and original table
                  and we are handling ALTER TABLE ... DROP PARTITION then
                  move triggers from original partitioned table to the
                  temporary table. Moved triggers will be later restored
                  for the original table while calling dd::rename_table
                  in the next alternative DDL_LOG_RENAME_ACTION.
                */
                if (table_exists &&
                    dd::move_triggers(thd, db, table_name,
                                      from_db, from_table_name))
                  break;
              }
              else
              {
                //  Remove table from DD
                if (dd::drop_table<dd::Table>(thd, db, table_name))
                  break;
              }
            }
>>>>>>> 49d8ae5e
          }
        }
        else
        {
          if ((error= file->ha_delete_table(ddl_log_entry->name, NULL)))
          {
            if (error != ENOENT && error != HA_ERR_NO_SUCH_TABLE)
              break;
          }
        }
        if ((deactivate_ddl_log_entry_no_lock(ddl_log_entry->entry_pos)))
          break;
        (void) sync_ddl_log_no_lock();
        if (ddl_log_entry->action_type == DDL_LOG_DELETE_ACTION)
        {
          error= FALSE;
          break;
        }
      }
      DBUG_ASSERT(ddl_log_entry->action_type == DDL_LOG_REPLACE_ACTION);
      /*
        Fall through and perform the rename action of the replace
        action. We have already indicated the success of the delete
        action in the log entry by stepping up the phase.
      */
    }
    case DDL_LOG_RENAME_ACTION:
    {
      if (frm_action)
      {
        // TODO: This should be handled by the new DD (check in mysql_update_dd)
        char db[NAME_LEN + 1];
        char table_name[NAME_LEN + 1];
        char from_db[NAME_LEN + 1];
        char from_table_name[NAME_LEN + 1];
        if (!path_to_db_and_table_name(ddl_log_entry->name, db, table_name) &&
            !path_to_db_and_table_name(ddl_log_entry->from_name,
                                       from_db,
                                       from_table_name) &&
            !dd::get_dictionary()->is_dd_table_name(db, table_name))
        {
          // Check if table exists
          bool table_exists= false;
          if (dd::table_exists<dd::Table>(thd->dd_client(),
                                          from_db,
                                          from_table_name,
                                          &table_exists))
            break;

          if (table_exists)
          {
            // Rename table from DD
            if (dd::rename_table<dd::Table>(thd,
                                            from_db,
                                            from_table_name,
                                            db,
                                            table_name,
                                            true /* WL7743/TODO to be removed with partitioning SE */))
              break;
          }
        }
        DBUG_ASSERT(strcmp("partition", ddl_log_entry->handler_name));
        strxmov(to_path, ddl_log_entry->name, par_ext, NullS);
        strxmov(from_path, ddl_log_entry->from_name, par_ext, NullS);
        (void) mysql_file_rename(key_file_partition_ddl_log, from_path, to_path, MYF(0));
      }
      else
      {
        if (file->ha_rename_table(ddl_log_entry->from_name,
                                  ddl_log_entry->name,
                                  NULL, NULL))
          break;
      }
      if ((deactivate_ddl_log_entry_no_lock(ddl_log_entry->entry_pos)))
        break;
      (void) sync_ddl_log_no_lock();
      error= FALSE;
      break;
    }
    case DDL_LOG_EXCHANGE_ACTION:
    {
      /* We hold LOCK_gdl, so we can alter global_ddl_log.file_entry_buf */
      char *file_entry_buf= (char*)&global_ddl_log.file_entry_buf;
      /* not yet implemented for frm */
      DBUG_ASSERT(!frm_action);
      /*
        Using a case-switch here to revert all currently done phases,
        since it will fall through until the first phase is undone.
      */
      switch (ddl_log_entry->phase) {
        case EXCH_PHASE_TEMP_TO_FROM:
          /* tmp_name -> from_name possibly done */
          (void) file->ha_rename_table(ddl_log_entry->from_name,
                                       ddl_log_entry->tmp_name,
                                       NULL, NULL);
          /* decrease the phase and sync */
          file_entry_buf[DDL_LOG_PHASE_POS]--;
          if (write_ddl_log_file_entry(ddl_log_entry->entry_pos))
            break;
          if (sync_ddl_log_no_lock())
            break;
          /* fall through */
        case EXCH_PHASE_FROM_TO_NAME:
          /* from_name -> name possibly done */
          (void) file->ha_rename_table(ddl_log_entry->name,
                                       ddl_log_entry->from_name,
                                       NULL, NULL);
          /* decrease the phase and sync */
          file_entry_buf[DDL_LOG_PHASE_POS]--;
          if (write_ddl_log_file_entry(ddl_log_entry->entry_pos))
            break;
          if (sync_ddl_log_no_lock())
            break;
          /* fall through */
        case EXCH_PHASE_NAME_TO_TEMP:
          /* name -> tmp_name possibly done */
          (void) file->ha_rename_table(ddl_log_entry->tmp_name,
                                       ddl_log_entry->name,
                                       NULL, NULL);
          /* disable the entry and sync */
          file_entry_buf[DDL_LOG_ENTRY_TYPE_POS]= DDL_IGNORE_LOG_ENTRY_CODE;
          if (write_ddl_log_file_entry(ddl_log_entry->entry_pos))
            break;
          if (sync_ddl_log_no_lock())
            break;
          error= FALSE;
          break;
        default:
          DBUG_ASSERT(0);
          break;
      }

      break;
    }
    default:
      DBUG_ASSERT(0);
      break;
  }
  delete file;
error:
  free_root(&mem_root, MYF(0)); 
  DBUG_RETURN(error);
}


/**
  Get a free entry in the ddl log

  @param[out] active_entry     A ddl log memory entry returned
  @param write_header

  @return Operation status
    @retval TRUE               Error
    @retval FALSE              Success
*/

static bool get_free_ddl_log_entry(DDL_LOG_MEMORY_ENTRY **active_entry,
                                   bool *write_header)
{
  DDL_LOG_MEMORY_ENTRY *used_entry;
  DDL_LOG_MEMORY_ENTRY *first_used= global_ddl_log.first_used;
  DBUG_ENTER("get_free_ddl_log_entry");

  if (global_ddl_log.first_free == NULL)
  {
    if (!(used_entry= (DDL_LOG_MEMORY_ENTRY*)my_malloc(key_memory_DDL_LOG_MEMORY_ENTRY,
                              sizeof(DDL_LOG_MEMORY_ENTRY), MYF(MY_WME))))
    {
      sql_print_error("Failed to allocate memory for ddl log free list");
      DBUG_RETURN(TRUE);
    }
    global_ddl_log.num_entries++;
    used_entry->entry_pos= global_ddl_log.num_entries;
    *write_header= TRUE;
  }
  else
  {
    used_entry= global_ddl_log.first_free;
    global_ddl_log.first_free= used_entry->next_log_entry;
    *write_header= FALSE;
  }
  /*
    Move from free list to used list
  */
  used_entry->next_log_entry= first_used;
  used_entry->prev_log_entry= NULL;
  used_entry->next_active_log_entry= NULL;
  global_ddl_log.first_used= used_entry;
  if (first_used)
    first_used->prev_log_entry= used_entry;

  *active_entry= used_entry;
  DBUG_RETURN(FALSE);
}


/**
  Execute one entry in the ddl log.
  
  Executing an entry means executing a linked list of actions.

  @param thd
  @param first_entry           Reference to first action in entry

  @return Operation status
    @retval TRUE               Error
    @retval FALSE              Success
*/

static bool execute_ddl_log_entry_no_lock(THD *thd, uint first_entry)
{
  DDL_LOG_ENTRY ddl_log_entry;
  uint read_entry= first_entry;
  bool error= false;
  DBUG_ENTER("execute_ddl_log_entry_no_lock");

  mysql_mutex_assert_owner(&LOCK_gdl);
  do
  {
    if (read_ddl_log_entry(read_entry, &ddl_log_entry))
    {
      /* Write to error log and continue with next log entry */
      sql_print_error("Failed to read entry = %u from ddl log",
                      read_entry);
      error= true;
      break;
    }
    DBUG_ASSERT(ddl_log_entry.entry_type == DDL_LOG_ENTRY_CODE ||
                ddl_log_entry.entry_type == DDL_IGNORE_LOG_ENTRY_CODE);

    if ((error= execute_ddl_log_action(thd, &ddl_log_entry)))
    {
      /* Write to error log and continue with next log entry */
      // TODO: More verbose error message, at least the content of the entry.
      sql_print_error("Failed to execute action for entry = %u from ddl log",
                      read_entry);
      error= true;
      break;
    }
    read_entry= ddl_log_entry.next_entry;
  } while (read_entry);
  DBUG_RETURN(error);
}


/*
  External interface methods for the DDL log Module
  ---------------------------------------------------
*/

/**
  Write a ddl log entry.

  A careful write of the ddl log is performed to ensure that we can
  handle crashes occurring during CREATE and ALTER TABLE processing.

  @param ddl_log_entry         Information about log entry
  @param[out] active_entry     Entry information written into   

  @return Operation status
    @retval TRUE               Error
    @retval FALSE              Success
*/

bool write_ddl_log_entry(DDL_LOG_ENTRY *ddl_log_entry,
                         DDL_LOG_MEMORY_ENTRY **active_entry)
{
  bool error, write_header;
  DBUG_ENTER("write_ddl_log_entry");

  mysql_mutex_assert_owner(&LOCK_gdl);
  if (init_ddl_log())
  {
    DBUG_RETURN(TRUE);
  }
  set_global_from_ddl_log_entry(ddl_log_entry);
  if (get_free_ddl_log_entry(active_entry, &write_header))
  {
    DBUG_RETURN(TRUE);
  }
  error= FALSE;
  DBUG_PRINT("ddl_log",
             ("write type %c next %u name '%s' from_name '%s' handler '%s'"
              " tmp_name '%s'",
             global_ddl_log.file_entry_buf[DDL_LOG_ACTION_TYPE_POS],
             ddl_log_entry->next_entry,
             &global_ddl_log.file_entry_buf[DDL_LOG_NAME_POS],
             &global_ddl_log.file_entry_buf[DDL_LOG_NAME_POS
                                            + FN_REFLEN],
             &global_ddl_log.file_entry_buf[DDL_LOG_NAME_POS
                                            + (2*FN_REFLEN)],
             &global_ddl_log.file_entry_buf[DDL_LOG_NAME_POS
                                            + (3*FN_REFLEN)]));
  if (write_ddl_log_file_entry((*active_entry)->entry_pos))
  {
    error= TRUE;
    sql_print_error("Failed to write entry_no = %u",
                    (*active_entry)->entry_pos);
  }
  if (write_header && !error)
  {
    (void) sync_ddl_log_no_lock();
    if (write_ddl_log_header())
      error= TRUE;
  }
  if (error)
    release_ddl_log_memory_entry(*active_entry);
  DBUG_RETURN(error);
}


/**
  @brief Write final entry in the ddl log.

  @details This is the last write in the ddl log. The previous log entries
  have already been written but not yet synched to disk.
  We write a couple of log entries that describes action to perform.
  This entries are set-up in a linked list, however only when a first
  execute entry is put as the first entry these will be executed.
  This routine writes this first.

  @param first_entry               First entry in linked list of entries
                                   to execute, if 0 = NULL it means that
                                   the entry is removed and the entries
                                   are put into the free list.
  @param complete                  Flag indicating we are simply writing
                                   info about that entry has been completed
  @param[in,out] active_entry      Entry to execute, 0 = NULL if the entry
                                   is written first time and needs to be
                                   returned. In this case the entry written
                                   is returned in this parameter

  @return Operation status
    @retval TRUE                   Error
    @retval FALSE                  Success
*/ 

bool write_execute_ddl_log_entry(uint first_entry,
                                 bool complete,
                                 DDL_LOG_MEMORY_ENTRY **active_entry)
{
  bool write_header= FALSE;
  char *file_entry_buf= (char*)global_ddl_log.file_entry_buf;
  DBUG_ENTER("write_execute_ddl_log_entry");

  mysql_mutex_assert_owner(&LOCK_gdl);
  if (init_ddl_log())
  {
    DBUG_RETURN(TRUE);
  }
  if (!complete)
  {
    /*
      We haven't synched the log entries yet, we synch them now before
      writing the execute entry. If complete is true we haven't written
      any log entries before, we are only here to write the execute
      entry to indicate it is done.
    */
    (void) sync_ddl_log_no_lock();
    file_entry_buf[DDL_LOG_ENTRY_TYPE_POS]= (char)DDL_LOG_EXECUTE_CODE;
  }
  else
    file_entry_buf[DDL_LOG_ENTRY_TYPE_POS]= (char)DDL_IGNORE_LOG_ENTRY_CODE;
  file_entry_buf[DDL_LOG_ACTION_TYPE_POS]= 0; /* Ignored for execute entries */
  file_entry_buf[DDL_LOG_PHASE_POS]= 0;
  int4store(&file_entry_buf[DDL_LOG_NEXT_ENTRY_POS], first_entry);
  file_entry_buf[DDL_LOG_NAME_POS]= 0;
  file_entry_buf[DDL_LOG_NAME_POS + FN_REFLEN]= 0;
  file_entry_buf[DDL_LOG_NAME_POS + 2*FN_REFLEN]= 0;
  if (!(*active_entry))
  {
    if (get_free_ddl_log_entry(active_entry, &write_header))
    {
      DBUG_RETURN(TRUE);
    }
    write_header= TRUE;
  }
  if (write_ddl_log_file_entry((*active_entry)->entry_pos))
  {
    sql_print_error("Error writing execute entry in ddl log");
    release_ddl_log_memory_entry(*active_entry);
    DBUG_RETURN(TRUE);
  }
  (void) sync_ddl_log_no_lock();
  if (write_header)
  {
    if (write_ddl_log_header())
    {
      release_ddl_log_memory_entry(*active_entry);
      DBUG_RETURN(TRUE);
    }
  }
  DBUG_RETURN(FALSE);
}


/**
  Deactivate an individual entry.

  @details see deactivate_ddl_log_entry_no_lock.

  @param entry_no     Entry position of record to change

  @return Operation status
    @retval TRUE      Error
    @retval FALSE     Success
*/

bool deactivate_ddl_log_entry(uint entry_no)
{
  bool error;
  DBUG_ENTER("deactivate_ddl_log_entry");

  mysql_mutex_lock(&LOCK_gdl);
  error= deactivate_ddl_log_entry_no_lock(entry_no);
  mysql_mutex_unlock(&LOCK_gdl);
  DBUG_RETURN(error);
}


/**
  Release a log memory entry.
  @param log_entry                Log memory entry to release
*/

void release_ddl_log_memory_entry(DDL_LOG_MEMORY_ENTRY *log_entry)
{
  DDL_LOG_MEMORY_ENTRY *first_free= global_ddl_log.first_free;
  DDL_LOG_MEMORY_ENTRY *next_log_entry= log_entry->next_log_entry;
  DDL_LOG_MEMORY_ENTRY *prev_log_entry= log_entry->prev_log_entry;
  DBUG_ENTER("release_ddl_log_memory_entry");

  mysql_mutex_assert_owner(&LOCK_gdl);
  global_ddl_log.first_free= log_entry;
  log_entry->next_log_entry= first_free;

  if (prev_log_entry)
    prev_log_entry->next_log_entry= next_log_entry;
  else
    global_ddl_log.first_used= next_log_entry;
  if (next_log_entry)
    next_log_entry->prev_log_entry= prev_log_entry;
  DBUG_VOID_RETURN;
}


/**
  Execute one entry in the ddl log.
  
  Executing an entry means executing a linked list of actions.

  @param thd
  @param first_entry           Reference to first action in entry

  @return Operation status
    @retval TRUE               Error
    @retval FALSE              Success
*/

bool execute_ddl_log_entry(THD *thd, uint first_entry)
{
  bool error;
  DBUG_ENTER("execute_ddl_log_entry");

  mysql_mutex_lock(&LOCK_gdl);
  error= execute_ddl_log_entry_no_lock(thd, first_entry);
  mysql_mutex_unlock(&LOCK_gdl);
  DBUG_RETURN(error);
}


/**
  Close the ddl log.
*/

static void close_ddl_log()
{
  DBUG_ENTER("close_ddl_log");
  if (global_ddl_log.file_id >= 0)
  {
    (void) mysql_file_close(global_ddl_log.file_id, MYF(MY_WME));
    global_ddl_log.file_id= (File) -1;
  }
  DBUG_VOID_RETURN;
}


/**
  Execute the ddl log at recovery of MySQL Server.
*/

void execute_ddl_log_recovery()
{
  uint num_entries, i;
  THD *thd;
  DDL_LOG_ENTRY ddl_log_entry;
  char file_name[FN_REFLEN];
  static char recover_query_string[]= "INTERNAL DDL LOG RECOVER IN PROGRESS";
  DBUG_ENTER("execute_ddl_log_recovery");

  /*
    Initialise global_ddl_log struct
  */
  memset(global_ddl_log.file_entry_buf, 0, sizeof(global_ddl_log.file_entry_buf));
  global_ddl_log.inited= FALSE;
  global_ddl_log.recovery_phase= TRUE;
  global_ddl_log.io_size= IO_SIZE;
  global_ddl_log.file_id= (File) -1;

  /*
    To be able to run this from boot, we allocate a temporary THD
  */
  if (!(thd=new THD))
    DBUG_VOID_RETURN;
  thd->thread_stack= (char*) &thd;
  thd->store_globals();
  // Mark this as a system thread to skip metadata lock checks in the DD.
  thd->system_thread= SYSTEM_THREAD_DDL_LOG_RECOVERY;

  thd->set_query(recover_query_string, strlen(recover_query_string));

  /*
    Prevent InnoDB from automatically committing InnoDB transaction
    each time data-dictionary tables are closed after being updated.
  */
  thd->variables.option_bits&= ~OPTION_AUTOCOMMIT;
  thd->variables.option_bits|= OPTION_NOT_AUTOCOMMIT;

  /* this also initialize LOCK_gdl */
  num_entries= read_ddl_log_header();
  mysql_mutex_lock(&LOCK_gdl);
  for (i= 1; i < num_entries + 1; i++)
  {
    if (read_ddl_log_entry(i, &ddl_log_entry))
    {
      sql_print_error("Failed to read entry no = %u from ddl log", i);
      continue;
    }
    if (ddl_log_entry.entry_type == DDL_LOG_EXECUTE_CODE)
    {
      if (execute_ddl_log_entry_no_lock(thd, ddl_log_entry.next_entry))
      {
        /* Real unpleasant scenario but we continue anyways.  */
        continue;
      }
    }
  }
  close_ddl_log();
  create_ddl_log_file_name(file_name);
  (void) mysql_file_delete(key_file_global_ddl_log, file_name, MYF(0));
  global_ddl_log.recovery_phase= FALSE;
  mysql_mutex_unlock(&LOCK_gdl);
  thd->reset_query();
  delete thd;
  DBUG_VOID_RETURN;
}


/**
  Release all memory allocated to the ddl log.
*/

void release_ddl_log()
{
  DDL_LOG_MEMORY_ENTRY *free_list;
  DDL_LOG_MEMORY_ENTRY *used_list;
  DBUG_ENTER("release_ddl_log");

  if (!global_ddl_log.do_release)
    DBUG_VOID_RETURN;

  mysql_mutex_lock(&LOCK_gdl);
  free_list= global_ddl_log.first_free;
  used_list= global_ddl_log.first_used;
  while (used_list)
  {
    DDL_LOG_MEMORY_ENTRY *tmp= used_list->next_log_entry;
    my_free(used_list);
    used_list= tmp;
  }
  while (free_list)
  {
    DDL_LOG_MEMORY_ENTRY *tmp= free_list->next_log_entry;
    my_free(free_list);
    free_list= tmp;
  }
  close_ddl_log();
  global_ddl_log.inited= 0;
  mysql_mutex_unlock(&LOCK_gdl);
  mysql_mutex_destroy(&LOCK_gdl);
  global_ddl_log.do_release= false;
  DBUG_VOID_RETURN;
}


/*
---------------------------------------------------------------------------

  END MODULE DDL log
  --------------------

---------------------------------------------------------------------------
*/


/**
  For a regular table: create table definition in the Data Dictionary.
  For a temporary table: create a dd::Table-object specifying the table
  definition, but do not put it into the Data Dictionary. The created
  dd::Table-instance is returned via tmp_table_def out-parameter.

  @param thd           Thread handler
  @param path          Name of file (including database)
  @param db            Data base name
  @param table_name    Table name
  @param create_info   create info parameters
  @param create_fields Fields to create
  @param keys          number of keys to create
  @param key_info      Keys to create
  @param fk_keys       Number of foreign keys to create
  @param fk_key_info   Foreign keys to create
  @param file          Handler to use
  @param no_ha_table   Indicates that only definitions needs to be created
                       and not a table in the storage engine.
  @param keys_onoff    Enable or disable keys.
  @param[out] tmp_table_def  Placeholder for data-dictionary object for
                             temporary table which was created. It will
                             contain NULL for regular tables.
  @param[out] post_ddl_ht    Set to handlerton for table's SE, if this SE
                             supports atomic DDL, so caller can call SE
                             post DDL hook after committing transaction.

  @retval false  ok
  @retval true   error
*/

static bool rea_create_table(THD *thd, const char *path,
                             const char *db, const char *table_name,
                             HA_CREATE_INFO *create_info,
                             List<Create_field> &create_fields,
<<<<<<< HEAD
                             uint keys, KEY *key_info, uint fk_keys,
                             FOREIGN_KEY *fk_key_info, handler *file,
                             bool no_ha_table,
                             dd::Table **tmp_table_def,
                             handlerton **post_ddl_ht)
=======
                             uint keys, KEY *key_info,
                             Alter_info::enum_enable_or_disable keys_onoff,
                             uint fk_keys, FOREIGN_KEY *fk_key_info,
                             handler *file, bool no_ha_table,
                             dd::Table **tmp_table_def)
>>>>>>> 49d8ae5e
{
  DBUG_ENTER("rea_create_table");

  std::unique_ptr<dd::Table> table_ptr(nullptr);

  *tmp_table_def= NULL;

  // Add table details into new DD, both for user tables and dd tables
  if (create_info->options & HA_LEX_CREATE_TMP_TABLE)
  {
<<<<<<< HEAD
    table_ptr= dd::create_tmp_table(thd, db, table_name,
                                    create_info, create_fields,
                                    key_info, keys, file);
    if (!table_ptr)
      DBUG_RETURN(true);
  }
  else
  {
    /*
      Don't store SDI if engine supports atomic DDL. We would have to store
      it once again anyway after SE updates dd::Table object during call
      to handler::create() method. Also storage of SDIs in InnoDB can't work
      correctly until SE adjusts some attributes.
    */
    table_ptr= dd::create_table(thd, db, table_name,
                                create_info,
                                create_fields,
                                key_info,
                                keys,
                                fk_key_info,
                                fk_keys,
                                file,
                                !(create_info->db_type->flags &
                                  HTON_SUPPORTS_ATOMIC_DDL),
                                !(create_info->db_type->flags &
                                  HTON_SUPPORTS_ATOMIC_DDL));
    if (!table_ptr)
      DBUG_RETURN(true);
=======
    if (create_info->options & HA_LEX_CREATE_TMP_TABLE)
    {
      *tmp_table_def= dd::create_tmp_table(thd, db, table_name,
                                           create_info, create_fields,
                                           key_info, keys, keys_onoff, file);
      if (!*tmp_table_def)
        DBUG_RETURN(true);
    }
    else
    {
      if (dd::create_table(thd, db, table_name,
                           create_info,
                           create_fields,
                           key_info,
                           keys,
                           keys_onoff,
                           fk_key_info,
                           fk_keys,
                           file))
      {
        DBUG_RETURN(true);
      }

      dd_table_created= true;
    }
>>>>>>> 49d8ae5e
  }

  if (thd->variables.keep_files_on_create)
    create_info->options|= HA_CREATE_KEEP_FILES;

  if (file->ha_create_handler_files(path, NULL, CHF_CREATE_FLAG,
                                    create_info))
    goto err;

<<<<<<< HEAD
  if (!no_ha_table)
=======
  if (!no_ha_table &&
      ha_create_table(thd, path, db, table_name, create_info,
                      false, false, *tmp_table_def))
>>>>>>> 49d8ae5e
  {
    if ((create_info->db_type->flags & HTON_SUPPORTS_ATOMIC_DDL) &&
        create_info->db_type->post_ddl)
      *post_ddl_ht= create_info->db_type;

    if(ha_create_table(thd, path, db, table_name, create_info,
                       false, false, table_ptr.get(), false))
    {
      (void) file->ha_create_handler_files(path, NULL, CHF_DELETE_FLAG,
                                           create_info);
      goto err;
    }
  }

<<<<<<< HEAD
  if (create_info->options & HA_LEX_CREATE_TMP_TABLE)
    *tmp_table_def= table_ptr.release();

=======
>>>>>>> 49d8ae5e
  DBUG_RETURN(false);

err:
  /*
    Remove table from data-dictionary if it was added and rollback
    won't do this automatically.
  */
  if (!(create_info->options & HA_LEX_CREATE_TMP_TABLE ||
        create_info->db_type->flags & HTON_SUPPORTS_ATOMIC_DDL))
  {
    /*
      We ignore error from dd_drop_table() as we anyway
      return 'true' failure below.
    */
    (void) dd::drop_table<dd::Table>(thd, db, table_name, true);
  }

  DBUG_RETURN(true);
} /* rea_create_table */


/**
   @brief construct a temporary shadow file name.

   @details Make a shadow file name used by ALTER TABLE to construct the
   modified table (with keeping the original). The modified table is then
   moved back as original table. The name must start with the temp file
   prefix so it gets filtered out by table files listing routines. 
    
   @param[out] buff      buffer to receive the constructed name
   @param      bufflen   size of buff
   @param      lpt       alter table data structure

   @retval     path length
*/

size_t build_table_shadow_filename(char *buff, size_t bufflen,
                                   ALTER_PARTITION_PARAM_TYPE *lpt)
{
  char tmp_name[FN_REFLEN];
  my_snprintf(tmp_name, sizeof(tmp_name), "%s_p_%lx_%lx",
              tmp_file_prefix, current_pid,
              lpt->thd->thread_id());
  return build_table_filename(buff, bufflen, lpt->db, tmp_name, "", FN_IS_TMP);
}


/*
  SYNOPSIS
    mysql_update_dd()
    lpt                    Struct carrying many parameters needed for this
                           method
    flags                  Flags as defined below
      WFRM_PACK_FRM             If set we should pack the frm file and delete
                                the frm file

  RETURN VALUES
    TRUE                   Error
    FALSE                  Success

  DESCRIPTION
    A support method that creates a new version of the table defintion in
    the data dictionary and a new par file. In this process it regenerates
    the partition data.
*/

bool mysql_update_dd(ALTER_PARTITION_PARAM_TYPE *lpt, uint flags)
{
  /*
    Prepare table to prepare for writing a new frm file where the
    partitions in add/drop state have temporarily changed their state
    We set tmp_table to avoid get errors on naming of primary key index.
  */
  int error= 0;
  char shadow_path[FN_REFLEN+1];
  char *shadow_name;
  char *part_syntax_buf;
  uint syntax_len;
  DBUG_ENTER("mysql_update_dd");
  partition_info *old_part_info= lpt->table->part_info;
  FOREIGN_KEY *not_used1= NULL;
  uint not_used2= 0;

  /*
    Build shadow frm file name
  */
  build_table_shadow_filename(shadow_path, sizeof(shadow_path) - 1, lpt);
  shadow_name= strrchr(shadow_path, FN_LIBCHAR);
  shadow_name++;
  DBUG_ASSERT(shadow_name);
  if (flags & WSDI_WRITE_SHADOW)
  {
    if (mysql_prepare_create_table(lpt->thd,
                                   lpt->table_name,
                                   lpt->create_info,
                                   lpt->alter_info,
                                   lpt->table->file,
                                   &lpt->key_info_buffer,
                                   &lpt->key_count,
                                   &not_used1,
                                   &not_used2,
                                   NULL,
                                   0,
                                   /*select_field_count*/ 0))
    {
      DBUG_RETURN(TRUE);
    }
    {
      partition_info *part_info= lpt->part_info;
      if (part_info)
      {
        sql_mode_t sql_mode_backup= lpt->thd->variables.sql_mode;
        lpt->thd->variables.sql_mode&= ~(MODE_ANSI_QUOTES);
        part_syntax_buf= generate_partition_syntax(part_info,
                                                   &syntax_len,
                                                   TRUE, TRUE,
                                                   lpt->create_info,
                                                   &lpt->alter_info->create_list,
                                                   NULL);
        lpt->thd->variables.sql_mode= sql_mode_backup;
        if (part_syntax_buf == NULL)
        {
          DBUG_RETURN(TRUE);
        }
        part_info->part_info_string= part_syntax_buf;
        part_info->part_info_len= syntax_len;
        Partition_handler *part_handler;
        part_handler= lpt->table->file->get_partition_handler();
        part_handler->set_part_info(part_info, false);
      }
    }
    /* Write shadow frm file */
    if (lpt->table->file->ha_create_handler_files(shadow_path, NULL,
                                                  CHF_CREATE_FLAG,
                                                  lpt->create_info))
    {
      DBUG_RETURN(true);
    }
    // Add table details into new DD
    if (!dd::get_dictionary()->is_dd_table_name(lpt->db, shadow_name) &&
        !dd::get_dictionary()->is_dd_table_name(lpt->db, lpt->table_name))
    {
<<<<<<< HEAD
      if (!dd::create_table(lpt->thd,
                            lpt->db,
                            shadow_name,
                            lpt->create_info,
                            lpt->alter_info->create_list,
                            lpt->key_info_buffer,
                            lpt->key_count,
                            not_used1,
                            not_used2,
                            lpt->table->file,
                            true, true))
=======
      Alter_info::enum_enable_or_disable keys_onoff=
        ((lpt->alter_info->keys_onoff == Alter_info::LEAVE_AS_IS &&
          lpt->table->file->indexes_are_disabled()) ? Alter_info::DISABLE :
         lpt->alter_info->keys_onoff);

      if (dd::create_table(lpt->thd,
                           lpt->db,
                           shadow_name,
                           lpt->create_info,
                           lpt->alter_info->create_list,
                           lpt->key_info_buffer,
                           lpt->key_count,
                           keys_onoff,
                           not_used1,
                           not_used2,
                           lpt->table->file))
      {
>>>>>>> 49d8ae5e
        DBUG_RETURN(true);
    }
  }
  if (flags & WSDI_COMPRESS_SDI)
  {
    /*
      We need to compress the serialized dictionary information.
      This is only used for handlers that have the main version of
      the SDI stored in the handler.
    */
    uchar *data;
    size_t length;
    if (create_serialized_meta_data(lpt->db, shadow_name, &data, &length) ||
        compress_serialized_meta_data(data, length, &lpt->pack_frm_data,
                                      &lpt->pack_frm_len))
    {
      my_free(data);
      my_free(lpt->pack_frm_data);
      mem_alloc_error(length);
      DBUG_RETURN(true);
    }
  }
<<<<<<< HEAD
  if (flags & WSDI_INSTALL_SHADOW)
  {
    partition_info *part_info= lpt->part_info;
    Partition_handler *part_handler= lpt->table->file->get_partition_handler();
    if (part_handler && part_info)
    {
      part_handler->set_part_info(part_info, false);
    }
    /*
      Build the file name
    */
    build_table_filename(path, sizeof(path) - 1, lpt->db,
                         lpt->table_name, "", 0);
    /*
      When we are changing to use new definition we need to ensure that we
      don't collide with another thread in process to open the par file.
      We start by deleting the possible .par file. Then we
      write to the DDL log that we have completed the delete phase by
      increasing the phase of the log entry. Next step is to rename the
      new new .par file to the real name. After
      completing this we write a new phase to the log entry that will
      deactivate it.
    */
    if (lpt->table->file->ha_create_handler_files(path, shadow_path,
                                                  CHF_DELETE_FLAG, NULL) ||
        deactivate_ddl_log_entry(lpt->part_info->frm_log_entry->entry_pos) ||
        (sync_ddl_log(), FALSE) ||
        lpt->table->file->ha_create_handler_files(path, shadow_path,
                                                  CHF_RENAME_FLAG, NULL))
    {
      error= 1;
      goto err;
    }
    // TODO: Should this be here or somewhere else? (and where should the rollback be?)
    // TODO: Also add this to the ddl_log!!!
    // Delete table details from new DD
    if (error == 0 &&
        !dd::get_dictionary()->is_dd_table_name(lpt->db, shadow_name) &&
        !dd::get_dictionary()->is_dd_table_name(lpt->db, lpt->table_name))
    {
      if (dd::rename_table<dd::Table>(lpt->thd,
                                      lpt->db,
                                      shadow_name,
                                      lpt->db,
                                      lpt->table_name,
                                      true /* WL7743/TODO to be removed with partitioning SE. */))
      {
        error= 1;
        goto err;
      }
    }

err:
    deactivate_ddl_log_entry(lpt->part_info->frm_log_entry->entry_pos);
    lpt->part_info->frm_log_entry= NULL;
    (void) sync_ddl_log();
  }
=======
>>>>>>> 49d8ae5e

  if (old_part_info)
  {
    Partition_handler *part_handler= lpt->table->file->get_partition_handler();
    part_handler->set_part_info(old_part_info, false);
  }
  DBUG_RETURN(error);
}


/*
  SYNOPSIS
    write_bin_log()
    thd                           Thread object
    clear_error                   is clear_error to be called
    query                         Query to log
    query_length                  Length of query
    is_trans                      if the event changes either
                                  a trans or non-trans engine.

  RETURN VALUES
    NONE

  DESCRIPTION
    Write the binlog if open, routine used in multiple places in this
    file
*/

int write_bin_log(THD *thd, bool clear_error,
                  const char *query, size_t query_length, bool is_trans)
{
  int error= 0;
  if (mysql_bin_log.is_open())
  {
    int errcode= 0;
    if (clear_error)
      thd->clear_error();
    else
      errcode= query_error_code(thd, TRUE);
    error= thd->binlog_query(THD::STMT_QUERY_TYPE,
                             query, query_length, is_trans, FALSE, FALSE,
                             errcode);
  }
  return error;
}


bool lock_trigger_names(THD *thd,
                        TABLE_LIST *tables)
{
  for (TABLE_LIST *table= tables; table;
      table= table->next_global)
  {
    List<LEX_CSTRING> trigger_names;

    if (table->open_type == OT_TEMPORARY_ONLY ||
        (table->open_type == OT_TEMPORARY_OR_BASE &&
         is_temporary_table(table)))
      continue;

    if (dd::load_trigger_names(thd,
                               thd->mem_root,
                               table->db,
                               table->table_name,
                               &trigger_names))
      return true;

    List_iterator_fast<LEX_CSTRING> it(trigger_names);
    LEX_CSTRING *trigger_name;

    while ((trigger_name= it++))
    {
      if (acquire_exclusive_mdl_for_trigger(thd, table->db,
                                            trigger_name->str))
        return true;
    }
  }

  return false;
}


/*
 delete (drop) tables.

  SYNOPSIS
   mysql_rm_table()
   thd			Thread handle
   tables		List of tables to delete
   if_exists		If 1, don't give error if one table doesn't exists

  NOTES
    Will delete all tables that can be deleted and give a compact error
    messages for tables that could not be deleted.
    If a table is in use, we will wait for all users to free the table
    before dropping it

    Wait if global_read_lock (FLUSH TABLES WITH READ LOCK) is set, but
    not if under LOCK TABLES.

  RETURN
    FALSE OK.  In this case ok packet is sent to user
    TRUE  Error

*/

bool mysql_rm_table(THD *thd,TABLE_LIST *tables, my_bool if_exists,
                    my_bool drop_temporary)
{
  bool error;
  Drop_table_error_handler err_handler;
  TABLE_LIST *table;
  /*
    The following flags will be used to check if this statement will be split
  */
  uint have_non_tmp_table= 0;
  uint have_trans_tmp_table= 0;
  uint have_non_trans_tmp_table= 0;
  bool not_used;

  DBUG_ENTER("mysql_rm_table");

  // DROP table is not allowed in the XA_IDLE or XA_PREPARED transaction states.
  if (thd->get_transaction()->xid_state()->check_xa_idle_or_prepared(true))
  {
    DBUG_RETURN(true);
  }

  /* Disable drop of enabled log tables, must be done before name locking */
  for (table= tables; table; table= table->next_local)
  {
    if (query_logger.check_if_log_table(table, true))
    {
      my_error(ER_BAD_LOG_STATEMENT, MYF(0), "DROP");
      DBUG_RETURN(true);
    }
    /*
      Here we are sure that the tmp table exists and will set the flag based on
      table transactional type.
    */
    if (is_temporary_table(table))
    {
      if (table->table->s->tmp_table == TRANSACTIONAL_TMP_TABLE)
        have_trans_tmp_table= 1;
      else if (table->table->s->tmp_table == NON_TRANSACTIONAL_TMP_TABLE)
        have_non_trans_tmp_table= 1;
    }
  }

  if (!drop_temporary)
  {
    if (!thd->locked_tables_mode)
    {
      if (lock_table_names(thd, tables, NULL,
                           thd->variables.lock_wait_timeout, 0) ||
          lock_trigger_names(thd, tables))
        DBUG_RETURN(true);

      for (table= tables; table; table= table->next_local)
      {
        if (is_temporary_table(table))
          continue;

        tdc_remove_table(thd, TDC_RT_REMOVE_ALL, table->db, table->table_name,
                         false);
        /* Here we are sure that a non-tmp table exists */
        have_non_tmp_table= 1;
      }
    }
    else
    {
      for (table= tables; table; table= table->next_local)
        if (is_temporary_table(table))
        {
          /*
            A temporary table.

            Don't try to find a corresponding MDL lock or assign it
            to table->mdl_request.ticket. There can't be metadata
            locks for temporary tables: they are local to the session.

            Later in this function we release the MDL lock only if
            table->mdl_requeset.ticket is not NULL. Thus here we
            ensure that we won't release the metadata lock on the base
            table locked with LOCK TABLES as a side effect of temporary
            table drop.
          */
          DBUG_ASSERT(table->mdl_request.ticket == NULL);
        }
        else
        {
          /*
            Not a temporary table.

            Since 'tables' list can't contain duplicates (this is ensured
            by parser) it is safe to cache pointer to the TABLE instances
            in its elements.
          */
          table->table= find_table_for_mdl_upgrade(thd, table->db,
                                                   table->table_name, false);
          if (!table->table)
            DBUG_RETURN(true);
          table->mdl_request.ticket= table->table->mdl_ticket;

          if (wait_while_table_is_used(thd, table->table, HA_EXTRA_FORCE_REOPEN))
            DBUG_RETURN(true);

          /* Here we are sure that a non-tmp table exists */
          have_non_tmp_table= 1;
        }
    }
  }

  /*
    DROP TABLE statements mixing non-temporary and temporary tables or
    transactional and non-transactional temporary tables are unsafe to execute
    if GTID_NEXT is set to GTID_GROUP because these statements will be split to
    be sent to binlog and there is only one GTID is available to log multiple
    statements.
    See comments in the beginning of mysql_rm_table_no_locks() for more info.
  */
  if (thd->variables.gtid_next.type == GTID_GROUP &&
      (have_non_tmp_table + have_trans_tmp_table +
       have_non_trans_tmp_table > 1))
  {
    DBUG_PRINT("err",("have_non_tmp_table: %d, have_trans_tmp_table: %d, "
                      "have_non_trans_tmp_table: %d", have_non_tmp_table,
                      have_trans_tmp_table, have_non_trans_tmp_table));
    my_error(ER_GTID_UNSAFE_BINLOG_SPLITTABLE_STATEMENT_AND_GTID_GROUP, MYF(0));
    DBUG_RETURN(true);
  }

  std::set<handlerton*> post_ddl_htons;

  /* mark for close and remove all cached entries */
  thd->push_internal_handler(&err_handler);
  error= mysql_rm_table_no_locks(thd, tables, if_exists, drop_temporary,
                                 false, &not_used, &post_ddl_htons, nullptr);
  thd->pop_internal_handler();

  if (!drop_temporary)
  {
    /*
      Under LOCK TABLES we should release meta-data locks on the tables
      which were dropped.

      Leave LOCK TABLES mode if we managed to drop all tables which were
      locked. Additional check for 'non_temp_tables_count' is to avoid
      leaving LOCK TABLES mode if we have dropped only temporary tables.

      WL7743/TODO/QQ: What if we have failed to drop some table in SE
                      supporting atomic DDL? Should not we wait with
                      releasing locks until stmt rollback?
    */
    if (thd->locked_tables_mode)
    {
      if (thd->lock && thd->lock->table_count == 0 &&
          have_non_tmp_table > 0)
      {
        thd->locked_tables_list.unlock_locked_tables(thd);
      }
      else
      {
        for (table= tables; table; table= table->next_local)
        {
          /* Drop locks for all successfully dropped tables. */
          if (table->table == NULL && table->mdl_request.ticket)
          {
            /*
              Under LOCK TABLES we may have several instances of table open
              and locked and therefore have to remove several metadata lock
              requests associated with them.
            */
            thd->mdl_context.release_all_locks_for_name(table->mdl_request.ticket);
          }
        }
      }
    }
  }

  if (error)
    DBUG_RETURN(TRUE);

  if (thd->lex->drop_temporary && thd->in_multi_stmt_transaction_mode())
  {
    /*
      When autocommit is disabled, dropping temporary table sets this flag
      to start transaction in any case (regardless of binlog=on/off,
      binlog format and transactional/non-transactional engine) to make
      behavior consistent.
    */
    thd->server_status|= SERVER_STATUS_IN_TRANS;
  }
  my_ok(thd);
  DBUG_RETURN(FALSE);
}


/**
<<<<<<< HEAD
  Auxiliary function which appends to the string table identifier with proper
  quoting and schema part if necessary.
*/

static void append_table_ident(THD *thd, String *to, const TABLE_LIST *table,
                               bool force_db)
{
  //  Don't write the database name if it is the current one.
  if (thd->db().str == NULL || strcmp(table->db, thd->db().str) != 0
      || force_db)
  {
    append_identifier(thd, to, table->db, table->db_length,
                      system_charset_info, thd->charset());
    to->append(".");
  }
  append_identifier(thd, to, table->table_name, table->table_name_length,
                    system_charset_info, thd->charset());
}


/**
  Auxiliary function which appends to the string schema and table name for
  the table (without quoting).
*/

static void append_table_name(String *to, const TABLE_LIST *table)
{
  to->append(String(table->db, system_charset_info));
  to->append('.');
  to->append(String(table->table_name, system_charset_info));
=======
  Drop table from the Data Dictionary and remove statistics
  from performance schema for triggers associated with the table.

  @param  thd             Thread handler
  @param  table           Table to drop
  @param  drop_view       Allow to delete VIEW .frm

  @retval false  ok
  @retval true   Error
*/

static bool delete_ordinary_table_details_from_dd(THD *thd, TABLE_LIST *table,
                                                 bool drop_view)
{
  if (dd::get_dictionary()->is_dd_table_name(table->db, table->table_name))
    return true;

#ifdef HAVE_PSI_SP_INTERFACE
  if (!drop_view && remove_all_triggers_from_perfschema(thd, table))
    return true;
#endif

  bool err;
  if (drop_view) // Remove either table or a view
    err= dd::drop_table<dd::Abstract_table>(thd, table->db,
                                            table->table_name);
  else // Remove only table
    err= dd::drop_table<dd::Table>(thd, table->db, table->table_name);

  return err;
>>>>>>> 49d8ae5e
}


/**
  Execute the drop of a normal or temporary table.

  @param  thd             Thread handler
  @param  tables          Tables to drop
  @param  if_exists       If set, don't give an error if table doesn't exists.
                          In this case we give an warning of level 'NOTE'
  @param  drop_temporary  Only drop temporary tables
  @param  drop_database   This is DROP DATABASE statement. Drop views
                          and handle binary logging in a special way.
  @param[out] dropped_non_atomic Indicates whether we have dropped some tables
                                 in SEs which don't support atomic DDL.
  @param[out] post_ddl_htons     Set of handlertons for tables in SEs supporting
                                 atomic DDL for which post-DDL hook needs to
                                 be called after statement commit or rollback.
  @param[out] dropped_atomic     List of tables in SEs supporting atomic DDL
                                 which we have managed to drop. This parameter
                                 is a workaround used by DROP DATABASE until
                                 WL#7016 is implemented.

  @retval  0  ok
  @retval  1  Error
  @retval -1  Thread was killed

  @note This function assumes that metadata locks have already been taken.
        It is also assumed that the tables have been removed from TDC.

  @note This function assumes that temporary tables to be dropped have
        been pre-opened using corresponding table list elements.

  @todo When logging to the binary log, we should log
        tmp_tables and transactional tables as separate statements if we
        are in a transaction;  This is needed to get these tables into the
        cached binary log that is only written on COMMIT.
        The current code only writes DROP statements that only uses temporary
        tables to the cache binary log.  This should be ok on most cases, but
        not all.
*/

int mysql_rm_table_no_locks(THD *thd, TABLE_LIST *tables, bool if_exists,
                            bool drop_temporary, bool drop_database,
                            bool *dropped_non_atomic,
                            std::set<handlerton*> *post_ddl_htons
#ifndef WORKAROUND_TO_BE_REMOVED_ONCE_WL7016_IS_READY
                            , std::vector<TABLE_LIST*> *dropped_atomic
#endif
                            )
{
  std::vector<TABLE_LIST*> base_atomic_tables;
  std::vector<TABLE_LIST*> base_non_atomic_tables;
  std::vector<TABLE_LIST*> tmp_trans_tables;
  std::vector<TABLE_LIST*> tmp_non_trans_tables;
  std::vector<TABLE_LIST*> nonexistent_tables;
  std::vector<TABLE_LIST*> views;
  bool gtid_group_many_table_groups= false;
  bool gtid_group_single_table_group= false;
  bool default_db_doesnt_exist= false;

  DBUG_ENTER("mysql_rm_table_no_locks");

  /* DROP DATABASE implies if_exists and absence of drop_temporary. */
  DBUG_ASSERT(!drop_database || (if_exists && !drop_temporary));

  *dropped_non_atomic= false;

  /*
    Sort tables into groups according to type of handling they require:

    1) Base tables and views. Further divided into the following groups:

       a) Base tables in storage engines which don't support atomic DDL.

          Their drop can't be rolled back in case of crash or error.
          So we drop each such table individually and write to binlog
          a single-table DROP TABLE statement corresponding to this
          action right after it. This increases chances of SE,
          data-dictionary and binary log being in sync if crash occurs.
          This also handles case of error/statement being killed in
          a natural way - by the time when error occurrs we already
          have logged all drops which were successfull. So we don't
          need to write the whole failed statement with error code
          to binary log.

       b) Base tables in SEs which support atomic DDL.

          Their drop can be rolled back, so we drop them in SE, remove
          from data-dictionary and write corresponding statement to the
          binary log in one atomic transaction all together.

       c) Views.

          Have to be dropped when this function is called as part of
          DROP DATABASE implementation. Dropping them requires
          data-dictionary update only, so can be done atomically
          with b).

       d) Non-existent tables.

          In the absence of IF EXISTS clause cause statement failure.
          We do this check before dropping any tables to get nice atomic
          behavior for most common failure scenario even for tables which
          don't support atomic DDL.

          When IF EXISTS clause is present notes are generated instead of
          error. We assume that non-existing tables support atomic DDL and
          write such tables to binary log together with tables from group b)
          (after all no-op can be rolled back!) to get a nice single DROP
          TABLES statement in the binlog in the default use-case. It is not
          a big problem if this assumption turns out to be false on slave.
          The statement still will be applied correctly (but crash-safeness
          will be sacrificed).

    2) Temporary tables.

       To avoid problems due to shadowing base tables should be always
       binlogged as DROP TEMPORARY TABLE.

       Their drop can't be rolled back even for transactional SEs, on the
       other hand it can't fail once first simple checks are done. So it
       makes sense to drop them after base tables.

       If the current binlog format is row, the IF EXISTS clause needs to be
       appended because one does not know if CREATE TEMPORARY was previously
       written to the binary log.

       Unlike for base tables, it is possible to drop database in which some
       connection has temporary tables open. So we can end-up in situation
       when connection's default database is no more, but still the connection
       has some temporary tables in it. It is possible to drop such tables,
       but we should be careful when binlogging such drop.
       Using "USE db_which_is_no_more;" before DROP TEMPORARY TABLES will
       break replication.

       Temporary tables are further divided into the following groups:

       a) Temporary tables in non-transactional SE
       b) Temporary tables in transactional SE

          DROP TEMPORARY TABLES does not commit an ongoing transaction. So in
          some circumstances we must binlog changes to non-transactional tables
          ahead of transaction, while changes to transactional tables should be
          binlogged as part of transaction.

       c) Non-existent temporary tables.

          Can be non-empty only if DROP TEMPORARY TABLES was used (otherwise
          all non-existent tables go to group 1.d)).

          Similarly to group 1.d) if IF EXISTS clause is absent causes
          statement failure. Otherwise note is generated for each such table.

          The non-existing temporary tables are logged together with
          transactional ones (group 2.b)), if any transactional tables exist
          or if there is only non-existing tables; otherwise are logged
          together with non-transactional ones (group 2.a)).

       This logic ensures that:
       - On master, transactional and non-transactional tables are
         written to different statements.
       - Therefore, slave will never see statements containing both
         transactional and non-transactional temporary tables.
       - Since non-existing temporary tables are logged together with
         whatever type of temporary tables that exist, the slave thus
         writes any statement as just one statement. I.e., the slave
         never splits a statement into two.  This is crucial when GTIDs
         are enabled, since otherwise the statement, which already has
         a GTID, would need two different GTIDs.

    WL7743/TODO/QQ: Consider moving the below loop to auxiliary function.
                    OTOH context is rather big?
  */
  for (TABLE_LIST *table= tables; table; table= table->next_local)
  {
    /*
      Check THD::killed flag, so we can abort potentially lengthy loop.
      This can be relevant for DROP DATABASE, for example.
    */
    if (thd->killed)
      DBUG_RETURN(-1);

    if (table->open_type != OT_BASE_ONLY)
    {
      bool is_trans;

      /* DROP DATABASE doesn't deal with temporary tables. */
      DBUG_ASSERT(!drop_database);

      /*
        prepare_drop_temporary_table may return one of the following error
        codes:
        .  0 - a temporary table was found and can be successfully dropped.
        .  1 - a temporary table was not found.
        . -1 - a temporary table is used by an outer statement.
      */
      int error= prepare_drop_temporary_table(thd, table, &is_trans);

      if (error < 0)
      {
        /* Error was reported already. */
        DBUG_RETURN(1);
      }
      else if (!error)
      {
        if (is_trans)
          tmp_trans_tables.push_back(table);
        else
          tmp_non_trans_tables.push_back(table);
        continue;
      }
      else if (drop_temporary)
      {
        nonexistent_tables.push_back(table);
        continue;
      }
      else
      {
        /*
          Not DROP TEMPORARY and no matching temporary table.
          Continue with base tables.
        */
      }
    }

    dd::cache::Dictionary_client::Auto_releaser releaser(thd->dd_client());
    const dd::Abstract_table *abstract_table_def= NULL;
    if (thd->dd_client()->acquire<dd::Abstract_table>(table->db,
                                                      table->table_name,
                                                      &abstract_table_def))
    {
      /* Error should have been reported by data-dictionary subsystem. */
      DBUG_RETURN(1);
    }

    if (!abstract_table_def)
    {
      // If table is missing try to discover it from some storage engine.
      int result= ha_create_table_from_engine(thd, table->db,
                                              (lower_case_table_names == 2) ?
                                              table->alias :
                                              table->table_name);
      if (result > 0)
      {
        // Error during discovery, error should be reported already.
        DBUG_RETURN(1);
      }
      else if (result == 0)
      {
        // Table was discovered. Re-try to retrieve its definition.
        if (thd->dd_client()->acquire<dd::Abstract_table>(table->db,
                                                          table->table_name,
                                                          &abstract_table_def))
          DBUG_RETURN(1);
      }
      else // result < 0
      {
        // No table was found.
      }
    }

    if (!abstract_table_def)
      nonexistent_tables.push_back(table);
    else if (abstract_table_def->type() == dd::enum_table_type::BASE_TABLE)
    {
      const dd::Table *table_def=
        dynamic_cast<const dd::Table*>(abstract_table_def);

<<<<<<< HEAD
      handlerton *hton;
      if (dd::table_storage_engine(thd, table->db, table->table_name,
                                   table_def, &hton))
        DBUG_RETURN(1);
=======
      /* No error if non existent table and 'IF EXIST' clause or view */
      if ((error == ENOENT || error == HA_ERR_NO_SUCH_TABLE) &&
          (if_exists || hton == NULL))
      {
        error= 0;
        thd->clear_error();
      }
      if (error == HA_ERR_ROW_IS_REFERENCED)
      {
        /* the table is referenced by a foreign key constraint */
        foreign_key_error= 1;
      }

      /*
         Don't delete entry from DD in case we are dropping
         DD tables in case of upgrade.
      */
      if ((!error || error == ENOENT || error == HA_ERR_NO_SUCH_TABLE) &&
          !dd_upgrade_flag)
      {
        if (!delete_ordinary_table_details_from_dd(thd, table,
                                                   drop_view))
        {
          error|= update_referencing_views_metadata(thd, table);
          non_tmp_table_deleted= true;
        }
        else
          error|= 1;
>>>>>>> 49d8ae5e

      if (hton->flags & HTON_SUPPORTS_ATOMIC_DDL)
        base_atomic_tables.push_back(table);
      else
        base_non_atomic_tables.push_back(table);
    }
    else // View
    {
      if (! drop_database)
      {
        /*
          Historically, DROP TABLES treats situation when we have a view
          instead of table to be dropped as non-existent table.
        */
        nonexistent_tables.push_back(table);
      }
      else
        views.push_back(table);
    }
  }

  if (!if_exists && nonexistent_tables.size())
  {
    /*
      No IF EXISTS clause and some non-existing tables.

      Fail before dropping any tables. This gives us nice "atomic" (succeed
      or don't drop anything) behavior for most common failure scenario even
      for tables which don't support atomic DDL.

      Do this check after getting full list of missing tables to produce
      better error message.
    */
    String wrong_tables;

    for (TABLE_LIST *table : nonexistent_tables)
    {
      if (wrong_tables.length())
        wrong_tables.append(',');
      append_table_name(&wrong_tables, table);
    }

    my_error(ER_BAD_TABLE_ERROR, MYF(0), wrong_tables.c_ptr());
    DBUG_RETURN(1);
  }

  /*
    Check early if default database exists. We don't want code responsible
    for dropping temporary tables fail due to this check after some tables
    were dropped already.
  */
  if (thd->db().str != NULL)
  {
    bool exists= false;
    if (dd::schema_exists(thd, thd->db().str, &exists))
      DBUG_RETURN(1);
    default_db_doesnt_exist= !exists;
  }

  if (if_exists && nonexistent_tables.size())
  {
    for (TABLE_LIST *table : nonexistent_tables)
    {
      String tbl_name;
      append_table_name(&tbl_name, table);
      push_warning_printf(thd, Sql_condition::SL_NOTE,
                          ER_BAD_TABLE_ERROR,
                          ER_THD(thd, ER_BAD_TABLE_ERROR),
                          tbl_name.c_ptr());
    }
  }

  if (thd->variables.gtid_next.type == GTID_GROUP)
  {
    /*
      This statement has been assigned GTID.

      In this case we need to take special care about group handling
      and commits, as statement can't be logged/split into several
      statements in this case.

      Two different situations are possible in this case:
      - "normal" when we have one GTID assigned and one group
        to go as single statement to binary logs
      - "awkward" when we have one GTID but several groups or
        several tables in non-atomic base group (1.a).

      Note that when GTID is assigned caller blocks statements which try
      to drop both base and temporary, or different kinds of temporary
      tables.

      WL7743/TODO/QQ: Move this check here?
    */
    if (drop_database)
    {
      if (!base_non_atomic_tables.size())
      {
        /*
          Normal case. This is DROP DATABASE and we don't any tables in SEs
          which don't support atomic DDL. Remaining tables, views, routines
          and events can be dropped atomically and atomically logged as a
          single DROP DATABASE statement by the caller.
        */
        gtid_group_single_table_group= true;
      }
      else
      {
        /*
          Awkward case. We have GTID assigned for DROP DATABASE and it needs
          to drop table in SE which doesn't support atomic DDL.

          Most probably we are replicating from older (pre-5.8) master or tables
          on master and slave have different SEs.
          We try to handle situation in the following way - if the whole statement
          succeeds caller will log all changes as a single DROP DATABASE under
          GTID provided. In case of failure we will emit special error saying
          that statement can't be logged correctly and manual intervention is
          required.
        */
        gtid_group_many_table_groups= true;
      }
    }
    else if (base_non_atomic_tables.size() == 1 &&
             !base_atomic_tables.size() && !views.size() &&
             !nonexistent_tables.size())
    {
      /*
        Normal case. Single base table in SE which don't support atomic DDL
        so it will be logged as a single-table DROP TABLES statement.
        Other groups are empty.
      */
      DBUG_ASSERT(tmp_trans_tables.size() == 0);
      DBUG_ASSERT(tmp_non_trans_tables.size() == 0);
      gtid_group_single_table_group= true;
    }
    else if ((base_atomic_tables.size() || views.size() ||
              (!drop_temporary && nonexistent_tables.size())) &&
             !base_non_atomic_tables.size())

    {
      /*
        Normal case. Several base tables which can be dropped atomically.
        Can be logged as one atomic multi-table DROP TABLES statement.
        Other groups are empty.
      */
      DBUG_ASSERT(tmp_trans_tables.size() == 0);
      DBUG_ASSERT(tmp_non_trans_tables.size() == 0);
      gtid_group_single_table_group= true;
    }
    else if (tmp_trans_tables.size() ||
             (drop_temporary && !tmp_non_trans_tables.size() &&
              nonexistent_tables.size()))
    {
      /*
        Normal case. Some temporary transactional tables (and/or possibly
        some non-existent temporary tables) to be logged as one multi-table
        DROP TEMPORARY TABLES statement.
        Other groups are empty.
      */
      DBUG_ASSERT(!base_non_atomic_tables.size());
      DBUG_ASSERT(!base_atomic_tables.size() && !views.size() &&
                  (drop_temporary || !nonexistent_tables.size()));
      DBUG_ASSERT(tmp_non_trans_tables.size() == 0);
      gtid_group_single_table_group= true;
    }
    else if (tmp_non_trans_tables.size())
    {
      /*
        Normal case. Some temporary non-transactional tables (and possibly
        some non-existent temporary tables) to be logged as one multi-table
        DROP TEMPORARY TABLES statement.
        Other groups are empty.
      */
      DBUG_ASSERT(!base_non_atomic_tables.size());
      DBUG_ASSERT(!base_atomic_tables.size() && !views.size() &&
                  (drop_temporary || !nonexistent_tables.size()));
      DBUG_ASSERT(tmp_trans_tables.size() == 0);
      gtid_group_single_table_group= true;
    }
    else
    {
      /*
        Awkward case. We have several tables from non-atomic group 1.a, or
        tables from both atomic (1.b, 1.c, 1.d) and non-atomic groups.

        Most probably we are replicating from older (pre-5.8) master or tables
        on master and slave have different SEs.
        We try to handle this situation gracefully by writing single multi-table
        DROP TABLES statement including tables from all groups under GTID provided.
        Of course this means that we are not crash-safe in this case. But we can't
        be fully crash-safe in cases when non-atomic tables are involved anyway.

        Note that temporary tables groups still should be empty in this case.
      */
      DBUG_ASSERT(tmp_trans_tables.size() == 0);
      DBUG_ASSERT(tmp_non_trans_tables.size() == 0);
      gtid_group_many_table_groups= true;
    }

  }

  if (base_non_atomic_tables.size())
  {
    /*
      Handle base tables in storage engines which don't support atomic DDL.

      Their drop can't be rolled back in case of crash or error. So we drop
      each such table individually and write to binlog a single-table DROP
      TABLE statement corresponding to this action right after it.
      This increases chances of SE, data-dictionary and binary log being in
      sync if crash occurs.
      This also handles case of error/statement being killed in a natural
      way - by the time when error occurrs we already have logged all drops
      which were successfull. So we don't need to write the whole failed
      statement with error code to binary log.

      Note that we process non-atomic tables before atomic ones in order to
      avoid situations when DROP TABLES for mixed set of tables will fail
      and leave changes to atomic, "transactional" tables around.
    */
    for (TABLE_LIST *table : base_non_atomic_tables)
    {
      char path[FN_REFLEN + 1];

      /* Check that we have an exclusive lock on the table to be dropped. */
      DBUG_ASSERT(thd->mdl_context.owns_equal_or_stronger_lock(MDL_key::TABLE,
                                     table->db, table->table_name,
                                     MDL_EXCLUSIVE));

      /*
        Good point to check if we were killed for this group.
        All previous tables are dropped both in SE and data-dictionary and
        corresponding DROP TABLE statements are written to binary log.
        We didn't do anything for the current table yet.

        WL#7743/TODO/QQ: What if we are in gtid_group_many_table_groups mode
                         should we be immune to kill in this case? Or flush
                         out all tables we have dropped so far. Or report
                         consitency violation?
                         Same question actually applies to all DBUG_RETURN
                         below.
      */
      if (thd->killed)
        DBUG_RETURN(-1);

      thd->add_to_binlog_accessed_dbs(table->db);

      dd::cache::Dictionary_client::Auto_releaser releaser(thd->dd_client());
      const dd::Table *table_def= NULL;
      if (thd->dd_client()->acquire<dd::Table>(table->db, table->table_name,
                                               &table_def))
        DBUG_RETURN(1);

      if (!table_def)
      {
        DBUG_ASSERT(0);
        String tbl_name;
        append_table_name(&tbl_name, table);
        my_error(ER_BAD_TABLE_ERROR, MYF(0), tbl_name.c_ptr());
        DBUG_RETURN(1);
      }

      handlerton *hton;
      if (dd::table_storage_engine(thd, table->db, table->table_name,
                                     table_def, &hton))
      {
        DBUG_ASSERT(0);
        DBUG_RETURN(1);
      }

      if (thd->locked_tables_mode)
      {
        /*
          Under LOCK TABLES we still have table open at this point.
          Close it and remove all instances from Table/Table Definition
          cache.

          For engines which don't support atomic DDL we also remove table
          from Locked_tables_list since after ha_delete_table() is called
          we won't be able to reopen the table even if we will fail later.
        */
        close_all_tables_for_name(thd, table->table->s, true, NULL);
        /*
          Prepare TABLE_LIST element for Query Cache invalidation,
          also marks table as needing MDL release.
        */
        table->table= 0;
      }

      (void) build_table_filename(path, sizeof(path) - 1, table->db,
                                  table->table_name, "",
                                  table->internal_tmp_table ? FN_IS_TMP : 0);

      int error= ha_delete_table(thd, hton, path, table->db, table->table_name,
                                 table_def, !drop_database);

      /*
        Table was present in data-dictionary but is missing in storage engine.
        This situation can occur for SEs which don't support atomic DDL due
        to crashes. Allow table removal from data-dictionary and reporting
        success if IF EXISTS clause was specified.
      */
      if ((error == ENOENT || error == HA_ERR_NO_SUCH_TABLE) && if_exists)
      {
        error= 0;
        thd->clear_error();
      }

      if (error)
      {
        if (error == HA_ERR_ROW_IS_REFERENCED)
          my_error(ER_ROW_IS_REFERENCED, MYF(0));
        else if (error == HA_ERR_TOO_MANY_CONCURRENT_TRXS)
          my_error(HA_ERR_TOO_MANY_CONCURRENT_TRXS, MYF(0));
        else
        {
          String tbl_name;
          append_table_name(&tbl_name, table);
          my_error(((error == ENOENT || error == HA_ERR_NO_SUCH_TABLE) ?
                    ER_ENGINE_CANT_DROP_MISSING_TABLE :
                    ER_ENGINE_CANT_DROP_TABLE),
                   MYF(0), tbl_name.c_ptr());
        }
        DBUG_RETURN(1);
      }

      /*
        Remove table from data-dictionary and immediately commit this change.
        This way chances of SE and data-dictionary getting out of sync in
        case of crash are reduced.

        Things will go bad if we will fail to delete table from data-dictionary
        as table is already gone in SE. But this should be really rare situation
        (OOM, out of disk space, bugs). Also user can fix it by running DROP TABLE
        IF EXISTS on the same table again.

        WL7743/TODO/QQ: Should we write incident to binary log in this case?
                        After all replication might be broken after that...
      */
      error= dd::drop_table<dd::Table>(thd, table->db, table->table_name,
                                       table_def, true, false);

      /* Invalidate even if we failed fully delete the table. */
      query_cache.invalidate_single(thd, table, FALSE);

      if (error ||
          drop_all_triggers(thd, table->db, table->table_name))
        DBUG_RETURN(1);

      *dropped_non_atomic= true;


      if (!gtid_group_many_table_groups)
      {
        /*
          We don't have GTID assigned, or we have GTID assigned and this is
          single-table DROP TABLE for this specific table.

          Write single-table DROP TABLE statement to binary log.

          Do this even if table was dropped as part of DROP DATABASE statement,
          as this descreases chance of things getting out of sync in case of
          crash.
        */
        String built_query;

        built_query.set_charset(system_charset_info);
        if (if_exists)
          built_query.append("DROP TABLE IF EXISTS ");
        else
          built_query.append("DROP TABLE ");

        if (drop_database)
          append_identifier(thd, &built_query, table->table_name,
                            table->table_name_length, system_charset_info,
                            thd->charset());
        else
          append_table_ident(thd, &built_query, table, false);

        built_query.append(" /* generated by server */");

        if (drop_database && mysql_bin_log.is_open())
        {
          Query_log_event qinfo(thd, built_query.ptr(),
                                built_query.length(), false,
                                true, false, 0);
          qinfo.db= table->db;
          qinfo.db_len= table->db_length;

          if (mysql_bin_log.write_event(&qinfo))
            DBUG_RETURN(1);
        }
        else
        {
          if (write_bin_log(thd, true, built_query.ptr(),
                            built_query.length(), false /*is_trans*/))
            DBUG_RETURN(1);
        }

        if (!gtid_group_single_table_group)
        {
          /*
            We don't have GTID assigned. Commit change to binary log (if
            there was any) and get GTID assigned for our single-table
            change. Do not release ANONYMOUS_GROUP ownership yet as there
            can be more tables to drop and corresponding statements to
            write to binary log.
          */
          thd->is_commit_in_middle_of_statement= true;
          error= (trans_commit_stmt(thd) || trans_commit_implicit(thd));
          thd->is_commit_in_middle_of_statement= false;
        }
        else
        {
          /*
            We have GTID already and this was a single-table DROP TABLE
            for this specific table. Commit change to binary log and/or
            mark GTID as executed instead.
          */
          error= (trans_commit_stmt(thd) || trans_commit_implicit(thd));
        }
      }
      else
      {
        /*
          We have GTID assigned and several tables from SEs which don't support
          atomic DDL, or tables in different groups. Postpone writing to binary
          log/marking GTID as executed until all tables are processed.

          Nothing to commit here as change to data-dictionary is already
          committed earlier.
        */
      }

      if (error)
        DBUG_RETURN(1);
     }
  }

  if (base_atomic_tables.size() || views.size() ||
      (!drop_temporary && nonexistent_tables.size()))
  {
    /*
      Handle base tables in SEs which support atomic DDL, as well as views
      and non-existent tables.

      Drop all these objects in SE and data-dictionary in a single atomic
      transaction. Write corresponding multi-table DROP TABLE statement to
      the binary log as part of the same transaction.
    */
    String built_query;
#ifndef WORKAROUND_TO_BE_REMOVED_ONCE_WL7016_IS_READY
    bool table_dropped= false;
#endif
    if (!drop_database && !gtid_group_many_table_groups)
    {
      built_query.set_charset(system_charset_info);
      if (if_exists)
        built_query.append("DROP TABLE IF EXISTS ");
      else
        built_query.append("DROP TABLE ");
    }

    DEBUG_SYNC(thd, "rm_table_no_locks_before_delete_table");
    DBUG_EXECUTE_IF("sleep_before_no_locks_delete_table",
                    my_sleep(100000););

    for (TABLE_LIST *table : base_atomic_tables)
    {
      char path[FN_REFLEN + 1];

      /* Check that we have an exclusive lock on the table to be dropped. */
      DBUG_ASSERT(thd->mdl_context.owns_equal_or_stronger_lock(MDL_key::TABLE,
                                     table->db, table->table_name,
                                     MDL_EXCLUSIVE));

      /*
        Check if we were killed. Technically for this group exact place
        where this is done should not matter. Still let us be consistent
        with non-atomic case.

        WL#7743/TODO/QQ: What if we are in !gtid_group_many_table_groups mode
                         should we be immune to kill in this case? Or flush
                         out all tables we have dropped so far.
      */
      if (thd->killed)
      {
#ifndef WORKAROUND_TO_BE_REMOVED_ONCE_WL7016_IS_READY
        if (table_dropped && !drop_database && mysql_bin_log.is_open())
        {
          built_query.chop();
          built_query.append(" /* generated by server */");
          thd->binlog_query(THD::STMT_QUERY_TYPE,
                            built_query.ptr(), built_query.length(),
                            true/*is_trans*/, false/*direct*/,
                            false/*suppress_use*/, 0)/*errcode*/;
        }
        thd->is_commit_in_middle_of_statement= true;
        (void) trans_commit_stmt(thd);
        (void) trans_commit_implicit(thd);
        thd->is_commit_in_middle_of_statement= false;
#endif
        DBUG_RETURN(-1);
      }

      thd->add_to_binlog_accessed_dbs(table->db);

      dd::cache::Dictionary_client::Auto_releaser releaser(thd->dd_client());
      const dd::Table *table_def= NULL;
      if (thd->dd_client()->acquire<dd::Table>(table->db, table->table_name,
                                               &table_def))
        DBUG_RETURN(1);

      if (!table_def)
      {
        DBUG_ASSERT(0);
        String tbl_name;
        append_table_name(&tbl_name, table);
        my_error(ER_BAD_TABLE_ERROR, MYF(0), tbl_name.c_ptr());
        DBUG_RETURN(1);
      }

      handlerton *hton;
      if (dd::table_storage_engine(thd, table->db, table->table_name,
                                     table_def, &hton))
      {
        DBUG_ASSERT(0);
        DBUG_RETURN(1);
      }

      if (thd->locked_tables_mode)
      {
        /*
          Under LOCK TABLES we still have table open at this point.
          Close it and remove all instances from Table/Table Definition
          cache.

          WL7743/TODO/QQ: Should we try to handle tables supporting atomic
          DDL nicely, and try to reopen them if we fail? This can be tricky
          (and require more methods in Locked_tables_list...)
        */
        close_all_tables_for_name(thd, table->table->s, true, NULL);
        /* Mark table as needing MDL release. */
        table->table= 0;
      }

      (void) build_table_filename(path, sizeof(path) - 1, table->db,
                                  table->table_name, "",
                                  table->internal_tmp_table ? FN_IS_TMP : 0);

      int error= ha_delete_table(thd, hton, path, table->db, table->table_name,
                                 table_def, !drop_database);

      /*
        Table was present in data-dictionary but is missing in storage engine.
        In theory, such situation should not be possible for SEs supporting
        atomic DDL. Let us still play safe even in this case and allow table
        removal from data-dictionary and reporting success if IF EXISTS clause
        was specified.
      */
#ifdef ASSERT_TO_BE_ENABLED_ONCE_WL7016_IS_READY
      DBUG_ASSERT(error != ENOENT && error != HA_ERR_NO_SUCH_TABLE);
#endif
      if ((error == ENOENT || error == HA_ERR_NO_SUCH_TABLE) && if_exists)
      {
        error= 0;
        thd->clear_error();
      }

      if (hton->post_ddl)
        post_ddl_htons->insert(hton);

      if (error)
      {
        if (error == HA_ERR_ROW_IS_REFERENCED)
          my_error(ER_ROW_IS_REFERENCED, MYF(0));
        else if (error == HA_ERR_TOO_MANY_CONCURRENT_TRXS)
          my_error(HA_ERR_TOO_MANY_CONCURRENT_TRXS, MYF(0));
        else
        {
          String tbl_name;
          append_table_name(&tbl_name, table);
          my_error(((error == ENOENT || error == HA_ERR_NO_SUCH_TABLE) ?
                    ER_ENGINE_CANT_DROP_MISSING_TABLE :
                    ER_ENGINE_CANT_DROP_TABLE),
                   MYF(0), tbl_name.c_ptr());
        }
        /*
          WL7743/TODO/QQ: It is a bit unclear what to do in single-gtid many
                          groups case. Should we at least binlog non-atomic
                          tables which we have managed to drop? What about
                          GTID, should we treat it as executed? Perhaps do
                          something else (report error, bark to log, write
                          incident)?
        */
#ifndef WORKAROUND_TO_BE_REMOVED_ONCE_WL7016_IS_READY
        if (table_dropped && !drop_database && mysql_bin_log.is_open())
        {
          built_query.chop();
          built_query.append(" /* generated by server */");
          thd->binlog_query(THD::STMT_QUERY_TYPE,
                            built_query.ptr(), built_query.length(),
                            true/*is_trans*/, false/*direct*/,
                            false/*suppress_use*/, 0)/*errcode*/;
        }
        thd->is_commit_in_middle_of_statement= true;
        (void) trans_commit_stmt(thd);
        (void) trans_commit_implicit(thd);
        thd->is_commit_in_middle_of_statement= false;
#endif
        DBUG_RETURN(1);
      }

      if (dd::drop_table<dd::Table>(thd, table->db, table->table_name,
                                    table_def, false, false))
        DBUG_RETURN(1);

      if (drop_all_triggers(thd, table->db, table->table_name))
        DBUG_RETURN(1);

#ifndef WORKAROUND_TO_BE_REMOVED_ONCE_WL7016_IS_READY
      table_dropped= true;

      if (drop_database)
      {
        dropped_atomic->push_back(table);
      }
#endif

      if (!drop_database && !gtid_group_many_table_groups)
      {
        append_table_ident(thd, &built_query, table, false);
        built_query.append(",");
      }

      query_cache.invalidate_single(thd, table, FALSE);
    }

    for (TABLE_LIST *table : views)
    {
      /* Check that we have an exclusive lock on the view to be dropped. */
      DBUG_ASSERT(thd->mdl_context.owns_equal_or_stronger_lock(MDL_key::TABLE,
                                     table->db, table->table_name,
                                     MDL_EXCLUSIVE));

      if (dd::drop_table<dd::Abstract_table>(thd, table->db,
                                             table->table_name,
                                             false))
        DBUG_RETURN(1);

      /*
        No need to log anything since we drop views here only if called by
        DROP DATABASE implementation.
      */
      DBUG_ASSERT(drop_database);

      query_cache.invalidate_single(thd, table, FALSE);
    }

    for (TABLE_LIST *table : nonexistent_tables)
    {
      /*
        Check that we have an exclusive lock on the table which we were
        supposed drop.
      */
      DBUG_ASSERT(thd->mdl_context.owns_equal_or_stronger_lock(MDL_key::TABLE,
                                     table->db, table->table_name,
                                     MDL_EXCLUSIVE));

      thd->add_to_binlog_accessed_dbs(table->db);

      if (!drop_database && !gtid_group_many_table_groups)
      {
        append_table_ident(thd, &built_query, table, false);
        built_query.append(",");
      }
    }

    DEBUG_SYNC(thd, "rm_table_no_locks_before_binlog");

    int error= 0;

    if (drop_database)
    {
      /*
        This is DROP DATABASE.

        If we don't have GTID assigned removal of tables from this group will be
        logged as DROP DATABASE and committed atomically, together with removal of
        events and stored routines, by the caller.

        The same thing should happen if we have GTID assigned and tables only from
        this group.

        If we have GTID assigned and mix of tables from SEs which support atomic
        DDL and which don't support it we will still behave in similar way.
        If the whole statement succeeds removal of tables from all groups will
        be logged as single DROP DATABASE statement. In case of failure we will
        report special error, but in addition it makes sense to rollback all changes
        to tables in SEs supporting atomic DDL.

        So do nothing here in all three cases described above.
      */
#ifndef WORKAROUND_TO_BE_REMOVED_ONCE_WL7016_IS_READY
      Disable_gtid_state_update_guard disabler(thd);
      error= (trans_commit_stmt(thd) || trans_commit_implicit(thd));
#endif
    }
    else if (!gtid_group_many_table_groups)
    {
      /*
        We don't have GTID assigned, or we have GTID assigned and our DROP
        TABLES only drops table from this group, so we have fully atomic
        multi-table DROP TABLES statement.
      */

      /* Chop off the last comma */
      built_query.chop();
      built_query.append(" /* generated by server */");
      if (write_bin_log(thd, true, built_query.ptr(),
                        built_query.length(), true /*is_trans*/))
        DBUG_RETURN(1);

      if (!gtid_group_single_table_group)
      {
        /*
          We don't have GTID assigned. Commit changes to SE, data-dictionary
          and binary log and get GTID assigned for our changes.
          Do not release ANONYMOUS_GROUP ownership yet as there can be more
          tables (e.g. temporary) to drop and corresponding statements to
          write to binary log.
        */
        thd->is_commit_in_middle_of_statement= true;
        error= (trans_commit_stmt(thd) || trans_commit_implicit(thd));
        thd->is_commit_in_middle_of_statement= false;
      }
      else
      {
        /*
          We have GTID already and this is atomic multi-table DROP TABLES.
          Commit changes to SEs, data-dictionary and binary log/or and mark
          GTID as executed.
        */
        error= (trans_commit_stmt(thd) || trans_commit_implicit(thd));
      }
    }
    else
    {
      /*
        We have GTID assigned, some tables from SEs which don't support
        atomic DDL and some from SEs which do. Postpone writing to binary
        log and marking GTID as executed until later stage.

        Still we need to commit our changes to SE and data-dictionary
        (WL7743/TODO/QQ: Really? Perhaps it is better to post-pone commit
        as well? To get less difference between binlog and DD in case of
        crash? Also more transactional feel...)
      */
      Disable_gtid_state_update_guard disabler(thd);
      error= (trans_commit_stmt(thd) || trans_commit_implicit(thd));
    }

    if (error)
      DBUG_RETURN(1);
  }

  if (!drop_database && gtid_group_many_table_groups)
  {
    /*
      We DROP TABLES statement with GTID assigned and either several tables
      from SEs which don't support atomic DDL, or at least one table from
      such SE and some tables from SEs which do support atomic DDL.

      We have postponed write to binlog earlier. Now it is time to do it.
    */

    String built_query;

    built_query.set_charset(system_charset_info);

    if (if_exists)
      built_query.append("DROP TABLE IF EXISTS ");
    else
      built_query.append("DROP TABLE ");

    for (TABLE_LIST *table : base_non_atomic_tables)
    {
      append_table_ident(thd, &built_query, table, false);
      built_query.append(",");
    }
    for (TABLE_LIST *table : base_atomic_tables)
    {
      append_table_ident(thd, &built_query, table, false);
      built_query.append(",");
    }
    for (TABLE_LIST *table : nonexistent_tables)
    {
      append_table_ident(thd, &built_query, table, false);
      built_query.append(",");
    }

    /* Chop off the last comma */
    built_query.chop();
    built_query.append(" /* generated by server */");
    if (write_bin_log(thd, true, built_query.ptr(),
                      built_query.length(), true /*is_trans*/))
      DBUG_RETURN(1);

    /*
      Commit our changes to the binary log (if any) and mark GTID
      as executed.
    */
    if (trans_commit_stmt(thd) || trans_commit_implicit(thd))
      DBUG_RETURN(1);
  }

  /*
    Dropping of temporary tables cannot be rolled back. On the other hand it
    can't fail at this stage. So to get nice error handling behavior
    (either fully succeed or fail and do nothing (if there are no tables
    which don't support atomic DDL)) we process such tables after we are
    done with base tables.

    DROP TEMPORARY TABLES does not commit an ongoing transaction. So in
    some circumstances we must binlog changes to non-transactional
    ahead of transaction (so we need to tell binlog that these changes
    are non-transactional), while changes to transactional tables
    should be binlogged as part of transaction.

    WL7743/TODO/QQ: Move below code to helper function?
  */
  if (tmp_non_trans_tables.size())
  {
    /*
      Handle non-transactional temporary tables.
    */
    String built_query;
    bool is_drop_tmp_if_exists_with_no_defaultdb= false;

    /* DROP DATABASE doesn't deal with temporary tables. */
    DBUG_ASSERT(!drop_database);

    if (thd->is_current_stmt_binlog_format_row() || if_exists)
    {
      /*
        If the current format is row, the IF EXISTS clause needs to be
        appended because one does not know if CREATE TEMPORARY was
        previously written to the binary log.

        If default database does not exist, set
        'is_drop_tmp_if_exists_with_no_defaultdb flag to 'true',
        so that the 'DROP TEMPORARY TABLE IF EXISTS' command is logged
        with a fully-qualified table name and we don't write "USE db"
        prefix.
      */
      is_drop_tmp_if_exists_with_no_defaultdb= default_db_doesnt_exist;
      built_query.set_charset(system_charset_info);
      built_query.append("DROP TEMPORARY TABLE IF EXISTS ");
    }
    else
    {
      built_query.set_charset(system_charset_info);
      built_query.append("DROP TEMPORARY TABLE ");
    }

    for (TABLE_LIST *table : tmp_non_trans_tables)
    {
      /*
        Don't check THD::killed flag. We can't rollback deletion of
        temporary table, so aborting on KILL will make DROP TABLES
        less atomic.
        OTOH it is unlikely that we have many temporary tables to drop
        so being immune to KILL is not that horrible in most cases.
      */

      thd->add_to_binlog_accessed_dbs(table->db);

      drop_temporary_table(thd, table);

      append_table_ident(thd, &built_query, table,
                         is_drop_tmp_if_exists_with_no_defaultdb);
      built_query.append(",");
    }

    /*
      If there are no transactional temporary tables to be dropped
      add non-existent tables to this group. This ensures that on
      slave we won't split DROP TEMPORARY TABLES even if some tables
      are missing on it (which is no-no for GTID mode).
    */
    if (drop_temporary && !tmp_trans_tables.size())
    {
      for (TABLE_LIST *table : nonexistent_tables)
      {
        thd->add_to_binlog_accessed_dbs(table->db);

        append_table_ident(thd, &built_query, table,
                           is_drop_tmp_if_exists_with_no_defaultdb);
        built_query.append(",");
      }
    }

    thd->get_transaction()->mark_dropped_temp_table(Transaction_ctx::STMT);
    thd->thread_specific_used= true;

    if (mysql_bin_log.is_open())
    {
      built_query.chop();
      built_query.append(" /* generated by server */");
      int error= thd->binlog_query(THD::STMT_QUERY_TYPE,
                                   built_query.ptr(), built_query.length(),
                                   false/*is_trans*/, false/*direct*/,
                                   is_drop_tmp_if_exists_with_no_defaultdb
                                   /*suppress_use*/, 0/*errcode*/);

      /*
        WL7743/TODO/QQ: The below looks like horrible hack:

        *) Why do we commit only if binlog is enabled? Should not we generate
           separate GTID even if it is off?
        *) Why do we use thd->in_active_multi_stmt_transaction() instead of
           e.g. thd->in_multi_stmt_transaction_mode()? Does it really worth it?
        *) Probably related - why can't we use trans_commit_implicit() here?

        Discuss with Runtime and Replication if things can be improved.
      */
      if (!gtid_group_single_table_group)
      {
        /*
          We don't have GTID assigned. If we are not inside of transaction
          commit transaction in binary log to get one for our statement.
        */
        if (!thd->in_active_multi_stmt_transaction())
        {
          thd->is_commit_in_middle_of_statement= true;
          error|= mysql_bin_log.commit(thd, true);
          thd->is_commit_in_middle_of_statement= false;
        }
      }
      else
      {
        /*
          We have GTID assigned. Rely on commit at the end of statement or
          transaction to flush changes to binary log and mark GTID as executed.
        */
      }

      if (error)
        DBUG_RETURN(1);
    }

  }

  if (tmp_trans_tables.size() ||
      (drop_temporary && !tmp_non_trans_tables.size() && nonexistent_tables.size()))
  {
    /*
      Handle transactional temporary tables (and possibly non-existent
      temporary tables if they were not handled earlier).
    */
    String built_query;
    bool is_drop_tmp_if_exists_with_no_defaultdb= false;

    /* DROP DATABASE doesn't deal with temporary tables. */
    DBUG_ASSERT(!drop_database);

    if (thd->is_current_stmt_binlog_format_row() || if_exists)
    {
      /*
        If the current format is row, the IF EXISTS clause needs to be
        appended because one does not know if CREATE TEMPORARY was
        previously written to the binary log.

        If default database does not exist, set
        'is_drop_tmp_if_exists_with_no_defaultdb flag to 'true',
        so that the 'DROP TEMPORARY TABLE IF EXISTS' command is logged
        with a fully-qualified table name and we don't write "USE db"
        prefix.
      */
      is_drop_tmp_if_exists_with_no_defaultdb= default_db_doesnt_exist;
      built_query.set_charset(system_charset_info);
      built_query.append("DROP TEMPORARY TABLE IF EXISTS ");
    }
    else
    {
      built_query.set_charset(system_charset_info);
      built_query.append("DROP TEMPORARY TABLE ");
    }

    for (TABLE_LIST *table : tmp_trans_tables)
    {
      /*
        Don't check THD::killed flag. We can't rollback deletion of
        temporary table, so aborting on KILL will make DROP TABLES
        less atomic.
        OTOH it is unlikely that we have many temporary tables to drop
        so being immune to KILL is not that horrible in most cases.
      */

      thd->add_to_binlog_accessed_dbs(table->db);

      drop_temporary_table(thd, table);

      append_table_ident(thd, &built_query, table,
                         is_drop_tmp_if_exists_with_no_defaultdb);
      built_query.append(",");
    }

    /*
      Add non-existent temporary tables to this group if there are some
      and they were not handled earlier.
      This ensures that on slave we won't split DROP TEMPORARY TABLES
      even if some tables are missing on it (which is no-no for GTID mode).
    */
    if (drop_temporary)
    {
      for (TABLE_LIST *table : nonexistent_tables)
      {
        thd->add_to_binlog_accessed_dbs(table->db);

        append_table_ident(thd, &built_query, table,
                           is_drop_tmp_if_exists_with_no_defaultdb);
        built_query.append(",");
      }
    }

    thd->get_transaction()->mark_dropped_temp_table(Transaction_ctx::STMT);
    thd->thread_specific_used= true;

    if (mysql_bin_log.is_open())
    {
      built_query.chop();
      built_query.append(" /* generated by server */");
      int error= thd->binlog_query(THD::STMT_QUERY_TYPE,
                                   built_query.ptr(), built_query.length(),
                                   true/*is_trans*/, false/*direct*/,
                                   is_drop_tmp_if_exists_with_no_defaultdb
                                   /*suppress_use*/, 0/*errcode*/);

      /*
        WL7743/TODO/QQ: The below looks like horrible hack - see questions
                        to discuss above.
      */
      if (!gtid_group_single_table_group)
      {
        /*
          We don't have GTID assigned. If we are not inside of transaction
          commit transaction in binary log to get one for our statement.
        */
        if (!thd->in_active_multi_stmt_transaction())
        {
          thd->is_commit_in_middle_of_statement= true;
          error|= mysql_bin_log.commit(thd, true);
          thd->is_commit_in_middle_of_statement= false;
        }
      }
      else
      {
        /*
          We have GTID assigned. Rely on commit at the end of statement or
          transaction to flush changes to binary log and mark GTID as executed.
        */
      }

      if (error)
        DBUG_RETURN(1);
    }
  }

  if (!drop_database)
  {
    for (handlerton *hton : *post_ddl_htons)
      hton->post_ddl(thd);
  }

  DBUG_RETURN(0);
}


/**
  Quickly remove a table.

  @param thd         Thread context.
  @param base        The handlerton handle.
  @param db          The database name.
  @param table_name  The table name.
  @param flags       Flags for build_table_filename() as well as describing
                     if handler files should be deleted as well.

  @return False in case of success, True otherwise.
*/

bool quick_rm_table(THD *thd, handlerton *base, const char *db,
                    const char *table_name, uint flags)
{
  DBUG_ENTER("quick_rm_table");

  // Build the schema qualified table name, to be submitted to the handler.
  char path[FN_REFLEN + 1];
  (void) build_table_filename(path, sizeof(path) - 1,
                              db, table_name, "", flags);

  const dd::Table *table_def= 0;
  if (thd->dd_client()->acquire_uncached_uncommitted<dd::Table>(db,
                            table_name, &table_def))
    DBUG_RETURN(true);

  /* We try to remove non-existing tables in some scenarios. */
  if (!table_def)
    DBUG_RETURN(false);

  // Invoke the handler as appropriate, depending on the NO_HA_TABLE flag.
  int error= 0;
  if (flags & NO_HA_TABLE)
  {
    /*
      handler::create_handler_files() is only used by partitioning SE.
      Since we plan to remove it soon and this SE doesn't care about
      "partitioned" argument of get_new_handler() we don't determine
      is correct value. We simply assume that table is non-partitioned.
    */
    handler *file= get_new_handler((TABLE_SHARE*) 0, false, thd->mem_root, base);
    if (!file)
      DBUG_RETURN(true);

    // This is relevant for deleting the partition files from the partition
    // engine. In this case, we will not take an error into account, i.e.,
    // even if the operation against the SE fails, we will go ahead and
    // remove the table from the data dictionary. This is necessary due to
    // the following behavior: In 'ha_partition::create()', there is a call
    // to 'handler::delete_table()' at the end that does cleanup if create
    // failed. In the context of a table being created during ALTER, this
    // means that if creation fails, the .par file will be removed already
    // at that stage, and when we get here, it will not be present. Thus, the
    // ENOENT while deleting the file is to be expected. This might be
    // refactored to avoid deleting the .par file at the end of 'create()', and
    // instead expect it to be present when calling 'ha_create_handler_files()'
    // below, and consequently take any error returned into account.
    (void) file->ha_create_handler_files(path, NULL, CHF_DELETE_FLAG, NULL);
    delete file;
  }
  else
    error= ha_delete_table(thd, base, path, db, table_name, table_def, 0);


  if (error)
  {
    delete table_def;
    DBUG_RETURN(true);
  }

  // Remove the table object from the data dictionary. If this fails, the
  // DD operation is already rolled back, and we must return with an error.
  // Note that the DD operation is done after invoking the SE. This is
  // because the DDL code will handle situations where a table is present
  // in the DD while missing from the SE, but not the opposite.
  if (!dd::get_dictionary()->is_dd_table_name(db, table_name) &&
      dd::drop_table<dd::Table>(thd, db, table_name, table_def,
                                !(flags & NO_DD_COMMIT), true))
  {
    delete table_def;
    DBUG_ASSERT(thd->is_error() || thd->killed);
    DBUG_RETURN(true);
  }

  delete table_def;

  DBUG_RETURN(false);
}

/*
   Sort keys according to the following properties, in decreasing order of
   importance:
   - PRIMARY KEY
   - UNIQUE with all columns NOT NULL
   - UNIQUE without partial segments
   - UNIQUE
   - without fulltext columns
   - without virtual generated columns

   This allows us to
   - check for duplicate key values faster (PK and UNIQUE are first)
   - prioritize PKs
   - be sure that, if there is no PK, the set of UNIQUE keys candidate for
   promotion starts at number 0, and we can choose #0 as PK (it is required
   that PK has number 0).
*/

static int sort_keys(const void *a_arg, const void *b_arg)
{
  const KEY *a= pointer_cast<const KEY*>(a_arg);
  const KEY *b= pointer_cast<const KEY*>(b_arg);
  ulong a_flags= a->flags, b_flags= b->flags;

  if (a_flags & HA_NOSAME)
  {
    if (!(b_flags & HA_NOSAME))
      return -1;
    if ((a_flags ^ b_flags) & HA_NULL_PART_KEY)
    {
      /* Sort NOT NULL keys before other keys */
      return (a_flags & HA_NULL_PART_KEY) ? 1 : -1;
    }
    if (a->name == primary_key_name)
      return -1;
    if (b->name == primary_key_name)
      return 1;
    /* Sort keys don't containing partial segments before others */
    if ((a_flags ^ b_flags) & HA_KEY_HAS_PART_KEY_SEG)
      return (a_flags & HA_KEY_HAS_PART_KEY_SEG) ? 1 : -1;
  }
  else if (b_flags & HA_NOSAME)
    return 1;					// Prefer b

  if ((a_flags ^ b_flags) & HA_FULLTEXT)
  {
    return (a_flags & HA_FULLTEXT) ? 1 : -1;
  }

  if ((a_flags ^ b_flags) & HA_VIRTUAL_GEN_KEY)
  {
    return (a_flags & HA_VIRTUAL_GEN_KEY) ? 1 : -1;
  }

  /*
    Prefer original key order.	usable_key_parts contains here
    the original key position.
  */
  return ((a->usable_key_parts < b->usable_key_parts) ? -1 :
	  (a->usable_key_parts > b->usable_key_parts) ? 1 :
	  0);
}

/*
  Check TYPELIB (set or enum) for duplicates

  SYNOPSIS
    check_duplicates_in_interval()
    thd           Thread handle
    set_or_name   "SET" or "ENUM" string for warning message
    name	  name of the checked column
    typelib	  list of values for the column
    dup_val_count  returns count of duplicate elements

  DESCRIPTION
    This function prints an warning for each value in list
    which has some duplicates on its right

  RETURN VALUES
    0             ok
    1             Error
*/

static bool check_duplicates_in_interval(THD *thd,
                                         const char *set_or_name,
                                         const char *name, TYPELIB *typelib,
                                         const CHARSET_INFO *cs,
                                         uint *dup_val_count)
{
  TYPELIB tmp= *typelib;
  const char **cur_value= typelib->type_names;
  unsigned int *cur_length= typelib->type_lengths;
  *dup_val_count= 0;  
  
  for ( ; tmp.count > 1; cur_value++, cur_length++)
  {
    tmp.type_names++;
    tmp.type_lengths++;
    tmp.count--;
    if (find_type2(&tmp, *cur_value, *cur_length, cs))
    {
      ErrConvString err(*cur_value, *cur_length, cs);
      if (thd->is_strict_mode())
      {
        my_error(ER_DUPLICATED_VALUE_IN_TYPE, MYF(0),
                 name, err.ptr(), set_or_name);
        return 1;
      }
      push_warning_printf(thd,Sql_condition::SL_NOTE,
                          ER_DUPLICATED_VALUE_IN_TYPE,
                          ER_THD(thd, ER_DUPLICATED_VALUE_IN_TYPE),
                          name, err.ptr(), set_or_name);
      (*dup_val_count)++;
    }
  }
  return 0;
}


/**
  Check TYPELIB (set or enum) length of individual values.

  @param col_name   Name of column to be checked (for error msg)
  @param cs         Charset + collation pair of the interval
  @param interval   List of values for the column

  @return           true if max length is exceeded (error reported),
                    false otherwise
*/

static bool check_interval_length(const char *col_name,
                                  const CHARSET_INFO *cs,
                                  TYPELIB *interval)
{
  const char **pos;
  uint *len= interval->type_lengths;
  for (pos= interval->type_names; *pos; pos++, len++)
  {
    if (cs->cset->numchars(cs, *pos, *pos + *len) > MAX_INTERVAL_VALUE_LENGTH)
    {
      my_error(ER_TOO_LONG_SET_ENUM_VALUE, MYF(0), col_name);
      return true;
    }
  }
  return false;
}


/**
  Prepare a create_table instance for packing

  @param thd                    Thread handle
  @param [in,out] sql_field     field to prepare for packing
  @param table_flags            table flags

  @return true if error, false if ok
*/

bool prepare_pack_create_field(THD *thd, Create_field *sql_field,
                               longlong table_flags)
{
  unsigned int dup_val_count;
  DBUG_ENTER("prepare_pack_create_field");
  DBUG_ASSERT(sql_field->charset);

  sql_field->maybe_null= true;
  sql_field->is_zerofill= false;
  sql_field->is_unsigned= false;

  switch (sql_field->sql_type) {
  case MYSQL_TYPE_GEOMETRY:
    if (!(table_flags & HA_CAN_GEOMETRY))
    {
      my_error(ER_CHECK_NOT_IMPLEMENTED, MYF(0), "GEOMETRY");
      DBUG_RETURN(true);
    }
    /* fall-through */
  case MYSQL_TYPE_BLOB:
  case MYSQL_TYPE_MEDIUM_BLOB:
  case MYSQL_TYPE_TINY_BLOB:
  case MYSQL_TYPE_LONG_BLOB:
  case MYSQL_TYPE_JSON:
    sql_field->length= 8;			// Unireg field length
    DBUG_ASSERT(sql_field->auto_flags == Field::NONE);
    break;
  case MYSQL_TYPE_VARCHAR:
    if (table_flags & HA_NO_VARCHAR)
    {
      /* convert VARCHAR to CHAR because handler is not yet up to date */
      sql_field->sql_type=    MYSQL_TYPE_VAR_STRING;
      sql_field->pack_length= calc_pack_length(sql_field->sql_type,
                                               (uint) sql_field->length);
      if ((sql_field->length / sql_field->charset->mbmaxlen) >
          MAX_FIELD_CHARLENGTH)
      {
        my_error(ER_TOO_BIG_FIELDLENGTH, MYF(0), sql_field->field_name,
                 static_cast<ulong>(MAX_FIELD_CHARLENGTH));
        DBUG_RETURN(true);
      }
    }
    break;
  case MYSQL_TYPE_STRING:
    break;
  case MYSQL_TYPE_ENUM:
    DBUG_ASSERT(sql_field->auto_flags == Field::NONE);
    if (check_duplicates_in_interval(thd, "ENUM",sql_field->field_name,
                                     sql_field->interval,
                                     sql_field->charset, &dup_val_count))
      DBUG_RETURN(true);
    if (check_interval_length(sql_field->field_name,
                              sql_field->charset,
                              sql_field->interval))
      DBUG_RETURN(true);
    if (sql_field->interval->count > MAX_ENUM_VALUES)
    {
      my_error(ER_TOO_BIG_ENUM, MYF(0), sql_field->field_name);
      DBUG_RETURN(true);
    }
    break;
  case MYSQL_TYPE_SET:
    DBUG_ASSERT(sql_field->auto_flags == Field::NONE);
    if (check_duplicates_in_interval(thd, "SET", sql_field->field_name,
                                     sql_field->interval,
                                     sql_field->charset, &dup_val_count))
      DBUG_RETURN(true);
    if (check_interval_length(sql_field->field_name,
                              sql_field->charset,
                              sql_field->interval))
      DBUG_RETURN(true);
    /* Check that count of unique members is not more then 64 */
    if (sql_field->interval->count - dup_val_count > sizeof(longlong) * 8)
    {
       my_error(ER_TOO_BIG_SET, MYF(0), sql_field->field_name);
       DBUG_RETURN(true);
    }
    break;
  case MYSQL_TYPE_DATE:			// Rest of string types
  case MYSQL_TYPE_NEWDATE:
  case MYSQL_TYPE_TIME:
  case MYSQL_TYPE_DATETIME:
  case MYSQL_TYPE_TIME2:
  case MYSQL_TYPE_DATETIME2:
  case MYSQL_TYPE_NULL:
  case MYSQL_TYPE_BIT:
    break;
  case MYSQL_TYPE_TIMESTAMP:
  case MYSQL_TYPE_TIMESTAMP2:
  case MYSQL_TYPE_NEWDECIMAL:
  default:
    if (sql_field->flags & ZEROFILL_FLAG)
      sql_field->is_zerofill= true;
    if (sql_field->flags & UNSIGNED_FLAG)
      sql_field->is_unsigned= true;
    break;
  }

  if (sql_field->flags & NOT_NULL_FLAG)
    sql_field->maybe_null= false;
  sql_field->pack_length_override= 0;

  DBUG_RETURN(false);
}


static TYPELIB *create_typelib(MEM_ROOT *mem_root, Create_field *field_def)
{
  if (!field_def->interval_list.elements)
    return NULL;

  TYPELIB *result= reinterpret_cast<TYPELIB*>(alloc_root(mem_root,
                                                         sizeof(TYPELIB)));
  if (!result)
    return NULL;

  result->count= field_def->interval_list.elements;
  result->name= "";

  // Allocate type_names and type_lengths as one block.
  size_t nbytes= (sizeof(char*) + sizeof(uint)) * (result->count + 1);
  if (!(result->type_names=
          reinterpret_cast<const char **>(alloc_root(mem_root, nbytes))))
    return NULL;

  result->type_lengths=
    reinterpret_cast<uint*>(result->type_names + result->count + 1);

  List_iterator<String> it(field_def->interval_list);
  for (uint i= 0; i < result->count; i++)
  {
    size_t dummy;
    String *tmp= it++;

    if (String::needs_conversion(tmp->length(), tmp->charset(),
                                 field_def->charset, &dummy))
    {
      uint cnv_errs;
      String conv;
      conv.copy(tmp->ptr(), tmp->length(), tmp->charset(),
                field_def->charset, &cnv_errs);

      result->type_names[i]= strmake_root(mem_root, conv.ptr(), conv.length());
      result->type_lengths[i]= conv.length();
    }
    else
    {
      result->type_names[i]= tmp->ptr();
      result->type_lengths[i]= tmp->length();
    }

    // Strip trailing spaces.
    size_t length= field_def->charset->cset->lengthsp(field_def->charset,
                                                      result->type_names[i],
                                                      result->type_lengths[i]);
    result->type_lengths[i]= length;
    (const_cast<char*>(result->type_names[i]))[length]= '\0';
  }
  result->type_names[result->count]= NULL;  // End marker (char*)
  result->type_lengths[result->count]= 0;   // End marker (uint)

  field_def->interval_list.empty(); // Don't need interval_list anymore
  return result;
}


/**
  Prepare an instance of Create_field for field creation
  (fill all necessary attributes). Only used for stored programs.

  @param[in]  thd          Thread handle
  @param[in]  field_type   Field type
  @param[out] field_def    An instance of initialized create_field

  @return Error status.
*/

bool prepare_sp_create_field(THD *thd,
                             enum enum_field_types field_type,
                             Create_field *field_def)
{
  if (field_def->sql_type == MYSQL_TYPE_SET)
  {
    if (prepare_set_field(thd, field_def))
      return true;
  }
  else if (field_def->sql_type == MYSQL_TYPE_ENUM)
  {
    if (prepare_enum_field(thd, field_def))
      return true;
  }
  else if (field_def->sql_type == MYSQL_TYPE_BIT)
    field_def->treat_bit_as_char= true;

  field_def->create_length_to_internal_length();
  if (prepare_blob_field(thd, field_def))
    return true;

  return prepare_pack_create_field(thd, field_def, HA_CAN_GEOMETRY);
}

/*
  Get character set from field object generated by parser using
  default values when not set.

  SYNOPSIS
    get_sql_field_charset()
    sql_field                 The sql_field object
    create_info               Info generated by parser

  RETURN VALUES
    cs                        Character set
*/

const CHARSET_INFO* get_sql_field_charset(const Create_field *sql_field,
                                          const HA_CREATE_INFO *create_info)
{
  const CHARSET_INFO *cs= sql_field->charset;

  if (!cs)
    cs= create_info->default_table_charset;
  /*
    table_charset is set only in ALTER TABLE t1 CONVERT TO CHARACTER SET csname
    if we want change character set for all varchar/char columns.
    But the table charset must not affect the BLOB fields, so don't
    allow to change my_charset_bin to somethig else.
  */
  if (create_info->table_charset && cs != &my_charset_bin)
    cs= create_info->table_charset;
  return cs;
}


/**
   Modifies the first column definition whose SQL type is TIMESTAMP
   by adding the features DEFAULT CURRENT_TIMESTAMP ON UPDATE CURRENT_TIMESTAMP.

   @param column_definitions The list of column definitions, in the physical
                             order in which they appear in the table.
 */
void promote_first_timestamp_column(List<Create_field> *column_definitions)
{
  List_iterator<Create_field> it(*column_definitions);
  Create_field *column_definition;

  while ((column_definition= it++) != NULL)
  {
    if (column_definition->sql_type == MYSQL_TYPE_TIMESTAMP ||      // TIMESTAMP
        column_definition->sql_type == MYSQL_TYPE_TIMESTAMP2)       //  ms TIMESTAMP
    {
      if ((column_definition->flags & NOT_NULL_FLAG) != 0 && // NOT NULL,
          column_definition->def == NULL &&            // no constant default,
          column_definition->gcol_info == NULL &&      // not a generated column
          column_definition->auto_flags == Field::NONE) // no function default
      {
        DBUG_PRINT("info", ("First TIMESTAMP column '%s' was promoted to "
                            "DEFAULT CURRENT_TIMESTAMP ON UPDATE "
                            "CURRENT_TIMESTAMP",
                            column_definition->field_name
                            ));
        column_definition->auto_flags= Field::DEFAULT_NOW|Field::ON_UPDATE_NOW;
      }
      return;
    }
  }
}


/**
  Check if there is a duplicate key. Report a warning for every duplicate key.

  @param thd              Thread context.
  @param key              Key to be checked.
  @param key_info         Array with all keys for the table.
  @param key_count        Number of keys in the table.
  @param alter_info       Alter_info structure describing ALTER TABLE.

  @note Unlike has_index_def_changed() and similar code in
        mysql_compare_tables() this function compares KEY objects for the same
        table/created by the same mysql_prepare_create(). Hence difference in
        field number comparison. We also differentiate UNIQUE and PRIMARY keys.

  @retval false           Ok.
  @retval true            Error.
*/

static bool check_duplicate_key(THD *thd, const KEY *key,
                                const KEY *key_info, uint key_count,
                                const Alter_info *alter_info)
{
  const KEY *k;
  const KEY *k_end= key_info + key_count;

  /* This function should not be called for PRIMARY or generated keys. */
  DBUG_ASSERT(key->name != primary_key_name &&
              !(key->flags & HA_GENERATED_KEY));

  for (k= key_info; k != k_end; k++)
  {
    // Looking for a similar key...

    if (k == key)
    {
      /*
        Since the duplicate index might exist before or after
        the modified key in the list, we continue the 
        comparison with rest of the keys in case of DROP COLUMN
        operation.
      */
      if (alter_info->flags & Alter_info::ALTER_DROP_COLUMN) 
        continue;
      else
        break;
    }

    /*
      Treat key as not duplicate if:
      - it is generated (as it will be automagically removed if duplicate later)
      - has different type (Instead of differentiating between PRIMARY and
        UNIQUE keys we simply skip check for PRIMARY keys. The fact that we
        have only one primary key for the table is checked elsewhere.)
      - has different algorithm
      - has different number of key parts
    */
    if ((k->flags & HA_GENERATED_KEY)  ||
        ((key->flags & HA_KEYFLAG_MASK) != (k->flags & HA_KEYFLAG_MASK)) ||
        (k->name == primary_key_name) ||
        (key->algorithm != k->algorithm) ||
        (key->user_defined_key_parts != k->user_defined_key_parts))
    {
      // Keys are different.
      continue;
    }

    /*
      Keys 'key' and 'k' might be identical.
      Check that the keys have identical columns in the same order.
    */
    const KEY_PART_INFO *key_part;
    const KEY_PART_INFO *key_part_end= key->key_part +
                                       key->user_defined_key_parts;
    const KEY_PART_INFO *k_part;
    bool all_columns_are_identical= true;

    for (key_part= key->key_part, k_part= k->key_part;
         key_part < key_part_end;
         key_part++, k_part++)
    {
      /*
        Key definition is different if we are using a different field or
        if the used key part length is different. Note since both KEY
        objects come from mysql_prepare_create_table() we can compare
        field numbers directly.
      */
      if ((key_part->length != k_part->length) ||
          (key_part->fieldnr != k_part->fieldnr))
      {
        all_columns_are_identical= false;
        break;
      }
    }

    // Report a warning if we have two identical keys.

    if (all_columns_are_identical)
    {
      push_warning_printf(thd, Sql_condition::SL_WARNING,
                          ER_DUP_INDEX, ER_THD(thd, ER_DUP_INDEX),
                          key->name,
                          thd->lex->query_tables->db,
                          thd->lex->query_tables->table_name);
      if (thd->is_error())
      {
        // An error was reported.
        return true;
      }
      break;
    }
  }
  return false;
}


/**
  Helper function which allows to detect column types for which we historically
  used key packing (optimization implemented only by MyISAM) under erroneous
  assumption that they have BLOB type.
*/

static bool is_phony_blob(enum_field_types sql_type, uint decimals)
{
  const uint FIELDFLAG_BLOB= 1024;
  const uint FIELDFLAG_DEC_SHIFT= 8;

  return (sql_type == MYSQL_TYPE_NEWDECIMAL ||
          sql_type == MYSQL_TYPE_DOUBLE ||
          sql_type == MYSQL_TYPE_DECIMAL) &&
          (((decimals << FIELDFLAG_DEC_SHIFT) & FIELDFLAG_BLOB) != 0);
}


static bool prepare_set_field(THD *thd, Create_field *sql_field)
{
  DBUG_ENTER("prepare_set_field");
  DBUG_ASSERT(sql_field->sql_type == MYSQL_TYPE_SET);

  /*
    Create typelib from interval_list, and if necessary
    convert strings from client character set to the
    column character set.
  */
  if (!sql_field->interval)
  {
    /*
      Create the typelib in runtime memory - we will free the
      occupied memory at the same time when we free this
      sql_field -- at the end of execution.
    */
    sql_field->interval= create_typelib(thd->mem_root, sql_field);
  }

  // Comma is an invalid character for SET names
  char comma_buf[4]; /* 4 bytes for utf32 */
  int comma_length=
    sql_field->charset->cset->wc_mb(sql_field->charset, ',',
                                    reinterpret_cast<uchar*>(comma_buf),
                                    reinterpret_cast<uchar*>(comma_buf) +
                                    sizeof(comma_buf));
  DBUG_ASSERT(comma_length > 0);

  for (uint i= 0; i < sql_field->interval->count; i++)
  {
    if (sql_field->charset->coll->instr(sql_field->charset,
                                        sql_field->interval->type_names[i],
                                        sql_field->interval->type_lengths[i],
                                        comma_buf, comma_length, NULL, 0))
    {
      ErrConvString err(sql_field->interval->type_names[i],
                        sql_field->interval->type_lengths[i],
                        sql_field->charset);
      my_error(ER_ILLEGAL_VALUE_FOR_TYPE, MYF(0), "set", err.ptr());
      DBUG_RETURN(true);
    }
  }

  if (sql_field->def != NULL)
  {
    char *not_used;
    uint not_used2;
    bool not_found= false;
    String str;
    String *def= sql_field->def->val_str(&str);
    if (def == NULL) /* SQL "NULL" maps to NULL */
    {
      if ((sql_field->flags & NOT_NULL_FLAG) != 0)
      {
        my_error(ER_INVALID_DEFAULT, MYF(0), sql_field->field_name);
        DBUG_RETURN(true);
      }

      /* else, NULL is an allowed value */
      (void) find_set(sql_field->interval, NULL, 0,
                      sql_field->charset, &not_used, &not_used2, &not_found);
    }
    else /* not NULL */
    {
      (void) find_set(sql_field->interval, def->ptr(), def->length(),
                      sql_field->charset, &not_used, &not_used2, &not_found);
    }

    if (not_found)
    {
      my_error(ER_INVALID_DEFAULT, MYF(0), sql_field->field_name);
      DBUG_RETURN(true);
    }
  }

  sql_field->length= 0;
  const char **pos;
  uint *len;
  for (pos= sql_field->interval->type_names,
         len= sql_field->interval->type_lengths;
       *pos ; pos++, len++)
  {
    // SET uses tot_length
    sql_field->length+= sql_field->charset->cset->numchars(sql_field->charset,
                                                           *pos, *pos + *len);
  }
  sql_field->length+= (sql_field->interval->count - 1);
  sql_field->length= min<size_t>(sql_field->length, MAX_FIELD_WIDTH - 1);

  DBUG_RETURN(false);
}


static bool prepare_enum_field(THD *thd, Create_field *sql_field)
{
  DBUG_ENTER("prepare_enum_field");
  DBUG_ASSERT(sql_field->sql_type == MYSQL_TYPE_ENUM);

  /*
    Create typelib from interval_list, and if necessary
    convert strings from client character set to the
    column character set.
  */
  if (!sql_field->interval)
  {
    /*
      Create the typelib in runtime memory - we will free the
      occupied memory at the same time when we free this
      sql_field -- at the end of execution.
    */
    sql_field->interval= create_typelib(thd->mem_root, sql_field);
  }

  if (sql_field->def != NULL)
  {
    String str;
    String *def= sql_field->def->val_str(&str);
    if (def == NULL) /* SQL "NULL" maps to NULL */
    {
      if ((sql_field->flags & NOT_NULL_FLAG) != 0)
      {
        my_error(ER_INVALID_DEFAULT, MYF(0), sql_field->field_name);
        DBUG_RETURN(true);
      }

      /* else, the defaults yield the correct length for NULLs. */
    }
    else /* not NULL */
    {
      def->length(sql_field->charset->cset->lengthsp(sql_field->charset,
                                                     def->ptr(), def->length()));
      if (find_type2(sql_field->interval, def->ptr(),
                     def->length(), sql_field->charset) == 0) /* not found */
      {
        my_error(ER_INVALID_DEFAULT, MYF(0), sql_field->field_name);
        DBUG_RETURN(true);
      }
    }
  }

  sql_field->length= 0;
  const char **pos;
  uint *len;
  for (pos= sql_field->interval->type_names,
         len= sql_field->interval->type_lengths;
       *pos ; pos++, len++)
  {
    // ENUM uses max_length
    sql_field->length= max(sql_field->length,
                           sql_field->charset->cset->numchars(sql_field->charset,
                                                              *pos, *pos + *len));
  }
  sql_field->length= min<size_t>(sql_field->length, MAX_FIELD_WIDTH - 1);

  DBUG_RETURN(false);
}


bool prepare_create_field(THD *thd, HA_CREATE_INFO *create_info,
                          List<Create_field> *create_list,
                          int *select_field_pos, handler *file,
                          Create_field *sql_field, int field_no)
{
  DBUG_ENTER("prepare_create_field");
  DBUG_ASSERT(create_list);
  const CHARSET_INFO *save_cs;

  /*
    Initialize length from its original value (number of characters),
    which was set in the parser. This is necessary if we're
    executing a prepared statement for the second time.
  */
  sql_field->length= sql_field->char_length;
  /* Set field charset. */
  save_cs= sql_field->charset= get_sql_field_charset(sql_field,
                                                     create_info);
  if (sql_field->flags & BINCMP_FLAG)
  {
    // e.g. CREATE TABLE t1 (a CHAR(1) BINARY);
    if (!(sql_field->charset= get_charset_by_csname(sql_field->charset->csname,
                                                    MY_CS_BINSORT,MYF(0))))
    {
      char tmp[65];
      strmake(strmake(tmp, save_cs->csname, sizeof(tmp)-4),
              STRING_WITH_LEN("_bin"));
      my_error(ER_UNKNOWN_COLLATION, MYF(0), tmp);
      DBUG_RETURN(true);
    }
    /*
      Now that we have sql_field->charset set properly,
      we don't need the BINCMP_FLAG any longer.
    */
    sql_field->flags&= ~BINCMP_FLAG;
  }

  /*
    Convert the default value from client character
    set into the column character set if necessary.
  */
  if (sql_field->def &&
      save_cs != sql_field->def->collation.collation &&
      (sql_field->sql_type == MYSQL_TYPE_VAR_STRING ||
       sql_field->sql_type == MYSQL_TYPE_STRING ||
       sql_field->sql_type == MYSQL_TYPE_SET ||
       sql_field->sql_type == MYSQL_TYPE_ENUM))
  {
    /*
      Starting from 5.1 we work here with a copy of Create_field
      created by the caller, not with the instance that was
      originally created during parsing. It's OK to create
      a temporary item and initialize with it a member of the
      copy -- this item will be thrown away along with the copy
      at the end of execution, and thus not introduce a dangling
      pointer in the parsed tree of a prepared statement or a
      stored procedure statement.
    */
    sql_field->def= sql_field->def->safe_charset_converter(save_cs);

    if (sql_field->def == NULL)
    {
      /* Could not convert */
      my_error(ER_INVALID_DEFAULT, MYF(0), sql_field->field_name);
      DBUG_RETURN(true);
    }
  }

  if (sql_field->sql_type == MYSQL_TYPE_SET)
  {
    if (prepare_set_field(thd, sql_field))
      DBUG_RETURN(true);
  }
  else if (sql_field->sql_type == MYSQL_TYPE_ENUM)
  {
    if (prepare_enum_field(thd, sql_field))
      DBUG_RETURN(true);
  }
  else if (sql_field->sql_type == MYSQL_TYPE_BIT)
  {
    if (file->ha_table_flags() & HA_CAN_BIT_FIELD)
    {
      create_info->null_bits+= sql_field->length & 7;
      sql_field->treat_bit_as_char= false;
    }
    else
      sql_field->treat_bit_as_char= true;
  }

  sql_field->create_length_to_internal_length();
  if (prepare_blob_field(thd, sql_field))
    DBUG_RETURN(true);

  if (!(sql_field->flags & NOT_NULL_FLAG))
    create_info->null_bits++;

  if (check_column_name(sql_field->field_name))
  {
    my_error(ER_WRONG_COLUMN_NAME, MYF(0), sql_field->field_name);
    DBUG_RETURN(true);
  }

  if (validate_comment_length(thd,
                              sql_field->comment.str,
                              &sql_field->comment.length,
                              COLUMN_COMMENT_MAXLEN,
                              ER_TOO_LONG_FIELD_COMMENT,
                              sql_field->field_name))
      DBUG_RETURN(true);

  /* Check if we have used the same field name before */
  Create_field *dup_field;
  List_iterator<Create_field> it(*create_list);
  for (int dup_no= 0; (dup_field= it++) != sql_field; dup_no++)
  {
    if (my_strcasecmp(system_charset_info,
                      sql_field->field_name,
                      dup_field->field_name) == 0)
    {
      /*
        If this was a CREATE ... SELECT statement, accept a field
        redefinition if we are changing a field in the SELECT part
      */
      if (field_no < (*select_field_pos) || dup_no >= (*select_field_pos))
      {
        my_error(ER_DUP_FIELDNAME, MYF(0), sql_field->field_name);
        DBUG_RETURN(true);
      }
      else
      {
        /* Field redefined */

        /*
          If we are replacing a BIT field, revert the increment
          of null_bits that was done above.
        */
        if (sql_field->sql_type == MYSQL_TYPE_BIT &&
            file->ha_table_flags() & HA_CAN_BIT_FIELD)
          create_info->null_bits-= sql_field->length & 7;

        sql_field->def=         dup_field->def;
        sql_field->sql_type=    dup_field->sql_type;

        /*
          If we are replacing a field with a BIT field, we need
          to initialize treat_bit_as_char. Note that we do not need to
          increment null_bits here as this dup_field
          has already been processed.
        */
        if (sql_field->sql_type == MYSQL_TYPE_BIT)
        {
          sql_field->treat_bit_as_char=
            !(file->ha_table_flags() & HA_CAN_BIT_FIELD);
        }

        sql_field->charset=             (dup_field->charset ?
                                         dup_field->charset :
                                         create_info->default_table_charset);
        sql_field->length=              dup_field->char_length;
        sql_field->pack_length=         dup_field->pack_length;
        sql_field->key_length=          dup_field->key_length;
        sql_field->decimals=            dup_field->decimals;
        sql_field->auto_flags=          dup_field->auto_flags;
        /*
           We're making one field from two, the result field will have
           dup_field->flags as flags. If we've incremented null_bits
           because of sql_field->flags, decrement it back.
        */
        if (!(sql_field->flags & NOT_NULL_FLAG))
          create_info->null_bits--;
        sql_field->flags=               dup_field->flags;
        sql_field->create_length_to_internal_length();
        sql_field->interval=            dup_field->interval;
        sql_field->gcol_info=           dup_field->gcol_info;
        sql_field->stored_in_db=        dup_field->stored_in_db;
        it.remove();                    // Remove first (create) definition
        (*select_field_pos)--;
        break;
      }
    }
  }

  /* Don't pack rows in old tables if the user has requested this */
  if ((sql_field->flags & BLOB_FLAG) ||
      (sql_field->sql_type == MYSQL_TYPE_VARCHAR &&
       create_info->row_type != ROW_TYPE_FIXED))
    create_info->table_options|= HA_OPTION_PACK_RECORD;

  if (prepare_pack_create_field(thd, sql_field, file->ha_table_flags()))
    DBUG_RETURN(true);

  DBUG_RETURN(false);
}


static void calculate_field_offsets(List<Create_field> *create_list)
{
  DBUG_ASSERT(create_list);
  List_iterator<Create_field> it(*create_list);
  size_t record_offset= 0;
  bool has_vgc= false;
  Create_field *sql_field;
  while ((sql_field= it++))
  {
    sql_field->offset= record_offset;
    /*
      For now skip fields that are not physically stored in the database
      (generated fields) and update their offset later (see the next loop).
    */
    if (sql_field->stored_in_db)
      record_offset+= sql_field->pack_length;
    else
      has_vgc= true;
  }
  /* Update generated fields' offset*/
  if (has_vgc)
  {
    it.rewind();
    while ((sql_field= it++))
    {
      if (!sql_field->stored_in_db)
      {
        sql_field->offset= record_offset;
        record_offset+= sql_field->pack_length;
      }
    }
  }
}


/**
   Count keys and key segments. Note that FKs are ignored.
   Also mark redundant keys to be ignored.

   @param[in,out] key_list  List of keys to count and possibly mark as ignored.
   @param[out] key_count    Returned number of keys counted (excluding FK).
   @param[out] key_parts    Returned number of key segments (excluding FK).
   @param[out] fk_key_count Returned number of foreign keys.
   @param[in,out] redundant_keys  Array where keys to be ignored will be marked.
*/

static void count_keys(const Prealloced_array<const Key_spec*, 1> &key_list,
                       uint *key_count, uint *key_parts,
                       uint *fk_key_count,
                       Mem_root_array<bool> *redundant_keys)
{
  *key_count= 0;
  *key_parts= 0;

  for (size_t key_counter= 0; key_counter < key_list.size(); key_counter++)
  {
    const Key_spec *key= key_list[key_counter];

    for (size_t key2_counter= 0;
         key2_counter < key_list.size() && key_list[key2_counter] != key;
         key2_counter++)
    {
      const Key_spec *key2= key_list[key2_counter];
      /*
        foreign_key_prefix(key, key2) returns 0 if key or key2, or both, is
        'generated', and a generated key is a prefix of the other key.
        Then we do not need the generated shorter key.

        KEYTYPE_SPATIAL and KEYTYPE_FULLTEXT cannot be used as
        supporting keys for foreign key constraints even if the
        generated key is prefix of such a key.
      */
      if ((key2->type != KEYTYPE_FOREIGN &&
           key->type != KEYTYPE_FOREIGN &&
           key2->type != KEYTYPE_SPATIAL &&
           key2->type != KEYTYPE_FULLTEXT &&
           !redundant_keys->at(key2_counter) &&
           !foreign_key_prefix(key, key2)))
      {
        /* TODO: issue warning message */
        /* mark that the generated key should be ignored */
        if (!key2->generated ||
            (key->generated &&
             key->columns.size() < key2->columns.size()))
          (*redundant_keys)[key_counter]= true;
        else
        {
          (*redundant_keys)[key2_counter]= true;
          (*key_parts)-= key2->columns.size();
          (*key_count)--;
        }
        break;
      }
    }
    if (!redundant_keys->at(key_counter))
    {
      if (key->type == KEYTYPE_FOREIGN)
        (*fk_key_count)++;
      else
      {
        (*key_count)++;
        (*key_parts)+= key->columns.size();
      }
    }
  }
}


static bool prepare_key_column(THD *thd, HA_CREATE_INFO *create_info,
                               List<Create_field> *create_list,
                               const Key_spec *key,
                               const Key_part_spec *column,
                               const size_t column_nr, KEY *key_info,
                               KEY_PART_INFO *key_part_info,
                               const handler *file, int *auto_increment,
                               const CHARSET_INFO **ft_key_charset)
{
  DBUG_ENTER("prepare_key_column");

  /*
    Find the matching table column.
  */
  uint field= 0;
  Create_field *sql_field;
  DBUG_ASSERT(create_list);
  List_iterator<Create_field> it(*create_list);
  while ((sql_field= it++) && my_strcasecmp(system_charset_info,
                                            column->field_name.str,
                                            sql_field->field_name))
    field++;
  if (!sql_field)
  {
    my_error(ER_KEY_COLUMN_DOES_NOT_EXITS, MYF(0), column->field_name.str);
    DBUG_RETURN(true);
  }

  /*
    Virtual generated column checks.
  */
  if (sql_field->is_virtual_gcol())
  {
    const char *errmsg= NULL;
    if (key->type == KEYTYPE_FULLTEXT)
      errmsg= "Fulltext index on virtual generated column";
    else if (key->type == KEYTYPE_SPATIAL)
      errmsg= "Spatial index on virtual generated column";
    else if (key->type == KEYTYPE_PRIMARY)
      errmsg= "Defining a virtual generated column as primary key";
    if (errmsg)
    {
      my_error(ER_UNSUPPORTED_ACTION_ON_GENERATED_COLUMN, MYF(0), errmsg);
      DBUG_RETURN(true);
    }
    /* Check if the storage engine supports indexes on virtual columns. */
    if (!(file->ha_table_flags() & HA_CAN_INDEX_VIRTUAL_GENERATED_COLUMN))
    {
      my_error(ER_ILLEGAL_HA_CREATE_OPTION, MYF(0),
               ha_resolve_storage_engine_name(file->ht),
               "Index on virtual generated column");
      DBUG_RETURN(true);
    }
    key_info->flags|= HA_VIRTUAL_GEN_KEY;
  }

  // JSON columns cannot be used as keys.
  if (sql_field->sql_type == MYSQL_TYPE_JSON)
  {
    my_error(ER_JSON_USED_AS_KEY, MYF(0), column->field_name.str);
    DBUG_RETURN(true);
  }

  if (sql_field->auto_flags & Field::NEXT_NUMBER)
  {
    if (column_nr == 0 || (file->ha_table_flags() & HA_AUTO_PART_KEY))
      (*auto_increment)--;			// Field is used
  }

  /*
    Check for duplicate columns.
  */
  for (const Key_part_spec *dup_column : key->columns)
  {
    if (dup_column == column)
      break;
    if (!my_strcasecmp(system_charset_info,
                       column->field_name.str, dup_column->field_name.str))
    {
      my_error(ER_DUP_FIELDNAME, MYF(0), column->field_name.str);
      DBUG_RETURN(true);
    }
  }

  uint column_length;
  if (key->type == KEYTYPE_FULLTEXT)
  {
    if ((sql_field->sql_type != MYSQL_TYPE_STRING &&
         sql_field->sql_type != MYSQL_TYPE_VARCHAR &&
         !is_blob(sql_field->sql_type)) ||
        sql_field->charset == &my_charset_bin ||
        sql_field->charset->mbminlen > 1 || // ucs2 doesn't work yet
        (*ft_key_charset && sql_field->charset != *ft_key_charset))
    {
      my_error(ER_BAD_FT_COLUMN, MYF(0), column->field_name.str);
      DBUG_RETURN(true);
    }
    *ft_key_charset= sql_field->charset;
    /*
      for fulltext keys keyseg length is 1 for blobs (it's ignored in ft
      code anyway, and 0 (set to column width later) for char's. it has
      to be correct col width for char's, as char data are not prefixed
      with length (unlike blobs, where ft code takes data length from a
      data prefix, ignoring column->length).
    */
    column_length= MY_TEST(is_blob(sql_field->sql_type));
  }
  else
  {
    column_length= column->length * sql_field->charset->mbmaxlen;

    if (key->type == KEYTYPE_SPATIAL)
    {
      if (column_length)
      {
        my_error(ER_WRONG_SUB_KEY, MYF(0));
        DBUG_RETURN(true);
      }
      if (sql_field->sql_type != MYSQL_TYPE_GEOMETRY)
      {
        my_error(ER_SPATIAL_MUST_HAVE_GEOM_COL, MYF(0));
        DBUG_RETURN(true);
      }
      /*
        4 is: (Xmin,Xmax,Ymin,Ymax), this is for 2D case
        Lately we'll extend this code to support more dimensions
      */
      column_length= 4*sizeof(double);
    }

    if (is_blob(sql_field->sql_type) ||
        (sql_field->sql_type == MYSQL_TYPE_GEOMETRY &&
         key->type != KEYTYPE_SPATIAL))
    {
      if (!(file->ha_table_flags() & HA_CAN_INDEX_BLOBS))
      {
        my_error(ER_BLOB_USED_AS_KEY, MYF(0), column->field_name.str);
        DBUG_RETURN(true);
      }
      if (sql_field->sql_type == MYSQL_TYPE_GEOMETRY &&
          sql_field->geom_type == Field::GEOM_POINT)
        column_length= MAX_LEN_GEOM_POINT_FIELD;
      if (!column_length)
      {
        my_error(ER_BLOB_KEY_WITHOUT_LENGTH, MYF(0), column->field_name.str);
        DBUG_RETURN(true);
      }
    }

    if (key->type == KEYTYPE_PRIMARY)
    {
      /*
        Set NO_DEFAULT_VALUE_FLAG for the PRIMARY KEY column if default
        values is not explicitly provided for the column in CREATE TABLE
        statement and it is not an AUTO_INCREMENT field.

        Default values for TIMESTAMP/DATETIME needs special handling as:

        a) If default is explicitly specified (lets say this as case 1) :
             DEFAULT CURRENT_TIMESTAMP
             DEFAULT CURRENT_TIMESTAMP ON UPDATE CURRENT_TIMESTAMP
           MySQL does not set sql_field->def flag , but sets
           Field::DEFAULT_NOW in Create_info::auto_flags.
           This flags are also set during timestamp column promotion (case2)

           When explicit_defaults_for_timestamp is not set, the behavior
           expected in both case1 and case2 is to retain the defaults even
           when the column participates in PRIMARY KEY. When
           explicit_defaults_for_timestamp is set, the promotion logic
           is disabled and the above mentioned flag is not used implicitly.

        b) If explicit_defaults_for_timestamp variable is not set:
           Default value assigned due to first timestamp column promotion is
           retained.
           Default constant value assigned due to implicit promotion of second
           timestamp column is removed.
      */
      if (!sql_field->def &&
          !(sql_field->flags & AUTO_INCREMENT_FLAG) &&
          !(real_type_with_now_as_default(sql_field->sql_type) &&
            (sql_field->auto_flags & Field::DEFAULT_NOW)))
      {
        sql_field->flags|= NO_DEFAULT_VALUE_FLAG;
      }
      /*
        Emitting error when field is a part of primary key and is
        explicitly requested to be NULL by the user.
      */
      if ((sql_field->flags & EXPLICIT_NULL_FLAG))
      {
        my_error(ER_PRIMARY_CANT_HAVE_NULL, MYF(0));
        DBUG_RETURN(true);
      }
    }

    if (!(sql_field->flags & NOT_NULL_FLAG))
    {
      if (key->type == KEYTYPE_PRIMARY)
      {
        /* Implicitly set primary key fields to NOT NULL for ISO conf. */
        sql_field->flags|= NOT_NULL_FLAG;
        sql_field->maybe_null= false;
        create_info->null_bits--;
      }
      else
      {
        key_info->flags|= HA_NULL_PART_KEY;
        if (!(file->ha_table_flags() & HA_NULL_IN_KEY))
        {
          my_error(ER_NULL_COLUMN_IN_INDEX, MYF(0), column->field_name.str);
          DBUG_RETURN(true);
        }
        if (key->type == KEYTYPE_SPATIAL)
        {
          my_error(ER_SPATIAL_CANT_HAVE_NULL, MYF(0));
          DBUG_RETURN(true);
        }
      }
    }
  } // key->type != KEYTYPE_FULLTEXT

  key_part_info->fieldnr= field;
  key_part_info->offset=  static_cast<uint16>(sql_field->offset);

  size_t key_part_length= sql_field->key_length;

  if (column_length)
  {
    if (is_blob(sql_field->sql_type))
    {
      key_part_length= column_length;
      /*
        There is a possibility that the given prefix length is less
        than the engine max key part length, but still greater
        than the BLOB field max size. We handle this case
        using the max_field_size variable below.
      */
      size_t max_field_size= sql_field->key_length * sql_field->charset->mbmaxlen;
      if ((max_field_size && key_part_length > max_field_size) ||
          key_part_length > file->max_key_length() ||
          key_part_length > file->max_key_part_length())
      {
        // Given prefix length is too large, adjust it.
        key_part_length= min(file->max_key_length(), file->max_key_part_length());
        if (max_field_size)
          key_part_length= min(key_part_length, max_field_size);
        if (key->type == KEYTYPE_MULTIPLE)
        {
          /* not a critical problem */
          push_warning_printf(thd, Sql_condition::SL_WARNING,
                              ER_TOO_LONG_KEY, ER_THD(thd, ER_TOO_LONG_KEY),
                              key_part_length);
          /* Align key length to multibyte char boundary */
          key_part_length-= key_part_length % sql_field->charset->mbmaxlen;
          /*
            If SQL_MODE is STRICT, then report error, else report warning
            and continue execution.
          */
          if (thd->is_error())
            DBUG_RETURN(true);
        }
        else
        {
          my_error(ER_TOO_LONG_KEY, MYF(0), key_part_length);
          DBUG_RETURN(true);
        }
      }
    } // is_blob
    // Catch invalid use of partial keys
    else if (sql_field->sql_type != MYSQL_TYPE_GEOMETRY &&
             // is the key partial?
             column_length != key_part_length &&
             // is prefix length bigger than field length?
             (column_length > key_part_length ||
              // can the field have a partial key?
              !Field::type_can_have_key_part (sql_field->sql_type) ||
              // does the storage engine allow prefixed search?
              ((file->ha_table_flags() & HA_NO_PREFIX_CHAR_KEYS) &&
               // and is this a 'unique' key?
               (key_info->flags & HA_NOSAME))))
    {
      my_error(ER_WRONG_SUB_KEY, MYF(0));
      DBUG_RETURN(TRUE);
    }
    else if (!(file->ha_table_flags() & HA_NO_PREFIX_CHAR_KEYS))
      key_part_length= column_length;
  } // column_length
  else if (key_part_length == 0)
  {
    my_error(ER_WRONG_KEY_COLUMN, MYF(0), column->field_name.str);
    DBUG_RETURN(true);
  }
  if (key_part_length > file->max_key_part_length() &&
      key->type != KEYTYPE_FULLTEXT)
  {
    key_part_length= file->max_key_part_length();
    if (key->type == KEYTYPE_MULTIPLE)
    {
      /* not a critical problem */
      push_warning_printf(thd, Sql_condition::SL_WARNING,
                          ER_TOO_LONG_KEY, ER_THD(thd, ER_TOO_LONG_KEY),
                          key_part_length);
      /* Align key length to multibyte char boundary */
      key_part_length-= key_part_length % sql_field->charset->mbmaxlen;
      /*
        If SQL_MODE is STRICT, then report error, else report warning
        and continue execution.
      */
      if (thd->is_error())
        DBUG_RETURN(true);
    }
    else
    {
      my_error(ER_TOO_LONG_KEY, MYF(0), key_part_length);
      DBUG_RETURN(true);
    }
  }
  key_part_info->length= static_cast<uint16>(key_part_length);

  /*
    Use packed keys for long strings on the first column

    Due to incorrect usage of sql_field->pack_flag & FIELDFLAG_BLOB check
    we have used packing for some columns which are not strings or BLOBs
    (see also is_phony_blob()). Since changing this would mean breaking
    binary compatibility for MyISAM tables with indexes on such columns
    we mimic this buggy behavior here.
  */
  if (!((create_info->table_options & HA_OPTION_NO_PACK_KEYS)) &&
      (key_part_length >= KEY_DEFAULT_PACK_LENGTH &&
       (sql_field->sql_type == MYSQL_TYPE_STRING ||
        sql_field->sql_type == MYSQL_TYPE_VARCHAR ||
        is_blob(sql_field->sql_type) ||
        is_phony_blob(sql_field->sql_type, sql_field->decimals))))
  {
    if ((column_nr == 0 &&
         (is_blob(sql_field->sql_type) ||
          is_phony_blob(sql_field->sql_type, sql_field->decimals))) ||
        sql_field->sql_type == MYSQL_TYPE_VARCHAR)
      key_info->flags|= HA_BINARY_PACK_KEY;
    else
      key_info->flags|= HA_PACK_KEY;
  }

  /*
    Check if the key segment is partial, set the key flag
    accordingly. The key segment for a POINT column is NOT considered
    partial if key_length==MAX_LEN_GEOM_POINT_FIELD.
    Note that fulltext indexes ignores prefixes.
  */
  if (key->type != KEYTYPE_FULLTEXT &&
      key_part_length != sql_field->key_length &&
      !(sql_field->sql_type == MYSQL_TYPE_GEOMETRY &&
        sql_field->geom_type == Field::GEOM_POINT &&
        key_part_length == MAX_LEN_GEOM_POINT_FIELD))
  {
    key_info->flags|= HA_KEY_HAS_PART_KEY_SEG;
  }

  key_info->key_length+= key_part_length;
  DBUG_RETURN(false);
}


/**
  Generate a foreign key name. Foreign key names have to be unique
  for a given schema. This function is used when the user has not
  specified neither constraint name nor foreign key name.

  For now, we have to replicate the name generated by InnoDB.
  As long as InnoDB also stores FK metadata, we have to agree on
  name in order for DROP FOREIGN KEY to work properly.

  The format is (table_name)_ibfk_(counter). The counter is 1-based
  and per table. The number chosen for the counter is 1 higher than
  the highest number currently in use.

  @param table_name          Table name.
  @param existing_fks        Array of already existing FKs for the table.
  @param existing_fks_count  Number of pre-existing FKs.
  @param fk_info_buffer      Array of FKs to be added.
  @param fk_number           Number of FKs to be added.

  @retval  Generated name
*/

static const char* generate_fk_name(const char *table_name,
                                    FOREIGN_KEY *existing_fks,
                                    uint existing_fks_count,
                                    FOREIGN_KEY **fk_info_buffer,
                                    uint fk_number)
{
  // InnoDB name generation (for now).
  // Find the highest used key number.
  uint key_number= 0;
  for (uint i= 0; i < existing_fks_count; i++)
  {
    const char *s= strstr(existing_fks[i].name, "_ibfk_");
    if (s && strlen(s) > 6)
    {
      char *e= NULL;
      uint nr= my_strtoull(s + 6, &e, 10);
      if (!*e && nr > key_number)
        key_number= nr;
    }
  }
  for (uint i= 0; i < fk_number; i++)
  {
    const char *s= strstr((*fk_info_buffer)[i].name, "_ibfk_");
    if (s && strlen(s) > 6)
    {
      char *e= NULL;
      uint nr= my_strtoull(s + 6, &e, 10);
      if (!*e && nr > key_number)
        key_number= nr;
    }
  }
  char number_buff[4];
  int10_to_str(key_number + 1, number_buff, 10);
  char buff[NAME_CHAR_LEN + 10]; // Reserve 10 chars for _ibfk_nnnn
  strxnmov(buff, sizeof(buff) - 1, table_name, "_ibfk_", number_buff, NullS);
  return sql_strdup(buff);
}


/**
  Prepare FOREIGN_KEY struct with info about a foreign key.

  @param thd                 Thread handle.
  @param table_name          Table name.
  @param create_list         New columns.
  @param existing_fks        Array of pre-existing FKs.
  @param existing_fks_count  Number of pre-existing FKs.
  @param fk_info_buffer      Array of new FKs.
  @param fk_number           Number of new FKs.
  @param fk_key              Parser info about new FK to prepare.
  @param[out] fk_info        Struct to populate.

  @retval true if error (error reported), false otherwise.
*/

static bool prepare_foreign_key(THD *thd,
                                const char *table_name,
                                List<Create_field> *create_list,
                                FOREIGN_KEY *existing_fks,
                                uint existing_fks_count,
                                FOREIGN_KEY **fk_info_buffer,
                                uint fk_number,
                                const Foreign_key_spec *fk_key,
                                FOREIGN_KEY *fk_info)
{
  DBUG_ENTER("prepare_foreign_key");

  if (fk_key->validate(thd, *create_list))
    DBUG_RETURN(true);

  if (fk_key->name.str)
    fk_info->name= fk_key->name.str;
  else
  {
    fk_info->name= generate_fk_name(table_name,
                                    existing_fks, existing_fks_count,
                                    fk_info_buffer, fk_number);
  }

  if (check_string_char_length(to_lex_cstring(fk_info->name),
                               "", NAME_CHAR_LEN,
                               system_charset_info, 1))
  {
    my_error(ER_TOO_LONG_IDENT, MYF(0), fk_info->name);
    DBUG_RETURN(true);
  }

  fk_info->key_parts= fk_key->columns.size();
  if (fk_key->ref_db.str)
    fk_info->ref_db= fk_key->ref_db;
  else
    fk_info->ref_db= thd->db(); // No schema given, use current schema
  fk_info->ref_table= fk_key->ref_table;
  fk_info->delete_opt= fk_key->delete_opt;
  fk_info->update_opt= fk_key->update_opt;
  fk_info->match_opt= fk_key->match_opt;

  fk_info->key_part=
    reinterpret_cast<LEX_CSTRING*>(thd->mem_calloc(sizeof(LEX_CSTRING) *
                                                   fk_key->columns.size()));
  fk_info->fk_key_part=
    reinterpret_cast<LEX_CSTRING*>(thd->mem_calloc(sizeof(LEX_CSTRING) *
                                                   fk_key->columns.size()));
  for (size_t column_nr= 0;
       column_nr < fk_key->ref_columns.size();
       column_nr++)
  {
    const Key_part_spec *col= fk_key->columns[column_nr];
    fk_info->key_part[column_nr]= col->field_name;
    const Key_part_spec *fk_col= fk_key->ref_columns[column_nr];

    if (check_column_name(fk_col->field_name.str))
    {
      my_error(ER_WRONG_COLUMN_NAME, MYF(0), fk_col->field_name.str);
      DBUG_RETURN(true);
    }

    fk_info->fk_key_part[column_nr]= fk_col->field_name;
  }
  DBUG_RETURN(false);
}


static bool prepare_key(THD *thd, HA_CREATE_INFO *create_info,
                        List<Create_field> *create_list, const Key_spec *key,
                        KEY **key_info_buffer, KEY *key_info,
                        KEY_PART_INFO **key_part_info,
                        Mem_root_array<const KEY *, true> &keys_to_check,
                        uint key_number, const handler *file,
                        int *auto_increment)
{
  DBUG_ENTER("prepare_key");
  DBUG_ASSERT(create_list);

  /*
    General checks.
  */

  if (key->columns.size() > file->max_key_parts() && key->type != KEYTYPE_SPATIAL)
  {
    my_error(ER_TOO_MANY_KEY_PARTS,MYF(0), file->max_key_parts());
    DBUG_RETURN(true);
  }

  if (check_string_char_length(key->name, "", NAME_CHAR_LEN,
                               system_charset_info, 1))
  {
    my_error(ER_TOO_LONG_IDENT, MYF(0), key->name.str);
    DBUG_RETURN(true);
  }

  if (key->name.str && (key->type != KEYTYPE_PRIMARY) &&
      !my_strcasecmp(system_charset_info, key->name.str, primary_key_name))
  {
    my_error(ER_WRONG_NAME_FOR_INDEX, MYF(0), key->name.str);
    DBUG_RETURN(true);
  }

  /* Create the key name based on the first column (if not given) */
  if (key->type == KEYTYPE_PRIMARY)
    key_info->name= primary_key_name;
  else if (key->name.str)
    key_info->name= key->name.str;
  else
  {
    const Key_part_spec *first_col= key->columns[0];
    List_iterator<Create_field> it(*create_list);
    Create_field *sql_field;
    while ((sql_field= it++) &&
           my_strcasecmp(system_charset_info,
                         first_col->field_name.str,
                         sql_field->field_name))
      ;
    if (!sql_field)
    {
      my_error(ER_KEY_COLUMN_DOES_NOT_EXITS, MYF(0), first_col->field_name.str);
      DBUG_RETURN(true);
    }
    key_info->name= make_unique_key_name(sql_field->field_name,
                                         *key_info_buffer, key_info);
  }
  if (key->type != KEYTYPE_PRIMARY &&
      check_if_keyname_exists(key_info->name, *key_info_buffer, key_info))
  {
    my_error(ER_DUP_KEYNAME, MYF(0), key_info->name);
    DBUG_RETURN(true);
  }

  if (!key_info->name || check_column_name(key_info->name))
  {
    my_error(ER_WRONG_NAME_FOR_INDEX, MYF(0), key_info->name);
    DBUG_RETURN(true);
  }

  key_info->comment.length= key->key_create_info.comment.length;
  key_info->comment.str= key->key_create_info.comment.str;
  if (validate_comment_length(thd, key_info->comment.str,
                              &key_info->comment.length,
                              INDEX_COMMENT_MAXLEN,
                              ER_TOO_LONG_INDEX_COMMENT,
                              key_info->name))
    DBUG_RETURN(true);
  if (key_info->comment.length > 0)
    key_info->flags|= HA_USES_COMMENT;

  switch (key->type) {
  case KEYTYPE_MULTIPLE:
    key_info->flags= 0;
    break;
  case KEYTYPE_FULLTEXT:
    if (!(file->ha_table_flags() & HA_CAN_FULLTEXT))
    {
      my_error(ER_TABLE_CANT_HANDLE_FT, MYF(0));
      DBUG_RETURN(true);
    }
    key_info->flags= HA_FULLTEXT;
    if (key->key_create_info.parser_name.str)
    {
      key_info->parser_name= key->key_create_info.parser_name;
      key_info->flags|= HA_USES_PARSER;
    }
    else
      key_info->parser_name= NULL_CSTR;
    break;
  case KEYTYPE_SPATIAL:
    if (!(file->ha_table_flags() & HA_CAN_RTREEKEYS))
    {
      my_error(ER_TABLE_CANT_HANDLE_SPKEYS, MYF(0));
      DBUG_RETURN(true);
    }
    if (key->columns.size() != 1)
    {
      my_error(ER_TOO_MANY_KEY_PARTS, MYF(0), 1);
      DBUG_RETURN(true);
    }
    key_info->flags= HA_SPATIAL;
    break;
  case KEYTYPE_PRIMARY:
  case KEYTYPE_UNIQUE:
    key_info->flags= HA_NOSAME;
    break;
  default:
    DBUG_ASSERT(false);
    DBUG_RETURN(true);
  }
  if (key->generated)
    key_info->flags|= HA_GENERATED_KEY;

  key_info->algorithm=              key->key_create_info.algorithm;
  key_info->user_defined_key_parts= key->columns.size();
  key_info->actual_key_parts=       key_info->user_defined_key_parts;
  key_info->key_part=               *key_part_info;
  key_info->usable_key_parts=       key_number;
  key_info->is_algorithm_explicit=  false;
  key_info->is_visible= key->key_create_info.is_visible;

  /*
    Make SPATIAL to be RTREE by default
    SPATIAL only on BLOB or at least BINARY, this
    actually should be replaced by special GEOM type
    in near future when new frm file is ready
    checking for proper key parts number:
  */

  if (key_info->flags & HA_SPATIAL)
  {
    DBUG_ASSERT(!key->key_create_info.is_algorithm_explicit);
    key_info->algorithm= HA_KEY_ALG_RTREE;
  }
  else if (key_info->flags & HA_FULLTEXT)
  {
    DBUG_ASSERT(!key->key_create_info.is_algorithm_explicit);
    key_info->algorithm= HA_KEY_ALG_FULLTEXT;
  }
  else
  {
    if (key->key_create_info.is_algorithm_explicit)
    {
      if (key->key_create_info.algorithm == HA_KEY_ALG_RTREE)
      {
        if ((key_info->user_defined_key_parts & 1) == 1)
        {
          my_error(ER_TOO_MANY_KEY_PARTS, MYF(0), 1);
          DBUG_RETURN(true);
        }
        /* TODO: To be deleted */
        my_error(ER_NOT_SUPPORTED_YET, MYF(0), "RTREE INDEX");
        DBUG_RETURN(true);
      }
      else
      {
        /*
          If key algorithm was specified explicitly check if it is
          supported by SE.
        */
        if (file->is_index_algorithm_supported(key->key_create_info.algorithm))
        {
          key_info->is_algorithm_explicit= true;
          key_info->algorithm= key->key_create_info.algorithm;
        }
        else
        {
          /*
            If explicit algorithm is not supported by SE, replace it with
            default one. Don't mark key algorithm as explicitly specified
            in this case.
          */
          key_info->algorithm= file->get_default_index_algorithm();

          push_warning_printf(thd, Sql_condition::SL_NOTE,
                              ER_UNSUPPORTED_INDEX_ALGORITHM,
                              ER_THD(thd, ER_UNSUPPORTED_INDEX_ALGORITHM),
                              ((key->key_create_info.algorithm ==
                                HA_KEY_ALG_HASH) ? "HASH" : "BTREE"));
        }
      }
    }
    else
    {
      /*
        If key algorithm was not explicitly specified used default one for
        this SE. Interesting side-effect of this is that ALTER TABLE will
        cause index rebuild if SE default changes.
        Assert that caller doesn't use any non-default algorithm in this
        case as such setting is ignored anyway.
      */
      DBUG_ASSERT(key->key_create_info.algorithm == HA_KEY_ALG_SE_SPECIFIC);
      key_info->algorithm= file->get_default_index_algorithm();
    }
  }

  /*
    Take block size from key part or table part
    TODO: Add warning if block size changes. We can't do it here, as
    this may depend on the size of the key
  */
  key_info->block_size= (key->key_create_info.block_size ?
                         key->key_create_info.block_size :
                         create_info->key_block_size);

  if (key_info->block_size)
    key_info->flags|= HA_USES_BLOCK_SIZE;

  const CHARSET_INFO *ft_key_charset= NULL;  // for FULLTEXT
  key_info->key_length= 0;
  for (size_t column_nr= 0 ;
       column_nr < key->columns.size() ;
       column_nr++, (*key_part_info)++)
  {
    if (prepare_key_column(thd, create_info, create_list, key,
                           key->columns[column_nr],
                           column_nr, key_info, *key_part_info, file,
                           auto_increment, &ft_key_charset))
      DBUG_RETURN(true);
  }
  key_info->actual_flags= key_info->flags;

  if (key_info->key_length > file->max_key_length() &&
      key->type != KEYTYPE_FULLTEXT)
  {
    my_error(ER_TOO_LONG_KEY, MYF(0), file->max_key_length());
    if (thd->is_error()) // May be silenced - see Bug#20629014
      DBUG_RETURN(true);
  }

  /*
    We only check for duplicate indexes if it is requested and the key is
    not auto-generated and non-PRIMARY.

    Check is requested if the key was explicitly created or altered
    (Index is altered/column associated with it is dropped) by the user
    (unless it's a foreign key).

    The fact that we have only one PRIMARY key for the table is checked
    elsewhere.

    At this point we simply add qualifying keys to the list, so we can
    perform check later when we properly construct KEY objects for all
    keys.
  */
  if (key->check_for_duplicate_indexes &&
      !key->generated && key->type != KEYTYPE_PRIMARY)
  {
    if (keys_to_check.push_back(key_info))
      DBUG_RETURN(true);
  }
  DBUG_RETURN(false);
}


/**
  Primary/unique key check. Checks that:

  - If the storage engine requires it, that there is an index that is
    candidate for promotion.

  - If such a promotion occurs, checks that the candidate index is not
    declared invisible.

  @param file The storage engine handler.
  @param key_info_buffer All indexes in the table.
  @param key_count Number of indexes.

  @retval false OK.
  @retval true An error occured and my_error() was called.
*/

static bool check_promoted_index(const handler *file,
                                 const KEY *key_info_buffer,
                                 uint key_count)
{
  bool has_unique_key= false;
  const KEY *end= key_info_buffer + key_count;
  for (const KEY *k= key_info_buffer; k < end && !has_unique_key; ++k)
    if (!(k->flags & HA_NULL_PART_KEY) && (k->flags & HA_NOSAME))
    {
      has_unique_key= true;
      if (!k->is_visible)
      {
        my_error(ER_PK_INDEX_CANT_BE_INVISIBLE, MYF(0));
        return true;
      }
    }
  if (!has_unique_key && (file->ha_table_flags() & HA_REQUIRE_PRIMARY_KEY))
  {
    my_error(ER_REQUIRES_PRIMARY_KEY, MYF(0));
    return true;
  }
  return false;
}


/**
  Prepares the table and key structures for table creation.

  @param thd                       Thread object.
  @param error_table_name          Name of table to create/alter, only used for
                                   error reporting.
  @param create_info               Create information (like MAX_ROWS).
  @param alter_info                List of columns and indexes to create
  @param file                      The handler for the new table.
  @param[out] key_info_buffer      An array of KEY structs for the indexes.
  @param[out] key_count            The number of elements in the array.
  @param[out] fk_key_info_buffer   An array of FOREIGN_KEY structs for the
                                   foreign keys.
  @param[out] fk_key_count         The number of elements in the array.
  @param[in] existing_fks          An array of pre-existing FOREIGN KEYS
                                   (in case of ALTER).
  @param[in] existing_fks_count    The number of pre-existing foreign keys.
  @param select_field_count        The number of fields coming from a select table.

  @retval false   OK
  @retval true    error
*/

static bool mysql_prepare_create_table(THD *thd,
                                       const char* error_table_name,
                                       HA_CREATE_INFO *create_info,
                                       Alter_info *alter_info,
                                       handler *file, KEY **key_info_buffer,
                                       uint *key_count,
                                       FOREIGN_KEY **fk_key_info_buffer,
                                       uint *fk_key_count,
                                       FOREIGN_KEY *existing_fks,
                                       uint existing_fks_count,
                                       int select_field_count)
{
  DBUG_ENTER("mysql_prepare_create_table");

  /*
    Validation of table properties.
  */
  LEX_STRING *compress= &create_info->compress;
  if (compress->length != 0 &&
      compress->length > TABLE_COMMENT_MAXLEN &&
      system_charset_info->cset->charpos(system_charset_info,
                                         compress->str,
                                         compress->str + compress->length,
                                         TABLE_COMMENT_MAXLEN)
      < compress->length)
  {
    my_error(ER_WRONG_STRING_LENGTH, MYF(0),
             compress->str, "COMPRESSION", TABLE_COMMENT_MAXLEN);
    DBUG_RETURN(true);
  }

  LEX_STRING *encrypt_type= &create_info->encrypt_type;
  if (encrypt_type->length != 0 &&
      encrypt_type->length > TABLE_COMMENT_MAXLEN &&
      system_charset_info->cset->charpos(system_charset_info,
                                         encrypt_type->str,
                                         encrypt_type->str
					   + encrypt_type->length,
                                         TABLE_COMMENT_MAXLEN)
      < encrypt_type->length)
  {
    my_error(ER_WRONG_STRING_LENGTH, MYF(0),
             encrypt_type->str, "ENCRYPTION", TABLE_COMMENT_MAXLEN);
    DBUG_RETURN(TRUE);
  }

  if (validate_comment_length(thd,
                              create_info->comment.str,
                              &create_info->comment.length,
                              TABLE_COMMENT_MAXLEN,
                              ER_TOO_LONG_TABLE_COMMENT,
                              error_table_name))
  {
    DBUG_RETURN(true);
  }

  if (alter_info->create_list.elements > MAX_FIELDS)
  {
    my_error(ER_TOO_MANY_FIELDS, MYF(0));
    DBUG_RETURN(true);
  }

  /*
    Checks which previously were done during .FRM creation.

    TODO: Check if the old .FRM limitations still make sense
    with the new DD.
  */

  /* Fix this when we have new .frm files;  Current limit is 4G rows (QQ) */
  if (create_info->max_rows > UINT_MAX32)
    create_info->max_rows= UINT_MAX32;
  if (create_info->min_rows > UINT_MAX32)
    create_info->min_rows= UINT_MAX32;

  if (create_info->row_type == ROW_TYPE_DYNAMIC)
    create_info->table_options|= HA_OPTION_PACK_RECORD;

  /*
    Prepare fields.
  */
  int select_field_pos= alter_info->create_list.elements - select_field_count;
  create_info->null_bits= 0;
  Create_field *sql_field;
  List_iterator<Create_field> it(alter_info->create_list);
  for (int field_no= 0; (sql_field=it++) ; field_no++)
  {
    if (prepare_create_field(thd, create_info, &alter_info->create_list,
                             &select_field_pos, file, sql_field, field_no))
      DBUG_RETURN(true);
  }
  calculate_field_offsets(&alter_info->create_list);

  /*
    Auto increment and blob checks.
  */
  int auto_increment= 0;
  int blob_columns= 0;
  it.rewind();
  while ((sql_field=it++))
  {
    if (sql_field->auto_flags & Field::NEXT_NUMBER)
      auto_increment++;
    switch (sql_field->sql_type)
    {
    case MYSQL_TYPE_GEOMETRY:
    case MYSQL_TYPE_BLOB:
    case MYSQL_TYPE_MEDIUM_BLOB:
    case MYSQL_TYPE_TINY_BLOB:
    case MYSQL_TYPE_LONG_BLOB:
    case MYSQL_TYPE_JSON:
      blob_columns++;
      break;
    default:
      break;
    }
  }
  if (auto_increment > 1)
  {
    my_error(ER_WRONG_AUTO_KEY, MYF(0));
    DBUG_RETURN(true);
  }
  if (auto_increment && (file->ha_table_flags() & HA_NO_AUTO_INCREMENT))
  {
    my_error(ER_TABLE_CANT_HANDLE_AUTO_INCREMENT, MYF(0));
    DBUG_RETURN(true);
  }
  if (blob_columns && (file->ha_table_flags() & HA_NO_BLOBS))
  {
    my_error(ER_TABLE_CANT_HANDLE_BLOB, MYF(0));
    DBUG_RETURN(true);
  }
  /*
   CREATE TABLE[with auto_increment column] SELECT is unsafe as the rows
   inserted in the created table depends on the order of the rows fetched
   from the select tables. This order may differ on master and slave. We
   therefore mark it as unsafe.
  */
  if (select_field_count > 0 && auto_increment)
    thd->lex->set_stmt_unsafe(LEX::BINLOG_STMT_UNSAFE_CREATE_SELECT_AUTOINC);

  /*
    Count keys and key segments.
    Also mark redundant keys to be ignored.
  */
  uint key_parts;
  Mem_root_array<bool> redundant_keys(thd->mem_root,
                                      alter_info->key_list.size(), false);
  count_keys(alter_info->key_list, key_count, &key_parts,
             fk_key_count, &redundant_keys);
  if (*key_count > file->max_keys())
  {
    my_error(ER_TOO_MANY_KEYS,MYF(0), file->max_keys());
    DBUG_RETURN(true);
  }

  /*
    Make KEY objects for the keys in the new table.
  */
  KEY *key_info;
  (*key_info_buffer)= key_info= (KEY*) sql_calloc(sizeof(KEY) * (*key_count));
  KEY_PART_INFO *key_part_info=
    (KEY_PART_INFO*) sql_calloc(sizeof(KEY_PART_INFO) * key_parts);

  FOREIGN_KEY *fk_key_info;
  (*fk_key_info_buffer)= fk_key_info=
    (FOREIGN_KEY*) sql_calloc(sizeof(FOREIGN_KEY) * (*fk_key_count));

  if (!*key_info_buffer || !key_part_info || !fk_key_info)
    DBUG_RETURN(true);				// Out of memory

  Mem_root_array<const KEY *, true> keys_to_check(thd->mem_root);
  if (keys_to_check.reserve(*key_count))
    DBUG_RETURN(true);				// Out of memory

  uint key_number= 0;
  uint fk_number= 0;
  bool primary_key= false;
  for (size_t i= 0; i < alter_info->key_list.size(); i++)
  {
    if (redundant_keys[i])
      continue; // Skip redundant keys

    const Key_spec *key= alter_info->key_list[i];

    if (key->type == KEYTYPE_PRIMARY)
    {
      if (primary_key)
      {
        my_error(ER_MULTIPLE_PRI_KEY, MYF(0));
        DBUG_RETURN(true);
      }
      primary_key= true;
    }

    if (key->type == KEYTYPE_FOREIGN)
    {
      if (prepare_foreign_key(thd, error_table_name,
                              &alter_info->create_list,
                              existing_fks, existing_fks_count,
                              fk_key_info_buffer, fk_number,
                              down_cast<const Foreign_key_spec*>(key),
                              fk_key_info))
        DBUG_RETURN(true);
      fk_key_info++;
      fk_number++;
    }
    else
    {
      if (prepare_key(thd, create_info, &alter_info->create_list,
                      key, key_info_buffer,
                      key_info, &key_part_info, keys_to_check,
                      key_number, file, &auto_increment))
        DBUG_RETURN(true);
      key_info++;
      key_number++;
    }
  }

  /*
    At this point all KEY objects are for indexes are fully constructed.
    So we can check for duplicate indexes for keys for which it was requested.
  */
  const KEY **dup_check_key;
  for (dup_check_key= keys_to_check.begin();
       dup_check_key != keys_to_check.end();
       dup_check_key++)
  {
    if (check_duplicate_key(thd, *dup_check_key, *key_info_buffer, *key_count,
                            alter_info))
      DBUG_RETURN(true);
  }

  if (!primary_key && check_promoted_index(file, *key_info_buffer, *key_count))
    DBUG_RETURN(true);

  /*
    Any auto increment columns not found during prepare_key?
  */
  if (auto_increment > 0)
  {
    my_error(ER_WRONG_AUTO_KEY, MYF(0));
    DBUG_RETURN(true);
  }

  /* Sort keys in optimized order */
  my_qsort(reinterpret_cast<uchar*>(*key_info_buffer),
           *key_count, sizeof(KEY), sort_keys);

  /*
    Check if  STRICT SQL mode is active and server is not started with
    --explicit-defaults-for-timestamp. Below check was added to prevent implicit
    default 0 value of timestamp. When explicit-defaults-for-timestamp server
    option is removed, whole set of check can be removed.

    Note that this check must be after KEYs have been created as this
    can cause the NOT_NULL_FLAG to be set.
  */
  if (thd->variables.sql_mode & MODE_NO_ZERO_DATE &&
      !thd->variables.explicit_defaults_for_timestamp)
  {
    it.rewind();
    while ((sql_field= it++))
    {
      if (!sql_field->def &&
          !sql_field->gcol_info &&
          is_timestamp_type(sql_field->sql_type) &&
          (sql_field->flags & NOT_NULL_FLAG) &&
          !(sql_field->auto_flags & Field::DEFAULT_NOW))
        {
        /*
          An error should be reported if:
            - there is no explicit DEFAULT clause (default column value);
            - this is a TIMESTAMP column;
            - the column is not NULL;
            - this is not the DEFAULT CURRENT_TIMESTAMP column.
          And from checks before while loop,
            - STRICT SQL mode is active;
            - server is not started with --explicit-defaults-for-timestamp

          In other words, an error should be reported if
            - STRICT SQL mode is active;
            - the column definition is equivalent to
              'column_name TIMESTAMP DEFAULT 0'.
        */

        my_error(ER_INVALID_DEFAULT, MYF(0), sql_field->field_name);
        DBUG_RETURN(true);
      }
    }
  }

  /* If fixed row records, we need one bit to check for deleted rows */
  if (!(create_info->table_options & HA_OPTION_PACK_RECORD))
    create_info->null_bits++;
  ulong data_offset= (create_info->null_bits + 7) / 8;
  size_t reclength= data_offset;
  it.rewind();
  while ((sql_field= it++))
  {
    size_t length= sql_field->pack_length;
    if (sql_field->offset + data_offset + length > reclength)
      reclength= sql_field->offset + data_offset + length;
  }
  if (reclength > file->max_record_length())
  {
    my_error(ER_TOO_BIG_ROWSIZE, MYF(0),
             static_cast<long>(file->max_record_length()));
    DBUG_RETURN(true);
  }

  DBUG_RETURN(false);
}

/**
  @brief check comment length of table, column, index and partition

  @details If comment length is more than the standard length
    truncate it and store the comment length upto the standard
    comment length size

  @param          thd             Thread handle
  @param          comment_str     Comment string
  @param[in,out]  comment_len     Comment length
  @param          max_len         Maximum allowed comment length
  @param          err_code        Error message
  @param          comment_name    Type of comment

  @return Operation status
    @retval       true            Error found
    @retval       false           On success
*/

bool validate_comment_length(THD *thd, const char *comment_str,
                             size_t *comment_len, uint max_len,
                             uint err_code, const char *comment_name)
{
  size_t length= 0;
  DBUG_ENTER("validate_comment_length");
  size_t tmp_len= system_charset_info->cset->charpos(system_charset_info,
                                                     comment_str,
                                                     comment_str +
                                                     *comment_len,
                                                     max_len);
  if (tmp_len < *comment_len)
  {
    if (thd->is_strict_mode())
    {
      my_error(err_code, MYF(0),
               comment_name, static_cast<ulong>(max_len));
      DBUG_RETURN(true);
    }
    char warn_buff[MYSQL_ERRMSG_SIZE];
    length= my_snprintf(warn_buff, sizeof(warn_buff), ER_THD(thd, err_code),
                        comment_name, static_cast<ulong>(max_len));
    /* do not push duplicate warnings */
    if (!thd->get_stmt_da()->has_sql_condition(warn_buff, length)) 
      push_warning(thd, Sql_condition::SL_WARNING,
                   err_code, warn_buff);
    *comment_len= tmp_len;
  }
  DBUG_RETURN(false);
}


/*
  Set table default charset, if not set

  SYNOPSIS
    set_table_default_charset()
    create_info        Table create information

  DESCRIPTION
    If the table character set was not given explicitely,
    let's fetch the database default character set and
    apply it to the table.
*/

static bool set_table_default_charset(THD *thd,
				      HA_CREATE_INFO *create_info,
                                      const char *db)
{
  /*
    If the table character set was not given explicitly,
    let's fetch the database default character set and
    apply it to the table.
  */
  if (!create_info->default_table_charset &&
      get_default_db_collation(thd, db, &create_info->default_table_charset))
      return true;

  if (create_info->default_table_charset == NULL)
    create_info->default_table_charset= thd->collation();

  return false;
}


/*
  Extend long VARCHAR fields to blob & prepare field if it's a blob

  SYNOPSIS
    prepare_blob_field()
    sql_field		Field to check

  RETURN
    0	ok
    1	Error (sql_field can't be converted to blob)
        In this case the error is given
*/

static bool prepare_blob_field(THD *thd, Create_field *sql_field)
{
  DBUG_ENTER("prepare_blob_field");

  if (sql_field->length > MAX_FIELD_VARCHARLENGTH &&
      !(sql_field->flags & BLOB_FLAG))
  {
    /* Convert long VARCHAR columns to TEXT or BLOB */
    char warn_buff[MYSQL_ERRMSG_SIZE];

    if (sql_field->def || thd->is_strict_mode())
    {
      my_error(ER_TOO_BIG_FIELDLENGTH, MYF(0), sql_field->field_name,
               static_cast<ulong>(MAX_FIELD_VARCHARLENGTH /
                                  sql_field->charset->mbmaxlen));
      DBUG_RETURN(1);
    }
    sql_field->sql_type= MYSQL_TYPE_BLOB;
    sql_field->flags|= BLOB_FLAG;
    my_snprintf(warn_buff, sizeof(warn_buff),
                ER_THD(thd, ER_AUTO_CONVERT), sql_field->field_name,
            (sql_field->charset == &my_charset_bin) ? "VARBINARY" : "VARCHAR",
            (sql_field->charset == &my_charset_bin) ? "BLOB" : "TEXT");
    push_warning(thd, Sql_condition::SL_NOTE, ER_AUTO_CONVERT,
                 warn_buff);
  }

  if ((sql_field->flags & BLOB_FLAG) && sql_field->length)
  {
    if (sql_field->sql_type == FIELD_TYPE_BLOB ||
        sql_field->sql_type == FIELD_TYPE_TINY_BLOB ||
        sql_field->sql_type == FIELD_TYPE_MEDIUM_BLOB)
    {
      /* The user has given a length to the blob column */
      sql_field->sql_type= get_blob_type_from_length(sql_field->length);
      sql_field->pack_length= calc_pack_length(sql_field->sql_type, 0);
    }
    sql_field->length= 0;
  }
  DBUG_RETURN(0);
}


/**
  Create a table

  @param thd                 Thread object
  @param db                  Database
  @param table_name          Table name
  @param error_table_name    The real table name in case table_name is a temporary
                             table (ALTER). Only used for error messages.
  @param path                Path to table (i.e. to its .FRM file without
                             the extension).
  @param create_info         Create information (like MAX_ROWS)
  @param alter_info          Description of fields and keys for new table
  @param internal_tmp_table  Set to true if this is an internal temporary table
                             (From ALTER TABLE)
  @param select_field_count  Number of fields coming from SELECT part of
                             CREATE TABLE ... SELECT statement. Must be zero
                             for standard create of table.
  @param no_ha_table         Indicates that only .FRM file (and PAR file if table
                             is partitioned) needs to be created and not a table
                             in the storage engine.
  @param[out] is_trans       Identifies the type of engine where the table
                             was created: either trans or non-trans.
  @param[out] key_info       Array of KEY objects describing keys in table
                             which was created.
  @param[out] key_count      Number of keys in table which was created.
  @param      keys_onoff     Enable or disable keys.
  @param[out] fk_key_info    Array of FOREIGN_KEY objects describing foreign
                             keys in table which was created.
  @param[out] fk_key_count   Number of foreign keys in table which was created.
  @param[in] existing_fk_info Array of FOREIGN_KEY objects for foreign keys
                             which already existed in the table
                             (in case of ALTER TABLE).
  @param[in] existing_fk_count Number of pre-existing foreign keys.
  @param[out] tmp_table_def  Data-dictionary object for temporary table
                             which was created, but was not open because
                             of "no_ha_table" flag. NULL otherwise (if
                             table was open or is non-temporary).
  @param[out] post_ddl_ht    Set to handlerton for table's SE, if this SE
                             supports atomic DDL, so caller can call SE
                             post DDL hook after committing transaction.

  If one creates a temporary table, this is automatically opened

  Note that this function assumes that caller already have taken
  exclusive metadata lock on table being created or used some other
  way to ensure that concurrent operations won't intervene.
  mysql_create_table() is a wrapper that can be used for this.

  @retval false OK
  @retval true  error
*/

static
bool create_table_impl(THD *thd,
                       const char *db, const char *table_name,
                       const char *error_table_name,
                       const char *path,
                       HA_CREATE_INFO *create_info,
                       Alter_info *alter_info,
                       bool internal_tmp_table,
                       uint select_field_count,
                       bool no_ha_table,
                       bool *is_trans,
                       KEY **key_info,
                       uint *key_count,
                       Alter_info::enum_enable_or_disable keys_onoff,
                       FOREIGN_KEY **fk_key_info,
                       uint *fk_key_count,
                       FOREIGN_KEY *existing_fk_info,
                       uint existing_fk_count,
                       dd::Table **tmp_table_def,
                       handlerton **post_ddl_ht)
{
  const char	*alias;
  handler	*file;
  bool		error= TRUE;
  DBUG_ENTER("create_table_impl");
  DBUG_PRINT("enter", ("db: '%s'  table: '%s'  tmp: %d",
                       db, table_name, internal_tmp_table));
  *tmp_table_def= NULL;

  /* Check for duplicate fields and check type of table to create */
  if (!alter_info->create_list.elements)
  {
    my_error(ER_TABLE_MUST_HAVE_COLUMNS, MYF(0));
    DBUG_RETURN(TRUE);
  }

  // Check if new table creation is disallowed by the storage engine.
  if (!internal_tmp_table &&
      ha_is_storage_engine_disabled(create_info->db_type))
  {
    my_error(ER_DISABLED_STORAGE_ENGINE, MYF(0),
              ha_resolve_storage_engine_name(create_info->db_type));
    DBUG_RETURN(true);
  }

  if (check_engine(thd, db, table_name, create_info))
    DBUG_RETURN(TRUE);

  if (set_table_default_charset(thd, create_info, db))
    DBUG_RETURN(TRUE);

  alias= table_case_name(create_info, table_name);

  partition_info *part_info= thd->work_part_info;

  if (!(file= get_new_handler((TABLE_SHARE*) 0,
                              (part_info ||
                               (create_info->db_type->partition_flags &&
                                (create_info->db_type->partition_flags() &
                                 HA_USE_AUTO_PARTITION))),
                              thd->mem_root, create_info->db_type)))
  {
    mem_alloc_error(sizeof(handler));
    DBUG_RETURN(TRUE);
  }

  if (!part_info && create_info->db_type->partition_flags &&
      (create_info->db_type->partition_flags() & HA_USE_AUTO_PARTITION))
  {
    Partition_handler *part_handler= file->get_partition_handler();
    DBUG_ASSERT(part_handler != NULL);

    /*
      Table is not defined as a partitioned table but the engine handles
      all tables as partitioned. The handler will set up the partition info
      object with the default settings.
    */
    thd->work_part_info= part_info= new partition_info();
    if (!part_info)
    {
      mem_alloc_error(sizeof(partition_info));
      DBUG_RETURN(TRUE);
    }
    part_handler->set_auto_partitions(part_info);
    part_info->default_engine_type= create_info->db_type;
    part_info->is_auto_partitioned= TRUE;
  }
  if (part_info)
  {
    /*
      The table has been specified as a partitioned table.
      If this is part of an ALTER TABLE the handler will be the partition
      handler but we need to specify the default handler to use for
      partitions also in the call to check_partition_info. We transport
      this information in the default_db_type variable, it is either
      DB_TYPE_DEFAULT or the engine set in the ALTER TABLE command.
    */
    char *part_syntax_buf;
    uint syntax_len;
    handlerton *engine_type;
    List_iterator<partition_element> part_it(part_info->partitions);
    partition_element *part_elem;

    while ((part_elem= part_it++))
    {
      if (part_elem->part_comment)
      {
        size_t comment_len= strlen(part_elem->part_comment);
        if (validate_comment_length(thd, part_elem->part_comment,
                                     &comment_len,
                                     TABLE_PARTITION_COMMENT_MAXLEN,
                                     ER_TOO_LONG_TABLE_PARTITION_COMMENT,
                                     part_elem->partition_name))
          DBUG_RETURN(true);
        part_elem->part_comment[comment_len]= '\0';
      }
      if (part_elem->subpartitions.elements)
      {
        List_iterator<partition_element> sub_it(part_elem->subpartitions);
        partition_element *subpart_elem;
        while ((subpart_elem= sub_it++))
        {
          if (subpart_elem->part_comment)
          {
            size_t comment_len= strlen(subpart_elem->part_comment);
            if (validate_comment_length(thd, subpart_elem->part_comment,
                                         &comment_len,
                                         TABLE_PARTITION_COMMENT_MAXLEN,
                                         ER_TOO_LONG_TABLE_PARTITION_COMMENT,
                                         subpart_elem->partition_name))
              DBUG_RETURN(true);
            subpart_elem->part_comment[comment_len]= '\0';
          }
        }
      }
    } 
    if (create_info->options & HA_LEX_CREATE_TMP_TABLE)
    {
      my_error(ER_PARTITION_NO_TEMPORARY, MYF(0));
      goto err;
    }
    if (create_info->used_fields & HA_CREATE_USED_ENGINE)
    {
      part_info->default_engine_type= create_info->db_type;
    }
    else
    {
      if (part_info->default_engine_type == NULL)
      {
        part_info->default_engine_type= ha_checktype(thd,
                                                     DB_TYPE_DEFAULT, 0, 0);
      }
    }
    DBUG_PRINT("info", ("db_type = %s create_info->db_type = %s",
             ha_resolve_storage_engine_name(part_info->default_engine_type),
             ha_resolve_storage_engine_name(create_info->db_type)));
    if (part_info->check_partition_info(thd, &engine_type, file,
                                        create_info, FALSE))
      goto err;
    part_info->default_engine_type= engine_type;

    {
      /*
        We reverse the partitioning parser and generate a standard format
        for syntax stored in frm file.
      */
      sql_mode_t sql_mode_backup= thd->variables.sql_mode;
      thd->variables.sql_mode&= ~(MODE_ANSI_QUOTES);
      part_syntax_buf= generate_partition_syntax(part_info,
                                                 &syntax_len,
                                                 TRUE, TRUE,
                                                 create_info,
                                                 &alter_info->create_list,
                                                 NULL);
      thd->variables.sql_mode= sql_mode_backup;
      if (part_syntax_buf == NULL)
      {
        goto err;
      }
    }
    part_info->part_info_string= part_syntax_buf;
    part_info->part_info_len= syntax_len;
    if (!engine_type->partition_flags)
    {
      /*
        The handler assigned to the table cannot handle partitioning.
      */
      my_error(ER_CHECK_NOT_IMPLEMENTED, MYF(0), "native partitioning");
      goto err;
    }
    else if (create_info->db_type != engine_type)
    {
      /*
        We come here when we don't use a partitioned handler.
        Since we use a partitioned table it must be "native partitioned".
        We have switched engine from defaults, most likely only specified
        engines in partition clauses.
      */
      delete file;
      if (!(file= get_new_handler((TABLE_SHARE*) 0, true, thd->mem_root,
                                  engine_type)))
      {
        mem_alloc_error(sizeof(handler));
        DBUG_RETURN(TRUE);
      }
      create_info->db_type= engine_type;
    }
  }

  if (mysql_prepare_create_table(thd, error_table_name,
                                 create_info, alter_info,
                                 file,
                                 key_info, key_count,
                                 fk_key_info, fk_key_count,
                                 existing_fk_info, existing_fk_count,
                                 select_field_count))
    goto err;

  /* Check if table already exists */
  if ((create_info->options & HA_LEX_CREATE_TMP_TABLE) &&
      find_temporary_table(thd, db, table_name))
  {
    if (create_info->options & HA_LEX_CREATE_IF_NOT_EXISTS)
    {
      push_warning_printf(thd, Sql_condition::SL_NOTE,
                          ER_TABLE_EXISTS_ERROR,
                          ER_THD(thd, ER_TABLE_EXISTS_ERROR),
                          alias);
      error= 0;
      goto err;
    }
    my_error(ER_TABLE_EXISTS_ERROR, MYF(0), alias);
    goto err;
  }

  if (!internal_tmp_table &&
      !(create_info->options & HA_LEX_CREATE_TMP_TABLE) &&
      !dd::get_dictionary()->is_dd_table_name(db, table_name))
  {
    // TODO: Check if it safe to remove this block of code
    bool exists;
    if (dd::table_exists<dd::Abstract_table>(thd->dd_client(), db, table_name,
                                             &exists))
    {
      error= 1;
      goto err;
    }

    if (exists)
    {
      if (create_info->options & HA_LEX_CREATE_IF_NOT_EXISTS)
        goto warn;
      my_error(ER_TABLE_EXISTS_ERROR,MYF(0),table_name);
      goto err;
    }
  }

  /*
    Check that table with given name does not already
    exist in any storage engine. In such a case it should
    be discovered and the error ER_TABLE_EXISTS_ERROR be returned
    unless user specified CREATE TABLE IF EXISTS
    An exclusive metadata lock ensures that no
    one else is attempting to discover the table. Since
    it's not on disk as a frm file, no one could be using it!
  */
  if (!(create_info->options & HA_LEX_CREATE_TMP_TABLE) &&
      !dd::get_dictionary()->is_dd_table_name(db, table_name))
  {
    bool create_if_not_exists =
      create_info->options & HA_LEX_CREATE_IF_NOT_EXISTS;
    int retcode = ha_table_exists_in_engine(thd, db, table_name);
    DBUG_PRINT("info", ("exists_in_engine: %u",retcode));
    switch (retcode)
    {
      case HA_ERR_NO_SUCH_TABLE:
        /* Normal case, no table exists. we can go and create it */
        break;
      case HA_ERR_TABLE_EXIST:
        DBUG_PRINT("info", ("Table existed in handler"));

        if (create_if_not_exists)
          goto warn;
        my_error(ER_TABLE_EXISTS_ERROR,MYF(0),table_name);
        goto err;
        break;
      default:
        DBUG_PRINT("info", ("error: %u from storage engine", retcode));
        my_error(retcode, MYF(0),table_name);
        goto err;
    }
  }

  THD_STAGE_INFO(thd, stage_creating_table);

  {
    size_t dirlen;
    char   dirpath[FN_REFLEN];

    /*
      data_file_name and index_file_name include the table name without
      extension. Mostly this does not refer to an existing file. When
      comparing data_file_name or index_file_name against the data
      directory, we try to resolve all symbolic links. On some systems,
      we use realpath(3) for the resolution. This returns ENOENT if the
      resolved path does not refer to an existing file. my_realpath()
      does then copy the requested path verbatim, without symlink
      resolution. Thereafter the comparison can fail even if the
      requested path is within the data directory. E.g. if symlinks to
      another file system are used. To make realpath(3) return the
      resolved path, we strip the table name and compare the directory
      path only. If the directory doesn't exist either, table creation
      will fail anyway.
    */
    if (create_info->data_file_name)
    {
      dirname_part(dirpath, create_info->data_file_name, &dirlen);
      if (test_if_data_home_dir(dirpath))
      {
        my_error(ER_WRONG_ARGUMENTS, MYF(0), "DATA DIRECTORY");
        goto err;
      }
    }
    if (create_info->index_file_name)
    {
      dirname_part(dirpath, create_info->index_file_name, &dirlen);
      if (test_if_data_home_dir(dirpath))
      {
        my_error(ER_WRONG_ARGUMENTS, MYF(0), "INDEX DIRECTORY");
        goto err;
      }
    }
  }

  if (check_partition_dirs(thd->lex->part_info))
  {
    goto err;
  }

  if (thd->variables.sql_mode & MODE_NO_DIR_IN_CREATE)
  {
    if (create_info->data_file_name)
      push_warning_printf(thd, Sql_condition::SL_WARNING,
                          WARN_OPTION_IGNORED,
                          ER_THD(thd, WARN_OPTION_IGNORED),
                          "DATA DIRECTORY");
    if (create_info->index_file_name)
      push_warning_printf(thd, Sql_condition::SL_WARNING,
                          WARN_OPTION_IGNORED,
                          ER_THD(thd, WARN_OPTION_IGNORED),
                          "INDEX DIRECTORY");
    create_info->data_file_name= create_info->index_file_name= 0;
  }

  /*
    Create table definitions.
    If "no_ha_table" is false also create table in storage engine.
  */
  if (rea_create_table(thd, path, db, table_name,
                       create_info, alter_info->create_list,
                       *key_count, *key_info, keys_onoff, *fk_key_count,
                       *fk_key_info, file, no_ha_table,
                       tmp_table_def, post_ddl_ht))
    goto err;

  if (!no_ha_table && create_info->options & HA_LEX_CREATE_TMP_TABLE)
  {
    /*
      Open a table (skipping table cache) and add it into
      THD::temporary_tables list.
    */

    TABLE *table= open_table_uncached(thd, path, db, table_name, true, true,
                                      *tmp_table_def);

    if (!table)
    {
      (void) rm_temporary_table(thd, create_info->db_type, path,
                                *tmp_table_def);
      delete *tmp_table_def;
      *tmp_table_def= NULL;
      goto err;
    }

    /*
      Transfer ownership of dd::Table object to TABLE_SHARE.
      Reset own reference for extra safety.
    */
    table->s->tmp_table_def= *tmp_table_def;
    *tmp_table_def= NULL;

    if (is_trans != NULL)
      *is_trans= table->file->has_transactions();

    thd->thread_specific_used= TRUE;
  }
  else if (part_info && no_ha_table)
  {
    /*
      For partitioned tables we can't find some problems with table
      until table is opened. Therefore in order to disallow creation
      of corrupted tables we have to try to open table as the part
      of its creation process.
      In cases when both .FRM and SE part of table are created table
      is implicitly open in ha_create_table() call.
      In cases when we create .FRM without SE part we have to open
      table explicitly.
    */
    TABLE table;
    TABLE_SHARE share;

    /*
      We don't support partitioned temporary tables at the moment.
      Supporting them in the code below will require more careful
      error handling.
    */
    DBUG_ASSERT(! (create_info->options & HA_LEX_CREATE_TMP_TABLE) &&
                *tmp_table_def == NULL);

    init_tmp_table_share(thd, &share, db, 0, table_name, path);

    /*
      Since changes to data-dictionary might not be committed yet, we have to
      use acquire_uncached_uncommitted_table() to get table definition here.
    */
    std::unique_ptr<dd::Table> table_def;
    bool result= (!(table_def=
                      dd::acquire_uncached_uncommitted_table<dd::Table>(thd,
                            db, table_name)) ||
                  open_table_def(thd, &share, false, table_def.get()) ||
                  open_table_from_share(thd, &share, "", 0, (uint) READ_ALL,
                                        0, &table, true, table_def.get()));

    /*
      Assert that the change list is empty as no partition function currently
      needs to modify item tree. May need call THD::rollback_item_tree_changes
      later before calling closefrm if the change list is not empty.
    */
    DBUG_ASSERT(thd->change_list.is_empty());
    if (!result)
      (void) closefrm(&table, 0);

    free_table_share(&share);

    if (result)
    {
      /*
        If changes were committed remove table from DD.
        We ignore the errors returned from there functions
        as we anyway report error.
      */
      if (!(create_info->db_type->flags & HTON_SUPPORTS_ATOMIC_DDL))
        (void) dd::drop_table<dd::Table>(thd, db, table_name, true);

      file->ha_create_handler_files(path, NULL, CHF_DELETE_FLAG, create_info);

      goto err;
    }
  }

  /*
    Mark statement as be able to rollback if we have not done
    intermediate commits and are not creating temporary table.
  */
  if (!((create_info->options & HA_LEX_CREATE_TMP_TABLE) ||
        is_trans == NULL))
    *is_trans= (create_info->db_type->flags & HTON_SUPPORTS_ATOMIC_DDL);

  error= FALSE;
err:
  THD_STAGE_INFO(thd, stage_after_create);
  delete file;
  if ((create_info->options & HA_LEX_CREATE_TMP_TABLE) &&
      thd->in_multi_stmt_transaction_mode() && !error)
  {
    /*
      When autocommit is disabled, creating temporary table sets this
      flag to start transaction in any case (regardless of binlog=on/off,
      binlog format and transactional/non-transactional engine) to make
      behavior consistent.
    */
    thd->server_status|= SERVER_STATUS_IN_TRANS;
  }
  DBUG_RETURN(error);

warn:
  error= FALSE;
  push_warning_printf(thd, Sql_condition::SL_NOTE,
                      ER_TABLE_EXISTS_ERROR,
                      ER_THD(thd, ER_TABLE_EXISTS_ERROR),
                      alias);
  goto err;
}


/**
  Simple wrapper around create_table_impl() to be used
  in various version of CREATE TABLE statement.
*/
bool mysql_create_table_no_lock(THD *thd,
                                const char *db, const char *table_name,
                                HA_CREATE_INFO *create_info,
                                Alter_info *alter_info,
                                uint select_field_count,
                                bool *is_trans,
                                handlerton **post_ddl_ht)
{
  KEY *not_used_1;
  uint not_used_2;
  FOREIGN_KEY *not_used_3= NULL;
  uint not_used_4= 0;
  dd::Table *not_used_5;
  char path[FN_REFLEN + 1];

  if (create_info->options & HA_LEX_CREATE_TMP_TABLE)
    build_tmptable_filename(thd, path, sizeof(path));
  else
  {
    bool was_truncated;
    const char *alias= table_case_name(create_info, table_name);
    build_table_filename(path, sizeof(path) - 1 - reg_ext_length, 
                         db, alias, "", 0, &was_truncated);
    // Check truncation, will lead to overflow when adding extension
    if (was_truncated)
    {
      my_error(ER_IDENT_CAUSES_TOO_LONG_PATH, MYF(0), sizeof(path) - 1, path);
      return true;
    }
  }

  /*
    Don't create the DD tables in the DDSE unless installing the DD.

    In upgrade scenario, to check the existence of version table,
    we try to open it. This requires dd::Table object for this table.
    To create this object we run CREATE TABLE statement for the table
    but avoid creation of table inside SE. If version table is not
    found, we create it inside SE on later steps.
  */

  bool is_stats_table= (!strcmp(db, "mysql")) &&
                       ((!(strcmp(table_name, "innodb_table_stats")) ||
                        !(strcmp(table_name, "innodb_index_stats"))));

  bool no_ha_table= false;
  if ((!opt_initialize || dd_upgrade_skip_se ||
      (dd_upgrade_flag && is_stats_table)) &&
      dd::get_dictionary()->is_dd_table_name(db, table_name))
    no_ha_table= true;

  return create_table_impl(thd, db, table_name, table_name,
                           path, create_info, alter_info,
                           false, select_field_count, no_ha_table, is_trans,
                           &not_used_1, &not_used_2, Alter_info::ENABLE,
                           &not_used_3, &not_used_4,
                           NULL, 0,
                           &not_used_5, post_ddl_ht);
}


/**
  Implementation of SQLCOM_CREATE_TABLE.

  Take the metadata locks (including a shared lock on the affected
  schema) and create the table. Is written to be called from
  mysql_execute_command(), to which it delegates the common parts
  with other commands (i.e. implicit commit before and after,
  close of thread tables.
*/

bool mysql_create_table(THD *thd, TABLE_LIST *create_table,
                        HA_CREATE_INFO *create_info,
                        Alter_info *alter_info)
{
  bool result;
  bool is_trans= FALSE;
  uint not_used;
  handlerton *post_ddl_ht= nullptr;
  DBUG_ENTER("mysql_create_table");

  /*
    Open or obtain "X" MDL lock on the table being created.
    To check the existence of table, lock of type "S" is obtained on the table
    and then it is upgraded to "X" if table does not exists.
  */
  if (open_tables(thd, &thd->lex->query_tables, &not_used, 0))
  {
    result= true;
    goto end;
  }

  /* Got lock. */
  DEBUG_SYNC(thd, "locked_table_name");

  /*
    Promote first timestamp column, when explicit_defaults_for_timestamp
    is not set
  */
  if (!thd->variables.explicit_defaults_for_timestamp)
    promote_first_timestamp_column(&alter_info->create_list);

  result= mysql_create_table_no_lock(thd, create_table->db,
                                     create_table->table_name, create_info,
<<<<<<< HEAD
                                     alter_info, 0, &is_trans,
                                     &post_ddl_ht);
=======
                                     alter_info, 0, &is_trans);

  // Update view metadata.
  if (!result)
    result= update_referencing_views_metadata(thd, create_table);

>>>>>>> 49d8ae5e
  /*
    Don't write statement if:
    - Table creation has failed
    - Row-based logging is used and we are creating a temporary table
    Otherwise, the statement shall be binlogged.
  */
  if (!result)
  {
    /*
      CREATE TEMPORARY TABLE doesn't terminate a transaction. Calling
      stmt.mark_created_temp_table() guarantees the transaction can be binlogged
      correctly.
    */
    if (create_info->options & HA_LEX_CREATE_TMP_TABLE)
      thd->get_transaction()->mark_created_temp_table(Transaction_ctx::STMT);

    if (!thd->is_current_stmt_binlog_format_row() ||
        (thd->is_current_stmt_binlog_format_row() &&
         !(create_info->options & HA_LEX_CREATE_TMP_TABLE)))
    {
      thd->add_to_binlog_accessed_dbs(create_table->db);
      result= write_bin_log(thd, true,
                            thd->query().str, thd->query().length, is_trans);
    }
  }

  if (!(create_info->options & HA_LEX_CREATE_TMP_TABLE))
  {
    /*
      Unless we are executing CREATE TEMPORARY TABLE we need to commit
      changes to the data-dictionary, SE and binary log and possibly run
      handlerton's post-DDL hook.
    */
    if (!result)
      result= trans_commit_stmt(thd) || trans_commit_implicit(thd);

    if (result)
      trans_rollback_stmt(thd);

    /*
      In case of CREATE TABLE post-DDL hook is mostly relevant for case
      when statement is rolled back. In such cases it is responsibility
      of this hook to cleanup files which might be left after failed
      table creation attempt.
    */
    if (post_ddl_ht)
      post_ddl_ht->post_ddl(thd);
  }

end:
  DBUG_RETURN(result);
}


/*
** Give the key name after the first field with an optional '_#' after
**/

static bool
check_if_keyname_exists(const char *name, KEY *start, KEY *end)
{
  for (KEY *key=start ; key != end ; key++)
    if (!my_strcasecmp(system_charset_info,name,key->name))
      return true;
  return false;
}


static const char *
make_unique_key_name(const char *field_name,KEY *start,KEY *end)
{
  char buff[MAX_FIELD_NAME],*buff_end;

  if (!check_if_keyname_exists(field_name,start,end) &&
      my_strcasecmp(system_charset_info,field_name,primary_key_name))
    return field_name;			// Use fieldname
  buff_end=strmake(buff,field_name, sizeof(buff)-4);

  /*
    Only 3 chars + '\0' left, so need to limit to 2 digit
    This is ok as we can't have more than 100 keys anyway
  */
  for (uint i=2 ; i< 100; i++)
  {
    *buff_end= '_';
    int10_to_str(i, buff_end+1, 10);
    if (!check_if_keyname_exists(buff,start,end))
      return sql_strdup(buff);
  }
  return "not_specified";		// Should never happen
}


/****************************************************************************
** Alter a table definition
****************************************************************************/


/**
  Rename a table.

  @param thd       Thread handle
  @param base      The handlerton handle.
  @param old_db    The old database name.
  @param old_name  The old table name.
  @param new_db    The new database name.
  @param new_name  The new table name.
  @param flags     flags
                   FN_FROM_IS_TMP old_name is temporary.
                   FN_TO_IS_TMP   new_name is temporary.
                   NO_HA_TABLE    Don't rename table in engine.
                   NO_FK_CHECKS   Don't check FK constraints during rename.
                   NO_DD_COMMIT   Don't commit transaction after updating
                                  data-dictionary.
                   NO_TARGET_CHECK  Don't check that target name is not
                                    occupied, rely on caller doing this.

  @return false    OK
  @return true     Error
*/

bool
mysql_rename_table(THD *thd, handlerton *base, const char *old_db,
                   const char *old_name, const char *new_db,
                   const char *new_name, uint flags)
{
  DBUG_ENTER("mysql_rename_table");
  DBUG_PRINT("enter", ("old: '%s'.'%s'  new: '%s'.'%s'",
                       old_db, old_name, new_db, new_name));

  /*
    Check if the new_db database exists. The problem is that some
    SE's may not verify if new_db database exists and they might
    succeed renaming the table. Moreover, even the InnoDB engine
    succeeds renaming the table without verifying if the new_db
    database exists when innodb_file_per_table=0.
  */

  // We must make sure the schema is released and unlocked in the right order.
  dd::Schema_MDL_locker from_mdl_locker(thd);
  dd::Schema_MDL_locker to_mdl_locker(thd);
  // Check if destination schemas exist.
  dd::cache::Dictionary_client::Auto_releaser releaser(thd->dd_client());
  const dd::Schema *from_sch= NULL;
  const dd::Schema *to_sch= NULL;

  if (from_mdl_locker.ensure_locked(old_db) ||
      to_mdl_locker.ensure_locked(new_db) ||
      thd->dd_client()->acquire<dd::Schema>(old_db, &from_sch) ||
      thd->dd_client()->acquire<dd::Schema>(new_db, &to_sch))
  {
    // Error is reported by the dictionary subsystem.
    DBUG_RETURN(true);
  }

  // We did not find old_db, so stop here.
  if (!from_sch)
  {
    my_error(ER_BAD_DB_ERROR, MYF(0), old_db);
    DBUG_RETURN(true);
  }

  // We did not find new_db, so stop here.
  if (!to_sch)
  {
    my_error(ER_BAD_DB_ERROR, MYF(0), new_db);
    DBUG_RETURN(true);
  }

  if (!(flags & NO_TARGET_CHECK))
  {
    /*
      Check if target name is already occupied. Use uncommitted read, so this
      call can be used by atomic ALTER TABLE implementation.
    */
    const dd::Abstract_table *conf_tab= NULL;
    if (thd->dd_client()->acquire_uncached_uncommitted<dd::Abstract_table>(new_db,
                            new_name, &conf_tab))
    {
      // Error is reported by the dictionary subsystem.
      DBUG_RETURN(true);
    }

    if (conf_tab)
    {
      delete conf_tab;
      my_error(ER_TABLE_EXISTS_ERROR, MYF(0), new_name);
      DBUG_RETURN(true);
    }
  }

  // Check if we hit FN_REFLEN bytes along with file extension.
  char from[FN_REFLEN + 1];
  char to[FN_REFLEN + 1];
  size_t length;
  bool was_truncated;
  build_table_filename(from, sizeof(from) - 1, old_db, old_name, "",
                       flags & FN_FROM_IS_TMP);
  length= build_table_filename(to, sizeof(to) - 1, new_db, new_name, "",
                               flags & FN_TO_IS_TMP, &was_truncated);
  if (was_truncated || length + reg_ext_length > FN_REFLEN)
  {
    my_error(ER_IDENT_CAUSES_TOO_LONG_PATH, MYF(0), sizeof(to)-1, to);
    DBUG_RETURN(true);
  }

  /*
    Get original dd::Table object (also emits error if it doesn't exist).
    Use uncommitted read, so this call can be used by atomic multi-table
    RENAME TABLE and atomic ALTER TABLE implementations.
  */
  std::unique_ptr<dd::Table> from_table_def;
  if (!(from_table_def= dd::acquire_uncached_uncommitted_table<dd::Table>(thd,
                              old_db, old_name)))
  {
    DBUG_RETURN(true);
  }

  std::unique_ptr<dd::Table> to_table_def(from_table_def->clone());

  // Set schema id and table name.
  to_table_def->set_schema_id(to_sch->id());
  to_table_def->set_name(new_name);

  // Get the handler for the table, and issue an error if we cannot load it.
  handler *file= (base == NULL ? 0 :
         get_new_handler((TABLE_SHARE*)0,
                         from_table_def->partition_type()!=dd::Table::PT_NONE,
                         thd->mem_root, base));
  if (!file)
  {
    my_error(ER_STORAGE_ENGINE_NOT_LOADED, MYF(0), old_db, old_name);
    DBUG_RETURN(true);
  }

  /*
    If lower_case_table_names == 2 (case-preserving but case-insensitive
    file system) and the storage is not HA_FILE_BASED, we need to provide
    a lowercase file name.
  */
  char lc_from[FN_REFLEN + 1];
  char lc_to[FN_REFLEN + 1];
  char *from_base= from;
  char *to_base= to;
  if (lower_case_table_names == 2 && !(file->ha_table_flags() & HA_FILE_BASED))
  {
    char tmp_name[NAME_LEN+1];
    my_stpcpy(tmp_name, old_name);
    my_casedn_str(files_charset_info, tmp_name);
    build_table_filename(lc_from, sizeof(lc_from) - 1, old_db, tmp_name, "",
                         flags & FN_FROM_IS_TMP);
    from_base= lc_from;

    my_stpcpy(tmp_name, new_name);
    my_casedn_str(files_charset_info, tmp_name);
    build_table_filename(lc_to, sizeof(lc_to) - 1, new_db, tmp_name, "",
                         flags & FN_TO_IS_TMP);
    to_base= lc_to;
  }

  /*
    Temporarily disable foreign key checks, if requested, while the
    handler is involved.
  */
  ulonglong save_bits= thd->variables.option_bits;
  if (flags & NO_FK_CHECKS)
    thd->variables.option_bits|= OPTION_NO_FOREIGN_KEY_CHECKS;

  /*
    Invoke the storage engine as appropriate, depending on the flags.
    If the function ha_create_handler_files() fails, it also calls
    my_error() when CHF_RENAME_FLAG is set.
  */
  int error= 0;
  if (flags & NO_HA_TABLE)
    error= file->ha_create_handler_files(to, from, CHF_RENAME_FLAG, NULL);
  else
    error= file->ha_rename_table(from_base, to_base, from_table_def.get(),
                                 to_table_def.get());

  thd->variables.option_bits= save_bits;

  /*
    Upon an error, revert the change in the data dictionary, and report
    the error. Ignore new errors in this case since we are compensating
    for another error.
  */
  if (error != 0)
  {
    // ha_create_handler_files() has already reported error.
    if (!(flags & NO_HA_TABLE))
    {
      if (error == HA_ERR_WRONG_COMMAND)
        my_error(ER_NOT_SUPPORTED_YET, MYF(0), "ALTER TABLE");
      else
      {
        char errbuf[MYSYS_STRERROR_SIZE];
        my_error(ER_ERROR_ON_RENAME, MYF(0), from, to,
                 error, my_strerror(errbuf, sizeof(errbuf), error));
      }
    }
  }
  else
  {
    if (dd::rename_table<dd::Table>(thd, from_sch, from_table_def.get(),
                                    to_sch, to_table_def.get(),
                                    !(flags & NO_DD_COMMIT)))
    {
      /*
        WL7743/TODO: What should we do for SEs supporting atomic DDL?
                     Note that we won't be able update DD objects in
                     this case...
       */
      if (!(flags & NO_HA_TABLE))
        (void) file->ha_rename_table(to_base, from_base, to_table_def.get(),
                                     from_table_def.get());
      delete file;
      DBUG_RETURN(true);
    }
  }
  delete file;

#ifdef HAVE_PSI_TABLE_INTERFACE
  /*
    Remove the old table share from the pfs table share array. The new table
    share will be created when the renamed table is first accessed.
  */
  if (likely(error == 0))
  {
    my_bool temp_table= (my_bool)is_prefix(old_name, tmp_file_prefix);
    PSI_TABLE_CALL(drop_table_share)
      (temp_table, old_db, static_cast<int>(strlen(old_db)),
       old_name, static_cast<int>(strlen(old_name)));
  }
#endif

  DBUG_RETURN(error != 0);
}

/*
  Create a table identical to the specified table

  SYNOPSIS
    mysql_create_like_table()
    thd		Thread object
    table       Table list element for target table
    src_table   Table list element for source table
    create_info Create info

  RETURN VALUES
    FALSE OK
    TRUE  error
*/

bool mysql_create_like_table(THD* thd, TABLE_LIST* table, TABLE_LIST* src_table,
                             HA_CREATE_INFO *create_info)
{
  HA_CREATE_INFO local_create_info;
  Alter_info local_alter_info;
  Alter_table_ctx local_alter_ctx; // Not used
  bool is_trans= FALSE;
  uint not_used;
  Tablespace_hash_set tablespace_set(PSI_INSTRUMENT_ME);
  handlerton *post_ddl_ht= nullptr;

  DBUG_ENTER("mysql_create_like_table");

  /*
    We the open source table to get its description in HA_CREATE_INFO
    and Alter_info objects. This also acquires a shared metadata lock
    on this table which ensures that no concurrent DDL operation will
    mess with it.
    Also in case when we create non-temporary table open_tables()
    call obtains an exclusive metadata lock on target table ensuring
    that we can safely perform table creation.
    Thus by holding both these locks we ensure that our statement is
    properly isolated from all concurrent operations which matter.
  */
  if (open_tables(thd, &thd->lex->query_tables, &not_used, 0))
    DBUG_RETURN(true);
  src_table->table->use_all_columns();

  DEBUG_SYNC(thd, "create_table_like_after_open");

  /*
    During open_tables(), the target tablespace name(s) for a table being
    created or altered should be locked. However, for 'CREATE TABLE ... LIKE',
    the source table is not being created, yet its tablespace name should be
    locked since it is used as the target tablespace name for the table being
    created. The  target tablespace name cannot be set before open_tables()
    (which is how we handle this for e.g. CREATE TABLE ... TABLESPACE ...'),
    since before open_tables(), the source table itself is not locked, which
    means that a DDL operation may sneak in and change the tablespace of the
    source table *after* we retrieved it from the .FRM file of the source
    table, and *before* the source table itself is locked. Thus, we lock the
    target tablespace here in a separate mdl lock acquisition phase after
    open_tables(). Since the table is already opened (and locked), we retrieve
    the tablespace name from the table share instead of reading it from the
    .FRM file.
  */

  // Add the tablespace name, if used.
  if (src_table->table->s->tablespace &&
      strlen(src_table->table->s->tablespace) > 0)
  {
    DBUG_ASSERT(thd->mdl_context.owns_equal_or_stronger_lock(MDL_key::TABLE,
                  src_table->db, src_table->table_name, MDL_SHARED));

    if (tablespace_set.insert(
          const_cast<char*>(src_table->table->s->tablespace)))
      DBUG_RETURN(true);
  }

  // Add tablespace names used under partition/subpartition definitions.
  if (fill_partition_tablespace_names(
        src_table->table->part_info, &tablespace_set))
    DBUG_RETURN(true);

  /*
    After we have identified the tablespace names, we iterate
    over the names and acquire MDL lock for each of them.
  */
  if (lock_tablespace_names(thd,
                            &tablespace_set,
                            thd->variables.lock_wait_timeout))
  {
    DBUG_RETURN(true);
  }

  /* Fill HA_CREATE_INFO and Alter_info with description of source table. */
  memset(&local_create_info, 0, sizeof(local_create_info));
  local_create_info.db_type= src_table->table->s->db_type();
  local_create_info.row_type= src_table->table->s->row_type;
  if (mysql_prepare_alter_table(thd, src_table->table, &local_create_info,
                                &local_alter_info, &local_alter_ctx))
    DBUG_RETURN(true);
  /* Partition info is not handled by mysql_prepare_alter_table() call. */
  if (src_table->table->part_info)
    thd->work_part_info= src_table->table->part_info->get_clone();

  /*
    Adjust description of source table before using it for creation of
    target table.

    Similarly to SHOW CREATE TABLE we ignore MAX_ROWS attribute of
    temporary table which represents I_S table.
  */
  if (src_table->schema_table)
    local_create_info.max_rows= 0;
  /* Set IF NOT EXISTS option as in the CREATE TABLE LIKE statement. */
  local_create_info.options|= create_info->options&HA_LEX_CREATE_IF_NOT_EXISTS;
  /* Replace type of source table with one specified in the statement. */
  local_create_info.options&= ~HA_LEX_CREATE_TMP_TABLE;
  local_create_info.options|= create_info->options & HA_LEX_CREATE_TMP_TABLE;
  /* Reset auto-increment counter for the new table. */
  local_create_info.auto_increment_value= 0;
  /*
    Do not inherit values of DATA and INDEX DIRECTORY options from
    the original table. This is documented behavior.
  */
  local_create_info.data_file_name= local_create_info.index_file_name= NULL;
  local_create_info.alias= create_info->alias;

  if (mysql_create_table_no_lock(thd, table->db, table->table_name,
                                 &local_create_info, &local_alter_info,
                                 0, &is_trans, &post_ddl_ht))
    goto err;

  /*
    Ensure that table or view does not exist and we have an exclusive lock on
    target table if we are creating non-temporary table. In LOCK TABLES mode
    the only way the table is locked, is if it already exists (since you cannot
    LOCK TABLE a non-existing table). And the only way we then can end up here
    is if IF EXISTS was used.
  */
  DBUG_ASSERT(table->table || table->is_view() ||
              (create_info->options & HA_LEX_CREATE_TMP_TABLE) ||
              (thd->locked_tables_mode != LTM_LOCK_TABLES &&
               thd->mdl_context.owns_equal_or_stronger_lock(MDL_key::TABLE,
                                  table->db, table->table_name,
                                  MDL_EXCLUSIVE)) ||
              (thd->locked_tables_mode == LTM_LOCK_TABLES &&
               (create_info->options & HA_LEX_CREATE_IF_NOT_EXISTS) &&
               thd->mdl_context.owns_equal_or_stronger_lock(MDL_key::TABLE,
                                  table->db, table->table_name,
                                  MDL_SHARED_NO_WRITE)));

  DEBUG_SYNC(thd, "create_table_like_before_binlog");

  /*
    CREATE TEMPORARY TABLE doesn't terminate a transaction. Calling
    stmt.mark_created_temp_table() guarantees the transaction can be binlogged
    correctly.
  */
  if (create_info->options & HA_LEX_CREATE_TMP_TABLE)
    thd->get_transaction()->mark_created_temp_table(Transaction_ctx::STMT);

  // Update view metadata.
  if ((res= update_referencing_views_metadata(thd, table)))
    goto err;

  /*
    We have to write the query before we unlock the tables.
  */
  if (!thd->is_current_stmt_binlog_disabled() &&
      thd->is_current_stmt_binlog_format_row())
  {
    /*
       Since temporary tables are not replicated under row-based
       replication, CREATE TABLE ... LIKE ... needs special
       treatement.  We have four cases to consider, according to the
       following decision table:

           ==== ========= ========= ==============================
           Case    Target    Source Write to binary log
           ==== ========= ========= ==============================
           1       normal    normal Original statement
           2       normal temporary Generated statement
           3    temporary    normal Nothing
           4    temporary temporary Nothing
           ==== ========= ========= ==============================
    */
    if (!(create_info->options & HA_LEX_CREATE_TMP_TABLE))
    {
      if (src_table->table->s->tmp_table)               // Case 2
      {
        char buf[2048];
        String query(buf, sizeof(buf), system_charset_info);
        query.length(0);  // Have to zero it since constructor doesn't
        Open_table_context ot_ctx(thd, MYSQL_OPEN_REOPEN |
                                       MYSQL_OPEN_UNCOMMITTED);
        bool new_table= FALSE; // Whether newly created table is open.

        /*
          The condition avoids a crash as described in BUG#48506. Other
          binlogging problems related to CREATE TABLE IF NOT EXISTS LIKE
          when the existing object is a view will be solved by BUG 47442.
        */
        if (!table->is_view())
        {
          if (!table->table)
          {
            /*
              In order for store_create_info() to work we need to open
              destination table if it is not already open (i.e. if it
              has not existed before). We don't need acquire metadata
              lock in order to do this as we already hold exclusive
              lock on this table. The table will be closed by
              close_thread_table() at the end of this branch.
            */
            bool result= open_table(thd, table, &ot_ctx);

            /*
              Play safe, ensure that we won't poison TDC/TC by storing
              not-yet-committed table definition there.
            */
            tdc_remove_table(thd, TDC_RT_REMOVE_NOT_OWN, table->db,
                             table->table_name, false);

            if (result)
              goto err;
            new_table= TRUE;
          }

          /*
            After opening a MERGE table add the children to the query list of
            tables, so that children tables info can be used on "CREATE TABLE"
            statement generation by the binary log.
            Note that placeholders don't have the handler open.
          */
          if (table->table->file->extra(HA_EXTRA_ADD_CHILDREN_LIST))
          {
            if (new_table)
            {
              DBUG_ASSERT(thd->open_tables == table->table);
              close_thread_table(thd, &thd->open_tables);
            }
            goto err;
          }

          /*
            As the reference table is temporary and may not exist on slave, we must
            force the ENGINE to be present into CREATE TABLE.
          */
          create_info->used_fields|= HA_CREATE_USED_ENGINE;

          int result MY_ATTRIBUTE((unused))=
            store_create_info(thd, table, &query,
                              create_info, TRUE /* show_database */);

          DBUG_ASSERT(result == 0); // store_create_info() always return 0

          if (new_table)
          {
            DBUG_ASSERT(thd->open_tables == table->table);
            /*
              When opening the table, we ignored the locked tables
              (MYSQL_OPEN_GET_NEW_TABLE). Now we can close the table
              without risking to close some locked table.
            */
            close_thread_table(thd, &thd->open_tables);
          }

          if (write_bin_log(thd, true, query.ptr(), query.length(), is_trans))
            goto err;
        }
      }
      else                                      // Case 1
        if (write_bin_log(thd, true, thd->query().str, thd->query().length,
                          is_trans))
          goto err;
    }
    /*
      Case 3 and 4 does nothing under RBR
    */
  }
  else if (write_bin_log(thd, true,
                         thd->query().str, thd->query().length, is_trans))
    goto err;

  if (!(create_info->options & HA_LEX_CREATE_TMP_TABLE))
  {
    if (trans_commit_stmt(thd) || trans_commit_implicit(thd))
      goto err;

    if (post_ddl_ht)
      post_ddl_ht->post_ddl(thd);
  }
  DBUG_RETURN(false);

err:
  if (!(create_info->options & HA_LEX_CREATE_TMP_TABLE))
  {
    trans_rollback_stmt(thd);

    if (post_ddl_ht)
      post_ddl_ht->post_ddl(thd);
  }
  DBUG_RETURN(true);
}

/* table_list should contain just one table */
int mysql_discard_or_import_tablespace(THD *thd,
                                       TABLE_LIST *table_list)
{
  Alter_table_prelocking_strategy alter_prelocking_strategy;
  int error;
  DBUG_ENTER("mysql_discard_or_import_tablespace");

  /*
    Note that DISCARD/IMPORT TABLESPACE always is the only operation in an
    ALTER TABLE
  */

   /*
     DISCARD/IMPORT TABLESPACE do not respect ALGORITHM and LOCK clauses.
   */
  if (thd->lex->alter_info.requested_lock !=
      Alter_info::ALTER_TABLE_LOCK_DEFAULT)
  {
    my_error(ER_ALTER_OPERATION_NOT_SUPPORTED, MYF(0),
             "LOCK=NONE/SHARED/EXCLUSIVE",
             "LOCK=DEFAULT");
    DBUG_RETURN(true);
  }
  else if (thd->lex->alter_info.requested_algorithm !=
           Alter_info::ALTER_TABLE_ALGORITHM_DEFAULT)
  {
    my_error(ER_ALTER_OPERATION_NOT_SUPPORTED, MYF(0),
             "ALGORITHM=COPY/INPLACE",
             "ALGORITHM=DEFAULT");
    DBUG_RETURN(true);
  }

  THD_STAGE_INFO(thd, stage_discard_or_import_tablespace);

  /*
    Adjust values of table-level and metadata which was set in parser
    for the case general ALTER TABLE.
  */
  table_list->mdl_request.set_type(MDL_EXCLUSIVE);
  table_list->lock_type= TL_WRITE;
  /* Do not open views. */
  table_list->required_type= dd::enum_table_type::BASE_TABLE;

  if (open_and_lock_tables(thd, table_list, 0, &alter_prelocking_strategy))
  {
    /* purecov: begin inspected */
    DBUG_RETURN(-1);
    /* purecov: end */
  }

  if (table_list->table->part_info)
  {
    /*
      If not ALL is mentioned and there is at least one specified
      [sub]partition name, use the specified [sub]partitions only.
    */
    if (thd->lex->alter_info.partition_names.elements > 0 &&
        !(thd->lex->alter_info.flags & Alter_info::ALTER_ALL_PARTITION))
    {
      table_list->partition_names= &thd->lex->alter_info.partition_names;
      /* Set all [named] partitions as used. */
      if (table_list->table->part_info->set_partition_bitmaps(table_list))
        DBUG_RETURN(-1);
    }
  }
  else
  {
    if (thd->lex->alter_info.partition_names.elements > 0 ||
        thd->lex->alter_info.flags & Alter_info::ALTER_ALL_PARTITION)
    {
      /* Don't allow DISCARD/IMPORT PARTITION on a nonpartitioned table */
      my_error(ER_PARTITION_MGMT_ON_NONPARTITIONED, MYF(0));
      DBUG_RETURN(true);
    }
  }

  /*
    Under LOCK TABLES we need to upgrade SNRW metadata lock to X lock
    before doing discard or import of tablespace.

    Skip this step for temporary tables as metadata locks are not
    applicable for them.
  */
  if (table_list->table->s->tmp_table == NO_TMP_TABLE &&
      (thd->locked_tables_mode == LTM_LOCK_TABLES ||
       thd->locked_tables_mode == LTM_PRELOCKED_UNDER_LOCK_TABLES) &&
      thd->mdl_context.upgrade_shared_lock(table_list->table->mdl_ticket,
                                           MDL_EXCLUSIVE,
                                           thd->variables.lock_wait_timeout))
  {
    DBUG_RETURN(-1);
  }

  /*
    The parser sets a flag in the thd->lex->alter_info struct to indicate
    whether this is DISCARD or IMPORT. The flag is used for two purposes:

    1. To submit the appropriate parameter to the SE to indicate which
       operation is to be performed (see the source code below).
    2. To implement a callback function (the plugin API function
       'thd_tablespace_op()') allowing the SEs supporting these
       operations to check if we are doing a DISCARD or IMPORT, in order to
       suppress errors otherwise being thrown when opening tables with a
       missing tablespace.
  */

  bool discard= (thd->lex->alter_info.flags &
                 Alter_info::ALTER_DISCARD_TABLESPACE);
  error= table_list->table->file->ha_discard_or_import_tablespace(discard);

  THD_STAGE_INFO(thd, stage_end);

  if (error)
    goto err;

  /*
    The 0 in the call below means 'not in a transaction', which means
    immediate invalidation; that is probably what we wish here
  */
  query_cache.invalidate(thd, table_list, FALSE);

  /* The ALTER TABLE is always in its own transaction */
  error= trans_commit_stmt(thd);
  if (trans_commit_implicit(thd))
    error=1;
  if (error)
    goto err;
  error= write_bin_log(thd, false, thd->query().str, thd->query().length);

err:
  if (table_list->table->s->tmp_table == NO_TMP_TABLE &&
      (thd->locked_tables_mode == LTM_LOCK_TABLES ||
       thd->locked_tables_mode == LTM_PRELOCKED_UNDER_LOCK_TABLES))
  {
    table_list->table->mdl_ticket->downgrade_lock(MDL_SHARED_NO_READ_WRITE);
  }

  if (error == 0)
  {
    my_ok(thd);
    DBUG_RETURN(0);
  }

  table_list->table->file->print_error(error, MYF(0));

  DBUG_RETURN(-1);
}


/**
  Check if key is a candidate key, i.e. a unique index with no index
  fields partial, nullable or virtual generated.
*/

static bool is_candidate_key(KEY *key)
{
  KEY_PART_INFO *key_part;
  KEY_PART_INFO *key_part_end= key->key_part + key->user_defined_key_parts;

  if (!(key->flags & HA_NOSAME) || (key->flags & HA_NULL_PART_KEY))
    return false;

  if (key->flags & HA_VIRTUAL_GEN_KEY)
    return false;

  for (key_part= key->key_part; key_part < key_part_end; key_part++)
  {
    if (key_part->key_part_flag & HA_PART_KEY_SEG)
      return false;
  }

  return true;
}


/**
  Get Create_field object for newly created table by field index.

  @param alter_info  Alter_info describing newly created table.
  @param idx         Field index.
*/

static const Create_field *get_field_by_index(Alter_info *alter_info, uint idx)
{
  List_iterator_fast<Create_field> field_it(alter_info->create_list);
  uint field_idx= 0;
  const Create_field *field;

  while ((field= field_it++) && field_idx < idx)
  { field_idx++; }

  return field;
}


/**
  Look-up KEY object by index name using case-insensitive comparison.

  @param key_name   Index name.
  @param key_start  Start of array of KEYs for table.
  @param key_end    End of array of KEYs for table.

  @note Skips indexes which are marked as renamed.
  @note Case-insensitive comparison is necessary to correctly
        handle renaming of keys.

  @retval non-NULL - pointer to KEY object for index found.
  @retval NULL     - no index with such name found (or it is marked
                     as renamed).
*/

static KEY* find_key_ci(const char *key_name, KEY *key_start, KEY *key_end)
{
  for (KEY *key= key_start; key < key_end; key++)
  {
    /* Skip already renamed keys. */
    if (! (key->flags & HA_KEY_RENAMED) &&
        ! my_strcasecmp(system_charset_info, key_name, key->name))
      return key;
  }
  return NULL;
}


/**
  Look-up KEY object by index name using case-sensitive comparison.

  @param key_name   Index name.
  @param key_start  Start of array of KEYs for table.
  @param key_end    End of array of KEYs for table.

  @note Skips indexes which are marked as renamed.
  @note Case-sensitive comparison is necessary to correctly
        handle: ALTER TABLE t1 DROP KEY x, ADD KEY X(c).
        where new and old index are identical except case
        of their names (in this case index still needs
        to be re-created to keep case of the name in .FRM
        and storage-engine in sync).

  @retval non-NULL - pointer to KEY object for index found.
  @retval NULL     - no index with such name found (or it is marked
                     as renamed).
*/

static KEY* find_key_cs(const char *key_name, KEY *key_start, KEY *key_end)
{
  for (KEY *key= key_start; key < key_end; key++)
  {
    /* Skip renamed keys. */
    if (! (key->flags & HA_KEY_RENAMED) && ! strcmp(key_name, key->name))
      return key;
  }
  return NULL;
}


/**
  Check if index has changed in a new version of table (ignore
  possible rename of index). Also changes to the comment field
  of the key is marked with a flag in the ha_alter_info.

  @param[in,out]  ha_alter_info  Structure describing changes to be done
                                 by ALTER TABLE and holding data used
                                 during in-place alter.
  @param          table_key      Description of key in old version of table.
  @param          new_key        Description of key in new version of table.

  @returns True - if index has changed, false -otherwise.
*/

static bool has_index_def_changed(Alter_inplace_info *ha_alter_info,
                                  const KEY *table_key,
                                  const KEY *new_key)
{
  const KEY_PART_INFO *key_part, *new_part, *end;
  const Create_field *new_field;
  Alter_info *alter_info= ha_alter_info->alter_info;

  /* Check that the key types are compatible between old and new tables. */
  if ((table_key->algorithm != new_key->algorithm) ||
      ((table_key->flags & HA_KEYFLAG_MASK) !=
       (new_key->flags & HA_KEYFLAG_MASK)) ||
      (table_key->user_defined_key_parts != new_key->user_defined_key_parts))
    return true;

  /*
    If an index comment is added/dropped/changed, then mark it for a
    fast/INPLACE alteration.
  */
  if ((table_key->comment.length != new_key->comment.length) ||
      (table_key->comment.length && strcmp(table_key->comment.str,
                                           new_key->comment.str)))
    ha_alter_info->handler_flags|= Alter_inplace_info::ALTER_INDEX_COMMENT;

  /*
    Check that the key parts remain compatible between the old and
    new tables.
  */
  end= table_key->key_part + table_key->user_defined_key_parts;
  for (key_part= table_key->key_part, new_part= new_key->key_part;
       key_part < end;
       key_part++, new_part++)
  {
    /*
      Key definition has changed if we are using a different field or
      if the used key part length is different. It makes sense to
      check lengths first as in case when fields differ it is likely
      that lengths differ too and checking fields is more expensive
      in general case.
    */
    if (key_part->length != new_part->length)
      return true;

    new_field= get_field_by_index(alter_info, new_part->fieldnr);

    /*
      For prefix keys KEY_PART_INFO::field points to cloned Field
      object with adjusted length. So below we have to check field
      indexes instead of simply comparing pointers to Field objects.
    */
    if (! new_field->field ||
        new_field->field->field_index != key_part->fieldnr - 1)
      return true;

    /*
      Key definition has changed, if the key is converted from a
      non-prefixed key to a prefixed key or vice-versa. This
      is because InnoDB treats prefix keys differently from
      full-column keys. Ignoring BLOBs since the key_length()
      is not set correctly and also the prefix is ignored
      for FULLTEXT keys.
      Ex: When the column length is increased but the key part
      length remains the same.
    */
    if (!(new_field->flags & BLOB_FLAG) &&
        (table_key->algorithm != HA_KEY_ALG_FULLTEXT))
    {
      bool old_part_key_seg= (key_part->key_part_flag & HA_PART_KEY_SEG);
      bool new_part_key_seg= (new_field->key_length != new_part->length);

      if (old_part_key_seg ^ new_part_key_seg)
        return true;
    }
  }

  return false;
}


static int compare_uint(const void *a, const void *b)
{
  const uint *s= pointer_cast<const uint*>(a);
  const uint *t= pointer_cast<const uint*>(b);
  return (*s < *t) ? -1 : ((*s > *t) ? 1 : 0);
}


/**
   Lock the list of tables which are direct or indirect parents in
   foreign key with cascading actions for the table being altered.
   This prevents DML operations from being performed on the list of
   tables which otherwise may break the 'CASCADE' FK constraint of
   the table being altered.

   @param thd        Thread handler.
   @param table      The table which is altered.

   @retval false     Ok.
   @retval true      Error.
*/

static bool lock_fk_dependent_tables(THD *thd, TABLE *table)
{
  MDL_request_list mdl_requests;
  List <st_handler_tablename> fk_table_list;
  List_iterator<st_handler_tablename> fk_table_list_it(fk_table_list);
  st_handler_tablename *tbl_name;

  table->file->get_cascade_foreign_key_table_list(thd, &fk_table_list);

  while ((tbl_name= fk_table_list_it++))
  {
    MDL_request *table_mdl_request= new (thd->mem_root) MDL_request;

    if (table_mdl_request == NULL)
      return true;

    MDL_REQUEST_INIT(table_mdl_request,
                     MDL_key::TABLE, tbl_name->db,tbl_name->tablename,
                     MDL_SHARED_READ_ONLY, MDL_STATEMENT);
    mdl_requests.push_front(table_mdl_request);
  }
  
  if (thd->mdl_context.acquire_locks(&mdl_requests,
                                     thd->variables.lock_wait_timeout))
    return true;

  return false;
}


/**
   Compare original and new versions of a table and fill Alter_inplace_info
   describing differences between those versions.

   @param          thd                Thread
   @param          table              The original table.
   @param[in,out]  ha_alter_info      Data structure which already contains
                                      basic information about create options,
                                      field and keys for the new version of
                                      table and which should be completed with
                                      more detailed information needed for
                                      in-place ALTER.

   First argument 'table' contains information of the original
   table, which includes all corresponding parts that the new
   table has in arguments create_list, key_list and create_info.

   Compare the changes between the original and new table definitions.
   The result of this comparison is then passed to SE which determines
   whether it can carry out these changes in-place.

   Mark any changes detected in the ha_alter_flags.
   We generally try to specify handler flags only if there are real
   changes. But in cases when it is cumbersome to determine if some
   attribute has really changed we might choose to set flag
   pessimistically, for example, relying on parser output only.

   If there are no data changes, but index changes, 'index_drop_buffer'
   and/or 'index_add_buffer' are populated with offsets into
   table->key_info or key_info_buffer respectively for the indexes
   that need to be dropped and/or (re-)created.

   Note that this function assumes that it is OK to change Alter_info
   and HA_CREATE_INFO which it gets. It is caller who is responsible
   for creating copies for this structures if he needs them unchanged.

   @retval true  error
   @retval false success
*/

static bool fill_alter_inplace_info(THD *thd,
                                    TABLE *table,
                                    Alter_inplace_info *ha_alter_info)
{
  Field **f_ptr, *field;
  List_iterator_fast<Create_field> new_field_it;
  Create_field *new_field;
  uint candidate_key_count= 0;
  Alter_info *alter_info= ha_alter_info->alter_info;
  DBUG_ENTER("fill_alter_inplace_info");

  /* Allocate result buffers. */
  if (! (ha_alter_info->index_drop_buffer=
          (KEY**) thd->alloc(sizeof(KEY*) * table->s->keys)) ||
      ! (ha_alter_info->index_add_buffer=
          (uint*) thd->alloc(sizeof(uint) *
                             alter_info->key_list.size())) ||
      ! (ha_alter_info->index_rename_buffer=
          (KEY_PAIR*) thd->alloc(sizeof(KEY_PAIR) *
                                 alter_info->alter_rename_key_list.size())) ||
      !(ha_alter_info->index_altered_visibility_buffer=
        (KEY_PAIR*) thd->alloc(sizeof(KEY_PAIR) *
        alter_info->alter_index_visibility_list.size())))
    DBUG_RETURN(true);

  /* First we setup ha_alter_flags based on what was detected by parser. */

  /*
    Comparing new and old default values of column is cumbersome.
    So instead of using such a comparison for detecting if default
    has really changed we rely on flags set by parser to get an
    approximate value for storage engine flag.
  */
  if (alter_info->flags & (Alter_info::ALTER_CHANGE_COLUMN |
                           Alter_info::ALTER_CHANGE_COLUMN_DEFAULT))
    ha_alter_info->handler_flags|= Alter_inplace_info::ALTER_COLUMN_DEFAULT;
  if (alter_info->flags & Alter_info::ADD_FOREIGN_KEY)
    ha_alter_info->handler_flags|= Alter_inplace_info::ADD_FOREIGN_KEY;
  if (alter_info->flags & Alter_info::DROP_FOREIGN_KEY)
    ha_alter_info->handler_flags|= Alter_inplace_info::DROP_FOREIGN_KEY;
  if (alter_info->flags & Alter_info::ALTER_OPTIONS)
    ha_alter_info->handler_flags|= Alter_inplace_info::CHANGE_CREATE_OPTION;
  if (alter_info->flags & Alter_info::ALTER_RENAME)
    ha_alter_info->handler_flags|= Alter_inplace_info::ALTER_RENAME;
  /* Check partition changes */
  if (alter_info->flags & Alter_info::ALTER_ADD_PARTITION)
    ha_alter_info->handler_flags|= Alter_inplace_info::ADD_PARTITION;
  if (alter_info->flags & Alter_info::ALTER_DROP_PARTITION)
    ha_alter_info->handler_flags|= Alter_inplace_info::DROP_PARTITION;
  if (alter_info->flags & Alter_info::ALTER_PARTITION)
    ha_alter_info->handler_flags|= Alter_inplace_info::ALTER_PARTITION;
  if (alter_info->flags & Alter_info::ALTER_COALESCE_PARTITION)
    ha_alter_info->handler_flags|= Alter_inplace_info::COALESCE_PARTITION;
  if (alter_info->flags & Alter_info::ALTER_REORGANIZE_PARTITION)
    ha_alter_info->handler_flags|= Alter_inplace_info::REORGANIZE_PARTITION;
  if (alter_info->flags & Alter_info::ALTER_TABLE_REORG)
    ha_alter_info->handler_flags|= Alter_inplace_info::ALTER_TABLE_REORG;
  if (alter_info->flags & Alter_info::ALTER_REMOVE_PARTITIONING)
    ha_alter_info->handler_flags|= Alter_inplace_info::ALTER_REMOVE_PARTITIONING;
  if (alter_info->flags & Alter_info::ALTER_ALL_PARTITION)
    ha_alter_info->handler_flags|= Alter_inplace_info::ALTER_ALL_PARTITION;
  if (alter_info->flags & Alter_info::ALTER_REBUILD_PARTITION)
    ha_alter_info->handler_flags|= Alter_inplace_info::ALTER_REBUILD_PARTITION;
  /* Check for: ALTER TABLE FORCE, ALTER TABLE ENGINE and OPTIMIZE TABLE. */
  if (alter_info->flags & Alter_info::ALTER_RECREATE)
    ha_alter_info->handler_flags|= Alter_inplace_info::RECREATE_TABLE;
  if (alter_info->with_validation == Alter_info::ALTER_WITH_VALIDATION)
    ha_alter_info->handler_flags|= Alter_inplace_info::VALIDATE_VIRTUAL_COLUMN;

  /*
    Go through fields in old version of table and detect changes to them.
    We don't want to rely solely on Alter_info flags for this since:
    a) new definition of column can be fully identical to the old one
       despite the fact that this column is mentioned in MODIFY clause.
    b) even if new column type differs from its old column from metadata
       point of view, it might be identical from storage engine point
       of view (e.g. when ENUM('a','b') is changed to ENUM('a','b',c')).
    c) flags passed to storage engine contain more detailed information
       about nature of changes than those provided from parser.
  */
  uint old_field_index_without_vgc= 0;
  for (f_ptr= table->field; (field= *f_ptr); f_ptr++)
  {
    /* Clear marker for renamed or dropped field
    which we are going to set later. */
    field->flags&= ~(FIELD_IS_RENAMED | FIELD_IS_DROPPED);

    /* Use transformed info to evaluate flags for storage engine. */
    uint new_field_index= 0;
    uint new_field_index_without_vgc= 0;
    new_field_it.init(alter_info->create_list);
    while ((new_field= new_field_it++))
    {
      if (new_field->field == field)
        break;
      if (new_field->stored_in_db)
        new_field_index_without_vgc++;
      new_field_index++;
    }

    if (new_field)
    {
      /* Field is not dropped. Evaluate changes bitmap for it. */

      /*
        Check if type of column has changed to some incompatible type.
      */
      switch (field->is_equal(new_field))
      {
      case IS_EQUAL_NO:
        /* New column type is incompatible with old one. */
        if (field->is_virtual_gcol())
          ha_alter_info->handler_flags|=
            Alter_inplace_info::ALTER_VIRTUAL_COLUMN_TYPE;
        else
          ha_alter_info->handler_flags|=
            Alter_inplace_info::ALTER_STORED_COLUMN_TYPE;
        break;
      case IS_EQUAL_YES:
        /*
          New column is the same as the old one or the fully compatible with
          it (for example, ENUM('a','b') was changed to ENUM('a','b','c')).
          Such a change if any can ALWAYS be carried out by simply updating
          data-dictionary without even informing storage engine.
          No flag is set in this case.
        */
        break;
      case IS_EQUAL_PACK_LENGTH:
        /*
          New column type differs from the old one, but has compatible packed
          data representation. Depending on storage engine, such a change can
          be carried out by simply updating data dictionary without changing
          actual data (for example, VARCHAR(300) is changed to VARCHAR(400)).
        */
        ha_alter_info->handler_flags|= Alter_inplace_info::
                                         ALTER_COLUMN_EQUAL_PACK_LENGTH;
        break;
      default:
        DBUG_ASSERT(0);
      }

      // Conversion to and from generated column is supported if stored:
      if (field->is_gcol() != new_field->is_gcol())
      {
        DBUG_ASSERT((field->is_gcol() && !field->is_virtual_gcol()) ||
                    (new_field->is_gcol() && !new_field->is_virtual_gcol()));
        ha_alter_info->handler_flags|=
          Alter_inplace_info::ALTER_STORED_COLUMN_TYPE;
      }

      // Modification of generation expression is supported:
      if (field->is_gcol() && new_field->is_gcol())
      {
        // Modification of storage attribute is not supported
        DBUG_ASSERT(field->is_virtual_gcol() == new_field->is_virtual_gcol());
        if (!field->gcol_expr_is_equal(new_field))
        {
          if (field->is_virtual_gcol())
            ha_alter_info->handler_flags|=
              Alter_inplace_info::ALTER_VIRTUAL_COLUMN_TYPE;
          else
            ha_alter_info->handler_flags|=
              Alter_inplace_info::ALTER_STORED_COLUMN_TYPE;
        }
      }

      bool field_renamed;
      /*
        InnoDB data dictionary is case sensitive so we should use
        string case sensitive comparison between fields.
        Note: strcmp branch is to be removed in future when we fix it
        in InnoDB.
      */
      if (ha_alter_info->create_info->db_type->db_type == DB_TYPE_INNODB)
        field_renamed= strcmp(field->field_name, new_field->field_name);
      else
	field_renamed= my_strcasecmp(system_charset_info, field->field_name,
                                     new_field->field_name);

      /* Check if field was renamed */
      if (field_renamed)
      {
        field->flags|= FIELD_IS_RENAMED;
        ha_alter_info->handler_flags|= Alter_inplace_info::ALTER_COLUMN_NAME;
      }

      /* Check that NULL behavior is same for old and new fields */
      if ((new_field->flags & NOT_NULL_FLAG) !=
          (uint) (field->flags & NOT_NULL_FLAG))
      {
        if (new_field->flags & NOT_NULL_FLAG)
          ha_alter_info->handler_flags|=
            Alter_inplace_info::ALTER_COLUMN_NOT_NULLABLE;
        else
          ha_alter_info->handler_flags|=
            Alter_inplace_info::ALTER_COLUMN_NULLABLE;
      }

      /*
        We do not detect changes to default values in this loop.
        See comment above for more details.
      */

      /*
        Detect changes in column order.

        Note that a stored column can't become virtual and vice versa
        thanks to check in mysql_prepare_alter_table().
      */
      if (field->stored_in_db)
      {
        if (old_field_index_without_vgc != new_field_index_without_vgc)
          ha_alter_info->handler_flags|= Alter_inplace_info::ALTER_STORED_COLUMN_ORDER;
      }
      else
      {
        if (field->field_index != new_field_index)
          ha_alter_info->handler_flags|= Alter_inplace_info::ALTER_VIRTUAL_COLUMN_ORDER;
      }

      /* Detect changes in storage type of column */
      if (new_field->field_storage_type() != field->field_storage_type())
        ha_alter_info->handler_flags|=
          Alter_inplace_info::ALTER_COLUMN_STORAGE_TYPE;

      /* Detect changes in column format of column */
      if (new_field->column_format() != field->column_format())
        ha_alter_info->handler_flags|=
          Alter_inplace_info::ALTER_COLUMN_COLUMN_FORMAT;

      /*
        We don't have easy way to detect change in generation expression.
        So we always assume that it has changed if generated column was
        mentioned in CHANGE/MODIFY COLUMN clause of ALTER TABLE.
      */
      if (new_field->change)
      {
        if (new_field->is_virtual_gcol())
            ha_alter_info->handler_flags|=
              Alter_inplace_info::ALTER_VIRTUAL_GCOL_EXPR;
        else if (new_field->gcol_info)
            ha_alter_info->handler_flags|=
              Alter_inplace_info::ALTER_STORED_GCOL_EXPR;
      }
    }
    else
    {
      /*
        Field is not present in new version of table and therefore was dropped.
      */
      DBUG_ASSERT(alter_info->flags & Alter_info::ALTER_DROP_COLUMN);
      if (field->is_virtual_gcol())
        ha_alter_info->handler_flags|=
          Alter_inplace_info::DROP_VIRTUAL_COLUMN;
      else
        ha_alter_info->handler_flags|=
          Alter_inplace_info::DROP_STORED_COLUMN;
      field->flags|= FIELD_IS_DROPPED;
    }
    if (field->stored_in_db)
      old_field_index_without_vgc++;
  }

  if (alter_info->flags & Alter_info::ALTER_ADD_COLUMN)
  {
    new_field_it.init(alter_info->create_list);
    while ((new_field= new_field_it++))
    {
      if (!new_field->field)
      {
        /*
          Field is not present in old version of table and therefore was added.
        */
        if (new_field->is_virtual_gcol())
          ha_alter_info->handler_flags|=
            Alter_inplace_info::ADD_VIRTUAL_COLUMN;
        else if (new_field->gcol_info)
          ha_alter_info->handler_flags|=
            Alter_inplace_info::ADD_STORED_GENERATED_COLUMN;
        else
          ha_alter_info->handler_flags|=
            Alter_inplace_info::ADD_STORED_BASE_COLUMN;
      }
    }
    /* One of these should be set since Alter_info::ALTER_ADD_COLUMN was set. */
    DBUG_ASSERT(ha_alter_info->handler_flags &
                (Alter_inplace_info::ADD_VIRTUAL_COLUMN |
                 Alter_inplace_info::ADD_STORED_BASE_COLUMN |
                 Alter_inplace_info::ADD_STORED_GENERATED_COLUMN));
  }

  /*
    Go through keys and check if the original ones are compatible
    with new table.
  */
  KEY *table_key;
  KEY *table_key_end= table->key_info + table->s->keys;
  KEY *new_key;
  KEY *new_key_end=
    ha_alter_info->key_info_buffer + ha_alter_info->key_count;

  DBUG_PRINT("info", ("index count old: %d  new: %d",
                      table->s->keys, ha_alter_info->key_count));

  /*
    First, we need to handle keys being renamed, otherwise code handling
    dropping/addition of keys might be confused in some situations.
  */
  for (table_key= table->key_info; table_key < table_key_end; table_key++)
    table_key->flags&= ~HA_KEY_RENAMED;
  for (new_key= ha_alter_info->key_info_buffer;
       new_key < new_key_end; new_key++)
    new_key->flags&= ~HA_KEY_RENAMED;

  for (const Alter_rename_key *rename_key : alter_info->alter_rename_key_list)
  {
    table_key= find_key_ci(rename_key->old_name, table->key_info, table_key_end);
    new_key= find_key_ci(rename_key->new_name, ha_alter_info->key_info_buffer,
                         new_key_end);

    table_key->flags|= HA_KEY_RENAMED;
    new_key->flags|= HA_KEY_RENAMED;

    if (! has_index_def_changed(ha_alter_info, table_key, new_key))
    {
      /* Key was not modified in any significant way but still was renamed. */
      ha_alter_info->handler_flags|= Alter_inplace_info::RENAME_INDEX;
      ha_alter_info->add_renamed_key(table_key, new_key);

      /*
        Check for insignificant changes which do not call for index
        recreation, but still require update of .FRM.
      */
      if (table_key->is_algorithm_explicit != new_key->is_algorithm_explicit)
        ha_alter_info->handler_flags|= Alter_inplace_info::CHANGE_INDEX_OPTION;
    }
    else
    {
      /* Key was modified. */
      ha_alter_info->add_modified_key(table_key, new_key);
    }
  }

  for (const Alter_index_visibility *alter_index_visibility :
         alter_info->alter_index_visibility_list)
  {
    const char *name= alter_index_visibility->name();
    table_key= find_key_ci(name, table->key_info, table_key_end);
    new_key= find_key_ci(name, ha_alter_info->key_info_buffer, new_key_end);

    if (new_key == NULL)
    {
      my_error(ER_KEY_DOES_NOT_EXITS, MYF(0), name, table->s->table_name.str);
      DBUG_RETURN(true);
    }

    new_key->is_visible= alter_index_visibility->is_visible();
    ha_alter_info->handler_flags|= Alter_inplace_info::RENAME_INDEX;
    ha_alter_info->add_altered_index_visibility(table_key, new_key);
  }

  /*
    Step through all keys of the old table and search matching new keys.
  */
  for (table_key= table->key_info; table_key < table_key_end; table_key++)
  {
    /* Skip renamed keys. */
    if (table_key->flags & HA_KEY_RENAMED)
      continue;

    new_key= find_key_cs(table_key->name, ha_alter_info->key_info_buffer,
                         new_key_end);

    if (new_key == NULL)
    {
      /* Matching new key not found. This means the key should be dropped. */
      ha_alter_info->add_dropped_key(table_key);
    }
    else if (has_index_def_changed(ha_alter_info, table_key, new_key))
    {
      /* Key was modified. */
      ha_alter_info->add_modified_key(table_key, new_key);
    }
    else
    {
      /*
        Key was not modified in significant way. Still we need to check
        for insignificant changes which do not call for index recreation,
        but still require update of .FRM.
      */
      if (table_key->is_algorithm_explicit != new_key->is_algorithm_explicit)
        ha_alter_info->handler_flags|= Alter_inplace_info::CHANGE_INDEX_OPTION;
    }
  }

  /*
    Step through all keys of the new table and find matching old keys.
  */
  for (new_key= ha_alter_info->key_info_buffer;
       new_key < new_key_end;
       new_key++)
  {
    /* Skip renamed keys. */
    if (new_key->flags & HA_KEY_RENAMED)
      continue;

    if (! find_key_cs(new_key->name, table->key_info, table_key_end))
    {
      /* Matching old key not found. This means the key should be added. */
      ha_alter_info->add_added_key(new_key);
    }
  }

  /*
    Sort index_add_buffer according to how key_info_buffer is sorted.
    I.e. with primary keys first - see sort_keys().
  */
  my_qsort(ha_alter_info->index_add_buffer,
           ha_alter_info->index_add_count,
           sizeof(uint), compare_uint);

  /* Now let us calculate flags for storage engine API. */

  /* Count all existing candidate keys. */
  for (table_key= table->key_info; table_key < table_key_end; table_key++)
  {
    /*
      Check if key is a candidate key, This key is either already primary key
      or could be promoted to primary key if the original primary key is
      dropped.
      In MySQL one is allowed to create primary key with partial fields (i.e.
      primary key which is not considered candidate). For simplicity we count
      such key as a candidate key here.
    */
    if (((uint) (table_key - table->key_info) == table->s->primary_key) ||
        is_candidate_key(table_key))
      candidate_key_count++;
  }

  /* Figure out what kind of indexes we are dropping. */
  KEY **dropped_key;
  KEY **dropped_key_end= ha_alter_info->index_drop_buffer +
                         ha_alter_info->index_drop_count;

  for (dropped_key= ha_alter_info->index_drop_buffer;
       dropped_key < dropped_key_end; dropped_key++)
  {
    table_key= *dropped_key;

    if (table_key->flags & HA_NOSAME)
    {
      /*
        Unique key. Check for PRIMARY KEY. Also see comment about primary
        and candidate keys above.
      */
      if ((uint) (table_key - table->key_info) == table->s->primary_key)
      {
        ha_alter_info->handler_flags|= Alter_inplace_info::DROP_PK_INDEX;
        candidate_key_count--;
      }
      else
      {
        ha_alter_info->handler_flags|= Alter_inplace_info::DROP_UNIQUE_INDEX;
        if (is_candidate_key(table_key))
          candidate_key_count--;
      }
    }
    else
      ha_alter_info->handler_flags|= Alter_inplace_info::DROP_INDEX;
  }

  /* Now figure out what kind of indexes we are adding. */
  for (uint add_key_idx= 0; add_key_idx < ha_alter_info->index_add_count; add_key_idx++)
  {
    new_key= ha_alter_info->key_info_buffer + ha_alter_info->index_add_buffer[add_key_idx];

    if (new_key->flags & HA_NOSAME)
    {
      bool is_pk= !my_strcasecmp(system_charset_info, new_key->name, primary_key_name);

      if ((!(new_key->flags & HA_KEY_HAS_PART_KEY_SEG) &&
           !(new_key->flags & HA_NULL_PART_KEY)) ||
          is_pk)
      {
        /* Candidate key or primary key! */
        if (candidate_key_count == 0 || is_pk)
          ha_alter_info->handler_flags|= Alter_inplace_info::ADD_PK_INDEX;
        else
          ha_alter_info->handler_flags|= Alter_inplace_info::ADD_UNIQUE_INDEX;
        candidate_key_count++;
      }
      else
      {
        ha_alter_info->handler_flags|= Alter_inplace_info::ADD_UNIQUE_INDEX;
      }
    }
    else
    {
      if (new_key->flags & HA_SPATIAL)
      {
        ha_alter_info->handler_flags|= Alter_inplace_info::ADD_SPATIAL_INDEX;
      }
      else
      {
        ha_alter_info->handler_flags|= Alter_inplace_info::ADD_INDEX;
      }
    }
  }

  DBUG_RETURN(false);
}


/**
  Mark fields participating in newly added indexes in TABLE object which
  corresponds to new version of altered table.

  @param ha_alter_info  Alter_inplace_info describing in-place ALTER.
  @param altered_table  TABLE object for new version of TABLE in which
                        fields should be marked.
*/

static void update_altered_table(const Alter_inplace_info &ha_alter_info,
                                 TABLE *altered_table)
{
  uint field_idx, add_key_idx;
  KEY *key;
  KEY_PART_INFO *end, *key_part;

  /*
    Clear marker for all fields, as we are going to set it only
    for fields which participate in new indexes.
  */
  for (field_idx= 0; field_idx < altered_table->s->fields; ++field_idx)
    altered_table->field[field_idx]->flags&= ~FIELD_IN_ADD_INDEX;

  /*
    Go through array of newly added indexes and mark fields
    participating in them.
  */
  for (add_key_idx= 0; add_key_idx < ha_alter_info.index_add_count;
       add_key_idx++)
  {
    key= ha_alter_info.key_info_buffer +
         ha_alter_info.index_add_buffer[add_key_idx];

    end= key->key_part + key->user_defined_key_parts;
    for (key_part= key->key_part; key_part < end; key_part++)
      altered_table->field[key_part->fieldnr]->flags|= FIELD_IN_ADD_INDEX;
  }
}


/**
  Initialize TABLE::field for the new table with appropriate
  column defaults. Can be default values from TABLE_SHARE or
  function defaults from Create_field.

  @param altered_table  TABLE object for the new version of the table.
  @param create         Create_field containing function defaults.
*/

static void set_column_defaults(TABLE *altered_table,
                                List<Create_field> &create)
{
  // Initialize TABLE::field default values
  restore_record(altered_table, s->default_values);

  List_iterator<Create_field> iter(create);
  for (uint i= 0; i < altered_table->s->fields; ++i)
  {
    const Create_field *definition= iter++;
    if (definition->field == NULL) // this column didn't exist in old table.
      altered_table->field[i]->evaluate_insert_default_function();
  }
}


/**
  Compare two tables to see if their metadata are compatible.
  One table specified by a TABLE instance, the other using Alter_info
  and HA_CREATE_INFO.

  @param[in]  table          The first table.
  @param[in]  alter_info     Alter options, fields and keys for the
                             second table.
  @param[in]  create_info    Create options for the second table.
  @param[out] metadata_equal Result of comparison.

  @retval true   error
  @retval false  success
*/

bool mysql_compare_tables(TABLE *table,
                          Alter_info *alter_info,
                          HA_CREATE_INFO *create_info,
                          bool *metadata_equal)
{
  DBUG_ENTER("mysql_compare_tables");

  uint changes= IS_EQUAL_NO;
  uint key_count;
  uint fk_key_count= 0;
  List_iterator_fast<Create_field> tmp_new_field_it;
  THD *thd= table->in_use;
  *metadata_equal= false;

  /*
    Create a copy of alter_info.
    To compare definitions, we need to "prepare" the definition - transform it
    from parser output to a format that describes the table layout (all column
    defaults are initialized, duplicate columns are removed). This is done by
    mysql_prepare_create_table.  Unfortunately, mysql_prepare_create_table
    performs its transformations "in-place", that is, modifies the argument.
    Since we would like to keep mysql_compare_tables() idempotent (not altering
    any of the arguments) we create a copy of alter_info here and pass it to
    mysql_prepare_create_table, then use the result to compare the tables, and
    then destroy the copy.
  */
  Alter_info tmp_alter_info(*alter_info, thd->mem_root);
  KEY *key_info_buffer= NULL;
  FOREIGN_KEY *fk_key_info_buffer= NULL;

  /* Create the prepared information. */
  if (mysql_prepare_create_table(thd,
                                 "", // Not used
                                 create_info,
                                 &tmp_alter_info,
                                 table->file, &key_info_buffer,
                                 &key_count, &fk_key_info_buffer,
                                 &fk_key_count, NULL, 0, 0))
    DBUG_RETURN(true);

  /* Some very basic checks. */
  if (table->s->fields != alter_info->create_list.elements ||
      table->s->db_type() != create_info->db_type ||
      table->s->tmp_table ||
      (table->s->row_type != create_info->row_type))
    DBUG_RETURN(false);

  /* Go through fields and check if they are compatible. */
  tmp_new_field_it.init(tmp_alter_info.create_list);
  for (Field **f_ptr= table->field; *f_ptr; f_ptr++)
  {
    Field *field= *f_ptr;
    const Create_field *tmp_new_field= tmp_new_field_it++;

    /* Check that NULL behavior is the same. */
    if ((tmp_new_field->flags & NOT_NULL_FLAG) !=
	(uint) (field->flags & NOT_NULL_FLAG))
      DBUG_RETURN(false);

    /* Check if field was renamed */
    if (my_strcasecmp(system_charset_info,
		      field->field_name,
		      tmp_new_field->field_name))
      DBUG_RETURN(false);

    /* Evaluate changes bitmap and send to check_if_incompatible_data() */
    uint field_changes= field->is_equal(tmp_new_field);
    if (field_changes != IS_EQUAL_YES)
      DBUG_RETURN(false);

    changes|= field_changes;
  }

  /* Check if changes are compatible with current handler. */
  if (table->file->check_if_incompatible_data(create_info, changes))
    DBUG_RETURN(false);

  /* Go through keys and check if they are compatible. */
  KEY *table_key;
  KEY *table_key_end= table->key_info + table->s->keys;
  KEY *new_key;
  KEY *new_key_end= key_info_buffer + key_count;

  /* Step through all keys of the first table and search matching keys. */
  for (table_key= table->key_info; table_key < table_key_end; table_key++)
  {
    /* Search a key with the same name. */
    for (new_key= key_info_buffer; new_key < new_key_end; new_key++)
    {
      if (! strcmp(table_key->name, new_key->name))
        break;
    }
    if (new_key >= new_key_end)
      DBUG_RETURN(false);

    /* Check that the key types are compatible. */
    if ((table_key->algorithm != new_key->algorithm) ||
	((table_key->flags & HA_KEYFLAG_MASK) !=
         (new_key->flags & HA_KEYFLAG_MASK)) ||
        (table_key->user_defined_key_parts != new_key->user_defined_key_parts))
      DBUG_RETURN(false);

    /* Check that the key parts remain compatible. */
    KEY_PART_INFO *table_part;
    KEY_PART_INFO *table_part_end= table_key->key_part +
      table_key->user_defined_key_parts;
    KEY_PART_INFO *new_part;
    for (table_part= table_key->key_part, new_part= new_key->key_part;
         table_part < table_part_end;
         table_part++, new_part++)
    {
      /*
	Key definition is different if we are using a different field or
	if the used key part length is different. We know that the fields
        are equal. Comparing field numbers is sufficient.
      */
      if ((table_part->length != new_part->length) ||
          (table_part->fieldnr - 1 != new_part->fieldnr))
        DBUG_RETURN(false);
    }
  }

  /* Step through all keys of the second table and find matching keys. */
  for (new_key= key_info_buffer; new_key < new_key_end; new_key++)
  {
    /* Search a key with the same name. */
    for (table_key= table->key_info; table_key < table_key_end; table_key++)
    {
      if (! strcmp(table_key->name, new_key->name))
        break;
    }
    if (table_key >= table_key_end)
      DBUG_RETURN(false);
  }

  *metadata_equal= true; // Tables are compatible
  DBUG_RETURN(false);
}


/*
  Manages enabling/disabling of indexes for ALTER TABLE

  SYNOPSIS
    alter_table_manage_keys()
      table                  Target table
      indexes_were_disabled  Whether the indexes of the from table
                             were disabled
      keys_onoff             ENABLE | DISABLE | LEAVE_AS_IS

  RETURN VALUES
    FALSE  OK
    TRUE   Error
*/

static
bool alter_table_manage_keys(THD *thd, TABLE *table, int indexes_were_disabled,
                             Alter_info::enum_enable_or_disable keys_onoff)
{
  int error= 0;
  DBUG_ENTER("alter_table_manage_keys");
  DBUG_PRINT("enter", ("table=%p were_disabled=%d on_off=%d",
             table, indexes_were_disabled, keys_onoff));

  switch (keys_onoff) {
  case Alter_info::ENABLE:
    error= table->file->ha_enable_indexes(HA_KEY_SWITCH_NONUNIQ_SAVE);
    break;
  case Alter_info::LEAVE_AS_IS:
    if (!indexes_were_disabled)
      break;
    /* fall-through: disabled indexes */
  case Alter_info::DISABLE:
    error= table->file->ha_disable_indexes(HA_KEY_SWITCH_NONUNIQ_SAVE);
  }

  if (error == HA_ERR_WRONG_COMMAND)
  {
    push_warning_printf(thd, Sql_condition::SL_NOTE,
                        ER_ILLEGAL_HA, ER_THD(thd, ER_ILLEGAL_HA),
                        table->s->table_name.str);
    error= 0;
  } else if (error)
    table->file->print_error(error, MYF(0));

  DBUG_RETURN(error);
}


/**
  Check if the pending ALTER TABLE operations support the in-place
  algorithm based on restrictions in the SQL layer or given the
  nature of the operations themselves. If in-place isn't supported,
  it won't be necessary to check with the storage engine.

  @param table        The original TABLE.
  @param create_info  Information from the parsing phase about new
                      table properties.
  @param alter_info   Data related to detected changes.

  @return false       In-place is possible, check with storage engine.
  @return true        Incompatible operations, must use table copy.
*/

static bool is_inplace_alter_impossible(TABLE *table,
                                        HA_CREATE_INFO *create_info,
                                        const Alter_info *alter_info)
{
  DBUG_ENTER("is_inplace_alter_impossible");

  /* At the moment we can't handle altering temporary tables without a copy. */
  if (table->s->tmp_table)
    DBUG_RETURN(true);

  /*
    For the ALTER TABLE tbl_name ORDER BY ... we always use copy
    algorithm. In theory, this operation can be done in-place by some
    engine, but since a) no current engine does this and b) our current
    API lacks infrastructure for passing information about table ordering
    to storage engine we simply always do copy now.

    ENABLE/DISABLE KEYS is a MyISAM/Heap specific operation that is
    not supported for in-place in combination with other operations.
    Alone, it will be done by simple_rename_or_index_change().

    Stored generated columns are evaluated in server, thus can't be added/changed
    inplace.
  */
  if (alter_info->flags & (Alter_info::ALTER_ORDER |
                           Alter_info::ALTER_KEYS_ONOFF))
    DBUG_RETURN(true);

  /*
    If the table engine is changed explicitly (using ENGINE clause)
    or implicitly (e.g. when non-partitioned table becomes
    partitioned) a regular alter table (copy) needs to be
    performed.
  */
  if (create_info->db_type != table->s->db_type())
    DBUG_RETURN(true);

  /*
    There was a bug prior to mysql-4.0.25. Number of null fields was
    calculated incorrectly. As a result frm and data files gets out of
    sync after fast alter table. There is no way to determine by which
    mysql version (in 4.0 and 4.1 branches) table was created, thus we
    disable fast alter table for all tables created by mysql versions
    prior to 5.0 branch.
    See BUG#6236.
  */
  if (!table->s->mysql_version)
    DBUG_RETURN(true);

  /*
    If default value is changed and the table includes or will include
    generated columns that depend on the DEFAULT function, we cannot
    do the operation inplace as indexes or value of stored generated
    columns might become invalid.
  */
  if ((alter_info->flags & Alter_info::ALTER_CHANGE_COLUMN_DEFAULT) &&
      table->has_gcol())
  {
    for (Field **vfield= table->vfield; *vfield; vfield++)
    {
      if ((*vfield)->gcol_info->expr_item->walk(
           &Item::check_gcol_depend_default_processor,
           Item::WALK_POSTFIX, NULL))
        DBUG_RETURN(true);
    }
  }

  DBUG_RETURN(false);
}


/**
  Perform in-place alter table.

  @param thd                Thread handle.
  @param table_list         TABLE_LIST for the table to change.
  @param table              The original TABLE.
  @param altered_table      TABLE object for new version of the table.
  @param ha_alter_info      Structure describing ALTER TABLE to be carried
                            out and serving as a storage place for data
                            used during different phases.
  @param inplace_supported  Enum describing the locking requirements.
  @param target_mdl_request Metadata request/lock on the target table name.
  @param alter_ctx          ALTER TABLE runtime context.

  @retval   true              Error
  @retval   false             Success

  @note
    If mysql_alter_table does not need to copy the table, it is
    either an alter table where the storage engine does not
    need to know about the change, only the frm will change,
    or the storage engine supports performing the alter table
    operation directly, in-place without mysql having to copy
    the table.

  @note This function frees the TABLE object associated with the new version of
        the table and removes the .FRM file for it in case of both success and
        failure.
*/

static bool mysql_inplace_alter_table(THD *thd,
                                      TABLE_LIST *table_list,
                                      TABLE *table,
                                      TABLE *altered_table,
                                      Alter_inplace_info *ha_alter_info,
                                      enum_alter_inplace_result inplace_supported,
                                      MDL_request *target_mdl_request,
                                      Alter_table_ctx *alter_ctx)
{
  handlerton *db_type= table->s->db_type();
  MDL_ticket *mdl_ticket= table->mdl_ticket;
  HA_CREATE_INFO *create_info= ha_alter_info->create_info;
  const Alter_info *alter_info= ha_alter_info->alter_info;
  bool reopen_tables= false;
  bool keep_altered_table= false;

  DBUG_ENTER("mysql_inplace_alter_table");

  /*
    Upgrade to EXCLUSIVE lock if:
    - This is requested by the storage engine
    - Or the storage engine needs exclusive lock for just the prepare
      phase
    - Or requested by the user

    Note that we handle situation when storage engine needs exclusive
    lock for prepare phase under LOCK TABLES in the same way as when
    exclusive lock is required for duration of the whole statement.
  */
  if (inplace_supported == HA_ALTER_INPLACE_EXCLUSIVE_LOCK ||
      ((inplace_supported == HA_ALTER_INPLACE_SHARED_LOCK_AFTER_PREPARE ||
        inplace_supported == HA_ALTER_INPLACE_NO_LOCK_AFTER_PREPARE) &&
       (thd->locked_tables_mode == LTM_LOCK_TABLES ||
        thd->locked_tables_mode == LTM_PRELOCKED_UNDER_LOCK_TABLES)) ||
       alter_info->requested_lock == Alter_info::ALTER_TABLE_LOCK_EXCLUSIVE)
  {
    if (wait_while_table_is_used(thd, table, HA_EXTRA_FORCE_REOPEN))
      goto cleanup;
    /*
      Get rid of all TABLE instances belonging to this thread
      except one to be used for in-place ALTER TABLE.

      This is mostly needed to satisfy InnoDB assumptions/asserts.
    */
    close_all_tables_for_name(thd, table->s, alter_ctx->is_table_renamed(),
                              table);
    /*
      If we are under LOCK TABLES we will need to reopen tables which we
      just have closed in case of error.
    */
    reopen_tables= true;
  }
  else if (inplace_supported == HA_ALTER_INPLACE_SHARED_LOCK_AFTER_PREPARE ||
           inplace_supported == HA_ALTER_INPLACE_NO_LOCK_AFTER_PREPARE)
  {
    /*
      Storage engine has requested exclusive lock only for prepare phase
      and we are not under LOCK TABLES.
      Don't mark TABLE_SHARE as old in this case, as this won't allow opening
      of table by other threads during main phase of in-place ALTER TABLE.
    */
    if (thd->mdl_context.upgrade_shared_lock(table->mdl_ticket, MDL_EXCLUSIVE,
                                             thd->variables.lock_wait_timeout))
      goto cleanup;

    tdc_remove_table(thd, TDC_RT_REMOVE_NOT_OWN_KEEP_SHARE,
                     table->s->db.str, table->s->table_name.str,
                     false);
  }

  /*
    Upgrade to SHARED_NO_WRITE lock if:
    - The storage engine needs writes blocked for the whole duration
    - Or this is requested by the user
    Note that under LOCK TABLES, we will already have SHARED_NO_READ_WRITE.
  */
  if ((inplace_supported == HA_ALTER_INPLACE_SHARED_LOCK ||
       alter_info->requested_lock == Alter_info::ALTER_TABLE_LOCK_SHARED) &&
      thd->mdl_context.upgrade_shared_lock(table->mdl_ticket,
                                           MDL_SHARED_NO_WRITE,
                                           thd->variables.lock_wait_timeout))
  {
    goto cleanup;
  }

  // It's now safe to take the table level lock.
  if (lock_tables(thd, table_list, alter_ctx->tables_opened, 0))
    goto cleanup;

  if (alter_ctx->error_if_not_empty & Alter_table_ctx::GEOMETRY_WITHOUT_DEFAULT)
  {
    // We should have upgraded from MDL_SHARED_UPGRADABLE to a lock
    // blocking writes for it to be safe to check ha_records().
    if (table->mdl_ticket->get_type() == MDL_SHARED_UPGRADABLE)
    {
      my_error(ER_INVALID_USE_OF_NULL, MYF(0));
      goto cleanup;
    }

    // Check if the handler supports ha_records()
    if (!(table_list->table->file->ha_table_flags() & HA_HAS_RECORDS))
    {
      // If ha_records() is not supported, be conservative.
      my_error(ER_INVALID_USE_OF_NULL, MYF(0));
      goto cleanup;
    }

    ha_rows tmp= 0;
    if (table_list->table->file->ha_records(&tmp) || tmp > 0)
    {
      my_error(ER_INVALID_USE_OF_NULL, MYF(0));
      goto cleanup;
    }

    // Empty table, so don't allow inserts during inplace operation.
    if (inplace_supported == HA_ALTER_INPLACE_NO_LOCK ||
        inplace_supported == HA_ALTER_INPLACE_NO_LOCK_AFTER_PREPARE)
      inplace_supported= HA_ALTER_INPLACE_SHARED_LOCK;
  }

  DEBUG_SYNC(thd, "alter_table_inplace_after_lock_upgrade");
  THD_STAGE_INFO(thd, stage_alter_inplace_prepare);

  switch (inplace_supported) {
  case HA_ALTER_ERROR:
  case HA_ALTER_INPLACE_NOT_SUPPORTED:
    DBUG_ASSERT(0);
    // fall through
  case HA_ALTER_INPLACE_NO_LOCK:
  case HA_ALTER_INPLACE_NO_LOCK_AFTER_PREPARE:
    switch (alter_info->requested_lock) {
    case Alter_info::ALTER_TABLE_LOCK_DEFAULT:
    case Alter_info::ALTER_TABLE_LOCK_NONE:
      ha_alter_info->online= true;
      break;
    case Alter_info::ALTER_TABLE_LOCK_SHARED:
    case Alter_info::ALTER_TABLE_LOCK_EXCLUSIVE:
      break;
    }
    break;
  case HA_ALTER_INPLACE_EXCLUSIVE_LOCK:
  case HA_ALTER_INPLACE_SHARED_LOCK_AFTER_PREPARE:
  case HA_ALTER_INPLACE_SHARED_LOCK:
    break;
  }

  {
  dd::Schema_MDL_locker mdl_locker(thd);
  dd::cache::Dictionary_client::Auto_releaser releaser(thd->dd_client());

  const dd::Table *old_table_def;
  if (mdl_locker.ensure_locked(table->s->db.str) ||
      thd->dd_client()->acquire<dd::Table>(table->s->db.str,
                                           table->s->table_name.str,
                                           &old_table_def))
    goto cleanup;

  std::unique_ptr<dd::Table> altered_table_def;
  if (!(altered_table_def=
          dd::acquire_uncached_uncommitted_table<dd::Table>(thd,
                alter_ctx->new_db, alter_ctx->tmp_name)))
    goto cleanup;

  /*
    We want warnings/errors about data truncation emitted when
    values of virtual columns are evaluated in INPLACE algorithm.
  */
  thd->count_cuted_fields= CHECK_FIELD_WARN;
  thd->cuted_fields= 0L;

  if (table->file->ha_prepare_inplace_alter_table(altered_table,
                                                  ha_alter_info,
                                                  old_table_def,
                                                  altered_table_def.get()))
  {
    goto rollback;
  }

  /*
    Downgrade the lock if storage engine has told us that exclusive lock was
    necessary only for prepare phase (unless we are not under LOCK TABLES) and
    user has not explicitly requested exclusive lock.
  */
  if ((inplace_supported == HA_ALTER_INPLACE_SHARED_LOCK_AFTER_PREPARE ||
       inplace_supported == HA_ALTER_INPLACE_NO_LOCK_AFTER_PREPARE) &&
      !(thd->locked_tables_mode == LTM_LOCK_TABLES ||
        thd->locked_tables_mode == LTM_PRELOCKED_UNDER_LOCK_TABLES) &&
      (alter_info->requested_lock != Alter_info::ALTER_TABLE_LOCK_EXCLUSIVE))
  {
    /* If storage engine or user requested shared lock downgrade to SNW. */
    if (inplace_supported == HA_ALTER_INPLACE_SHARED_LOCK_AFTER_PREPARE ||
        alter_info->requested_lock == Alter_info::ALTER_TABLE_LOCK_SHARED)
      table->mdl_ticket->downgrade_lock(MDL_SHARED_NO_WRITE);
    else
    {
      DBUG_ASSERT(inplace_supported == HA_ALTER_INPLACE_NO_LOCK_AFTER_PREPARE);
      table->mdl_ticket->downgrade_lock(MDL_SHARED_UPGRADABLE);
    }
  }

  DEBUG_SYNC(thd, "alter_table_inplace_after_lock_downgrade");
  THD_STAGE_INFO(thd, stage_alter_inplace);

  if (table->file->ha_inplace_alter_table(altered_table,
                                          ha_alter_info,
                                          old_table_def,
                                          altered_table_def.get()))
  {
    goto rollback;
  }

  // Upgrade to EXCLUSIVE before commit.
  if (wait_while_table_is_used(thd, table, HA_EXTRA_PREPARE_FOR_RENAME))
    goto rollback;

  /*
    If we are killed after this point, we should ignore and continue.
    We have mostly completed the operation at this point, there should
    be no long waits left.
  */

  DBUG_EXECUTE_IF("alter_table_rollback_new_index", {
      table->file->ha_commit_inplace_alter_table(altered_table,
                                                 ha_alter_info,
                                                 false,
                                                 old_table_def,
                                                 altered_table_def.get());
      my_error(ER_UNKNOWN_ERROR, MYF(0));
      thd->count_cuted_fields= CHECK_FIELD_IGNORE;
      goto cleanup;
    });

  DEBUG_SYNC(thd, "alter_table_inplace_before_commit");
  THD_STAGE_INFO(thd, stage_alter_inplace_commit);

  /*
    Acquire SRO locks on parent tables to prevent concurrent DML on them to
    perform cascading actions. These actions require acquring InnoDB locks,
    which might otherwise create deadlock with locks acquired by
    ha_innobase::commit_inplace_alter_table(). This deadlock can be
    be resolved by aborting expensive ALTER TABLE statement, which
    we would like to avoid.

    Note that we ignore FOREIGN_KEY_CHECKS=0 setting completely here since
    we need to avoid deadlock even if user is ready to sacrifice some
    consistency and set FOREIGN_KEY_CHECKS=0.

    It is possible that acquisition of locks on parent tables will result
    in MDL deadlocks. But since deadlocks involving two or more DDL
    statements should be rare, it is unlikely that our ALTER TABLE will
    be aborted due to such deadlock.
  */
  if (lock_fk_dependent_tables(thd, table))
    goto rollback;

  if (table->file->ha_commit_inplace_alter_table(altered_table,
                                                 ha_alter_info,
                                                 true, old_table_def,
                                                 altered_table_def.get()))
  {
    goto rollback;
  }

  thd->count_cuted_fields= CHECK_FIELD_IGNORE;

  close_all_tables_for_name(thd, table->s, alter_ctx->is_table_renamed(), NULL);
  table_list->table= table= NULL;
  close_temporary_table(thd, altered_table, true, false);

  /*
    Replace table definition in the data-dictionary.

    Note that any error after this point is really awkward for storage engines
    which don't support atomic DDL. Changes to table in SE are already committed
    and can't be rolled back. Failure to update data-dictionary or binary log
    will create inconsistency between them and SE. Since we can't do much in this
    situation we simply return error and hope that old table definition is
    compatible enough with a new one.
    We keep '#sql...' table description in DD to give user a chance to sort-out
    things manually.

    QQ: Should we really do this? OTOH any attempt to delete this description can
        fail too...

    For engines supporting atomic DDL error is business-as-usual situation.
    Rollback of statement which happens on error should revert changes to
    table in SE as well.
  */
  keep_altered_table= true;

  //
  // QQ: Perhaps move to separate helper function e.g. dd::replace_table()
  //     after solving problem with system tables.
  //
  if (!dd::get_dictionary()->is_dd_table_name(alter_ctx->db, alter_ctx->alias))
  {
    dd::cache::Dictionary_client::Auto_releaser releaser(thd->dd_client());
    const dd::Schema *old_sch= NULL;
    const dd::Schema *new_sch= NULL;

    /*
      Note that altered table definition was created in a new schema,
      so typical roles are reversed here!
    */
    if (thd->dd_client()->acquire<dd::Schema>(alter_ctx->db, &old_sch) ||
        thd->dd_client()->acquire<dd::Schema>(alter_ctx->new_db, &new_sch))
      goto cleanup2;
    if (!old_sch)
    {
      my_error(ER_BAD_DB_ERROR, MYF(0), alter_ctx->db);
      goto cleanup2;
    }
    if (!new_sch)
    {
      my_error(ER_BAD_DB_ERROR, MYF(0), alter_ctx->new_db);
      goto cleanup2;
    }

    /*
      For engines which support atomic DDL we don't have SDI stored yet.
      Use Sdi_updater which only does store_sdi() for them.
    */
    dd::Sdi_updater update_sdi=
        (db_type->flags & HTON_SUPPORTS_ATOMIC_DDL) ?
        dd::Sdi_updater() :
        make_sdi_updater(thd, altered_table_def.get(),
                         new_sch);

    altered_table_def->set_schema_id(old_table_def->schema_id());
    altered_table_def->set_name(alter_ctx->alias);

    if (dd::remove_sdi(thd, old_table_def, old_sch) ||
        thd->dd_client()->drop(old_table_def))
      goto cleanup2;

    if (thd->dd_client()->update_uncached_and_invalidate(
                            altered_table_def.get()) ||
        update_sdi(thd, altered_table_def.get(), old_sch))
      goto cleanup2;
  }
  else
  {
    // WL7743/TODO: Sivert's help is needed to handle this case.
    //              We need to be able to replace sticky table in the cache
    //              with an object which is not related to it.
    dd::cache::Dictionary_client::Auto_releaser releaser(thd->dd_client());
    const dd::Schema *new_sch= NULL;
    if (thd->dd_client()->acquire<dd::Schema>(alter_ctx->new_db, &new_sch))
      goto cleanup2;
    if (!new_sch)
    {
      my_error(ER_BAD_DB_ERROR, MYF(0), alter_ctx->new_db);
      goto cleanup2;
    }

    if ((!(db_type->flags & HTON_SUPPORTS_ATOMIC_DDL) &&
         dd::remove_sdi(thd, altered_table_def.get(), new_sch)) ||
        thd->dd_client()->drop_uncached(altered_table_def.get()))
      goto cleanup2;
  }

  if (!(db_type->flags & HTON_SUPPORTS_ATOMIC_DDL))
  {
    /*
      Persist changes to data-dictionary for storage engines which don't
      support atomic DDL. Such SEs can't rollback in-place changes if error
      or crash happens after this point, so we are better to have
      data-dictionary in sync with SE.
    */
    Disable_gtid_state_update_guard disabler(thd);

    if (trans_commit_stmt(thd) || trans_commit_implicit(thd))
      goto cleanup2;
  }

  }

<<<<<<< HEAD
=======
  if (dd::move_triggers(thd, alter_ctx->db, alter_ctx->alias,
                        alter_ctx->new_db, alter_ctx->tmp_name))
    DBUG_RETURN(true);

  /*
    Replace the old .FRM with the new .FRM, but keep the old name for now.
    Rename to the new name (if needed) will be handled separately below.
  */
  if (mysql_rename_table(thd, db_type, alter_ctx->new_db, alter_ctx->tmp_name,
                         alter_ctx->db, alter_ctx->alias,
                         FN_FROM_IS_TMP | NO_HA_TABLE))
>>>>>>> 49d8ae5e
  {
    /*
      handler::create_handler_files() is only used by partitioning SE.
      Since we plan to remove it soon and this SE doesn't care about
      "partitioned" argument of get_new_handler() we don't determine
      is correct value. We simply assume that table is non-partitioned.
    */
    handler *file;
    file= get_new_handler((TABLE_SHARE*) 0, false, thd->mem_root, db_type);
    (void) file->ha_create_handler_files(alter_ctx->get_path(),
                                         alter_ctx->get_tmp_path(),
                                         CHF_RENAME_FLAG, NULL);
    delete file;

#ifdef HAVE_PSI_TABLE_INTERFACE
    PSI_TABLE_CALL(drop_table_share)
      (true, alter_ctx->new_db, static_cast<int>(strlen(alter_ctx->new_db)),
       alter_ctx->tmp_name, static_cast<int>(strlen(alter_ctx->tmp_name)));
#endif

<<<<<<< HEAD
=======
    (void) dd::move_triggers(thd, alter_ctx->new_db, alter_ctx->tmp_name,
                             alter_ctx->db, alter_ctx->alias);
    // Since changes were done in-place, we can't revert them.
    (void) quick_rm_table(thd, db_type,
                          alter_ctx->new_db, alter_ctx->tmp_name,
                          FN_IS_TMP | NO_HA_TABLE);
    DBUG_RETURN(true);
>>>>>>> 49d8ae5e
  }
  DBUG_EXECUTE_IF("crash_after_index_create",
                  DBUG_SET("-d,crash_after_index_create");
                  DBUG_SUICIDE(););

  /*
    Tell the SE that the changed table in the data-dictionary.
    For engines which don't support atomic DDL this needs to be
    done before trying to rename the table.
  */
  if (!(db_type->flags & HTON_SUPPORTS_ATOMIC_DDL))
  {
    Open_table_context ot_ctx(thd, MYSQL_OPEN_REOPEN);

    table_list->mdl_request.ticket= mdl_ticket;
    if (open_table(thd, table_list, &ot_ctx))
      goto cleanup2;

    table_list->table->file->ha_notify_table_changed(ha_alter_info);

    /*
      We might be going to reopen table down on the road, so we have to
      restore state of the TABLE object which we used for obtaining of
      handler object to make it usable for later reopening.
    */
    DBUG_ASSERT(table_list->table == thd->open_tables);
    close_thread_table(thd, &thd->open_tables);
    table_list->table= NULL;
  }

  // Rename altered table if requested.
  if (alter_ctx->is_table_renamed())
  {
    // Remove TABLE and TABLE_SHARE for old name from TDC.
    tdc_remove_table(thd, TDC_RT_REMOVE_ALL,
                     alter_ctx->db, alter_ctx->table_name, false);

    if (mysql_rename_table(thd, db_type, alter_ctx->db, alter_ctx->table_name,
                           alter_ctx->new_db, alter_ctx->new_alias,
                           NO_TARGET_CHECK |
                           ((db_type->flags & HTON_SUPPORTS_ATOMIC_DDL) ?
                            NO_DD_COMMIT : 0)))
    {
      /*
        If the rename fails we will still have a working table
        with the old name, but with other changes applied.
      */
      goto cleanup2;
    }
<<<<<<< HEAD
    if (change_trigger_table_name(thd,
                                  alter_ctx->db,
                                  alter_ctx->alias,
                                  alter_ctx->table_name,
                                  alter_ctx->new_db,
                                  alter_ctx->new_alias))
    {
      /*
        If the rename of trigger files fails, try to rename the table
        back so we at least have matching table and trigger files.
      */
      (void) mysql_rename_table(thd, db_type,
                                alter_ctx->new_db, alter_ctx->new_alias,
                                alter_ctx->db, alter_ctx->alias,
                                NO_FK_CHECKS | NO_TARGET_CHECK |
                                ((db_type->flags & HTON_SUPPORTS_ATOMIC_DDL) ?
                                 NO_DD_COMMIT : 0));
      goto cleanup2;
    }
=======
>>>>>>> 49d8ae5e
  }

  /*
    Transfer pre-existing foreign keys to the new table.
    Since fk names have to be unique per schema, we cannot
    create them while both the old and the temp version of the
    table exist.
  */
  if (alter_ctx->fk_count > 0 &&
      dd::add_foreign_keys(thd, alter_ctx->new_db, alter_ctx->new_alias,
                           alter_ctx->fk_info, alter_ctx->fk_count,
                           !(db_type->flags & HTON_SUPPORTS_ATOMIC_DDL)))
    goto cleanup2;

  THD_STAGE_INFO(thd, stage_end);

  DBUG_EXECUTE_IF("sleep_alter_before_main_binlog", my_sleep(6000000););
  DEBUG_SYNC(thd, "alter_table_before_main_binlog");

  ha_binlog_log_query(thd, create_info->db_type, LOGCOM_ALTER_TABLE,
                      thd->query().str, thd->query().length,
                      alter_ctx->db, alter_ctx->table_name);

  DBUG_ASSERT(!(mysql_bin_log.is_open() &&
                thd->is_current_stmt_binlog_format_row() &&
                (create_info->options & HA_LEX_CREATE_TMP_TABLE)));
  if (write_bin_log(thd, true, thd->query().str, thd->query().length,
                    (db_type->flags & HTON_SUPPORTS_ATOMIC_DDL)))
    goto cleanup2;

  if (db_type->flags & HTON_SUPPORTS_ATOMIC_DDL)
  {
    /*
      Commit ALTER TABLE. Needs to be done here and not in the callers
      (which do it anyway) to be able notify SE about changed table.
    */
    if (trans_commit_stmt(thd) || trans_commit_implicit(thd))
      goto cleanup2;

    /* Call SE DDL post-commit hook. */
    if (db_type->post_ddl)
      db_type->post_ddl(thd);

    /*
      Finally we can tell SE supporting atomic DDL that the changed table
      in the data-dictionary.
    */
    TABLE_LIST table_list;
    table_list.init_one_table(alter_ctx->new_db, strlen(alter_ctx->new_db),
                              alter_ctx->new_name, strlen(alter_ctx->new_name),
                              alter_ctx->new_alias, TL_READ);
    table_list.mdl_request.ticket= alter_ctx->is_table_renamed() ?
                                   target_mdl_request->ticket : mdl_ticket;

    Open_table_context ot_ctx(thd, MYSQL_OPEN_REOPEN);

    if (open_table(thd, &table_list, &ot_ctx))
      DBUG_RETURN(true);

    table_list.table->file->ha_notify_table_changed(ha_alter_info);

    DBUG_ASSERT(table_list.table == thd->open_tables);
    close_thread_table(thd, &thd->open_tables);
  }

  DBUG_RETURN(false);

rollback:
  {
    dd::cache::Dictionary_client::Auto_releaser releaser(thd->dd_client());
    const dd::Table *old_table_def;
    thd->dd_client()->acquire<dd::Table>(table->s->db.str,
                                         table->s->table_name.str,
                                         &old_table_def);
    std::unique_ptr<dd::Table> altered_table_def=
      dd::acquire_uncached_uncommitted_table<dd::Table>(thd, alter_ctx->new_db,
                                                        alter_ctx->tmp_name);
    table->file->ha_commit_inplace_alter_table(altered_table,
                                               ha_alter_info,
                                               false, old_table_def,
                                               altered_table_def.get());
    thd->count_cuted_fields= CHECK_FIELD_IGNORE;
  }

cleanup:
  close_temporary_table(thd, altered_table, true, false);

cleanup2:
  if (reopen_tables)
  {
    /* Close the only table instance which is still around. */
    close_all_tables_for_name(thd, table->s, alter_ctx->is_table_renamed(), NULL);
    if (thd->locked_tables_list.reopen_tables(thd))
      thd->locked_tables_list.unlink_all_closed_tables(thd, NULL, 0);
    /* QQ; do something about metadata locks ? */
  }

  (void) trans_rollback_stmt(thd);

  if ((db_type->flags & HTON_SUPPORTS_ATOMIC_DDL) &&
      db_type->post_ddl)
    db_type->post_ddl(thd);

  if (
#ifdef NEEDS_WL7141_TREE
      !(db_type->flags & HTON_SUPPORTS_ATOMIC_DDL) &&
#endif
      !keep_altered_table)
  {
    (void) quick_rm_table(thd, create_info->db_type, alter_ctx->new_db,
                          alter_ctx->tmp_name, FN_IS_TMP | NO_HA_TABLE);
  }

  DBUG_RETURN(true);
}

/**
  maximum possible length for certain blob types.

  @param[in]      type        Blob type (e.g. MYSQL_TYPE_TINY_BLOB)

  @return
    length
*/

static uint
blob_length_by_type(enum_field_types type)
{
  switch (type)
  {
  case MYSQL_TYPE_TINY_BLOB:
    return 255;
  case MYSQL_TYPE_BLOB:
    return 65535;
  case MYSQL_TYPE_MEDIUM_BLOB:
    return 16777215;
  case MYSQL_TYPE_LONG_BLOB:
    return 4294967295U;
  default:
    DBUG_ASSERT(0); // we should never go here
    return 0;
  }
}


/**
  Convert the old temporal data types to the new temporal
  type format for ADD/CHANGE COLUMN, ADD INDEXES and ALTER
  FORCE ALTER operation.

  @param thd                Thread context.
  @param alter_info         Alter info parameters.

  @retval true              Error.
  @retval false             Either the old temporal data types
                            are not present or they are present
                            and have been successfully upgraded.
*/

static bool
upgrade_old_temporal_types(THD *thd, Alter_info *alter_info)
{
  bool old_temporal_type_present= false;

  DBUG_ENTER("upgrade_old_temporal_types");

  if (!((alter_info->flags & Alter_info::ALTER_ADD_COLUMN) ||
      (alter_info->flags & Alter_info::ALTER_ADD_INDEX) ||
      (alter_info->flags & Alter_info::ALTER_CHANGE_COLUMN) ||
      (alter_info->flags & Alter_info::ALTER_RECREATE)))
    DBUG_RETURN(false);

  /*
    Upgrade the old temporal types if any, for ADD/CHANGE COLUMN/
    ADD INDEXES and FORCE ALTER operation.
  */
  Create_field *def;
  List_iterator<Create_field> create_it(alter_info->create_list);

  while ((def= create_it++))
  {
    // Check if any old temporal type is present.
    if ((def->sql_type == MYSQL_TYPE_TIME) ||
        (def->sql_type == MYSQL_TYPE_DATETIME) ||
        (def->sql_type == MYSQL_TYPE_TIMESTAMP))
    {
       old_temporal_type_present= true;
       break;
    }
  }

  // Upgrade is not required since there are no old temporal types.
  if (!old_temporal_type_present)
    DBUG_RETURN(false);

  // Upgrade old temporal types to the new temporal types.
  create_it.rewind();
  while ((def= create_it++))
  {
    enum  enum_field_types sql_type;
    Item *default_value= def->def, *update_value= NULL;

    /*
       Set CURRENT_TIMESTAMP as default/update value based on
       the auto_flags value.
    */

    if ((def->sql_type == MYSQL_TYPE_DATETIME ||
         def->sql_type == MYSQL_TYPE_TIMESTAMP)
        && (def->auto_flags != Field::NONE))
    {
      Item_func_now_local *now = new (thd->mem_root) Item_func_now_local(0);
      if (!now)
        DBUG_RETURN(true);

      if (def->auto_flags & Field::DEFAULT_NOW)
        default_value= now;
      if (def->auto_flags & Field::ON_UPDATE_NOW)
        update_value= now;
    }

    switch (def->sql_type)
    {
    case MYSQL_TYPE_TIME:
        sql_type= MYSQL_TYPE_TIME2;
        break;
    case MYSQL_TYPE_DATETIME:
        sql_type= MYSQL_TYPE_DATETIME2;
        break;
    case MYSQL_TYPE_TIMESTAMP:
        sql_type= MYSQL_TYPE_TIMESTAMP2;
        break;
    default:
      continue;
    }

    DBUG_ASSERT(!def->gcol_info ||
                (def->gcol_info  &&
                 (def->sql_type != MYSQL_TYPE_DATETIME
                 && def->sql_type != MYSQL_TYPE_TIMESTAMP)));
    // Replace the old temporal field with the new temporal field.
    Create_field *temporal_field= NULL;
    if (!(temporal_field= new (thd->mem_root) Create_field()) ||
        temporal_field->init(thd, def->field_name, sql_type, NULL, NULL,
                             (def->flags & NOT_NULL_FLAG), default_value,
                             update_value, &def->comment, def->change, NULL,
                             NULL, 0, NULL))
      DBUG_RETURN(true);

    temporal_field->field= def->field;
    create_it.replace(temporal_field);
  }

  // Report a NOTE informing about the upgrade.
  push_warning(thd, Sql_condition::SL_NOTE,
               ER_OLD_TEMPORALS_UPGRADED,
               ER_THD(thd, ER_OLD_TEMPORALS_UPGRADED));
  DBUG_RETURN(false);
}


static fk_option to_fk_option(dd::Foreign_key::enum_rule rule)
{
  switch (rule)
  {
  case dd::Foreign_key::enum_rule::RULE_NO_ACTION:
    return FK_OPTION_NO_ACTION;
  case dd::Foreign_key::enum_rule::RULE_RESTRICT:
    return FK_OPTION_RESTRICT;
  case dd::Foreign_key::enum_rule::RULE_CASCADE:
    return FK_OPTION_CASCADE;
  case dd::Foreign_key::enum_rule::RULE_SET_NULL:
    return FK_OPTION_SET_NULL;
  case dd::Foreign_key::enum_rule::RULE_SET_DEFAULT:
    return FK_OPTION_DEFAULT;
  }
  DBUG_ASSERT(false);
  return FK_OPTION_UNDEF;
}


static fk_match_opt to_fk_match_opt(dd::Foreign_key::enum_match_option match)
{
  switch (match)
  {
  case dd::Foreign_key::enum_match_option::OPTION_NONE:
    return FK_MATCH_SIMPLE;
  case dd::Foreign_key::enum_match_option:: OPTION_PARTIAL:
    return FK_MATCH_PARTIAL;
  case dd::Foreign_key::enum_match_option:: OPTION_FULL:
    return FK_MATCH_FULL;
  }
  DBUG_ASSERT(false);
  return FK_MATCH_UNDEF;
}


static void to_lex_cstring(MEM_ROOT *mem_root,
                           LEX_CSTRING *target,
                           const std::string &source)
{
  target->str= strmake_root(mem_root, source.c_str(), source.length() + 1);
  target->length= source.length();
}


/**
  Remember information about pre-existing foreign keys so that they can
  be added to the new version of the table later.

  @param[in]      thd              Thread handle.
  @param[in]      table            The source table.
  @param[in]      alter_info       Info about ALTER TABLE statement.
  @param[in,out]  alter_ctx        Runtime context for ALTER TABLE.
  @param[in]      new_create_list  List of new columns, used for rename check.
*/

static
void remember_preexisting_foreign_keys(THD *thd, TABLE *table,
                                       Alter_info *alter_info,
                                       Alter_table_ctx *alter_ctx,
                                       List<Create_field> *new_create_list)
{
  // FKs are not supported for temporary tables.
  if (table->s->tmp_table)
    return;

  List_iterator<Create_field> find_it(*new_create_list);

  dd::cache::Dictionary_client::Auto_releaser releaser(thd->dd_client());
  const dd::Table *src_table= nullptr;
  if (thd->dd_client()->acquire(table->s->db.str, table->s->table_name.str,
                                &src_table))
  {
    // Should not happen, we know the table exists and can be opened.
    DBUG_ASSERT(false);
  }
  alter_ctx->fk_info=
    (FOREIGN_KEY*)sql_calloc(sizeof(FOREIGN_KEY) *
                             src_table->foreign_keys().size());
  for (size_t i= 0; i < src_table->foreign_keys().size(); i++)
  {
    const dd::Foreign_key *dd_fk= src_table->foreign_keys()[i];

    // Skip foreign keys that are to be dropped
    bool is_dropped= false;
    for (const Alter_drop *drop : alter_info->drop_list)
    {
      DBUG_ASSERT(drop->type == Alter_drop::FOREIGN_KEY);
      // Index names are always case insensitive
      if (my_strcasecmp(system_charset_info,
                        drop->name,
                        dd_fk->name().c_str()) == 0)
      {
        is_dropped= true;
        break;
      }
    }
    if (is_dropped)
      continue;

    FOREIGN_KEY *sql_fk= &alter_ctx->fk_info[alter_ctx->fk_count++];

    sql_fk->name= strmake_root(thd->mem_root,
                               dd_fk->name().c_str(),
                               dd_fk->name().length() + 1);
    sql_fk->key_parts= dd_fk->elements().size();

    to_lex_cstring(thd->mem_root, &sql_fk->ref_db,
                   dd_fk->referenced_table_schema_name());

    to_lex_cstring(thd->mem_root, &sql_fk->ref_table,
                   dd_fk->referenced_table_name());

    sql_fk->delete_opt= to_fk_option(dd_fk->delete_rule());
    sql_fk->update_opt= to_fk_option(dd_fk->update_rule());
    sql_fk->match_opt= to_fk_match_opt(dd_fk->match_option());

    sql_fk->key_part= (LEX_CSTRING*)sql_calloc(sizeof(LEX_CSTRING) *
                                               sql_fk->key_parts);
    sql_fk->fk_key_part= (LEX_CSTRING*)sql_calloc(sizeof(LEX_CSTRING)
                                                  * sql_fk->key_parts);

    for (size_t j= 0; j < sql_fk->key_parts; j++)
    {
      const dd::Foreign_key_element *dd_fk_ele= dd_fk->elements()[j];

      // Check if the column was renamed by the same statement.
      bool renamed= false;
      if (alter_info->flags & Alter_info::ALTER_CHANGE_COLUMN)
      {
        find_it.rewind();
        const Create_field *find;
        while ((find= find_it++) && !renamed)
        {
          if (find->change && my_strcasecmp(system_charset_info,
                                            dd_fk_ele->column().name().c_str(),
                                            find->change) == 0)
          {
            // Use new name
            sql_fk->key_part[j].str= find->field_name;
            sql_fk->key_part[j].length= strlen(find->field_name);
            renamed= true;
          }
        }
      }
      if (!renamed) // Use old name
        to_lex_cstring(thd->mem_root, &sql_fk->key_part[j],
                       dd_fk_ele->column().name());

      to_lex_cstring(thd->mem_root, &sql_fk->fk_key_part[j],
                     dd_fk_ele->referenced_column_name());
    }
  }
}


/**
  Prepare column and key definitions for CREATE TABLE in ALTER TABLE.

  This function transforms parse output of ALTER TABLE - lists of
  columns and keys to add, drop or modify into, essentially,
  CREATE TABLE definition - a list of columns and keys of the new
  table. While doing so, it also performs some (bug not all)
  semantic checks.

  This function is invoked when we know that we're going to
  perform ALTER TABLE via a temporary table -- i.e. in-place ALTER TABLE
  is not possible, perhaps because the ALTER statement contains
  instructions that require change in table data, not only in
  table definition or indexes.

  @param[in,out]  thd         thread handle. Used as a memory pool
                              and source of environment information.
  @param[in]      table       the source table, open and locked
                              Used as an interface to the storage engine
                              to acquire additional information about
                              the original table.
  @param[in,out]  create_info A blob with CREATE/ALTER TABLE
                              parameters
  @param[in,out]  alter_info  Another blob with ALTER/CREATE parameters.
                              Originally create_info was used only in
                              CREATE TABLE and alter_info only in ALTER TABLE.
                              But since ALTER might end-up doing CREATE,
                              this distinction is gone and we just carry
                              around two structures.
  @param[in,out]  alter_ctx   Runtime context for ALTER TABLE.

  @return
    Fills various create_info members based on information retrieved
    from the storage engine.
    Sets create_info->varchar if the table has a VARCHAR column.
    Prepares alter_info->create_list and alter_info->key_list with
    columns and keys of the new table.
  @retval TRUE   error, out of memory or a semantical error in ALTER
                 TABLE instructions
  @retval FALSE  success
*/

bool
mysql_prepare_alter_table(THD *thd, TABLE *table,
                          HA_CREATE_INFO *create_info,
                          Alter_info *alter_info,
                          Alter_table_ctx *alter_ctx)
{
  /* New column definitions are added here */
  List<Create_field> new_create_list;
  /* New key definitions are added here */
  Mem_root_array<const Key_spec*> new_key_list(thd->mem_root);
  // DROP instructions for foreign keys and virtual generated columns
  Mem_root_array<const Alter_drop*> new_drop_list(thd->mem_root);

  /*
    Alter_info::alter_rename_key_list is also used by fill_alter_inplace_info()
    call. So this function should not modify original list but rather work with
    its copy.
  */
  Prealloced_array<const Alter_rename_key*, 1>
    rename_key_list(alter_info->alter_rename_key_list);

  /*
    This is how we check that all indexes to be altered are name-resolved: We
    make a copy of the list from the alter_info, and remove all the indexes
    that are found in the table. Later we check that there is nothing left in
    the list. This is obviously just a copy-paste of what is done for renamed
    indexes.
  */
  Prealloced_array<const Alter_index_visibility*, 1>
    index_visibility_list(alter_info->alter_index_visibility_list);
  List_iterator<Create_field> def_it(alter_info->create_list);
  List_iterator<Create_field> find_it(new_create_list);
  List_iterator<Create_field> field_it(new_create_list);
  List<Key_part_spec> key_parts;
  uint db_create_options= (table->s->db_create_options
                           & ~(HA_OPTION_PACK_RECORD));
  uint used_fields= create_info->used_fields;
  KEY *key_info=table->key_info;

  DBUG_ENTER("mysql_prepare_alter_table");

  /* Let new create options override the old ones */
  if (!(used_fields & HA_CREATE_USED_MIN_ROWS))
    create_info->min_rows= table->s->min_rows;
  if (!(used_fields & HA_CREATE_USED_MAX_ROWS))
    create_info->max_rows= table->s->max_rows;
  if (!(used_fields & HA_CREATE_USED_AVG_ROW_LENGTH))
    create_info->avg_row_length= table->s->avg_row_length;
  if (!(used_fields & HA_CREATE_USED_DEFAULT_CHARSET))
    create_info->default_table_charset= table->s->table_charset;
  if (!(used_fields & HA_CREATE_USED_AUTO) && table->found_next_number_field)
  {
    /* Table has an autoincrement, copy value to new table */
    table->file->info(HA_STATUS_AUTO);
    create_info->auto_increment_value= table->file->stats.auto_increment_value;
  }
  if (!(used_fields & HA_CREATE_USED_KEY_BLOCK_SIZE))
    create_info->key_block_size= table->s->key_block_size;

  if (!(used_fields & HA_CREATE_USED_STATS_SAMPLE_PAGES))
    create_info->stats_sample_pages= table->s->stats_sample_pages;

  if (!(used_fields & HA_CREATE_USED_STATS_AUTO_RECALC))
    create_info->stats_auto_recalc= table->s->stats_auto_recalc;

  if (!(used_fields & HA_CREATE_USED_TABLESPACE))
    create_info->tablespace= table->s->tablespace;

  if (create_info->storage_media == HA_SM_DEFAULT)
    create_info->storage_media= table->s->default_storage_media;

  /* Creation of federated table with LIKE clause needs connection string */
  if (!(used_fields & HA_CREATE_USED_CONNECTION))
    create_info->connect_string= table->s->connect_string;

  restore_record(table, s->default_values);     // Empty record for DEFAULT
  Create_field *def;

  /*
    First collect all fields from table which isn't in drop_list
  */
  Field **f_ptr,*field;
  for (f_ptr=table->field ; (field= *f_ptr) ; f_ptr++)
  {
    /* Check if field should be dropped */
    size_t i= 0;
    while (i < alter_info->drop_list.size())
    {
      const Alter_drop *drop= alter_info->drop_list[i];
      if (drop->type == Alter_drop::COLUMN &&
	  !my_strcasecmp(system_charset_info,field->field_name, drop->name))
      {
	/* Reset auto_increment value if it was dropped */
	if ((field->auto_flags & Field::NEXT_NUMBER) &&
	    !(used_fields & HA_CREATE_USED_AUTO))
	{
	  create_info->auto_increment_value=0;
	  create_info->used_fields|=HA_CREATE_USED_AUTO;
	}
        /*
          If a generated column is dependent on this column, this column
          cannot be dropped.
        */
        if (table->vfield &&
            table->is_field_used_by_generated_columns(field->field_index))
        {
          my_error(ER_DEPENDENT_BY_GENERATED_COLUMN, MYF(0), field->field_name);
          DBUG_RETURN(true);
        }

        /*
          Mark the drop_column operation is on virtual GC so that a non-rebuild
          on table can be done.
        */
        if (field->is_virtual_gcol())
          new_drop_list.push_back(drop);
	break; // Column was found.
      }
      i++;
    }
    if (i < alter_info->drop_list.size())
    {
      alter_info->drop_list.erase(i);
      continue;
    }
    /* Check if field is changed */
    def_it.rewind();
    while ((def=def_it++))
    {
      if (def->change &&
	  !my_strcasecmp(system_charset_info,field->field_name, def->change))
	break;
    }
    if (def)
    {						// Field is changed
      def->field=field;
      if (field->stored_in_db != def->stored_in_db)
      {
        my_error(ER_UNSUPPORTED_ACTION_ON_GENERATED_COLUMN,
                 MYF(0),
                 "Changing the STORED status");
        DBUG_RETURN(true);
      }
      /*
        Add column being updated to the list of new columns.
        Note that columns with AFTER clauses are added to the end
        of the list for now. Their positions will be corrected later.
      */
      new_create_list.push_back(def);
      if (!def->after)
      {
        /*
          If this ALTER TABLE doesn't have an AFTER clause for the modified
          column then remove this column from the list of columns to be
          processed. So later we can iterate over the columns remaining
          in this list and process modified columns with AFTER clause or
          add new columns.
        */
        def_it.remove();
      }
      /*
        If the new column type is GEOMETRY (or a subtype) NOT NULL,
        and the old column type is nullable and not GEOMETRY (or a
        subtype), existing NULL values will be converted into empty
        strings in non-strict mode. Empty strings are illegal values
        in GEOMETRY columns.
      */
      if (def->sql_type == MYSQL_TYPE_GEOMETRY &&
          (def->flags & (NO_DEFAULT_VALUE_FLAG | NOT_NULL_FLAG)) &&
          field->type() != MYSQL_TYPE_GEOMETRY &&
          field->maybe_null() &&
          !thd->is_strict_mode())
      {
        alter_ctx->error_if_not_empty|=
          Alter_table_ctx::GEOMETRY_WITHOUT_DEFAULT;
      }
    }
    else
    {
      /*
        This field was not dropped and not changed, add it to the list
        for the new table.
      */
      def= new Create_field(field, field);
      new_create_list.push_back(def);
      // Change default if ALTER
      size_t i= 0;
      const Alter_column *alter= NULL;
      while (i < alter_info->alter_list.size())
      {
        alter= alter_info->alter_list[i];
	if (!my_strcasecmp(system_charset_info,field->field_name, alter->name))
	  break;
        i++;
      }
      if (i < alter_info->alter_list.size())
      {
	if (def->flags & BLOB_FLAG)
	{
	  my_error(ER_BLOB_CANT_HAVE_DEFAULT, MYF(0), field->field_name);
          DBUG_RETURN(true);
	}

	if ((def->def=alter->def))              // Use new default
        {
          def->flags&= ~NO_DEFAULT_VALUE_FLAG;
          /*
            The defaults are explicitly altered for the TIMESTAMP/DATETIME
            field, through SET DEFAULT. Hence, set the auto_flags member
            appropriately.
          */
          if (real_type_with_now_as_default(def->sql_type))
          {
            DBUG_ASSERT((def->auto_flags &
                         ~(Field::DEFAULT_NOW | Field::ON_UPDATE_NOW)) == 0);
            def->auto_flags&= ~Field::DEFAULT_NOW;
          }
        }
        else
          def->flags|= NO_DEFAULT_VALUE_FLAG;

	alter_info->alter_list.erase(i);
      }
    }
  }
  def_it.rewind();
  while ((def=def_it++))			// Add new columns
  {
    if (def->change && ! def->field)
    {
      my_error(ER_BAD_FIELD_ERROR, MYF(0), def->change, table->s->table_name.str);
      DBUG_RETURN(true);
    }

    /*
      Check that the DATE/DATETIME not null field we are going to add is
      either has a default value or the '0000-00-00' is allowed by the
      set sql mode.
      If the '0000-00-00' value isn't allowed then raise the error_if_not_empty
      flag to allow ALTER TABLE only if the table to be altered is empty.
    */
    if ((def->sql_type == MYSQL_TYPE_DATE ||
         def->sql_type == MYSQL_TYPE_NEWDATE ||
         def->sql_type == MYSQL_TYPE_DATETIME ||
         def->sql_type == MYSQL_TYPE_DATETIME2) &&
         !alter_ctx->datetime_field &&
         !(~def->flags & (NO_DEFAULT_VALUE_FLAG | NOT_NULL_FLAG)) &&
         thd->is_strict_mode())
    {
        alter_ctx->datetime_field= def;
        alter_ctx->error_if_not_empty|=
          Alter_table_ctx::DATETIME_WITHOUT_DEFAULT;
    }

    /*
      New GEOMETRY (and subtypes) columns can't be NOT NULL. To add a
      GEOMETRY NOT NULL column, first create a GEOMETRY NULL column,
      UPDATE the table to set a different value than NULL, and then do
      a ALTER TABLE MODIFY COLUMN to set NOT NULL.

      This restriction can be lifted once MySQL supports default
      values (i.e., functions) for geometry columns. The new
      restriction would then be for added GEOMETRY NOT NULL columns to
      always have a provided default value.
    */
    if (def->sql_type == MYSQL_TYPE_GEOMETRY &&
        (def->flags & (NO_DEFAULT_VALUE_FLAG | NOT_NULL_FLAG)))
    {
      alter_ctx->error_if_not_empty|= Alter_table_ctx::GEOMETRY_WITHOUT_DEFAULT;
    }

    if (!def->after)
      new_create_list.push_back(def);
    else
    {
      const Create_field *find;
      if (def->change)
      {
        find_it.rewind();
        /*
          For columns being modified with AFTER clause we should first remove
          these columns from the list and then add them back at their correct
          positions.
        */
        while ((find=find_it++))
        {
          /*
            Create_fields representing changed columns are added directly
            from Alter_info::create_list to new_create_list. We can therefore
            safely use pointer equality rather than name matching here.
            This prevents removing the wrong column in case of column rename.
          */
          if (find == def)
          {
            find_it.remove();
            break;
          }
        }
      }
      if (def->after == first_keyword)
        new_create_list.push_front(def);
      else
      {
        find_it.rewind();
        while ((find=find_it++))
        {
          if (!my_strcasecmp(system_charset_info, def->after, find->field_name))
            break;
        }
        if (!find)
        {
          my_error(ER_BAD_FIELD_ERROR, MYF(0), def->after, table->s->table_name.str);
          DBUG_RETURN(true);
        }
        find_it.after(def);			// Put column after this
      }
    }
  }
  if (alter_info->alter_list.size() > 0)
  {
    my_error(ER_BAD_FIELD_ERROR, MYF(0),
             alter_info->alter_list[0]->name, table->s->table_name.str);
    DBUG_RETURN(true);
  }
  if (!new_create_list.elements)
  {
    my_error(ER_CANT_REMOVE_ALL_FIELDS, MYF(0));
    DBUG_RETURN(true);
  }

  /*
    Collect all keys which isn't in drop list. Add only those
    for which some fields exists.
  */

  for (uint i=0 ; i < table->s->keys ; i++,key_info++)
  {
    const char *key_name= key_info->name;
    bool index_column_dropped= false;
    size_t drop_idx= 0;
    while (drop_idx < alter_info->drop_list.size())
    {
      const Alter_drop *drop= alter_info->drop_list[drop_idx];
      if (drop->type == Alter_drop::KEY &&
	  !my_strcasecmp(system_charset_info,key_name, drop->name))
	break;
      drop_idx++;
    }
    if (drop_idx < alter_info->drop_list.size())
    {
      alter_info->drop_list.erase(drop_idx);
      continue;
    }

    KEY_PART_INFO *key_part= key_info->key_part;
    key_parts.empty();
    for (uint j=0 ; j < key_info->user_defined_key_parts ; j++,key_part++)
    {
      if (!key_part->field)
	continue;				// Wrong field (from UNIREG)
      const char *key_part_name=key_part->field->field_name;
      const Create_field *cfield;
      field_it.rewind();
      while ((cfield=field_it++))
      {
	if (cfield->change)
	{
	  if (!my_strcasecmp(system_charset_info, key_part_name,
			     cfield->change))
	    break;
	}
	else if (!my_strcasecmp(system_charset_info,
				key_part_name, cfield->field_name))
	  break;
      }
      if (!cfield)
      {
        /*
           We are dropping a column associated with an index.
        */
        index_column_dropped= true;
	continue;				// Field is removed
      }
      uint key_part_length=key_part->length;
      if (cfield->field)			// Not new field
      {
        /*
          If the field can't have only a part used in a key according to its
          new type, or should not be used partially according to its
          previous type, or the field length is less than the key part
          length, unset the key part length.

          We also unset the key part length if it is the same as the
          old field's length, so the whole new field will be used.

          BLOBs may have cfield->length == 0, which is why we test it before
          checking whether cfield->length < key_part_length (in chars).
          
          In case of TEXTs we check the data type maximum length *in bytes*
          to key part length measured *in characters* (i.e. key_part_length
          devided to mbmaxlen). This is because it's OK to have:
          CREATE TABLE t1 (a tinytext, key(a(254)) character set utf8);
          In case of this example:
          - data type maximum length is 255.
          - key_part_length is 1016 (=254*4, where 4 is mbmaxlen)
         */
        if (!Field::type_can_have_key_part(cfield->field->type()) ||
            !Field::type_can_have_key_part(cfield->sql_type) ||
            /* spatial keys can't have sub-key length */
            (key_info->flags & HA_SPATIAL) ||
            (cfield->field->field_length == key_part_length &&
             key_part->field->type() != MYSQL_TYPE_BLOB) ||
            (cfield->length && (((cfield->sql_type >= MYSQL_TYPE_TINY_BLOB &&
                                  cfield->sql_type <= MYSQL_TYPE_BLOB) ? 
                                blob_length_by_type(cfield->sql_type) :
                                cfield->length) <
	     key_part_length / key_part->field->charset()->mbmaxlen)))
	  key_part_length= 0;			// Use whole field
      }
      key_part_length /= key_part->field->charset()->mbmaxlen;
      key_parts.push_back(new Key_part_spec(to_lex_cstring(cfield->field_name),
                                            key_part_length));
    }
    if (key_parts.elements)
    {
      KEY_CREATE_INFO key_create_info(key_info->is_visible);

      keytype key_type;

      /* If this index is to stay in the table check if it has to be renamed. */
      for (size_t rename_idx= 0; rename_idx < rename_key_list.size(); rename_idx++)
      {
        const Alter_rename_key *rename_key= rename_key_list[rename_idx];
        if (! my_strcasecmp(system_charset_info, key_name,
                            rename_key->old_name))
        {
          if (! my_strcasecmp(system_charset_info, key_name,
                              primary_key_name))
          {
            my_error(ER_WRONG_NAME_FOR_INDEX, MYF(0), rename_key->old_name);
            DBUG_RETURN(true);
          }
          else if (! my_strcasecmp(system_charset_info, rename_key->new_name,
                                   primary_key_name))
          {
            my_error(ER_WRONG_NAME_FOR_INDEX, MYF(0), rename_key->new_name);
            DBUG_RETURN(true);
          }

          key_name= rename_key->new_name;
          rename_key_list.erase(rename_idx);
          /*
            If the user has explicitly renamed the key, we should no longer
            treat it as generated. Otherwise this key might be automatically
            dropped by mysql_prepare_create_table() and this will confuse
            code in fill_alter_inplace_info().
          */
          key_info->flags &= ~HA_GENERATED_KEY;
          break;
        }
      }

      // Erase all alter operations that operate on this index.
      for (auto it= index_visibility_list.begin();
           it < index_visibility_list.end();)
        if (my_strcasecmp(system_charset_info, key_name, (*it)->name()) == 0)
          index_visibility_list.erase(it);
        else
          ++it;

      if (key_info->is_algorithm_explicit)
      {
        key_create_info.algorithm= key_info->algorithm;
        key_create_info.is_algorithm_explicit= true;
      }
      else
      {
        /*
          If key algorithm was not specified explicitly for source table
          don't specify one a new version as well, This allows to handle
          ALTER TABLEs which change SE nicely.
          OTOH this means that any ALTER TABLE will rebuild such keys when
          SE changes default algorithm for key. Code will have to be adjusted
          to handle such situation more gracefully.
        */
        DBUG_ASSERT((key_create_info.is_algorithm_explicit == false) &&
                    (key_create_info.algorithm == HA_KEY_ALG_SE_SPECIFIC));
      }

      if (key_info->flags & HA_USES_BLOCK_SIZE)
        key_create_info.block_size= key_info->block_size;
      if (key_info->flags & HA_USES_PARSER)
        key_create_info.parser_name=
          to_lex_cstring(*plugin_name(key_info->parser));
      if (key_info->flags & HA_USES_COMMENT)
        key_create_info.comment= key_info->comment;

      for (const Alter_index_visibility *alter_index_visibility :
             alter_info->alter_index_visibility_list)
      {
        const char *name= alter_index_visibility->name();
        if (my_strcasecmp(system_charset_info, key_name, name) == 0)
        {
          if (table->s->primary_key <= MAX_KEY &&
              table->key_info + table->s->primary_key == key_info)
          {
            my_error(ER_PK_INDEX_CANT_BE_INVISIBLE, MYF(0));
            DBUG_RETURN(true);
          }
          key_create_info.is_visible= alter_index_visibility->is_visible();
        }
      }

      if (key_info->flags & HA_SPATIAL)
        key_type= KEYTYPE_SPATIAL;
      else if (key_info->flags & HA_NOSAME)
      {
        if (! my_strcasecmp(system_charset_info, key_name, primary_key_name))
          key_type= KEYTYPE_PRIMARY;
        else
          key_type= KEYTYPE_UNIQUE;
      }
      else if (key_info->flags & HA_FULLTEXT)
        key_type= KEYTYPE_FULLTEXT;
      else
        key_type= KEYTYPE_MULTIPLE;

      /*
        If we have dropped a column associated with an index,
        this warrants a check for duplicate indexes
      */
      new_key_list.push_back(new Key_spec(thd->mem_root, key_type,
                                          to_lex_cstring(key_name),
                                          &key_create_info,
                                          MY_TEST(key_info->flags & HA_GENERATED_KEY),
                                          index_column_dropped,
                                          key_parts));
    }
  }
  {
    new_key_list.reserve(new_key_list.size() + alter_info->key_list.size());
    for (size_t i= 0; i < alter_info->key_list.size(); i++)
      new_key_list.push_back(alter_info->key_list[i]); // Add new keys
  }

  if (alter_info->drop_list.size() > 0)
  {
    // Now this contains only DROP for foreign keys and not-found objects
    for (const Alter_drop *drop : alter_info->drop_list)
    {
      switch (drop->type) {
      case Alter_drop::KEY:
      case Alter_drop::COLUMN:
        my_error(ER_CANT_DROP_FIELD_OR_KEY, MYF(0),
                 alter_info->drop_list[0]->name);
        DBUG_RETURN(true);
      case Alter_drop::FOREIGN_KEY:
        break;
      default:
        DBUG_ASSERT(false);
        break;
      }
    }
    // new_drop_list has DROP for virtual generated columns; add foreign keys:
    new_drop_list.reserve(new_drop_list.size() + alter_info->drop_list.size());
    for (const Alter_drop *drop : alter_info->drop_list)
      new_drop_list.push_back(drop);
  }

  remember_preexisting_foreign_keys(thd, table, alter_info, alter_ctx,
                                    &new_create_list);

  if (rename_key_list.size() > 0)
  {
    my_error(ER_KEY_DOES_NOT_EXITS, MYF(0), rename_key_list[0]->old_name,
             table->s->table_name.str);
    DBUG_RETURN(true);
  }
  if (index_visibility_list.size() > 0)
  {
    my_error(ER_KEY_DOES_NOT_EXITS, MYF(0), index_visibility_list[0]->name(),
             table->s->table_name.str);
    DBUG_RETURN(true);
  }



  if (!create_info->comment.str)
  {
    create_info->comment.str= table->s->comment.str;
    create_info->comment.length= table->s->comment.length;
  }

  if (!create_info->compress.str)
  {
    create_info->compress.str= table->s->compress.str;
    create_info->compress.length= table->s->compress.length;
  }

  if (!create_info->encrypt_type.str)
  {
    create_info->encrypt_type.str= table->s->encrypt_type.str;
    create_info->encrypt_type.length= table->s->encrypt_type.length;
  }

  table->file->update_create_info(create_info);
  if ((create_info->table_options &
       (HA_OPTION_PACK_KEYS | HA_OPTION_NO_PACK_KEYS)) ||
      (used_fields & HA_CREATE_USED_PACK_KEYS))
    db_create_options&= ~(HA_OPTION_PACK_KEYS | HA_OPTION_NO_PACK_KEYS);
  if ((create_info->table_options &
       (HA_OPTION_STATS_PERSISTENT | HA_OPTION_NO_STATS_PERSISTENT)) ||
      (used_fields & HA_CREATE_USED_STATS_PERSISTENT))
    db_create_options&= ~(HA_OPTION_STATS_PERSISTENT | HA_OPTION_NO_STATS_PERSISTENT);
  if (create_info->table_options &
      (HA_OPTION_CHECKSUM | HA_OPTION_NO_CHECKSUM))
    db_create_options&= ~(HA_OPTION_CHECKSUM | HA_OPTION_NO_CHECKSUM);
  if (create_info->table_options &
      (HA_OPTION_DELAY_KEY_WRITE | HA_OPTION_NO_DELAY_KEY_WRITE))
    db_create_options&= ~(HA_OPTION_DELAY_KEY_WRITE |
			  HA_OPTION_NO_DELAY_KEY_WRITE);
  create_info->table_options|= db_create_options;

  if (table->s->tmp_table)
    create_info->options|=HA_LEX_CREATE_TMP_TABLE;

  alter_info->create_list.swap(new_create_list);
  alter_info->key_list.clear();
  alter_info->key_list.resize(new_key_list.size());
  std::copy(new_key_list.begin(), new_key_list.end(), alter_info->key_list.begin());
  alter_info->drop_list.clear();
  alter_info->drop_list.resize(new_drop_list.size());
  std::copy(new_drop_list.begin(), new_drop_list.end(), alter_info->drop_list.begin());

  DBUG_RETURN(false);
}


/**
  Get Create_field object for newly created table by its name
  in the old version of table.

  @param alter_info  Alter_info describing newly created table.
  @param old_name    Name of field in old table.

  @returns Pointer to Create_field object, NULL - if field is
           not present in new version of table.
*/

static const Create_field *get_field_by_old_name(Alter_info *alter_info,
                                                 const char *old_name)
{
  List_iterator_fast<Create_field> new_field_it(alter_info->create_list);
  const Create_field *new_field;

  while ((new_field= new_field_it++))
  {
    if (new_field->field &&
        (my_strcasecmp(system_charset_info,
                       new_field->field->field_name,
                       old_name) == 0))
      break;
  }
  return new_field;
}


/** Type of change to foreign key column, */

enum fk_column_change_type
{
  FK_COLUMN_NO_CHANGE, FK_COLUMN_DATA_CHANGE,
  FK_COLUMN_RENAMED, FK_COLUMN_DROPPED
};


/**
  Check that ALTER TABLE's changes on columns of a foreign key are allowed.

  @param[in]   thd              Thread context.
  @param[in]   alter_info       Alter_info describing changes to be done
                                by ALTER TABLE.
  @param[in]   fk_columns       List of columns of the foreign key to check.
  @param[out]  bad_column_name  Name of field on which ALTER TABLE tries to
                                do prohibited operation.

  @note This function takes into account value of @@foreign_key_checks
        setting.

  @retval FK_COLUMN_NO_CHANGE    No significant changes are to be done on
                                 foreign key columns.
  @retval FK_COLUMN_DATA_CHANGE  ALTER TABLE might result in value
                                 change in foreign key column (and
                                 foreign_key_checks is on).
  @retval FK_COLUMN_RENAMED      Foreign key column is renamed.
  @retval FK_COLUMN_DROPPED      Foreign key column is dropped.
*/

static enum fk_column_change_type
fk_check_column_changes(THD *thd, Alter_info *alter_info,
                        List<LEX_STRING> &fk_columns,
                        const char **bad_column_name)
{
  List_iterator_fast<LEX_STRING> column_it(fk_columns);
  LEX_STRING *column;

  *bad_column_name= NULL;

  while ((column= column_it++))
  {
    const Create_field *new_field= get_field_by_old_name(alter_info, column->str);

    if (new_field)
    {
      Field *old_field= new_field->field;

      if (my_strcasecmp(system_charset_info, old_field->field_name,
                        new_field->field_name))
      {
        /*
          Copy algorithm doesn't support proper renaming of columns in
          the foreign key yet. At the moment we lack API which will tell
          SE that foreign keys should be updated to use new name of column
          like it happens in case of in-place algorithm.
        */
        *bad_column_name= column->str;
        return FK_COLUMN_RENAMED;
      }

      if ((old_field->is_equal(new_field) == IS_EQUAL_NO) ||
          ((new_field->flags & NOT_NULL_FLAG) &&
           !(old_field->flags & NOT_NULL_FLAG)))
      {
        if (!(thd->variables.option_bits & OPTION_NO_FOREIGN_KEY_CHECKS))
        {
          /*
            Column in a FK has changed significantly. Unless
            foreign_key_checks are off we prohibit this since this
            means values in this column might be changed by ALTER
            and thus referential integrity might be broken,
          */
          *bad_column_name= column->str;
          return FK_COLUMN_DATA_CHANGE;
        }
      }
      DBUG_ASSERT(old_field->is_gcol() == new_field->is_gcol() &&
                  old_field->is_virtual_gcol() == new_field->is_virtual_gcol());
      DBUG_ASSERT(!old_field->is_gcol() ||
                  old_field->gcol_expr_is_equal(new_field));
    }
    else
    {
      /*
        Column in FK was dropped. Most likely this will break
        integrity constraints of InnoDB data-dictionary (and thus
        InnoDB will emit an error), so we prohibit this right away
        even if foreign_key_checks are off.
        This also includes a rare case when another field replaces
        field being dropped since it is easy to break referential
        integrity in this case.
      */
      *bad_column_name= column->str;
      return FK_COLUMN_DROPPED;
    }
  }

  return FK_COLUMN_NO_CHANGE;
}


/**
  Check if ALTER TABLE we are about to execute using COPY algorithm
  is not supported as it might break referential integrity.

  @note If foreign_key_checks is disabled (=0), we allow to break
        referential integrity. But we still disallow some operations
        like dropping or renaming columns in foreign key since they
        are likely to break consistency of InnoDB data-dictionary
        and thus will end-up in error anyway.

  @param[in]  thd          Thread context.
  @param[in]  table        Table to be altered.
  @param[in]  alter_info   Lists of fields, keys to be changed, added
                           or dropped.

  @retval false  Success.
  @retval true   Error, ALTER - tries to do change which is not compatible
                 with foreign key definitions on the table.
*/

static bool fk_check_copy_alter_table(THD *thd, TABLE *table,
                                      Alter_info *alter_info)
{
  List <FOREIGN_KEY_INFO> fk_parent_key_list;
  List <FOREIGN_KEY_INFO> fk_child_key_list;
  FOREIGN_KEY_INFO *f_key;

  DBUG_ENTER("fk_check_copy_alter_table");

  table->file->get_parent_foreign_key_list(thd, &fk_parent_key_list);

  /* OOM when building list. */
  if (thd->is_error())
    DBUG_RETURN(true);

  /*
    Remove from the list all foreign keys in which table participates as
    parent which are to be dropped by this ALTER TABLE. This is possible
    when a foreign key has the same table as child and parent.
  */
  List_iterator<FOREIGN_KEY_INFO> fk_parent_key_it(fk_parent_key_list);

  while ((f_key= fk_parent_key_it++))
  {
    for (const Alter_drop *drop : alter_info->drop_list)
    {
      /*
        InnoDB treats foreign key names in case-insensitive fashion.
        So we do it here too. For database and table name type of
        comparison used depends on lower-case-table-names setting.
        For l_c_t_n = 0 we use case-sensitive comparison, for
        l_c_t_n > 0 modes case-insensitive comparison is used.
      */
      if ((drop->type == Alter_drop::FOREIGN_KEY) &&
          (my_strcasecmp(system_charset_info, f_key->foreign_id->str,
                         drop->name) == 0) &&
          (my_strcasecmp(table_alias_charset, f_key->foreign_db->str,
                         table->s->db.str) == 0) &&
          (my_strcasecmp(table_alias_charset, f_key->foreign_table->str,
                         table->s->table_name.str) == 0))
        fk_parent_key_it.remove();
    }
  }

  fk_parent_key_it.rewind();
  while ((f_key= fk_parent_key_it++))
  {
    enum fk_column_change_type changes;
    const char *bad_column_name;

    changes= fk_check_column_changes(thd, alter_info,
                                     f_key->referenced_fields,
                                     &bad_column_name);

    switch(changes)
    {
    case FK_COLUMN_NO_CHANGE:
      /* No significant changes. We can proceed with ALTER! */
      break;
    case FK_COLUMN_DATA_CHANGE:
    {
      char buff[NAME_LEN*2+2];
      strxnmov(buff, sizeof(buff)-1, f_key->foreign_db->str, ".",
               f_key->foreign_table->str, NullS);
      my_error(ER_FK_COLUMN_CANNOT_CHANGE_CHILD, MYF(0), bad_column_name,
               f_key->foreign_id->str, buff);
      DBUG_RETURN(true);
    }
    case FK_COLUMN_RENAMED:
      my_error(ER_ALTER_OPERATION_NOT_SUPPORTED_REASON, MYF(0),
               "ALGORITHM=COPY",
               ER_THD(thd, ER_ALTER_OPERATION_NOT_SUPPORTED_REASON_FK_RENAME),
               "ALGORITHM=INPLACE");
      DBUG_RETURN(true);
    case FK_COLUMN_DROPPED:
    {
      char buff[NAME_LEN*2+2];
      strxnmov(buff, sizeof(buff)-1, f_key->foreign_db->str, ".",
               f_key->foreign_table->str, NullS);
      my_error(ER_FK_COLUMN_CANNOT_DROP_CHILD, MYF(0), bad_column_name,
               f_key->foreign_id->str, buff);
      DBUG_RETURN(true);
    }
    default:
      DBUG_ASSERT(0);
    }
  }

  table->file->get_foreign_key_list(thd, &fk_child_key_list);

  /* OOM when building list. */
  if (thd->is_error())
    DBUG_RETURN(true);

  /*
    Remove from the list all foreign keys which are to be dropped
    by this ALTER TABLE.
  */
  List_iterator<FOREIGN_KEY_INFO> fk_key_it(fk_child_key_list);

  while ((f_key= fk_key_it++))
  {
    for (const Alter_drop *drop : alter_info->drop_list)
    {
      /* Names of foreign keys in InnoDB are case-insensitive. */
      if ((drop->type == Alter_drop::FOREIGN_KEY) &&
          (my_strcasecmp(system_charset_info, f_key->foreign_id->str,
                         drop->name) == 0))
        fk_key_it.remove();
    }
  }

  fk_key_it.rewind();
  while ((f_key= fk_key_it++))
  {
    enum fk_column_change_type changes;
    const char *bad_column_name;

    changes= fk_check_column_changes(thd, alter_info,
                                     f_key->foreign_fields,
                                     &bad_column_name);

    switch(changes)
    {
    case FK_COLUMN_NO_CHANGE:
      /* No significant changes. We can proceed with ALTER! */
      break;
    case FK_COLUMN_DATA_CHANGE:
      my_error(ER_FK_COLUMN_CANNOT_CHANGE, MYF(0), bad_column_name,
               f_key->foreign_id->str);
      DBUG_RETURN(true);
    case FK_COLUMN_RENAMED:
      my_error(ER_ALTER_OPERATION_NOT_SUPPORTED_REASON, MYF(0),
               "ALGORITHM=COPY",
               ER_THD(thd, ER_ALTER_OPERATION_NOT_SUPPORTED_REASON_FK_RENAME),
               "ALGORITHM=INPLACE");
      DBUG_RETURN(true);
    case FK_COLUMN_DROPPED:
      my_error(ER_FK_COLUMN_CANNOT_DROP, MYF(0), bad_column_name,
               f_key->foreign_id->str);
      DBUG_RETURN(true);
    default:
      DBUG_ASSERT(0);
    }
  }

  DBUG_RETURN(false);
}


/**
  Rename table and/or turn indexes on/off without touching .FRM

  @param thd            Thread handler
  @param table_list     TABLE_LIST for the table to change
  @param keys_onoff     ENABLE or DISABLE KEYS?
  @param alter_ctx      ALTER TABLE runtime context.

  @return Operation status
    @retval false           Success
    @retval true            Failure
*/

static bool
simple_rename_or_index_change(THD *thd, TABLE_LIST *table_list,
                              Alter_info::enum_enable_or_disable keys_onoff,
                              Alter_table_ctx *alter_ctx)
{
  TABLE *table= table_list->table;
  MDL_ticket *mdl_ticket= table->mdl_ticket;
  int error= 0;
  handlerton *old_db_type= table->s->db_type();
  bool atomic_ddl= (old_db_type->flags & HTON_SUPPORTS_ATOMIC_DDL);
  DBUG_ENTER("simple_rename_or_index_change");

  if (keys_onoff != Alter_info::LEAVE_AS_IS)
  {
    if (wait_while_table_is_used(thd, table, HA_EXTRA_FORCE_REOPEN))
      DBUG_RETURN(true);

    // It's now safe to take the table level lock.
    if (lock_tables(thd, table_list, alter_ctx->tables_opened, 0))
      DBUG_RETURN(true);

    if (keys_onoff == Alter_info::ENABLE)
    {
      DEBUG_SYNC(thd,"alter_table_enable_indexes");
      DBUG_EXECUTE_IF("sleep_alter_enable_indexes", my_sleep(6000000););
      error= table->file->ha_enable_indexes(HA_KEY_SWITCH_NONUNIQ_SAVE);
    }
    else if (keys_onoff == Alter_info::DISABLE)
      error=table->file->ha_disable_indexes(HA_KEY_SWITCH_NONUNIQ_SAVE);

    if (error == HA_ERR_WRONG_COMMAND)
    {
      push_warning_printf(thd, Sql_condition::SL_NOTE,
                          ER_ILLEGAL_HA, ER_THD(thd, ER_ILLEGAL_HA),
                          table->alias);
      error= 0;
    }
    else if (error > 0)
    {
      table->file->print_error(error, MYF(0));
      error= -1;
    }
    else
    {
      /**
        Update mysql.tables.options with keys_disabled=1/0 based on keys_onoff.
        This will used by INFORMATION_SCHEMA.STATISTICS system view to display
        keys were disabled.
       */
      if (dd::update_keys_disabled(thd, table_list->db, table_list->table_name,
                                   keys_onoff))
      {
        table->file->print_error(error, MYF(0));
        ha_rollback_trans(thd, false);
        error= -1;
      }
      else
        ha_commit_trans(thd, false, true);
    }
  }

  if (!error && alter_ctx->is_table_renamed())
  {
    THD_STAGE_INFO(thd, stage_rename);
    /*
      Then do a 'simple' rename of the table. First we need to close all
      instances of 'source' table.
      Note that if wait_while_table_is_used() returns error here (i.e. if
      this thread was killed) then it must be that previous step of
      simple rename did nothing and therefore we can safely return
      without additional clean-up.
    */
    if (wait_while_table_is_used(thd, table, HA_EXTRA_FORCE_REOPEN))
      DBUG_RETURN(true);
    close_all_tables_for_name(thd, table->s, true, NULL);

    if (mysql_rename_table(thd, old_db_type,
                           alter_ctx->db, alter_ctx->table_name,
                           alter_ctx->new_db, alter_ctx->new_alias,
                           NO_TARGET_CHECK | (atomic_ddl ? NO_DD_COMMIT: 0)))
      error= -1;
<<<<<<< HEAD
    else if (change_trigger_table_name(thd,
                                       alter_ctx->db,
                                       alter_ctx->alias,
                                       alter_ctx->table_name,
                                       alter_ctx->new_db,
                                       alter_ctx->new_alias))
    {
#ifndef WORKAROUND_TO_BE_REMOVED_BY_WL7016_AND_WL7896
      if (!atomic_ddl)
#endif
      {
        (void) mysql_rename_table(thd, old_db_type,
                                  alter_ctx->new_db, alter_ctx->new_alias,
                                  alter_ctx->db, alter_ctx->table_name,
                                  NO_FK_CHECKS | NO_TARGET_CHECK);
      }
      error= -1;
    }
=======
>>>>>>> 49d8ae5e
  }

  // Update referencing views metadata.
  if (!error)
    error= update_referencing_views_metadata(thd, table_list, alter_ctx->new_db,
                                             alter_ctx->new_alias);
  if (!error)
  {
    error= write_bin_log(thd, true, thd->query().str, thd->query().length,
                         atomic_ddl);

    /*
      Commit changes to data-dictionary, SE and binary log if it was not done
      earlier. We need to do this before releasing/downgrading MDL.
    */
    if (!error && atomic_ddl)
      error= (trans_commit_stmt(thd) || trans_commit_implicit(thd));

    if (!error)
      my_ok(thd);
  }

  if (error)
  {
    /*
      We need rollback possible changes to data-dictionary before releasing
      metadata lock.
    */
    trans_rollback_stmt(thd);
  }

  if (atomic_ddl && old_db_type->post_ddl)
    old_db_type->post_ddl(thd);

  table_list->table= NULL;                    // For query cache
  query_cache.invalidate(thd, table_list, FALSE);

  if ((thd->locked_tables_mode == LTM_LOCK_TABLES ||
       thd->locked_tables_mode == LTM_PRELOCKED_UNDER_LOCK_TABLES))
  {
    /*
      Under LOCK TABLES we should adjust meta-data locks before finishing
      statement. Otherwise we can rely on them being released
      along with the implicit commit.
    */
    if (alter_ctx->is_table_renamed())
      thd->mdl_context.release_all_locks_for_name(mdl_ticket);
    else
      mdl_ticket->downgrade_lock(MDL_SHARED_NO_READ_WRITE);
  }
  DBUG_RETURN(error != 0);
}


/**
  Auxiliary class implementing RAII principle for getting permission for/
  notification about finished ALTER TABLE from interested storage engines.

  @see handlerton::notify_alter_table for details.
*/

class Alter_table_hton_notification_guard
{
public:
  Alter_table_hton_notification_guard(THD *thd, const MDL_key *key)
    : m_hton_notified(false), m_thd(thd), m_key(key)
  {
  }

  bool notify()
  {
    if (!ha_notify_alter_table(m_thd, &m_key, HA_NOTIFY_PRE_EVENT))
    {
      m_hton_notified= true;
      return false;
    }
    my_error(ER_LOCK_REFUSED_BY_ENGINE, MYF(0));
    return true;
  }

  ~Alter_table_hton_notification_guard()
  {
    if (m_hton_notified)
      (void) ha_notify_alter_table(m_thd, &m_key, HA_NOTIFY_POST_EVENT);
  }
private:
  bool m_hton_notified;
  THD *m_thd;
  const MDL_key m_key;
};


/**
  Alter table

  @param thd              Thread handle
  @param new_db           If there is a RENAME clause
  @param new_name         If there is a RENAME clause
  @param create_info      Information from the parsing phase about new
                          table properties.
  @param table_list       The table to change.
  @param alter_info       Lists of fields, keys to be changed, added
                          or dropped.

  @retval   true          Error
  @retval   false         Success

  This is a veery long function and is everything but the kitchen sink :)
  It is used to alter a table and not only by ALTER TABLE but also
  CREATE|DROP INDEX are mapped on this function.

  When the ALTER TABLE statement just does a RENAME or ENABLE|DISABLE KEYS,
  or both, then this function short cuts its operation by renaming
  the table and/or enabling/disabling the keys. In this case, the FRM is
  not changed, directly by mysql_alter_table. However, if there is a
  RENAME + change of a field, or an index, the short cut is not used.
  See how `create_list` is used to generate the new FRM regarding the
  structure of the fields. The same is done for the indices of the table.

  Altering a table can be done in two ways. The table can be modified
  directly using an in-place algorithm, or the changes can be done using
  an intermediate temporary table (copy). In-place is the preferred
  algorithm as it avoids copying table data. The storage engine
  selects which algorithm to use in check_if_supported_inplace_alter()
  based on information about the table changes from fill_alter_inplace_info().
*/

bool mysql_alter_table(THD *thd, const char *new_db, const char *new_name,
                       HA_CREATE_INFO *create_info,
                       TABLE_LIST *table_list,
                       Alter_info *alter_info)
{
  DBUG_ENTER("mysql_alter_table");

  /*
    Check if we attempt to alter mysql.slow_log or
    mysql.general_log table and return an error if
    it is the case.
    TODO: this design is obsolete and will be removed.
  */
  enum_log_table_type table_kind=
    query_logger.check_if_log_table(table_list, false);

  if (table_kind != QUERY_LOG_NONE)
  {
    /* Disable alter of enabled query log tables */
    if (query_logger.is_log_table_enabled(table_kind))
    {
      my_error(ER_BAD_LOG_STATEMENT, MYF(0), "ALTER");
      DBUG_RETURN(true);
    }

    /* Disable alter of log tables to unsupported engine */
    if ((create_info->used_fields & HA_CREATE_USED_ENGINE) &&
        (!create_info->db_type || /* unknown engine */
         !(create_info->db_type->flags & HTON_SUPPORT_LOG_TABLES)))
    {
      my_error(ER_UNSUPORTED_LOG_ENGINE, MYF(0));
      DBUG_RETURN(true);
    }

    if (alter_info->flags & Alter_info::ALTER_PARTITION)
    {
      my_error(ER_WRONG_USAGE, MYF(0), "PARTITION", "log table");
      DBUG_RETURN(true);
    }
  }

  if (alter_info->with_validation != Alter_info::ALTER_VALIDATION_DEFAULT &&
      !(alter_info->flags & 
        (Alter_info::ALTER_ADD_COLUMN | Alter_info::ALTER_CHANGE_COLUMN)))
  {
    my_error(ER_WRONG_USAGE, MYF(0), "ALTER","WITH VALIDATION");
    DBUG_RETURN(true);
  }

  THD_STAGE_INFO(thd, stage_init);

  /*
    Assign target tablespace name to enable locking in lock_table_names().
    Reject invalid names.
  */
  if (create_info->tablespace)
  {
    if (check_tablespace_name(create_info->tablespace) != Ident_name_check::OK)
      DBUG_RETURN(true);

    if (!thd->make_lex_string(&table_list->target_tablespace_name,
                              create_info->tablespace,
                              strlen(create_info->tablespace), false))
    {
      my_error(ER_OUT_OF_RESOURCES, MYF(ME_FATALERROR));
      DBUG_RETURN(true);
    }
  }

  // Reject invalid tablespace names specified for partitions.
  if (check_partition_tablespace_names(thd->lex->part_info))
    DBUG_RETURN(true);

  /*
    Assign the partition info, so that the locks on tablespaces
    assigned for any new partitions added would be acuired during
    open_table.
  */
  thd->work_part_info= thd->lex->part_info;

  /*
    Code below can handle only base tables so ensure that we won't open a view.
    Note that RENAME TABLE the only ALTER clause which is supported for views
    has been already processed.
  */
  table_list->required_type= dd::enum_table_type::BASE_TABLE;

  /*
    If we are about to ALTER non-temporary table we need to get permission
    from/notify interested storage engines.
  */
  Alter_table_hton_notification_guard notification_guard(thd,
                                        &table_list->mdl_request.key);

  if (!is_temporary_table(table_list) && notification_guard.notify())
    DBUG_RETURN(true);

  Alter_table_prelocking_strategy alter_prelocking_strategy;

  DEBUG_SYNC(thd, "alter_table_before_open_tables");
  uint tables_opened;
  bool error= open_tables(thd, &table_list, &tables_opened, 0,
                          &alter_prelocking_strategy);

  DEBUG_SYNC(thd, "alter_opened_table");

  if (error)
    DBUG_RETURN(true);

  if (lock_trigger_names(thd, table_list))
    DBUG_RETURN(true);

  // Check if ALTER TABLE ... ENGINE is disallowed by the storage engine.
  if (table_list->table->s->db_type() != create_info->db_type &&
      (alter_info->flags & Alter_info::ALTER_OPTIONS) &&
      (create_info->used_fields & HA_CREATE_USED_ENGINE) &&
       ha_is_storage_engine_disabled(create_info->db_type))
  {
    my_error(ER_DISABLED_STORAGE_ENGINE, MYF(0),
              ha_resolve_storage_engine_name(create_info->db_type));
    DBUG_RETURN(true);
  }

  TABLE *table= table_list->table;
  table->use_all_columns();
  MDL_ticket *mdl_ticket= table->mdl_ticket;

  /*
    Prohibit changing of the UNION list of a non-temporary MERGE table
    under LOCK tables. It would be quite difficult to reuse a shrinked
    set of tables from the old table or to open a new TABLE object for
    an extended list and verify that they belong to locked tables.
  */
  if ((thd->locked_tables_mode == LTM_LOCK_TABLES ||
       thd->locked_tables_mode == LTM_PRELOCKED_UNDER_LOCK_TABLES) &&
      (create_info->used_fields & HA_CREATE_USED_UNION) &&
      (table->s->tmp_table == NO_TMP_TABLE))
  {
    my_error(ER_LOCK_OR_ACTIVE_TRANSACTION, MYF(0));
    DBUG_RETURN(true);
  }

  Alter_table_ctx alter_ctx(thd, table_list, tables_opened, new_db, new_name);

  /*
    Add old and new (if any) databases to the list of accessed databases
    for this statement. Needed for MTS.
  */
  thd->add_to_binlog_accessed_dbs(alter_ctx.db);
  if (alter_ctx.is_database_changed())
    thd->add_to_binlog_accessed_dbs(alter_ctx.new_db);

  // Ensure that triggers are in the same schema as their subject table.
  if (alter_ctx.is_database_changed())
  {
    bool table_has_trigger;
    if (dd::table_has_triggers(thd, alter_ctx.db, alter_ctx.table_name,
                               &table_has_trigger))
      DBUG_RETURN(true);

    if (table_has_trigger)
    {
      my_error(ER_TRG_IN_WRONG_SCHEMA, MYF(0));
      DBUG_RETURN(true);
    }
  }

  MDL_request target_mdl_request;

  /* Check that we are not trying to rename to an existing table */
  if (alter_ctx.is_table_renamed())
  {
    if (table->s->tmp_table != NO_TMP_TABLE)
    {
      if (find_temporary_table(thd, alter_ctx.new_db, alter_ctx.new_name))
      {
        my_error(ER_TABLE_EXISTS_ERROR, MYF(0), alter_ctx.new_alias);
        DBUG_RETURN(true);
      }
    }
    else
    {
      MDL_request_list mdl_requests;
      MDL_request target_db_mdl_request;

      MDL_REQUEST_INIT(&target_mdl_request,
                       MDL_key::TABLE,
                       alter_ctx.new_db, alter_ctx.new_name,
                       MDL_EXCLUSIVE, MDL_TRANSACTION);
      mdl_requests.push_front(&target_mdl_request);

      /*
        If we are moving the table to a different database, we also
        need IX lock on the database name so that the target database
        is protected by MDL while the table is moved.
      */
      if (alter_ctx.is_database_changed())
      {
        MDL_REQUEST_INIT(&target_db_mdl_request,
                         MDL_key::SCHEMA, alter_ctx.new_db, "",
                         MDL_INTENTION_EXCLUSIVE,
                         MDL_TRANSACTION);
        mdl_requests.push_front(&target_db_mdl_request);
      }

      /*
        Global intention exclusive lock must have been already acquired when
        table to be altered was open, so there is no need to do it here.
      */
      DBUG_ASSERT(thd->mdl_context.owns_equal_or_stronger_lock(MDL_key::GLOBAL,
                                     "", "", MDL_INTENTION_EXCLUSIVE));

      if (thd->mdl_context.acquire_locks(&mdl_requests,
                                         thd->variables.lock_wait_timeout))
        DBUG_RETURN(true);

      DEBUG_SYNC(thd, "locked_table_name");
      /*
        Table maybe does not exist, but we got an exclusive lock
        on the name, now we can safely try to find out for sure.
      */
      bool exists;
      if (dd::table_exists<dd::Abstract_table>(thd->dd_client(),
                                               alter_ctx.new_db,
                                               alter_ctx.new_name,
                                               &exists))
        DBUG_RETURN(true);

      if (exists)
      {
        /* Table will be closed in do_command() */
        my_error(ER_TABLE_EXISTS_ERROR, MYF(0), alter_ctx.new_alias);
        DBUG_RETURN(true);
      }
    }
  }

  if (!create_info->db_type)
  {
    if (table->part_info &&
        create_info->used_fields & HA_CREATE_USED_ENGINE)
    {
      /*
        This case happens when the user specified
        ENGINE = x where x is a non-existing storage engine
        We set create_info->db_type to default_engine_type
        to ensure we don't change underlying engine type
        due to a erroneously given engine name.
      */
      create_info->db_type= table->part_info->default_engine_type;
    }
    else
      create_info->db_type= table->s->db_type();
  }

  if (check_engine(thd, alter_ctx.new_db, alter_ctx.new_name, create_info))
    DBUG_RETURN(true);

  if (create_info->db_type != table->s->db_type() &&
      !table->file->can_switch_engines())
  {
    my_error(ER_ROW_IS_REFERENCED, MYF(0));
    DBUG_RETURN(true);
  }

  /*
   If foreign key is added then check permission to access parent table.

   In function "check_fk_parent_table_access", create_info->db_type is used
   to identify whether engine supports FK constraint or not. Since
   create_info->db_type is set here, check to parent table access is delayed
   till this point for the alter operation.
  */
  if ((alter_info->flags & Alter_info::ADD_FOREIGN_KEY) &&
      check_fk_parent_table_access(thd, create_info, alter_info))
    DBUG_RETURN(true);

  /*
   If this is an ALTER TABLE and no explicit row type specified reuse
   the table's row type.
   Note : this is the same as if the row type was specified explicitly.
  */
  if (create_info->row_type == ROW_TYPE_NOT_USED)
  {
    /* ALTER TABLE without explicit row type */
    create_info->row_type= table->s->row_type;
  }
  else
  {
    /* ALTER TABLE with specific row type */
    create_info->used_fields |= HA_CREATE_USED_ROW_FORMAT;
  }

  DBUG_PRINT("info", ("old type: %s  new type: %s",
             ha_resolve_storage_engine_name(table->s->db_type()),
             ha_resolve_storage_engine_name(create_info->db_type)));
  if (ha_check_storage_engine_flag(table->s->db_type(), HTON_ALTER_NOT_SUPPORTED) ||
      ha_check_storage_engine_flag(create_info->db_type, HTON_ALTER_NOT_SUPPORTED))
  {
    DBUG_PRINT("info", ("doesn't support alter"));
    my_error(ER_ILLEGAL_HA, MYF(0), table_list->table_name);
    DBUG_RETURN(true);
  }

  THD_STAGE_INFO(thd, stage_setup);
  if (!(alter_info->flags & ~(Alter_info::ALTER_RENAME |
                              Alter_info::ALTER_KEYS_ONOFF)) &&
      alter_info->requested_algorithm !=
      Alter_info::ALTER_TABLE_ALGORITHM_COPY &&
      !table->s->tmp_table) // no need to touch frm
  {
    // This requires X-lock, no other lock levels supported.
    if (alter_info->requested_lock != Alter_info::ALTER_TABLE_LOCK_DEFAULT &&
        alter_info->requested_lock != Alter_info::ALTER_TABLE_LOCK_EXCLUSIVE)
    {
      my_error(ER_ALTER_OPERATION_NOT_SUPPORTED, MYF(0),
               "LOCK=NONE/SHARED", "LOCK=EXCLUSIVE");
      DBUG_RETURN(true);
    }
    DBUG_RETURN(simple_rename_or_index_change(thd, table_list,
					     alter_info->keys_onoff,
					     &alter_ctx));
  }

  /* We have to do full alter table. */

  bool partition_changed= false;
  bool fast_alter_part_table= false;
  partition_info *new_part_info= NULL;
  {
    if (prep_alter_part_table(thd, table, alter_info, create_info,
                              &alter_ctx, &partition_changed,
                              &fast_alter_part_table, &new_part_info))
    {
      DBUG_RETURN(true);
    }
    if (partition_changed &&
        (!table->file->ht->partition_flags ||
         (table->file->ht->partition_flags() & HA_CANNOT_PARTITION_FK)) &&
        !table->file->can_switch_engines())
    {
      /*
        Partitioning was changed (added/changed/removed) and the current
        handler does not support partitioning and FK relationship exists
        for the table.

        Since the current handler does not support native partitioning, it will
        be altered to use ha_partition which does not support foreign keys.
      */
      my_error(ER_FOREIGN_KEY_ON_PARTITIONED, MYF(0));
      DBUG_RETURN(true);
    }
  }

  if (mysql_prepare_alter_table(thd, table, create_info, alter_info,
                                &alter_ctx))
  {
    DBUG_RETURN(true);
  }

  if (set_table_default_charset(thd, create_info, alter_ctx.db))
    DBUG_RETURN(true);

  if (fast_alter_part_table)
  {
    /*
      ALGORITHM and LOCK clauses are generally not allowed by the
      parser for operations related to partitioning.
      The exceptions are ALTER_PARTITION and ALTER_REMOVE_PARTITIONING.
      For consistency, we report ER_ALTER_OPERATION_NOT_SUPPORTED here.
    */
    if (alter_info->requested_lock !=
        Alter_info::ALTER_TABLE_LOCK_DEFAULT)
    {
      my_error(ER_ALTER_OPERATION_NOT_SUPPORTED_REASON, MYF(0),
               "LOCK=NONE/SHARED/EXCLUSIVE",
               ER_THD(thd, ER_ALTER_OPERATION_NOT_SUPPORTED_REASON_PARTITION),
               "LOCK=DEFAULT");
      DBUG_RETURN(true);
    }
    else if (alter_info->requested_algorithm !=
             Alter_info::ALTER_TABLE_ALGORITHM_DEFAULT)
    {
      my_error(ER_ALTER_OPERATION_NOT_SUPPORTED_REASON, MYF(0),
               "ALGORITHM=COPY/INPLACE",
               ER_THD(thd, ER_ALTER_OPERATION_NOT_SUPPORTED_REASON_PARTITION),
               "ALGORITHM=DEFAULT");
      DBUG_RETURN(true);
    }

    /*
      Upgrade from MDL_SHARED_UPGRADABLE to MDL_SHARED_NO_WRITE.
      Afterwards it's safe to take the table level lock.
    */
    if (thd->mdl_context.upgrade_shared_lock(mdl_ticket, MDL_SHARED_NO_WRITE,
                                             thd->variables.lock_wait_timeout)
        || lock_tables(thd, table_list, alter_ctx.tables_opened, 0))
    {
      DBUG_RETURN(true);
    }

    char* table_name= const_cast<char*>(alter_ctx.table_name);
    // In-place execution of ALTER TABLE for partitioning.

    // WL7743/TODO: We don't care about statement commit/rollback in
    //              in this case. As this branch is to be removed
    //              soon.
    DBUG_RETURN(fast_alter_partition_table(thd, table, alter_info,
                                           create_info, table_list,
                                           const_cast<char*>(alter_ctx.db),
                                           table_name,
                                           new_part_info));
  }

  /*
    Use copy algorithm if:
    - old_alter_table system variable is set without in-place requested using
      the ALGORITHM clause.
    - Or if in-place is impossible for given operation.
    - Changes to partitioning which were not handled by fast_alter_part_table()
      needs to be handled using table copying algorithm unless the engine
      supports auto-partitioning (as such engines can do some changes
      using in-place API) or engine supports partitioning changes through
      in-place API but still relies on mark-up in partition_info object.
  */
  if ((thd->variables.old_alter_table &&
       alter_info->requested_algorithm !=
       Alter_info::ALTER_TABLE_ALGORITHM_INPLACE)
      || is_inplace_alter_impossible(table, create_info, alter_info)
      || (partition_changed &&
          !(table->s->db_type()->partition_flags() & HA_USE_AUTO_PARTITION) &&
          !new_part_info)
     )
  {
    if (alter_info->requested_algorithm ==
        Alter_info::ALTER_TABLE_ALGORITHM_INPLACE)
    {
      my_error(ER_ALTER_OPERATION_NOT_SUPPORTED, MYF(0),
               "ALGORITHM=INPLACE", "ALGORITHM=COPY");
      DBUG_RETURN(true);
    }
    alter_info->requested_algorithm= Alter_info::ALTER_TABLE_ALGORITHM_COPY;
  }

  /*
    If 'avoid_temporal_upgrade' mode is not enabled, then the
    pre MySQL 5.6.4 old temporal types if present is upgraded to the
    current format.
  */

  mysql_mutex_lock(&LOCK_global_system_variables);
  bool check_temporal_upgrade= !avoid_temporal_upgrade;
  mysql_mutex_unlock(&LOCK_global_system_variables);

  if (check_temporal_upgrade)
  {
    if (upgrade_old_temporal_types(thd, alter_info))
      DBUG_RETURN(true);
  }

  /*
    ALTER TABLE ... ENGINE to the same engine is a common way to
    request table rebuild. Set ALTER_RECREATE flag to force table
    rebuild.
  */
  if (create_info->db_type == table->s->db_type() &&
      create_info->used_fields & HA_CREATE_USED_ENGINE)
    alter_info->flags|= Alter_info::ALTER_RECREATE;

  /*
    If the old table had partitions and we are doing ALTER TABLE ...
    engine= <new_engine>, the new table must preserve the original
    partitioning. This means that the new engine is still the
    partitioning engine, not the engine specified in the parser.
    This is discovered in prep_alter_part_table, which in such case
    updates create_info->db_type.
    It's therefore important that the assignment below is done
    after prep_alter_part_table.
  */
  handlerton *new_db_type= create_info->db_type;
  handlerton *old_db_type= table->s->db_type();
  TABLE *new_table= NULL;
  ha_rows copied=0,deleted=0;

  /*
    Handling of symlinked tables:
    If no rename:
      Create new data file and index file on the same disk as the
      old data and index files.
      Copy data.
      Rename new data file over old data file and new index file over
      old index file.
      Symlinks are not changed.

   If rename:
      Create new data file and index file on the same disk as the
      old data and index files.  Create also symlinks to point at
      the new tables.
      Copy data.
      At end, rename intermediate tables, and symlinks to intermediate
      table, to final table name.
      Remove old table and old symlinks

    If rename is made to another database:
      Create new tables in new database.
      Copy data.
      Remove old table and symlinks.
  */
  char index_file[FN_REFLEN], data_file[FN_REFLEN];

  if (!alter_ctx.is_database_changed())
  {
    if (create_info->index_file_name)
    {
      /* Fix index_file_name to have 'tmp_name' as basename */
      my_stpcpy(index_file, alter_ctx.tmp_name);
      create_info->index_file_name=fn_same(index_file,
                                           create_info->index_file_name,
                                           1);
    }
    if (create_info->data_file_name)
    {
      /* Fix data_file_name to have 'tmp_name' as basename */
      my_stpcpy(data_file, alter_ctx.tmp_name);
      create_info->data_file_name=fn_same(data_file,
                                          create_info->data_file_name,
                                          1);
    }
  }
  else
  {
    /* Ignore symlink if db is changed. */
    create_info->data_file_name=create_info->index_file_name=0;
  }

  DEBUG_SYNC(thd, "alter_table_before_create_table_no_lock");
  DBUG_EXECUTE_IF("sleep_before_create_table_no_lock",
                  my_sleep(100000););
  /*
    Promote first timestamp column, when explicit_defaults_for_timestamp
    is not set
  */
  if (!thd->variables.explicit_defaults_for_timestamp)
    promote_first_timestamp_column(&alter_info->create_list);

  /*
    Create .FRM for new version of table with a temporary name.
    We don't log the statement, it will be logged later.

    Keep information about keys in newly created table as it
    will be used later to construct Alter_inplace_info object
    and by fill_alter_inplace_info() call.
  */
  KEY *key_info;
  uint key_count;
  FOREIGN_KEY *fk_key_info= NULL;
  uint fk_key_count= 0;

  /*
    dd::Table object describing new version of temporary table. This object will
    be created in memory later in create_table_impl() and will not be put into
    the DD Object Cache.

    We become responsible for destroying this dd::Table object until we pass its
    ownership to the TABLE_SHARE of the temporary table.
  */
  dd::Table *tmp_table_def;
  Alter_info::enum_enable_or_disable keys_onoff=
    ((alter_info->keys_onoff == Alter_info::LEAVE_AS_IS &&
      table->file->indexes_are_disabled()) ? Alter_info::DISABLE :
     alter_info->keys_onoff);

  /*
    Take the X metadata lock on temporary name used for new version of
    the table. This ensures that concurrent I_S queries won't try to open it.
  */

  MDL_request tmp_name_mdl_request;
  bool is_tmp_table= (table->s->tmp_table != NO_TMP_TABLE);

  if (!is_tmp_table)
  {
    MDL_REQUEST_INIT(&tmp_name_mdl_request,
                     MDL_key::TABLE,
                     alter_ctx.new_db, alter_ctx.tmp_name,
                     MDL_EXCLUSIVE, MDL_STATEMENT);
    if (thd->mdl_context.acquire_lock(&tmp_name_mdl_request,
                                      thd->variables.lock_wait_timeout))
      DBUG_RETURN(true);
  }

  tmp_disable_binlog(thd);

  error= create_table_impl(thd, alter_ctx.new_db, alter_ctx.tmp_name,
                           alter_ctx.table_name,
                           alter_ctx.get_tmp_path(),
                           create_info, alter_info,
                           true, 0, true, NULL,
                           &key_info, &key_count, keys_onoff,
                           &fk_key_info, &fk_key_count,
                           alter_ctx.fk_info, alter_ctx.fk_count,
                           &tmp_table_def, nullptr);

  reenable_binlog(thd);

  if (error)
    DBUG_RETURN(true);

  /*
    Atomic replacement of the table is possible only if both old and new
    storage engines support DDL atomicity.
  */
  bool atomic_replace= (new_db_type->flags & HTON_SUPPORTS_ATOMIC_DDL) &&
                       (old_db_type->flags & HTON_SUPPORTS_ATOMIC_DDL);

  /* Remember that we have not created table in storage engine yet. */
  bool no_ha_table= true;

  if (alter_info->requested_algorithm != Alter_info::ALTER_TABLE_ALGORITHM_COPY)
  {
    Alter_inplace_info ha_alter_info(create_info, alter_info,
                                     key_info, key_count,
                                     thd->work_part_info
                                     );
    TABLE *altered_table= NULL;
    bool use_inplace= true;

    /* Fill the Alter_inplace_info structure. */
    if (fill_alter_inplace_info(thd, table, &ha_alter_info))
      goto err_new_table_cleanup;

    DBUG_EXECUTE_IF("innodb_index_drop_count_zero",
                    {
                      if (ha_alter_info.index_drop_count)
                      {
                        my_error(ER_ALTER_OPERATION_NOT_SUPPORTED, MYF(0),
                                 "Index rebuild", "Without rebuild");
                        DBUG_RETURN(true);
                      }
                    };);

   DBUG_EXECUTE_IF("innodb_index_drop_count_one",
                    {
                      if (ha_alter_info.index_drop_count != 1)
                      {
                        my_error(ER_ALTER_OPERATION_NOT_SUPPORTED, MYF(0),
                                 "Index change", "Index rebuild");
                        DBUG_RETURN(true);
                      }
                    };);

    // We assume that the table is non-temporary.
    DBUG_ASSERT(!table->s->tmp_table);

    /*
      Use uncommitted read since changes to data-dictionary might
      be not committed yet.
    */
    std::unique_ptr<dd::Table> altered_table_def;
    if (!(altered_table_def=
            dd::acquire_uncached_uncommitted_table<dd::Table>(thd,
                  alter_ctx.new_db, alter_ctx.tmp_name)))
      goto err_new_table_cleanup;

    if (!(altered_table= open_table_uncached(thd, alter_ctx.get_tmp_path(),
                                             alter_ctx.new_db,
                                             alter_ctx.tmp_name,
                                             true, false,
                                             altered_table_def.get())))
      goto err_new_table_cleanup;

    /* Set markers for fields in TABLE object for altered table. */
    update_altered_table(ha_alter_info, altered_table);

    /*
      Mark all columns in 'altered_table' as used to allow usage
      of its record[0] buffer and Field objects during in-place
      ALTER TABLE.
    */
    altered_table->column_bitmaps_set_no_signal(&altered_table->s->all_set,
                                                &altered_table->s->all_set);

    set_column_defaults(altered_table, alter_info->create_list);

    if (ha_alter_info.handler_flags == 0)
    {
      /*
        No-op ALTER, no need to call handler API functions.

        If this code path is entered for an ALTER statement that
        should not be a real no-op, new handler flags should be added
        and fill_alter_inplace_info() adjusted.

        Note that we can end up here if an ALTER statement has clauses
        that cancel each other out (e.g. ADD/DROP identically index).

        Also note that we ignore the LOCK clause here.
      */
      close_temporary_table(thd, altered_table, true, false);

      if (!(create_info->db_type->flags & HTON_SUPPORTS_ATOMIC_DDL))
        // NewDD - Delete temporary .frm/.par
        (void) quick_rm_table(thd, new_db_type, alter_ctx.new_db,
                              alter_ctx.tmp_name, FN_IS_TMP | NO_HA_TABLE);
      else
      {
        // SE notification to be removed soon.
        handler *file= get_new_handler((TABLE_SHARE*) 0, false, thd->mem_root,
                                       new_db_type);
        if (file)
          (void) file->ha_create_handler_files(alter_ctx.get_tmp_path(), NULL,
                                               CHF_DELETE_FLAG, NULL);
        delete file;

        dd::cache::Dictionary_client::Auto_releaser releaser(thd->dd_client());
        const dd::Schema *sch_obj;
        if (thd->dd_client()->acquire<dd::Schema>(alter_ctx.new_db, &sch_obj))
          goto err_new_table_cleanup;

        if (!sch_obj)
        {
          my_error(ER_BAD_DB_ERROR, MYF(0), alter_ctx.new_db);
          goto err_new_table_cleanup;
        }

        /*
          We need to revert changes to data-dictionary but
          still commit statement in this case.
        */
        if (thd->dd_client()->drop_uncached(altered_table_def.get()))
          goto err_new_table_cleanup;
      }
      goto end_inplace_noop;
    }

    // Ask storage engine whether to use copy or in-place
    enum_alter_inplace_result inplace_supported=
      table->file->check_if_supported_inplace_alter(altered_table,
                                                    &ha_alter_info);

    switch (inplace_supported) {
    case HA_ALTER_INPLACE_EXCLUSIVE_LOCK:
      // If SHARED lock and no particular algorithm was requested, use COPY.
      if (alter_info->requested_lock ==
          Alter_info::ALTER_TABLE_LOCK_SHARED &&
          alter_info->requested_algorithm ==
          Alter_info::ALTER_TABLE_ALGORITHM_DEFAULT)
      {
        use_inplace= false;
      }
      // Otherwise, if weaker lock was requested, report errror.
      else if (alter_info->requested_lock ==
               Alter_info::ALTER_TABLE_LOCK_NONE ||
               alter_info->requested_lock ==
               Alter_info::ALTER_TABLE_LOCK_SHARED)
      {
        ha_alter_info.report_unsupported_error("LOCK=NONE/SHARED",
                                               "LOCK=EXCLUSIVE");
        close_temporary_table(thd, altered_table, true, false);
        goto err_new_table_cleanup;
      }
      break;
    case HA_ALTER_INPLACE_SHARED_LOCK_AFTER_PREPARE:
    case HA_ALTER_INPLACE_SHARED_LOCK:
      // If weaker lock was requested, report errror.
      if (alter_info->requested_lock ==
          Alter_info::ALTER_TABLE_LOCK_NONE)
      {
        ha_alter_info.report_unsupported_error("LOCK=NONE", "LOCK=SHARED");
        close_temporary_table(thd, altered_table, true, false);
        goto err_new_table_cleanup;
      }
      break;
    case HA_ALTER_INPLACE_NO_LOCK_AFTER_PREPARE:
    case HA_ALTER_INPLACE_NO_LOCK:
      break;
    case HA_ALTER_INPLACE_NOT_SUPPORTED:
      // If INPLACE was requested, report error.
      if (alter_info->requested_algorithm ==
          Alter_info::ALTER_TABLE_ALGORITHM_INPLACE)
      {
        ha_alter_info.report_unsupported_error("ALGORITHM=INPLACE",
                                               "ALGORITHM=COPY");
        close_temporary_table(thd, altered_table, true, false);
        goto err_new_table_cleanup;
      }
      // COPY with LOCK=NONE is not supported, no point in trying.
      if (alter_info->requested_lock ==
          Alter_info::ALTER_TABLE_LOCK_NONE)
      {
        ha_alter_info.report_unsupported_error("LOCK=NONE", "LOCK=SHARED");
        close_temporary_table(thd, altered_table, true, false);
        goto err_new_table_cleanup;
      }
      // Otherwise use COPY
      use_inplace= false;
      break;
    case HA_ALTER_ERROR:
    default:
      close_temporary_table(thd, altered_table, true, false);
      goto err_new_table_cleanup;
    }

    if (use_inplace)
    {
      if (mysql_inplace_alter_table(thd, table_list, table,
                                    altered_table,
                                    &ha_alter_info,
                                    inplace_supported, &target_mdl_request,
                                    &alter_ctx))
      {
        DBUG_RETURN(true);
      }

      goto end_inplace;
    }
    else
    {
      close_temporary_table(thd, altered_table, true, false);
    }
  }

  /* ALTER TABLE using copy algorithm. */

  /* Check if ALTER TABLE is compatible with foreign key definitions. */
  if (fk_check_copy_alter_table(thd, table, alter_info))
    goto err_new_table_cleanup;

  if (!table->s->tmp_table)
  {
    // COPY algorithm doesn't work with concurrent writes.
    if (alter_info->requested_lock == Alter_info::ALTER_TABLE_LOCK_NONE)
    {
      my_error(ER_ALTER_OPERATION_NOT_SUPPORTED_REASON, MYF(0),
               "LOCK=NONE",
               ER_THD(thd, ER_ALTER_OPERATION_NOT_SUPPORTED_REASON_COPY),
               "LOCK=SHARED");
      goto err_new_table_cleanup;
    }

    // If EXCLUSIVE lock is requested, upgrade already.
    if (alter_info->requested_lock == Alter_info::ALTER_TABLE_LOCK_EXCLUSIVE &&
        wait_while_table_is_used(thd, table, HA_EXTRA_FORCE_REOPEN))
      goto err_new_table_cleanup;

    /*
      Otherwise upgrade to SHARED_NO_WRITE.
      Note that under LOCK TABLES, we will already have SHARED_NO_READ_WRITE.
    */
    if (alter_info->requested_lock != Alter_info::ALTER_TABLE_LOCK_EXCLUSIVE &&
        thd->mdl_context.upgrade_shared_lock(mdl_ticket, MDL_SHARED_NO_WRITE,
                                             thd->variables.lock_wait_timeout))
      goto err_new_table_cleanup;

    DEBUG_SYNC(thd, "alter_table_copy_after_lock_upgrade");
  }

  {
    /*
      Get table object for non-temporary tables use uncommitted read
      since changes to data-dictionary might be not yet committed.

      QQ: merge table_def and tmp_table_def?
    */
    std::unique_ptr<dd::Table> table_def;

    if (!tmp_table_def &&
        !(table_def= dd::acquire_uncached_uncommitted_table<dd::Table>(thd,
                           alter_ctx.new_db, alter_ctx.tmp_name)))
      goto err_new_table_cleanup;

    if (ha_create_table(thd, alter_ctx.get_tmp_path(),
                        alter_ctx.new_db, alter_ctx.tmp_name,
                        create_info, false, false,
                        tmp_table_def ? tmp_table_def : table_def.get(),
                        false))
      goto err_new_table_cleanup;

    /* Mark that we have created table in storage engine. */
    no_ha_table= false;

    if (create_info->options & HA_LEX_CREATE_TMP_TABLE)
    {
      if (!open_table_uncached(thd, alter_ctx.get_tmp_path(),
                               alter_ctx.new_db, alter_ctx.tmp_name,
                               true, true, tmp_table_def))
        goto err_new_table_cleanup;
      /* in case of alter temp table send the tracker in OK packet */
      if (thd->session_tracker.get_tracker(SESSION_STATE_CHANGE_TRACKER)->is_enabled())
        thd->session_tracker.get_tracker(SESSION_STATE_CHANGE_TRACKER)->mark_as_changed(thd, NULL);
    }

    // It's now safe to take the table level lock.
    if (lock_tables(thd, table_list, alter_ctx.tables_opened, 0))
      goto err_new_table_cleanup;

    /* Open the table since we need to copy the data. */
    if (table->s->tmp_table != NO_TMP_TABLE)
    {
      TABLE_LIST tbl;
      tbl.init_one_table(alter_ctx.new_db, strlen(alter_ctx.new_db),
                         alter_ctx.tmp_name, strlen(alter_ctx.tmp_name),
                         alter_ctx.tmp_name, TL_READ_NO_INSERT);
      /* Table is in thd->temporary_tables */
      (void) open_temporary_table(thd, &tbl);
      new_table= tbl.table;
      /* Transfer dd::Table ownership to temporary table's share. */
      new_table->s->tmp_table_def= tmp_table_def;
      tmp_table_def= NULL;
    }
    else
    {
      /* table is a normal table: Create temporary table in same directory */
      /* Open our intermediate table. */
      new_table= open_table_uncached(thd, alter_ctx.get_tmp_path(),
                                     alter_ctx.new_db, alter_ctx.tmp_name,
                                     true, true, table_def.get());
    }
    if (!new_table)
      goto err_new_table_cleanup;
    /*
      Note: In case of MERGE table, we do not attach children. We do not
      copy data for MERGE tables. Only the children have data.
    */
  }

  /*
    We do not copy data for MERGE tables. Only the children have data.
    MERGE tables have HA_NO_COPY_ON_ALTER set.
  */
  if (!(new_table->file->ha_table_flags() & HA_NO_COPY_ON_ALTER))
  {
    new_table->next_number_field=new_table->found_next_number_field;
    THD_STAGE_INFO(thd, stage_copy_to_tmp_table);
    DBUG_EXECUTE_IF("abort_copy_table", {
        my_error(ER_LOCK_WAIT_TIMEOUT, MYF(0));
        goto err_new_table_cleanup;
      });
   
    /*
      Acquire SRO locks on parent tables to prevent concurrent DML on them to
      perform cascading actions. Since InnoDB releases locks on table being
      altered periodically these actions might be able to succeed and
      can create orphan rows in our table otherwise.

      Note that we ignore FOREIGN_KEY_CHECKS=0 setting here because, unlike
      for DML operations it is hard to predict what kind of inconsistencies
      ignoring foreign keys will create (ignoring foreign keys in this case
      is similar to forcing other connections to ignore them).

      It is possible that acquisition of locks on parent tables will result
      in MDL deadlocks. But since deadlocks involving two or more DDL
      statements should be rare, it is unlikely that our ALTER TABLE will
      be aborted due to such deadlock.
    */
    if (lock_fk_dependent_tables(thd, table))
      goto err_new_table_cleanup;

    if (copy_data_between_tables(thd,
                                 thd->m_stage_progress_psi,
                                 table, new_table,
                                 alter_info->create_list,
                                 &copied, &deleted,
                                 alter_info->keys_onoff,
                                 &alter_ctx))
      goto err_new_table_cleanup;

    DEBUG_SYNC(thd, "alter_after_copy_table");
  }
  else
  {
    /* Should be MERGE only */
    DBUG_ASSERT(new_table->file->ht->db_type == DB_TYPE_MRG_MYISAM);
    if (!table->s->tmp_table &&
        wait_while_table_is_used(thd, table, HA_EXTRA_FORCE_REOPEN))
      goto err_new_table_cleanup;
    THD_STAGE_INFO(thd, stage_manage_keys);
    DEBUG_SYNC(thd, "alter_table_manage_keys");
    alter_table_manage_keys(thd, table, table->file->indexes_are_disabled(),
                            alter_info->keys_onoff);
    DBUG_ASSERT(!(new_db_type->flags & HTON_SUPPORTS_ATOMIC_DDL));
    if (trans_commit_stmt(thd) || trans_commit_implicit(thd))
      goto err_new_table_cleanup;
  }

  if (table->s->tmp_table != NO_TMP_TABLE)
  {
    /* Close lock if this is a transactional table */
    if (thd->lock)
    {
      if (thd->locked_tables_mode != LTM_LOCK_TABLES &&
          thd->locked_tables_mode != LTM_PRELOCKED_UNDER_LOCK_TABLES)
      {
        mysql_unlock_tables(thd, thd->lock);
        thd->lock= NULL;
      }
      else
      {
        /*
          If LOCK TABLES list is not empty and contains this table,
          unlock the table and remove the table from this list.
        */
        mysql_lock_remove(thd, thd->lock, table);
      }
    }
    /* Remove link to old table and rename the new one */
    close_temporary_table(thd, table, true, true);
    /* Should pass the 'new_name' as we store table name in the cache */
    if (rename_temporary_table(thd, new_table,
                               alter_ctx.new_db, alter_ctx.new_name))
      goto err_new_table_cleanup;
    /*
      We don't replicate alter table statement on temporary tables
      in RBR mode.
    */
    if (!thd->is_current_stmt_binlog_format_row() &&
        write_bin_log(thd, true, thd->query().str, thd->query().length))
    {
      // QQ: Should we rollback failed statement for consistency with
      //      non-temporary case.
      DBUG_RETURN(true);
    }

    // Do implicit commit for consistency with non-temporary table case/
    if (trans_commit_stmt(thd) || trans_commit_implicit(thd))
      DBUG_RETURN(true);

    goto end_temporary;
  }

  /*
    Close the intermediate table that will be the new table, but do
    not delete it! Even altough MERGE tables do not have their children
    attached here it is safe to call close_temporary_table().
  */
  close_temporary_table(thd, new_table, true, false);
  new_table= NULL;

  DEBUG_SYNC(thd, "alter_table_before_rename_result_table");

  /*
    Data is copied. Now we:
    1) Wait until all other threads will stop using old version of table
       by upgrading shared metadata lock to exclusive one.
    2) Close instances of table open by this thread and replace them
       with placeholders to simplify reopen process.
    3) Rename the old table to a temp name, rename the new one to the
       old name.
    4) If we are under LOCK TABLES and don't do ALTER TABLE ... RENAME
       we reopen new version of table.
    5) Write statement to the binary log.
    6) If we are under LOCK TABLES and do ALTER TABLE ... RENAME we
       remove placeholders and release metadata locks.
    7) If we are not not under LOCK TABLES we rely on the caller
      (mysql_execute_command()) to release metadata locks.
  */

  THD_STAGE_INFO(thd, stage_rename_result_table);

  if (wait_while_table_is_used(thd, table, HA_EXTRA_PREPARE_FOR_RENAME))
    goto err_new_table_cleanup;

  /*
    To ensure DDL atomicity after this point support from both old and
    new engines is necessary. If either of them lacks such support let
    us commit transaction so changes to data-dictionary are more closely
    reflect situations in SEs.
  */
  if (!atomic_replace)
  {
    Disable_gtid_state_update_guard disabler(thd);

    if (trans_commit_stmt(thd) || trans_commit_implicit(thd))
      goto err_new_table_cleanup;
  }


  char backup_name[32];
  DBUG_ASSERT(sizeof(my_thread_id) == 4);
  my_snprintf(backup_name, sizeof(backup_name), "%s2-%lx-%lx", tmp_file_prefix,
              current_pid, thd->thread_id());
  if (lower_case_table_names)
    my_casedn_str(files_charset_info, backup_name);

  close_all_tables_for_name(thd, table->s, alter_ctx.is_table_renamed(), NULL);
  table_list->table= table= NULL;                  /* Safety */

  /*
    Rename the old version to temporary name to have a backup in case
    anything goes wrong while renaming the new table.

    Take the X metadata lock on this temporary name too. This ensures that
    concurrent I_S queries won't try to open it. Assert to ensure we do not
    come here when ALTERing temporary table.
  */
  {
    DBUG_ASSERT(!is_tmp_table);
    MDL_request backup_name_mdl_request;
    MDL_REQUEST_INIT(&backup_name_mdl_request,
                     MDL_key::TABLE,
                     alter_ctx.db, backup_name,
                     MDL_EXCLUSIVE, MDL_STATEMENT);
    if (thd->mdl_context.acquire_lock(&backup_name_mdl_request,
                                    thd->variables.lock_wait_timeout))
    {
      if (!atomic_replace)
        (void) quick_rm_table(thd, new_db_type, alter_ctx.new_db,
                              alter_ctx.tmp_name, FN_IS_TMP);
#ifndef WORKAROUND_TO_BE_REMOVED_BY_WL7016
      else
      {
        trans_commit_stmt(thd);
        trans_commit_implicit(thd);
        (void) quick_rm_table(thd, new_db_type, alter_ctx.new_db,
                              alter_ctx.tmp_name, FN_IS_TMP);
      }
#endif
      goto err_with_mdl;
    }
  }

  if (mysql_rename_table(thd, old_db_type, alter_ctx.db, alter_ctx.table_name,
                         alter_ctx.db, backup_name,
                         FN_TO_IS_TMP | (atomic_replace ? NO_DD_COMMIT : 0)))
  {
    // Catch situations where the SE has requested rollback. This will make
    // quick_rm_table() fail anyway when the DD starts an attachable
    // transaction. This situation will be fixed in WL#7785.
    //
    // WL7743/TODO: think about how this situation can be handled?
    DBUG_ASSERT(!thd->transaction_rollback_request);

    // Rename to temporary name failed, delete the new table, abort ALTER.
    if (!atomic_replace)
      (void) quick_rm_table(thd, new_db_type, alter_ctx.new_db,
                            alter_ctx.tmp_name, FN_IS_TMP);
#ifndef WORKAROUND_TO_BE_REMOVED_BY_WL7016
    else
    {
      trans_commit_stmt(thd);
      trans_commit_implicit(thd);
      (void) quick_rm_table(thd, new_db_type, alter_ctx.new_db,
                            alter_ctx.tmp_name, FN_IS_TMP);
    }
#endif
    goto err_with_mdl;
  }

  DBUG_EXECUTE_IF("alter_table_after_rename",
                  DBUG_SET("-d,alter_table_after_rename");
                  DBUG_SET("+d,alter_table_after_rename_1"););

  // Rename the new table to the correct name.
  if (mysql_rename_table(thd, new_db_type, alter_ctx.new_db, alter_ctx.tmp_name,
                         alter_ctx.new_db, alter_ctx.new_alias,
                         (FN_FROM_IS_TMP | NO_TARGET_CHECK |
                          (atomic_replace ? NO_DD_COMMIT : 0))))
  {
    // Catch situations where the SE has requested rollback. This will make
    // quick_rm_table() fail anyway when the DD starts an attachable
    // transaction. This situation will be fixed in WL#7785.
    DBUG_ASSERT(!thd->transaction_rollback_request);

    // Rename failed, delete the temporary table.
    if (!atomic_replace)
    {
      (void) quick_rm_table(thd, new_db_type, alter_ctx.new_db,
                            alter_ctx.tmp_name, FN_IS_TMP);

      // Restore the backup of the original table to its original name.
      // In lieu of wl#7785, if the operation fails, we need to retry it
      // to avoid leaving the dictionary inconsistent.
      //
      // WL7743/TODO: think about how this situation can be handled?
      uint retries= 20;
      while (retries-- &&
             mysql_rename_table(thd, old_db_type, alter_ctx.db, backup_name,
                                alter_ctx.db, alter_ctx.alias,
                                FN_FROM_IS_TMP | NO_TARGET_CHECK |
                                NO_FK_CHECKS));
    }
#ifndef WORKAROUND_TO_BE_REMOVED_BY_WL7016
    else
    {
      trans_commit_stmt(thd);
      trans_commit_implicit(thd);
      (void) quick_rm_table(thd, new_db_type, alter_ctx.new_db,
                            alter_ctx.tmp_name, FN_IS_TMP);
      (void) mysql_rename_table(thd, old_db_type, alter_ctx.db, backup_name,
                                alter_ctx.db, alter_ctx.alias,
                                FN_FROM_IS_TMP | NO_TARGET_CHECK |
                                NO_FK_CHECKS);
    }
#endif

    goto err_with_mdl;
  }

  // Move triggers from old table to the new table.
  if (dd::move_triggers(thd, alter_ctx.db, backup_name,
                        alter_ctx.new_db, alter_ctx.new_alias))
  {
<<<<<<< HEAD
    if (!atomic_replace)
    {
      // Rename failed, delete the new table.
      (void) quick_rm_table(thd, new_db_type,
                            alter_ctx.new_db, alter_ctx.new_alias, 0);
      // Restore the backup of the original table to the old name.
      (void) mysql_rename_table(thd, old_db_type, alter_ctx.db, backup_name,
                                alter_ctx.db, alter_ctx.alias,
                                FN_FROM_IS_TMP | NO_TARGET_CHECK |
                                NO_FK_CHECKS);
    }
#ifndef WORKAROUND_TO_BE_REMOVED_BY_WL7016
    else
    {
      trans_commit_stmt(thd);
      trans_commit_implicit(thd);
      (void) quick_rm_table(thd, new_db_type,
                            alter_ctx.new_db, alter_ctx.new_alias, 0);
      (void) mysql_rename_table(thd, old_db_type, alter_ctx.db, backup_name,
                                alter_ctx.db, alter_ctx.alias,
                                FN_FROM_IS_TMP | NO_TARGET_CHECK |
                                NO_FK_CHECKS);
    }
#endif
=======
>>>>>>> 49d8ae5e
    goto err_with_mdl;
  }

  // ALTER TABLE succeeded, delete the backup of the old table.
  if (quick_rm_table(thd, old_db_type, alter_ctx.db, backup_name,
                     FN_IS_TMP | (atomic_replace ? NO_DD_COMMIT : 0)))
  {
    /*
      The fact that deletion of the backup failed is not critical
      error, but still worth reporting as it might indicate serious
      problem with server.
    */
    goto err_with_mdl;
  }

  /*
    Transfer pre-existing foreign keys to the new table.
    Since fk names have to be unique per schema, we cannot
    create them while both the old and the tmp version of the
    table exist.
  */
  if (alter_ctx.fk_count > 0 &&
      dd::add_foreign_keys(thd, alter_ctx.new_db, alter_ctx.new_alias,
                           alter_ctx.fk_info, alter_ctx.fk_count,
                           !atomic_replace))
    goto err_with_mdl;

<<<<<<< HEAD
end_inplace_noop:
=======
end_inplace:

  if (update_referencing_views_metadata(thd, table_list, new_db, new_name))
    goto err_with_mdl;

  thd->count_cuted_fields= CHECK_FIELD_IGNORE;

  if (thd->locked_tables_list.reopen_tables(thd))
    goto err_with_mdl;
>>>>>>> 49d8ae5e

  THD_STAGE_INFO(thd, stage_end);

  DBUG_EXECUTE_IF("sleep_alter_before_main_binlog", my_sleep(6000000););
  DEBUG_SYNC(thd, "alter_table_before_main_binlog");

  ha_binlog_log_query(thd, create_info->db_type, LOGCOM_ALTER_TABLE,
                      thd->query().str, thd->query().length,
                      alter_ctx.db, alter_ctx.table_name);

  DBUG_ASSERT(!(mysql_bin_log.is_open() &&
                thd->is_current_stmt_binlog_format_row() &&
                (create_info->options & HA_LEX_CREATE_TMP_TABLE)));
  if (write_bin_log(thd, true, thd->query().str, thd->query().length,
                    atomic_replace))
    goto err_with_mdl;

  // Commit if it was not done before in order to be able to reopen tables.
  if (atomic_replace &&
      (trans_commit_stmt(thd) || trans_commit_implicit(thd)))
    goto err_with_mdl;

  if ((new_db_type->flags & HTON_SUPPORTS_ATOMIC_DDL) &&
      new_db_type->post_ddl)
    new_db_type->post_ddl(thd);
  if ((old_db_type->flags & HTON_SUPPORTS_ATOMIC_DDL) &&
      old_db_type->post_ddl)
    old_db_type->post_ddl(thd);

end_inplace:

  if (thd->locked_tables_list.reopen_tables(thd))
    goto err_with_mdl;

  table_list->table= NULL;			// For query cache
  query_cache.invalidate(thd, table_list, FALSE);

  if (thd->locked_tables_mode == LTM_LOCK_TABLES ||
      thd->locked_tables_mode == LTM_PRELOCKED_UNDER_LOCK_TABLES)
  {
    if (alter_ctx.is_table_renamed())
      thd->mdl_context.release_all_locks_for_name(mdl_ticket);
    else
      mdl_ticket->downgrade_lock(MDL_SHARED_NO_READ_WRITE);
  }

end_temporary:
  my_snprintf(alter_ctx.tmp_name, sizeof(alter_ctx.tmp_name),
              ER_THD(thd, ER_INSERT_INFO),
	      (long) (copied + deleted), (long) deleted,
	      (long) thd->get_stmt_da()->current_statement_cond_count());
  my_ok(thd, copied + deleted, 0L, alter_ctx.tmp_name);
  DBUG_RETURN(false);

err_new_table_cleanup:
  if (create_info->options & HA_LEX_CREATE_TMP_TABLE)
  {
    if (new_table)
      close_temporary_table(thd, new_table, true, true);
    else if (!no_ha_table)
      rm_temporary_table(thd, new_db_type, alter_ctx.get_tmp_path(),
                         tmp_table_def);
    delete tmp_table_def;
  }
  else
  {
    DBUG_ASSERT(tmp_table_def == nullptr);
    /* close_temporary_table() frees the new_table pointer. */
    if (new_table)
      close_temporary_table(thd, new_table, true, false);

    if (!(new_db_type->flags & HTON_SUPPORTS_ATOMIC_DDL))
      (void) quick_rm_table(thd, new_db_type,
                            alter_ctx.new_db, alter_ctx.tmp_name,
                            (FN_IS_TMP | (no_ha_table ? NO_HA_TABLE : 0)));
#ifndef WORKAROUND_UNTIL_WL7016_IS_IMPLEMENTED
    else
      (void) quick_rm_table(thd, new_db_type,
                            alter_ctx.new_db, alter_ctx.tmp_name,
                            (FN_IS_TMP | NO_DD_COMMIT |
                             (no_ha_table ? NO_HA_TABLE : 0)));
#endif
    trans_rollback_stmt(thd);
    if ((new_db_type->flags & HTON_SUPPORTS_ATOMIC_DDL) &&
        new_db_type->post_ddl)
      new_db_type->post_ddl(thd);
  }

  if (alter_ctx.error_if_not_empty & Alter_table_ctx::GEOMETRY_WITHOUT_DEFAULT)
  {
    my_error(ER_INVALID_USE_OF_NULL, MYF(0));
  }
  if ((alter_ctx.error_if_not_empty &
       Alter_table_ctx::DATETIME_WITHOUT_DEFAULT) &&
      thd->get_stmt_da()->current_row_for_condition())
  {
    /*
      No default value was provided for a DATE/DATETIME field, the
      current sql_mode doesn't allow the '0000-00-00' value and
      the table to be altered isn't empty.
      Report error here.
    */
    uint f_length;
    enum enum_mysql_timestamp_type t_type= MYSQL_TIMESTAMP_DATE;
    switch (alter_ctx.datetime_field->sql_type)
    {
      case MYSQL_TYPE_DATE:
      case MYSQL_TYPE_NEWDATE:
        f_length= MAX_DATE_WIDTH; // "0000-00-00";
        t_type= MYSQL_TIMESTAMP_DATE;
        break;
      case MYSQL_TYPE_DATETIME:
      case MYSQL_TYPE_DATETIME2:
        f_length= MAX_DATETIME_WIDTH; // "0000-00-00 00:00:00";
        t_type= MYSQL_TIMESTAMP_DATETIME;
        break;
      default:
        /* Shouldn't get here. */
        f_length= 0;
        DBUG_ASSERT(0);
    }
    make_truncated_value_warning(thd, Sql_condition::SL_WARNING,
                                 ErrConvString(my_zero_datetime6, f_length),
                                 t_type,
                                 alter_ctx.datetime_field->field_name);
  }

  DBUG_RETURN(true);

err_with_mdl:
  /*
    An error happened while we were holding exclusive name metadata lock
    on table being altered. To be safe under LOCK TABLES we should
    remove all references to the altered table from the list of locked
    tables and release the exclusive metadata lock. Before releasing locks
    we need to rollback changes to the data-dictionary, storage angine
    and binary log (if they were not committed earlier) and execute
    post DDL hooks.
  */
  thd->locked_tables_list.unlink_all_closed_tables(thd, NULL, 0);

  trans_rollback_stmt(thd);
  if ((new_db_type->flags & HTON_SUPPORTS_ATOMIC_DDL) &&
      new_db_type->post_ddl)
    new_db_type->post_ddl(thd);
  if ((old_db_type->flags & HTON_SUPPORTS_ATOMIC_DDL) &&
      old_db_type->post_ddl)
    old_db_type->post_ddl(thd);

  thd->mdl_context.release_all_locks_for_name(mdl_ticket);
  DBUG_RETURN(true);
}
/* mysql_alter_table */



/**
  Prepare the transaction for the alter table's copy phase.
*/

bool mysql_trans_prepare_alter_copy_data(THD *thd)
{
  DBUG_ENTER("mysql_prepare_alter_copy_data");
  /*
    Turn off recovery logging since rollback of an alter table is to
    delete the new table so there is no need to log the changes to it.
    
    This needs to be done before external_lock.
  */
  if (ha_enable_transaction(thd, FALSE))
    DBUG_RETURN(TRUE);
  DBUG_RETURN(FALSE);
}


/**
  Commit the copy phase of the alter table.
*/

bool mysql_trans_commit_alter_copy_data(THD *thd)
{
  bool error= FALSE;
  DBUG_ENTER("mysql_commit_alter_copy_data");

  if (ha_enable_transaction(thd, TRUE))
    DBUG_RETURN(TRUE);

  /*
    Ensure that the new table is saved properly to disk before installing
    the new .frm.
    And that InnoDB's internal latches are released, to avoid deadlock
    when waiting on other instances of the table before rename (Bug#54747).
  */
  if (trans_commit_stmt(thd))
    error= TRUE;
  if (trans_commit_implicit(thd))
    error= TRUE;

  DBUG_RETURN(error);
}


static int
copy_data_between_tables(THD * thd,
                         PSI_stage_progress *psi,
                         TABLE *from,TABLE *to,
			 List<Create_field> &create,
			 ha_rows *copied,
			 ha_rows *deleted,
                         Alter_info::enum_enable_or_disable keys_onoff,
                         Alter_table_ctx *alter_ctx)
{
  int error;
  Copy_field *copy,*copy_end;
  ulong found_count,delete_count;
  READ_RECORD info;
  TABLE_LIST   tables;
  List<Item>   fields;
  List<Item>   all_fields;
  ha_rows examined_rows, found_rows, returned_rows;
  bool auto_increment_field_copied= 0;
  sql_mode_t save_sql_mode;
  QEP_TAB_standalone qep_tab_st;
  QEP_TAB &qep_tab= qep_tab_st.as_QEP_TAB();
  DBUG_ENTER("copy_data_between_tables");

  /*
    If target storage engine supports atomic DDL we should not commit
    and disable transaction to let SE do proper cleanup on error/crash.
    Such engines should be smart enough to disable undo/redo logging
    for target table automatically.
    Temporary tables path doesn't employ atomic DDL support so disabling
    transaction is OK. Moreover doing so allows to not interfere with
    concurrent FLUSH TABLES WITH READ LOCK.
  */
  if ((!(to->file->ht->flags & HTON_SUPPORTS_ATOMIC_DDL) ||
       from->s->tmp_table) &&
      mysql_trans_prepare_alter_copy_data(thd))
    DBUG_RETURN(-1);

  if (!(copy= new Copy_field[to->s->fields]))
    DBUG_RETURN(-1);				/* purecov: inspected */

  if (to->file->ha_external_lock(thd, F_WRLCK))
  {
    delete [] copy;
    DBUG_RETURN(-1);
  }

  /* We need external lock before we can disable/enable keys */
  alter_table_manage_keys(thd, to, from->file->indexes_are_disabled(),
                          keys_onoff);

  /*
    We want warnings/errors about data truncation emitted when we
    copy data to new version of table.
  */
  thd->count_cuted_fields= CHECK_FIELD_WARN;
  thd->cuted_fields= 0L;

  from->file->info(HA_STATUS_VARIABLE);
  to->file->ha_start_bulk_insert(from->file->stats.records);

  mysql_stage_set_work_estimated(psi, from->file->stats.records);

  save_sql_mode= thd->variables.sql_mode;

  List_iterator<Create_field> it(create);
  const Create_field *def;
  copy_end=copy;
  for (Field **ptr=to->field ; *ptr ; ptr++)
  {
    def=it++;
    if (def->field)
    {
      if (*ptr == to->next_number_field)
      {
        auto_increment_field_copied= TRUE;
        /*
          If we are going to copy contents of one auto_increment column to
          another auto_increment column it is sensible to preserve zeroes.
          This condition also covers case when we are don't actually alter
          auto_increment column.
        */
        if (def->field == from->found_next_number_field)
          thd->variables.sql_mode|= MODE_NO_AUTO_VALUE_ON_ZERO;
      }
      (copy_end++)->set(*ptr,def->field,0);
    }

  }

  found_count=delete_count=0;

  SELECT_LEX *const select_lex= thd->lex->select_lex;
  ORDER *const order= select_lex->order_list.first;

  if (order)
  {
    if (to->s->primary_key != MAX_KEY && to->file->primary_key_is_clustered())
    {
      char warn_buff[MYSQL_ERRMSG_SIZE];
      my_snprintf(warn_buff, sizeof(warn_buff), 
                  "ORDER BY ignored as there is a user-defined clustered index"
                  " in the table '%-.192s'", from->s->table_name.str);
      push_warning(thd, Sql_condition::SL_WARNING, ER_UNKNOWN_ERROR,
                   warn_buff);
    }
    else
    {
      from->sort.io_cache=(IO_CACHE*) my_malloc(key_memory_TABLE_sort_io_cache,
                                                sizeof(IO_CACHE),
                                                MYF(MY_FAE | MY_ZEROFILL));
      memset(&tables, 0, sizeof(tables));
      tables.table= from;
      tables.alias= tables.table_name= from->s->table_name.str;
      tables.db= from->s->db.str;
      error= 1;

      Column_privilege_tracker column_privilege(thd, SELECT_ACL);

      if (select_lex->setup_base_ref_items(thd))
        goto err;            /* purecov: inspected */
      if (setup_order(thd, select_lex->base_ref_items,
                      &tables, fields, all_fields, order))
        goto err;
      qep_tab.set_table(from);
      Filesort fsort(&qep_tab, order, HA_POS_ERROR);
      if (filesort(thd, &fsort, true,
                   &examined_rows, &found_rows, &returned_rows))
        goto err;

      from->sort.found_records= returned_rows;
    }
  };

  /* Tell handler that we have values for all columns in the to table */
  to->use_all_columns();
  if (init_read_record(&info, thd, from, NULL, 1, 1, FALSE))
  {
    error= 1;
    goto err;
  }
  thd->get_stmt_da()->reset_current_row_for_condition();

  set_column_defaults(to, create);

  to->file->extra(HA_EXTRA_BEGIN_ALTER_COPY);

  while (!(error=info.read_record(&info)))
  {
    if (thd->killed)
    {
      thd->send_kill_message();
      error= 1;
      break;
    }
    /* Return error if source table isn't empty. */
    if (alter_ctx->error_if_not_empty)
    {
      error= 1;
      break;
    }
    if (to->next_number_field)
    {
      if (auto_increment_field_copied)
        to->auto_increment_field_not_null= TRUE;
      else
        to->next_number_field->reset();
    }
    
    for (Copy_field *copy_ptr=copy ; copy_ptr != copy_end ; copy_ptr++)
    {
      copy_ptr->invoke_do_copy(copy_ptr);
    }
    if (thd->is_error())
    {
      error= 1;
      break;
    }

    /*
      @todo After we evaluate what other return values from
      save_in_field() that should be treated as errors, we can remove
      to check thd->is_error() below.
    */
    if ((to->vfield && update_generated_write_fields(to->write_set, to)) ||
      thd->is_error())
    {
      error= 1;
      break;
    }

    error=to->file->ha_write_row(to->record[0]);
    to->auto_increment_field_not_null= FALSE;
    if (error)
    {
      if (!to->file->is_ignorable_error(error))
      {
        /* Not a duplicate key error. */
	to->file->print_error(error, MYF(0));
	break;
      }
      else
      {
        /* Report duplicate key error. */
        uint key_nr= to->file->get_dup_key(error);
        if ((int) key_nr >= 0)
        {
          const char *err_msg= ER_THD(thd, ER_DUP_ENTRY_WITH_KEY_NAME);
          if (key_nr == 0 &&
              (to->key_info[0].key_part[0].field->flags &
               AUTO_INCREMENT_FLAG))
            err_msg= ER_THD(thd, ER_DUP_ENTRY_AUTOINCREMENT_CASE);
          print_keydup_error(to, key_nr == MAX_KEY ? NULL :
                             &to->key_info[key_nr],
                             err_msg, MYF(0));
        }
        else
          to->file->print_error(error, MYF(0));
        break;
      }
    }
    else
    {
      DEBUG_SYNC(thd, "copy_data_between_tables_before");
      found_count++;
      mysql_stage_set_work_completed(psi, found_count);
    }
    thd->get_stmt_da()->inc_current_row_for_condition();
  }
  end_read_record(&info);
  free_io_cache(from);
  delete [] copy;				// This is never 0

  if (to->file->ha_end_bulk_insert() && error <= 0)
  {
    to->file->print_error(my_errno(),MYF(0));
    error= 1;
  }

  to->file->extra(HA_EXTRA_END_ALTER_COPY);

  DBUG_EXECUTE_IF("crash_copy_before_commit", DBUG_SUICIDE(););
  if ((!(to->file->ht->flags & HTON_SUPPORTS_ATOMIC_DDL) ||
       from->s->tmp_table) &&
      mysql_trans_commit_alter_copy_data(thd))
    error= 1;

 err:
  thd->variables.sql_mode= save_sql_mode;
  free_io_cache(from);
  *copied= found_count;
  *deleted=delete_count;
  to->file->ha_release_auto_increment();
  if (to->file->ha_external_lock(thd,F_UNLCK))
    error=1;
  if (error < 0 && to->file->extra(HA_EXTRA_PREPARE_FOR_RENAME))
    error= 1;
  thd->count_cuted_fields= CHECK_FIELD_IGNORE;
  DBUG_RETURN(error > 0 ? -1 : 0);
}


/*
  Recreates tables by calling mysql_alter_table().

  SYNOPSIS
    mysql_recreate_table()
    thd			Thread handler
    tables		Tables to recreate
    table_copy          Recreate the table by using
                        ALTER TABLE COPY algorithm

 RETURN
    Like mysql_alter_table().
*/
bool mysql_recreate_table(THD *thd, TABLE_LIST *table_list, bool table_copy)
{
  HA_CREATE_INFO create_info;
  Alter_info alter_info;

  DBUG_ENTER("mysql_recreate_table");
  DBUG_ASSERT(!table_list->next_global);
  /* Set lock type which is appropriate for ALTER TABLE. */
  table_list->lock_type= TL_READ_NO_INSERT;
  /* Same applies to MDL request. */
  table_list->mdl_request.set_type(MDL_SHARED_NO_WRITE);

  create_info.row_type=ROW_TYPE_NOT_USED;
  create_info.default_table_charset=default_charset_info;
  /* Force alter table to recreate table */
  alter_info.flags= (Alter_info::ALTER_CHANGE_COLUMN |
                     Alter_info::ALTER_RECREATE);

  if (table_copy)
    alter_info.requested_algorithm= Alter_info::ALTER_TABLE_ALGORITHM_COPY;

  const bool ret= mysql_alter_table(thd, NullS, NullS, &create_info,
                                    table_list, &alter_info);
  DBUG_RETURN(ret);
}


bool mysql_checksum_table(THD *thd, TABLE_LIST *tables,
                          HA_CHECK_OPT *check_opt)
{
  TABLE_LIST *table;
  List<Item> field_list;
  Item *item;
  Protocol *protocol= thd->get_protocol();
  DBUG_ENTER("mysql_checksum_table");

  /*
    CHECKSUM TABLE returns results and rollbacks statement transaction,
    so it should not be used in stored function or trigger.
  */
  DBUG_ASSERT(! thd->in_sub_stmt);

  field_list.push_back(item = new Item_empty_string("Table", NAME_LEN*2));
  item->maybe_null= 1;
  field_list.push_back(item= new Item_int(NAME_STRING("Checksum"),
                                          (longlong) 1,
                                          MY_INT64_NUM_DECIMAL_DIGITS));
  item->maybe_null= 1;
  if (thd->send_result_metadata(&field_list,
                                Protocol::SEND_NUM_ROWS | Protocol::SEND_EOF))
    DBUG_RETURN(TRUE);

  /*
    Close all temporary tables which were pre-open to simplify
    privilege checking. Clear all references to closed tables.
  */
  close_thread_tables(thd);
  for (table= tables; table; table= table->next_local)
    table->table= NULL;

  /* Open one table after the other to keep lock time as short as possible. */
  for (table= tables; table; table= table->next_local)
  {
    char table_name[NAME_LEN*2+2];
    TABLE *t;
    TABLE_LIST *save_next_global;

    strxmov(table_name, table->db ,".", table->table_name, NullS);

    /* Remember old 'next' pointer and break the list.  */
    save_next_global= table->next_global;
    table->next_global= NULL;
    table->lock_type= TL_READ;
    /* Allow to open real tables only. */
    table->required_type= dd::enum_table_type::BASE_TABLE;

    if (open_temporary_tables(thd, table) ||
        open_and_lock_tables(thd, table, 0))
    {
      t= NULL;
    }
    else
      t= table->table;

    table->next_global= save_next_global;

    protocol->start_row();
    protocol->store(table_name, system_charset_info);

    if (!t)
    {
      /* Table didn't exist */
      protocol->store_null();
    }
    else
    {
      if (t->file->ha_table_flags() & HA_HAS_CHECKSUM &&
	  !(check_opt->flags & T_EXTEND))
	protocol->store((ulonglong)t->file->checksum());
      else if (!(t->file->ha_table_flags() & HA_HAS_CHECKSUM) &&
	       (check_opt->flags & T_QUICK))
	protocol->store_null();
      else
      {
	/* calculating table's checksum */
	ha_checksum crc= 0;
        uchar null_mask=256 -  (1 << t->s->last_null_bit_pos);

        t->use_all_columns();

	if (t->file->ha_rnd_init(1))
	  protocol->store_null();
	else
	{
	  for (;;)
	  {
            if (thd->killed)
            {
              /* 
                 we've been killed; let handler clean up, and remove the 
                 partial current row from the recordset (embedded lib) 
              */
              t->file->ha_rnd_end();
              protocol->abort_row();
              goto err;
            }
	    ha_checksum row_crc= 0;
            int error= t->file->ha_rnd_next(t->record[0]);
            if (unlikely(error))
            {
              if (error == HA_ERR_RECORD_DELETED)
                continue;
              break;
            }
	    if (t->s->null_bytes)
            {
              /* fix undefined null bits */
              t->record[0][t->s->null_bytes-1] |= null_mask;
              if (!(t->s->db_create_options & HA_OPTION_PACK_RECORD))
                t->record[0][0] |= 1;

	      row_crc= checksum_crc32(row_crc, t->record[0], t->s->null_bytes);
            }

	    for (uint i= 0; i < t->s->fields; i++ )
	    {
	      Field *f= t->field[i];

             /*
               BLOB and VARCHAR have pointers in their field, we must convert
               to string; GEOMETRY and JSON are implemented on top of BLOB.
               BIT may store its data among NULL bits, convert as well.
             */
              switch (f->type()) {
                case MYSQL_TYPE_BLOB:
                case MYSQL_TYPE_VARCHAR:
                case MYSQL_TYPE_GEOMETRY:
                case MYSQL_TYPE_JSON:
                case MYSQL_TYPE_BIT:
                {
                  String tmp;
                  f->val_str(&tmp);
                  row_crc= checksum_crc32(row_crc, (uchar*) tmp.ptr(),
                           tmp.length());
                  break;
                }
                default:
                  row_crc= checksum_crc32(row_crc, f->ptr, f->pack_length());
                  break;
	      }
	    }

	    crc+= row_crc;
	  }
	  protocol->store((ulonglong)crc);
          t->file->ha_rnd_end();
	}
      }
      trans_rollback_stmt(thd);
      close_thread_tables(thd);
    }

    if (thd->transaction_rollback_request)
    {
      /*
        If transaction rollback was requested we honor it. To do this we
        abort statement and return error as not only CHECKSUM TABLE is
        rolled back but the whole transaction in which it was used.
      */
      protocol->abort_row();
      goto err;
    }

    /* Hide errors from client. Return NULL for problematic tables instead. */
    thd->clear_error();

    if (protocol->end_row())
      goto err;
  }

  my_eof(thd);
  DBUG_RETURN(FALSE);

err:
  DBUG_RETURN(TRUE);
}

/**
  @brief Check if the table can be created in the specified storage engine.

  Checks if the storage engine is enabled and supports the given table
  type (e.g. normal, temporary, system). May do engine substitution
  if the requested engine is disabled.

  @param thd          Thread descriptor.
  @param db_name      Database name.
  @param table_name   Name of table to be created.
  @param create_info  Create info from parser, including engine.

  @retval true  Engine not available/supported, error has been reported.
  @retval false Engine available/supported.
*/
static bool check_engine(THD *thd, const char *db_name,
                         const char *table_name, HA_CREATE_INFO *create_info)
{
  DBUG_ENTER("check_engine");
  handlerton **new_engine= &create_info->db_type;
  handlerton *req_engine= *new_engine;
  bool no_substitution=
        MY_TEST(thd->variables.sql_mode & MODE_NO_ENGINE_SUBSTITUTION);
  if (!(*new_engine= ha_checktype(thd, ha_legacy_type(req_engine),
                                  no_substitution, 1)))
    DBUG_RETURN(true);

  if (req_engine && req_engine != *new_engine)
  {
    push_warning_printf(thd, Sql_condition::SL_NOTE,
                       ER_WARN_USING_OTHER_HANDLER,
                       ER_THD(thd, ER_WARN_USING_OTHER_HANDLER),
                       ha_resolve_storage_engine_name(*new_engine),
                       table_name);
  }
  if (create_info->options & HA_LEX_CREATE_TMP_TABLE &&
      ha_check_storage_engine_flag(*new_engine, HTON_TEMPORARY_NOT_SUPPORTED))
  {
    if (create_info->used_fields & HA_CREATE_USED_ENGINE)
    {
      my_error(ER_ILLEGAL_HA_CREATE_OPTION, MYF(0),
               ha_resolve_storage_engine_name(*new_engine), "TEMPORARY");
      *new_engine= 0;
      DBUG_RETURN(true);
    }
    *new_engine= myisam_hton;
  }

  /*
    Check, if the given table name is system table, and if the storage engine 
    does supports it.
  */
  if ((create_info->used_fields & HA_CREATE_USED_ENGINE) &&
      !ha_check_if_supported_system_table(*new_engine, db_name, table_name))
  {
    my_error(ER_UNSUPPORTED_ENGINE, MYF(0),
             ha_resolve_storage_engine_name(*new_engine), db_name, table_name);
    *new_engine= NULL;
    DBUG_RETURN(true);
  }

  DBUG_RETURN(false);
}<|MERGE_RESOLUTION|>--- conflicted
+++ resolved
@@ -59,20 +59,12 @@
 
 #include "partitioning/partition_handler.h" // Partition_handler
 
-<<<<<<< HEAD
-#include "dd/dd.h"                    // dd::get_dictionary
-#include "dd/dd_schema.h"             // dd::schema_exists
-#include "dd/dd_table.h"              // dd::drop_table
-#include "dd/dictionary.h"            // dd::Dictionary
-#include "dd/cache/dictionary_client.h" // dd::cache::Dictionary_client
-=======
 #include "dd/dd.h"                        // dd::get_dictionary
 #include "dd/dd_schema.h"                 // dd::schema_exists
 #include "dd/dd_table.h"                  // dd::drop_table, dd::update_keys...
 #include "dd/dd_trigger.h"                // dd::table_has_triggers
 #include "dd/dictionary.h"                // dd::Dictionary
 #include "dd/cache/dictionary_client.h"   // dd::cache::Dictionary_client
->>>>>>> 49d8ae5e
 #include "dd/types/foreign_key.h"         // dd::Foreign_key
 #include "dd/types/foreign_key_element.h" // dd::Foreign_key_element
 #include "dd/types/schema.h"
@@ -1228,12 +1220,6 @@
                                             &table_exists))
               break;
 
-<<<<<<< HEAD
-            // Remove table from DD
-            if (table_exists &&
-                dd::drop_table<dd::Table>(thd, db, table_name, true))
-              break;
-=======
             if (table_exists)
             {
               if (ddl_log_entry->action_type == DDL_LOG_REPLACE_ACTION)
@@ -1264,17 +1250,17 @@
                 */
                 if (table_exists &&
                     dd::move_triggers(thd, db, table_name,
-                                      from_db, from_table_name))
+                                      from_db, from_table_name,
+                                      true))
                   break;
               }
               else
               {
                 //  Remove table from DD
-                if (dd::drop_table<dd::Table>(thd, db, table_name))
+                if (dd::drop_table<dd::Table>(thd, db, table_name, true))
                   break;
               }
             }
->>>>>>> 49d8ae5e
           }
         }
         else
@@ -1915,19 +1901,12 @@
                              const char *db, const char *table_name,
                              HA_CREATE_INFO *create_info,
                              List<Create_field> &create_fields,
-<<<<<<< HEAD
-                             uint keys, KEY *key_info, uint fk_keys,
-                             FOREIGN_KEY *fk_key_info, handler *file,
-                             bool no_ha_table,
-                             dd::Table **tmp_table_def,
-                             handlerton **post_ddl_ht)
-=======
                              uint keys, KEY *key_info,
                              Alter_info::enum_enable_or_disable keys_onoff,
                              uint fk_keys, FOREIGN_KEY *fk_key_info,
                              handler *file, bool no_ha_table,
-                             dd::Table **tmp_table_def)
->>>>>>> 49d8ae5e
+                             dd::Table **tmp_table_def,
+                             handlerton **post_ddl_ht)
 {
   DBUG_ENTER("rea_create_table");
 
@@ -1938,10 +1917,9 @@
   // Add table details into new DD, both for user tables and dd tables
   if (create_info->options & HA_LEX_CREATE_TMP_TABLE)
   {
-<<<<<<< HEAD
     table_ptr= dd::create_tmp_table(thd, db, table_name,
                                     create_info, create_fields,
-                                    key_info, keys, file);
+                                    key_info, keys, keys_onoff, file);
     if (!table_ptr)
       DBUG_RETURN(true);
   }
@@ -1958,6 +1936,7 @@
                                 create_fields,
                                 key_info,
                                 keys,
+                                keys_onoff,
                                 fk_key_info,
                                 fk_keys,
                                 file,
@@ -1967,33 +1946,6 @@
                                   HTON_SUPPORTS_ATOMIC_DDL));
     if (!table_ptr)
       DBUG_RETURN(true);
-=======
-    if (create_info->options & HA_LEX_CREATE_TMP_TABLE)
-    {
-      *tmp_table_def= dd::create_tmp_table(thd, db, table_name,
-                                           create_info, create_fields,
-                                           key_info, keys, keys_onoff, file);
-      if (!*tmp_table_def)
-        DBUG_RETURN(true);
-    }
-    else
-    {
-      if (dd::create_table(thd, db, table_name,
-                           create_info,
-                           create_fields,
-                           key_info,
-                           keys,
-                           keys_onoff,
-                           fk_key_info,
-                           fk_keys,
-                           file))
-      {
-        DBUG_RETURN(true);
-      }
-
-      dd_table_created= true;
-    }
->>>>>>> 49d8ae5e
   }
 
   if (thd->variables.keep_files_on_create)
@@ -2003,13 +1955,7 @@
                                     create_info))
     goto err;
 
-<<<<<<< HEAD
   if (!no_ha_table)
-=======
-  if (!no_ha_table &&
-      ha_create_table(thd, path, db, table_name, create_info,
-                      false, false, *tmp_table_def))
->>>>>>> 49d8ae5e
   {
     if ((create_info->db_type->flags & HTON_SUPPORTS_ATOMIC_DDL) &&
         create_info->db_type->post_ddl)
@@ -2024,12 +1970,9 @@
     }
   }
 
-<<<<<<< HEAD
   if (create_info->options & HA_LEX_CREATE_TMP_TABLE)
     *tmp_table_def= table_ptr.release();
 
-=======
->>>>>>> 49d8ae5e
   DBUG_RETURN(false);
 
 err:
@@ -2172,7 +2115,11 @@
     if (!dd::get_dictionary()->is_dd_table_name(lpt->db, shadow_name) &&
         !dd::get_dictionary()->is_dd_table_name(lpt->db, lpt->table_name))
     {
-<<<<<<< HEAD
+      Alter_info::enum_enable_or_disable keys_onoff=
+        ((lpt->alter_info->keys_onoff == Alter_info::LEAVE_AS_IS &&
+          lpt->table->file->indexes_are_disabled()) ? Alter_info::DISABLE :
+         lpt->alter_info->keys_onoff);
+
       if (!dd::create_table(lpt->thd,
                             lpt->db,
                             shadow_name,
@@ -2180,30 +2127,14 @@
                             lpt->alter_info->create_list,
                             lpt->key_info_buffer,
                             lpt->key_count,
+                            keys_onoff,
                             not_used1,
                             not_used2,
                             lpt->table->file,
                             true, true))
-=======
-      Alter_info::enum_enable_or_disable keys_onoff=
-        ((lpt->alter_info->keys_onoff == Alter_info::LEAVE_AS_IS &&
-          lpt->table->file->indexes_are_disabled()) ? Alter_info::DISABLE :
-         lpt->alter_info->keys_onoff);
-
-      if (dd::create_table(lpt->thd,
-                           lpt->db,
-                           shadow_name,
-                           lpt->create_info,
-                           lpt->alter_info->create_list,
-                           lpt->key_info_buffer,
-                           lpt->key_count,
-                           keys_onoff,
-                           not_used1,
-                           not_used2,
-                           lpt->table->file))
-      {
->>>>>>> 49d8ae5e
+      {
         DBUG_RETURN(true);
+      }
     }
   }
   if (flags & WSDI_COMPRESS_SDI)
@@ -2225,66 +2156,6 @@
       DBUG_RETURN(true);
     }
   }
-<<<<<<< HEAD
-  if (flags & WSDI_INSTALL_SHADOW)
-  {
-    partition_info *part_info= lpt->part_info;
-    Partition_handler *part_handler= lpt->table->file->get_partition_handler();
-    if (part_handler && part_info)
-    {
-      part_handler->set_part_info(part_info, false);
-    }
-    /*
-      Build the file name
-    */
-    build_table_filename(path, sizeof(path) - 1, lpt->db,
-                         lpt->table_name, "", 0);
-    /*
-      When we are changing to use new definition we need to ensure that we
-      don't collide with another thread in process to open the par file.
-      We start by deleting the possible .par file. Then we
-      write to the DDL log that we have completed the delete phase by
-      increasing the phase of the log entry. Next step is to rename the
-      new new .par file to the real name. After
-      completing this we write a new phase to the log entry that will
-      deactivate it.
-    */
-    if (lpt->table->file->ha_create_handler_files(path, shadow_path,
-                                                  CHF_DELETE_FLAG, NULL) ||
-        deactivate_ddl_log_entry(lpt->part_info->frm_log_entry->entry_pos) ||
-        (sync_ddl_log(), FALSE) ||
-        lpt->table->file->ha_create_handler_files(path, shadow_path,
-                                                  CHF_RENAME_FLAG, NULL))
-    {
-      error= 1;
-      goto err;
-    }
-    // TODO: Should this be here or somewhere else? (and where should the rollback be?)
-    // TODO: Also add this to the ddl_log!!!
-    // Delete table details from new DD
-    if (error == 0 &&
-        !dd::get_dictionary()->is_dd_table_name(lpt->db, shadow_name) &&
-        !dd::get_dictionary()->is_dd_table_name(lpt->db, lpt->table_name))
-    {
-      if (dd::rename_table<dd::Table>(lpt->thd,
-                                      lpt->db,
-                                      shadow_name,
-                                      lpt->db,
-                                      lpt->table_name,
-                                      true /* WL7743/TODO to be removed with partitioning SE. */))
-      {
-        error= 1;
-        goto err;
-      }
-    }
-
-err:
-    deactivate_ddl_log_entry(lpt->part_info->frm_log_entry->entry_pos);
-    lpt->part_info->frm_log_entry= NULL;
-    (void) sync_ddl_log();
-  }
-=======
->>>>>>> 49d8ae5e
 
   if (old_part_info)
   {
@@ -2584,7 +2455,6 @@
 
 
 /**
-<<<<<<< HEAD
   Auxiliary function which appends to the string table identifier with proper
   quoting and schema part if necessary.
 */
@@ -2615,40 +2485,7 @@
   to->append(String(table->db, system_charset_info));
   to->append('.');
   to->append(String(table->table_name, system_charset_info));
-=======
-  Drop table from the Data Dictionary and remove statistics
-  from performance schema for triggers associated with the table.
-
-  @param  thd             Thread handler
-  @param  table           Table to drop
-  @param  drop_view       Allow to delete VIEW .frm
-
-  @retval false  ok
-  @retval true   Error
-*/
-
-static bool delete_ordinary_table_details_from_dd(THD *thd, TABLE_LIST *table,
-                                                 bool drop_view)
-{
-  if (dd::get_dictionary()->is_dd_table_name(table->db, table->table_name))
-    return true;
-
-#ifdef HAVE_PSI_SP_INTERFACE
-  if (!drop_view && remove_all_triggers_from_perfschema(thd, table))
-    return true;
-#endif
-
-  bool err;
-  if (drop_view) // Remove either table or a view
-    err= dd::drop_table<dd::Abstract_table>(thd, table->db,
-                                            table->table_name);
-  else // Remove only table
-    err= dd::drop_table<dd::Table>(thd, table->db, table->table_name);
-
-  return err;
->>>>>>> 49d8ae5e
 }
-
 
 /**
   Execute the drop of a normal or temporary table.
@@ -2916,41 +2753,10 @@
       const dd::Table *table_def=
         dynamic_cast<const dd::Table*>(abstract_table_def);
 
-<<<<<<< HEAD
       handlerton *hton;
       if (dd::table_storage_engine(thd, table->db, table->table_name,
                                    table_def, &hton))
         DBUG_RETURN(1);
-=======
-      /* No error if non existent table and 'IF EXIST' clause or view */
-      if ((error == ENOENT || error == HA_ERR_NO_SUCH_TABLE) &&
-          (if_exists || hton == NULL))
-      {
-        error= 0;
-        thd->clear_error();
-      }
-      if (error == HA_ERR_ROW_IS_REFERENCED)
-      {
-        /* the table is referenced by a foreign key constraint */
-        foreign_key_error= 1;
-      }
-
-      /*
-         Don't delete entry from DD in case we are dropping
-         DD tables in case of upgrade.
-      */
-      if ((!error || error == ENOENT || error == HA_ERR_NO_SUCH_TABLE) &&
-          !dd_upgrade_flag)
-      {
-        if (!delete_ordinary_table_details_from_dd(thd, table,
-                                                   drop_view))
-        {
-          error|= update_referencing_views_metadata(thd, table);
-          non_tmp_table_deleted= true;
-        }
-        else
-          error|= 1;
->>>>>>> 49d8ae5e
 
       if (hton->flags & HTON_SUPPORTS_ATOMIC_DDL)
         base_atomic_tables.push_back(table);
@@ -3277,27 +3083,39 @@
         DBUG_RETURN(1);
       }
 
+#ifdef HAVE_PSI_SP_INTERFACE
+      if (remove_all_triggers_from_perfschema(thd, table))
+        DBUG_RETURN(1);
+#endif
       /*
-        Remove table from data-dictionary and immediately commit this change.
-        This way chances of SE and data-dictionary getting out of sync in
-        case of crash are reduced.
-
-        Things will go bad if we will fail to delete table from data-dictionary
-        as table is already gone in SE. But this should be really rare situation
-        (OOM, out of disk space, bugs). Also user can fix it by running DROP TABLE
-        IF EXISTS on the same table again.
-
-        WL7743/TODO/QQ: Should we write incident to binary log in this case?
-                        After all replication might be broken after that...
+         Don't delete entry from DD in case we are dropping
+         DD tables in case of upgrade.
       */
-      error= dd::drop_table<dd::Table>(thd, table->db, table->table_name,
-                                       table_def, true, false);
+      if (!dd_upgrade_flag)
+      {
+        /*
+          Remove table from data-dictionary and immediately commit this change.
+          This way chances of SE and data-dictionary getting out of sync in
+          case of crash are reduced.
+
+          Things will go bad if we will fail to delete table from data-dictionary
+          as table is already gone in SE. But this should be really rare situation
+          (OOM, out of disk space, bugs). Also user can fix it by running DROP TABLE
+          IF EXISTS on the same table again.
+
+          WL7743/TODO/QQ: Should we write incident to binary log in this case?
+                          After all replication might be broken after that...
+        */
+        error= dd::drop_table<dd::Table>(thd, table->db, table->table_name,
+                                         table_def, true, false);
+
+        error|= update_referencing_views_metadata(thd, table);
+      }
 
       /* Invalidate even if we failed fully delete the table. */
       query_cache.invalidate_single(thd, table, FALSE);
 
-      if (error ||
-          drop_all_triggers(thd, table->db, table->table_name))
+      if (error)
         DBUG_RETURN(1);
 
       *dropped_non_atomic= true;
@@ -3564,11 +3382,19 @@
         DBUG_RETURN(1);
       }
 
-      if (dd::drop_table<dd::Table>(thd, table->db, table->table_name,
-                                    table_def, false, false))
+#ifdef HAVE_PSI_SP_INTERFACE
+      if (remove_all_triggers_from_perfschema(thd, table))
         DBUG_RETURN(1);
-
-      if (drop_all_triggers(thd, table->db, table->table_name))
+#endif
+
+      /*
+         Don't delete entry from DD in case we are dropping
+         DD tables in case of upgrade.
+      */
+      if (!dd_upgrade_flag &&
+          (dd::drop_table<dd::Table>(thd, table->db, table->table_name,
+                                     table_def, false, false) ||
+           update_referencing_views_metadata(thd, table)))
         DBUG_RETURN(1);
 
 #ifndef WORKAROUND_TO_BE_REMOVED_ONCE_WL7016_IS_READY
@@ -3598,7 +3424,8 @@
 
       if (dd::drop_table<dd::Abstract_table>(thd, table->db,
                                              table->table_name,
-                                             false))
+                                             false) ||
+          update_referencing_views_metadata(thd, table))
         DBUG_RETURN(1);
 
       /*
@@ -7092,17 +6919,13 @@
 
   result= mysql_create_table_no_lock(thd, create_table->db,
                                      create_table->table_name, create_info,
-<<<<<<< HEAD
                                      alter_info, 0, &is_trans,
                                      &post_ddl_ht);
-=======
-                                     alter_info, 0, &is_trans);
 
   // Update view metadata.
   if (!result)
     result= update_referencing_views_metadata(thd, create_table);
 
->>>>>>> 49d8ae5e
   /*
     Don't write statement if:
     - Table creation has failed
@@ -7601,7 +7424,7 @@
     thd->get_transaction()->mark_created_temp_table(Transaction_ctx::STMT);
 
   // Update view metadata.
-  if ((res= update_referencing_views_metadata(thd, table)))
+  if (update_referencing_views_metadata(thd, table))
     goto err;
 
   /*
@@ -9415,6 +9238,9 @@
     altered_table_def->set_schema_id(old_table_def->schema_id());
     altered_table_def->set_name(alter_ctx->alias);
 
+    // WL7743/TODO: add comment why we can't do this earlier.
+    altered_table_def->copy_triggers(old_table_def);
+
     if (dd::remove_sdi(thd, old_table_def, old_sch) ||
         thd->dd_client()->drop(old_table_def))
       goto cleanup2;
@@ -9461,20 +9287,6 @@
 
   }
 
-<<<<<<< HEAD
-=======
-  if (dd::move_triggers(thd, alter_ctx->db, alter_ctx->alias,
-                        alter_ctx->new_db, alter_ctx->tmp_name))
-    DBUG_RETURN(true);
-
-  /*
-    Replace the old .FRM with the new .FRM, but keep the old name for now.
-    Rename to the new name (if needed) will be handled separately below.
-  */
-  if (mysql_rename_table(thd, db_type, alter_ctx->new_db, alter_ctx->tmp_name,
-                         alter_ctx->db, alter_ctx->alias,
-                         FN_FROM_IS_TMP | NO_HA_TABLE))
->>>>>>> 49d8ae5e
   {
     /*
       handler::create_handler_files() is only used by partitioning SE.
@@ -9495,16 +9307,6 @@
        alter_ctx->tmp_name, static_cast<int>(strlen(alter_ctx->tmp_name)));
 #endif
 
-<<<<<<< HEAD
-=======
-    (void) dd::move_triggers(thd, alter_ctx->new_db, alter_ctx->tmp_name,
-                             alter_ctx->db, alter_ctx->alias);
-    // Since changes were done in-place, we can't revert them.
-    (void) quick_rm_table(thd, db_type,
-                          alter_ctx->new_db, alter_ctx->tmp_name,
-                          FN_IS_TMP | NO_HA_TABLE);
-    DBUG_RETURN(true);
->>>>>>> 49d8ae5e
   }
   DBUG_EXECUTE_IF("crash_after_index_create",
                   DBUG_SET("-d,crash_after_index_create");
@@ -9554,28 +9356,6 @@
       */
       goto cleanup2;
     }
-<<<<<<< HEAD
-    if (change_trigger_table_name(thd,
-                                  alter_ctx->db,
-                                  alter_ctx->alias,
-                                  alter_ctx->table_name,
-                                  alter_ctx->new_db,
-                                  alter_ctx->new_alias))
-    {
-      /*
-        If the rename of trigger files fails, try to rename the table
-        back so we at least have matching table and trigger files.
-      */
-      (void) mysql_rename_table(thd, db_type,
-                                alter_ctx->new_db, alter_ctx->new_alias,
-                                alter_ctx->db, alter_ctx->alias,
-                                NO_FK_CHECKS | NO_TARGET_CHECK |
-                                ((db_type->flags & HTON_SUPPORTS_ATOMIC_DDL) ?
-                                 NO_DD_COMMIT : 0));
-      goto cleanup2;
-    }
-=======
->>>>>>> 49d8ae5e
   }
 
   /*
@@ -11069,27 +10849,6 @@
                            alter_ctx->new_db, alter_ctx->new_alias,
                            NO_TARGET_CHECK | (atomic_ddl ? NO_DD_COMMIT: 0)))
       error= -1;
-<<<<<<< HEAD
-    else if (change_trigger_table_name(thd,
-                                       alter_ctx->db,
-                                       alter_ctx->alias,
-                                       alter_ctx->table_name,
-                                       alter_ctx->new_db,
-                                       alter_ctx->new_alias))
-    {
-#ifndef WORKAROUND_TO_BE_REMOVED_BY_WL7016_AND_WL7896
-      if (!atomic_ddl)
-#endif
-      {
-        (void) mysql_rename_table(thd, old_db_type,
-                                  alter_ctx->new_db, alter_ctx->new_alias,
-                                  alter_ctx->db, alter_ctx->table_name,
-                                  NO_FK_CHECKS | NO_TARGET_CHECK);
-      }
-      error= -1;
-    }
-=======
->>>>>>> 49d8ae5e
   }
 
   // Update referencing views metadata.
@@ -12417,9 +12176,9 @@
 
   // Move triggers from old table to the new table.
   if (dd::move_triggers(thd, alter_ctx.db, backup_name,
-                        alter_ctx.new_db, alter_ctx.new_alias))
-  {
-<<<<<<< HEAD
+                        alter_ctx.new_db, alter_ctx.new_alias,
+                        !atomic_replace))
+  {
     if (!atomic_replace)
     {
       // Rename failed, delete the new table.
@@ -12444,8 +12203,6 @@
                                 NO_FK_CHECKS);
     }
 #endif
-=======
->>>>>>> 49d8ae5e
     goto err_with_mdl;
   }
 
@@ -12473,19 +12230,7 @@
                            !atomic_replace))
     goto err_with_mdl;
 
-<<<<<<< HEAD
 end_inplace_noop:
-=======
-end_inplace:
-
-  if (update_referencing_views_metadata(thd, table_list, new_db, new_name))
-    goto err_with_mdl;
-
-  thd->count_cuted_fields= CHECK_FIELD_IGNORE;
-
-  if (thd->locked_tables_list.reopen_tables(thd))
-    goto err_with_mdl;
->>>>>>> 49d8ae5e
 
   THD_STAGE_INFO(thd, stage_end);
 
@@ -12516,6 +12261,9 @@
     old_db_type->post_ddl(thd);
 
 end_inplace:
+
+  if (update_referencing_views_metadata(thd, table_list, new_db, new_name))
+    goto err_with_mdl;
 
   if (thd->locked_tables_list.reopen_tables(thd))
     goto err_with_mdl;
