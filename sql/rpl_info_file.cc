<<<<<<< HEAD
/* Copyright (c) 2010, 2017, Oracle and/or its affiliates. All rights reserved.
=======
/* Copyright (c) 2010, 2019, Oracle and/or its affiliates. All rights reserved.
>>>>>>> 4869291f

   This program is free software; you can redistribute it and/or modify
   it under the terms of the GNU General Public License, version 2.0,
   as published by the Free Software Foundation.

   This program is also distributed with certain software (including
   but not limited to OpenSSL) that is licensed under separate terms,
   as designated in a particular file or component or in included license
   documentation.  The authors of MySQL hereby grant you an additional
   permission to link the program and your derivative works with the
   separately licensed software that they have included with MySQL.

   This program is distributed in the hope that it will be useful,
   but WITHOUT ANY WARRANTY; without even the implied warranty of
   MERCHANTABILITY or FITNESS FOR A PARTICULAR PURPOSE.  See the
   GNU General Public License, version 2.0, for more details.

   You should have received a copy of the GNU General Public License
   along with this program; if not, write to the Free Software
   Foundation, Inc., 51 Franklin St, Fifth Floor, Boston, MA 02110-1301  USA */

#include "sql/rpl_info_file.h"

#include "my_config.h"

#include <fcntl.h>
#include <stdio.h>
#include <stdlib.h>
#include <string.h>

#include "my_inttypes.h"
#include "my_loglevel.h"
#ifdef HAVE_UNISTD_H
#include <unistd.h>
#endif

#include "m_string.h"
#include "my_dbug.h"
#include "my_dir.h"           // MY_STAT
#include "my_thread_local.h"  // my_errno
#include "mysql/components/services/log_builtins.h"
#include "mysql/service_mysql_alloc.h"
#include "mysqld_error.h"     // ER_*
#include "sql/dynamic_ids.h"  // Server_ids
#include "sql/log.h"
#include "sql/mysqld.h"  // mysql_data_home
#include "sql/psi_memory_key.h"
#include "sql_string.h"

int init_ulongvar_from_file(ulong *var, IO_CACHE *f, ulong default_val);
int init_strvar_from_file(char *var, size_t max_size, IO_CACHE *f,
                          const char *default_val);
int init_intvar_from_file(int *var, IO_CACHE *f, int default_val);
int init_floatvar_from_file(float *var, IO_CACHE *f, float default_val);
bool init_dynarray_intvar_from_file(char *buffer, size_t size,
                                    char **buffer_act, IO_CACHE *f);

Rpl_info_file::Rpl_info_file(const int nparam, const char *param_pattern_fname,
                             const char *param_info_fname, bool indexed_arg)
    : Rpl_info_handler(nparam), info_fd(-1), name_indexed(indexed_arg) {
  DBUG_ENTER("Rpl_info_file::Rpl_info_file");

  fn_format(pattern_fname, param_pattern_fname, mysql_data_home, "", 4 + 32);
  fn_format(info_fname, param_info_fname, mysql_data_home, "", 4 + 32);

  DBUG_VOID_RETURN;
}

Rpl_info_file::~Rpl_info_file() {
  DBUG_ENTER("Rpl_info_file::~Rpl_info_file");

  do_end_info();

  DBUG_VOID_RETURN;
}

int Rpl_info_file::do_init_info(uint instance) {
  DBUG_ENTER("Rpl_info_file::do_init_info(uint)");

  char fname_local[FN_REFLEN];
  char *pos = my_stpcpy(fname_local, pattern_fname);
  if (name_indexed) sprintf(pos, "%u", instance);

  fn_format(info_fname, fname_local, mysql_data_home, "", 4 + 32);
  DBUG_RETURN(do_init_info());
}

int Rpl_info_file::do_init_info() {
  int error = 0;
  DBUG_ENTER("Rpl_info_file::do_init_info");

  /* does info file exist ? */
  enum_return_check ret_check = do_check_info();
  if (ret_check == REPOSITORY_DOES_NOT_EXIST) {
    /*
      If someone removed the file from underneath our feet, just close
      the old descriptor and re-create the old file
    */
    if (info_fd >= 0) {
      if (my_b_inited(&info_file)) end_io_cache(&info_file);
      my_close(info_fd, MYF(MY_WME));
    }
    if ((info_fd = my_open(info_fname, O_CREAT | O_RDWR, MYF(MY_WME))) < 0) {
      LogErr(ERROR_LEVEL, ER_RPL_FAILED_TO_CREATE_NEW_INFO_FILE, info_fname,
             my_errno());
      error = 1;
    } else if (init_io_cache(&info_file, info_fd, IO_SIZE * 2, READ_CACHE, 0L,
                             0, MYF(MY_WME))) {
      LogErr(ERROR_LEVEL, ER_RPL_FAILED_TO_CREATE_CACHE_FOR_INFO_FILE,
             info_fname);
      error = 1;
    }
    if (error) {
      if (info_fd >= 0) my_close(info_fd, MYF(0));
      info_fd = -1;
    }
  }
  /* file exists */
  else if (ret_check == REPOSITORY_EXISTS) {
<<<<<<< HEAD
    if (info_fd >= 0) {
      if (reinit_io_cache(&info_file, READ_CACHE, 0L, 0, 0)) {
        LogErr(ERROR_LEVEL, ER_RPL_FAILED_TO_RECREATE_CACHE_FOR_INFO_FILE,
               info_fname);
        error = 1;
      }
    } else {
=======
    if (info_fd >= 0)
      reinit_io_cache(&info_file, READ_CACHE, 0L, 0, 0);
    else {
>>>>>>> 4869291f
      if ((info_fd = my_open(info_fname, O_RDWR, MYF(MY_WME))) < 0) {
        LogErr(ERROR_LEVEL, ER_RPL_FAILED_TO_OPEN_INFO_FILE, info_fname,
               my_errno());
        error = 1;
      } else if (init_io_cache(&info_file, info_fd, IO_SIZE * 2, READ_CACHE, 0L,
                               0, MYF(MY_WME))) {
        LogErr(ERROR_LEVEL, ER_RPL_FAILED_TO_CREATE_CACHE_FOR_INFO_FILE,
               info_fname);
        error = 1;
<<<<<<< HEAD
      }
    }
    if (error) {
      if (info_fd >= 0) my_close(info_fd, MYF(0));
      info_fd = -1;
    }
=======
      }
      if (error) {
        if (info_fd >= 0) my_close(info_fd, MYF(0));
        info_fd = -1;
      }
    }
>>>>>>> 4869291f
  } else
    error = 1;
  DBUG_RETURN(error);
}

int Rpl_info_file::do_prepare_info_for_read() {
  cursor = 0;
  prv_error = false;
  return (reinit_io_cache(&info_file, READ_CACHE, 0L, 0, 0));
}

int Rpl_info_file::do_prepare_info_for_write() {
  cursor = 0;
  prv_error = false;
  return (reinit_io_cache(&info_file, WRITE_CACHE, 0L, 0, 1));
}

inline enum_return_check do_check_repository_file(const char *fname) {
  if (my_access(fname, F_OK)) return REPOSITORY_DOES_NOT_EXIST;

  if (my_access(fname, F_OK | R_OK | W_OK)) return ERROR_CHECKING_REPOSITORY;

  return REPOSITORY_EXISTS;
}

/*
  The method verifies existence of an instance of the repository.

  @param instance  an index in the repository
  @retval REPOSITORY_EXISTS when the check is successful
  @retval REPOSITORY_DOES_NOT_EXIST otherwise

  @note This method also verifies overall integrity
  of the repositories to make sure they are indexed without any gaps.
*/
enum_return_check Rpl_info_file::do_check_info(uint instance) {
  uint i;
  enum_return_check last_check = REPOSITORY_EXISTS;
  char fname_local[FN_REFLEN];
<<<<<<< HEAD
  char *pos = NULL;
=======
  char *pos = nullptr;
>>>>>>> 4869291f

  for (i = 1; i <= instance && last_check == REPOSITORY_EXISTS; i++) {
    pos = my_stpcpy(fname_local, pattern_fname);
    if (name_indexed) sprintf(pos, "%u", i);
    fn_format(fname_local, fname_local, mysql_data_home, "", 4 + 32);
    last_check = do_check_repository_file(fname_local);
  }
  return last_check;
}

enum_return_check Rpl_info_file::do_check_info() {
  return do_check_repository_file(info_fname);
}

/*
  The function counts number of files in a range starting
  from one. The range degenerates into one item when @c indexed is false.
  Scanning ends once the next indexed file is not found.

  @param      nparam    Number of fields
  @param      param_pattern
                        a string pattern to generate
                        the actual file name
  @param      indexed   indicates whether the file is indexed and if so
                        there is a range to count in.
  @param[out] counter   the number of discovered instances before the first
                        unsuccess in locating the next file.

  @retval false     All OK
  @retval true      An error
*/
bool Rpl_info_file::do_count_info(const int nparam, const char *param_pattern,
                                  bool indexed, uint *counter) {
  uint i = 0;
<<<<<<< HEAD
  Rpl_info_file *info = NULL;

  char fname_local[FN_REFLEN];
  char *pos = NULL;
=======
  Rpl_info_file *info = nullptr;

  char fname_local[FN_REFLEN];
  char *pos = nullptr;
>>>>>>> 4869291f
  enum_return_check last_check = REPOSITORY_EXISTS;

  DBUG_ENTER("Rpl_info_file::do_count_info");

  if (!(info = new Rpl_info_file(nparam, param_pattern, "", indexed)))
    DBUG_RETURN(true);

  for (i = 1; last_check == REPOSITORY_EXISTS; i++) {
    pos = my_stpcpy(fname_local, param_pattern);
    if (indexed) {
      sprintf(pos, "%u", i);
    }
    fn_format(fname_local, fname_local, mysql_data_home, "", 4 + 32);
    if ((last_check = do_check_repository_file(fname_local)) ==
        REPOSITORY_EXISTS)
      (*counter)++;
    // just one loop pass for MI and RLI file
    if (!indexed) break;
  }
  delete info;

  DBUG_RETURN(false);
}

int Rpl_info_file::do_flush_info(const bool force) {
  int error = 0;

  DBUG_ENTER("Rpl_info_file::do_flush_info");

  if (flush_io_cache(&info_file)) error = 1;
  if (!error && (force || (sync_period && ++(sync_counter) >= sync_period))) {
    if (my_sync(info_fd, MYF(MY_WME))) error = 1;
    sync_counter = 0;
  }

  DBUG_RETURN(error);
}

void Rpl_info_file::do_end_info() {
  DBUG_ENTER("Rpl_info_file::do_end_info");

  if (info_fd >= 0) {
    if (my_b_inited(&info_file)) end_io_cache(&info_file);
    my_close(info_fd, MYF(MY_WME));
    info_fd = -1;
  }

  DBUG_VOID_RETURN;
}

int Rpl_info_file::do_remove_info() {
  MY_STAT stat_area;
  int error = 0;

  DBUG_ENTER("Rpl_info_file::do_remove_info");

  if (my_stat(info_fname, &stat_area, MYF(0)) &&
      my_delete(info_fname, MYF(MY_WME)))
    error = 1;

  DBUG_RETURN(error);
}

int Rpl_info_file::do_clean_info() {
  /*
    There is nothing to do here. Maybe we can truncate the
    file in the future. Howerver, for now, there is no need.
  */
  return 0;
}

int Rpl_info_file::do_reset_info(const int nparam, const char *param_pattern,
                                 bool indexed) {
  int error = false;
  uint i = 0;
<<<<<<< HEAD
  Rpl_info_file *info = NULL;
  char fname_local[FN_REFLEN];
  char *pos = NULL;
=======
  Rpl_info_file *info = nullptr;
  char fname_local[FN_REFLEN];
  char *pos = nullptr;
>>>>>>> 4869291f
  enum_return_check last_check = REPOSITORY_EXISTS;

  DBUG_ENTER("Rpl_info_file::do_count_info");

  if (!(info = new Rpl_info_file(nparam, param_pattern, "", indexed)))
    DBUG_RETURN(true);

  for (i = 1; last_check == REPOSITORY_EXISTS; i++) {
    pos = my_stpcpy(fname_local, param_pattern);
    if (indexed) {
      sprintf(pos, "%u", i);
    }
    fn_format(fname_local, fname_local, mysql_data_home, "", 4 + 32);
    if ((last_check = do_check_repository_file(fname_local)) ==
        REPOSITORY_EXISTS)
      if (my_delete(fname_local, MYF(MY_WME))) error = true;
    // just one loop pass for MI and RLI file
    if (!indexed) break;
  }
  delete info;

  DBUG_RETURN(error);
}

bool Rpl_info_file::do_set_info(const int, const char *value) {
  return (my_b_printf(&info_file, "%s\n", value) > (size_t)0 ? false : true);
}

bool Rpl_info_file::do_set_info(const int, const uchar *value,
                                const size_t size) {
  return (my_b_write(&info_file, value, size));
}

bool Rpl_info_file::do_set_info(const int, const ulong value) {
  return (my_b_printf(&info_file, "%lu\n", value) > (size_t)0 ? false : true);
}

bool Rpl_info_file::do_set_info(const int, const int value) {
  return (my_b_printf(&info_file, "%d\n", value) > (size_t)0 ? false : true);
}

bool Rpl_info_file::do_set_info(const int, const float value) {
  /*
    64 bytes provide enough space considering that the precision is 3
    bytes (See the appropriate set funciton):

    FLT_MAX  The value of this macro is the maximum number representable
             in type float. It is supposed to be at least 1E+37.
    FLT_MIN  Similar to the FLT_MAX, we have 1E-37.

    If a file is manually and not properly changed, this function may
    crash the server.
  */
  char buffer[64];

  sprintf(buffer, "%.3f", value);

  return (my_b_printf(&info_file, "%s\n", buffer) > (size_t)0 ? false : true);
}

bool Rpl_info_file::do_set_info(const int, const Server_ids *value) {
  bool error = true;
  String buffer;

  /*
    This produces a line listing the total number and all the server_ids.
  */
  if (const_cast<Server_ids *>(value)->pack_dynamic_ids(&buffer)) goto err;

  error =
      (my_b_printf(&info_file, "%s\n", buffer.c_ptr_safe()) > (size_t)0 ? false
                                                                        : true);
err:
  return error;
}

bool Rpl_info_file::do_get_info(const int, char *value, const size_t size,
                                const char *default_value) {
  return (init_strvar_from_file(value, size, &info_file, default_value));
}

bool Rpl_info_file::do_get_info(const int, uchar *value, const size_t size,
                                const uchar *) {
  return (my_b_read(&info_file, value, size));
}

bool Rpl_info_file::do_get_info(const int, ulong *value,
                                const ulong default_value) {
  return (init_ulongvar_from_file(value, &info_file, default_value));
}

bool Rpl_info_file::do_get_info(const int, int *value,
                                const int default_value) {
  return (init_intvar_from_file(value, &info_file, (int)default_value));
}

bool Rpl_info_file::do_get_info(const int, float *value,
                                const float default_value) {
  return (init_floatvar_from_file(value, &info_file, default_value));
}

bool Rpl_info_file::do_get_info(const int, Server_ids *value,
                                const Server_ids *) {
  /*
    Static buffer to use most of the times. However, if it is not big
    enough to accommodate the server ids, a new buffer is allocated.
  */
  const int array_size = 16 * (sizeof(long) * 3 + 1);
  char buffer[array_size];
  char *buffer_act = buffer;

  bool error = init_dynarray_intvar_from_file(buffer, sizeof(buffer),
                                              &buffer_act, &info_file);
  if (!error) value->unpack_dynamic_ids(buffer_act);

  if (buffer != buffer_act) {
    /*
      Release the buffer allocated while reading the server ids
      from the file.
    */
    my_free(buffer_act);
  }

  return error;
}

char *Rpl_info_file::do_get_description_info() { return info_fname; }

bool Rpl_info_file::do_is_transactional() { return false; }

bool Rpl_info_file::do_update_is_transactional() {
  DBUG_EXECUTE_IF("simulate_update_is_transactional_error", { return true; });
  return false;
}

uint Rpl_info_file::do_get_rpl_info_type() { return INFO_REPOSITORY_FILE; }

int init_strvar_from_file(char *var, size_t max_size, IO_CACHE *f,
                          const char *default_val) {
  size_t length;
  DBUG_ENTER("init_strvar_from_file");

  if ((length = my_b_gets(f, var, max_size))) {
    char *last_p = var + length - 1;
    if (*last_p == '\n')
      *last_p = 0;  // if we stopped on newline, kill it
    else {
      /*
        If we truncated a line or stopped on last char, remove all chars
        up to and including newline.
      */
      int c;
      while (((c = my_b_get(f)) != '\n' && c != my_b_EOF))
        ;
    }
    DBUG_RETURN(0);
  } else if (default_val) {
    strmake(var, default_val, max_size - 1);
    DBUG_RETURN(0);
  }
  DBUG_RETURN(1);
}

int init_intvar_from_file(int *var, IO_CACHE *f, int default_val) {
  /*
    32 bytes provide enough space:

    INT_MIN    –2,147,483,648
    INT_MAX    +2,147,483,647
  */
  char buf[32];
  DBUG_ENTER("init_intvar_from_file");

  if (my_b_gets(f, buf, sizeof(buf))) {
    *var = atoi(buf);
    DBUG_RETURN(0);
  } else if (default_val) {
    *var = default_val;
    DBUG_RETURN(0);
  }
  DBUG_RETURN(1);
}

int init_ulongvar_from_file(ulong *var, IO_CACHE *f, ulong default_val) {
  /*
    32 bytes provide enough space:

    ULONG_MAX   32 bit compiler   +4,294,967,295
                64 bit compiler   +18,446,744,073,709,551,615
  */
  char buf[32];
  DBUG_ENTER("init_ulongvar_from_file");

  if (my_b_gets(f, buf, sizeof(buf))) {
    *var = strtoul(buf, 0, 10);
    DBUG_RETURN(0);
  } else if (default_val) {
    *var = default_val;
    DBUG_RETURN(0);
  }
  DBUG_RETURN(1);
}

int init_floatvar_from_file(float *var, IO_CACHE *f, float default_val) {
  /*
    64 bytes provide enough space considering that the precision is 3
    bytes (See the appropriate set funciton):

    FLT_MAX  The value of this macro is the maximum number representable
             in type float. It is supposed to be at least 1E+37.
    FLT_MIN  Similar to the FLT_MAX, we have 1E-37.

    If a file is manually and not properly changed, this function may
    crash the server.
  */
  char buf[64];
  DBUG_ENTER("init_floatvar_from_file");

  if (my_b_gets(f, buf, sizeof(buf))) {
    if (sscanf(buf, "%f", var) != 1)
      DBUG_RETURN(1);
    else
      DBUG_RETURN(0);
  } else if (default_val != 0.0) {
    *var = default_val;
    DBUG_RETURN(0);
  }
  DBUG_RETURN(1);
}

/**
   TODO - Improve this function to use String and avoid this weird computation
   to calculate the size of the buffers.

   Particularly, this function is responsible for restoring IGNORE_SERVER_IDS
   list of servers whose events the slave is going to ignore (to not log them
   in the relay log).

   Items being read are supposed to be decimal output of values of a  type
   shorter or equal of @c long and separated by the single space.

   @param  buffer      Put the read values in this static buffer
   @param  size        Size of the static buffer
   @param  buffer_act  Points to the final buffer as dynamic buffer may
                       be used if the static buffer is not big enough.
   @param  f           IO_CACHE of the replication info file.

   @retval 0           All OK
   @retval non-zero  An error
*/
bool init_dynarray_intvar_from_file(char *buffer, size_t size,
                                    char **buffer_act, IO_CACHE *f) {
  char *buf = buffer;  // actual buffer can be dynamic if static is short
  char *buf_act = buffer;
  char *last;
  uint num_items;  // number of items of `arr'
  size_t read_size;

  DBUG_ENTER("init_dynarray_intvar_from_file");

  if ((read_size = my_b_gets(f, buf_act, size)) == 0) {
    DBUG_RETURN(false);  // no line in master.info
  }
  if (read_size + 1 == size && buf[size - 2] != '\n') {
    /*
      short read happend; allocate sufficient memory and make the 2nd read
    */
    char buf_work[(sizeof(long) * 3 + 1) * 16];
    memcpy(buf_work, buf, sizeof(buf_work));
    num_items = atoi(my_strtok_r(buf_work, " ", &last));
    size_t snd_size;
    /*
      max size upper bound approximate estimation bases on the formula:
      (the items number + items themselves) *
          (decimal size + space) - 1 + `\n' + '\0'
    */
    size_t max_size = (1 + num_items) * (sizeof(long) * 3 + 1) + 1;
    if (!(buf_act = (char *)my_malloc(key_memory_Rpl_info_file_buffer, max_size,
                                      MYF(MY_WME))))
      DBUG_RETURN(true);
    *buffer_act = buf_act;
    memcpy(buf_act, buf, read_size);
    snd_size = my_b_gets(f, buf_act + read_size, max_size - read_size);
    if (snd_size == 0 ||
        ((snd_size + 1 == max_size - read_size) && buf[max_size - 2] != '\n')) {
      /*
        failure to make the 2nd read or short read again
      */
      DBUG_RETURN(true);
    }
  }
  DBUG_RETURN(false);
}<|MERGE_RESOLUTION|>--- conflicted
+++ resolved
@@ -1,8 +1,4 @@
-<<<<<<< HEAD
-/* Copyright (c) 2010, 2017, Oracle and/or its affiliates. All rights reserved.
-=======
 /* Copyright (c) 2010, 2019, Oracle and/or its affiliates. All rights reserved.
->>>>>>> 4869291f
 
    This program is free software; you can redistribute it and/or modify
    it under the terms of the GNU General Public License, version 2.0,
@@ -122,7 +118,6 @@
   }
   /* file exists */
   else if (ret_check == REPOSITORY_EXISTS) {
-<<<<<<< HEAD
     if (info_fd >= 0) {
       if (reinit_io_cache(&info_file, READ_CACHE, 0L, 0, 0)) {
         LogErr(ERROR_LEVEL, ER_RPL_FAILED_TO_RECREATE_CACHE_FOR_INFO_FILE,
@@ -130,11 +125,6 @@
         error = 1;
       }
     } else {
-=======
-    if (info_fd >= 0)
-      reinit_io_cache(&info_file, READ_CACHE, 0L, 0, 0);
-    else {
->>>>>>> 4869291f
       if ((info_fd = my_open(info_fname, O_RDWR, MYF(MY_WME))) < 0) {
         LogErr(ERROR_LEVEL, ER_RPL_FAILED_TO_OPEN_INFO_FILE, info_fname,
                my_errno());
@@ -144,21 +134,12 @@
         LogErr(ERROR_LEVEL, ER_RPL_FAILED_TO_CREATE_CACHE_FOR_INFO_FILE,
                info_fname);
         error = 1;
-<<<<<<< HEAD
       }
     }
     if (error) {
       if (info_fd >= 0) my_close(info_fd, MYF(0));
       info_fd = -1;
     }
-=======
-      }
-      if (error) {
-        if (info_fd >= 0) my_close(info_fd, MYF(0));
-        info_fd = -1;
-      }
-    }
->>>>>>> 4869291f
   } else
     error = 1;
   DBUG_RETURN(error);
@@ -198,11 +179,7 @@
   uint i;
   enum_return_check last_check = REPOSITORY_EXISTS;
   char fname_local[FN_REFLEN];
-<<<<<<< HEAD
-  char *pos = NULL;
-=======
   char *pos = nullptr;
->>>>>>> 4869291f
 
   for (i = 1; i <= instance && last_check == REPOSITORY_EXISTS; i++) {
     pos = my_stpcpy(fname_local, pattern_fname);
@@ -237,17 +214,10 @@
 bool Rpl_info_file::do_count_info(const int nparam, const char *param_pattern,
                                   bool indexed, uint *counter) {
   uint i = 0;
-<<<<<<< HEAD
-  Rpl_info_file *info = NULL;
-
-  char fname_local[FN_REFLEN];
-  char *pos = NULL;
-=======
   Rpl_info_file *info = nullptr;
 
   char fname_local[FN_REFLEN];
   char *pos = nullptr;
->>>>>>> 4869291f
   enum_return_check last_check = REPOSITORY_EXISTS;
 
   DBUG_ENTER("Rpl_info_file::do_count_info");
@@ -323,15 +293,9 @@
                                  bool indexed) {
   int error = false;
   uint i = 0;
-<<<<<<< HEAD
-  Rpl_info_file *info = NULL;
-  char fname_local[FN_REFLEN];
-  char *pos = NULL;
-=======
   Rpl_info_file *info = nullptr;
   char fname_local[FN_REFLEN];
   char *pos = nullptr;
->>>>>>> 4869291f
   enum_return_check last_check = REPOSITORY_EXISTS;
 
   DBUG_ENTER("Rpl_info_file::do_count_info");
