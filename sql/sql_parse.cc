/* Copyright (c) 2000, 2013, Oracle and/or its affiliates. All rights reserved.

   This program is free software; you can redistribute it and/or modify
   it under the terms of the GNU General Public License as published by
   the Free Software Foundation; version 2 of the License.

   This program is distributed in the hope that it will be useful,
   but WITHOUT ANY WARRANTY; without even the implied warranty of
   MERCHANTABILITY or FITNESS FOR A PARTICULAR PURPOSE.  See the
   GNU General Public License for more details.

   You should have received a copy of the GNU General Public License
   along with this program; if not, write to the Free Software
   Foundation, Inc., 51 Franklin St, Fifth Floor, Boston, MA 02110-1301  USA */

#define MYSQL_LEX 1
#include "my_global.h"
#include "sql_priv.h"
#include "unireg.h"                    // REQUIRED: for other includes
#include "sql_parse.h"        // sql_kill, *_precheck, *_prepare
#include "lock.h"             // try_transactional_lock,
                              // check_transactional_lock,
                              // set_handler_table_locks,
                              // lock_global_read_lock,
                              // make_global_read_lock_block_commit
#include "sql_base.h"         // find_temporary_table
#include "sql_cache.h"        // QUERY_CACHE_FLAGS_SIZE, query_cache_*
#include "sql_show.h"         // mysqld_list_*, mysqld_show_*,
                              // calc_sum_of_all_status
#include "mysqld.h"
#include "sql_locale.h"                         // my_locale_en_US
#include "log.h"                                // flush_error_log
#include "sql_view.h"         // mysql_create_view, mysql_drop_view
#include "sql_delete.h"       // mysql_delete
#include "sql_insert.h"       // mysql_insert
#include "sql_update.h"       // mysql_update, mysql_multi_update
#include "sql_partition.h"    // struct partition_info
#include "sql_db.h"           // mysql_change_db, mysql_create_db,
                              // mysql_rm_db, mysql_upgrade_db,
                              // mysql_alter_db,
                              // check_db_dir_existence,
                              // my_dbopt_cleanup
#include "sql_table.h"        // mysql_create_like_table,
                              // mysql_create_table,
                              // mysql_alter_table,
                              // mysql_backup_table,
                              // mysql_restore_table
#include "sql_reload.h"       // reload_acl_and_cache
#include "sql_admin.h"        // mysql_assign_to_keycache
#include "sql_connect.h"      // check_user,
                              // decrease_user_connections,
                              // thd_init_client_charset, check_mqh,
                              // reset_mqh
#include "sql_rename.h"       // mysql_rename_table
#include "sql_tablespace.h"   // mysql_alter_tablespace
#include "hostname.h"         // hostname_cache_refresh
#include "sql_acl.h"          // *_ACL, check_grant, is_acl_user,
                              // has_any_table_level_privileges,
                              // mysql_drop_user, mysql_rename_user,
                              // check_grant_routine,
                              // mysql_routine_grant,
                              // mysql_show_grants,
                              // sp_grant_privileges, ...
#include "sql_test.h"         // mysql_print_status
#include "sql_select.h"       // handle_select, mysql_select,
#include "sql_load.h"         // mysql_load
#include "sql_servers.h"      // create_servers, alter_servers,
                              // drop_servers, servers_reload
#include "sql_handler.h"      // mysql_ha_open, mysql_ha_close,
                              // mysql_ha_read
#include "sql_binlog.h"       // mysql_client_binlog_statement
#include "sql_do.h"           // mysql_do
#include "sql_help.h"         // mysqld_help
#include "rpl_constants.h"    // Incident, INCIDENT_LOST_EVENTS
#include "log_event.h"
#include "rpl_slave.h"
#include "rpl_master.h"
#include "rpl_filter.h"
#include <m_ctype.h>
#include <myisam.h>
#include <my_dir.h>
#include "rpl_handler.h"

#include "sp_head.h"
#include "sp.h"
#include "sp_cache.h"
#include "events.h"
#include "sql_trigger.h"
#include "transaction.h"
#include "sql_audit.h"
#include "sql_prepare.h"
#include "debug_sync.h"
#include "probes_mysql.h"
#include "set_var.h"
#include "opt_trace.h"
#include "mysql/psi/mysql_statement.h"
#include "sql_bootstrap.h"
#include "opt_explain.h"
#include "sql_rewrite.h"
#include "global_threads.h"
#include "sql_analyse.h"
#include "table_cache.h" // table_cache_manager

#include <algorithm>
using std::max;
using std::min;

#define FLAGSTR(V,F) ((V)&(F)?#F" ":"")

/**
  @defgroup Runtime_Environment Runtime Environment
  @{
*/

/* Used in error handling only */
#define SP_TYPE_STRING(LP) \
  ((LP)->sphead->m_type == SP_TYPE_FUNCTION ? "FUNCTION" : "PROCEDURE")
#define SP_COM_STRING(LP) \
  ((LP)->sql_command == SQLCOM_CREATE_SPFUNCTION || \
   (LP)->sql_command == SQLCOM_ALTER_FUNCTION || \
   (LP)->sql_command == SQLCOM_SHOW_CREATE_FUNC || \
   (LP)->sql_command == SQLCOM_DROP_FUNCTION ? \
   "FUNCTION" : "PROCEDURE")

static bool execute_sqlcom_select(THD *thd, TABLE_LIST *all_tables);
static bool check_show_access(THD *thd, TABLE_LIST *table);
static void sql_kill(THD *thd, ulong id, bool only_kill_query);
static bool lock_tables_precheck(THD *thd, TABLE_LIST *tables);

const char *any_db="*any*";	// Special symbol for check_access

const LEX_STRING command_name[]={
  { C_STRING_WITH_LEN("Sleep") },
  { C_STRING_WITH_LEN("Quit") },
  { C_STRING_WITH_LEN("Init DB") },
  { C_STRING_WITH_LEN("Query") },
  { C_STRING_WITH_LEN("Field List") },
  { C_STRING_WITH_LEN("Create DB") },
  { C_STRING_WITH_LEN("Drop DB") },
  { C_STRING_WITH_LEN("Refresh") },
  { C_STRING_WITH_LEN("Shutdown") },
  { C_STRING_WITH_LEN("Statistics") },
  { C_STRING_WITH_LEN("Processlist") },
  { C_STRING_WITH_LEN("Connect") },
  { C_STRING_WITH_LEN("Kill") },
  { C_STRING_WITH_LEN("Debug") },
  { C_STRING_WITH_LEN("Ping") },
  { C_STRING_WITH_LEN("Time") },
  { C_STRING_WITH_LEN("Delayed insert") },
  { C_STRING_WITH_LEN("Change user") },
  { C_STRING_WITH_LEN("Binlog Dump") },
  { C_STRING_WITH_LEN("Table Dump") },
  { C_STRING_WITH_LEN("Connect Out") },
  { C_STRING_WITH_LEN("Register Slave") },
  { C_STRING_WITH_LEN("Prepare") },
  { C_STRING_WITH_LEN("Execute") },
  { C_STRING_WITH_LEN("Long Data") },
  { C_STRING_WITH_LEN("Close stmt") },
  { C_STRING_WITH_LEN("Reset stmt") },
  { C_STRING_WITH_LEN("Set option") },
  { C_STRING_WITH_LEN("Fetch") },
  { C_STRING_WITH_LEN("Daemon") },
  { C_STRING_WITH_LEN("Binlog Dump GTID") },
  { C_STRING_WITH_LEN("Error") }  // Last command number
};

const char *xa_state_names[]={
  "NON-EXISTING", "ACTIVE", "IDLE", "PREPARED", "ROLLBACK ONLY"
};


<<<<<<< HEAD
Log_throttle log_throttle_qni(&opt_log_throttle_queries_not_using_indexes,
                              &LOCK_log_throttle_qni,
                              Log_throttle::LOG_THROTTLE_WINDOW_SIZE,
                              slow_log_print,
                              "throttle: %10lu 'index "
                              "not used' warning(s) suppressed.");
=======
Slow_log_throttle log_throttle_qni(&opt_log_throttle_queries_not_using_indexes,
                                   &LOCK_log_throttle_qni,
                                   Log_throttle::LOG_THROTTLE_WINDOW_SIZE,
                                   slow_log_print,
                                   "throttle: %10lu 'index "
                                   "not used' warning(s) suppressed.");
>>>>>>> 7c0bc485


#ifdef HAVE_REPLICATION
/**
  Returns true if all tables should be ignored.
*/
inline bool all_tables_not_ok(THD *thd, TABLE_LIST *tables)
{
  return rpl_filter->is_on() && tables && !thd->sp_runtime_ctx &&
         !rpl_filter->tables_ok(thd->db, tables);
}

/**
  Checks whether the event for the given database, db, should
  be ignored or not. This is done by checking whether there are
  active rules in ignore_db or in do_db containers. If there
  are, then check if there is a match, if not then check the
  wild_do rules.
      
  NOTE: This means that when using this function replicate-do-db 
        and replicate-ignore-db take precedence over wild do 
        rules.

  @param thd  Thread handle.
  @param db   Database name used while evaluating the filtering
              rules.
  
*/
inline bool db_stmt_db_ok(THD *thd, char* db)
{
  DBUG_ENTER("db_stmt_db_ok");

  if (!thd->slave_thread)
    DBUG_RETURN(TRUE);

  /*
    No filters exist in ignore/do_db ? Then, just check
    wild_do_table filtering. Otherwise, check the do_db
    rules.
  */
  bool db_ok= (rpl_filter->get_do_db()->is_empty() &&
               rpl_filter->get_ignore_db()->is_empty()) ?
              rpl_filter->db_ok_with_wild_table(db) :
              rpl_filter->db_ok(db);

  DBUG_RETURN(db_ok);
}
#endif


static bool some_non_temp_table_to_be_updated(THD *thd, TABLE_LIST *tables)
{
  for (TABLE_LIST *table= tables; table; table= table->next_global)
  {
    DBUG_ASSERT(table->db && table->table_name);
    if (table->updating && !find_temporary_table(thd, table))
      return 1;
  }
  return 0;
}


/*
  Implicitly commit a active transaction if statement requires so.

  @param thd    Thread handle.
  @param mask   Bitmask used for the SQL command match.

*/
bool stmt_causes_implicit_commit(const THD *thd, uint mask)
{
  const LEX *lex= thd->lex;
  bool skip= FALSE;
  DBUG_ENTER("stmt_causes_implicit_commit");

  if (!(sql_command_flags[lex->sql_command] & mask))
    DBUG_RETURN(FALSE);

  switch (lex->sql_command) {
  case SQLCOM_DROP_TABLE:
    skip= lex->drop_temporary;
    break;
  case SQLCOM_ALTER_TABLE:
  case SQLCOM_CREATE_TABLE:
    /* If CREATE TABLE of non-temporary table, do implicit commit */
    skip= (lex->create_info.options & HA_LEX_CREATE_TMP_TABLE);
    break;
  case SQLCOM_SET_OPTION:
    skip= lex->autocommit ? FALSE : TRUE;
    break;
  default:
    break;
  }

  DBUG_RETURN(!skip);
}


/**
  Mark all commands that somehow changes a table.

  This is used to check number of updates / hour.

  sql_command is actually set to SQLCOM_END sometimes
  so we need the +1 to include it in the array.

  See COMMAND_FLAG_xxx for different type of commands
     2  - query that returns meaningful ROW_COUNT() -
          a number of modified rows
*/

uint sql_command_flags[SQLCOM_END+1];
uint server_command_flags[COM_END+1];

void init_update_queries(void)
{
  /* Initialize the server command flags array. */
  memset(server_command_flags, 0, sizeof(server_command_flags));

  server_command_flags[COM_STATISTICS]= CF_SKIP_QUESTIONS;
  server_command_flags[COM_PING]=       CF_SKIP_QUESTIONS;
  server_command_flags[COM_STMT_PREPARE]= CF_SKIP_QUESTIONS;
  server_command_flags[COM_STMT_CLOSE]=   CF_SKIP_QUESTIONS;
  server_command_flags[COM_STMT_RESET]=   CF_SKIP_QUESTIONS;

  /* Initialize the sql command flags array. */
  memset(sql_command_flags, 0, sizeof(sql_command_flags));

  /*
    In general, DDL statements do not generate row events and do not go
    through a cache before being written to the binary log. However, the
    CREATE TABLE...SELECT is an exception because it may generate row
    events. For that reason,  the SQLCOM_CREATE_TABLE  which represents
    a CREATE TABLE, including the CREATE TABLE...SELECT, has the
    CF_CAN_GENERATE_ROW_EVENTS flag. The distinction between a regular
    CREATE TABLE and the CREATE TABLE...SELECT is made in other parts of
    the code, in particular in the Query_log_event's constructor.
  */
  sql_command_flags[SQLCOM_CREATE_TABLE]=   CF_CHANGES_DATA | CF_REEXECUTION_FRAGILE |
                                            CF_AUTO_COMMIT_TRANS |
                                            CF_CAN_GENERATE_ROW_EVENTS;
  sql_command_flags[SQLCOM_CREATE_INDEX]=   CF_CHANGES_DATA | CF_AUTO_COMMIT_TRANS;
  sql_command_flags[SQLCOM_ALTER_TABLE]=    CF_CHANGES_DATA | CF_WRITE_LOGS_COMMAND |
                                            CF_AUTO_COMMIT_TRANS;
  sql_command_flags[SQLCOM_TRUNCATE]=       CF_CHANGES_DATA | CF_WRITE_LOGS_COMMAND |
                                            CF_AUTO_COMMIT_TRANS;
  sql_command_flags[SQLCOM_DROP_TABLE]=     CF_CHANGES_DATA | CF_AUTO_COMMIT_TRANS;
  sql_command_flags[SQLCOM_LOAD]=           CF_CHANGES_DATA | CF_REEXECUTION_FRAGILE |
                                            CF_CAN_GENERATE_ROW_EVENTS;
  sql_command_flags[SQLCOM_CREATE_DB]=      CF_CHANGES_DATA | CF_AUTO_COMMIT_TRANS;
  sql_command_flags[SQLCOM_DROP_DB]=        CF_CHANGES_DATA | CF_AUTO_COMMIT_TRANS;
  sql_command_flags[SQLCOM_ALTER_DB_UPGRADE]= CF_AUTO_COMMIT_TRANS;
  sql_command_flags[SQLCOM_ALTER_DB]=       CF_CHANGES_DATA | CF_AUTO_COMMIT_TRANS;
  sql_command_flags[SQLCOM_RENAME_TABLE]=   CF_CHANGES_DATA | CF_AUTO_COMMIT_TRANS;
  sql_command_flags[SQLCOM_DROP_INDEX]=     CF_CHANGES_DATA | CF_AUTO_COMMIT_TRANS;
  sql_command_flags[SQLCOM_CREATE_VIEW]=    CF_CHANGES_DATA | CF_REEXECUTION_FRAGILE |
                                            CF_AUTO_COMMIT_TRANS;
  sql_command_flags[SQLCOM_DROP_VIEW]=      CF_CHANGES_DATA | CF_AUTO_COMMIT_TRANS;
  sql_command_flags[SQLCOM_CREATE_TRIGGER]= CF_CHANGES_DATA | CF_AUTO_COMMIT_TRANS;
  sql_command_flags[SQLCOM_DROP_TRIGGER]=   CF_CHANGES_DATA | CF_AUTO_COMMIT_TRANS;
  sql_command_flags[SQLCOM_CREATE_EVENT]=   CF_CHANGES_DATA | CF_AUTO_COMMIT_TRANS;
  sql_command_flags[SQLCOM_ALTER_EVENT]=    CF_CHANGES_DATA | CF_AUTO_COMMIT_TRANS;
  sql_command_flags[SQLCOM_DROP_EVENT]=     CF_CHANGES_DATA | CF_AUTO_COMMIT_TRANS;

  sql_command_flags[SQLCOM_UPDATE]=	    CF_CHANGES_DATA | CF_REEXECUTION_FRAGILE |
                                            CF_CAN_GENERATE_ROW_EVENTS |
                                            CF_OPTIMIZER_TRACE |
                                            CF_CAN_BE_EXPLAINED;
  sql_command_flags[SQLCOM_UPDATE_MULTI]=   CF_CHANGES_DATA | CF_REEXECUTION_FRAGILE |
                                            CF_CAN_GENERATE_ROW_EVENTS |
                                            CF_OPTIMIZER_TRACE |
                                            CF_CAN_BE_EXPLAINED;
  // This is INSERT VALUES(...), can be VALUES(stored_func()) so we trace it
  sql_command_flags[SQLCOM_INSERT]=	    CF_CHANGES_DATA | CF_REEXECUTION_FRAGILE |
                                            CF_CAN_GENERATE_ROW_EVENTS |
                                            CF_OPTIMIZER_TRACE |
                                            CF_CAN_BE_EXPLAINED;
  sql_command_flags[SQLCOM_INSERT_SELECT]=  CF_CHANGES_DATA | CF_REEXECUTION_FRAGILE |
                                            CF_CAN_GENERATE_ROW_EVENTS |
                                            CF_OPTIMIZER_TRACE |
                                            CF_CAN_BE_EXPLAINED;
  sql_command_flags[SQLCOM_DELETE]=         CF_CHANGES_DATA | CF_REEXECUTION_FRAGILE |
                                            CF_CAN_GENERATE_ROW_EVENTS |
                                            CF_OPTIMIZER_TRACE |
                                            CF_CAN_BE_EXPLAINED;
  sql_command_flags[SQLCOM_DELETE_MULTI]=   CF_CHANGES_DATA | CF_REEXECUTION_FRAGILE |
                                            CF_CAN_GENERATE_ROW_EVENTS |
                                            CF_OPTIMIZER_TRACE |
                                            CF_CAN_BE_EXPLAINED;
  sql_command_flags[SQLCOM_REPLACE]=        CF_CHANGES_DATA | CF_REEXECUTION_FRAGILE |
                                            CF_CAN_GENERATE_ROW_EVENTS |
                                            CF_OPTIMIZER_TRACE |
                                            CF_CAN_BE_EXPLAINED;
  sql_command_flags[SQLCOM_REPLACE_SELECT]= CF_CHANGES_DATA | CF_REEXECUTION_FRAGILE |
                                            CF_CAN_GENERATE_ROW_EVENTS |
                                            CF_OPTIMIZER_TRACE |
                                            CF_CAN_BE_EXPLAINED;
  sql_command_flags[SQLCOM_SELECT]=         CF_REEXECUTION_FRAGILE |
                                            CF_CAN_GENERATE_ROW_EVENTS |
                                            CF_OPTIMIZER_TRACE |
                                            CF_CAN_BE_EXPLAINED;
  // (1) so that subquery is traced when doing "SET @var = (subquery)"
  /*
    @todo SQLCOM_SET_OPTION should have CF_CAN_GENERATE_ROW_EVENTS
    set, because it may invoke a stored function that generates row
    events. /Sven
  */
  sql_command_flags[SQLCOM_SET_OPTION]=     CF_REEXECUTION_FRAGILE |
                                            CF_AUTO_COMMIT_TRANS |
                                            CF_CAN_GENERATE_ROW_EVENTS |
                                            CF_OPTIMIZER_TRACE; // (1)
  // (1) so that subquery is traced when doing "DO @var := (subquery)"
  sql_command_flags[SQLCOM_DO]=             CF_REEXECUTION_FRAGILE |
                                            CF_CAN_GENERATE_ROW_EVENTS |
                                            CF_OPTIMIZER_TRACE; // (1)

  sql_command_flags[SQLCOM_SHOW_STATUS_PROC]= CF_STATUS_COMMAND | CF_REEXECUTION_FRAGILE;
  sql_command_flags[SQLCOM_SHOW_STATUS]=      CF_STATUS_COMMAND | CF_REEXECUTION_FRAGILE;
  sql_command_flags[SQLCOM_SHOW_DATABASES]=   CF_STATUS_COMMAND | CF_REEXECUTION_FRAGILE;
  sql_command_flags[SQLCOM_SHOW_TRIGGERS]=    CF_STATUS_COMMAND | CF_REEXECUTION_FRAGILE;
  sql_command_flags[SQLCOM_SHOW_EVENTS]=      CF_STATUS_COMMAND | CF_REEXECUTION_FRAGILE;
  sql_command_flags[SQLCOM_SHOW_OPEN_TABLES]= CF_STATUS_COMMAND | CF_REEXECUTION_FRAGILE;
  sql_command_flags[SQLCOM_SHOW_PLUGINS]=     CF_STATUS_COMMAND;
  sql_command_flags[SQLCOM_SHOW_FIELDS]=      CF_STATUS_COMMAND | CF_REEXECUTION_FRAGILE;
  sql_command_flags[SQLCOM_SHOW_KEYS]=        CF_STATUS_COMMAND | CF_REEXECUTION_FRAGILE;
  sql_command_flags[SQLCOM_SHOW_VARIABLES]=   CF_STATUS_COMMAND | CF_REEXECUTION_FRAGILE;
  sql_command_flags[SQLCOM_SHOW_CHARSETS]=    CF_STATUS_COMMAND | CF_REEXECUTION_FRAGILE;
  sql_command_flags[SQLCOM_SHOW_COLLATIONS]=  CF_STATUS_COMMAND | CF_REEXECUTION_FRAGILE;
  sql_command_flags[SQLCOM_SHOW_BINLOGS]=     CF_STATUS_COMMAND;
  sql_command_flags[SQLCOM_SHOW_SLAVE_HOSTS]= CF_STATUS_COMMAND;
  sql_command_flags[SQLCOM_SHOW_BINLOG_EVENTS]= CF_STATUS_COMMAND;
  sql_command_flags[SQLCOM_SHOW_STORAGE_ENGINES]= CF_STATUS_COMMAND;
  sql_command_flags[SQLCOM_SHOW_PRIVILEGES]=  CF_STATUS_COMMAND;
  sql_command_flags[SQLCOM_SHOW_WARNS]=       CF_STATUS_COMMAND | CF_DIAGNOSTIC_STMT;
  sql_command_flags[SQLCOM_SHOW_ERRORS]=      CF_STATUS_COMMAND | CF_DIAGNOSTIC_STMT;
  sql_command_flags[SQLCOM_SHOW_ENGINE_STATUS]= CF_STATUS_COMMAND;
  sql_command_flags[SQLCOM_SHOW_ENGINE_MUTEX]= CF_STATUS_COMMAND;
  sql_command_flags[SQLCOM_SHOW_ENGINE_LOGS]= CF_STATUS_COMMAND;
  sql_command_flags[SQLCOM_SHOW_PROCESSLIST]= CF_STATUS_COMMAND;
  sql_command_flags[SQLCOM_SHOW_GRANTS]=      CF_STATUS_COMMAND;
  sql_command_flags[SQLCOM_SHOW_CREATE_DB]=   CF_STATUS_COMMAND;
  sql_command_flags[SQLCOM_SHOW_CREATE]=  CF_STATUS_COMMAND;
  sql_command_flags[SQLCOM_SHOW_MASTER_STAT]= CF_STATUS_COMMAND;
  sql_command_flags[SQLCOM_SHOW_SLAVE_STAT]=  CF_STATUS_COMMAND;
  sql_command_flags[SQLCOM_SHOW_CREATE_PROC]= CF_STATUS_COMMAND;
  sql_command_flags[SQLCOM_SHOW_CREATE_FUNC]= CF_STATUS_COMMAND;
  sql_command_flags[SQLCOM_SHOW_CREATE_TRIGGER]=  CF_STATUS_COMMAND;
  sql_command_flags[SQLCOM_SHOW_STATUS_FUNC]= CF_STATUS_COMMAND | CF_REEXECUTION_FRAGILE;
  sql_command_flags[SQLCOM_SHOW_PROC_CODE]=   CF_STATUS_COMMAND;
  sql_command_flags[SQLCOM_SHOW_FUNC_CODE]=   CF_STATUS_COMMAND;
  sql_command_flags[SQLCOM_SHOW_CREATE_EVENT]= CF_STATUS_COMMAND;
  sql_command_flags[SQLCOM_SHOW_PROFILES]=    CF_STATUS_COMMAND;
  sql_command_flags[SQLCOM_SHOW_PROFILE]=     CF_STATUS_COMMAND;
  sql_command_flags[SQLCOM_BINLOG_BASE64_EVENT]= CF_STATUS_COMMAND |
                                                 CF_CAN_GENERATE_ROW_EVENTS;

   sql_command_flags[SQLCOM_SHOW_TABLES]=       (CF_STATUS_COMMAND |
                                                 CF_SHOW_TABLE_COMMAND |
                                                 CF_REEXECUTION_FRAGILE);
  sql_command_flags[SQLCOM_SHOW_TABLE_STATUS]= (CF_STATUS_COMMAND |
                                                CF_SHOW_TABLE_COMMAND |
                                                CF_REEXECUTION_FRAGILE);

  sql_command_flags[SQLCOM_CREATE_USER]=       CF_CHANGES_DATA;
  sql_command_flags[SQLCOM_RENAME_USER]=       CF_CHANGES_DATA;
  sql_command_flags[SQLCOM_DROP_USER]=         CF_CHANGES_DATA;
  sql_command_flags[SQLCOM_ALTER_USER]=        CF_CHANGES_DATA;
  sql_command_flags[SQLCOM_GRANT]=             CF_CHANGES_DATA;
  sql_command_flags[SQLCOM_REVOKE]=            CF_CHANGES_DATA;
  sql_command_flags[SQLCOM_REVOKE_ALL]=        CF_CHANGES_DATA;
  sql_command_flags[SQLCOM_OPTIMIZE]=          CF_CHANGES_DATA;
  sql_command_flags[SQLCOM_CREATE_FUNCTION]=   CF_CHANGES_DATA | CF_AUTO_COMMIT_TRANS;
  sql_command_flags[SQLCOM_CREATE_PROCEDURE]=  CF_CHANGES_DATA | CF_AUTO_COMMIT_TRANS;
  sql_command_flags[SQLCOM_CREATE_SPFUNCTION]= CF_CHANGES_DATA | CF_AUTO_COMMIT_TRANS;
  sql_command_flags[SQLCOM_DROP_PROCEDURE]=    CF_CHANGES_DATA | CF_AUTO_COMMIT_TRANS;
  sql_command_flags[SQLCOM_DROP_FUNCTION]=     CF_CHANGES_DATA | CF_AUTO_COMMIT_TRANS;
  sql_command_flags[SQLCOM_ALTER_PROCEDURE]=   CF_CHANGES_DATA | CF_AUTO_COMMIT_TRANS;
  sql_command_flags[SQLCOM_ALTER_FUNCTION]=    CF_CHANGES_DATA | CF_AUTO_COMMIT_TRANS;
  sql_command_flags[SQLCOM_INSTALL_PLUGIN]=    CF_CHANGES_DATA;
  sql_command_flags[SQLCOM_UNINSTALL_PLUGIN]=  CF_CHANGES_DATA;

  /* Does not change the contents of the diagnostics area. */
  sql_command_flags[SQLCOM_GET_DIAGNOSTICS]= CF_DIAGNOSTIC_STMT;

  /*
    (1): without it, in "CALL some_proc((subq))", subquery would not be
    traced.
  */
  sql_command_flags[SQLCOM_CALL]=      CF_REEXECUTION_FRAGILE |
                                       CF_CAN_GENERATE_ROW_EVENTS |
                                       CF_OPTIMIZER_TRACE; // (1)
  sql_command_flags[SQLCOM_EXECUTE]=   CF_CAN_GENERATE_ROW_EVENTS;

  /*
    The following admin table operations are allowed
    on log tables.
  */
  sql_command_flags[SQLCOM_REPAIR]=    CF_WRITE_LOGS_COMMAND | CF_AUTO_COMMIT_TRANS;
  sql_command_flags[SQLCOM_OPTIMIZE]|= CF_WRITE_LOGS_COMMAND | CF_AUTO_COMMIT_TRANS;
  sql_command_flags[SQLCOM_ANALYZE]=   CF_WRITE_LOGS_COMMAND | CF_AUTO_COMMIT_TRANS;
  sql_command_flags[SQLCOM_CHECK]=     CF_WRITE_LOGS_COMMAND | CF_AUTO_COMMIT_TRANS;

  sql_command_flags[SQLCOM_CREATE_USER]|=       CF_AUTO_COMMIT_TRANS;
  sql_command_flags[SQLCOM_DROP_USER]|=         CF_AUTO_COMMIT_TRANS;
  sql_command_flags[SQLCOM_RENAME_USER]|=       CF_AUTO_COMMIT_TRANS;
  sql_command_flags[SQLCOM_ALTER_USER]|=        CF_AUTO_COMMIT_TRANS;
  sql_command_flags[SQLCOM_REVOKE]|=            CF_AUTO_COMMIT_TRANS;
  sql_command_flags[SQLCOM_REVOKE_ALL]|=        CF_AUTO_COMMIT_TRANS;
  sql_command_flags[SQLCOM_GRANT]|=             CF_AUTO_COMMIT_TRANS;

  sql_command_flags[SQLCOM_ASSIGN_TO_KEYCACHE]= CF_AUTO_COMMIT_TRANS;
  sql_command_flags[SQLCOM_PRELOAD_KEYS]=       CF_AUTO_COMMIT_TRANS;

  sql_command_flags[SQLCOM_FLUSH]=              CF_AUTO_COMMIT_TRANS;
  sql_command_flags[SQLCOM_RESET]=              CF_AUTO_COMMIT_TRANS;
  sql_command_flags[SQLCOM_CREATE_SERVER]=      CF_AUTO_COMMIT_TRANS;
  sql_command_flags[SQLCOM_ALTER_SERVER]=       CF_AUTO_COMMIT_TRANS;
  sql_command_flags[SQLCOM_DROP_SERVER]=        CF_AUTO_COMMIT_TRANS;
  sql_command_flags[SQLCOM_CHANGE_MASTER]=      CF_AUTO_COMMIT_TRANS;
  sql_command_flags[SQLCOM_SLAVE_START]=        CF_AUTO_COMMIT_TRANS;
  sql_command_flags[SQLCOM_SLAVE_STOP]=         CF_AUTO_COMMIT_TRANS;

  /*
    The following statements can deal with temporary tables,
    so temporary tables should be pre-opened for those statements to
    simplify privilege checking.

    There are other statements that deal with temporary tables and open
    them, but which are not listed here. The thing is that the order of
    pre-opening temporary tables for those statements is somewhat custom.
  */
  sql_command_flags[SQLCOM_CREATE_TABLE]|=    CF_PREOPEN_TMP_TABLES;
  sql_command_flags[SQLCOM_DROP_TABLE]|=      CF_PREOPEN_TMP_TABLES;
  sql_command_flags[SQLCOM_CREATE_INDEX]|=    CF_PREOPEN_TMP_TABLES;
  sql_command_flags[SQLCOM_ALTER_TABLE]|=     CF_PREOPEN_TMP_TABLES;
  sql_command_flags[SQLCOM_TRUNCATE]|=        CF_PREOPEN_TMP_TABLES;
  sql_command_flags[SQLCOM_LOAD]|=            CF_PREOPEN_TMP_TABLES;
  sql_command_flags[SQLCOM_DROP_INDEX]|=      CF_PREOPEN_TMP_TABLES;
  sql_command_flags[SQLCOM_UPDATE]|=          CF_PREOPEN_TMP_TABLES;
  sql_command_flags[SQLCOM_UPDATE_MULTI]|=    CF_PREOPEN_TMP_TABLES;
  sql_command_flags[SQLCOM_INSERT_SELECT]|=   CF_PREOPEN_TMP_TABLES;
  sql_command_flags[SQLCOM_DELETE]|=          CF_PREOPEN_TMP_TABLES;
  sql_command_flags[SQLCOM_DELETE_MULTI]|=    CF_PREOPEN_TMP_TABLES;
  sql_command_flags[SQLCOM_REPLACE_SELECT]|=  CF_PREOPEN_TMP_TABLES;
  sql_command_flags[SQLCOM_SELECT]|=          CF_PREOPEN_TMP_TABLES;
  sql_command_flags[SQLCOM_SET_OPTION]|=      CF_PREOPEN_TMP_TABLES;
  sql_command_flags[SQLCOM_DO]|=              CF_PREOPEN_TMP_TABLES;
  sql_command_flags[SQLCOM_CALL]|=            CF_PREOPEN_TMP_TABLES;
  sql_command_flags[SQLCOM_CHECKSUM]|=        CF_PREOPEN_TMP_TABLES;
  sql_command_flags[SQLCOM_ANALYZE]|=         CF_PREOPEN_TMP_TABLES;
  sql_command_flags[SQLCOM_CHECK]|=           CF_PREOPEN_TMP_TABLES;
  sql_command_flags[SQLCOM_OPTIMIZE]|=        CF_PREOPEN_TMP_TABLES;
  sql_command_flags[SQLCOM_REPAIR]|=          CF_PREOPEN_TMP_TABLES;
  sql_command_flags[SQLCOM_PRELOAD_KEYS]|=    CF_PREOPEN_TMP_TABLES;
  sql_command_flags[SQLCOM_ASSIGN_TO_KEYCACHE]|= CF_PREOPEN_TMP_TABLES;

  /*
    DDL statements that should start with closing opened handlers.

    We use this flag only for statements for which open HANDLERs
    have to be closed before emporary tables are pre-opened.
  */
  sql_command_flags[SQLCOM_CREATE_TABLE]|=    CF_HA_CLOSE;
  sql_command_flags[SQLCOM_DROP_TABLE]|=      CF_HA_CLOSE;
  sql_command_flags[SQLCOM_ALTER_TABLE]|=     CF_HA_CLOSE;
  sql_command_flags[SQLCOM_TRUNCATE]|=        CF_HA_CLOSE;
  sql_command_flags[SQLCOM_REPAIR]|=          CF_HA_CLOSE;
  sql_command_flags[SQLCOM_OPTIMIZE]|=        CF_HA_CLOSE;
  sql_command_flags[SQLCOM_ANALYZE]|=         CF_HA_CLOSE;
  sql_command_flags[SQLCOM_CHECK]|=           CF_HA_CLOSE;
  sql_command_flags[SQLCOM_CREATE_INDEX]|=    CF_HA_CLOSE;
  sql_command_flags[SQLCOM_DROP_INDEX]|=      CF_HA_CLOSE;
  sql_command_flags[SQLCOM_PRELOAD_KEYS]|=    CF_HA_CLOSE;
  sql_command_flags[SQLCOM_ASSIGN_TO_KEYCACHE]|=  CF_HA_CLOSE;

  /*
    Mark statements that always are disallowed in read-only
    transactions. Note that according to the SQL standard,
    even temporary table DDL should be disallowed.
  */
  sql_command_flags[SQLCOM_CREATE_TABLE]|=     CF_DISALLOW_IN_RO_TRANS;
  sql_command_flags[SQLCOM_ALTER_TABLE]|=      CF_DISALLOW_IN_RO_TRANS;
  sql_command_flags[SQLCOM_DROP_TABLE]|=       CF_DISALLOW_IN_RO_TRANS;
  sql_command_flags[SQLCOM_RENAME_TABLE]|=     CF_DISALLOW_IN_RO_TRANS;
  sql_command_flags[SQLCOM_CREATE_INDEX]|=     CF_DISALLOW_IN_RO_TRANS;
  sql_command_flags[SQLCOM_DROP_INDEX]|=       CF_DISALLOW_IN_RO_TRANS;
  sql_command_flags[SQLCOM_CREATE_DB]|=        CF_DISALLOW_IN_RO_TRANS;
  sql_command_flags[SQLCOM_DROP_DB]|=          CF_DISALLOW_IN_RO_TRANS;
  sql_command_flags[SQLCOM_ALTER_DB_UPGRADE]|= CF_DISALLOW_IN_RO_TRANS;
  sql_command_flags[SQLCOM_ALTER_DB]|=         CF_DISALLOW_IN_RO_TRANS;
  sql_command_flags[SQLCOM_CREATE_VIEW]|=      CF_DISALLOW_IN_RO_TRANS;
  sql_command_flags[SQLCOM_DROP_VIEW]|=        CF_DISALLOW_IN_RO_TRANS;
  sql_command_flags[SQLCOM_CREATE_TRIGGER]|=   CF_DISALLOW_IN_RO_TRANS;
  sql_command_flags[SQLCOM_DROP_TRIGGER]|=     CF_DISALLOW_IN_RO_TRANS;
  sql_command_flags[SQLCOM_CREATE_EVENT]|=     CF_DISALLOW_IN_RO_TRANS;
  sql_command_flags[SQLCOM_ALTER_EVENT]|=      CF_DISALLOW_IN_RO_TRANS;
  sql_command_flags[SQLCOM_DROP_EVENT]|=       CF_DISALLOW_IN_RO_TRANS;
  sql_command_flags[SQLCOM_CREATE_USER]|=      CF_DISALLOW_IN_RO_TRANS;
  sql_command_flags[SQLCOM_RENAME_USER]|=      CF_DISALLOW_IN_RO_TRANS;
  sql_command_flags[SQLCOM_ALTER_USER]|=       CF_DISALLOW_IN_RO_TRANS;
  sql_command_flags[SQLCOM_DROP_USER]|=        CF_DISALLOW_IN_RO_TRANS;
  sql_command_flags[SQLCOM_CREATE_SERVER]|=    CF_DISALLOW_IN_RO_TRANS;
  sql_command_flags[SQLCOM_ALTER_SERVER]|=     CF_DISALLOW_IN_RO_TRANS;
  sql_command_flags[SQLCOM_DROP_SERVER]|=      CF_DISALLOW_IN_RO_TRANS;
  sql_command_flags[SQLCOM_CREATE_FUNCTION]|=  CF_DISALLOW_IN_RO_TRANS;
  sql_command_flags[SQLCOM_CREATE_PROCEDURE]|= CF_DISALLOW_IN_RO_TRANS;
  sql_command_flags[SQLCOM_CREATE_SPFUNCTION]|=CF_DISALLOW_IN_RO_TRANS;
  sql_command_flags[SQLCOM_DROP_PROCEDURE]|=   CF_DISALLOW_IN_RO_TRANS;
  sql_command_flags[SQLCOM_DROP_FUNCTION]|=    CF_DISALLOW_IN_RO_TRANS;
  sql_command_flags[SQLCOM_ALTER_PROCEDURE]|=  CF_DISALLOW_IN_RO_TRANS;
  sql_command_flags[SQLCOM_ALTER_FUNCTION]|=   CF_DISALLOW_IN_RO_TRANS;
  sql_command_flags[SQLCOM_TRUNCATE]|=         CF_DISALLOW_IN_RO_TRANS;
  sql_command_flags[SQLCOM_ALTER_TABLESPACE]|= CF_DISALLOW_IN_RO_TRANS;
  sql_command_flags[SQLCOM_REPAIR]|=           CF_DISALLOW_IN_RO_TRANS;
  sql_command_flags[SQLCOM_OPTIMIZE]|=         CF_DISALLOW_IN_RO_TRANS;
  sql_command_flags[SQLCOM_GRANT]|=            CF_DISALLOW_IN_RO_TRANS;
  sql_command_flags[SQLCOM_REVOKE]|=           CF_DISALLOW_IN_RO_TRANS;
  sql_command_flags[SQLCOM_REVOKE_ALL]|=       CF_DISALLOW_IN_RO_TRANS;
  sql_command_flags[SQLCOM_INSTALL_PLUGIN]|=   CF_DISALLOW_IN_RO_TRANS;
  sql_command_flags[SQLCOM_UNINSTALL_PLUGIN]|= CF_DISALLOW_IN_RO_TRANS;
}

bool sqlcom_can_generate_row_events(const THD *thd)
{
  return (sql_command_flags[thd->lex->sql_command] &
          CF_CAN_GENERATE_ROW_EVENTS);
}
 
bool is_update_query(enum enum_sql_command command)
{
  DBUG_ASSERT(command >= 0 && command <= SQLCOM_END);
  return (sql_command_flags[command] & CF_CHANGES_DATA) != 0;
}


bool is_explainable_query(enum enum_sql_command command)
{
  DBUG_ASSERT(command >= 0 && command <= SQLCOM_END);
  return (sql_command_flags[command] & CF_CAN_BE_EXPLAINED) != 0;
}

/**
  Check if a sql command is allowed to write to log tables.
  @param command The SQL command
  @return true if writing is allowed
*/
bool is_log_table_write_query(enum enum_sql_command command)
{
  DBUG_ASSERT(command >= 0 && command <= SQLCOM_END);
  return (sql_command_flags[command] & CF_WRITE_LOGS_COMMAND) != 0;
}

void execute_init_command(THD *thd, LEX_STRING *init_command,
                          mysql_rwlock_t *var_lock)
{
  Vio* save_vio;
  ulong save_client_capabilities;

  mysql_rwlock_rdlock(var_lock);
  if (!init_command->length)
  {
    mysql_rwlock_unlock(var_lock);
    return;
  }

  /*
    copy the value under a lock, and release the lock.
    init_command has to be executed without a lock held,
    as it may try to change itself
  */
  size_t len= init_command->length;
  char *buf= thd->strmake(init_command->str, len);
  mysql_rwlock_unlock(var_lock);

#if defined(ENABLED_PROFILING)
  thd->profiling.start_new_query();
  thd->profiling.set_query_source(buf, len);
#endif

  THD_STAGE_INFO(thd, stage_execution_of_init_command);
  save_client_capabilities= thd->client_capabilities;
  thd->client_capabilities|= CLIENT_MULTI_QUERIES;
  /*
    We don't need return result of execution to client side.
    To forbid this we should set thd->net.vio to 0.
  */
  save_vio= thd->net.vio;
  thd->net.vio= 0;
  dispatch_command(COM_QUERY, thd, buf, len);
  thd->client_capabilities= save_client_capabilities;
  thd->net.vio= save_vio;

#if defined(ENABLED_PROFILING)
  thd->profiling.finish_current_query();
#endif
}

static char *fgets_fn(char *buffer, size_t size, fgets_input_t input, int *error)
{
  MYSQL_FILE *in= static_cast<MYSQL_FILE*> (input);
  char *line= mysql_file_fgets(buffer, size, in);
  if (error)
    *error= (line == NULL) ? ferror(in->m_file) : 0;
  return line;
}

static void handle_bootstrap_impl(THD *thd)
{
  MYSQL_FILE *file= bootstrap_file;
  char buffer[MAX_BOOTSTRAP_QUERY_SIZE];
  char *query;
  int length;
  int rc;
  int error= 0;

  DBUG_ENTER("handle_bootstrap");

#ifndef EMBEDDED_LIBRARY
  pthread_detach_this_thread();
  thd->thread_stack= (char*) &thd;
#endif /* EMBEDDED_LIBRARY */

  thd->security_ctx->user= (char*) my_strdup("boot", MYF(MY_WME));
  thd->security_ctx->priv_user[0]= thd->security_ctx->priv_host[0]=0;
  /*
    Make the "client" handle multiple results. This is necessary
    to enable stored procedures with SELECTs and Dynamic SQL
    in init-file.
  */
  thd->client_capabilities|= CLIENT_MULTI_RESULTS;

  thd->init_for_queries();

  buffer[0]= '\0';

  for ( ; ; )
  {
    rc= read_bootstrap_query(buffer, &length, file, fgets_fn, &error);

    if (rc == READ_BOOTSTRAP_EOF)
      break;
    /*
      Check for bootstrap file errors. SQL syntax errors will be
      caught below.
    */
    if (rc != READ_BOOTSTRAP_SUCCESS)
    {
      /*
        mysql_parse() may have set a successful error status for the previous
        query. We must clear the error status to report the bootstrap error.
      */
      thd->get_stmt_da()->reset_diagnostics_area();

      /* Get the nearest query text for reference. */
      char *err_ptr= buffer + (length <= MAX_BOOTSTRAP_ERROR_LEN ?
                                        0 : (length - MAX_BOOTSTRAP_ERROR_LEN));
      switch (rc)
      {
      case READ_BOOTSTRAP_ERROR:
        my_printf_error(ER_UNKNOWN_ERROR, "Bootstrap file error, return code (%d). "
                        "Nearest query: '%s'", MYF(0), error, err_ptr);
        break;

      case READ_BOOTSTRAP_QUERY_SIZE:
        my_printf_error(ER_UNKNOWN_ERROR, "Boostrap file error. Query size "
                        "exceeded %d bytes near '%s'.", MYF(0),
                        MAX_BOOTSTRAP_LINE_SIZE, err_ptr);
        break;

      default:
        DBUG_ASSERT(false);
        break;
      }

      thd->protocol->end_statement();
      bootstrap_error= 1;
      break;
    }

    query= (char *) thd->memdup_w_gap(buffer, length + 1,
                                      thd->db_length + 1 +
                                      QUERY_CACHE_FLAGS_SIZE);
    size_t db_len= 0;
    memcpy(query + length + 1, (char *) &db_len, sizeof(size_t));
    thd->set_query_and_id(query, length, thd->charset(), next_query_id());
    DBUG_PRINT("query",("%-.4096s",thd->query()));
#if defined(ENABLED_PROFILING)
    thd->profiling.start_new_query();
    thd->profiling.set_query_source(thd->query(), length);
#endif

    /*
      We don't need to obtain LOCK_thread_count here because in bootstrap
      mode we have only one thread.
    */
    thd->set_time();
    Parser_state parser_state;
    if (parser_state.init(thd, thd->query(), length))
    {
      thd->protocol->end_statement();
      bootstrap_error= 1;
      break;
    }

    mysql_parse(thd, thd->query(), length, &parser_state);

    bootstrap_error= thd->is_error();
    thd->protocol->end_statement();

#if defined(ENABLED_PROFILING)
    thd->profiling.finish_current_query();
#endif

    if (bootstrap_error)
      break;

    free_root(thd->mem_root,MYF(MY_KEEP_PREALLOC));
    free_root(&thd->transaction.mem_root,MYF(MY_KEEP_PREALLOC));
  }

  DBUG_VOID_RETURN;
}


/**
  Execute commands from bootstrap_file.

  Used when creating the initial grant tables.
*/

pthread_handler_t handle_bootstrap(void *arg)
{
  THD *thd=(THD*) arg;

  mysql_thread_set_psi_id(thd->thread_id);

  do_handle_bootstrap(thd);
  return 0;
}

void do_handle_bootstrap(THD *thd)
{
  bool thd_added= false;
  /* The following must be called before DBUG_ENTER */
  thd->thread_stack= (char*) &thd;
  if (my_thread_init() || thd->store_globals())
  {
#ifndef EMBEDDED_LIBRARY
    close_connection(thd, ER_OUT_OF_RESOURCES);
#endif
    thd->fatal_error();
    goto end;
  }

  mysql_mutex_lock(&LOCK_thread_count);
  thd_added= true;
  add_global_thread(thd);
  mysql_mutex_unlock(&LOCK_thread_count);

  handle_bootstrap_impl(thd);

end:
  net_end(&thd->net);
  thd->release_resources();

  if (thd_added)
  {
    mysql_mutex_lock(&LOCK_thread_count);
    remove_global_thread(thd);
    mysql_mutex_unlock(&LOCK_thread_count);
  }
  /*
    For safety we delete the thd before signalling that bootstrap is done,
    since the server will be taken down immediately.
  */
  delete thd;

  mysql_mutex_lock(&LOCK_thread_count);
  in_bootstrap= FALSE;
  mysql_cond_broadcast(&COND_thread_count);
  mysql_mutex_unlock(&LOCK_thread_count);

#ifndef EMBEDDED_LIBRARY
  my_thread_end();
  pthread_exit(0);
#endif

  return;
}


/* This works because items are allocated with sql_alloc() */

void free_items(Item *item)
{
  Item *next;
  DBUG_ENTER("free_items");
  for (; item ; item=next)
  {
    next=item->next;
    item->delete_self();
  }
  DBUG_VOID_RETURN;
}

/**
   This works because items are allocated with sql_alloc().
   @note The function also handles null pointers (empty list).
*/
void cleanup_items(Item *item)
{
  DBUG_ENTER("cleanup_items");  
  for (; item ; item=item->next)
    item->cleanup();
  DBUG_VOID_RETURN;
}

#ifndef EMBEDDED_LIBRARY

/**
  Read one command from connection and execute it (query or simple command).
  This function is called in loop from thread function.

  For profiling to work, it must never be called recursively.

  @retval
    0  success
  @retval
    1  request of thread shutdown (see dispatch_command() description)
*/

bool do_command(THD *thd)
{
  bool return_value;
  char *packet= 0;
  ulong packet_length;
  NET *net= &thd->net;
  enum enum_server_command command;

  DBUG_ENTER("do_command");

  /*
    indicator of uninitialized lex => normal flow of errors handling
    (see my_message_sql)
  */
  thd->lex->current_select= 0;

  /*
    This thread will do a blocking read from the client which
    will be interrupted when the next command is received from
    the client, the connection is closed or "net_wait_timeout"
    number of seconds has passed.
  */
  my_net_set_read_timeout(net, thd->variables.net_wait_timeout);

  /*
    XXX: this code is here only to clear possible errors of init_connect. 
    Consider moving to init_connect() instead.
  */
  thd->clear_error();				// Clear error message
  thd->get_stmt_da()->reset_diagnostics_area();

  net_new_transaction(net);

  /*
    Synchronization point for testing of KILL_CONNECTION.
    This sync point can wait here, to simulate slow code execution
    between the last test of thd->killed and blocking in read().

    The goal of this test is to verify that a connection does not
    hang, if it is killed at this point of execution.
    (Bug#37780 - main.kill fails randomly)

    Note that the sync point wait itself will be terminated by a
    kill. In this case it consumes a condition broadcast, but does
    not change anything else. The consumed broadcast should not
    matter here, because the read/recv() below doesn't use it.
  */
  DEBUG_SYNC(thd, "before_do_command_net_read");

  /*
    Because of networking layer callbacks in place,
    this call will maintain the following instrumentation:
    - IDLE events
    - SOCKET events
    - STATEMENT events
    - STAGE events
    when reading a new network packet.
    In particular, a new instrumented statement is started.
    See init_net_server_extension()
  */
  thd->m_server_idle= true;
  packet_length= my_net_read(net);
  thd->m_server_idle= false;

  if (packet_length == packet_error)
  {
    DBUG_PRINT("info",("Got error %d reading command from socket %s",
		       net->error,
		       vio_description(net->vio)));

    /* Instrument this broken statement as "statement/com/error" */
    thd->m_statement_psi= MYSQL_REFINE_STATEMENT(thd->m_statement_psi,
                                                 com_statement_info[COM_END].m_key);

    /* Check if we can continue without closing the connection */

    /* The error must be set. */
    DBUG_ASSERT(thd->is_error());
    thd->protocol->end_statement();

    /* Mark the statement completed. */
    MYSQL_END_STATEMENT(thd->m_statement_psi, thd->get_stmt_da());
    thd->m_statement_psi= NULL;

    if (net->error != 3)
    {
      return_value= TRUE;                       // We have to close it.
      goto out;
    }

    net->error= 0;
    return_value= FALSE;
    goto out;
  }

  packet= (char*) net->read_pos;
  /*
    'packet_length' contains length of data, as it was stored in packet
    header. In case of malformed header, my_net_read returns zero.
    If packet_length is not zero, my_net_read ensures that the returned
    number of bytes was actually read from network.
    There is also an extra safety measure in my_net_read:
    it sets packet[packet_length]= 0, but only for non-zero packets.
  */
  if (packet_length == 0)                       /* safety */
  {
    /* Initialize with COM_SLEEP packet */
    packet[0]= (uchar) COM_SLEEP;
    packet_length= 1;
  }
  /* Do not rely on my_net_read, extra safety against programming errors. */
  packet[packet_length]= '\0';                  /* safety */

  command= (enum enum_server_command) (uchar) packet[0];

  if (command >= COM_END)
    command= COM_END;				// Wrong command

  DBUG_PRINT("info",("Command on %s = %d (%s)",
                     vio_description(net->vio), command,
                     command_name[command].str));

  /* Restore read timeout value */
  my_net_set_read_timeout(net, thd->variables.net_read_timeout);

  DBUG_ASSERT(packet_length);

  return_value= dispatch_command(command, thd, packet+1, (uint) (packet_length-1));

out:
  /* The statement instrumentation must be closed in all cases. */
  DBUG_ASSERT(thd->m_statement_psi == NULL);
  DBUG_RETURN(return_value);
}
#endif  /* EMBEDDED_LIBRARY */

/**
  @brief Determine if an attempt to update a non-temporary table while the
    read-only option was enabled has been made.

  This is a helper function to mysql_execute_command.

  @note SQLCOM_UPDATE_MULTI is an exception and delt with elsewhere.

  @see mysql_execute_command
  @returns Status code
    @retval TRUE The statement should be denied.
    @retval FALSE The statement isn't updating any relevant tables.
*/

static my_bool deny_updates_if_read_only_option(THD *thd,
                                                TABLE_LIST *all_tables)
{
  DBUG_ENTER("deny_updates_if_read_only_option");

  if (!opt_readonly)
    DBUG_RETURN(FALSE);

  LEX *lex= thd->lex;

  const my_bool user_is_super=
    ((ulong)(thd->security_ctx->master_access & SUPER_ACL) ==
     (ulong)SUPER_ACL);

  if (user_is_super)
    DBUG_RETURN(FALSE);

  if (!(sql_command_flags[lex->sql_command] & CF_CHANGES_DATA))
    DBUG_RETURN(FALSE);

  /* Multi update is an exception and is dealt with later. */
  if (lex->sql_command == SQLCOM_UPDATE_MULTI)
    DBUG_RETURN(FALSE);

  const my_bool create_temp_tables= 
    (lex->sql_command == SQLCOM_CREATE_TABLE) &&
    (lex->create_info.options & HA_LEX_CREATE_TMP_TABLE);

  const my_bool drop_temp_tables= 
    (lex->sql_command == SQLCOM_DROP_TABLE) &&
    lex->drop_temporary;

  const my_bool update_real_tables=
    some_non_temp_table_to_be_updated(thd, all_tables) &&
    !(create_temp_tables || drop_temp_tables);


  const my_bool create_or_drop_databases=
    (lex->sql_command == SQLCOM_CREATE_DB) ||
    (lex->sql_command == SQLCOM_DROP_DB);

  if (update_real_tables || create_or_drop_databases)
  {
      /*
        An attempt was made to modify one or more non-temporary tables.
      */
      DBUG_RETURN(TRUE);
  }


  /* Assuming that only temporary tables are modified. */
  DBUG_RETURN(FALSE);
}

/**
  Perform one connection-level (COM_XXXX) command.

  @param command         type of command to perform
  @param thd             connection handle
  @param packet          data for the command, packet is always null-terminated
  @param packet_length   length of packet + 1 (to show that data is
                         null-terminated) except for COM_SLEEP, where it
                         can be zero.

  @todo
    set thd->lex->sql_command to SQLCOM_END here.
  @todo
    The following has to be changed to an 8 byte integer

  @retval
    0   ok
  @retval
    1   request of thread shutdown, i. e. if command is
        COM_QUIT/COM_SHUTDOWN
*/
bool dispatch_command(enum enum_server_command command, THD *thd,
		      char* packet, uint packet_length)
{
  NET *net= &thd->net;
  bool error= 0;
  DBUG_ENTER("dispatch_command");
  DBUG_PRINT("info",("packet: '%*.s'; command: %d", packet_length, packet, command));

  /* SHOW PROFILE instrumentation, begin */
#if defined(ENABLED_PROFILING)
  thd->profiling.start_new_query();
#endif

  /* DTRACE instrumentation, begin */
  MYSQL_COMMAND_START(thd->thread_id, command,
                      &thd->security_ctx->priv_user[0],
                      (char *) thd->security_ctx->host_or_ip);

  /* Performance Schema Interface instrumentation, begin */
  thd->m_statement_psi= MYSQL_REFINE_STATEMENT(thd->m_statement_psi,
                                               com_statement_info[command].m_key);

  thd->set_command(command);
  /*
    Commands which always take a long time are logged into
    the slow log only if opt_log_slow_admin_statements is set.
  */
  thd->enable_slow_log= TRUE;
  thd->lex->sql_command= SQLCOM_END; /* to avoid confusing VIEW detectors */
  thd->set_time();
  if (!thd->is_valid_time())
  {
    /*
     If the time has got past 2038 we need to shut this server down
     We do this by making sure every command is a shutdown and we 
     have enough privileges to shut the server down

     TODO: remove this when we have full 64 bit my_time_t support
    */
    thd->security_ctx->master_access|= SHUTDOWN_ACL;
    command= COM_SHUTDOWN;
  }
  thd->set_query_id(next_query_id());
  inc_thread_running();

  if (!(server_command_flags[command] & CF_SKIP_QUESTIONS))
    statistic_increment(thd->status_var.questions, &LOCK_status);

  /**
    Clear the set of flags that are expected to be cleared at the
    beginning of each command.
  */
  thd->server_status&= ~SERVER_STATUS_CLEAR_SET;

  /**
    Enforce password expiration for all RPC commands, except the
    following:

    COM_QUERY does a more fine-grained check later.
    COM_STMT_CLOSE and COM_STMT_SEND_LONG_DATA don't return anything.
    COM_PING only discloses information that the server is running,
       and that's available through other means.
    COM_QUIT should work even for expired statements.
  */
  if (unlikely(thd->security_ctx->password_expired &&
               command != COM_QUERY &&
               command != COM_STMT_CLOSE &&
               command != COM_STMT_SEND_LONG_DATA &&
               command != COM_PING &&
               command != COM_QUIT))
  {
    my_error(ER_MUST_CHANGE_PASSWORD, MYF(0));
    goto done;
  }

  switch (command) {
  case COM_INIT_DB:
  {
    LEX_STRING tmp;
    status_var_increment(thd->status_var.com_stat[SQLCOM_CHANGE_DB]);
    thd->convert_string(&tmp, system_charset_info,
			packet, packet_length, thd->charset());
    if (!mysql_change_db(thd, &tmp, FALSE))
    {
      general_log_write(thd, command, thd->db, thd->db_length);
      my_ok(thd);
    }
    break;
  }
#ifdef HAVE_REPLICATION
  case COM_REGISTER_SLAVE:
  {
    if (!register_slave(thd, (uchar*)packet, packet_length))
      my_ok(thd);
    break;
  }
#endif
  case COM_CHANGE_USER:
  {
    int auth_rc;
    status_var_increment(thd->status_var.com_other);

    thd->change_user();
    thd->clear_error();                         // if errors from rollback

    /* acl_authenticate() takes the data from net->read_pos */
    net->read_pos= (uchar*)packet;

    USER_CONN *save_user_connect=
      const_cast<USER_CONN*>(thd->get_user_connect());
    char *save_db= thd->db;
    uint save_db_length= thd->db_length;
    Security_context save_security_ctx= *thd->security_ctx;

    auth_rc= acl_authenticate(thd, packet_length);
    MYSQL_AUDIT_NOTIFY_CONNECTION_CHANGE_USER(thd);
    if (auth_rc)
    {
      my_free(thd->security_ctx->user);
      *thd->security_ctx= save_security_ctx;
      thd->set_user_connect(save_user_connect);
      thd->reset_db(save_db, save_db_length);

      my_error(ER_ACCESS_DENIED_CHANGE_USER_ERROR, MYF(0),
               thd->security_ctx->user,
               thd->security_ctx->host_or_ip,
               (thd->password ? ER(ER_YES) : ER(ER_NO)));
      thd->killed= THD::KILL_CONNECTION;
      error=true;
    }
    else
    {
#ifndef NO_EMBEDDED_ACCESS_CHECKS
      /* we've authenticated new user */
      if (save_user_connect)
	decrease_user_connections(save_user_connect);
#endif /* NO_EMBEDDED_ACCESS_CHECKS */
      mysql_mutex_lock(&thd->LOCK_thd_data);
      my_free(save_db);
      mysql_mutex_unlock(&thd->LOCK_thd_data);
      my_free(save_security_ctx.user);

    }
    break;
  }
  case COM_STMT_EXECUTE:
  {
    mysqld_stmt_execute(thd, packet, packet_length);
    break;
  }
  case COM_STMT_FETCH:
  {
    mysqld_stmt_fetch(thd, packet, packet_length);
    break;
  }
  case COM_STMT_SEND_LONG_DATA:
  {
    mysql_stmt_get_longdata(thd, packet, packet_length);
    break;
  }
  case COM_STMT_PREPARE:
  {
    mysqld_stmt_prepare(thd, packet, packet_length);
    break;
  }
  case COM_STMT_CLOSE:
  {
    mysqld_stmt_close(thd, packet, packet_length);
    break;
  }
  case COM_STMT_RESET:
  {
    mysqld_stmt_reset(thd, packet, packet_length);
    break;
  }
  case COM_QUERY:
  {
    if (alloc_query(thd, packet, packet_length))
      break;					// fatal error is set
    MYSQL_QUERY_START(thd->query(), thd->thread_id,
                      (char *) (thd->db ? thd->db : ""),
                      &thd->security_ctx->priv_user[0],
                      (char *) thd->security_ctx->host_or_ip);
    char *packet_end= thd->query() + thd->query_length();

    if (opt_log_raw)
      general_log_write(thd, command, thd->query(), thd->query_length());

    DBUG_PRINT("query",("%-.4096s",thd->query()));

#if defined(ENABLED_PROFILING)
    thd->profiling.set_query_source(thd->query(), thd->query_length());
#endif

    MYSQL_SET_STATEMENT_TEXT(thd->m_statement_psi, thd->query(), thd->query_length());

    Parser_state parser_state;
    if (parser_state.init(thd, thd->query(), thd->query_length()))
      break;

    mysql_parse(thd, thd->query(), thd->query_length(), &parser_state);

    while (!thd->killed && (parser_state.m_lip.found_semicolon != NULL) &&
           ! thd->is_error())
    {
      /*
        Multiple queries exits, execute them individually
      */
      char *beginning_of_next_stmt= (char*) parser_state.m_lip.found_semicolon;

      /* Finalize server status flags after executing a statement. */
      thd->update_server_status();
      thd->protocol->end_statement();
      query_cache_end_of_result(thd);

      mysql_audit_general(thd, MYSQL_AUDIT_GENERAL_STATUS,
                          thd->get_stmt_da()->is_error() ?
                          thd->get_stmt_da()->sql_errno() : 0,
                          command_name[command].str);

      ulong length= (ulong)(packet_end - beginning_of_next_stmt);

      log_slow_statement(thd);

      /* Remove garbage at start of query */
      while (length > 0 && my_isspace(thd->charset(), *beginning_of_next_stmt))
      {
        beginning_of_next_stmt++;
        length--;
      }

/* PSI end */
      MYSQL_END_STATEMENT(thd->m_statement_psi, thd->get_stmt_da());
      thd->m_statement_psi= NULL;

/* DTRACE end */
      if (MYSQL_QUERY_DONE_ENABLED())
      {
        MYSQL_QUERY_DONE(thd->is_error());
      }

/* SHOW PROFILE end */
#if defined(ENABLED_PROFILING)
      thd->profiling.finish_current_query();
#endif

/* SHOW PROFILE begin */
#if defined(ENABLED_PROFILING)
      thd->profiling.start_new_query("continuing");
      thd->profiling.set_query_source(beginning_of_next_stmt, length);
#endif

/* DTRACE begin */
      MYSQL_QUERY_START(beginning_of_next_stmt, thd->thread_id,
                        (char *) (thd->db ? thd->db : ""),
                        &thd->security_ctx->priv_user[0],
                        (char *) thd->security_ctx->host_or_ip);

/* PSI begin */
      thd->m_statement_psi= MYSQL_START_STATEMENT(&thd->m_statement_state,
                                                  com_statement_info[command].m_key,
                                                  thd->db, thd->db_length,
                                                  thd->charset());
      THD_STAGE_INFO(thd, stage_init);
      MYSQL_SET_STATEMENT_TEXT(thd->m_statement_psi, beginning_of_next_stmt, length);

      thd->set_query_and_id(beginning_of_next_stmt, length,
                            thd->charset(), next_query_id());
      /*
        Count each statement from the client.
      */
      statistic_increment(thd->status_var.questions, &LOCK_status);
      thd->set_time(); /* Reset the query start time. */
      parser_state.reset(beginning_of_next_stmt, length);
      /* TODO: set thd->lex->sql_command to SQLCOM_END here */
      mysql_parse(thd, beginning_of_next_stmt, length, &parser_state);
    }

    DBUG_PRINT("info",("query ready"));
    break;
  }
  case COM_FIELD_LIST:				// This isn't actually needed
#ifdef DONT_ALLOW_SHOW_COMMANDS
    my_message(ER_NOT_ALLOWED_COMMAND, ER(ER_NOT_ALLOWED_COMMAND),
               MYF(0));	/* purecov: inspected */
    break;
#else
  {
    char *fields, *packet_end= packet + packet_length, *arg_end;
    /* Locked closure of all tables */
    TABLE_LIST table_list;
    LEX_STRING table_name;
    LEX_STRING db;
    /*
      SHOW statements should not add the used tables to the list of tables
      used in a transaction.
    */
    MDL_savepoint mdl_savepoint= thd->mdl_context.mdl_savepoint();

    status_var_increment(thd->status_var.com_stat[SQLCOM_SHOW_FIELDS]);
    if (thd->copy_db_to(&db.str, &db.length))
      break;
    /*
      We have name + wildcard in packet, separated by endzero
    */
    arg_end= strend(packet);
    uint arg_length= arg_end - packet;

    /* Check given table name length. */
    if (arg_length >= packet_length || arg_length > NAME_LEN)
    {
      my_message(ER_UNKNOWN_COM_ERROR, ER(ER_UNKNOWN_COM_ERROR), MYF(0));
      break;
    }
    thd->convert_string(&table_name, system_charset_info,
			packet, arg_length, thd->charset());
    enum_ident_name_check ident_check_status=
      check_table_name(table_name.str, table_name.length, FALSE);
    if (ident_check_status == IDENT_NAME_WRONG)
    {
      /* this is OK due to convert_string() null-terminating the string */
      my_error(ER_WRONG_TABLE_NAME, MYF(0), table_name.str);
      break;
    }
    else if (ident_check_status == IDENT_NAME_TOO_LONG)
    {
      my_error(ER_TOO_LONG_IDENT, MYF(0), table_name.str);
      break;
    }
    packet= arg_end + 1;
    mysql_reset_thd_for_next_command(thd);
    lex_start(thd);
    /* Must be before we init the table list. */
    if (lower_case_table_names)
      table_name.length= my_casedn_str(files_charset_info, table_name.str);
    table_list.init_one_table(db.str, db.length, table_name.str,
                              table_name.length, table_name.str, TL_READ);
    /*
      Init TABLE_LIST members necessary when the undelrying
      table is view.
    */
    table_list.select_lex= &(thd->lex->select_lex);
    thd->lex->
      select_lex.table_list.link_in_list(&table_list,
                                         &table_list.next_local);
    thd->lex->add_to_query_tables(&table_list);

    if (is_infoschema_db(table_list.db, table_list.db_length))
    {
      ST_SCHEMA_TABLE *schema_table= find_schema_table(thd, table_list.alias);
      if (schema_table)
        table_list.schema_table= schema_table;
    }

    uint query_length= (uint) (packet_end - packet); // Don't count end \0
    if (!(fields= (char *) thd->memdup(packet, query_length + 1)))
      break;
    thd->set_query(fields, query_length);
    general_log_print(thd, command, "%s %s", table_list.table_name, fields);

    if (open_temporary_tables(thd, &table_list))
      break;

    if (check_table_access(thd, SELECT_ACL, &table_list,
                           TRUE, UINT_MAX, FALSE))
      break;
    /*
      Turn on an optimization relevant if the underlying table
      is a view: do not fill derived tables.
    */
    thd->lex->sql_command= SQLCOM_SHOW_FIELDS;

    // See comment in opt_trace_disable_if_no_security_context_access()
    Opt_trace_start ots(thd, &table_list, thd->lex->sql_command, NULL,
                        NULL, 0, NULL, NULL);

    mysqld_list_fields(thd,&table_list,fields);

    thd->lex->unit.cleanup();
    /* No need to rollback statement transaction, it's not started. */
    DBUG_ASSERT(thd->transaction.stmt.is_empty());
    close_thread_tables(thd);
    thd->mdl_context.rollback_to_savepoint(mdl_savepoint);

    if (thd->transaction_rollback_request)
    {
      /*
        Transaction rollback was requested since MDL deadlock was
        discovered while trying to open tables. Rollback transaction
        in all storage engines including binary log and release all
        locks.
      */
      trans_rollback_implicit(thd);
      thd->mdl_context.release_transactional_locks();
    }

    thd->cleanup_after_query();
    break;
  }
#endif
  case COM_QUIT:
    /* We don't calculate statistics for this command */
    general_log_print(thd, command, NullS);
    net->error=0;				// Don't give 'abort' message
    thd->get_stmt_da()->disable_status();              // Don't send anything back
    error=TRUE;					// End server
    break;
#ifndef EMBEDDED_LIBRARY
  case COM_BINLOG_DUMP_GTID:
    error= com_binlog_dump_gtid(thd, packet, packet_length);
    break;
  case COM_BINLOG_DUMP:
    error= com_binlog_dump(thd, packet, packet_length);
    break;
#endif
  case COM_REFRESH:
  {
    int not_used;

    if (packet_length < 1)
    {
      my_error(ER_MALFORMED_PACKET, MYF(0));
      break;
    }

    /*
      Initialize thd->lex since it's used in many base functions, such as
      open_tables(). Otherwise, it remains unitialized and may cause crash
      during execution of COM_REFRESH.
    */
    lex_start(thd);
    
    status_var_increment(thd->status_var.com_stat[SQLCOM_FLUSH]);
    ulong options= (ulong) (uchar) packet[0];
    if (trans_commit_implicit(thd))
      break;
    thd->mdl_context.release_transactional_locks();
    if (check_global_access(thd,RELOAD_ACL))
      break;
    general_log_print(thd, command, NullS);
#ifndef DBUG_OFF
    bool debug_simulate= FALSE;
    DBUG_EXECUTE_IF("simulate_detached_thread_refresh", debug_simulate= TRUE;);
    if (debug_simulate)
    {
      /*
        Simulate a reload without a attached thread session.
        Provides a environment similar to that of when the
        server receives a SIGHUP signal and reloads caches
        and flushes tables.
      */
      bool res;
      my_pthread_setspecific_ptr(THR_THD, NULL);
      res= reload_acl_and_cache(NULL, options | REFRESH_FAST,
                                NULL, &not_used);
      my_pthread_setspecific_ptr(THR_THD, thd);
      if (res)
        break;
    }
    else
#endif
    if (reload_acl_and_cache(thd, options, (TABLE_LIST*) 0, &not_used))
      break;
    if (trans_commit_implicit(thd))
      break;
    close_thread_tables(thd);
    thd->mdl_context.release_transactional_locks();
    my_ok(thd);
    break;
  }
#ifndef EMBEDDED_LIBRARY
  case COM_SHUTDOWN:
  {
    if (packet_length < 1)
    {
      my_error(ER_MALFORMED_PACKET, MYF(0));
      break;
    }
    status_var_increment(thd->status_var.com_other);
    if (check_global_access(thd,SHUTDOWN_ACL))
      break; /* purecov: inspected */
    /*
      If the client is < 4.1.3, it is going to send us no argument; then
      packet_length is 0, packet[0] is the end 0 of the packet. Note that
      SHUTDOWN_DEFAULT is 0. If client is >= 4.1.3, the shutdown level is in
      packet[0].
    */
    enum mysql_enum_shutdown_level level;
    if (!thd->is_valid_time())
      level= SHUTDOWN_DEFAULT;
    else
      level= (enum mysql_enum_shutdown_level) (uchar) packet[0];
    if (level == SHUTDOWN_DEFAULT)
      level= SHUTDOWN_WAIT_ALL_BUFFERS; // soon default will be configurable
    else if (level != SHUTDOWN_WAIT_ALL_BUFFERS)
    {
      my_error(ER_NOT_SUPPORTED_YET, MYF(0), "this shutdown level");
      break;
    }
    DBUG_PRINT("quit",("Got shutdown command for level %u", level));
    general_log_print(thd, command, NullS);
    my_eof(thd);
    kill_mysql();
    error=TRUE;
    break;
  }
#endif
  case COM_STATISTICS:
  {
    STATUS_VAR current_global_status_var;
    ulong uptime;
    uint length __attribute__((unused));
    ulonglong queries_per_second1000;
    char buff[250];
    uint buff_len= sizeof(buff);

    general_log_print(thd, command, NullS);
    status_var_increment(thd->status_var.com_stat[SQLCOM_SHOW_STATUS]);
    calc_sum_of_all_status(&current_global_status_var);
    if (!(uptime= (ulong) (thd->start_time.tv_sec - server_start_time)))
      queries_per_second1000= 0;
    else
      queries_per_second1000= thd->query_id * LL(1000) / uptime;

    length= my_snprintf(buff, buff_len - 1,
                        "Uptime: %lu  Threads: %d  Questions: %lu  "
                        "Slow queries: %llu  Opens: %llu  Flush tables: %lu  "
                        "Open tables: %u  Queries per second avg: %u.%03u",
                        uptime,
                        (int) get_thread_count(), (ulong) thd->query_id,
                        current_global_status_var.long_query_count,
                        current_global_status_var.opened_tables,
                        refresh_version,
                        table_cache_manager.cached_tables(),
                        (uint) (queries_per_second1000 / 1000),
                        (uint) (queries_per_second1000 % 1000));
#ifdef EMBEDDED_LIBRARY
    /* Store the buffer in permanent memory */
    my_ok(thd, 0, 0, buff);
#else
    (void) my_net_write(net, (uchar*) buff, length);
    (void) net_flush(net);
    thd->get_stmt_da()->disable_status();
#endif
    break;
  }
  case COM_PING:
    status_var_increment(thd->status_var.com_other);
    my_ok(thd);				// Tell client we are alive
    break;
  case COM_PROCESS_INFO:
    status_var_increment(thd->status_var.com_stat[SQLCOM_SHOW_PROCESSLIST]);
    if (!thd->security_ctx->priv_user[0] &&
        check_global_access(thd, PROCESS_ACL))
      break;
    general_log_print(thd, command, NullS);
    mysqld_list_processes(thd,
			  thd->security_ctx->master_access & PROCESS_ACL ? 
			  NullS : thd->security_ctx->priv_user, 0);
    break;
  case COM_PROCESS_KILL:
  {
    if (thread_id & (~0xfffffffful))
      my_error(ER_DATA_OUT_OF_RANGE, MYF(0), "thread_id", "mysql_kill()");
    else if (packet_length < 4)
      my_error(ER_MALFORMED_PACKET, MYF(0));
    else
    {
      status_var_increment(thd->status_var.com_stat[SQLCOM_KILL]);
      ulong id=(ulong) uint4korr(packet);
      sql_kill(thd,id,false);
    }
    break;
  }
  case COM_SET_OPTION:
  {

    if (packet_length < 2)
    {
      my_error(ER_MALFORMED_PACKET, MYF(0));
      break;
    }
    status_var_increment(thd->status_var.com_stat[SQLCOM_SET_OPTION]);
    uint opt_command= uint2korr(packet);

    switch (opt_command) {
    case (int) MYSQL_OPTION_MULTI_STATEMENTS_ON:
      thd->client_capabilities|= CLIENT_MULTI_STATEMENTS;
      my_eof(thd);
      break;
    case (int) MYSQL_OPTION_MULTI_STATEMENTS_OFF:
      thd->client_capabilities&= ~CLIENT_MULTI_STATEMENTS;
      my_eof(thd);
      break;
    default:
      my_message(ER_UNKNOWN_COM_ERROR, ER(ER_UNKNOWN_COM_ERROR), MYF(0));
      break;
    }
    break;
  }
  case COM_DEBUG:
    status_var_increment(thd->status_var.com_other);
    if (check_global_access(thd, SUPER_ACL))
      break;					/* purecov: inspected */
    mysql_print_status();
    general_log_print(thd, command, NullS);
    my_eof(thd);
    break;
  case COM_SLEEP:
  case COM_CONNECT:				// Impossible here
  case COM_TIME:				// Impossible from client
  case COM_DELAYED_INSERT:
  case COM_END:
  default:
    my_message(ER_UNKNOWN_COM_ERROR, ER(ER_UNKNOWN_COM_ERROR), MYF(0));
    break;
  }

done:
  DBUG_ASSERT(thd->derived_tables == NULL &&
              (thd->open_tables == NULL ||
               (thd->locked_tables_mode == LTM_LOCK_TABLES)));

  /* Finalize server status flags after executing a command. */
  thd->update_server_status();
  if (thd->killed)
    thd->send_kill_message();
  thd->protocol->end_statement();
  query_cache_end_of_result(thd);

  if (!thd->is_error() && !thd->killed_errno())
    mysql_audit_general(thd, MYSQL_AUDIT_GENERAL_RESULT, 0, 0);

  mysql_audit_general(thd, MYSQL_AUDIT_GENERAL_STATUS,
                      thd->get_stmt_da()->is_error() ?
                      thd->get_stmt_da()->sql_errno() : 0,
                      command_name[command].str);

  log_slow_statement(thd);

  THD_STAGE_INFO(thd, stage_cleaning_up);

  thd->reset_query();
  thd->set_command(COM_SLEEP);

  /* Performance Schema Interface instrumentation, end */
  MYSQL_END_STATEMENT(thd->m_statement_psi, thd->get_stmt_da());
  thd->m_statement_psi= NULL;

  dec_thread_running();
  thd->packet.shrink(thd->variables.net_buffer_length);	// Reclaim some memory
  free_root(thd->mem_root,MYF(MY_KEEP_PREALLOC));

  /* DTRACE instrumentation, end */
  if (MYSQL_QUERY_DONE_ENABLED() || MYSQL_COMMAND_DONE_ENABLED())
  {
    int res __attribute__((unused));
    res= (int) thd->is_error();
    if (command == COM_QUERY)
    {
      MYSQL_QUERY_DONE(res);
    }
    MYSQL_COMMAND_DONE(res);
  }

  /* SHOW PROFILE instrumentation, end */
#if defined(ENABLED_PROFILING)
  thd->profiling.finish_current_query();
#endif

  DBUG_RETURN(error);
}


/**
  Check whether we need to write the current statement (or its rewritten
  version if it exists) to the slow query log.
  As a side-effect, a digest of suppressed statements may be written.

  @param thd          thread handle

  @retval
    true              statement needs to be logged
  @retval
    false             statement does not need to be logged
*/

bool log_slow_applicable(THD *thd)
{
  DBUG_ENTER("log_slow_applicable");

  /*
    The following should never be true with our current code base,
    but better to keep this here so we don't accidently try to log a
    statement in a trigger or stored function
  */
  if (unlikely(thd->in_sub_stmt))
    DBUG_RETURN(false);                         // Don't set time for sub stmt

  /*
    Do not log administrative statements unless the appropriate option is
    set.
  */
  if (thd->enable_slow_log)
  {
    bool warn_no_index= ((thd->server_status &
                          (SERVER_QUERY_NO_INDEX_USED |
                           SERVER_QUERY_NO_GOOD_INDEX_USED)) &&
                         opt_log_queries_not_using_indexes &&
                         !(sql_command_flags[thd->lex->sql_command] &
                           CF_STATUS_COMMAND));
    bool log_this_query=  ((thd->server_status & SERVER_QUERY_WAS_SLOW) ||
                           warn_no_index) &&
                          (thd->get_examined_row_count() >=
                           thd->variables.min_examined_row_limit);
    bool suppress_logging= log_throttle_qni.log(thd, warn_no_index);

    if (!suppress_logging && log_this_query)
      DBUG_RETURN(true);
  }
  DBUG_RETURN(false);
}


/**
  Unconditionally the current statement (or its rewritten version if it
  exists) to the slow query log.

  @param thd              thread handle
*/

void log_slow_do(THD *thd)
{
  DBUG_ENTER("log_slow_do");

  THD_STAGE_INFO(thd, stage_logging_slow_query);
  thd->status_var.long_query_count++;

  if (thd->rewritten_query.length())
    slow_log_print(thd,
                   thd->rewritten_query.c_ptr_safe(),
                   thd->rewritten_query.length());
  else
    slow_log_print(thd, thd->query(), thd->query_length());

  DBUG_VOID_RETURN;
}


/**
  Check whether we need to write the current statement to the slow query
  log. If so, do so. This is a wrapper for the two functions above;
  most callers should use this wrapper.  Only use the above functions
  directly if you have expensive rewriting that you only need to do if
  the query actually needs to be logged (e.g. SP variables / NAME_CONST
  substitution when executing a PROCEDURE).
  A digest of suppressed statements may be logged instead of the current
  statement.

  @param thd              thread handle
*/

void log_slow_statement(THD *thd)
{
  DBUG_ENTER("log_slow_statement");

  if (log_slow_applicable(thd))
    log_slow_do(thd);

  DBUG_VOID_RETURN;
}


/**
  Create a TABLE_LIST object for an INFORMATION_SCHEMA table.

    This function is used in the parser to convert a SHOW or DESCRIBE
    table_name command to a SELECT from INFORMATION_SCHEMA.
    It prepares a SELECT_LEX and a TABLE_LIST object to represent the
    given command as a SELECT parse tree.

  @param thd              thread handle
  @param lex              current lex
  @param table_ident      table alias if it's used
  @param schema_table_idx the type of the INFORMATION_SCHEMA table to be
                          created

  @note
    Due to the way this function works with memory and LEX it cannot
    be used outside the parser (parse tree transformations outside
    the parser break PS and SP).

  @retval
    0                 success
  @retval
    1                 out of memory or SHOW commands are not allowed
                      in this version of the server.
*/

int prepare_schema_table(THD *thd, LEX *lex, Table_ident *table_ident,
                         enum enum_schema_tables schema_table_idx)
{
  SELECT_LEX *schema_select_lex= NULL;
  DBUG_ENTER("prepare_schema_table");

  switch (schema_table_idx) {
  case SCH_SCHEMATA:
#if defined(DONT_ALLOW_SHOW_COMMANDS)
    my_message(ER_NOT_ALLOWED_COMMAND,
               ER(ER_NOT_ALLOWED_COMMAND), MYF(0));   /* purecov: inspected */
    DBUG_RETURN(1);
#else
    break;
#endif

  case SCH_TABLE_NAMES:
  case SCH_TABLES:
  case SCH_VIEWS:
  case SCH_TRIGGERS:
  case SCH_EVENTS:
#ifdef DONT_ALLOW_SHOW_COMMANDS
    my_message(ER_NOT_ALLOWED_COMMAND,
               ER(ER_NOT_ALLOWED_COMMAND), MYF(0)); /* purecov: inspected */
    DBUG_RETURN(1);
#else
    {
      LEX_STRING db;
      size_t dummy;
      if (lex->select_lex.db == NULL &&
          lex->copy_db_to(&lex->select_lex.db, &dummy))
      {
        DBUG_RETURN(1);
      }
      schema_select_lex= new SELECT_LEX();
      db.str= schema_select_lex->db= lex->select_lex.db;
      schema_select_lex->table_list.first= NULL;
      db.length= strlen(db.str);

      if (check_and_convert_db_name(&db, FALSE) != IDENT_NAME_OK)
        DBUG_RETURN(1);
      break;
    }
#endif
  case SCH_COLUMNS:
  case SCH_STATISTICS:
  {
#ifdef DONT_ALLOW_SHOW_COMMANDS
    my_message(ER_NOT_ALLOWED_COMMAND,
               ER(ER_NOT_ALLOWED_COMMAND), MYF(0)); /* purecov: inspected */
    DBUG_RETURN(1);
#else
    DBUG_ASSERT(table_ident);
    TABLE_LIST **query_tables_last= lex->query_tables_last;
    schema_select_lex= new SELECT_LEX();
    /* 'parent_lex' is used in init_query() so it must be before it. */
    schema_select_lex->parent_lex= lex;
    schema_select_lex->init_query();
    if (!schema_select_lex->add_table_to_list(thd, table_ident, 0, 0, TL_READ,
                                              MDL_SHARED_READ))
      DBUG_RETURN(1);
    lex->query_tables_last= query_tables_last;
    break;
  }
#endif
  case SCH_PROFILES:
    /* 
      Mark this current profiling record to be discarded.  We don't
      wish to have SHOW commands show up in profiling.
    */
#if defined(ENABLED_PROFILING)
    thd->profiling.discard_current_query();
#endif
    break;
  case SCH_OPTIMIZER_TRACE:
  case SCH_OPEN_TABLES:
  case SCH_VARIABLES:
  case SCH_STATUS:
  case SCH_PROCEDURES:
  case SCH_CHARSETS:
  case SCH_ENGINES:
  case SCH_COLLATIONS:
  case SCH_COLLATION_CHARACTER_SET_APPLICABILITY:
  case SCH_USER_PRIVILEGES:
  case SCH_SCHEMA_PRIVILEGES:
  case SCH_TABLE_PRIVILEGES:
  case SCH_COLUMN_PRIVILEGES:
  case SCH_TABLE_CONSTRAINTS:
  case SCH_KEY_COLUMN_USAGE:
  default:
    break;
  }
  
  SELECT_LEX *select_lex= lex->current_select;
  if (make_schema_select(thd, select_lex, schema_table_idx))
  {
    DBUG_RETURN(1);
  }
  TABLE_LIST *table_list= select_lex->table_list.first;
  table_list->schema_select_lex= schema_select_lex;
  table_list->schema_table_reformed= 1;
  DBUG_RETURN(0);
}


/**
  Read query from packet and store in thd->query.
  Used in COM_QUERY and COM_STMT_PREPARE.

    Sets the following THD variables:
  - query
  - query_length

  @retval
    FALSE ok
  @retval
    TRUE  error;  In this case thd->fatal_error is set
*/

bool alloc_query(THD *thd, const char *packet, uint packet_length)
{
  char *query;
  /* Remove garbage at start and end of query */
  while (packet_length > 0 && my_isspace(thd->charset(), packet[0]))
  {
    packet++;
    packet_length--;
  }
  const char *pos= packet + packet_length;     // Point at end null
  while (packet_length > 0 &&
	 (pos[-1] == ';' || my_isspace(thd->charset() ,pos[-1])))
  {
    pos--;
    packet_length--;
  }
  /* We must allocate some extra memory for query cache 

    The query buffer layout is:
       buffer :==
            <statement>   The input statement(s)
            '\0'          Terminating null char  (1 byte)
            <length>      Length of following current database name (size_t)
            <db_name>     Name of current database
            <flags>       Flags struct
  */
  if (! (query= (char*) thd->memdup_w_gap(packet,
                                          packet_length,
                                          1 + sizeof(size_t) + thd->db_length +
                                          QUERY_CACHE_FLAGS_SIZE)))
      return TRUE;
  query[packet_length]= '\0';
  /*
    Space to hold the name of the current database is allocated.  We
    also store this length, in case current database is changed during
    execution.  We might need to reallocate the 'query' buffer
  */
  char *len_pos = (query + packet_length + 1);
  memcpy(len_pos, (char *) &thd->db_length, sizeof(size_t));
    
  thd->set_query(query, packet_length);
  thd->rewritten_query.free();                 // free here lest PS break

  /* Reclaim some memory */
  thd->packet.shrink(thd->variables.net_buffer_length);
  thd->convert_buffer.shrink(thd->variables.net_buffer_length);

  return FALSE;
}

static void reset_one_shot_variables(THD *thd) 
{
  thd->variables.character_set_client=
    global_system_variables.character_set_client;
  thd->variables.collation_connection=
    global_system_variables.collation_connection;
  thd->variables.collation_database=
    global_system_variables.collation_database;
  thd->variables.collation_server=
    global_system_variables.collation_server;
  thd->update_charset();
  thd->variables.time_zone=
    global_system_variables.time_zone;
  thd->variables.lc_time_names= &my_locale_en_US;
  thd->one_shot_set= 0;
}


static
bool sp_process_definer(THD *thd)
{
  DBUG_ENTER("sp_process_definer");

  LEX *lex= thd->lex;

  /*
    If the definer is not specified, this means that CREATE-statement missed
    DEFINER-clause. DEFINER-clause can be missed in two cases:

      - The user submitted a statement w/o the clause. This is a normal
        case, we should assign CURRENT_USER as definer.

      - Our slave received an updated from the master, that does not
        replicate definer for stored rountines. We should also assign
        CURRENT_USER as definer here, but also we should mark this routine
        as NON-SUID. This is essential for the sake of backward
        compatibility.

        The problem is the slave thread is running under "special" user (@),
        that actually does not exist. In the older versions we do not fail
        execution of a stored routine if its definer does not exist and
        continue the execution under the authorization of the invoker
        (BUG#13198). And now if we try to switch to slave-current-user (@),
        we will fail.

        Actually, this leads to the inconsistent state of master and
        slave (different definers, different SUID behaviour), but it seems,
        this is the best we can do.
  */

  if (!lex->definer)
  {
    Prepared_stmt_arena_holder ps_arena_holder(thd);

    lex->definer= create_default_definer(thd);

    /* Error has been already reported. */
    if (lex->definer == NULL)
      DBUG_RETURN(TRUE);

    if (thd->slave_thread && lex->sphead)
      lex->sphead->m_chistics->suid= SP_IS_NOT_SUID;
  }
  else
  {
    /*
      If the specified definer differs from the current user, we
      should check that the current user has SUPER privilege (in order
      to create a stored routine under another user one must have
      SUPER privilege).
    */
    if ((strcmp(lex->definer->user.str, thd->security_ctx->priv_user) ||
         my_strcasecmp(system_charset_info, lex->definer->host.str,
                       thd->security_ctx->priv_host)) &&
        check_global_access(thd, SUPER_ACL))
    {
      my_error(ER_SPECIFIC_ACCESS_DENIED_ERROR, MYF(0), "SUPER");
      DBUG_RETURN(TRUE);
    }
  }

  /* Check that the specified definer exists. Emit a warning if not. */

#ifndef NO_EMBEDDED_ACCESS_CHECKS
  if (!is_acl_user(lex->definer->host.str, lex->definer->user.str))
  {
    push_warning_printf(thd,
                        Sql_condition::WARN_LEVEL_NOTE,
                        ER_NO_SUCH_USER,
                        ER(ER_NO_SUCH_USER),
                        lex->definer->user.str,
                        lex->definer->host.str);
  }
#endif /* NO_EMBEDDED_ACCESS_CHECKS */

  DBUG_RETURN(FALSE);
}


/**
  Auxiliary call that opens and locks tables for LOCK TABLES statement
  and initializes the list of locked tables.

  @param thd     Thread context.
  @param tables  List of tables to be locked.

  @return FALSE in case of success, TRUE in case of error.
*/

static bool lock_tables_open_and_lock_tables(THD *thd, TABLE_LIST *tables)
{
  Lock_tables_prelocking_strategy lock_tables_prelocking_strategy;
  uint counter;
  TABLE_LIST *table;

  thd->in_lock_tables= 1;

  if (open_tables(thd, &tables, &counter, 0, &lock_tables_prelocking_strategy))
    goto err;

  /*
    We allow to change temporary tables even if they were locked for read
    by LOCK TABLES. To avoid a discrepancy between lock acquired at LOCK
    TABLES time and by the statement which is later executed under LOCK TABLES
    we ensure that for temporary tables we always request a write lock (such
    discrepancy can cause problems for the storage engine).
    We don't set TABLE_LIST::lock_type in this case as this might result in
    extra warnings from THD::decide_logging_format() even though binary logging
    is totally irrelevant for LOCK TABLES.
  */
  for (table= tables; table; table= table->next_global)
    if (!table->placeholder() && table->table->s->tmp_table)
      table->table->reginfo.lock_type= TL_WRITE;

  if (lock_tables(thd, tables, counter, 0) ||
      thd->locked_tables_list.init_locked_tables(thd))
    goto err;

  thd->in_lock_tables= 0;

  return FALSE;

err:
  thd->in_lock_tables= 0;

  trans_rollback_stmt(thd);
  /*
    Need to end the current transaction, so the storage engine (InnoDB)
    can free its locks if LOCK TABLES locked some tables before finding
    that it can't lock a table in its list
  */
  trans_rollback(thd);
  /* Close tables and release metadata locks. */
  close_thread_tables(thd);
  DBUG_ASSERT(!thd->locked_tables_mode);
  thd->mdl_context.release_transactional_locks();
  return TRUE;
}


/**
  Execute command saved in thd and lex->sql_command.

  @param thd                       Thread handle

  @todo
    - Invalidate the table in the query cache if something changed
    after unlocking when changes become visible.
    @todo: this is workaround. right way will be move invalidating in
    the unlock procedure.
    - TODO: use check_change_password()

  @retval
    FALSE       OK
  @retval
    TRUE        Error
*/

int
mysql_execute_command(THD *thd)
{
  int res= FALSE;
  int  up_result= 0;
  LEX  *lex= thd->lex;
  /* first SELECT_LEX (have special meaning for many of non-SELECTcommands) */
  SELECT_LEX *select_lex= &lex->select_lex;
  /* first table of first SELECT_LEX */
  TABLE_LIST *first_table= select_lex->table_list.first;
  /* list of all tables in query */
  TABLE_LIST *all_tables;
  /* most outer SELECT_LEX_UNIT of query */
  SELECT_LEX_UNIT *unit= &lex->unit;
#ifdef HAVE_REPLICATION
  /* have table map for update for multi-update statement (BUG#37051) */
  bool have_table_map_for_update= FALSE;
#endif
  DBUG_ENTER("mysql_execute_command");
  DBUG_ASSERT(!lex->describe || is_explainable_query(lex->sql_command));

  if (unlikely(lex->is_broken()))
  {
    // Force a Reprepare, to get a fresh LEX
    Reprepare_observer *reprepare_observer= thd->get_reprepare_observer();
    if (reprepare_observer &&
        reprepare_observer->report_error(thd))
    {
      DBUG_ASSERT(thd->is_error());
      DBUG_RETURN(1);
    }
  }

#ifdef WITH_PARTITION_STORAGE_ENGINE
  thd->work_part_info= 0;
#endif

  DBUG_ASSERT(thd->transaction.stmt.is_empty() || thd->in_sub_stmt);
  /*
    Each statement or replication event which might produce deadlock
    should handle transaction rollback on its own. So by the start of
    the next statement transaction rollback request should be fulfilled
    already.
  */
  DBUG_ASSERT(! thd->transaction_rollback_request || thd->in_sub_stmt);
  /*
    In many cases first table of main SELECT_LEX have special meaning =>
    check that it is first table in global list and relink it first in 
    queries_tables list if it is necessary (we need such relinking only
    for queries with subqueries in select list, in this case tables of
    subqueries will go to global list first)

    all_tables will differ from first_table only if most upper SELECT_LEX
    do not contain tables.

    Because of above in place where should be at least one table in most
    outer SELECT_LEX we have following check:
    DBUG_ASSERT(first_table == all_tables);
    DBUG_ASSERT(first_table == all_tables && first_table != 0);
  */
  lex->first_lists_tables_same();
  /* should be assigned after making first tables same */
  all_tables= lex->query_tables;
  /* set context for commands which do not use setup_tables */
  select_lex->
    context.resolve_in_table_list_only(select_lex->
                                       table_list.first);

  /*
    Reset warning count for each query that uses tables
    A better approach would be to reset this for any commands
    that is not a SHOW command or a select that only access local
    variables, but for now this is probably good enough.
  */
  if ((sql_command_flags[lex->sql_command] & CF_DIAGNOSTIC_STMT) != 0)
    thd->get_stmt_da()->set_warning_info_read_only(TRUE);
  else
  {
    thd->get_stmt_da()->set_warning_info_read_only(FALSE);
    if (all_tables)
      thd->get_stmt_da()->opt_clear_warning_info(thd->query_id);
  }

#ifdef HAVE_REPLICATION
  if (unlikely(thd->slave_thread))
  {
    if (lex->sql_command == SQLCOM_DROP_TRIGGER)
    {
      /*
        When dropping a trigger, we need to load its table name
        before checking slave filter rules.
      */
      add_table_for_trigger(thd, thd->lex->spname, 1, &all_tables);
      
      if (!all_tables)
      {
        /*
          If table name cannot be loaded,
          it means the trigger does not exists possibly because
          CREATE TRIGGER was previously skipped for this trigger
          according to slave filtering rules.
          Returning success without producing any errors in this case.
        */
        DBUG_RETURN(0);
      }
      
      // force searching in slave.cc:tables_ok() 
      all_tables->updating= 1;
    }

    /*
      For fix of BUG#37051, the master stores the table map for update
      in the Query_log_event, and the value is assigned to
      thd->variables.table_map_for_update before executing the update
      query.

      If thd->variables.table_map_for_update is set, then we are
      replicating from a new master, we can use this value to apply
      filter rules without opening all the tables. However If
      thd->variables.table_map_for_update is not set, then we are
      replicating from an old master, so we just skip this and
      continue with the old method. And of course, the bug would still
      exist for old masters.
    */
    if (lex->sql_command == SQLCOM_UPDATE_MULTI &&
        thd->table_map_for_update)
    {
      have_table_map_for_update= TRUE;
      table_map table_map_for_update= thd->table_map_for_update;
      uint nr= 0;
      TABLE_LIST *table;
      for (table=all_tables; table; table=table->next_global, nr++)
      {
        if (table_map_for_update & ((table_map)1 << nr))
          table->updating= TRUE;
        else
          table->updating= FALSE;
      }

      if (all_tables_not_ok(thd, all_tables))
      {
        /* we warn the slave SQL thread */
        my_message(ER_SLAVE_IGNORED_TABLE, ER(ER_SLAVE_IGNORED_TABLE), MYF(0));
        if (thd->one_shot_set)
          reset_one_shot_variables(thd);
        DBUG_RETURN(0);
      }
      
      for (table=all_tables; table; table=table->next_global)
        table->updating= TRUE;
    }
    
    /*
      Check if statment should be skipped because of slave filtering
      rules

      Exceptions are:
      - UPDATE MULTI: For this statement, we want to check the filtering
        rules later in the code
      - SET: we always execute it (Not that many SET commands exists in
        the binary log anyway -- only 4.1 masters write SET statements,
	in 5.0 there are no SET statements in the binary log)
      - DROP TEMPORARY TABLE IF EXISTS: we always execute it (otherwise we
        have stale files on slave caused by exclusion of one tmp table).
    */
    if (!(lex->sql_command == SQLCOM_UPDATE_MULTI) &&
	!(lex->sql_command == SQLCOM_SET_OPTION) &&
	!(lex->sql_command == SQLCOM_DROP_TABLE &&
          lex->drop_temporary && lex->drop_if_exists) &&
        all_tables_not_ok(thd, all_tables))
    {
      /* we warn the slave SQL thread */
      my_message(ER_SLAVE_IGNORED_TABLE, ER(ER_SLAVE_IGNORED_TABLE), MYF(0));
      if (thd->one_shot_set)
      {
        /*
          It's ok to check thd->one_shot_set here:

          The charsets in a MySQL 5.0 slave can change by both a binlogged
          SET ONE_SHOT statement and the event-internal charset setting, 
          and these two ways to change charsets do not seems to work
          together.

          At least there seems to be problems in the rli cache for
          charsets if we are using ONE_SHOT.  Note that this is normally no
          problem because either the >= 5.0 slave reads a 4.1 binlog (with
          ONE_SHOT) *or* or 5.0 binlog (without ONE_SHOT) but never both."
        */
        reset_one_shot_variables(thd);
      }
      DBUG_RETURN(0);
    }
    /* 
       Execute deferred events first
    */
    if (slave_execute_deferred_events(thd))
      DBUG_RETURN(-1);
  }
  else
  {
#endif /* HAVE_REPLICATION */
    /*
      When option readonly is set deny operations which change non-temporary
      tables. Except for the replication thread and the 'super' users.
    */
    if (deny_updates_if_read_only_option(thd, all_tables))
    {
      my_error(ER_OPTION_PREVENTS_STATEMENT, MYF(0), "--read-only");
      DBUG_RETURN(-1);
    }
#ifdef HAVE_REPLICATION
  } /* endif unlikely slave */
#endif

  status_var_increment(thd->status_var.com_stat[lex->sql_command]);

  Opt_trace_start ots(thd, all_tables, lex->sql_command, &lex->var_list,
                      thd->query(), thd->query_length(), NULL,
                      thd->variables.character_set_client);

  Opt_trace_object trace_command(&thd->opt_trace);
  Opt_trace_array trace_command_steps(&thd->opt_trace, "steps");

  DBUG_ASSERT(thd->transaction.stmt.cannot_safely_rollback() == FALSE);

  switch (gtid_pre_statement_checks(thd))
  {
  case GTID_STATEMENT_EXECUTE:
    break;
  case GTID_STATEMENT_CANCEL:
    DBUG_RETURN(-1);
  case GTID_STATEMENT_SKIP:
    my_ok(thd);
    DBUG_RETURN(0);
  }

  /*
    End a active transaction so that this command will have it's
    own transaction and will also sync the binary log. If a DDL is
    not run in it's own transaction it may simply never appear on
    the slave in case the outside transaction rolls back.
  */
  if (stmt_causes_implicit_commit(thd, CF_IMPLICIT_COMMIT_BEGIN))
  {
    /*
      Note that this should never happen inside of stored functions
      or triggers as all such statements prohibited there.
    */
    DBUG_ASSERT(! thd->in_sub_stmt);
<<<<<<< HEAD
    /* Commit or rollback the statement transaction. */
    thd->is_error() ? trans_rollback_stmt(thd) : trans_commit_stmt(thd);
=======
    /* Statement transaction still should not be started. */
    DBUG_ASSERT(thd->transaction.stmt.is_empty());
>>>>>>> 7c0bc485

    /*
      Implicit commit is not allowed with an active XA transaction.
      In this case we should not release metadata locks as the XA transaction
      will not be rolled back. Therefore we simply return here.
    */
    if (trans_check_state(thd))
      DBUG_RETURN(-1);

    /* Commit the normal transaction if one is active. */
    if (trans_commit_implicit(thd))
      goto error;
    /* Release metadata locks acquired in this transaction. */
    thd->mdl_context.release_transactional_locks();
  }

#ifndef DBUG_OFF
  if (lex->sql_command != SQLCOM_SET_OPTION)
    DEBUG_SYNC(thd,"before_execute_sql_command");
#endif

  /*
    Check if we are in a read-only transaction and we're trying to
    execute a statement which should always be disallowed in such cases.

    Note that this check is done after any implicit commits.
  */
  if (thd->tx_read_only &&
      (sql_command_flags[lex->sql_command] & CF_DISALLOW_IN_RO_TRANS))
  {
    my_error(ER_CANT_EXECUTE_IN_READ_ONLY_TRANSACTION, MYF(0));
    goto error;
  }

  /*
    Close tables open by HANDLERs before executing DDL statement
    which is going to affect those tables.

    This should happen before temporary tables are pre-opened as
    otherwise we will get errors about attempt to re-open tables
    if table to be changed is open through HANDLER.

    Note that even although this is done before any privilege
    checks there is no security problem here as closing open
    HANDLER doesn't require any privileges anyway.
  */
  if (sql_command_flags[lex->sql_command] & CF_HA_CLOSE)
    mysql_ha_rm_tables(thd, all_tables);

  /*
    Pre-open temporary tables to simplify privilege checking
    for statements which need this.
  */
  if (sql_command_flags[lex->sql_command] & CF_PREOPEN_TMP_TABLES)
  {
    if (open_temporary_tables(thd, all_tables))
      goto error;
  }

  switch (lex->sql_command) {

  case SQLCOM_SHOW_STATUS:
  {
    system_status_var old_status_var= thd->status_var;
    thd->initial_status_var= &old_status_var;

    if (!(res= select_precheck(thd, lex, all_tables, first_table)))
      res= execute_sqlcom_select(thd, all_tables);

    /* Don't log SHOW STATUS commands to slow query log */
    thd->server_status&= ~(SERVER_QUERY_NO_INDEX_USED |
                           SERVER_QUERY_NO_GOOD_INDEX_USED);
    /*
      restore status variables, as we don't want 'show status' to cause
      changes
    */
    mysql_mutex_lock(&LOCK_status);
    add_diff_to_status(&global_status_var, &thd->status_var,
                       &old_status_var);
    thd->status_var= old_status_var;
    mysql_mutex_unlock(&LOCK_status);
    break;
  }
  case SQLCOM_SHOW_EVENTS:
#ifndef HAVE_EVENT_SCHEDULER
    my_error(ER_NOT_SUPPORTED_YET, MYF(0), "embedded server");
    break;
#endif
  case SQLCOM_SHOW_STATUS_PROC:
  case SQLCOM_SHOW_STATUS_FUNC:
  case SQLCOM_SHOW_DATABASES:
  case SQLCOM_SHOW_TABLES:
  case SQLCOM_SHOW_TRIGGERS:
  case SQLCOM_SHOW_TABLE_STATUS:
  case SQLCOM_SHOW_OPEN_TABLES:
  case SQLCOM_SHOW_PLUGINS:
  case SQLCOM_SHOW_FIELDS:
  case SQLCOM_SHOW_KEYS:
  case SQLCOM_SHOW_VARIABLES:
  case SQLCOM_SHOW_CHARSETS:
  case SQLCOM_SHOW_COLLATIONS:
  case SQLCOM_SHOW_STORAGE_ENGINES:
  case SQLCOM_SHOW_PROFILE:
  case SQLCOM_SELECT:
  {
    thd->status_var.last_query_cost= 0.0;
    thd->status_var.last_query_partial_plans= 0;

    if ((res= select_precheck(thd, lex, all_tables, first_table)))
      break;

    res= execute_sqlcom_select(thd, all_tables);
    break;
  }
case SQLCOM_PREPARE:
  {
    mysql_sql_stmt_prepare(thd);
    break;
  }
  case SQLCOM_EXECUTE:
  {
    mysql_sql_stmt_execute(thd);
    break;
  }
  case SQLCOM_DEALLOCATE_PREPARE:
  {
    mysql_sql_stmt_close(thd);
    break;
  }
  case SQLCOM_DO:
    if (check_table_access(thd, SELECT_ACL, all_tables, FALSE, UINT_MAX, FALSE)
        || open_and_lock_tables(thd, all_tables, TRUE, 0))
      goto error;

    res= mysql_do(thd, *lex->insert_list);
    break;

  case SQLCOM_EMPTY_QUERY:
    my_ok(thd);
    break;

  case SQLCOM_HELP:
    res= mysqld_help(thd,lex->help_arg);
    break;

#ifndef EMBEDDED_LIBRARY
  case SQLCOM_PURGE:
  {
    if (check_global_access(thd, SUPER_ACL))
      goto error;
    /* PURGE MASTER LOGS TO 'file' */
    res = purge_master_logs(thd, lex->to_log);
    break;
  }
  case SQLCOM_PURGE_BEFORE:
  {
    Item *it;

    if (check_global_access(thd, SUPER_ACL))
      goto error;
    /* PURGE MASTER LOGS BEFORE 'data' */
    it= (Item *)lex->value_list.head();
    if ((!it->fixed && it->fix_fields(lex->thd, &it)) ||
        it->check_cols(1))
    {
      my_error(ER_WRONG_ARGUMENTS, MYF(0), "PURGE LOGS BEFORE");
      goto error;
    }
    it= new Item_func_unix_timestamp(it);
    /*
      it is OK only emulate fix_fieds, because we need only
      value of constant
    */
    it->quick_fix_field();
    res = purge_master_logs_before_date(thd, (ulong)it->val_int());
    break;
  }
#endif
  case SQLCOM_SHOW_WARNS:
  {
    res= mysqld_show_warnings(thd, (ulong)
			      ((1L << (uint) Sql_condition::WARN_LEVEL_NOTE) |
			       (1L << (uint) Sql_condition::WARN_LEVEL_WARN) |
			       (1L << (uint) Sql_condition::WARN_LEVEL_ERROR)
			       ));
    break;
  }
  case SQLCOM_SHOW_ERRORS:
  {
    res= mysqld_show_warnings(thd, (ulong)
			      (1L << (uint) Sql_condition::WARN_LEVEL_ERROR));
    break;
  }
  case SQLCOM_SHOW_PROFILES:
  {
#if defined(ENABLED_PROFILING)
    thd->profiling.discard_current_query();
    res= thd->profiling.show_profiles();
    if (res)
      goto error;
#else
    my_error(ER_FEATURE_DISABLED, MYF(0), "SHOW PROFILES", "enable-profiling");
    goto error;
#endif
    break;
  }

#ifdef HAVE_REPLICATION
  case SQLCOM_SHOW_SLAVE_HOSTS:
  {
    if (check_global_access(thd, REPL_SLAVE_ACL))
      goto error;
    res= show_slave_hosts(thd);
    break;
  }
  case SQLCOM_SHOW_RELAYLOG_EVENTS:
  {
    if (check_global_access(thd, REPL_SLAVE_ACL))
      goto error;
    res = mysql_show_relaylog_events(thd);
    break;
  }
  case SQLCOM_SHOW_BINLOG_EVENTS:
  {
    if (check_global_access(thd, REPL_SLAVE_ACL))
      goto error;
    res = mysql_show_binlog_events(thd);
    break;
  }
#endif

  case SQLCOM_ASSIGN_TO_KEYCACHE:
  {
    DBUG_ASSERT(first_table == all_tables && first_table != 0);
    if (check_access(thd, INDEX_ACL, first_table->db,
                     &first_table->grant.privilege,
                     &first_table->grant.m_internal,
                     0, 0))
      goto error;
    res= mysql_assign_to_keycache(thd, first_table, &lex->ident);
    break;
  }
  case SQLCOM_PRELOAD_KEYS:
  {
    DBUG_ASSERT(first_table == all_tables && first_table != 0);
    if (check_access(thd, INDEX_ACL, first_table->db,
                     &first_table->grant.privilege,
                     &first_table->grant.m_internal,
                     0, 0))
      goto error;
    res = mysql_preload_keys(thd, first_table);
    break;
  }
#ifdef HAVE_REPLICATION
  case SQLCOM_CHANGE_MASTER:
  {
    if (check_global_access(thd, SUPER_ACL))
      goto error;
    mysql_mutex_lock(&LOCK_active_mi);
    if (active_mi != NULL)
      res= change_master(thd, active_mi);
    else
      my_message(ER_SLAVE_CONFIGURATION, ER(ER_SLAVE_CONFIGURATION),
                 MYF(0));
    mysql_mutex_unlock(&LOCK_active_mi);
    break;
  }
  case SQLCOM_SHOW_SLAVE_STAT:
  {
    /* Accept one of two privileges */
    if (check_global_access(thd, SUPER_ACL | REPL_CLIENT_ACL))
      goto error;
    mysql_mutex_lock(&LOCK_active_mi);
    res= show_slave_status(thd, active_mi);
    mysql_mutex_unlock(&LOCK_active_mi);
    break;
  }
  case SQLCOM_SHOW_MASTER_STAT:
  {
    /* Accept one of two privileges */
    if (check_global_access(thd, SUPER_ACL | REPL_CLIENT_ACL))
      goto error;
    res = show_master_status(thd);
    break;
  }

#endif /* HAVE_REPLICATION */
  case SQLCOM_SHOW_ENGINE_STATUS:
    {
      if (check_global_access(thd, PROCESS_ACL))
        goto error;
      res = ha_show_status(thd, lex->create_info.db_type, HA_ENGINE_STATUS);
      break;
    }
  case SQLCOM_SHOW_ENGINE_MUTEX:
    {
      if (check_global_access(thd, PROCESS_ACL))
        goto error;
      res = ha_show_status(thd, lex->create_info.db_type, HA_ENGINE_MUTEX);
      break;
    }
  case SQLCOM_CREATE_TABLE:
  {
    DBUG_ASSERT(first_table == all_tables && first_table != 0);
    bool link_to_local;
    TABLE_LIST *create_table= first_table;
    TABLE_LIST *select_tables= lex->create_last_non_select_table->next_global;

    /*
      Code below (especially in mysql_create_table() and select_create
      methods) may modify HA_CREATE_INFO structure in LEX, so we have to
      use a copy of this structure to make execution prepared statement-
      safe. A shallow copy is enough as this code won't modify any memory
      referenced from this structure.
    */
    HA_CREATE_INFO create_info(lex->create_info);
    /*
      We need to copy alter_info for the same reasons of re-execution
      safety, only in case of Alter_info we have to do (almost) a deep
      copy.
    */
    Alter_info alter_info(lex->alter_info, thd->mem_root);

    if (thd->is_fatal_error)
    {
      /* If out of memory when creating a copy of alter_info. */
      res= 1;
      goto end_with_restore_list;
    }

    if ((res= create_table_precheck(thd, select_tables, create_table)))
      goto end_with_restore_list;

    /* Might have been updated in create_table_precheck */
    create_info.alias= create_table->alias;

    /* Fix names if symlinked or relocated tables */
    if (append_file_to_dir(thd, &create_info.data_file_name,
			   create_table->table_name) ||
	append_file_to_dir(thd, &create_info.index_file_name,
			   create_table->table_name))
      goto end_with_restore_list;

    /*
      If no engine type was given, work out the default now
      rather than at parse-time.
    */
    if (!(create_info.used_fields & HA_CREATE_USED_ENGINE))
      create_info.db_type= create_info.options & HA_LEX_CREATE_TMP_TABLE ?
              ha_default_temp_handlerton(thd) : ha_default_handlerton(thd);
    /*
      If we are using SET CHARSET without DEFAULT, add an implicit
      DEFAULT to not confuse old users. (This may change).
    */
    if ((create_info.used_fields &
	 (HA_CREATE_USED_DEFAULT_CHARSET | HA_CREATE_USED_CHARSET)) ==
	HA_CREATE_USED_CHARSET)
    {
      create_info.used_fields&= ~HA_CREATE_USED_CHARSET;
      create_info.used_fields|= HA_CREATE_USED_DEFAULT_CHARSET;
      create_info.default_table_charset= create_info.table_charset;
      create_info.table_charset= 0;
    }

#ifdef WITH_PARTITION_STORAGE_ENGINE
    {
      partition_info *part_info= thd->lex->part_info;
      if (part_info && !(part_info= thd->lex->part_info->get_clone()))
      {
        res= -1;
        goto end_with_restore_list;
      }
      thd->work_part_info= part_info;
    }
#endif

    if (select_lex->item_list.elements)		// With select
    {
      select_result *result;

      /*
        CREATE TABLE...IGNORE/REPLACE SELECT... can be unsafe, unless
        ORDER BY PRIMARY KEY clause is used in SELECT statement. We therefore
        use row based logging if mixed or row based logging is available.
        TODO: Check if the order of the output of the select statement is
        deterministic. Waiting for BUG#42415
      */
      if(lex->ignore)
        lex->set_stmt_unsafe(LEX::BINLOG_STMT_UNSAFE_CREATE_IGNORE_SELECT);
      
      if(lex->duplicates == DUP_REPLACE)
        lex->set_stmt_unsafe(LEX::BINLOG_STMT_UNSAFE_CREATE_REPLACE_SELECT);

      /*
        If:
        a) we inside an SP and there was NAME_CONST substitution,
        b) binlogging is on (STMT mode),
        c) we log the SP as separate statements
        raise a warning, as it may cause problems
        (see 'NAME_CONST issues' in 'Binary Logging of Stored Programs')
       */
      if (thd->query_name_consts && 
          mysql_bin_log.is_open() &&
          thd->variables.binlog_format == BINLOG_FORMAT_STMT &&
          !mysql_bin_log.is_query_in_union(thd, thd->query_id))
      {
        List_iterator_fast<Item> it(select_lex->item_list);
        Item *item;
        uint splocal_refs= 0;
        /* Count SP local vars in the top-level SELECT list */
        while ((item= it++))
        {
          if (item->is_splocal())
            splocal_refs++;
        }
        /*
          If it differs from number of NAME_CONST substitution applied,
          we may have a SOME_FUNC(NAME_CONST()) in the SELECT list,
          that may cause a problem with binary log (see BUG#35383),
          raise a warning. 
        */
        if (splocal_refs != thd->query_name_consts)
          push_warning(thd, 
                       Sql_condition::WARN_LEVEL_WARN,
                       ER_UNKNOWN_ERROR,
"Invoked routine ran a statement that may cause problems with "
"binary log, see 'NAME_CONST issues' in 'Binary Logging of Stored Programs' "
"section of the manual.");
      }
      
      select_lex->options|= SELECT_NO_UNLOCK;
      unit->set_limit(select_lex);

      /*
        Disable non-empty MERGE tables with CREATE...SELECT. Too
        complicated. See Bug #26379. Empty MERGE tables are read-only
        and don't allow CREATE...SELECT anyway.
      */
      if (create_info.used_fields & HA_CREATE_USED_UNION)
      {
        my_error(ER_WRONG_OBJECT, MYF(0), create_table->db,
                 create_table->table_name, "BASE TABLE");
        res= 1;
        goto end_with_restore_list;
      }

<<<<<<< HEAD
#ifndef MCP_GLOBAL_SCHEMA_LOCK
      Ha_global_schema_lock_guard global_schema_lock(thd);

      if (!(create_info.options & HA_LEX_CREATE_TMP_TABLE))
        (void)global_schema_lock.lock();
#endif

=======
>>>>>>> 7c0bc485
      if (!(res= open_normal_and_derived_tables(thd, all_tables, 0)))
      {
        /* The table already exists */
        if (create_table->table || create_table->view)
        {
          if (create_info.options & HA_LEX_CREATE_IF_NOT_EXISTS)
          {
            push_warning_printf(thd, Sql_condition::WARN_LEVEL_NOTE,
                                ER_TABLE_EXISTS_ERROR,
                                ER(ER_TABLE_EXISTS_ERROR),
                                create_info.alias);
            my_ok(thd);
          }
          else
          {
            my_error(ER_TABLE_EXISTS_ERROR, MYF(0), create_info.alias);
            res= 1;
          }
          goto end_with_restore_list;
        }

        /*
          Remove target table from main select and name resolution
          context. This can't be done earlier as it will break view merging in
          statements like "CREATE TABLE IF NOT EXISTS existing_view SELECT".
        */
        lex->unlink_first_table(&link_to_local);

        /* Updating any other table is prohibited in CTS statement */
        for (TABLE_LIST *table= lex->query_tables; table;
             table= table->next_global)
          if (table->lock_type >= TL_WRITE_ALLOW_WRITE)
          {
            res= 1;
            my_error(ER_CANT_UPDATE_TABLE_IN_CREATE_TABLE_SELECT, MYF(0),
                     table->table_name, create_info.alias);
            goto end_with_restore_list;
          }

        /*
          select_create is currently not re-execution friendly and
          needs to be created for every execution of a PS/SP.
        */
        if ((result= new select_create(create_table,
                                       &create_info,
                                       &alter_info,
                                       select_lex->item_list,
                                       lex->duplicates,
                                       lex->ignore,
                                       select_tables)))
        {
          /*
            CREATE from SELECT give its SELECT_LEX for SELECT,
            and item_list belong to SELECT
          */
          res= handle_select(thd, result, 0);
          delete result;
        }

        lex->link_first_table_back(create_table, link_to_local);
      }
    }
    else
    {
      /* regular create */
      if (create_info.options & HA_LEX_CREATE_TABLE_LIKE)
      {
        /* CREATE TABLE ... LIKE ... */
        res= mysql_create_like_table(thd, create_table, select_tables,
                                     &create_info);
      }
      else
      {
        /* Regular CREATE TABLE */
        res= mysql_create_table(thd, create_table,
                                &create_info, &alter_info);
      }
      if (!res)
        my_ok(thd);
    }

end_with_restore_list:
    break;
  }
  case SQLCOM_CREATE_INDEX:
    /* Fall through */
  case SQLCOM_DROP_INDEX:
  /*
    CREATE INDEX and DROP INDEX are implemented by calling ALTER
    TABLE with proper arguments.

    In the future ALTER TABLE will notice that the request is to
    only add indexes and create these one by one for the existing
    table without having to do a full rebuild.
  */
  {
    /* Prepare stack copies to be re-execution safe */
    HA_CREATE_INFO create_info;
    Alter_info alter_info(lex->alter_info, thd->mem_root);

    if (thd->is_fatal_error) /* out of memory creating a copy of alter_info */
      goto error;

    DBUG_ASSERT(first_table == all_tables && first_table != 0);
    if (check_one_table_access(thd, INDEX_ACL, all_tables))
      goto error; /* purecov: inspected */
    /*
      Currently CREATE INDEX or DROP INDEX cause a full table rebuild
      and thus classify as slow administrative statements just like
      ALTER TABLE.
    */
    thd->enable_slow_log= opt_log_slow_admin_statements;

    memset(&create_info, 0, sizeof(create_info));
    create_info.db_type= 0;
    create_info.row_type= ROW_TYPE_NOT_USED;
    create_info.default_table_charset= thd->variables.collation_database;

    res= mysql_alter_table(thd, first_table->db, first_table->table_name,
                           &create_info, first_table, &alter_info,
                           0, (ORDER*) 0, 0);
    break;
  }
#ifdef HAVE_REPLICATION
  case SQLCOM_SLAVE_START:
  {
    mysql_mutex_lock(&LOCK_active_mi);
    if (active_mi != NULL)
      res= start_slave(thd, active_mi, 1 /* net report*/);
    else
      my_message(ER_SLAVE_CONFIGURATION, ER(ER_SLAVE_CONFIGURATION),
                 MYF(0));
    mysql_mutex_unlock(&LOCK_active_mi);
    break;
  }
  case SQLCOM_SLAVE_STOP:
  /*
    If the client thread has locked tables, a deadlock is possible.
    Assume that
    - the client thread does LOCK TABLE t READ.
    - then the master updates t.
    - then the SQL slave thread wants to update t,
      so it waits for the client thread because t is locked by it.
    - then the client thread does SLAVE STOP.
      SLAVE STOP waits for the SQL slave thread to terminate its
      update t, which waits for the client thread because t is locked by it.
    To prevent that, refuse SLAVE STOP if the
    client thread has locked tables
  */
  if (thd->locked_tables_mode ||
      thd->in_active_multi_stmt_transaction() || thd->global_read_lock.is_acquired())
  {
    my_message(ER_LOCK_OR_ACTIVE_TRANSACTION,
               ER(ER_LOCK_OR_ACTIVE_TRANSACTION), MYF(0));
    goto error;
  }
  {
    mysql_mutex_lock(&LOCK_active_mi);
    if (active_mi != NULL)
      res= stop_slave(thd, active_mi, 1 /* net report*/);
    else
      my_message(ER_SLAVE_CONFIGURATION, ER(ER_SLAVE_CONFIGURATION),
                 MYF(0));
    mysql_mutex_unlock(&LOCK_active_mi);
    break;
  }
#endif /* HAVE_REPLICATION */

  case SQLCOM_RENAME_TABLE:
  {
    DBUG_ASSERT(first_table == all_tables && first_table != 0);
    TABLE_LIST *table;
    for (table= first_table; table; table= table->next_local->next_local)
    {
      if (check_access(thd, ALTER_ACL | DROP_ACL, table->db,
                       &table->grant.privilege,
                       &table->grant.m_internal,
                       0, 0) ||
          check_access(thd, INSERT_ACL | CREATE_ACL, table->next_local->db,
                       &table->next_local->grant.privilege,
                       &table->next_local->grant.m_internal,
                       0, 0))
	goto error;
      TABLE_LIST old_list, new_list;
      /*
        we do not need initialize old_list and new_list because we will
        come table[0] and table->next[0] there
      */
      old_list= table[0];
      new_list= table->next_local[0];
      if (check_grant(thd, ALTER_ACL | DROP_ACL, &old_list, FALSE, 1, FALSE) ||
         (!test_all_bits(table->next_local->grant.privilege,
                         INSERT_ACL | CREATE_ACL) &&
          check_grant(thd, INSERT_ACL | CREATE_ACL, &new_list, FALSE, 1,
                      FALSE)))
        goto error;
    }

    if (mysql_rename_tables(thd, first_table, 0))
      goto error;
    break;
  }
#ifndef EMBEDDED_LIBRARY
  case SQLCOM_SHOW_BINLOGS:
#ifdef DONT_ALLOW_SHOW_COMMANDS
    my_message(ER_NOT_ALLOWED_COMMAND, ER(ER_NOT_ALLOWED_COMMAND),
               MYF(0)); /* purecov: inspected */
    goto error;
#else
    {
      if (check_global_access(thd, SUPER_ACL | REPL_CLIENT_ACL))
	goto error;
      res = show_binlogs(thd);
      break;
    }
#endif
#endif /* EMBEDDED_LIBRARY */
  case SQLCOM_SHOW_CREATE:
    DBUG_ASSERT(first_table == all_tables && first_table != 0);
#ifdef DONT_ALLOW_SHOW_COMMANDS
    my_message(ER_NOT_ALLOWED_COMMAND, ER(ER_NOT_ALLOWED_COMMAND),
               MYF(0)); /* purecov: inspected */
    goto error;
#else
    {
     /*
        Access check:
        SHOW CREATE TABLE require any privileges on the table level (ie
        effecting all columns in the table).
        SHOW CREATE VIEW require the SHOW_VIEW and SELECT ACLs on the table
        level.
        NOTE: SHOW_VIEW ACL is checked when the view is created.
      */

      DBUG_PRINT("debug", ("lex->only_view: %d, table: %s.%s",
                           lex->only_view,
                           first_table->db, first_table->table_name));
      if (lex->only_view)
      {
        if (check_table_access(thd, SELECT_ACL, first_table, FALSE, 1, FALSE))
        {
          DBUG_PRINT("debug", ("check_table_access failed"));
          my_error(ER_TABLEACCESS_DENIED_ERROR, MYF(0),
                  "SHOW", thd->security_ctx->priv_user,
                  thd->security_ctx->host_or_ip, first_table->alias);
          goto error;
        }
        DBUG_PRINT("debug", ("check_table_access succeeded"));

        /* Ignore temporary tables if this is "SHOW CREATE VIEW" */
        first_table->open_type= OT_BASE_ONLY;

      }
      else
      {
        /*
          Temporary tables should be opened for SHOW CREATE TABLE, but not
          for SHOW CREATE VIEW.
        */
        if (open_temporary_tables(thd, all_tables))
          goto error;

        /*
          The fact that check_some_access() returned FALSE does not mean that
          access is granted. We need to check if first_table->grant.privilege
          contains any table-specific privilege.
        */
        DBUG_PRINT("debug", ("first_table->grant.privilege: %lx",
                             first_table->grant.privilege));
        if (check_some_access(thd, SHOW_CREATE_TABLE_ACLS, first_table) ||
            (first_table->grant.privilege & SHOW_CREATE_TABLE_ACLS) == 0)
        {
          my_error(ER_TABLEACCESS_DENIED_ERROR, MYF(0),
                  "SHOW", thd->security_ctx->priv_user,
                  thd->security_ctx->host_or_ip, first_table->alias);
          goto error;
        }
      }

      /* Access is granted. Execute the command.  */
      res= mysqld_show_create(thd, first_table);
      break;
    }
#endif
  case SQLCOM_CHECKSUM:
  {
    DBUG_ASSERT(first_table == all_tables && first_table != 0);
    if (check_table_access(thd, SELECT_ACL, all_tables,
                           FALSE, UINT_MAX, FALSE))
      goto error; /* purecov: inspected */

    res = mysql_checksum_table(thd, first_table, &lex->check_opt);
    break;
  }
  case SQLCOM_UPDATE:
  {
    ha_rows found= 0, updated= 0;
    DBUG_ASSERT(first_table == all_tables && first_table != 0);
    if (update_precheck(thd, all_tables))
      break;

    /*
      UPDATE IGNORE can be unsafe. We therefore use row based
      logging if mixed or row based logging is available.
      TODO: Check if the order of the output of the select statement is
      deterministic. Waiting for BUG#42415
    */
    if (lex->ignore)
      lex->set_stmt_unsafe(LEX::BINLOG_STMT_UNSAFE_UPDATE_IGNORE);

    DBUG_ASSERT(select_lex->offset_limit == 0);
    unit->set_limit(select_lex);
    MYSQL_UPDATE_START(thd->query());
    res= (up_result= mysql_update(thd, all_tables,
                                  select_lex->item_list,
                                  lex->value_list,
                                  select_lex->where,
                                  select_lex->order_list.elements,
                                  select_lex->order_list.first,
                                  unit->select_limit_cnt,
                                  lex->duplicates, lex->ignore,
                                  &found, &updated));
    MYSQL_UPDATE_DONE(res, found, updated);
    /* mysql_update return 2 if we need to switch to multi-update */
    if (up_result != 2)
      break;
    /* Fall through */
  }
  case SQLCOM_UPDATE_MULTI:
  {
    DBUG_ASSERT(first_table == all_tables && first_table != 0);
    /* if we switched from normal update, rights are checked */
    if (up_result != 2)
    {
      if ((res= multi_update_precheck(thd, all_tables)))
        break;
    }
    else
      res= 0;

    res= mysql_multi_update_prepare(thd);

#ifdef HAVE_REPLICATION
    /* Check slave filtering rules */
    if (unlikely(thd->slave_thread && !have_table_map_for_update))
    {
      if (all_tables_not_ok(thd, all_tables))
      {
        if (res!= 0)
        {
          res= 0;             /* don't care of prev failure  */
          thd->clear_error(); /* filters are of highest prior */
        }
        /* we warn the slave SQL thread */
        my_error(ER_SLAVE_IGNORED_TABLE, MYF(0));
        break;
      }
      if (res)
        break;
    }
    else
    {
#endif /* HAVE_REPLICATION */
      if (res)
        break;
      if (opt_readonly &&
	  !(thd->security_ctx->master_access & SUPER_ACL) &&
	  some_non_temp_table_to_be_updated(thd, all_tables))
      {
	my_error(ER_OPTION_PREVENTS_STATEMENT, MYF(0), "--read-only");
	break;
      }
#ifdef HAVE_REPLICATION
    }  /* unlikely */
#endif
    {
      multi_update *result_obj;
      MYSQL_MULTI_UPDATE_START(thd->query());
      res= mysql_multi_update(thd, all_tables,
                              &select_lex->item_list,
                              &lex->value_list,
                              select_lex->where,
                              select_lex->options,
                              lex->duplicates,
                              lex->ignore,
                              unit,
                              select_lex,
                              &result_obj);
      if (result_obj)
      {
        MYSQL_MULTI_UPDATE_DONE(res, result_obj->num_found(),
                                result_obj->num_updated());
        res= FALSE; /* Ignore errors here */
        delete result_obj;
      }
      else
      {
        MYSQL_MULTI_UPDATE_DONE(1, 0, 0);
      }
    }
    break;
  }
  case SQLCOM_REPLACE:
#ifndef DBUG_OFF
    if (mysql_bin_log.is_open())
    {
      /*
        Generate an incident log event before writing the real event
        to the binary log.  We put this event is before the statement
        since that makes it simpler to check that the statement was
        not executed on the slave (since incidents usually stop the
        slave).

        Observe that any row events that are generated will be
        generated before.

        This is only for testing purposes and will not be present in a
        release build.
      */

      Incident incident= INCIDENT_NONE;
      DBUG_PRINT("debug", ("Just before generate_incident()"));
      DBUG_EXECUTE_IF("incident_database_resync_on_replace",
                      incident= INCIDENT_LOST_EVENTS;);
      if (incident)
      {
        Incident_log_event ev(thd, incident);
        if (mysql_bin_log.write_incident(&ev, true/*need_lock_log=true*/))
        {
          res= 1;
          break;
        }
      }
      DBUG_PRINT("debug", ("Just after generate_incident()"));
    }
#endif
  case SQLCOM_INSERT:
  {
    DBUG_ASSERT(first_table == all_tables && first_table != 0);

    /*
      Since INSERT DELAYED doesn't support temporary tables, we could
      not pre-open temporary tables for SQLCOM_INSERT / SQLCOM_REPLACE.
      Open them here instead.
    */
    if (first_table->lock_type != TL_WRITE_DELAYED)
    {
      if ((res= open_temporary_tables(thd, all_tables)))
        break;
    }

    if ((res= insert_precheck(thd, all_tables)))
      break;

    MYSQL_INSERT_START(thd->query());
    res= mysql_insert(thd, all_tables, lex->field_list, lex->many_values,
		      lex->update_list, lex->value_list,
                      lex->duplicates, lex->ignore);
    MYSQL_INSERT_DONE(res, (ulong) thd->get_row_count_func());
    /*
      If we have inserted into a VIEW, and the base table has
      AUTO_INCREMENT column, but this column is not accessible through
      a view, then we should restore LAST_INSERT_ID to the value it
      had before the statement.
    */
    if (first_table->view && !first_table->contain_auto_increment)
      thd->first_successful_insert_id_in_cur_stmt=
        thd->first_successful_insert_id_in_prev_stmt;

    DBUG_EXECUTE_IF("after_mysql_insert",
                    {
                      const char act[]=
                        "now "
                        "wait_for signal.continue";
                      DBUG_ASSERT(opt_debug_sync_timeout > 0);
                      DBUG_ASSERT(!debug_sync_set_action(current_thd,
                                                         STRING_WITH_LEN(act)));
                    };);
    break;
  }
  case SQLCOM_REPLACE_SELECT:
  case SQLCOM_INSERT_SELECT:
  {
    select_insert *sel_result;
    DBUG_ASSERT(first_table == all_tables && first_table != 0);
    if ((res= insert_precheck(thd, all_tables)))
      break;
    /*
      INSERT...SELECT...ON DUPLICATE KEY UPDATE/REPLACE SELECT/
      INSERT...IGNORE...SELECT can be unsafe, unless ORDER BY PRIMARY KEY
      clause is used in SELECT statement. We therefore use row based
      logging if mixed or row based logging is available.
      TODO: Check if the order of the output of the select statement is
      deterministic. Waiting for BUG#42415
    */
    if (lex->sql_command == SQLCOM_INSERT_SELECT &&
        lex->duplicates == DUP_UPDATE)
      lex->set_stmt_unsafe(LEX::BINLOG_STMT_UNSAFE_INSERT_SELECT_UPDATE);

    if (lex->sql_command == SQLCOM_INSERT_SELECT && lex->ignore)
      lex->set_stmt_unsafe(LEX::BINLOG_STMT_UNSAFE_INSERT_IGNORE_SELECT);

    if (lex->sql_command == SQLCOM_REPLACE_SELECT)
      lex->set_stmt_unsafe(LEX::BINLOG_STMT_UNSAFE_REPLACE_SELECT);

    /* Fix lock for first table */
    if (first_table->lock_type == TL_WRITE_DELAYED)
      first_table->lock_type= TL_WRITE;

    /* Don't unlock tables until command is written to binary log */
    select_lex->options|= SELECT_NO_UNLOCK;

    unit->set_limit(select_lex);

    if (!(res= open_normal_and_derived_tables(thd, all_tables, 0)))
    {
      MYSQL_INSERT_SELECT_START(thd->query());
      /* Skip first table, which is the table we are inserting in */
      TABLE_LIST *second_table= first_table->next_local;
      select_lex->table_list.first= second_table;
      select_lex->context.table_list= 
        select_lex->context.first_name_resolution_table= second_table;
      res= mysql_insert_select_prepare(thd);
      if (!res && (sel_result= new select_insert(first_table,
                                                 first_table->table,
                                                 &lex->field_list,
                                                 &lex->field_list,
                                                 &lex->update_list,
                                                 &lex->value_list,
                                                 lex->duplicates,
                                                 lex->ignore)))
      {
        if (lex->describe)
          res= explain_multi_table_modification(thd, sel_result);
        else
        {
          res= handle_select(thd, sel_result, OPTION_SETUP_TABLES_DONE);
          /*
            Invalidate the table in the query cache if something changed
            after unlocking when changes become visible.
            TODO: this is workaround. right way will be move invalidating in
            the unlock procedure.
          */
          if (!res && first_table->lock_type ==  TL_WRITE_CONCURRENT_INSERT &&
              thd->lock)
          {
            /* INSERT ... SELECT should invalidate only the very first table */
            TABLE_LIST *save_table= first_table->next_local;
            first_table->next_local= 0;
            query_cache_invalidate3(thd, first_table, 1);
            first_table->next_local= save_table;
          }
        }
        delete sel_result;
      }
      /* revert changes for SP */
      MYSQL_INSERT_SELECT_DONE(res, (ulong) thd->get_row_count_func());
      select_lex->table_list.first= first_table;
    }
    /*
      If we have inserted into a VIEW, and the base table has
      AUTO_INCREMENT column, but this column is not accessible through
      a view, then we should restore LAST_INSERT_ID to the value it
      had before the statement.
    */
    if (first_table->view && !first_table->contain_auto_increment)
      thd->first_successful_insert_id_in_cur_stmt=
        thd->first_successful_insert_id_in_prev_stmt;

    break;
  }
  case SQLCOM_DELETE:
  {
    DBUG_ASSERT(first_table == all_tables && first_table != 0);
    if ((res= delete_precheck(thd, all_tables)))
      break;
    DBUG_ASSERT(select_lex->offset_limit == 0);
    unit->set_limit(select_lex);

    MYSQL_DELETE_START(thd->query());
    res = mysql_delete(thd, all_tables, select_lex->where,
                       &select_lex->order_list,
                       unit->select_limit_cnt, select_lex->options);
    MYSQL_DELETE_DONE(res, (ulong) thd->get_row_count_func());
    break;
  }
  case SQLCOM_DELETE_MULTI:
  {
    DBUG_ASSERT(first_table == all_tables && first_table != 0);
    TABLE_LIST *aux_tables= thd->lex->auxiliary_table_list.first;
    uint del_table_count;
    multi_delete *del_result;

    if ((res= multi_delete_precheck(thd, all_tables)))
      break;

    /* condition will be TRUE on SP re-excuting */
    if (select_lex->item_list.elements != 0)
      select_lex->item_list.empty();
    if (add_item_to_list(thd, new Item_null()))
      goto error;

    THD_STAGE_INFO(thd, stage_init);
    if ((res= open_normal_and_derived_tables(thd, all_tables, 0)))
      break;

    MYSQL_MULTI_DELETE_START(thd->query());
    if ((res= mysql_multi_delete_prepare(thd, &del_table_count)))
    {
      MYSQL_MULTI_DELETE_DONE(1, 0);
      goto error;
    }

    if (!thd->is_fatal_error &&
        (del_result= new multi_delete(aux_tables, del_table_count)))
    {
      if (lex->describe)
        res= explain_multi_table_modification(thd, del_result);
      else
      {
        res= mysql_select(thd,
                          select_lex->get_table_list(),
                          select_lex->with_wild,
                          select_lex->item_list,
                          select_lex->where,
                          (SQL_I_List<ORDER> *)NULL, (SQL_I_List<ORDER> *)NULL,
                          (Item *)NULL,
                          (select_lex->options | thd->variables.option_bits |
                          SELECT_NO_JOIN_CACHE | SELECT_NO_UNLOCK |
                          OPTION_SETUP_TABLES_DONE) & ~OPTION_BUFFER_RESULT,
                          del_result, unit, select_lex);
        res|= thd->is_error();
        if (res)
          del_result->abort_result_set();
      }
      MYSQL_MULTI_DELETE_DONE(res, del_result->num_deleted());
      delete del_result;
    }
    else
    {
      res= TRUE;                                // Error
      MYSQL_MULTI_DELETE_DONE(1, 0);
    }
    break;
  }
  case SQLCOM_DROP_TABLE:
  {
    DBUG_ASSERT(first_table == all_tables && first_table != 0);
    if (!lex->drop_temporary)
    {
      if (check_table_access(thd, DROP_ACL, all_tables, FALSE, UINT_MAX, FALSE))
	goto error;				/* purecov: inspected */
    }
    /* DDL and binlog write order are protected by metadata locks. */
    res= mysql_rm_table(thd, first_table, lex->drop_if_exists,
			lex->drop_temporary);
  }
  break;
  case SQLCOM_SHOW_PROCESSLIST:
    if (!thd->security_ctx->priv_user[0] &&
        check_global_access(thd,PROCESS_ACL))
      break;
    mysqld_list_processes(thd,
			  (thd->security_ctx->master_access & PROCESS_ACL ?
                           NullS :
                           thd->security_ctx->priv_user),
                          lex->verbose);
    break;
  case SQLCOM_SHOW_PRIVILEGES:
    res= mysqld_show_privileges(thd);
    break;
  case SQLCOM_SHOW_ENGINE_LOGS:
#ifdef DONT_ALLOW_SHOW_COMMANDS
    my_message(ER_NOT_ALLOWED_COMMAND, ER(ER_NOT_ALLOWED_COMMAND),
               MYF(0));	/* purecov: inspected */
    goto error;
#else
    {
      if (check_access(thd, FILE_ACL, any_db, NULL, NULL, 0, 0))
	goto error;
      res= ha_show_status(thd, lex->create_info.db_type, HA_ENGINE_LOGS);
      break;
    }
#endif
  case SQLCOM_CHANGE_DB:
  {
    LEX_STRING db_str= { (char *) select_lex->db, strlen(select_lex->db) };

    if (!mysql_change_db(thd, &db_str, FALSE))
      my_ok(thd);

    break;
  }

  case SQLCOM_LOAD:
  {
    DBUG_ASSERT(first_table == all_tables && first_table != 0);
    uint privilege= (lex->duplicates == DUP_REPLACE ?
		     INSERT_ACL | DELETE_ACL : INSERT_ACL) |
                    (lex->local_file ? 0 : FILE_ACL);

    if (lex->local_file)
    {
      if (!(thd->client_capabilities & CLIENT_LOCAL_FILES) ||
          !opt_local_infile)
      {
	my_message(ER_NOT_ALLOWED_COMMAND, ER(ER_NOT_ALLOWED_COMMAND), MYF(0));
	goto error;
      }
    }

    if (check_one_table_access(thd, privilege, all_tables))
      goto error;

    res= mysql_load(thd, lex->exchange, first_table, lex->field_list,
                    lex->update_list, lex->value_list, lex->duplicates,
                    lex->ignore, (bool) lex->local_file);
    break;
  }

  case SQLCOM_SET_OPTION:
  {
    List<set_var_base> *lex_var_list= &lex->var_list;

    if ((check_table_access(thd, SELECT_ACL, all_tables, FALSE, UINT_MAX, FALSE)
         || open_and_lock_tables(thd, all_tables, TRUE, 0)))
      goto error;
    if (!(res= sql_set_variables(thd, lex_var_list)))
    {
      /*
        If the previous command was a SET ONE_SHOT, we don't want to forget
        about the ONE_SHOT property of that SET. So we use a |= instead of = .
      */
      thd->one_shot_set|= lex->one_shot_set;
      my_ok(thd);
    }
    else
    {
      /*
        We encountered some sort of error, but no message was sent.
        Send something semi-generic here since we don't know which
        assignment in the list caused the error.
      */
      if (!thd->is_error())
        my_error(ER_WRONG_ARGUMENTS,MYF(0),"SET");
      goto error;
    }

    break;
  }

  case SQLCOM_UNLOCK_TABLES:
    /*
      It is critical for mysqldump --single-transaction --master-data that
      UNLOCK TABLES does not implicitely commit a connection which has only
      done FLUSH TABLES WITH READ LOCK + BEGIN. If this assumption becomes
      false, mysqldump will not work.
    */
    if (thd->variables.option_bits & OPTION_TABLE_LOCK)
    {
      /*
        Can we commit safely? If not, return to avoid releasing
        transactional metadata locks.
      */
      if (trans_check_state(thd))
        DBUG_RETURN(-1);
      res= trans_commit_implicit(thd);
      thd->locked_tables_list.unlock_locked_tables(thd);
      thd->mdl_context.release_transactional_locks();
      thd->variables.option_bits&= ~(OPTION_TABLE_LOCK);
    }
    if (thd->global_read_lock.is_acquired())
      thd->global_read_lock.unlock_global_read_lock(thd);
    if (res)
      goto error;
    my_ok(thd);
    break;
  case SQLCOM_LOCK_TABLES:
    /*
      Can we commit safely? If not, return to avoid releasing
      transactional metadata locks.
    */
    if (trans_check_state(thd))
      DBUG_RETURN(-1);
    /* We must end the transaction first, regardless of anything */
    res= trans_commit_implicit(thd);
    thd->locked_tables_list.unlock_locked_tables(thd);
    /* Release transactional metadata locks. */
    thd->mdl_context.release_transactional_locks();
    if (res)
      goto error;

    /*
      Here we have to pre-open temporary tables for LOCK TABLES.

      CF_PREOPEN_TMP_TABLES is not set for this SQL statement simply
      because LOCK TABLES calls close_thread_tables() as a first thing
      (it's called from unlock_locked_tables() above). So even if
      CF_PREOPEN_TMP_TABLES was set and the tables would be pre-opened
      in a usual way, they would have been closed.
    */

    if (open_temporary_tables(thd, all_tables))
      goto error;

    if (lock_tables_precheck(thd, all_tables))
      goto error;

    thd->variables.option_bits|= OPTION_TABLE_LOCK;

    res= lock_tables_open_and_lock_tables(thd, all_tables);

    if (res)
    {
      thd->variables.option_bits&= ~(OPTION_TABLE_LOCK);
    }
    else
    {
#ifdef HAVE_QUERY_CACHE
      if (thd->variables.query_cache_wlock_invalidate)
        query_cache.invalidate_locked_for_write(first_table);
#endif /*HAVE_QUERY_CACHE*/
      my_ok(thd);
    }
    break;
  case SQLCOM_CREATE_DB:
  {
    /*
      As mysql_create_db() may modify HA_CREATE_INFO structure passed to
      it, we need to use a copy of LEX::create_info to make execution
      prepared statement- safe.
    */
    HA_CREATE_INFO create_info(lex->create_info);
    char *alias;
    if (!(alias=thd->strmake(lex->name.str, lex->name.length)) ||
        (check_and_convert_db_name(&lex->name, FALSE) != IDENT_NAME_OK))
      break;
    /*
      If in a slave thread :
      CREATE DATABASE DB was certainly not preceded by USE DB.
      For that reason, db_ok() in sql/slave.cc did not check the
      do_db/ignore_db. And as this query involves no tables, tables_ok()
      above was not called. So we have to check rules again here.
    */
#ifdef HAVE_REPLICATION
    if (!db_stmt_db_ok(thd, lex->name.str))
    {
      my_message(ER_SLAVE_IGNORED_TABLE, ER(ER_SLAVE_IGNORED_TABLE), MYF(0));
      break;
    }
#endif
    if (check_access(thd, CREATE_ACL, lex->name.str, NULL, NULL, 1, 0))
      break;
    res= mysql_create_db(thd,(lower_case_table_names == 2 ? alias :
                              lex->name.str), &create_info, 0);
    break;
  }
  case SQLCOM_DROP_DB:
  {
    if (check_and_convert_db_name(&lex->name, FALSE) != IDENT_NAME_OK)
      break;
    /*
      If in a slave thread :
      DROP DATABASE DB may not be preceded by USE DB.
      For that reason, maybe db_ok() in sql/slave.cc did not check the 
      do_db/ignore_db. And as this query involves no tables, tables_ok()
      above was not called. So we have to check rules again here.
    */
#ifdef HAVE_REPLICATION
    if (!db_stmt_db_ok(thd, lex->name.str))
    {
      my_message(ER_SLAVE_IGNORED_TABLE, ER(ER_SLAVE_IGNORED_TABLE), MYF(0));
      break;
    }
#endif
    if (check_access(thd, DROP_ACL, lex->name.str, NULL, NULL, 1, 0))
      break;
    res= mysql_rm_db(thd, lex->name.str, lex->drop_if_exists, 0);
    break;
  }
  case SQLCOM_ALTER_DB_UPGRADE:
  {
    LEX_STRING *db= & lex->name;
#ifdef HAVE_REPLICATION
    if (!db_stmt_db_ok(thd, lex->name.str))
    {
      res= 1;
      my_message(ER_SLAVE_IGNORED_TABLE, ER(ER_SLAVE_IGNORED_TABLE), MYF(0));
      break;
    }
#endif
    if (check_and_convert_db_name(db, FALSE) != IDENT_NAME_OK)
      break;
    if (check_access(thd, ALTER_ACL, db->str, NULL, NULL, 1, 0) ||
        check_access(thd, DROP_ACL, db->str, NULL, NULL, 1, 0) ||
        check_access(thd, CREATE_ACL, db->str, NULL, NULL, 1, 0))
    {
      res= 1;
      break;
    }
    res= mysql_upgrade_db(thd, db);
    if (!res)
      my_ok(thd);
    break;
  }
  case SQLCOM_ALTER_DB:
  {
    LEX_STRING *db= &lex->name;
    HA_CREATE_INFO create_info(lex->create_info);
    if (check_and_convert_db_name(db, FALSE) != IDENT_NAME_OK)
      break;
    /*
      If in a slave thread :
      ALTER DATABASE DB may not be preceded by USE DB.
      For that reason, maybe db_ok() in sql/slave.cc did not check the
      do_db/ignore_db. And as this query involves no tables, tables_ok()
      above was not called. So we have to check rules again here.
    */
#ifdef HAVE_REPLICATION
    if (!db_stmt_db_ok(thd, lex->name.str))
    {
      my_message(ER_SLAVE_IGNORED_TABLE, ER(ER_SLAVE_IGNORED_TABLE), MYF(0));
      break;
    }
#endif
    if (check_access(thd, ALTER_ACL, db->str, NULL, NULL, 1, 0))
      break;
    res= mysql_alter_db(thd, db->str, &create_info);
    break;
  }
  case SQLCOM_SHOW_CREATE_DB:
  {
    DBUG_EXECUTE_IF("4x_server_emul",
                    my_error(ER_UNKNOWN_ERROR, MYF(0)); goto error;);
    if (check_and_convert_db_name(&lex->name, TRUE) != IDENT_NAME_OK)
      break;
    res= mysqld_show_create_db(thd, lex->name.str, &lex->create_info);
    break;
  }
  case SQLCOM_CREATE_EVENT:
  case SQLCOM_ALTER_EVENT:
  #ifdef HAVE_EVENT_SCHEDULER
  do
  {
    DBUG_ASSERT(lex->event_parse_data);
    if (lex->table_or_sp_used())
    {
      my_error(ER_NOT_SUPPORTED_YET, MYF(0), "Usage of subqueries or stored "
               "function calls as part of this statement");
      break;
    }

    res= sp_process_definer(thd);
    if (res)
      break;

    switch (lex->sql_command) {
    case SQLCOM_CREATE_EVENT:
    {
      bool if_not_exists= (lex->create_info.options &
                           HA_LEX_CREATE_IF_NOT_EXISTS);
      res= Events::create_event(thd, lex->event_parse_data, if_not_exists);
      break;
    }
    case SQLCOM_ALTER_EVENT:
      res= Events::update_event(thd, lex->event_parse_data,
                                lex->spname ? &lex->spname->m_db : NULL,
                                lex->spname ? &lex->spname->m_name : NULL);
      break;
    default:
      DBUG_ASSERT(0);
    }
    DBUG_PRINT("info",("DDL error code=%d", res));
    if (!res)
      my_ok(thd);

  } while (0);
  /* Don't do it, if we are inside a SP */
  if (!thd->sp_runtime_ctx)
  {
    delete lex->sphead;
    lex->sphead= NULL;
  }
  /* lex->unit.cleanup() is called outside, no need to call it here */
  break;
  case SQLCOM_SHOW_CREATE_EVENT:
    res= Events::show_create_event(thd, lex->spname->m_db,
                                   lex->spname->m_name);
    break;
  case SQLCOM_DROP_EVENT:
    if (!(res= Events::drop_event(thd,
                                  lex->spname->m_db, lex->spname->m_name,
                                  lex->drop_if_exists)))
      my_ok(thd);
    break;
#else
    my_error(ER_NOT_SUPPORTED_YET,MYF(0),"embedded server");
    break;
#endif
  case SQLCOM_CREATE_FUNCTION:                  // UDF function
  {
    if (check_access(thd, INSERT_ACL, "mysql", NULL, NULL, 1, 0))
      break;
#ifdef HAVE_DLOPEN
    if (!(res = mysql_create_function(thd, &lex->udf)))
      my_ok(thd);
#else
    my_error(ER_CANT_OPEN_LIBRARY, MYF(0), lex->udf.dl, 0, "feature disabled");
    res= TRUE;
#endif
    break;
  }
#ifndef NO_EMBEDDED_ACCESS_CHECKS
  case SQLCOM_CREATE_USER:
  {
    if (check_access(thd, INSERT_ACL, "mysql", NULL, NULL, 1, 1) &&
        check_global_access(thd,CREATE_USER_ACL))
      break;
    /* Conditionally writes to binlog */
    if (!(res= mysql_create_user(thd, lex->users_list)))
      my_ok(thd);
    break;
  }
  case SQLCOM_DROP_USER:
  {
    if (check_access(thd, DELETE_ACL, "mysql", NULL, NULL, 1, 1) &&
        check_global_access(thd,CREATE_USER_ACL))
      break;
    /* Conditionally writes to binlog */
    if (!(res= mysql_drop_user(thd, lex->users_list)))
      my_ok(thd);
    break;
  }
  case SQLCOM_RENAME_USER:
  {
    if (check_access(thd, UPDATE_ACL, "mysql", NULL, NULL, 1, 1) &&
        check_global_access(thd,CREATE_USER_ACL))
      break;
    /* Conditionally writes to binlog */
    if (!(res= mysql_rename_user(thd, lex->users_list)))
      my_ok(thd);
    break;
  }
  case SQLCOM_REVOKE_ALL:
  {
    if (check_access(thd, UPDATE_ACL, "mysql", NULL, NULL, 1, 1) &&
        check_global_access(thd,CREATE_USER_ACL))
      break;

    /* Replicate current user as grantor */
    thd->binlog_invoker();

    /* Conditionally writes to binlog */
    if (!(res = mysql_revoke_all(thd, lex->users_list)))
      my_ok(thd);
    break;
  }
  case SQLCOM_REVOKE:
  case SQLCOM_GRANT:
  {
    if (lex->type != TYPE_ENUM_PROXY &&
        check_access(thd, lex->grant | lex->grant_tot_col | GRANT_ACL,
                     first_table ?  first_table->db : select_lex->db,
                     first_table ? &first_table->grant.privilege : NULL,
                     first_table ? &first_table->grant.m_internal : NULL,
                     first_table ? 0 : 1, 0))
      goto error;

    /* Replicate current user as grantor */
    thd->binlog_invoker();

    if (thd->security_ctx->user)              // If not replication
    {
      LEX_USER *user, *tmp_user;
      bool first_user= TRUE;

      List_iterator <LEX_USER> user_list(lex->users_list);
      while ((tmp_user= user_list++))
      {
        if (!(user= get_current_user(thd, tmp_user)))
          goto error;
        if (specialflag & SPECIAL_NO_RESOLVE &&
            hostname_requires_resolving(user->host.str))
          push_warning_printf(thd, Sql_condition::WARN_LEVEL_WARN,
                              ER_WARN_HOSTNAME_WONT_WORK,
                              ER(ER_WARN_HOSTNAME_WONT_WORK));
        // Are we trying to change a password of another user
        DBUG_ASSERT(user->host.str != 0);

        /*
          GRANT/REVOKE PROXY has the target user as a first entry in the list. 
         */
        if (lex->type == TYPE_ENUM_PROXY && first_user)
        {
          first_user= FALSE;
          if (acl_check_proxy_grant_access (thd, user->host.str, user->user.str,
                                        lex->grant & GRANT_ACL))
            goto error;
        } 
        else if (is_acl_user(user->host.str, user->user.str) &&
                 user->password.str &&
                 check_change_password (thd, user->host.str, user->user.str, 
                                        user->password.str, 
                                        user->password.length))
          goto error;
      }
    }
    if (first_table)
    {
      if (lex->type == TYPE_ENUM_PROCEDURE ||
          lex->type == TYPE_ENUM_FUNCTION)
      {
        uint grants= lex->all_privileges 
		   ? (PROC_ACLS & ~GRANT_ACL) | (lex->grant & GRANT_ACL)
		   : lex->grant;
        if (check_grant_routine(thd, grants | GRANT_ACL, all_tables,
                                lex->type == TYPE_ENUM_PROCEDURE, 0))
	  goto error;
        /* Conditionally writes to binlog */
        res= mysql_routine_grant(thd, all_tables,
                                 lex->type == TYPE_ENUM_PROCEDURE, 
                                 lex->users_list, grants,
                                 lex->sql_command == SQLCOM_REVOKE, TRUE);
        if (!res)
          my_ok(thd);
      }
      else
      {
	if (check_grant(thd,(lex->grant | lex->grant_tot_col | GRANT_ACL),
                        all_tables, FALSE, UINT_MAX, FALSE))
	  goto error;
        /* Conditionally writes to binlog */
        res= mysql_table_grant(thd, all_tables, lex->users_list,
			       lex->columns, lex->grant,
			       lex->sql_command == SQLCOM_REVOKE);
      }
    }
    else
    {
      if (lex->columns.elements || (lex->type && lex->type != TYPE_ENUM_PROXY))
      {
	my_message(ER_ILLEGAL_GRANT_FOR_TABLE, ER(ER_ILLEGAL_GRANT_FOR_TABLE),
                   MYF(0));
        goto error;
      }
      else
      {
        /* Conditionally writes to binlog */
        res = mysql_grant(thd, select_lex->db, lex->users_list, lex->grant,
                          lex->sql_command == SQLCOM_REVOKE,
                          lex->type == TYPE_ENUM_PROXY);
      }
      if (!res)
      {
	if (lex->sql_command == SQLCOM_GRANT)
	{
	  List_iterator <LEX_USER> str_list(lex->users_list);
	  LEX_USER *user, *tmp_user;
	  while ((tmp_user=str_list++))
          {
            if (!(user= get_current_user(thd, tmp_user)))
              goto error;
	    reset_mqh(user, 0);
          }
	}
      }
    }
    break;
  }
#endif /*!NO_EMBEDDED_ACCESS_CHECKS*/
  case SQLCOM_RESET:
    /*
      RESET commands are never written to the binary log, so we have to
      initialize this variable because RESET shares the same code as FLUSH
    */
    lex->no_write_to_binlog= 1;
  case SQLCOM_FLUSH:
  {
    int write_to_binlog;
    if (check_global_access(thd,RELOAD_ACL))
      goto error;

    if (first_table && lex->type & REFRESH_READ_LOCK)
    {
      /* Check table-level privileges. */
      if (check_table_access(thd, LOCK_TABLES_ACL | SELECT_ACL, all_tables,
                             FALSE, UINT_MAX, FALSE))
        goto error;
      if (flush_tables_with_read_lock(thd, all_tables))
        goto error;
      my_ok(thd);
      break;
    }
    else if (first_table && lex->type & REFRESH_FOR_EXPORT)
    {
      /* Check table-level privileges. */
      if (check_table_access(thd, LOCK_TABLES_ACL | SELECT_ACL, all_tables,
                             FALSE, UINT_MAX, FALSE))
        goto error;
      if (flush_tables_for_export(thd, all_tables))
        goto error;
      my_ok(thd);
      break;
    }

    /*
      reload_acl_and_cache() will tell us if we are allowed to write to the
      binlog or not.
    */
    if (!reload_acl_and_cache(thd, lex->type, first_table, &write_to_binlog))
    {
      /*
        We WANT to write and we CAN write.
        ! we write after unlocking the table.
      */
      /*
        Presumably, RESET and binlog writing doesn't require synchronization
      */

      if (write_to_binlog > 0)  // we should write
      { 
        if (!lex->no_write_to_binlog)
          res= write_bin_log(thd, FALSE, thd->query(), thd->query_length());
      } else if (write_to_binlog < 0) 
      {
        /* 
           We should not write, but rather report error because 
           reload_acl_and_cache binlog interactions failed 
         */
        res= 1;
      } 

      if (!res)
        my_ok(thd);
    } 
    
    break;
  }
  case SQLCOM_KILL:
  {
    Item *it= (Item *)lex->value_list.head();

    if (lex->table_or_sp_used())
    {
      my_error(ER_NOT_SUPPORTED_YET, MYF(0), "Usage of subqueries or stored "
               "function calls as part of this statement");
      break;
    }

    if ((!it->fixed && it->fix_fields(lex->thd, &it)) || it->check_cols(1))
    {
      my_message(ER_SET_CONSTANTS_ONLY, ER(ER_SET_CONSTANTS_ONLY),
		 MYF(0));
      goto error;
    }
    sql_kill(thd, (ulong)it->val_int(), lex->type & ONLY_KILL_QUERY);
    break;
  }
#ifndef NO_EMBEDDED_ACCESS_CHECKS
  case SQLCOM_SHOW_GRANTS:
  {
    LEX_USER *grant_user= get_current_user(thd, lex->grant_user);
    if (!grant_user)
      goto error;
    if ((thd->security_ctx->priv_user &&
	 !strcmp(thd->security_ctx->priv_user, grant_user->user.str)) ||
        !check_access(thd, SELECT_ACL, "mysql", NULL, NULL, 1, 0))
    {
      res = mysql_show_grants(thd, grant_user);
    }
    break;
  }
#endif
  case SQLCOM_BEGIN:
    if (trans_begin(thd, lex->start_transaction_opt))
      goto error;
    my_ok(thd);
    break;
  case SQLCOM_COMMIT:
  {
    DBUG_ASSERT(thd->lock == NULL ||
                thd->locked_tables_mode == LTM_LOCK_TABLES);
    bool tx_chain= (lex->tx_chain == TVL_YES ||
                    (thd->variables.completion_type == 1 &&
                     lex->tx_chain != TVL_NO));
    bool tx_release= (lex->tx_release == TVL_YES ||
                      (thd->variables.completion_type == 2 &&
                       lex->tx_release != TVL_NO));
    if (trans_commit(thd))
      goto error;
    thd->mdl_context.release_transactional_locks();
    /* Begin transaction with the same isolation level. */
    if (tx_chain)
    {
      if (trans_begin(thd))
      goto error;
    }
    else
    {
      /* Reset the isolation level and access mode if no chaining transaction.*/
      thd->tx_isolation= (enum_tx_isolation) thd->variables.tx_isolation;
      thd->tx_read_only= thd->variables.tx_read_only;
    }
    /* Disconnect the current client connection. */
    if (tx_release)
      thd->killed= THD::KILL_CONNECTION;
    my_ok(thd);
    break;
  }
  case SQLCOM_ROLLBACK:
  {
    DBUG_ASSERT(thd->lock == NULL ||
                thd->locked_tables_mode == LTM_LOCK_TABLES);
    bool tx_chain= (lex->tx_chain == TVL_YES ||
                    (thd->variables.completion_type == 1 &&
                     lex->tx_chain != TVL_NO));
    bool tx_release= (lex->tx_release == TVL_YES ||
                      (thd->variables.completion_type == 2 &&
                       lex->tx_release != TVL_NO));
    if (trans_rollback(thd))
      goto error;
    thd->mdl_context.release_transactional_locks();
    /* Begin transaction with the same isolation level. */
    if (tx_chain)
    {
      if (trans_begin(thd))
        goto error;
    }
    else
    {
      /* Reset the isolation level and access mode if no chaining transaction.*/
      thd->tx_isolation= (enum_tx_isolation) thd->variables.tx_isolation;
      thd->tx_read_only= thd->variables.tx_read_only;
    }
    /* Disconnect the current client connection. */
    if (tx_release)
      thd->killed= THD::KILL_CONNECTION;
    my_ok(thd);
    break;
  }
  case SQLCOM_RELEASE_SAVEPOINT:
    if (trans_release_savepoint(thd, lex->ident))
      goto error;
    my_ok(thd);
    break;
  case SQLCOM_ROLLBACK_TO_SAVEPOINT:
    if (trans_rollback_to_savepoint(thd, lex->ident))
      goto error;
    my_ok(thd);
    break;
  case SQLCOM_SAVEPOINT:
    if (trans_savepoint(thd, lex->ident))
      goto error;
    my_ok(thd);
    break;
  case SQLCOM_CREATE_PROCEDURE:
  case SQLCOM_CREATE_SPFUNCTION:
  {
    uint namelen;
    char *name;
    int sp_result= SP_INTERNAL_ERROR;

    DBUG_ASSERT(lex->sphead != 0);
    DBUG_ASSERT(lex->sphead->m_db.str); /* Must be initialized in the parser */
    /*
      Verify that the database name is allowed, optionally
      lowercase it.
    */
    if (check_and_convert_db_name(&lex->sphead->m_db, FALSE) != IDENT_NAME_OK)
      goto create_sp_error;

    if (check_access(thd, CREATE_PROC_ACL, lex->sphead->m_db.str,
                     NULL, NULL, 0, 0))
      goto create_sp_error;

    /*
      Check that a database directory with this name
      exists. Design note: This won't work on virtual databases
      like information_schema.
    */
    if (check_db_dir_existence(lex->sphead->m_db.str))
    {
      my_error(ER_BAD_DB_ERROR, MYF(0), lex->sphead->m_db.str);
      goto create_sp_error;
    }

    name= lex->sphead->name(&namelen);
#ifdef HAVE_DLOPEN
    if (lex->sphead->m_type == SP_TYPE_FUNCTION)
    {
      udf_func *udf = find_udf(name, namelen);

      if (udf)
      {
        my_error(ER_UDF_EXISTS, MYF(0), name);
        goto create_sp_error;
      }
    }
#endif

    if (sp_process_definer(thd))
      goto create_sp_error;

    res= (sp_result= sp_create_routine(thd, lex->sphead));
    switch (sp_result) {
    case SP_OK: {
#ifndef NO_EMBEDDED_ACCESS_CHECKS
      /* only add privileges if really neccessary */

      Security_context security_context;
      bool restore_backup_context= false;
      Security_context *backup= NULL;
      LEX_USER *definer= thd->lex->definer;
      /*
        We're going to issue an implicit GRANT statement so we close all
        open tables. We have to keep metadata locks as this ensures that
        this statement is atomic against concurent FLUSH TABLES WITH READ
        LOCK. Deadlocks which can arise due to fact that this implicit
        statement takes metadata locks should be detected by a deadlock
        detector in MDL subsystem and reported as errors.

        No need to commit/rollback statement transaction, it's not started.

        TODO: Long-term we should either ensure that implicit GRANT statement
              is written into binary log as a separate statement or make both
              creation of routine and implicit GRANT parts of one fully atomic
              statement.
      */
      DBUG_ASSERT(thd->transaction.stmt.is_empty());
      close_thread_tables(thd);
      /*
        Check if the definer exists on slave, 
        then use definer privilege to insert routine privileges to mysql.procs_priv.

        For current user of SQL thread has GLOBAL_ACL privilege, 
        which doesn't any check routine privileges, 
        so no routine privilege record  will insert into mysql.procs_priv.
      */
      if (thd->slave_thread && is_acl_user(definer->host.str, definer->user.str))
      {
        security_context.change_security_context(thd, 
                                                 &thd->lex->definer->user,
                                                 &thd->lex->definer->host,
                                                 &thd->lex->sphead->m_db,
                                                 &backup);
        restore_backup_context= true;
      }

      if (sp_automatic_privileges && !opt_noacl &&
          check_routine_access(thd, DEFAULT_CREATE_PROC_ACLS,
                               lex->sphead->m_db.str, name,
                               lex->sql_command == SQLCOM_CREATE_PROCEDURE, 1))
      {
        if (sp_grant_privileges(thd, lex->sphead->m_db.str, name,
                                lex->sql_command == SQLCOM_CREATE_PROCEDURE))
          push_warning(thd, Sql_condition::WARN_LEVEL_WARN,
                       ER_PROC_AUTO_GRANT_FAIL, ER(ER_PROC_AUTO_GRANT_FAIL));
        thd->clear_error();
      }

      /*
        Restore current user with GLOBAL_ACL privilege of SQL thread
      */ 
      if (restore_backup_context)
      {
        DBUG_ASSERT(thd->slave_thread == 1);
        thd->security_ctx->restore_security_context(thd, backup);
      }

#endif
    break;
    }
    case SP_WRITE_ROW_FAILED:
      my_error(ER_SP_ALREADY_EXISTS, MYF(0), SP_TYPE_STRING(lex), name);
    break;
    case SP_BAD_IDENTIFIER:
      my_error(ER_TOO_LONG_IDENT, MYF(0), name);
    break;
    case SP_BODY_TOO_LONG:
      my_error(ER_TOO_LONG_BODY, MYF(0), name);
    break;
    case SP_FLD_STORE_FAILED:
      my_error(ER_CANT_CREATE_SROUTINE, MYF(0), name);
      break;
    default:
      my_error(ER_SP_STORE_FAILED, MYF(0), SP_TYPE_STRING(lex), name);
    break;
    } /* end switch */

    /*
      Capture all errors within this CASE and
      clean up the environment.
    */
create_sp_error:
    if (sp_result != SP_OK )
      goto error;
    my_ok(thd);
    break; /* break super switch */
  } /* end case group bracket */
  case SQLCOM_CALL:
    {
      sp_head *sp;

      /* Here we check for the execute privilege on stored procedure. */
      if (check_routine_access(thd, EXECUTE_ACL, lex->spname->m_db.str,
                               lex->spname->m_name.str,
                               lex->sql_command == SQLCOM_CALL, 0))
        goto error;

      /*
        This will cache all SP and SF and open and lock all tables
        required for execution.
      */
      if (check_table_access(thd, SELECT_ACL, all_tables, FALSE,
                             UINT_MAX, FALSE) ||
          open_and_lock_tables(thd, all_tables, TRUE, 0))
       goto error;

      /*
        By this moment all needed SPs should be in cache so no need to look 
        into DB. 
      */
      if (!(sp= sp_find_routine(thd, SP_TYPE_PROCEDURE, lex->spname,
                                &thd->sp_proc_cache, TRUE)))
      {
	my_error(ER_SP_DOES_NOT_EXIST, MYF(0), "PROCEDURE",
                 lex->spname->m_qname.str);
	goto error;
      }
      else
      {
	ha_rows select_limit;
        /* bits that should be cleared in thd->server_status */
	uint bits_to_be_cleared= 0;
        /*
          Check that the stored procedure doesn't contain Dynamic SQL
          and doesn't return result sets: such stored procedures can't
          be called from a function or trigger.
        */
        if (thd->in_sub_stmt)
        {
          const char *where= (thd->in_sub_stmt & SUB_STMT_TRIGGER ?
                              "trigger" : "function");
          if (sp->is_not_allowed_in_function(where))
            goto error;
        }

	if (sp->m_flags & sp_head::MULTI_RESULTS)
	{
	  if (! (thd->client_capabilities & CLIENT_MULTI_RESULTS))
	  {
            /*
              The client does not support multiple result sets being sent
              back
            */
	    my_error(ER_SP_BADSELECT, MYF(0), sp->m_qname.str);
	    goto error;
	  }
          /*
            If SERVER_MORE_RESULTS_EXISTS is not set,
            then remember that it should be cleared
          */
	  bits_to_be_cleared= (~thd->server_status &
                               SERVER_MORE_RESULTS_EXISTS);
	  thd->server_status|= SERVER_MORE_RESULTS_EXISTS;
	}

	if (check_routine_access(thd, EXECUTE_ACL,
				 sp->m_db.str, sp->m_name.str, TRUE, FALSE))
	{
	  goto error;
	}
	select_limit= thd->variables.select_limit;
	thd->variables.select_limit= HA_POS_ERROR;

        /* 
          We never write CALL statements into binlog:
           - If the mode is non-prelocked, each statement will be logged
             separately.
           - If the mode is prelocked, the invoking statement will care
             about writing into binlog.
          So just execute the statement.
        */
	res= sp->execute_procedure(thd, &lex->value_list);

	thd->variables.select_limit= select_limit;

        thd->server_status&= ~bits_to_be_cleared;

	if (!res)
        {
          my_ok(thd, (thd->get_row_count_func() < 0) ? 0 : thd->get_row_count_func());
        }
	else
        {
          DBUG_ASSERT(thd->is_error() || thd->killed);
	  goto error;		// Substatement should already have sent error
        }
      }
      break;
    }
  case SQLCOM_ALTER_PROCEDURE:
  case SQLCOM_ALTER_FUNCTION:
    {
      if (check_routine_access(thd, ALTER_PROC_ACL, lex->spname->m_db.str,
                               lex->spname->m_name.str,
                               lex->sql_command == SQLCOM_ALTER_PROCEDURE,
                               false))
        goto error;

      enum_sp_type sp_type= (lex->sql_command == SQLCOM_ALTER_PROCEDURE) ?
                            SP_TYPE_PROCEDURE : SP_TYPE_FUNCTION;
      /*
        Note that if you implement the capability of ALTER FUNCTION to
        alter the body of the function, this command should be made to
        follow the restrictions that log-bin-trust-function-creators=0
        already puts on CREATE FUNCTION.
      */
      /* Conditionally writes to binlog */
      int sp_result= sp_update_routine(thd, sp_type, lex->spname,
                                       &lex->sp_chistics);
      if (thd->killed)
        goto error;
      switch (sp_result)
      {
      case SP_OK:
	my_ok(thd);
	break;
      case SP_KEY_NOT_FOUND:
	my_error(ER_SP_DOES_NOT_EXIST, MYF(0),
                 SP_COM_STRING(lex), lex->spname->m_qname.str);
	goto error;
      default:
	my_error(ER_SP_CANT_ALTER, MYF(0),
                 SP_COM_STRING(lex), lex->spname->m_qname.str);
	goto error;
      }
      break;
    }
  case SQLCOM_DROP_PROCEDURE:
  case SQLCOM_DROP_FUNCTION:
    {
#ifdef HAVE_DLOPEN
      if (lex->sql_command == SQLCOM_DROP_FUNCTION &&
          ! lex->spname->m_explicit_name)
      {
        /* DROP FUNCTION <non qualified name> */
        udf_func *udf = find_udf(lex->spname->m_name.str,
                                 lex->spname->m_name.length);
        if (udf)
        {
          if (check_access(thd, DELETE_ACL, "mysql", NULL, NULL, 1, 0))
            goto error;

          if (!(res = mysql_drop_function(thd, &lex->spname->m_name)))
          {
            my_ok(thd);
            break;
          }
          my_error(ER_SP_DROP_FAILED, MYF(0),
                   "FUNCTION (UDF)", lex->spname->m_name.str);
          goto error;
        }

        if (lex->spname->m_db.str == NULL)
        {
          if (lex->drop_if_exists)
          {
            push_warning_printf(thd, Sql_condition::WARN_LEVEL_NOTE,
                                ER_SP_DOES_NOT_EXIST, ER(ER_SP_DOES_NOT_EXIST),
                                "FUNCTION (UDF)", lex->spname->m_name.str);
            res= FALSE;
            my_ok(thd);
            break;
          }
          my_error(ER_SP_DOES_NOT_EXIST, MYF(0),
                   "FUNCTION (UDF)", lex->spname->m_name.str);
          goto error;
        }
        /* Fall thought to test for a stored function */
      }
#endif

      char *db= lex->spname->m_db.str;
      char *name= lex->spname->m_name.str;

      if (check_routine_access(thd, ALTER_PROC_ACL, db, name,
                               lex->sql_command == SQLCOM_DROP_PROCEDURE,
                               false))
        goto error;

      enum_sp_type sp_type= (lex->sql_command == SQLCOM_DROP_PROCEDURE) ?
                            SP_TYPE_PROCEDURE : SP_TYPE_FUNCTION;

      /* Conditionally writes to binlog */
      int sp_result= sp_drop_routine(thd, sp_type, lex->spname);

#ifndef NO_EMBEDDED_ACCESS_CHECKS
      /*
        We're going to issue an implicit REVOKE statement so we close all
        open tables. We have to keep metadata locks as this ensures that
        this statement is atomic against concurent FLUSH TABLES WITH READ
        LOCK. Deadlocks which can arise due to fact that this implicit
        statement takes metadata locks should be detected by a deadlock
        detector in MDL subsystem and reported as errors.

        No need to commit/rollback statement transaction, it's not started.

        TODO: Long-term we should either ensure that implicit REVOKE statement
              is written into binary log as a separate statement or make both
              dropping of routine and implicit REVOKE parts of one fully atomic
              statement.
      */
      DBUG_ASSERT(thd->transaction.stmt.is_empty());
      close_thread_tables(thd);

      if (sp_result != SP_KEY_NOT_FOUND &&
          sp_automatic_privileges && !opt_noacl &&
          sp_revoke_privileges(thd, db, name,
                               lex->sql_command == SQLCOM_DROP_PROCEDURE))
      {
        push_warning(thd, Sql_condition::WARN_LEVEL_WARN,
                     ER_PROC_AUTO_REVOKE_FAIL,
                     ER(ER_PROC_AUTO_REVOKE_FAIL));
        /* If this happens, an error should have been reported. */
        goto error;
      }
#endif

      res= sp_result;
      switch (sp_result) {
      case SP_OK:
	my_ok(thd);
	break;
      case SP_KEY_NOT_FOUND:
	if (lex->drop_if_exists)
	{
          res= write_bin_log(thd, TRUE, thd->query(), thd->query_length());
	  push_warning_printf(thd, Sql_condition::WARN_LEVEL_NOTE,
			      ER_SP_DOES_NOT_EXIST, ER(ER_SP_DOES_NOT_EXIST),
                              SP_COM_STRING(lex), lex->spname->m_qname.str);
          if (!res)
            my_ok(thd);
	  break;
	}
	my_error(ER_SP_DOES_NOT_EXIST, MYF(0),
                 SP_COM_STRING(lex), lex->spname->m_qname.str);
	goto error;
      default:
	my_error(ER_SP_DROP_FAILED, MYF(0),
                 SP_COM_STRING(lex), lex->spname->m_qname.str);
	goto error;
      }
      break;
    }
  case SQLCOM_SHOW_CREATE_PROC:
    {
      if (sp_show_create_routine(thd, SP_TYPE_PROCEDURE, lex->spname))
        goto error;
      break;
    }
  case SQLCOM_SHOW_CREATE_FUNC:
    {
      if (sp_show_create_routine(thd, SP_TYPE_FUNCTION, lex->spname))
	goto error;
      break;
    }
  case SQLCOM_SHOW_PROC_CODE:
  case SQLCOM_SHOW_FUNC_CODE:
    {
#ifndef DBUG_OFF
      sp_head *sp;
      enum_sp_type sp_type= (lex->sql_command == SQLCOM_SHOW_PROC_CODE) ?
                            SP_TYPE_PROCEDURE : SP_TYPE_FUNCTION;

      if (sp_cache_routine(thd, sp_type, lex->spname, false, &sp))
        goto error;
      if (!sp || sp->show_routine_code(thd))
      {
        /* We don't distinguish between errors for now */
        my_error(ER_SP_DOES_NOT_EXIST, MYF(0),
                 SP_COM_STRING(lex), lex->spname->m_name.str);
        goto error;
      }
      break;
#else
      my_error(ER_FEATURE_DISABLED, MYF(0),
               "SHOW PROCEDURE|FUNCTION CODE", "--with-debug");
      goto error;
#endif // ifndef DBUG_OFF
    }
  case SQLCOM_SHOW_CREATE_TRIGGER:
    {
      if (lex->spname->m_name.length > NAME_LEN)
      {
        my_error(ER_TOO_LONG_IDENT, MYF(0), lex->spname->m_name.str);
        goto error;
      }

      if (show_create_trigger(thd, lex->spname))
        goto error; /* Error has been already logged. */

      break;
    }
  case SQLCOM_CREATE_VIEW:
    {
      /*
        Note: SQLCOM_CREATE_VIEW also handles 'ALTER VIEW' commands
        as specified through the thd->lex->create_view_mode flag.
      */
      res= mysql_create_view(thd, first_table, thd->lex->create_view_mode);
      break;
    }
  case SQLCOM_DROP_VIEW:
    {
      if (check_table_access(thd, DROP_ACL, all_tables, FALSE, UINT_MAX, FALSE))
        goto error;
      /* Conditionally writes to binlog. */
      res= mysql_drop_view(thd, first_table, thd->lex->drop_mode);
      break;
    }
  case SQLCOM_CREATE_TRIGGER:
  {
    /* Conditionally writes to binlog. */
    res= mysql_create_or_drop_trigger(thd, all_tables, 1);

    break;
  }
  case SQLCOM_DROP_TRIGGER:
  {
    /* Conditionally writes to binlog. */
    res= mysql_create_or_drop_trigger(thd, all_tables, 0);
    break;
  }
  case SQLCOM_XA_START:
    if (trans_xa_start(thd))
      goto error;
    my_ok(thd);
    break;
  case SQLCOM_XA_END:
    if (trans_xa_end(thd))
      goto error;
    my_ok(thd);
    break;
  case SQLCOM_XA_PREPARE:
    if (trans_xa_prepare(thd))
      goto error;
    my_ok(thd);
    break;
  case SQLCOM_XA_COMMIT:
    if (trans_xa_commit(thd))
      goto error;
    thd->mdl_context.release_transactional_locks();
    /*
      We've just done a commit, reset transaction
      isolation level and access mode to the session default.
    */
    thd->tx_isolation= (enum_tx_isolation) thd->variables.tx_isolation;
    thd->tx_read_only= thd->variables.tx_read_only;
    my_ok(thd);
    break;
  case SQLCOM_XA_ROLLBACK:
    if (trans_xa_rollback(thd))
      goto error;
    thd->mdl_context.release_transactional_locks();
    /*
      We've just done a rollback, reset transaction
      isolation level and access mode to the session default.
    */
    thd->tx_isolation= (enum_tx_isolation) thd->variables.tx_isolation;
    thd->tx_read_only= thd->variables.tx_read_only;
    my_ok(thd);
    break;
  case SQLCOM_XA_RECOVER:
    res= mysql_xa_recover(thd);
    break;
  case SQLCOM_ALTER_TABLESPACE:
    if (check_global_access(thd, CREATE_TABLESPACE_ACL))
      break;
    if (!(res= mysql_alter_tablespace(thd, lex->alter_tablespace_info)))
      my_ok(thd);
    break;
  case SQLCOM_INSTALL_PLUGIN:
    if (! (res= mysql_install_plugin(thd, &thd->lex->comment,
                                     &thd->lex->ident)))
      my_ok(thd);
    break;
  case SQLCOM_UNINSTALL_PLUGIN:
    if (! (res= mysql_uninstall_plugin(thd, &thd->lex->comment)))
      my_ok(thd);
    break;
  case SQLCOM_BINLOG_BASE64_EVENT:
  {
#ifndef EMBEDDED_LIBRARY
    mysql_client_binlog_statement(thd);
#else /* EMBEDDED_LIBRARY */
    my_error(ER_OPTION_PREVENTS_STATEMENT, MYF(0), "embedded");
#endif /* EMBEDDED_LIBRARY */
    break;
  }
  case SQLCOM_CREATE_SERVER:
  {
    if (check_global_access(thd, SUPER_ACL))
      goto error;

    if (create_server(thd, &thd->lex->server_options))
      goto error;

    my_ok(thd, 1);
    break;
  }
  case SQLCOM_ALTER_SERVER:
  {
    if (check_global_access(thd, SUPER_ACL))
      goto error;

    if (alter_server(thd, &thd->lex->server_options))
      goto error;

    my_ok(thd, 1);
    break;
  }
  case SQLCOM_DROP_SERVER:
  {
    if (check_global_access(thd, SUPER_ACL))
      goto error;

    LEX *lex= thd->lex;
    if (drop_server(thd, &lex->server_options, lex->drop_if_exists))
    {
      /*
        drop_server() can fail without reporting an error
        due to IF EXISTS clause. In this case, call my_ok().
      */
      if (thd->is_error() || thd->killed)
        goto error;
      DBUG_ASSERT(lex->drop_if_exists);
      my_ok(thd, 0);
      break;
    }

    my_ok(thd, 1);
    break;
  }
  case SQLCOM_ANALYZE:
  case SQLCOM_CHECK:
  case SQLCOM_OPTIMIZE:
  case SQLCOM_REPAIR:
  case SQLCOM_TRUNCATE:
  case SQLCOM_ALTER_TABLE:
  case SQLCOM_HA_OPEN:
  case SQLCOM_HA_READ:
  case SQLCOM_HA_CLOSE:
    DBUG_ASSERT(first_table == all_tables && first_table != 0);
    /* fall through */
  case SQLCOM_SIGNAL:
  case SQLCOM_RESIGNAL:
  case SQLCOM_GET_DIAGNOSTICS:
    DBUG_ASSERT(lex->m_sql_cmd != NULL);
    res= lex->m_sql_cmd->execute(thd);
    break;

#ifndef NO_EMBEDDED_ACCESS_CHECKS
  case SQLCOM_ALTER_USER:
    if (check_access(thd, UPDATE_ACL, "mysql", NULL, NULL, 1, 1) &&
        check_global_access(thd, CREATE_USER_ACL))
      break;
    /* Conditionally writes to binlog */
    if (!(res= mysql_user_password_expire(thd, lex->users_list)))
      my_ok(thd);
    break;
#endif
  default:
#ifndef EMBEDDED_LIBRARY
    DBUG_ASSERT(0);                             /* Impossible */
#endif
    my_ok(thd);
    break;
  }
  THD_STAGE_INFO(thd, stage_query_end);

  /*
    Binlog-related cleanup:
    Reset system variables temporarily modified by SET ONE SHOT.

    Exception: If this is a SET, do nothing. This is to allow
    mysqlbinlog to print many SET commands (in this case we want the
    charset temp setting to live until the real query). This is also
    needed so that SET CHARACTER_SET_CLIENT... does not cancel itself
    immediately.
  */
  if (thd->one_shot_set && lex->sql_command != SQLCOM_SET_OPTION)
    reset_one_shot_variables(thd);

  goto finish;

error:
  res= TRUE;

finish:

  DBUG_ASSERT(!thd->in_active_multi_stmt_transaction() ||
               thd->in_multi_stmt_transaction_mode());

  if (! thd->in_sub_stmt)
  {
    /* report error issued during command execution */
    if (thd->killed_errno())
      thd->send_kill_message();
    if (thd->killed == THD::KILL_QUERY || thd->killed == THD::KILL_BAD_DATA)
    {
      thd->killed= THD::NOT_KILLED;
      thd->mysys_var->abort= 0;
    }
    if (thd->is_error() || (thd->variables.option_bits & OPTION_MASTER_SQL_ERROR))
      trans_rollback_stmt(thd);
    else
    {
      /* If commit fails, we should be able to reset the OK status. */
      thd->get_stmt_da()->set_overwrite_status(true);
      trans_commit_stmt(thd);
      thd->get_stmt_da()->set_overwrite_status(false);
    }
  }

  lex->unit.cleanup();
  /* Free tables */
  THD_STAGE_INFO(thd, stage_closing_tables);
  close_thread_tables(thd);

#ifndef DBUG_OFF
  if (lex->sql_command != SQLCOM_SET_OPTION && ! thd->in_sub_stmt)
    DEBUG_SYNC(thd, "execute_command_after_close_tables");
#endif

  if (! thd->in_sub_stmt && thd->transaction_rollback_request)
  {
    /*
      We are not in sub-statement and transaction rollback was requested by
      one of storage engines (e.g. due to deadlock). Rollback transaction in
      all storage engines including binary log.
    */
    trans_rollback_implicit(thd);
    thd->mdl_context.release_transactional_locks();
  }
  else if (stmt_causes_implicit_commit(thd, CF_IMPLICIT_COMMIT_END))
  {
    /* No transaction control allowed in sub-statements. */
    DBUG_ASSERT(! thd->in_sub_stmt);
    /* If commit fails, we should be able to reset the OK status. */
    thd->get_stmt_da()->set_overwrite_status(true);
    /* Commit the normal transaction if one is active. */
    trans_commit_implicit(thd);
    thd->get_stmt_da()->set_overwrite_status(false);
    thd->mdl_context.release_transactional_locks();
  }
  else if (! thd->in_sub_stmt && ! thd->in_multi_stmt_transaction_mode())
  {
    /*
      - If inside a multi-statement transaction,
      defer the release of metadata locks until the current
      transaction is either committed or rolled back. This prevents
      other statements from modifying the table for the entire
      duration of this transaction.  This provides commit ordering
      and guarantees serializability across multiple transactions.
      - If in autocommit mode, or outside a transactional context,
      automatically release metadata locks of the current statement.
    */
    thd->mdl_context.release_transactional_locks();
  }
  else if (! thd->in_sub_stmt)
  {
    thd->mdl_context.release_statement_locks();
  }

  DBUG_RETURN(res || thd->is_error());
}

static bool execute_sqlcom_select(THD *thd, TABLE_LIST *all_tables)
{
  LEX	*lex= thd->lex;
  select_result *result= lex->result;
  bool res;
  /* assign global limit variable if limit is not given */
  {
    SELECT_LEX *param= lex->unit.global_parameters;
    if (!param->explicit_limit)
      param->select_limit=
        new Item_int((ulonglong) thd->variables.select_limit);
  }
  if (!(res= open_normal_and_derived_tables(thd, all_tables, 0)))
  {
    if (lex->describe)
    {
      /*
        We always use select_send for EXPLAIN, even if it's an EXPLAIN
        for SELECT ... INTO OUTFILE: a user application should be able
        to prepend EXPLAIN to any query and receive output for it,
        even if the query itself redirects the output.
      */
      if (!(result= new select_send()))
        return 1;                               /* purecov: inspected */
      res= explain_query_expression(thd, result);
      delete result;
    }
    else
    {
      if (!result && !(result= new select_send()))
        return 1;                               /* purecov: inspected */
      select_result *save_result= result;
      select_result *analyse_result= NULL;
      if (lex->proc_analyse)
      {
        if ((result= analyse_result=
               new select_analyse(result, lex->proc_analyse)) == NULL)
          return true;
      }
      res= handle_select(thd, result, 0);
      delete analyse_result;
      if (save_result != lex->result)
        delete save_result;
    }
  }
  return res;
}


#ifndef NO_EMBEDDED_ACCESS_CHECKS
/**
  Check grants for commands which work only with one table.

  @param thd                    Thread handler
  @param privilege              requested privilege
  @param all_tables             global table list of query
  @param no_errors              FALSE/TRUE - report/don't report error to
                            the client (using my_error() call).

  @retval
    0   OK
  @retval
    1   access denied, error is sent to client
*/

bool check_single_table_access(THD *thd, ulong privilege, 
                               TABLE_LIST *all_tables, bool no_errors)
{
  Security_context * backup_ctx= thd->security_ctx;

  /* we need to switch to the saved context (if any) */
  if (all_tables->security_ctx)
    thd->security_ctx= all_tables->security_ctx;

  const char *db_name;
  if ((all_tables->view || all_tables->field_translation) &&
      !all_tables->schema_table)
    db_name= all_tables->view_db.str;
  else
    db_name= all_tables->db;

  if (check_access(thd, privilege, db_name,
                   &all_tables->grant.privilege,
                   &all_tables->grant.m_internal,
                   0, no_errors))
    goto deny;

  /* Show only 1 table for check_grant */
  if (!(all_tables->belong_to_view &&
        (thd->lex->sql_command == SQLCOM_SHOW_FIELDS)) &&
      check_grant(thd, privilege, all_tables, FALSE, 1, no_errors))
    goto deny;

  thd->security_ctx= backup_ctx;
  return 0;

deny:
  thd->security_ctx= backup_ctx;
  return 1;
}

/**
  Check grants for commands which work only with one table and all other
  tables belonging to subselects or implicitly opened tables.

  @param thd			Thread handler
  @param privilege		requested privilege
  @param all_tables		global table list of query

  @retval
    0   OK
  @retval
    1   access denied, error is sent to client
*/

bool check_one_table_access(THD *thd, ulong privilege, TABLE_LIST *all_tables)
{
  if (check_single_table_access (thd,privilege,all_tables, FALSE))
    return 1;

  /* Check rights on tables of subselects and implicitly opened tables */
  TABLE_LIST *subselects_tables, *view= all_tables->view ? all_tables : 0;
  if ((subselects_tables= all_tables->next_global))
  {
    /*
      Access rights asked for the first table of a view should be the same
      as for the view
    */
    if (view && subselects_tables->belong_to_view == view)
    {
      if (check_single_table_access (thd, privilege, subselects_tables, FALSE))
        return 1;
      subselects_tables= subselects_tables->next_global;
    }
    if (subselects_tables &&
        (check_table_access(thd, SELECT_ACL, subselects_tables, FALSE,
                            UINT_MAX, FALSE)))
      return 1;
  }
  return 0;
}


/**
  @brief Compare requested privileges with the privileges acquired from the
    User- and Db-tables.
  @param thd          Thread handler
  @param want_access  The requested access privileges.
  @param db           A pointer to the Db name.
  @param[out] save_priv A pointer to the granted privileges will be stored.
  @param grant_internal_info A pointer to the internal grant cache.
  @param dont_check_global_grants True if no global grants are checked.
  @param no_error     True if no errors should be sent to the client.

  'save_priv' is used to save the User-table (global) and Db-table grants for
  the supplied db name. Note that we don't store db level grants if the global
  grants is enough to satisfy the request AND the global grants contains a
  SELECT grant.

  For internal databases (INFORMATION_SCHEMA, PERFORMANCE_SCHEMA),
  additional rules apply, see ACL_internal_schema_access.

  @see check_grant

  @return Status of denial of access by exclusive ACLs.
    @retval FALSE Access can't exclusively be denied by Db- and User-table
      access unless Column- and Table-grants are checked too.
    @retval TRUE Access denied.
*/

bool
check_access(THD *thd, ulong want_access, const char *db, ulong *save_priv,
             GRANT_INTERNAL_INFO *grant_internal_info,
             bool dont_check_global_grants, bool no_errors)
{
  Security_context *sctx= thd->security_ctx;
  ulong db_access;

  /*
    GRANT command:
    In case of database level grant the database name may be a pattern,
    in case of table|column level grant the database name can not be a pattern.
    We use 'dont_check_global_grants' as a flag to determine
    if it's database level grant command
    (see SQLCOM_GRANT case, mysql_execute_command() function) and
    set db_is_pattern according to 'dont_check_global_grants' value.
  */
  bool  db_is_pattern= ((want_access & GRANT_ACL) && dont_check_global_grants);
  ulong dummy;
  DBUG_ENTER("check_access");
  DBUG_PRINT("enter",("db: %s  want_access: %lu  master_access: %lu",
                      db ? db : "", want_access, sctx->master_access));

  if (save_priv)
    *save_priv=0;
  else
  {
    save_priv= &dummy;
    dummy= 0;
  }

  THD_STAGE_INFO(thd, stage_checking_permissions);
  if ((!db || !db[0]) && !thd->db && !dont_check_global_grants)
  {
    DBUG_PRINT("error",("No database"));
    if (!no_errors)
      my_message(ER_NO_DB_ERROR, ER(ER_NO_DB_ERROR),
                 MYF(0));                       /* purecov: tested */
    DBUG_RETURN(TRUE);				/* purecov: tested */
  }

  if ((db != NULL) && (db != any_db))
  {
    const ACL_internal_schema_access *access;
    access= get_cached_schema_access(grant_internal_info, db);
    if (access)
    {
      switch (access->check(want_access, save_priv))
      {
      case ACL_INTERNAL_ACCESS_GRANTED:
        /*
          All the privileges requested have been granted internally.
          [out] *save_privileges= Internal privileges.
        */
        DBUG_RETURN(FALSE);
      case ACL_INTERNAL_ACCESS_DENIED:
        if (! no_errors)
        {
          my_error(ER_DBACCESS_DENIED_ERROR, MYF(0),
                   sctx->priv_user, sctx->priv_host, db);
        }
        DBUG_RETURN(TRUE);
      case ACL_INTERNAL_ACCESS_CHECK_GRANT:
        /*
          Only some of the privilege requested have been granted internally,
          proceed with the remaining bits of the request (want_access).
        */
        want_access&= ~(*save_priv);
        break;
      }
    }
  }

  if ((sctx->master_access & want_access) == want_access)
  {
    /*
      1. If we don't have a global SELECT privilege, we have to get the
      database specific access rights to be able to handle queries of type
      UPDATE t1 SET a=1 WHERE b > 0
      2. Change db access if it isn't current db which is being addressed
    */
    if (!(sctx->master_access & SELECT_ACL))
    {
      if (db && (!thd->db || db_is_pattern || strcmp(db, thd->db)))
        db_access= acl_get(sctx->get_host()->ptr(), sctx->get_ip()->ptr(),
                           sctx->priv_user, db, db_is_pattern);
      else
      {
        /* get access for current db */
        db_access= sctx->db_access;
      }
      /*
        The effective privileges are the union of the global privileges
        and the intersection of db- and host-privileges,
        plus the internal privileges.
      */
      *save_priv|= sctx->master_access | db_access;
    }
    else
      *save_priv|= sctx->master_access;
    DBUG_RETURN(FALSE);
  }
  if (((want_access & ~sctx->master_access) & ~DB_ACLS) ||
      (! db && dont_check_global_grants))
  {						// We can never grant this
    DBUG_PRINT("error",("No possible access"));
    if (!no_errors)
    {
      if (thd->password == 2)
        my_error(ER_ACCESS_DENIED_NO_PASSWORD_ERROR, MYF(0),
                 sctx->priv_user,
                 sctx->priv_host);
      else
        my_error(ER_ACCESS_DENIED_ERROR, MYF(0),
                 sctx->priv_user,
                 sctx->priv_host,
                 (thd->password ?
                  ER(ER_YES) :
                  ER(ER_NO)));                    /* purecov: tested */
    }
    DBUG_RETURN(TRUE);				/* purecov: tested */
  }

  if (db == any_db)
  {
    /*
      Access granted; Allow select on *any* db.
      [out] *save_privileges= 0
    */
    DBUG_RETURN(FALSE);
  }

  if (db && (!thd->db || db_is_pattern || strcmp(db,thd->db)))
    db_access= acl_get(sctx->get_host()->ptr(), sctx->get_ip()->ptr(),
                       sctx->priv_user, db, db_is_pattern);
  else
    db_access= sctx->db_access;
  DBUG_PRINT("info",("db_access: %lu  want_access: %lu",
                     db_access, want_access));

  /*
    Save the union of User-table and the intersection between Db-table and
    Host-table privileges, with the already saved internal privileges.
  */
  db_access= (db_access | sctx->master_access);
  *save_priv|= db_access;

  /*
    We need to investigate column- and table access if all requested privileges
    belongs to the bit set of .
  */
  bool need_table_or_column_check=
    (want_access & (TABLE_ACLS | PROC_ACLS | db_access)) == want_access;

  /*
    Grant access if the requested access is in the intersection of
    host- and db-privileges (as retrieved from the acl cache),
    also grant access if all the requested privileges are in the union of
    TABLES_ACLS and PROC_ACLS; see check_grant.
  */
  if ( (db_access & want_access) == want_access ||
      (!dont_check_global_grants &&
       need_table_or_column_check))
  {
    /*
       Ok; but need to check table- and column privileges.
       [out] *save_privileges is (User-priv | (Db-priv & Host-priv) | Internal-priv)
    */
    DBUG_RETURN(FALSE);
  }

  /*
    Access is denied;
    [out] *save_privileges is (User-priv | (Db-priv & Host-priv) | Internal-priv)
  */
  DBUG_PRINT("error",("Access denied"));
  if (!no_errors)
    my_error(ER_DBACCESS_DENIED_ERROR, MYF(0),
             sctx->priv_user, sctx->priv_host,
             (db ? db : (thd->db ?
                         thd->db :
                         "unknown")));
  DBUG_RETURN(TRUE);

}


/**
  Check if user has enough privileges for execution of SHOW statement,
  which was converted to query to one of I_S tables.

  @param thd    Thread context.
  @param table  Table list element for I_S table to be queried..

  @retval FALSE - Success.
  @retval TRUE  - Failure.
*/

static bool check_show_access(THD *thd, TABLE_LIST *table)
{
  switch (get_schema_table_idx(table->schema_table)) {
  case SCH_SCHEMATA:
    return (specialflag & SPECIAL_SKIP_SHOW_DB) &&
      check_global_access(thd, SHOW_DB_ACL);

  case SCH_TABLE_NAMES:
  case SCH_TABLES:
  case SCH_VIEWS:
  case SCH_TRIGGERS:
  case SCH_EVENTS:
  {
    const char *dst_db_name= table->schema_select_lex->db;

    DBUG_ASSERT(dst_db_name);

    if (check_access(thd, SELECT_ACL, dst_db_name,
                     &thd->col_access, NULL, FALSE, FALSE))
      return TRUE;

    if (!thd->col_access && check_grant_db(thd, dst_db_name))
    {
      my_error(ER_DBACCESS_DENIED_ERROR, MYF(0),
               thd->security_ctx->priv_user,
               thd->security_ctx->priv_host,
               dst_db_name);
      return TRUE;
    }

    return FALSE;
  }

  case SCH_COLUMNS:
  case SCH_STATISTICS:
  {
    TABLE_LIST *dst_table;
    dst_table= table->schema_select_lex->table_list.first;

    DBUG_ASSERT(dst_table);

    /*
      Open temporary tables to be able to detect them during privilege check.
    */
    if (open_temporary_tables(thd, dst_table))
      return TRUE;

    if (check_access(thd, SELECT_ACL, dst_table->db,
                     &dst_table->grant.privilege,
                     &dst_table->grant.m_internal,
                     FALSE, FALSE))
          return TRUE; /* Access denied */

    /*
      Check_grant will grant access if there is any column privileges on
      all of the tables thanks to the fourth parameter (bool show_table).
    */
    if (check_grant(thd, SELECT_ACL, dst_table, TRUE, UINT_MAX, FALSE))
      return TRUE; /* Access denied */

    close_thread_tables(thd);
    dst_table->table= NULL;

    /* Access granted */
    return FALSE;
  }
  default:
    break;
  }

  return FALSE;
}



/**
  @brief Check if the requested privileges exists in either User-, Host- or
    Db-tables.
  @param thd          Thread context
  @param want_access  Privileges requested
  @param tables       List of tables to be compared against
  @param no_errors    Don't report error to the client (using my_error() call).
  @param any_combination_of_privileges_will_do TRUE if any privileges on any
    column combination is enough.
  @param number       Only the first 'number' tables in the linked list are
                      relevant.

  The suppled table list contains cached privileges. This functions calls the
  help functions check_access and check_grant to verify the first three steps
  in the privileges check queue:
  1. Global privileges
  2. OR (db privileges AND host privileges)
  3. OR table privileges
  4. OR column privileges (not checked by this function!)
  5. OR routine privileges (not checked by this function!)

  @see check_access
  @see check_grant

  @note This functions assumes that table list used and
  thd->lex->query_tables_own_last value correspond to each other
  (the latter should be either 0 or point to next_global member
  of one of elements of this table list).

  @return
    @retval FALSE OK
    @retval TRUE  Access denied; But column or routine privileges might need to
      be checked also.
*/

bool
check_table_access(THD *thd, ulong requirements,TABLE_LIST *tables,
		   bool any_combination_of_privileges_will_do,
                   uint number, bool no_errors)
{
  TABLE_LIST *org_tables= tables;
  TABLE_LIST *first_not_own_table= thd->lex->first_not_own_table();
  uint i= 0;
  Security_context *sctx= thd->security_ctx, *backup_ctx= thd->security_ctx;
  /*
    The check that first_not_own_table is not reached is for the case when
    the given table list refers to the list for prelocking (contains tables
    of other queries). For simple queries first_not_own_table is 0.
  */
  for (; i < number && tables != first_not_own_table && tables;
       tables= tables->next_global, i++)
  {
    ulong want_access= requirements;
    if (tables->security_ctx)
      sctx= tables->security_ctx;
    else
      sctx= backup_ctx;

    /*
       Register access for view underlying table.
       Remove SHOW_VIEW_ACL, because it will be checked during making view
     */
    tables->grant.orig_want_privilege= (want_access & ~SHOW_VIEW_ACL);

    /*
      We should not encounter table list elements for reformed SHOW
      statements unless this is first table list element in the main
      select.
      Such table list elements require additional privilege check
      (see check_show_access()). This check is carried out by caller,
      but only for the first table list element from the main select.
    */
    DBUG_ASSERT(!tables->schema_table_reformed ||
                tables == thd->lex->select_lex.table_list.first);

    DBUG_PRINT("info", ("derived: %d  view: %d", tables->derived != 0,
                        tables->view != 0));

    if (tables->is_anonymous_derived_table())
      continue;

    thd->security_ctx= sctx;

    if (check_access(thd, want_access, tables->get_db_name(),
                     &tables->grant.privilege,
                     &tables->grant.m_internal,
                     0, no_errors))
      goto deny;
  }
  thd->security_ctx= backup_ctx;
  return check_grant(thd,requirements,org_tables,
                     any_combination_of_privileges_will_do,
                     number, no_errors);
deny:
  thd->security_ctx= backup_ctx;
  return TRUE;
}


bool
check_routine_access(THD *thd, ulong want_access,char *db, char *name,
		     bool is_proc, bool no_errors)
{
  TABLE_LIST tables[1];
  
  memset(tables, 0, sizeof(TABLE_LIST));
  tables->db= db;
  tables->table_name= tables->alias= name;
  
  /*
    The following test is just a shortcut for check_access() (to avoid
    calculating db_access) under the assumption that it's common to
    give persons global right to execute all stored SP (but not
    necessary to create them).
    Note that this effectively bypasses the ACL_internal_schema_access checks
    that are implemented for the INFORMATION_SCHEMA and PERFORMANCE_SCHEMA,
    which are located in check_access().
    Since the I_S and P_S do not contain routines, this bypass is ok,
    as long as this code path is not abused to create routines.
    The assert enforce that.
  */
  DBUG_ASSERT((want_access & CREATE_PROC_ACL) == 0);
  if ((thd->security_ctx->master_access & want_access) == want_access)
    tables->grant.privilege= want_access;
  else if (check_access(thd, want_access, db,
                        &tables->grant.privilege,
                        &tables->grant.m_internal,
                        0, no_errors))
    return TRUE;
  
  return check_grant_routine(thd, want_access, tables, is_proc, no_errors);
}


/**
  Check if the routine has any of the routine privileges.

  @param thd	       Thread handler
  @param db           Database name
  @param name         Routine name

  @retval
    0            ok
  @retval
    1            error
*/

bool check_some_routine_access(THD *thd, const char *db, const char *name,
                               bool is_proc)
{
  ulong save_priv;
  /*
    The following test is just a shortcut for check_access() (to avoid
    calculating db_access)
    Note that this effectively bypasses the ACL_internal_schema_access checks
    that are implemented for the INFORMATION_SCHEMA and PERFORMANCE_SCHEMA,
    which are located in check_access().
    Since the I_S and P_S do not contain routines, this bypass is ok,
    as it only opens SHOW_PROC_ACLS.
  */
  if (thd->security_ctx->master_access & SHOW_PROC_ACLS)
    return FALSE;
  if (!check_access(thd, SHOW_PROC_ACLS, db, &save_priv, NULL, 0, 1) ||
      (save_priv & SHOW_PROC_ACLS))
    return FALSE;
  return check_routine_level_acl(thd, db, name, is_proc);
}


/**
  Check if the given table has any of the asked privileges

  @param thd		 Thread handler
  @param want_access	 Bitmap of possible privileges to check for

  @retval
    0  ok
  @retval
    1  error
*/

bool check_some_access(THD *thd, ulong want_access, TABLE_LIST *table)
{
  ulong access;
  DBUG_ENTER("check_some_access");

  /* This loop will work as long as we have less than 32 privileges */
  for (access= 1; access < want_access ; access<<= 1)
  {
    if (access & want_access)
    {
      if (!check_access(thd, access, table->db,
                        &table->grant.privilege,
                        &table->grant.m_internal,
                        0, 1) &&
           !check_grant(thd, access, table, FALSE, 1, TRUE))
        DBUG_RETURN(0);
    }
  }
  DBUG_PRINT("exit",("no matching access rights"));
  DBUG_RETURN(1);
}

#else

static bool check_show_access(THD *thd, TABLE_LIST *table)
{
  return false;
}

#endif /*NO_EMBEDDED_ACCESS_CHECKS*/


/**
  check for global access and give descriptive error message if it fails.

  @param thd			Thread handler
  @param want_access		Use should have any of these global rights

  @warning
    One gets access right if one has ANY of the rights in want_access.
    This is useful as one in most cases only need one global right,
    but in some case we want to check if the user has SUPER or
    REPL_CLIENT_ACL rights.

  @retval
    0	ok
  @retval
    1	Access denied.  In this case an error is sent to the client
*/

bool check_global_access(THD *thd, ulong want_access)
{
  DBUG_ENTER("check_global_access");
#ifndef NO_EMBEDDED_ACCESS_CHECKS
  char command[128];
  if ((thd->security_ctx->master_access & want_access))
    DBUG_RETURN(0);
  get_privilege_desc(command, sizeof(command), want_access);
  my_error(ER_SPECIFIC_ACCESS_DENIED_ERROR, MYF(0), command);
  DBUG_RETURN(1);
#else
  DBUG_RETURN(0);
#endif
}

/****************************************************************************
	Check stack size; Send error if there isn't enough stack to continue
****************************************************************************/


#if STACK_DIRECTION < 0
#define used_stack(A,B) (long) (A - B)
#else
#define used_stack(A,B) (long) (B - A)
#endif

#ifndef DBUG_OFF
long max_stack_used;
#endif

/**
  @note
  Note: The 'buf' parameter is necessary, even if it is unused here.
  - fix_fields functions has a "dummy" buffer large enough for the
    corresponding exec. (Thus we only have to check in fix_fields.)
  - Passing to check_stack_overrun() prevents the compiler from removing it.
*/
bool check_stack_overrun(THD *thd, long margin,
			 uchar *buf __attribute__((unused)))
{
  long stack_used;
  DBUG_ASSERT(thd == current_thd);
  if ((stack_used=used_stack(thd->thread_stack,(char*) &stack_used)) >=
      (long) (my_thread_stack_size - margin))
  {
    /*
      Do not use stack for the message buffer to ensure correct
      behaviour in cases we have close to no stack left.
    */
    char* ebuff= new (std::nothrow) char[MYSQL_ERRMSG_SIZE];
    if (ebuff) {
      my_snprintf(ebuff, MYSQL_ERRMSG_SIZE, ER(ER_STACK_OVERRUN_NEED_MORE),
                  stack_used, my_thread_stack_size, margin);
      my_message(ER_STACK_OVERRUN_NEED_MORE, ebuff, MYF(ME_FATALERROR));
      delete [] ebuff;
    }
    return 1;
  }
#ifndef DBUG_OFF
  max_stack_used= max(max_stack_used, stack_used);
#endif
  return 0;
}


#define MY_YACC_INIT 1000			// Start with big alloc
#define MY_YACC_MAX  32000			// Because of 'short'

bool my_yyoverflow(short **yyss, YYSTYPE **yyvs, ulong *yystacksize)
{
  Yacc_state *state= & current_thd->m_parser_state->m_yacc;
  ulong old_info=0;
  DBUG_ASSERT(state);
  if ((uint) *yystacksize >= MY_YACC_MAX)
    return 1;
  if (!state->yacc_yyvs)
    old_info= *yystacksize;
  *yystacksize= set_zone((*yystacksize)*2,MY_YACC_INIT,MY_YACC_MAX);
  if (!(state->yacc_yyvs= (uchar*)
        my_realloc(state->yacc_yyvs,
                   *yystacksize*sizeof(**yyvs),
                   MYF(MY_ALLOW_ZERO_PTR | MY_FREE_ON_ERROR))) ||
      !(state->yacc_yyss= (uchar*)
        my_realloc(state->yacc_yyss,
                   *yystacksize*sizeof(**yyss),
                   MYF(MY_ALLOW_ZERO_PTR | MY_FREE_ON_ERROR))))
    return 1;
  if (old_info)
  {
    /*
      Only copy the old stack on the first call to my_yyoverflow(),
      when replacing a static stack (YYINITDEPTH) by a dynamic stack.
      For subsequent calls, my_realloc already did preserve the old stack.
    */
    memcpy(state->yacc_yyss, *yyss, old_info*sizeof(**yyss));
    memcpy(state->yacc_yyvs, *yyvs, old_info*sizeof(**yyvs));
  }
  *yyss= (short*) state->yacc_yyss;
  *yyvs= (YYSTYPE*) state->yacc_yyvs;
  return 0;
}


/**
  Reset the part of THD responsible for the state of command
  processing.

  This needs to be called before execution of every statement
  (prepared or conventional).  It is not called by substatements of
  routines.

  @todo Remove mysql_reset_thd_for_next_command and only use the
  member function.

  @todo Call it after we use THD for queries, not before.
*/
void mysql_reset_thd_for_next_command(THD *thd)
{
  thd->reset_for_next_command();
}

void THD::reset_for_next_command()
{
  // TODO: Why on earth is this here?! We should probably fix this
  // function and move it to the proper file. /Matz
  THD *thd= this;
  DBUG_ENTER("mysql_reset_thd_for_next_command");
  DBUG_ASSERT(!thd->sp_runtime_ctx); /* not for substatements of routines */
  DBUG_ASSERT(! thd->in_sub_stmt);
  thd->free_list= 0;
  thd->select_number= 1;
  /*
    Those two lines below are theoretically unneeded as
    THD::cleanup_after_query() should take care of this already.
  */
  thd->auto_inc_intervals_in_cur_stmt_for_binlog.empty();
  thd->stmt_depends_on_first_successful_insert_id_in_prev_stmt= 0;

  thd->query_start_used= thd->query_start_usec_used= 0;
  thd->is_fatal_error= thd->time_zone_used= 0;
  /*
    Clear the status flag that are expected to be cleared at the
    beginning of each SQL statement.
  */
  thd->server_status&= ~SERVER_STATUS_CLEAR_SET;
  /*
    If in autocommit mode and not in a transaction, reset flag
    that identifies if a transaction has done some operations
    that cannot be safely rolled back.

    If the flag is set an warning message is printed out in
    ha_rollback_trans() saying that some tables couldn't be
    rolled back.
  */
  if (!thd->in_multi_stmt_transaction_mode())
  {
    thd->transaction.all.reset_unsafe_rollback_flags();
  }
  DBUG_ASSERT(thd->security_ctx== &thd->main_security_ctx);
  thd->thread_specific_used= FALSE;

  if (opt_bin_log)
  {
    reset_dynamic(&thd->user_var_events);
    thd->user_var_events_alloc= thd->mem_root;
  }
  thd->clear_error();
  thd->get_stmt_da()->reset_diagnostics_area();
  thd->get_stmt_da()->reset_for_next_command();
  thd->rand_used= 0;
  thd->m_sent_row_count= thd->m_examined_row_count= 0;

  thd->reset_current_stmt_binlog_format_row();
  thd->binlog_unsafe_warning_flags= 0;

  thd->m_trans_end_pos= 0;
  thd->m_trans_log_file= NULL;
  thd->m_trans_fixed_log_file= NULL;
  thd->commit_error= THD::CE_NONE;
  thd->durability_property= HA_REGULAR_DURABILITY;
  thd->set_trans_pos(NULL, 0);

  DBUG_PRINT("debug",
             ("is_current_stmt_binlog_format_row(): %d",
              thd->is_current_stmt_binlog_format_row()));

  DBUG_VOID_RETURN;
}


/**
  Resets the lex->current_select object.
  @note It is assumed that lex->current_select != NULL

  This function is a wrapper around select_lex->init_select() with an added
  check for the special situation when using INTO OUTFILE and LOAD DATA.
*/

void
mysql_init_select(LEX *lex)
{
  SELECT_LEX *select_lex= lex->current_select;
  select_lex->init_select();
  lex->wild= 0;
  if (select_lex == &lex->select_lex)
  {
    DBUG_ASSERT(lex->result == 0);
    lex->exchange= 0;
  }
}


/**
  Used to allocate a new SELECT_LEX object on the current thd mem_root and
  link it into the relevant lists.

  This function is always followed by mysql_init_select.

  @see mysql_init_select

  @retval TRUE An error occurred
  @retval FALSE The new SELECT_LEX was successfully allocated.
*/

bool
mysql_new_select(LEX *lex, bool move_down)
{
  SELECT_LEX *select_lex;
  THD *thd= lex->thd;
  Name_resolution_context *outer_context= lex->current_context();
  DBUG_ENTER("mysql_new_select");

  if (!(select_lex= new (thd->mem_root) SELECT_LEX()))
    DBUG_RETURN(1);
  select_lex->select_number= ++thd->select_number;
  select_lex->parent_lex= lex; /* Used in init_query. */
  select_lex->init_query();
  select_lex->init_select();
  lex->nest_level++;
  if (lex->nest_level > (int) MAX_SELECT_NESTING)
  {
    my_error(ER_TOO_HIGH_LEVEL_OF_NESTING_FOR_SELECT, MYF(0));
    DBUG_RETURN(1);
  }
  select_lex->nest_level= lex->nest_level;
  if (move_down)
  {
    SELECT_LEX_UNIT *unit;
    lex->subqueries= TRUE;
    /* first select_lex of subselect or derived table */
    if (!(unit= new (thd->mem_root) SELECT_LEX_UNIT()))
      DBUG_RETURN(1);

    unit->init_query();
    unit->init_select();
    unit->thd= thd;
    unit->include_down(lex->current_select);
    unit->link_next= 0;
    unit->link_prev= 0;
    select_lex->include_down(unit);
    /*
      By default we assume that it is usual subselect and we have outer name
      resolution context, if no we will assign it to 0 later
    */
    if (select_lex->outer_select()->parsing_place == IN_ON)
      /*
        This subquery is part of an ON clause, so we need to link the
        name resolution context for this subquery with the ON context.

        @todo outer_context is not the same as
        &select_lex->outer_select()->context in one case:
        (SELECT 1 as a) UNION (SELECT 2) ORDER BY (SELECT a);
        When we create the select_lex for the subquery in ORDER BY,
        1) outer_context is the context of the second SELECT of the
        UNION
        2) &select_lex->outer_select() is the fake select_lex, which context
        is the one of the first SELECT of the UNION (see
        st_select_lex_unit::add_fake_select_lex()).
        2) is the correct context, per the documentation. 1) is not, and using
        it leads to a resolving error for the query above.
        We should fix 1) and then use it unconditionally here.
      */
      select_lex->context.outer_context= outer_context;
    else
      select_lex->context.outer_context= &select_lex->outer_select()->context;
  }
  else
  {
    if (lex->current_select->order_list.first && !lex->current_select->braces)
    {
      my_error(ER_WRONG_USAGE, MYF(0), "UNION", "ORDER BY");
      DBUG_RETURN(1);
    }
    select_lex->include_neighbour(lex->current_select);
    SELECT_LEX_UNIT *unit= select_lex->master_unit();                              
    if (!unit->fake_select_lex && unit->add_fake_select_lex(lex->thd))
      DBUG_RETURN(1);
    select_lex->context.outer_context= 
                unit->first_select()->context.outer_context;
  }

  select_lex->master_unit()->global_parameters= select_lex;
  select_lex->include_global((st_select_lex_node**)&lex->all_selects_list);
  lex->current_select= select_lex;
  /*
    in subquery is SELECT query and we allow resolution of names in SELECT
    list
  */
  select_lex->context.resolve_in_select_list= TRUE;
  DBUG_RETURN(0);
}

/**
  Create a select to return the same output as 'SELECT @@var_name'.

  Used for SHOW COUNT(*) [ WARNINGS | ERROR].

  This will crash with a core dump if the variable doesn't exists.

  @param var_name		Variable name
*/

void create_select_for_variable(const char *var_name)
{
  THD *thd;
  LEX *lex;
  LEX_STRING tmp, null_lex_string;
  Item *var;
  char buff[MAX_SYS_VAR_LENGTH*2+4+8], *end;
  DBUG_ENTER("create_select_for_variable");

  thd= current_thd;
  lex= thd->lex;
  mysql_init_select(lex);
  lex->sql_command= SQLCOM_SELECT;
  tmp.str= (char*) var_name;
  tmp.length=strlen(var_name);
  memset(&null_lex_string, 0, sizeof(null_lex_string));
  /*
    We set the name of Item to @@session.var_name because that then is used
    as the column name in the output.
  */
  if ((var= get_system_var(thd, OPT_SESSION, tmp, null_lex_string)))
  {
    end= strxmov(buff, "@@session.", var_name, NullS);
    var->item_name.copy(buff, end - buff);
    add_item_to_list(thd, var);
  }
  DBUG_VOID_RETURN;
}


void mysql_init_multi_delete(LEX *lex)
{
  lex->sql_command=  SQLCOM_DELETE_MULTI;
  mysql_init_select(lex);
  lex->select_lex.select_limit= 0;
  lex->unit.select_limit_cnt= HA_POS_ERROR;
  lex->select_lex.table_list.save_and_clear(&lex->auxiliary_table_list);
  lex->query_tables= 0;
  lex->query_tables_last= &lex->query_tables;
}


/*
  When you modify mysql_parse(), you may need to mofify
  mysql_test_parse_for_slave() in this same file.
*/

/**
  Parse a query.

  @param       thd     Current thread
  @param       rawbuf  Begining of the query text
  @param       length  Length of the query text
  @param[out]  found_semicolon For multi queries, position of the character of
                               the next query in the query text.
*/

void mysql_parse(THD *thd, char *rawbuf, uint length,
                 Parser_state *parser_state)
{
  int error __attribute__((unused));
  DBUG_ENTER("mysql_parse");

  DBUG_EXECUTE_IF("parser_debug", turn_parser_debug_on(););

  /*
    Warning.
    The purpose of query_cache_send_result_to_client() is to lookup the
    query in the query cache first, to avoid parsing and executing it.
    So, the natural implementation would be to:
    - first, call query_cache_send_result_to_client,
    - second, if caching failed, initialise the lexical and syntactic parser.
    The problem is that the query cache depends on a clean initialization
    of (among others) lex->safe_to_cache_query and thd->server_status,
    which are reset respectively in
    - lex_start()
    - mysql_reset_thd_for_next_command()
    So, initializing the lexical analyser *before* using the query cache
    is required for the cache to work properly.
    FIXME: cleanup the dependencies in the code to simplify this.
  */
  lex_start(thd);
  mysql_reset_thd_for_next_command(thd);

  if (query_cache_send_result_to_client(thd, rawbuf, length) <= 0)
  {
    LEX *lex= thd->lex;

    bool err= parse_sql(thd, parser_state, NULL);

    const char *found_semicolon= parser_state->m_lip.found_semicolon;
    size_t      qlen= found_semicolon
                      ? (found_semicolon - thd->query())
                      : thd->query_length();

    if (!err)
    {
      /*
        See whether we can do any query rewriting. opt_log_raw only controls
        writing to the general log, so rewriting still needs to happen because
        the other logs (binlog, slow query log, ...) can not be set to raw mode
        for security reasons.
        Query-cache only handles SELECT, which we don't rewrite, so it's no
        concern of ours.
        We're not general-logging if we're the slave, or if we've already
        done raw-logging earlier.
        Sub-routines of mysql_rewrite_query() should try to only rewrite when
        necessary (e.g. not do password obfuscation when query contains no
        password), but we can optimize out even those necessary rewrites when
        no logging happens at all. If rewriting does not happen here,
        thd->rewritten_query is still empty from being reset in alloc_query().
      */
      bool general= (opt_log && ! (opt_log_raw || thd->slave_thread));

      if (general || opt_slow_log || opt_bin_log)
      {
        mysql_rewrite_query(thd);

        if (thd->rewritten_query.length())
          lex->safe_to_cache_query= false; // see comments below
      }

      if (general)
      {
        if (thd->rewritten_query.length())
          general_log_write(thd, COM_QUERY, thd->rewritten_query.c_ptr_safe(),
                                            thd->rewritten_query.length());
        else
          general_log_write(thd, COM_QUERY, thd->query(), qlen);
      }
    }

    if (!err)
    {
      thd->m_statement_psi= MYSQL_REFINE_STATEMENT(thd->m_statement_psi,
                                                   sql_statement_info[thd->lex->sql_command].m_key);

#ifndef NO_EMBEDDED_ACCESS_CHECKS
      if (mqh_used && thd->get_user_connect() &&
	  check_mqh(thd, lex->sql_command))
      {
	thd->net.error = 0;
      }
      else
#endif
      {
	if (! thd->is_error())
	{
          /*
            Binlog logs a string starting from thd->query and having length
            thd->query_length; so we set thd->query_length correctly (to not
            log several statements in one event, when we executed only first).
            We set it to not see the ';' (otherwise it would get into binlog
            and Query_log_event::print() would give ';;' output).
            This also helps display only the current query in SHOW
            PROCESSLIST.
            Note that we don't need LOCK_thread_count to modify query_length.
          */
          if (found_semicolon && (ulong) (found_semicolon - thd->query()))
            thd->set_query_inner(thd->query(),
                                 (uint32) (found_semicolon -
                                           thd->query() - 1),
                                 thd->charset());
          /* Actually execute the query */
          if (found_semicolon)
          {
            lex->safe_to_cache_query= 0;
            thd->server_status|= SERVER_MORE_RESULTS_EXISTS;
          }
          lex->set_trg_event_type_for_tables();
          MYSQL_QUERY_EXEC_START(thd->query(),
                                 thd->thread_id,
                                 (char *) (thd->db ? thd->db : ""),
                                 &thd->security_ctx->priv_user[0],
                                 (char *) thd->security_ctx->host_or_ip,
                                 0);
          if (unlikely(thd->security_ctx->password_expired &&
                       !lex->is_change_password &&
                       lex->sql_command != SQLCOM_SET_OPTION))
          {
            my_error(ER_MUST_CHANGE_PASSWORD, MYF(0));
            error= 1;
          }
          else
            error= mysql_execute_command(thd);
          if (error == 0 &&
              thd->variables.gtid_next.type == GTID_GROUP &&
              thd->owned_gtid.sidno != 0 &&
              (thd->lex->sql_command == SQLCOM_COMMIT ||
               stmt_causes_implicit_commit(thd, CF_IMPLICIT_COMMIT_END)))
          {
            // This is executed at the end of a DDL statement or after
            // COMMIT.  It ensures that an empty group is logged if
            // needed.
            error= gtid_empty_group_log_and_cleanup(thd);
          }
          MYSQL_QUERY_EXEC_DONE(error);
	}
      }
    }
    else
    {
      /* Instrument this broken statement as "statement/sql/error" */
      thd->m_statement_psi= MYSQL_REFINE_STATEMENT(thd->m_statement_psi,
                                                   sql_statement_info[SQLCOM_END].m_key);

      DBUG_ASSERT(thd->is_error());
      DBUG_PRINT("info",("Command aborted. Fatal_error: %d",
			 thd->is_fatal_error));

      query_cache_abort(&thd->query_cache_tls);
    }

    THD_STAGE_INFO(thd, stage_freeing_items);
    sp_cache_enforce_limit(thd->sp_proc_cache, stored_program_cache_size);
    sp_cache_enforce_limit(thd->sp_func_cache, stored_program_cache_size);
    thd->end_statement();
    thd->cleanup_after_query();
    DBUG_ASSERT(thd->change_list.is_empty());
  }
  else
  {
    /*
      Query cache hit. We need to write the general log here if
      we haven't already logged the statement earlier due to --log-raw.
      Right now, we only cache SELECT results; if the cache ever
      becomes more generic, we should also cache the rewritten
      query-string together with the original query-string (which
      we'd still use for the matching) when we first execute the
      query, and then use the obfuscated query-string for logging
      here when the query is given again.
    */
    thd->m_statement_psi= MYSQL_REFINE_STATEMENT(thd->m_statement_psi,
                                                 sql_statement_info[SQLCOM_SELECT].m_key);
    if (!opt_log_raw)
      general_log_write(thd, COM_QUERY, thd->query(), thd->query_length());
    parser_state->m_lip.found_semicolon= NULL;
  }

  DBUG_VOID_RETURN;
}


#ifdef HAVE_REPLICATION
/*
  Usable by the replication SQL thread only: just parse a query to know if it
  can be ignored because of replicate-*-table rules.

  @retval
    0	cannot be ignored
  @retval
    1	can be ignored
*/

bool mysql_test_parse_for_slave(THD *thd, char *rawbuf, uint length)
{
  LEX *lex= thd->lex;
  bool error= 0;
  PSI_statement_locker *parent_locker= thd->m_statement_psi;
  DBUG_ENTER("mysql_test_parse_for_slave");

  Parser_state parser_state;
  if (!(error= parser_state.init(thd, rawbuf, length)))
  {
    lex_start(thd);
    mysql_reset_thd_for_next_command(thd);

    thd->m_statement_psi= NULL;
    if (!parse_sql(thd, & parser_state, NULL) &&
        all_tables_not_ok(thd, lex->select_lex.table_list.first))
      error= 1;                  /* Ignore question */
    thd->m_statement_psi= parent_locker;
    thd->end_statement();
  }
  thd->cleanup_after_query();
  DBUG_RETURN(error);
}
#endif



/**
  Store field definition for create.

  @return
    Return 0 if ok
*/

bool add_field_to_list(THD *thd, LEX_STRING *field_name, enum_field_types type,
		       char *length, char *decimals,
		       uint type_modifier,
		       Item *default_value, Item *on_update_value,
                       LEX_STRING *comment,
		       char *change,
                       List<String> *interval_list, const CHARSET_INFO *cs,
		       uint uint_geom_type)
{
  register Create_field *new_field;
  LEX  *lex= thd->lex;
  uint8 datetime_precision= decimals ? atoi(decimals) : 0;
  DBUG_ENTER("add_field_to_list");

  if (check_string_char_length(field_name, "", NAME_CHAR_LEN,
                               system_charset_info, 1))
  {
    my_error(ER_TOO_LONG_IDENT, MYF(0), field_name->str); /* purecov: inspected */
    DBUG_RETURN(1);				/* purecov: inspected */
  }
  if (type_modifier & PRI_KEY_FLAG)
  {
    Key *key;
    lex->col_list.push_back(new Key_part_spec(*field_name, 0));
    key= new Key(Key::PRIMARY, null_lex_str,
                      &default_key_create_info,
                      0, lex->col_list);
    lex->alter_info.key_list.push_back(key);
    lex->col_list.empty();
  }
  if (type_modifier & (UNIQUE_FLAG | UNIQUE_KEY_FLAG))
  {
    Key *key;
    lex->col_list.push_back(new Key_part_spec(*field_name, 0));
    key= new Key(Key::UNIQUE, null_lex_str,
                 &default_key_create_info, 0,
                 lex->col_list);
    lex->alter_info.key_list.push_back(key);
    lex->col_list.empty();
  }

  if (default_value)
  {
    /* 
      Default value should be literal => basic constants =>
      no need fix_fields()

      We allow only CURRENT_TIMESTAMP as function default for the TIMESTAMP or
      DATETIME types.
    */
    if (default_value->type() == Item::FUNC_ITEM && 
        (static_cast<Item_func*>(default_value)->functype() !=
         Item_func::NOW_FUNC ||
         (!real_type_with_now_as_default(type)) ||
         default_value->decimals != datetime_precision))
    {
      my_error(ER_INVALID_DEFAULT, MYF(0), field_name->str);
      DBUG_RETURN(1);
    }
    else if (default_value->type() == Item::NULL_ITEM)
    {
      default_value= 0;
      if ((type_modifier & (NOT_NULL_FLAG | AUTO_INCREMENT_FLAG)) ==
	  NOT_NULL_FLAG)
      {
	my_error(ER_INVALID_DEFAULT, MYF(0), field_name->str);
	DBUG_RETURN(1);
      }
    }
    else if (type_modifier & AUTO_INCREMENT_FLAG)
    {
      my_error(ER_INVALID_DEFAULT, MYF(0), field_name->str);
      DBUG_RETURN(1);
    }
  }

  if (on_update_value &&
      (!real_type_with_now_on_update(type) ||
       on_update_value->decimals != datetime_precision))
  {
    my_error(ER_INVALID_ON_UPDATE, MYF(0), field_name->str);
    DBUG_RETURN(1);
  }

  if (!(new_field= new Create_field()) ||
      new_field->init(thd, field_name->str, type, length, decimals, type_modifier,
                      default_value, on_update_value, comment, change,
                      interval_list, cs, uint_geom_type))
    DBUG_RETURN(1);

  lex->alter_info.create_list.push_back(new_field);
  lex->last_field=new_field;
  DBUG_RETURN(0);
}


/** Store position for column in ALTER TABLE .. ADD column. */

void store_position_for_column(const char *name)
{
  current_thd->lex->last_field->after=(char*) (name);
}


/**
  save order by and tables in own lists.
*/

bool add_to_list(THD *thd, SQL_I_List<ORDER> &list, Item *item,bool asc)
{
  ORDER *order;
  DBUG_ENTER("add_to_list");
  if (!(order = (ORDER *) thd->alloc(sizeof(ORDER))))
    DBUG_RETURN(1);
  order->item_ptr= item;
  order->item= &order->item_ptr;
  order->direction= (asc ? ORDER::ORDER_ASC : ORDER::ORDER_DESC);
  order->used_alias= false;
  order->used=0;
  order->counter_used= 0;
  list.link_in_list(order, &order->next);
  DBUG_RETURN(0);
}


/**
  Add a table to list of used tables.

  @param table		Table to add
  @param alias		alias for table (or null if no alias)
  @param table_options	A set of the following bits:
                         - TL_OPTION_UPDATING : Table will be updated
                         - TL_OPTION_FORCE_INDEX : Force usage of index
                         - TL_OPTION_ALIAS : an alias in multi table DELETE
  @param lock_type	How table should be locked
  @param mdl_type       Type of metadata lock to acquire on the table.
  @param use_index	List of indexed used in USE INDEX
  @param ignore_index	List of indexed used in IGNORE INDEX

  @retval
      0		Error
  @retval
    \#	Pointer to TABLE_LIST element added to the total table list
*/

TABLE_LIST *st_select_lex::add_table_to_list(THD *thd,
					     Table_ident *table,
					     LEX_STRING *alias,
					     ulong table_options,
					     thr_lock_type lock_type,
					     enum_mdl_type mdl_type,
					     List<Index_hint> *index_hints_arg,
                                             List<String> *partition_names,
                                             LEX_STRING *option)
{
  register TABLE_LIST *ptr;
  TABLE_LIST *previous_table_ref; /* The table preceding the current one. */
  char *alias_str;
  LEX *lex= thd->lex;
  DBUG_ENTER("add_table_to_list");
  LINT_INIT(previous_table_ref);

  if (!table)
    DBUG_RETURN(0);				// End of memory
  alias_str= alias ? alias->str : table->table.str;
  if (!test(table_options & TL_OPTION_ALIAS))
  {
    enum_ident_name_check ident_check_status=
      check_table_name(table->table.str, table->table.length, FALSE);
    if (ident_check_status == IDENT_NAME_WRONG)
    {
      my_error(ER_WRONG_TABLE_NAME, MYF(0), table->table.str);
      DBUG_RETURN(0);
    }
    else if (ident_check_status == IDENT_NAME_TOO_LONG)
    {
      my_error(ER_TOO_LONG_IDENT, MYF(0), table->table.str);
      DBUG_RETURN(0);
    }
  }
  if (table->is_derived_table() == FALSE && table->db.str &&
      (check_and_convert_db_name(&table->db, FALSE) != IDENT_NAME_OK))
    DBUG_RETURN(0);

  if (!alias)					/* Alias is case sensitive */
  {
    if (table->sel)
    {
      my_message(ER_DERIVED_MUST_HAVE_ALIAS,
                 ER(ER_DERIVED_MUST_HAVE_ALIAS), MYF(0));
      DBUG_RETURN(0);
    }
    if (!(alias_str= (char*) thd->memdup(alias_str,table->table.length+1)))
      DBUG_RETURN(0);
  }
  if (!(ptr = (TABLE_LIST *) thd->calloc(sizeof(TABLE_LIST))))
    DBUG_RETURN(0);				/* purecov: inspected */
  if (table->db.str)
  {
    ptr->is_fqtn= TRUE;
    ptr->db= table->db.str;
    ptr->db_length= table->db.length;
  }
  else if (lex->copy_db_to(&ptr->db, &ptr->db_length))
    DBUG_RETURN(0);
  else
    ptr->is_fqtn= FALSE;

  ptr->alias= alias_str;
  ptr->is_alias= alias ? TRUE : FALSE;
  if (lower_case_table_names && table->table.length)
    table->table.length= my_casedn_str(files_charset_info, table->table.str);
  ptr->table_name=table->table.str;
  ptr->table_name_length=table->table.length;
  ptr->lock_type=   lock_type;
  ptr->updating=    test(table_options & TL_OPTION_UPDATING);
  /* TODO: remove TL_OPTION_FORCE_INDEX as it looks like it's not used */
  ptr->force_index= test(table_options & TL_OPTION_FORCE_INDEX);
  ptr->ignore_leaves= test(table_options & TL_OPTION_IGNORE_LEAVES);
  ptr->derived=	    table->sel;
  if (!ptr->derived && is_infoschema_db(ptr->db, ptr->db_length))
  {
    ST_SCHEMA_TABLE *schema_table;
    if (ptr->updating &&
        /* Special cases which are processed by commands itself */
        lex->sql_command != SQLCOM_CHECK &&
        lex->sql_command != SQLCOM_CHECKSUM)
    {
      my_error(ER_DBACCESS_DENIED_ERROR, MYF(0),
               thd->security_ctx->priv_user,
               thd->security_ctx->priv_host,
               INFORMATION_SCHEMA_NAME.str);
      DBUG_RETURN(0);
    }
    schema_table= find_schema_table(thd, ptr->table_name);
    if (!schema_table ||
        (schema_table->hidden && 
         ((sql_command_flags[lex->sql_command] & CF_STATUS_COMMAND) == 0 || 
          /*
            this check is used for show columns|keys from I_S hidden table
          */
          lex->sql_command == SQLCOM_SHOW_FIELDS ||
          lex->sql_command == SQLCOM_SHOW_KEYS)))
    {
      my_error(ER_UNKNOWN_TABLE, MYF(0),
               ptr->table_name, INFORMATION_SCHEMA_NAME.str);
      DBUG_RETURN(0);
    }
    ptr->schema_table_name= ptr->table_name;
    ptr->schema_table= schema_table;
  }
  ptr->select_lex=  lex->current_select;
  ptr->cacheable_table= 1;
  ptr->index_hints= index_hints_arg;
  ptr->option= option ? option->str : 0;
  /* check that used name is unique */
  if (lock_type != TL_IGNORE)
  {
    TABLE_LIST *first_table= table_list.first;
    if (lex->sql_command == SQLCOM_CREATE_VIEW)
      first_table= first_table ? first_table->next_local : NULL;
    for (TABLE_LIST *tables= first_table ;
	 tables ;
	 tables=tables->next_local)
    {
      if (!my_strcasecmp(table_alias_charset, alias_str, tables->alias) &&
	  !strcmp(ptr->db, tables->db))
      {
	my_error(ER_NONUNIQ_TABLE, MYF(0), alias_str); /* purecov: tested */
	DBUG_RETURN(0);				/* purecov: tested */
      }
    }
  }
  /* Store the table reference preceding the current one. */
  if (table_list.elements > 0)
  {
    /*
      table_list.next points to the last inserted TABLE_LIST->next_local'
      element
      We don't use the offsetof() macro here to avoid warnings from gcc
    */
    previous_table_ref= (TABLE_LIST*) ((char*) table_list.next -
                                       ((char*) &(ptr->next_local) -
                                        (char*) ptr));
    /*
      Set next_name_resolution_table of the previous table reference to point
      to the current table reference. In effect the list
      TABLE_LIST::next_name_resolution_table coincides with
      TABLE_LIST::next_local. Later this may be changed in
      store_top_level_join_columns() for NATURAL/USING joins.
    */
    previous_table_ref->next_name_resolution_table= ptr;
  }

  /*
    Link the current table reference in a local list (list for current select).
    Notice that as a side effect here we set the next_local field of the
    previous table reference to 'ptr'. Here we also add one element to the
    list 'table_list'.
  */
  table_list.link_in_list(ptr, &ptr->next_local);
  ptr->next_name_resolution_table= NULL;
#ifdef WITH_PARTITION_STORAGE_ENGINE
  ptr->partition_names= partition_names;
#endif /* WITH_PARTITION_STORAGE_ENGINE */
  /* Link table in global list (all used tables) */
  lex->add_to_query_tables(ptr);

  // Pure table aliases do not need to be locked:
  if (!test(table_options & TL_OPTION_ALIAS))
  {
    ptr->mdl_request.init(MDL_key::TABLE, ptr->db, ptr->table_name, mdl_type,
                          MDL_TRANSACTION);
  }
  if (table->is_derived_table())
  {
    ptr->effective_algorithm= DERIVED_ALGORITHM_TMPTABLE;
    ptr->derived_key_list.empty();
  }
  DBUG_RETURN(ptr);
}


/**
  Initialize a new table list for a nested join.

    The function initializes a structure of the TABLE_LIST type
    for a nested join. It sets up its nested join list as empty.
    The created structure is added to the front of the current
    join list in the st_select_lex object. Then the function
    changes the current nest level for joins to refer to the newly
    created empty list after having saved the info on the old level
    in the initialized structure.

  @param thd         current thread

  @retval
    0   if success
  @retval
    1   otherwise
*/

bool st_select_lex::init_nested_join(THD *thd)
{
  DBUG_ENTER("init_nested_join");

  TABLE_LIST *const ptr=
    TABLE_LIST::new_nested_join(thd->mem_root, "(nested_join)",
                                embedding, join_list, this);
  if (ptr == NULL)
    DBUG_RETURN(true);

  join_list->push_front(ptr);
  embedding= ptr;
  join_list= &ptr->nested_join->join_list;

  DBUG_RETURN(false);
}


/**
  End a nested join table list.

    The function returns to the previous join nest level.
    If the current level contains only one member, the function
    moves it one level up, eliminating the nest.

  @param thd         current thread

  @return
    - Pointer to TABLE_LIST element added to the total table list, if success
    - 0, otherwise
*/

TABLE_LIST *st_select_lex::end_nested_join(THD *thd)
{
  TABLE_LIST *ptr;
  NESTED_JOIN *nested_join;
  DBUG_ENTER("end_nested_join");

  DBUG_ASSERT(embedding);
  ptr= embedding;
  join_list= ptr->join_list;
  embedding= ptr->embedding;
  nested_join= ptr->nested_join;
  if (nested_join->join_list.elements == 1)
  {
    TABLE_LIST *embedded= nested_join->join_list.head();
    join_list->pop();
    embedded->join_list= join_list;
    embedded->embedding= embedding;
    join_list->push_front(embedded);
    ptr= embedded;
  }
  else if (nested_join->join_list.elements == 0)
  {
    join_list->pop();
    ptr= 0;                                     // return value
  }
  DBUG_RETURN(ptr);
}


/**
  Nest last join operation.

    The function nest last join operation as if it was enclosed in braces.

  @param thd         current thread

  @retval
    0  Error
  @retval
    \#  Pointer to TABLE_LIST element created for the new nested join
*/

TABLE_LIST *st_select_lex::nest_last_join(THD *thd)
{
  DBUG_ENTER("nest_last_join");

  TABLE_LIST *const ptr=
    TABLE_LIST::new_nested_join(thd->mem_root, "(nest_last_join)",
                                embedding, join_list, this);
  if (ptr == NULL)
    DBUG_RETURN(NULL);

  List<TABLE_LIST> *const embedded_list= &ptr->nested_join->join_list;

  for (uint i=0; i < 2; i++)
  {
    TABLE_LIST *table= join_list->pop();
    table->join_list= embedded_list;
    table->embedding= ptr;
    embedded_list->push_back(table);
    if (table->natural_join)
    {
      ptr->is_natural_join= TRUE;
      /*
        If this is a JOIN ... USING, move the list of joined fields to the
        table reference that describes the join.
      */
      if (prev_join_using)
        ptr->join_using_fields= prev_join_using;
    }
  }
  join_list->push_front(ptr);

  DBUG_RETURN(ptr);
}


/**
  Add a table to the current join list.

    The function puts a table in front of the current join list
    of st_select_lex object.
    Thus, joined tables are put into this list in the reverse order
    (the most outer join operation follows first).

  @param table       the table to add

  @return
    None
*/

void st_select_lex::add_joined_table(TABLE_LIST *table)
{
  DBUG_ENTER("add_joined_table");
  join_list->push_front(table);
  table->join_list= join_list;
  table->embedding= embedding;
  DBUG_VOID_RETURN;
}


/**
  Convert a right join into equivalent left join.

    The function takes the current join list t[0],t[1] ... and
    effectively converts it into the list t[1],t[0] ...
    Although the outer_join flag for the new nested table contains
    JOIN_TYPE_RIGHT, it will be handled as the inner table of a left join
    operation.

  EXAMPLES
  @verbatim
    SELECT * FROM t1 RIGHT JOIN t2 ON on_expr =>
      SELECT * FROM t2 LEFT JOIN t1 ON on_expr

    SELECT * FROM t1,t2 RIGHT JOIN t3 ON on_expr =>
      SELECT * FROM t1,t3 LEFT JOIN t2 ON on_expr

    SELECT * FROM t1,t2 RIGHT JOIN (t3,t4) ON on_expr =>
      SELECT * FROM t1,(t3,t4) LEFT JOIN t2 ON on_expr

    SELECT * FROM t1 LEFT JOIN t2 ON on_expr1 RIGHT JOIN t3  ON on_expr2 =>
      SELECT * FROM t3 LEFT JOIN (t1 LEFT JOIN t2 ON on_expr2) ON on_expr1
   @endverbatim

  @param thd         current thread

  @return
    - Pointer to the table representing the inner table, if success
    - 0, otherwise
*/

TABLE_LIST *st_select_lex::convert_right_join()
{
  TABLE_LIST *tab2= join_list->pop();
  TABLE_LIST *tab1= join_list->pop();
  DBUG_ENTER("convert_right_join");

  join_list->push_front(tab2);
  join_list->push_front(tab1);
  tab1->outer_join|= JOIN_TYPE_RIGHT;

  DBUG_RETURN(tab1);
}

/**
  Set lock for all tables in current select level.

  @param lock_type			Lock to set for tables

  @note
    If lock is a write lock, then tables->updating is set 1
    This is to get tables_ok to know that the table is updated by the
    query
*/

void st_select_lex::set_lock_for_tables(thr_lock_type lock_type)
{
  bool for_update= lock_type >= TL_READ_NO_INSERT;
  DBUG_ENTER("set_lock_for_tables");
  DBUG_PRINT("enter", ("lock_type: %d  for_update: %d", lock_type,
		       for_update));
  for (TABLE_LIST *tables= table_list.first;
       tables;
       tables= tables->next_local)
  {
    tables->lock_type= lock_type;
    tables->updating=  for_update;
    tables->mdl_request.set_type((lock_type >= TL_WRITE_ALLOW_WRITE) ?
                                 MDL_SHARED_WRITE : MDL_SHARED_READ);
  }
  DBUG_VOID_RETURN;
}


/**
  Create a fake SELECT_LEX for a unit.

    The method create a fake SELECT_LEX object for a unit.
    This object is created for any union construct containing a union
    operation and also for any single select union construct of the form
    @verbatim
    (SELECT ... ORDER BY order_list [LIMIT n]) ORDER BY ... 
    @endvarbatim
    or of the form
    @varbatim
    (SELECT ... ORDER BY LIMIT n) ORDER BY ...
    @endvarbatim
  
  @param thd_arg		   thread handle

  @note
    The object is used to retrieve rows from the temporary table
    where the result on the union is obtained.

  @retval
    1     on failure to create the object
  @retval
    0     on success
*/

bool st_select_lex_unit::add_fake_select_lex(THD *thd_arg)
{
  SELECT_LEX *first_sl= first_select();
  DBUG_ENTER("add_fake_select_lex");
  DBUG_ASSERT(!fake_select_lex);

  if (!(fake_select_lex= new (thd_arg->mem_root) SELECT_LEX()))
      DBUG_RETURN(1);
  fake_select_lex->include_standalone(this, 
                                      (SELECT_LEX_NODE**)&fake_select_lex);
  fake_select_lex->select_number= INT_MAX;
  fake_select_lex->parent_lex= thd_arg->lex; /* Used in init_query. */
  fake_select_lex->make_empty_select();
  fake_select_lex->linkage= GLOBAL_OPTIONS_TYPE;
  fake_select_lex->select_limit= 0;

  fake_select_lex->context.outer_context=first_sl->context.outer_context;
  /* allow item list resolving in fake select for ORDER BY */
  fake_select_lex->context.resolve_in_select_list= TRUE;
  fake_select_lex->context.select_lex= fake_select_lex;

  if (!is_union())
  {
    /* 
      This works only for 
      (SELECT ... ORDER BY list [LIMIT n]) ORDER BY order_list [LIMIT m],
      (SELECT ... LIMIT n) ORDER BY order_list [LIMIT m]
      just before the parser starts processing order_list
    */ 
    global_parameters= fake_select_lex;
    fake_select_lex->no_table_names_allowed= 1;
    thd_arg->lex->current_select= fake_select_lex;
  }
  thd_arg->lex->pop_context();
  DBUG_RETURN(0);
}


/**
  Push a new name resolution context for a JOIN ... ON clause to the
  context stack of a query block.

    Create a new name resolution context for a JOIN ... ON clause,
    set the first and last leaves of the list of table references
    to be used for name resolution, and push the newly created
    context to the stack of contexts of the query.

  @param thd       pointer to current thread
  @param left_op   left  operand of the JOIN
  @param right_op  rigth operand of the JOIN

  @todo Research if we should set the "outer_context" member of the new ON
  context.

  @retval
    FALSE  if all is OK
  @retval
    TRUE   if a memory allocation error occured
*/

bool
push_new_name_resolution_context(THD *thd,
                                 TABLE_LIST *left_op, TABLE_LIST *right_op)
{
  Name_resolution_context *on_context;
  if (!(on_context= new (thd->mem_root) Name_resolution_context))
    return TRUE;
  on_context->init();
  on_context->first_name_resolution_table=
    left_op->first_leaf_for_name_resolution();
  on_context->last_name_resolution_table=
    right_op->last_leaf_for_name_resolution();
  on_context->select_lex= thd->lex->current_select;
  // Save join nest's context in right_op, to find it later in view merging.
  DBUG_ASSERT(right_op->context_of_embedding == NULL);
  right_op->context_of_embedding= on_context;
  return thd->lex->push_context(on_context);
}


/**
  Add an ON condition to the second operand of a JOIN ... ON.

    Add an ON condition to the right operand of a JOIN ... ON clause.

  @param b     the second operand of a JOIN ... ON
  @param expr  the condition to be added to the ON clause
*/

void add_join_on(TABLE_LIST *b, Item *expr)
{
  if (expr)
  {
    if (!b->join_cond())
      b->set_join_cond(expr);
    else
    {
      /*
        If called from the parser, this happens if you have both a
        right and left join. If called later, it happens if we add more
        than one condition to the ON clause.
      */
      b->set_join_cond(new Item_cond_and(b->join_cond(), expr));
    }
    b->join_cond()->top_level_item();
  }
}


/**
  Mark that there is a NATURAL JOIN or JOIN ... USING between two
  tables.

    This function marks that table b should be joined with a either via
    a NATURAL JOIN or via JOIN ... USING. Both join types are special
    cases of each other, so we treat them together. The function
    setup_conds() creates a list of equal condition between all fields
    of the same name for NATURAL JOIN or the fields in 'using_fields'
    for JOIN ... USING. The list of equality conditions is stored
    either in b->join_cond(), or in JOIN::conds, depending on whether there
    was an outer join.

  EXAMPLE
  @verbatim
    SELECT * FROM t1 NATURAL LEFT JOIN t2
     <=>
    SELECT * FROM t1 LEFT JOIN t2 ON (t1.i=t2.i and t1.j=t2.j ... )

    SELECT * FROM t1 NATURAL JOIN t2 WHERE <some_cond>
     <=>
    SELECT * FROM t1, t2 WHERE (t1.i=t2.i and t1.j=t2.j and <some_cond>)

    SELECT * FROM t1 JOIN t2 USING(j) WHERE <some_cond>
     <=>
    SELECT * FROM t1, t2 WHERE (t1.j=t2.j and <some_cond>)
   @endverbatim

  @param a		  Left join argument
  @param b		  Right join argument
  @param using_fields    Field names from USING clause
*/

void add_join_natural(TABLE_LIST *a, TABLE_LIST *b, List<String> *using_fields,
                      SELECT_LEX *lex)
{
  b->natural_join= a;
  lex->prev_join_using= using_fields;
}


/**
  kill on thread.

  @param thd			Thread class
  @param id			Thread id
  @param only_kill_query        Should it kill the query or the connection

  @note
    This is written such that we have a short lock on LOCK_thread_count
*/

uint kill_one_thread(THD *thd, ulong id, bool only_kill_query)
{
  THD *tmp= NULL;
  uint error=ER_NO_SUCH_THREAD;
  DBUG_ENTER("kill_one_thread");
  DBUG_PRINT("enter", ("id=%lu only_kill=%d", id, only_kill_query));

  mysql_mutex_lock(&LOCK_thread_count);
  Thread_iterator it= global_thread_list_begin();
  Thread_iterator end= global_thread_list_end();
  for (; it != end; ++it)
  {
    if ((*it)->get_command() == COM_DAEMON)
      continue;
    if ((*it)->thread_id == id)
    {
      tmp= *it;
      mysql_mutex_lock(&tmp->LOCK_thd_data);    // Lock from delete
      break;
    }
  }
  mysql_mutex_unlock(&LOCK_thread_count);
  if (tmp)
  {

    /*
      If we're SUPER, we can KILL anything, including system-threads.
      No further checks.

      KILLer: thd->security_ctx->user could in theory be NULL while
      we're still in "unauthenticated" state. This is a theoretical
      case (the code suggests this could happen, so we play it safe).

      KILLee: tmp->security_ctx->user will be NULL for system threads.
      We need to check so Jane Random User doesn't crash the server
      when trying to kill a) system threads or b) unauthenticated users'
      threads (Bug#43748).

      If user of both killer and killee are non-NULL, proceed with
      slayage if both are string-equal.
    */

    if ((thd->security_ctx->master_access & SUPER_ACL) ||
        thd->security_ctx->user_matches(tmp->security_ctx))
    {
      /* process the kill only if thread is not already undergoing any kill
         connection.
      */
      if (tmp->killed != THD::KILL_CONNECTION)
      {
        tmp->awake(only_kill_query ? THD::KILL_QUERY : THD::KILL_CONNECTION);
      }
      error= 0;
    }
    else
      error=ER_KILL_DENIED_ERROR;
    mysql_mutex_unlock(&tmp->LOCK_thd_data);
  }
  DBUG_PRINT("exit", ("%d", error));
  DBUG_RETURN(error);
}


/*
  kills a thread and sends response

  SYNOPSIS
    sql_kill()
    thd			Thread class
    id			Thread id
    only_kill_query     Should it kill the query or the connection
*/

static
void sql_kill(THD *thd, ulong id, bool only_kill_query)
{
  uint error;
  if (!(error= kill_one_thread(thd, id, only_kill_query)))
  {
    if (! thd->killed)
      my_ok(thd);
  }
  else
    my_error(error, MYF(0), id);
}


/** If pointer is not a null pointer, append filename to it. */

bool append_file_to_dir(THD *thd, const char **filename_ptr,
                        const char *table_name)
{
  char buff[FN_REFLEN],*ptr, *end;
  if (!*filename_ptr)
    return 0;					// nothing to do

  /* Check that the filename is not too long and it's a hard path */
  if (strlen(*filename_ptr)+strlen(table_name) >= FN_REFLEN-1 ||
      !test_if_hard_path(*filename_ptr))
  {
    my_error(ER_WRONG_TABLE_NAME, MYF(0), *filename_ptr);
    return 1;
  }
  /* Fix is using unix filename format on dos */
  strmov(buff,*filename_ptr);
  end=convert_dirname(buff, *filename_ptr, NullS);
  if (!(ptr= (char*) thd->alloc((size_t) (end-buff) + strlen(table_name)+1)))
    return 1;					// End of memory
  *filename_ptr=ptr;
  strxmov(ptr,buff,table_name,NullS);
  return 0;
}


/**
  Check if the select is a simple select (not an union).

  @retval
    0	ok
  @retval
    1	error	; In this case the error messege is sent to the client
*/

bool check_simple_select()
{
  THD *thd= current_thd;
  LEX *lex= thd->lex;
  if (lex->current_select != &lex->select_lex)
  {
    char command[80];
    Lex_input_stream *lip= & thd->m_parser_state->m_lip;
    strmake(command, lip->yylval->symbol.str,
	    min<size_t>(lip->yylval->symbol.length, sizeof(command)-1));
    my_error(ER_CANT_USE_OPTION_HERE, MYF(0), command);
    return 1;
  }
  return 0;
}


Comp_creator *comp_eq_creator(bool invert)
{
  return invert?(Comp_creator *)&ne_creator:(Comp_creator *)&eq_creator;
}


Comp_creator *comp_ge_creator(bool invert)
{
  return invert?(Comp_creator *)&lt_creator:(Comp_creator *)&ge_creator;
}


Comp_creator *comp_gt_creator(bool invert)
{
  return invert?(Comp_creator *)&le_creator:(Comp_creator *)&gt_creator;
}


Comp_creator *comp_le_creator(bool invert)
{
  return invert?(Comp_creator *)&gt_creator:(Comp_creator *)&le_creator;
}


Comp_creator *comp_lt_creator(bool invert)
{
  return invert?(Comp_creator *)&ge_creator:(Comp_creator *)&lt_creator;
}


Comp_creator *comp_ne_creator(bool invert)
{
  return invert?(Comp_creator *)&eq_creator:(Comp_creator *)&ne_creator;
}


/**
  Construct ALL/ANY/SOME subquery Item.

  @param left_expr   pointer to left expression
  @param cmp         compare function creator
  @param all         true if we create ALL subquery
  @param select_lex  pointer on parsed subquery structure

  @return
    constructed Item (or 0 if out of memory)
*/
Item * all_any_subquery_creator(Item *left_expr,
				chooser_compare_func_creator cmp,
				bool all,
				SELECT_LEX *select_lex)
{
  if ((cmp == &comp_eq_creator) && !all)       //  = ANY <=> IN
    return new Item_in_subselect(left_expr, select_lex);

  if ((cmp == &comp_ne_creator) && all)        // <> ALL <=> NOT IN
    return new Item_func_not(new Item_in_subselect(left_expr, select_lex));

  Item_allany_subselect *it=
    new Item_allany_subselect(left_expr, cmp, select_lex, all);
  if (all)
    return it->upper_item= new Item_func_not_all(it);	/* ALL */

  return it->upper_item= new Item_func_nop_all(it);      /* ANY/SOME */
}


/**
  Perform first stage of privilege checking for SELECT statement.

  @param thd          Thread context.
  @param lex          LEX for SELECT statement.
  @param tables       List of tables used by statement.
  @param first_table  First table in the main SELECT of the SELECT
                      statement.

  @retval FALSE - Success (column-level privilege checks might be required).
  @retval TRUE  - Failure, privileges are insufficient.
*/

bool select_precheck(THD *thd, LEX *lex, TABLE_LIST *tables,
                     TABLE_LIST *first_table)
{
  bool res;
  /*
    lex->exchange != NULL implies SELECT .. INTO OUTFILE and this
    requires FILE_ACL access.
  */
  ulong privileges_requested= lex->exchange ? SELECT_ACL | FILE_ACL :
                                              SELECT_ACL;

  if (tables)
  {
    res= check_table_access(thd,
                            privileges_requested,
                            tables, FALSE, UINT_MAX, FALSE) ||
         (first_table && first_table->schema_table_reformed &&
          check_show_access(thd, first_table));
  }
  else
    res= check_access(thd, privileges_requested, any_db, NULL, NULL, 0, 0);

  return res;
}


/**
  Multi update query pre-check.

  @param thd		Thread handler
  @param tables	Global/local table list (have to be the same)

  @retval
    FALSE OK
  @retval
    TRUE  Error
*/

bool multi_update_precheck(THD *thd, TABLE_LIST *tables)
{
  const char *msg= 0;
  TABLE_LIST *table;
  LEX *lex= thd->lex;
  SELECT_LEX *select_lex= &lex->select_lex;
  DBUG_ENTER("multi_update_precheck");

  if (select_lex->item_list.elements != lex->value_list.elements)
  {
    my_message(ER_WRONG_VALUE_COUNT, ER(ER_WRONG_VALUE_COUNT), MYF(0));
    DBUG_RETURN(TRUE);
  }
  /*
    Ensure that we have UPDATE or SELECT privilege for each table
    The exact privilege is checked in mysql_multi_update()
  */
  for (table= tables; table; table= table->next_local)
  {
    if (table->derived)
      table->grant.privilege= SELECT_ACL;
    else if ((check_access(thd, UPDATE_ACL, table->db,
                           &table->grant.privilege,
                           &table->grant.m_internal,
                           0, 1) ||
              check_grant(thd, UPDATE_ACL, table, FALSE, 1, TRUE)) &&
             (check_access(thd, SELECT_ACL, table->db,
                           &table->grant.privilege,
                           &table->grant.m_internal,
                           0, 0) ||
              check_grant(thd, SELECT_ACL, table, FALSE, 1, FALSE)))
      DBUG_RETURN(TRUE);

    table->table_in_first_from_clause= 1;
  }
  /*
    Is there tables of subqueries?
  */
  if (&lex->select_lex != lex->all_selects_list)
  {
    DBUG_PRINT("info",("Checking sub query list"));
    for (table= tables; table; table= table->next_global)
    {
      if (!table->table_in_first_from_clause)
      {
	if (check_access(thd, SELECT_ACL, table->db,
                         &table->grant.privilege,
                         &table->grant.m_internal,
                         0, 0) ||
	    check_grant(thd, SELECT_ACL, table, FALSE, 1, FALSE))
	  DBUG_RETURN(TRUE);
      }
    }
  }

  if (select_lex->order_list.elements)
    msg= "ORDER BY";
  else if (select_lex->select_limit)
    msg= "LIMIT";
  if (msg)
  {
    my_error(ER_WRONG_USAGE, MYF(0), "UPDATE", msg);
    DBUG_RETURN(TRUE);
  }
  DBUG_RETURN(FALSE);
}

/**
  Multi delete query pre-check.

  @param thd			Thread handler
  @param tables		Global/local table list

  @retval
    FALSE OK
  @retval
    TRUE  error
*/

bool multi_delete_precheck(THD *thd, TABLE_LIST *tables)
{
  SELECT_LEX *select_lex= &thd->lex->select_lex;
  TABLE_LIST *aux_tables= thd->lex->auxiliary_table_list.first;
  TABLE_LIST **save_query_tables_own_last= thd->lex->query_tables_own_last;
  DBUG_ENTER("multi_delete_precheck");

  /*
    Temporary tables are pre-opened in 'tables' list only. Here we need to
    initialize TABLE instances in 'aux_tables' list.
  */
  for (TABLE_LIST *tl= aux_tables; tl; tl= tl->next_global)
  {
    if (tl->table)
      continue;

    if (tl->correspondent_table)
      tl->table= tl->correspondent_table->table;
  }

  /* sql_yacc guarantees that tables and aux_tables are not zero */
  DBUG_ASSERT(aux_tables != 0);
  if (check_table_access(thd, SELECT_ACL, tables, FALSE, UINT_MAX, FALSE))
    DBUG_RETURN(TRUE);

  /*
    Since aux_tables list is not part of LEX::query_tables list we
    have to juggle with LEX::query_tables_own_last value to be able
    call check_table_access() safely.
  */
  thd->lex->query_tables_own_last= 0;
  if (check_table_access(thd, DELETE_ACL, aux_tables, FALSE, UINT_MAX, FALSE))
  {
    thd->lex->query_tables_own_last= save_query_tables_own_last;
    DBUG_RETURN(TRUE);
  }
  thd->lex->query_tables_own_last= save_query_tables_own_last;

  if ((thd->variables.option_bits & OPTION_SAFE_UPDATES) && !select_lex->where)
  {
    my_message(ER_UPDATE_WITHOUT_KEY_IN_SAFE_MODE,
               ER(ER_UPDATE_WITHOUT_KEY_IN_SAFE_MODE), MYF(0));
    DBUG_RETURN(TRUE);
  }
  DBUG_RETURN(FALSE);
}


/*
  Given a table in the source list, find a correspondent table in the
  table references list.

  @param lex Pointer to LEX representing multi-delete.
  @param src Source table to match.
  @param ref Table references list.

  @remark The source table list (tables listed before the FROM clause
  or tables listed in the FROM clause before the USING clause) may
  contain table names or aliases that must match unambiguously one,
  and only one, table in the target table list (table references list,
  after FROM/USING clause).

  @return Matching table, NULL otherwise.
*/

static TABLE_LIST *multi_delete_table_match(LEX *lex, TABLE_LIST *tbl,
                                            TABLE_LIST *tables)
{
  TABLE_LIST *match= NULL;
  DBUG_ENTER("multi_delete_table_match");

  for (TABLE_LIST *elem= tables; elem; elem= elem->next_local)
  {
    int cmp;

    if (tbl->is_fqtn && elem->is_alias)
      continue; /* no match */
    if (tbl->is_fqtn && elem->is_fqtn)
      cmp= my_strcasecmp(table_alias_charset, tbl->table_name, elem->table_name) ||
           strcmp(tbl->db, elem->db);
    else if (elem->is_alias)
      cmp= my_strcasecmp(table_alias_charset, tbl->alias, elem->alias);
    else
      cmp= my_strcasecmp(table_alias_charset, tbl->table_name, elem->table_name) ||
           strcmp(tbl->db, elem->db);

    if (cmp)
      continue;

    if (match)
    {
      my_error(ER_NONUNIQ_TABLE, MYF(0), elem->alias);
      DBUG_RETURN(NULL);
    }

    match= elem;
  }

  if (!match)
    my_error(ER_UNKNOWN_TABLE, MYF(0), tbl->table_name, "MULTI DELETE");

  DBUG_RETURN(match);
}


/**
  Link tables in auxilary table list of multi-delete with corresponding
  elements in main table list, and set proper locks for them.

  @param lex   pointer to LEX representing multi-delete

  @retval
    FALSE   success
  @retval
    TRUE    error
*/

bool multi_delete_set_locks_and_link_aux_tables(LEX *lex)
{
  TABLE_LIST *tables= lex->select_lex.table_list.first;
  TABLE_LIST *target_tbl;
  DBUG_ENTER("multi_delete_set_locks_and_link_aux_tables");

  for (target_tbl= lex->auxiliary_table_list.first;
       target_tbl; target_tbl= target_tbl->next_local)
  {
    /* All tables in aux_tables must be found in FROM PART */
    TABLE_LIST *walk= multi_delete_table_match(lex, target_tbl, tables);
    if (!walk)
      DBUG_RETURN(TRUE);
    if (!walk->derived)
    {
      target_tbl->table_name= walk->table_name;
      target_tbl->table_name_length= walk->table_name_length;
    }
    walk->updating= target_tbl->updating;
    walk->lock_type= target_tbl->lock_type;
    /* We can assume that tables to be deleted from are locked for write. */
    DBUG_ASSERT(walk->lock_type >= TL_WRITE_ALLOW_WRITE);
    walk->mdl_request.set_type(MDL_SHARED_WRITE);
    target_tbl->correspondent_table= walk;	// Remember corresponding table
  }
  DBUG_RETURN(FALSE);
}


/**
  simple UPDATE query pre-check.

  @param thd		Thread handler
  @param tables	Global table list

  @retval
    FALSE OK
  @retval
    TRUE  Error
*/

bool update_precheck(THD *thd, TABLE_LIST *tables)
{
  DBUG_ENTER("update_precheck");
  if (thd->lex->select_lex.item_list.elements != thd->lex->value_list.elements)
  {
    my_message(ER_WRONG_VALUE_COUNT, ER(ER_WRONG_VALUE_COUNT), MYF(0));
    DBUG_RETURN(TRUE);
  }
  DBUG_RETURN(check_one_table_access(thd, UPDATE_ACL, tables));
}


/**
  simple DELETE query pre-check.

  @param thd		Thread handler
  @param tables	Global table list

  @retval
    FALSE  OK
  @retval
    TRUE   error
*/

bool delete_precheck(THD *thd, TABLE_LIST *tables)
{
  DBUG_ENTER("delete_precheck");
  if (check_one_table_access(thd, DELETE_ACL, tables))
    DBUG_RETURN(TRUE);
  /* Set privilege for the WHERE clause */
  tables->grant.want_privilege=(SELECT_ACL & ~tables->grant.privilege);
  DBUG_RETURN(FALSE);
}


/**
  simple INSERT query pre-check.

  @param thd		Thread handler
  @param tables	Global table list

  @retval
    FALSE  OK
  @retval
    TRUE   error
*/

bool insert_precheck(THD *thd, TABLE_LIST *tables)
{
  LEX *lex= thd->lex;
  DBUG_ENTER("insert_precheck");

  /*
    Check that we have modify privileges for the first table and
    select privileges for the rest
  */
  ulong privilege= (INSERT_ACL |
                    (lex->duplicates == DUP_REPLACE ? DELETE_ACL : 0) |
                    (lex->value_list.elements ? UPDATE_ACL : 0));

  if (check_one_table_access(thd, privilege, tables))
    DBUG_RETURN(TRUE);

  if (lex->update_list.elements != lex->value_list.elements)
  {
    my_message(ER_WRONG_VALUE_COUNT, ER(ER_WRONG_VALUE_COUNT), MYF(0));
    DBUG_RETURN(TRUE);
  }
  DBUG_RETURN(FALSE);
}


/**
   Set proper open mode and table type for element representing target table
   of CREATE TABLE statement, also adjust statement table list if necessary.
*/

void create_table_set_open_action_and_adjust_tables(LEX *lex)
{
  TABLE_LIST *create_table= lex->query_tables;

  if (lex->create_info.options & HA_LEX_CREATE_TMP_TABLE)
    create_table->open_type= OT_TEMPORARY_ONLY;
  else
    create_table->open_type= OT_BASE_ONLY;

  if (!lex->select_lex.item_list.elements)
  {
    /*
      Avoid opening and locking target table for ordinary CREATE TABLE
      or CREATE TABLE LIKE for write (unlike in CREATE ... SELECT we
      won't do any insertions in it anyway). Not doing this causes
      problems when running CREATE TABLE IF NOT EXISTS for already
      existing log table.
    */
    create_table->lock_type= TL_READ;
  }
}


/**
  CREATE TABLE query pre-check.

  @param thd			Thread handler
  @param tables		Global table list
  @param create_table	        Table which will be created

  @retval
    FALSE   OK
  @retval
    TRUE   Error
*/

bool create_table_precheck(THD *thd, TABLE_LIST *tables,
                           TABLE_LIST *create_table)
{
  LEX *lex= thd->lex;
  SELECT_LEX *select_lex= &lex->select_lex;
  ulong want_priv;
  bool error= TRUE;                                 // Error message is given
  DBUG_ENTER("create_table_precheck");

  /*
    Require CREATE [TEMPORARY] privilege on new table; for
    CREATE TABLE ... SELECT, also require INSERT.
  */

  want_priv= (lex->create_info.options & HA_LEX_CREATE_TMP_TABLE) ?
             CREATE_TMP_ACL :
             (CREATE_ACL | (select_lex->item_list.elements ? INSERT_ACL : 0));

  if (check_access(thd, want_priv, create_table->db,
                   &create_table->grant.privilege,
                   &create_table->grant.m_internal,
                   0, 0))
    goto err;

  /* If it is a merge table, check privileges for merge children. */
  if (lex->create_info.merge_list.first)
  {
    /*
      The user must have (SELECT_ACL | UPDATE_ACL | DELETE_ACL) on the
      underlying base tables, even if there are temporary tables with the same
      names.

      From user's point of view, it might look as if the user must have these
      privileges on temporary tables to create a merge table over them. This is
      one of two cases when a set of privileges is required for operations on
      temporary tables (see also CREATE TABLE).

      The reason for this behavior stems from the following facts:

        - For merge tables, the underlying table privileges are checked only
          at CREATE TABLE / ALTER TABLE time.

          In other words, once a merge table is created, the privileges of
          the underlying tables can be revoked, but the user will still have
          access to the merge table (provided that the user has privileges on
          the merge table itself). 

        - Temporary tables shadow base tables.

          I.e. there might be temporary and base tables with the same name, and
          the temporary table takes the precedence in all operations.

        - For temporary MERGE tables we do not track if their child tables are
          base or temporary. As result we can't guarantee that privilege check
          which was done in presence of temporary child will stay relevant later
          as this temporary table might be removed.

      If SELECT_ACL | UPDATE_ACL | DELETE_ACL privileges were not checked for
      the underlying *base* tables, it would create a security breach as in
      Bug#12771903.
    */

    if (check_table_access(thd, SELECT_ACL | UPDATE_ACL | DELETE_ACL,
                           lex->create_info.merge_list.first,
                           FALSE, UINT_MAX, FALSE))
      goto err;
  }

  if (want_priv != CREATE_TMP_ACL &&
      check_grant(thd, want_priv, create_table, FALSE, 1, FALSE))
    goto err;

  if (select_lex->item_list.elements)
  {
    /* Check permissions for used tables in CREATE TABLE ... SELECT */
    if (tables && check_table_access(thd, SELECT_ACL, tables, FALSE,
                                     UINT_MAX, FALSE))
      goto err;
  }
  else if (lex->create_info.options & HA_LEX_CREATE_TABLE_LIKE)
  {
    if (check_table_access(thd, SELECT_ACL, tables, FALSE, UINT_MAX, FALSE))
      goto err;
  }
  error= FALSE;

err:
  DBUG_RETURN(error);
}


/**
  Check privileges for LOCK TABLES statement.

  @param thd     Thread context.
  @param tables  List of tables to be locked.

  @retval FALSE - Success.
  @retval TRUE  - Failure.
*/

static bool lock_tables_precheck(THD *thd, TABLE_LIST *tables)
{
  TABLE_LIST *first_not_own_table= thd->lex->first_not_own_table();

  for (TABLE_LIST *table= tables; table != first_not_own_table && table;
       table= table->next_global)
  {
    if (is_temporary_table(table))
      continue;

    if (check_table_access(thd, LOCK_TABLES_ACL | SELECT_ACL, table,
                           FALSE, 1, FALSE))
      return TRUE;
  }

  return FALSE;
}


/**
  negate given expression.

  @param thd  thread handler
  @param expr expression for negation

  @return
    negated expression
*/

Item *negate_expression(THD *thd, Item *expr)
{
  Item *negated;
  if (expr->type() == Item::FUNC_ITEM &&
      ((Item_func *) expr)->functype() == Item_func::NOT_FUNC)
  {
    /* it is NOT(NOT( ... )) */
    Item *arg= ((Item_func *) expr)->arguments()[0];
    enum_parsing_place place= thd->lex->current_select->parsing_place;
    if (arg->is_bool_func() || place == IN_WHERE || place == IN_HAVING)
      return arg;
    /*
      if it is not boolean function then we have to emulate value of
      not(not(a)), it will be a != 0
    */
    return new Item_func_ne(arg, new Item_int_0());
  }

  if ((negated= expr->neg_transformer(thd)) != 0)
    return negated;
  return new Item_func_not(expr);
}

/**
  Set the specified definer to the default value, which is the
  current user in the thread.
 
  @param[in]  thd       thread handler
  @param[out] definer   definer
*/
 
void get_default_definer(THD *thd, LEX_USER *definer)
{
  const Security_context *sctx= thd->security_ctx;

  definer->user.str= (char *) sctx->priv_user;
  definer->user.length= strlen(definer->user.str);

  definer->host.str= (char *) sctx->priv_host;
  definer->host.length= strlen(definer->host.str);

  definer->password= null_lex_str;
  definer->plugin= empty_lex_str;
  definer->auth= empty_lex_str;
  definer->uses_identified_with_clause= false;
  definer->uses_identified_by_clause= false;
  definer->uses_authentication_string_clause= false;
  definer->uses_identified_by_password_clause= false;
}


/**
  Create default definer for the specified THD.

  @param[in] thd         thread handler

  @return
    - On success, return a valid pointer to the created and initialized
    LEX_USER, which contains definer information.
    - On error, return 0.
*/

LEX_USER *create_default_definer(THD *thd)
{
  LEX_USER *definer;

  if (! (definer= (LEX_USER*) thd->alloc(sizeof(LEX_USER))))
    return 0;

  thd->get_definer(definer);

  return definer;
}


/**
  Create definer with the given user and host names.

  @param[in] thd          thread handler
  @param[in] user_name    user name
  @param[in] host_name    host name

  @return
    - On success, return a valid pointer to the created and initialized
    LEX_USER, which contains definer information.
    - On error, return 0.
*/

LEX_USER *create_definer(THD *thd, LEX_STRING *user_name, LEX_STRING *host_name)
{
  LEX_USER *definer;

  /* Create and initialize. */

  if (! (definer= (LEX_USER*) thd->alloc(sizeof(LEX_USER))))
    return 0;

  definer->user= *user_name;
  definer->host= *host_name;
  definer->password.str= NULL;
  definer->password.length= 0;
  definer->uses_authentication_string_clause= false;
  definer->uses_identified_by_clause= false;
  definer->uses_identified_by_password_clause= false;
  definer->uses_identified_with_clause= false;
  return definer;
}


/**
  Retuns information about user or current user.

  @param[in] thd          thread handler
  @param[in] user         user

  @return
    - On success, return a valid pointer to initialized
    LEX_USER, which contains user information.
    - On error, return 0.
*/

LEX_USER *get_current_user(THD *thd, LEX_USER *user)
{
  if (!user->user.str)  // current_user
  {
    LEX_USER *default_definer= create_default_definer(thd);
    if (default_definer)
    {
      /*
        Inherit parser semantics from the statement in which the user parameter
        was used.
        This is needed because a st_lex_user is both used as a component in an
        AST and as a specifier for a particular user in the ACL subsystem.
      */
      default_definer->uses_authentication_string_clause=
        user->uses_authentication_string_clause;
      default_definer->uses_identified_by_clause=
        user->uses_identified_by_clause;
      default_definer->uses_identified_by_password_clause=
        user->uses_identified_by_password_clause;
      default_definer->uses_identified_with_clause=
        user->uses_identified_with_clause;
      default_definer->plugin.str= user->plugin.str;
      default_definer->plugin.length= user->plugin.length;
      default_definer->auth.str= user->auth.str;
      default_definer->auth.length= user->auth.length;
      return default_definer;
    }
  }

  return user;
}


/**
  Check that byte length of a string does not exceed some limit.

  @param str         string to be checked
  @param err_msg     error message to be displayed if the string is too long
  @param max_length  max length

  @retval
    FALSE   the passed string is not longer than max_length
  @retval
    TRUE    the passed string is longer than max_length

  NOTE
    The function is not used in existing code but can be useful later?
*/

bool check_string_byte_length(LEX_STRING *str, const char *err_msg,
                              uint max_byte_length)
{
  if (str->length <= max_byte_length)
    return FALSE;

  my_error(ER_WRONG_STRING_LENGTH, MYF(0), str->str, err_msg, max_byte_length);

  return TRUE;
}


/*
  Check that char length of a string does not exceed some limit.

  SYNOPSIS
  check_string_char_length()
      str              string to be checked
      err_msg          error message to be displayed if the string is too long
      max_char_length  max length in symbols
      cs               string charset

  RETURN
    FALSE   the passed string is not longer than max_char_length
    TRUE    the passed string is longer than max_char_length
*/


bool check_string_char_length(LEX_STRING *str, const char *err_msg,
                              uint max_char_length, const CHARSET_INFO *cs,
                              bool no_error)
{
  int well_formed_error;
  uint res= cs->cset->well_formed_len(cs, str->str, str->str + str->length,
                                      max_char_length, &well_formed_error);

  if (!well_formed_error &&  str->length == res)
    return FALSE;

  if (!no_error)
  {
    ErrConvString err(str->str, str->length, cs);
    my_error(ER_WRONG_STRING_LENGTH, MYF(0), err.ptr(), err_msg, max_char_length);
  }
  return TRUE;
}


/*
  Check if path does not contain mysql data home directory
  SYNOPSIS
    test_if_data_home_dir()
    dir                     directory
    conv_home_dir           converted data home directory
    home_dir_len            converted data home directory length

  RETURN VALUES
    0	ok
    1	error  
*/
C_MODE_START

int test_if_data_home_dir(const char *dir)
{
  char path[FN_REFLEN];
  int dir_len;
  DBUG_ENTER("test_if_data_home_dir");

  if (!dir)
    DBUG_RETURN(0);

  (void) fn_format(path, dir, "", "",
                   (MY_RETURN_REAL_PATH|MY_RESOLVE_SYMLINKS));
  dir_len= strlen(path);
  if (mysql_unpacked_real_data_home_len<= dir_len)
  {
    if (dir_len > mysql_unpacked_real_data_home_len &&
        path[mysql_unpacked_real_data_home_len] != FN_LIBCHAR)
      DBUG_RETURN(0);

    if (lower_case_file_system)
    {
      if (!my_strnncoll(default_charset_info, (const uchar*) path,
                        mysql_unpacked_real_data_home_len,
                        (const uchar*) mysql_unpacked_real_data_home,
                        mysql_unpacked_real_data_home_len))
        DBUG_RETURN(1);
    }
    else if (!memcmp(path, mysql_unpacked_real_data_home,
                     mysql_unpacked_real_data_home_len))
      DBUG_RETURN(1);
  }
  DBUG_RETURN(0);
}

C_MODE_END


/**
  Check that host name string is valid.

  @param[in] str string to be checked

  @return             Operation status
    @retval  FALSE    host name is ok
    @retval  TRUE     host name string is longer than max_length or
                      has invalid symbols
*/

bool check_host_name(LEX_STRING *str)
{
  const char *name= str->str;
  const char *end= str->str + str->length;
  if (check_string_byte_length(str, ER(ER_HOSTNAME), HOSTNAME_LENGTH))
    return TRUE;

  while (name != end)
  {
    if (*name == '@')
    {
      my_printf_error(ER_UNKNOWN_ERROR, 
                      "Malformed hostname (illegal symbol: '%c')", MYF(0),
                      *name);
      return TRUE;
    }
    name++;
  }
  return FALSE;
}


extern int MYSQLparse(void *thd); // from sql_yacc.cc


/**
  This is a wrapper of MYSQLparse(). All the code should call parse_sql()
  instead of MYSQLparse().

  @param thd Thread context.
  @param parser_state Parser state.
  @param creation_ctx Object creation context.

  @return Error status.
    @retval FALSE on success.
    @retval TRUE on parsing error.
*/

bool parse_sql(THD *thd,
               Parser_state *parser_state,
               Object_creation_ctx *creation_ctx)
{
  bool ret_value;
  DBUG_ASSERT(thd->m_parser_state == NULL);
  DBUG_ASSERT(thd->lex->m_sql_cmd == NULL);

  MYSQL_QUERY_PARSE_START(thd->query());
  /* Backup creation context. */

  Object_creation_ctx *backup_ctx= NULL;

  if (creation_ctx)
    backup_ctx= creation_ctx->set_n_backup(thd);

  /* Set parser state. */

  thd->m_parser_state= parser_state;

#ifdef HAVE_PSI_STATEMENT_DIGEST_INTERFACE
  /* Start Digest */
  thd->m_parser_state->m_lip.m_digest_psi= MYSQL_DIGEST_START(thd->m_statement_psi);
#endif

  /* Parse the query. */

  bool mysql_parse_status= MYSQLparse(thd) != 0;

  /*
    Check that if MYSQLparse() failed either thd->is_error() is set, or an
    internal error handler is set.

    The assert will not catch a situation where parsing fails without an
    error reported if an error handler exists. The problem is that the
    error handler might have intercepted the error, so thd->is_error() is
    not set. However, there is no way to be 100% sure here (the error
    handler might be for other errors than parsing one).
  */

  DBUG_ASSERT(!mysql_parse_status ||
              (mysql_parse_status && thd->is_error()) ||
              (mysql_parse_status && thd->get_internal_handler()));

  /* Reset parser state. */

  thd->m_parser_state= NULL;

  /* Restore creation context. */

  if (creation_ctx)
    creation_ctx->restore_env(thd, backup_ctx);

  /* That's it. */

  ret_value= mysql_parse_status || thd->is_fatal_error;
  MYSQL_QUERY_PARSE_DONE(ret_value);
  return ret_value;
}

/**
  @} (end of group Runtime_Environment)
*/



/**
  Check and merge "CHARACTER SET cs [ COLLATE cl ]" clause

  @param cs character set pointer.
  @param cl collation pointer.

  Check if collation "cl" is applicable to character set "cs".

  If "cl" is NULL (e.g. when COLLATE clause is not specified),
  then simply "cs" is returned.
  
  @return Error status.
    @retval NULL, if "cl" is not applicable to "cs".
    @retval pointer to merged CHARSET_INFO on success.
*/


const CHARSET_INFO*
merge_charset_and_collation(const CHARSET_INFO *cs, const CHARSET_INFO *cl)
{
  if (cl)
  {
    if (!my_charset_same(cs, cl))
    {
      my_error(ER_COLLATION_CHARSET_MISMATCH, MYF(0), cl->name, cs->csname);
      return NULL;
    }
    return cl;
  }
  return cs;
}<|MERGE_RESOLUTION|>--- conflicted
+++ resolved
@@ -169,21 +169,12 @@
 };
 
 
-<<<<<<< HEAD
-Log_throttle log_throttle_qni(&opt_log_throttle_queries_not_using_indexes,
-                              &LOCK_log_throttle_qni,
-                              Log_throttle::LOG_THROTTLE_WINDOW_SIZE,
-                              slow_log_print,
-                              "throttle: %10lu 'index "
-                              "not used' warning(s) suppressed.");
-=======
 Slow_log_throttle log_throttle_qni(&opt_log_throttle_queries_not_using_indexes,
                                    &LOCK_log_throttle_qni,
                                    Log_throttle::LOG_THROTTLE_WINDOW_SIZE,
                                    slow_log_print,
                                    "throttle: %10lu 'index "
                                    "not used' warning(s) suppressed.");
->>>>>>> 7c0bc485
 
 
 #ifdef HAVE_REPLICATION
@@ -2535,13 +2526,8 @@
       or triggers as all such statements prohibited there.
     */
     DBUG_ASSERT(! thd->in_sub_stmt);
-<<<<<<< HEAD
-    /* Commit or rollback the statement transaction. */
-    thd->is_error() ? trans_rollback_stmt(thd) : trans_commit_stmt(thd);
-=======
     /* Statement transaction still should not be started. */
     DBUG_ASSERT(thd->transaction.stmt.is_empty());
->>>>>>> 7c0bc485
 
     /*
       Implicit commit is not allowed with an active XA transaction.
@@ -2988,7 +2974,6 @@
         goto end_with_restore_list;
       }
 
-<<<<<<< HEAD
 #ifndef MCP_GLOBAL_SCHEMA_LOCK
       Ha_global_schema_lock_guard global_schema_lock(thd);
 
@@ -2996,8 +2981,6 @@
         (void)global_schema_lock.lock();
 #endif
 
-=======
->>>>>>> 7c0bc485
       if (!(res= open_normal_and_derived_tables(thd, all_tables, 0)))
       {
         /* The table already exists */
