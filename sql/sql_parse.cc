/* Copyright (c) 1999, 2021, Oracle and/or its affiliates.

   This program is free software; you can redistribute it and/or modify
   it under the terms of the GNU General Public License, version 2.0,
   as published by the Free Software Foundation.

   This program is also distributed with certain software (including
   but not limited to OpenSSL) that is licensed under separate terms,
   as designated in a particular file or component or in included license
   documentation.  The authors of MySQL hereby grant you an additional
   permission to link the program and your derivative works with the
   separately licensed software that they have included with MySQL.

   This program is distributed in the hope that it will be useful,
   but WITHOUT ANY WARRANTY; without even the implied warranty of
   MERCHANTABILITY or FITNESS FOR A PARTICULAR PURPOSE.  See the
   GNU General Public License, version 2.0, for more details.

   You should have received a copy of the GNU General Public License
   along with this program; if not, write to the Free Software
   Foundation, Inc., 51 Franklin St, Fifth Floor, Boston, MA 02110-1301  USA */

#include "sql/sql_parse.h"

#include <algorithm>
#include <atomic>
#include <climits>
#include <cstdint>
#include <cstdio>
#include <cstdlib>
#include <cstring>
#include <functional>
#include <iterator>
#include <memory>
#include <string>
#include <utility>
#include <vector>

#include "my_config.h"
#ifdef HAVE_LSAN_DO_RECOVERABLE_LEAK_CHECK
#include <sanitizer/lsan_interface.h>
#endif

#include "dur_prop.h"
#include "field_types.h"  // enum_field_types
#include "m_ctype.h"
#include "m_string.h"
#include "mem_root_deque.h"
#include "my_alloc.h"
#include "my_compiler.h"
#include "my_dbug.h"
#include "my_hostname.h"
#include "my_inttypes.h"  // TODO: replace with cstdint
#include "my_io.h"
#include "my_loglevel.h"
#include "my_macros.h"
#include "my_psi_config.h"
#include "my_sys.h"
#include "my_table_map.h"
#include "my_thread_local.h"
#include "my_time.h"
#include "mysql/com_data.h"
#include "mysql/components/services/bits/plugin_audit_connection_types.h"  // MYSQL_AUDIT_CONNECTION_CHANGE_USER
#include "mysql/components/services/log_builtins.h"        // LogErr
#include "mysql/components/services/psi_statement_bits.h"  // PSI_statement_info
#include "mysql/plugin_audit.h"
#include "mysql/psi/mysql_mutex.h"
#include "mysql/psi/mysql_rwlock.h"
#include "mysql/psi/mysql_statement.h"
#include "mysql/service_mysql_alloc.h"
#include "mysql/udf_registration_types.h"
#include "mysql_version.h"
#include "mysqld_error.h"
#include "mysys_err.h"  // EE_CAPACITY_EXCEEDED
#include "nullable.h"
#include "pfs_thread_provider.h"
#include "prealloced_array.h"
#include "sql/auth/auth_acls.h"
#include "sql/auth/auth_common.h"  // acl_authenticate
#include "sql/auth/sql_security_ctx.h"
#include "sql/binlog.h"  // purge_master_logs
#include "sql/clone_handler.h"
#include "sql/comp_creator.h"
#include "sql/create_field.h"
#include "sql/current_thd.h"
#include "sql/dd/cache/dictionary_client.h"  // dd::cache::Dictionary_client::Auto_releaser
#include "sql/dd/dd.h"                       // dd::get_dictionary
#include "sql/dd/dd_schema.h"                // Schema_MDL_locker
#include "sql/dd/dictionary.h"  // dd::Dictionary::is_system_view_name
#include "sql/dd/info_schema/table_stats.h"
#include "sql/dd/types/column.h"
#include "sql/debug_sync.h"  // DEBUG_SYNC
#include "sql/derror.h"      // ER_THD
#include "sql/discrete_interval.h"
#include "sql/error_handler.h"  // Strict_error_handler
#include "sql/events.h"         // Events
#include "sql/field.h"
#include "sql/gis/srid.h"
#include "sql/item.h"
#include "sql/item_cmpfunc.h"
#include "sql/item_func.h"
#include "sql/item_subselect.h"
#include "sql/item_timefunc.h"  // Item_func_unix_timestamp
#include "sql/key_spec.h"       // Key_spec
#include "sql/locked_tables_list.h"
#include "sql/log.h"        // query_logger
#include "sql/log_event.h"  // slave_execute_deferred_events
#include "sql/mdl.h"
#include "sql/mem_root_array.h"
#include "sql/mysqld.h"              // stage_execution_of_init_command
#include "sql/mysqld_thd_manager.h"  // Find_thd_with_id
#include "sql/nested_join.h"
#include "sql/opt_hints.h"
#include "sql/opt_trace.h"  // Opt_trace_start
#include "sql/parse_location.h"
#include "sql/parse_tree_node_base.h"
#include "sql/parse_tree_nodes.h"
#include "sql/parser_yystype.h"
#include "sql/persisted_variable.h"
#include "sql/protocol.h"
#include "sql/protocol_classic.h"
#include "sql/psi_memory_key.h"
#include "sql/query_options.h"
#include "sql/query_result.h"
#include "sql/resourcegroups/resource_group_basic_types.h"
#include "sql/resourcegroups/resource_group_mgr.h"  // Resource_group_mgr::instance
#include "sql/rpl_context.h"
#include "sql/rpl_filter.h"             // rpl_filter
#include "sql/rpl_group_replication.h"  // group_replication_start
#include "sql/rpl_gtid.h"
#include "sql/rpl_handler.h"  // launch_hook_trans_begin
#include "sql/rpl_replica.h"  // change_master_cmd
#include "sql/rpl_source.h"   // register_slave
#include "sql/rpl_utility.h"
#include "sql/session_tracker.h"
#include "sql/set_var.h"
#include "sql/sp.h"        // sp_create_routine
#include "sql/sp_cache.h"  // sp_cache_enforce_limit
#include "sql/sp_head.h"   // sp_head
#include "sql/sql_admin.h"
#include "sql/sql_alter.h"
#include "sql/sql_audit.h"   // MYSQL_AUDIT_NOTIFY_CONNECTION_CHANGE_USER
#include "sql/sql_base.h"    // find_temporary_table
#include "sql/sql_binlog.h"  // mysql_client_binlog_statement
#include "sql/sql_check_constraint.h"
#include "sql/sql_class.h"
#include "sql/sql_cmd.h"
#include "sql/sql_connect.h"  // decrease_user_connections
#include "sql/sql_const.h"
#include "sql/sql_db.h"  // mysql_change_db
#include "sql/sql_digest.h"
#include "sql/sql_digest_stream.h"
#include "sql/sql_error.h"
#include "sql/sql_handler.h"  // mysql_ha_rm_tables
#include "sql/sql_help.h"     // mysqld_help
#include "sql/sql_lex.h"
#include "sql/sql_list.h"
#include "sql/sql_prepare.h"  // mysql_stmt_execute
#include "sql/sql_profile.h"
#include "sql/sql_query_rewrite.h"  // invoke_pre_parse_rewrite_plugins
#include "sql/sql_reload.h"         // handle_reload_request
#include "sql/sql_rename.h"         // mysql_rename_tables
#include "sql/sql_rewrite.h"        // mysql_rewrite_query
#include "sql/sql_show.h"           // find_schema_table
#include "sql/sql_table.h"          // mysql_create_table
#include "sql/sql_trigger.h"        // add_table_for_trigger
#include "sql/sql_udf.h"
#include "sql/sql_view.h"  // mysql_create_view
#include "sql/strfunc.h"
#include "sql/system_variables.h"  // System_status_var
#include "sql/table.h"
#include "sql/table_cache.h"  // table_cache_manager
#include "sql/thd_raii.h"
#include "sql/transaction.h"  // trans_rollback_implicit
#include "sql/transaction_info.h"
#include "sql_string.h"
#include "template_utils.h"
#include "thr_lock.h"
#include "violite.h"

#ifdef WITH_LOCK_ORDER
#include "sql/debug_lock_order.h"
#endif /* WITH_LOCK_ORDER */

namespace resourcegroups {
class Resource_group;
}  // namespace resourcegroups
struct mysql_rwlock_t;

namespace dd {
class Schema;
}  // namespace dd

namespace dd {
class Abstract_table;
}  // namespace dd

using Mysql::Nullable;
using std::max;

/**
  @defgroup Runtime_Environment Runtime Environment
  @{
*/

/* Used in error handling only */
#define SP_COM_STRING(LP)                                  \
  ((LP)->sql_command == SQLCOM_CREATE_SPFUNCTION ||        \
           (LP)->sql_command == SQLCOM_ALTER_FUNCTION ||   \
           (LP)->sql_command == SQLCOM_SHOW_CREATE_FUNC || \
           (LP)->sql_command == SQLCOM_DROP_FUNCTION       \
       ? "FUNCTION"                                        \
       : "PROCEDURE")

static void sql_kill(THD *thd, my_thread_id id, bool only_kill_query);

const LEX_CSTRING command_name[] = {
    {STRING_WITH_LEN("Sleep")},
    {STRING_WITH_LEN("Quit")},
    {STRING_WITH_LEN("Init DB")},
    {STRING_WITH_LEN("Query")},
    {STRING_WITH_LEN("Field List")},
    {STRING_WITH_LEN("Create DB")},
    {STRING_WITH_LEN("Drop DB")},
    {STRING_WITH_LEN("Refresh")},
    {STRING_WITH_LEN("Shutdown")},
    {STRING_WITH_LEN("Statistics")},
    {STRING_WITH_LEN("Processlist")},
    {STRING_WITH_LEN("Connect")},
    {STRING_WITH_LEN("Kill")},
    {STRING_WITH_LEN("Debug")},
    {STRING_WITH_LEN("Ping")},
    {STRING_WITH_LEN("Time")},
    {STRING_WITH_LEN("Delayed insert")},
    {STRING_WITH_LEN("Change user")},
    {STRING_WITH_LEN("Binlog Dump")},
    {STRING_WITH_LEN("Table Dump")},
    {STRING_WITH_LEN("Connect Out")},
    {STRING_WITH_LEN("Register Replica")},
    {STRING_WITH_LEN("Prepare")},
    {STRING_WITH_LEN("Execute")},
    {STRING_WITH_LEN("Long Data")},
    {STRING_WITH_LEN("Close stmt")},
    {STRING_WITH_LEN("Reset stmt")},
    {STRING_WITH_LEN("Set option")},
    {STRING_WITH_LEN("Fetch")},
    {STRING_WITH_LEN("Daemon")},
    {STRING_WITH_LEN("Binlog Dump GTID")},
    {STRING_WITH_LEN("Reset Connection")},
    {STRING_WITH_LEN("clone")},
    {STRING_WITH_LEN("Error")}  // Last command number
};

bool command_satisfy_acl_cache_requirement(unsigned command) {
  if ((sql_command_flags[command] & CF_REQUIRE_ACL_CACHE) > 0 &&
      skip_grant_tables() == true)
    return false;
  else
    return true;
}

/**
  Returns true if all tables should be ignored.
*/
bool all_tables_not_ok(THD *thd, TABLE_LIST *tables) {
  Rpl_filter *rpl_filter = thd->rli_slave->rpl_filter;

  return rpl_filter->is_on() && tables && !thd->sp_runtime_ctx &&
         !rpl_filter->tables_ok(thd->db().str, tables);
}

/**
  Checks whether the event for the given database, db, should
  be ignored or not. This is done by checking whether there are
  active rules in ignore_db or in do_db containers. If there
  are, then check if there is a match, if not then check the
  wild_do rules.

  NOTE: This means that when using this function replicate-do-db
        and replicate-ignore-db take precedence over wild do
        rules.

  @param thd  Thread handle.
  @param db   Database name used while evaluating the filtering
              rules.
  @param sql_cmd Represents the current query that needs to be
                 verified against the database filter rules.
  @return true Query should not be filtered out from the execution.
          false Query should be filtered out from the execution.

*/
inline bool check_database_filters(THD *thd, const char *db,
                                   enum_sql_command sql_cmd) {
  DBUG_TRACE;
  assert(thd->slave_thread);
  if (!db) return true;
  Rpl_filter *rpl_filter = thd->rli_slave->rpl_filter;

  bool need_increase_counter = true;
  switch (sql_cmd) {
    case SQLCOM_BEGIN:
    case SQLCOM_COMMIT:
    case SQLCOM_SAVEPOINT:
    case SQLCOM_ROLLBACK:
    case SQLCOM_ROLLBACK_TO_SAVEPOINT:
      return true;
    case SQLCOM_XA_START:
    case SQLCOM_XA_END:
    case SQLCOM_XA_COMMIT:
    case SQLCOM_XA_ROLLBACK:
      need_increase_counter = false;
    default:
      break;
  }

  bool db_ok = rpl_filter->db_ok(db, need_increase_counter);
  /*
    No filters exist in ignore/do_db ? Then, just check
    wild_do_table filtering for 'DATABASE' related
    statements (CREATE/DROP/ATLER DATABASE)
  */
  if (db_ok && (rpl_filter->get_do_db()->is_empty() &&
                rpl_filter->get_ignore_db()->is_empty())) {
    switch (sql_cmd) {
      case SQLCOM_CREATE_DB:
      case SQLCOM_ALTER_DB:
      case SQLCOM_DROP_DB:
        db_ok = rpl_filter->db_ok_with_wild_table(db);
      default:
        break;
    }
  }
  return db_ok;
}

bool some_non_temp_table_to_be_updated(THD *thd, TABLE_LIST *tables) {
  for (TABLE_LIST *table = tables; table; table = table->next_global) {
    assert(table->db && table->table_name);
    /*
      Update on performance_schema and temp tables are allowed
      in readonly mode.
    */
    if (table->updating && !find_temporary_table(thd, table) &&
        !is_perfschema_db(table->db, table->db_length))
      return true;
  }
  return false;
}

/**
  Returns whether the command in thd->lex->sql_command should cause an
  implicit commit. An active transaction should be implicitly commited if the
  statement requires so.

  @param thd    Thread handle.
  @param mask   Bitmask used for the SQL command match.

  @retval true This statement shall cause an implicit commit.
  @retval false This statement shall not cause an implicit commit.
*/
bool stmt_causes_implicit_commit(const THD *thd, uint mask) {
  DBUG_TRACE;
  const LEX *lex = thd->lex;

  if ((sql_command_flags[lex->sql_command] & mask) == 0 ||
      thd->is_plugin_fake_ddl())
    return false;

  switch (lex->sql_command) {
    case SQLCOM_DROP_TABLE:
      return !lex->drop_temporary;
    case SQLCOM_ALTER_TABLE:
    case SQLCOM_CREATE_TABLE:
      /* If CREATE TABLE of non-temporary table or without
        START TRANSACTION, do implicit commit */
      return (lex->create_info->options & HA_LEX_CREATE_TMP_TABLE ||
              lex->create_info->m_transactional_ddl) == 0;
    case SQLCOM_SET_OPTION:
      /* Implicitly commit a transaction started by a SET statement */
      return lex->autocommit;
    case SQLCOM_RESET:
      return lex->option_type != OPT_PERSIST;
    default:
      return true;
  }
}

/**
  Mark all commands that somehow changes a table.

  This is used to check number of updates / hour.

  sql_command is actually set to SQLCOM_END sometimes
  so we need the +1 to include it in the array.

  See COMMAND_FLAG_xxx for different type of commands
     2  - query that returns meaningful ROW_COUNT() -
          a number of modified rows
*/

uint sql_command_flags[SQLCOM_END + 1];
uint server_command_flags[COM_END + 1];

void init_sql_command_flags(void) {
  /* Initialize the server command flags array. */
  memset(server_command_flags, 0, sizeof(server_command_flags));

  server_command_flags[COM_SLEEP] = CF_ALLOW_PROTOCOL_PLUGIN;
  server_command_flags[COM_INIT_DB] = CF_ALLOW_PROTOCOL_PLUGIN;
  server_command_flags[COM_QUERY] = CF_ALLOW_PROTOCOL_PLUGIN;
  server_command_flags[COM_FIELD_LIST] = CF_ALLOW_PROTOCOL_PLUGIN;
  server_command_flags[COM_REFRESH] = CF_ALLOW_PROTOCOL_PLUGIN;
  server_command_flags[COM_STATISTICS] = CF_SKIP_QUESTIONS;
  server_command_flags[COM_PROCESS_KILL] = CF_ALLOW_PROTOCOL_PLUGIN;
  server_command_flags[COM_PING] = CF_SKIP_QUESTIONS;
  server_command_flags[COM_STMT_PREPARE] =
      CF_SKIP_QUESTIONS | CF_ALLOW_PROTOCOL_PLUGIN;
  server_command_flags[COM_STMT_EXECUTE] = CF_ALLOW_PROTOCOL_PLUGIN;
  server_command_flags[COM_STMT_SEND_LONG_DATA] = CF_ALLOW_PROTOCOL_PLUGIN;
  server_command_flags[COM_STMT_CLOSE] =
      CF_SKIP_QUESTIONS | CF_ALLOW_PROTOCOL_PLUGIN;
  server_command_flags[COM_STMT_RESET] =
      CF_SKIP_QUESTIONS | CF_ALLOW_PROTOCOL_PLUGIN;
  server_command_flags[COM_STMT_FETCH] = CF_ALLOW_PROTOCOL_PLUGIN;
  server_command_flags[COM_RESET_CONNECTION] = CF_ALLOW_PROTOCOL_PLUGIN;
  server_command_flags[COM_END] = CF_ALLOW_PROTOCOL_PLUGIN;

  /* Initialize the sql command flags array. */
  memset(sql_command_flags, 0, sizeof(sql_command_flags));

  /*
    In general, DDL statements do not generate row events and do not go
    through a cache before being written to the binary log. However, the
    CREATE TABLE...SELECT is an exception because it may generate row
    events. For that reason,  the SQLCOM_CREATE_TABLE  which represents
    a CREATE TABLE, including the CREATE TABLE...SELECT, has the
    CF_CAN_GENERATE_ROW_EVENTS flag. The distinction between a regular
    CREATE TABLE and the CREATE TABLE...SELECT is made in other parts of
    the code, in particular in the Query_log_event's constructor.
  */
  sql_command_flags[SQLCOM_CREATE_TABLE] =
      CF_CHANGES_DATA | CF_REEXECUTION_FRAGILE | CF_AUTO_COMMIT_TRANS |
      CF_CAN_GENERATE_ROW_EVENTS;
  sql_command_flags[SQLCOM_CREATE_INDEX] =
      CF_CHANGES_DATA | CF_AUTO_COMMIT_TRANS;
  sql_command_flags[SQLCOM_ALTER_TABLE] =
      CF_CHANGES_DATA | CF_WRITE_LOGS_COMMAND | CF_AUTO_COMMIT_TRANS;
  sql_command_flags[SQLCOM_TRUNCATE] =
      CF_CHANGES_DATA | CF_WRITE_LOGS_COMMAND | CF_AUTO_COMMIT_TRANS;
  sql_command_flags[SQLCOM_DROP_TABLE] = CF_CHANGES_DATA | CF_AUTO_COMMIT_TRANS;
  sql_command_flags[SQLCOM_LOAD] =
      CF_CHANGES_DATA | CF_REEXECUTION_FRAGILE | CF_CAN_GENERATE_ROW_EVENTS;
  sql_command_flags[SQLCOM_CREATE_DB] = CF_CHANGES_DATA | CF_AUTO_COMMIT_TRANS;
  sql_command_flags[SQLCOM_DROP_DB] = CF_CHANGES_DATA | CF_AUTO_COMMIT_TRANS;
  sql_command_flags[SQLCOM_ALTER_DB] = CF_CHANGES_DATA | CF_AUTO_COMMIT_TRANS;
  sql_command_flags[SQLCOM_RENAME_TABLE] =
      CF_CHANGES_DATA | CF_AUTO_COMMIT_TRANS;
  sql_command_flags[SQLCOM_DROP_INDEX] = CF_CHANGES_DATA | CF_AUTO_COMMIT_TRANS;
  sql_command_flags[SQLCOM_CREATE_VIEW] =
      CF_CHANGES_DATA | CF_REEXECUTION_FRAGILE | CF_AUTO_COMMIT_TRANS;
  sql_command_flags[SQLCOM_DROP_VIEW] = CF_CHANGES_DATA | CF_AUTO_COMMIT_TRANS;
  sql_command_flags[SQLCOM_CREATE_TRIGGER] =
      CF_CHANGES_DATA | CF_AUTO_COMMIT_TRANS;
  sql_command_flags[SQLCOM_DROP_TRIGGER] =
      CF_CHANGES_DATA | CF_AUTO_COMMIT_TRANS;
  sql_command_flags[SQLCOM_CREATE_EVENT] =
      CF_CHANGES_DATA | CF_AUTO_COMMIT_TRANS;
  sql_command_flags[SQLCOM_ALTER_EVENT] =
      CF_CHANGES_DATA | CF_AUTO_COMMIT_TRANS;
  sql_command_flags[SQLCOM_DROP_EVENT] = CF_CHANGES_DATA | CF_AUTO_COMMIT_TRANS;
  sql_command_flags[SQLCOM_IMPORT] = CF_CHANGES_DATA | CF_AUTO_COMMIT_TRANS;

  sql_command_flags[SQLCOM_UPDATE] = CF_CHANGES_DATA | CF_REEXECUTION_FRAGILE |
                                     CF_CAN_GENERATE_ROW_EVENTS |
                                     CF_OPTIMIZER_TRACE | CF_CAN_BE_EXPLAINED;
  sql_command_flags[SQLCOM_UPDATE_MULTI] =
      CF_CHANGES_DATA | CF_REEXECUTION_FRAGILE | CF_CAN_GENERATE_ROW_EVENTS |
      CF_OPTIMIZER_TRACE | CF_CAN_BE_EXPLAINED;
  // This is INSERT VALUES(...), can be VALUES(stored_func()) so we trace it
  sql_command_flags[SQLCOM_INSERT] = CF_CHANGES_DATA | CF_REEXECUTION_FRAGILE |
                                     CF_CAN_GENERATE_ROW_EVENTS |
                                     CF_OPTIMIZER_TRACE | CF_CAN_BE_EXPLAINED;
  sql_command_flags[SQLCOM_INSERT_SELECT] =
      CF_CHANGES_DATA | CF_REEXECUTION_FRAGILE | CF_CAN_GENERATE_ROW_EVENTS |
      CF_OPTIMIZER_TRACE | CF_CAN_BE_EXPLAINED;
  sql_command_flags[SQLCOM_DELETE] = CF_CHANGES_DATA | CF_REEXECUTION_FRAGILE |
                                     CF_CAN_GENERATE_ROW_EVENTS |
                                     CF_OPTIMIZER_TRACE | CF_CAN_BE_EXPLAINED;
  sql_command_flags[SQLCOM_DELETE_MULTI] =
      CF_CHANGES_DATA | CF_REEXECUTION_FRAGILE | CF_CAN_GENERATE_ROW_EVENTS |
      CF_OPTIMIZER_TRACE | CF_CAN_BE_EXPLAINED;
  sql_command_flags[SQLCOM_REPLACE] = CF_CHANGES_DATA | CF_REEXECUTION_FRAGILE |
                                      CF_CAN_GENERATE_ROW_EVENTS |
                                      CF_OPTIMIZER_TRACE | CF_CAN_BE_EXPLAINED;
  sql_command_flags[SQLCOM_REPLACE_SELECT] =
      CF_CHANGES_DATA | CF_REEXECUTION_FRAGILE | CF_CAN_GENERATE_ROW_EVENTS |
      CF_OPTIMIZER_TRACE | CF_CAN_BE_EXPLAINED;
  sql_command_flags[SQLCOM_SELECT] =
      CF_REEXECUTION_FRAGILE | CF_CAN_GENERATE_ROW_EVENTS | CF_OPTIMIZER_TRACE |
      CF_HAS_RESULT_SET | CF_CAN_BE_EXPLAINED;
  // (1) so that subquery is traced when doing "SET @var = (subquery)"
  /*
    @todo SQLCOM_SET_OPTION should have CF_CAN_GENERATE_ROW_EVENTS
    set, because it may invoke a stored function that generates row
    events. /Sven
  */
  sql_command_flags[SQLCOM_SET_OPTION] =
      CF_REEXECUTION_FRAGILE | CF_AUTO_COMMIT_TRANS |
      CF_CAN_GENERATE_ROW_EVENTS | CF_OPTIMIZER_TRACE;  // (1)
  // (1) so that subquery is traced when doing "DO @var := (subquery)"
  sql_command_flags[SQLCOM_DO] = CF_REEXECUTION_FRAGILE |
                                 CF_CAN_GENERATE_ROW_EVENTS |
                                 CF_OPTIMIZER_TRACE;  // (1)

  sql_command_flags[SQLCOM_SET_PASSWORD] =
      CF_CHANGES_DATA | CF_AUTO_COMMIT_TRANS | CF_NEEDS_AUTOCOMMIT_OFF |
      CF_POTENTIAL_ATOMIC_DDL | CF_DISALLOW_IN_RO_TRANS;

  sql_command_flags[SQLCOM_SHOW_STATUS_PROC] =
      CF_STATUS_COMMAND | CF_REEXECUTION_FRAGILE | CF_HAS_RESULT_SET;
  sql_command_flags[SQLCOM_SHOW_STATUS] =
      CF_STATUS_COMMAND | CF_REEXECUTION_FRAGILE | CF_HAS_RESULT_SET;
  sql_command_flags[SQLCOM_SHOW_DATABASES] =
      CF_STATUS_COMMAND | CF_REEXECUTION_FRAGILE | CF_HAS_RESULT_SET;
  sql_command_flags[SQLCOM_SHOW_TRIGGERS] =
      CF_STATUS_COMMAND | CF_REEXECUTION_FRAGILE | CF_HAS_RESULT_SET;
  sql_command_flags[SQLCOM_SHOW_EVENTS] =
      CF_STATUS_COMMAND | CF_REEXECUTION_FRAGILE | CF_HAS_RESULT_SET;
  sql_command_flags[SQLCOM_SHOW_OPEN_TABLES] =
      CF_STATUS_COMMAND | CF_REEXECUTION_FRAGILE | CF_HAS_RESULT_SET;
  sql_command_flags[SQLCOM_SHOW_PLUGINS] = CF_STATUS_COMMAND;
  sql_command_flags[SQLCOM_SHOW_FIELDS] =
      CF_STATUS_COMMAND | CF_REEXECUTION_FRAGILE | CF_HAS_RESULT_SET;
  sql_command_flags[SQLCOM_SHOW_KEYS] =
      CF_STATUS_COMMAND | CF_REEXECUTION_FRAGILE | CF_HAS_RESULT_SET;
  sql_command_flags[SQLCOM_SHOW_VARIABLES] =
      CF_STATUS_COMMAND | CF_REEXECUTION_FRAGILE | CF_HAS_RESULT_SET;
  sql_command_flags[SQLCOM_SHOW_CHARSETS] =
      CF_STATUS_COMMAND | CF_REEXECUTION_FRAGILE | CF_HAS_RESULT_SET;
  sql_command_flags[SQLCOM_SHOW_COLLATIONS] =
      CF_STATUS_COMMAND | CF_HAS_RESULT_SET | CF_REEXECUTION_FRAGILE;
  sql_command_flags[SQLCOM_SHOW_BINLOGS] = CF_STATUS_COMMAND;
  sql_command_flags[SQLCOM_SHOW_SLAVE_HOSTS] = CF_STATUS_COMMAND;
  sql_command_flags[SQLCOM_SHOW_BINLOG_EVENTS] = CF_STATUS_COMMAND;
  sql_command_flags[SQLCOM_SHOW_STORAGE_ENGINES] = CF_STATUS_COMMAND;
  sql_command_flags[SQLCOM_SHOW_PRIVILEGES] = CF_STATUS_COMMAND;
  sql_command_flags[SQLCOM_SHOW_WARNS] = CF_STATUS_COMMAND | CF_DIAGNOSTIC_STMT;
  sql_command_flags[SQLCOM_SHOW_ERRORS] =
      CF_STATUS_COMMAND | CF_DIAGNOSTIC_STMT;
  sql_command_flags[SQLCOM_SHOW_ENGINE_STATUS] = CF_STATUS_COMMAND;
  sql_command_flags[SQLCOM_SHOW_ENGINE_MUTEX] = CF_STATUS_COMMAND;
  sql_command_flags[SQLCOM_SHOW_ENGINE_LOGS] = CF_STATUS_COMMAND;
  sql_command_flags[SQLCOM_SHOW_PROCESSLIST] = CF_STATUS_COMMAND;
  sql_command_flags[SQLCOM_SHOW_GRANTS] = CF_STATUS_COMMAND;
  sql_command_flags[SQLCOM_SHOW_CREATE_DB] = CF_STATUS_COMMAND;
  sql_command_flags[SQLCOM_SHOW_CREATE] = CF_STATUS_COMMAND;
  sql_command_flags[SQLCOM_SHOW_MASTER_STAT] = CF_STATUS_COMMAND;
  sql_command_flags[SQLCOM_SHOW_SLAVE_STAT] = CF_STATUS_COMMAND;
  sql_command_flags[SQLCOM_SHOW_CREATE_PROC] = CF_STATUS_COMMAND;
  sql_command_flags[SQLCOM_SHOW_CREATE_FUNC] = CF_STATUS_COMMAND;
  sql_command_flags[SQLCOM_SHOW_CREATE_TRIGGER] = CF_STATUS_COMMAND;
  sql_command_flags[SQLCOM_SHOW_STATUS_FUNC] =
      CF_STATUS_COMMAND | CF_REEXECUTION_FRAGILE | CF_HAS_RESULT_SET;
  sql_command_flags[SQLCOM_SHOW_PROC_CODE] = CF_STATUS_COMMAND;
  sql_command_flags[SQLCOM_SHOW_FUNC_CODE] = CF_STATUS_COMMAND;
  sql_command_flags[SQLCOM_SHOW_CREATE_EVENT] = CF_STATUS_COMMAND;
  sql_command_flags[SQLCOM_SHOW_PROFILES] = CF_STATUS_COMMAND;
  sql_command_flags[SQLCOM_SHOW_PROFILE] = CF_STATUS_COMMAND;
  sql_command_flags[SQLCOM_BINLOG_BASE64_EVENT] =
      CF_STATUS_COMMAND | CF_CAN_GENERATE_ROW_EVENTS;

  sql_command_flags[SQLCOM_SHOW_TABLES] =
      (CF_STATUS_COMMAND | CF_SHOW_TABLE_COMMAND | CF_HAS_RESULT_SET |
       CF_REEXECUTION_FRAGILE);
  sql_command_flags[SQLCOM_SHOW_TABLE_STATUS] =
      (CF_STATUS_COMMAND | CF_SHOW_TABLE_COMMAND | CF_HAS_RESULT_SET |
       CF_REEXECUTION_FRAGILE);
  /**
    ACL DDLs do not access data-dictionary tables. However, they still
    need to be marked to avoid autocommit. This is necessary because
    code which saves GTID state or slave state in the system tables
    at commit time does statement commit on low-level (see
    System_table_access::close_table()) and thus can pre-maturely commit
    DDL otherwise.
  */
  sql_command_flags[SQLCOM_CREATE_USER] =
      CF_CHANGES_DATA | CF_NEEDS_AUTOCOMMIT_OFF | CF_POTENTIAL_ATOMIC_DDL;
  sql_command_flags[SQLCOM_RENAME_USER] =
      CF_CHANGES_DATA | CF_NEEDS_AUTOCOMMIT_OFF | CF_POTENTIAL_ATOMIC_DDL;
  sql_command_flags[SQLCOM_DROP_USER] =
      CF_CHANGES_DATA | CF_NEEDS_AUTOCOMMIT_OFF | CF_POTENTIAL_ATOMIC_DDL;
  sql_command_flags[SQLCOM_ALTER_USER] =
      CF_CHANGES_DATA | CF_NEEDS_AUTOCOMMIT_OFF | CF_POTENTIAL_ATOMIC_DDL;
  sql_command_flags[SQLCOM_GRANT] =
      CF_CHANGES_DATA | CF_NEEDS_AUTOCOMMIT_OFF | CF_POTENTIAL_ATOMIC_DDL;
  sql_command_flags[SQLCOM_REVOKE] =
      CF_CHANGES_DATA | CF_NEEDS_AUTOCOMMIT_OFF | CF_POTENTIAL_ATOMIC_DDL;
  sql_command_flags[SQLCOM_REVOKE_ALL] =
      CF_CHANGES_DATA | CF_NEEDS_AUTOCOMMIT_OFF | CF_POTENTIAL_ATOMIC_DDL;
  sql_command_flags[SQLCOM_ALTER_USER_DEFAULT_ROLE] =
      CF_CHANGES_DATA | CF_NEEDS_AUTOCOMMIT_OFF | CF_POTENTIAL_ATOMIC_DDL;
  sql_command_flags[SQLCOM_GRANT_ROLE] =
      CF_CHANGES_DATA | CF_NEEDS_AUTOCOMMIT_OFF | CF_POTENTIAL_ATOMIC_DDL;
  sql_command_flags[SQLCOM_REVOKE_ROLE] =
      CF_CHANGES_DATA | CF_NEEDS_AUTOCOMMIT_OFF | CF_POTENTIAL_ATOMIC_DDL;
  sql_command_flags[SQLCOM_DROP_ROLE] =
      CF_CHANGES_DATA | CF_NEEDS_AUTOCOMMIT_OFF | CF_POTENTIAL_ATOMIC_DDL;
  sql_command_flags[SQLCOM_CREATE_ROLE] =
      CF_CHANGES_DATA | CF_NEEDS_AUTOCOMMIT_OFF | CF_POTENTIAL_ATOMIC_DDL;

  sql_command_flags[SQLCOM_OPTIMIZE] = CF_CHANGES_DATA;
  sql_command_flags[SQLCOM_ALTER_INSTANCE] = CF_CHANGES_DATA;
  sql_command_flags[SQLCOM_CREATE_FUNCTION] =
      CF_CHANGES_DATA | CF_AUTO_COMMIT_TRANS;
  sql_command_flags[SQLCOM_CREATE_PROCEDURE] =
      CF_CHANGES_DATA | CF_AUTO_COMMIT_TRANS;
  sql_command_flags[SQLCOM_CREATE_SPFUNCTION] =
      CF_CHANGES_DATA | CF_AUTO_COMMIT_TRANS;
  sql_command_flags[SQLCOM_DROP_PROCEDURE] =
      CF_CHANGES_DATA | CF_AUTO_COMMIT_TRANS;
  sql_command_flags[SQLCOM_DROP_FUNCTION] =
      CF_CHANGES_DATA | CF_AUTO_COMMIT_TRANS;
  sql_command_flags[SQLCOM_ALTER_PROCEDURE] =
      CF_CHANGES_DATA | CF_AUTO_COMMIT_TRANS;
  sql_command_flags[SQLCOM_ALTER_FUNCTION] =
      CF_CHANGES_DATA | CF_AUTO_COMMIT_TRANS;
  sql_command_flags[SQLCOM_INSTALL_PLUGIN] =
      CF_CHANGES_DATA | CF_AUTO_COMMIT_TRANS;
  sql_command_flags[SQLCOM_UNINSTALL_PLUGIN] =
      CF_CHANGES_DATA | CF_AUTO_COMMIT_TRANS;
  sql_command_flags[SQLCOM_INSTALL_COMPONENT] =
      CF_CHANGES_DATA | CF_AUTO_COMMIT_TRANS;
  sql_command_flags[SQLCOM_UNINSTALL_COMPONENT] =
      CF_CHANGES_DATA | CF_AUTO_COMMIT_TRANS;
  sql_command_flags[SQLCOM_CREATE_RESOURCE_GROUP] =
      CF_CHANGES_DATA | CF_AUTO_COMMIT_TRANS | CF_ALLOW_PROTOCOL_PLUGIN;
  sql_command_flags[SQLCOM_ALTER_RESOURCE_GROUP] =
      CF_CHANGES_DATA | CF_AUTO_COMMIT_TRANS | CF_ALLOW_PROTOCOL_PLUGIN;
  sql_command_flags[SQLCOM_DROP_RESOURCE_GROUP] =
      CF_CHANGES_DATA | CF_AUTO_COMMIT_TRANS | CF_ALLOW_PROTOCOL_PLUGIN;
  sql_command_flags[SQLCOM_SET_RESOURCE_GROUP] =
      CF_CHANGES_DATA | CF_ALLOW_PROTOCOL_PLUGIN;

  sql_command_flags[SQLCOM_CLONE] =
      CF_AUTO_COMMIT_TRANS | CF_ALLOW_PROTOCOL_PLUGIN;

  /* Does not change the contents of the Diagnostics Area. */
  sql_command_flags[SQLCOM_GET_DIAGNOSTICS] = CF_DIAGNOSTIC_STMT;

  /*
    (1): without it, in "CALL some_proc((subq))", subquery would not be
    traced.
  */
  sql_command_flags[SQLCOM_CALL] = CF_REEXECUTION_FRAGILE |
                                   CF_CAN_GENERATE_ROW_EVENTS |
                                   CF_OPTIMIZER_TRACE;  // (1)
  sql_command_flags[SQLCOM_EXECUTE] = CF_CAN_GENERATE_ROW_EVENTS;

  /*
    The following admin table operations are allowed
    on log tables.
  */
  sql_command_flags[SQLCOM_REPAIR] =
      CF_WRITE_LOGS_COMMAND | CF_AUTO_COMMIT_TRANS;
  sql_command_flags[SQLCOM_OPTIMIZE] |=
      CF_WRITE_LOGS_COMMAND | CF_AUTO_COMMIT_TRANS;
  sql_command_flags[SQLCOM_ANALYZE] =
      CF_WRITE_LOGS_COMMAND | CF_AUTO_COMMIT_TRANS;
  sql_command_flags[SQLCOM_CHECK] =
      CF_WRITE_LOGS_COMMAND | CF_AUTO_COMMIT_TRANS;

  sql_command_flags[SQLCOM_CREATE_USER] |= CF_AUTO_COMMIT_TRANS;
  sql_command_flags[SQLCOM_CREATE_ROLE] |= CF_AUTO_COMMIT_TRANS;
  sql_command_flags[SQLCOM_DROP_USER] |= CF_AUTO_COMMIT_TRANS;
  sql_command_flags[SQLCOM_DROP_ROLE] |= CF_AUTO_COMMIT_TRANS;
  sql_command_flags[SQLCOM_RENAME_USER] |= CF_AUTO_COMMIT_TRANS;
  sql_command_flags[SQLCOM_ALTER_USER] |= CF_AUTO_COMMIT_TRANS;
  sql_command_flags[SQLCOM_RESTART_SERVER] =
      CF_AUTO_COMMIT_TRANS | CF_ALLOW_PROTOCOL_PLUGIN;
  sql_command_flags[SQLCOM_REVOKE] |= CF_AUTO_COMMIT_TRANS;
  sql_command_flags[SQLCOM_REVOKE_ALL] |= CF_AUTO_COMMIT_TRANS;
  sql_command_flags[SQLCOM_REVOKE_ROLE] |= CF_AUTO_COMMIT_TRANS;
  sql_command_flags[SQLCOM_GRANT] |= CF_AUTO_COMMIT_TRANS;
  sql_command_flags[SQLCOM_GRANT_ROLE] |= CF_AUTO_COMMIT_TRANS;
  sql_command_flags[SQLCOM_ALTER_USER_DEFAULT_ROLE] |= CF_AUTO_COMMIT_TRANS;

  sql_command_flags[SQLCOM_ASSIGN_TO_KEYCACHE] = CF_AUTO_COMMIT_TRANS;
  sql_command_flags[SQLCOM_PRELOAD_KEYS] = CF_AUTO_COMMIT_TRANS;
  sql_command_flags[SQLCOM_ALTER_INSTANCE] |= CF_AUTO_COMMIT_TRANS;

  sql_command_flags[SQLCOM_FLUSH] = CF_AUTO_COMMIT_TRANS;
  sql_command_flags[SQLCOM_RESET] = CF_AUTO_COMMIT_TRANS;
  sql_command_flags[SQLCOM_CREATE_SERVER] = CF_AUTO_COMMIT_TRANS;
  sql_command_flags[SQLCOM_ALTER_SERVER] = CF_AUTO_COMMIT_TRANS;
  sql_command_flags[SQLCOM_DROP_SERVER] = CF_AUTO_COMMIT_TRANS;
  sql_command_flags[SQLCOM_CHANGE_MASTER] = CF_AUTO_COMMIT_TRANS;
  sql_command_flags[SQLCOM_CHANGE_REPLICATION_FILTER] = CF_AUTO_COMMIT_TRANS;
  sql_command_flags[SQLCOM_SLAVE_START] = CF_AUTO_COMMIT_TRANS;
  sql_command_flags[SQLCOM_SLAVE_STOP] = CF_AUTO_COMMIT_TRANS;
  sql_command_flags[SQLCOM_ALTER_TABLESPACE] |= CF_AUTO_COMMIT_TRANS;
  sql_command_flags[SQLCOM_CREATE_SRS] |= CF_AUTO_COMMIT_TRANS;
  sql_command_flags[SQLCOM_DROP_SRS] |= CF_AUTO_COMMIT_TRANS;

  /*
    The following statements can deal with temporary tables,
    so temporary tables should be pre-opened for those statements to
    simplify privilege checking.

    There are other statements that deal with temporary tables and open
    them, but which are not listed here. The thing is that the order of
    pre-opening temporary tables for those statements is somewhat custom.
  */
  sql_command_flags[SQLCOM_CREATE_TABLE] |= CF_PREOPEN_TMP_TABLES;
  sql_command_flags[SQLCOM_DROP_TABLE] |= CF_PREOPEN_TMP_TABLES;
  sql_command_flags[SQLCOM_CREATE_INDEX] |= CF_PREOPEN_TMP_TABLES;
  sql_command_flags[SQLCOM_ALTER_TABLE] |= CF_PREOPEN_TMP_TABLES;
  sql_command_flags[SQLCOM_TRUNCATE] |= CF_PREOPEN_TMP_TABLES;
  sql_command_flags[SQLCOM_LOAD] |= CF_PREOPEN_TMP_TABLES;
  sql_command_flags[SQLCOM_DROP_INDEX] |= CF_PREOPEN_TMP_TABLES;
  sql_command_flags[SQLCOM_UPDATE] |= CF_PREOPEN_TMP_TABLES;
  sql_command_flags[SQLCOM_UPDATE_MULTI] |= CF_PREOPEN_TMP_TABLES;
  sql_command_flags[SQLCOM_INSERT] |= CF_PREOPEN_TMP_TABLES;
  sql_command_flags[SQLCOM_INSERT_SELECT] |= CF_PREOPEN_TMP_TABLES;
  sql_command_flags[SQLCOM_DELETE] |= CF_PREOPEN_TMP_TABLES;
  sql_command_flags[SQLCOM_DELETE_MULTI] |= CF_PREOPEN_TMP_TABLES;
  sql_command_flags[SQLCOM_REPLACE] |= CF_PREOPEN_TMP_TABLES;
  sql_command_flags[SQLCOM_REPLACE_SELECT] |= CF_PREOPEN_TMP_TABLES;
  sql_command_flags[SQLCOM_SELECT] |= CF_PREOPEN_TMP_TABLES;
  sql_command_flags[SQLCOM_SET_OPTION] |= CF_PREOPEN_TMP_TABLES;
  sql_command_flags[SQLCOM_DO] |= CF_PREOPEN_TMP_TABLES;
  sql_command_flags[SQLCOM_CALL] |= CF_PREOPEN_TMP_TABLES;
  sql_command_flags[SQLCOM_CHECKSUM] |= CF_PREOPEN_TMP_TABLES;
  sql_command_flags[SQLCOM_ANALYZE] |= CF_PREOPEN_TMP_TABLES;
  sql_command_flags[SQLCOM_CHECK] |= CF_PREOPEN_TMP_TABLES;
  sql_command_flags[SQLCOM_OPTIMIZE] |= CF_PREOPEN_TMP_TABLES;
  sql_command_flags[SQLCOM_REPAIR] |= CF_PREOPEN_TMP_TABLES;
  sql_command_flags[SQLCOM_PRELOAD_KEYS] |= CF_PREOPEN_TMP_TABLES;
  sql_command_flags[SQLCOM_ASSIGN_TO_KEYCACHE] |= CF_PREOPEN_TMP_TABLES;

  /*
    DDL statements that should start with closing opened handlers.

    We use this flag only for statements for which open HANDLERs
    have to be closed before emporary tables are pre-opened.
  */
  sql_command_flags[SQLCOM_CREATE_TABLE] |= CF_HA_CLOSE;
  sql_command_flags[SQLCOM_DROP_TABLE] |= CF_HA_CLOSE;
  sql_command_flags[SQLCOM_ALTER_TABLE] |= CF_HA_CLOSE;
  sql_command_flags[SQLCOM_TRUNCATE] |= CF_HA_CLOSE;
  sql_command_flags[SQLCOM_REPAIR] |= CF_HA_CLOSE;
  sql_command_flags[SQLCOM_OPTIMIZE] |= CF_HA_CLOSE;
  sql_command_flags[SQLCOM_ANALYZE] |= CF_HA_CLOSE;
  sql_command_flags[SQLCOM_CHECK] |= CF_HA_CLOSE;
  sql_command_flags[SQLCOM_CREATE_INDEX] |= CF_HA_CLOSE;
  sql_command_flags[SQLCOM_DROP_INDEX] |= CF_HA_CLOSE;
  sql_command_flags[SQLCOM_PRELOAD_KEYS] |= CF_HA_CLOSE;
  sql_command_flags[SQLCOM_ASSIGN_TO_KEYCACHE] |= CF_HA_CLOSE;

  /*
    Mark statements that always are disallowed in read-only
    transactions. Note that according to the SQL standard,
    even temporary table DDL should be disallowed.
  */
  sql_command_flags[SQLCOM_CREATE_TABLE] |= CF_DISALLOW_IN_RO_TRANS;
  sql_command_flags[SQLCOM_ALTER_TABLE] |= CF_DISALLOW_IN_RO_TRANS;
  sql_command_flags[SQLCOM_DROP_TABLE] |= CF_DISALLOW_IN_RO_TRANS;
  sql_command_flags[SQLCOM_RENAME_TABLE] |= CF_DISALLOW_IN_RO_TRANS;
  sql_command_flags[SQLCOM_CREATE_INDEX] |= CF_DISALLOW_IN_RO_TRANS;
  sql_command_flags[SQLCOM_DROP_INDEX] |= CF_DISALLOW_IN_RO_TRANS;
  sql_command_flags[SQLCOM_CREATE_DB] |= CF_DISALLOW_IN_RO_TRANS;
  sql_command_flags[SQLCOM_DROP_DB] |= CF_DISALLOW_IN_RO_TRANS;
  sql_command_flags[SQLCOM_ALTER_DB] |= CF_DISALLOW_IN_RO_TRANS;
  sql_command_flags[SQLCOM_CREATE_VIEW] |= CF_DISALLOW_IN_RO_TRANS;
  sql_command_flags[SQLCOM_DROP_VIEW] |= CF_DISALLOW_IN_RO_TRANS;
  sql_command_flags[SQLCOM_CREATE_TRIGGER] |= CF_DISALLOW_IN_RO_TRANS;
  sql_command_flags[SQLCOM_DROP_TRIGGER] |= CF_DISALLOW_IN_RO_TRANS;
  sql_command_flags[SQLCOM_CREATE_EVENT] |= CF_DISALLOW_IN_RO_TRANS;
  sql_command_flags[SQLCOM_ALTER_EVENT] |= CF_DISALLOW_IN_RO_TRANS;
  sql_command_flags[SQLCOM_DROP_EVENT] |= CF_DISALLOW_IN_RO_TRANS;
  sql_command_flags[SQLCOM_CREATE_USER] |= CF_DISALLOW_IN_RO_TRANS;
  sql_command_flags[SQLCOM_CREATE_ROLE] |= CF_DISALLOW_IN_RO_TRANS;
  sql_command_flags[SQLCOM_RENAME_USER] |= CF_DISALLOW_IN_RO_TRANS;
  sql_command_flags[SQLCOM_ALTER_USER] |= CF_DISALLOW_IN_RO_TRANS;
  sql_command_flags[SQLCOM_DROP_USER] |= CF_DISALLOW_IN_RO_TRANS;
  sql_command_flags[SQLCOM_DROP_ROLE] |= CF_DISALLOW_IN_RO_TRANS;
  sql_command_flags[SQLCOM_CREATE_SERVER] |= CF_DISALLOW_IN_RO_TRANS;
  sql_command_flags[SQLCOM_ALTER_SERVER] |= CF_DISALLOW_IN_RO_TRANS;
  sql_command_flags[SQLCOM_DROP_SERVER] |= CF_DISALLOW_IN_RO_TRANS;
  sql_command_flags[SQLCOM_CREATE_FUNCTION] |= CF_DISALLOW_IN_RO_TRANS;
  sql_command_flags[SQLCOM_CREATE_PROCEDURE] |= CF_DISALLOW_IN_RO_TRANS;
  sql_command_flags[SQLCOM_CREATE_SPFUNCTION] |= CF_DISALLOW_IN_RO_TRANS;
  sql_command_flags[SQLCOM_DROP_PROCEDURE] |= CF_DISALLOW_IN_RO_TRANS;
  sql_command_flags[SQLCOM_DROP_FUNCTION] |= CF_DISALLOW_IN_RO_TRANS;
  sql_command_flags[SQLCOM_ALTER_PROCEDURE] |= CF_DISALLOW_IN_RO_TRANS;
  sql_command_flags[SQLCOM_ALTER_FUNCTION] |= CF_DISALLOW_IN_RO_TRANS;
  sql_command_flags[SQLCOM_TRUNCATE] |= CF_DISALLOW_IN_RO_TRANS;
  sql_command_flags[SQLCOM_ALTER_TABLESPACE] |= CF_DISALLOW_IN_RO_TRANS;
  sql_command_flags[SQLCOM_REPAIR] |= CF_DISALLOW_IN_RO_TRANS;
  sql_command_flags[SQLCOM_OPTIMIZE] |= CF_DISALLOW_IN_RO_TRANS;
  sql_command_flags[SQLCOM_GRANT] |= CF_DISALLOW_IN_RO_TRANS;
  sql_command_flags[SQLCOM_GRANT_ROLE] |= CF_DISALLOW_IN_RO_TRANS;
  sql_command_flags[SQLCOM_REVOKE] |= CF_DISALLOW_IN_RO_TRANS;
  sql_command_flags[SQLCOM_REVOKE_ALL] |= CF_DISALLOW_IN_RO_TRANS;
  sql_command_flags[SQLCOM_REVOKE_ROLE] |= CF_DISALLOW_IN_RO_TRANS;
  sql_command_flags[SQLCOM_INSTALL_PLUGIN] |= CF_DISALLOW_IN_RO_TRANS;
  sql_command_flags[SQLCOM_UNINSTALL_PLUGIN] |= CF_DISALLOW_IN_RO_TRANS;
  sql_command_flags[SQLCOM_INSTALL_COMPONENT] |= CF_DISALLOW_IN_RO_TRANS;
  sql_command_flags[SQLCOM_UNINSTALL_COMPONENT] |= CF_DISALLOW_IN_RO_TRANS;
  sql_command_flags[SQLCOM_ALTER_INSTANCE] |= CF_DISALLOW_IN_RO_TRANS;
  sql_command_flags[SQLCOM_IMPORT] |= CF_DISALLOW_IN_RO_TRANS;
  sql_command_flags[SQLCOM_CREATE_SRS] |= CF_DISALLOW_IN_RO_TRANS;
  sql_command_flags[SQLCOM_DROP_SRS] |= CF_DISALLOW_IN_RO_TRANS;

  /*
    Mark statements that are allowed to be executed by the plugins.
  */
  sql_command_flags[SQLCOM_SELECT] |= CF_ALLOW_PROTOCOL_PLUGIN;
  sql_command_flags[SQLCOM_CREATE_TABLE] |= CF_ALLOW_PROTOCOL_PLUGIN;
  sql_command_flags[SQLCOM_CREATE_INDEX] |= CF_ALLOW_PROTOCOL_PLUGIN;
  sql_command_flags[SQLCOM_ALTER_TABLE] |= CF_ALLOW_PROTOCOL_PLUGIN;
  sql_command_flags[SQLCOM_UPDATE] |= CF_ALLOW_PROTOCOL_PLUGIN;
  sql_command_flags[SQLCOM_INSERT] |= CF_ALLOW_PROTOCOL_PLUGIN;
  sql_command_flags[SQLCOM_INSERT_SELECT] |= CF_ALLOW_PROTOCOL_PLUGIN;
  sql_command_flags[SQLCOM_DELETE] |= CF_ALLOW_PROTOCOL_PLUGIN;
  sql_command_flags[SQLCOM_TRUNCATE] |= CF_ALLOW_PROTOCOL_PLUGIN;
  sql_command_flags[SQLCOM_DROP_TABLE] |= CF_ALLOW_PROTOCOL_PLUGIN;
  sql_command_flags[SQLCOM_DROP_INDEX] |= CF_ALLOW_PROTOCOL_PLUGIN;
  sql_command_flags[SQLCOM_SHOW_DATABASES] |= CF_ALLOW_PROTOCOL_PLUGIN;
  sql_command_flags[SQLCOM_SHOW_TABLES] |= CF_ALLOW_PROTOCOL_PLUGIN;
  sql_command_flags[SQLCOM_SHOW_FIELDS] |= CF_ALLOW_PROTOCOL_PLUGIN;
  sql_command_flags[SQLCOM_SHOW_KEYS] |= CF_ALLOW_PROTOCOL_PLUGIN;
  sql_command_flags[SQLCOM_SHOW_VARIABLES] |= CF_ALLOW_PROTOCOL_PLUGIN;
  sql_command_flags[SQLCOM_SHOW_STATUS] |= CF_ALLOW_PROTOCOL_PLUGIN;
  sql_command_flags[SQLCOM_SHOW_ENGINE_LOGS] |= CF_ALLOW_PROTOCOL_PLUGIN;
  sql_command_flags[SQLCOM_SHOW_ENGINE_STATUS] |= CF_ALLOW_PROTOCOL_PLUGIN;
  sql_command_flags[SQLCOM_SHOW_ENGINE_MUTEX] |= CF_ALLOW_PROTOCOL_PLUGIN;
  sql_command_flags[SQLCOM_SHOW_PROCESSLIST] |= CF_ALLOW_PROTOCOL_PLUGIN;
  sql_command_flags[SQLCOM_SHOW_MASTER_STAT] |= CF_ALLOW_PROTOCOL_PLUGIN;
  sql_command_flags[SQLCOM_SHOW_SLAVE_STAT] |= CF_ALLOW_PROTOCOL_PLUGIN;
  sql_command_flags[SQLCOM_SHOW_GRANTS] |= CF_ALLOW_PROTOCOL_PLUGIN;
  sql_command_flags[SQLCOM_SHOW_CREATE] |= CF_ALLOW_PROTOCOL_PLUGIN;
  sql_command_flags[SQLCOM_SHOW_CHARSETS] |= CF_ALLOW_PROTOCOL_PLUGIN;
  sql_command_flags[SQLCOM_SHOW_COLLATIONS] |= CF_ALLOW_PROTOCOL_PLUGIN;
  sql_command_flags[SQLCOM_SHOW_CREATE_DB] |= CF_ALLOW_PROTOCOL_PLUGIN;
  sql_command_flags[SQLCOM_SHOW_TABLE_STATUS] |= CF_ALLOW_PROTOCOL_PLUGIN;
  sql_command_flags[SQLCOM_SHOW_TRIGGERS] |= CF_ALLOW_PROTOCOL_PLUGIN;
  sql_command_flags[SQLCOM_LOAD] |= CF_ALLOW_PROTOCOL_PLUGIN;
  sql_command_flags[SQLCOM_SET_OPTION] |= CF_ALLOW_PROTOCOL_PLUGIN;
  sql_command_flags[SQLCOM_LOCK_TABLES] |= CF_ALLOW_PROTOCOL_PLUGIN;
  sql_command_flags[SQLCOM_UNLOCK_TABLES] |= CF_ALLOW_PROTOCOL_PLUGIN;
  sql_command_flags[SQLCOM_GRANT] |= CF_ALLOW_PROTOCOL_PLUGIN;
  sql_command_flags[SQLCOM_CHANGE_DB] |= CF_ALLOW_PROTOCOL_PLUGIN;
  sql_command_flags[SQLCOM_CREATE_DB] |= CF_ALLOW_PROTOCOL_PLUGIN;
  sql_command_flags[SQLCOM_DROP_DB] |= CF_ALLOW_PROTOCOL_PLUGIN;
  sql_command_flags[SQLCOM_ALTER_DB] |= CF_ALLOW_PROTOCOL_PLUGIN;
  sql_command_flags[SQLCOM_REPAIR] |= CF_ALLOW_PROTOCOL_PLUGIN;
  sql_command_flags[SQLCOM_REPLACE] |= CF_ALLOW_PROTOCOL_PLUGIN;
  sql_command_flags[SQLCOM_REPLACE_SELECT] |= CF_ALLOW_PROTOCOL_PLUGIN;
  sql_command_flags[SQLCOM_CREATE_FUNCTION] |= CF_ALLOW_PROTOCOL_PLUGIN;
  sql_command_flags[SQLCOM_DROP_FUNCTION] |= CF_ALLOW_PROTOCOL_PLUGIN;
  sql_command_flags[SQLCOM_REVOKE] |= CF_ALLOW_PROTOCOL_PLUGIN;
  sql_command_flags[SQLCOM_OPTIMIZE] |= CF_ALLOW_PROTOCOL_PLUGIN;
  sql_command_flags[SQLCOM_CHECK] |= CF_ALLOW_PROTOCOL_PLUGIN;
  sql_command_flags[SQLCOM_ASSIGN_TO_KEYCACHE] |= CF_ALLOW_PROTOCOL_PLUGIN;
  sql_command_flags[SQLCOM_PRELOAD_KEYS] |= CF_ALLOW_PROTOCOL_PLUGIN;
  sql_command_flags[SQLCOM_FLUSH] |= CF_ALLOW_PROTOCOL_PLUGIN;
  sql_command_flags[SQLCOM_KILL] |= CF_ALLOW_PROTOCOL_PLUGIN;
  sql_command_flags[SQLCOM_ANALYZE] |= CF_ALLOW_PROTOCOL_PLUGIN;
  sql_command_flags[SQLCOM_ROLLBACK] |= CF_ALLOW_PROTOCOL_PLUGIN;
  sql_command_flags[SQLCOM_ROLLBACK_TO_SAVEPOINT] |= CF_ALLOW_PROTOCOL_PLUGIN;
  sql_command_flags[SQLCOM_COMMIT] |= CF_ALLOW_PROTOCOL_PLUGIN;
  sql_command_flags[SQLCOM_SAVEPOINT] |= CF_ALLOW_PROTOCOL_PLUGIN;
  sql_command_flags[SQLCOM_RELEASE_SAVEPOINT] |= CF_ALLOW_PROTOCOL_PLUGIN;
  sql_command_flags[SQLCOM_SLAVE_START] |= CF_ALLOW_PROTOCOL_PLUGIN;
  sql_command_flags[SQLCOM_SLAVE_STOP] |= CF_ALLOW_PROTOCOL_PLUGIN;
  sql_command_flags[SQLCOM_START_GROUP_REPLICATION] |= CF_ALLOW_PROTOCOL_PLUGIN;
  sql_command_flags[SQLCOM_STOP_GROUP_REPLICATION] |= CF_ALLOW_PROTOCOL_PLUGIN;
  sql_command_flags[SQLCOM_BEGIN] |= CF_ALLOW_PROTOCOL_PLUGIN;
  sql_command_flags[SQLCOM_CHANGE_MASTER] |= CF_ALLOW_PROTOCOL_PLUGIN;
  sql_command_flags[SQLCOM_CHANGE_REPLICATION_FILTER] |=
      CF_ALLOW_PROTOCOL_PLUGIN;
  sql_command_flags[SQLCOM_RENAME_TABLE] |= CF_ALLOW_PROTOCOL_PLUGIN;
  sql_command_flags[SQLCOM_RESET] |= CF_ALLOW_PROTOCOL_PLUGIN;
  sql_command_flags[SQLCOM_PURGE] |= CF_ALLOW_PROTOCOL_PLUGIN;
  sql_command_flags[SQLCOM_PURGE_BEFORE] |= CF_ALLOW_PROTOCOL_PLUGIN;
  sql_command_flags[SQLCOM_SHOW_BINLOGS] |= CF_ALLOW_PROTOCOL_PLUGIN;
  sql_command_flags[SQLCOM_SHOW_OPEN_TABLES] |= CF_ALLOW_PROTOCOL_PLUGIN;
  sql_command_flags[SQLCOM_HA_OPEN] |= CF_ALLOW_PROTOCOL_PLUGIN;
  sql_command_flags[SQLCOM_HA_CLOSE] |= CF_ALLOW_PROTOCOL_PLUGIN;
  sql_command_flags[SQLCOM_HA_READ] |= CF_ALLOW_PROTOCOL_PLUGIN;
  sql_command_flags[SQLCOM_SHOW_SLAVE_HOSTS] |= CF_ALLOW_PROTOCOL_PLUGIN;
  sql_command_flags[SQLCOM_DELETE_MULTI] |= CF_ALLOW_PROTOCOL_PLUGIN;
  sql_command_flags[SQLCOM_UPDATE_MULTI] |= CF_ALLOW_PROTOCOL_PLUGIN;
  sql_command_flags[SQLCOM_SHOW_BINLOG_EVENTS] |= CF_ALLOW_PROTOCOL_PLUGIN;
  sql_command_flags[SQLCOM_DO] |= CF_ALLOW_PROTOCOL_PLUGIN;
  sql_command_flags[SQLCOM_SHOW_WARNS] |= CF_ALLOW_PROTOCOL_PLUGIN;
  sql_command_flags[SQLCOM_EMPTY_QUERY] |= CF_ALLOW_PROTOCOL_PLUGIN;
  sql_command_flags[SQLCOM_SHOW_ERRORS] |= CF_ALLOW_PROTOCOL_PLUGIN;
  sql_command_flags[SQLCOM_SHOW_STORAGE_ENGINES] |= CF_ALLOW_PROTOCOL_PLUGIN;
  sql_command_flags[SQLCOM_SHOW_PRIVILEGES] |= CF_ALLOW_PROTOCOL_PLUGIN;
  sql_command_flags[SQLCOM_HELP] |= CF_ALLOW_PROTOCOL_PLUGIN;
  sql_command_flags[SQLCOM_CREATE_USER] |= CF_ALLOW_PROTOCOL_PLUGIN;
  sql_command_flags[SQLCOM_DROP_USER] |= CF_ALLOW_PROTOCOL_PLUGIN;
  sql_command_flags[SQLCOM_RENAME_USER] |= CF_ALLOW_PROTOCOL_PLUGIN;
  sql_command_flags[SQLCOM_REVOKE_ALL] |= CF_ALLOW_PROTOCOL_PLUGIN;
  sql_command_flags[SQLCOM_CHECKSUM] |= CF_ALLOW_PROTOCOL_PLUGIN;
  sql_command_flags[SQLCOM_CREATE_PROCEDURE] |= CF_ALLOW_PROTOCOL_PLUGIN;
  sql_command_flags[SQLCOM_CREATE_SPFUNCTION] |= CF_ALLOW_PROTOCOL_PLUGIN;
  sql_command_flags[SQLCOM_CALL] |= CF_ALLOW_PROTOCOL_PLUGIN;
  sql_command_flags[SQLCOM_DROP_PROCEDURE] |= CF_ALLOW_PROTOCOL_PLUGIN;
  sql_command_flags[SQLCOM_ALTER_PROCEDURE] |= CF_ALLOW_PROTOCOL_PLUGIN;
  sql_command_flags[SQLCOM_ALTER_FUNCTION] |= CF_ALLOW_PROTOCOL_PLUGIN;
  sql_command_flags[SQLCOM_SHOW_CREATE_PROC] |= CF_ALLOW_PROTOCOL_PLUGIN;
  sql_command_flags[SQLCOM_SHOW_CREATE_FUNC] |= CF_ALLOW_PROTOCOL_PLUGIN;
  sql_command_flags[SQLCOM_SHOW_STATUS_PROC] |= CF_ALLOW_PROTOCOL_PLUGIN;
  sql_command_flags[SQLCOM_SHOW_STATUS_FUNC] |= CF_ALLOW_PROTOCOL_PLUGIN;
  sql_command_flags[SQLCOM_PREPARE] |= CF_ALLOW_PROTOCOL_PLUGIN;
  sql_command_flags[SQLCOM_EXECUTE] |= CF_ALLOW_PROTOCOL_PLUGIN;
  sql_command_flags[SQLCOM_DEALLOCATE_PREPARE] |= CF_ALLOW_PROTOCOL_PLUGIN;
  sql_command_flags[SQLCOM_CREATE_VIEW] |= CF_ALLOW_PROTOCOL_PLUGIN;
  sql_command_flags[SQLCOM_DROP_VIEW] |= CF_ALLOW_PROTOCOL_PLUGIN;
  sql_command_flags[SQLCOM_CREATE_TRIGGER] |= CF_ALLOW_PROTOCOL_PLUGIN;
  sql_command_flags[SQLCOM_DROP_TRIGGER] |= CF_ALLOW_PROTOCOL_PLUGIN;
  sql_command_flags[SQLCOM_XA_START] |= CF_ALLOW_PROTOCOL_PLUGIN;
  sql_command_flags[SQLCOM_XA_END] |= CF_ALLOW_PROTOCOL_PLUGIN;
  sql_command_flags[SQLCOM_XA_PREPARE] |= CF_ALLOW_PROTOCOL_PLUGIN;
  sql_command_flags[SQLCOM_XA_COMMIT] |= CF_ALLOW_PROTOCOL_PLUGIN;
  sql_command_flags[SQLCOM_XA_ROLLBACK] |= CF_ALLOW_PROTOCOL_PLUGIN;
  sql_command_flags[SQLCOM_XA_RECOVER] |= CF_ALLOW_PROTOCOL_PLUGIN;
  sql_command_flags[SQLCOM_SHOW_PROC_CODE] |= CF_ALLOW_PROTOCOL_PLUGIN;
  sql_command_flags[SQLCOM_SHOW_FUNC_CODE] |= CF_ALLOW_PROTOCOL_PLUGIN;
  sql_command_flags[SQLCOM_ALTER_TABLESPACE] |= CF_ALLOW_PROTOCOL_PLUGIN;
  sql_command_flags[SQLCOM_BINLOG_BASE64_EVENT] |= CF_ALLOW_PROTOCOL_PLUGIN;
  sql_command_flags[SQLCOM_SHOW_PLUGINS] |= CF_ALLOW_PROTOCOL_PLUGIN;
  sql_command_flags[SQLCOM_CREATE_SERVER] |= CF_ALLOW_PROTOCOL_PLUGIN;
  sql_command_flags[SQLCOM_DROP_SERVER] |= CF_ALLOW_PROTOCOL_PLUGIN;
  sql_command_flags[SQLCOM_ALTER_SERVER] |= CF_ALLOW_PROTOCOL_PLUGIN;
  sql_command_flags[SQLCOM_CREATE_EVENT] |= CF_ALLOW_PROTOCOL_PLUGIN;
  sql_command_flags[SQLCOM_ALTER_EVENT] |= CF_ALLOW_PROTOCOL_PLUGIN;
  sql_command_flags[SQLCOM_DROP_EVENT] |= CF_ALLOW_PROTOCOL_PLUGIN;
  sql_command_flags[SQLCOM_SHOW_CREATE_EVENT] |= CF_ALLOW_PROTOCOL_PLUGIN;
  sql_command_flags[SQLCOM_SHOW_EVENTS] |= CF_ALLOW_PROTOCOL_PLUGIN;
  sql_command_flags[SQLCOM_SHOW_CREATE_TRIGGER] |= CF_ALLOW_PROTOCOL_PLUGIN;
  sql_command_flags[SQLCOM_SHOW_PROFILE] |= CF_ALLOW_PROTOCOL_PLUGIN;
  sql_command_flags[SQLCOM_SHOW_PROFILES] |= CF_ALLOW_PROTOCOL_PLUGIN;
  sql_command_flags[SQLCOM_SIGNAL] |= CF_ALLOW_PROTOCOL_PLUGIN;
  sql_command_flags[SQLCOM_RESIGNAL] |= CF_ALLOW_PROTOCOL_PLUGIN;
  sql_command_flags[SQLCOM_SHOW_RELAYLOG_EVENTS] |= CF_ALLOW_PROTOCOL_PLUGIN;
  sql_command_flags[SQLCOM_GET_DIAGNOSTICS] |= CF_ALLOW_PROTOCOL_PLUGIN;
  sql_command_flags[SQLCOM_ALTER_USER] |= CF_ALLOW_PROTOCOL_PLUGIN;
  sql_command_flags[SQLCOM_EXPLAIN_OTHER] |= CF_ALLOW_PROTOCOL_PLUGIN;
  sql_command_flags[SQLCOM_SHOW_CREATE_USER] |= CF_ALLOW_PROTOCOL_PLUGIN;
  sql_command_flags[SQLCOM_SET_PASSWORD] |= CF_ALLOW_PROTOCOL_PLUGIN;
  sql_command_flags[SQLCOM_DROP_ROLE] |= CF_ALLOW_PROTOCOL_PLUGIN;
  sql_command_flags[SQLCOM_CREATE_ROLE] |= CF_ALLOW_PROTOCOL_PLUGIN;
  sql_command_flags[SQLCOM_SET_ROLE] |= CF_ALLOW_PROTOCOL_PLUGIN;
  sql_command_flags[SQLCOM_GRANT_ROLE] |= CF_ALLOW_PROTOCOL_PLUGIN;
  sql_command_flags[SQLCOM_REVOKE_ROLE] |= CF_ALLOW_PROTOCOL_PLUGIN;
  sql_command_flags[SQLCOM_ALTER_USER_DEFAULT_ROLE] |= CF_ALLOW_PROTOCOL_PLUGIN;
  sql_command_flags[SQLCOM_IMPORT] |= CF_ALLOW_PROTOCOL_PLUGIN;
  sql_command_flags[SQLCOM_END] |= CF_ALLOW_PROTOCOL_PLUGIN;
  sql_command_flags[SQLCOM_CREATE_SRS] |= CF_ALLOW_PROTOCOL_PLUGIN;
  sql_command_flags[SQLCOM_DROP_SRS] |= CF_ALLOW_PROTOCOL_PLUGIN;

  /*
    Mark DDL statements which require that auto-commit mode to be temporarily
    turned off. See sqlcom_needs_autocommit_off() for more details.

    CREATE TABLE and DROP TABLE are not marked as such as they have special
    variants dealing with temporary tables which don't update data-dictionary
    at all and which should be allowed in the middle of transaction.
  */
  sql_command_flags[SQLCOM_CREATE_INDEX] |=
      CF_NEEDS_AUTOCOMMIT_OFF | CF_POTENTIAL_ATOMIC_DDL;
  sql_command_flags[SQLCOM_ALTER_TABLE] |=
      CF_NEEDS_AUTOCOMMIT_OFF | CF_POTENTIAL_ATOMIC_DDL;
  sql_command_flags[SQLCOM_TRUNCATE] |=
      CF_NEEDS_AUTOCOMMIT_OFF | CF_POTENTIAL_ATOMIC_DDL;
  sql_command_flags[SQLCOM_DROP_INDEX] |=
      CF_NEEDS_AUTOCOMMIT_OFF | CF_POTENTIAL_ATOMIC_DDL;
  sql_command_flags[SQLCOM_CREATE_DB] |=
      CF_NEEDS_AUTOCOMMIT_OFF | CF_POTENTIAL_ATOMIC_DDL;
  sql_command_flags[SQLCOM_DROP_DB] |=
      CF_NEEDS_AUTOCOMMIT_OFF | CF_POTENTIAL_ATOMIC_DDL;
  sql_command_flags[SQLCOM_ALTER_DB] |=
      CF_NEEDS_AUTOCOMMIT_OFF | CF_POTENTIAL_ATOMIC_DDL;
  sql_command_flags[SQLCOM_REPAIR] |= CF_NEEDS_AUTOCOMMIT_OFF;
  sql_command_flags[SQLCOM_OPTIMIZE] |= CF_NEEDS_AUTOCOMMIT_OFF;
  sql_command_flags[SQLCOM_RENAME_TABLE] |=
      CF_NEEDS_AUTOCOMMIT_OFF | CF_POTENTIAL_ATOMIC_DDL;
  sql_command_flags[SQLCOM_CREATE_VIEW] |=
      CF_NEEDS_AUTOCOMMIT_OFF | CF_POTENTIAL_ATOMIC_DDL;
  sql_command_flags[SQLCOM_DROP_VIEW] |=
      CF_NEEDS_AUTOCOMMIT_OFF | CF_POTENTIAL_ATOMIC_DDL;
  sql_command_flags[SQLCOM_ALTER_TABLESPACE] |=
      CF_NEEDS_AUTOCOMMIT_OFF | CF_POTENTIAL_ATOMIC_DDL;
  sql_command_flags[SQLCOM_CREATE_SPFUNCTION] |=
      CF_NEEDS_AUTOCOMMIT_OFF | CF_POTENTIAL_ATOMIC_DDL;
  sql_command_flags[SQLCOM_DROP_FUNCTION] |=
      CF_NEEDS_AUTOCOMMIT_OFF | CF_POTENTIAL_ATOMIC_DDL;
  sql_command_flags[SQLCOM_ALTER_FUNCTION] |=
      CF_NEEDS_AUTOCOMMIT_OFF | CF_POTENTIAL_ATOMIC_DDL;
  sql_command_flags[SQLCOM_CREATE_FUNCTION] |=
      CF_NEEDS_AUTOCOMMIT_OFF | CF_POTENTIAL_ATOMIC_DDL;
  sql_command_flags[SQLCOM_CREATE_PROCEDURE] |=
      CF_NEEDS_AUTOCOMMIT_OFF | CF_POTENTIAL_ATOMIC_DDL;
  sql_command_flags[SQLCOM_DROP_PROCEDURE] |=
      CF_NEEDS_AUTOCOMMIT_OFF | CF_POTENTIAL_ATOMIC_DDL;
  sql_command_flags[SQLCOM_ALTER_PROCEDURE] |=
      CF_NEEDS_AUTOCOMMIT_OFF | CF_POTENTIAL_ATOMIC_DDL;
  sql_command_flags[SQLCOM_CREATE_TRIGGER] |=
      CF_NEEDS_AUTOCOMMIT_OFF | CF_POTENTIAL_ATOMIC_DDL;
  sql_command_flags[SQLCOM_DROP_TRIGGER] |=
      CF_NEEDS_AUTOCOMMIT_OFF | CF_POTENTIAL_ATOMIC_DDL;
  sql_command_flags[SQLCOM_IMPORT] |=
      CF_NEEDS_AUTOCOMMIT_OFF | CF_POTENTIAL_ATOMIC_DDL;
  sql_command_flags[SQLCOM_INSTALL_PLUGIN] |= CF_NEEDS_AUTOCOMMIT_OFF;
  sql_command_flags[SQLCOM_UNINSTALL_PLUGIN] |= CF_NEEDS_AUTOCOMMIT_OFF;
  sql_command_flags[SQLCOM_CREATE_EVENT] |=
      CF_NEEDS_AUTOCOMMIT_OFF | CF_POTENTIAL_ATOMIC_DDL;
  sql_command_flags[SQLCOM_ALTER_EVENT] |=
      CF_NEEDS_AUTOCOMMIT_OFF | CF_POTENTIAL_ATOMIC_DDL;
  sql_command_flags[SQLCOM_DROP_EVENT] |=
      CF_NEEDS_AUTOCOMMIT_OFF | CF_POTENTIAL_ATOMIC_DDL;
  sql_command_flags[SQLCOM_CREATE_SRS] |=
      CF_NEEDS_AUTOCOMMIT_OFF | CF_POTENTIAL_ATOMIC_DDL;
  sql_command_flags[SQLCOM_DROP_SRS] |=
      CF_NEEDS_AUTOCOMMIT_OFF | CF_POTENTIAL_ATOMIC_DDL;

  /*
    Mark these statements as SHOW commands using INFORMATION_SCHEMA system
    views.
  */
  sql_command_flags[SQLCOM_SHOW_CHARSETS] |= CF_SHOW_USES_SYSTEM_VIEW;
  sql_command_flags[SQLCOM_SHOW_COLLATIONS] |= CF_SHOW_USES_SYSTEM_VIEW;
  sql_command_flags[SQLCOM_SHOW_DATABASES] |= CF_SHOW_USES_SYSTEM_VIEW;
  sql_command_flags[SQLCOM_SHOW_TABLES] |= CF_SHOW_USES_SYSTEM_VIEW;
  sql_command_flags[SQLCOM_SHOW_TABLE_STATUS] |= CF_SHOW_USES_SYSTEM_VIEW;
  sql_command_flags[SQLCOM_SHOW_FIELDS] |= CF_SHOW_USES_SYSTEM_VIEW;
  sql_command_flags[SQLCOM_SHOW_KEYS] |= CF_SHOW_USES_SYSTEM_VIEW;
  sql_command_flags[SQLCOM_SHOW_EVENTS] |= CF_SHOW_USES_SYSTEM_VIEW;
  sql_command_flags[SQLCOM_SHOW_TRIGGERS] |= CF_SHOW_USES_SYSTEM_VIEW;
  sql_command_flags[SQLCOM_SHOW_STATUS_PROC] |= CF_SHOW_USES_SYSTEM_VIEW;
  sql_command_flags[SQLCOM_SHOW_STATUS_FUNC] |= CF_SHOW_USES_SYSTEM_VIEW;

  /**
    Some statements doesn't if the ACL CACHE is disabled using the
    --skip-grant-tables server option.
  */
  sql_command_flags[SQLCOM_SET_ROLE] |= CF_REQUIRE_ACL_CACHE;
  sql_command_flags[SQLCOM_ALTER_USER_DEFAULT_ROLE] |= CF_REQUIRE_ACL_CACHE;
  sql_command_flags[SQLCOM_CREATE_ROLE] |= CF_REQUIRE_ACL_CACHE;
  sql_command_flags[SQLCOM_DROP_ROLE] |= CF_REQUIRE_ACL_CACHE;
  sql_command_flags[SQLCOM_GRANT_ROLE] |= CF_REQUIRE_ACL_CACHE;
  sql_command_flags[SQLCOM_ALTER_USER] |= CF_REQUIRE_ACL_CACHE;
  sql_command_flags[SQLCOM_GRANT] |= CF_REQUIRE_ACL_CACHE;
  sql_command_flags[SQLCOM_REVOKE] |= CF_REQUIRE_ACL_CACHE;
  sql_command_flags[SQLCOM_REVOKE_ALL] |= CF_REQUIRE_ACL_CACHE;
  sql_command_flags[SQLCOM_REVOKE_ROLE] |= CF_REQUIRE_ACL_CACHE;
  sql_command_flags[SQLCOM_CREATE_USER] |= CF_REQUIRE_ACL_CACHE;
  sql_command_flags[SQLCOM_DROP_USER] |= CF_REQUIRE_ACL_CACHE;
  sql_command_flags[SQLCOM_RENAME_USER] |= CF_REQUIRE_ACL_CACHE;
  sql_command_flags[SQLCOM_SHOW_GRANTS] |= CF_REQUIRE_ACL_CACHE;
  sql_command_flags[SQLCOM_SET_PASSWORD] |= CF_REQUIRE_ACL_CACHE;
}

bool sqlcom_can_generate_row_events(enum enum_sql_command command) {
  return (sql_command_flags[command] & CF_CAN_GENERATE_ROW_EVENTS);
}

bool is_update_query(enum enum_sql_command command) {
  assert(command >= 0 && command <= SQLCOM_END);
  return (sql_command_flags[command] & CF_CHANGES_DATA) != 0;
}

bool is_explainable_query(enum enum_sql_command command) {
  assert(command >= 0 && command <= SQLCOM_END);
  return (sql_command_flags[command] & CF_CAN_BE_EXPLAINED) != 0;
}

/**
  Check if a sql command is allowed to write to log tables.
  @param command The SQL command
  @return true if writing is allowed
*/
bool is_log_table_write_query(enum enum_sql_command command) {
  assert(command >= 0 && command <= SQLCOM_END);
  return (sql_command_flags[command] & CF_WRITE_LOGS_COMMAND) != 0;
}

/**
  Check if statement (typically DDL) needs auto-commit mode temporarily
  turned off.

  @note This is necessary to prevent InnoDB from automatically committing
        InnoDB transaction each time data-dictionary tables are closed
        after being updated.
*/
static bool sqlcom_needs_autocommit_off(const LEX *lex) {
  return (sql_command_flags[lex->sql_command] & CF_NEEDS_AUTOCOMMIT_OFF) ||
         (lex->sql_command == SQLCOM_CREATE_TABLE &&
          !(lex->create_info->options & HA_LEX_CREATE_TMP_TABLE)) ||
         (lex->sql_command == SQLCOM_DROP_TABLE && !lex->drop_temporary);
}

void execute_init_command(THD *thd, LEX_STRING *init_command,
                          mysql_rwlock_t *var_lock) {
  Protocol_classic *protocol = thd->get_protocol_classic();
  Vio *save_vio;
  ulong save_client_capabilities;
  COM_DATA com_data;

  mysql_rwlock_rdlock(var_lock);
  if (!init_command->length) {
    mysql_rwlock_unlock(var_lock);
    return;
  }

  /*
    copy the value under a lock, and release the lock.
    init_command has to be executed without a lock held,
    as it may try to change itself
  */
  size_t len = init_command->length;
  char *buf = thd->strmake(init_command->str, len);
  mysql_rwlock_unlock(var_lock);

#if defined(ENABLED_PROFILING)
  thd->profiling->start_new_query();
  thd->profiling->set_query_source(buf, len);
#endif

  /*
    Clear the DA in anticipation of possible failures in anticipation
    of possible command parsing failures.
  */
  thd->get_stmt_da()->reset_diagnostics_area();

  THD_STAGE_INFO(thd, stage_execution_of_init_command);
  save_client_capabilities = protocol->get_client_capabilities();
  protocol->add_client_capability(CLIENT_MULTI_QUERIES);
  /*
    We do not prepare a COM_QUERY packet with query attributes
    since the init commands have nobody to supply query attributes.
  */
  protocol->remove_client_capability(CLIENT_QUERY_ATTRIBUTES);
  /*
    We don't need return result of execution to client side.
    To forbid this we should set thd->net.vio to 0.
  */
  save_vio = protocol->get_vio();
  protocol->set_vio(nullptr);
  if (!protocol->create_command(&com_data, COM_QUERY, (uchar *)buf, len))
    dispatch_command(thd, &com_data, COM_QUERY);
  protocol->set_client_capabilities(save_client_capabilities);
  protocol->set_vio(save_vio);

#if defined(ENABLED_PROFILING)
  thd->profiling->finish_current_query();
#endif
}

/* This works because items are allocated with (*THR_MALLOC)->Alloc() */

void free_items(Item *item) {
  Item *next;
  DBUG_TRACE;
  for (; item; item = next) {
    next = item->next_free;
    item->delete_self();
  }
}

/**
   This works because items are allocated with (*THR_MALLOC)->Alloc().
   @note The function also handles null pointers (empty list).
*/
void cleanup_items(Item *item) {
  DBUG_TRACE;
  for (; item; item = item->next_free) item->cleanup();
}

/**
  Bind Item fields to Field objects.

  @param first   Pointer to first item, follow "next" chain to visit all items
*/
void bind_fields(Item *first) {
  for (Item *item = first; item; item = item->next_free) item->bind_fields();
}

/**
  Read one command from connection and execute it (query or simple command).
  This function is called in loop from thread function.

  For profiling to work, it must never be called recursively.

  @retval
    0  success
  @retval
    1  request of thread shutdown (see dispatch_command() description)
*/

bool do_command(THD *thd) {
  bool return_value;
  int rc;
  NET *net = nullptr;
  enum enum_server_command command;
  COM_DATA com_data;
  DBUG_TRACE;
  assert(thd->is_classic_protocol());

  /*
    indicator of uninitialized lex => normal flow of errors handling
    (see my_message_sql)
  */
  thd->lex->set_current_query_block(nullptr);

  /*
    XXX: this code is here only to clear possible errors of init_connect.
    Consider moving to prepare_new_connection_state() instead.
    That requires making sure the DA is cleared before non-parsing statements
    such as COM_QUIT.
  */
  thd->clear_error();  // Clear error message
  thd->get_stmt_da()->reset_diagnostics_area();

  /*
    This thread will do a blocking read from the client which
    will be interrupted when the next command is received from
    the client, the connection is closed or "net_wait_timeout"
    number of seconds has passed.
  */
  net = thd->get_protocol_classic()->get_net();
  my_net_set_read_timeout(net, thd->variables.net_wait_timeout);
  net_new_transaction(net);

  /*
    Synchronization point for testing of KILL_CONNECTION.
    This sync point can wait here, to simulate slow code execution
    between the last test of thd->killed and blocking in read().

    The goal of this test is to verify that a connection does not
    hang, if it is killed at this point of execution.
    (Bug#37780 - main.kill fails randomly)

    Note that the sync point wait itself will be terminated by a
    kill. In this case it consumes a condition broadcast, but does
    not change anything else. The consumed broadcast should not
    matter here, because the read/recv() below doesn't use it.
  */
  DEBUG_SYNC(thd, "before_do_command_net_read");

  /*
    Because of networking layer callbacks in place,
    this call will maintain the following instrumentation:
    - IDLE events
    - SOCKET events
    - STATEMENT events
    - STAGE events
    when reading a new network packet.
    In particular, a new instrumented statement is started.
    See init_net_server_extension()
  */
  thd->m_server_idle = true;
  rc = thd->get_protocol()->get_command(&com_data, &command);
  thd->m_server_idle = false;

  if (rc) {
#ifndef NDEBUG
    char desc[VIO_DESCRIPTION_SIZE];
    vio_description(net->vio, desc);
    DBUG_PRINT("info", ("Got error %d reading command from socket %s",
                        net->error, desc));
#endif  // NDEBUG
    /* Instrument this broken statement as "statement/com/error" */
    thd->m_statement_psi = MYSQL_REFINE_STATEMENT(
        thd->m_statement_psi, com_statement_info[COM_END].m_key);

    /* Check if we can continue without closing the connection */

    /* The error must be set. */
    assert(thd->is_error());
    thd->send_statement_status();

    /* Mark the statement completed. */
    MYSQL_END_STATEMENT(thd->m_statement_psi, thd->get_stmt_da());
    thd->m_statement_psi = nullptr;
    thd->m_digest = nullptr;

    if (rc < 0) {
      return_value = true;  // We have to close it.
      goto out;
    }
    net->error = NET_ERROR_UNSET;
    return_value = false;
    goto out;
  }

#ifndef NDEBUG
  char desc[VIO_DESCRIPTION_SIZE];
  vio_description(net->vio, desc);
  DBUG_PRINT("info", ("Command on %s = %d (%s)", desc, command,
                      command_name[command].str));
#endif  // NDEBUG
  DBUG_PRINT("info", ("packet: '%*.s'; command: %d",
                      (int)thd->get_protocol_classic()->get_packet_length(),
                      thd->get_protocol_classic()->get_raw_packet(), command));
  if (thd->get_protocol_classic()->bad_packet)
    assert(0);  // Should be caught earlier

  // Reclaim some memory
  thd->get_protocol_classic()->get_output_packet()->shrink(
      thd->variables.net_buffer_length);
  /* Restore read timeout value */
  my_net_set_read_timeout(net, thd->variables.net_read_timeout);

  DEBUG_SYNC(thd, "before_command_dispatch");

  return_value = dispatch_command(thd, &com_data, command);
  thd->get_protocol_classic()->get_output_packet()->shrink(
      thd->variables.net_buffer_length);

out:
  /* The statement instrumentation must be closed in all cases. */
  assert(thd->m_digest == nullptr);
  assert(thd->m_statement_psi == nullptr);
  return return_value;
}

/**
  @brief Determine if an attempt to update a non-temporary table while the
    read-only option was enabled has been made.

  This is a helper function to mysql_execute_command.

  @note SQLCOM_UPDATE_MULTI is an exception and delt with elsewhere.

  @see mysql_execute_command
  @returns Status code
    @retval true The statement should be denied.
    @retval false The statement isn't updating any relevant tables.
*/
static bool deny_updates_if_read_only_option(THD *thd, TABLE_LIST *all_tables) {
  DBUG_TRACE;

  if (!check_readonly(thd, false)) return false;

  LEX *lex = thd->lex;
  if (!(sql_command_flags[lex->sql_command] & CF_CHANGES_DATA)) return false;

  /* Multi update is an exception and is dealt with later. */
  if (lex->sql_command == SQLCOM_UPDATE_MULTI) return false;

  const bool create_temp_tables =
      (lex->sql_command == SQLCOM_CREATE_TABLE) &&
      (lex->create_info->options & HA_LEX_CREATE_TMP_TABLE);

  const bool create_real_tables =
      (lex->sql_command == SQLCOM_CREATE_TABLE) &&
      !(lex->create_info->options & HA_LEX_CREATE_TMP_TABLE);

  const bool drop_temp_tables =
      (lex->sql_command == SQLCOM_DROP_TABLE) && lex->drop_temporary;

  /* RENAME TABLES ignores shadowing temporary tables. */
  const bool rename_tables = (lex->sql_command == SQLCOM_RENAME_TABLE);

  const bool update_real_tables =
      ((create_real_tables || rename_tables ||
        some_non_temp_table_to_be_updated(thd, all_tables)) &&
       !(create_temp_tables || drop_temp_tables));

  const bool create_or_drop_databases =
      (lex->sql_command == SQLCOM_CREATE_DB) ||
      (lex->sql_command == SQLCOM_DROP_DB);

  if (update_real_tables || create_or_drop_databases) {
    /*
      An attempt was made to modify one or more non-temporary tables.
    */
    return true;
  }

  /* Assuming that only temporary tables are modified. */
  return false;
}

/**
  Check if a statement should be restarted in another storage engine,
  and restart the statement if needed.

  @param thd            the session
  @param parser_state   the parser state
  @param query_string   the query to reprepare and execute
  @param query_length   the length of the query
*/
static void check_secondary_engine_statement(THD *thd,
                                             Parser_state *parser_state,
                                             const char *query_string,
                                             size_t query_length) {
  // Only restart the statement if a non-fatal error was raised.
  if (!thd->is_error() || thd->is_killed() || thd->is_fatal_error()) return;

  // Only SQL commands can be restarted with another storage engine.
  if (thd->lex->m_sql_cmd == nullptr) return;

  // The query cannot be restarted if it had started executing, since
  // it may have started sending results to the client.
  if (thd->lex->is_exec_completed()) return;

  // Decide which storage engine to use when retrying.
  switch (thd->secondary_engine_optimization()) {
    case Secondary_engine_optimization::PRIMARY_TENTATIVELY:
      // If a request to prepare for the secondary engine was
      // signalled, retry in the secondary engine.
      if (thd->get_stmt_da()->mysql_errno() != ER_PREPARE_FOR_SECONDARY_ENGINE)
        return;
      thd->set_secondary_engine_optimization(
          Secondary_engine_optimization::SECONDARY);
      break;
    case Secondary_engine_optimization::SECONDARY:
      // If the query failed during offloading to a secondary engine,
      // retry in the primary engine. Don't retry if the failing query
      // was already using the primary storage engine.
      if (!thd->lex->m_sql_cmd->using_secondary_storage_engine()) return;
      thd->set_secondary_engine_optimization(
          Secondary_engine_optimization::PRIMARY_ONLY);
      break;
    default:
      return;
  }

  // Forget about the error raised in the previous attempt at preparing the
  // query.
  thd->clear_error();

  // Tell performance schema that the statement is restarted.
  MYSQL_END_STATEMENT(thd->m_statement_psi, thd->get_stmt_da());
  thd->m_statement_psi = MYSQL_START_STATEMENT(
      &thd->m_statement_state, com_statement_info[thd->get_command()].m_key,
      thd->db().str, thd->db().length, thd->charset(), nullptr);

  // Reset the statement digest state.
  thd->m_digest = &thd->m_digest_state;
  thd->m_digest->reset(thd->m_token_array, max_digest_length);

  // Reset the parser state.
  thd->set_query(query_string, query_length);
  parser_state->reset(query_string, query_length);

  // Disable the general log. The query was written to the general log in the
  // first attempt to execute it. No need to write it twice.
  const uint64_t saved_option_bits = thd->variables.option_bits;
  thd->variables.option_bits |= OPTION_LOG_OFF;

  // Restart the statement.
  dispatch_sql_command(thd, parser_state);

  // Restore the original option bits.
  thd->variables.option_bits = saved_option_bits;

  // Check if the restarted statement failed, and if so, if it needs
  // another restart/fallback to the primary storage engine.
  check_secondary_engine_statement(thd, parser_state, query_string,
                                   query_length);
}

/**
  Deep copy the name and value of named parameters into the THD memory.

  We need to do this since the packet bytes will go away during query
  processing.
  It doesn't need to be done for the unnamed ones since they're being
  copied by and into Item_param. So we don't want to duplicate this.
  @sa @ref Item_param

  @param thd the thread to copy the parmeters to.
  @param parameters the values to copy
  @param count the number of parameters to copy
*/
static void copy_bind_parameter_values(THD *thd, PS_PARAM *parameters,
                                       unsigned long count) {
  thd->bind_parameter_values = parameters;
  thd->bind_parameter_values_count = count;
  unsigned long inx;
  PS_PARAM *par;
  for (inx = 0, par = thd->bind_parameter_values; inx < count; inx++, par++) {
    if (par->name_length && par->name) {
      void *newd = thd->alloc(par->name_length);
      memcpy(newd, par->name, par->name_length);
      par->name = reinterpret_cast<unsigned char *>(newd);
    }
    if (par->length && par->value) {
      void *newd = thd->alloc(par->length);
      memcpy(newd, par->value, par->length);
      par->value = reinterpret_cast<unsigned char *>(newd);
    }
  }
}

/**
  Perform one connection-level (COM_XXXX) command.

  @param thd             connection handle
  @param command         type of command to perform
  @param com_data        com_data union to store the generated command

  @todo
    set thd->lex->sql_command to SQLCOM_END here.
  @todo
    The following has to be changed to an 8 byte integer

  @retval
    0   ok
  @retval
    1   request of thread shutdown, i. e. if command is
        COM_QUIT
*/
bool dispatch_command(THD *thd, const COM_DATA *com_data,
                      enum enum_server_command command) {
  bool error = false;
  Global_THD_manager *thd_manager = Global_THD_manager::get_instance();
  DBUG_TRACE;
  DBUG_PRINT("info", ("command: %d", command));

  Sql_cmd_clone *clone_cmd = nullptr;

  /* For per-query performance counters with log_slow_statement */
  struct System_status_var query_start_status;
  struct System_status_var *query_start_status_ptr = nullptr;
  if (opt_log_slow_extra) {
    query_start_status_ptr = &query_start_status;
    query_start_status = thd->status_var;
  }

  /* SHOW PROFILE instrumentation, begin */
#if defined(ENABLED_PROFILING)
  thd->profiling->start_new_query();
#endif

  /* Performance Schema Interface instrumentation, begin */
  thd->m_statement_psi = MYSQL_REFINE_STATEMENT(
      thd->m_statement_psi, com_statement_info[command].m_key);

  thd->set_command(command);
  /*
    Commands which always take a long time are logged into
    the slow log only if opt_log_slow_admin_statements is set.
  */
  thd->enable_slow_log = true;
  thd->lex->sql_command = SQLCOM_END; /* to avoid confusing VIEW detectors */
  /*
    KILL QUERY may come after cleanup in mysql_execute_command(). Next query
    execution is interrupted due to this. So resetting THD::killed here.

    THD::killed value can not be KILL_TIMEOUT here as timer used for statement
    max execution time is disarmed in the cleanup stage of
    mysql_execute_command. KILL CONNECTION should terminate the connection.
    Hence resetting THD::killed only for KILL QUERY case here.
  */
  if (thd->killed == THD::KILL_QUERY) thd->killed = THD::NOT_KILLED;
  thd->set_time();
  if (is_time_t_valid_for_timestamp(thd->query_start_in_secs()) == false) {
    /*
      If the time has gone past 2038 we need to shutdown the server. But
      there is possibility of getting invalid time value on some platforms.
      For example, gettimeofday() might return incorrect value on solaris
      platform. Hence validating the current time with 5 iterations before
      initiating the normal server shutdown process because of time getting
      past 2038.
    */
    const int max_tries = 5;
    LogErr(WARNING_LEVEL, ER_CONFIRMING_THE_FUTURE, max_tries);

    int tries = 0;
    while (++tries <= max_tries) {
      thd->set_time();
      if (is_time_t_valid_for_timestamp(thd->query_start_in_secs()) == true) {
        LogErr(WARNING_LEVEL, ER_BACK_IN_TIME, tries);
        break;
      }
      LogErr(WARNING_LEVEL, ER_FUTURE_DATE, tries);
    }
    if (tries > max_tries) {
      /*
        If the time has got past 2038 we need to shut this server down
        We do this by making sure every command is a shutdown and we
        have enough privileges to shut the server down

        TODO: remove this when we have full 64 bit my_time_t support
      */
      LogErr(ERROR_LEVEL, ER_UNSUPPORTED_DATE);
      ulong master_access = thd->security_context()->master_access();
      thd->security_context()->set_master_access(master_access | SHUTDOWN_ACL);
      error = true;
      kill_mysql();
    }
  }
  thd->set_query_id(next_query_id());
  thd->reset_rewritten_query();
  thd_manager->inc_thread_running();

  if (!(server_command_flags[command] & CF_SKIP_QUESTIONS))
    thd->status_var.questions++;

  /**
    Clear the set of flags that are expected to be cleared at the
    beginning of each command.
  */
  thd->server_status &= ~SERVER_STATUS_CLEAR_SET;

  if (thd->get_protocol()->type() == Protocol::PROTOCOL_PLUGIN &&
      !(server_command_flags[command] & CF_ALLOW_PROTOCOL_PLUGIN)) {
    my_error(ER_PLUGGABLE_PROTOCOL_COMMAND_NOT_SUPPORTED, MYF(0));
    thd->killed = THD::KILL_CONNECTION;
    error = true;
    goto done;
  }

  /**
    Enforce password expiration for all RPC commands, except the
    following:

    COM_QUERY/COM_STMT_PREPARE and COM_STMT_EXECUTE do a more
    fine-grained check later.
    COM_STMT_CLOSE and COM_STMT_SEND_LONG_DATA don't return anything.
    COM_PING only discloses information that the server is running,
       and that's available through other means.
    COM_QUIT should work even for expired statements.
  */
  if (unlikely(thd->security_context()->password_expired() &&
               command != COM_QUERY && command != COM_STMT_CLOSE &&
               command != COM_STMT_SEND_LONG_DATA && command != COM_PING &&
               command != COM_QUIT && command != COM_STMT_PREPARE &&
               command != COM_STMT_EXECUTE)) {
    my_error(ER_MUST_CHANGE_PASSWORD, MYF(0));
    goto done;
  }

  if (mysql_audit_notify(thd, AUDIT_EVENT(MYSQL_AUDIT_COMMAND_START), command,
                         command_name[command].str)) {
    goto done;
  }

  switch (command) {
    case COM_INIT_DB: {
      LEX_STRING tmp;
      thd->status_var.com_stat[SQLCOM_CHANGE_DB]++;
      thd->convert_string(&tmp, system_charset_info,
                          com_data->com_init_db.db_name,
                          com_data->com_init_db.length, thd->charset());

      LEX_CSTRING tmp_cstr = {tmp.str, tmp.length};
      if (!mysql_change_db(thd, tmp_cstr, false)) {
        query_logger.general_log_write(thd, command, thd->db().str,
                                       thd->db().length);
        my_ok(thd);
      }
      break;
    }
    case COM_REGISTER_SLAVE: {
      // TODO: access of protocol_classic should be removed
      if (!register_slave(thd, thd->get_protocol_classic()->get_raw_packet(),
                          thd->get_protocol_classic()->get_packet_length()))
        my_ok(thd);
      break;
    }
    case COM_RESET_CONNECTION: {
      thd->status_var.com_other++;
      thd->cleanup_connection();
      my_ok(thd);
      break;
    }
    case COM_CLONE: {
      thd->status_var.com_other++;

      /* Try loading clone plugin */
      clone_cmd = new (thd->mem_root) Sql_cmd_clone();

      if (clone_cmd && clone_cmd->load(thd)) {
        clone_cmd = nullptr;
      }

      thd->lex->m_sql_cmd = clone_cmd;
      thd->lex->sql_command = SQLCOM_CLONE;

      break;
    }
    case COM_CHANGE_USER: {
      int auth_rc;
      thd->status_var.com_other++;

      thd->cleanup_connection();
      USER_CONN *save_user_connect =
          const_cast<USER_CONN *>(thd->get_user_connect());
      LEX_CSTRING save_db = thd->db();
      Security_context save_security_ctx(*(thd->security_context()));

      auth_rc = acl_authenticate(thd, COM_CHANGE_USER);
      auth_rc |= mysql_audit_notify(
          thd, AUDIT_EVENT(MYSQL_AUDIT_CONNECTION_CHANGE_USER));
      if (auth_rc) {
        *thd->security_context() = save_security_ctx;
        thd->set_user_connect(save_user_connect);
        thd->reset_db(save_db);

        my_error(ER_ACCESS_DENIED_CHANGE_USER_ERROR, MYF(0),
                 thd->security_context()->user().str,
                 thd->security_context()->host_or_ip().str,
                 (thd->password ? ER_THD(thd, ER_YES) : ER_THD(thd, ER_NO)));
        thd->killed = THD::KILL_CONNECTION;
        error = true;
      } else {
#ifdef HAVE_PSI_THREAD_INTERFACE
        /* we've authenticated new user */
        PSI_THREAD_CALL(notify_session_change_user)(thd->get_psi());
#endif /* HAVE_PSI_THREAD_INTERFACE */

        if (save_user_connect) decrease_user_connections(save_user_connect);
        mysql_mutex_lock(&thd->LOCK_thd_data);
        my_free(const_cast<char *>(save_db.str));
        save_db = NULL_CSTR;
        mysql_mutex_unlock(&thd->LOCK_thd_data);
      }
      break;
    }
    case COM_STMT_EXECUTE: {
      /* Clear possible warnings from the previous command */
      thd->reset_for_next_command();

      Prepared_statement *stmt = nullptr;
      if (!mysql_stmt_precheck(thd, com_data, command, &stmt)) {
        PS_PARAM *parameters = com_data->com_stmt_execute.parameters;
        copy_bind_parameter_values(thd, parameters,
                                   com_data->com_stmt_execute.parameter_count);

        mysqld_stmt_execute(thd, stmt, com_data->com_stmt_execute.has_new_types,
                            com_data->com_stmt_execute.open_cursor, parameters);
        thd->bind_parameter_values = nullptr;
        thd->bind_parameter_values_count = 0;
      }
      break;
    }
    case COM_STMT_FETCH: {
      /* Clear possible warnings from the previous command */
      thd->reset_for_next_command();

      Prepared_statement *stmt = nullptr;
      if (!mysql_stmt_precheck(thd, com_data, command, &stmt))
        mysqld_stmt_fetch(thd, stmt, com_data->com_stmt_fetch.num_rows);

      break;
    }
    case COM_STMT_SEND_LONG_DATA: {
      Prepared_statement *stmt;
      thd->get_stmt_da()->disable_status();
      if (!mysql_stmt_precheck(thd, com_data, command, &stmt))
        mysql_stmt_get_longdata(thd, stmt,
                                com_data->com_stmt_send_long_data.param_number,
                                com_data->com_stmt_send_long_data.longdata,
                                com_data->com_stmt_send_long_data.length);
      break;
    }
    case COM_STMT_PREPARE: {
      /* Clear possible warnings from the previous command */
      thd->reset_for_next_command();
      Prepared_statement *stmt = nullptr;

      DBUG_EXECUTE_IF("parser_stmt_to_error_log", {
        LogErr(INFORMATION_LEVEL, ER_PARSER_TRACE,
               com_data->com_stmt_prepare.query);
      });
      DBUG_EXECUTE_IF("parser_stmt_to_error_log_with_system_prio", {
        LogErr(SYSTEM_LEVEL, ER_PARSER_TRACE, com_data->com_stmt_prepare.query);
      });

      if (!mysql_stmt_precheck(thd, com_data, command, &stmt))
        mysqld_stmt_prepare(thd, com_data->com_stmt_prepare.query,
                            com_data->com_stmt_prepare.length, stmt);
      break;
    }
    case COM_STMT_CLOSE: {
      Prepared_statement *stmt = nullptr;
      thd->get_stmt_da()->disable_status();
      if (!mysql_stmt_precheck(thd, com_data, command, &stmt))
        mysqld_stmt_close(thd, stmt);
      break;
    }
    case COM_STMT_RESET: {
      /* Clear possible warnings from the previous command */
      thd->reset_for_next_command();

      Prepared_statement *stmt = nullptr;
      if (!mysql_stmt_precheck(thd, com_data, command, &stmt))
        mysqld_stmt_reset(thd, stmt);
      break;
    }
    case COM_QUERY: {
      assert(thd->m_digest == nullptr);
      thd->m_digest = &thd->m_digest_state;
      thd->m_digest->reset(thd->m_token_array, max_digest_length);

      if (alloc_query(thd, com_data->com_query.query,
                      com_data->com_query.length))
        break;  // fatal error is set

      const char *packet_end = thd->query().str + thd->query().length;

      if (opt_general_log_raw)
        query_logger.general_log_write(thd, command, thd->query().str,
                                       thd->query().length);

      DBUG_PRINT("query", ("%-.4096s", thd->query().str));

#if defined(ENABLED_PROFILING)
      thd->profiling->set_query_source(thd->query().str, thd->query().length);
#endif

      const LEX_CSTRING orig_query = thd->query();

      Parser_state parser_state;
      if (parser_state.init(thd, thd->query().str, thd->query().length)) break;

      // we produce digest if it's not explicitly turned off
      // by setting maximum digest length to zero
      if (get_max_digest_length() != 0)
        parser_state.m_input.m_compute_digest = true;

      // Initially, prepare and optimize the statement for the primary
      // storage engine. If an eligible secondary storage engine is
      // found, the statement may be reprepared for the secondary
      // storage engine later.
      const auto saved_secondary_engine = thd->secondary_engine_optimization();
      thd->set_secondary_engine_optimization(
          Secondary_engine_optimization::PRIMARY_TENTATIVELY);

      copy_bind_parameter_values(thd, com_data->com_query.parameters,
                                 com_data->com_query.parameter_count);

      dispatch_sql_command(thd, &parser_state);

      // Check if the statement failed and needs to be restarted in
      // another storage engine.
      check_secondary_engine_statement(thd, &parser_state, orig_query.str,
                                       orig_query.length);

      thd->set_secondary_engine_optimization(saved_secondary_engine);

      DBUG_EXECUTE_IF("parser_stmt_to_error_log", {
        LogErr(INFORMATION_LEVEL, ER_PARSER_TRACE, thd->query().str);
      });
      DBUG_EXECUTE_IF("parser_stmt_to_error_log_with_system_prio", {
        LogErr(SYSTEM_LEVEL, ER_PARSER_TRACE, thd->query().str);
      });

      while (!thd->killed && (parser_state.m_lip.found_semicolon != nullptr) &&
             !thd->is_error()) {
        /*
          Multiple queries exits, execute them individually
        */
        const char *beginning_of_next_stmt = parser_state.m_lip.found_semicolon;

        /* Finalize server status flags after executing a statement. */
        thd->update_slow_query_status();
        thd->send_statement_status();

        mysql_audit_notify(
            thd, AUDIT_EVENT(MYSQL_AUDIT_GENERAL_STATUS),
            thd->get_stmt_da()->is_error() ? thd->get_stmt_da()->mysql_errno()
                                           : 0,
            command_name[command].str, command_name[command].length);

        size_t length =
            static_cast<size_t>(packet_end - beginning_of_next_stmt);

        log_slow_statement(thd, query_start_status_ptr);
        if (query_start_status_ptr) {
          /* Reset for values at start of next statement */
          query_start_status = thd->status_var;
        }

        /* Remove garbage at start of query */
        while (length > 0 &&
               my_isspace(thd->charset(), *beginning_of_next_stmt)) {
          beginning_of_next_stmt++;
          length--;
        }

        /* PSI end */
        MYSQL_END_STATEMENT(thd->m_statement_psi, thd->get_stmt_da());
        thd->m_statement_psi = nullptr;
        thd->m_digest = nullptr;

/* SHOW PROFILE end */
#if defined(ENABLED_PROFILING)
        thd->profiling->finish_current_query();
#endif

/* SHOW PROFILE begin */
#if defined(ENABLED_PROFILING)
        thd->profiling->start_new_query("continuing");
        thd->profiling->set_query_source(beginning_of_next_stmt, length);
#endif

        /* PSI begin */
        thd->m_digest = &thd->m_digest_state;
        thd->m_digest->reset(thd->m_token_array, max_digest_length);

        thd->m_statement_psi = MYSQL_START_STATEMENT(
            &thd->m_statement_state, com_statement_info[command].m_key,
            thd->db().str, thd->db().length, thd->charset(), nullptr);
        THD_STAGE_INFO(thd, stage_starting);

        thd->set_query(beginning_of_next_stmt, length);
        thd->set_query_id(next_query_id());
        /*
          Count each statement from the client.
        */
        thd->status_var.questions++;
        thd->set_time(); /* Reset the query start time. */
        parser_state.reset(beginning_of_next_stmt, length);
        thd->set_secondary_engine_optimization(
            Secondary_engine_optimization::PRIMARY_TENTATIVELY);
        /* TODO: set thd->lex->sql_command to SQLCOM_END here */
        dispatch_sql_command(thd, &parser_state);

        check_secondary_engine_statement(thd, &parser_state,
                                         beginning_of_next_stmt, length);

        thd->set_secondary_engine_optimization(saved_secondary_engine);
      }

      thd->bind_parameter_values = nullptr;
      thd->bind_parameter_values_count = 0;

      /* Need to set error to true for graceful shutdown */
      if ((thd->lex->sql_command == SQLCOM_SHUTDOWN) &&
          (thd->get_stmt_da()->is_ok()))
        error = true;

      DBUG_PRINT("info", ("query ready"));
      break;
    }
    case COM_FIELD_LIST:  // This isn't actually needed
    {
      char *fields;
      /* Locked closure of all tables */
      LEX_STRING table_name;
      LEX_STRING db;
      push_deprecated_warn(thd, "COM_FIELD_LIST",
                           "SHOW COLUMNS FROM statement");
      /*
        SHOW statements should not add the used tables to the list of tables
        used in a transaction.
      */
      MDL_savepoint mdl_savepoint = thd->mdl_context.mdl_savepoint();

      thd->status_var.com_stat[SQLCOM_SHOW_FIELDS]++;
      if (thd->copy_db_to(&db.str, &db.length)) break;
      thd->convert_string(&table_name, system_charset_info,
                          (char *)com_data->com_field_list.table_name,
                          com_data->com_field_list.table_name_length,
                          thd->charset());
      Ident_name_check ident_check_status =
          check_table_name(table_name.str, table_name.length);
      if (ident_check_status == Ident_name_check::WRONG) {
        /* this is OK due to convert_string() null-terminating the string */
        my_error(ER_WRONG_TABLE_NAME, MYF(0), table_name.str);
        break;
      } else if (ident_check_status == Ident_name_check::TOO_LONG) {
        my_error(ER_TOO_LONG_IDENT, MYF(0), table_name.str);
        break;
      }
      mysql_reset_thd_for_next_command(thd);
      lex_start(thd);
      /* Must be before we init the table list. */
      if (lower_case_table_names && !is_infoschema_db(db.str, db.length))
        table_name.length = my_casedn_str(files_charset_info, table_name.str);
      TABLE_LIST table_list(db.str, db.length, table_name.str,
                            table_name.length, table_name.str, TL_READ);
      /*
        Init TABLE_LIST members necessary when the undelrying
        table is view.
      */
      table_list.query_block = thd->lex->query_block;
      thd->lex->query_block->table_list.link_in_list(&table_list,
                                                     &table_list.next_local);
      thd->lex->add_to_query_tables(&table_list);

      if (is_infoschema_db(table_list.db, table_list.db_length)) {
        ST_SCHEMA_TABLE *schema_table =
            find_schema_table(thd, table_list.alias);
        if (schema_table) table_list.schema_table = schema_table;
      }

      if (!(fields =
                (char *)thd->memdup(com_data->com_field_list.query,
                                    com_data->com_field_list.query_length)))
        break;
      // Don't count end \0
      thd->set_query(fields, com_data->com_field_list.query_length - 1);
      query_logger.general_log_print(thd, command, "%s %s",
                                     table_list.table_name, fields);

      if (open_temporary_tables(thd, &table_list)) break;

      if (check_table_access(thd, SELECT_ACL, &table_list, true, UINT_MAX,
                             false))
        break;

      thd->lex->sql_command = SQLCOM_SHOW_FIELDS;
      // See comment in opt_trace_disable_if_no_security_context_access()
      Opt_trace_start ots(thd, &table_list, thd->lex->sql_command, nullptr,
                          nullptr, 0, nullptr, nullptr);

      mysqld_list_fields(thd, &table_list, fields);

      thd->lex->cleanup(thd, true);
      /* No need to rollback statement transaction, it's not started. */
      assert(thd->get_transaction()->is_empty(Transaction_ctx::STMT));
      close_thread_tables(thd);
      thd->mdl_context.rollback_to_savepoint(mdl_savepoint);

      if (thd->transaction_rollback_request) {
        /*
          Transaction rollback was requested since MDL deadlock was
          discovered while trying to open tables. Rollback transaction
          in all storage engines including binary log and release all
          locks.
        */
        trans_rollback_implicit(thd);
        thd->mdl_context.release_transactional_locks();
      }

      thd->cleanup_after_query();
      break;
    }
    case COM_QUIT:
      /* Prevent results of the form, "n>0 rows sent, 0 bytes sent" */
      thd->set_sent_row_count(0);
      /* We don't calculate statistics for this command */
      query_logger.general_log_print(thd, command, NullS);
      // Don't give 'abort' message
      // TODO: access of protocol_classic should be removed
      if (thd->is_classic_protocol())
        thd->get_protocol_classic()->get_net()->error = NET_ERROR_UNSET;
      thd->get_stmt_da()->disable_status();  // Don't send anything back
      error = true;                          // End server
      break;
    case COM_BINLOG_DUMP_GTID:
      // TODO: access of protocol_classic should be removed
      error = com_binlog_dump_gtid(
          thd, (char *)thd->get_protocol_classic()->get_raw_packet(),
          thd->get_protocol_classic()->get_packet_length());
      break;
    case COM_BINLOG_DUMP:
      // TODO: access of protocol_classic should be removed
      error = com_binlog_dump(
          thd, (char *)thd->get_protocol_classic()->get_raw_packet(),
          thd->get_protocol_classic()->get_packet_length());
      break;
    case COM_REFRESH: {
      int not_used;
      push_deprecated_warn(thd, "COM_REFRESH", "FLUSH statement");
      /*
        Initialize thd->lex since it's used in many base functions, such as
        open_tables(). Otherwise, it remains uninitialized and may cause crash
        during execution of COM_REFRESH.
      */
      lex_start(thd);

      thd->status_var.com_stat[SQLCOM_FLUSH]++;
      ulong options = (ulong)com_data->com_refresh.options;
      if (trans_commit_implicit(thd)) break;
      thd->mdl_context.release_transactional_locks();
      if (check_global_access(thd, RELOAD_ACL)) break;
      query_logger.general_log_print(thd, command, NullS);
#ifndef NDEBUG
      bool debug_simulate = false;
      DBUG_EXECUTE_IF("simulate_detached_thread_refresh",
                      debug_simulate = true;);
      if (debug_simulate) {
        /*
          Simulate a reload without a attached thread session.
          Provides a environment similar to that of when the
          server receives a SIGHUP signal and reloads caches
          and flushes tables.
        */
        bool res;
        current_thd = nullptr;
        res = handle_reload_request(nullptr, options | REFRESH_FAST, nullptr,
                                    &not_used);
        current_thd = thd;
        if (res) break;
      } else
#endif
          if (handle_reload_request(thd, options, (TABLE_LIST *)nullptr,
                                    &not_used))
        break;
      if (trans_commit_implicit(thd)) break;
      close_thread_tables(thd);
      thd->mdl_context.release_transactional_locks();
      my_ok(thd);
      break;
    }
    case COM_STATISTICS: {
      System_status_var current_global_status_var;
      ulong uptime;
      size_t length MY_ATTRIBUTE((unused));
      ulonglong queries_per_second1000;
      char buff[250];
      size_t buff_len = sizeof(buff);

      query_logger.general_log_print(thd, command, NullS);
      thd->status_var.com_stat[SQLCOM_SHOW_STATUS]++;
      mysql_mutex_lock(&LOCK_status);
      calc_sum_of_all_status(&current_global_status_var);
      mysql_mutex_unlock(&LOCK_status);
      if (!(uptime = (ulong)(thd->query_start_in_secs() - server_start_time)))
        queries_per_second1000 = 0;
      else
        queries_per_second1000 = thd->query_id * 1000LL / uptime;

      length = snprintf(buff, buff_len - 1,
                        "Uptime: %lu  Threads: %d  Questions: %lu  "
                        "Slow queries: %llu  Opens: %llu  Flush tables: %lu  "
                        "Open tables: %u  Queries per second avg: %u.%03u",
                        uptime, (int)thd_manager->get_thd_count(),
                        (ulong)thd->query_id,
                        current_global_status_var.long_query_count,
                        current_global_status_var.opened_tables,
                        refresh_version, table_cache_manager.cached_tables(),
                        (uint)(queries_per_second1000 / 1000),
                        (uint)(queries_per_second1000 % 1000));
      // TODO: access of protocol_classic should be removed.
      // should be rewritten using store functions
      if (thd->get_protocol_classic()->write(pointer_cast<const uchar *>(buff),
                                             length))
        break;
      if (thd->get_protocol()->flush()) break;
      thd->get_stmt_da()->disable_status();
      break;
    }
    case COM_PING:
      thd->status_var.com_other++;
      my_ok(thd);  // Tell client we are alive
      break;
    case COM_PROCESS_INFO:
      bool global_access;
      LEX_CSTRING db_saved;
      thd->status_var.com_stat[SQLCOM_SHOW_PROCESSLIST]++;
      push_deprecated_warn(thd, "COM_PROCESS_INFO",
                           "SHOW PROCESSLIST statement");
      global_access = (check_global_access(thd, PROCESS_ACL) == 0);
      if (!thd->security_context()->priv_user().str[0] && !global_access) break;
      query_logger.general_log_print(thd, command, NullS);
      db_saved = thd->db();

      DBUG_EXECUTE_IF("force_db_name_to_null", thd->reset_db(NULL_CSTR););

      mysqld_list_processes(
          thd, global_access ? NullS : thd->security_context()->priv_user().str,
          false);

      DBUG_EXECUTE_IF("force_db_name_to_null", thd->reset_db(db_saved););
      break;
    case COM_PROCESS_KILL: {
      push_deprecated_warn(thd, "COM_PROCESS_KILL",
                           "KILL CONNECTION/QUERY statement");
      if (thd_manager->get_thread_id() & (~0xfffffffful))
        my_error(ER_DATA_OUT_OF_RANGE, MYF(0), "thread_id", "mysql_kill()");
      else {
        thd->status_var.com_stat[SQLCOM_KILL]++;
        sql_kill(thd, com_data->com_kill.id, false);
      }
      break;
    }
    case COM_SET_OPTION: {
      thd->status_var.com_stat[SQLCOM_SET_OPTION]++;

      switch (com_data->com_set_option.opt_command) {
        case (int)MYSQL_OPTION_MULTI_STATEMENTS_ON:
          // TODO: access of protocol_classic should be removed
          thd->get_protocol_classic()->add_client_capability(
              CLIENT_MULTI_STATEMENTS);
          my_eof(thd);
          break;
        case (int)MYSQL_OPTION_MULTI_STATEMENTS_OFF:
          thd->get_protocol_classic()->remove_client_capability(
              CLIENT_MULTI_STATEMENTS);
          my_eof(thd);
          break;
        default:
          my_error(ER_UNKNOWN_COM_ERROR, MYF(0));
          break;
      }
      break;
    }
    case COM_DEBUG:
      thd->status_var.com_other++;
      if (check_global_access(thd, SUPER_ACL)) break; /* purecov: inspected */
      query_logger.general_log_print(thd, command, NullS);
      my_eof(thd);
#ifdef WITH_LOCK_ORDER
      LO_dump();
#endif /* WITH_LOCK_ORDER */
      break;
    case COM_SLEEP:
    case COM_CONNECT:         // Impossible here
    case COM_TIME:            // Impossible from client
    case COM_DELAYED_INSERT:  // INSERT DELAYED has been removed.
    case COM_END:
    default:
      my_error(ER_UNKNOWN_COM_ERROR, MYF(0));
      break;
  }

done:
  assert(thd->open_tables == nullptr ||
         (thd->locked_tables_mode == LTM_LOCK_TABLES));

  /* Finalize server status flags after executing a command. */
  thd->update_slow_query_status();
  if (thd->killed) thd->send_kill_message();
  thd->send_statement_status();

  /* After sending response, switch to clone protocol */
  if (clone_cmd != nullptr) {
    assert(command == COM_CLONE);
    error = clone_cmd->execute_server(thd);
  }

  thd->rpl_thd_ctx.session_gtids_ctx().notify_after_response_packet(thd);

  if (!thd->is_error() && !thd->killed)
    mysql_audit_notify(thd, AUDIT_EVENT(MYSQL_AUDIT_GENERAL_RESULT), 0, nullptr,
                       0);

  mysql_audit_notify(
      thd, AUDIT_EVENT(MYSQL_AUDIT_GENERAL_STATUS),
      thd->get_stmt_da()->is_error() ? thd->get_stmt_da()->mysql_errno() : 0,
      command_name[command].str, command_name[command].length);

  /* command_end is informational only. The plugin cannot abort
     execution of the command at thie point. */
  mysql_audit_notify(thd, AUDIT_EVENT(MYSQL_AUDIT_COMMAND_END), command,
                     command_name[command].str);

  log_slow_statement(thd, query_start_status_ptr);

  THD_STAGE_INFO(thd, stage_cleaning_up);

  thd->reset_query();
  thd->set_command(COM_SLEEP);
  thd->proc_info = nullptr;
  thd->lex->sql_command = SQLCOM_END;

  /* Performance Schema Interface instrumentation, end */
  MYSQL_END_STATEMENT(thd->m_statement_psi, thd->get_stmt_da());
  thd->m_statement_psi = nullptr;
  thd->m_digest = nullptr;
  thd->reset_query_for_display();

  /* Prevent rewritten query from getting "stuck" in SHOW PROCESSLIST. */
  thd->reset_rewritten_query();

  thd_manager->dec_thread_running();

  /* Freeing the memroot will leave the THD::work_part_info invalid. */
  thd->work_part_info = nullptr;

  /*
    If we've allocated a lot of memory (compared to the user's desired
    preallocation size; note that we don't actually preallocate anymore), free
    it so that one big query won't cause us to hold on to a lot of RAM forever.
    If not, keep the last block so that the next query will hopefully be able to
    run without allocating memory from the OS.

    The factor 5 is pretty much arbitrary, but ends up allowing three
    allocations (1 + 1.5 + 1.5²) under the current allocation policy.
  */
  if (thd->mem_root->allocated_size() < 5 * thd->variables.query_prealloc_size)
    thd->mem_root->ClearForReuse();
  else
    thd->mem_root->Clear();

    /* SHOW PROFILE instrumentation, end */
#if defined(ENABLED_PROFILING)
  thd->profiling->finish_current_query();
#endif

  return error;
}

/**
  Shutdown the mysqld server.

  @param  thd        Thread (session) context.
  @param  level      Shutdown level.

  @retval
    true                 success
  @retval
    false                When user has insufficient privilege or unsupported
  shutdown level

*/

bool shutdown(THD *thd, enum mysql_enum_shutdown_level level) {
  DBUG_TRACE;
  bool res = false;
  thd->lex->no_write_to_binlog = true;

  if (check_global_access(thd, SHUTDOWN_ACL))
    goto error; /* purecov: inspected */

  if (level == SHUTDOWN_DEFAULT)
    level = SHUTDOWN_WAIT_ALL_BUFFERS;  // soon default will be configurable
  else if (level != SHUTDOWN_WAIT_ALL_BUFFERS) {
    my_error(ER_NOT_SUPPORTED_YET, MYF(0), "this shutdown level");
    goto error;
    ;
  }

  my_ok(thd);

  LogErr(SYSTEM_LEVEL, ER_SERVER_SHUTDOWN_INFO,
         thd->security_context()->user().str, server_version,
         MYSQL_COMPILATION_COMMENT_SERVER);

  DBUG_PRINT("quit", ("Got shutdown command for level %u", level));
  query_logger.general_log_print(thd, COM_QUERY, NullS);
  kill_mysql();
  res = true;

error:
  return res;
}

/**
  Create a TABLE_LIST object for an INFORMATION_SCHEMA table.

    This function is used in the parser to convert a SHOW or DESCRIBE
    table_name command to a SELECT from INFORMATION_SCHEMA.
    It prepares a Query_block and a TABLE_LIST object to represent the
    given command as a SELECT parse tree.

  @param thd              thread handle
  @param lex              current lex
  @param table_ident      table alias if it's used
  @param schema_table_idx the type of the INFORMATION_SCHEMA table to be
                          created

  @note
    Due to the way this function works with memory and LEX it cannot
    be used outside the parser (parse tree transformations outside
    the parser break PS and SP).

  @retval
    0                 success
  @retval
    1                 out of memory or SHOW commands are not allowed
                      in this version of the server.
*/

int prepare_schema_table(THD *thd, LEX *lex, Table_ident *table_ident,
                         enum enum_schema_tables schema_table_idx) {
  Query_block *schema_query_block = nullptr;
  DBUG_TRACE;

  switch (schema_table_idx) {
    case SCH_TMP_TABLE_COLUMNS:
    case SCH_TMP_TABLE_KEYS: {
      assert(table_ident);
      TABLE_LIST **query_tables_last = lex->query_tables_last;
      if ((schema_query_block = lex->new_empty_query_block()) == nullptr)
        return 1; /* purecov: inspected */
      if (!schema_query_block->add_table_to_list(thd, table_ident, nullptr, 0,
                                                 TL_READ, MDL_SHARED_READ))
        return 1;
      lex->query_tables_last = query_tables_last;
      break;
    }
    case SCH_PROFILES:
      /*
        Mark this current profiling record to be discarded.  We don't
        wish to have SHOW commands show up in profiling->
      */
#if defined(ENABLED_PROFILING)
      thd->profiling->discard_current_query();
#endif
      break;
    case SCH_OPTIMIZER_TRACE:
    case SCH_OPEN_TABLES:
    case SCH_ENGINES:
    case SCH_USER_PRIVILEGES:
    case SCH_SCHEMA_PRIVILEGES:
    case SCH_TABLE_PRIVILEGES:
    case SCH_COLUMN_PRIVILEGES:
    default:
      break;
  }

  Query_block *query_block = lex->current_query_block();
  if (make_schema_query_block(thd, query_block, schema_table_idx)) {
    return 1;
  }
  TABLE_LIST *table_list = query_block->table_list.first;
  table_list->schema_query_block = schema_query_block;
  table_list->schema_table_reformed = true;
  return 0;
}

/**
  Read query from packet and store in thd->query.
  Used in COM_QUERY and COM_STMT_PREPARE.

    Sets the following THD variables:
  - query
  - query_length

  @retval
    false ok
  @retval
    true  error;  In this case thd->fatal_error is set
*/

bool alloc_query(THD *thd, const char *packet, size_t packet_length) {
  /* Remove garbage at start and end of query */
  while (packet_length > 0 && my_isspace(thd->charset(), packet[0])) {
    packet++;
    packet_length--;
  }
  const char *pos = packet + packet_length;  // Point at end null
  while (packet_length > 0 &&
         (pos[-1] == ';' || my_isspace(thd->charset(), pos[-1]))) {
    pos--;
    packet_length--;
  }

  char *query = static_cast<char *>(thd->alloc(packet_length + 1));
  if (!query) return true;
  memcpy(query, packet, packet_length);
  query[packet_length] = '\0';

  thd->set_query(query, packet_length);

  return false;
}

static bool sp_process_definer(THD *thd) {
  DBUG_TRACE;

  LEX *lex = thd->lex;

  /*
    If the definer is not specified, this means that CREATE-statement missed
    DEFINER-clause. DEFINER-clause can be missed in two cases:

      - The user submitted a statement w/o the clause. This is a normal
        case, we should assign CURRENT_USER as definer.

      - Our slave received an updated from the master, that does not
        replicate definer for stored rountines. We should also assign
        CURRENT_USER as definer here, but also we should mark this routine
        as NON-SUID. This is essential for the sake of backward
        compatibility.

        The problem is the slave thread is running under "special" user (@),
        that actually does not exist. In the older versions we do not fail
        execution of a stored routine if its definer does not exist and
        continue the execution under the authorization of the invoker
        (BUG#13198). And now if we try to switch to slave-current-user (@),
        we will fail.

        Actually, this leads to the inconsistent state of master and
        slave (different definers, different SUID behaviour), but it seems,
        this is the best we can do.
  */

  if (!lex->definer) {
    Prepared_stmt_arena_holder ps_arena_holder(thd);

    lex->definer = create_default_definer(thd);

    /* Error has been already reported. */
    if (lex->definer == nullptr) return true;

    if (thd->slave_thread && lex->sphead)
      lex->sphead->m_chistics->suid = SP_IS_NOT_SUID;
  } else {
    /*
      If the specified definer differs from the current user, we
      should check that the current user has a set_user_id privilege
      (in order to create a stored routine under another user one must
       have a set_user_id privilege).
    */
    Security_context *sctx = thd->security_context();
    if ((strcmp(lex->definer->user.str,
                thd->security_context()->priv_user().str) ||
         my_strcasecmp(system_charset_info, lex->definer->host.str,
                       thd->security_context()->priv_host().str))) {
      if (!(sctx->check_access(SUPER_ACL) ||
            sctx->has_global_grant(STRING_WITH_LEN("SET_USER_ID")).first)) {
        my_error(ER_SPECIFIC_ACCESS_DENIED_ERROR, MYF(0),
                 "SUPER or SET_USER_ID");
        return true;
      }
      if (sctx->can_operate_with({lex->definer}, consts::system_user))
        return true;
    }
  }

  /* Check that the specified definer exists. Emit a warning if not. */

  if (!is_acl_user(thd, lex->definer->host.str, lex->definer->user.str)) {
    push_warning_printf(thd, Sql_condition::SL_NOTE, ER_NO_SUCH_USER,
                        ER_THD(thd, ER_NO_SUCH_USER), lex->definer->user.str,
                        lex->definer->host.str);
  }

  return false;
}

/**
  Auxiliary call that opens and locks tables for LOCK TABLES statement
  and initializes the list of locked tables.

  @param thd     Thread context.
  @param tables  List of tables to be locked.

  @return false in case of success, true in case of error.
*/

static bool lock_tables_open_and_lock_tables(THD *thd, TABLE_LIST *tables) {
  Lock_tables_prelocking_strategy lock_tables_prelocking_strategy;
  MDL_deadlock_and_lock_abort_error_handler deadlock_handler;
  MDL_savepoint mdl_savepoint = thd->mdl_context.mdl_savepoint();
  uint counter;
  TABLE_LIST *table;

  thd->in_lock_tables = true;

retry:

  if (open_tables(thd, &tables, &counter, 0, &lock_tables_prelocking_strategy))
    goto err;

  deadlock_handler.init();
  thd->push_internal_handler(&deadlock_handler);

  for (table = tables; table; table = table->next_global) {
    if (!table->is_placeholder()) {
      if (table->table->s->tmp_table) {
        /*
          We allow to change temporary tables even if they were locked for read
          by LOCK TABLES. To avoid a discrepancy between lock acquired at LOCK
          TABLES time and by the statement which is later executed under LOCK
          TABLES we ensure that for temporary tables we always request a write
          lock (such discrepancy can cause problems for the storage engine).
          We don't set TABLE_LIST::lock_type in this case as this might result
          in extra warnings from THD::decide_logging_format() even though
          binary logging is totally irrelevant for LOCK TABLES.
        */
        table->table->reginfo.lock_type = TL_WRITE;
      } else if (table->lock_descriptor().type == TL_READ &&
                 !table->prelocking_placeholder &&
                 table->table->file->ha_table_flags() & HA_NO_READ_LOCAL_LOCK) {
        /*
          In case when LOCK TABLE ... READ LOCAL was issued for table with
          storage engine which doesn't support READ LOCAL option and doesn't
          use THR_LOCK locks we need to upgrade weak SR metadata lock acquired
          in open_tables() to stronger SRO metadata lock.
          This is not needed for tables used through stored routines or
          triggers as we always acquire SRO (or even stronger SNRW) metadata
          lock for them.
        */
        bool result = thd->mdl_context.upgrade_shared_lock(
            table->table->mdl_ticket, MDL_SHARED_READ_ONLY,
            thd->variables.lock_wait_timeout);

        if (deadlock_handler.need_reopen()) {
          /*
            Deadlock occurred during upgrade of metadata lock.
            Let us restart acquring and opening tables for LOCK TABLES.
          */
          thd->pop_internal_handler();
          close_tables_for_reopen(thd, &tables, mdl_savepoint);
          if (open_temporary_tables(thd, tables)) goto err;
          goto retry;
        }

        if (result) {
          thd->pop_internal_handler();
          goto err;
        }
      }
    }
  }

  thd->pop_internal_handler();

  if (lock_tables(thd, tables, counter, 0) ||
      thd->locked_tables_list.init_locked_tables(thd))
    goto err;

  thd->in_lock_tables = false;

  return false;

err:
  thd->in_lock_tables = false;

  trans_rollback_stmt(thd);
  /*
    Need to end the current transaction, so the storage engine (InnoDB)
    can free its locks if LOCK TABLES locked some tables before finding
    that it can't lock a table in its list
  */
  trans_rollback(thd);
  /* Close tables and release metadata locks. */
  close_thread_tables(thd);
  assert(!thd->locked_tables_mode);
  thd->mdl_context.release_transactional_locks();
  return true;
}

/**
  This is a wrapper for MYSQL_BIN_LOG::gtid_end_transaction. For normal
  statements, the function gtid_end_transaction is called in the commit
  handler. However, if the statement is filtered out or not written to
  the binary log, the commit handler is not invoked. Therefore, this
  wrapper calls gtid_end_transaction in case the current statement is
  committing but was not written to the binary log.
  (The function gtid_end_transaction ensures that gtid-related
  end-of-transaction operations are performed; this includes
  generating an empty transaction and calling
  Gtid_state::update_gtids_impl.)

  @param thd Thread (session) context.
*/

static inline void binlog_gtid_end_transaction(THD *thd) {
  DBUG_TRACE;

  /*
    This performs end-of-transaction actions needed by GTIDs:
    in particular, it generates an empty transaction if
    needed (e.g., if the statement was filtered out).

    It is executed at the end of an implicitly or explicitly
    committing statement.

    In addition, it is executed after CREATE TEMPORARY TABLE
    or DROP TEMPORARY TABLE when they occur outside
    transactional context.  When enforce_gtid_consistency is
    enabled, these statements cannot occur in transactional
    context, and then they behave exactly as implicitly
    committing: they are written to the binary log
    immediately, not wrapped in BEGIN/COMMIT, and cannot be
    rolled back. However, they do not count as implicitly
    committing according to stmt_causes_implicit_commit(), so
    we need to add special cases in the condition below. Hence
    the clauses for SQLCOM_CREATE_TABLE and SQLCOM_DROP_TABLE.

    If enforce_gtid_consistency=off, CREATE TEMPORARY TABLE
    and DROP TEMPORARY TABLE can occur in the middle of a
    transaction.  Then they do not behave as DDL; they are
    written to the binary log inside BEGIN/COMMIT.

    (For base tables, SQLCOM_[CREATE|DROP]_TABLE match both
    the stmt_causes_implicit_commit(...) clause and the
    thd->lex->sql_command == SQLCOM_* clause; for temporary
    tables they match only thd->lex->sql_command == SQLCOM_*.)
  */
  if (thd->lex->sql_command == SQLCOM_COMMIT ||
      thd->lex->sql_command == SQLCOM_XA_PREPARE ||
      thd->lex->sql_command == SQLCOM_XA_COMMIT ||
      thd->lex->sql_command == SQLCOM_XA_ROLLBACK ||
      stmt_causes_implicit_commit(thd, CF_IMPLICIT_COMMIT_END) ||
      ((thd->lex->sql_command == SQLCOM_CREATE_TABLE ||
        thd->lex->sql_command == SQLCOM_DROP_TABLE) &&
       !thd->in_multi_stmt_transaction_mode()))
    (void)mysql_bin_log.gtid_end_transaction(thd);
}

/**
  Execute command saved in thd and lex->sql_command.

  @param thd                       Thread handle
  @param first_level               whether invocation of the
  mysql_execute_command() is a top level query or sub query. At the highest
  level, first_level value is true. Stored procedures can execute sub queries.
  In such cases first_level (recursive mysql_execute_command() call) will be
  false.

  @todo this is workaround. right way will be move invalidating in
    the unlock procedure.
  @todo use check_change_password()

  @retval false       OK
  @retval true        Error
*/

int mysql_execute_command(THD *thd, bool first_level) {
  int res = false;
  LEX *const lex = thd->lex;
  /* first Query_block (have special meaning for many of non-SELECTcommands) */
  Query_block *const query_block = lex->query_block;
  /* first table of first Query_block */
  TABLE_LIST *const first_table = query_block->get_table_list();
  /* list of all tables in query */
  TABLE_LIST *all_tables;
  // keep GTID violation state in order to roll it back on statement failure
  bool gtid_consistency_violation_state = thd->has_gtid_consistency_violation;
  assert(query_block->master_query_expression() == lex->unit);
  DBUG_TRACE;
  /* EXPLAIN OTHER isn't explainable command, but can have describe flag. */
  assert(!lex->is_explain() || is_explainable_query(lex->sql_command) ||
         lex->sql_command == SQLCOM_EXPLAIN_OTHER);

  assert(!thd->m_transactional_ddl.inited() ||
         thd->in_active_multi_stmt_transaction());

  /*
    If there is a CREATE TABLE...START TRANSACTION command which
    is not yet committed or rollbacked, then we should allow only
    BINLOG INSERT, COMMIT or ROLLBACK command.
    TODO: Should we really check name of table when we cable BINLOG INSERT ?
  */
  if (thd->m_transactional_ddl.inited() && lex->sql_command != SQLCOM_COMMIT &&
      lex->sql_command != SQLCOM_ROLLBACK &&
      lex->sql_command != SQLCOM_BINLOG_BASE64_EVENT) {
    my_error(ER_STATEMENT_NOT_ALLOWED_AFTER_START_TRANSACTION, MYF(0));
    binlog_gtid_end_transaction(thd);
    return 1;
  }

  thd->work_part_info = nullptr;

  if (thd->optimizer_switch_flag(OPTIMIZER_SWITCH_SUBQUERY_TO_DERIVED))
    lex->add_statement_options(OPTION_NO_CONST_TABLES);

  /*
    Each statement or replication event which might produce deadlock
    should handle transaction rollback on its own. So by the start of
    the next statement transaction rollback request should be fulfilled
    already.
  */
  assert(!thd->transaction_rollback_request || thd->in_sub_stmt);
  /*
    In many cases first table of main Query_block have special meaning =>
    check that it is first table in global list and relink it first in
    queries_tables list if it is necessary (we need such relinking only
    for queries with subqueries in select list, in this case tables of
    subqueries will go to global list first)

    all_tables will differ from first_table only if most upper Query_block
    do not contain tables.

    Because of above in place where should be at least one table in most
    outer Query_block we have following check:
    assert(first_table == all_tables);
    assert(first_table == all_tables && first_table != 0);
  */
  lex->first_lists_tables_same();
  /* should be assigned after making first tables same */
  all_tables = lex->query_tables;
  /* set context for commands which do not use setup_tables */
  query_block->context.resolve_in_table_list_only(
      query_block->get_table_list());

  thd->get_stmt_da()->reset_diagnostics_area();
  if ((thd->lex->keep_diagnostics != DA_KEEP_PARSE_ERROR) &&
      (thd->lex->keep_diagnostics != DA_KEEP_DIAGNOSTICS)) {
    /*
      No parse errors, and it's not a diagnostic statement:
      remove the sql conditions from the DA!
      For diagnostic statements we need to keep the conditions
      around so we can inspec them.
    */
    thd->get_stmt_da()->reset_condition_info(thd);
  }

  if (thd->resource_group_ctx()->m_warn != 0) {
    auto res_grp_name = thd->resource_group_ctx()->m_switch_resource_group_str;
    switch (thd->resource_group_ctx()->m_warn) {
      case WARN_RESOURCE_GROUP_UNSUPPORTED: {
        auto res_grp_mgr = resourcegroups::Resource_group_mgr::instance();
        push_warning_printf(thd, Sql_condition::SL_WARNING,
                            ER_FEATURE_UNSUPPORTED,
                            ER_THD(thd, ER_FEATURE_UNSUPPORTED),
                            "Resource groups", res_grp_mgr->unsupport_reason());
        break;
      }
      case WARN_RESOURCE_GROUP_UNSUPPORTED_HINT:
        push_warning_printf(thd, Sql_condition::SL_WARNING,
                            ER_WARN_UNSUPPORTED_HINT,
                            ER_THD(thd, ER_WARN_UNSUPPORTED_HINT),
                            "Subquery or Stored procedure or Trigger");
        break;
      case WARN_RESOURCE_GROUP_TYPE_MISMATCH: {
        ulonglong pfs_thread_id = 0;
        /*
          Resource group is unsupported with DISABLE_PSI_THREAD.
          The below #ifdef is required for compilation when DISABLE_PSI_THREAD
          is enabled.
        */
#ifdef HAVE_PSI_THREAD_INTERFACE
        pfs_thread_id = PSI_THREAD_CALL(get_current_thread_internal_id)();
#endif  // HAVE_PSI_THREAD_INTERFACE
        push_warning_printf(thd, Sql_condition::SL_WARNING,
                            ER_RESOURCE_GROUP_BIND_FAILED,
                            ER_THD(thd, ER_RESOURCE_GROUP_BIND_FAILED),
                            res_grp_name, pfs_thread_id,
                            "System resource group can't be bound"
                            " with a session thread");
        break;
      }
      case WARN_RESOURCE_GROUP_NOT_EXISTS:
        push_warning_printf(
            thd, Sql_condition::SL_WARNING, ER_RESOURCE_GROUP_NOT_EXISTS,
            ER_THD(thd, ER_RESOURCE_GROUP_NOT_EXISTS), res_grp_name);
        break;
      case WARN_RESOURCE_GROUP_ACCESS_DENIED:
        push_warning_printf(thd, Sql_condition::SL_WARNING,
                            ER_SPECIFIC_ACCESS_DENIED_ERROR,
                            ER_THD(thd, ER_SPECIFIC_ACCESS_DENIED_ERROR),
                            "SUPER OR RESOURCE_GROUP_ADMIN OR "
                            "RESOURCE_GROUP_USER");
    }
    thd->resource_group_ctx()->m_warn = 0;
    res_grp_name[0] = '\0';
  }

  if (unlikely(thd->slave_thread)) {
    if (!check_database_filters(thd, thd->db().str, lex->sql_command)) {
      binlog_gtid_end_transaction(thd);
      return 0;
    }

    if (lex->sql_command == SQLCOM_DROP_TRIGGER) {
      /*
        When dropping a trigger, we need to load its table name
        before checking slave filter rules.
      */
      TABLE_LIST *trigger_table = nullptr;
      (void)get_table_for_trigger(thd, lex->spname->m_db, lex->spname->m_name,
                                  true, &trigger_table);
      if (trigger_table != nullptr) {
        lex->add_to_query_tables(trigger_table);
        all_tables = trigger_table;
      } else {
        /*
          If table name cannot be loaded,
          it means the trigger does not exists possibly because
          CREATE TRIGGER was previously skipped for this trigger
          according to slave filtering rules.
          Returning success without producing any errors in this case.
        */
        binlog_gtid_end_transaction(thd);
        return 0;
      }

      // force searching in slave.cc:tables_ok()
      all_tables->updating = true;
    }

    /*
      For fix of BUG#37051, the master stores the table map for update
      in the Query_log_event, and the value is assigned to
      thd->table_map_for_update before executing the update
      query.

      If thd->table_map_for_update is set, then we are
      replicating from a new master, we can use this value to apply
      filter rules without opening all the tables. However If
      thd->table_map_for_update is not set, then we are
      replicating from an old master, so we just skip this and
      continue with the old method. And of course, the bug would still
      exist for old masters.
    */
    if (lex->sql_command == SQLCOM_UPDATE_MULTI && thd->table_map_for_update) {
      table_map table_map_for_update = thd->table_map_for_update;
      uint nr = 0;
      TABLE_LIST *table;
      for (table = all_tables; table; table = table->next_global, nr++) {
        if (table_map_for_update & ((table_map)1 << nr))
          table->updating = true;
        else
          table->updating = false;
      }

      if (all_tables_not_ok(thd, all_tables)) {
        /* we warn the slave SQL thread */
        my_error(ER_SLAVE_IGNORED_TABLE, MYF(0));
        binlog_gtid_end_transaction(thd);
        return 0;
      }

      for (table = all_tables; table; table = table->next_global)
        table->updating = true;
    }

    /*
      Check if statement should be skipped because of slave filtering
      rules

      Exceptions are:
      - UPDATE MULTI: For this statement, we want to check the filtering
        rules later in the code
      - SET: we always execute it (Not that many SET commands exists in
        the binary log anyway -- only 4.1 masters write SET statements,
        in 5.0 there are no SET statements in the binary log)
      - DROP TEMPORARY TABLE IF EXISTS: we always execute it (otherwise we
        have stale files on slave caused by exclusion of one tmp table).
    */
    if (!(lex->sql_command == SQLCOM_UPDATE_MULTI) &&
        !(lex->sql_command == SQLCOM_SET_OPTION) &&
        !(lex->sql_command == SQLCOM_DROP_TABLE && lex->drop_temporary &&
          lex->drop_if_exists) &&
        all_tables_not_ok(thd, all_tables)) {
      /* we warn the slave SQL thread */
      my_error(ER_SLAVE_IGNORED_TABLE, MYF(0));
      binlog_gtid_end_transaction(thd);
      return 0;
    }
    /*
       Execute deferred events first
    */
    if (slave_execute_deferred_events(thd)) return -1;

    int ret = launch_hook_trans_begin(thd, all_tables);
    if (ret) {
      my_error(ret, MYF(0));
      return -1;
    }

  } else {
    int ret = launch_hook_trans_begin(thd, all_tables);
    if (ret) {
      my_error(ret, MYF(0));
      return -1;
    }

    /*
      When option readonly is set deny operations which change non-temporary
      tables. Except for the replication thread and the 'super' users.
    */
    if (deny_updates_if_read_only_option(thd, all_tables)) {
      err_readonly(thd);
      return -1;
    }
  } /* endif unlikely slave */

  thd->status_var.com_stat[lex->sql_command]++;

  Opt_trace_start ots(thd, all_tables, lex->sql_command, &lex->var_list,
                      thd->query().str, thd->query().length, nullptr,
                      thd->variables.character_set_client);

  Opt_trace_object trace_command(&thd->opt_trace);
  Opt_trace_array trace_command_steps(&thd->opt_trace, "steps");

  if (lex->m_sql_cmd && lex->m_sql_cmd->owner())
    lex->m_sql_cmd->owner()->trace_parameter_types();

  assert(thd->get_transaction()->cannot_safely_rollback(
             Transaction_ctx::STMT) == false);

  switch (gtid_pre_statement_checks(thd)) {
    case GTID_STATEMENT_EXECUTE:
      break;
    case GTID_STATEMENT_CANCEL:
      return -1;
    case GTID_STATEMENT_SKIP:
      my_ok(thd);
      binlog_gtid_end_transaction(thd);
      return 0;
  }

  if (thd->variables.require_row_format) {
    if (evaluate_command_row_only_restrictions(thd)) {
      my_error(ER_CLIENT_QUERY_FAILURE_INVALID_NON_ROW_FORMAT, MYF(0));
      return -1;
    }
  }

  /*
    End a active transaction so that this command will have it's
    own transaction and will also sync the binary log. If a DDL is
    not run in it's own transaction it may simply never appear on
    the slave in case the outside transaction rolls back.
  */
  if (stmt_causes_implicit_commit(thd, CF_IMPLICIT_COMMIT_BEGIN)) {
    /*
      Note that this should never happen inside of stored functions
      or triggers as all such statements prohibited there.
    */
    assert(!thd->in_sub_stmt);
    /* Statement transaction still should not be started. */
    assert(thd->get_transaction()->is_empty(Transaction_ctx::STMT));

    /*
      Implicit commit is not allowed with an active XA transaction.
      In this case we should not release metadata locks as the XA transaction
      will not be rolled back. Therefore we simply return here.
    */
    if (trans_check_state(thd)) return -1;

    /* Commit the normal transaction if one is active. */
    if (trans_commit_implicit(thd)) return -1;
    /* Release metadata locks acquired in this transaction. */
    thd->mdl_context.release_transactional_locks();
  }

  DEBUG_SYNC(thd, "after_implicit_pre_commit");

  if (gtid_pre_statement_post_implicit_commit_checks(thd)) return -1;

  if (mysql_audit_notify(thd,
                         first_level ? MYSQL_AUDIT_QUERY_START
                                     : MYSQL_AUDIT_QUERY_NESTED_START,
                         first_level ? "MYSQL_AUDIT_QUERY_START"
                                     : "MYSQL_AUDIT_QUERY_NESTED_START")) {
    return 1;
  }

#ifndef NDEBUG
  if (lex->sql_command != SQLCOM_SET_OPTION)
    DEBUG_SYNC(thd, "before_execute_sql_command");
#endif

  /*
    Start a new transaction if CREATE TABLE has START TRANSACTION clause.
    Disable binlog so that the BEGIN is not logged in binlog.
   */
  if (lex->create_info && lex->create_info->m_transactional_ddl &&
      !thd->slave_thread) {
    Disable_binlog_guard binlog_guard(thd);
    if (trans_begin(thd, MYSQL_START_TRANS_OPT_READ_WRITE)) return true;
  }

  /*
    For statements which need this, prevent InnoDB from automatically
    committing InnoDB transaction each time data-dictionary tables are
    closed after being updated.
  */
  Disable_autocommit_guard autocommit_guard(
      sqlcom_needs_autocommit_off(lex) && !thd->is_plugin_fake_ddl() ? thd
                                                                     : nullptr);

  /*
    Check if we are in a read-only transaction and we're trying to
    execute a statement which should always be disallowed in such cases.

    Note that this check is done after any implicit commits.
  */
  if (thd->tx_read_only &&
      (sql_command_flags[lex->sql_command] & CF_DISALLOW_IN_RO_TRANS)) {
    my_error(ER_CANT_EXECUTE_IN_READ_ONLY_TRANSACTION, MYF(0));
    goto error;
  }

  /*
    Close tables open by HANDLERs before executing DDL statement
    which is going to affect those tables.

    This should happen before temporary tables are pre-opened as
    otherwise we will get errors about attempt to re-open tables
    if table to be changed is open through HANDLER.

    Note that even although this is done before any privilege
    checks there is no security problem here as closing open
    HANDLER doesn't require any privileges anyway.
  */
  if (sql_command_flags[lex->sql_command] & CF_HA_CLOSE)
    mysql_ha_rm_tables(thd, all_tables);

  /*
    Check that the command is allowed on the PROTOCOL_PLUGIN
  */
  if (thd->get_protocol()->type() == Protocol::PROTOCOL_PLUGIN &&
      !(sql_command_flags[lex->sql_command] & CF_ALLOW_PROTOCOL_PLUGIN)) {
    my_error(ER_PLUGGABLE_PROTOCOL_COMMAND_NOT_SUPPORTED, MYF(0));
    goto error;
  }

  /*
    Pre-open temporary tables to simplify privilege checking
    for statements which need this.
  */
  if (sql_command_flags[lex->sql_command] & CF_PREOPEN_TMP_TABLES) {
    if (open_temporary_tables(thd, all_tables)) goto error;
  }

  // Save original info for EXPLAIN FOR CONNECTION
  if (!thd->in_sub_stmt)
    thd->query_plan.set_query_plan(lex->sql_command, lex,
                                   !thd->stmt_arena->is_regular());

  /* Update system variables specified in SET_VAR hints. */
  if (lex->opt_hints_global && lex->opt_hints_global->sys_var_hint)
    lex->opt_hints_global->sys_var_hint->update_vars(thd);

  /* Check if the statement fulfill the requirements on ACL CACHE */
  if (!command_satisfy_acl_cache_requirement(lex->sql_command)) {
    my_error(ER_OPTION_PREVENTS_STATEMENT, MYF(0), "--skip-grant-tables");
    goto error;
  }

  DBUG_EXECUTE_IF(
      "force_rollback_in_replica_on_transactional_ddl_commit",
      if (thd->m_transactional_ddl.inited() &&
          thd->lex->sql_command == SQLCOM_COMMIT) {
        lex->sql_command = SQLCOM_ROLLBACK;
      });

  /*
    We do not flag "is DML" (TX_STMT_DML) here as replication expects us to
    test for LOCK TABLE etc. first. To rephrase, we try not to set TX_STMT_DML
    until we have the MDL, and LOCK TABLE could massively delay this.
  */

  switch (lex->sql_command) {
    case SQLCOM_PREPARE: {
      mysql_sql_stmt_prepare(thd);
      break;
    }
    case SQLCOM_EXECUTE: {
      mysql_sql_stmt_execute(thd);
      break;
    }
    case SQLCOM_DEALLOCATE_PREPARE: {
      mysql_sql_stmt_close(thd);
      break;
    }

    case SQLCOM_EMPTY_QUERY:
      my_ok(thd);
      break;

    case SQLCOM_HELP:
      res = mysqld_help(thd, lex->help_arg);
      break;

    case SQLCOM_PURGE: {
      Security_context *sctx = thd->security_context();
      if (!sctx->check_access(SUPER_ACL) &&
          !sctx->has_global_grant(STRING_WITH_LEN("BINLOG_ADMIN")).first) {
        my_error(ER_SPECIFIC_ACCESS_DENIED_ERROR, MYF(0),
                 "SUPER or BINLOG_ADMIN");
        goto error;
      }
      /* PURGE MASTER LOGS TO 'file' */
      res = purge_master_logs(thd, lex->to_log);
      break;
    }
    case SQLCOM_PURGE_BEFORE: {
      Item *it;
      Security_context *sctx = thd->security_context();
      if (!sctx->check_access(SUPER_ACL) &&
          !sctx->has_global_grant(STRING_WITH_LEN("BINLOG_ADMIN")).first) {
        my_error(ER_SPECIFIC_ACCESS_DENIED_ERROR, MYF(0),
                 "SUPER or BINLOG_ADMIN");
        goto error;
      }
      /* PURGE MASTER LOGS BEFORE 'data' */
      it = lex->purge_value_list.head();
      if ((!it->fixed && it->fix_fields(lex->thd, &it)) || it->check_cols(1)) {
        my_error(ER_WRONG_ARGUMENTS, MYF(0), "PURGE LOGS BEFORE");
        goto error;
      }
      it = new Item_func_unix_timestamp(it);
      /*
        it is OK only emulate fix_fieds, because we need only
        value of constant
      */
      it->quick_fix_field();
      time_t purge_time = static_cast<time_t>(it->val_int());
      if (thd->is_error()) goto error;
      res = purge_master_logs_before_date(thd, purge_time);
      break;
    }
    case SQLCOM_CHANGE_MASTER: {
      Security_context *sctx = thd->security_context();
      if (!sctx->check_access(SUPER_ACL) &&
          !sctx->has_global_grant(STRING_WITH_LEN("REPLICATION_SLAVE_ADMIN"))
               .first) {
        my_error(ER_SPECIFIC_ACCESS_DENIED_ERROR, MYF(0),
                 "SUPER or REPLICATION_SLAVE_ADMIN");
        goto error;
      }
      res = change_master_cmd(thd);
      break;
    }
    case SQLCOM_START_GROUP_REPLICATION: {
      Security_context *sctx = thd->security_context();
      if (!sctx->check_access(SUPER_ACL) &&
          !sctx->has_global_grant(STRING_WITH_LEN("GROUP_REPLICATION_ADMIN"))
               .first) {
        my_error(ER_SPECIFIC_ACCESS_DENIED_ERROR, MYF(0),
                 "SUPER or GROUP_REPLICATION_ADMIN");
        goto error;
      }
      if (lex->slave_connection.password && !lex->slave_connection.user) {
        my_error(ER_GROUP_REPLICATION_USER_MANDATORY_MSG, MYF(0));
        goto error;
      }

      /*
        If the client thread has locked tables, a deadlock is possible.
        Assume that
        - the client thread does LOCK TABLE t READ.
        - then the client thread does START GROUP_REPLICATION.
             -try to make the server in super ready only mode
             -acquire MDL lock ownership which will be waiting for
              LOCK on table t to be released.
        To prevent that, refuse START GROUP_REPLICATION if the
        client thread has locked tables
      */
      if (thd->locked_tables_mode || thd->in_active_multi_stmt_transaction() ||
          thd->in_sub_stmt) {
        my_error(ER_LOCK_OR_ACTIVE_TRANSACTION, MYF(0));
        goto error;
      }

      if (Clone_handler::is_provisioning()) {
        my_error(ER_GROUP_REPLICATION_COMMAND_FAILURE, MYF(0),
                 "START GROUP_REPLICATION",
                 "This server is being provisioned by CLONE INSTANCE, "
                 "please wait until it is complete.");
        goto error;
      }

      char *error_message = nullptr;
      res = group_replication_start(&error_message, thd);

      // To reduce server dependency, server errors are not used here
      switch (res) {
        case 1:  // GROUP_REPLICATION_CONFIGURATION_ERROR
          my_error(ER_GROUP_REPLICATION_CONFIGURATION, MYF(0));
          goto error;
        case 2:  // GROUP_REPLICATION_ALREADY_RUNNING
          my_error(ER_GROUP_REPLICATION_RUNNING, MYF(0));
          goto error;
        case 3:  // GROUP_REPLICATION_REPLICATION_APPLIER_INIT_ERROR
          my_error(ER_GROUP_REPLICATION_APPLIER_INIT_ERROR, MYF(0));
          goto error;
        case 4:  // GROUP_REPLICATION_COMMUNICATION_LAYER_SESSION_ERROR
          my_error(ER_GROUP_REPLICATION_COMMUNICATION_LAYER_SESSION_ERROR,
                   MYF(0));
          goto error;
        case 5:  // GROUP_REPLICATION_COMMUNICATION_LAYER_JOIN_ERROR
          my_error(ER_GROUP_REPLICATION_COMMUNICATION_LAYER_JOIN_ERROR, MYF(0));
          goto error;
        case 7:  // GROUP_REPLICATION_MAX_GROUP_SIZE
          my_error(ER_GROUP_REPLICATION_MAX_GROUP_SIZE, MYF(0));
          goto error;
        case 8:  // GROUP_REPLICATION_COMMAND_FAILURE
          if (error_message == nullptr) {
            my_error(ER_GROUP_REPLICATION_COMMAND_FAILURE, MYF(0),
                     "START GROUP_REPLICATION",
                     "Please check error log for additional details.");
          } else {
            my_error(ER_GROUP_REPLICATION_COMMAND_FAILURE, MYF(0),
                     "START GROUP_REPLICATION", error_message);
            my_free(error_message);
          }
          goto error;
        case 9:  // GROUP_REPLICATION_SERVICE_MESSAGE_INIT_FAILURE
          my_error(ER_GRP_RPL_MESSAGE_SERVICE_INIT_FAILURE, MYF(0));
          goto error;
        case 10:  // GROUP_REPLICATION_RECOVERY_CHANNEL_STILL_RUNNING
          my_error(ER_GRP_RPL_RECOVERY_CHANNEL_STILL_RUNNING, MYF(0));
          goto error;
      }
      my_ok(thd);
      res = 0;
      break;
    }

    case SQLCOM_STOP_GROUP_REPLICATION: {
      Security_context *sctx = thd->security_context();
      if (!sctx->check_access(SUPER_ACL) &&
          !sctx->has_global_grant(STRING_WITH_LEN("GROUP_REPLICATION_ADMIN"))
               .first) {
        my_error(ER_SPECIFIC_ACCESS_DENIED_ERROR, MYF(0),
                 "SUPER or GROUP_REPLICATION_ADMIN");
        goto error;
      }

      /*
        Please see explanation @SQLCOM_SLAVE_STOP case
        to know the reason for thd->locked_tables_mode in
        the below if condition.
      */
      if (thd->locked_tables_mode || thd->in_active_multi_stmt_transaction() ||
          thd->in_sub_stmt) {
        my_error(ER_LOCK_OR_ACTIVE_TRANSACTION, MYF(0));
        goto error;
      }

      char *error_message = nullptr;
      res = group_replication_stop(&error_message);
      if (res == 1)  // GROUP_REPLICATION_CONFIGURATION_ERROR
      {
        my_error(ER_GROUP_REPLICATION_CONFIGURATION, MYF(0));
        goto error;
      }
      if (res == 6)  // GROUP_REPLICATION_APPLIER_THREAD_TIMEOUT
      {
        my_error(ER_GROUP_REPLICATION_STOP_APPLIER_THREAD_TIMEOUT, MYF(0));
        goto error;
      }
      if (res == 8)  // GROUP_REPLICATION_COMMAND_FAILURE
      {
        if (error_message == nullptr) {
          my_error(ER_GROUP_REPLICATION_COMMAND_FAILURE, MYF(0),
                   "STOP GROUP_REPLICATION",
                   "Please check error log for additonal details.");
        } else {
          my_error(ER_GROUP_REPLICATION_COMMAND_FAILURE, MYF(0),
                   "STOP GROUP_REPLICATION", error_message);
          my_free(error_message);
        }
        goto error;
      }
      if (res == 11)  // GROUP_REPLICATION_STOP_WITH_RECOVERY_TIMEOUT
        push_warning(thd, Sql_condition::SL_WARNING,
                     ER_GRP_RPL_RECOVERY_CHANNEL_STILL_RUNNING,
                     ER_THD(thd, ER_GRP_RPL_RECOVERY_CHANNEL_STILL_RUNNING));

      my_ok(thd);
      res = 0;
      break;
    }

    case SQLCOM_SLAVE_START: {
      res = start_slave_cmd(thd);
      break;
    }
    case SQLCOM_SLAVE_STOP: {
      /*
        If the client thread has locked tables, a deadlock is possible.
        Assume that
        - the client thread does LOCK TABLE t READ.
        - then the master updates t.
        - then the SQL slave thread wants to update t,
          so it waits for the client thread because t is locked by it.
        - then the client thread does SLAVE STOP.
          SLAVE STOP waits for the SQL slave thread to terminate its
          update t, which waits for the client thread because t is locked by it.
        To prevent that, refuse SLAVE STOP if the
        client thread has locked tables
      */
      if (thd->locked_tables_mode || thd->in_active_multi_stmt_transaction() ||
          thd->global_read_lock.is_acquired()) {
        my_error(ER_LOCK_OR_ACTIVE_TRANSACTION, MYF(0));
        goto error;
      }

      res = stop_slave_cmd(thd);
      break;
    }
    case SQLCOM_RENAME_TABLE: {
      assert(first_table == all_tables && first_table != nullptr);
      TABLE_LIST *table;
      for (table = first_table; table; table = table->next_local->next_local) {
        if (check_access(thd, ALTER_ACL | DROP_ACL, table->db,
                         &table->grant.privilege, &table->grant.m_internal,
                         false, false) ||
            check_access(thd, INSERT_ACL | CREATE_ACL, table->next_local->db,
                         &table->next_local->grant.privilege,
                         &table->next_local->grant.m_internal, false, false))
          goto error;

        TABLE_LIST old_list = table[0];
        TABLE_LIST new_list = table->next_local[0];
        /*
          It's not clear what the above assignments actually want to
          accomplish. What we do know is that they do *not* want to copy the MDL
          requests, so we overwrite them with uninitialized request.
        */
        old_list.mdl_request = MDL_request();
        new_list.mdl_request = MDL_request();

        if (check_grant(thd, ALTER_ACL | DROP_ACL, &old_list, false, 1,
                        false) ||
            (!test_all_bits(table->next_local->grant.privilege,
                            INSERT_ACL | CREATE_ACL) &&
             check_grant(thd, INSERT_ACL | CREATE_ACL, &new_list, false, 1,
                         false)))
          goto error;
      }

      if (mysql_rename_tables(thd, first_table)) goto error;
      break;
    }
    case SQLCOM_CHECKSUM: {
      assert(first_table == all_tables && first_table != nullptr);
      if (check_table_access(thd, SELECT_ACL, all_tables, false, UINT_MAX,
                             false))
        goto error; /* purecov: inspected */

      res = mysql_checksum_table(thd, first_table, &lex->check_opt);
      break;
    }
    case SQLCOM_REPLACE:
    case SQLCOM_INSERT:
    case SQLCOM_REPLACE_SELECT:
    case SQLCOM_INSERT_SELECT:
    case SQLCOM_DELETE:
    case SQLCOM_DELETE_MULTI:
    case SQLCOM_UPDATE:
    case SQLCOM_UPDATE_MULTI:
    case SQLCOM_CREATE_TABLE:
    case SQLCOM_CREATE_INDEX:
    case SQLCOM_DROP_INDEX:
    case SQLCOM_ASSIGN_TO_KEYCACHE:
    case SQLCOM_PRELOAD_KEYS:
    case SQLCOM_LOAD: {
      assert(first_table == all_tables && first_table != nullptr);
      assert(lex->m_sql_cmd != nullptr);
      res = lex->m_sql_cmd->execute(thd);
      break;
    }
    case SQLCOM_DROP_TABLE: {
      assert(first_table == all_tables && first_table != nullptr);
      if (!lex->drop_temporary) {
        if (check_table_access(thd, DROP_ACL, all_tables, false, UINT_MAX,
                               false))
          goto error; /* purecov: inspected */
      }
      /* DDL and binlog write order are protected by metadata locks. */
      res = mysql_rm_table(thd, first_table, lex->drop_if_exists,
                           lex->drop_temporary);
      /* when dropping temporary tables if @@session_track_state_change is ON
         then send the boolean tracker in the OK packet */
      if (!res && lex->drop_temporary) {
        if (thd->session_tracker.get_tracker(SESSION_STATE_CHANGE_TRACKER)
                ->is_enabled())
          thd->session_tracker.get_tracker(SESSION_STATE_CHANGE_TRACKER)
              ->mark_as_changed(thd, nullptr);
      }
    } break;
    case SQLCOM_CHANGE_DB: {
      const LEX_CSTRING db_str = {query_block->db, strlen(query_block->db)};

      if (!mysql_change_db(thd, db_str, false)) my_ok(thd);

      break;
    }

    case SQLCOM_SET_OPTION: {
      List<set_var_base> *lex_var_list = &lex->var_list;

      if (check_table_access(thd, SELECT_ACL, all_tables, false, UINT_MAX,
                             false))
        goto error;

      if (open_tables_for_query(thd, all_tables, false)) goto error;
      if (!thd->stmt_arena->is_regular()) {
        lex->restore_cmd_properties();
        bind_fields(thd->stmt_arena->item_list());
        if (all_tables != nullptr &&
            !thd->stmt_arena->is_stmt_prepare_or_first_stmt_execute() &&
            query_block->check_privileges_for_subqueries(thd))
          return true;
      }
      if (!(res = sql_set_variables(thd, lex_var_list, true)))
        my_ok(thd);
      else {
        /*
          We encountered some sort of error, but no message was sent.
          Send something semi-generic here since we don't know which
          assignment in the list caused the error.
        */
        if (!thd->is_error()) my_error(ER_WRONG_ARGUMENTS, MYF(0), "SET");
        goto error;
      }

#ifndef NDEBUG
      /*
        Makes server crash when executing SET SESSION debug = 'd,crash_now';
        See mysql-test/include/dbug_crash[_all].inc
      */
      const bool force_server_crash_dbug = false;
      DBUG_EXECUTE_IF("crash_now", assert(force_server_crash_dbug););
      DBUG_EXECUTE_IF("crash_now_safe", DBUG_SUICIDE(););
#endif

      break;
    }
    case SQLCOM_SET_PASSWORD: {
      List<set_var_base> *lex_var_list = &lex->var_list;

      assert(lex_var_list->elements == 1);
      assert(all_tables == nullptr);
      Userhostpassword_list generated_passwords;
      if (!(res = sql_set_variables(thd, lex_var_list, false))) {
        List_iterator_fast<set_var_base> it(*lex_var_list);
        set_var_base *var;
        while ((var = it++)) {
          set_var_password *setpasswd = static_cast<set_var_password *>(var);
          if (setpasswd->has_generated_password()) {
            const LEX_USER *user = setpasswd->get_user();
            generated_passwords.push_back(
                {std::string(user->user.str, user->user.length),
                 std::string(user->host.str, user->host.length),
                 setpasswd->get_generated_password()});
          }
        }
        if (generated_passwords.size() > 0) {
          if (send_password_result_set(thd, generated_passwords)) goto error;
        }  // end if generated_passwords
        if (generated_passwords.size() == 0) my_ok(thd);
      } else {
        // We encountered some sort of error, but no message was sent.
        if (!thd->is_error())
          my_error(ER_WRONG_ARGUMENTS, MYF(0), "SET PASSWORD");
        goto error;
      }

      break;
    }

    case SQLCOM_UNLOCK_TABLES:
      /*
        It is critical for mysqldump --single-transaction --source-data that
        UNLOCK TABLES does not implicitely commit a connection which has only
        done FLUSH TABLES WITH READ LOCK + BEGIN. If this assumption becomes
        false, mysqldump will not work.
      */
      if (thd->variables.option_bits & OPTION_TABLE_LOCK) {
        /*
          Can we commit safely? If not, return to avoid releasing
          transactional metadata locks.
        */
        if (trans_check_state(thd)) return -1;
        res = trans_commit_implicit(thd);
        thd->locked_tables_list.unlock_locked_tables(thd);
        thd->mdl_context.release_transactional_locks();
        thd->variables.option_bits &= ~(OPTION_TABLE_LOCK);
      }
      if (thd->global_read_lock.is_acquired())
        thd->global_read_lock.unlock_global_read_lock(thd);
      if (res) goto error;
      my_ok(thd);
      break;
    case SQLCOM_LOCK_TABLES:
      /*
        Can we commit safely? If not, return to avoid releasing
        transactional metadata locks.
      */
      if (trans_check_state(thd)) return -1;
      /* We must end the transaction first, regardless of anything */
      res = trans_commit_implicit(thd);
      thd->locked_tables_list.unlock_locked_tables(thd);
      /* Release transactional metadata locks. */
      thd->mdl_context.release_transactional_locks();
      if (res) goto error;

      /*
        Here we have to pre-open temporary tables for LOCK TABLES.

        CF_PREOPEN_TMP_TABLES is not set for this SQL statement simply
        because LOCK TABLES calls close_thread_tables() as a first thing
        (it's called from unlock_locked_tables() above). So even if
        CF_PREOPEN_TMP_TABLES was set and the tables would be pre-opened
        in a usual way, they would have been closed.
      */

      if (open_temporary_tables(thd, all_tables)) goto error;

      if (lock_tables_precheck(thd, all_tables)) goto error;

      thd->variables.option_bits |= OPTION_TABLE_LOCK;

      res = lock_tables_open_and_lock_tables(thd, all_tables);

      if (res) {
        thd->variables.option_bits &= ~(OPTION_TABLE_LOCK);
      } else {
        my_ok(thd);
      }
      break;

    case SQLCOM_IMPORT:
      res = lex->m_sql_cmd->execute(thd);
      break;
    case SQLCOM_CREATE_DB: {
      const char *alias;
      if (!(alias = thd->strmake(lex->name.str, lex->name.length)) ||
          (check_and_convert_db_name(&lex->name, false) !=
           Ident_name_check::OK))
        break;
      if (check_access(thd, CREATE_ACL, lex->name.str, nullptr, nullptr, true,
                       false))
        break;
      /*
        As mysql_create_db() may modify HA_CREATE_INFO structure passed to
        it, we need to use a copy of LEX::create_info to make execution
        prepared statement- safe.
      */
      HA_CREATE_INFO create_info(*lex->create_info);
      res = mysql_create_db(
          thd, (lower_case_table_names == 2 ? alias : lex->name.str),
          &create_info);
      break;
    }
    case SQLCOM_DROP_DB: {
      if (check_and_convert_db_name(&lex->name, false) != Ident_name_check::OK)
        break;
      if (check_access(thd, DROP_ACL, lex->name.str, nullptr, nullptr, true,
                       false))
        break;
      res = mysql_rm_db(thd, to_lex_cstring(lex->name), lex->drop_if_exists);
      break;
    }
    case SQLCOM_ALTER_DB: {
      if (check_and_convert_db_name(&lex->name, false) != Ident_name_check::OK)
        break;
      if (check_access(thd, ALTER_ACL, lex->name.str, nullptr, nullptr, true,
                       false))
        break;
      /*
        As mysql_alter_db() may modify HA_CREATE_INFO structure passed to
        it, we need to use a copy of LEX::create_info to make execution
        prepared statement- safe.
      */
      HA_CREATE_INFO create_info(*lex->create_info);
      res = mysql_alter_db(thd, lex->name.str, &create_info);
      break;
    }
    case SQLCOM_CREATE_EVENT:
    case SQLCOM_ALTER_EVENT:
      do {
        assert(lex->event_parse_data);
        if (lex->table_or_sp_used()) {
          my_error(ER_NOT_SUPPORTED_YET, MYF(0),
                   "Usage of subqueries or stored "
                   "function calls as part of this statement");
          break;
        }

        res = sp_process_definer(thd);
        if (res) break;

        switch (lex->sql_command) {
          case SQLCOM_CREATE_EVENT: {
            bool if_not_exists =
                (lex->create_info->options & HA_LEX_CREATE_IF_NOT_EXISTS);
            res =
                Events::create_event(thd, lex->event_parse_data, if_not_exists);
            break;
          }
          case SQLCOM_ALTER_EVENT: {
            LEX_CSTRING name_lex_str = NULL_CSTR;
            if (lex->spname) {
              name_lex_str.str = lex->spname->m_name.str;
              name_lex_str.length = lex->spname->m_name.length;
            }

            res =
                Events::update_event(thd, lex->event_parse_data,
                                     lex->spname ? &lex->spname->m_db : nullptr,
                                     lex->spname ? &name_lex_str : nullptr);
            break;
          }
          default:
            assert(0);
        }
        DBUG_PRINT("info", ("DDL error code=%d", res));
        if (!res && !thd->killed) my_ok(thd);

      } while (false);
      /* Don't do it, if we are inside a SP */
      if (!thd->sp_runtime_ctx) {
        sp_head::destroy(lex->sphead);
        lex->sphead = nullptr;
      }
      /* lex->cleanup() is called outside, no need to call it here */
      break;
    case SQLCOM_DROP_EVENT: {
      if (!(res = Events::drop_event(thd, lex->spname->m_db,
                                     to_lex_cstring(lex->spname->m_name),
                                     lex->drop_if_exists)))
        my_ok(thd);
      break;
    }
    case SQLCOM_CREATE_FUNCTION:  // UDF function
    {
      if (check_access(thd, INSERT_ACL, "mysql", nullptr, nullptr, true, false))
        break;
      if (!(res = mysql_create_function(thd, &lex->udf))) my_ok(thd);
      break;
    }
    case SQLCOM_CREATE_USER: {
      if (check_access(thd, INSERT_ACL, "mysql", nullptr, nullptr, true,
                       true) &&
          check_global_access(thd, CREATE_USER_ACL))
        break;
      /* Conditionally writes to binlog */
      HA_CREATE_INFO create_info(*lex->create_info);
      if (!(res = mysql_create_user(
                thd, lex->users_list,
                create_info.options & HA_LEX_CREATE_IF_NOT_EXISTS, false))) {
        // OK or result set was already sent.
      }

      break;
    }
    case SQLCOM_DROP_USER: {
      if (check_access(thd, DELETE_ACL, "mysql", nullptr, nullptr, true,
                       true) &&
          check_global_access(thd, CREATE_USER_ACL))
        break;
      /* Conditionally writes to binlog */
      if (!(res = mysql_drop_user(thd, lex->users_list, lex->drop_if_exists,
                                  false)))
        my_ok(thd);

      break;
    }
    case SQLCOM_RENAME_USER: {
      if (check_access(thd, UPDATE_ACL, "mysql", nullptr, nullptr, true,
                       true) &&
          check_global_access(thd, CREATE_USER_ACL))
        break;
      /* Conditionally writes to binlog */
      if (!(res = mysql_rename_user(thd, lex->users_list))) my_ok(thd);
      break;
    }
    case SQLCOM_REVOKE_ALL: {
      if (check_access(thd, UPDATE_ACL, "mysql", nullptr, nullptr, true,
                       true) &&
          check_global_access(thd, CREATE_USER_ACL))
        break;

      /* Replicate current user as grantor */
      thd->binlog_invoker();

      /* Conditionally writes to binlog */
      if (!(res = mysql_revoke_all(thd, lex->users_list))) my_ok(thd);
      break;
    }
    case SQLCOM_REVOKE:
    case SQLCOM_GRANT: {
      /* GRANT ... AS preliminery checks */
      if (lex->grant_as.grant_as_used) {
        if ((first_table || query_block->db)) {
          my_error(ER_UNSUPPORTED_USE_OF_GRANT_AS, MYF(0));
          goto error;
        }
      }
      /*
        Skip access check if we're granting a proxy
      */
      if (lex->type != TYPE_ENUM_PROXY) {
        /*
          If there are static grants in the GRANT statement or there are no
          dynamic privileges we perform check_access on GRANT_OPTION based on
          static global privilege level and set the DA accordingly.
        */
        if (lex->grant > 0 || lex->dynamic_privileges.elements == 0) {
          /*
            check_access sets DA error message based on GRANT arguments.
          */
          if (check_access(
                  thd, lex->grant | lex->grant_tot_col | GRANT_ACL,
                  first_table ? first_table->db : query_block->db,
                  first_table ? &first_table->grant.privilege : nullptr,
                  first_table ? &first_table->grant.m_internal : nullptr,
                  first_table ? false : true, false)) {
            goto error;
          }
        }
        /*
          ..else we still call check_access to load internal structures, but
          defer checking of global dynamic GRANT_OPTION to mysql_grant. We still
          ignore checks if this was a grant of a proxy.
        */
        else {
          /*
            check_access will load grant.privilege and grant.m_internal with
            values which are used later during column privilege checking. The
            return value isn't interesting as we'll check for dynamic global
            privileges later.
          */
          check_access(thd, lex->grant | lex->grant_tot_col | GRANT_ACL,
                       first_table ? first_table->db : query_block->db,
                       first_table ? &first_table->grant.privilege : nullptr,
                       first_table ? &first_table->grant.m_internal : nullptr,
                       first_table ? false : true, true);
        }
      }

      /* Replicate current user as grantor */
      thd->binlog_invoker();

      if (thd->security_context()->user().str)  // If not replication
      {
        LEX_USER *user, *tmp_user;
        bool first_user = true;

        List_iterator<LEX_USER> user_list(lex->users_list);
        while ((tmp_user = user_list++)) {
          if (!(user = get_current_user(thd, tmp_user))) goto error;
          if (specialflag & SPECIAL_NO_RESOLVE &&
              hostname_requires_resolving(user->host.str))
            push_warning(thd, Sql_condition::SL_WARNING,
                         ER_WARN_HOSTNAME_WONT_WORK,
                         ER_THD(thd, ER_WARN_HOSTNAME_WONT_WORK));
          // Are we trying to change a password of another user
          assert(user->host.str != nullptr);

          /*
            GRANT/REVOKE PROXY has the target user as a first entry in the list.
           */
          if (lex->type == TYPE_ENUM_PROXY && first_user) {
            first_user = false;
            if (acl_check_proxy_grant_access(thd, user->host.str,
                                             user->user.str,
                                             lex->grant & GRANT_ACL))
              goto error;
          }
        }
      }
      if (first_table) {
        if (lex->dynamic_privileges.elements > 0) {
          my_error(ER_ILLEGAL_PRIVILEGE_LEVEL, MYF(0), all_tables->table_name);
          goto error;
        }
        if (lex->type == TYPE_ENUM_PROCEDURE ||
            lex->type == TYPE_ENUM_FUNCTION) {
          uint grants = lex->all_privileges
                            ? (PROC_OP_ACLS) | (lex->grant & GRANT_ACL)
                            : lex->grant;
          if (check_grant_routine(thd, grants | GRANT_ACL, all_tables,
                                  lex->type == TYPE_ENUM_PROCEDURE, false))
            goto error;
          /* Conditionally writes to binlog */
          res = mysql_routine_grant(
              thd, all_tables, lex->type == TYPE_ENUM_PROCEDURE,
              lex->users_list, grants, lex->sql_command == SQLCOM_REVOKE, true);
          if (!res) my_ok(thd);
        } else {
          if (check_grant(thd, (lex->grant | lex->grant_tot_col | GRANT_ACL),
                          all_tables, false, UINT_MAX, false))
            goto error;
          /* Conditionally writes to binlog */
          res =
              mysql_table_grant(thd, all_tables, lex->users_list, lex->columns,
                                lex->grant, lex->sql_command == SQLCOM_REVOKE);
        }
      } else {
        if (lex->columns.elements ||
            (lex->type && lex->type != TYPE_ENUM_PROXY)) {
          my_error(ER_ILLEGAL_GRANT_FOR_TABLE, MYF(0));
          goto error;
        } else {
          /* Conditionally writes to binlog */
          res = mysql_grant(
              thd, query_block->db, lex->users_list, lex->grant,
              lex->sql_command == SQLCOM_REVOKE, lex->type == TYPE_ENUM_PROXY,
              lex->dynamic_privileges, lex->all_privileges, &lex->grant_as);
        }
      }
      break;
    }
    case SQLCOM_RESET:
      /*
        RESET commands are never written to the binary log, so we have to
        initialize this variable because RESET shares the same code as FLUSH
      */
      lex->no_write_to_binlog = true;
      if ((lex->type & REFRESH_PERSIST) && (lex->option_type == OPT_PERSIST)) {
        Persisted_variables_cache *pv =
            Persisted_variables_cache::get_instance();
        if (pv)
          if (pv->reset_persisted_variables(thd, lex->name.str,
                                            lex->drop_if_exists))
            goto error;
        my_ok(thd);
        break;
      }
      // Fall through.
    case SQLCOM_FLUSH: {
      int write_to_binlog;
      if (is_reload_request_denied(thd, lex->type)) goto error;

      if (first_table && lex->type & REFRESH_READ_LOCK) {
        /* Check table-level privileges. */
        if (check_table_access(thd, LOCK_TABLES_ACL | SELECT_ACL, all_tables,
                               false, UINT_MAX, false))
          goto error;
        if (flush_tables_with_read_lock(thd, all_tables)) goto error;
        my_ok(thd);
        break;
      } else if (first_table && lex->type & REFRESH_FOR_EXPORT) {
        /* Check table-level privileges. */
        if (check_table_access(thd, LOCK_TABLES_ACL | SELECT_ACL, all_tables,
                               false, UINT_MAX, false))
          goto error;
        if (flush_tables_for_export(thd, all_tables)) goto error;
        my_ok(thd);
        break;
      }

      /*
        handle_reload_request() will tell us if we are allowed to write to the
        binlog or not.
      */
      if (!handle_reload_request(thd, lex->type, first_table,
                                 &write_to_binlog)) {
        /*
          We WANT to write and we CAN write.
          ! we write after unlocking the table.
        */
        /*
          Presumably, RESET and binlog writing doesn't require synchronization
        */

        if (write_to_binlog > 0)  // we should write
        {
          if (!lex->no_write_to_binlog)
            res = write_bin_log(thd, false, thd->query().str,
                                thd->query().length);
        } else if (write_to_binlog < 0) {
          /*
             We should not write, but rather report error because
             handle_reload_request binlog interactions failed
           */
          res = 1;
        }

        if (!res) my_ok(thd);
      }

      break;
    }
    case SQLCOM_KILL: {
      Item *it = lex->kill_value_list.head();

      if (lex->table_or_sp_used()) {
        my_error(ER_NOT_SUPPORTED_YET, MYF(0),
                 "Usage of subqueries or stored "
                 "function calls as part of this statement");
        goto error;
      }

      if ((!it->fixed && it->fix_fields(lex->thd, &it)) || it->check_cols(1)) {
        my_error(ER_SET_CONSTANTS_ONLY, MYF(0));
        goto error;
      }

      my_thread_id thread_id = static_cast<my_thread_id>(it->val_int());
      if (thd->is_error()) goto error;

      sql_kill(thd, thread_id, lex->type & ONLY_KILL_QUERY);
      break;
    }
    case SQLCOM_SHOW_CREATE_USER: {
      LEX_USER *show_user = get_current_user(thd, lex->grant_user);
      Security_context *sctx = thd->security_context();
      bool are_both_users_same =
          !strcmp(sctx->priv_user().str, show_user->user.str) &&
          !my_strcasecmp(system_charset_info, show_user->host.str,
                         sctx->priv_host().str);
      if (are_both_users_same || !check_access(thd, SELECT_ACL, "mysql",
                                               nullptr, nullptr, true, false))
        res = mysql_show_create_user(thd, show_user, are_both_users_same);
      break;
    }
    case SQLCOM_BEGIN:
      if (trans_begin(thd, lex->start_transaction_opt)) goto error;
      my_ok(thd);
      break;
    case SQLCOM_COMMIT: {
      assert(thd->lock == nullptr ||
             thd->locked_tables_mode == LTM_LOCK_TABLES);
      bool tx_chain =
          (lex->tx_chain == TVL_YES ||
           (thd->variables.completion_type == 1 && lex->tx_chain != TVL_NO));
      bool tx_release =
          (lex->tx_release == TVL_YES ||
           (thd->variables.completion_type == 2 && lex->tx_release != TVL_NO));
      if (trans_commit(thd)) goto error;
      thd->mdl_context.release_transactional_locks();
      /* Begin transaction with the same isolation level. */
      if (tx_chain) {
        if (trans_begin(thd)) goto error;
      } else {
        /* Reset the isolation level and access mode if no chaining
         * transaction.*/
        trans_reset_one_shot_chistics(thd);
      }
      /* Disconnect the current client connection. */
      if (tx_release) thd->killed = THD::KILL_CONNECTION;
      my_ok(thd);
      break;
    }
    case SQLCOM_ROLLBACK: {
      assert(thd->lock == nullptr ||
             thd->locked_tables_mode == LTM_LOCK_TABLES);
      bool tx_chain =
          (lex->tx_chain == TVL_YES ||
           (thd->variables.completion_type == 1 && lex->tx_chain != TVL_NO));
      bool tx_release =
          (lex->tx_release == TVL_YES ||
           (thd->variables.completion_type == 2 && lex->tx_release != TVL_NO));
      if (trans_rollback(thd)) goto error;
      thd->mdl_context.release_transactional_locks();
      /* Begin transaction with the same isolation level. */
      if (tx_chain) {
        if (trans_begin(thd)) goto error;
      } else {
        /* Reset the isolation level and access mode if no chaining
         * transaction.*/
        trans_reset_one_shot_chistics(thd);
      }
      /* Disconnect the current client connection. */
      if (tx_release) thd->killed = THD::KILL_CONNECTION;
      my_ok(thd);
      break;
    }
    case SQLCOM_RELEASE_SAVEPOINT:
      if (trans_release_savepoint(thd, lex->ident)) goto error;
      my_ok(thd);
      break;
    case SQLCOM_ROLLBACK_TO_SAVEPOINT:
      if (trans_rollback_to_savepoint(thd, lex->ident)) goto error;
      my_ok(thd);
      break;
    case SQLCOM_SAVEPOINT:
      if (trans_savepoint(thd, lex->ident)) goto error;
      my_ok(thd);
      break;
    case SQLCOM_CREATE_PROCEDURE:
    case SQLCOM_CREATE_SPFUNCTION: {
      uint namelen;
      char *name;

      assert(lex->sphead != nullptr);
      assert(lex->sphead->m_db.str); /* Must be initialized in the parser */
      /*
        Verify that the database name is allowed, optionally
        lowercase it.
      */
      if (check_and_convert_db_name(&lex->sphead->m_db, false) !=
          Ident_name_check::OK)
        goto error;

      if (check_access(thd, CREATE_PROC_ACL, lex->sphead->m_db.str, nullptr,
                       nullptr, false, false))
        goto error;

      name = lex->sphead->name(&namelen);
      if (lex->sphead->m_type == enum_sp_type::FUNCTION) {
        udf_func *udf = find_udf(name, namelen);

        if (udf) {
          my_error(ER_UDF_EXISTS, MYF(0), name);
          goto error;
        }
      }

      if (sp_process_definer(thd)) goto error;

      /*
        Record the CURRENT_USER in binlog. The CURRENT_USER is used on slave to
        grant default privileges when sp_automatic_privileges variable is set.
      */
      thd->binlog_invoker();

      if (!(res = sp_create_routine(thd, lex->sphead, thd->lex->definer))) {
        /* only add privileges if really neccessary */

        Security_context security_context;
        bool restore_backup_context = false;
        Security_context *backup = nullptr;
        /*
          We're going to issue an implicit GRANT statement so we close all
          open tables. We have to keep metadata locks as this ensures that
          this statement is atomic against concurent FLUSH TABLES WITH READ
          LOCK. Deadlocks which can arise due to fact that this implicit
          statement takes metadata locks should be detected by a deadlock
          detector in MDL subsystem and reported as errors.

          No need to commit/rollback statement transaction, it's not started.

          TODO: Long-term we should either ensure that implicit GRANT statement
                is written into binary log as a separate statement or make both
                creation of routine and implicit GRANT parts of one fully atomic
                statement.
        */
        assert(thd->get_transaction()->is_empty(Transaction_ctx::STMT));
        close_thread_tables(thd);
        /*
          Check if invoker exists on slave, then use invoker privilege to
          insert routine privileges to mysql.procs_priv. If invoker is not
          available then consider using definer.

          Check if the definer exists on slave,
          then use definer privilege to insert routine privileges to
          mysql.procs_priv.

          For current user of SQL thread has GLOBAL_ACL privilege,
          which doesn't any check routine privileges,
          so no routine privilege record  will insert into mysql.procs_priv.
        */

        if (thd->slave_thread) {
          LEX_CSTRING current_user;
          LEX_CSTRING current_host;
          if (thd->has_invoker()) {
            current_host = thd->get_invoker_host();
            current_user = thd->get_invoker_user();
          } else {
            current_host = lex->definer->host;
            current_user = lex->definer->user;
          }
          if (is_acl_user(thd, current_host.str, current_user.str)) {
            security_context.change_security_context(
                thd, current_user, current_host, thd->lex->sphead->m_db.str,
                &backup);
            restore_backup_context = true;
          }
        }

        if (sp_automatic_privileges && !opt_noacl &&
            check_routine_access(
                thd, DEFAULT_CREATE_PROC_ACLS, lex->sphead->m_db.str, name,
                lex->sql_command == SQLCOM_CREATE_PROCEDURE, true)) {
          if (sp_grant_privileges(thd, lex->sphead->m_db.str, name,
                                  lex->sql_command == SQLCOM_CREATE_PROCEDURE))
            push_warning(thd, Sql_condition::SL_WARNING,
                         ER_PROC_AUTO_GRANT_FAIL,
                         ER_THD(thd, ER_PROC_AUTO_GRANT_FAIL));
          thd->clear_error();
        }

        /*
          Restore current user with GLOBAL_ACL privilege of SQL thread
        */
        if (restore_backup_context) {
          assert(thd->slave_thread == 1);
          thd->security_context()->restore_security_context(thd, backup);
        }
        my_ok(thd);
      }
      break; /* break super switch */
    }        /* end case group bracket */

    case SQLCOM_ALTER_PROCEDURE:
    case SQLCOM_ALTER_FUNCTION: {
      if (check_routine_access(thd, ALTER_PROC_ACL, lex->spname->m_db.str,
                               lex->spname->m_name.str,
                               lex->sql_command == SQLCOM_ALTER_PROCEDURE,
                               false))
        goto error;

      enum_sp_type sp_type = (lex->sql_command == SQLCOM_ALTER_PROCEDURE)
                                 ? enum_sp_type::PROCEDURE
                                 : enum_sp_type::FUNCTION;
      /*
        Note that if you implement the capability of ALTER FUNCTION to
        alter the body of the function, this command should be made to
        follow the restrictions that log-bin-trust-function-creators=0
        already puts on CREATE FUNCTION.
      */
      /* Conditionally writes to binlog */
      res = sp_update_routine(thd, sp_type, lex->spname, &lex->sp_chistics);
      if (res || thd->killed) goto error;

      my_ok(thd);
      break;
    }
    case SQLCOM_DROP_PROCEDURE:
    case SQLCOM_DROP_FUNCTION: {
      if (lex->sql_command == SQLCOM_DROP_FUNCTION &&
          !lex->spname->m_explicit_name) {
        /* DROP FUNCTION <non qualified name> */
        udf_func *udf =
            find_udf(lex->spname->m_name.str, lex->spname->m_name.length);
        if (udf) {
          if (check_access(thd, DELETE_ACL, "mysql", nullptr, nullptr, true,
                           false))
            goto error;

          if (!(res = mysql_drop_function(thd, &lex->spname->m_name))) {
            my_ok(thd);
            break;
          }
          my_error(ER_SP_DROP_FAILED, MYF(0), "FUNCTION (UDF)",
                   lex->spname->m_name.str);
          goto error;
        }

        if (lex->spname->m_db.str == nullptr) {
          if (lex->drop_if_exists) {
            push_warning_printf(thd, Sql_condition::SL_NOTE,
                                ER_SP_DOES_NOT_EXIST,
                                ER_THD(thd, ER_SP_DOES_NOT_EXIST),
                                "FUNCTION (UDF)", lex->spname->m_name.str);
            res = false;
            my_ok(thd);
            break;
          }
          my_error(ER_SP_DOES_NOT_EXIST, MYF(0), "FUNCTION (UDF)",
                   lex->spname->m_name.str);
          goto error;
        }
        /* Fall thought to test for a stored function */
      }

      const char *db = lex->spname->m_db.str;
      char *name = lex->spname->m_name.str;

      if (check_routine_access(thd, ALTER_PROC_ACL, db, name,
                               lex->sql_command == SQLCOM_DROP_PROCEDURE,
                               false))
        goto error;

      enum_sp_type sp_type = (lex->sql_command == SQLCOM_DROP_PROCEDURE)
                                 ? enum_sp_type::PROCEDURE
                                 : enum_sp_type::FUNCTION;

      /* Conditionally writes to binlog */
      enum_sp_return_code sp_result =
          sp_drop_routine(thd, sp_type, lex->spname);

      /*
        We're going to issue an implicit REVOKE statement so we close all
        open tables. We have to keep metadata locks as this ensures that
        this statement is atomic against concurent FLUSH TABLES WITH READ
        LOCK. Deadlocks which can arise due to fact that this implicit
        statement takes metadata locks should be detected by a deadlock
        detector in MDL subsystem and reported as errors.

        No need to commit/rollback statement transaction, it's not started.

        TODO: Long-term we should either ensure that implicit REVOKE statement
              is written into binary log as a separate statement or make both
              dropping of routine and implicit REVOKE parts of one fully atomic
              statement.
      */
      assert(thd->get_transaction()->is_empty(Transaction_ctx::STMT));
      close_thread_tables(thd);

      if (sp_result != SP_DOES_NOT_EXISTS && sp_automatic_privileges &&
          !opt_noacl &&
          sp_revoke_privileges(thd, db, name,
                               lex->sql_command == SQLCOM_DROP_PROCEDURE)) {
        push_warning(thd, Sql_condition::SL_WARNING, ER_PROC_AUTO_REVOKE_FAIL,
                     ER_THD(thd, ER_PROC_AUTO_REVOKE_FAIL));
        /* If this happens, an error should have been reported. */
        goto error;
      }

      res = sp_result;
      switch (sp_result) {
        case SP_OK:
          my_ok(thd);
          break;
        case SP_DOES_NOT_EXISTS:
          if (lex->drop_if_exists) {
            res =
                write_bin_log(thd, true, thd->query().str, thd->query().length);
            push_warning_printf(thd, Sql_condition::SL_NOTE,
                                ER_SP_DOES_NOT_EXIST,
                                ER_THD(thd, ER_SP_DOES_NOT_EXIST),
                                SP_COM_STRING(lex), lex->spname->m_qname.str);
            if (!res) my_ok(thd);
            break;
          }
          my_error(ER_SP_DOES_NOT_EXIST, MYF(0), SP_COM_STRING(lex),
                   lex->spname->m_qname.str);
          goto error;
        default:
          my_error(ER_SP_DROP_FAILED, MYF(0), SP_COM_STRING(lex),
                   lex->spname->m_qname.str);
          goto error;
      }
      break;
    }
    case SQLCOM_CREATE_VIEW: {
      /*
        Note: SQLCOM_CREATE_VIEW also handles 'ALTER VIEW' commands
        as specified through the thd->lex->create_view_mode flag.
      */
      res = mysql_create_view(thd, first_table, thd->lex->create_view_mode);
      break;
    }
    case SQLCOM_DROP_VIEW: {
      if (check_table_access(thd, DROP_ACL, all_tables, false, UINT_MAX, false))
        goto error;
      /* Conditionally writes to binlog. */
      res = mysql_drop_view(thd, first_table);
      break;
    }
    case SQLCOM_CREATE_TRIGGER:
    case SQLCOM_DROP_TRIGGER: {
      /* Conditionally writes to binlog. */
      assert(lex->m_sql_cmd != nullptr);
      static_cast<Sql_cmd_ddl_trigger_common *>(lex->m_sql_cmd)
          ->set_table(all_tables);

      res = lex->m_sql_cmd->execute(thd);
      break;
    }
    case SQLCOM_BINLOG_BASE64_EVENT: {
      mysql_client_binlog_statement(thd);
      break;
    }
    case SQLCOM_ANALYZE:
    case SQLCOM_CHECK:
    case SQLCOM_OPTIMIZE:
    case SQLCOM_REPAIR:
    case SQLCOM_TRUNCATE:
    case SQLCOM_ALTER_TABLE:
    case SQLCOM_HA_OPEN:
    case SQLCOM_HA_READ:
    case SQLCOM_HA_CLOSE:
      assert(first_table == all_tables && first_table != nullptr);
      /* fall through */
    case SQLCOM_CREATE_SERVER:
    case SQLCOM_CREATE_RESOURCE_GROUP:
    case SQLCOM_ALTER_SERVER:
    case SQLCOM_ALTER_RESOURCE_GROUP:
    case SQLCOM_DROP_RESOURCE_GROUP:
    case SQLCOM_DROP_SERVER:
    case SQLCOM_SET_RESOURCE_GROUP:
    case SQLCOM_SIGNAL:
    case SQLCOM_RESIGNAL:
    case SQLCOM_GET_DIAGNOSTICS:
    case SQLCOM_CHANGE_REPLICATION_FILTER:
    case SQLCOM_XA_START:
    case SQLCOM_XA_END:
    case SQLCOM_XA_PREPARE:
    case SQLCOM_XA_COMMIT:
    case SQLCOM_XA_ROLLBACK:
    case SQLCOM_XA_RECOVER:
    case SQLCOM_INSTALL_PLUGIN:
    case SQLCOM_UNINSTALL_PLUGIN:
    case SQLCOM_INSTALL_COMPONENT:
    case SQLCOM_UNINSTALL_COMPONENT:
    case SQLCOM_SHUTDOWN:
    case SQLCOM_ALTER_INSTANCE:
    case SQLCOM_SELECT:
    case SQLCOM_DO:
    case SQLCOM_CALL:
    case SQLCOM_CREATE_ROLE:
    case SQLCOM_DROP_ROLE:
    case SQLCOM_SET_ROLE:
    case SQLCOM_GRANT_ROLE:
    case SQLCOM_REVOKE_ROLE:
    case SQLCOM_ALTER_USER_DEFAULT_ROLE:
    case SQLCOM_SHOW_BINLOG_EVENTS:
    case SQLCOM_SHOW_BINLOGS:
    case SQLCOM_SHOW_CHARSETS:
    case SQLCOM_SHOW_COLLATIONS:
    case SQLCOM_SHOW_CREATE_DB:
    case SQLCOM_SHOW_CREATE_EVENT:
    case SQLCOM_SHOW_CREATE_FUNC:
    case SQLCOM_SHOW_CREATE_PROC:
    case SQLCOM_SHOW_CREATE:
    case SQLCOM_SHOW_CREATE_TRIGGER:
    // case SQLCOM_SHOW_CREATE_USER:
    case SQLCOM_SHOW_DATABASES:
    case SQLCOM_SHOW_ENGINE_LOGS:
    case SQLCOM_SHOW_ENGINE_MUTEX:
    case SQLCOM_SHOW_ENGINE_STATUS:
    case SQLCOM_SHOW_ERRORS:
    case SQLCOM_SHOW_EVENTS:
    case SQLCOM_SHOW_FIELDS:
    case SQLCOM_SHOW_FUNC_CODE:
    case SQLCOM_SHOW_GRANTS:
    case SQLCOM_SHOW_KEYS:
    case SQLCOM_SHOW_MASTER_STAT:
    case SQLCOM_SHOW_OPEN_TABLES:
    case SQLCOM_SHOW_PLUGINS:
    case SQLCOM_SHOW_PRIVILEGES:
    case SQLCOM_SHOW_PROC_CODE:
    case SQLCOM_SHOW_PROCESSLIST:
    case SQLCOM_SHOW_PROFILE:
    case SQLCOM_SHOW_PROFILES:
    case SQLCOM_SHOW_RELAYLOG_EVENTS:
    case SQLCOM_SHOW_SLAVE_HOSTS:
    case SQLCOM_SHOW_SLAVE_STAT:
    case SQLCOM_SHOW_STATUS:
    case SQLCOM_SHOW_STORAGE_ENGINES:
    case SQLCOM_SHOW_TABLE_STATUS:
    case SQLCOM_SHOW_TABLES:
    case SQLCOM_SHOW_TRIGGERS:
    case SQLCOM_SHOW_STATUS_PROC:
    case SQLCOM_SHOW_STATUS_FUNC:
    case SQLCOM_SHOW_VARIABLES:
    case SQLCOM_SHOW_WARNS:
    case SQLCOM_CLONE:
    case SQLCOM_LOCK_INSTANCE:
    case SQLCOM_UNLOCK_INSTANCE:
    case SQLCOM_ALTER_TABLESPACE:
    case SQLCOM_EXPLAIN_OTHER:
    case SQLCOM_RESTART_SERVER:
    case SQLCOM_CREATE_SRS:
    case SQLCOM_DROP_SRS: {
      assert(lex->m_sql_cmd != nullptr);

      res = lex->m_sql_cmd->execute(thd);

      break;
    }
    case SQLCOM_ALTER_USER: {
      LEX_USER *user, *tmp_user;
      bool changing_own_password = false;
      Security_context *sctx = thd->security_context();
      bool own_password_expired = sctx->password_expired();
      bool check_permission = true;

      List_iterator<LEX_USER> user_list(lex->users_list);
      while ((tmp_user = user_list++)) {
        bool update_password_only = false;
        bool is_self = false;
        bool second_password = false;

        /* If it is an empty lex_user update it with current user */
        if (!tmp_user->host.str && !tmp_user->user.str) {
          /* set user information as of the current user */
          assert(sctx->priv_host().str);
          tmp_user->host.str = sctx->priv_host().str;
          tmp_user->host.length = strlen(sctx->priv_host().str);
          assert(sctx->user().str);
          tmp_user->user.str = sctx->user().str;
          tmp_user->user.length = strlen(sctx->user().str);
        }
        if (!(user = get_current_user(thd, tmp_user))) goto error;

        /* copy password expire attributes to individual lex user */
        user->alter_status = thd->lex->alter_password;

        /*
          Only self password change is non-privileged operation. To detect the
          same, we find :
          (1) If it is only password change operation
          (2) If this operation is on self
        */
        if (user->uses_identified_by_clause &&
            !user->uses_identified_with_clause &&
            !thd->lex->mqh.specified_limits &&
            !user->alter_status.update_account_locked_column &&
            !user->alter_status.update_password_expired_column &&
            !user->alter_status.expire_after_days &&
            user->alter_status.use_default_password_lifetime &&
            (user->alter_status.update_password_require_current ==
             Lex_acl_attrib_udyn::UNCHANGED) &&
            !user->alter_status.update_password_history &&
            !user->alter_status.update_password_reuse_interval &&
            !user->alter_status.update_failed_login_attempts &&
            !user->alter_status.update_password_lock_time &&
            (thd->lex->ssl_type == SSL_TYPE_NOT_SPECIFIED))
          update_password_only = true;

        is_self = !strcmp(sctx->user().length ? sctx->user().str : "",
                          user->user.str) &&
                  !my_strcasecmp(&my_charset_latin1, user->host.str,
                                 sctx->priv_host().str);
        /*
          if user executes ALTER statement to change password only
          for himself then skip access check - Provided preference to
          retain/discard current password was specified.
        */

        if (user->discard_old_password || user->retain_current_password) {
          second_password = true;
        }
        if ((update_password_only || user->discard_old_password) && is_self) {
          changing_own_password = update_password_only;
          if (second_password) {
            if (check_access(thd, UPDATE_ACL, consts::mysql.c_str(), nullptr,
                             nullptr, true, true) &&
                !sctx->check_access(CREATE_USER_ACL, consts::mysql.c_str()) &&
                !(sctx->has_global_grant(
                          STRING_WITH_LEN("APPLICATION_PASSWORD_ADMIN"))
                      .first)) {
              my_error(ER_SPECIFIC_ACCESS_DENIED_ERROR, MYF(0),
                       "CREATE USER or APPLICATION_PASSWORD_ADMIN");
              goto error;
            }
          }
          continue;
        } else if (check_permission) {
          if (check_access(thd, UPDATE_ACL, "mysql", nullptr, nullptr, true,
                           true) &&
              check_global_access(thd, CREATE_USER_ACL))
            goto error;

          check_permission = false;
        }

        if (is_self && (user->uses_identified_by_clause ||
                        user->uses_identified_with_clause ||
                        user->uses_authentication_string_clause)) {
          changing_own_password = true;
          break;
        }

        if (update_password_only &&
            likely((get_server_state() == SERVER_OPERATING)) &&
            !strcmp(sctx->priv_user().str, "")) {
          my_error(ER_PASSWORD_ANONYMOUS_USER, MYF(0));
          goto error;
        }
      }

      if (unlikely(own_password_expired && !changing_own_password)) {
        my_error(ER_MUST_CHANGE_PASSWORD, MYF(0));
        goto error;
      }

      /* Conditionally writes to binlog */
      res = mysql_alter_user(thd, lex->users_list, lex->drop_if_exists);
      break;
    }
    default:
      assert(0); /* Impossible */
      my_ok(thd);
      break;
  }
  goto finish;

error:
  res = true;

finish:
  /* Restore system variables which were changed by SET_VAR hint. */
  if (lex->opt_hints_global && lex->opt_hints_global->sys_var_hint)
    lex->opt_hints_global->sys_var_hint->restore_vars(thd);

  THD_STAGE_INFO(thd, stage_query_end);

<<<<<<< HEAD
  if (!res) lex->set_exec_started();
=======
  if (res && thd->get_reprepare_observer() != NULL &&
      thd->get_reprepare_observer()->is_invalidated() &&
      thd->get_reprepare_observer()->can_retry()) {
    thd->skip_gtid_rollback = true;
  }
>>>>>>> a8729aeb

  // Cleanup EXPLAIN info
  if (!thd->in_sub_stmt) {
    if (is_explainable_query(lex->sql_command)) {
      DEBUG_SYNC(thd, "before_reset_query_plan");
      /*
        We want EXPLAIN CONNECTION to work until the explained statement ends,
        thus it is only now that we may fully clean up any unit of this
        statement.
      */
      lex->unit->assert_not_fully_clean();
    }
    thd->query_plan.set_query_plan(SQLCOM_END, nullptr, false);
  }

  assert(!thd->in_active_multi_stmt_transaction() ||
         thd->in_multi_stmt_transaction_mode());

  if (!thd->in_sub_stmt) {
    mysql_audit_notify(thd,
                       first_level ? MYSQL_AUDIT_QUERY_STATUS_END
                                   : MYSQL_AUDIT_QUERY_NESTED_STATUS_END,
                       first_level ? "MYSQL_AUDIT_QUERY_STATUS_END"
                                   : "MYSQL_AUDIT_QUERY_NESTED_STATUS_END");

    /* report error issued during command execution */
    if (thd->killed) thd->send_kill_message();
    if (thd->is_error() ||
        (thd->variables.option_bits & OPTION_MASTER_SQL_ERROR))
      trans_rollback_stmt(thd);
    else {
      /* If commit fails, we should be able to reset the OK status. */
      thd->get_stmt_da()->set_overwrite_status(true);
      trans_commit_stmt(thd);
      thd->get_stmt_da()->set_overwrite_status(false);
    }
    /*
      Reset thd killed flag during cleanup so that commands which are
      dispatched using service session API's start with a clean state.
    */
    if (thd->killed == THD::KILL_QUERY || thd->killed == THD::KILL_TIMEOUT) {
      thd->killed = THD::NOT_KILLED;
      thd->reset_query_for_display();
    }
  }

  lex->cleanup(thd, true);
  /* Free tables */
  THD_STAGE_INFO(thd, stage_closing_tables);
  close_thread_tables(thd);

  // Rollback any item transformations made during optimization and execution
  thd->rollback_item_tree_changes();

#ifndef NDEBUG
  if (lex->sql_command != SQLCOM_SET_OPTION && !thd->in_sub_stmt)
    DEBUG_SYNC(thd, "execute_command_after_close_tables");
#endif

  if (!thd->in_sub_stmt && thd->transaction_rollback_request) {
    /*
      We are not in sub-statement and transaction rollback was requested by
      one of storage engines (e.g. due to deadlock). Rollback transaction in
      all storage engines including binary log.
    */
    trans_rollback_implicit(thd);
    thd->mdl_context.release_transactional_locks();
  } else if (stmt_causes_implicit_commit(thd, CF_IMPLICIT_COMMIT_END)) {
    /* No transaction control allowed in sub-statements. */
    assert(!thd->in_sub_stmt);
    /* If commit fails, we should be able to reset the OK status. */
    thd->get_stmt_da()->set_overwrite_status(true);
    /* Commit the normal transaction if one is active. */
    trans_commit_implicit(thd);
    thd->get_stmt_da()->set_overwrite_status(false);
    thd->mdl_context.release_transactional_locks();
  } else if (!thd->in_sub_stmt && !thd->in_multi_stmt_transaction_mode()) {
    /*
      - If inside a multi-statement transaction,
      defer the release of metadata locks until the current
      transaction is either committed or rolled back. This prevents
      other statements from modifying the table for the entire
      duration of this transaction.  This provides commit ordering
      and guarantees serializability across multiple transactions.
      - If in autocommit mode, or outside a transactional context,
      automatically release metadata locks of the current statement.
    */
    thd->mdl_context.release_transactional_locks();
  } else if (!thd->in_sub_stmt &&
             (thd->lex->sql_command != SQLCOM_CREATE_TABLE ||
              !thd->lex->create_info->m_transactional_ddl)) {
    thd->mdl_context.release_statement_locks();
  }

  // If the client wishes to have transaction state reported, we add whatever
  // is set on THD to our set here.
  {
    TX_TRACKER_GET(tst);

    if (thd->variables.session_track_transaction_info > TX_TRACK_NONE)
      tst->add_trx_state_from_thd(thd);

    // We're done. Clear "is DML" flag.
    tst->clear_trx_state(thd, TX_STMT_DML);
  }

#ifdef HAVE_LSAN_DO_RECOVERABLE_LEAK_CHECK
  // Get incremental leak reports, for easier leak hunting.
  // ./mtr --mem --mysqld='-T 4096' --sanitize main.1st
  // Don't waste time calling leak sanitizer during bootstrap.
  if (!opt_initialize && (test_flags & TEST_DO_QUICK_LEAK_CHECK)) {
    int have_leaks = __lsan_do_recoverable_leak_check();
    if (have_leaks > 0) {
      fprintf(stderr, "LSAN found leaks for Query: %*s\n",
              static_cast<int>(thd->query().length), thd->query().str);
      fflush(stderr);
    }
  }
#endif

#if defined(VALGRIND_DO_QUICK_LEAK_CHECK)
  // Get incremental leak reports, for easier leak hunting.
  // ./mtr --mem --mysqld='-T 4096' --valgrind-mysqld main.1st
  // Note that with multiple connections, the report below may be misleading.
  if (test_flags & TEST_DO_QUICK_LEAK_CHECK) {
    static unsigned long total_leaked_bytes = 0;
    unsigned long leaked = 0;
    unsigned long dubious MY_ATTRIBUTE((unused));
    unsigned long reachable MY_ATTRIBUTE((unused));
    unsigned long suppressed MY_ATTRIBUTE((unused));
    /*
      We could possibly use VALGRIND_DO_CHANGED_LEAK_CHECK here,
      but that is a fairly new addition to the Valgrind api.
      Note: we dont want to check 'reachable' until we have done shutdown,
      and that is handled by the final report anyways.
      We print some extra information, to tell mtr to ignore this report.
    */
    LogErr(INFORMATION_LEVEL, ER_VALGRIND_DO_QUICK_LEAK_CHECK);
    VALGRIND_DO_QUICK_LEAK_CHECK;
    VALGRIND_COUNT_LEAKS(leaked, dubious, reachable, suppressed);
    if (leaked > total_leaked_bytes) {
      LogErr(ERROR_LEVEL, ER_VALGRIND_COUNT_LEAKS, leaked - total_leaked_bytes,
             static_cast<int>(thd->query().length), thd->query().str);
    }
    total_leaked_bytes = leaked;
  }
#endif

  if (!res && !thd->is_error()) {      // if statement succeeded
    binlog_gtid_end_transaction(thd);  // finalize GTID life-cycle
    DEBUG_SYNC(thd, "persist_new_state_after_statement_succeeded");
  } else if (!gtid_consistency_violation_state &&    // if the consistency state
             thd->has_gtid_consistency_violation) {  // was set by the failing
                                                     // statement
    gtid_state->end_gtid_violating_transaction(thd);  // just roll it back
    DEBUG_SYNC(thd, "restore_previous_state_after_statement_failed");
  }

<<<<<<< HEAD
  return res || thd->is_error();
=======
  thd->skip_gtid_rollback = false;

  DBUG_RETURN(res || thd->is_error());
}

static bool execute_sqlcom_select(THD *thd, TABLE_LIST *all_tables)
{
  LEX	*lex= thd->lex;
  bool statement_timer_armed= false;
  bool res;

  /* assign global limit variable if limit is not given */
  {
    SELECT_LEX *param= lex->unit->global_parameters();
    if (!param->explicit_limit)
      param->select_limit=
        new Item_int((ulonglong) thd->variables.select_limit);
  }

  //check if timer is applicable to statement, if applicable then set timer.
  if (is_timer_applicable_to_statement(thd))
    statement_timer_armed= set_statement_timer(thd);

  if (!(res= open_tables_for_query(thd, all_tables, 0)))
  {
    MYSQL_SELECT_START(const_cast<char*>(thd->query().str));
    if (lex->is_explain())
    {
      /*
        We always use Query_result_send for EXPLAIN, even if it's an EXPLAIN
        for SELECT ... INTO OUTFILE: a user application should be able
        to prepend EXPLAIN to any query and receive output for it,
        even if the query itself redirects the output.
      */
      Query_result *const result= new Query_result_send;
      if (!result)
        return true; /* purecov: inspected */
      res= handle_query(thd, lex, result, 0, 0);
    }
    else
    {
      Query_result *result= lex->result;
      if (!result && !(result= new Query_result_send()))
        return true;                            /* purecov: inspected */
      Query_result *save_result= result;
      Query_result *analyse_result= NULL;
      if (lex->proc_analyse)
      {
        if ((result= analyse_result=
               new Query_result_analyse(result, lex->proc_analyse)) == NULL)
          return true;
      }
      res= handle_query(thd, lex, result, 0, 0);
      delete analyse_result;
      if (save_result != lex->result)
        delete save_result;
    }
    MYSQL_SELECT_DONE((int) res, (ulong) thd->current_found_rows);
  }

  if (statement_timer_armed && thd->timer)
    reset_statement_timer(thd);

  DEBUG_SYNC(thd, "after_table_open");
  return res;
>>>>>>> a8729aeb
}

/**
  Do special checking for SHOW statements.

  @param thd              Thread context.
  @param lex              LEX for SHOW statement.
  @param lock             If true, lock metadata for schema objects

  @returns false if check is successful, true if error
*/

bool show_precheck(THD *thd, LEX *lex, bool lock MY_ATTRIBUTE((unused))) {
  assert(lex->sql_command == SQLCOM_SHOW_CREATE_USER);
  TABLE_LIST *const tables = lex->query_tables;
  if (tables != nullptr) {
    if (check_table_access(thd, SELECT_ACL, tables, false, UINT_MAX, false))
      return true;
  }
  return false;
}

#define MY_YACC_INIT 1000  // Start with big alloc
#define MY_YACC_MAX 32000  // Because of 'short'

bool my_yyoverflow(short **yyss, YYSTYPE **yyvs, YYLTYPE **yyls,
                   ulong *yystacksize) {
  Yacc_state *state = &current_thd->m_parser_state->m_yacc;
  ulong old_info = 0;
  assert(state);
  if ((uint)*yystacksize >= MY_YACC_MAX) return true;
  if (!state->yacc_yyvs) old_info = *yystacksize;
  *yystacksize = set_zone((*yystacksize) * 2, MY_YACC_INIT, MY_YACC_MAX);
  if (!(state->yacc_yyvs =
            (uchar *)my_realloc(key_memory_bison_stack, state->yacc_yyvs,
                                *yystacksize * sizeof(**yyvs),
                                MYF(MY_ALLOW_ZERO_PTR | MY_FREE_ON_ERROR))) ||
      !(state->yacc_yyss =
            (uchar *)my_realloc(key_memory_bison_stack, state->yacc_yyss,
                                *yystacksize * sizeof(**yyss),
                                MYF(MY_ALLOW_ZERO_PTR | MY_FREE_ON_ERROR))) ||
      !(state->yacc_yyls =
            (uchar *)my_realloc(key_memory_bison_stack, state->yacc_yyls,
                                *yystacksize * sizeof(**yyls),
                                MYF(MY_ALLOW_ZERO_PTR | MY_FREE_ON_ERROR))))
    return true;
  if (old_info) {
    /*
      Only copy the old stack on the first call to my_yyoverflow(),
      when replacing a static stack (YYINITDEPTH) by a dynamic stack.
      For subsequent calls, my_realloc already did preserve the old stack.
    */
    memcpy(state->yacc_yyss, *yyss, old_info * sizeof(**yyss));
    memcpy(state->yacc_yyvs, *yyvs, old_info * sizeof(**yyvs));
    memcpy(state->yacc_yyls, *yyls, old_info * sizeof(**yyls));
  }
  *yyss = (short *)state->yacc_yyss;
  *yyvs = (YYSTYPE *)state->yacc_yyvs;
  *yyls = (YYLTYPE *)state->yacc_yyls;
  return false;
}

/**
  Reset the part of THD responsible for the state of command
  processing.

  This needs to be called before execution of every statement
  (prepared or conventional).  It is not called by substatements of
  routines.

  @todo Remove mysql_reset_thd_for_next_command and only use the
  member function.

  @todo Call it after we use THD for queries, not before.
*/
void mysql_reset_thd_for_next_command(THD *thd) {
  thd->reset_for_next_command();
}

void THD::reset_for_next_command() {
  // TODO: Why on earth is this here?! We should probably fix this
  // function and move it to the proper file. /Matz
  THD *thd = this;
  DBUG_TRACE;
  assert(!thd->sp_runtime_ctx); /* not for substatements of routines */
  assert(!thd->in_sub_stmt);
  thd->reset_item_list();
  /*
    Those two lines below are theoretically unneeded as
    THD::cleanup_after_query() should take care of this already.
  */
  thd->auto_inc_intervals_in_cur_stmt_for_binlog.clear();
  thd->stmt_depends_on_first_successful_insert_id_in_prev_stmt = false;

  thd->query_start_usec_used = false;
  thd->m_is_fatal_error = false;
  thd->time_zone_used = false;
  /*
    Clear the status flag that are expected to be cleared at the
    beginning of each SQL statement.
  */
  thd->server_status &= ~SERVER_STATUS_CLEAR_SET;
  /*
    If in autocommit mode and not in a transaction, reset flag
    that identifies if a transaction has done some operations
    that cannot be safely rolled back.

    If the flag is set an warning message is printed out in
    ha_rollback_trans() saying that some tables couldn't be
    rolled back.
  */
  if (!thd->in_multi_stmt_transaction_mode()) {
    thd->get_transaction()->reset_unsafe_rollback_flags(
        Transaction_ctx::SESSION);
  }
  assert(thd->security_context() == &thd->m_main_security_ctx);
  thd->thread_specific_used = false;

  if (opt_bin_log) {
    thd->user_var_events.clear();
    thd->user_var_events_alloc = thd->mem_root;
  }
  thd->clear_error();
  thd->get_stmt_da()->reset_diagnostics_area();
  thd->get_stmt_da()->reset_statement_cond_count();

  thd->rand_used = false;
  thd->m_sent_row_count = thd->m_examined_row_count = 0;

  thd->reset_current_stmt_binlog_format_row();
  thd->binlog_unsafe_warning_flags = 0;
  thd->binlog_need_explicit_defaults_ts = false;

  thd->commit_error = THD::CE_NONE;
  thd->durability_property = HA_REGULAR_DURABILITY;
  thd->set_trans_pos(nullptr, 0);
  thd->derived_tables_processing = false;
  thd->parsing_system_view = false;

  // Need explicit setting, else demand all privileges to a table.
  thd->want_privilege = ~NO_ACCESS;

  thd->reset_skip_readonly_check();
  thd->tx_commit_pending = false;

  DBUG_PRINT("debug", ("is_current_stmt_binlog_format_row(): %d",
                       thd->is_current_stmt_binlog_format_row()));

  /*
    In case we're processing multiple statements we need to checkout a new
    acl access map here as the global acl version might have increased due to
    a grant/revoke or flush.
  */
  thd->security_context()->checkout_access_maps();
#ifndef NDEBUG
  thd->set_tmp_table_seq_id(1);
#endif
}

/*
  When you modify dispatch_sql_command(), you may need to modify
  mysql_test_parse_for_slave() in this same file.
*/

/**
  Parse an SQL command from a text string and pass the resulting AST to the
  query executor.

  @param thd          Current session.
  @param parser_state Parser state.
*/

void dispatch_sql_command(THD *thd, Parser_state *parser_state) {
  DBUG_TRACE;
  DBUG_PRINT("dispatch_sql_command", ("query: '%s'", thd->query().str));

  DBUG_EXECUTE_IF("parser_debug", turn_parser_debug_on(););

  mysql_reset_thd_for_next_command(thd);
  lex_start(thd);

  thd->m_parser_state = parser_state;
  invoke_pre_parse_rewrite_plugins(thd);
  thd->m_parser_state = nullptr;

  // we produce digest if it's not explicitly turned off
  // by setting maximum digest length to zero
  if (get_max_digest_length() != 0)
    parser_state->m_input.m_compute_digest = true;

  LEX *lex = thd->lex;
  const char *found_semicolon = nullptr;

  bool err = thd->get_stmt_da()->is_error();

  if (!err) {
    err = parse_sql(thd, parser_state, nullptr);
    if (!err) err = invoke_post_parse_rewrite_plugins(thd, false);

    found_semicolon = parser_state->m_lip.found_semicolon;
  }

  DEBUG_SYNC_C("sql_parse_before_rewrite");

  if (!err) {
    /*
      Rewrite the query for logging and for the Performance Schema
      statement tables. (Raw logging happened earlier.)

      Sub-routines of mysql_rewrite_query() should try to only rewrite when
      necessary (e.g. not do password obfuscation when query contains no
      password).

      If rewriting does not happen here, thd->m_rewritten_query is still
      empty from being reset in alloc_query().
    */
    if (thd->rewritten_query().length() == 0) mysql_rewrite_query(thd);

    if (thd->rewritten_query().length()) {
      lex->safe_to_cache_query = false;  // see comments below

      thd->set_query_for_display(thd->rewritten_query().ptr(),
                                 thd->rewritten_query().length());
    } else if (thd->slave_thread) {
      /*
        In the slave, we add the information to pfs.events_statements_history,
        but not to pfs.threads, as that is what the test suite expects.
      */
      MYSQL_SET_STATEMENT_TEXT(thd->m_statement_psi, thd->query().str,
                               thd->query().length);
    } else {
      thd->set_query_for_display(thd->query().str, thd->query().length);
    }

    if (!(opt_general_log_raw || thd->slave_thread)) {
      if (thd->rewritten_query().length())
        query_logger.general_log_write(thd, COM_QUERY,
                                       thd->rewritten_query().ptr(),
                                       thd->rewritten_query().length());
      else {
        size_t qlen = found_semicolon ? (found_semicolon - thd->query().str)
                                      : thd->query().length;

        query_logger.general_log_write(thd, COM_QUERY, thd->query().str, qlen);
      }
    }
  }

  DEBUG_SYNC_C("sql_parse_after_rewrite");

  if (!err) {
    thd->m_statement_psi = MYSQL_REFINE_STATEMENT(
        thd->m_statement_psi, sql_statement_info[thd->lex->sql_command].m_key);

    if (mqh_used && thd->get_user_connect() &&
        check_mqh(thd, lex->sql_command)) {
      if (thd->is_classic_protocol())
        thd->get_protocol_classic()->get_net()->error = NET_ERROR_UNSET;
    } else {
      if (!thd->is_error()) {
        /*
          Binlog logs a string starting from thd->query and having length
          thd->query_length; so we set thd->query_length correctly (to not
          log several statements in one event, when we executed only first).
          We set it to not see the ';' (otherwise it would get into binlog
          and Query_log_event::print() would give ';;' output).
          This also helps display only the current query in SHOW
          PROCESSLIST.
        */
        if (found_semicolon && (ulong)(found_semicolon - thd->query().str))
          thd->set_query(
              thd->query().str,
              static_cast<size_t>(found_semicolon - thd->query().str - 1));
        /* Actually execute the query */
        if (found_semicolon) {
          lex->safe_to_cache_query = false;
          thd->server_status |= SERVER_MORE_RESULTS_EXISTS;
        }
        lex->set_trg_event_type_for_tables();

        int error MY_ATTRIBUTE((unused));
        if (unlikely(thd->security_context()->password_expired() &&
                     lex->sql_command != SQLCOM_SET_PASSWORD &&
                     lex->sql_command != SQLCOM_SET_OPTION &&
                     lex->sql_command != SQLCOM_ALTER_USER)) {
          my_error(ER_MUST_CHANGE_PASSWORD, MYF(0));
          error = 1;
        } else {
          resourcegroups::Resource_group *src_res_grp = nullptr;
          resourcegroups::Resource_group *dest_res_grp = nullptr;
          MDL_ticket *ticket = nullptr;
          MDL_ticket *cur_ticket = nullptr;
          auto mgr_ptr = resourcegroups::Resource_group_mgr::instance();
          bool switched = mgr_ptr->switch_resource_group_if_needed(
              thd, &src_res_grp, &dest_res_grp, &ticket, &cur_ticket);

          error = mysql_execute_command(thd, true);

          if (switched)
            mgr_ptr->restore_original_resource_group(thd, src_res_grp,
                                                     dest_res_grp);
          thd->resource_group_ctx()->m_switch_resource_group_str[0] = '\0';
          if (ticket != nullptr)
            mgr_ptr->release_shared_mdl_for_resource_group(thd, ticket);
          if (cur_ticket != nullptr)
            mgr_ptr->release_shared_mdl_for_resource_group(thd, cur_ticket);
        }
      }
    }
  } else {
    /*
      Log the failed raw query in the Performance Schema. This statement did not
      parse, so there is no way to tell if it may contain a password of not.

      The tradeoff is:
        a) If we do log the query, a user typing by accident a broken query
           containing a password will have the password exposed. This is very
           unlikely, and this behavior can be documented. Remediation is to use
           a new password when retyping the corrected query.

        b) If we do not log the query, finding broken queries in the client
           application will be much more difficult. This is much more likely.

      Considering that broken queries can typically be generated by attempts at
      SQL injection, finding the source of the SQL injection is critical, so the
      design choice is to log the query text of broken queries (a).
    */
    thd->set_query_for_display(thd->query().str, thd->query().length);

    /* Instrument this broken statement as "statement/sql/error" */
    thd->m_statement_psi = MYSQL_REFINE_STATEMENT(
        thd->m_statement_psi, sql_statement_info[SQLCOM_END].m_key);

    assert(thd->is_error());
    DBUG_PRINT("info",
               ("Command aborted. Fatal_error: %d", thd->is_fatal_error()));
  }

  THD_STAGE_INFO(thd, stage_freeing_items);
  sp_cache_enforce_limit(thd->sp_proc_cache, stored_program_cache_size);
  sp_cache_enforce_limit(thd->sp_func_cache, stored_program_cache_size);
  thd->lex->destroy();
  thd->end_statement();
  thd->cleanup_after_query();
  assert(thd->change_list.is_empty());

  DEBUG_SYNC(thd, "query_rewritten");
}

/**
  Usable by the replication SQL thread only: just parse a query to know if it
  can be ignored because of replicate-*-table rules.

  @retval
    0	cannot be ignored
  @retval
    1	can be ignored
*/

bool mysql_test_parse_for_slave(THD *thd) {
  LEX *lex = thd->lex;
  bool ignorable = false;
  sql_digest_state *parent_digest = thd->m_digest;
  PSI_statement_locker *parent_locker = thd->m_statement_psi;
  DBUG_TRACE;

  assert(thd->slave_thread);

  Parser_state parser_state;
  if (parser_state.init(thd, thd->query().str, thd->query().length) == 0) {
    lex_start(thd);
    mysql_reset_thd_for_next_command(thd);

    thd->m_digest = nullptr;
    thd->m_statement_psi = nullptr;
    if (parse_sql(thd, &parser_state, nullptr) == 0) {
      if (all_tables_not_ok(thd, lex->query_block->table_list.first))
        ignorable = true;
      else if (!check_database_filters(thd, thd->db().str, lex->sql_command))
        ignorable = true;
    }
    thd->m_digest = parent_digest;
    thd->m_statement_psi = parent_locker;
    thd->end_statement();
  }
  thd->cleanup_after_query();
  return ignorable;
}

/**
  Store field definition for create.

  @param thd                       The thread handler.
  @param field_name                The field name.
  @param type                      The type of the field.
  @param length                    The length of the field or NULL.
  @param decimals                  The length of a decimal part or NULL.
  @param type_modifier             Type modifiers & constraint flags of the
                                   field.
  @param default_value             The default value or NULL.
  @param on_update_value           The ON UPDATE expression or NULL.
  @param comment                   The comment.
  @param change                    The old column name (if renaming) or NULL.
  @param interval_list             The list of ENUM/SET values or NULL.
  @param cs                        The character set of the field.
  @param has_explicit_collation    Column has an explicit COLLATE attribute.
  @param uint_geom_type            The GIS type of the field.
  @param gcol_info                 The generated column data or NULL.
  @param default_val_expr          The expression for generating default values,
                                   if there is one, or nullptr.
  @param opt_after                 The name of the field to add after or
                                   the @see first_keyword pointer to insert
                                   first.
  @param srid                      The SRID for this column (only relevant if
                                   this is a geometry column).
  @param col_check_const_spec_list List of column check constraints.
  @param hidden                    Column hidden type.
  @param is_array                  Whether it's a typed array field

  @return
    Return 0 if ok
*/
bool Alter_info::add_field(
    THD *thd, const LEX_STRING *field_name, enum_field_types type,
    const char *length, const char *decimals, uint type_modifier,
    Item *default_value, Item *on_update_value, LEX_CSTRING *comment,
    const char *change, List<String> *interval_list, const CHARSET_INFO *cs,
    bool has_explicit_collation, uint uint_geom_type,
    Value_generator *gcol_info, Value_generator *default_val_expr,
    const char *opt_after, Nullable<gis::srid_t> srid,
    Sql_check_constraint_spec_list *col_check_const_spec_list,
    dd::Column::enum_hidden_type hidden, bool is_array) {
  uint8 datetime_precision = decimals ? atoi(decimals) : 0;
  DBUG_TRACE;
  assert(!is_array || hidden == dd::Column::enum_hidden_type::HT_HIDDEN_SQL);

  LEX_CSTRING field_name_cstr = {field_name->str, field_name->length};

  if (check_string_char_length(field_name_cstr, "", NAME_CHAR_LEN,
                               system_charset_info, true)) {
    my_error(ER_TOO_LONG_IDENT, MYF(0),
             field_name->str); /* purecov: inspected */
    return true;               /* purecov: inspected */
  }
  if (type_modifier & PRI_KEY_FLAG) {
    List<Key_part_spec> key_parts;
    auto key_part_spec =
        new (thd->mem_root) Key_part_spec(field_name_cstr, 0, ORDER_ASC);
    if (key_part_spec == nullptr || key_parts.push_back(key_part_spec))
      return true;
    Key_spec *key = new (thd->mem_root)
        Key_spec(thd->mem_root, KEYTYPE_PRIMARY, NULL_CSTR,
                 &default_key_create_info, false, true, key_parts);
    if (key == nullptr || key_list.push_back(key)) return true;
  }
  if (type_modifier & (UNIQUE_FLAG | UNIQUE_KEY_FLAG)) {
    List<Key_part_spec> key_parts;
    auto key_part_spec =
        new (thd->mem_root) Key_part_spec(field_name_cstr, 0, ORDER_ASC);
    if (key_part_spec == nullptr || key_parts.push_back(key_part_spec))
      return true;
    Key_spec *key = new (thd->mem_root)
        Key_spec(thd->mem_root, KEYTYPE_UNIQUE, NULL_CSTR,
                 &default_key_create_info, false, true, key_parts);
    if (key == nullptr || key_list.push_back(key)) return true;
  }

  if (default_value) {
    /*
      Default value should be literal => basic constants =>
      no need fix_fields()

      We allow only CURRENT_TIMESTAMP as function default for the TIMESTAMP or
      DATETIME types. In addition, TRUE and FALSE are allowed for bool types.
    */
    if (default_value->type() == Item::FUNC_ITEM) {
      Item_func *func = down_cast<Item_func *>(default_value);
      if (func->basic_const_item()) {
        if (func->result_type() != INT_RESULT) {
          my_error(ER_INVALID_DEFAULT, MYF(0), field_name->str);
          return true;
        }
        assert(dynamic_cast<Item_func_true *>(func) ||
               dynamic_cast<Item_func_false *>(func));
        default_value = new Item_int(func->val_int());
        if (default_value == nullptr) return true;
      } else if (func->functype() != Item_func::NOW_FUNC ||
                 !real_type_with_now_as_default(type) ||
                 default_value->decimals != datetime_precision) {
        my_error(ER_INVALID_DEFAULT, MYF(0), field_name->str);
        return true;
      }
    } else if (default_value->type() == Item::NULL_ITEM) {
      default_value = nullptr;
      if ((type_modifier & (NOT_NULL_FLAG | AUTO_INCREMENT_FLAG)) ==
          NOT_NULL_FLAG) {
        my_error(ER_INVALID_DEFAULT, MYF(0), field_name->str);
        return true;
      }
    } else if (type_modifier & AUTO_INCREMENT_FLAG) {
      my_error(ER_INVALID_DEFAULT, MYF(0), field_name->str);
      return true;
    }
  }

  // 1) Reject combinations of DEFAULT <value> and DEFAULT (<expression>).
  // 2) Reject combinations of DEFAULT (<expression>) and AUTO_INCREMENT.
  // (Combinations of DEFAULT <value> and AUTO_INCREMENT are rejected above.)
  if ((default_val_expr && default_value) ||
      (default_val_expr && (type_modifier & AUTO_INCREMENT_FLAG))) {
    my_error(ER_INVALID_DEFAULT, MYF(0), field_name->str);
    return true;
  }

  if (on_update_value && (!real_type_with_now_on_update(type) ||
                          on_update_value->decimals != datetime_precision)) {
    my_error(ER_INVALID_ON_UPDATE, MYF(0), field_name->str);
    return true;
  }

  // If the SRID is specified on a non-geometric column, return an error
  if (type != MYSQL_TYPE_GEOMETRY && srid.has_value()) {
    my_error(ER_WRONG_USAGE, MYF(0), "SRID", "non-geometry column");
    return true;
  }

  Create_field *new_field = new (thd->mem_root) Create_field();
  if ((new_field == nullptr) ||
      new_field->init(thd, field_name->str, type, length, decimals,
                      type_modifier, default_value, on_update_value, comment,
                      change, interval_list, cs, has_explicit_collation,
                      uint_geom_type, gcol_info, default_val_expr, srid, hidden,
                      is_array))
    return true;

  for (const auto &a : cf_appliers) {
    if (a(new_field, this)) return true;
  }

  create_list.push_back(new_field);
  if (opt_after != nullptr) {
    flags |= Alter_info::ALTER_COLUMN_ORDER;
    new_field->after = opt_after;
  }

  if (col_check_const_spec_list) {
    /*
      Set column name, required for column check constraint validation in
      Sql_check_constraint_spec::pre_validate().
    */
    for (auto &cc_spec : *col_check_const_spec_list) {
      cc_spec->column_name = *field_name;
    }
    /*
      Move column check constraint specifications to table check constraints
      specfications list.
    */
    std::move(col_check_const_spec_list->begin(),
              col_check_const_spec_list->end(),
              std::back_inserter(check_constraint_spec_list));
  }

  return false;
}

/**
  save order by and tables in own lists.
*/

void add_to_list(SQL_I_List<ORDER> &list, ORDER *order) {
  DBUG_TRACE;
  order->used_alias = false;
  order->used = 0;
  list.link_in_list(order, &order->next);
}

/**
  Produces a PT_subquery object from a subquery's text.
  @param thd      Thread handler
  @param text     Subquery's text
  @param text_length  Length of 'text'
  @param text_offset Offset in bytes of 'text' in the original statement
  @param[out] node Produced PT_subquery object

  @returns true if error
 */
static bool reparse_common_table_expr(THD *thd, const char *text,
                                      size_t text_length, uint text_offset,
                                      PT_subquery **node) {
  Common_table_expr_parser_state parser_state;
  parser_state.init(thd, text, text_length);

  Parser_state *old = thd->m_parser_state;
  thd->m_parser_state = &parser_state;

  /*
    Re-parsing a CTE creates Item_param-s and Item_sp_local-s which are
    special, as they do not exist in the original query: thus they should not
    exist from the points of view of logging.
    This is achieved like this:
    - for SP local vars: their pos_in_query is set to 0
    - for PS parameters: they are not added to LEX::param_list and thus not to
    Prepared_statement::param_array.
    They still need a value, which they get like this:
    - for SP local vars: through the ordinary look-up of SP local
    variables' values by name of the variable.
    - for PS parameters: first the first-parsed, 'non-special' Item-params,
    which are in param_array, get their value bound from user-supplied data,
    then they propagate their value to their 'special' clones (@see
    Item_param::m_clones).
  */
  parser_state.m_lip.stmt_prepare_mode = old->m_lip.stmt_prepare_mode;
  parser_state.m_lip.multi_statements = false;  // A safety measure.
  parser_state.m_lip.m_digest = nullptr;

  // This is saved and restored by caller:
  thd->lex->reparse_common_table_expr_at = text_offset;

  /*
    As this function is called during parsing only, it can and should use the
    current Query_arena, character_set_client, etc.
    It intentionally uses THD::sql_parser() directly without the parse_sql()
    wrapper: because it's building a node of the statement currently being
    parsed at the upper call site.
  */
  bool mysql_parse_status = thd->sql_parser();
  thd->m_parser_state = old;
  if (mysql_parse_status) return true; /* purecov: inspected */

  *node = parser_state.result;
  return false;
}

bool PT_common_table_expr::make_subquery_node(THD *thd, PT_subquery **node) {
  if (m_postparse.references.size() >= 2) {
    // m_subq_node was already attached elsewhere, make new node:
    return reparse_common_table_expr(thd, m_subq_text.str, m_subq_text.length,
                                     m_subq_text_offset, node);
  }
  *node = m_subq_node;
  return false;
}

/**
   Tries to match an identifier to the CTEs in scope; if matched, it
   modifies *table_name, *tl', and the matched with-list-element.

   @param          thd      Thread handler
   @param[out]     table_name Identifier
   @param[in,out]  tl       TABLE_LIST for the identifier
   @param          pc       Current parsing context, if available
   @param[out]     found    Is set to true if found.

   @returns true if error (OOM).
*/
bool Query_block::find_common_table_expr(THD *thd, Table_ident *table_name,
                                         TABLE_LIST *tl, Parse_context *pc,
                                         bool *found) {
  *found = false;
  if (!pc) return false;

  PT_with_clause *wc;
  PT_common_table_expr *cte = nullptr;
  Query_block *select = this;
  Query_expression *unit;
  do {
    assert(select->first_execution);
    unit = select->master_query_expression();
    if (!(wc = unit->m_with_clause)) continue;
    if (wc->lookup(tl, &cte)) return true;
    /*
      If no match in the WITH clause of 'select', maybe this is a subquery, so
      look up in the outer query's WITH clause:
    */
  } while (cte == nullptr && (select = unit->outer_query_block()));

  if (cte == nullptr) return false;
  *found = true;

  const auto save_reparse_cte = thd->lex->reparse_common_table_expr_at;
  PT_subquery *node;
  if (tl->is_recursive_reference()) {
    /*
      To pass the first steps of resolution, a recursive reference is here
      made to be a dummy derived table; after the temporary table is created
      based on the non-recursive members' types, the recursive reference is
      made to be a reference to the tmp table.
    */
    LEX_CSTRING dummy_subq = {STRING_WITH_LEN("(select 0)")};
    if (reparse_common_table_expr(thd, dummy_subq.str, dummy_subq.length, 0,
                                  &node))
      return true; /* purecov: inspected */
  } else if (cte->make_subquery_node(thd, &node))
    return true; /* purecov: inspected */
  // We imitate derived tables as much as possible.
  assert(parsing_place == CTX_NONE && linkage != GLOBAL_OPTIONS_TYPE);
  parsing_place = CTX_DERIVED;
  node->m_is_derived_table = true;
  auto wc_save = wc->enter_parsing_definition(tl);

  /*
    The proper outer context for the CTE, is not the query block where the CTE
    reference is; neither is it the outer query block of this. It is the query
    block which immediately contains the query expression where the CTE
    definition is. Indeed, per the standard, evaluation of the CTE happens
    as first step of evaluation of the said query expression; so the CTE may
    not contain references into the said query expression.
  */
  thd->lex->push_context(unit->outer_query_block()
                             ? &unit->outer_query_block()->context
                             : nullptr);
  assert(thd->lex->will_contextualize);
  if (node->contextualize(pc)) return true;

  thd->lex->pop_context();

  wc->leave_parsing_definition(wc_save);
  parsing_place = CTX_NONE;
  /*
    Prepared statement's parameters and SP local variables are spotted as
    'made during re-parsing' by node->contextualize(), which is why we
    ran that call _before_ restoring lex->reparse_common_table_expr_at.
  */
  thd->lex->reparse_common_table_expr_at = save_reparse_cte;
  tl->is_alias = true;
  Query_expression *node_query_expression =
      node->value()->master_query_expression();
  *table_name = Table_ident(node_query_expression);
  assert(table_name->is_derived_table());
  tl->db = table_name->db.str;
  tl->db_length = table_name->db.length;
  return false;
}

bool PT_with_clause::lookup(TABLE_LIST *tl, PT_common_table_expr **found) {
  *found = nullptr;
  assert(tl->query_block != nullptr);
  /*
    If right_bound!=NULL, it means we are currently parsing the
    definition of CTE 'right_bound' and this definition contains
    'tl'.
  */
  const Common_table_expr *right_bound =
      m_most_inner_in_parsing ? m_most_inner_in_parsing->common_table_expr()
                              : nullptr;
  bool in_self = false;
  for (auto el : m_list->elements()) {
    // Search for a CTE named like 'tl', in this list, from left to right.
    if (el->is(right_bound)) {
      /*
        We meet right_bound.
        If not RECURSIVE:
        we must stop the search in this WITH clause;
        indeed right_bound must not reference itself or any CTE defined after it
        in the WITH list (forward references are forbidden, preventing any
        cycle).
        If RECURSIVE:
        If right_bound matches 'tl', it is a recursive reference.
      */
      if (!m_recursive) break;  // Prevent forward reference.
      in_self = true;           // Accept a recursive reference.
    }
    bool match;
    if (el->match_table_ref(tl, in_self, &match)) return true;
    if (!match) {
      if (in_self) break;  // Prevent forward reference.
      continue;
    }
    if (in_self && tl->query_block->outer_query_block() !=
                       m_most_inner_in_parsing->query_block) {
      /*
        SQL2011 says a recursive CTE cannot contain a subquery
        referencing the CTE, except if this subquery is a derived table
        like:
        WITH RECURSIVE qn AS (non-rec-SELECT UNION ALL
        SELECT * FROM (SELECT * FROM qn) AS dt)
        However, we don't allow this, as:
        - it simplifies detection and substitution correct recursive
        references (they're all on "level 0" of the UNION)
        - it's not limiting the user so much (in most cases, he can just
        merge his DT up manually, as the DT cannot contain aggregation).
        - Oracle bans it:
        with qn (a) as (
        select 123 from dual
        union all
        select 1+a from (select * from qn) where a<130) select * from qn
        ORA-32042: recursive WITH clause must reference itself directly in one
        of the UNION ALL branches.

        The above if() works because, when we parse such example query, we
        first resolve the 'qn' reference in the top query, making it a derived
        table:

        select * from (
           select 123 from dual
           union all
           select 1+a from (select * from qn) where a<130) qn(a);
                                                           ^most_inner_in_parsing
        Then we contextualize that derived table (containing the union);
        when we contextualize the recursive query block of the union, the
        inner 'qn' is recognized as a recursive reference, and its
        query_block->outer_query_block() is _not_ the query_block of
        most_inner_in_parsing, which indicates that the inner 'qn' is placed
        too deep.
      */
      my_error(ER_CTE_RECURSIVE_REQUIRES_SINGLE_REFERENCE, MYF(0),
               el->name().str);
      return true;
    }
    *found = el;
    break;
  }
  return false;
}

bool PT_common_table_expr::match_table_ref(TABLE_LIST *tl, bool in_self,
                                           bool *found) {
  *found = false;
  if (tl->table_name_length == m_name.length &&
      /*
        memcmp() is fine even if lower_case_table_names==1, as CTE names
        have been lowercased in the ctor.
      */
      !memcmp(tl->table_name, m_name.str, m_name.length)) {
    *found = true;
    // 'tl' is a reference to CTE 'el'.
    if (in_self) {
      m_postparse.recursive = true;
      if (tl->set_recursive_reference()) {
        my_error(ER_CTE_RECURSIVE_REQUIRES_SINGLE_REFERENCE, MYF(0),
                 name().str);
        return true;
      }
    } else {
      if (m_postparse.references.push_back(tl))
        return true; /* purecov: inspected */
      tl->set_common_table_expr(&m_postparse);
      if (m_column_names.size()) tl->set_derived_column_names(&m_column_names);
    }
  }
  return false;
}

/**
  Add a table to list of used tables.

  @param thd      Current session.
  @param table_name	Table to add
  @param alias		alias for table (or null if no alias)
  @param table_options	A set of the following bits:
                         - TL_OPTION_UPDATING : Table will be updated
                         - TL_OPTION_FORCE_INDEX : Force usage of index
                         - TL_OPTION_ALIAS : an alias in multi table DELETE
  @param lock_type	How table should be locked
  @param mdl_type       Type of metadata lock to acquire on the table.
  @param index_hints_arg a list of index hints(FORCE/USE/IGNORE INDEX).
  @param partition_names List to carry partition names from PARTITION (...)
  clause in statement
  @param option         Used by cache index
  @param pc             Current parsing context, if available.

  @return Pointer to TABLE_LIST element added to the total table list
  @retval
      0		Error
*/

TABLE_LIST *Query_block::add_table_to_list(
    THD *thd, Table_ident *table_name, const char *alias, ulong table_options,
    thr_lock_type lock_type, enum_mdl_type mdl_type,
    List<Index_hint> *index_hints_arg, List<String> *partition_names,
    LEX_STRING *option, Parse_context *pc) {
  TABLE_LIST *previous_table_ref =
      nullptr; /* The table preceding the current one. */
  LEX *lex = thd->lex;
  DBUG_TRACE;

  assert(table_name != nullptr);
  // A derived table has no table name, only an alias.
  if (!(table_options & TL_OPTION_ALIAS) && !table_name->is_derived_table()) {
    Ident_name_check ident_check_status =
        check_table_name(table_name->table.str, table_name->table.length);
    if (ident_check_status == Ident_name_check::WRONG) {
      my_error(ER_WRONG_TABLE_NAME, MYF(0), table_name->table.str);
      return nullptr;
    } else if (ident_check_status == Ident_name_check::TOO_LONG) {
      my_error(ER_TOO_LONG_IDENT, MYF(0), table_name->table.str);
      return nullptr;
    }
  }
  LEX_STRING db = to_lex_string(table_name->db);
  if (!table_name->is_derived_table() && !table_name->is_table_function() &&
      table_name->db.str &&
      (check_and_convert_db_name(&db, false) != Ident_name_check::OK))
    return nullptr;

  const char *alias_str = alias ? alias : table_name->table.str;
  if (!alias) /* Alias is case sensitive */
  {
    if (table_name->sel) {
      my_error(ER_DERIVED_MUST_HAVE_ALIAS, MYF(0));
      return nullptr;
    }
    if (!(alias_str =
              (char *)thd->memdup(alias_str, table_name->table.length + 1)))
      return nullptr;
  }

  TABLE_LIST *ptr = new (thd->mem_root) TABLE_LIST;
  if (ptr == nullptr) return nullptr; /* purecov: inspected */

  if (lower_case_table_names && table_name->table.length)
    table_name->table.length = my_casedn_str(
        files_charset_info, const_cast<char *>(table_name->table.str));

  ptr->query_block = this;
  ptr->table_name = table_name->table.str;
  ptr->table_name_length = table_name->table.length;
  ptr->alias = alias_str;
  ptr->is_alias = alias != nullptr;
  ptr->table_function = table_name->table_function;
  if (table_name->table_function) {
    table_func_count++;
    ptr->derived_key_list.clear();
  }

  if (table_name->db.str) {
    ptr->is_fqtn = true;
    ptr->db = table_name->db.str;
    ptr->db_length = table_name->db.length;
  } else {
    bool found_cte;
    if (find_common_table_expr(thd, table_name, ptr, pc, &found_cte))
      return nullptr;
    if (!found_cte && lex->copy_db_to(&ptr->db, &ptr->db_length))
      return nullptr;
  }

  ptr->set_tableno(0);
  ptr->set_lock({lock_type, THR_DEFAULT});
  ptr->updating = table_options & TL_OPTION_UPDATING;
  ptr->ignore_leaves = table_options & TL_OPTION_IGNORE_LEAVES;
  ptr->set_derived_query_expression(table_name->sel);

  if (!ptr->is_derived() && !ptr->is_table_function() &&
      is_infoschema_db(ptr->db, ptr->db_length)) {
    dd::info_schema::convert_table_name_case(
        const_cast<char *>(ptr->db), const_cast<char *>(ptr->table_name));

    bool hidden_system_view = false;
    ptr->is_system_view = dd::get_dictionary()->is_system_view_name(
        ptr->db, ptr->table_name, &hidden_system_view);

    ST_SCHEMA_TABLE *schema_table;
    if (ptr->updating &&
        /* Special cases which are processed by commands itself */
        lex->sql_command != SQLCOM_CHECK &&
        lex->sql_command != SQLCOM_CHECKSUM &&
        !(lex->sql_command == SQLCOM_CREATE_VIEW && ptr->is_system_view)) {
      my_error(ER_DBACCESS_DENIED_ERROR, MYF(0),
               thd->security_context()->priv_user().str,
               thd->security_context()->priv_host().str,
               INFORMATION_SCHEMA_NAME.str);
      return nullptr;
    }
    if (ptr->is_system_view) {
      if (thd->lex->sql_command != SQLCOM_CREATE_VIEW) {
        /*
          Stop users from using hidden system views, unless
          it is used by SHOW commands.
        */
        if (thd->lex->query_block && hidden_system_view &&
            !(thd->lex->query_block->active_options() &
              OPTION_SELECT_FOR_SHOW)) {
          my_error(ER_NO_SYSTEM_VIEW_ACCESS, MYF(0), ptr->table_name);
          return nullptr;
        }

        /*
          Stop users from accessing I_S.FILES if they do not have
          PROCESS privilege.
        */
        if (!strcmp(ptr->table_name, "FILES") &&
            check_global_access(thd, PROCESS_ACL))
          return nullptr;
      }
    } else {
      schema_table = find_schema_table(thd, ptr->table_name);
      /*
        Report an error
          if hidden schema table name is used in the statement other than
          SHOW statement OR
          if unknown schema table is used in the statement other than
          SHOW CREATE VIEW statement.
        Invalid view warning is reported for SHOW CREATE VIEW statement in
        the table open stage.
      */
      if ((!schema_table &&
           !(thd->query_plan.get_command() == SQLCOM_SHOW_CREATE &&
             thd->query_plan.get_lex()->only_view)) ||
          (schema_table && schema_table->hidden &&
           (sql_command_flags[lex->sql_command] & CF_STATUS_COMMAND) == 0)) {
        my_error(ER_UNKNOWN_TABLE, MYF(0), ptr->table_name,
                 INFORMATION_SCHEMA_NAME.str);
        return nullptr;
      }

      if (schema_table) {
        ptr->schema_table = schema_table;
      }
    }
  }

  ptr->cacheable_table = true;
  ptr->index_hints = index_hints_arg;
  ptr->option = option ? option->str : nullptr;
  /* check that used name is unique */
  if (lock_type != TL_IGNORE) {
    TABLE_LIST *first_table = table_list.first;
    if (lex->sql_command == SQLCOM_CREATE_VIEW)
      first_table = first_table ? first_table->next_local : nullptr;
    for (TABLE_LIST *tables = first_table; tables;
         tables = tables->next_local) {
      if (!my_strcasecmp(table_alias_charset, alias_str, tables->alias) &&
          !strcmp(ptr->db, tables->db)) {
        my_error(ER_NONUNIQ_TABLE, MYF(0), alias_str); /* purecov: tested */
        return nullptr;                                /* purecov: tested */
      }
    }
  }
  /* Store the table reference preceding the current one. */
  if (table_list.elements > 0) {
    /*
      table_list.next points to the last inserted TABLE_LIST->next_local'
      element
      We don't use the offsetof() macro here to avoid warnings from gcc
    */
    previous_table_ref =
        (TABLE_LIST *)((char *)table_list.next -
                       ((char *)&(ptr->next_local) - (char *)ptr));
    /*
      Set next_name_resolution_table of the previous table reference to point
      to the current table reference. In effect the list
      TABLE_LIST::next_name_resolution_table coincides with
      TABLE_LIST::next_local. Later this may be changed in
      store_top_level_join_columns() for NATURAL/USING joins.
    */
    previous_table_ref->next_name_resolution_table = ptr;
  }

  /*
    Link the current table reference in a local list (list for current select).
    Notice that as a side effect here we set the next_local field of the
    previous table reference to 'ptr'. Here we also add one element to the
    list 'table_list'.
  */
  table_list.link_in_list(ptr, &ptr->next_local);
  ptr->next_name_resolution_table = nullptr;
  ptr->partition_names = partition_names;
  /* Link table in global list (all used tables) */
  lex->add_to_query_tables(ptr);

  // Pure table aliases do not need to be locked:
  if (!(table_options & TL_OPTION_ALIAS)) {
    MDL_REQUEST_INIT(&ptr->mdl_request, MDL_key::TABLE, ptr->db,
                     ptr->table_name, mdl_type, MDL_TRANSACTION);
  }
  if (table_name->is_derived_table()) {
    ptr->derived_key_list.clear();
    derived_table_count++;
  }

  // Check access to DD tables. We must allow CHECK and ALTER TABLE
  // for the DDSE tables, since this is expected by the upgrade
  // client. We must also allow DDL access for the initialize thread,
  // since this thread is creating the I_S views.
  // Note that at this point, the mdl request for CREATE TABLE is still
  // MDL_SHARED, so we must explicitly check for SQLCOM_CREATE_TABLE.
  const dd::Dictionary *dictionary = dd::get_dictionary();
  if (dictionary &&
      !dictionary->is_dd_table_access_allowed(
          thd->is_dd_system_thread() || thd->is_initialize_system_thread() ||
              thd->is_server_upgrade_thread(),
          (ptr->mdl_request.is_ddl_or_lock_tables_lock_request() ||
           (lex->sql_command == SQLCOM_CREATE_TABLE &&
            ptr == lex->query_tables)) &&
              lex->sql_command != SQLCOM_CHECK &&
              lex->sql_command != SQLCOM_ALTER_TABLE,
          ptr->db, ptr->db_length, ptr->table_name)) {
    // We must allow creation of the system views even for non-system
    // threads since this is expected by the mysql_upgrade utility.
    if (!(lex->sql_command == SQLCOM_CREATE_VIEW &&
          dd::get_dictionary()->is_system_view_name(
              lex->query_tables->db, lex->query_tables->table_name))) {
      my_error(ER_NO_SYSTEM_TABLE_ACCESS, MYF(0),
               ER_THD_NONCONST(thd, dictionary->table_type_error_code(
                                        ptr->db, ptr->table_name)),
               ptr->db, ptr->table_name);
      // Take error handler into account to see if we should return.
      if (thd->is_error()) return nullptr;
    }
  }

  return ptr;
}

/**
  Initialize a new table list for a nested join.

    The function initializes a structure of the TABLE_LIST type
    for a nested join. It sets up its nested join list as empty.
    The created structure is added to the front of the current
    join list in the Query_block object. Then the function
    changes the current nest level for joins to refer to the newly
    created empty list after having saved the info on the old level
    in the initialized structure.

  @param thd         current thread

  @retval
    0   if success
  @retval
    1   otherwise
*/

bool Query_block::init_nested_join(THD *thd) {
  DBUG_TRACE;

  TABLE_LIST *const ptr = TABLE_LIST::new_nested_join(
      thd->mem_root, "(nested_join)", embedding, join_list, this);
  if (ptr == nullptr) return true;

  join_list->push_front(ptr);
  embedding = ptr;
  join_list = &ptr->nested_join->join_list;

  return false;
}

/**
  End a nested join table list.

    The function returns to the previous join nest level.
    If the current level contains only one member, the function
    moves it one level up, eliminating the nest.

  @return
    - Pointer to TABLE_LIST element added to the total table list, if success
    - 0, otherwise
*/

TABLE_LIST *Query_block::end_nested_join() {
  TABLE_LIST *ptr;
  NESTED_JOIN *nested_join;
  DBUG_TRACE;

  assert(embedding);
  ptr = embedding;
  join_list = ptr->join_list;
  embedding = ptr->embedding;
  nested_join = ptr->nested_join;
  if (nested_join->join_list.size() == 1) {
    TABLE_LIST *embedded = nested_join->join_list.front();
    join_list->pop_front();
    embedded->join_list = join_list;
    embedded->embedding = embedding;
    join_list->push_front(embedded);
    ptr = embedded;
  } else if (nested_join->join_list.empty()) {
    join_list->pop_front();
    ptr = nullptr;  // return value
  }
  return ptr;
}

/**
  Plumbing for nest_last_join, q.v.
*/
TABLE_LIST *nest_join(THD *thd, Query_block *select, TABLE_LIST *embedding,
                      mem_root_deque<TABLE_LIST *> *jlist, size_t table_cnt,
                      const char *legend) {
  DBUG_TRACE;

  TABLE_LIST *const ptr = TABLE_LIST::new_nested_join(thd->mem_root, legend,
                                                      embedding, jlist, select);
  if (ptr == nullptr) return nullptr;

  mem_root_deque<TABLE_LIST *> *const embedded_list =
      &ptr->nested_join->join_list;

  for (uint i = 0; i < table_cnt; i++) {
    TABLE_LIST *table = jlist->front();
    jlist->pop_front();
    table->join_list = embedded_list;
    table->embedding = ptr;
    embedded_list->push_back(table);
    if (table->natural_join) ptr->is_natural_join = true;
  }
  jlist->push_front(ptr);

  return ptr;
}

/**
  Nest last join operations.

  The function nest last table_cnt join operations as if they were
  the components of a cross join operation.

  @param thd         current thread
  @param table_cnt   2 for regular joins: t1 JOIN t2.
                     N for the MySQL join-like extension: (t1, t2, ... tN).

  @return Pointer to TABLE_LIST element created for the new nested join
  @retval
    0  Error
*/

TABLE_LIST *Query_block::nest_last_join(THD *thd, size_t table_cnt) {
  return nest_join(thd, this, embedding, join_list, table_cnt,
                   "(nest_last_join)");
}

/**
  Add a table to the current join list.

    The function puts a table in front of the current join list
    of Query_block object.
    Thus, joined tables are put into this list in the reverse order
    (the most outer join operation follows first).

  @param table       The table to add.

  @returns false if success, true if error (OOM).
*/

bool Query_block::add_joined_table(TABLE_LIST *table) {
  DBUG_TRACE;
  join_list->push_front(table);
  table->join_list = join_list;
  table->embedding = embedding;
  return false;
}

void Query_block::set_lock_for_table(const Lock_descriptor &descriptor,
                                     TABLE_LIST *table) {
  thr_lock_type lock_type = descriptor.type;
  bool for_update = lock_type >= TL_READ_NO_INSERT;
  enum_mdl_type mdl_type = mdl_type_for_dml(lock_type);
  DBUG_TRACE;
  DBUG_PRINT("enter", ("lock_type: %d  for_update: %d", lock_type, for_update));
  table->set_lock(descriptor);
  table->updating = for_update;
  table->mdl_request.set_type(mdl_type);
}

/**
  Set lock for all tables in current query block.

  @param lock_type Lock to set for tables.

  @note
    If the lock is a write lock, then tables->updating is set to true.
    This is to get tables_ok to know that the table is being updated by the
    query.
    Sets the type of metadata lock to request according to lock_type.
*/
void Query_block::set_lock_for_tables(thr_lock_type lock_type) {
  DBUG_TRACE;
  DBUG_PRINT("enter", ("lock_type: %d  for_update: %d", lock_type,
                       lock_type >= TL_READ_NO_INSERT));
  for (TABLE_LIST *table = table_list.first; table; table = table->next_local)
    set_lock_for_table({lock_type, THR_WAIT}, table);
}

/**
  Create a fake Query_block for a unit.

    The method create a fake Query_block object for a unit.
    This object is created for any union construct containing a union
    operation and also for any single select union construct of the form
    @verbatim
    (SELECT ... ORDER BY order_list [LIMIT n]) ORDER BY ...
    @endverbatim
    or of the form
    @verbatim
    (SELECT ... ORDER BY LIMIT n) ORDER BY ...
    @endverbatim

  @param thd       thread handle

  @note
    The object is used to retrieve rows from the temporary table
    where the result on the union is obtained.

  @retval
    1     on failure to create the object
  @retval
    0     on success
*/

bool Query_expression::add_fake_query_block(THD *thd) {
  Query_block *first_qb = first_query_block();
  DBUG_TRACE;
  assert(!fake_query_block);

  if (!(fake_query_block = thd->lex->new_empty_query_block()))
    return true; /* purecov: inspected */
  fake_query_block->include_standalone(this, &fake_query_block);
  fake_query_block->select_number = INT_MAX;
  fake_query_block->linkage = GLOBAL_OPTIONS_TYPE;
  fake_query_block->select_limit = nullptr;

  fake_query_block->set_context(first_qb->context.outer_context);

  /* allow item list resolving in fake select for ORDER BY */
  fake_query_block->context.resolve_in_select_list = true;

  if (!is_union()) {
    /*
      This works only for
      (SELECT ... ORDER BY list [LIMIT n]) ORDER BY order_list [LIMIT m],
      (SELECT ... LIMIT n) ORDER BY order_list [LIMIT m]
      just before the parser starts processing order_list
    */
    fake_query_block->no_table_names_allowed = true;
  }
  thd->lex->pop_context();
  return false;
}

/**
  Push a new name resolution context for a JOIN ... ON clause to the
  context stack of a query block.

    Create a new name resolution context for a JOIN ... ON clause,
    set the first and last leaves of the list of table references
    to be used for name resolution, and push the newly created
    context to the stack of contexts of the query.

  @param pc        current parse context
  @param left_op   left  operand of the JOIN
  @param right_op  rigth operand of the JOIN

  @retval
    false  if all is OK
  @retval
    true   if a memory allocation error occurred
*/

bool push_new_name_resolution_context(Parse_context *pc, TABLE_LIST *left_op,
                                      TABLE_LIST *right_op) {
  THD *thd = pc->thd;
  Name_resolution_context *on_context;
  if (!(on_context = new (thd->mem_root) Name_resolution_context)) return true;
  on_context->init();
  on_context->first_name_resolution_table =
      left_op->first_leaf_for_name_resolution();
  on_context->last_name_resolution_table =
      right_op->last_leaf_for_name_resolution();
  on_context->query_block = pc->select;
  // Other tables in FROM clause of this JOIN are not visible:
  on_context->outer_context = thd->lex->current_context()->outer_context;
  on_context->next_context = pc->select->first_context;
  pc->select->first_context = on_context;

  return thd->lex->push_context(on_context);
}

/**
  Add an ON condition to the second operand of a JOIN ... ON.

    Add an ON condition to the right operand of a JOIN ... ON clause.

  @param b     the second operand of a JOIN ... ON
  @param expr  the condition to be added to the ON clause
*/

void add_join_on(TABLE_LIST *b, Item *expr) {
  if (expr) {
    b->set_join_cond_optim((Item *)1);  // m_join_cond_optim is not ready
    if (!b->join_cond())
      b->set_join_cond(expr);
    else {
      /*
        If called from the parser, this happens if you have both a
        right and left join. If called later, it happens if we add more
        than one condition to the ON clause.
      */
      b->set_join_cond(new Item_cond_and(b->join_cond(), expr));
    }
    b->join_cond()->apply_is_true();
  }
}

const CHARSET_INFO *get_bin_collation(const CHARSET_INFO *cs) {
  const CHARSET_INFO *ret =
      get_charset_by_csname(cs->csname, MY_CS_BINSORT, MYF(0));
  if (ret) return ret;

  char tmp[65];
  strmake(strmake(tmp, cs->csname, sizeof(tmp) - 4), STRING_WITH_LEN("_bin"));
  my_error(ER_UNKNOWN_COLLATION, MYF(0), tmp);
  return nullptr;
}

/**
  kill on thread.

  @param thd			Thread class
  @param id			Thread id
  @param only_kill_query        Should it kill the query or the connection

  @note
    This is written such that we have a short lock on LOCK_thd_list
*/

static uint kill_one_thread(THD *thd, my_thread_id id, bool only_kill_query) {
  THD *tmp = nullptr;
  uint error = ER_NO_SUCH_THREAD;
  Find_thd_with_id find_thd_with_id(id);

  DBUG_TRACE;
  DBUG_PRINT("enter", ("id=%u only_kill=%d", id, only_kill_query));
  tmp = Global_THD_manager::get_instance()->find_thd(&find_thd_with_id);
  Security_context *sctx = thd->security_context();
  if (tmp) {
    /*
      If we're SUPER, we can KILL anything, including system-threads.
      No further checks.

      KILLer: thd->m_security_ctx->user could in theory be NULL while
      we're still in "unauthenticated" state. This is a theoretical
      case (the code suggests this could happen, so we play it safe).

      KILLee: tmp->m_security_ctx->user will be NULL for system threads.
      We need to check so Jane Random User doesn't crash the server
      when trying to kill a) system threads or b) unauthenticated users'
      threads (Bug#43748).

      If user of both killer and killee are non-NULL, proceed with
      slayage if both are string-equal.
    */

    if (sctx->check_access(SUPER_ACL) ||
        sctx->has_global_grant(STRING_WITH_LEN("CONNECTION_ADMIN")).first ||
        sctx->user_matches(tmp->security_context())) {
      /*
        Process the kill:
        if thread is not already undergoing any kill connection.
        Killer must have SYSTEM_USER privilege iff killee has the same privilege
      */
      if (tmp->killed != THD::KILL_CONNECTION) {
        if (tmp->is_system_user() && !thd->is_system_user()) {
          error = ER_KILL_DENIED_ERROR;
        } else {
          tmp->awake(only_kill_query ? THD::KILL_QUERY : THD::KILL_CONNECTION);
          error = 0;
        }
      } else
        error = 0;
    } else
      error = ER_KILL_DENIED_ERROR;
    mysql_mutex_unlock(&tmp->LOCK_thd_data);
  }
  DEBUG_SYNC(thd, "kill_thd_end");
  DBUG_PRINT("exit", ("%d", error));
  return error;
}

/*
  kills a thread and sends response

  SYNOPSIS
    sql_kill()
    thd			Thread class
    id			Thread id
    only_kill_query     Should it kill the query or the connection
*/

static void sql_kill(THD *thd, my_thread_id id, bool only_kill_query) {
  uint error;
  if (!(error = kill_one_thread(thd, id, only_kill_query))) {
    if (!thd->killed) my_ok(thd);
  } else
    my_error(error, MYF(0), id);
}

/**
  This class implements callback function used by killall_non_super_threads
  to kill all threads that do not have the SUPER privilege
*/

class Kill_non_super_conn : public Do_THD_Impl {
 private:
  /* THD of connected client. */
  THD *m_client_thd;

 public:
  Kill_non_super_conn(THD *thd) : m_client_thd(thd) {
    assert(m_client_thd->security_context()->check_access(SUPER_ACL) ||
           m_client_thd->security_context()
               ->has_global_grant(STRING_WITH_LEN("SYSTEM_VARIABLES_ADMIN"))
               .first);
  }

  void operator()(THD *thd_to_kill) override {
    mysql_mutex_lock(&thd_to_kill->LOCK_thd_data);

    Security_context *sctx = thd_to_kill->security_context();
    /* Kill only if non-privileged thread and non slave thread.
       If an account has not yet been assigned to the security context of the
       thread we cannot tell if the account is super user or not. In this case
       we cannot kill that thread. In offline mode, after the account is
       assigned to this thread and it turns out it is not privileged user
       thread, the authentication for this thread will fail and the thread will
       be terminated.
    */
    if (sctx->has_account_assigned() &&
        !(sctx->check_access(SUPER_ACL) ||
          sctx->has_global_grant(STRING_WITH_LEN("CONNECTION_ADMIN")).first) &&
        thd_to_kill->killed != THD::KILL_CONNECTION &&
        !thd_to_kill->slave_thread)
      thd_to_kill->awake(THD::KILL_CONNECTION);

    mysql_mutex_unlock(&thd_to_kill->LOCK_thd_data);
  }
};

/*
  kills all the threads that do not have the
  SUPER privilege.

  SYNOPSIS
    killall_non_super_threads()
    thd                 Thread class
*/

void killall_non_super_threads(THD *thd) {
  Kill_non_super_conn kill_non_super_conn(thd);
  Global_THD_manager *thd_manager = Global_THD_manager::get_instance();
  thd_manager->do_for_all_thd(&kill_non_super_conn);
}

/**
  prepares the index and data directory path.

  @param thd                    Thread handle
  @param data_file_name         Pathname for data directory
  @param index_file_name        Pathname for index directory
  @param table_name             Table name to be appended to the pathname
  specified

  @return false                 success
  @return true                  An error occurred
*/

bool prepare_index_and_data_dir_path(THD *thd, const char **data_file_name,
                                     const char **index_file_name,
                                     const char *table_name) {
  int ret_val;
  const char *file_name;
  const char *directory_type;

  /*
    If a data directory path is passed, check if the path exists and append
    table_name to it.
  */
  if (data_file_name &&
      (ret_val = append_file_to_dir(thd, data_file_name, table_name))) {
    file_name = *data_file_name;
    directory_type = "DATA DIRECTORY";
    goto err;
  }

  /*
    If an index directory path is passed, check if the path exists and append
    table_name to it.
  */
  if (index_file_name &&
      (ret_val = append_file_to_dir(thd, index_file_name, table_name))) {
    file_name = *index_file_name;
    directory_type = "INDEX DIRECTORY";
    goto err;
  }

  return false;
err:
  if (ret_val == ER_PATH_LENGTH)
    my_error(ER_PATH_LENGTH, MYF(0), directory_type);
  if (ret_val == ER_WRONG_VALUE)
    my_error(ER_WRONG_VALUE, MYF(0), "path", file_name);
  return true;
}

/** If pointer is not a null pointer, append filename to it. */

int append_file_to_dir(THD *thd, const char **filename_ptr,
                       const char *table_name) {
  char tbbuff[FN_REFLEN];
  char buff[FN_REFLEN];
  char *ptr;
  char *end;

  if (!*filename_ptr) return 0;  // nothing to do

  /* Convert tablename to filename charset so that "/" gets converted
  appropriately */
  size_t tab_len = tablename_to_filename(table_name, tbbuff, sizeof(tbbuff));

  /* Check that the filename is not too long and it's a hard path */
  if (strlen(*filename_ptr) + tab_len >= FN_REFLEN - 1) return ER_PATH_LENGTH;

  if (!test_if_hard_path(*filename_ptr)) return ER_WRONG_VALUE;

  /* Fix is using unix filename format on dos */
  my_stpcpy(buff, *filename_ptr);
  end = convert_dirname(buff, *filename_ptr, NullS);

  ptr = (char *)thd->alloc((size_t)(end - buff) + tab_len + 1);
  if (ptr == nullptr) return ER_OUTOFMEMORY;  // End of memory
  *filename_ptr = ptr;
  strxmov(ptr, buff, tbbuff, NullS);
  return 0;
}

Comp_creator *comp_eq_creator(bool invert) {
  return invert ? (Comp_creator *)&ne_creator : (Comp_creator *)&eq_creator;
}

Comp_creator *comp_equal_creator(bool invert MY_ATTRIBUTE((unused))) {
  assert(!invert);  // Function never called with true.
  return &equal_creator;
}

Comp_creator *comp_ge_creator(bool invert) {
  return invert ? (Comp_creator *)&lt_creator : (Comp_creator *)&ge_creator;
}

Comp_creator *comp_gt_creator(bool invert) {
  return invert ? (Comp_creator *)&le_creator : (Comp_creator *)&gt_creator;
}

Comp_creator *comp_le_creator(bool invert) {
  return invert ? (Comp_creator *)&gt_creator : (Comp_creator *)&le_creator;
}

Comp_creator *comp_lt_creator(bool invert) {
  return invert ? (Comp_creator *)&ge_creator : (Comp_creator *)&lt_creator;
}

Comp_creator *comp_ne_creator(bool invert) {
  return invert ? (Comp_creator *)&eq_creator : (Comp_creator *)&ne_creator;
}

/**
  Construct ALL/ANY/SOME subquery Item.

  @param left_expr   pointer to left expression
  @param cmp         compare function creator
  @param all         true if we create ALL subquery
  @param query_block  pointer on parsed subquery structure

  @return
    constructed Item (or 0 if out of memory)
*/
Item *all_any_subquery_creator(Item *left_expr,
                               chooser_compare_func_creator cmp, bool all,
                               Query_block *query_block) {
  if ((cmp == &comp_eq_creator) && !all)  //  = ANY <=> IN
    return new Item_in_subselect(left_expr, query_block);
  if ((cmp == &comp_ne_creator) && all)  // <> ALL <=> NOT IN
  {
    Item *i = new Item_in_subselect(left_expr, query_block);
    if (i == nullptr) return nullptr;
    Item *neg_i = i->truth_transformer(nullptr, Item::BOOL_NEGATED);
    if (neg_i != nullptr) return neg_i;
    return new Item_func_not(i);
  }
  Item_allany_subselect *it =
      new Item_allany_subselect(left_expr, cmp, query_block, all);
  if (all) return it->upper_item = new Item_func_not_all(it); /* ALL */

  return it->upper_item = new Item_func_nop_all(it); /* ANY/SOME */
}

/**
   Set proper open mode and table type for element representing target table
   of CREATE TABLE statement, also adjust statement table list if necessary.
*/

void create_table_set_open_action_and_adjust_tables(LEX *lex) {
  TABLE_LIST *create_table = lex->query_tables;

  if (lex->create_info->options & HA_LEX_CREATE_TMP_TABLE)
    create_table->open_type = OT_TEMPORARY_ONLY;
  else
    create_table->open_type = OT_BASE_ONLY;

  if (lex->query_block->fields.empty()) {
    /*
      Avoid opening and locking target table for ordinary CREATE TABLE
      or CREATE TABLE LIKE for write (unlike in CREATE ... SELECT we
      won't do any insertions in it anyway). Not doing this causes
      problems when running CREATE TABLE IF NOT EXISTS for already
      existing log table.
    */
    create_table->set_lock({TL_READ, THR_DEFAULT});
  }
}

/**
  Set the specified definer to the default value, which is the
  current user in the thread.

  @param[in]  thd       thread handler
  @param[out] definer   definer
*/

void get_default_definer(THD *thd, LEX_USER *definer) {
  const Security_context *sctx = thd->security_context();

  definer->user.str = sctx->priv_user().str;
  definer->user.length = strlen(definer->user.str);

  definer->host.str = sctx->priv_host().str;
  definer->host.length = strlen(definer->host.str);

  definer->plugin = EMPTY_CSTR;
  definer->auth = NULL_CSTR;
  definer->current_auth = NULL_CSTR;
  definer->uses_identified_with_clause = false;
  definer->uses_identified_by_clause = false;
  definer->uses_authentication_string_clause = false;
  definer->uses_replace_clause = false;
  definer->retain_current_password = false;
  definer->discard_old_password = false;
  definer->alter_status.update_password_expired_column = false;
  definer->alter_status.use_default_password_lifetime = true;
  definer->alter_status.expire_after_days = 0;
  definer->alter_status.update_account_locked_column = false;
  definer->alter_status.account_locked = false;
  definer->alter_status.update_password_require_current =
      Lex_acl_attrib_udyn::DEFAULT;
  definer->has_password_generator = false;
  definer->alter_status.failed_login_attempts = 0;
  definer->alter_status.password_lock_time = 0;
  definer->alter_status.update_failed_login_attempts = false;
  definer->alter_status.update_password_lock_time = false;
}

/**
  Create default definer for the specified THD.

  @param[in] thd         thread handler

  @return
    - On success, return a valid pointer to the created and initialized
    LEX_USER, which contains definer information.
    - On error, return 0.
*/

LEX_USER *create_default_definer(THD *thd) {
  LEX_USER *definer;

  if (!(definer = (LEX_USER *)thd->alloc(sizeof(LEX_USER)))) return nullptr;

  thd->get_definer(definer);

  return definer;
}

/**
  Retuns information about user or current user.

  @param[in] thd          thread handler
  @param[in] user         user

  @return
    - On success, return a valid pointer to initialized
    LEX_USER, which contains user information.
    - On error, return 0.
*/

LEX_USER *get_current_user(THD *thd, LEX_USER *user) {
  if (!user || !user->user.str)  // current_user
  {
    LEX_USER *default_definer = create_default_definer(thd);
    if (default_definer) {
      /*
        Inherit parser semantics from the statement in which the user parameter
        was used.
        This is needed because a LEX_USER is both used as a component in an
        AST and as a specifier for a particular user in the ACL subsystem.
      */
      default_definer->uses_authentication_string_clause =
          user->uses_authentication_string_clause;
      default_definer->uses_identified_by_clause =
          user->uses_identified_by_clause;
      default_definer->uses_identified_with_clause =
          user->uses_identified_with_clause;
      default_definer->uses_replace_clause = user->uses_replace_clause;
      default_definer->current_auth.str = user->current_auth.str;
      default_definer->current_auth.length = user->current_auth.length;
      default_definer->retain_current_password = user->retain_current_password;
      default_definer->discard_old_password = user->discard_old_password;
      default_definer->plugin.str = user->plugin.str;
      default_definer->plugin.length = user->plugin.length;
      default_definer->auth.str = user->auth.str;
      default_definer->auth.length = user->auth.length;
      default_definer->alter_status = user->alter_status;
      default_definer->has_password_generator = user->has_password_generator;
      return default_definer;
    }
  }

  return user;
}

/**
  Check that byte length of a string does not exceed some limit.

  @param str         string to be checked
  @param err_msg     error message to be displayed if the string is too long
  @param max_byte_length  max length

  @retval
    false   the passed string is not longer than max_length
  @retval
    true    the passed string is longer than max_length

  NOTE
    The function is not used in existing code but can be useful later?
*/

static bool check_string_byte_length(const LEX_CSTRING &str,
                                     const char *err_msg,
                                     size_t max_byte_length) {
  if (str.length <= max_byte_length) return false;

  my_error(ER_WRONG_STRING_LENGTH, MYF(0), str.str, err_msg, max_byte_length);

  return true;
}

/*
  Check that char length of a string does not exceed some limit.

  SYNOPSIS
  check_string_char_length()
      str              string to be checked
      err_msg          error message to be displayed if the string is too long
      max_char_length  max length in symbols
      cs               string charset

  RETURN
    false   the passed string is not longer than max_char_length
    true    the passed string is longer than max_char_length
*/

bool check_string_char_length(const LEX_CSTRING &str, const char *err_msg,
                              size_t max_char_length, const CHARSET_INFO *cs,
                              bool no_error) {
  int well_formed_error;
  size_t res = cs->cset->well_formed_len(cs, str.str, str.str + str.length,
                                         max_char_length, &well_formed_error);

  if (!well_formed_error && str.length == res) return false;

  if (!no_error) {
    ErrConvString err(str.str, str.length, cs);
    my_error(ER_WRONG_STRING_LENGTH, MYF(0), err.ptr(), err_msg,
             max_char_length);
  }
  return true;
}

/*
  Check if path does not contain mysql data home directory
  SYNOPSIS
    test_if_data_home_dir()
    dir                     directory
    conv_home_dir           converted data home directory
    home_dir_len            converted data home directory length

  RETURN VALUES
    0	ok
    1	error
*/
int test_if_data_home_dir(const char *dir) {
  char path[FN_REFLEN];
  size_t dir_len;
  DBUG_TRACE;

  if (!dir) return 0;

  (void)fn_format(path, dir, "", "",
                  (MY_RETURN_REAL_PATH | MY_RESOLVE_SYMLINKS));
  dir_len = strlen(path);
  if (mysql_unpacked_real_data_home_len <= dir_len) {
    if (dir_len > mysql_unpacked_real_data_home_len &&
        path[mysql_unpacked_real_data_home_len] != FN_LIBCHAR)
      return 0;

    if (lower_case_file_system) {
      if (!my_strnncoll(default_charset_info, (const uchar *)path,
                        mysql_unpacked_real_data_home_len,
                        (const uchar *)mysql_unpacked_real_data_home,
                        mysql_unpacked_real_data_home_len))
        return 1;
    } else if (!memcmp(path, mysql_unpacked_real_data_home,
                       mysql_unpacked_real_data_home_len))
      return 1;
  }
  return 0;
}

/**
  Check that host name string is valid.

  @param[in] str string to be checked

  @return             Operation status
    @retval  false    host name is ok
    @retval  true     host name string is longer than max_length or
                      has invalid symbols
*/

bool check_host_name(const LEX_CSTRING &str) {
  const char *name = str.str;
  const char *end = str.str + str.length;
  if (check_string_byte_length(str, ER_THD(current_thd, ER_HOSTNAME),
                               HOSTNAME_LENGTH))
    return true;

  while (name != end) {
    if (*name == '@') {
      my_printf_error(ER_UNKNOWN_ERROR,
                      "Malformed hostname (illegal symbol: '%c')", MYF(0),
                      *name);
      return true;
    }
    name++;
  }
  return false;
}

class Parser_oom_handler : public Internal_error_handler {
 public:
  Parser_oom_handler() : m_has_errors(false), m_is_mem_error(false) {}
  bool handle_condition(THD *thd, uint sql_errno, const char *,
                        Sql_condition::enum_severity_level *level,
                        const char *) override {
    if (*level == Sql_condition::SL_ERROR) {
      m_has_errors = true;
      /* Out of memory error is reported only once. Return as handled */
      if (m_is_mem_error &&
          (sql_errno == EE_CAPACITY_EXCEEDED || sql_errno == EE_OUTOFMEMORY))
        return true;
      if (sql_errno == EE_CAPACITY_EXCEEDED || sql_errno == EE_OUTOFMEMORY) {
        m_is_mem_error = true;
        if (sql_errno == EE_CAPACITY_EXCEEDED)
          my_error(ER_CAPACITY_EXCEEDED, MYF(0),
                   static_cast<ulonglong>(thd->variables.parser_max_mem_size),
                   "parser_max_mem_size",
                   ER_THD(thd, ER_CAPACITY_EXCEEDED_IN_PARSER));
        else
          my_error(ER_OUT_OF_RESOURCES, MYF(ME_FATALERROR));
        return true;
      }
    }
    return false;
  }

 private:
  bool m_has_errors;
  bool m_is_mem_error;
};

/**
  Transform an SQL statement into an AST that is ready for resolving, using the
  supplied parser state and object creation context.

  This is a wrapper() for THD::sql_parser() and should generally be used for AST
  construction.

  The function may optionally generate a query digest, invoke this function as
  follows:


  @verbatim
    THD *thd = ...;
    const char *query_text = ...;
    uint query_length = ...;
    Object_creation_ctx *ctx = ...;
    bool rc;

    Parser_state parser_state;
    if (parser_state.init(thd, query_text, query_length)
    {
      ... handle error
    }

    parser_state.m_input.m_compute_digest= true;

    rc= parse_sql(the, &parser_state, ctx);
    if (! rc)
    {
      unsigned char md5[MD5_HASH_SIZE];
      char digest_text[1024];
      bool truncated;
      const sql_digest_storage *digest= & thd->m_digest->m_digest_storage;

      compute_digest_md5(digest, & md5[0]);
      compute_digest_text(digest, & digest_text[0], sizeof(digest_text), &
  truncated);
    }
  @endverbatim

  @param thd Thread context.
  @param parser_state Parser state.
  @param creation_ctx Object creation context.

  @return Error status.
    @retval false on success.
    @retval true on parsing error.
*/

bool parse_sql(THD *thd, Parser_state *parser_state,
               Object_creation_ctx *creation_ctx) {
  DBUG_TRACE;
  bool ret_value;
  assert(thd->m_parser_state == nullptr);
  // TODO fix to allow parsing gcol exprs after main query.
  //  assert(thd->lex->m_sql_cmd == NULL);

  /* Backup creation context. */

  Object_creation_ctx *backup_ctx = nullptr;

  if (creation_ctx) backup_ctx = creation_ctx->set_n_backup(thd);

  /* Set parser state. */

  thd->m_parser_state = parser_state;

  parser_state->m_digest_psi = nullptr;
  parser_state->m_lip.m_digest = nullptr;

  if (thd->m_digest != nullptr) {
    /* Start Digest */
    parser_state->m_digest_psi = MYSQL_DIGEST_START(thd->m_statement_psi);

    if (parser_state->m_input.m_compute_digest ||
        (parser_state->m_digest_psi != nullptr)) {
      /*
        If either:
        - the caller wants to compute a digest
        - the performance schema wants to compute a digest
        set the digest listener in the lexer.
      */
      parser_state->m_lip.m_digest = thd->m_digest;
      parser_state->m_lip.m_digest->m_digest_storage.m_charset_number =
          thd->charset()->number;
    }
  }

  /* Parse the query. */

  /*
    Use a temporary DA while parsing. We don't know until after parsing
    whether the current command is a diagnostic statement, in which case
    we'll need to have the previous DA around to answer questions about it.
  */
  Diagnostics_area *parser_da = thd->get_parser_da();
  Diagnostics_area *da = thd->get_stmt_da();

  Parser_oom_handler poomh;
  // Note that we may be called recursively here, on INFORMATION_SCHEMA queries.

  thd->mem_root->set_max_capacity(thd->variables.parser_max_mem_size);
  thd->mem_root->set_error_for_capacity_exceeded(true);
  thd->push_internal_handler(&poomh);

  thd->push_diagnostics_area(parser_da, false);

  bool mysql_parse_status = thd->sql_parser();

  thd->pop_internal_handler();
  thd->mem_root->set_max_capacity(0);
  thd->mem_root->set_error_for_capacity_exceeded(false);
  /*
    Unwind diagnostics area.

    If any issues occurred during parsing, they will become
    the sole conditions for the current statement.

    Otherwise, if we have a diagnostic statement on our hands,
    we'll preserve the previous diagnostics area here so we
    can answer questions about it.  This specifically means
    that repeatedly asking about a DA won't clear it.

    Otherwise, it's a regular command with no issues during
    parsing, so we'll just clear the DA in preparation for
    the processing of this command.
  */

  if (parser_da->current_statement_cond_count() != 0) {
    /*
      Error/warning during parsing: top DA should contain parse error(s)!  Any
      pre-existing conditions will be replaced. The exception is diagnostics
      statements, in which case we wish to keep the errors so they can be sent
      to the client.
    */
    if (thd->lex->sql_command != SQLCOM_SHOW_WARNS &&
        thd->lex->sql_command != SQLCOM_GET_DIAGNOSTICS)
      da->reset_condition_info(thd);

    /*
      We need to put any errors in the DA as well as the condition list.
    */
    if (parser_da->is_error() && !da->is_error()) {
      da->set_error_status(parser_da->mysql_errno(), parser_da->message_text(),
                           parser_da->returned_sqlstate());
    }

    da->copy_sql_conditions_from_da(thd, parser_da);

    parser_da->reset_diagnostics_area();
    parser_da->reset_condition_info(thd);

    /*
      Do not clear the condition list when starting execution as it
      now contains not the results of the previous executions, but
      a non-zero number of errors/warnings thrown during parsing!
    */
    thd->lex->keep_diagnostics = DA_KEEP_PARSE_ERROR;
  }

  thd->pop_diagnostics_area();

  /*
    Check that if THD::sql_parser() failed either thd->is_error() is set, or an
    internal error handler is set.

    The assert will not catch a situation where parsing fails without an
    error reported if an error handler exists. The problem is that the
    error handler might have intercepted the error, so thd->is_error() is
    not set. However, there is no way to be 100% sure here (the error
    handler might be for other errors than parsing one).
  */

  assert(!mysql_parse_status || (mysql_parse_status && thd->is_error()) ||
         (mysql_parse_status && thd->get_internal_handler()));

  /* Reset parser state. */

  thd->m_parser_state = nullptr;

  /* Restore creation context. */

  if (creation_ctx) creation_ctx->restore_env(thd, backup_ctx);

  /* That's it. */

  ret_value = mysql_parse_status || thd->is_fatal_error();

  if ((ret_value == 0) && (parser_state->m_digest_psi != nullptr)) {
    /*
      On parsing success, record the digest in the performance schema.
    */
    assert(thd->m_digest != nullptr);
    MYSQL_DIGEST_END(parser_state->m_digest_psi,
                     &thd->m_digest->m_digest_storage);
  }

  return ret_value;
}

/**
  @} (end of group Runtime_Environment)
*/

/**
  Check and merge "[ CHARACTER SET charset ] [ COLLATE collation ]" clause

  @param [in]  charset    Character set pointer or NULL.
  @param [in]  collation  Collation pointer or NULL.
  @param [out] to         Resulting character set/collation/NULL on success,
                          untouched on failure.

  Check if collation "collation" is applicable to character set "charset".

  If "collation" is NULL (e.g. when COLLATE clause is not specified),
  then simply "charset" is returned in "to".
  And vice versa, if "charset" is NULL, "collation" is returned in "to".

  @returns false on success,
   otherwise returns true and pushes an error message on the error stack
*/

bool merge_charset_and_collation(const CHARSET_INFO *charset,
                                 const CHARSET_INFO *collation,
                                 const CHARSET_INFO **to) {
  if (charset != nullptr && collation != nullptr &&
      !my_charset_same(charset, collation)) {
    my_error(ER_COLLATION_CHARSET_MISMATCH, MYF(0), collation->name,
             charset->csname);
    return true;
  }

  *to = collation != nullptr ? collation : charset;
  return false;
}

bool merge_sp_var_charset_and_collation(const CHARSET_INFO *charset,
                                        const CHARSET_INFO *collation,
                                        const CHARSET_INFO **to) {
  if (charset == nullptr && collation != nullptr) {
    my_error(
        ER_NOT_SUPPORTED_YET, MYF(0),
        "COLLATE with no CHARACTER SET in SP parameters, RETURNS, DECLARE");
    return true;
  }
  return merge_charset_and_collation(charset, collation, to);
}<|MERGE_RESOLUTION|>--- conflicted
+++ resolved
@@ -4541,15 +4541,14 @@
 
   THD_STAGE_INFO(thd, stage_query_end);
 
-<<<<<<< HEAD
-  if (!res) lex->set_exec_started();
-=======
-  if (res && thd->get_reprepare_observer() != NULL &&
-      thd->get_reprepare_observer()->is_invalidated() &&
-      thd->get_reprepare_observer()->can_retry()) {
-    thd->skip_gtid_rollback = true;
-  }
->>>>>>> a8729aeb
+  if (res) {
+    if (thd->get_reprepare_observer() != nullptr &&
+        thd->get_reprepare_observer()->is_invalidated() &&
+        thd->get_reprepare_observer()->can_retry())
+      thd->skip_gtid_rollback = true;
+  } else {
+    lex->set_exec_started();
+  }
 
   // Cleanup EXPLAIN info
   if (!thd->in_sub_stmt) {
@@ -4708,75 +4707,9 @@
     DEBUG_SYNC(thd, "restore_previous_state_after_statement_failed");
   }
 
-<<<<<<< HEAD
+  thd->skip_gtid_rollback = false;
+
   return res || thd->is_error();
-=======
-  thd->skip_gtid_rollback = false;
-
-  DBUG_RETURN(res || thd->is_error());
-}
-
-static bool execute_sqlcom_select(THD *thd, TABLE_LIST *all_tables)
-{
-  LEX	*lex= thd->lex;
-  bool statement_timer_armed= false;
-  bool res;
-
-  /* assign global limit variable if limit is not given */
-  {
-    SELECT_LEX *param= lex->unit->global_parameters();
-    if (!param->explicit_limit)
-      param->select_limit=
-        new Item_int((ulonglong) thd->variables.select_limit);
-  }
-
-  //check if timer is applicable to statement, if applicable then set timer.
-  if (is_timer_applicable_to_statement(thd))
-    statement_timer_armed= set_statement_timer(thd);
-
-  if (!(res= open_tables_for_query(thd, all_tables, 0)))
-  {
-    MYSQL_SELECT_START(const_cast<char*>(thd->query().str));
-    if (lex->is_explain())
-    {
-      /*
-        We always use Query_result_send for EXPLAIN, even if it's an EXPLAIN
-        for SELECT ... INTO OUTFILE: a user application should be able
-        to prepend EXPLAIN to any query and receive output for it,
-        even if the query itself redirects the output.
-      */
-      Query_result *const result= new Query_result_send;
-      if (!result)
-        return true; /* purecov: inspected */
-      res= handle_query(thd, lex, result, 0, 0);
-    }
-    else
-    {
-      Query_result *result= lex->result;
-      if (!result && !(result= new Query_result_send()))
-        return true;                            /* purecov: inspected */
-      Query_result *save_result= result;
-      Query_result *analyse_result= NULL;
-      if (lex->proc_analyse)
-      {
-        if ((result= analyse_result=
-               new Query_result_analyse(result, lex->proc_analyse)) == NULL)
-          return true;
-      }
-      res= handle_query(thd, lex, result, 0, 0);
-      delete analyse_result;
-      if (save_result != lex->result)
-        delete save_result;
-    }
-    MYSQL_SELECT_DONE((int) res, (ulong) thd->current_found_rows);
-  }
-
-  if (statement_timer_armed && thd->timer)
-    reset_statement_timer(thd);
-
-  DEBUG_SYNC(thd, "after_table_open");
-  return res;
->>>>>>> a8729aeb
 }
 
 /**
