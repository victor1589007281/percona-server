/* Copyright (c) 2000, 2015, Oracle and/or its affiliates. All rights reserved.

   This program is free software; you can redistribute it and/or modify
   it under the terms of the GNU General Public License as published by
   the Free Software Foundation; version 2 of the License.

   This program is distributed in the hope that it will be useful,
   but WITHOUT ANY WARRANTY; without even the implied warranty of
   MERCHANTABILITY or FITNESS FOR A PARTICULAR PURPOSE.  See the
   GNU General Public License for more details.

   You should have received a copy of the GNU General Public License
   along with this program; if not, write to the Free Software
   Foundation, Inc., 51 Franklin St, Fifth Floor, Boston, MA 02110-1301  USA */

#define MYSQL_LEX 1
#include "my_global.h"
#include "sql_priv.h"
#include "unireg.h"                    // REQUIRED: for other includes
#include "sql_parse.h"        // sql_kill, *_precheck, *_prepare
#include "lock.h"             // try_transactional_lock,
                              // check_transactional_lock,
                              // set_handler_table_locks,
                              // lock_global_read_lock,
                              // make_global_read_lock_block_commit
#include "sql_base.h"         // find_temporary_table
#include "sql_cache.h"        // QUERY_CACHE_FLAGS_SIZE, query_cache_*
#include "sql_show.h"         // mysqld_list_*, mysqld_show_*,
                              // calc_sum_of_all_status
#include "mysqld.h"
#include "sql_locale.h"                         // my_locale_en_US
#include "log.h"                                // flush_error_log
#include "sql_view.h"         // mysql_create_view, mysql_drop_view
#include "sql_delete.h"       // mysql_delete
#include "sql_insert.h"       // mysql_insert
#include "sql_update.h"       // mysql_update, mysql_multi_update
#include "sql_partition.h"    // struct partition_info
#include "sql_db.h"           // mysql_change_db, mysql_create_db,
                              // mysql_rm_db, mysql_upgrade_db,
                              // mysql_alter_db,
                              // check_db_dir_existence,
                              // my_dbopt_cleanup
#include "sql_table.h"        // mysql_create_like_table,
                              // mysql_create_table,
                              // mysql_alter_table,
                              // mysql_backup_table,
                              // mysql_restore_table
#include "sql_reload.h"       // reload_acl_and_cache
#include "sql_admin.h"        // mysql_assign_to_keycache
#include "sql_connect.h"      // check_user,
                              // decrease_user_connections,
                              // thd_init_client_charset, check_mqh,
                              // reset_mqh
#include "sql_rename.h"       // mysql_rename_table
#include "sql_tablespace.h"   // mysql_alter_tablespace
#include "hostname.h"         // hostname_cache_refresh
#include "sql_acl.h"          // *_ACL, check_grant, is_acl_user,
                              // has_any_table_level_privileges,
                              // mysql_drop_user, mysql_rename_user,
                              // check_grant_routine,
                              // mysql_routine_grant,
                              // mysql_show_grants,
                              // sp_grant_privileges, ...
#include "sql_test.h"         // mysql_print_status
#include "sql_select.h"       // handle_select, mysql_select,
#include "sql_load.h"         // mysql_load
#include "sql_servers.h"      // create_servers, alter_servers,
                              // drop_servers, servers_reload
#include "sql_handler.h"      // mysql_ha_open, mysql_ha_close,
                              // mysql_ha_read
#include "sql_binlog.h"       // mysql_client_binlog_statement
#include "sql_do.h"           // mysql_do
#include "sql_help.h"         // mysqld_help
#include "rpl_constants.h"    // Incident, INCIDENT_LOST_EVENTS
#include "log_event.h"
#include "rpl_slave.h"
#include "rpl_master.h"
#include "rpl_filter.h"
#include <m_ctype.h>
#include <myisam.h>
#include <my_dir.h>
#include "rpl_handler.h"

#include "sp_head.h"
#include "sp_rcontext.h"
#include "sp_instr.h"
#include "sp.h"
#include "sp_cache.h"
#include "events.h"
#include "sql_trigger.h"
#include "transaction.h"
#include "sql_audit.h"
#include "sql_prepare.h"
#include "debug_sync.h"
#include "probes_mysql.h"
#include "set_var.h"
#include "opt_trace.h"
#include "mysql/psi/mysql_statement.h"
#include "sql_bootstrap.h"
#include "opt_explain.h"
#include "sql_rewrite.h"
#include "global_threads.h"
#include "sql_analyse.h"
#include "table_cache.h" // table_cache_manager

#include "sql_digest.h"

#include <algorithm>
using std::max;
using std::min;

#include "sql_timer.h"        // thd_timer_set, thd_timer_reset

#define FLAGSTR(V,F) ((V)&(F)?#F" ":"")

/**
  @defgroup Runtime_Environment Runtime Environment
  @{
*/

/* Used in error handling only */
#define SP_TYPE_STRING(LP) \
  ((LP)->sphead->m_type == SP_TYPE_FUNCTION ? "FUNCTION" : "PROCEDURE")
#define SP_COM_STRING(LP) \
  ((LP)->sql_command == SQLCOM_CREATE_SPFUNCTION || \
   (LP)->sql_command == SQLCOM_ALTER_FUNCTION || \
   (LP)->sql_command == SQLCOM_SHOW_CREATE_FUNC || \
   (LP)->sql_command == SQLCOM_DROP_FUNCTION ? \
   "FUNCTION" : "PROCEDURE")

static bool execute_sqlcom_select(THD *thd, TABLE_LIST *all_tables);
static bool check_show_access(THD *thd, TABLE_LIST *table);
static void sql_kill(THD *thd, ulong id, bool only_kill_query);
static bool lock_tables_precheck(THD *thd, TABLE_LIST *tables);

static inline ulonglong get_query_exec_time(THD *thd, ulonglong cur_utime);

// Uses the THD to update the global stats by user name and client IP
void update_global_user_stats(THD* thd, bool create_user, time_t now);

const char *any_db="*any*";	// Special symbol for check_access

const LEX_STRING command_name[]={
  { C_STRING_WITH_LEN("Sleep") },
  { C_STRING_WITH_LEN("Quit") },
  { C_STRING_WITH_LEN("Init DB") },
  { C_STRING_WITH_LEN("Query") },
  { C_STRING_WITH_LEN("Field List") },
  { C_STRING_WITH_LEN("Create DB") },
  { C_STRING_WITH_LEN("Drop DB") },
  { C_STRING_WITH_LEN("Refresh") },
  { C_STRING_WITH_LEN("Shutdown") },
  { C_STRING_WITH_LEN("Statistics") },
  { C_STRING_WITH_LEN("Processlist") },
  { C_STRING_WITH_LEN("Connect") },
  { C_STRING_WITH_LEN("Kill") },
  { C_STRING_WITH_LEN("Debug") },
  { C_STRING_WITH_LEN("Ping") },
  { C_STRING_WITH_LEN("Time") },
  { C_STRING_WITH_LEN("Delayed insert") },
  { C_STRING_WITH_LEN("Change user") },
  { C_STRING_WITH_LEN("Binlog Dump") },
  { C_STRING_WITH_LEN("Table Dump") },
  { C_STRING_WITH_LEN("Connect Out") },
  { C_STRING_WITH_LEN("Register Slave") },
  { C_STRING_WITH_LEN("Prepare") },
  { C_STRING_WITH_LEN("Execute") },
  { C_STRING_WITH_LEN("Long Data") },
  { C_STRING_WITH_LEN("Close stmt") },
  { C_STRING_WITH_LEN("Reset stmt") },
  { C_STRING_WITH_LEN("Set option") },
  { C_STRING_WITH_LEN("Fetch") },
  { C_STRING_WITH_LEN("Daemon") },
  { C_STRING_WITH_LEN("Binlog Dump GTID") },
  { C_STRING_WITH_LEN("Error") }  // Last command number
};

const char *xa_state_names[]={
  "NON-EXISTING", "ACTIVE", "IDLE", "PREPARED", "ROLLBACK ONLY"
};


Slow_log_throttle log_throttle_qni(&opt_log_throttle_queries_not_using_indexes,
                                   &LOCK_log_throttle_qni,
                                   Log_throttle::LOG_THROTTLE_WINDOW_SIZE,
                                   slow_log_print,
                                   "throttle: %10lu 'index "
                                   "not used' warning(s) suppressed.");


#ifdef HAVE_REPLICATION
/**
  Returns true if all tables should be ignored.
*/
inline bool all_tables_not_ok(THD *thd, TABLE_LIST *tables)
{
  return rpl_filter->is_on() && tables && !thd->sp_runtime_ctx &&
         !rpl_filter->tables_ok(thd->db, tables);
}

/**
  Checks whether the event for the given database, db, should
  be ignored or not. This is done by checking whether there are
  active rules in ignore_db or in do_db containers. If there
  are, then check if there is a match, if not then check the
  wild_do rules.
      
  NOTE: This means that when using this function replicate-do-db 
        and replicate-ignore-db take precedence over wild do 
        rules.

  @param thd  Thread handle.
  @param db   Database name used while evaluating the filtering
              rules.
  
*/
inline bool db_stmt_db_ok(THD *thd, char* db)
{
  DBUG_ENTER("db_stmt_db_ok");

  if (!thd->slave_thread)
    DBUG_RETURN(TRUE);

  /*
    No filters exist in ignore/do_db ? Then, just check
    wild_do_table filtering. Otherwise, check the do_db
    rules.
  */
  bool db_ok= (rpl_filter->get_do_db()->is_empty() &&
               rpl_filter->get_ignore_db()->is_empty()) ?
              rpl_filter->db_ok_with_wild_table(db) :
              rpl_filter->db_ok(db);

  DBUG_RETURN(db_ok);
}
#endif


static bool some_non_temp_table_to_be_updated(THD *thd, TABLE_LIST *tables)
{
  for (TABLE_LIST *table= tables; table; table= table->next_global)
  {
    DBUG_ASSERT(table->db && table->table_name);
    if (table->updating && !find_temporary_table(thd, table))
      return 1;
  }
  return 0;
}


/*
  Implicitly commit a active transaction if statement requires so.

  @param thd    Thread handle.
  @param mask   Bitmask used for the SQL command match.

*/
bool stmt_causes_implicit_commit(const THD *thd, uint mask)
{
  const LEX *lex= thd->lex;
  bool skip= FALSE;
  DBUG_ENTER("stmt_causes_implicit_commit");

  if (!(sql_command_flags[lex->sql_command] & mask))
    DBUG_RETURN(FALSE);

  switch (lex->sql_command) {
  case SQLCOM_DROP_TABLE:
    skip= lex->drop_temporary;
    break;
  case SQLCOM_ALTER_TABLE:
  case SQLCOM_CREATE_TABLE:
    /* If CREATE TABLE of non-temporary table, do implicit commit */
    skip= (lex->create_info.options & HA_LEX_CREATE_TMP_TABLE);
    break;
  case SQLCOM_SET_OPTION:
    skip= lex->autocommit ? FALSE : TRUE;
    break;
  default:
    break;
  }

  DBUG_RETURN(!skip);
}


/**
  Mark all commands that somehow changes a table.

  This is used to check number of updates / hour.

  sql_command is actually set to SQLCOM_END sometimes
  so we need the +1 to include it in the array.

  See COMMAND_FLAG_xxx for different type of commands
     2  - query that returns meaningful ROW_COUNT() -
          a number of modified rows
*/

uint sql_command_flags[SQLCOM_END+1];
uint server_command_flags[COM_END+1];

void init_update_queries(void)
{
  /* Initialize the server command flags array. */
  memset(server_command_flags, 0, sizeof(server_command_flags));

  server_command_flags[COM_STATISTICS]= CF_SKIP_QUESTIONS;
  server_command_flags[COM_PING]=       CF_SKIP_QUESTIONS;
  server_command_flags[COM_STMT_PREPARE]= CF_SKIP_QUESTIONS;
  server_command_flags[COM_STMT_CLOSE]=   CF_SKIP_QUESTIONS;
  server_command_flags[COM_STMT_RESET]=   CF_SKIP_QUESTIONS;

  /* Initialize the sql command flags array. */
  memset(sql_command_flags, 0, sizeof(sql_command_flags));

  /*
    In general, DDL statements do not generate row events and do not go
    through a cache before being written to the binary log. However, the
    CREATE TABLE...SELECT is an exception because it may generate row
    events. For that reason,  the SQLCOM_CREATE_TABLE  which represents
    a CREATE TABLE, including the CREATE TABLE...SELECT, has the
    CF_CAN_GENERATE_ROW_EVENTS flag. The distinction between a regular
    CREATE TABLE and the CREATE TABLE...SELECT is made in other parts of
    the code, in particular in the Query_log_event's constructor.
  */
  sql_command_flags[SQLCOM_CREATE_TABLE]=   CF_CHANGES_DATA | CF_REEXECUTION_FRAGILE |
                                            CF_AUTO_COMMIT_TRANS |
                                            CF_CAN_GENERATE_ROW_EVENTS;
  sql_command_flags[SQLCOM_CREATE_INDEX]=   CF_CHANGES_DATA | CF_AUTO_COMMIT_TRANS;
  sql_command_flags[SQLCOM_ALTER_TABLE]=    CF_CHANGES_DATA | CF_WRITE_LOGS_COMMAND |
                                            CF_AUTO_COMMIT_TRANS;
  sql_command_flags[SQLCOM_TRUNCATE]=       CF_CHANGES_DATA | CF_WRITE_LOGS_COMMAND |
                                            CF_AUTO_COMMIT_TRANS;
  sql_command_flags[SQLCOM_DROP_TABLE]=     CF_CHANGES_DATA | CF_AUTO_COMMIT_TRANS;
  sql_command_flags[SQLCOM_LOAD]=           CF_CHANGES_DATA | CF_REEXECUTION_FRAGILE |
                                            CF_CAN_GENERATE_ROW_EVENTS;
  sql_command_flags[SQLCOM_CREATE_DB]=      CF_CHANGES_DATA | CF_AUTO_COMMIT_TRANS;
  sql_command_flags[SQLCOM_DROP_DB]=        CF_CHANGES_DATA | CF_AUTO_COMMIT_TRANS;
  sql_command_flags[SQLCOM_ALTER_DB_UPGRADE]= CF_AUTO_COMMIT_TRANS;
  sql_command_flags[SQLCOM_ALTER_DB]=       CF_CHANGES_DATA | CF_AUTO_COMMIT_TRANS;
  sql_command_flags[SQLCOM_RENAME_TABLE]=   CF_CHANGES_DATA | CF_AUTO_COMMIT_TRANS;
  sql_command_flags[SQLCOM_DROP_INDEX]=     CF_CHANGES_DATA | CF_AUTO_COMMIT_TRANS;
  sql_command_flags[SQLCOM_CREATE_VIEW]=    CF_CHANGES_DATA | CF_REEXECUTION_FRAGILE |
                                            CF_AUTO_COMMIT_TRANS;
  sql_command_flags[SQLCOM_DROP_VIEW]=      CF_CHANGES_DATA | CF_AUTO_COMMIT_TRANS;
  sql_command_flags[SQLCOM_CREATE_TRIGGER]= CF_CHANGES_DATA | CF_AUTO_COMMIT_TRANS;
  sql_command_flags[SQLCOM_DROP_TRIGGER]=   CF_CHANGES_DATA | CF_AUTO_COMMIT_TRANS;
  sql_command_flags[SQLCOM_CREATE_EVENT]=   CF_CHANGES_DATA | CF_AUTO_COMMIT_TRANS;
  sql_command_flags[SQLCOM_ALTER_EVENT]=    CF_CHANGES_DATA | CF_AUTO_COMMIT_TRANS;
  sql_command_flags[SQLCOM_DROP_EVENT]=     CF_CHANGES_DATA | CF_AUTO_COMMIT_TRANS;

  sql_command_flags[SQLCOM_UPDATE]=	    CF_CHANGES_DATA | CF_REEXECUTION_FRAGILE |
                                            CF_CAN_GENERATE_ROW_EVENTS |
                                            CF_OPTIMIZER_TRACE |
                                            CF_CAN_BE_EXPLAINED;
  sql_command_flags[SQLCOM_UPDATE_MULTI]=   CF_CHANGES_DATA | CF_REEXECUTION_FRAGILE |
                                            CF_CAN_GENERATE_ROW_EVENTS |
                                            CF_OPTIMIZER_TRACE |
                                            CF_CAN_BE_EXPLAINED;
  // This is INSERT VALUES(...), can be VALUES(stored_func()) so we trace it
  sql_command_flags[SQLCOM_INSERT]=	    CF_CHANGES_DATA | CF_REEXECUTION_FRAGILE |
                                            CF_CAN_GENERATE_ROW_EVENTS |
                                            CF_OPTIMIZER_TRACE |
                                            CF_CAN_BE_EXPLAINED;
  sql_command_flags[SQLCOM_INSERT_SELECT]=  CF_CHANGES_DATA | CF_REEXECUTION_FRAGILE |
                                            CF_CAN_GENERATE_ROW_EVENTS |
                                            CF_OPTIMIZER_TRACE |
                                            CF_CAN_BE_EXPLAINED;
  sql_command_flags[SQLCOM_DELETE]=         CF_CHANGES_DATA | CF_REEXECUTION_FRAGILE |
                                            CF_CAN_GENERATE_ROW_EVENTS |
                                            CF_OPTIMIZER_TRACE |
                                            CF_CAN_BE_EXPLAINED;
  sql_command_flags[SQLCOM_DELETE_MULTI]=   CF_CHANGES_DATA | CF_REEXECUTION_FRAGILE |
                                            CF_CAN_GENERATE_ROW_EVENTS |
                                            CF_OPTIMIZER_TRACE |
                                            CF_CAN_BE_EXPLAINED;
  sql_command_flags[SQLCOM_REPLACE]=        CF_CHANGES_DATA | CF_REEXECUTION_FRAGILE |
                                            CF_CAN_GENERATE_ROW_EVENTS |
                                            CF_OPTIMIZER_TRACE |
                                            CF_CAN_BE_EXPLAINED;
  sql_command_flags[SQLCOM_REPLACE_SELECT]= CF_CHANGES_DATA | CF_REEXECUTION_FRAGILE |
                                            CF_CAN_GENERATE_ROW_EVENTS |
                                            CF_OPTIMIZER_TRACE |
                                            CF_CAN_BE_EXPLAINED;
  sql_command_flags[SQLCOM_SELECT]=         CF_REEXECUTION_FRAGILE |
                                            CF_CAN_GENERATE_ROW_EVENTS |
                                            CF_OPTIMIZER_TRACE |
                                            CF_CAN_BE_EXPLAINED;
  // (1) so that subquery is traced when doing "SET @var = (subquery)"
  /*
    @todo SQLCOM_SET_OPTION should have CF_CAN_GENERATE_ROW_EVENTS
    set, because it may invoke a stored function that generates row
    events. /Sven
  */
  sql_command_flags[SQLCOM_SET_OPTION]=     CF_REEXECUTION_FRAGILE |
                                            CF_AUTO_COMMIT_TRANS |
                                            CF_CAN_GENERATE_ROW_EVENTS |
                                            CF_OPTIMIZER_TRACE; // (1)
  // (1) so that subquery is traced when doing "DO @var := (subquery)"
  sql_command_flags[SQLCOM_DO]=             CF_REEXECUTION_FRAGILE |
                                            CF_CAN_GENERATE_ROW_EVENTS |
                                            CF_OPTIMIZER_TRACE; // (1)

  sql_command_flags[SQLCOM_SHOW_STATUS_PROC]= CF_STATUS_COMMAND | CF_REEXECUTION_FRAGILE;
  sql_command_flags[SQLCOM_SHOW_STATUS]=      CF_STATUS_COMMAND | CF_REEXECUTION_FRAGILE;
  sql_command_flags[SQLCOM_SHOW_DATABASES]=   CF_STATUS_COMMAND | CF_REEXECUTION_FRAGILE;
  sql_command_flags[SQLCOM_SHOW_TRIGGERS]=    CF_STATUS_COMMAND | CF_REEXECUTION_FRAGILE;
  sql_command_flags[SQLCOM_SHOW_EVENTS]=      CF_STATUS_COMMAND | CF_REEXECUTION_FRAGILE;
  sql_command_flags[SQLCOM_SHOW_OPEN_TABLES]= CF_STATUS_COMMAND | CF_REEXECUTION_FRAGILE;
  sql_command_flags[SQLCOM_SHOW_PLUGINS]=     CF_STATUS_COMMAND;
  sql_command_flags[SQLCOM_SHOW_FIELDS]=      CF_STATUS_COMMAND | CF_REEXECUTION_FRAGILE;
  sql_command_flags[SQLCOM_SHOW_KEYS]=        CF_STATUS_COMMAND | CF_REEXECUTION_FRAGILE;
  sql_command_flags[SQLCOM_SHOW_VARIABLES]=   CF_STATUS_COMMAND | CF_REEXECUTION_FRAGILE;
  sql_command_flags[SQLCOM_SHOW_CHARSETS]=    CF_STATUS_COMMAND | CF_REEXECUTION_FRAGILE;
  sql_command_flags[SQLCOM_SHOW_COLLATIONS]=  CF_STATUS_COMMAND | CF_REEXECUTION_FRAGILE;
  sql_command_flags[SQLCOM_SHOW_BINLOGS]=     CF_STATUS_COMMAND;
  sql_command_flags[SQLCOM_SHOW_SLAVE_HOSTS]= CF_STATUS_COMMAND;
  sql_command_flags[SQLCOM_SHOW_BINLOG_EVENTS]= CF_STATUS_COMMAND;
  sql_command_flags[SQLCOM_SHOW_STORAGE_ENGINES]= CF_STATUS_COMMAND;
  sql_command_flags[SQLCOM_SHOW_PRIVILEGES]=  CF_STATUS_COMMAND;
  sql_command_flags[SQLCOM_SHOW_WARNS]=       CF_STATUS_COMMAND | CF_DIAGNOSTIC_STMT;
  sql_command_flags[SQLCOM_SHOW_ERRORS]=      CF_STATUS_COMMAND | CF_DIAGNOSTIC_STMT;
  sql_command_flags[SQLCOM_SHOW_ENGINE_STATUS]= CF_STATUS_COMMAND;
  sql_command_flags[SQLCOM_SHOW_ENGINE_MUTEX]= CF_STATUS_COMMAND;
  sql_command_flags[SQLCOM_SHOW_ENGINE_LOGS]= CF_STATUS_COMMAND;
  sql_command_flags[SQLCOM_SHOW_PROCESSLIST]= CF_STATUS_COMMAND;
  sql_command_flags[SQLCOM_SHOW_GRANTS]=      CF_STATUS_COMMAND;
  sql_command_flags[SQLCOM_SHOW_CREATE_DB]=   CF_STATUS_COMMAND;
  sql_command_flags[SQLCOM_SHOW_CREATE]=  CF_STATUS_COMMAND;
  sql_command_flags[SQLCOM_SHOW_MASTER_STAT]= CF_STATUS_COMMAND;
  sql_command_flags[SQLCOM_SHOW_SLAVE_STAT]=  CF_STATUS_COMMAND;
  sql_command_flags[SQLCOM_SHOW_SLAVE_NOLOCK_STAT]=  CF_STATUS_COMMAND;
  sql_command_flags[SQLCOM_SHOW_CREATE_PROC]= CF_STATUS_COMMAND;
  sql_command_flags[SQLCOM_SHOW_CREATE_FUNC]= CF_STATUS_COMMAND;
  sql_command_flags[SQLCOM_SHOW_CREATE_TRIGGER]=  CF_STATUS_COMMAND;
  sql_command_flags[SQLCOM_SHOW_STATUS_FUNC]= CF_STATUS_COMMAND | CF_REEXECUTION_FRAGILE;
  sql_command_flags[SQLCOM_SHOW_PROC_CODE]=   CF_STATUS_COMMAND;
  sql_command_flags[SQLCOM_SHOW_FUNC_CODE]=   CF_STATUS_COMMAND;
  sql_command_flags[SQLCOM_SHOW_CREATE_EVENT]= CF_STATUS_COMMAND;
  sql_command_flags[SQLCOM_SHOW_PROFILES]=    CF_STATUS_COMMAND;
  sql_command_flags[SQLCOM_SHOW_PROFILE]=     CF_STATUS_COMMAND;
  sql_command_flags[SQLCOM_BINLOG_BASE64_EVENT]= CF_STATUS_COMMAND |
                                                 CF_CAN_GENERATE_ROW_EVENTS;

   sql_command_flags[SQLCOM_SHOW_TABLES]=       (CF_STATUS_COMMAND |
                                                 CF_SHOW_TABLE_COMMAND |
                                                 CF_REEXECUTION_FRAGILE);
  sql_command_flags[SQLCOM_SHOW_TABLE_STATUS]= (CF_STATUS_COMMAND |
                                                CF_SHOW_TABLE_COMMAND |
                                                CF_REEXECUTION_FRAGILE);

  sql_command_flags[SQLCOM_CREATE_USER]=       CF_CHANGES_DATA;
  sql_command_flags[SQLCOM_RENAME_USER]=       CF_CHANGES_DATA;
  sql_command_flags[SQLCOM_DROP_USER]=         CF_CHANGES_DATA;
  sql_command_flags[SQLCOM_ALTER_USER]=        CF_CHANGES_DATA;
  sql_command_flags[SQLCOM_GRANT]=             CF_CHANGES_DATA;
  sql_command_flags[SQLCOM_REVOKE]=            CF_CHANGES_DATA;
  sql_command_flags[SQLCOM_REVOKE_ALL]=        CF_CHANGES_DATA;
  sql_command_flags[SQLCOM_OPTIMIZE]=          CF_CHANGES_DATA;
  sql_command_flags[SQLCOM_CREATE_FUNCTION]=   CF_CHANGES_DATA | CF_AUTO_COMMIT_TRANS;
  sql_command_flags[SQLCOM_CREATE_PROCEDURE]=  CF_CHANGES_DATA | CF_AUTO_COMMIT_TRANS;
  sql_command_flags[SQLCOM_CREATE_SPFUNCTION]= CF_CHANGES_DATA | CF_AUTO_COMMIT_TRANS;
  sql_command_flags[SQLCOM_DROP_PROCEDURE]=    CF_CHANGES_DATA | CF_AUTO_COMMIT_TRANS;
  sql_command_flags[SQLCOM_DROP_FUNCTION]=     CF_CHANGES_DATA | CF_AUTO_COMMIT_TRANS;
  sql_command_flags[SQLCOM_ALTER_PROCEDURE]=   CF_CHANGES_DATA | CF_AUTO_COMMIT_TRANS;
  sql_command_flags[SQLCOM_ALTER_FUNCTION]=    CF_CHANGES_DATA | CF_AUTO_COMMIT_TRANS;
  sql_command_flags[SQLCOM_INSTALL_PLUGIN]=    CF_CHANGES_DATA;
  sql_command_flags[SQLCOM_UNINSTALL_PLUGIN]=  CF_CHANGES_DATA;

  /* Does not change the contents of the diagnostics area. */
  sql_command_flags[SQLCOM_GET_DIAGNOSTICS]= CF_DIAGNOSTIC_STMT;

  /*
    (1): without it, in "CALL some_proc((subq))", subquery would not be
    traced.
  */
  sql_command_flags[SQLCOM_CALL]=      CF_REEXECUTION_FRAGILE |
                                       CF_CAN_GENERATE_ROW_EVENTS |
                                       CF_OPTIMIZER_TRACE; // (1)
  sql_command_flags[SQLCOM_EXECUTE]=   CF_CAN_GENERATE_ROW_EVENTS;

  /*
    The following admin table operations are allowed
    on log tables.
  */
  sql_command_flags[SQLCOM_REPAIR]=    CF_WRITE_LOGS_COMMAND | CF_AUTO_COMMIT_TRANS;
  sql_command_flags[SQLCOM_OPTIMIZE]|= CF_WRITE_LOGS_COMMAND | CF_AUTO_COMMIT_TRANS;
  sql_command_flags[SQLCOM_ANALYZE]=   CF_WRITE_LOGS_COMMAND | CF_AUTO_COMMIT_TRANS;
  sql_command_flags[SQLCOM_CHECK]=     CF_WRITE_LOGS_COMMAND | CF_AUTO_COMMIT_TRANS;

  sql_command_flags[SQLCOM_CREATE_USER]|=       CF_AUTO_COMMIT_TRANS;
  sql_command_flags[SQLCOM_DROP_USER]|=         CF_AUTO_COMMIT_TRANS;
  sql_command_flags[SQLCOM_RENAME_USER]|=       CF_AUTO_COMMIT_TRANS;
  sql_command_flags[SQLCOM_ALTER_USER]|=        CF_AUTO_COMMIT_TRANS;
  sql_command_flags[SQLCOM_REVOKE]|=            CF_AUTO_COMMIT_TRANS;
  sql_command_flags[SQLCOM_REVOKE_ALL]|=        CF_AUTO_COMMIT_TRANS;
  sql_command_flags[SQLCOM_GRANT]|=             CF_AUTO_COMMIT_TRANS;

  sql_command_flags[SQLCOM_ASSIGN_TO_KEYCACHE]= CF_AUTO_COMMIT_TRANS;
  sql_command_flags[SQLCOM_PRELOAD_KEYS]=       CF_AUTO_COMMIT_TRANS;

  sql_command_flags[SQLCOM_FLUSH]=              CF_AUTO_COMMIT_TRANS;
  sql_command_flags[SQLCOM_RESET]=              CF_AUTO_COMMIT_TRANS;
  sql_command_flags[SQLCOM_CREATE_SERVER]=      CF_AUTO_COMMIT_TRANS;
  sql_command_flags[SQLCOM_ALTER_SERVER]=       CF_AUTO_COMMIT_TRANS;
  sql_command_flags[SQLCOM_DROP_SERVER]=        CF_AUTO_COMMIT_TRANS;
  sql_command_flags[SQLCOM_CHANGE_MASTER]=      CF_AUTO_COMMIT_TRANS;
  sql_command_flags[SQLCOM_SLAVE_START]=        CF_AUTO_COMMIT_TRANS;
  sql_command_flags[SQLCOM_SLAVE_STOP]=         CF_AUTO_COMMIT_TRANS;

  /*
    The following statements can deal with temporary tables,
    so temporary tables should be pre-opened for those statements to
    simplify privilege checking.

    There are other statements that deal with temporary tables and open
    them, but which are not listed here. The thing is that the order of
    pre-opening temporary tables for those statements is somewhat custom.
  */
  sql_command_flags[SQLCOM_CREATE_TABLE]|=    CF_PREOPEN_TMP_TABLES;
  sql_command_flags[SQLCOM_DROP_TABLE]|=      CF_PREOPEN_TMP_TABLES;
  sql_command_flags[SQLCOM_CREATE_INDEX]|=    CF_PREOPEN_TMP_TABLES;
  sql_command_flags[SQLCOM_ALTER_TABLE]|=     CF_PREOPEN_TMP_TABLES;
  sql_command_flags[SQLCOM_TRUNCATE]|=        CF_PREOPEN_TMP_TABLES;
  sql_command_flags[SQLCOM_LOAD]|=            CF_PREOPEN_TMP_TABLES;
  sql_command_flags[SQLCOM_DROP_INDEX]|=      CF_PREOPEN_TMP_TABLES;
  sql_command_flags[SQLCOM_UPDATE]|=          CF_PREOPEN_TMP_TABLES;
  sql_command_flags[SQLCOM_UPDATE_MULTI]|=    CF_PREOPEN_TMP_TABLES;
  sql_command_flags[SQLCOM_INSERT_SELECT]|=   CF_PREOPEN_TMP_TABLES;
  sql_command_flags[SQLCOM_DELETE]|=          CF_PREOPEN_TMP_TABLES;
  sql_command_flags[SQLCOM_DELETE_MULTI]|=    CF_PREOPEN_TMP_TABLES;
  sql_command_flags[SQLCOM_REPLACE_SELECT]|=  CF_PREOPEN_TMP_TABLES;
  sql_command_flags[SQLCOM_SELECT]|=          CF_PREOPEN_TMP_TABLES;
  sql_command_flags[SQLCOM_SET_OPTION]|=      CF_PREOPEN_TMP_TABLES;
  sql_command_flags[SQLCOM_DO]|=              CF_PREOPEN_TMP_TABLES;
  sql_command_flags[SQLCOM_CALL]|=            CF_PREOPEN_TMP_TABLES;
  sql_command_flags[SQLCOM_CHECKSUM]|=        CF_PREOPEN_TMP_TABLES;
  sql_command_flags[SQLCOM_ANALYZE]|=         CF_PREOPEN_TMP_TABLES;
  sql_command_flags[SQLCOM_CHECK]|=           CF_PREOPEN_TMP_TABLES;
  sql_command_flags[SQLCOM_OPTIMIZE]|=        CF_PREOPEN_TMP_TABLES;
  sql_command_flags[SQLCOM_REPAIR]|=          CF_PREOPEN_TMP_TABLES;
  sql_command_flags[SQLCOM_PRELOAD_KEYS]|=    CF_PREOPEN_TMP_TABLES;
  sql_command_flags[SQLCOM_ASSIGN_TO_KEYCACHE]|= CF_PREOPEN_TMP_TABLES;

  /*
    DDL statements that should start with closing opened handlers.

    We use this flag only for statements for which open HANDLERs
    have to be closed before emporary tables are pre-opened.
  */
  sql_command_flags[SQLCOM_CREATE_TABLE]|=    CF_HA_CLOSE;
  sql_command_flags[SQLCOM_DROP_TABLE]|=      CF_HA_CLOSE;
  sql_command_flags[SQLCOM_ALTER_TABLE]|=     CF_HA_CLOSE;
  sql_command_flags[SQLCOM_TRUNCATE]|=        CF_HA_CLOSE;
  sql_command_flags[SQLCOM_REPAIR]|=          CF_HA_CLOSE;
  sql_command_flags[SQLCOM_OPTIMIZE]|=        CF_HA_CLOSE;
  sql_command_flags[SQLCOM_ANALYZE]|=         CF_HA_CLOSE;
  sql_command_flags[SQLCOM_CHECK]|=           CF_HA_CLOSE;
  sql_command_flags[SQLCOM_CREATE_INDEX]|=    CF_HA_CLOSE;
  sql_command_flags[SQLCOM_DROP_INDEX]|=      CF_HA_CLOSE;
  sql_command_flags[SQLCOM_PRELOAD_KEYS]|=    CF_HA_CLOSE;
  sql_command_flags[SQLCOM_ASSIGN_TO_KEYCACHE]|=  CF_HA_CLOSE;

  /*
    Mark statements that always are disallowed in read-only
    transactions. Note that according to the SQL standard,
    even temporary table DDL should be disallowed.
  */
  sql_command_flags[SQLCOM_CREATE_TABLE]|=     CF_DISALLOW_IN_RO_TRANS;
  sql_command_flags[SQLCOM_ALTER_TABLE]|=      CF_DISALLOW_IN_RO_TRANS;
  sql_command_flags[SQLCOM_DROP_TABLE]|=       CF_DISALLOW_IN_RO_TRANS;
  sql_command_flags[SQLCOM_RENAME_TABLE]|=     CF_DISALLOW_IN_RO_TRANS;
  sql_command_flags[SQLCOM_CREATE_INDEX]|=     CF_DISALLOW_IN_RO_TRANS;
  sql_command_flags[SQLCOM_DROP_INDEX]|=       CF_DISALLOW_IN_RO_TRANS;
  sql_command_flags[SQLCOM_CREATE_DB]|=        CF_DISALLOW_IN_RO_TRANS;
  sql_command_flags[SQLCOM_DROP_DB]|=          CF_DISALLOW_IN_RO_TRANS;
  sql_command_flags[SQLCOM_ALTER_DB_UPGRADE]|= CF_DISALLOW_IN_RO_TRANS;
  sql_command_flags[SQLCOM_ALTER_DB]|=         CF_DISALLOW_IN_RO_TRANS;
  sql_command_flags[SQLCOM_CREATE_VIEW]|=      CF_DISALLOW_IN_RO_TRANS;
  sql_command_flags[SQLCOM_DROP_VIEW]|=        CF_DISALLOW_IN_RO_TRANS;
  sql_command_flags[SQLCOM_CREATE_TRIGGER]|=   CF_DISALLOW_IN_RO_TRANS;
  sql_command_flags[SQLCOM_DROP_TRIGGER]|=     CF_DISALLOW_IN_RO_TRANS;
  sql_command_flags[SQLCOM_CREATE_EVENT]|=     CF_DISALLOW_IN_RO_TRANS;
  sql_command_flags[SQLCOM_ALTER_EVENT]|=      CF_DISALLOW_IN_RO_TRANS;
  sql_command_flags[SQLCOM_DROP_EVENT]|=       CF_DISALLOW_IN_RO_TRANS;
  sql_command_flags[SQLCOM_CREATE_USER]|=      CF_DISALLOW_IN_RO_TRANS;
  sql_command_flags[SQLCOM_RENAME_USER]|=      CF_DISALLOW_IN_RO_TRANS;
  sql_command_flags[SQLCOM_ALTER_USER]|=       CF_DISALLOW_IN_RO_TRANS;
  sql_command_flags[SQLCOM_DROP_USER]|=        CF_DISALLOW_IN_RO_TRANS;
  sql_command_flags[SQLCOM_CREATE_SERVER]|=    CF_DISALLOW_IN_RO_TRANS;
  sql_command_flags[SQLCOM_ALTER_SERVER]|=     CF_DISALLOW_IN_RO_TRANS;
  sql_command_flags[SQLCOM_DROP_SERVER]|=      CF_DISALLOW_IN_RO_TRANS;
  sql_command_flags[SQLCOM_CREATE_FUNCTION]|=  CF_DISALLOW_IN_RO_TRANS;
  sql_command_flags[SQLCOM_CREATE_PROCEDURE]|= CF_DISALLOW_IN_RO_TRANS;
  sql_command_flags[SQLCOM_CREATE_SPFUNCTION]|=CF_DISALLOW_IN_RO_TRANS;
  sql_command_flags[SQLCOM_DROP_PROCEDURE]|=   CF_DISALLOW_IN_RO_TRANS;
  sql_command_flags[SQLCOM_DROP_FUNCTION]|=    CF_DISALLOW_IN_RO_TRANS;
  sql_command_flags[SQLCOM_ALTER_PROCEDURE]|=  CF_DISALLOW_IN_RO_TRANS;
  sql_command_flags[SQLCOM_ALTER_FUNCTION]|=   CF_DISALLOW_IN_RO_TRANS;
  sql_command_flags[SQLCOM_TRUNCATE]|=         CF_DISALLOW_IN_RO_TRANS;
  sql_command_flags[SQLCOM_ALTER_TABLESPACE]|= CF_DISALLOW_IN_RO_TRANS;
  sql_command_flags[SQLCOM_REPAIR]|=           CF_DISALLOW_IN_RO_TRANS;
  sql_command_flags[SQLCOM_OPTIMIZE]|=         CF_DISALLOW_IN_RO_TRANS;
  sql_command_flags[SQLCOM_GRANT]|=            CF_DISALLOW_IN_RO_TRANS;
  sql_command_flags[SQLCOM_REVOKE]|=           CF_DISALLOW_IN_RO_TRANS;
  sql_command_flags[SQLCOM_REVOKE_ALL]|=       CF_DISALLOW_IN_RO_TRANS;
  sql_command_flags[SQLCOM_INSTALL_PLUGIN]|=   CF_DISALLOW_IN_RO_TRANS;
  sql_command_flags[SQLCOM_UNINSTALL_PLUGIN]|= CF_DISALLOW_IN_RO_TRANS;
}

bool sqlcom_can_generate_row_events(const THD *thd)
{
  return (sql_command_flags[thd->lex->sql_command] &
          CF_CAN_GENERATE_ROW_EVENTS);
}
 
bool is_update_query(enum enum_sql_command command)
{
  DBUG_ASSERT(command >= 0 && command <= SQLCOM_END);
  return (sql_command_flags[command] & CF_CHANGES_DATA) != 0;
}


bool is_explainable_query(enum enum_sql_command command)
{
  DBUG_ASSERT(command >= 0 && command <= SQLCOM_END);
  return (sql_command_flags[command] & CF_CAN_BE_EXPLAINED) != 0;
}

/**
  Check if a sql command is allowed to write to log tables.
  @param command The SQL command
  @return true if writing is allowed
*/
bool is_log_table_write_query(enum enum_sql_command command)
{
  DBUG_ASSERT(command >= 0 && command <= SQLCOM_END);
  return (sql_command_flags[command] & CF_WRITE_LOGS_COMMAND) != 0;
}

void execute_init_command(THD *thd, LEX_STRING *init_command,
                          mysql_rwlock_t *var_lock)
{
  Vio* save_vio;
  ulong save_client_capabilities;

  mysql_rwlock_rdlock(var_lock);
  if (!init_command->length)
  {
    mysql_rwlock_unlock(var_lock);
    return;
  }

  /*
    copy the value under a lock, and release the lock.
    init_command has to be executed without a lock held,
    as it may try to change itself
  */
  size_t len= init_command->length;
  char *buf= thd->strmake(init_command->str, len);
  mysql_rwlock_unlock(var_lock);

#if defined(ENABLED_PROFILING)
  thd->profiling.start_new_query();
  thd->profiling.set_query_source(buf, len);
#endif

  THD_STAGE_INFO(thd, stage_execution_of_init_command);
  save_client_capabilities= thd->client_capabilities;
  thd->client_capabilities|= CLIENT_MULTI_QUERIES;
  /*
    We don't need return result of execution to client side.
    To forbid this we should set thd->net.vio to 0.
  */
  save_vio= thd->net.vio;
  thd->net.vio= 0;
  dispatch_command(COM_QUERY, thd, buf, len);
  thd->client_capabilities= save_client_capabilities;
  thd->net.vio= save_vio;

#if defined(ENABLED_PROFILING)
  thd->profiling.finish_current_query();
#endif
}

static char *fgets_fn(char *buffer, size_t size, fgets_input_t input, int *error)
{
  MYSQL_FILE *in= static_cast<MYSQL_FILE*> (input);
  char *line= mysql_file_fgets(buffer, size, in);
  if (error)
    *error= (line == NULL) ? ferror(in->m_file) : 0;
  return line;
}

static void handle_bootstrap_impl(THD *thd)
{
  MYSQL_FILE *file= bootstrap_file;
  char buffer[MAX_BOOTSTRAP_QUERY_SIZE];
  char *query;
  int length;
  int rc;
  int error= 0;

  DBUG_ENTER("handle_bootstrap");

#ifndef EMBEDDED_LIBRARY
  pthread_detach_this_thread();
  thd->thread_stack= (char*) &thd;
#endif /* EMBEDDED_LIBRARY */

  thd->security_ctx->user= (char*) my_strdup("boot", MYF(MY_WME));
  thd->security_ctx->priv_user[0]= thd->security_ctx->priv_host[0]=0;
  /*
    Make the "client" handle multiple results. This is necessary
    to enable stored procedures with SELECTs and Dynamic SQL
    in init-file.
  */
  thd->client_capabilities|= CLIENT_MULTI_RESULTS;

  thd->init_for_queries();

  buffer[0]= '\0';

  for ( ; ; )
  {
    rc= read_bootstrap_query(buffer, &length, file, fgets_fn, &error);

    if (rc == READ_BOOTSTRAP_EOF)
      break;
    /*
      Check for bootstrap file errors. SQL syntax errors will be
      caught below.
    */
    if (rc != READ_BOOTSTRAP_SUCCESS)
    {
      /*
        mysql_parse() may have set a successful error status for the previous
        query. We must clear the error status to report the bootstrap error.
      */
      thd->get_stmt_da()->reset_diagnostics_area();

      /* Get the nearest query text for reference. */
      char *err_ptr= buffer + (length <= MAX_BOOTSTRAP_ERROR_LEN ?
                                        0 : (length - MAX_BOOTSTRAP_ERROR_LEN));
      switch (rc)
      {
      case READ_BOOTSTRAP_ERROR:
        my_printf_error(ER_UNKNOWN_ERROR, "Bootstrap file error, return code (%d). "
                        "Nearest query: '%s'", MYF(0), error, err_ptr);
        break;

      case READ_BOOTSTRAP_QUERY_SIZE:
        my_printf_error(ER_UNKNOWN_ERROR, "Boostrap file error. Query size "
                        "exceeded %d bytes near '%s'.", MYF(0),
                        MAX_BOOTSTRAP_LINE_SIZE, err_ptr);
        break;

      default:
        DBUG_ASSERT(false);
        break;
      }

      thd->protocol->end_statement();
      bootstrap_error= 1;
      break;
    }

    query= (char *) thd->memdup_w_gap(buffer, length + 1,
                                      thd->db_length + 1 +
                                      QUERY_CACHE_FLAGS_SIZE);
    size_t db_len= 0;
    memcpy(query + length + 1, (char *) &db_len, sizeof(size_t));
    thd->set_query_and_id(query, length, thd->charset(), next_query_id());
    DBUG_PRINT("query",("%-.4096s",thd->query()));
#if defined(ENABLED_PROFILING)
    thd->profiling.start_new_query();
    thd->profiling.set_query_source(thd->query(), length);
#endif

    /*
      We don't need to obtain LOCK_thread_count here because in bootstrap
      mode we have only one thread.
    */
    thd->set_time();
    Parser_state parser_state;
    if (parser_state.init(thd, thd->query(), length))
    {
      thd->protocol->end_statement();
      bootstrap_error= 1;
      break;
    }

    mysql_parse(thd, thd->query(), length, &parser_state);

    bootstrap_error= thd->is_error();
    thd->protocol->end_statement();

#if defined(ENABLED_PROFILING)
    thd->profiling.finish_current_query();
#endif

    if (bootstrap_error)
      break;

    free_root(thd->mem_root,MYF(MY_KEEP_PREALLOC));
    free_root(&thd->transaction.mem_root,MYF(MY_KEEP_PREALLOC));
  }

  DBUG_VOID_RETURN;
}


/**
  Execute commands from bootstrap_file.

  Used when creating the initial grant tables.
*/

pthread_handler_t handle_bootstrap(void *arg)
{
  THD *thd=(THD*) arg;

  mysql_thread_set_psi_id(thd->thread_id);

  do_handle_bootstrap(thd);
  return 0;
}

void do_handle_bootstrap(THD *thd)
{
  bool thd_added= false;
  /* The following must be called before DBUG_ENTER */
  thd->thread_stack= (char*) &thd;
  if (my_thread_init() || thd->store_globals())
  {
#ifndef EMBEDDED_LIBRARY
    close_connection(thd, ER_OUT_OF_RESOURCES);
#endif
    thd->fatal_error();
    goto end;
  }

  mysql_mutex_lock(&LOCK_thread_count);
  thd_added= true;
  add_global_thread(thd);
  mysql_mutex_unlock(&LOCK_thread_count);

  handle_bootstrap_impl(thd);

end:
  net_end(&thd->net);
  thd->release_resources();

  if (thd_added)
  {
    remove_global_thread(thd);
  }
  /*
    For safety we delete the thd before signalling that bootstrap is done,
    since the server will be taken down immediately.
  */
  delete thd;

  mysql_mutex_lock(&LOCK_thread_count);
  in_bootstrap= FALSE;
  mysql_cond_broadcast(&COND_thread_count);
  mysql_mutex_unlock(&LOCK_thread_count);

#ifndef EMBEDDED_LIBRARY
  my_thread_end();
  pthread_exit(0);
#endif

  return;
}


/* This works because items are allocated with sql_alloc() */

void free_items(Item *item)
{
  Item *next;
  DBUG_ENTER("free_items");
  for (; item ; item=next)
  {
    next=item->next;
    item->delete_self();
  }
  DBUG_VOID_RETURN;
}

/**
   This works because items are allocated with sql_alloc().
   @note The function also handles null pointers (empty list).
*/
void cleanup_items(Item *item)
{
  DBUG_ENTER("cleanup_items");  
  for (; item ; item=item->next)
    item->cleanup();
  DBUG_VOID_RETURN;
}

#ifndef EMBEDDED_LIBRARY

/**
  Read one command from connection and execute it (query or simple command).
  This function is called in loop from thread function.

  For profiling to work, it must never be called recursively.

  @retval
    0  success
  @retval
    1  request of thread shutdown (see dispatch_command() description)
*/

bool do_command(THD *thd)
{
  bool return_value;
  char *packet= 0;
  ulong packet_length;
  NET *net= &thd->net;
  enum enum_server_command command;

  DBUG_ENTER("do_command");

  /*
    indicator of uninitialized lex => normal flow of errors handling
    (see my_message_sql)
  */
  thd->lex->current_select= 0;

  /*
    This thread will do a blocking read from the client which
    will be interrupted when the next command is received from
    the client, the connection is closed or "net_wait_timeout"
    number of seconds has passed.
  */
  if(!thd->skip_wait_timeout)
    my_net_set_read_timeout(net, thd->variables.net_wait_timeout);

  /*
    XXX: this code is here only to clear possible errors of init_connect. 
    Consider moving to init_connect() instead.
  */
  thd->clear_error();				// Clear error message
  thd->get_stmt_da()->reset_diagnostics_area();
  thd->updated_row_count=    0;
  thd->busy_time=            0;
  thd->cpu_time=             0;
  thd->bytes_received=       0;
  thd->bytes_sent=           0;
  thd->binlog_bytes_written= 0;

  net_new_transaction(net);

  /*
    Synchronization point for testing of KILL_CONNECTION.
    This sync point can wait here, to simulate slow code execution
    between the last test of thd->killed and blocking in read().

    The goal of this test is to verify that a connection does not
    hang, if it is killed at this point of execution.
    (Bug#37780 - main.kill fails randomly)

    Note that the sync point wait itself will be terminated by a
    kill. In this case it consumes a condition broadcast, but does
    not change anything else. The consumed broadcast should not
    matter here, because the read/recv() below doesn't use it.
  */
  DEBUG_SYNC(thd, "before_do_command_net_read");

  /*
    Because of networking layer callbacks in place,
    this call will maintain the following instrumentation:
    - IDLE events
    - SOCKET events
    - STATEMENT events
    - STAGE events
    when reading a new network packet.
    In particular, a new instrumented statement is started.
    See init_net_server_extension()
  */
  thd->m_server_idle= true;
  packet_length= my_net_read(net);
  thd->m_server_idle= false;

  if (packet_length == packet_error)
  {
    DBUG_PRINT("info",("Got error %d reading command from socket %s",
		       net->error,
		       vio_description(net->vio)));

    /* Instrument this broken statement as "statement/com/error" */
    thd->m_statement_psi= MYSQL_REFINE_STATEMENT(thd->m_statement_psi,
                                                 com_statement_info[COM_END].m_key);

    /* Check if we can continue without closing the connection */

    /* The error must be set. */
    DBUG_ASSERT(thd->is_error());
    thd->protocol->end_statement();

    /* Mark the statement completed. */
    MYSQL_END_STATEMENT(thd->m_statement_psi, thd->get_stmt_da());
    thd->m_statement_psi= NULL;
    thd->m_digest= NULL;

    if (net->error != 3)
    {
      return_value= TRUE;                       // We have to close it.
      goto out;
    }

    net->error= 0;
    return_value= FALSE;
    goto out;
  }

  packet= (char*) net->read_pos;
  /*
    'packet_length' contains length of data, as it was stored in packet
    header. In case of malformed header, my_net_read returns zero.
    If packet_length is not zero, my_net_read ensures that the returned
    number of bytes was actually read from network.
    There is also an extra safety measure in my_net_read:
    it sets packet[packet_length]= 0, but only for non-zero packets.
  */
  if (packet_length == 0)                       /* safety */
  {
    /* Initialize with COM_SLEEP packet */
    packet[0]= (uchar) COM_SLEEP;
    packet_length= 1;
  }
  /* Do not rely on my_net_read, extra safety against programming errors. */
  packet[packet_length]= '\0';                  /* safety */

  command= (enum enum_server_command) (uchar) packet[0];

  if (command >= COM_END)
    command= COM_END;				// Wrong command

  DBUG_PRINT("info",("Command on %s = %d (%s)",
                     vio_description(net->vio), command,
                     command_name[command].str));

  /* Restore read timeout value */
  my_net_set_read_timeout(net, thd->variables.net_read_timeout);

  DBUG_ASSERT(packet_length);

  return_value= dispatch_command(command, thd, packet+1, (uint) (packet_length-1));

out:
  /* The statement instrumentation must be closed in all cases. */
  DBUG_ASSERT(thd->m_digest == NULL);
  DBUG_ASSERT(thd->m_statement_psi == NULL);
  DBUG_RETURN(return_value);
}
#endif  /* EMBEDDED_LIBRARY */

/**
  @brief Determine if an attempt to update a non-temporary table while the
    read-only option was enabled has been made.

  This is a helper function to mysql_execute_command.

  @note SQLCOM_UPDATE_MULTI is an exception and delt with elsewhere.

  @see mysql_execute_command
  @returns Status code
    @retval TRUE The statement should be denied.
    @retval FALSE The statement isn't updating any relevant tables.
*/

static my_bool deny_updates_if_read_only_option(THD *thd,
                                                TABLE_LIST *all_tables)
{
  DBUG_ENTER("deny_updates_if_read_only_option");

  if (!opt_readonly)
    DBUG_RETURN(FALSE);

  LEX *lex= thd->lex;

  const my_bool user_is_super=
    ((ulong)(thd->security_ctx->master_access & SUPER_ACL) ==
     (ulong)SUPER_ACL);

  if (user_is_super && (!opt_super_readonly))
    DBUG_RETURN(FALSE);

  if (!(sql_command_flags[lex->sql_command] & CF_CHANGES_DATA))
    DBUG_RETURN(FALSE);

  /* Multi update is an exception and is dealt with later. */
  if (lex->sql_command == SQLCOM_UPDATE_MULTI)
    DBUG_RETURN(FALSE);

  const my_bool create_temp_tables= 
    (lex->sql_command == SQLCOM_CREATE_TABLE) &&
    (lex->create_info.options & HA_LEX_CREATE_TMP_TABLE);

  const my_bool drop_temp_tables= 
    (lex->sql_command == SQLCOM_DROP_TABLE) &&
    lex->drop_temporary;

  const my_bool update_real_tables=
    some_non_temp_table_to_be_updated(thd, all_tables) &&
    !(create_temp_tables || drop_temp_tables);


  const my_bool create_or_drop_databases=
    (lex->sql_command == SQLCOM_CREATE_DB) ||
    (lex->sql_command == SQLCOM_DROP_DB);

  if (update_real_tables || create_or_drop_databases)
  {
      /*
        An attempt was made to modify one or more non-temporary tables.
      */
      DBUG_RETURN(TRUE);
  }


  /* Assuming that only temporary tables are modified. */
  DBUG_RETURN(FALSE);
}


/**
  Get the maximum execution time for a statement.

  @return Length of time in milliseconds.

  @remark A zero timeout means that no timeout should be
          applied to this particular statement.
*/

static ulong inline get_max_statement_time(THD *thd)
{

  /* Assume query execution timeout feature is not used in the most cases */
  if (likely(!thd->variables.max_statement_time))
    return 0;

  /* Check if timer support is implemented and was initialized. */
  if (unlikely(have_statement_timeout != SHOW_OPTION_YES))
    return 0;

  /* The maximum execution time only applies to top-level statements. */
  if (unlikely(thd->sp_runtime_ctx || thd->in_sub_stmt))
    return 0;

  /* Also does not apply to statements made by the slave thread. */
  if (unlikely(thd->slave_thread))
    return 0;

  return thd->variables.max_statement_time;
}


/**
  Set the time until the currently running statement is aborted.

  @param  thd   Thread (session) context.

  @return TRUE if the timer was armed.
*/

static inline bool set_statement_timer(THD *thd)
{
  ulong max_statement_time= get_max_statement_time(thd);

  /* Assume query execution timeout feature is not used in the most cases */
  if (likely(max_statement_time == 0))
    return false;

  if (unlikely(thd->timer != NULL))
    return false;

  thd->timer= thd_timer_set(thd, thd->timer_cache, max_statement_time);
  thd->timer_cache= NULL;

  if (thd->timer)
    status_var_increment(thd->status_var.max_statement_time_set);
  else
    status_var_increment(thd->status_var.max_statement_time_set_failed);

  return thd->timer;
}


/**
  Deactivate the timer associated with the statement that was executed.

  @param  thd   Thread (session) context.
*/

static void reset_statement_timer(THD *thd)
{
  DBUG_ASSERT(thd->timer);
  /* Cache the timer object if it can be reused. */
  thd->timer_cache= thd_timer_reset(thd->timer);
  thd->timer= NULL;
}


/**
  Perform one connection-level (COM_XXXX) command.

  @param command         type of command to perform
  @param thd             connection handle
  @param packet          data for the command, packet is always null-terminated
  @param packet_length   length of packet + 1 (to show that data is
                         null-terminated) except for COM_SLEEP, where it
                         can be zero.

  @todo
    set thd->lex->sql_command to SQLCOM_END here.
  @todo
    The following has to be changed to an 8 byte integer

  @retval
    0   ok
  @retval
    1   request of thread shutdown, i. e. if command is
        COM_QUIT/COM_SHUTDOWN
*/
bool dispatch_command(enum enum_server_command command, THD *thd,
		      char* packet, uint packet_length)
{
  NET *net= &thd->net;
  bool error= 0;
  DBUG_ENTER("dispatch_command");
  DBUG_PRINT("info",("packet: '%*.s'; command: %d", packet_length, packet, command));

  DBUG_EXECUTE_IF("crash_dispatch_command_before",
                  { DBUG_PRINT("crash_dispatch_command_before", ("now"));
                    DBUG_ABORT(); });

  /* SHOW PROFILE instrumentation, begin */
#if defined(ENABLED_PROFILING)
  thd->profiling.start_new_query();
#endif

  /* DTRACE instrumentation, begin */
  MYSQL_COMMAND_START(thd->thread_id, command,
                      &thd->security_ctx->priv_user[0],
                      (char *) thd->security_ctx->host_or_ip);

  /* Performance Schema Interface instrumentation, begin */
  thd->m_statement_psi= MYSQL_REFINE_STATEMENT(thd->m_statement_psi,
                                               com_statement_info[command].m_key);

  thd->set_command(command);

  /*
    Commands which always take a long time are logged into
    the slow log only if opt_log_slow_admin_statements is set.
  */
  thd->enable_slow_log= TRUE;
  thd->clear_slow_extended();
  thd->lex->sql_command= SQLCOM_END; /* to avoid confusing VIEW detectors */
  thd->set_time();
  if (!thd->is_valid_time())
  {
    /*
     If the time has got past 2038 we need to shut this server down
     We do this by making sure every command is a shutdown and we 
     have enough privileges to shut the server down

     TODO: remove this when we have full 64 bit my_time_t support
    */
    thd->security_ctx->master_access|= SHUTDOWN_ACL;
    command= COM_SHUTDOWN;
  }
  thd->set_query_id(next_query_id());
  inc_thread_running();

  if (!(server_command_flags[command] & CF_SKIP_QUESTIONS))
    statistic_increment(thd->status_var.questions, &LOCK_status);

  /**
    Clear the set of flags that are expected to be cleared at the
    beginning of each command.
  */
  thd->server_status&= ~SERVER_STATUS_CLEAR_SET;

  /**
    Enforce password expiration for all RPC commands, except the
    following:

    COM_QUERY does a more fine-grained check later.
    COM_STMT_CLOSE and COM_STMT_SEND_LONG_DATA don't return anything.
    COM_PING only discloses information that the server is running,
       and that's available through other means.
    COM_QUIT should work even for expired statements.
  */
  if (unlikely(thd->security_ctx->password_expired &&
               command != COM_QUERY &&
               command != COM_STMT_CLOSE &&
               command != COM_STMT_SEND_LONG_DATA &&
               command != COM_PING &&
               command != COM_QUIT))
  {
    my_error(ER_MUST_CHANGE_PASSWORD, MYF(0));
    goto done;
  }

  switch (command) {
  case COM_INIT_DB:
  {
    LEX_STRING tmp;
    status_var_increment(thd->status_var.com_stat[SQLCOM_CHANGE_DB]);
    thd->convert_string(&tmp, system_charset_info,
			packet, packet_length, thd->charset());
    if (!mysql_change_db(thd, &tmp, FALSE))
    {
      general_log_write(thd, command, thd->db, thd->db_length);
      my_ok(thd);
    }
    break;
  }
#ifdef HAVE_REPLICATION
  case COM_REGISTER_SLAVE:
  {
    if (!register_slave(thd, (uchar*)packet, packet_length))
      my_ok(thd);
    break;
  }
#endif
  case COM_CHANGE_USER:
  {
    int auth_rc;
    status_var_increment(thd->status_var.com_other);

    thd->change_user();
    thd->clear_error();                         // if errors from rollback

    /* acl_authenticate() takes the data from net->read_pos */
    net->read_pos= (uchar*)packet;

    USER_CONN *save_user_connect=
      const_cast<USER_CONN*>(thd->get_user_connect());
    char *save_db= thd->db;
    uint save_db_length= thd->db_length;
    Security_context save_security_ctx= *thd->security_ctx;

    auth_rc= acl_authenticate(thd, packet_length);
    MYSQL_AUDIT_NOTIFY_CONNECTION_CHANGE_USER(thd);
    if (auth_rc)
    {
      my_free(thd->security_ctx->user);
      *thd->security_ctx= save_security_ctx;
      thd->set_user_connect(save_user_connect);
      thd->reset_db(save_db, save_db_length);

      my_error(ER_ACCESS_DENIED_CHANGE_USER_ERROR, MYF(0),
               thd->security_ctx->user,
               thd->security_ctx->host_or_ip,
               (thd->password ? ER(ER_YES) : ER(ER_NO)));
      thd->killed= THD::KILL_CONNECTION;
      error=true;
    }
    else
    {
#ifndef NO_EMBEDDED_ACCESS_CHECKS
      /* we've authenticated new user */
      if (save_user_connect)
	decrease_user_connections(save_user_connect);
#endif /* NO_EMBEDDED_ACCESS_CHECKS */
      mysql_mutex_lock(&thd->LOCK_thd_data);
      my_free(save_db);
      mysql_mutex_unlock(&thd->LOCK_thd_data);
      my_free(save_security_ctx.user);

    }
    break;
  }
  case COM_STMT_EXECUTE:
  {
    mysqld_stmt_execute(thd, packet, packet_length);
    break;
  }
  case COM_STMT_FETCH:
  {
    mysqld_stmt_fetch(thd, packet, packet_length);
    break;
  }
  case COM_STMT_SEND_LONG_DATA:
  {
    mysql_stmt_get_longdata(thd, packet, packet_length);
    break;
  }
  case COM_STMT_PREPARE:
  {
    mysqld_stmt_prepare(thd, packet, packet_length);
    break;
  }
  case COM_STMT_CLOSE:
  {
    mysqld_stmt_close(thd, packet, packet_length);
    break;
  }
  case COM_STMT_RESET:
  {
    mysqld_stmt_reset(thd, packet, packet_length);
    break;
  }
  case COM_QUERY:
  {
    DBUG_ASSERT(thd->m_digest == NULL);
    thd->m_digest= & thd->m_digest_state;
    thd->m_digest->reset(thd->m_token_array, max_digest_length);

    if (alloc_query(thd, packet, packet_length))
      break;					// fatal error is set
    MYSQL_QUERY_START(thd->query(), thd->thread_id,
                      (char *) (thd->db ? thd->db : ""),
                      &thd->security_ctx->priv_user[0],
                      (char *) thd->security_ctx->host_or_ip);
    char *packet_end= thd->query() + thd->query_length();

    if (opt_log_raw)
      general_log_write(thd, command, thd->query(), thd->query_length());

    DBUG_PRINT("query",("%-.4096s",thd->query()));

#if defined(ENABLED_PROFILING)
    thd->profiling.set_query_source(thd->query(), thd->query_length());
#endif

    MYSQL_SET_STATEMENT_TEXT(thd->m_statement_psi, thd->query(), thd->query_length());

    Parser_state parser_state;
    if (parser_state.init(thd, thd->query(), thd->query_length()))
      break;

    mysql_parse(thd, thd->query(), thd->query_length(), &parser_state);

    while (!thd->killed && (parser_state.m_lip.found_semicolon != NULL) &&
           ! thd->is_error())
    {
      /*
        Multiple queries exits, execute them individually
      */
      char *beginning_of_next_stmt= (char*) parser_state.m_lip.found_semicolon;

      /* Finalize server status flags after executing a statement. */
      thd->update_server_status();
      thd->protocol->end_statement();
      query_cache_end_of_result(thd);

      mysql_audit_general(thd, MYSQL_AUDIT_GENERAL_STATUS,
                          thd->get_stmt_da()->is_error() ?
                          thd->get_stmt_da()->sql_errno() : 0,
                          command_name[command].str);

      ulong length= (ulong)(packet_end - beginning_of_next_stmt);

      log_slow_statement(thd);

      /* Remove garbage at start of query */
      while (length > 0 && my_isspace(thd->charset(), *beginning_of_next_stmt))
      {
        beginning_of_next_stmt++;
        length--;
      }

/* PSI end */
      MYSQL_END_STATEMENT(thd->m_statement_psi, thd->get_stmt_da());
      thd->m_statement_psi= NULL;
      thd->m_digest= NULL;

/* DTRACE end */
      if (MYSQL_QUERY_DONE_ENABLED())
      {
        MYSQL_QUERY_DONE(thd->is_error());
      }

/* SHOW PROFILE end */
#if defined(ENABLED_PROFILING)
      thd->profiling.finish_current_query();
#endif

/* SHOW PROFILE begin */
#if defined(ENABLED_PROFILING)
      thd->profiling.start_new_query("continuing");
      thd->profiling.set_query_source(beginning_of_next_stmt, length);
#endif

/* DTRACE begin */
      MYSQL_QUERY_START(beginning_of_next_stmt, thd->thread_id,
                        (char *) (thd->db ? thd->db : ""),
                        &thd->security_ctx->priv_user[0],
                        (char *) thd->security_ctx->host_or_ip);

/* PSI begin */
      thd->m_digest= & thd->m_digest_state;

      thd->m_statement_psi= MYSQL_START_STATEMENT(&thd->m_statement_state,
                                                  com_statement_info[command].m_key,
                                                  thd->db, thd->db_length,
                                                  thd->charset());
      THD_STAGE_INFO(thd, stage_init);
      MYSQL_SET_STATEMENT_TEXT(thd->m_statement_psi, beginning_of_next_stmt, length);

      thd->set_query_and_id(beginning_of_next_stmt, length,
                            thd->charset(), next_query_id());
      /*
        Count each statement from the client.
      */
      statistic_increment(thd->status_var.questions, &LOCK_status);
      thd->set_time(); /* Reset the query start time. */
      parser_state.reset(beginning_of_next_stmt, length);
      /* TODO: set thd->lex->sql_command to SQLCOM_END here */
      mysql_parse(thd, beginning_of_next_stmt, length, &parser_state);
    }

    DBUG_PRINT("info",("query ready"));
    break;
  }
  case COM_FIELD_LIST:				// This isn't actually needed
#ifdef DONT_ALLOW_SHOW_COMMANDS
    my_message(ER_NOT_ALLOWED_COMMAND, ER(ER_NOT_ALLOWED_COMMAND),
               MYF(0));	/* purecov: inspected */
    break;
#else
  {
    char *fields, *packet_end= packet + packet_length, *arg_end;
    /* Locked closure of all tables */
    TABLE_LIST table_list;
    LEX_STRING table_name;
    LEX_STRING db;
    /*
      SHOW statements should not add the used tables to the list of tables
      used in a transaction.
    */
    MDL_savepoint mdl_savepoint= thd->mdl_context.mdl_savepoint();

    status_var_increment(thd->status_var.com_stat[SQLCOM_SHOW_FIELDS]);
    if (thd->copy_db_to(&db.str, &db.length))
      break;
    /*
      We have name + wildcard in packet, separated by endzero
    */
    arg_end= strend(packet);
    uint arg_length= arg_end - packet;

    /* Check given table name length. */
    if (arg_length >= packet_length || arg_length > NAME_LEN)
    {
      my_message(ER_UNKNOWN_COM_ERROR, ER(ER_UNKNOWN_COM_ERROR), MYF(0));
      break;
    }
    thd->convert_string(&table_name, system_charset_info,
			packet, arg_length, thd->charset());
    enum_ident_name_check ident_check_status=
      check_table_name(table_name.str, table_name.length, FALSE);
    if (ident_check_status == IDENT_NAME_WRONG)
    {
      /* this is OK due to convert_string() null-terminating the string */
      my_error(ER_WRONG_TABLE_NAME, MYF(0), table_name.str);
      break;
    }
    else if (ident_check_status == IDENT_NAME_TOO_LONG)
    {
      my_error(ER_TOO_LONG_IDENT, MYF(0), table_name.str);
      break;
    }
    packet= arg_end + 1;
    mysql_reset_thd_for_next_command(thd);
    lex_start(thd);
    /* Must be before we init the table list. */
    if (lower_case_table_names)
      table_name.length= my_casedn_str(files_charset_info, table_name.str);
    table_list.init_one_table(db.str, db.length, table_name.str,
                              table_name.length, table_name.str, TL_READ);
    /*
      Init TABLE_LIST members necessary when the undelrying
      table is view.
    */
    table_list.select_lex= &(thd->lex->select_lex);
    thd->lex->
      select_lex.table_list.link_in_list(&table_list,
                                         &table_list.next_local);
    thd->lex->add_to_query_tables(&table_list);

    if (is_infoschema_db(table_list.db, table_list.db_length))
    {
      ST_SCHEMA_TABLE *schema_table= find_schema_table(thd, table_list.alias);
      if (schema_table)
        table_list.schema_table= schema_table;
    }

    uint query_length= (uint) (packet_end - packet); // Don't count end \0
    if (!(fields= (char *) thd->memdup(packet, query_length + 1)))
      break;
    thd->set_query(fields, query_length);
    general_log_print(thd, command, "%s %s", table_list.table_name, fields);

    if (open_temporary_tables(thd, &table_list))
      break;

    if (check_table_access(thd, SELECT_ACL, &table_list,
                           TRUE, UINT_MAX, FALSE))
      break;
    /*
      Turn on an optimization relevant if the underlying table
      is a view: do not fill derived tables.
    */
    thd->lex->sql_command= SQLCOM_SHOW_FIELDS;

    // See comment in opt_trace_disable_if_no_security_context_access()
    Opt_trace_start ots(thd, &table_list, thd->lex->sql_command, NULL,
                        NULL, 0, NULL, NULL);

    mysqld_list_fields(thd,&table_list,fields);

    thd->lex->unit.cleanup();
    /* No need to rollback statement transaction, it's not started. */
    DBUG_ASSERT(thd->transaction.stmt.is_empty());
    close_thread_tables(thd);
    thd->mdl_context.rollback_to_savepoint(mdl_savepoint);

    if (thd->transaction_rollback_request)
    {
      /*
        Transaction rollback was requested since MDL deadlock was
        discovered while trying to open tables. Rollback transaction
        in all storage engines including binary log and release all
        locks.
      */
      trans_rollback_implicit(thd);
      thd->mdl_context.release_transactional_locks();
    }

    thd->cleanup_after_query();
    break;
  }
#endif
  case COM_QUIT:
    /* We don't calculate statistics for this command */
    general_log_print(thd, command, NullS);
    net->error=0;				// Don't give 'abort' message
    thd->get_stmt_da()->disable_status();              // Don't send anything back
    error=TRUE;					// End server
    break;
#ifndef EMBEDDED_LIBRARY
  case COM_BINLOG_DUMP_GTID:
    error= com_binlog_dump_gtid(thd, packet, packet_length);
    break;
  case COM_BINLOG_DUMP:
    error= com_binlog_dump(thd, packet, packet_length);
    break;
#endif
  case COM_REFRESH:
  {
    int not_used;

    if (packet_length < 1)
    {
      my_error(ER_MALFORMED_PACKET, MYF(0));
      break;
    }

    /*
      Initialize thd->lex since it's used in many base functions, such as
      open_tables(). Otherwise, it remains unitialized and may cause crash
      during execution of COM_REFRESH.
    */
    lex_start(thd);
    
    status_var_increment(thd->status_var.com_stat[SQLCOM_FLUSH]);
    ulong options= (ulong) (uchar) packet[0];
    if (trans_commit_implicit(thd))
      break;
    thd->mdl_context.release_transactional_locks();
    if (check_global_access(thd,RELOAD_ACL))
      break;
    general_log_print(thd, command, NullS);
#ifndef DBUG_OFF
    bool debug_simulate= FALSE;
    DBUG_EXECUTE_IF("simulate_detached_thread_refresh", debug_simulate= TRUE;);
    if (debug_simulate)
    {
      /*
        Simulate a reload without a attached thread session.
        Provides a environment similar to that of when the
        server receives a SIGHUP signal and reloads caches
        and flushes tables.
      */
      bool res;
      my_pthread_setspecific_ptr(THR_THD, NULL);
      res= reload_acl_and_cache(NULL, options | REFRESH_FAST,
                                NULL, &not_used);
      my_pthread_setspecific_ptr(THR_THD, thd);
      if (res)
        break;
    }
    else
#endif
    if (reload_acl_and_cache(thd, options, (TABLE_LIST*) 0, &not_used))
      break;
    if (trans_commit_implicit(thd))
      break;
    close_thread_tables(thd);
    thd->mdl_context.release_transactional_locks();
    my_ok(thd);
    break;
  }
#ifndef EMBEDDED_LIBRARY
  case COM_SHUTDOWN:
  {
    if (packet_length < 1)
    {
      my_error(ER_MALFORMED_PACKET, MYF(0));
      break;
    }
    status_var_increment(thd->status_var.com_other);
    if (check_global_access(thd,SHUTDOWN_ACL))
      break; /* purecov: inspected */
    /*
      If the client is < 4.1.3, it is going to send us no argument; then
      packet_length is 0, packet[0] is the end 0 of the packet. Note that
      SHUTDOWN_DEFAULT is 0. If client is >= 4.1.3, the shutdown level is in
      packet[0].
    */
    enum mysql_enum_shutdown_level level;
    if (!thd->is_valid_time())
      level= SHUTDOWN_DEFAULT;
    else
      level= (enum mysql_enum_shutdown_level) (uchar) packet[0];
    if (level == SHUTDOWN_DEFAULT)
      level= SHUTDOWN_WAIT_ALL_BUFFERS; // soon default will be configurable
    else if (level != SHUTDOWN_WAIT_ALL_BUFFERS)
    {
      my_error(ER_NOT_SUPPORTED_YET, MYF(0), "this shutdown level");
      break;
    }
    DBUG_PRINT("quit",("Got shutdown command for level %u", level));
    general_log_print(thd, command, NullS);
    my_eof(thd);
    kill_mysql();
    error=TRUE;
    break;
  }
#endif
  case COM_STATISTICS:
  {
    STATUS_VAR current_global_status_var;
    ulong uptime;
    uint length __attribute__((unused));
    ulonglong queries_per_second1000;
    char buff[250];
    uint buff_len= sizeof(buff);

    general_log_print(thd, command, NullS);
    status_var_increment(thd->status_var.com_stat[SQLCOM_SHOW_STATUS]);
    calc_sum_of_all_status(&current_global_status_var);
    if (!(uptime= (ulong) (thd->start_time.tv_sec - server_start_time)))
      queries_per_second1000= 0;
    else
      queries_per_second1000= thd->query_id * LL(1000) / uptime;

    length= my_snprintf(buff, buff_len - 1,
                        "Uptime: %lu  Threads: %d  Questions: %lu  "
                        "Slow queries: %llu  Opens: %llu  Flush tables: %lu  "
                        "Open tables: %u  Queries per second avg: %u.%03u",
                        uptime,
                        (int) get_thread_count(), (ulong) thd->query_id,
                        current_global_status_var.long_query_count,
                        current_global_status_var.opened_tables,
                        refresh_version,
                        table_cache_manager.cached_tables(),
                        (uint) (queries_per_second1000 / 1000),
                        (uint) (queries_per_second1000 % 1000));
#ifdef EMBEDDED_LIBRARY
    /* Store the buffer in permanent memory */
    my_ok(thd, 0, 0, buff);
#else
    (void) my_net_write(net, (uchar*) buff, length);
    (void) net_flush(net);
    thd->get_stmt_da()->disable_status();
#endif
    break;
  }
  case COM_PING:
    status_var_increment(thd->status_var.com_other);
    my_ok(thd);				// Tell client we are alive
    break;
  case COM_PROCESS_INFO:
    status_var_increment(thd->status_var.com_stat[SQLCOM_SHOW_PROCESSLIST]);
    if (!thd->security_ctx->priv_user[0] &&
        check_global_access(thd, PROCESS_ACL))
      break;
    general_log_print(thd, command, NullS);
    mysqld_list_processes(thd,
			  thd->security_ctx->master_access & PROCESS_ACL ? 
			  NullS : thd->security_ctx->priv_user, 0);
    break;
  case COM_PROCESS_KILL:
  {
    if (thread_id & (~0xfffffffful))
      my_error(ER_DATA_OUT_OF_RANGE, MYF(0), "thread_id", "mysql_kill()");
    else if (packet_length < 4)
      my_error(ER_MALFORMED_PACKET, MYF(0));
    else
    {
      status_var_increment(thd->status_var.com_stat[SQLCOM_KILL]);
      ulong id=(ulong) uint4korr(packet);
      sql_kill(thd,id,false);
    }
    break;
  }
  case COM_SET_OPTION:
  {

    if (packet_length < 2)
    {
      my_error(ER_MALFORMED_PACKET, MYF(0));
      break;
    }
    status_var_increment(thd->status_var.com_stat[SQLCOM_SET_OPTION]);
    uint opt_command= uint2korr(packet);

    switch (opt_command) {
    case (int) MYSQL_OPTION_MULTI_STATEMENTS_ON:
      thd->client_capabilities|= CLIENT_MULTI_STATEMENTS;
      my_eof(thd);
      break;
    case (int) MYSQL_OPTION_MULTI_STATEMENTS_OFF:
      thd->client_capabilities&= ~CLIENT_MULTI_STATEMENTS;
      my_eof(thd);
      break;
    default:
      my_message(ER_UNKNOWN_COM_ERROR, ER(ER_UNKNOWN_COM_ERROR), MYF(0));
      break;
    }
    break;
  }
  case COM_DEBUG:
    status_var_increment(thd->status_var.com_other);
    if (check_global_access(thd, SUPER_ACL))
      break;					/* purecov: inspected */
    mysql_print_status();
    general_log_print(thd, command, NullS);
    my_eof(thd);
    break;
  case COM_SLEEP:
  case COM_CONNECT:				// Impossible here
  case COM_TIME:				// Impossible from client
  case COM_DELAYED_INSERT:
  case COM_END:
  default:
    my_message(ER_UNKNOWN_COM_ERROR, ER(ER_UNKNOWN_COM_ERROR), MYF(0));
    break;
  }

done:
  DBUG_ASSERT(thd->derived_tables == NULL &&
              (thd->open_tables == NULL ||
               (thd->locked_tables_mode == LTM_LOCK_TABLES)));

  /* Finalize server status flags after executing a command. */
  thd->update_server_status();
  if (thd->killed)
    thd->send_kill_message();
  thd->protocol->end_statement();
  query_cache_end_of_result(thd);

  if (!thd->is_error() && !thd->killed_errno())
    mysql_audit_general(thd, MYSQL_AUDIT_GENERAL_RESULT, 0, 0);

  mysql_audit_general(thd, MYSQL_AUDIT_GENERAL_STATUS,
                      thd->get_stmt_da()->is_error() ?
                      thd->get_stmt_da()->sql_errno() : 0,
                      command_name[command].str);

  log_slow_statement(thd);

  THD_STAGE_INFO(thd, stage_cleaning_up);

  if (thd->killed == THD::KILL_QUERY ||
      thd->killed == THD::KILL_TIMEOUT ||
      thd->killed == THD::KILL_BAD_DATA)
  {
    thd->killed= THD::NOT_KILLED;
    thd->mysys_var->abort= 0;
  }

  thd->reset_query();
  thd->set_command(COM_SLEEP);

  /* Performance Schema Interface instrumentation, end */
  MYSQL_END_STATEMENT(thd->m_statement_psi, thd->get_stmt_da());
  thd->m_statement_psi= NULL;
  thd->m_digest= NULL;

  dec_thread_running();
  thd->packet.shrink(thd->variables.net_buffer_length);	// Reclaim some memory
  free_root(thd->mem_root,MYF(MY_KEEP_PREALLOC));

  /* DTRACE instrumentation, end */
  if (MYSQL_QUERY_DONE_ENABLED() || MYSQL_COMMAND_DONE_ENABLED())
  {
    int res __attribute__((unused));
    res= (int) thd->is_error();
    if (command == COM_QUERY)
    {
      MYSQL_QUERY_DONE(res);
    }
    MYSQL_COMMAND_DONE(res);
  }

  /* SHOW PROFILE instrumentation, end */
#if defined(ENABLED_PROFILING)
  thd->profiling.finish_current_query();
#endif

  DBUG_RETURN(error);
}

/**
   Calculate execution time for the current query.

   SET queries outside stored procedures are ignored so that
   statements changing query_exec_time are not affected by
   themselves.

   @param thd              thread handle
   @param lex              current relative time in microseconds

   @return                 time in microseconds from utime_after_lock
*/

static inline ulonglong get_query_exec_time(THD *thd, ulonglong cur_utime)
{
  ulonglong res;

#ifndef DBUG_OFF
  if (thd->variables.query_exec_time != 0)
    res= thd->lex->sql_command != SQLCOM_SET_OPTION ?
      thd->variables.query_exec_time : 0;
  else
#endif
  res= cur_utime - thd->utime_after_lock;

  if (res > thd->variables.long_query_time)
    thd->server_status|= SERVER_QUERY_WAS_SLOW;
  else
    thd->server_status&= ~SERVER_QUERY_WAS_SLOW;

  return res;
}


static inline void copy_global_to_session(THD *thd, ulong flag,
                                          const ulong *val)
{
  my_ptrdiff_t offset = ((char *)val - (char *)&global_system_variables);
  if (opt_slow_query_log_use_global_control & (1ULL << flag))
    *(ulong *)((char *) &thd->variables + offset) = *val;
}


static inline void copy_global_to_session(THD *thd, ulong flag,
                                          const ulonglong *val)
{
  my_ptrdiff_t offset = ((char *)val - (char *)&global_system_variables);
  if (opt_slow_query_log_use_global_control & (1ULL << flag))
    *(ulonglong *)((char *) &thd->variables + offset) = *val;
}



/**
  Check whether we need to write the current statement (or its rewritten
  version if it exists) to the slow query log.
  As a side-effect, a digest of suppressed statements may be written.

  @param thd          thread handle

  @retval
    true              statement needs to be logged
  @retval
    false             statement does not need to be logged
*/

bool log_slow_applicable(THD *thd)
{
  DBUG_ENTER("log_slow_applicable");

  /*
    The following should never be true with our current code base,
    but better to keep this here so we don't accidently try to log a
    statement in a trigger or stored function
  */
  if (unlikely(thd->in_sub_stmt))
    DBUG_RETURN(false);                         // Don't set time for sub stmt

  /* Follow the slow log filter configuration. */
  if (thd->variables.log_slow_filter != 0 &&
      (!(thd->variables.log_slow_filter & thd->query_plan_flags) ||
       ((thd->variables.log_slow_filter & (1UL << SLOG_F_QC_NO)) &&
        (thd->query_plan_flags & QPLAN_QC))))
    DBUG_RETURN(false);

  ulonglong end_utime_of_query= thd->current_utime();
  ulonglong query_exec_time= get_query_exec_time(thd, end_utime_of_query);

  /*
    Don't log the CALL statement if slow statements logging
    inside of stored procedures is enabled.
  */
  if (opt_log_slow_sp_statements && thd->lex)
  {
    if (thd->lex->sql_command == SQLCOM_CALL)
    {
      if (thd->stmt_arena)
      {
        int sql_command= ((sp_lex_instr *)thd->stmt_arena)->get_command();
        if (sql_command == SQLCOM_CALL || sql_command == -1)
          DBUG_RETURN(false);
      }
      else
        DBUG_RETURN(false);
    }
    else if (thd->lex->sql_command == SQLCOM_EXECUTE)
    {
      Statement *stmt;
      LEX_STRING *name= &thd->lex->prepared_stmt_name;
      if ((stmt= thd->stmt_map.find_by_name(name)) != NULL &&
          stmt->lex && stmt->lex->sql_command == SQLCOM_CALL)
          DBUG_RETURN(false);
    }
  }

  /*
    Low long_query_time value most likely means user is debugging stuff and even
    though some thread's queries are not supposed to be logged b/c of the rate
    limit, if one of them takes long enough (>= 1 second) it will be sensible
    to make an exception and write to slow log anyway.
  */

  system_variables const &g= global_system_variables;
  copy_global_to_session(thd, SLOG_UG_LOG_SLOW_FILTER,
                         &g.log_slow_filter);
  copy_global_to_session(thd, SLOG_UG_LOG_SLOW_RATE_LIMIT,
                         &g.log_slow_rate_limit);
  copy_global_to_session(thd, SLOG_UG_LOG_SLOW_VERBOSITY,
                         &g.log_slow_verbosity);
  copy_global_to_session(thd, SLOG_UG_LONG_QUERY_TIME,
                         &g.long_query_time);
  copy_global_to_session(thd, SLOG_UG_MIN_EXAMINED_ROW_LIMIT,
                         &g.min_examined_row_limit);

  if (opt_slow_query_log_rate_type == SLOG_RT_QUERY
      && thd->variables.log_slow_rate_limit
      && my_rnd(&thd->slog_rand) * ((double)thd->variables.log_slow_rate_limit) > 1.0
      && query_exec_time < slow_query_log_always_write_time
      && (thd->variables.long_query_time >= 1000000
          || (ulong) query_exec_time < 1000000)) {
    DBUG_RETURN(false);
  }
  if (opt_slow_query_log_rate_type == SLOG_RT_SESSION
      && thd->variables.log_slow_rate_limit
      && thd->thread_id % thd->variables.log_slow_rate_limit
      && query_exec_time < slow_query_log_always_write_time
      && (thd->variables.long_query_time >= 1000000
          || (ulong) query_exec_time < 1000000)) {
    DBUG_RETURN(false);
  }

  /*
    Do not log administrative statements unless the appropriate option is
    set.
  */
  if (thd->enable_slow_log)
  {
    bool warn_no_index= ((thd->server_status &
                          (SERVER_QUERY_NO_INDEX_USED |
                           SERVER_QUERY_NO_GOOD_INDEX_USED)) &&
                         opt_log_queries_not_using_indexes &&
                         !(sql_command_flags[thd->lex->sql_command] &
                           CF_STATUS_COMMAND));
    bool log_this_query=  ((thd->server_status & SERVER_QUERY_WAS_SLOW) ||
                           warn_no_index) &&
                          (thd->get_examined_row_count() >=
                           thd->variables.min_examined_row_limit);
    bool suppress_logging= log_throttle_qni.log(thd, warn_no_index);

    if (!suppress_logging && log_this_query)
      DBUG_RETURN(true);
  }
  DBUG_RETURN(false);
}


/**
  Unconditionally the current statement (or its rewritten version if it
  exists) to the slow query log.

  @param thd              thread handle
*/

void log_slow_do(THD *thd)
{
  DBUG_ENTER("log_slow_do");

  thd_proc_info(thd, "logging slow query");
  THD_STAGE_INFO(thd, stage_logging_slow_query);
  thd->status_var.long_query_count++;

  if (thd->rewritten_query.length())
    slow_log_print(thd,
                   thd->rewritten_query.c_ptr_safe(),
                   thd->rewritten_query.length());
  else
    slow_log_print(thd, thd->query(), thd->query_length());

  DBUG_VOID_RETURN;
}


/**
  Check whether we need to write the current statement to the slow query
  log. If so, do so. This is a wrapper for the two functions above;
  most callers should use this wrapper.  Only use the above functions
  directly if you have expensive rewriting that you only need to do if
  the query actually needs to be logged (e.g. SP variables / NAME_CONST
  substitution when executing a PROCEDURE).
  A digest of suppressed statements may be logged instead of the current
  statement.

  @param thd              thread handle
*/

void log_slow_statement(THD *thd)
{
  DBUG_ENTER("log_slow_statement");

  if (log_slow_applicable(thd))
    log_slow_do(thd);

  DBUG_VOID_RETURN;
}


/**
  Create a TABLE_LIST object for an INFORMATION_SCHEMA table.

    This function is used in the parser to convert a SHOW or DESCRIBE
    table_name command to a SELECT from INFORMATION_SCHEMA.
    It prepares a SELECT_LEX and a TABLE_LIST object to represent the
    given command as a SELECT parse tree.

  @param thd              thread handle
  @param lex              current lex
  @param table_ident      table alias if it's used
  @param schema_table_idx the type of the INFORMATION_SCHEMA table to be
                          created

  @note
    Due to the way this function works with memory and LEX it cannot
    be used outside the parser (parse tree transformations outside
    the parser break PS and SP).

  @retval
    0                 success
  @retval
    1                 out of memory or SHOW commands are not allowed
                      in this version of the server.
*/

int prepare_schema_table(THD *thd, LEX *lex, Table_ident *table_ident,
                         enum enum_schema_tables schema_table_idx)
{
  SELECT_LEX *schema_select_lex= NULL;
  DBUG_ENTER("prepare_schema_table");

  switch (schema_table_idx) {
  case SCH_SCHEMATA:
#if defined(DONT_ALLOW_SHOW_COMMANDS)
    my_message(ER_NOT_ALLOWED_COMMAND,
               ER(ER_NOT_ALLOWED_COMMAND), MYF(0));   /* purecov: inspected */
    DBUG_RETURN(1);
#else
    break;
#endif

  case SCH_TABLE_NAMES:
  case SCH_TABLES:
  case SCH_TEMPORARY_TABLES:
  case SCH_GLOBAL_TEMPORARY_TABLES:
  case SCH_VIEWS:
  case SCH_TRIGGERS:
  case SCH_EVENTS:
#ifdef DONT_ALLOW_SHOW_COMMANDS
    my_message(ER_NOT_ALLOWED_COMMAND,
               ER(ER_NOT_ALLOWED_COMMAND), MYF(0)); /* purecov: inspected */
    DBUG_RETURN(1);
#else
    {
      LEX_STRING db;
      size_t dummy;
      if (lex->select_lex.db == NULL &&
          lex->copy_db_to(&lex->select_lex.db, &dummy))
      {
        DBUG_RETURN(1);
      }
      schema_select_lex= new SELECT_LEX();
      db.str= schema_select_lex->db= lex->select_lex.db;
      schema_select_lex->table_list.first= NULL;
      db.length= strlen(db.str);

      if (check_and_convert_db_name(&db, FALSE) != IDENT_NAME_OK)
        DBUG_RETURN(1);
      break;
    }
#endif
  case SCH_COLUMNS:
  case SCH_STATISTICS:
  {
#ifdef DONT_ALLOW_SHOW_COMMANDS
    my_message(ER_NOT_ALLOWED_COMMAND,
               ER(ER_NOT_ALLOWED_COMMAND), MYF(0)); /* purecov: inspected */
    DBUG_RETURN(1);
#else
    DBUG_ASSERT(table_ident);
    TABLE_LIST **query_tables_last= lex->query_tables_last;
    schema_select_lex= new SELECT_LEX();
    /* 'parent_lex' is used in init_query() so it must be before it. */
    schema_select_lex->parent_lex= lex;
    schema_select_lex->init_query();
    if (!schema_select_lex->add_table_to_list(thd, table_ident, 0, 0, TL_READ,
                                              MDL_SHARED_READ))
      DBUG_RETURN(1);
    lex->query_tables_last= query_tables_last;
    break;
  }
#endif
  case SCH_PROFILES:
    /* 
      Mark this current profiling record to be discarded.  We don't
      wish to have SHOW commands show up in profiling.
    */
#if defined(ENABLED_PROFILING)
    thd->profiling.discard_current_query();
#endif
    break;
  case SCH_USER_STATS:
  case SCH_CLIENT_STATS:
  case SCH_THREAD_STATS:
    if (check_global_access(thd, SUPER_ACL | PROCESS_ACL))
      DBUG_RETURN(1);
  case SCH_TABLE_STATS:
  case SCH_INDEX_STATS:
  case SCH_OPTIMIZER_TRACE:
  case SCH_OPEN_TABLES:
  case SCH_VARIABLES:
  case SCH_STATUS:
  case SCH_PROCEDURES:
  case SCH_CHARSETS:
  case SCH_ENGINES:
  case SCH_COLLATIONS:
  case SCH_COLLATION_CHARACTER_SET_APPLICABILITY:
  case SCH_USER_PRIVILEGES:
  case SCH_SCHEMA_PRIVILEGES:
  case SCH_TABLE_PRIVILEGES:
  case SCH_COLUMN_PRIVILEGES:
  case SCH_TABLE_CONSTRAINTS:
  case SCH_KEY_COLUMN_USAGE:
  default:
    break;
  }
  
  SELECT_LEX *select_lex= lex->current_select;
  if (make_schema_select(thd, select_lex, schema_table_idx))
  {
    DBUG_RETURN(1);
  }
  TABLE_LIST *table_list= select_lex->table_list.first;
  table_list->schema_select_lex= schema_select_lex;
  table_list->schema_table_reformed= 1;
  DBUG_RETURN(0);
}


/**
  Read query from packet and store in thd->query.
  Used in COM_QUERY and COM_STMT_PREPARE.

    Sets the following THD variables:
  - query
  - query_length

  @retval
    FALSE ok
  @retval
    TRUE  error;  In this case thd->fatal_error is set
*/

bool alloc_query(THD *thd, const char *packet, uint packet_length)
{
  char *query;
  /* Remove garbage at start and end of query */
  while (packet_length > 0 && my_isspace(thd->charset(), packet[0]))
  {
    packet++;
    packet_length--;
  }
  const char *pos= packet + packet_length;     // Point at end null
  while (packet_length > 0 &&
	 (pos[-1] == ';' || my_isspace(thd->charset() ,pos[-1])))
  {
    pos--;
    packet_length--;
  }
  /* We must allocate some extra memory for query cache 

    The query buffer layout is:
       buffer :==
            <statement>   The input statement(s)
            '\0'          Terminating null char  (1 byte)
            <length>      Length of following current database name (size_t)
            <db_name>     Name of current database
            <flags>       Flags struct
  */
  if (! (query= (char*) thd->memdup_w_gap(packet,
                                          packet_length,
                                          1 + sizeof(size_t) + thd->db_length +
                                          QUERY_CACHE_FLAGS_SIZE)))
      return TRUE;
  query[packet_length]= '\0';
  /*
    Space to hold the name of the current database is allocated.  We
    also store this length, in case current database is changed during
    execution.  We might need to reallocate the 'query' buffer
  */
  char *len_pos = (query + packet_length + 1);
  memcpy(len_pos, (char *) &thd->db_length, sizeof(size_t));
    
  thd->set_query(query, packet_length);
  thd->rewritten_query.free();                 // free here lest PS break

  /* Reclaim some memory */
  thd->packet.shrink(thd->variables.net_buffer_length);
  thd->convert_buffer.shrink(thd->variables.net_buffer_length);

  return FALSE;
}

static void reset_one_shot_variables(THD *thd) 
{
  thd->variables.character_set_client=
    global_system_variables.character_set_client;
  thd->variables.collation_connection=
    global_system_variables.collation_connection;
  thd->variables.collation_database=
    global_system_variables.collation_database;
  thd->variables.collation_server=
    global_system_variables.collation_server;
  thd->update_charset();
  thd->variables.time_zone=
    global_system_variables.time_zone;
  thd->variables.lc_time_names= &my_locale_en_US;
  thd->one_shot_set= 0;
}


static
bool sp_process_definer(THD *thd)
{
  DBUG_ENTER("sp_process_definer");

  LEX *lex= thd->lex;

  /*
    If the definer is not specified, this means that CREATE-statement missed
    DEFINER-clause. DEFINER-clause can be missed in two cases:

      - The user submitted a statement w/o the clause. This is a normal
        case, we should assign CURRENT_USER as definer.

      - Our slave received an updated from the master, that does not
        replicate definer for stored rountines. We should also assign
        CURRENT_USER as definer here, but also we should mark this routine
        as NON-SUID. This is essential for the sake of backward
        compatibility.

        The problem is the slave thread is running under "special" user (@),
        that actually does not exist. In the older versions we do not fail
        execution of a stored routine if its definer does not exist and
        continue the execution under the authorization of the invoker
        (BUG#13198). And now if we try to switch to slave-current-user (@),
        we will fail.

        Actually, this leads to the inconsistent state of master and
        slave (different definers, different SUID behaviour), but it seems,
        this is the best we can do.
  */

  if (!lex->definer)
  {
    Prepared_stmt_arena_holder ps_arena_holder(thd);

    lex->definer= create_default_definer(thd);

    /* Error has been already reported. */
    if (lex->definer == NULL)
      DBUG_RETURN(TRUE);

    if (thd->slave_thread && lex->sphead)
      lex->sphead->m_chistics->suid= SP_IS_NOT_SUID;
  }
  else
  {
    /*
      If the specified definer differs from the current user, we
      should check that the current user has SUPER privilege (in order
      to create a stored routine under another user one must have
      SUPER privilege).
    */
    if ((strcmp(lex->definer->user.str, thd->security_ctx->priv_user) ||
         my_strcasecmp(system_charset_info, lex->definer->host.str,
                       thd->security_ctx->priv_host)) &&
        check_global_access(thd, SUPER_ACL))
    {
      thd->diff_access_denied_errors++;
      my_error(ER_SPECIFIC_ACCESS_DENIED_ERROR, MYF(0), "SUPER");
      DBUG_RETURN(TRUE);
    }
  }

  /* Check that the specified definer exists. Emit a warning if not. */

#ifndef NO_EMBEDDED_ACCESS_CHECKS
  if (!is_acl_user(lex->definer->host.str, lex->definer->user.str))
  {
    push_warning_printf(thd,
                        Sql_condition::WARN_LEVEL_NOTE,
                        ER_NO_SUCH_USER,
                        ER(ER_NO_SUCH_USER),
                        lex->definer->user.str,
                        lex->definer->host.str);
  }
#endif /* NO_EMBEDDED_ACCESS_CHECKS */

  DBUG_RETURN(FALSE);
}


/**
  Auxiliary call that opens and locks tables for LOCK TABLES statement
  and initializes the list of locked tables.

  @param thd     Thread context.
  @param tables  List of tables to be locked.

  @return FALSE in case of success, TRUE in case of error.
*/

static bool lock_tables_open_and_lock_tables(THD *thd, TABLE_LIST *tables)
{
  Lock_tables_prelocking_strategy lock_tables_prelocking_strategy;
  uint counter;
  TABLE_LIST *table;

  thd->in_lock_tables= 1;

  if (open_tables(thd, &tables, &counter, 0, &lock_tables_prelocking_strategy))
    goto err;

  /*
    We allow to change temporary tables even if they were locked for read
    by LOCK TABLES. To avoid a discrepancy between lock acquired at LOCK
    TABLES time and by the statement which is later executed under LOCK TABLES
    we ensure that for temporary tables we always request a write lock (such
    discrepancy can cause problems for the storage engine).
    We don't set TABLE_LIST::lock_type in this case as this might result in
    extra warnings from THD::decide_logging_format() even though binary logging
    is totally irrelevant for LOCK TABLES.
  */
  for (table= tables; table; table= table->next_global)
    if (!table->placeholder() && table->table->s->tmp_table)
      table->table->reginfo.lock_type= TL_WRITE;

  if (lock_tables(thd, tables, counter, 0) ||
      thd->locked_tables_list.init_locked_tables(thd))
    goto err;

  thd->in_lock_tables= 0;

  return FALSE;

err:
  thd->in_lock_tables= 0;

  trans_rollback_stmt(thd);
  /*
    Need to end the current transaction, so the storage engine (InnoDB)
    can free its locks if LOCK TABLES locked some tables before finding
    that it can't lock a table in its list
  */
  trans_rollback(thd);
  /* Close tables and release metadata locks. */
  close_thread_tables(thd);
  DBUG_ASSERT(!thd->locked_tables_mode);
  thd->mdl_context.release_transactional_locks();
  return TRUE;
}

/**
  Acquire a global backup lock.

  @param thd     Thread context.

  @return FALSE on success, TRUE in case of error.
*/

static bool lock_tables_for_backup(THD *thd)
{
  DBUG_ENTER("lock_tables_for_backup");

  if (check_global_access(thd, RELOAD_ACL))
    DBUG_RETURN(true);

  if (delay_key_write_options == DELAY_KEY_WRITE_ALL)
  {
    my_error(ER_OPTION_PREVENTS_STATEMENT, MYF(0), "delay_key_write=ALL");
    DBUG_RETURN(true);
  }
  /*
    Do nothing if the current connection already owns the LOCK TABLES FOR
    BACKUP lock or the global read lock (as it's a more restrictive lock).
  */
  if (thd->backup_tables_lock.is_acquired() ||
      thd->global_read_lock.is_acquired())
    DBUG_RETURN(false);

  /*
    Do not allow backup locks under regular LOCK TABLES, FLUSH TABLES ... FOR
    EXPORT, or FLUSH TABLES <table_list> WITH READ LOCK.
  */
  if (thd->variables.option_bits & OPTION_TABLE_LOCK)
  {
    my_message(ER_LOCK_OR_ACTIVE_TRANSACTION,
               ER(ER_LOCK_OR_ACTIVE_TRANSACTION), MYF(0));
    DBUG_RETURN(true);
  }

  DBUG_RETURN(thd->backup_tables_lock.acquire(thd));
}

/**
  Acquire a global binlog lock.

  @param thd     Thread context.

  @return FALSE in case of success, TRUE in case of error.
*/

static bool lock_binlog_for_backup(THD *thd)
{
  DBUG_ENTER("lock_binlog_for_backup");

  if (check_global_access(thd, RELOAD_ACL))
    DBUG_RETURN(true);

  /*
    Do nothing if the current connection already owns a LOCK BINLOG FOR BACKUP
    lock or the global read lock (as it's a more restrictive lock).
  */
  if (thd->backup_binlog_lock.is_acquired() ||
      thd->global_read_lock.is_acquired())
    DBUG_RETURN(false);

  DBUG_RETURN(thd->backup_binlog_lock.acquire(thd));
}

/**
  Execute command saved in thd and lex->sql_command.

  @param thd                       Thread handle

  @todo
    - Invalidate the table in the query cache if something changed
    after unlocking when changes become visible.
    @todo: this is workaround. right way will be move invalidating in
    the unlock procedure.
    - TODO: use check_change_password()

  @retval
    FALSE       OK
  @retval
    TRUE        Error
*/

int
mysql_execute_command(THD *thd)
{
  int res= FALSE;
  int  up_result= 0;
  LEX  *lex= thd->lex;
  /* first SELECT_LEX (have special meaning for many of non-SELECTcommands) */
  SELECT_LEX *select_lex= &lex->select_lex;
  /* first table of first SELECT_LEX */
  TABLE_LIST *first_table= select_lex->table_list.first;
  /* list of all tables in query */
  TABLE_LIST *all_tables;
  /* most outer SELECT_LEX_UNIT of query */
  SELECT_LEX_UNIT *unit= &lex->unit;
#ifdef HAVE_REPLICATION
  /* have table map for update for multi-update statement (BUG#37051) */
  bool have_table_map_for_update= FALSE;
#endif
  struct system_variables *per_query_variables_backup= NULL;
  bool reset_timer= false;

  DBUG_ENTER("mysql_execute_command");
  DBUG_ASSERT(!lex->describe || is_explainable_query(lex->sql_command));

  if (unlikely(lex->is_broken()))
  {
    // Force a Reprepare, to get a fresh LEX
    Reprepare_observer *reprepare_observer= thd->get_reprepare_observer();
    if (reprepare_observer &&
        reprepare_observer->report_error(thd))
    {
      DBUG_ASSERT(thd->is_error());
      DBUG_RETURN(1);
    }
  }

#ifdef WITH_PARTITION_STORAGE_ENGINE
  thd->work_part_info= 0;
#endif

  DBUG_ASSERT(thd->transaction.stmt.is_empty() || thd->in_sub_stmt);
  /*
    Each statement or replication event which might produce deadlock
    should handle transaction rollback on its own. So by the start of
    the next statement transaction rollback request should be fulfilled
    already.
  */
  DBUG_ASSERT(! thd->transaction_rollback_request || thd->in_sub_stmt);
  /*
    In many cases first table of main SELECT_LEX have special meaning =>
    check that it is first table in global list and relink it first in 
    queries_tables list if it is necessary (we need such relinking only
    for queries with subqueries in select list, in this case tables of
    subqueries will go to global list first)

    all_tables will differ from first_table only if most upper SELECT_LEX
    do not contain tables.

    Because of above in place where should be at least one table in most
    outer SELECT_LEX we have following check:
    DBUG_ASSERT(first_table == all_tables);
    DBUG_ASSERT(first_table == all_tables && first_table != 0);
  */
  lex->first_lists_tables_same();
  /* should be assigned after making first tables same */
  all_tables= lex->query_tables;
  /* set context for commands which do not use setup_tables */
  select_lex->
    context.resolve_in_table_list_only(select_lex->
                                       table_list.first);

  /*
    Reset warning count for each query that uses tables
    A better approach would be to reset this for any commands
    that is not a SHOW command or a select that only access local
    variables, but for now this is probably good enough.
  */
  if ((sql_command_flags[lex->sql_command] & CF_DIAGNOSTIC_STMT) != 0)
    thd->get_stmt_da()->set_warning_info_read_only(TRUE);
  else
  {
    thd->get_stmt_da()->set_warning_info_read_only(FALSE);
    if (all_tables)
      thd->get_stmt_da()->opt_clear_warning_info(thd->query_id);
  }

#ifdef HAVE_REPLICATION
  if (unlikely(thd->slave_thread))
  {
    // Database filters.
    if (lex->sql_command != SQLCOM_BEGIN &&
        lex->sql_command != SQLCOM_COMMIT &&
        lex->sql_command != SQLCOM_SAVEPOINT &&
        lex->sql_command != SQLCOM_ROLLBACK &&
        lex->sql_command != SQLCOM_ROLLBACK_TO_SAVEPOINT &&
        !rpl_filter->db_ok(thd->db))
      DBUG_RETURN(0);

    if (lex->sql_command == SQLCOM_DROP_TRIGGER)
    {
      /*
        When dropping a trigger, we need to load its table name
        before checking slave filter rules.
      */
      add_table_for_trigger(thd, thd->lex->spname, 1, &all_tables);
      
      if (!all_tables)
      {
        /*
          If table name cannot be loaded,
          it means the trigger does not exists possibly because
          CREATE TRIGGER was previously skipped for this trigger
          according to slave filtering rules.
          Returning success without producing any errors in this case.
        */
        DBUG_RETURN(0);
      }
      
      // force searching in slave.cc:tables_ok() 
      all_tables->updating= 1;
    }

    /*
      For fix of BUG#37051, the master stores the table map for update
      in the Query_log_event, and the value is assigned to
      thd->variables.table_map_for_update before executing the update
      query.

      If thd->variables.table_map_for_update is set, then we are
      replicating from a new master, we can use this value to apply
      filter rules without opening all the tables. However If
      thd->variables.table_map_for_update is not set, then we are
      replicating from an old master, so we just skip this and
      continue with the old method. And of course, the bug would still
      exist for old masters.
    */
    if (lex->sql_command == SQLCOM_UPDATE_MULTI &&
        thd->table_map_for_update)
    {
      have_table_map_for_update= TRUE;
      table_map table_map_for_update= thd->table_map_for_update;
      uint nr= 0;
      TABLE_LIST *table;
      for (table=all_tables; table; table=table->next_global, nr++)
      {
        if (table_map_for_update & ((table_map)1 << nr))
          table->updating= TRUE;
        else
          table->updating= FALSE;
      }

      if (all_tables_not_ok(thd, all_tables))
      {
        /* we warn the slave SQL thread */
        my_message(ER_SLAVE_IGNORED_TABLE, ER(ER_SLAVE_IGNORED_TABLE), MYF(0));
        if (thd->one_shot_set)
          reset_one_shot_variables(thd);
        DBUG_RETURN(0);
      }
      
      for (table=all_tables; table; table=table->next_global)
        table->updating= TRUE;
    }
    
    /*
      Check if statment should be skipped because of slave filtering
      rules

      Exceptions are:
      - UPDATE MULTI: For this statement, we want to check the filtering
        rules later in the code
      - SET: we always execute it (Not that many SET commands exists in
        the binary log anyway -- only 4.1 masters write SET statements,
	in 5.0 there are no SET statements in the binary log)
      - DROP TEMPORARY TABLE IF EXISTS: we always execute it (otherwise we
        have stale files on slave caused by exclusion of one tmp table).
    */
    if (!(lex->sql_command == SQLCOM_UPDATE_MULTI) &&
	!(lex->sql_command == SQLCOM_SET_OPTION) &&
	!(lex->sql_command == SQLCOM_DROP_TABLE &&
          lex->drop_temporary && lex->drop_if_exists) &&
        all_tables_not_ok(thd, all_tables))
    {
      /* we warn the slave SQL thread */
      my_message(ER_SLAVE_IGNORED_TABLE, ER(ER_SLAVE_IGNORED_TABLE), MYF(0));
      if (thd->one_shot_set)
      {
        /*
          It's ok to check thd->one_shot_set here:

          The charsets in a MySQL 5.0 slave can change by both a binlogged
          SET ONE_SHOT statement and the event-internal charset setting, 
          and these two ways to change charsets do not seems to work
          together.

          At least there seems to be problems in the rli cache for
          charsets if we are using ONE_SHOT.  Note that this is normally no
          problem because either the >= 5.0 slave reads a 4.1 binlog (with
          ONE_SHOT) *or* or 5.0 binlog (without ONE_SHOT) but never both."
        */
        reset_one_shot_variables(thd);
      }
      DBUG_RETURN(0);
    }
    /* 
       Execute deferred events first
       Bug lp1068210 or upstream 67504: Test first to see if we are executing
       within a sub statement. If so, DO NOT execute any deferred events, they
       have already been executed by the parent statement and have no bearing
       on the sub statement and can cause faulty behavior.
    */
    if (thd->in_sub_stmt == 0)
      if (slave_execute_deferred_events(thd))
          DBUG_RETURN(-1);
  }
  else
  {
#endif /* HAVE_REPLICATION */
    /*
      When option readonly is set deny operations which change non-temporary
      tables. Except for the replication thread and the 'super' users.
    */
    if (deny_updates_if_read_only_option(thd, all_tables))
    {
      my_error(ER_OPTION_PREVENTS_STATEMENT, MYF(0),
               opt_super_readonly ? "--read-only (super)" : "--read-only");
      DBUG_RETURN(-1);
    }
#ifdef HAVE_REPLICATION
  } /* endif unlikely slave */
#endif

  status_var_increment(thd->status_var.com_stat[lex->sql_command]);

  Opt_trace_start ots(thd, all_tables, lex->sql_command, &lex->var_list,
                      thd->query(), thd->query_length(), NULL,
                      thd->variables.character_set_client);

  Opt_trace_object trace_command(&thd->opt_trace);
  Opt_trace_array trace_command_steps(&thd->opt_trace, "steps");

  DBUG_ASSERT(thd->transaction.stmt.cannot_safely_rollback() == FALSE);

  switch (gtid_pre_statement_checks(thd))
  {
  case GTID_STATEMENT_EXECUTE:
    break;
  case GTID_STATEMENT_CANCEL:
    DBUG_RETURN(-1);
  case GTID_STATEMENT_SKIP:
    my_ok(thd);
    DBUG_RETURN(0);
  }

  /*
    End a active transaction so that this command will have it's
    own transaction and will also sync the binary log. If a DDL is
    not run in it's own transaction it may simply never appear on
    the slave in case the outside transaction rolls back.
  */
  if (stmt_causes_implicit_commit(thd, CF_IMPLICIT_COMMIT_BEGIN))
  {
    /*
      Note that this should never happen inside of stored functions
      or triggers as all such statements prohibited there.
    */
    DBUG_ASSERT(! thd->in_sub_stmt);
    /* Statement transaction still should not be started. */
    DBUG_ASSERT(thd->transaction.stmt.is_empty());

    /*
      Implicit commit is not allowed with an active XA transaction.
      In this case we should not release metadata locks as the XA transaction
      will not be rolled back. Therefore we simply return here.
    */
    if (trans_check_state(thd))
      DBUG_RETURN(-1);

    /* Commit the normal transaction if one is active. */
    if (trans_commit_implicit(thd))
      goto error;
    /* Release metadata locks acquired in this transaction. */
    thd->mdl_context.release_transactional_locks();
  }

#ifndef DBUG_OFF
  if (lex->sql_command != SQLCOM_SET_OPTION)
    DEBUG_SYNC(thd,"before_execute_sql_command");
#endif

  /*
    Check if we are in a read-only transaction and we're trying to
    execute a statement which should always be disallowed in such cases.

    Note that this check is done after any implicit commits.
  */
  if (thd->tx_read_only &&
      (sql_command_flags[lex->sql_command] & CF_DISALLOW_IN_RO_TRANS))
  {
    my_error(ER_CANT_EXECUTE_IN_READ_ONLY_TRANSACTION, MYF(0));
    goto error;
  }

  /*
    Close tables open by HANDLERs before executing DDL statement
    which is going to affect those tables.

    This should happen before temporary tables are pre-opened as
    otherwise we will get errors about attempt to re-open tables
    if table to be changed is open through HANDLER.

    Note that even although this is done before any privilege
    checks there is no security problem here as closing open
    HANDLER doesn't require any privileges anyway.
  */
  if (sql_command_flags[lex->sql_command] & CF_HA_CLOSE)
    mysql_ha_rm_tables(thd, all_tables);

  /*
    Pre-open temporary tables to simplify privilege checking
    for statements which need this.
  */
  if (sql_command_flags[lex->sql_command] & CF_PREOPEN_TMP_TABLES)
  {
    if (open_temporary_tables(thd, all_tables))
      goto error;
  }

  if (lex->set_statement && !lex->var_list.is_empty()) {
    per_query_variables_backup= copy_system_variables(&thd->variables,
                                                      thd->m_enable_plugins);
    if ((res= sql_set_variables(thd, &lex->var_list)))
    {
      /*
         We encountered some sort of error, but no message was sent.
         Send something semi-generic here since we don't know which
         assignment in the list caused the error.
      */
      if (!thd->is_error())
        my_error(ER_WRONG_ARGUMENTS, MYF(0), "SET");
      goto error;
    }
  }

  reset_timer= set_statement_timer(thd);

  switch (lex->sql_command) {

  case SQLCOM_SHOW_STATUS:
  {
    system_status_var old_status_var= thd->status_var;
    thd->initial_status_var= &old_status_var;

    if (!(res= select_precheck(thd, lex, all_tables, first_table)))
      res= execute_sqlcom_select(thd, all_tables);

    /* Don't log SHOW STATUS commands to slow query log */
    thd->server_status&= ~(SERVER_QUERY_NO_INDEX_USED |
                           SERVER_QUERY_NO_GOOD_INDEX_USED);
    /*
      restore status variables, as we don't want 'show status' to cause
      changes
    */
    mysql_mutex_lock(&LOCK_status);
    add_diff_to_status(&global_status_var, &thd->status_var,
                       &old_status_var);
    thd->status_var= old_status_var;
    mysql_mutex_unlock(&LOCK_status);
    break;
  }
  case SQLCOM_SHOW_EVENTS:
#ifndef HAVE_EVENT_SCHEDULER
    my_error(ER_NOT_SUPPORTED_YET, MYF(0), "embedded server");
    break;
#endif
  case SQLCOM_SHOW_STATUS_PROC:
  case SQLCOM_SHOW_STATUS_FUNC:
  case SQLCOM_SHOW_DATABASES:
  case SQLCOM_SHOW_TABLES:
  case SQLCOM_SHOW_TRIGGERS:
  case SQLCOM_SHOW_TABLE_STATUS:
  case SQLCOM_SHOW_OPEN_TABLES:
  case SQLCOM_SHOW_PLUGINS:
  case SQLCOM_SHOW_FIELDS:
  case SQLCOM_SHOW_KEYS:
  case SQLCOM_SHOW_VARIABLES:
  case SQLCOM_SHOW_CHARSETS:
  case SQLCOM_SHOW_COLLATIONS:
  case SQLCOM_SHOW_STORAGE_ENGINES:
  case SQLCOM_SHOW_PROFILE:
  case SQLCOM_SELECT:
  {
    thd->status_var.last_query_cost= 0.0;
    thd->status_var.last_query_partial_plans= 0;

    if ((res= select_precheck(thd, lex, all_tables, first_table)))
      break;

    res= execute_sqlcom_select(thd, all_tables);
    break;
  }
case SQLCOM_PREPARE:
  {
    mysql_sql_stmt_prepare(thd);
    break;
  }
  case SQLCOM_EXECUTE:
  {
    /*
      Deallocate free_list here to avoid assertion failure later in
      Prepared_statement::execute_loop
    */
    free_items(thd->free_list);
    thd->free_list= NULL;
    mysql_sql_stmt_execute(thd);
    break;
  }
  case SQLCOM_DEALLOCATE_PREPARE:
  {
    mysql_sql_stmt_close(thd);
    break;
  }
  case SQLCOM_DO:
    if (check_table_access(thd, SELECT_ACL, all_tables, FALSE, UINT_MAX, FALSE)
        || open_and_lock_tables(thd, all_tables, TRUE, 0))
      goto error;

    res= mysql_do(thd, *lex->insert_list);
    break;

  case SQLCOM_EMPTY_QUERY:
    my_ok(thd);
    break;

  case SQLCOM_HELP:
    res= mysqld_help(thd,lex->help_arg);
    break;

#ifndef EMBEDDED_LIBRARY
  case SQLCOM_PURGE:
  {
    if (check_global_access(thd, SUPER_ACL))
      goto error;
    if (lex->type == 0)
    {
      /* PURGE MASTER LOGS TO 'file' */
      res = purge_master_logs(thd, lex->to_log);
      break;
    }
    if (lex->type == PURGE_BITMAPS_TO_LSN)
    {
      /* PURGE CHANGED_PAGE_BITMAPS BEFORE lsn */
      ulonglong lsn= 0;
      Item *it= (Item *)lex->value_list.head();
      if ((!it->fixed && it->fix_fields(lex->thd, &it)) || it->check_cols(1)
          || it->null_value)
      {
        my_error(ER_WRONG_ARGUMENTS, MYF(0),
                 "PURGE CHANGED_PAGE_BITMAPS BEFORE");
        goto error;
      }
      lsn= it->val_uint();
      res= ha_purge_changed_page_bitmaps(lsn);
      if (res)
      {
        my_error(ER_LOG_PURGE_UNKNOWN_ERR, MYF(0),
                 "PURGE CHANGED_PAGE_BITMAPS BEFORE");
        goto error;
      }
      my_ok(thd);
      break;
    }
  }
  case SQLCOM_PURGE_BEFORE:
  {
    Item *it;

    if (check_global_access(thd, SUPER_ACL))
      goto error;
    /* PURGE MASTER LOGS BEFORE 'data' */
    it= (Item *)lex->value_list.head();
    if ((!it->fixed && it->fix_fields(lex->thd, &it)) ||
        it->check_cols(1))
    {
      my_error(ER_WRONG_ARGUMENTS, MYF(0), "PURGE LOGS BEFORE");
      goto error;
    }
    it= new Item_func_unix_timestamp(it);
    /*
      it is OK only emulate fix_fieds, because we need only
      value of constant
    */
    it->quick_fix_field();
    res = purge_master_logs_before_date(thd, (ulong)it->val_int());
    break;
  }
  case SQLCOM_PURGE_ARCHIVE:
  {
    if (check_global_access(thd, SUPER_ACL))
      goto error;
    /* PURGE ARCHIVED LOGS TO 'file' */
    if (!ha_purge_archive_logs_to(NULL, NULL, lex->to_log)) {
      my_ok(thd);
    } else {
      my_error(ER_LOG_PURGE_UNKNOWN_ERR, MYF(0), "PURGE ARCHIVE LOGS TO");
      goto error;
    }

    break;
  }
  case SQLCOM_PURGE_ARCHIVE_BEFORE:
  {
    Item *it;

    if (check_global_access(thd, SUPER_ACL))
      goto error;
    /* PURGE ARCHIVE LOGS BEFORE 'data' */
    it= (Item *)lex->value_list.head();
    if ((!it->fixed && it->fix_fields(lex->thd, &it)) ||
        it->check_cols(1))
    {
      my_error(ER_WRONG_ARGUMENTS, MYF(0), "PURGE ARCHIVE LOGS BEFORE");
      goto error;
    }
    it= new Item_func_unix_timestamp(it);
    /*
      it is OK only emulate fix_fieds, because we need only
      value of constant
    */
    it->quick_fix_field();
    ulong before_timestamp = (ulong)it->val_int();
    if (!ha_purge_archive_logs(NULL, NULL, &before_timestamp )) {
      my_ok(thd);
    } else {
      my_error(ER_LOG_PURGE_UNKNOWN_ERR, MYF(0), "PURGE ARCHIVE LOGS BEFORE");
      goto error;
    }
    break;
  }
#endif
  case SQLCOM_SHOW_WARNS:
  {
    res= mysqld_show_warnings(thd, (ulong)
			      ((1L << (uint) Sql_condition::WARN_LEVEL_NOTE) |
			       (1L << (uint) Sql_condition::WARN_LEVEL_WARN) |
			       (1L << (uint) Sql_condition::WARN_LEVEL_ERROR)
			       ));
    break;
  }
  case SQLCOM_SHOW_ERRORS:
  {
    res= mysqld_show_warnings(thd, (ulong)
			      (1L << (uint) Sql_condition::WARN_LEVEL_ERROR));
    break;
  }
  case SQLCOM_SHOW_PROFILES:
  {
#if defined(ENABLED_PROFILING)
    thd->profiling.discard_current_query();
    res= thd->profiling.show_profiles();
    if (res)
      goto error;
#else
    my_error(ER_FEATURE_DISABLED, MYF(0), "SHOW PROFILES", "enable-profiling");
    goto error;
#endif
    break;
  }

#ifdef HAVE_REPLICATION
  case SQLCOM_SHOW_SLAVE_HOSTS:
  {
    if (check_global_access(thd, REPL_SLAVE_ACL))
      goto error;
    res= show_slave_hosts(thd);
    break;
  }
  case SQLCOM_SHOW_RELAYLOG_EVENTS:
  {
    if (check_global_access(thd, REPL_SLAVE_ACL))
      goto error;
    res = mysql_show_relaylog_events(thd);
    break;
  }
  case SQLCOM_SHOW_BINLOG_EVENTS:
  {
    if (check_global_access(thd, REPL_SLAVE_ACL))
      goto error;
    res = mysql_show_binlog_events(thd);
    break;
  }
#endif

  case SQLCOM_ASSIGN_TO_KEYCACHE:
  {
    DBUG_ASSERT(first_table == all_tables && first_table != 0);
    if (check_access(thd, INDEX_ACL, first_table->db,
                     &first_table->grant.privilege,
                     &first_table->grant.m_internal,
                     0, 0))
      goto error;
    res= mysql_assign_to_keycache(thd, first_table, &lex->ident);
    break;
  }
  case SQLCOM_PRELOAD_KEYS:
  {
    DBUG_ASSERT(first_table == all_tables && first_table != 0);
    if (check_access(thd, INDEX_ACL, first_table->db,
                     &first_table->grant.privilege,
                     &first_table->grant.m_internal,
                     0, 0))
      goto error;
    res = mysql_preload_keys(thd, first_table);
    break;
  }
#ifdef HAVE_REPLICATION
  case SQLCOM_CHANGE_MASTER:
  {
    if (check_global_access(thd, SUPER_ACL))
      goto error;
    mysql_mutex_lock(&LOCK_active_mi);
    if (active_mi != NULL)
      res= change_master(thd, active_mi);
    else
      my_message(ER_SLAVE_CONFIGURATION, ER(ER_SLAVE_CONFIGURATION),
                 MYF(0));
    mysql_mutex_unlock(&LOCK_active_mi);
    break;
  }
  case SQLCOM_SHOW_SLAVE_NOLOCK_STAT:
  case SQLCOM_SHOW_SLAVE_STAT:
  {
    /* Accept one of two privileges */
    if (check_global_access(thd, SUPER_ACL | REPL_CLIENT_ACL))
      goto error;
    bool do_lock=SQLCOM_SHOW_SLAVE_NOLOCK_STAT != lex->sql_command;
    if(do_lock)
    {
      mysql_mutex_lock(&LOCK_active_mi);
    }
    res = show_slave_status(thd, active_mi);
    if(do_lock)
    {
      mysql_mutex_unlock(&LOCK_active_mi);
    }
    DBUG_EXECUTE_IF("after_show_slave_status",
                    {
                      const char act[]=
                        "now "
                        "signal signal.after_show_slave_status";
                      DBUG_ASSERT(opt_debug_sync_timeout > 0);
                      DBUG_ASSERT(!debug_sync_set_action(current_thd,
                                                         STRING_WITH_LEN(act)));
                    };);
    break;
  }
  case SQLCOM_SHOW_MASTER_STAT:
  {
    /* Accept one of two privileges */
    if (check_global_access(thd, SUPER_ACL | REPL_CLIENT_ACL))
      goto error;
    res = show_master_status(thd);
    break;
  }

#endif /* HAVE_REPLICATION */
  case SQLCOM_SHOW_ENGINE_STATUS:
    {
      if (check_global_access(thd, PROCESS_ACL))
        goto error;
      res = ha_show_status(thd, lex->create_info.db_type, HA_ENGINE_STATUS);
      break;
    }
  case SQLCOM_SHOW_ENGINE_MUTEX:
    {
      if (check_global_access(thd, PROCESS_ACL))
        goto error;
      res = ha_show_status(thd, lex->create_info.db_type, HA_ENGINE_MUTEX);
      break;
    }
  case SQLCOM_CREATE_TABLE:
  {
    DBUG_ASSERT(first_table == all_tables && first_table != 0);
    bool link_to_local;
    TABLE_LIST *create_table= first_table;
    TABLE_LIST *select_tables= lex->create_last_non_select_table->next_global;

    /*
      Code below (especially in mysql_create_table() and select_create
      methods) may modify HA_CREATE_INFO structure in LEX, so we have to
      use a copy of this structure to make execution prepared statement-
      safe. A shallow copy is enough as this code won't modify any memory
      referenced from this structure.
    */
    HA_CREATE_INFO create_info(lex->create_info);
    /*
      We need to copy alter_info for the same reasons of re-execution
      safety, only in case of Alter_info we have to do (almost) a deep
      copy.
    */
    Alter_info alter_info(lex->alter_info, thd->mem_root);

    if (thd->is_fatal_error)
    {
      /* If out of memory when creating a copy of alter_info. */
      res= 1;
      goto end_with_restore_list;
    }

    if ((res= create_table_precheck(thd, select_tables, create_table)))
      goto end_with_restore_list;

    /* Might have been updated in create_table_precheck */
    create_info.alias= create_table->alias;

    /* Fix names if symlinked or relocated tables */
    if (append_file_to_dir(thd, &create_info.data_file_name,
			   create_table->table_name) ||
	append_file_to_dir(thd, &create_info.index_file_name,
			   create_table->table_name))
      goto end_with_restore_list;

    /*
      If no engine type was given, work out the default now
      rather than at parse-time.
    */
    if (!(create_info.used_fields & HA_CREATE_USED_ENGINE))
      create_info.db_type= create_info.options & HA_LEX_CREATE_TMP_TABLE ?
              ha_default_temp_handlerton(thd) : ha_default_handlerton(thd);
    /*
      If we are using SET CHARSET without DEFAULT, add an implicit
      DEFAULT to not confuse old users. (This may change).
    */
    if ((create_info.used_fields &
	 (HA_CREATE_USED_DEFAULT_CHARSET | HA_CREATE_USED_CHARSET)) ==
	HA_CREATE_USED_CHARSET)
    {
      create_info.used_fields&= ~HA_CREATE_USED_CHARSET;
      create_info.used_fields|= HA_CREATE_USED_DEFAULT_CHARSET;
      create_info.default_table_charset= create_info.table_charset;
      create_info.table_charset= 0;
    }

#ifdef WITH_PARTITION_STORAGE_ENGINE
    {
      partition_info *part_info= thd->lex->part_info;
      if (part_info && !(part_info= thd->lex->part_info->get_clone()))
      {
        res= -1;
        goto end_with_restore_list;
      }
      thd->work_part_info= part_info;
    }
#endif

    if (select_lex->item_list.elements)		// With select
    {
      select_result *result;

      /*
        CREATE TABLE...IGNORE/REPLACE SELECT... can be unsafe, unless
        ORDER BY PRIMARY KEY clause is used in SELECT statement. We therefore
        use row based logging if mixed or row based logging is available.
        TODO: Check if the order of the output of the select statement is
        deterministic. Waiting for BUG#42415
      */
      if(lex->ignore)
        lex->set_stmt_unsafe(LEX::BINLOG_STMT_UNSAFE_CREATE_IGNORE_SELECT);
      
      if(lex->duplicates == DUP_REPLACE)
        lex->set_stmt_unsafe(LEX::BINLOG_STMT_UNSAFE_CREATE_REPLACE_SELECT);

      /*
        If:
        a) we inside an SP and there was NAME_CONST substitution,
        b) binlogging is on (STMT mode),
        c) we log the SP as separate statements
        raise a warning, as it may cause problems
        (see 'NAME_CONST issues' in 'Binary Logging of Stored Programs')
       */
      if (thd->query_name_consts && 
          mysql_bin_log.is_open() &&
          thd->variables.binlog_format == BINLOG_FORMAT_STMT &&
          !mysql_bin_log.is_query_in_union(thd, thd->query_id))
      {
        List_iterator_fast<Item> it(select_lex->item_list);
        Item *item;
        uint splocal_refs= 0;
        /* Count SP local vars in the top-level SELECT list */
        while ((item= it++))
        {
          if (item->is_splocal())
            splocal_refs++;
        }
        /*
          If it differs from number of NAME_CONST substitution applied,
          we may have a SOME_FUNC(NAME_CONST()) in the SELECT list,
          that may cause a problem with binary log (see BUG#35383),
          raise a warning. 
        */
        if (splocal_refs != thd->query_name_consts)
          push_warning(thd, 
                       Sql_condition::WARN_LEVEL_WARN,
                       ER_UNKNOWN_ERROR,
"Invoked routine ran a statement that may cause problems with "
"binary log, see 'NAME_CONST issues' in 'Binary Logging of Stored Programs' "
"section of the manual.");
      }
      
      select_lex->options|= SELECT_NO_UNLOCK;
      unit->set_limit(select_lex);

      /*
        Disable non-empty MERGE tables with CREATE...SELECT. Too
        complicated. See Bug #26379. Empty MERGE tables are read-only
        and don't allow CREATE...SELECT anyway.
      */
      if (create_info.used_fields & HA_CREATE_USED_UNION)
      {
        my_error(ER_WRONG_OBJECT, MYF(0), create_table->db,
                 create_table->table_name, "BASE TABLE");
        res= 1;
        goto end_with_restore_list;
      }

      res= open_normal_and_derived_tables(thd, all_tables, 0);
      if (res)
      {
        /* Got error or warning. Set res to 1 if error */
        if (!(res= thd->is_error()))
          my_ok(thd);                           // CREATE ... IF NOT EXISTS
      }
      else
      {
        /* The table already exists */
        if (create_table->table || create_table->view)
        {
          if (create_info.options & HA_LEX_CREATE_IF_NOT_EXISTS)
          {
            push_warning_printf(thd, Sql_condition::WARN_LEVEL_NOTE,
                                ER_TABLE_EXISTS_ERROR,
                                ER(ER_TABLE_EXISTS_ERROR),
                                create_info.alias);
            my_ok(thd);
          }
          else
          {
            my_error(ER_TABLE_EXISTS_ERROR, MYF(0), create_info.alias);
            res= 1;
          }
          goto end_with_restore_list;
        }

        /*
          Remove target table from main select and name resolution
          context. This can't be done earlier as it will break view merging in
          statements like "CREATE TABLE IF NOT EXISTS existing_view SELECT".
        */
        lex->unlink_first_table(&link_to_local);

        /* Updating any other table is prohibited in CTS statement */
        for (TABLE_LIST *table= lex->query_tables; table;
             table= table->next_global)
          if (table->lock_type >= TL_WRITE_ALLOW_WRITE)
          {
            lex->link_first_table_back(create_table, link_to_local);

            res= 1;
            my_error(ER_CANT_UPDATE_TABLE_IN_CREATE_TABLE_SELECT, MYF(0),
                     table->table_name, create_info.alias);
            goto end_with_restore_list;
          }

        /*
          select_create is currently not re-execution friendly and
          needs to be created for every execution of a PS/SP.
        */
        if ((result= new select_create(create_table,
                                       &create_info,
                                       &alter_info,
                                       select_lex->item_list,
                                       lex->duplicates,
                                       lex->ignore,
                                       select_tables)))
        {
          /*
            CREATE from SELECT give its SELECT_LEX for SELECT,
            and item_list belong to SELECT
          */
          res= handle_select(thd, result, 0);
          delete result;
        }

        lex->link_first_table_back(create_table, link_to_local);
      }
    }
    else
    {
      /* regular create */
      if (create_info.options & HA_LEX_CREATE_TABLE_LIKE)
      {
        /* CREATE TABLE ... LIKE ... */
        res= mysql_create_like_table(thd, create_table, select_tables,
                                     &create_info);
      }
      else
      {
        /* Regular CREATE TABLE */
        res= mysql_create_table(thd, create_table,
                                &create_info, &alter_info);
      }
      if (!res)
        my_ok(thd);
    }

end_with_restore_list:
    break;
  }
  case SQLCOM_CREATE_INDEX:
    /* Fall through */
  case SQLCOM_DROP_INDEX:
  /*
    CREATE INDEX and DROP INDEX are implemented by calling ALTER
    TABLE with proper arguments.

    In the future ALTER TABLE will notice that the request is to
    only add indexes and create these one by one for the existing
    table without having to do a full rebuild.
  */
  {
    /* Prepare stack copies to be re-execution safe */
    HA_CREATE_INFO create_info;
    Alter_info alter_info(lex->alter_info, thd->mem_root);

    if (thd->is_fatal_error) /* out of memory creating a copy of alter_info */
      goto error;

    DBUG_ASSERT(first_table == all_tables && first_table != 0);
    if (check_one_table_access(thd, INDEX_ACL, all_tables))
      goto error; /* purecov: inspected */
    /*
      Currently CREATE INDEX or DROP INDEX cause a full table rebuild
      and thus classify as slow administrative statements just like
      ALTER TABLE.
    */
    thd->enable_slow_log= opt_log_slow_admin_statements;

    memset(&create_info, 0, sizeof(create_info));
    create_info.db_type= 0;
    create_info.row_type= ROW_TYPE_NOT_USED;
    create_info.default_table_charset= thd->variables.collation_database;

    res= mysql_alter_table(thd, first_table->db, first_table->table_name,
                           &create_info, first_table, &alter_info,
                           0, (ORDER*) 0, 0);
    break;
  }
#ifdef HAVE_REPLICATION
  case SQLCOM_SLAVE_START:
  {
    mysql_mutex_lock(&LOCK_active_mi);
    if (active_mi != NULL)
      res= start_slave(thd, active_mi, 1 /* net report*/);
    else
      my_message(ER_SLAVE_CONFIGURATION, ER(ER_SLAVE_CONFIGURATION),
                 MYF(0));
    mysql_mutex_unlock(&LOCK_active_mi);
    break;
  }
  case SQLCOM_SLAVE_STOP:
  /*
    If the client thread has locked tables, a deadlock is possible.
    Assume that
    - the client thread does LOCK TABLE t READ.
    - then the master updates t.
    - then the SQL slave thread wants to update t,
      so it waits for the client thread because t is locked by it.
    - then the client thread does SLAVE STOP.
      SLAVE STOP waits for the SQL slave thread to terminate its
      update t, which waits for the client thread because t is locked by it.
    To prevent that, refuse SLAVE STOP if the
    client thread has locked tables
  */
  if (thd->locked_tables_mode ||
      thd->in_active_multi_stmt_transaction() || thd->global_read_lock.is_acquired())
  {
    my_message(ER_LOCK_OR_ACTIVE_TRANSACTION,
               ER(ER_LOCK_OR_ACTIVE_TRANSACTION), MYF(0));
    goto error;
  }
  {
    mysql_mutex_lock(&LOCK_active_mi);
    if (active_mi != NULL)
      res= stop_slave(thd, active_mi, 1 /* net report*/);
    else
      my_message(ER_SLAVE_CONFIGURATION, ER(ER_SLAVE_CONFIGURATION),
                 MYF(0));
    mysql_mutex_unlock(&LOCK_active_mi);
    break;
  }
#endif /* HAVE_REPLICATION */

  case SQLCOM_RENAME_TABLE:
  {
    DBUG_ASSERT(first_table == all_tables && first_table != 0);
    TABLE_LIST *table;
    for (table= first_table; table; table= table->next_local->next_local)
    {
      if (check_access(thd, ALTER_ACL | DROP_ACL, table->db,
                       &table->grant.privilege,
                       &table->grant.m_internal,
                       0, 0) ||
          check_access(thd, INSERT_ACL | CREATE_ACL, table->next_local->db,
                       &table->next_local->grant.privilege,
                       &table->next_local->grant.m_internal,
                       0, 0))
	goto error;
      TABLE_LIST old_list, new_list;
      /*
        we do not need initialize old_list and new_list because we will
        come table[0] and table->next[0] there
      */
      old_list= table[0];
      new_list= table->next_local[0];
      if (check_grant(thd, ALTER_ACL | DROP_ACL, &old_list, FALSE, 1, FALSE) ||
         (!test_all_bits(table->next_local->grant.privilege,
                         INSERT_ACL | CREATE_ACL) &&
          check_grant(thd, INSERT_ACL | CREATE_ACL, &new_list, FALSE, 1,
                      FALSE)))
        goto error;
    }

    if (mysql_rename_tables(thd, first_table, 0))
      goto error;
    break;
  }
#ifndef EMBEDDED_LIBRARY
  case SQLCOM_SHOW_BINLOGS:
#ifdef DONT_ALLOW_SHOW_COMMANDS
    my_message(ER_NOT_ALLOWED_COMMAND, ER(ER_NOT_ALLOWED_COMMAND),
               MYF(0)); /* purecov: inspected */
    goto error;
#else
    {
      if (check_global_access(thd, SUPER_ACL | REPL_CLIENT_ACL))
	goto error;
      res = show_binlogs(thd);
      break;
    }
#endif
#endif /* EMBEDDED_LIBRARY */
  case SQLCOM_SHOW_CREATE:
    DBUG_ASSERT(first_table == all_tables && first_table != 0);
#ifdef DONT_ALLOW_SHOW_COMMANDS
    my_message(ER_NOT_ALLOWED_COMMAND, ER(ER_NOT_ALLOWED_COMMAND),
               MYF(0)); /* purecov: inspected */
    goto error;
#else
    {
     /*
        Access check:
        SHOW CREATE TABLE require any privileges on the table level (ie
        effecting all columns in the table).
        SHOW CREATE VIEW require the SHOW_VIEW and SELECT ACLs on the table
        level.
        NOTE: SHOW_VIEW ACL is checked when the view is created.
      */

      DBUG_PRINT("debug", ("lex->only_view: %d, table: %s.%s",
                           lex->only_view,
                           first_table->db, first_table->table_name));
      if (lex->only_view)
      {
        if (check_table_access(thd, SELECT_ACL, first_table, FALSE, 1, FALSE))
        {
          DBUG_PRINT("debug", ("check_table_access failed"));
          my_error(ER_TABLEACCESS_DENIED_ERROR, MYF(0),
                  "SHOW", thd->security_ctx->priv_user,
                  thd->security_ctx->host_or_ip, first_table->alias);
          goto error;
        }
        DBUG_PRINT("debug", ("check_table_access succeeded"));

        /* Ignore temporary tables if this is "SHOW CREATE VIEW" */
        first_table->open_type= OT_BASE_ONLY;

      }
      else
      {
        /*
          Temporary tables should be opened for SHOW CREATE TABLE, but not
          for SHOW CREATE VIEW.
        */
        if (open_temporary_tables(thd, all_tables))
          goto error;

        /*
          The fact that check_some_access() returned FALSE does not mean that
          access is granted. We need to check if first_table->grant.privilege
          contains any table-specific privilege.
        */
        DBUG_PRINT("debug", ("first_table->grant.privilege: %lx",
                             first_table->grant.privilege));
        if (check_some_access(thd, SHOW_CREATE_TABLE_ACLS, first_table) ||
            (first_table->grant.privilege & SHOW_CREATE_TABLE_ACLS) == 0)
        {
          my_error(ER_TABLEACCESS_DENIED_ERROR, MYF(0),
                  "SHOW", thd->security_ctx->priv_user,
                  thd->security_ctx->host_or_ip, first_table->alias);
          goto error;
        }
      }

      /* Access is granted. Execute the command.  */
      res= mysqld_show_create(thd, first_table);
      break;
    }
#endif
  case SQLCOM_CHECKSUM:
  {
    DBUG_ASSERT(first_table == all_tables && first_table != 0);
    if (check_table_access(thd, SELECT_ACL, all_tables,
                           FALSE, UINT_MAX, FALSE))
      goto error; /* purecov: inspected */

    res = mysql_checksum_table(thd, first_table, &lex->check_opt);
    break;
  }
  case SQLCOM_UPDATE:
  {
    ha_rows found= 0, updated= 0;
    DBUG_ASSERT(first_table == all_tables && first_table != 0);
    if (update_precheck(thd, all_tables))
      break;

    /*
      UPDATE IGNORE can be unsafe. We therefore use row based
      logging if mixed or row based logging is available.
      TODO: Check if the order of the output of the select statement is
      deterministic. Waiting for BUG#42415
    */
    if (lex->ignore)
      lex->set_stmt_unsafe(LEX::BINLOG_STMT_UNSAFE_UPDATE_IGNORE);

    DBUG_ASSERT(select_lex->offset_limit == 0);
    unit->set_limit(select_lex);
    MYSQL_UPDATE_START(thd->query());
    res= (up_result= mysql_update(thd, all_tables,
                                  select_lex->item_list,
                                  lex->value_list,
                                  select_lex->where,
                                  select_lex->order_list.elements,
                                  select_lex->order_list.first,
                                  unit->select_limit_cnt,
                                  lex->duplicates, lex->ignore,
                                  &found, &updated));
    MYSQL_UPDATE_DONE(res, found, updated);
    /* mysql_update return 2 if we need to switch to multi-update */
    if (up_result != 2)
      break;
    /* Fall through */
  }
  case SQLCOM_UPDATE_MULTI:
  {
    DBUG_ASSERT(first_table == all_tables && first_table != 0);
    /* if we switched from normal update, rights are checked */
    if (up_result != 2)
    {
      if ((res= multi_update_precheck(thd, all_tables)))
        break;
    }
    else
      res= 0;

    res= mysql_multi_update_prepare(thd);

#ifdef HAVE_REPLICATION
    /* Check slave filtering rules */
    if (unlikely(thd->slave_thread && !have_table_map_for_update))
    {
      if (all_tables_not_ok(thd, all_tables))
      {
        if (res!= 0)
        {
          res= 0;             /* don't care of prev failure  */
          thd->clear_error(); /* filters are of highest prior */
        }
        /* we warn the slave SQL thread */
        my_error(ER_SLAVE_IGNORED_TABLE, MYF(0));
        break;
      }
      if (res)
        break;
    }
    else
    {
#endif /* HAVE_REPLICATION */
      if (res)
        break;
      bool enforce_ro = true;
      if (!opt_super_readonly)
        enforce_ro = !(thd->security_ctx->master_access & SUPER_ACL);
      if (opt_readonly &&
	  enforce_ro &&
	  some_non_temp_table_to_be_updated(thd, all_tables))
      {
        my_error(ER_OPTION_PREVENTS_STATEMENT, MYF(0),
                 opt_super_readonly ? "--read-only (super)" : "--read-only");
      }
#ifdef HAVE_REPLICATION
    }  /* unlikely */
#endif
    {
      multi_update *result_obj;
      MYSQL_MULTI_UPDATE_START(thd->query());
      res= mysql_multi_update(thd, all_tables,
                              &select_lex->item_list,
                              &lex->value_list,
                              select_lex->where,
                              select_lex->options,
                              lex->duplicates,
                              lex->ignore,
                              unit,
                              select_lex,
                              &result_obj);
      if (result_obj)
      {
        MYSQL_MULTI_UPDATE_DONE(res, result_obj->num_found(),
                                result_obj->num_updated());
        res= FALSE; /* Ignore errors here */
        delete result_obj;
      }
      else
      {
        MYSQL_MULTI_UPDATE_DONE(1, 0, 0);
      }
    }
    break;
  }
  case SQLCOM_REPLACE:
#ifndef DBUG_OFF
    if (mysql_bin_log.is_open())
    {
      /*
        Generate an incident log event before writing the real event
        to the binary log.  We put this event is before the statement
        since that makes it simpler to check that the statement was
        not executed on the slave (since incidents usually stop the
        slave).

        Observe that any row events that are generated will be
        generated before.

        This is only for testing purposes and will not be present in a
        release build.
      */

      Incident incident= INCIDENT_NONE;
      DBUG_PRINT("debug", ("Just before generate_incident()"));
      DBUG_EXECUTE_IF("incident_database_resync_on_replace",
                      incident= INCIDENT_LOST_EVENTS;);
      if (incident)
      {
        Incident_log_event ev(thd, incident);
        if (mysql_bin_log.write_incident(&ev, true/*need_lock_log=true*/))
        {
          res= 1;
          break;
        }
      }
      DBUG_PRINT("debug", ("Just after generate_incident()"));
    }
#endif
  case SQLCOM_INSERT:
  {
    DBUG_ASSERT(first_table == all_tables && first_table != 0);

    /*
      Since INSERT DELAYED doesn't support temporary tables, we could
      not pre-open temporary tables for SQLCOM_INSERT / SQLCOM_REPLACE.
      Open them here instead.
    */
    if (first_table->lock_type != TL_WRITE_DELAYED)
    {
      if ((res= open_temporary_tables(thd, all_tables)))
        break;
    }

    if ((res= insert_precheck(thd, all_tables)))
      break;

    MYSQL_INSERT_START(thd->query());
    res= mysql_insert(thd, all_tables, lex->field_list, lex->many_values,
		      lex->update_list, lex->value_list,
                      lex->duplicates, lex->ignore);
    MYSQL_INSERT_DONE(res, (ulong) thd->get_row_count_func());
    /*
      If we have inserted into a VIEW, and the base table has
      AUTO_INCREMENT column, but this column is not accessible through
      a view, then we should restore LAST_INSERT_ID to the value it
      had before the statement.
    */
    if (first_table->view && !first_table->contain_auto_increment)
      thd->first_successful_insert_id_in_cur_stmt=
        thd->first_successful_insert_id_in_prev_stmt;

    DBUG_EXECUTE_IF("after_mysql_insert",
                    {
                      const char act[]=
                        "now "
                        "wait_for signal.continue";
                      DBUG_ASSERT(opt_debug_sync_timeout > 0);
                      DBUG_ASSERT(!debug_sync_set_action(current_thd,
                                                         STRING_WITH_LEN(act)));
                    };);
    DEBUG_SYNC(thd, "after_mysql_insert");
    break;
  }
  case SQLCOM_REPLACE_SELECT:
  case SQLCOM_INSERT_SELECT:
  {
    select_insert *sel_result;
    DBUG_ASSERT(first_table == all_tables && first_table != 0);
    if ((res= insert_precheck(thd, all_tables)))
      break;
    /*
      INSERT...SELECT...ON DUPLICATE KEY UPDATE/REPLACE SELECT/
      INSERT...IGNORE...SELECT can be unsafe, unless ORDER BY PRIMARY KEY
      clause is used in SELECT statement. We therefore use row based
      logging if mixed or row based logging is available.
      TODO: Check if the order of the output of the select statement is
      deterministic. Waiting for BUG#42415
    */
    if (lex->sql_command == SQLCOM_INSERT_SELECT &&
        lex->duplicates == DUP_UPDATE)
      lex->set_stmt_unsafe(LEX::BINLOG_STMT_UNSAFE_INSERT_SELECT_UPDATE);

    if (lex->sql_command == SQLCOM_INSERT_SELECT && lex->ignore)
      lex->set_stmt_unsafe(LEX::BINLOG_STMT_UNSAFE_INSERT_IGNORE_SELECT);

    if (lex->sql_command == SQLCOM_REPLACE_SELECT)
      lex->set_stmt_unsafe(LEX::BINLOG_STMT_UNSAFE_REPLACE_SELECT);

    /* Fix lock for first table */
    if (first_table->lock_type == TL_WRITE_DELAYED)
      first_table->lock_type= TL_WRITE;

    /* Don't unlock tables until command is written to binary log */
    select_lex->options|= SELECT_NO_UNLOCK;

    unit->set_limit(select_lex);

    if (!(res= open_normal_and_derived_tables(thd, all_tables, 0)))
    {
      MYSQL_INSERT_SELECT_START(thd->query());
      /* Skip first table, which is the table we are inserting in */
      TABLE_LIST *second_table= first_table->next_local;
      select_lex->table_list.first= second_table;
      select_lex->context.table_list= 
        select_lex->context.first_name_resolution_table= second_table;
      res= mysql_insert_select_prepare(thd);
      if (!res && (sel_result= new select_insert(first_table,
                                                 first_table->table,
                                                 &lex->field_list,
                                                 &lex->field_list,
                                                 &lex->update_list,
                                                 &lex->value_list,
                                                 lex->duplicates,
                                                 lex->ignore)))
      {
        if (lex->describe)
          res= explain_multi_table_modification(thd, sel_result);
        else
        {
          res= handle_select(thd, sel_result, OPTION_SETUP_TABLES_DONE);
          /*
            Invalidate the table in the query cache if something changed
            after unlocking when changes become visible.
            TODO: this is workaround. right way will be move invalidating in
            the unlock procedure.
          */
          if (!res && first_table->lock_type ==  TL_WRITE_CONCURRENT_INSERT &&
              thd->lock)
          {
            /* INSERT ... SELECT should invalidate only the very first table */
            TABLE_LIST *save_table= first_table->next_local;
            first_table->next_local= 0;
            query_cache_invalidate3(thd, first_table, 1);
            first_table->next_local= save_table;
          }
        }
        delete sel_result;
      }
      /* revert changes for SP */
      MYSQL_INSERT_SELECT_DONE(res, (ulong) thd->get_row_count_func());
      select_lex->table_list.first= first_table;
    }
    /*
      If we have inserted into a VIEW, and the base table has
      AUTO_INCREMENT column, but this column is not accessible through
      a view, then we should restore LAST_INSERT_ID to the value it
      had before the statement.
    */
    if (first_table->view && !first_table->contain_auto_increment)
      thd->first_successful_insert_id_in_cur_stmt=
        thd->first_successful_insert_id_in_prev_stmt;

    break;
  }
  case SQLCOM_DELETE:
  {
    DBUG_ASSERT(first_table == all_tables && first_table != 0);
    if ((res= delete_precheck(thd, all_tables)))
      break;
    DBUG_ASSERT(select_lex->offset_limit == 0);
    unit->set_limit(select_lex);

    MYSQL_DELETE_START(thd->query());
    res = mysql_delete(thd, all_tables, select_lex->where,
                       &select_lex->order_list,
                       unit->select_limit_cnt, select_lex->options);
    MYSQL_DELETE_DONE(res, (ulong) thd->get_row_count_func());
    break;
  }
  case SQLCOM_DELETE_MULTI:
  {
    DBUG_ASSERT(first_table == all_tables && first_table != 0);
    TABLE_LIST *aux_tables= thd->lex->auxiliary_table_list.first;
    uint del_table_count;
    multi_delete *del_result;

    if ((res= multi_delete_precheck(thd, all_tables)))
      break;

    /* condition will be TRUE on SP re-excuting */
    if (select_lex->item_list.elements != 0)
      select_lex->item_list.empty();
    if (add_item_to_list(thd, new Item_null()))
      goto error;

    THD_STAGE_INFO(thd, stage_init);
    if ((res= open_normal_and_derived_tables(thd, all_tables, 0)))
      break;

    MYSQL_MULTI_DELETE_START(thd->query());
    if ((res= mysql_multi_delete_prepare(thd, &del_table_count)))
    {
      MYSQL_MULTI_DELETE_DONE(1, 0);
      goto error;
    }

    if (!thd->is_fatal_error &&
        (del_result= new multi_delete(aux_tables, del_table_count)))
    {
      if (lex->describe)
        res= explain_multi_table_modification(thd, del_result);
      else
      {
        res= mysql_select(thd,
                          select_lex->get_table_list(),
                          select_lex->with_wild,
                          select_lex->item_list,
                          select_lex->where,
                          (SQL_I_List<ORDER> *)NULL, (SQL_I_List<ORDER> *)NULL,
                          (Item *)NULL,
                          (select_lex->options | thd->variables.option_bits |
                          SELECT_NO_JOIN_CACHE | SELECT_NO_UNLOCK |
                          OPTION_SETUP_TABLES_DONE) & ~OPTION_BUFFER_RESULT,
                          del_result, unit, select_lex);
        res|= thd->is_error();
        if (res)
          del_result->abort_result_set();
      }
      MYSQL_MULTI_DELETE_DONE(res, del_result->num_deleted());
      delete del_result;
    }
    else
    {
      res= TRUE;                                // Error
      MYSQL_MULTI_DELETE_DONE(1, 0);
    }
    break;
  }
  case SQLCOM_DROP_TABLE:
  {
    DBUG_ASSERT(first_table == all_tables && first_table != 0);
    if (!lex->drop_temporary)
    {
      if (check_table_access(thd, DROP_ACL, all_tables, FALSE, UINT_MAX, FALSE))
	goto error;				/* purecov: inspected */
    }
    /* DDL and binlog write order are protected by metadata locks. */
    res= mysql_rm_table(thd, first_table, lex->drop_if_exists,
			lex->drop_temporary);
  }
  break;
  case SQLCOM_SHOW_PROCESSLIST:
    if (!thd->security_ctx->priv_user[0] &&
        check_global_access(thd,PROCESS_ACL))
      break;
    mysqld_list_processes(thd,
			  (thd->security_ctx->master_access & PROCESS_ACL ?
                           NullS :
                           thd->security_ctx->priv_user),
                          lex->verbose);
    break;
  case SQLCOM_SHOW_PRIVILEGES:
    res= mysqld_show_privileges(thd);
    break;
  case SQLCOM_SHOW_ENGINE_LOGS:
#ifdef DONT_ALLOW_SHOW_COMMANDS
    my_message(ER_NOT_ALLOWED_COMMAND, ER(ER_NOT_ALLOWED_COMMAND),
               MYF(0));	/* purecov: inspected */
    goto error;
#else
    {
      if (check_access(thd, FILE_ACL, any_db, NULL, NULL, 0, 0))
	goto error;
      res= ha_show_status(thd, lex->create_info.db_type, HA_ENGINE_LOGS);
      break;
    }
#endif
  case SQLCOM_CHANGE_DB:
  {
    LEX_STRING db_str= { (char *) select_lex->db, strlen(select_lex->db) };

    if (!mysql_change_db(thd, &db_str, FALSE))
      my_ok(thd);

    break;
  }

  case SQLCOM_LOAD:
  {
    DBUG_ASSERT(first_table == all_tables && first_table != 0);
    uint privilege= (lex->duplicates == DUP_REPLACE ?
		     INSERT_ACL | DELETE_ACL : INSERT_ACL) |
                    (lex->local_file ? 0 : FILE_ACL);

    if (lex->local_file)
    {
      if (!(thd->client_capabilities & CLIENT_LOCAL_FILES) ||
          !opt_local_infile)
      {
	my_message(ER_NOT_ALLOWED_COMMAND, ER(ER_NOT_ALLOWED_COMMAND), MYF(0));
	goto error;
      }
    }

    if (check_one_table_access(thd, privilege, all_tables))
      goto error;

    res= mysql_load(thd, lex->exchange, first_table, lex->field_list,
                    lex->update_list, lex->value_list, lex->duplicates,
                    lex->ignore, (bool) lex->local_file);
    break;
  }

  case SQLCOM_SET_OPTION:
  {
    List<set_var_base> *lex_var_list= &lex->var_list;

    if ((check_table_access(thd, SELECT_ACL, all_tables, FALSE, UINT_MAX, FALSE)
         || open_and_lock_tables(thd, all_tables, TRUE, 0)))
      goto error;
    if (!(res= sql_set_variables(thd, lex_var_list)))
    {
      /*
        If the previous command was a SET ONE_SHOT, we don't want to forget
        about the ONE_SHOT property of that SET. So we use a |= instead of = .
      */
      thd->one_shot_set|= lex->one_shot_set;
      my_ok(thd);
    }
    else
    {
      /*
        We encountered some sort of error, but no message was sent.
        Send something semi-generic here since we don't know which
        assignment in the list caused the error.
      */
      if (!thd->is_error())
        my_error(ER_WRONG_ARGUMENTS,MYF(0),"SET");
      goto error;
    }

    break;
  }

  case SQLCOM_UNLOCK_TABLES:
    /*
      It is critical for mysqldump --single-transaction --master-data that
      UNLOCK TABLES does not implicitely commit a connection which has only
      done FLUSH TABLES WITH READ LOCK + BEGIN. If this assumption becomes
      false, mysqldump will not work.
    */
    if (thd->variables.option_bits & OPTION_TABLE_LOCK)
    {
      DBUG_ASSERT(!thd->backup_tables_lock.is_acquired());
      /*
        Can we commit safely? If not, return to avoid releasing
        transactional metadata locks.
      */
      if (trans_check_state(thd))
        DBUG_RETURN(-1);
      res= trans_commit_implicit(thd);
      thd->locked_tables_list.unlock_locked_tables(thd);
      thd->mdl_context.release_transactional_locks();
      thd->variables.option_bits&= ~(OPTION_TABLE_LOCK);
    }

    if (thd->backup_tables_lock.is_acquired())
    {
      DBUG_ASSERT(!(thd->variables.option_bits & OPTION_TABLE_LOCK));
      DBUG_ASSERT(!thd->global_read_lock.is_acquired());

      thd->backup_tables_lock.release(thd);
    }

    if (thd->global_read_lock.is_acquired())
      thd->global_read_lock.unlock_global_read_lock(thd);

    if (res)
      goto error;
    my_ok(thd);
    break;

  case SQLCOM_UNLOCK_BINLOG:
    if (thd->backup_binlog_lock.is_acquired())
      thd->backup_binlog_lock.release(thd);

    my_ok(thd);
    break;

  case SQLCOM_LOCK_TABLES:
    /*
      Do not allow LOCK TABLES under an active LOCK TABLES FOR BACKUP in the
      same connection.
    */
    if (thd->backup_tables_lock.abort_if_acquired())
      goto error;

    /*
      Can we commit safely? If not, return to avoid releasing
      transactional metadata locks.
    */
    if (trans_check_state(thd))
      DBUG_RETURN(-1);
    /* We must end the transaction first, regardless of anything */
    res= trans_commit_implicit(thd);
    thd->locked_tables_list.unlock_locked_tables(thd);
    /* Release transactional metadata locks. */
    thd->mdl_context.release_transactional_locks();
    if (res)
      goto error;

    /*
      Here we have to pre-open temporary tables for LOCK TABLES.

      CF_PREOPEN_TMP_TABLES is not set for this SQL statement simply
      because LOCK TABLES calls close_thread_tables() as a first thing
      (it's called from unlock_locked_tables() above). So even if
      CF_PREOPEN_TMP_TABLES was set and the tables would be pre-opened
      in a usual way, they would have been closed.
    */

    if (open_temporary_tables(thd, all_tables))
      goto error;

    if (lock_tables_precheck(thd, all_tables))
      goto error;

    thd->variables.option_bits|= OPTION_TABLE_LOCK;

    res= lock_tables_open_and_lock_tables(thd, all_tables);

    if (res)
    {
      thd->variables.option_bits&= ~(OPTION_TABLE_LOCK);
    }
    else
    {
#ifdef HAVE_QUERY_CACHE
      if (thd->variables.query_cache_wlock_invalidate)
        query_cache.invalidate_locked_for_write(first_table);
#endif /*HAVE_QUERY_CACHE*/
      my_ok(thd);
    }
    break;
  case SQLCOM_LOCK_TABLES_FOR_BACKUP:
    if (!lock_tables_for_backup(thd))
      my_ok(thd);

    break;
  case SQLCOM_LOCK_BINLOG_FOR_BACKUP:
    if (!lock_binlog_for_backup(thd))
      my_ok(thd);

    break;
  case SQLCOM_CREATE_DB:
  {
    /*
      As mysql_create_db() may modify HA_CREATE_INFO structure passed to
      it, we need to use a copy of LEX::create_info to make execution
      prepared statement- safe.
    */
    HA_CREATE_INFO create_info(lex->create_info);
    char *alias;
    if (!(alias=thd->strmake(lex->name.str, lex->name.length)) ||
        (check_and_convert_db_name(&lex->name, FALSE) != IDENT_NAME_OK))
      break;
    /*
      If in a slave thread :
      CREATE DATABASE DB was certainly not preceded by USE DB.
      For that reason, db_ok() in sql/slave.cc did not check the
      do_db/ignore_db. And as this query involves no tables, tables_ok()
      above was not called. So we have to check rules again here.
    */
#ifdef HAVE_REPLICATION
    if (!db_stmt_db_ok(thd, lex->name.str))
    {
      my_message(ER_SLAVE_IGNORED_TABLE, ER(ER_SLAVE_IGNORED_TABLE), MYF(0));
      break;
    }
#endif
    if (check_access(thd, CREATE_ACL, lex->name.str, NULL, NULL, 1, 0))
      break;
    res= mysql_create_db(thd,(lower_case_table_names == 2 ? alias :
                              lex->name.str), &create_info, 0);
    break;
  }
  case SQLCOM_DROP_DB:
  {
    if (check_and_convert_db_name(&lex->name, FALSE) != IDENT_NAME_OK)
      break;
    /*
      If in a slave thread :
      DROP DATABASE DB may not be preceded by USE DB.
      For that reason, maybe db_ok() in sql/slave.cc did not check the 
      do_db/ignore_db. And as this query involves no tables, tables_ok()
      above was not called. So we have to check rules again here.
    */
#ifdef HAVE_REPLICATION
    if (!db_stmt_db_ok(thd, lex->name.str))
    {
      my_message(ER_SLAVE_IGNORED_TABLE, ER(ER_SLAVE_IGNORED_TABLE), MYF(0));
      break;
    }
#endif
    if (check_access(thd, DROP_ACL, lex->name.str, NULL, NULL, 1, 0))
      break;
    res= mysql_rm_db(thd, lex->name.str, lex->drop_if_exists, 0);
    break;
  }
  case SQLCOM_ALTER_DB_UPGRADE:
  {
    LEX_STRING *db= & lex->name;
#ifdef HAVE_REPLICATION
    if (!db_stmt_db_ok(thd, lex->name.str))
    {
      res= 1;
      my_message(ER_SLAVE_IGNORED_TABLE, ER(ER_SLAVE_IGNORED_TABLE), MYF(0));
      break;
    }
#endif
    if (check_and_convert_db_name(db, FALSE) != IDENT_NAME_OK)
      break;
    if (check_access(thd, ALTER_ACL, db->str, NULL, NULL, 1, 0) ||
        check_access(thd, DROP_ACL, db->str, NULL, NULL, 1, 0) ||
        check_access(thd, CREATE_ACL, db->str, NULL, NULL, 1, 0))
    {
      res= 1;
      break;
    }
    res= mysql_upgrade_db(thd, db);
    if (!res)
      my_ok(thd);
    break;
  }
  case SQLCOM_ALTER_DB:
  {
    LEX_STRING *db= &lex->name;
    HA_CREATE_INFO create_info(lex->create_info);
    if (check_and_convert_db_name(db, FALSE) != IDENT_NAME_OK)
      break;
    /*
      If in a slave thread :
      ALTER DATABASE DB may not be preceded by USE DB.
      For that reason, maybe db_ok() in sql/slave.cc did not check the
      do_db/ignore_db. And as this query involves no tables, tables_ok()
      above was not called. So we have to check rules again here.
    */
#ifdef HAVE_REPLICATION
    if (!db_stmt_db_ok(thd, lex->name.str))
    {
      my_message(ER_SLAVE_IGNORED_TABLE, ER(ER_SLAVE_IGNORED_TABLE), MYF(0));
      break;
    }
#endif
    if (check_access(thd, ALTER_ACL, db->str, NULL, NULL, 1, 0))
      break;
    res= mysql_alter_db(thd, db->str, &create_info);
    break;
  }
  case SQLCOM_SHOW_CREATE_DB:
  {
    DBUG_EXECUTE_IF("4x_server_emul",
                    my_error(ER_UNKNOWN_ERROR, MYF(0)); goto error;);
    if (check_and_convert_db_name(&lex->name, TRUE) != IDENT_NAME_OK)
      break;
    res= mysqld_show_create_db(thd, lex->name.str, &lex->create_info);
    break;
  }
  case SQLCOM_CREATE_EVENT:
  case SQLCOM_ALTER_EVENT:
  #ifdef HAVE_EVENT_SCHEDULER
  do
  {
    DBUG_ASSERT(lex->event_parse_data);
    if (lex->table_or_sp_used())
    {
      my_error(ER_NOT_SUPPORTED_YET, MYF(0), "Usage of subqueries or stored "
               "function calls as part of this statement");
      break;
    }

    res= sp_process_definer(thd);
    if (res)
      break;

    switch (lex->sql_command) {
    case SQLCOM_CREATE_EVENT:
    {
      bool if_not_exists= (lex->create_info.options &
                           HA_LEX_CREATE_IF_NOT_EXISTS);
      res= Events::create_event(thd, lex->event_parse_data, if_not_exists);
      break;
    }
    case SQLCOM_ALTER_EVENT:
      res= Events::update_event(thd, lex->event_parse_data,
                                lex->spname ? &lex->spname->m_db : NULL,
                                lex->spname ? &lex->spname->m_name : NULL);
      break;
    default:
      DBUG_ASSERT(0);
    }
    DBUG_PRINT("info",("DDL error code=%d", res));
    if (!res)
      my_ok(thd);

  } while (0);
  /* Don't do it, if we are inside a SP */
  if (!thd->sp_runtime_ctx)
  {
    delete lex->sphead;
    lex->sphead= NULL;
  }
  /* lex->unit.cleanup() is called outside, no need to call it here */
  break;
  case SQLCOM_SHOW_CREATE_EVENT:
    res= Events::show_create_event(thd, lex->spname->m_db,
                                   lex->spname->m_name);
    break;
  case SQLCOM_DROP_EVENT:
    if (!(res= Events::drop_event(thd,
                                  lex->spname->m_db, lex->spname->m_name,
                                  lex->drop_if_exists)))
      my_ok(thd);
    break;
#else
    my_error(ER_NOT_SUPPORTED_YET,MYF(0),"embedded server");
    break;
#endif
  case SQLCOM_CREATE_FUNCTION:                  // UDF function
  {
    if (check_access(thd, INSERT_ACL, "mysql", NULL, NULL, 1, 0))
      break;
#ifdef HAVE_DLOPEN
    if (!(res = mysql_create_function(thd, &lex->udf)))
      my_ok(thd);
#else
    my_error(ER_CANT_OPEN_LIBRARY, MYF(0), lex->udf.dl, 0, "feature disabled");
    res= TRUE;
#endif
    break;
  }
#ifndef NO_EMBEDDED_ACCESS_CHECKS
  case SQLCOM_CREATE_USER:
  {
    if (check_access(thd, INSERT_ACL, "mysql", NULL, NULL, 1, 1) &&
        check_global_access(thd,CREATE_USER_ACL))
      break;
    /* Conditionally writes to binlog */
    if (!(res= mysql_create_user(thd, lex->users_list)))
      my_ok(thd);
    break;
  }
  case SQLCOM_DROP_USER:
  {
    if (check_access(thd, DELETE_ACL, "mysql", NULL, NULL, 1, 1) &&
        check_global_access(thd,CREATE_USER_ACL))
      break;
    /* Conditionally writes to binlog */
    if (!(res= mysql_drop_user(thd, lex->users_list)))
      my_ok(thd);
    break;
  }
  case SQLCOM_RENAME_USER:
  {
    if (check_access(thd, UPDATE_ACL, "mysql", NULL, NULL, 1, 1) &&
        check_global_access(thd,CREATE_USER_ACL))
      break;
    /* Conditionally writes to binlog */
    if (!(res= mysql_rename_user(thd, lex->users_list)))
      my_ok(thd);
    break;
  }
  case SQLCOM_REVOKE_ALL:
  {
    if (check_access(thd, UPDATE_ACL, "mysql", NULL, NULL, 1, 1) &&
        check_global_access(thd,CREATE_USER_ACL))
      break;

    /* Replicate current user as grantor */
    thd->binlog_invoker();

    /* Conditionally writes to binlog */
    if (!(res = mysql_revoke_all(thd, lex->users_list)))
      my_ok(thd);
    break;
  }
  case SQLCOM_REVOKE:
  case SQLCOM_GRANT:
  {
    if (lex->type != TYPE_ENUM_PROXY &&
        check_access(thd, lex->grant | lex->grant_tot_col | GRANT_ACL,
                     first_table ?  first_table->db : select_lex->db,
                     first_table ? &first_table->grant.privilege : NULL,
                     first_table ? &first_table->grant.m_internal : NULL,
                     first_table ? 0 : 1, 0))
      goto error;

    /* Replicate current user as grantor */
    thd->binlog_invoker();

    if (thd->security_ctx->user)              // If not replication
    {
      LEX_USER *user, *tmp_user;
      bool first_user= TRUE;

      List_iterator <LEX_USER> user_list(lex->users_list);
      while ((tmp_user= user_list++))
      {
        if (!(user= get_current_user(thd, tmp_user)))
          goto error;
        if (specialflag & SPECIAL_NO_RESOLVE &&
            hostname_requires_resolving(user->host.str))
          push_warning_printf(thd, Sql_condition::WARN_LEVEL_WARN,
                              ER_WARN_HOSTNAME_WONT_WORK,
                              ER(ER_WARN_HOSTNAME_WONT_WORK));
        // Are we trying to change a password of another user
        DBUG_ASSERT(user->host.str != 0);

        /*
          GRANT/REVOKE PROXY has the target user as a first entry in the list. 
         */
        if (lex->type == TYPE_ENUM_PROXY && first_user)
        {
          first_user= FALSE;
          if (acl_check_proxy_grant_access (thd, user->host.str, user->user.str,
                                        lex->grant & GRANT_ACL))
            goto error;
        } 
        else if (is_acl_user(user->host.str, user->user.str) &&
                 user->password.str &&
                 check_change_password (thd, user->host.str, user->user.str, 
                                        user->password.str, 
                                        user->password.length))
          goto error;
      }
    }
    if (first_table)
    {
      if (lex->type == TYPE_ENUM_PROCEDURE ||
          lex->type == TYPE_ENUM_FUNCTION)
      {
        uint grants= lex->all_privileges 
		   ? (PROC_ACLS & ~GRANT_ACL) | (lex->grant & GRANT_ACL)
		   : lex->grant;
        if (check_grant_routine(thd, grants | GRANT_ACL, all_tables,
                                lex->type == TYPE_ENUM_PROCEDURE, 0))
	  goto error;
        /* Conditionally writes to binlog */
        res= mysql_routine_grant(thd, all_tables,
                                 lex->type == TYPE_ENUM_PROCEDURE, 
                                 lex->users_list, grants,
                                 lex->sql_command == SQLCOM_REVOKE, TRUE);
        if (!res)
          my_ok(thd);
      }
      else
      {
	if (check_grant(thd,(lex->grant | lex->grant_tot_col | GRANT_ACL),
                        all_tables, FALSE, UINT_MAX, FALSE))
	  goto error;
        /* Conditionally writes to binlog */
        res= mysql_table_grant(thd, all_tables, lex->users_list,
			       lex->columns, lex->grant,
			       lex->sql_command == SQLCOM_REVOKE);
      }
    }
    else
    {
      if (lex->columns.elements || (lex->type && lex->type != TYPE_ENUM_PROXY))
      {
	my_message(ER_ILLEGAL_GRANT_FOR_TABLE, ER(ER_ILLEGAL_GRANT_FOR_TABLE),
                   MYF(0));
        goto error;
      }
      else
      {
        /* Conditionally writes to binlog */
        res = mysql_grant(thd, select_lex->db, lex->users_list, lex->grant,
                          lex->sql_command == SQLCOM_REVOKE,
                          lex->type == TYPE_ENUM_PROXY);
      }
      if (!res)
      {
	if (lex->sql_command == SQLCOM_GRANT)
	{
	  List_iterator <LEX_USER> str_list(lex->users_list);
	  LEX_USER *user, *tmp_user;
	  while ((tmp_user=str_list++))
          {
            if (!(user= get_current_user(thd, tmp_user)))
              goto error;
	    reset_mqh(user, 0);
          }
	}
      }
    }
    break;
  }
#endif /*!NO_EMBEDDED_ACCESS_CHECKS*/
  case SQLCOM_RESET:
    /*
      RESET commands are never written to the binary log, so we have to
      initialize this variable because RESET shares the same code as FLUSH
    */
    lex->no_write_to_binlog= 1;
  case SQLCOM_FLUSH:
  {
    int write_to_binlog;

    if (lex->type & REFRESH_FLUSH_PAGE_BITMAPS
        || lex->type & REFRESH_RESET_PAGE_BITMAPS)
    {
      if (check_global_access(thd, SUPER_ACL))
          goto error;
    }
    else if (check_global_access(thd, RELOAD_ACL))
      goto error;

    if (first_table && lex->type & REFRESH_READ_LOCK)
    {
      /*
         Do not allow FLUSH TABLES <table_list> WITH READ LOCK under an active
         LOCK TABLES FOR BACKUP lock.
       */
      if (thd->backup_tables_lock.abort_if_acquired())
        goto error;

      /* Check table-level privileges. */
      if (check_table_access(thd, LOCK_TABLES_ACL | SELECT_ACL, all_tables,
                             FALSE, UINT_MAX, FALSE))
        goto error;
      if (flush_tables_with_read_lock(thd, all_tables))
        goto error;
      my_ok(thd);
      break;
    }
    else if (first_table && lex->type & REFRESH_FOR_EXPORT)
    {
      /*
         Do not allow FLUSH TABLES ... FOR EXPORT under an active LOCK TABLES
         FOR BACKUP lock.
       */
      if (thd->backup_tables_lock.abort_if_acquired())
        goto error;

      /* Check table-level privileges. */
      if (check_table_access(thd, LOCK_TABLES_ACL | SELECT_ACL, all_tables,
                             FALSE, UINT_MAX, FALSE))
        goto error;
      if (flush_tables_for_export(thd, all_tables))
        goto error;
      my_ok(thd);
      break;
    }

    /*
      reload_acl_and_cache() will tell us if we are allowed to write to the
      binlog or not.
    */
    if (!reload_acl_and_cache(thd, lex->type, first_table, &write_to_binlog))
    {
      /*
        We WANT to write and we CAN write.
        ! we write after unlocking the table.
      */
      /*
        Presumably, RESET and binlog writing doesn't require synchronization
      */

      if (write_to_binlog > 0)  // we should write
      { 
        if (!lex->no_write_to_binlog)
          res= write_bin_log(thd, FALSE, thd->query(), thd->query_length());
      } else if (write_to_binlog < 0) 
      {
        /* 
           We should not write, but rather report error because 
           reload_acl_and_cache binlog interactions failed 
         */
        res= 1;
      } 

      if (!res)
        my_ok(thd);
    } 
    
    break;
  }
  case SQLCOM_KILL:
  {
    Item *it= (Item *)lex->value_list.head();

    if (lex->table_or_sp_used())
    {
      my_error(ER_NOT_SUPPORTED_YET, MYF(0), "Usage of subqueries or stored "
               "function calls as part of this statement");
      break;
    }

    if ((!it->fixed && it->fix_fields(lex->thd, &it)) || it->check_cols(1))
    {
      my_message(ER_SET_CONSTANTS_ONLY, ER(ER_SET_CONSTANTS_ONLY),
		 MYF(0));
      goto error;
    }
    sql_kill(thd, (ulong)it->val_int(), lex->type & ONLY_KILL_QUERY);
    break;
  }
#ifndef NO_EMBEDDED_ACCESS_CHECKS
  case SQLCOM_SHOW_GRANTS:
  {
    LEX_USER *grant_user= get_current_user(thd, lex->grant_user);
    if (!grant_user)
      goto error;
    if (!strcmp(thd->security_ctx->priv_user, grant_user->user.str) ||
        !check_access(thd, SELECT_ACL, "mysql", NULL, NULL, 1, 0))
    {
      res = mysql_show_grants(thd, grant_user);
    }
    break;
  }
#endif
  case SQLCOM_BEGIN:
    if (trans_begin(thd, lex->start_transaction_opt))
      goto error;
    my_ok(thd);
    break;
  case SQLCOM_COMMIT:
  {
    DBUG_ASSERT(thd->lock == NULL ||
                thd->locked_tables_mode == LTM_LOCK_TABLES);
    bool tx_chain= (lex->tx_chain == TVL_YES ||
                    (thd->variables.completion_type == 1 &&
                     lex->tx_chain != TVL_NO));
    bool tx_release= (lex->tx_release == TVL_YES ||
                      (thd->variables.completion_type == 2 &&
                       lex->tx_release != TVL_NO));
    if (trans_commit(thd))
      goto error;
    thd->mdl_context.release_transactional_locks();
    /* Begin transaction with the same isolation level. */
    if (tx_chain)
    {
      if (trans_begin(thd))
      goto error;
    }
    else
    {
      /* Reset the isolation level and access mode if no chaining transaction.*/
      thd->tx_isolation= (enum_tx_isolation) thd->variables.tx_isolation;
      thd->tx_read_only= thd->variables.tx_read_only;
    }
    /* Disconnect the current client connection. */
    if (tx_release)
      thd->killed= THD::KILL_CONNECTION;
    my_ok(thd);
    break;
  }
  case SQLCOM_ROLLBACK:
  {
    DBUG_ASSERT(thd->lock == NULL ||
                thd->locked_tables_mode == LTM_LOCK_TABLES);
    bool tx_chain= (lex->tx_chain == TVL_YES ||
                    (thd->variables.completion_type == 1 &&
                     lex->tx_chain != TVL_NO));
    bool tx_release= (lex->tx_release == TVL_YES ||
                      (thd->variables.completion_type == 2 &&
                       lex->tx_release != TVL_NO));
    if (trans_rollback(thd))
      goto error;
    thd->mdl_context.release_transactional_locks();
    /* Begin transaction with the same isolation level. */
    if (tx_chain)
    {
      if (trans_begin(thd))
        goto error;
    }
    else
    {
      /* Reset the isolation level and access mode if no chaining transaction.*/
      thd->tx_isolation= (enum_tx_isolation) thd->variables.tx_isolation;
      thd->tx_read_only= thd->variables.tx_read_only;
    }
    /* Disconnect the current client connection. */
    if (tx_release)
      thd->killed= THD::KILL_CONNECTION;
    my_ok(thd);
    break;
  }
  case SQLCOM_RELEASE_SAVEPOINT:
    if (trans_release_savepoint(thd, lex->ident))
      goto error;
    my_ok(thd);
    break;
  case SQLCOM_ROLLBACK_TO_SAVEPOINT:
    if (trans_rollback_to_savepoint(thd, lex->ident))
      goto error;
    my_ok(thd);
    break;
  case SQLCOM_SAVEPOINT:
    if (trans_savepoint(thd, lex->ident))
      goto error;
    my_ok(thd);
    break;
  case SQLCOM_CREATE_PROCEDURE:
  case SQLCOM_CREATE_SPFUNCTION:
  {
    uint namelen;
    char *name;
    int sp_result= SP_INTERNAL_ERROR;

    DBUG_ASSERT(lex->sphead != 0);
    DBUG_ASSERT(lex->sphead->m_db.str); /* Must be initialized in the parser */
    /*
      Verify that the database name is allowed, optionally
      lowercase it.
    */
    if (check_and_convert_db_name(&lex->sphead->m_db, FALSE) != IDENT_NAME_OK)
      goto create_sp_error;

    if (check_access(thd, CREATE_PROC_ACL, lex->sphead->m_db.str,
                     NULL, NULL, 0, 0))
      goto create_sp_error;

    /*
      Check that a database directory with this name
      exists. Design note: This won't work on virtual databases
      like information_schema.
    */
    if (check_db_dir_existence(lex->sphead->m_db.str))
    {
      my_error(ER_BAD_DB_ERROR, MYF(0), lex->sphead->m_db.str);
      goto create_sp_error;
    }

    name= lex->sphead->name(&namelen);
#ifdef HAVE_DLOPEN
    if (lex->sphead->m_type == SP_TYPE_FUNCTION)
    {
      udf_func *udf = find_udf(name, namelen);

      if (udf)
      {
        my_error(ER_UDF_EXISTS, MYF(0), name);
        goto create_sp_error;
      }
    }
#endif

    if (sp_process_definer(thd))
      goto create_sp_error;

    /*
      Record the CURRENT_USER in binlog. The CURRENT_USER is used on slave to
      grant default privileges when sp_automatic_privileges variable is set.
    */
    thd->binlog_invoker();

    res= (sp_result= sp_create_routine(thd, lex->sphead));
    switch (sp_result) {
    case SP_OK: {
#ifndef NO_EMBEDDED_ACCESS_CHECKS
      /* only add privileges if really neccessary */

      Security_context security_context;
      bool restore_backup_context= false;
      Security_context *backup= NULL;
      /*
        We're going to issue an implicit GRANT statement so we close all
        open tables. We have to keep metadata locks as this ensures that
        this statement is atomic against concurent FLUSH TABLES WITH READ
        LOCK. Deadlocks which can arise due to fact that this implicit
        statement takes metadata locks should be detected by a deadlock
        detector in MDL subsystem and reported as errors.

        No need to commit/rollback statement transaction, it's not started.

        TODO: Long-term we should either ensure that implicit GRANT statement
              is written into binary log as a separate statement or make both
              creation of routine and implicit GRANT parts of one fully atomic
              statement.
      */
      DBUG_ASSERT(thd->transaction.stmt.is_empty());
      close_thread_tables(thd);
      /*
        Check if invoker exists on slave, then use invoker privilege to
        insert routine privileges to mysql.procs_priv. If invoker is not
        available then consider using definer.

        Check if the definer exists on slave,
        then use definer privilege to insert routine privileges to mysql.procs_priv.

        For current user of SQL thread has GLOBAL_ACL privilege,
        which doesn't any check routine privileges,
        so no routine privilege record  will insert into mysql.procs_priv.
      */

      if (thd->slave_thread)
      {
        LEX_STRING current_user;
        LEX_STRING current_host;
        if (thd->has_invoker())
        {
          current_host= thd->get_invoker_host();
          current_user= thd->get_invoker_user();
        }
        else
        {
          current_host= lex->definer->host;
          current_user= lex->definer->user;
        }
        if (is_acl_user(current_host.str, current_user.str))
        {
          security_context.change_security_context(thd,
                                                   &current_user,
                                                   &current_host,
                                                   &thd->lex->sphead->m_db,
                                                   &backup);
          restore_backup_context= true;
        }
      }

      if (sp_automatic_privileges && !opt_noacl &&
          check_routine_access(thd, DEFAULT_CREATE_PROC_ACLS,
                               lex->sphead->m_db.str, name,
                               lex->sql_command == SQLCOM_CREATE_PROCEDURE, 1))
      {
        if (sp_grant_privileges(thd, lex->sphead->m_db.str, name,
                                lex->sql_command == SQLCOM_CREATE_PROCEDURE))
          push_warning(thd, Sql_condition::WARN_LEVEL_WARN,
                       ER_PROC_AUTO_GRANT_FAIL, ER(ER_PROC_AUTO_GRANT_FAIL));
        thd->clear_error();
      }

      /*
        Restore current user with GLOBAL_ACL privilege of SQL thread
      */ 
      if (restore_backup_context)
      {
        DBUG_ASSERT(thd->slave_thread == 1);
        thd->security_ctx->restore_security_context(thd, backup);
      }

#endif
    break;
    }
    case SP_WRITE_ROW_FAILED:
      my_error(ER_SP_ALREADY_EXISTS, MYF(0), SP_TYPE_STRING(lex), name);
    break;
    case SP_BAD_IDENTIFIER:
      my_error(ER_TOO_LONG_IDENT, MYF(0), name);
    break;
    case SP_BODY_TOO_LONG:
      my_error(ER_TOO_LONG_BODY, MYF(0), name);
    break;
    case SP_FLD_STORE_FAILED:
      my_error(ER_CANT_CREATE_SROUTINE, MYF(0), name);
      break;
    default:
      my_error(ER_SP_STORE_FAILED, MYF(0), SP_TYPE_STRING(lex), name);
    break;
    } /* end switch */

    /*
      Capture all errors within this CASE and
      clean up the environment.
    */
create_sp_error:
    if (sp_result != SP_OK )
      goto error;
    my_ok(thd);
    break; /* break super switch */
  } /* end case group bracket */
  case SQLCOM_CALL:
    {
      sp_head *sp;

      /* Here we check for the execute privilege on stored procedure. */
      if (check_routine_access(thd, EXECUTE_ACL, lex->spname->m_db.str,
                               lex->spname->m_name.str,
                               lex->sql_command == SQLCOM_CALL, 0))
        goto error;

      /*
        This will cache all SP and SF and open and lock all tables
        required for execution.
      */
      if (check_table_access(thd, SELECT_ACL, all_tables, FALSE,
                             UINT_MAX, FALSE) ||
          open_and_lock_tables(thd, all_tables, TRUE, 0))
       goto error;

      /*
        By this moment all needed SPs should be in cache so no need to look 
        into DB. 
      */
      if (!(sp= sp_find_routine(thd, SP_TYPE_PROCEDURE, lex->spname,
                                &thd->sp_proc_cache, TRUE)))
      {
	my_error(ER_SP_DOES_NOT_EXIST, MYF(0), "PROCEDURE",
                 lex->spname->m_qname.str);
	goto error;
      }
      else
      {
	ha_rows select_limit;
        /* bits that should be cleared in thd->server_status */
	uint bits_to_be_cleared= 0;
        /*
          Check that the stored procedure doesn't contain Dynamic SQL
          and doesn't return result sets: such stored procedures can't
          be called from a function or trigger.
        */
        if (thd->in_sub_stmt)
        {
          const char *where= (thd->in_sub_stmt & SUB_STMT_TRIGGER ?
                              "trigger" : "function");
          if (sp->is_not_allowed_in_function(where))
            goto error;
        }

	if (sp->m_flags & sp_head::MULTI_RESULTS)
	{
	  if (! (thd->client_capabilities & CLIENT_MULTI_RESULTS))
	  {
            /*
              The client does not support multiple result sets being sent
              back
            */
	    my_error(ER_SP_BADSELECT, MYF(0), sp->m_qname.str);
	    goto error;
	  }
          /*
            If SERVER_MORE_RESULTS_EXISTS is not set,
            then remember that it should be cleared
          */
	  bits_to_be_cleared= (~thd->server_status &
                               SERVER_MORE_RESULTS_EXISTS);
	  thd->server_status|= SERVER_MORE_RESULTS_EXISTS;
	}

	if (check_routine_access(thd, EXECUTE_ACL,
				 sp->m_db.str, sp->m_name.str, TRUE, FALSE))
	{
	  goto error;
	}
	select_limit= thd->variables.select_limit;
	thd->variables.select_limit= HA_POS_ERROR;

        /* 
          We never write CALL statements into binlog:
           - If the mode is non-prelocked, each statement will be logged
             separately.
           - If the mode is prelocked, the invoking statement will care
             about writing into binlog.
          So just execute the statement.
        */
	res= sp->execute_procedure(thd, &lex->value_list);

	thd->variables.select_limit= select_limit;

        thd->server_status&= ~bits_to_be_cleared;

	if (!res)
        {
          my_ok(thd, (thd->get_row_count_func() < 0) ? 0 : thd->get_row_count_func());
        }
	else
        {
          DBUG_ASSERT(thd->is_error() || thd->killed);
	  goto error;		// Substatement should already have sent error
        }
      }
      break;
    }
  case SQLCOM_ALTER_PROCEDURE:
  case SQLCOM_ALTER_FUNCTION:
    {
      if (check_routine_access(thd, ALTER_PROC_ACL, lex->spname->m_db.str,
                               lex->spname->m_name.str,
                               lex->sql_command == SQLCOM_ALTER_PROCEDURE,
                               false))
        goto error;

      enum_sp_type sp_type= (lex->sql_command == SQLCOM_ALTER_PROCEDURE) ?
                            SP_TYPE_PROCEDURE : SP_TYPE_FUNCTION;
      /*
        Note that if you implement the capability of ALTER FUNCTION to
        alter the body of the function, this command should be made to
        follow the restrictions that log-bin-trust-function-creators=0
        already puts on CREATE FUNCTION.
      */
      /* Conditionally writes to binlog */
      int sp_result= sp_update_routine(thd, sp_type, lex->spname,
                                       &lex->sp_chistics);
      if (thd->killed)
        goto error;
      switch (sp_result)
      {
      case SP_OK:
	my_ok(thd);
	break;
      case SP_KEY_NOT_FOUND:
	my_error(ER_SP_DOES_NOT_EXIST, MYF(0),
                 SP_COM_STRING(lex), lex->spname->m_qname.str);
	goto error;
      default:
	my_error(ER_SP_CANT_ALTER, MYF(0),
                 SP_COM_STRING(lex), lex->spname->m_qname.str);
	goto error;
      }
      break;
    }
  case SQLCOM_DROP_PROCEDURE:
  case SQLCOM_DROP_FUNCTION:
    {
#ifdef HAVE_DLOPEN
      if (lex->sql_command == SQLCOM_DROP_FUNCTION &&
          ! lex->spname->m_explicit_name)
      {
        /* DROP FUNCTION <non qualified name> */
        udf_func *udf = find_udf(lex->spname->m_name.str,
                                 lex->spname->m_name.length);
        if (udf)
        {
          if (check_access(thd, DELETE_ACL, "mysql", NULL, NULL, 1, 0))
            goto error;

          if (!(res = mysql_drop_function(thd, &lex->spname->m_name)))
          {
            my_ok(thd);
            break;
          }
          my_error(ER_SP_DROP_FAILED, MYF(0),
                   "FUNCTION (UDF)", lex->spname->m_name.str);
          goto error;
        }

        if (lex->spname->m_db.str == NULL)
        {
          if (lex->drop_if_exists)
          {
            push_warning_printf(thd, Sql_condition::WARN_LEVEL_NOTE,
                                ER_SP_DOES_NOT_EXIST, ER(ER_SP_DOES_NOT_EXIST),
                                "FUNCTION (UDF)", lex->spname->m_name.str);
            res= FALSE;
            my_ok(thd);
            break;
          }
          my_error(ER_SP_DOES_NOT_EXIST, MYF(0),
                   "FUNCTION (UDF)", lex->spname->m_name.str);
          goto error;
        }
        /* Fall thought to test for a stored function */
      }
#endif

      char *db= lex->spname->m_db.str;
      char *name= lex->spname->m_name.str;

      if (check_routine_access(thd, ALTER_PROC_ACL, db, name,
                               lex->sql_command == SQLCOM_DROP_PROCEDURE,
                               false))
        goto error;

      enum_sp_type sp_type= (lex->sql_command == SQLCOM_DROP_PROCEDURE) ?
                            SP_TYPE_PROCEDURE : SP_TYPE_FUNCTION;

      /* Conditionally writes to binlog */
      int sp_result= sp_drop_routine(thd, sp_type, lex->spname);

#ifndef NO_EMBEDDED_ACCESS_CHECKS
      /*
        We're going to issue an implicit REVOKE statement so we close all
        open tables. We have to keep metadata locks as this ensures that
        this statement is atomic against concurent FLUSH TABLES WITH READ
        LOCK. Deadlocks which can arise due to fact that this implicit
        statement takes metadata locks should be detected by a deadlock
        detector in MDL subsystem and reported as errors.

        No need to commit/rollback statement transaction, it's not started.

        TODO: Long-term we should either ensure that implicit REVOKE statement
              is written into binary log as a separate statement or make both
              dropping of routine and implicit REVOKE parts of one fully atomic
              statement.
      */
      DBUG_ASSERT(thd->transaction.stmt.is_empty());
      close_thread_tables(thd);

      if (sp_result != SP_KEY_NOT_FOUND &&
          sp_automatic_privileges && !opt_noacl &&
          sp_revoke_privileges(thd, db, name,
                               lex->sql_command == SQLCOM_DROP_PROCEDURE))
      {
        push_warning(thd, Sql_condition::WARN_LEVEL_WARN,
                     ER_PROC_AUTO_REVOKE_FAIL,
                     ER(ER_PROC_AUTO_REVOKE_FAIL));
        /* If this happens, an error should have been reported. */
        goto error;
      }
#endif

      res= sp_result;
      switch (sp_result) {
      case SP_OK:
	my_ok(thd);
	break;
      case SP_KEY_NOT_FOUND:
	if (lex->drop_if_exists)
	{
          res= write_bin_log(thd, TRUE, thd->query(), thd->query_length());
	  push_warning_printf(thd, Sql_condition::WARN_LEVEL_NOTE,
			      ER_SP_DOES_NOT_EXIST, ER(ER_SP_DOES_NOT_EXIST),
                              SP_COM_STRING(lex), lex->spname->m_qname.str);
          if (!res)
            my_ok(thd);
	  break;
	}
	my_error(ER_SP_DOES_NOT_EXIST, MYF(0),
                 SP_COM_STRING(lex), lex->spname->m_qname.str);
	goto error;
      default:
	my_error(ER_SP_DROP_FAILED, MYF(0),
                 SP_COM_STRING(lex), lex->spname->m_qname.str);
	goto error;
      }
      break;
    }
  case SQLCOM_SHOW_CREATE_PROC:
    {
      if (sp_show_create_routine(thd, SP_TYPE_PROCEDURE, lex->spname))
        goto error;
      break;
    }
  case SQLCOM_SHOW_CREATE_FUNC:
    {
      if (sp_show_create_routine(thd, SP_TYPE_FUNCTION, lex->spname))
	goto error;
      break;
    }
  case SQLCOM_SHOW_PROC_CODE:
  case SQLCOM_SHOW_FUNC_CODE:
    {
#ifndef DBUG_OFF
      sp_head *sp;
      enum_sp_type sp_type= (lex->sql_command == SQLCOM_SHOW_PROC_CODE) ?
                            SP_TYPE_PROCEDURE : SP_TYPE_FUNCTION;

      if (sp_cache_routine(thd, sp_type, lex->spname, false, &sp))
        goto error;
      if (!sp || sp->show_routine_code(thd))
      {
        /* We don't distinguish between errors for now */
        my_error(ER_SP_DOES_NOT_EXIST, MYF(0),
                 SP_COM_STRING(lex), lex->spname->m_name.str);
        goto error;
      }
      break;
#else
      my_error(ER_FEATURE_DISABLED, MYF(0),
               "SHOW PROCEDURE|FUNCTION CODE", "--with-debug");
      goto error;
#endif // ifndef DBUG_OFF
    }
  case SQLCOM_SHOW_CREATE_TRIGGER:
    {
      if (lex->spname->m_name.length > NAME_LEN)
      {
        my_error(ER_TOO_LONG_IDENT, MYF(0), lex->spname->m_name.str);
        goto error;
      }

      if (show_create_trigger(thd, lex->spname))
        goto error; /* Error has been already logged. */

      break;
    }
  case SQLCOM_CREATE_VIEW:
    {
      /*
        Note: SQLCOM_CREATE_VIEW also handles 'ALTER VIEW' commands
        as specified through the thd->lex->create_view_mode flag.
      */
      res= mysql_create_view(thd, first_table, thd->lex->create_view_mode);
      break;
    }
  case SQLCOM_DROP_VIEW:
    {
      if (check_table_access(thd, DROP_ACL, all_tables, FALSE, UINT_MAX, FALSE))
        goto error;
      /* Conditionally writes to binlog. */
      res= mysql_drop_view(thd, first_table, thd->lex->drop_mode);
      break;
    }
  case SQLCOM_CREATE_TRIGGER:
  {
    /* Conditionally writes to binlog. */
    res= mysql_create_or_drop_trigger(thd, all_tables, 1);

    break;
  }
  case SQLCOM_DROP_TRIGGER:
  {
    /* Conditionally writes to binlog. */
    res= mysql_create_or_drop_trigger(thd, all_tables, 0);
    break;
  }
  case SQLCOM_XA_START:
    if (trans_xa_start(thd))
      goto error;
    my_ok(thd);
    break;
  case SQLCOM_XA_END:
    if (trans_xa_end(thd))
      goto error;
    my_ok(thd);
    break;
  case SQLCOM_XA_PREPARE:
    if (trans_xa_prepare(thd))
      goto error;
    my_ok(thd);
    break;
  case SQLCOM_XA_COMMIT:
    if (trans_xa_commit(thd))
      goto error;
    thd->mdl_context.release_transactional_locks();
    /*
      We've just done a commit, reset transaction
      isolation level and access mode to the session default.
    */
    thd->tx_isolation= (enum_tx_isolation) thd->variables.tx_isolation;
    thd->tx_read_only= thd->variables.tx_read_only;
    my_ok(thd);
    break;
  case SQLCOM_XA_ROLLBACK:
    if (trans_xa_rollback(thd))
      goto error;
    thd->mdl_context.release_transactional_locks();
    /*
      We've just done a rollback, reset transaction
      isolation level and access mode to the session default.
    */
    thd->tx_isolation= (enum_tx_isolation) thd->variables.tx_isolation;
    thd->tx_read_only= thd->variables.tx_read_only;
    my_ok(thd);
    break;
  case SQLCOM_XA_RECOVER:
    res= mysql_xa_recover(thd);
    break;
  case SQLCOM_ALTER_TABLESPACE:
    if (check_global_access(thd, CREATE_TABLESPACE_ACL))
      break;
    if (!(res= mysql_alter_tablespace(thd, lex->alter_tablespace_info)))
      my_ok(thd);
    break;
  case SQLCOM_INSTALL_PLUGIN:
    if (! (res= mysql_install_plugin(thd, &thd->lex->comment,
                                     &thd->lex->ident)))
      my_ok(thd);
    break;
  case SQLCOM_UNINSTALL_PLUGIN:
    if (! (res= mysql_uninstall_plugin(thd, &thd->lex->comment)))
      my_ok(thd);
    break;
  case SQLCOM_BINLOG_BASE64_EVENT:
  {
#ifndef EMBEDDED_LIBRARY
    mysql_client_binlog_statement(thd);
#else /* EMBEDDED_LIBRARY */
    my_error(ER_OPTION_PREVENTS_STATEMENT, MYF(0), "embedded");
#endif /* EMBEDDED_LIBRARY */
    break;
  }
  case SQLCOM_CREATE_SERVER:
  {
    if (check_global_access(thd, SUPER_ACL))
      goto error;

    if (create_server(thd, &thd->lex->server_options))
      goto error;

    my_ok(thd, 1);
    break;
  }
  case SQLCOM_ALTER_SERVER:
  {
    if (check_global_access(thd, SUPER_ACL))
      goto error;

    if (alter_server(thd, &thd->lex->server_options))
      goto error;

    my_ok(thd, 1);
    break;
  }
  case SQLCOM_DROP_SERVER:
  {
    if (check_global_access(thd, SUPER_ACL))
      goto error;

    LEX *lex= thd->lex;
    if (drop_server(thd, &lex->server_options, lex->drop_if_exists))
    {
      /*
        drop_server() can fail without reporting an error
        due to IF EXISTS clause. In this case, call my_ok().
      */
      if (thd->is_error() || thd->killed)
        goto error;
      DBUG_ASSERT(lex->drop_if_exists);
      my_ok(thd, 0);
      break;
    }

    my_ok(thd, 1);
    break;
  }
  case SQLCOM_ANALYZE:
  case SQLCOM_CHECK:
  case SQLCOM_OPTIMIZE:
  case SQLCOM_REPAIR:
  case SQLCOM_TRUNCATE:
  case SQLCOM_ALTER_TABLE:
  case SQLCOM_HA_OPEN:
  case SQLCOM_HA_READ:
  case SQLCOM_HA_CLOSE:
    DBUG_ASSERT(first_table == all_tables && first_table != 0);
    /* fall through */
  case SQLCOM_SIGNAL:
  case SQLCOM_RESIGNAL:
  case SQLCOM_GET_DIAGNOSTICS:
    DBUG_ASSERT(lex->m_sql_cmd != NULL);
    res= lex->m_sql_cmd->execute(thd);
    break;

#ifndef NO_EMBEDDED_ACCESS_CHECKS
  case SQLCOM_ALTER_USER:
    if (check_access(thd, UPDATE_ACL, "mysql", NULL, NULL, 1, 1) &&
        check_global_access(thd, CREATE_USER_ACL))
      break;
    /* Conditionally writes to binlog */
    if (!(res= mysql_user_password_expire(thd, lex->users_list)))
      my_ok(thd);
    break;
#endif
  default:
#ifndef EMBEDDED_LIBRARY
    DBUG_ASSERT(0);                             /* Impossible */
#endif
    my_ok(thd);
    break;
  }
  THD_STAGE_INFO(thd, stage_query_end);

  /*
    Binlog-related cleanup:
    Reset system variables temporarily modified by SET ONE SHOT.

    Exception: If this is a SET, do nothing. This is to allow
    mysqlbinlog to print many SET commands (in this case we want the
    charset temp setting to live until the real query). This is also
    needed so that SET CHARACTER_SET_CLIENT... does not cancel itself
    immediately.
  */
  if (thd->one_shot_set && lex->sql_command != SQLCOM_SET_OPTION)
    reset_one_shot_variables(thd);

  goto finish;

error:
  res= TRUE;

finish:

  DBUG_ASSERT(!thd->in_active_multi_stmt_transaction() ||
               thd->in_multi_stmt_transaction_mode());

  if (reset_timer)
    reset_statement_timer(thd);

  if (per_query_variables_backup) {
    DBUG_ASSERT(lex->set_statement);
    DBUG_ASSERT(!lex->var_list.is_empty());

    List_iterator_fast<set_var_base> it(thd->lex->var_list);
    set_var *var;

    free_system_variables(&thd->variables, thd->m_enable_plugins);
    thd->variables= *per_query_variables_backup;
    my_free(per_query_variables_backup);
    /*
       When variables are restored after "SET STATEMENT ... FOR ..." statement
       execution an update callback must be invoked for the system variables
       to save special logic if it is. set_var_base class does not contain
       refference to variable as it is just an interface class. But only
       system variables are allowed to be used in "SET STATEMENT ... FOR ..."
       statement, so cast from set_var_base* to set_var* can be used here.
    */
    while ((var=(set_var *)it++))
    {
      var->var->stmt_update(thd);
    }

    thd->lex->set_statement= false;
  }

  if (! thd->in_sub_stmt)
  {
    /* report error issued during command execution */
    if (thd->killed_errno())
      thd->send_kill_message();
    if (thd->killed == THD::KILL_QUERY ||
        thd->killed == THD::KILL_TIMEOUT ||
        thd->killed == THD::KILL_BAD_DATA)
    {
      thd->killed= THD::NOT_KILLED;
      thd->mysys_var->abort= 0;
    }
    if (thd->is_error() || (thd->variables.option_bits & OPTION_MASTER_SQL_ERROR))
      trans_rollback_stmt(thd);
    else
    {
      /* If commit fails, we should be able to reset the OK status. */
      thd->get_stmt_da()->set_overwrite_status(true);
      trans_commit_stmt(thd);
      thd->get_stmt_da()->set_overwrite_status(false);
    }
  }

  lex->unit.cleanup();
  /* Free tables */
  THD_STAGE_INFO(thd, stage_closing_tables);
  close_thread_tables(thd);

#ifndef DBUG_OFF
  if (lex->sql_command != SQLCOM_SET_OPTION && ! thd->in_sub_stmt)
    DEBUG_SYNC(thd, "execute_command_after_close_tables");
#endif

  if (! thd->in_sub_stmt && thd->transaction_rollback_request)
  {
    /*
      We are not in sub-statement and transaction rollback was requested by
      one of storage engines (e.g. due to deadlock). Rollback transaction in
      all storage engines including binary log.
    */
    trans_rollback_implicit(thd);
    thd->mdl_context.release_transactional_locks();
  }
  else if (stmt_causes_implicit_commit(thd, CF_IMPLICIT_COMMIT_END))
  {
    /* No transaction control allowed in sub-statements. */
    DBUG_ASSERT(! thd->in_sub_stmt);
    /* If commit fails, we should be able to reset the OK status. */
    thd->get_stmt_da()->set_overwrite_status(true);
    /* Commit the normal transaction if one is active. */
    trans_commit_implicit(thd);
    thd->get_stmt_da()->set_overwrite_status(false);
    thd->mdl_context.release_transactional_locks();
  }
  else if (! thd->in_sub_stmt && ! thd->in_multi_stmt_transaction_mode())
  {
    /*
      - If inside a multi-statement transaction,
      defer the release of metadata locks until the current
      transaction is either committed or rolled back. This prevents
      other statements from modifying the table for the entire
      duration of this transaction.  This provides commit ordering
      and guarantees serializability across multiple transactions.
      - If in autocommit mode, or outside a transactional context,
      automatically release metadata locks of the current statement.
    */
    thd->mdl_context.release_transactional_locks();
  }
  else if (! thd->in_sub_stmt)
  {
    thd->mdl_context.release_statement_locks();
  }

  DBUG_RETURN(res || thd->is_error());
}

static bool execute_sqlcom_select(THD *thd, TABLE_LIST *all_tables)
{
  LEX	*lex= thd->lex;
  select_result *result= lex->result;
  bool res;
  /* assign global limit variable if limit is not given */
  {
    SELECT_LEX *param= lex->unit.global_parameters;
    if (!param->explicit_limit)
      param->select_limit=
        new Item_int((ulonglong) thd->variables.select_limit);
  }
  if (!(res= open_normal_and_derived_tables(thd, all_tables, 0)))
  {
    if (lex->describe)
    {
      /*
        We always use select_send for EXPLAIN, even if it's an EXPLAIN
        for SELECT ... INTO OUTFILE: a user application should be able
        to prepend EXPLAIN to any query and receive output for it,
        even if the query itself redirects the output.
      */
      if (!(result= new select_send()))
        return 1;                               /* purecov: inspected */
      res= explain_query_expression(thd, result);
      delete result;
    }
    else
    {
      if (!result && !(result= new select_send()))
        return 1;                               /* purecov: inspected */
      select_result *save_result= result;
      select_result *analyse_result= NULL;
      if (lex->proc_analyse)
      {
        if ((result= analyse_result=
               new select_analyse(result, lex->proc_analyse)) == NULL)
          return true;
      }
      res= handle_select(thd, result, 0);
      delete analyse_result;
      if (save_result != lex->result)
        delete save_result;
    }
  }
  DEBUG_SYNC(thd, "after_table_open");
  return res;
}


#ifndef NO_EMBEDDED_ACCESS_CHECKS
/**
  Check grants for commands which work only with one table.

  @param thd                    Thread handler
  @param privilege              requested privilege
  @param all_tables             global table list of query
  @param no_errors              FALSE/TRUE - report/don't report error to
                            the client (using my_error() call).

  @retval
    0   OK
  @retval
    1   access denied, error is sent to client
*/

bool check_single_table_access(THD *thd, ulong privilege, 
                               TABLE_LIST *all_tables, bool no_errors)
{
  Security_context * backup_ctx= thd->security_ctx;

  /* we need to switch to the saved context (if any) */
  if (all_tables->security_ctx)
    thd->security_ctx= all_tables->security_ctx;

  const char *db_name;
  if ((all_tables->view || all_tables->field_translation) &&
      !all_tables->schema_table)
    db_name= all_tables->view_db.str;
  else
    db_name= all_tables->db;

  if (check_access(thd, privilege, db_name,
                   &all_tables->grant.privilege,
                   &all_tables->grant.m_internal,
                   0, no_errors))
    goto deny;

  /* Show only 1 table for check_grant */
  if (!(all_tables->belong_to_view &&
        (thd->lex->sql_command == SQLCOM_SHOW_FIELDS)) &&
      check_grant(thd, privilege, all_tables, FALSE, 1, no_errors))
    goto deny;

  thd->security_ctx= backup_ctx;
  return 0;

deny:
  thd->security_ctx= backup_ctx;
  return 1;
}

/**
  Check grants for commands which work only with one table and all other
  tables belonging to subselects or implicitly opened tables.

  @param thd			Thread handler
  @param privilege		requested privilege
  @param all_tables		global table list of query

  @retval
    0   OK
  @retval
    1   access denied, error is sent to client
*/

bool check_one_table_access(THD *thd, ulong privilege, TABLE_LIST *all_tables)
{
  if (check_single_table_access (thd,privilege,all_tables, FALSE))
    return 1;

  /* Check rights on tables of subselects and implicitly opened tables */
  TABLE_LIST *subselects_tables, *view= all_tables->view ? all_tables : 0;
  if ((subselects_tables= all_tables->next_global))
  {
    /*
      Access rights asked for the first table of a view should be the same
      as for the view
    */
    if (view && subselects_tables->belong_to_view == view)
    {
      if (check_single_table_access (thd, privilege, subselects_tables, FALSE))
        return 1;
      subselects_tables= subselects_tables->next_global;
    }
    if (subselects_tables &&
        (check_table_access(thd, SELECT_ACL, subselects_tables, FALSE,
                            UINT_MAX, FALSE)))
      return 1;
  }
  return 0;
}


/**
  @brief Compare requested privileges with the privileges acquired from the
    User- and Db-tables.
  @param thd          Thread handler
  @param want_access  The requested access privileges.
  @param db           A pointer to the Db name.
  @param[out] save_priv A pointer to the granted privileges will be stored.
  @param grant_internal_info A pointer to the internal grant cache.
  @param dont_check_global_grants True if no global grants are checked.
  @param no_error     True if no errors should be sent to the client.

  'save_priv' is used to save the User-table (global) and Db-table grants for
  the supplied db name. Note that we don't store db level grants if the global
  grants is enough to satisfy the request AND the global grants contains a
  SELECT grant.

  For internal databases (INFORMATION_SCHEMA, PERFORMANCE_SCHEMA),
  additional rules apply, see ACL_internal_schema_access.

  @see check_grant

  @return Status of denial of access by exclusive ACLs.
    @retval FALSE Access can't exclusively be denied by Db- and User-table
      access unless Column- and Table-grants are checked too.
    @retval TRUE Access denied.
*/

bool
check_access(THD *thd, ulong want_access, const char *db, ulong *save_priv,
             GRANT_INTERNAL_INFO *grant_internal_info,
             bool dont_check_global_grants, bool no_errors)
{
  Security_context *sctx= thd->security_ctx;
  ulong db_access;

  /*
    GRANT command:
    In case of database level grant the database name may be a pattern,
    in case of table|column level grant the database name can not be a pattern.
    We use 'dont_check_global_grants' as a flag to determine
    if it's database level grant command
    (see SQLCOM_GRANT case, mysql_execute_command() function) and
    set db_is_pattern according to 'dont_check_global_grants' value.
  */
  bool  db_is_pattern= ((want_access & GRANT_ACL) && dont_check_global_grants);
  ulong dummy;
  DBUG_ENTER("check_access");
  DBUG_PRINT("enter",("db: %s  want_access: %lu  master_access: %lu",
                      db ? db : "", want_access, sctx->master_access));

  if (save_priv)
    *save_priv=0;
  else
  {
    save_priv= &dummy;
    dummy= 0;
  }

  THD_STAGE_INFO(thd, stage_checking_permissions);
  if ((!db || !db[0]) && !thd->db && !dont_check_global_grants)
  {
    DBUG_PRINT("error",("No database"));
    if (!no_errors)
      my_message(ER_NO_DB_ERROR, ER(ER_NO_DB_ERROR),
                 MYF(0));                       /* purecov: tested */
    DBUG_RETURN(TRUE);				/* purecov: tested */
  }

  if ((db != NULL) && (db != any_db))
  {
    const ACL_internal_schema_access *access;
    access= get_cached_schema_access(grant_internal_info, db);
    if (access)
    {
      switch (access->check(want_access, save_priv))
      {
      case ACL_INTERNAL_ACCESS_GRANTED:
        /*
          All the privileges requested have been granted internally.
          [out] *save_privileges= Internal privileges.
        */
        DBUG_RETURN(FALSE);
      case ACL_INTERNAL_ACCESS_DENIED:
        if (! no_errors)
        {
          thd->diff_access_denied_errors++;
          my_error(ER_DBACCESS_DENIED_ERROR, MYF(0),
                   sctx->priv_user, sctx->priv_host, db);
        }
        DBUG_RETURN(TRUE);
      case ACL_INTERNAL_ACCESS_CHECK_GRANT:
        /*
          Only some of the privilege requested have been granted internally,
          proceed with the remaining bits of the request (want_access).
        */
        want_access&= ~(*save_priv);
        break;
      }
    }
  }

  if ((sctx->master_access & want_access) == want_access)
  {
    /*
      1. If we don't have a global SELECT privilege, we have to get the
      database specific access rights to be able to handle queries of type
      UPDATE t1 SET a=1 WHERE b > 0
      2. Change db access if it isn't current db which is being addressed
    */
    if (!(sctx->master_access & SELECT_ACL))
    {
      if (db && (!thd->db || db_is_pattern || strcmp(db, thd->db)))
        db_access= acl_get(sctx->get_host()->ptr(), sctx->get_ip()->ptr(),
                           sctx->priv_user, db, db_is_pattern);
      else
      {
        /* get access for current db */
        db_access= sctx->db_access;
      }
      /*
        The effective privileges are the union of the global privileges
        and the intersection of db- and host-privileges,
        plus the internal privileges.
      */
      *save_priv|= sctx->master_access | db_access;
    }
    else
      *save_priv|= sctx->master_access;
    DBUG_RETURN(FALSE);
  }
  if (((want_access & ~sctx->master_access) & ~DB_ACLS) ||
      (! db && dont_check_global_grants))
  {						// We can never grant this
    DBUG_PRINT("error",("No possible access"));
    if (!no_errors)
    {
      thd->diff_access_denied_errors++;
      if (thd->password == 2)
        my_error(ER_ACCESS_DENIED_NO_PASSWORD_ERROR, MYF(0),
                 sctx->priv_user,
                 sctx->priv_host);
      else
        my_error(ER_ACCESS_DENIED_ERROR, MYF(0),
                 sctx->priv_user,
                 sctx->priv_host,
                 (thd->password ?
                  ER(ER_YES) :
                  ER(ER_NO)));                    /* purecov: tested */
    }
    DBUG_RETURN(TRUE);				/* purecov: tested */
  }

  if (db == any_db)
  {
    /*
      Access granted; Allow select on *any* db.
      [out] *save_privileges= 0
    */
    DBUG_RETURN(FALSE);
  }

  if (db && (!thd->db || db_is_pattern || strcmp(db,thd->db)))
    db_access= acl_get(sctx->get_host()->ptr(), sctx->get_ip()->ptr(),
                       sctx->priv_user, db, db_is_pattern);
  else
    db_access= sctx->db_access;
  DBUG_PRINT("info",("db_access: %lu  want_access: %lu",
                     db_access, want_access));

  /*
    Save the union of User-table and the intersection between Db-table and
    Host-table privileges, with the already saved internal privileges.
  */
  db_access= (db_access | sctx->master_access);
  *save_priv|= db_access;

  /*
    We need to investigate column- and table access if all requested privileges
    belongs to the bit set of .
  */
  bool need_table_or_column_check=
    (want_access & (TABLE_ACLS | PROC_ACLS | db_access)) == want_access;

  /*
    Grant access if the requested access is in the intersection of
    host- and db-privileges (as retrieved from the acl cache),
    also grant access if all the requested privileges are in the union of
    TABLES_ACLS and PROC_ACLS; see check_grant.
  */
  if ( (db_access & want_access) == want_access ||
      (!dont_check_global_grants &&
       need_table_or_column_check))
  {
    /*
       Ok; but need to check table- and column privileges.
       [out] *save_privileges is (User-priv | (Db-priv & Host-priv) | Internal-priv)
    */
    DBUG_RETURN(FALSE);
  }

  /*
    Access is denied;
    [out] *save_privileges is (User-priv | (Db-priv & Host-priv) | Internal-priv)
  */
  DBUG_PRINT("error",("Access denied"));
  if (!no_errors)
    my_error(ER_DBACCESS_DENIED_ERROR, MYF(0),
             sctx->priv_user, sctx->priv_host,
             (db ? db : (thd->db ?
                         thd->db :
                         "unknown")));
  DBUG_RETURN(TRUE);

}


/**
  Check if user has enough privileges for execution of SHOW statement,
  which was converted to query to one of I_S tables.

  @param thd    Thread context.
  @param table  Table list element for I_S table to be queried..

  @retval FALSE - Success.
  @retval TRUE  - Failure.
*/

static bool check_show_access(THD *thd, TABLE_LIST *table)
{
  switch (get_schema_table_idx(table->schema_table)) {
  case SCH_SCHEMATA:
    return (specialflag & SPECIAL_SKIP_SHOW_DB) &&
      check_global_access(thd, SHOW_DB_ACL);

  case SCH_TABLE_NAMES:
  case SCH_TABLES:
  case SCH_VIEWS:
  case SCH_TRIGGERS:
  case SCH_EVENTS:
  {
    const char *dst_db_name= table->schema_select_lex->db;

    DBUG_ASSERT(dst_db_name);

    if (check_access(thd, SELECT_ACL, dst_db_name,
                     &thd->col_access, NULL, FALSE, FALSE))
      return TRUE;

    if (!thd->col_access && check_grant_db(thd, dst_db_name))
    {
      thd->diff_access_denied_errors++;
      my_error(ER_DBACCESS_DENIED_ERROR, MYF(0),
               thd->security_ctx->priv_user,
               thd->security_ctx->priv_host,
               dst_db_name);
      return TRUE;
    }

    return FALSE;
  }

  case SCH_COLUMNS:
  case SCH_STATISTICS:
  {
    TABLE_LIST *dst_table;
    dst_table= table->schema_select_lex->table_list.first;

    DBUG_ASSERT(dst_table);

    /*
      Open temporary tables to be able to detect them during privilege check.
    */
    if (open_temporary_tables(thd, dst_table))
      return TRUE;

    if (check_access(thd, SELECT_ACL, dst_table->db,
                     &dst_table->grant.privilege,
                     &dst_table->grant.m_internal,
                     FALSE, FALSE))
          return TRUE; /* Access denied */

    /*
      Check_grant will grant access if there is any column privileges on
      all of the tables thanks to the fourth parameter (bool show_table).
    */
    if (check_grant(thd, SELECT_ACL, dst_table, TRUE, UINT_MAX, FALSE))
      return TRUE; /* Access denied */

    close_thread_tables(thd);
    dst_table->table= NULL;

    /* Access granted */
    return FALSE;
  }
  default:
    break;
  }

  return FALSE;
}



/**
  @brief Check if the requested privileges exists in either User-, Host- or
    Db-tables.
  @param thd          Thread context
  @param want_access  Privileges requested
  @param tables       List of tables to be compared against
  @param no_errors    Don't report error to the client (using my_error() call).
  @param any_combination_of_privileges_will_do TRUE if any privileges on any
    column combination is enough.
  @param number       Only the first 'number' tables in the linked list are
                      relevant.

  The suppled table list contains cached privileges. This functions calls the
  help functions check_access and check_grant to verify the first three steps
  in the privileges check queue:
  1. Global privileges
  2. OR (db privileges AND host privileges)
  3. OR table privileges
  4. OR column privileges (not checked by this function!)
  5. OR routine privileges (not checked by this function!)

  @see check_access
  @see check_grant

  @note This functions assumes that table list used and
  thd->lex->query_tables_own_last value correspond to each other
  (the latter should be either 0 or point to next_global member
  of one of elements of this table list).

  @return
    @retval FALSE OK
    @retval TRUE  Access denied; But column or routine privileges might need to
      be checked also.
*/

bool
check_table_access(THD *thd, ulong requirements,TABLE_LIST *tables,
		   bool any_combination_of_privileges_will_do,
                   uint number, bool no_errors)
{
  TABLE_LIST *org_tables= tables;
  TABLE_LIST *first_not_own_table= thd->lex->first_not_own_table();
  uint i= 0;
  Security_context *sctx= thd->security_ctx, *backup_ctx= thd->security_ctx;
  /*
    The check that first_not_own_table is not reached is for the case when
    the given table list refers to the list for prelocking (contains tables
    of other queries). For simple queries first_not_own_table is 0.
  */
  for (; i < number && tables != first_not_own_table && tables;
       tables= tables->next_global, i++)
  {
    ulong want_access= requirements;
    if (tables->security_ctx)
      sctx= tables->security_ctx;
    else
      sctx= backup_ctx;

    /*
       Register access for view underlying table.
       Remove SHOW_VIEW_ACL, because it will be checked during making view
     */
    tables->grant.orig_want_privilege= (want_access & ~SHOW_VIEW_ACL);

    /*
      We should not encounter table list elements for reformed SHOW
      statements unless this is first table list element in the main
      select.
      Such table list elements require additional privilege check
      (see check_show_access()). This check is carried out by caller,
      but only for the first table list element from the main select.
    */
    DBUG_ASSERT(!tables->schema_table_reformed ||
                tables == thd->lex->select_lex.table_list.first);

    DBUG_PRINT("info", ("derived: %d  view: %d", tables->derived != 0,
                        tables->view != 0));

    if (tables->is_anonymous_derived_table())
      continue;

    thd->security_ctx= sctx;

    if (check_access(thd, want_access, tables->get_db_name(),
                     &tables->grant.privilege,
                     &tables->grant.m_internal,
                     0, no_errors))
      goto deny;
  }
  thd->security_ctx= backup_ctx;
  return check_grant(thd,requirements,org_tables,
                     any_combination_of_privileges_will_do,
                     number, no_errors);
deny:
  thd->security_ctx= backup_ctx;
  return TRUE;
}


bool
check_routine_access(THD *thd, ulong want_access,char *db, char *name,
		     bool is_proc, bool no_errors)
{
  TABLE_LIST tables[1];
  
  memset(tables, 0, sizeof(TABLE_LIST));
  tables->db= db;
  tables->table_name= tables->alias= name;
  
  /*
    The following test is just a shortcut for check_access() (to avoid
    calculating db_access) under the assumption that it's common to
    give persons global right to execute all stored SP (but not
    necessary to create them).
    Note that this effectively bypasses the ACL_internal_schema_access checks
    that are implemented for the INFORMATION_SCHEMA and PERFORMANCE_SCHEMA,
    which are located in check_access().
    Since the I_S and P_S do not contain routines, this bypass is ok,
    as long as this code path is not abused to create routines.
    The assert enforce that.
  */
  DBUG_ASSERT((want_access & CREATE_PROC_ACL) == 0);
  if ((thd->security_ctx->master_access & want_access) == want_access)
    tables->grant.privilege= want_access;
  else if (check_access(thd, want_access, db,
                        &tables->grant.privilege,
                        &tables->grant.m_internal,
                        0, no_errors))
    return TRUE;
  
  return check_grant_routine(thd, want_access, tables, is_proc, no_errors);
}


/**
  Check if the routine has any of the routine privileges.

  @param thd	       Thread handler
  @param db           Database name
  @param name         Routine name

  @retval
    0            ok
  @retval
    1            error
*/

bool check_some_routine_access(THD *thd, const char *db, const char *name,
                               bool is_proc)
{
  ulong save_priv;
  /*
    The following test is just a shortcut for check_access() (to avoid
    calculating db_access)
    Note that this effectively bypasses the ACL_internal_schema_access checks
    that are implemented for the INFORMATION_SCHEMA and PERFORMANCE_SCHEMA,
    which are located in check_access().
    Since the I_S and P_S do not contain routines, this bypass is ok,
    as it only opens SHOW_PROC_ACLS.
  */
  if (thd->security_ctx->master_access & SHOW_PROC_ACLS)
    return FALSE;
  if (!check_access(thd, SHOW_PROC_ACLS, db, &save_priv, NULL, 0, 1) ||
      (save_priv & SHOW_PROC_ACLS))
    return FALSE;
  return check_routine_level_acl(thd, db, name, is_proc);
}


/**
  Check if the given table has any of the asked privileges

  @param thd		 Thread handler
  @param want_access	 Bitmap of possible privileges to check for

  @retval
    0  ok
  @retval
    1  error
*/

bool check_some_access(THD *thd, ulong want_access, TABLE_LIST *table)
{
  ulong access;
  DBUG_ENTER("check_some_access");

  /* This loop will work as long as we have less than 32 privileges */
  for (access= 1; access < want_access ; access<<= 1)
  {
    if (access & want_access)
    {
      if (!check_access(thd, access, table->db,
                        &table->grant.privilege,
                        &table->grant.m_internal,
                        0, 1) &&
           !check_grant(thd, access, table, FALSE, 1, TRUE))
        DBUG_RETURN(0);
    }
  }
  DBUG_PRINT("exit",("no matching access rights"));
  DBUG_RETURN(1);
}

#else

static bool check_show_access(THD *thd, TABLE_LIST *table)
{
  return false;
}

#endif /*NO_EMBEDDED_ACCESS_CHECKS*/


/**
  check for global access and give descriptive error message if it fails.

  @param thd			Thread handler
  @param want_access		Use should have any of these global rights

  @warning
    One gets access right if one has ANY of the rights in want_access.
    This is useful as one in most cases only need one global right,
    but in some case we want to check if the user has SUPER or
    REPL_CLIENT_ACL rights.

  @retval
    0	ok
  @retval
    1	Access denied.  In this case an error is sent to the client
*/

bool check_global_access(THD *thd, ulong want_access)
{
  DBUG_ENTER("check_global_access");
#ifndef NO_EMBEDDED_ACCESS_CHECKS
  char command[128];
  if ((thd->security_ctx->master_access & want_access))
    DBUG_RETURN(0);
  get_privilege_desc(command, sizeof(command), want_access);
  thd->diff_access_denied_errors++;
  my_error(ER_SPECIFIC_ACCESS_DENIED_ERROR, MYF(0), command);
  DBUG_RETURN(1);
#else
  DBUG_RETURN(0);
#endif
}


/**
  Checks foreign key's parent table access.

  @param thd	       [in]	Thread handler
  @param create_info   [in]     Create information (like MAX_ROWS, ENGINE or
                                temporary table flag)
  @param alter_info    [in]     Initial list of columns and indexes for the
                                table to be created

  @retval
   false  ok.
  @retval
   true	  error or access denied. Error is sent to client in this case.
*/
bool check_fk_parent_table_access(THD *thd,
                                  HA_CREATE_INFO *create_info,
                                  Alter_info *alter_info)
{
  Key *key;
  List_iterator<Key> key_iterator(alter_info->key_list);
  handlerton *db_type= create_info->db_type ? create_info->db_type :
                                             ha_default_handlerton(thd);

  // Return if engine does not support Foreign key Constraint.
  if (!ha_check_storage_engine_flag(db_type, HTON_SUPPORTS_FOREIGN_KEYS))
    return false;

  while ((key= key_iterator++))
  {
    if (key->type == Key::FOREIGN_KEY)
    {
      TABLE_LIST parent_table;
      bool is_qualified_table_name;
      Foreign_key *fk_key= (Foreign_key *)key;
      LEX_STRING db_name;
      LEX_STRING table_name= { fk_key->ref_table.str,
                               fk_key->ref_table.length };
      const ulong privileges= (SELECT_ACL | INSERT_ACL | UPDATE_ACL |
                               DELETE_ACL | REFERENCES_ACL);

      // Check if tablename is valid or not.
      DBUG_ASSERT(table_name.str != NULL);
      if (check_table_name(table_name.str, table_name.length, false))
      {
        my_error(ER_WRONG_TABLE_NAME, MYF(0), table_name.str);
        return true;
      }

      if (fk_key->ref_db.str)
      {
        is_qualified_table_name= true;
        db_name.str= (char *) thd->memdup(fk_key->ref_db.str,
                                          fk_key->ref_db.length+1);
        db_name.length= fk_key->ref_db.length;

        // Check if database name is valid or not.
        if (fk_key->ref_db.str && check_and_convert_db_name(&db_name, false))
          return true;
      }
      else if (thd->lex->copy_db_to(&db_name.str, &db_name.length))
        return true;
      else
        is_qualified_table_name= false;

      // if lower_case_table_names is set then convert tablename to lower case.
      if (lower_case_table_names)
      {
        table_name.str= (char *) thd->memdup(fk_key->ref_table.str,
                                             fk_key->ref_table.length+1);
        table_name.length= my_casedn_str(files_charset_info, table_name.str);
      }

      parent_table.init_one_table(db_name.str, db_name.length,
                                  table_name.str, table_name.length,
                                  table_name.str, TL_IGNORE);

      /*
       Check if user has any of the "privileges" at table level on
       "parent_table".
       Having privilege on any of the parent_table column is not
       enough so checking whether user has any of the "privileges"
       at table level only here.
      */
      if (check_some_access(thd, privileges, &parent_table) ||
          parent_table.grant.want_privilege)
      {
        if (is_qualified_table_name)
        {
          const size_t qualified_table_name_len= NAME_LEN + 1 + NAME_LEN + 1;
          char *qualified_table_name= (char *) thd->alloc(qualified_table_name_len);

          my_snprintf(qualified_table_name, qualified_table_name_len, "%s.%s",
                      db_name.str, table_name.str);
          table_name.str= qualified_table_name;
        }

        my_error(ER_TABLEACCESS_DENIED_ERROR, MYF(0),
                 "REFERENCES",
                 thd->security_ctx->priv_user,
                 thd->security_ctx->host_or_ip,
                 table_name.str);

        return true;
      }
    }
  }

  return false;
}


/****************************************************************************
	Check stack size; Send error if there isn't enough stack to continue
****************************************************************************/


#if STACK_DIRECTION < 0
#define used_stack(A,B) (long) (A - B)
#else
#define used_stack(A,B) (long) (B - A)
#endif

#ifndef DBUG_OFF
long max_stack_used;
#endif

/**
  @note
  Note: The 'buf' parameter is necessary, even if it is unused here.
  - fix_fields functions has a "dummy" buffer large enough for the
    corresponding exec. (Thus we only have to check in fix_fields.)
  - Passing to check_stack_overrun() prevents the compiler from removing it.
*/
bool check_stack_overrun(THD *thd, long margin,
			 uchar *buf __attribute__((unused)))
{
  long stack_used;
  DBUG_ASSERT(thd == current_thd);
  if ((stack_used=used_stack(thd->thread_stack,(char*) &stack_used)) >=
      (long) (my_thread_stack_size - margin))
  {
    /*
      Do not use stack for the message buffer to ensure correct
      behaviour in cases we have close to no stack left.
    */
    char* ebuff= new (std::nothrow) char[MYSQL_ERRMSG_SIZE];
    if (ebuff) {
      my_snprintf(ebuff, MYSQL_ERRMSG_SIZE, ER(ER_STACK_OVERRUN_NEED_MORE),
                  stack_used, my_thread_stack_size, margin);
      my_message(ER_STACK_OVERRUN_NEED_MORE, ebuff, MYF(ME_FATALERROR));
      delete [] ebuff;
    }
    return 1;
  }
#ifndef DBUG_OFF
  max_stack_used= max(max_stack_used, stack_used);
#endif
  return 0;
}


#define MY_YACC_INIT 1000			// Start with big alloc
#define MY_YACC_MAX  32000			// Because of 'short'

bool my_yyoverflow(short **yyss, YYSTYPE **yyvs, ulong *yystacksize)
{
  Yacc_state *state= & current_thd->m_parser_state->m_yacc;
  ulong old_info=0;
  DBUG_ASSERT(state);
  if ((uint) *yystacksize >= MY_YACC_MAX)
    return 1;
  if (!state->yacc_yyvs)
    old_info= *yystacksize;
  *yystacksize= set_zone((*yystacksize)*2,MY_YACC_INIT,MY_YACC_MAX);
  if (!(state->yacc_yyvs= (uchar*)
        my_realloc(state->yacc_yyvs,
                   *yystacksize*sizeof(**yyvs),
                   MYF(MY_ALLOW_ZERO_PTR | MY_FREE_ON_ERROR))) ||
      !(state->yacc_yyss= (uchar*)
        my_realloc(state->yacc_yyss,
                   *yystacksize*sizeof(**yyss),
                   MYF(MY_ALLOW_ZERO_PTR | MY_FREE_ON_ERROR))))
    return 1;
  if (old_info)
  {
    /*
      Only copy the old stack on the first call to my_yyoverflow(),
      when replacing a static stack (YYINITDEPTH) by a dynamic stack.
      For subsequent calls, my_realloc already did preserve the old stack.
    */
    memcpy(state->yacc_yyss, *yyss, old_info*sizeof(**yyss));
    memcpy(state->yacc_yyvs, *yyvs, old_info*sizeof(**yyvs));
  }
  *yyss= (short*) state->yacc_yyss;
  *yyvs= (YYSTYPE*) state->yacc_yyvs;
  return 0;
}


/**
  Reset the part of THD responsible for the state of command
  processing.

  This needs to be called before execution of every statement
  (prepared or conventional).  It is not called by substatements of
  routines.

  @todo Remove mysql_reset_thd_for_next_command and only use the
  member function.

  @todo Call it after we use THD for queries, not before.
*/
void mysql_reset_thd_for_next_command(THD *thd)
{
  thd->reset_for_next_command();
}

void THD::reset_for_next_command()
{
  // TODO: Why on earth is this here?! We should probably fix this
  // function and move it to the proper file. /Matz
  THD *thd= this;
  DBUG_ENTER("mysql_reset_thd_for_next_command");
  DBUG_ASSERT(!thd->sp_runtime_ctx); /* not for substatements of routines */
  DBUG_ASSERT(! thd->in_sub_stmt);
  thd->free_list= 0;
  thd->select_number= 1;
  /*
    Those two lines below are theoretically unneeded as
    THD::cleanup_after_query() should take care of this already.
  */
  thd->auto_inc_intervals_in_cur_stmt_for_binlog.empty();
  thd->stmt_depends_on_first_successful_insert_id_in_prev_stmt= 0;

  thd->query_start_used= thd->query_start_usec_used= 0;
  thd->is_fatal_error= thd->time_zone_used= 0;
  /*
    Clear the status flag that are expected to be cleared at the
    beginning of each SQL statement.
  */
  thd->server_status&= ~SERVER_STATUS_CLEAR_SET;
  /*
    If in autocommit mode and not in a transaction, reset flag
    that identifies if a transaction has done some operations
    that cannot be safely rolled back.

    If the flag is set an warning message is printed out in
    ha_rollback_trans() saying that some tables couldn't be
    rolled back.
  */
  if (!thd->in_multi_stmt_transaction_mode())
  {
    thd->transaction.all.reset_unsafe_rollback_flags();
  }
  DBUG_ASSERT(thd->security_ctx== &thd->main_security_ctx);
  thd->thread_specific_used= FALSE;

  if (opt_bin_log)
  {
    reset_dynamic(&thd->user_var_events);
    thd->user_var_events_alloc= thd->mem_root;
  }
  thd->clear_error();
  thd->get_stmt_da()->reset_diagnostics_area();
  thd->get_stmt_da()->reset_for_next_command();
  thd->rand_used= 0;

  thd->clear_slow_extended();

  thd->reset_current_stmt_binlog_format_row();
  thd->binlog_unsafe_warning_flags= 0;

  thd->m_trans_end_pos= 0;
  thd->m_trans_log_file= NULL;
  thd->m_trans_fixed_log_file= NULL;
  thd->commit_error= THD::CE_NONE;
  thd->durability_property= HA_REGULAR_DURABILITY;
  thd->set_trans_pos(NULL, 0);

  DBUG_PRINT("debug",
             ("is_current_stmt_binlog_format_row(): %d",
              thd->is_current_stmt_binlog_format_row()));

  DBUG_VOID_RETURN;
}


/**
  Resets the lex->current_select object.
  @note It is assumed that lex->current_select != NULL

  This function is a wrapper around select_lex->init_select() with an added
  check for the special situation when using INTO OUTFILE and LOAD DATA.
*/

void
mysql_init_select(LEX *lex)
{
  SELECT_LEX *select_lex= lex->current_select;
  select_lex->init_select();
  lex->wild= 0;
  if (select_lex == &lex->select_lex)
  {
    DBUG_ASSERT(lex->result == 0);
    lex->exchange= 0;
  }
}


/**
  Used to allocate a new SELECT_LEX object on the current thd mem_root and
  link it into the relevant lists.

  This function is always followed by mysql_init_select.

  @see mysql_init_select

  @retval TRUE An error occurred
  @retval FALSE The new SELECT_LEX was successfully allocated.
*/

bool
mysql_new_select(LEX *lex, bool move_down)
{
  SELECT_LEX *select_lex;
  THD *thd= lex->thd;
  Name_resolution_context *outer_context= lex->current_context();
  DBUG_ENTER("mysql_new_select");

  if (!(select_lex= new (thd->mem_root) SELECT_LEX()))
    DBUG_RETURN(1);
  select_lex->select_number= ++thd->select_number;
  select_lex->parent_lex= lex; /* Used in init_query. */
  select_lex->init_query();
  select_lex->init_select();
  lex->nest_level++;
  if (lex->nest_level > (int) MAX_SELECT_NESTING)
  {
    my_error(ER_TOO_HIGH_LEVEL_OF_NESTING_FOR_SELECT, MYF(0));
    DBUG_RETURN(1);
  }
  select_lex->nest_level= lex->nest_level;
  if (move_down)
  {
    SELECT_LEX_UNIT *unit;
    lex->subqueries= TRUE;
    /* first select_lex of subselect or derived table */
    if (!(unit= new (thd->mem_root) SELECT_LEX_UNIT()))
      DBUG_RETURN(1);

    unit->init_query();
    unit->init_select();
    unit->thd= thd;
    unit->include_down(lex->current_select);
    unit->link_next= 0;
    unit->link_prev= 0;
    select_lex->include_down(unit);
    /*
      By default we assume that it is usual subselect and we have outer name
      resolution context, if no we will assign it to 0 later
    */
    if (select_lex->outer_select()->parsing_place == IN_ON)
      /*
        This subquery is part of an ON clause, so we need to link the
        name resolution context for this subquery with the ON context.

        @todo outer_context is not the same as
        &select_lex->outer_select()->context in one case:
        (SELECT 1 as a) UNION (SELECT 2) ORDER BY (SELECT a);
        When we create the select_lex for the subquery in ORDER BY,
        1) outer_context is the context of the second SELECT of the
        UNION
        2) &select_lex->outer_select() is the fake select_lex, which context
        is the one of the first SELECT of the UNION (see
        st_select_lex_unit::add_fake_select_lex()).
        2) is the correct context, per the documentation. 1) is not, and using
        it leads to a resolving error for the query above.
        We should fix 1) and then use it unconditionally here.
      */
      select_lex->context.outer_context= outer_context;
    else
      select_lex->context.outer_context= &select_lex->outer_select()->context;
  }
  else
  {
    if (lex->current_select->order_list.first && !lex->current_select->braces)
    {
      my_error(ER_WRONG_USAGE, MYF(0), "UNION", "ORDER BY");
      DBUG_RETURN(1);
    }
    select_lex->include_neighbour(lex->current_select);
    SELECT_LEX_UNIT *unit= select_lex->master_unit();                              
    if (!unit->fake_select_lex && unit->add_fake_select_lex(lex->thd))
      DBUG_RETURN(1);
    select_lex->context.outer_context= 
                unit->first_select()->context.outer_context;
  }

  select_lex->master_unit()->global_parameters= select_lex;
  select_lex->include_global((st_select_lex_node**)&lex->all_selects_list);
  lex->current_select= select_lex;
  /*
    in subquery is SELECT query and we allow resolution of names in SELECT
    list
  */
  select_lex->context.resolve_in_select_list= TRUE;
  DBUG_RETURN(0);
}

/**
  Create a select to return the same output as 'SELECT @@var_name'.

  Used for SHOW COUNT(*) [ WARNINGS | ERROR].

  This will crash with a core dump if the variable doesn't exists.

  @param var_name		Variable name
*/

void create_select_for_variable(const char *var_name)
{
  THD *thd;
  LEX *lex;
  LEX_STRING tmp, null_lex_string;
  Item *var;
  char buff[MAX_SYS_VAR_LENGTH*2+4+8], *end;
  DBUG_ENTER("create_select_for_variable");

  thd= current_thd;
  lex= thd->lex;
  mysql_init_select(lex);
  lex->sql_command= SQLCOM_SELECT;
  tmp.str= (char*) var_name;
  tmp.length=strlen(var_name);
  memset(&null_lex_string, 0, sizeof(null_lex_string));
  /*
    We set the name of Item to @@session.var_name because that then is used
    as the column name in the output.
  */
  if ((var= get_system_var(thd, OPT_SESSION, tmp, null_lex_string)))
  {
    end= strxmov(buff, "@@session.", var_name, NullS);
    var->item_name.copy(buff, end - buff);
    add_item_to_list(thd, var);
  }
  DBUG_VOID_RETURN;
}


void mysql_init_multi_delete(LEX *lex)
{
  lex->sql_command=  SQLCOM_DELETE_MULTI;
  mysql_init_select(lex);
  lex->select_lex.select_limit= 0;
  lex->unit.select_limit_cnt= HA_POS_ERROR;
  lex->select_lex.table_list.save_and_clear(&lex->auxiliary_table_list);
  lex->query_tables= 0;
  lex->query_tables_last= &lex->query_tables;
}


/*
  When you modify mysql_parse(), you may need to mofify
  mysql_test_parse_for_slave() in this same file.
*/

/**
  Parse a query.

  @param       thd     Current thread
  @param       rawbuf  Begining of the query text
  @param       length  Length of the query text
  @param[out]  found_semicolon For multi queries, position of the character of
                               the next query in the query text.
*/

void mysql_parse(THD *thd, char *rawbuf, uint length,
                 Parser_state *parser_state)
{
  int error __attribute__((unused));
  DBUG_ENTER("mysql_parse");

  DBUG_EXECUTE_IF("parser_debug", turn_parser_debug_on(););

  /*
    Warning.
    The purpose of query_cache_send_result_to_client() is to lookup the
    query in the query cache first, to avoid parsing and executing it.
    So, the natural implementation would be to:
    - first, call query_cache_send_result_to_client,
    - second, if caching failed, initialise the lexical and syntactic parser.
    The problem is that the query cache depends on a clean initialization
    of (among others) lex->safe_to_cache_query and thd->server_status,
    which are reset respectively in
    - lex_start()
    - mysql_reset_thd_for_next_command()
    So, initializing the lexical analyser *before* using the query cache
    is required for the cache to work properly.
    FIXME: cleanup the dependencies in the code to simplify this.
  */
  lex_start(thd);
  mysql_reset_thd_for_next_command(thd);

  int start_time_error=   0;
  int end_time_error=     0;
  struct timeval start_time, end_time;
  double start_usecs=     0;
  double end_usecs=       0;
  /* cpu time */
  int cputime_error=      0;
#ifdef HAVE_CLOCK_GETTIME
  struct timespec tp;
#endif
  double start_cpu_nsecs= 0;
  double end_cpu_nsecs=   0;

  if (opt_userstat)
  {
#ifdef HAVE_CLOCK_GETTIME
    /* get start cputime */
    if (!(cputime_error = clock_gettime(CLOCK_THREAD_CPUTIME_ID, &tp)))
      start_cpu_nsecs = tp.tv_sec*1000000000.0+tp.tv_nsec;
#endif

    // Gets the start time, in order to measure how long this command takes.
    if (!(start_time_error = gettimeofday(&start_time, NULL)))
    {
      start_usecs = start_time.tv_sec * 1000000.0 + start_time.tv_usec;
    }
  }

  if (query_cache_send_result_to_client(thd, rawbuf, length) <= 0)
  {
    LEX *lex= thd->lex;

    bool err= parse_sql(thd, parser_state, NULL);

    const char *found_semicolon= parser_state->m_lip.found_semicolon;
    size_t      qlen= found_semicolon
                      ? (found_semicolon - thd->query())
                      : thd->query_length();

    if (!err)
    {
      /*
        See whether we can do any query rewriting. opt_log_raw only controls
        writing to the general log, so rewriting still needs to happen because
        the other logs (binlog, slow query log, ...) can not be set to raw mode
        for security reasons.
        Query-cache only handles SELECT, which we don't rewrite, so it's no
        concern of ours.
        We're not general-logging if we're the slave, or if we've already
        done raw-logging earlier.
        Sub-routines of mysql_rewrite_query() should try to only rewrite when
        necessary (e.g. not do password obfuscation when query contains no
        password), but we can optimize out even those necessary rewrites when
        no logging happens at all. If rewriting does not happen here,
        thd->rewritten_query is still empty from being reset in alloc_query().
      */
<<<<<<< HEAD
      bool audit= mysql_audit_enabled(thd, MYSQL_AUDIT_GENERAL_CLASS);
      bool general= ((opt_log || audit) && !(opt_log_raw || thd->slave_thread));

      if (general || audit || opt_slow_log || opt_bin_log)
=======
      if (!(opt_log_raw || thd->slave_thread) || opt_slow_log || opt_bin_log)
>>>>>>> cc89b19b
      {
        mysql_rewrite_query(thd);

        if (thd->rewritten_query.length())
          lex->safe_to_cache_query= false; // see comments below
      }

      if (!(opt_log_raw || thd->slave_thread))
      {
        if (thd->rewritten_query.length())
          general_log_write(thd, COM_QUERY, thd->rewritten_query.c_ptr_safe(),
                                            thd->rewritten_query.length());
        else
          general_log_write(thd, COM_QUERY, thd->query(), qlen);
      }
    }

    if (!err)
    {
      thd->m_statement_psi= MYSQL_REFINE_STATEMENT(thd->m_statement_psi,
                                                   sql_statement_info[thd->lex->sql_command].m_key);

#ifndef NO_EMBEDDED_ACCESS_CHECKS
      if (mqh_used && thd->get_user_connect() &&
	  check_mqh(thd, lex->sql_command))
      {
	thd->net.error = 0;
      }
      else
#endif
      {
	if (! thd->is_error())
	{
          /*
            Binlog logs a string starting from thd->query and having length
            thd->query_length; so we set thd->query_length correctly (to not
            log several statements in one event, when we executed only first).
            We set it to not see the ';' (otherwise it would get into binlog
            and Query_log_event::print() would give ';;' output).
            This also helps display only the current query in SHOW
            PROCESSLIST.
            Note that we don't need LOCK_thread_count to modify query_length.
          */
          if (found_semicolon && (ulong) (found_semicolon - thd->query()))
            thd->set_query_inner(thd->query(),
                                 (uint32) (found_semicolon -
                                           thd->query() - 1),
                                 thd->charset());
          /* Actually execute the query */
          if (found_semicolon)
          {
            lex->safe_to_cache_query= 0;
            thd->server_status|= SERVER_MORE_RESULTS_EXISTS;
          }
          lex->set_trg_event_type_for_tables();
          MYSQL_QUERY_EXEC_START(thd->query(),
                                 thd->thread_id,
                                 (char *) (thd->db ? thd->db : ""),
                                 &thd->security_ctx->priv_user[0],
                                 (char *) thd->security_ctx->host_or_ip,
                                 0);
          if (unlikely(thd->security_ctx->password_expired &&
                       !lex->is_change_password &&
                       lex->sql_command != SQLCOM_SET_OPTION))
          {
            my_error(ER_MUST_CHANGE_PASSWORD, MYF(0));
            error= 1;
          }
          else
            error= mysql_execute_command(thd);
          if (error == 0 &&
              thd->variables.gtid_next.type == GTID_GROUP &&
              thd->owned_gtid.sidno != 0 &&
              (thd->lex->sql_command == SQLCOM_COMMIT ||
               stmt_causes_implicit_commit(thd, CF_IMPLICIT_COMMIT_END) ||
               thd->lex->sql_command == SQLCOM_CREATE_TABLE ||
               thd->lex->sql_command == SQLCOM_DROP_TABLE))
          {
            /*
              This ensures that an empty transaction is logged if
              needed. It is executed at the end of an implicitly or
              explicitly committing statement, or after CREATE
              TEMPORARY TABLE or DROP TEMPORARY TABLE.

              CREATE/DROP TEMPORARY do not count as implicitly
              committing according to stmt_causes_implicit_commit(),
              but are written to the binary log as DDL (not between
              BEGIN/COMMIT). Thus we need special cases for these
              statements in the condition above. Hence the clauses for
              for SQLCOM_CREATE_TABLE and SQLCOM_DROP_TABLE above.

              Thus, for base tables, SQLCOM_[CREATE|DROP]_TABLE match
              both the stmt_causes_implicit_commit clause and the
              thd->lex->sql_command == SQLCOM_* clause; for temporary
              tables they match only thd->lex->sql_command ==
              SQLCOM_*.
            */
            error= gtid_empty_group_log_and_cleanup(thd);
          }
          MYSQL_QUERY_EXEC_DONE(error);
	}
      }
    }
    else
    {
      /* Instrument this broken statement as "statement/sql/error" */
      thd->m_statement_psi= MYSQL_REFINE_STATEMENT(thd->m_statement_psi,
                                                   sql_statement_info[SQLCOM_END].m_key);

      DBUG_ASSERT(thd->is_error());
      DBUG_PRINT("info",("Command aborted. Fatal_error: %d",
			 thd->is_fatal_error));

      query_cache_abort(&thd->query_cache_tls);
    }

    THD_STAGE_INFO(thd, stage_freeing_items);
    sp_cache_enforce_limit(thd->sp_proc_cache, stored_program_cache_size);
    sp_cache_enforce_limit(thd->sp_func_cache, stored_program_cache_size);
    thd->end_statement();
    thd->cleanup_after_query();
    DBUG_ASSERT(thd->change_list.is_empty());
  }
  else
  {
    /*
      Query cache hit. We need to write the general log here if
      we haven't already logged the statement earlier due to --log-raw.
      Right now, we only cache SELECT results; if the cache ever
      becomes more generic, we should also cache the rewritten
      query-string together with the original query-string (which
      we'd still use for the matching) when we first execute the
      query, and then use the obfuscated query-string for logging
      here when the query is given again.
    */
    thd->m_statement_psi= MYSQL_REFINE_STATEMENT(thd->m_statement_psi,
                                                 sql_statement_info[SQLCOM_SELECT].m_key);
    if (!opt_log_raw)
      general_log_write(thd, COM_QUERY, thd->query(), thd->query_length());
    parser_state->m_lip.found_semicolon= NULL;
  }

  if (opt_userstat)
  {
    // Gets the end time.
    if (!(end_time_error= gettimeofday(&end_time, NULL)))
    {
      end_usecs= end_time.tv_sec * 1000000.0 + end_time.tv_usec;
    }

    // Calculates the difference between the end and start times.
    if (start_usecs && end_usecs >= start_usecs && !start_time_error && !end_time_error)
    {
      thd->busy_time= (end_usecs - start_usecs) / 1000000;
      // In case there are bad values, 2629743 is the #seconds in a month.
      if (thd->busy_time > 2629743)
      {
        thd->busy_time= 0;
      }
    }
    else
    {
      // end time went back in time, or gettimeofday() failed.
      thd->busy_time= 0;
    }

#ifdef HAVE_CLOCK_GETTIME
    /* get end cputime */
    if (!cputime_error &&
        !(cputime_error = clock_gettime(CLOCK_THREAD_CPUTIME_ID, &tp)))
      end_cpu_nsecs = tp.tv_sec*1000000000.0+tp.tv_nsec;
#endif
    if (start_cpu_nsecs && !cputime_error)
    {
      thd->cpu_time = (end_cpu_nsecs - start_cpu_nsecs) / 1000000000;
      // In case there are bad values, 2629743 is the #seconds in a month.
      if (thd->cpu_time > 2629743)
      {
        thd->cpu_time = 0;
      }
    }
    else
      thd->cpu_time = 0;
  }

  // Updates THD stats and the global user stats.
  if (unlikely(opt_userstat))
  {
    thd->update_stats(true);
#ifndef EMBEDDED_LIBRARY
    update_global_user_stats(thd, true, time(NULL));
#endif
  }

  DBUG_VOID_RETURN;
}


#ifdef HAVE_REPLICATION
/**
  Usable by the replication SQL thread only: just parse a query to know if it
  can be ignored because of replicate-*-table rules.

  @retval
    0	cannot be ignored
  @retval
    1	can be ignored
*/

bool mysql_test_parse_for_slave(THD *thd, char *rawbuf, uint length)
{
  LEX *lex= thd->lex;
  bool ignorable= false;
  sql_digest_state *parent_digest= thd->m_digest;
  PSI_statement_locker *parent_locker= thd->m_statement_psi;
  DBUG_ENTER("mysql_test_parse_for_slave");

  DBUG_ASSERT(thd->slave_thread);

  Parser_state parser_state;
  if (parser_state.init(thd, rawbuf, length) == 0)
  {
    lex_start(thd);
    mysql_reset_thd_for_next_command(thd);

    thd->m_digest= NULL;
    thd->m_statement_psi= NULL;
    if (parse_sql(thd, & parser_state, NULL) == 0)
    {
      if (all_tables_not_ok(thd, lex->select_lex.table_list.first))
        ignorable= true;
      else if (lex->sql_command != SQLCOM_BEGIN &&
               lex->sql_command != SQLCOM_COMMIT &&
               lex->sql_command != SQLCOM_SAVEPOINT &&
               lex->sql_command != SQLCOM_ROLLBACK &&
               lex->sql_command != SQLCOM_ROLLBACK_TO_SAVEPOINT &&
               !rpl_filter->db_ok(thd->db))
        ignorable= true;
    }
    thd->m_digest= parent_digest;
    thd->m_statement_psi= parent_locker;
    thd->end_statement();
  }
  thd->cleanup_after_query();
  DBUG_RETURN(ignorable);
}
#endif



/**
  Store field definition for create.

  @return
    Return 0 if ok
*/

bool add_field_to_list(THD *thd, LEX_STRING *field_name, enum_field_types type,
		       char *length, char *decimals,
		       uint type_modifier,
		       Item *default_value, Item *on_update_value,
                       LEX_STRING *comment,
		       char *change,
                       List<String> *interval_list, const CHARSET_INFO *cs,
		       uint uint_geom_type)
{
  register Create_field *new_field;
  LEX  *lex= thd->lex;
  uint8 datetime_precision= decimals ? atoi(decimals) : 0;
  DBUG_ENTER("add_field_to_list");

  if (check_string_char_length(field_name, "", NAME_CHAR_LEN,
                               system_charset_info, 1))
  {
    my_error(ER_TOO_LONG_IDENT, MYF(0), field_name->str); /* purecov: inspected */
    DBUG_RETURN(1);				/* purecov: inspected */
  }
  if (type_modifier & PRI_KEY_FLAG)
  {
    Key *key;
    lex->col_list.push_back(new Key_part_spec(*field_name, 0));
    key= new Key(Key::PRIMARY, null_lex_str,
                      &default_key_create_info,
                      0, lex->col_list);
    lex->alter_info.key_list.push_back(key);
    lex->col_list.empty();
  }
  if (type_modifier & (UNIQUE_FLAG | UNIQUE_KEY_FLAG | CLUSTERING_FLAG))
  {
    Key::Keytype keytype;
    if (type_modifier & (UNIQUE_FLAG | UNIQUE_KEY_FLAG))
      keytype= Key::UNIQUE;
    else
      keytype= Key::MULTIPLE;
    if (type_modifier & CLUSTERING_FLAG)
      keytype= (enum Key::Keytype)(keytype | Key::CLUSTERING);
    DBUG_ASSERT(keytype != Key::MULTIPLE);

    lex->col_list.push_back(new Key_part_spec(*field_name, 0));
    Key *key= new Key(keytype, null_lex_str, &default_key_create_info, 0,
                      lex->col_list);
    lex->alter_info.key_list.push_back(key);
    lex->col_list.empty();
  }

  if (default_value)
  {
    /* 
      Default value should be literal => basic constants =>
      no need fix_fields()

      We allow only CURRENT_TIMESTAMP as function default for the TIMESTAMP or
      DATETIME types.
    */
    if (default_value->type() == Item::FUNC_ITEM && 
        (static_cast<Item_func*>(default_value)->functype() !=
         Item_func::NOW_FUNC ||
         (!real_type_with_now_as_default(type)) ||
         default_value->decimals != datetime_precision))
    {
      my_error(ER_INVALID_DEFAULT, MYF(0), field_name->str);
      DBUG_RETURN(1);
    }
    else if (default_value->type() == Item::NULL_ITEM)
    {
      default_value= 0;
      if ((type_modifier & (NOT_NULL_FLAG | AUTO_INCREMENT_FLAG)) ==
	  NOT_NULL_FLAG)
      {
	my_error(ER_INVALID_DEFAULT, MYF(0), field_name->str);
	DBUG_RETURN(1);
      }
    }
    else if (type_modifier & AUTO_INCREMENT_FLAG)
    {
      my_error(ER_INVALID_DEFAULT, MYF(0), field_name->str);
      DBUG_RETURN(1);
    }
  }

  if (on_update_value &&
      (!real_type_with_now_on_update(type) ||
       on_update_value->decimals != datetime_precision))
  {
    my_error(ER_INVALID_ON_UPDATE, MYF(0), field_name->str);
    DBUG_RETURN(1);
  }

  if (!(new_field= new Create_field()) ||
      new_field->init(thd, field_name->str, type, length, decimals, type_modifier,
                      default_value, on_update_value, comment, change,
                      interval_list, cs, uint_geom_type))
    DBUG_RETURN(1);

  lex->alter_info.create_list.push_back(new_field);
  lex->last_field=new_field;
  DBUG_RETURN(0);
}


/** Store position for column in ALTER TABLE .. ADD column. */

void store_position_for_column(const char *name)
{
  current_thd->lex->last_field->after=(char*) (name);
}


/**
  save order by and tables in own lists.
*/

bool add_to_list(THD *thd, SQL_I_List<ORDER> &list, Item *item,bool asc)
{
  ORDER *order;
  DBUG_ENTER("add_to_list");
  if (!(order = (ORDER *) thd->alloc(sizeof(ORDER))))
    DBUG_RETURN(1);
  order->item_ptr= item;
  order->item= &order->item_ptr;
  order->direction= (asc ? ORDER::ORDER_ASC : ORDER::ORDER_DESC);
  order->used_alias= false;
  order->used=0;
  order->counter_used= 0;
  list.link_in_list(order, &order->next);
  DBUG_RETURN(0);
}


/**
  Add a table to list of used tables.

  @param table		Table to add
  @param alias		alias for table (or null if no alias)
  @param table_options	A set of the following bits:
                         - TL_OPTION_UPDATING : Table will be updated
                         - TL_OPTION_FORCE_INDEX : Force usage of index
                         - TL_OPTION_ALIAS : an alias in multi table DELETE
  @param lock_type	How table should be locked
  @param mdl_type       Type of metadata lock to acquire on the table.
  @param use_index	List of indexed used in USE INDEX
  @param ignore_index	List of indexed used in IGNORE INDEX

  @retval
      0		Error
  @retval
    \#	Pointer to TABLE_LIST element added to the total table list
*/

TABLE_LIST *st_select_lex::add_table_to_list(THD *thd,
					     Table_ident *table,
					     LEX_STRING *alias,
					     ulong table_options,
					     thr_lock_type lock_type,
					     enum_mdl_type mdl_type,
					     List<Index_hint> *index_hints_arg,
                                             List<String> *partition_names,
                                             LEX_STRING *option)
{
  register TABLE_LIST *ptr;
  TABLE_LIST *previous_table_ref; /* The table preceding the current one. */
  char *alias_str;
  LEX *lex= thd->lex;
  DBUG_ENTER("add_table_to_list");
  LINT_INIT(previous_table_ref);

  if (!table)
    DBUG_RETURN(0);				// End of memory
  alias_str= alias ? alias->str : table->table.str;
  if (!MY_TEST(table_options & TL_OPTION_ALIAS))
  {
    enum_ident_name_check ident_check_status=
      check_table_name(table->table.str, table->table.length, FALSE);
    if (ident_check_status == IDENT_NAME_WRONG)
    {
      my_error(ER_WRONG_TABLE_NAME, MYF(0), table->table.str);
      DBUG_RETURN(0);
    }
    else if (ident_check_status == IDENT_NAME_TOO_LONG)
    {
      my_error(ER_TOO_LONG_IDENT, MYF(0), table->table.str);
      DBUG_RETURN(0);
    }
  }
  if (table->is_derived_table() == FALSE && table->db.str &&
      (check_and_convert_db_name(&table->db, FALSE) != IDENT_NAME_OK))
    DBUG_RETURN(0);

  if (!alias)					/* Alias is case sensitive */
  {
    if (table->sel)
    {
      my_message(ER_DERIVED_MUST_HAVE_ALIAS,
                 ER(ER_DERIVED_MUST_HAVE_ALIAS), MYF(0));
      DBUG_RETURN(0);
    }
    if (!(alias_str= (char*) thd->memdup(alias_str,table->table.length+1)))
      DBUG_RETURN(0);
  }
  if (!(ptr = (TABLE_LIST *) thd->calloc(sizeof(TABLE_LIST))))
    DBUG_RETURN(0);				/* purecov: inspected */
  if (table->db.str)
  {
    ptr->is_fqtn= TRUE;
    ptr->db= table->db.str;
    ptr->db_length= table->db.length;
  }
  else if (lex->copy_db_to(&ptr->db, &ptr->db_length))
    DBUG_RETURN(0);
  else
    ptr->is_fqtn= FALSE;

  ptr->alias= alias_str;
  ptr->is_alias= alias ? TRUE : FALSE;
  if (lower_case_table_names && table->table.length)
    table->table.length= my_casedn_str(files_charset_info, table->table.str);
  ptr->table_name=table->table.str;
  ptr->table_name_length=table->table.length;
  ptr->lock_type=   lock_type;
  ptr->updating=    MY_TEST(table_options & TL_OPTION_UPDATING);
  /* TODO: remove TL_OPTION_FORCE_INDEX as it looks like it's not used */
  ptr->force_index= MY_TEST(table_options & TL_OPTION_FORCE_INDEX);
  ptr->ignore_leaves= MY_TEST(table_options & TL_OPTION_IGNORE_LEAVES);
  ptr->derived=	    table->sel;
  if (!ptr->derived && is_infoschema_db(ptr->db, ptr->db_length))
  {
    ST_SCHEMA_TABLE *schema_table;
    if (ptr->updating &&
        /* Special cases which are processed by commands itself */
        lex->sql_command != SQLCOM_CHECK &&
        lex->sql_command != SQLCOM_CHECKSUM)
    {
      my_error(ER_DBACCESS_DENIED_ERROR, MYF(0),
               thd->security_ctx->priv_user,
               thd->security_ctx->priv_host,
               INFORMATION_SCHEMA_NAME.str);
      DBUG_RETURN(0);
    }
    schema_table= find_schema_table(thd, ptr->table_name);
    if (!schema_table ||
        (schema_table->hidden && 
         ((sql_command_flags[lex->sql_command] & CF_STATUS_COMMAND) == 0 || 
          /*
            this check is used for show columns|keys from I_S hidden table
          */
          lex->sql_command == SQLCOM_SHOW_FIELDS ||
          lex->sql_command == SQLCOM_SHOW_KEYS)))
    {
      my_error(ER_UNKNOWN_TABLE, MYF(0),
               ptr->table_name, INFORMATION_SCHEMA_NAME.str);
      DBUG_RETURN(0);
    }
    ptr->schema_table_name= ptr->table_name;
    ptr->schema_table= schema_table;
  }
  ptr->select_lex=  lex->current_select;
  ptr->cacheable_table= 1;
  ptr->index_hints= index_hints_arg;
  ptr->option= option ? option->str : 0;
  /* check that used name is unique */
  if (lock_type != TL_IGNORE)
  {
    TABLE_LIST *first_table= table_list.first;
    if (lex->sql_command == SQLCOM_CREATE_VIEW)
      first_table= first_table ? first_table->next_local : NULL;
    for (TABLE_LIST *tables= first_table ;
	 tables ;
	 tables=tables->next_local)
    {
      if (!my_strcasecmp(table_alias_charset, alias_str, tables->alias) &&
	  !strcmp(ptr->db, tables->db))
      {
	my_error(ER_NONUNIQ_TABLE, MYF(0), alias_str); /* purecov: tested */
	DBUG_RETURN(0);				/* purecov: tested */
      }
    }
  }
  /* Store the table reference preceding the current one. */
  if (table_list.elements > 0)
  {
    /*
      table_list.next points to the last inserted TABLE_LIST->next_local'
      element
      We don't use the offsetof() macro here to avoid warnings from gcc
    */
    previous_table_ref= (TABLE_LIST*) ((char*) table_list.next -
                                       ((char*) &(ptr->next_local) -
                                        (char*) ptr));
    /*
      Set next_name_resolution_table of the previous table reference to point
      to the current table reference. In effect the list
      TABLE_LIST::next_name_resolution_table coincides with
      TABLE_LIST::next_local. Later this may be changed in
      store_top_level_join_columns() for NATURAL/USING joins.
    */
    previous_table_ref->next_name_resolution_table= ptr;
  }

  /*
    Link the current table reference in a local list (list for current select).
    Notice that as a side effect here we set the next_local field of the
    previous table reference to 'ptr'. Here we also add one element to the
    list 'table_list'.
  */
  table_list.link_in_list(ptr, &ptr->next_local);
  ptr->next_name_resolution_table= NULL;
#ifdef WITH_PARTITION_STORAGE_ENGINE
  ptr->partition_names= partition_names;
#endif /* WITH_PARTITION_STORAGE_ENGINE */
  /* Link table in global list (all used tables) */
  lex->add_to_query_tables(ptr);

  // Pure table aliases do not need to be locked:
  if (!MY_TEST(table_options & TL_OPTION_ALIAS))
  {
    ptr->mdl_request.init(MDL_key::TABLE, ptr->db, ptr->table_name, mdl_type,
                          MDL_TRANSACTION);
  }
  if (table->is_derived_table())
  {
    ptr->effective_algorithm= DERIVED_ALGORITHM_TMPTABLE;
    ptr->derived_key_list.empty();
  }
  DBUG_RETURN(ptr);
}


/**
  Initialize a new table list for a nested join.

    The function initializes a structure of the TABLE_LIST type
    for a nested join. It sets up its nested join list as empty.
    The created structure is added to the front of the current
    join list in the st_select_lex object. Then the function
    changes the current nest level for joins to refer to the newly
    created empty list after having saved the info on the old level
    in the initialized structure.

  @param thd         current thread

  @retval
    0   if success
  @retval
    1   otherwise
*/

bool st_select_lex::init_nested_join(THD *thd)
{
  DBUG_ENTER("init_nested_join");

  TABLE_LIST *const ptr=
    TABLE_LIST::new_nested_join(thd->mem_root, "(nested_join)",
                                embedding, join_list, this);
  if (ptr == NULL)
    DBUG_RETURN(true);

  join_list->push_front(ptr);
  embedding= ptr;
  join_list= &ptr->nested_join->join_list;

  DBUG_RETURN(false);
}


/**
  End a nested join table list.

    The function returns to the previous join nest level.
    If the current level contains only one member, the function
    moves it one level up, eliminating the nest.

  @param thd         current thread

  @return
    - Pointer to TABLE_LIST element added to the total table list, if success
    - 0, otherwise
*/

TABLE_LIST *st_select_lex::end_nested_join(THD *thd)
{
  TABLE_LIST *ptr;
  NESTED_JOIN *nested_join;
  DBUG_ENTER("end_nested_join");

  DBUG_ASSERT(embedding);
  ptr= embedding;
  join_list= ptr->join_list;
  embedding= ptr->embedding;
  nested_join= ptr->nested_join;
  if (nested_join->join_list.elements == 1)
  {
    TABLE_LIST *embedded= nested_join->join_list.head();
    join_list->pop();
    embedded->join_list= join_list;
    embedded->embedding= embedding;
    join_list->push_front(embedded);
    ptr= embedded;
  }
  else if (nested_join->join_list.elements == 0)
  {
    join_list->pop();
    ptr= 0;                                     // return value
  }
  DBUG_RETURN(ptr);
}


/**
  Nest last join operation.

    The function nest last join operation as if it was enclosed in braces.

  @param thd         current thread

  @retval
    0  Error
  @retval
    \#  Pointer to TABLE_LIST element created for the new nested join
*/

TABLE_LIST *st_select_lex::nest_last_join(THD *thd)
{
  DBUG_ENTER("nest_last_join");

  TABLE_LIST *const ptr=
    TABLE_LIST::new_nested_join(thd->mem_root, "(nest_last_join)",
                                embedding, join_list, this);
  if (ptr == NULL)
    DBUG_RETURN(NULL);

  List<TABLE_LIST> *const embedded_list= &ptr->nested_join->join_list;

  for (uint i=0; i < 2; i++)
  {
    TABLE_LIST *table= join_list->pop();
    table->join_list= embedded_list;
    table->embedding= ptr;
    embedded_list->push_back(table);
    if (table->natural_join)
    {
      ptr->is_natural_join= TRUE;
      /*
        If this is a JOIN ... USING, move the list of joined fields to the
        table reference that describes the join.
      */
      if (prev_join_using)
        ptr->join_using_fields= prev_join_using;
    }
  }
  join_list->push_front(ptr);

  DBUG_RETURN(ptr);
}


/**
  Add a table to the current join list.

    The function puts a table in front of the current join list
    of st_select_lex object.
    Thus, joined tables are put into this list in the reverse order
    (the most outer join operation follows first).

  @param table       the table to add

  @return
    None
*/

void st_select_lex::add_joined_table(TABLE_LIST *table)
{
  DBUG_ENTER("add_joined_table");
  join_list->push_front(table);
  table->join_list= join_list;
  table->embedding= embedding;
  DBUG_VOID_RETURN;
}


/**
  Convert a right join into equivalent left join.

    The function takes the current join list t[0],t[1] ... and
    effectively converts it into the list t[1],t[0] ...
    Although the outer_join flag for the new nested table contains
    JOIN_TYPE_RIGHT, it will be handled as the inner table of a left join
    operation.

  EXAMPLES
  @verbatim
    SELECT * FROM t1 RIGHT JOIN t2 ON on_expr =>
      SELECT * FROM t2 LEFT JOIN t1 ON on_expr

    SELECT * FROM t1,t2 RIGHT JOIN t3 ON on_expr =>
      SELECT * FROM t1,t3 LEFT JOIN t2 ON on_expr

    SELECT * FROM t1,t2 RIGHT JOIN (t3,t4) ON on_expr =>
      SELECT * FROM t1,(t3,t4) LEFT JOIN t2 ON on_expr

    SELECT * FROM t1 LEFT JOIN t2 ON on_expr1 RIGHT JOIN t3  ON on_expr2 =>
      SELECT * FROM t3 LEFT JOIN (t1 LEFT JOIN t2 ON on_expr2) ON on_expr1
   @endverbatim

  @param thd         current thread

  @return
    - Pointer to the table representing the inner table, if success
    - 0, otherwise
*/

TABLE_LIST *st_select_lex::convert_right_join()
{
  TABLE_LIST *tab2= join_list->pop();
  TABLE_LIST *tab1= join_list->pop();
  DBUG_ENTER("convert_right_join");

  join_list->push_front(tab2);
  join_list->push_front(tab1);
  tab1->outer_join|= JOIN_TYPE_RIGHT;

  DBUG_RETURN(tab1);
}

/**
  Set lock for all tables in current select level.

  @param lock_type			Lock to set for tables

  @note
    If lock is a write lock, then tables->updating is set 1
    This is to get tables_ok to know that the table is updated by the
    query
*/

void st_select_lex::set_lock_for_tables(thr_lock_type lock_type)
{
  bool for_update= lock_type >= TL_READ_NO_INSERT;
  DBUG_ENTER("set_lock_for_tables");
  DBUG_PRINT("enter", ("lock_type: %d  for_update: %d", lock_type,
		       for_update));
  for (TABLE_LIST *tables= table_list.first;
       tables;
       tables= tables->next_local)
  {
    tables->lock_type= lock_type;
    tables->updating=  for_update;
    tables->mdl_request.set_type((lock_type >= TL_WRITE_ALLOW_WRITE) ?
                                 MDL_SHARED_WRITE : MDL_SHARED_READ);
  }
  DBUG_VOID_RETURN;
}


/**
  Create a fake SELECT_LEX for a unit.

    The method create a fake SELECT_LEX object for a unit.
    This object is created for any union construct containing a union
    operation and also for any single select union construct of the form
    @verbatim
    (SELECT ... ORDER BY order_list [LIMIT n]) ORDER BY ... 
    @endvarbatim
    or of the form
    @varbatim
    (SELECT ... ORDER BY LIMIT n) ORDER BY ...
    @endvarbatim
  
  @param thd_arg		   thread handle

  @note
    The object is used to retrieve rows from the temporary table
    where the result on the union is obtained.

  @retval
    1     on failure to create the object
  @retval
    0     on success
*/

bool st_select_lex_unit::add_fake_select_lex(THD *thd_arg)
{
  SELECT_LEX *first_sl= first_select();
  DBUG_ENTER("add_fake_select_lex");
  DBUG_ASSERT(!fake_select_lex);

  if (!(fake_select_lex= new (thd_arg->mem_root) SELECT_LEX()))
      DBUG_RETURN(1);
  fake_select_lex->include_standalone(this, 
                                      (SELECT_LEX_NODE**)&fake_select_lex);
  fake_select_lex->select_number= INT_MAX;
  fake_select_lex->parent_lex= thd_arg->lex; /* Used in init_query. */
  fake_select_lex->make_empty_select();
  fake_select_lex->linkage= GLOBAL_OPTIONS_TYPE;
  fake_select_lex->select_limit= 0;

  fake_select_lex->context.outer_context=first_sl->context.outer_context;
  /* allow item list resolving in fake select for ORDER BY */
  fake_select_lex->context.resolve_in_select_list= TRUE;
  fake_select_lex->context.select_lex= fake_select_lex;

  if (!is_union())
  {
    /* 
      This works only for 
      (SELECT ... ORDER BY list [LIMIT n]) ORDER BY order_list [LIMIT m],
      (SELECT ... LIMIT n) ORDER BY order_list [LIMIT m]
      just before the parser starts processing order_list
    */ 
    global_parameters= fake_select_lex;
    fake_select_lex->no_table_names_allowed= 1;
    thd_arg->lex->current_select= fake_select_lex;
  }
  thd_arg->lex->pop_context();
  DBUG_RETURN(0);
}


/**
  Push a new name resolution context for a JOIN ... ON clause to the
  context stack of a query block.

    Create a new name resolution context for a JOIN ... ON clause,
    set the first and last leaves of the list of table references
    to be used for name resolution, and push the newly created
    context to the stack of contexts of the query.

  @param thd       pointer to current thread
  @param left_op   left  operand of the JOIN
  @param right_op  rigth operand of the JOIN

  @todo Research if we should set the "outer_context" member of the new ON
  context.

  @retval
    FALSE  if all is OK
  @retval
    TRUE   if a memory allocation error occured
*/

bool
push_new_name_resolution_context(THD *thd,
                                 TABLE_LIST *left_op, TABLE_LIST *right_op)
{
  Name_resolution_context *on_context;
  if (!(on_context= new (thd->mem_root) Name_resolution_context))
    return TRUE;
  on_context->init();
  on_context->first_name_resolution_table=
    left_op->first_leaf_for_name_resolution();
  on_context->last_name_resolution_table=
    right_op->last_leaf_for_name_resolution();
  on_context->select_lex= thd->lex->current_select;
  // Save join nest's context in right_op, to find it later in view merging.
  DBUG_ASSERT(right_op->context_of_embedding == NULL);
  right_op->context_of_embedding= on_context;
  return thd->lex->push_context(on_context);
}


/**
  Add an ON condition to the second operand of a JOIN ... ON.

    Add an ON condition to the right operand of a JOIN ... ON clause.

  @param b     the second operand of a JOIN ... ON
  @param expr  the condition to be added to the ON clause
*/

void add_join_on(TABLE_LIST *b, Item *expr)
{
  if (expr)
  {
    if (!b->join_cond())
      b->set_join_cond(expr);
    else
    {
      /*
        If called from the parser, this happens if you have both a
        right and left join. If called later, it happens if we add more
        than one condition to the ON clause.
      */
      b->set_join_cond(new Item_cond_and(b->join_cond(), expr));
    }
    b->join_cond()->top_level_item();
  }
}


/**
  Mark that there is a NATURAL JOIN or JOIN ... USING between two
  tables.

    This function marks that table b should be joined with a either via
    a NATURAL JOIN or via JOIN ... USING. Both join types are special
    cases of each other, so we treat them together. The function
    setup_conds() creates a list of equal condition between all fields
    of the same name for NATURAL JOIN or the fields in 'using_fields'
    for JOIN ... USING. The list of equality conditions is stored
    either in b->join_cond(), or in JOIN::conds, depending on whether there
    was an outer join.

  EXAMPLE
  @verbatim
    SELECT * FROM t1 NATURAL LEFT JOIN t2
     <=>
    SELECT * FROM t1 LEFT JOIN t2 ON (t1.i=t2.i and t1.j=t2.j ... )

    SELECT * FROM t1 NATURAL JOIN t2 WHERE <some_cond>
     <=>
    SELECT * FROM t1, t2 WHERE (t1.i=t2.i and t1.j=t2.j and <some_cond>)

    SELECT * FROM t1 JOIN t2 USING(j) WHERE <some_cond>
     <=>
    SELECT * FROM t1, t2 WHERE (t1.j=t2.j and <some_cond>)
   @endverbatim

  @param a		  Left join argument
  @param b		  Right join argument
  @param using_fields    Field names from USING clause
*/

void add_join_natural(TABLE_LIST *a, TABLE_LIST *b, List<String> *using_fields,
                      SELECT_LEX *lex)
{
  b->natural_join= a;
  lex->prev_join_using= using_fields;
}


/**
  kill on thread.

  @param thd			Thread class
  @param id			Thread id
  @param only_kill_query        Should it kill the query or the connection

  @note
    This is written such that we have a short lock on LOCK_thread_count
*/

uint kill_one_thread(THD *thd, ulong id, bool only_kill_query)
{
  THD *tmp= NULL;
  uint error=ER_NO_SUCH_THREAD;
  DBUG_ENTER("kill_one_thread");
  DBUG_PRINT("enter", ("id=%lu only_kill=%d", id, only_kill_query));

  mysql_mutex_lock(&LOCK_thread_count);
  Thread_iterator it= global_thread_list_begin();
  Thread_iterator end= global_thread_list_end();
  for (; it != end; ++it)
  {
    if ((*it)->get_command() == COM_DAEMON)
      continue;
    if ((*it)->thread_id == id)
    {
      tmp= *it;
      mysql_mutex_lock(&tmp->LOCK_thd_data);    // Lock from delete
      break;
    }
  }
  mysql_mutex_unlock(&LOCK_thread_count);
  if (tmp)
  {

    /*
      If we're SUPER, we can KILL anything, including system-threads.
      No further checks.

      KILLer: thd->security_ctx->user could in theory be NULL while
      we're still in "unauthenticated" state. This is a theoretical
      case (the code suggests this could happen, so we play it safe).

      KILLee: tmp->security_ctx->user will be NULL for system threads.
      We need to check so Jane Random User doesn't crash the server
      when trying to kill a) system threads or b) unauthenticated users'
      threads (Bug#43748).

      If user of both killer and killee are non-NULL, proceed with
      slayage if both are string-equal.
    */

    if ((thd->security_ctx->master_access & SUPER_ACL) ||
        thd->security_ctx->user_matches(tmp->security_ctx))
    {
      /* process the kill only if thread is not already undergoing any kill
         connection.
      */
      if (tmp->killed != THD::KILL_CONNECTION)
      {
        tmp->awake(only_kill_query ? THD::KILL_QUERY : THD::KILL_CONNECTION);
      }
      error= 0;
    }
    else
      error=ER_KILL_DENIED_ERROR;
    mysql_mutex_unlock(&tmp->LOCK_thd_data);
  }
  DBUG_PRINT("exit", ("%d", error));
  DBUG_RETURN(error);
}


/*
  kills a thread and sends response

  SYNOPSIS
    sql_kill()
    thd			Thread class
    id			Thread id
    only_kill_query     Should it kill the query or the connection
*/

static
void sql_kill(THD *thd, ulong id, bool only_kill_query)
{
  uint error;
  if (!(error= kill_one_thread(thd, id, only_kill_query)))
  {
    if (! thd->killed)
      my_ok(thd);
  }
  else
    my_error(error, MYF(0), id);
}


/** If pointer is not a null pointer, append filename to it. */

bool append_file_to_dir(THD *thd, const char **filename_ptr,
                        const char *table_name)
{
  char buff[FN_REFLEN],*ptr, *end;
  if (!*filename_ptr)
    return 0;					// nothing to do

  /* Check that the filename is not too long and it's a hard path */
  if (strlen(*filename_ptr)+strlen(table_name) >= FN_REFLEN-1 ||
      !test_if_hard_path(*filename_ptr))
  {
    my_error(ER_WRONG_TABLE_NAME, MYF(0), *filename_ptr);
    return 1;
  }
  /* Fix is using unix filename format on dos */
  strmov(buff,*filename_ptr);
  end=convert_dirname(buff, *filename_ptr, NullS);
  if (!(ptr= (char*) thd->alloc((size_t) (end-buff) + strlen(table_name)+1)))
    return 1;					// End of memory
  *filename_ptr=ptr;
  strxmov(ptr,buff,table_name,NullS);
  return 0;
}


/**
  Check if the select is a simple select (not an union).

  @retval
    0	ok
  @retval
    1	error	; In this case the error messege is sent to the client
*/

bool check_simple_select()
{
  THD *thd= current_thd;
  LEX *lex= thd->lex;
  if (lex->current_select != &lex->select_lex)
  {
    char command[80];
    Lex_input_stream *lip= & thd->m_parser_state->m_lip;
    strmake(command, lip->yylval->symbol.str,
	    min<size_t>(lip->yylval->symbol.length, sizeof(command)-1));
    my_error(ER_CANT_USE_OPTION_HERE, MYF(0), command);
    return 1;
  }
  return 0;
}


Comp_creator *comp_eq_creator(bool invert)
{
  return invert?(Comp_creator *)&ne_creator:(Comp_creator *)&eq_creator;
}


Comp_creator *comp_ge_creator(bool invert)
{
  return invert?(Comp_creator *)&lt_creator:(Comp_creator *)&ge_creator;
}


Comp_creator *comp_gt_creator(bool invert)
{
  return invert?(Comp_creator *)&le_creator:(Comp_creator *)&gt_creator;
}


Comp_creator *comp_le_creator(bool invert)
{
  return invert?(Comp_creator *)&gt_creator:(Comp_creator *)&le_creator;
}


Comp_creator *comp_lt_creator(bool invert)
{
  return invert?(Comp_creator *)&ge_creator:(Comp_creator *)&lt_creator;
}


Comp_creator *comp_ne_creator(bool invert)
{
  return invert?(Comp_creator *)&eq_creator:(Comp_creator *)&ne_creator;
}


/**
  Construct ALL/ANY/SOME subquery Item.

  @param left_expr   pointer to left expression
  @param cmp         compare function creator
  @param all         true if we create ALL subquery
  @param select_lex  pointer on parsed subquery structure

  @return
    constructed Item (or 0 if out of memory)
*/
Item * all_any_subquery_creator(Item *left_expr,
				chooser_compare_func_creator cmp,
				bool all,
				SELECT_LEX *select_lex)
{
  if ((cmp == &comp_eq_creator) && !all)       //  = ANY <=> IN
    return new Item_in_subselect(left_expr, select_lex);

  if ((cmp == &comp_ne_creator) && all)        // <> ALL <=> NOT IN
    return new Item_func_not(new Item_in_subselect(left_expr, select_lex));

  Item_allany_subselect *it=
    new Item_allany_subselect(left_expr, cmp, select_lex, all);
  if (all)
    return it->upper_item= new Item_func_not_all(it);	/* ALL */

  return it->upper_item= new Item_func_nop_all(it);      /* ANY/SOME */
}


/**
  Perform first stage of privilege checking for SELECT statement.

  @param thd          Thread context.
  @param lex          LEX for SELECT statement.
  @param tables       List of tables used by statement.
  @param first_table  First table in the main SELECT of the SELECT
                      statement.

  @retval FALSE - Success (column-level privilege checks might be required).
  @retval TRUE  - Failure, privileges are insufficient.
*/

bool select_precheck(THD *thd, LEX *lex, TABLE_LIST *tables,
                     TABLE_LIST *first_table)
{
  bool res;
  /*
    lex->exchange != NULL implies SELECT .. INTO OUTFILE and this
    requires FILE_ACL access.
  */
  ulong privileges_requested= lex->exchange ? SELECT_ACL | FILE_ACL :
                                              SELECT_ACL;

  if (tables)
  {
    res= check_table_access(thd,
                            privileges_requested,
                            tables, FALSE, UINT_MAX, FALSE) ||
         (first_table && first_table->schema_table_reformed &&
          check_show_access(thd, first_table));
  }
  else
    res= check_access(thd, privileges_requested, any_db, NULL, NULL, 0, 0);

  return res;
}


/**
  Multi update query pre-check.

  @param thd		Thread handler
  @param tables	Global/local table list (have to be the same)

  @retval
    FALSE OK
  @retval
    TRUE  Error
*/

bool multi_update_precheck(THD *thd, TABLE_LIST *tables)
{
  const char *msg= 0;
  TABLE_LIST *table;
  LEX *lex= thd->lex;
  SELECT_LEX *select_lex= &lex->select_lex;
  DBUG_ENTER("multi_update_precheck");

  if (select_lex->item_list.elements != lex->value_list.elements)
  {
    my_message(ER_WRONG_VALUE_COUNT, ER(ER_WRONG_VALUE_COUNT), MYF(0));
    DBUG_RETURN(TRUE);
  }
  /*
    Ensure that we have UPDATE or SELECT privilege for each table
    The exact privilege is checked in mysql_multi_update()
  */
  for (table= tables; table; table= table->next_local)
  {
    if (table->derived)
      table->grant.privilege= SELECT_ACL;
    else if ((check_access(thd, UPDATE_ACL, table->db,
                           &table->grant.privilege,
                           &table->grant.m_internal,
                           0, 1) ||
              check_grant(thd, UPDATE_ACL, table, FALSE, 1, TRUE)) &&
             (check_access(thd, SELECT_ACL, table->db,
                           &table->grant.privilege,
                           &table->grant.m_internal,
                           0, 0) ||
              check_grant(thd, SELECT_ACL, table, FALSE, 1, FALSE)))
      DBUG_RETURN(TRUE);

    table->table_in_first_from_clause= 1;
  }
  /*
    Is there tables of subqueries?
  */
  if (&lex->select_lex != lex->all_selects_list)
  {
    DBUG_PRINT("info",("Checking sub query list"));
    for (table= tables; table; table= table->next_global)
    {
      if (!table->table_in_first_from_clause)
      {
	if (check_access(thd, SELECT_ACL, table->db,
                         &table->grant.privilege,
                         &table->grant.m_internal,
                         0, 0) ||
	    check_grant(thd, SELECT_ACL, table, FALSE, 1, FALSE))
	  DBUG_RETURN(TRUE);
      }
    }
  }

  if (select_lex->order_list.elements)
    msg= "ORDER BY";
  else if (select_lex->select_limit)
    msg= "LIMIT";
  if (msg)
  {
    my_error(ER_WRONG_USAGE, MYF(0), "UPDATE", msg);
    DBUG_RETURN(TRUE);
  }
  DBUG_RETURN(FALSE);
}

/**
  Multi delete query pre-check.

  @param thd			Thread handler
  @param tables		Global/local table list

  @retval
    FALSE OK
  @retval
    TRUE  error
*/

bool multi_delete_precheck(THD *thd, TABLE_LIST *tables)
{
  SELECT_LEX *select_lex= &thd->lex->select_lex;
  TABLE_LIST *aux_tables= thd->lex->auxiliary_table_list.first;
  TABLE_LIST **save_query_tables_own_last= thd->lex->query_tables_own_last;
  DBUG_ENTER("multi_delete_precheck");

  /*
    Temporary tables are pre-opened in 'tables' list only. Here we need to
    initialize TABLE instances in 'aux_tables' list.
  */
  for (TABLE_LIST *tl= aux_tables; tl; tl= tl->next_global)
  {
    if (tl->table)
      continue;

    if (tl->correspondent_table)
      tl->table= tl->correspondent_table->table;
  }

  /* sql_yacc guarantees that tables and aux_tables are not zero */
  DBUG_ASSERT(aux_tables != 0);
  if (check_table_access(thd, SELECT_ACL, tables, FALSE, UINT_MAX, FALSE))
    DBUG_RETURN(TRUE);

  /*
    Since aux_tables list is not part of LEX::query_tables list we
    have to juggle with LEX::query_tables_own_last value to be able
    call check_table_access() safely.
  */
  thd->lex->query_tables_own_last= 0;
  if (check_table_access(thd, DELETE_ACL, aux_tables, FALSE, UINT_MAX, FALSE))
  {
    thd->lex->query_tables_own_last= save_query_tables_own_last;
    DBUG_RETURN(TRUE);
  }
  thd->lex->query_tables_own_last= save_query_tables_own_last;

  if ((thd->variables.option_bits & OPTION_SAFE_UPDATES) && !select_lex->where)
  {
    my_message(ER_UPDATE_WITHOUT_KEY_IN_SAFE_MODE,
               ER(ER_UPDATE_WITHOUT_KEY_IN_SAFE_MODE), MYF(0));
    DBUG_RETURN(TRUE);
  }
  DBUG_RETURN(FALSE);
}


/*
  Given a table in the source list, find a correspondent table in the
  table references list.

  @param lex Pointer to LEX representing multi-delete.
  @param src Source table to match.
  @param ref Table references list.

  @remark The source table list (tables listed before the FROM clause
  or tables listed in the FROM clause before the USING clause) may
  contain table names or aliases that must match unambiguously one,
  and only one, table in the target table list (table references list,
  after FROM/USING clause).

  @return Matching table, NULL otherwise.
*/

static TABLE_LIST *multi_delete_table_match(LEX *lex, TABLE_LIST *tbl,
                                            TABLE_LIST *tables)
{
  TABLE_LIST *match= NULL;
  DBUG_ENTER("multi_delete_table_match");

  for (TABLE_LIST *elem= tables; elem; elem= elem->next_local)
  {
    int cmp;

    if (tbl->is_fqtn && elem->is_alias)
      continue; /* no match */
    if (tbl->is_fqtn && elem->is_fqtn)
      cmp= my_strcasecmp(table_alias_charset, tbl->table_name, elem->table_name) ||
           strcmp(tbl->db, elem->db);
    else if (elem->is_alias)
      cmp= my_strcasecmp(table_alias_charset, tbl->alias, elem->alias);
    else
      cmp= my_strcasecmp(table_alias_charset, tbl->table_name, elem->table_name) ||
           strcmp(tbl->db, elem->db);

    if (cmp)
      continue;

    if (match)
    {
      my_error(ER_NONUNIQ_TABLE, MYF(0), elem->alias);
      DBUG_RETURN(NULL);
    }

    match= elem;
  }

  if (!match)
    my_error(ER_UNKNOWN_TABLE, MYF(0), tbl->table_name, "MULTI DELETE");

  DBUG_RETURN(match);
}


/**
  Link tables in auxilary table list of multi-delete with corresponding
  elements in main table list, and set proper locks for them.

  @param lex   pointer to LEX representing multi-delete

  @retval
    FALSE   success
  @retval
    TRUE    error
*/

bool multi_delete_set_locks_and_link_aux_tables(LEX *lex)
{
  TABLE_LIST *tables= lex->select_lex.table_list.first;
  TABLE_LIST *target_tbl;
  DBUG_ENTER("multi_delete_set_locks_and_link_aux_tables");

  for (target_tbl= lex->auxiliary_table_list.first;
       target_tbl; target_tbl= target_tbl->next_local)
  {
    /* All tables in aux_tables must be found in FROM PART */
    TABLE_LIST *walk= multi_delete_table_match(lex, target_tbl, tables);
    if (!walk)
      DBUG_RETURN(TRUE);
    if (!walk->derived)
    {
      target_tbl->table_name= walk->table_name;
      target_tbl->table_name_length= walk->table_name_length;
    }
    walk->updating= target_tbl->updating;
    walk->lock_type= target_tbl->lock_type;
    /* We can assume that tables to be deleted from are locked for write. */
    DBUG_ASSERT(walk->lock_type >= TL_WRITE_ALLOW_WRITE);
    walk->mdl_request.set_type(MDL_SHARED_WRITE);
    target_tbl->correspondent_table= walk;	// Remember corresponding table
  }
  DBUG_RETURN(FALSE);
}


/**
  simple UPDATE query pre-check.

  @param thd		Thread handler
  @param tables	Global table list

  @retval
    FALSE OK
  @retval
    TRUE  Error
*/

bool update_precheck(THD *thd, TABLE_LIST *tables)
{
  DBUG_ENTER("update_precheck");
  if (thd->lex->select_lex.item_list.elements != thd->lex->value_list.elements)
  {
    my_message(ER_WRONG_VALUE_COUNT, ER(ER_WRONG_VALUE_COUNT), MYF(0));
    DBUG_RETURN(TRUE);
  }
  DBUG_RETURN(check_one_table_access(thd, UPDATE_ACL, tables));
}


/**
  simple DELETE query pre-check.

  @param thd		Thread handler
  @param tables	Global table list

  @retval
    FALSE  OK
  @retval
    TRUE   error
*/

bool delete_precheck(THD *thd, TABLE_LIST *tables)
{
  DBUG_ENTER("delete_precheck");
  if (check_one_table_access(thd, DELETE_ACL, tables))
    DBUG_RETURN(TRUE);
  /* Set privilege for the WHERE clause */
  tables->grant.want_privilege=(SELECT_ACL & ~tables->grant.privilege);
  DBUG_RETURN(FALSE);
}


/**
  simple INSERT query pre-check.

  @param thd		Thread handler
  @param tables	Global table list

  @retval
    FALSE  OK
  @retval
    TRUE   error
*/

bool insert_precheck(THD *thd, TABLE_LIST *tables)
{
  LEX *lex= thd->lex;
  DBUG_ENTER("insert_precheck");

  /*
    Check that we have modify privileges for the first table and
    select privileges for the rest
  */
  ulong privilege= (INSERT_ACL |
                    (lex->duplicates == DUP_REPLACE ? DELETE_ACL : 0) |
                    (lex->value_list.elements ? UPDATE_ACL : 0));

  if (check_one_table_access(thd, privilege, tables))
    DBUG_RETURN(TRUE);

  if (lex->update_list.elements != lex->value_list.elements)
  {
    my_message(ER_WRONG_VALUE_COUNT, ER(ER_WRONG_VALUE_COUNT), MYF(0));
    DBUG_RETURN(TRUE);
  }
  DBUG_RETURN(FALSE);
}


/**
   Set proper open mode and table type for element representing target table
   of CREATE TABLE statement, also adjust statement table list if necessary.
*/

void create_table_set_open_action_and_adjust_tables(LEX *lex)
{
  TABLE_LIST *create_table= lex->query_tables;

  if (lex->create_info.options & HA_LEX_CREATE_TMP_TABLE)
    create_table->open_type= OT_TEMPORARY_ONLY;
  else
    create_table->open_type= OT_BASE_ONLY;

  if (!lex->select_lex.item_list.elements)
  {
    /*
      Avoid opening and locking target table for ordinary CREATE TABLE
      or CREATE TABLE LIKE for write (unlike in CREATE ... SELECT we
      won't do any insertions in it anyway). Not doing this causes
      problems when running CREATE TABLE IF NOT EXISTS for already
      existing log table.
    */
    create_table->lock_type= TL_READ;
  }
}


/**
  CREATE TABLE query pre-check.

  @param thd			Thread handler
  @param tables		Global table list
  @param create_table	        Table which will be created

  @retval
    FALSE   OK
  @retval
    TRUE   Error
*/

bool create_table_precheck(THD *thd, TABLE_LIST *tables,
                           TABLE_LIST *create_table)
{
  LEX *lex= thd->lex;
  SELECT_LEX *select_lex= &lex->select_lex;
  ulong want_priv;
  bool error= TRUE;                                 // Error message is given
  DBUG_ENTER("create_table_precheck");

  /*
    Require CREATE [TEMPORARY] privilege on new table; for
    CREATE TABLE ... SELECT, also require INSERT.
  */

  want_priv= (lex->create_info.options & HA_LEX_CREATE_TMP_TABLE) ?
             CREATE_TMP_ACL :
             (CREATE_ACL | (select_lex->item_list.elements ? INSERT_ACL : 0));

  if (check_access(thd, want_priv, create_table->db,
                   &create_table->grant.privilege,
                   &create_table->grant.m_internal,
                   0, 0))
    goto err;

  /* If it is a merge table, check privileges for merge children. */
  if (lex->create_info.merge_list.first)
  {
    /*
      The user must have (SELECT_ACL | UPDATE_ACL | DELETE_ACL) on the
      underlying base tables, even if there are temporary tables with the same
      names.

      From user's point of view, it might look as if the user must have these
      privileges on temporary tables to create a merge table over them. This is
      one of two cases when a set of privileges is required for operations on
      temporary tables (see also CREATE TABLE).

      The reason for this behavior stems from the following facts:

        - For merge tables, the underlying table privileges are checked only
          at CREATE TABLE / ALTER TABLE time.

          In other words, once a merge table is created, the privileges of
          the underlying tables can be revoked, but the user will still have
          access to the merge table (provided that the user has privileges on
          the merge table itself). 

        - Temporary tables shadow base tables.

          I.e. there might be temporary and base tables with the same name, and
          the temporary table takes the precedence in all operations.

        - For temporary MERGE tables we do not track if their child tables are
          base or temporary. As result we can't guarantee that privilege check
          which was done in presence of temporary child will stay relevant later
          as this temporary table might be removed.

      If SELECT_ACL | UPDATE_ACL | DELETE_ACL privileges were not checked for
      the underlying *base* tables, it would create a security breach as in
      Bug#12771903.
    */

    if (check_table_access(thd, SELECT_ACL | UPDATE_ACL | DELETE_ACL,
                           lex->create_info.merge_list.first,
                           FALSE, UINT_MAX, FALSE))
      goto err;
  }

  if (want_priv != CREATE_TMP_ACL &&
      check_grant(thd, want_priv, create_table, FALSE, 1, FALSE))
    goto err;

  if (select_lex->item_list.elements)
  {
    /* Check permissions for used tables in CREATE TABLE ... SELECT */
    if (tables && check_table_access(thd, SELECT_ACL, tables, FALSE,
                                     UINT_MAX, FALSE))
      goto err;
  }
  else if (lex->create_info.options & HA_LEX_CREATE_TABLE_LIKE)
  {
    if (check_table_access(thd, SELECT_ACL, tables, FALSE, UINT_MAX, FALSE))
      goto err;
  }

  if (check_fk_parent_table_access(thd, &lex->create_info, &lex->alter_info))
    goto err;

  error= FALSE;
err:
  DBUG_RETURN(error);
}


/**
  Check privileges for LOCK TABLES statement.

  @param thd     Thread context.
  @param tables  List of tables to be locked.

  @retval FALSE - Success.
  @retval TRUE  - Failure.
*/

static bool lock_tables_precheck(THD *thd, TABLE_LIST *tables)
{
  TABLE_LIST *first_not_own_table= thd->lex->first_not_own_table();

  for (TABLE_LIST *table= tables; table != first_not_own_table && table;
       table= table->next_global)
  {
    if (is_temporary_table(table))
      continue;

    if (check_table_access(thd, LOCK_TABLES_ACL | SELECT_ACL, table,
                           FALSE, 1, FALSE))
      return TRUE;
  }

  return FALSE;
}


/**
  negate given expression.

  @param thd  thread handler
  @param expr expression for negation

  @return
    negated expression
*/

Item *negate_expression(THD *thd, Item *expr)
{
  Item *negated;
  if (expr->type() == Item::FUNC_ITEM &&
      ((Item_func *) expr)->functype() == Item_func::NOT_FUNC)
  {
    /* it is NOT(NOT( ... )) */
    Item *arg= ((Item_func *) expr)->arguments()[0];
    enum_parsing_place place= thd->lex->current_select->parsing_place;
    if (arg->is_bool_func() || place == IN_WHERE || place == IN_HAVING)
      return arg;
    /*
      if it is not boolean function then we have to emulate value of
      not(not(a)), it will be a != 0
    */
    return new Item_func_ne(arg, new Item_int_0());
  }

  if ((negated= expr->neg_transformer(thd)) != 0)
    return negated;
  return new Item_func_not(expr);
}

/**
  Set the specified definer to the default value, which is the
  current user in the thread.
 
  @param[in]  thd       thread handler
  @param[out] definer   definer
*/
 
void get_default_definer(THD *thd, LEX_USER *definer)
{
  const Security_context *sctx= thd->security_ctx;

  definer->user.str= (char *) sctx->priv_user;
  definer->user.length= strlen(definer->user.str);

  definer->host.str= (char *) sctx->priv_host;
  definer->host.length= strlen(definer->host.str);

  definer->password= null_lex_str;
  definer->plugin= empty_lex_str;
  definer->auth= empty_lex_str;
  definer->uses_identified_with_clause= false;
  definer->uses_identified_by_clause= false;
  definer->uses_authentication_string_clause= false;
  definer->uses_identified_by_password_clause= false;
}


/**
  Create default definer for the specified THD.

  @param[in] thd         thread handler

  @return
    - On success, return a valid pointer to the created and initialized
    LEX_USER, which contains definer information.
    - On error, return 0.
*/

LEX_USER *create_default_definer(THD *thd)
{
  LEX_USER *definer;

  if (! (definer= (LEX_USER*) thd->alloc(sizeof(LEX_USER))))
    return 0;

  thd->get_definer(definer);

  return definer;
}


/**
  Create definer with the given user and host names.

  @param[in] thd          thread handler
  @param[in] user_name    user name
  @param[in] host_name    host name

  @return
    - On success, return a valid pointer to the created and initialized
    LEX_USER, which contains definer information.
    - On error, return 0.
*/

LEX_USER *create_definer(THD *thd, LEX_STRING *user_name, LEX_STRING *host_name)
{
  LEX_USER *definer;

  /* Create and initialize. */

  if (! (definer= (LEX_USER*) thd->alloc(sizeof(LEX_USER))))
    return 0;

  definer->user= *user_name;
  definer->host= *host_name;
  definer->password.str= NULL;
  definer->password.length= 0;
  definer->uses_authentication_string_clause= false;
  definer->uses_identified_by_clause= false;
  definer->uses_identified_by_password_clause= false;
  definer->uses_identified_with_clause= false;
  return definer;
}


/**
  Retuns information about user or current user.

  @param[in] thd          thread handler
  @param[in] user         user

  @return
    - On success, return a valid pointer to initialized
    LEX_USER, which contains user information.
    - On error, return 0.
*/

LEX_USER *get_current_user(THD *thd, LEX_USER *user)
{
  if (!user->user.str)  // current_user
  {
    LEX_USER *default_definer= create_default_definer(thd);
    if (default_definer)
    {
      /*
        Inherit parser semantics from the statement in which the user parameter
        was used.
        This is needed because a st_lex_user is both used as a component in an
        AST and as a specifier for a particular user in the ACL subsystem.
      */
      default_definer->uses_authentication_string_clause=
        user->uses_authentication_string_clause;
      default_definer->uses_identified_by_clause=
        user->uses_identified_by_clause;
      default_definer->uses_identified_by_password_clause=
        user->uses_identified_by_password_clause;
      default_definer->uses_identified_with_clause=
        user->uses_identified_with_clause;
      default_definer->plugin.str= user->plugin.str;
      default_definer->plugin.length= user->plugin.length;
      default_definer->auth.str= user->auth.str;
      default_definer->auth.length= user->auth.length;
      return default_definer;
    }
  }

  return user;
}


/**
  Check that byte length of a string does not exceed some limit.

  @param str         string to be checked
  @param err_msg     error message to be displayed if the string is too long
  @param max_length  max length

  @retval
    FALSE   the passed string is not longer than max_length
  @retval
    TRUE    the passed string is longer than max_length

  NOTE
    The function is not used in existing code but can be useful later?
*/

bool check_string_byte_length(LEX_STRING *str, const char *err_msg,
                              uint max_byte_length)
{
  if (str->length <= max_byte_length)
    return FALSE;

  my_error(ER_WRONG_STRING_LENGTH, MYF(0), str->str, err_msg, max_byte_length);

  return TRUE;
}


/*
  Check that char length of a string does not exceed some limit.

  SYNOPSIS
  check_string_char_length()
      str              string to be checked
      err_msg          error message to be displayed if the string is too long
      max_char_length  max length in symbols
      cs               string charset

  RETURN
    FALSE   the passed string is not longer than max_char_length
    TRUE    the passed string is longer than max_char_length
*/


bool check_string_char_length(LEX_STRING *str, const char *err_msg,
                              uint max_char_length, const CHARSET_INFO *cs,
                              bool no_error)
{
  int well_formed_error;
  uint res= cs->cset->well_formed_len(cs, str->str, str->str + str->length,
                                      max_char_length, &well_formed_error);

  if (!well_formed_error &&  str->length == res)
    return FALSE;

  if (!no_error)
  {
    ErrConvString err(str->str, str->length, cs);
    my_error(ER_WRONG_STRING_LENGTH, MYF(0), err.ptr(), err_msg, max_char_length);
  }
  return TRUE;
}


/*
  Check if path does not contain mysql data home directory
  SYNOPSIS
    test_if_data_home_dir()
    dir                     directory
    conv_home_dir           converted data home directory
    home_dir_len            converted data home directory length

  RETURN VALUES
    0	ok
    1	error  
*/
C_MODE_START

int test_if_data_home_dir(const char *dir)
{
  char path[FN_REFLEN];
  int dir_len;
  DBUG_ENTER("test_if_data_home_dir");

  if (!dir)
    DBUG_RETURN(0);

  (void) fn_format(path, dir, "", "",
                   (MY_RETURN_REAL_PATH|MY_RESOLVE_SYMLINKS));
  dir_len= strlen(path);
  if (mysql_unpacked_real_data_home_len<= dir_len)
  {
    if (dir_len > mysql_unpacked_real_data_home_len &&
        path[mysql_unpacked_real_data_home_len] != FN_LIBCHAR)
      DBUG_RETURN(0);

    if (lower_case_file_system)
    {
      if (!my_strnncoll(default_charset_info, (const uchar*) path,
                        mysql_unpacked_real_data_home_len,
                        (const uchar*) mysql_unpacked_real_data_home,
                        mysql_unpacked_real_data_home_len))
        DBUG_RETURN(1);
    }
    else if (!memcmp(path, mysql_unpacked_real_data_home,
                     mysql_unpacked_real_data_home_len))
      DBUG_RETURN(1);
  }
  DBUG_RETURN(0);
}

C_MODE_END


/**
  Check that host name string is valid.

  @param[in] str string to be checked

  @return             Operation status
    @retval  FALSE    host name is ok
    @retval  TRUE     host name string is longer than max_length or
                      has invalid symbols
*/

bool check_host_name(LEX_STRING *str)
{
  const char *name= str->str;
  const char *end= str->str + str->length;
  if (check_string_byte_length(str, ER(ER_HOSTNAME), HOSTNAME_LENGTH))
    return TRUE;

  while (name != end)
  {
    if (*name == '@')
    {
      my_printf_error(ER_UNKNOWN_ERROR, 
                      "Malformed hostname (illegal symbol: '%c')", MYF(0),
                      *name);
      return TRUE;
    }
    name++;
  }
  return FALSE;
}


extern int MYSQLparse(class THD *thd); // from sql_yacc.cc


/**
  This is a wrapper of MYSQLparse(). All the code should call parse_sql()
  instead of MYSQLparse().

  @param thd Thread context.
  @param parser_state Parser state.
  @param creation_ctx Object creation context.

  @return Error status.
    @retval FALSE on success.
    @retval TRUE on parsing error.
*/

bool parse_sql(THD *thd,
               Parser_state *parser_state,
               Object_creation_ctx *creation_ctx)
{
  bool ret_value;
  DBUG_ASSERT(thd->m_parser_state == NULL);
  DBUG_ASSERT(thd->lex->m_sql_cmd == NULL);

  MYSQL_QUERY_PARSE_START(thd->query());
  /* Backup creation context. */

  Object_creation_ctx *backup_ctx= NULL;

  if (creation_ctx)
    backup_ctx= creation_ctx->set_n_backup(thd);

  /* Set parser state. */

  thd->m_parser_state= parser_state;

  parser_state->m_digest_psi= NULL;
  parser_state->m_lip.m_digest= NULL;

  if (thd->m_digest != NULL)
  {
    /* Start Digest */
    parser_state->m_digest_psi= MYSQL_DIGEST_START(thd->m_statement_psi);

    if (parser_state->m_input.m_compute_digest ||
       (parser_state->m_digest_psi != NULL))
    {
      /*
        If either:
        - the caller wants to compute a digest
        - the performance schema wants to compute a digest
        set the digest listener in the lexer.
      */
      parser_state->m_lip.m_digest= thd->m_digest;
      parser_state->m_lip.m_digest->m_digest_storage.m_charset_number= thd->charset()->number;
    }
  }

  /* Parse the query. */

  bool mysql_parse_status= MYSQLparse(thd) != 0;

  /*
    Check that if MYSQLparse() failed either thd->is_error() is set, or an
    internal error handler is set.

    The assert will not catch a situation where parsing fails without an
    error reported if an error handler exists. The problem is that the
    error handler might have intercepted the error, so thd->is_error() is
    not set. However, there is no way to be 100% sure here (the error
    handler might be for other errors than parsing one).
  */

  DBUG_ASSERT(!mysql_parse_status ||
              (mysql_parse_status && thd->is_error()) ||
              (mysql_parse_status && thd->get_internal_handler()));

  /* Reset parser state. */

  thd->m_parser_state= NULL;

  /* Restore creation context. */

  if (creation_ctx)
    creation_ctx->restore_env(thd, backup_ctx);

  /* That's it. */

  ret_value= mysql_parse_status || thd->is_fatal_error;

  if ((ret_value == 0) &&
      (parser_state->m_digest_psi != NULL))
  {
    /*
      On parsing success, record the digest in the performance schema.
    */
    DBUG_ASSERT(thd->m_digest != NULL);
    MYSQL_DIGEST_END(parser_state->m_digest_psi,
                     & thd->m_digest->m_digest_storage);
  }

  MYSQL_QUERY_PARSE_DONE(ret_value);
  return ret_value;
}

/**
  @} (end of group Runtime_Environment)
*/



/**
  Check and merge "CHARACTER SET cs [ COLLATE cl ]" clause

  @param cs character set pointer.
  @param cl collation pointer.

  Check if collation "cl" is applicable to character set "cs".

  If "cl" is NULL (e.g. when COLLATE clause is not specified),
  then simply "cs" is returned.
  
  @return Error status.
    @retval NULL, if "cl" is not applicable to "cs".
    @retval pointer to merged CHARSET_INFO on success.
*/


const CHARSET_INFO*
merge_charset_and_collation(const CHARSET_INFO *cs, const CHARSET_INFO *cl)
{
  if (cl)
  {
    if (!my_charset_same(cs, cl))
    {
      my_error(ER_COLLATION_CHARSET_MISMATCH, MYF(0), cl->name, cs->csname);
      return NULL;
    }
    return cl;
  }
  return cs;
}<|MERGE_RESOLUTION|>--- conflicted
+++ resolved
@@ -6882,14 +6882,7 @@
         no logging happens at all. If rewriting does not happen here,
         thd->rewritten_query is still empty from being reset in alloc_query().
       */
-<<<<<<< HEAD
-      bool audit= mysql_audit_enabled(thd, MYSQL_AUDIT_GENERAL_CLASS);
-      bool general= ((opt_log || audit) && !(opt_log_raw || thd->slave_thread));
-
-      if (general || audit || opt_slow_log || opt_bin_log)
-=======
       if (!(opt_log_raw || thd->slave_thread) || opt_slow_log || opt_bin_log)
->>>>>>> cc89b19b
       {
         mysql_rewrite_query(thd);
 
