--- conflicted
+++ resolved
@@ -1880,7 +1880,7 @@
   if (thd->lex->sql_command == SQLCOM_CREATE_TABLE)
   {
     DEBUG_SYNC(thd, "dispatch_create_table_command_before_thd_root_free");
-<<<<<<< HEAD
+  }
 
   if (thd->killed == THD::KILL_QUERY ||
       thd->killed == THD::KILL_TIMEOUT ||
@@ -1890,9 +1890,6 @@
     thd->mysys_var->abort= 0;
   }
 
-=======
-  }
->>>>>>> d866fc3d
   thd->reset_query();
   thd->set_command(COM_SLEEP);
 
