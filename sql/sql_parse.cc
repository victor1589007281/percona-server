--- conflicted
+++ resolved
@@ -113,19 +113,11 @@
 #include "table_cache.h"      // table_cache_manager
 #include "transaction.h"      // trans_commit_implicit
 #include "sql_query_rewrite.h"
+#include "userstat.h"
 
 #include "rpl_group_replication.h"
 #include <algorithm>
 using std::max;
-<<<<<<< HEAD
-=======
-using std::min;
-
-#include "sql_timer.h"        // thd_timer_set, thd_timer_reset
-#include "userstat.h"
-
-#define FLAGSTR(V,F) ((V)&(F)?#F" ":"")
->>>>>>> 0f1a7bec
 
 /**
   @defgroup Runtime_Environment Runtime Environment
@@ -875,200 +867,6 @@
 #endif
 }
 
-<<<<<<< HEAD
-=======
-static char *fgets_fn(char *buffer, size_t size, fgets_input_t input, int *error)
-{
-  MYSQL_FILE *in= static_cast<MYSQL_FILE*> (input);
-  char *line= mysql_file_fgets(buffer, size, in);
-  if (error)
-    *error= (line == NULL) ? ferror(in->m_file) : 0;
-  return line;
-}
-
-static void handle_bootstrap_impl(THD *thd)
-{
-  MYSQL_FILE *file= bootstrap_file;
-  char buffer[MAX_BOOTSTRAP_QUERY_SIZE];
-  char *query;
-  int length;
-  int rc;
-  int error= 0;
-
-  DBUG_ENTER("handle_bootstrap");
-
-#ifndef EMBEDDED_LIBRARY
-  pthread_detach_this_thread();
-  thd->thread_stack= (char*) &thd;
-#endif /* EMBEDDED_LIBRARY */
-
-  thd->security_ctx->user= (char*) my_strdup("boot", MYF(MY_WME));
-  thd->security_ctx->priv_user[0]= thd->security_ctx->priv_host[0]=0;
-  /*
-    Make the "client" handle multiple results. This is necessary
-    to enable stored procedures with SELECTs and Dynamic SQL
-    in init-file.
-  */
-  thd->client_capabilities|= CLIENT_MULTI_RESULTS;
-
-  thd->init_for_queries();
-
-  buffer[0]= '\0';
-
-  for ( ; ; )
-  {
-    rc= read_bootstrap_query(buffer, &length, file, fgets_fn, &error);
-
-    if (rc == READ_BOOTSTRAP_EOF)
-      break;
-    /*
-      Check for bootstrap file errors. SQL syntax errors will be
-      caught below.
-    */
-    if (rc != READ_BOOTSTRAP_SUCCESS)
-    {
-      /*
-        mysql_parse() may have set a successful error status for the previous
-        query. We must clear the error status to report the bootstrap error.
-      */
-      thd->get_stmt_da()->reset_diagnostics_area();
-
-      /* Get the nearest query text for reference. */
-      char *err_ptr= buffer + (length <= MAX_BOOTSTRAP_ERROR_LEN ?
-                                        0 : (length - MAX_BOOTSTRAP_ERROR_LEN));
-      switch (rc)
-      {
-      case READ_BOOTSTRAP_ERROR:
-        my_printf_error(ER_UNKNOWN_ERROR, "Bootstrap file error, return code (%d). "
-                        "Nearest query: '%s'", MYF(0), error, err_ptr);
-        break;
-
-      case READ_BOOTSTRAP_QUERY_SIZE:
-        my_printf_error(ER_UNKNOWN_ERROR, "Boostrap file error. Query size "
-                        "exceeded %d bytes near '%s'.", MYF(0),
-                        MAX_BOOTSTRAP_LINE_SIZE, err_ptr);
-        break;
-
-      default:
-        DBUG_ASSERT(false);
-        break;
-      }
-
-      thd->protocol->end_statement();
-      bootstrap_error= 1;
-      break;
-    }
-
-    query= (char *) thd->memdup_w_gap(buffer, length + 1,
-                                      thd->db_length + 1 +
-                                      QUERY_CACHE_FLAGS_SIZE);
-    size_t db_len= 0;
-    memcpy(query + length + 1, (char *) &db_len, sizeof(size_t));
-    thd->set_query_and_id(query, length, thd->charset(), next_query_id());
-    DBUG_PRINT("query",("%-.4096s",thd->query()));
-#if defined(ENABLED_PROFILING)
-    thd->profiling.start_new_query();
-    thd->profiling.set_query_source(thd->query(), length);
-#endif
-
-    /*
-      We don't need to obtain LOCK_thread_count here because in bootstrap
-      mode we have only one thread.
-    */
-    thd->set_time();
-    Parser_state parser_state;
-    if (parser_state.init(thd, thd->query(), length))
-    {
-      thd->protocol->end_statement();
-      bootstrap_error= 1;
-      break;
-    }
-
-    mysql_parse(thd, thd->query(), length, &parser_state, true);
-
-    bootstrap_error= thd->is_error();
-    thd->protocol->end_statement();
-
-#if defined(ENABLED_PROFILING)
-    thd->profiling.finish_current_query();
-#endif
-
-    if (bootstrap_error)
-      break;
-
-    free_root(thd->mem_root,MYF(MY_KEEP_PREALLOC));
-    free_root(&thd->transaction.mem_root,MYF(MY_KEEP_PREALLOC));
-  }
-
-  DBUG_VOID_RETURN;
-}
-
-
-/**
-  Execute commands from bootstrap_file.
-
-  Used when creating the initial grant tables.
-*/
-
-pthread_handler_t handle_bootstrap(void *arg)
-{
-  THD *thd=(THD*) arg;
-
-  mysql_thread_set_psi_id(thd->thread_id);
-
-  do_handle_bootstrap(thd);
-  return 0;
-}
-
-void do_handle_bootstrap(THD *thd)
-{
-  bool thd_added= false;
-  /* The following must be called before DBUG_ENTER */
-  thd->thread_stack= (char*) &thd;
-  if (my_thread_init() || thd->store_globals())
-  {
-#ifndef EMBEDDED_LIBRARY
-    close_connection(thd, ER_OUT_OF_RESOURCES);
-#endif
-    thd->fatal_error();
-    goto end;
-  }
-
-  mysql_mutex_lock(&LOCK_thread_count);
-  thd_added= true;
-  add_global_thread(thd);
-  mysql_mutex_unlock(&LOCK_thread_count);
-
-  handle_bootstrap_impl(thd);
-
-end:
-  net_end(&thd->net);
-  thd->release_resources();
-
-  if (thd_added)
-  {
-    remove_global_thread(thd);
-  }
-  /*
-    For safety we delete the thd before signalling that bootstrap is done,
-    since the server will be taken down immediately.
-  */
-  delete thd;
-
-  mysql_mutex_lock(&LOCK_thread_count);
-  in_bootstrap= FALSE;
-  mysql_cond_broadcast(&COND_thread_count);
-  mysql_mutex_unlock(&LOCK_thread_count);
-
-#ifndef EMBEDDED_LIBRARY
-  my_thread_end();
-  pthread_exit(0);
-#endif
-
-  return;
-}
-
->>>>>>> 0f1a7bec
 
 /* This works because items are allocated with sql_alloc() */
 
@@ -1722,11 +1520,7 @@
     if (parser_state.init(thd, thd->query().str, thd->query().length))
       break;
 
-<<<<<<< HEAD
-    mysql_parse(thd, &parser_state);
-=======
-    mysql_parse(thd, thd->query(), thd->query_length(), &parser_state, false);
->>>>>>> 0f1a7bec
+    mysql_parse(thd, &parser_state, false);
 
     while (!thd->killed && (parser_state.m_lip.found_semicolon != NULL) &&
            ! thd->is_error())
@@ -1808,11 +1602,7 @@
       thd->set_time(); /* Reset the query start time. */
       parser_state.reset(beginning_of_next_stmt, length);
       /* TODO: set thd->lex->sql_command to SQLCOM_END here */
-<<<<<<< HEAD
-      mysql_parse(thd, &parser_state);
-=======
-      mysql_parse(thd, beginning_of_next_stmt, length, &parser_state, false);
->>>>>>> 0f1a7bec
+      mysql_parse(thd, &parser_state, false);
     }
 
     /* Need to set error to true for graceful shutdown */
@@ -5916,12 +5706,7 @@
                                the next query in the query text.
 */
 
-<<<<<<< HEAD
-void mysql_parse(THD *thd, Parser_state *parser_state)
-=======
-void mysql_parse(THD *thd, char *rawbuf, uint length,
-                 Parser_state *parser_state, bool update_userstat)
->>>>>>> 0f1a7bec
+void mysql_parse(THD *thd, Parser_state *parser_state, bool update_userstat)
 {
   int error MY_ATTRIBUTE((unused));
   DBUG_ENTER("mysql_parse");
