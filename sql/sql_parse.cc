/* Copyright (c) 2000, 2013, Oracle and/or its affiliates. All rights reserved.

   This program is free software; you can redistribute it and/or modify
   it under the terms of the GNU General Public License as published by
   the Free Software Foundation; version 2 of the License.

   This program is distributed in the hope that it will be useful,
   but WITHOUT ANY WARRANTY; without even the implied warranty of
   MERCHANTABILITY or FITNESS FOR A PARTICULAR PURPOSE.  See the
   GNU General Public License for more details.

   You should have received a copy of the GNU General Public License
   along with this program; if not, write to the Free Software
   Foundation, Inc., 51 Franklin St, Fifth Floor, Boston, MA 02110-1301  USA */

#define MYSQL_LEX 1
#include "my_global.h"
#include "sql_priv.h"
#include "unireg.h"                    // REQUIRED: for other includes
#include "sql_parse.h"        // sql_kill, *_precheck, *_prepare
#include "lock.h"             // try_transactional_lock,
                              // check_transactional_lock,
                              // set_handler_table_locks,
                              // lock_global_read_lock,
                              // make_global_read_lock_block_commit
#include "sql_base.h"         // find_temporary_table
#include "sql_cache.h"        // QUERY_CACHE_FLAGS_SIZE, query_cache_*
#include "sql_show.h"         // mysqld_list_*, mysqld_show_*,
                              // calc_sum_of_all_status
#include "mysqld.h"
#include "sql_locale.h"                         // my_locale_en_US
#include "log.h"                                // flush_error_log
#include "sql_view.h"         // mysql_create_view, mysql_drop_view
#include "sql_delete.h"       // mysql_delete
#include "sql_insert.h"       // mysql_insert
#include "sql_update.h"       // mysql_update, mysql_multi_update
#include "sql_partition.h"    // struct partition_info
#include "sql_db.h"           // mysql_change_db, mysql_create_db,
                              // mysql_rm_db, mysql_upgrade_db,
                              // mysql_alter_db,
                              // check_db_dir_existence,
                              // my_dbopt_cleanup
#include "sql_table.h"        // mysql_create_like_table,
                              // mysql_create_table,
                              // mysql_alter_table,
                              // mysql_backup_table,
                              // mysql_restore_table
#include "sql_reload.h"       // reload_acl_and_cache
#include "sql_admin.h"        // mysql_assign_to_keycache
#include "sql_connect.h"      // check_user,
                              // decrease_user_connections,
                              // thd_init_client_charset, check_mqh,
                              // reset_mqh
#include "sql_rename.h"       // mysql_rename_table
#include "sql_tablespace.h"   // mysql_alter_tablespace
#include "hostname.h"         // hostname_cache_refresh
#include "sql_acl.h"          // *_ACL, check_grant, is_acl_user,
                              // has_any_table_level_privileges,
                              // mysql_drop_user, mysql_rename_user,
                              // check_grant_routine,
                              // mysql_routine_grant,
                              // mysql_show_grants,
                              // sp_grant_privileges, ...
#include "sql_test.h"         // mysql_print_status
#include "sql_select.h"       // handle_select, mysql_select,
#include "sql_load.h"         // mysql_load
#include "sql_servers.h"      // create_servers, alter_servers,
                              // drop_servers, servers_reload
#include "sql_handler.h"      // mysql_ha_open, mysql_ha_close,
                              // mysql_ha_read
#include "sql_binlog.h"       // mysql_client_binlog_statement
#include "sql_do.h"           // mysql_do
#include "sql_help.h"         // mysqld_help
#include "rpl_constants.h"    // Incident, INCIDENT_LOST_EVENTS
#include "log_event.h"
#include "rpl_slave.h"
#include "rpl_master.h"
#include "rpl_filter.h"
#include <m_ctype.h>
#include <myisam.h>
#include <my_dir.h>
#include "rpl_handler.h"

#include "sp_head.h"
#include "sp.h"
#include "sp_cache.h"
#include "events.h"
#include "sql_trigger.h"
#include "transaction.h"
#include "sql_audit.h"
#include "sql_prepare.h"
#include "debug_sync.h"
#include "probes_mysql.h"
#include "set_var.h"
#include "opt_trace.h"
#include "mysql/psi/mysql_statement.h"
#include "sql_bootstrap.h"
#include "opt_explain.h"
#include "sql_rewrite.h"
#include "global_threads.h"
#include "sql_analyse.h"
#include "table_cache.h" // table_cache_manager

#include <algorithm>
using std::max;
using std::min;

#include "sql_timer.h"        // thd_timer_set, thd_timer_reset

#define FLAGSTR(V,F) ((V)&(F)?#F" ":"")

/**
  @defgroup Runtime_Environment Runtime Environment
  @{
*/

/* Used in error handling only */
#define SP_TYPE_STRING(LP) \
  ((LP)->sphead->m_type == SP_TYPE_FUNCTION ? "FUNCTION" : "PROCEDURE")
#define SP_COM_STRING(LP) \
  ((LP)->sql_command == SQLCOM_CREATE_SPFUNCTION || \
   (LP)->sql_command == SQLCOM_ALTER_FUNCTION || \
   (LP)->sql_command == SQLCOM_SHOW_CREATE_FUNC || \
   (LP)->sql_command == SQLCOM_DROP_FUNCTION ? \
   "FUNCTION" : "PROCEDURE")

static bool execute_sqlcom_select(THD *thd, TABLE_LIST *all_tables);
static bool check_show_access(THD *thd, TABLE_LIST *table);
static void sql_kill(THD *thd, ulong id, bool only_kill_query);
static bool lock_tables_precheck(THD *thd, TABLE_LIST *tables);

static inline ulonglong get_query_exec_time(THD *thd, ulonglong cur_utime);

// Uses the THD to update the global stats by user name and client IP
void update_global_user_stats(THD* thd, bool create_user, time_t now);

const char *any_db="*any*";	// Special symbol for check_access

const LEX_STRING command_name[]={
  { C_STRING_WITH_LEN("Sleep") },
  { C_STRING_WITH_LEN("Quit") },
  { C_STRING_WITH_LEN("Init DB") },
  { C_STRING_WITH_LEN("Query") },
  { C_STRING_WITH_LEN("Field List") },
  { C_STRING_WITH_LEN("Create DB") },
  { C_STRING_WITH_LEN("Drop DB") },
  { C_STRING_WITH_LEN("Refresh") },
  { C_STRING_WITH_LEN("Shutdown") },
  { C_STRING_WITH_LEN("Statistics") },
  { C_STRING_WITH_LEN("Processlist") },
  { C_STRING_WITH_LEN("Connect") },
  { C_STRING_WITH_LEN("Kill") },
  { C_STRING_WITH_LEN("Debug") },
  { C_STRING_WITH_LEN("Ping") },
  { C_STRING_WITH_LEN("Time") },
  { C_STRING_WITH_LEN("Delayed insert") },
  { C_STRING_WITH_LEN("Change user") },
  { C_STRING_WITH_LEN("Binlog Dump") },
  { C_STRING_WITH_LEN("Table Dump") },
  { C_STRING_WITH_LEN("Connect Out") },
  { C_STRING_WITH_LEN("Register Slave") },
  { C_STRING_WITH_LEN("Prepare") },
  { C_STRING_WITH_LEN("Execute") },
  { C_STRING_WITH_LEN("Long Data") },
  { C_STRING_WITH_LEN("Close stmt") },
  { C_STRING_WITH_LEN("Reset stmt") },
  { C_STRING_WITH_LEN("Set option") },
  { C_STRING_WITH_LEN("Fetch") },
  { C_STRING_WITH_LEN("Daemon") },
  { C_STRING_WITH_LEN("Binlog Dump GTID") },
  { C_STRING_WITH_LEN("Error") }  // Last command number
};

const char *xa_state_names[]={
  "NON-EXISTING", "ACTIVE", "IDLE", "PREPARED", "ROLLBACK ONLY"
};


Slow_log_throttle log_throttle_qni(&opt_log_throttle_queries_not_using_indexes,
                                   &LOCK_log_throttle_qni,
                                   Log_throttle::LOG_THROTTLE_WINDOW_SIZE,
                                   slow_log_print,
                                   "throttle: %10lu 'index "
                                   "not used' warning(s) suppressed.");


#ifdef HAVE_REPLICATION
/**
  Returns true if all tables should be ignored.
*/
inline bool all_tables_not_ok(THD *thd, TABLE_LIST *tables)
{
  return rpl_filter->is_on() && tables && !thd->sp_runtime_ctx &&
         !rpl_filter->tables_ok(thd->db, tables);
}

/**
  Checks whether the event for the given database, db, should
  be ignored or not. This is done by checking whether there are
  active rules in ignore_db or in do_db containers. If there
  are, then check if there is a match, if not then check the
  wild_do rules.
      
  NOTE: This means that when using this function replicate-do-db 
        and replicate-ignore-db take precedence over wild do 
        rules.

  @param thd  Thread handle.
  @param db   Database name used while evaluating the filtering
              rules.
  
*/
inline bool db_stmt_db_ok(THD *thd, char* db)
{
  DBUG_ENTER("db_stmt_db_ok");

  if (!thd->slave_thread)
    DBUG_RETURN(TRUE);

  /*
    No filters exist in ignore/do_db ? Then, just check
    wild_do_table filtering. Otherwise, check the do_db
    rules.
  */
  bool db_ok= (rpl_filter->get_do_db()->is_empty() &&
               rpl_filter->get_ignore_db()->is_empty()) ?
              rpl_filter->db_ok_with_wild_table(db) :
              rpl_filter->db_ok(db);

  DBUG_RETURN(db_ok);
}
#endif


static bool some_non_temp_table_to_be_updated(THD *thd, TABLE_LIST *tables)
{
  for (TABLE_LIST *table= tables; table; table= table->next_global)
  {
    DBUG_ASSERT(table->db && table->table_name);
    if (table->updating && !find_temporary_table(thd, table))
      return 1;
  }
  return 0;
}


/*
  Implicitly commit a active transaction if statement requires so.

  @param thd    Thread handle.
  @param mask   Bitmask used for the SQL command match.

*/
bool stmt_causes_implicit_commit(const THD *thd, uint mask)
{
  const LEX *lex= thd->lex;
  bool skip= FALSE;
  DBUG_ENTER("stmt_causes_implicit_commit");

  if (!(sql_command_flags[lex->sql_command] & mask))
    DBUG_RETURN(FALSE);

  switch (lex->sql_command) {
  case SQLCOM_DROP_TABLE:
    skip= lex->drop_temporary;
    break;
  case SQLCOM_ALTER_TABLE:
  case SQLCOM_CREATE_TABLE:
    /* If CREATE TABLE of non-temporary table, do implicit commit */
    skip= (lex->create_info.options & HA_LEX_CREATE_TMP_TABLE);
    break;
  case SQLCOM_SET_OPTION:
    skip= lex->autocommit ? FALSE : TRUE;
    break;
  default:
    break;
  }

  DBUG_RETURN(!skip);
}


/**
  Mark all commands that somehow changes a table.

  This is used to check number of updates / hour.

  sql_command is actually set to SQLCOM_END sometimes
  so we need the +1 to include it in the array.

  See COMMAND_FLAG_xxx for different type of commands
     2  - query that returns meaningful ROW_COUNT() -
          a number of modified rows
*/

uint sql_command_flags[SQLCOM_END+1];
uint server_command_flags[COM_END+1];

void init_update_queries(void)
{
  /* Initialize the server command flags array. */
  memset(server_command_flags, 0, sizeof(server_command_flags));

  server_command_flags[COM_STATISTICS]= CF_SKIP_QUESTIONS;
  server_command_flags[COM_PING]=       CF_SKIP_QUESTIONS;
  server_command_flags[COM_STMT_PREPARE]= CF_SKIP_QUESTIONS;
  server_command_flags[COM_STMT_CLOSE]=   CF_SKIP_QUESTIONS;
  server_command_flags[COM_STMT_RESET]=   CF_SKIP_QUESTIONS;

  /* Initialize the sql command flags array. */
  memset(sql_command_flags, 0, sizeof(sql_command_flags));

  /*
    In general, DDL statements do not generate row events and do not go
    through a cache before being written to the binary log. However, the
    CREATE TABLE...SELECT is an exception because it may generate row
    events. For that reason,  the SQLCOM_CREATE_TABLE  which represents
    a CREATE TABLE, including the CREATE TABLE...SELECT, has the
    CF_CAN_GENERATE_ROW_EVENTS flag. The distinction between a regular
    CREATE TABLE and the CREATE TABLE...SELECT is made in other parts of
    the code, in particular in the Query_log_event's constructor.
  */
  sql_command_flags[SQLCOM_CREATE_TABLE]=   CF_CHANGES_DATA | CF_REEXECUTION_FRAGILE |
                                            CF_AUTO_COMMIT_TRANS |
                                            CF_CAN_GENERATE_ROW_EVENTS;
  sql_command_flags[SQLCOM_CREATE_INDEX]=   CF_CHANGES_DATA | CF_AUTO_COMMIT_TRANS;
  sql_command_flags[SQLCOM_ALTER_TABLE]=    CF_CHANGES_DATA | CF_WRITE_LOGS_COMMAND |
                                            CF_AUTO_COMMIT_TRANS;
  sql_command_flags[SQLCOM_TRUNCATE]=       CF_CHANGES_DATA | CF_WRITE_LOGS_COMMAND |
                                            CF_AUTO_COMMIT_TRANS;
  sql_command_flags[SQLCOM_DROP_TABLE]=     CF_CHANGES_DATA | CF_AUTO_COMMIT_TRANS;
  sql_command_flags[SQLCOM_LOAD]=           CF_CHANGES_DATA | CF_REEXECUTION_FRAGILE |
                                            CF_CAN_GENERATE_ROW_EVENTS;
  sql_command_flags[SQLCOM_CREATE_DB]=      CF_CHANGES_DATA | CF_AUTO_COMMIT_TRANS;
  sql_command_flags[SQLCOM_DROP_DB]=        CF_CHANGES_DATA | CF_AUTO_COMMIT_TRANS;
  sql_command_flags[SQLCOM_ALTER_DB_UPGRADE]= CF_AUTO_COMMIT_TRANS;
  sql_command_flags[SQLCOM_ALTER_DB]=       CF_CHANGES_DATA | CF_AUTO_COMMIT_TRANS;
  sql_command_flags[SQLCOM_RENAME_TABLE]=   CF_CHANGES_DATA | CF_AUTO_COMMIT_TRANS;
  sql_command_flags[SQLCOM_DROP_INDEX]=     CF_CHANGES_DATA | CF_AUTO_COMMIT_TRANS;
  sql_command_flags[SQLCOM_CREATE_VIEW]=    CF_CHANGES_DATA | CF_REEXECUTION_FRAGILE |
                                            CF_AUTO_COMMIT_TRANS;
  sql_command_flags[SQLCOM_DROP_VIEW]=      CF_CHANGES_DATA | CF_AUTO_COMMIT_TRANS;
  sql_command_flags[SQLCOM_CREATE_TRIGGER]= CF_CHANGES_DATA | CF_AUTO_COMMIT_TRANS;
  sql_command_flags[SQLCOM_DROP_TRIGGER]=   CF_CHANGES_DATA | CF_AUTO_COMMIT_TRANS;
  sql_command_flags[SQLCOM_CREATE_EVENT]=   CF_CHANGES_DATA | CF_AUTO_COMMIT_TRANS;
  sql_command_flags[SQLCOM_ALTER_EVENT]=    CF_CHANGES_DATA | CF_AUTO_COMMIT_TRANS;
  sql_command_flags[SQLCOM_DROP_EVENT]=     CF_CHANGES_DATA | CF_AUTO_COMMIT_TRANS;

  sql_command_flags[SQLCOM_UPDATE]=	    CF_CHANGES_DATA | CF_REEXECUTION_FRAGILE |
                                            CF_CAN_GENERATE_ROW_EVENTS |
                                            CF_OPTIMIZER_TRACE |
                                            CF_CAN_BE_EXPLAINED;
  sql_command_flags[SQLCOM_UPDATE_MULTI]=   CF_CHANGES_DATA | CF_REEXECUTION_FRAGILE |
                                            CF_CAN_GENERATE_ROW_EVENTS |
                                            CF_OPTIMIZER_TRACE |
                                            CF_CAN_BE_EXPLAINED;
  // This is INSERT VALUES(...), can be VALUES(stored_func()) so we trace it
  sql_command_flags[SQLCOM_INSERT]=	    CF_CHANGES_DATA | CF_REEXECUTION_FRAGILE |
                                            CF_CAN_GENERATE_ROW_EVENTS |
                                            CF_OPTIMIZER_TRACE |
                                            CF_CAN_BE_EXPLAINED;
  sql_command_flags[SQLCOM_INSERT_SELECT]=  CF_CHANGES_DATA | CF_REEXECUTION_FRAGILE |
                                            CF_CAN_GENERATE_ROW_EVENTS |
                                            CF_OPTIMIZER_TRACE |
                                            CF_CAN_BE_EXPLAINED;
  sql_command_flags[SQLCOM_DELETE]=         CF_CHANGES_DATA | CF_REEXECUTION_FRAGILE |
                                            CF_CAN_GENERATE_ROW_EVENTS |
                                            CF_OPTIMIZER_TRACE |
                                            CF_CAN_BE_EXPLAINED;
  sql_command_flags[SQLCOM_DELETE_MULTI]=   CF_CHANGES_DATA | CF_REEXECUTION_FRAGILE |
                                            CF_CAN_GENERATE_ROW_EVENTS |
                                            CF_OPTIMIZER_TRACE |
                                            CF_CAN_BE_EXPLAINED;
  sql_command_flags[SQLCOM_REPLACE]=        CF_CHANGES_DATA | CF_REEXECUTION_FRAGILE |
                                            CF_CAN_GENERATE_ROW_EVENTS |
                                            CF_OPTIMIZER_TRACE |
                                            CF_CAN_BE_EXPLAINED;
  sql_command_flags[SQLCOM_REPLACE_SELECT]= CF_CHANGES_DATA | CF_REEXECUTION_FRAGILE |
                                            CF_CAN_GENERATE_ROW_EVENTS |
                                            CF_OPTIMIZER_TRACE |
                                            CF_CAN_BE_EXPLAINED;
  sql_command_flags[SQLCOM_SELECT]=         CF_REEXECUTION_FRAGILE |
                                            CF_CAN_GENERATE_ROW_EVENTS |
                                            CF_OPTIMIZER_TRACE |
                                            CF_CAN_BE_EXPLAINED;
  // (1) so that subquery is traced when doing "SET @var = (subquery)"
  /*
    @todo SQLCOM_SET_OPTION should have CF_CAN_GENERATE_ROW_EVENTS
    set, because it may invoke a stored function that generates row
    events. /Sven
  */
  sql_command_flags[SQLCOM_SET_OPTION]=     CF_REEXECUTION_FRAGILE |
                                            CF_AUTO_COMMIT_TRANS |
                                            CF_CAN_GENERATE_ROW_EVENTS |
                                            CF_OPTIMIZER_TRACE; // (1)
  // (1) so that subquery is traced when doing "DO @var := (subquery)"
  sql_command_flags[SQLCOM_DO]=             CF_REEXECUTION_FRAGILE |
                                            CF_CAN_GENERATE_ROW_EVENTS |
                                            CF_OPTIMIZER_TRACE; // (1)

  sql_command_flags[SQLCOM_SHOW_STATUS_PROC]= CF_STATUS_COMMAND | CF_REEXECUTION_FRAGILE;
  sql_command_flags[SQLCOM_SHOW_STATUS]=      CF_STATUS_COMMAND | CF_REEXECUTION_FRAGILE;
  sql_command_flags[SQLCOM_SHOW_DATABASES]=   CF_STATUS_COMMAND | CF_REEXECUTION_FRAGILE;
  sql_command_flags[SQLCOM_SHOW_TRIGGERS]=    CF_STATUS_COMMAND | CF_REEXECUTION_FRAGILE;
  sql_command_flags[SQLCOM_SHOW_EVENTS]=      CF_STATUS_COMMAND | CF_REEXECUTION_FRAGILE;
  sql_command_flags[SQLCOM_SHOW_OPEN_TABLES]= CF_STATUS_COMMAND | CF_REEXECUTION_FRAGILE;
  sql_command_flags[SQLCOM_SHOW_PLUGINS]=     CF_STATUS_COMMAND;
  sql_command_flags[SQLCOM_SHOW_FIELDS]=      CF_STATUS_COMMAND | CF_REEXECUTION_FRAGILE;
  sql_command_flags[SQLCOM_SHOW_KEYS]=        CF_STATUS_COMMAND | CF_REEXECUTION_FRAGILE;
  sql_command_flags[SQLCOM_SHOW_VARIABLES]=   CF_STATUS_COMMAND | CF_REEXECUTION_FRAGILE;
  sql_command_flags[SQLCOM_SHOW_CHARSETS]=    CF_STATUS_COMMAND | CF_REEXECUTION_FRAGILE;
  sql_command_flags[SQLCOM_SHOW_COLLATIONS]=  CF_STATUS_COMMAND | CF_REEXECUTION_FRAGILE;
  sql_command_flags[SQLCOM_SHOW_BINLOGS]=     CF_STATUS_COMMAND;
  sql_command_flags[SQLCOM_SHOW_SLAVE_HOSTS]= CF_STATUS_COMMAND;
  sql_command_flags[SQLCOM_SHOW_BINLOG_EVENTS]= CF_STATUS_COMMAND;
  sql_command_flags[SQLCOM_SHOW_STORAGE_ENGINES]= CF_STATUS_COMMAND;
  sql_command_flags[SQLCOM_SHOW_PRIVILEGES]=  CF_STATUS_COMMAND;
  sql_command_flags[SQLCOM_SHOW_WARNS]=       CF_STATUS_COMMAND | CF_DIAGNOSTIC_STMT;
  sql_command_flags[SQLCOM_SHOW_ERRORS]=      CF_STATUS_COMMAND | CF_DIAGNOSTIC_STMT;
  sql_command_flags[SQLCOM_SHOW_ENGINE_STATUS]= CF_STATUS_COMMAND;
  sql_command_flags[SQLCOM_SHOW_ENGINE_MUTEX]= CF_STATUS_COMMAND;
  sql_command_flags[SQLCOM_SHOW_ENGINE_LOGS]= CF_STATUS_COMMAND;
  sql_command_flags[SQLCOM_SHOW_PROCESSLIST]= CF_STATUS_COMMAND;
  sql_command_flags[SQLCOM_SHOW_GRANTS]=      CF_STATUS_COMMAND;
  sql_command_flags[SQLCOM_SHOW_CREATE_DB]=   CF_STATUS_COMMAND;
  sql_command_flags[SQLCOM_SHOW_CREATE]=  CF_STATUS_COMMAND;
  sql_command_flags[SQLCOM_SHOW_MASTER_STAT]= CF_STATUS_COMMAND;
  sql_command_flags[SQLCOM_SHOW_SLAVE_STAT]=  CF_STATUS_COMMAND;
  sql_command_flags[SQLCOM_SHOW_SLAVE_NOLOCK_STAT]=  CF_STATUS_COMMAND;
  sql_command_flags[SQLCOM_SHOW_CREATE_PROC]= CF_STATUS_COMMAND;
  sql_command_flags[SQLCOM_SHOW_CREATE_FUNC]= CF_STATUS_COMMAND;
  sql_command_flags[SQLCOM_SHOW_CREATE_TRIGGER]=  CF_STATUS_COMMAND;
  sql_command_flags[SQLCOM_SHOW_STATUS_FUNC]= CF_STATUS_COMMAND | CF_REEXECUTION_FRAGILE;
  sql_command_flags[SQLCOM_SHOW_PROC_CODE]=   CF_STATUS_COMMAND;
  sql_command_flags[SQLCOM_SHOW_FUNC_CODE]=   CF_STATUS_COMMAND;
  sql_command_flags[SQLCOM_SHOW_CREATE_EVENT]= CF_STATUS_COMMAND;
  sql_command_flags[SQLCOM_SHOW_PROFILES]=    CF_STATUS_COMMAND;
  sql_command_flags[SQLCOM_SHOW_PROFILE]=     CF_STATUS_COMMAND;
  sql_command_flags[SQLCOM_BINLOG_BASE64_EVENT]= CF_STATUS_COMMAND |
                                                 CF_CAN_GENERATE_ROW_EVENTS;

   sql_command_flags[SQLCOM_SHOW_TABLES]=       (CF_STATUS_COMMAND |
                                                 CF_SHOW_TABLE_COMMAND |
                                                 CF_REEXECUTION_FRAGILE);
  sql_command_flags[SQLCOM_SHOW_TABLE_STATUS]= (CF_STATUS_COMMAND |
                                                CF_SHOW_TABLE_COMMAND |
                                                CF_REEXECUTION_FRAGILE);

  sql_command_flags[SQLCOM_CREATE_USER]=       CF_CHANGES_DATA;
  sql_command_flags[SQLCOM_RENAME_USER]=       CF_CHANGES_DATA;
  sql_command_flags[SQLCOM_DROP_USER]=         CF_CHANGES_DATA;
  sql_command_flags[SQLCOM_ALTER_USER]=        CF_CHANGES_DATA;
  sql_command_flags[SQLCOM_GRANT]=             CF_CHANGES_DATA;
  sql_command_flags[SQLCOM_REVOKE]=            CF_CHANGES_DATA;
  sql_command_flags[SQLCOM_REVOKE_ALL]=        CF_CHANGES_DATA;
  sql_command_flags[SQLCOM_OPTIMIZE]=          CF_CHANGES_DATA;
  sql_command_flags[SQLCOM_CREATE_FUNCTION]=   CF_CHANGES_DATA | CF_AUTO_COMMIT_TRANS;
  sql_command_flags[SQLCOM_CREATE_PROCEDURE]=  CF_CHANGES_DATA | CF_AUTO_COMMIT_TRANS;
  sql_command_flags[SQLCOM_CREATE_SPFUNCTION]= CF_CHANGES_DATA | CF_AUTO_COMMIT_TRANS;
  sql_command_flags[SQLCOM_DROP_PROCEDURE]=    CF_CHANGES_DATA | CF_AUTO_COMMIT_TRANS;
  sql_command_flags[SQLCOM_DROP_FUNCTION]=     CF_CHANGES_DATA | CF_AUTO_COMMIT_TRANS;
  sql_command_flags[SQLCOM_ALTER_PROCEDURE]=   CF_CHANGES_DATA | CF_AUTO_COMMIT_TRANS;
  sql_command_flags[SQLCOM_ALTER_FUNCTION]=    CF_CHANGES_DATA | CF_AUTO_COMMIT_TRANS;
  sql_command_flags[SQLCOM_INSTALL_PLUGIN]=    CF_CHANGES_DATA;
  sql_command_flags[SQLCOM_UNINSTALL_PLUGIN]=  CF_CHANGES_DATA;

  /* Does not change the contents of the diagnostics area. */
  sql_command_flags[SQLCOM_GET_DIAGNOSTICS]= CF_DIAGNOSTIC_STMT;

  /*
    (1): without it, in "CALL some_proc((subq))", subquery would not be
    traced.
  */
  sql_command_flags[SQLCOM_CALL]=      CF_REEXECUTION_FRAGILE |
                                       CF_CAN_GENERATE_ROW_EVENTS |
                                       CF_OPTIMIZER_TRACE; // (1)
  sql_command_flags[SQLCOM_EXECUTE]=   CF_CAN_GENERATE_ROW_EVENTS;

  /*
    The following admin table operations are allowed
    on log tables.
  */
  sql_command_flags[SQLCOM_REPAIR]=    CF_WRITE_LOGS_COMMAND | CF_AUTO_COMMIT_TRANS;
  sql_command_flags[SQLCOM_OPTIMIZE]|= CF_WRITE_LOGS_COMMAND | CF_AUTO_COMMIT_TRANS;
  sql_command_flags[SQLCOM_ANALYZE]=   CF_WRITE_LOGS_COMMAND | CF_AUTO_COMMIT_TRANS;
  sql_command_flags[SQLCOM_CHECK]=     CF_WRITE_LOGS_COMMAND | CF_AUTO_COMMIT_TRANS;

  sql_command_flags[SQLCOM_CREATE_USER]|=       CF_AUTO_COMMIT_TRANS;
  sql_command_flags[SQLCOM_DROP_USER]|=         CF_AUTO_COMMIT_TRANS;
  sql_command_flags[SQLCOM_RENAME_USER]|=       CF_AUTO_COMMIT_TRANS;
  sql_command_flags[SQLCOM_ALTER_USER]|=        CF_AUTO_COMMIT_TRANS;
  sql_command_flags[SQLCOM_REVOKE]|=            CF_AUTO_COMMIT_TRANS;
  sql_command_flags[SQLCOM_REVOKE_ALL]|=        CF_AUTO_COMMIT_TRANS;
  sql_command_flags[SQLCOM_GRANT]|=             CF_AUTO_COMMIT_TRANS;

  sql_command_flags[SQLCOM_ASSIGN_TO_KEYCACHE]= CF_AUTO_COMMIT_TRANS;
  sql_command_flags[SQLCOM_PRELOAD_KEYS]=       CF_AUTO_COMMIT_TRANS;

  sql_command_flags[SQLCOM_FLUSH]=              CF_AUTO_COMMIT_TRANS;
  sql_command_flags[SQLCOM_RESET]=              CF_AUTO_COMMIT_TRANS;
  sql_command_flags[SQLCOM_CREATE_SERVER]=      CF_AUTO_COMMIT_TRANS;
  sql_command_flags[SQLCOM_ALTER_SERVER]=       CF_AUTO_COMMIT_TRANS;
  sql_command_flags[SQLCOM_DROP_SERVER]=        CF_AUTO_COMMIT_TRANS;
  sql_command_flags[SQLCOM_CHANGE_MASTER]=      CF_AUTO_COMMIT_TRANS;
  sql_command_flags[SQLCOM_SLAVE_START]=        CF_AUTO_COMMIT_TRANS;
  sql_command_flags[SQLCOM_SLAVE_STOP]=         CF_AUTO_COMMIT_TRANS;

  /*
    The following statements can deal with temporary tables,
    so temporary tables should be pre-opened for those statements to
    simplify privilege checking.

    There are other statements that deal with temporary tables and open
    them, but which are not listed here. The thing is that the order of
    pre-opening temporary tables for those statements is somewhat custom.
  */
  sql_command_flags[SQLCOM_CREATE_TABLE]|=    CF_PREOPEN_TMP_TABLES;
  sql_command_flags[SQLCOM_DROP_TABLE]|=      CF_PREOPEN_TMP_TABLES;
  sql_command_flags[SQLCOM_CREATE_INDEX]|=    CF_PREOPEN_TMP_TABLES;
  sql_command_flags[SQLCOM_ALTER_TABLE]|=     CF_PREOPEN_TMP_TABLES;
  sql_command_flags[SQLCOM_TRUNCATE]|=        CF_PREOPEN_TMP_TABLES;
  sql_command_flags[SQLCOM_LOAD]|=            CF_PREOPEN_TMP_TABLES;
  sql_command_flags[SQLCOM_DROP_INDEX]|=      CF_PREOPEN_TMP_TABLES;
  sql_command_flags[SQLCOM_UPDATE]|=          CF_PREOPEN_TMP_TABLES;
  sql_command_flags[SQLCOM_UPDATE_MULTI]|=    CF_PREOPEN_TMP_TABLES;
  sql_command_flags[SQLCOM_INSERT_SELECT]|=   CF_PREOPEN_TMP_TABLES;
  sql_command_flags[SQLCOM_DELETE]|=          CF_PREOPEN_TMP_TABLES;
  sql_command_flags[SQLCOM_DELETE_MULTI]|=    CF_PREOPEN_TMP_TABLES;
  sql_command_flags[SQLCOM_REPLACE_SELECT]|=  CF_PREOPEN_TMP_TABLES;
  sql_command_flags[SQLCOM_SELECT]|=          CF_PREOPEN_TMP_TABLES;
  sql_command_flags[SQLCOM_SET_OPTION]|=      CF_PREOPEN_TMP_TABLES;
  sql_command_flags[SQLCOM_DO]|=              CF_PREOPEN_TMP_TABLES;
  sql_command_flags[SQLCOM_CALL]|=            CF_PREOPEN_TMP_TABLES;
  sql_command_flags[SQLCOM_CHECKSUM]|=        CF_PREOPEN_TMP_TABLES;
  sql_command_flags[SQLCOM_ANALYZE]|=         CF_PREOPEN_TMP_TABLES;
  sql_command_flags[SQLCOM_CHECK]|=           CF_PREOPEN_TMP_TABLES;
  sql_command_flags[SQLCOM_OPTIMIZE]|=        CF_PREOPEN_TMP_TABLES;
  sql_command_flags[SQLCOM_REPAIR]|=          CF_PREOPEN_TMP_TABLES;
  sql_command_flags[SQLCOM_PRELOAD_KEYS]|=    CF_PREOPEN_TMP_TABLES;
  sql_command_flags[SQLCOM_ASSIGN_TO_KEYCACHE]|= CF_PREOPEN_TMP_TABLES;

  /*
    DDL statements that should start with closing opened handlers.

    We use this flag only for statements for which open HANDLERs
    have to be closed before emporary tables are pre-opened.
  */
  sql_command_flags[SQLCOM_CREATE_TABLE]|=    CF_HA_CLOSE;
  sql_command_flags[SQLCOM_DROP_TABLE]|=      CF_HA_CLOSE;
  sql_command_flags[SQLCOM_ALTER_TABLE]|=     CF_HA_CLOSE;
  sql_command_flags[SQLCOM_TRUNCATE]|=        CF_HA_CLOSE;
  sql_command_flags[SQLCOM_REPAIR]|=          CF_HA_CLOSE;
  sql_command_flags[SQLCOM_OPTIMIZE]|=        CF_HA_CLOSE;
  sql_command_flags[SQLCOM_ANALYZE]|=         CF_HA_CLOSE;
  sql_command_flags[SQLCOM_CHECK]|=           CF_HA_CLOSE;
  sql_command_flags[SQLCOM_CREATE_INDEX]|=    CF_HA_CLOSE;
  sql_command_flags[SQLCOM_DROP_INDEX]|=      CF_HA_CLOSE;
  sql_command_flags[SQLCOM_PRELOAD_KEYS]|=    CF_HA_CLOSE;
  sql_command_flags[SQLCOM_ASSIGN_TO_KEYCACHE]|=  CF_HA_CLOSE;

  /*
    Mark statements that always are disallowed in read-only
    transactions. Note that according to the SQL standard,
    even temporary table DDL should be disallowed.
  */
  sql_command_flags[SQLCOM_CREATE_TABLE]|=     CF_DISALLOW_IN_RO_TRANS;
  sql_command_flags[SQLCOM_ALTER_TABLE]|=      CF_DISALLOW_IN_RO_TRANS;
  sql_command_flags[SQLCOM_DROP_TABLE]|=       CF_DISALLOW_IN_RO_TRANS;
  sql_command_flags[SQLCOM_RENAME_TABLE]|=     CF_DISALLOW_IN_RO_TRANS;
  sql_command_flags[SQLCOM_CREATE_INDEX]|=     CF_DISALLOW_IN_RO_TRANS;
  sql_command_flags[SQLCOM_DROP_INDEX]|=       CF_DISALLOW_IN_RO_TRANS;
  sql_command_flags[SQLCOM_CREATE_DB]|=        CF_DISALLOW_IN_RO_TRANS;
  sql_command_flags[SQLCOM_DROP_DB]|=          CF_DISALLOW_IN_RO_TRANS;
  sql_command_flags[SQLCOM_ALTER_DB_UPGRADE]|= CF_DISALLOW_IN_RO_TRANS;
  sql_command_flags[SQLCOM_ALTER_DB]|=         CF_DISALLOW_IN_RO_TRANS;
  sql_command_flags[SQLCOM_CREATE_VIEW]|=      CF_DISALLOW_IN_RO_TRANS;
  sql_command_flags[SQLCOM_DROP_VIEW]|=        CF_DISALLOW_IN_RO_TRANS;
  sql_command_flags[SQLCOM_CREATE_TRIGGER]|=   CF_DISALLOW_IN_RO_TRANS;
  sql_command_flags[SQLCOM_DROP_TRIGGER]|=     CF_DISALLOW_IN_RO_TRANS;
  sql_command_flags[SQLCOM_CREATE_EVENT]|=     CF_DISALLOW_IN_RO_TRANS;
  sql_command_flags[SQLCOM_ALTER_EVENT]|=      CF_DISALLOW_IN_RO_TRANS;
  sql_command_flags[SQLCOM_DROP_EVENT]|=       CF_DISALLOW_IN_RO_TRANS;
  sql_command_flags[SQLCOM_CREATE_USER]|=      CF_DISALLOW_IN_RO_TRANS;
  sql_command_flags[SQLCOM_RENAME_USER]|=      CF_DISALLOW_IN_RO_TRANS;
  sql_command_flags[SQLCOM_ALTER_USER]|=       CF_DISALLOW_IN_RO_TRANS;
  sql_command_flags[SQLCOM_DROP_USER]|=        CF_DISALLOW_IN_RO_TRANS;
  sql_command_flags[SQLCOM_CREATE_SERVER]|=    CF_DISALLOW_IN_RO_TRANS;
  sql_command_flags[SQLCOM_ALTER_SERVER]|=     CF_DISALLOW_IN_RO_TRANS;
  sql_command_flags[SQLCOM_DROP_SERVER]|=      CF_DISALLOW_IN_RO_TRANS;
  sql_command_flags[SQLCOM_CREATE_FUNCTION]|=  CF_DISALLOW_IN_RO_TRANS;
  sql_command_flags[SQLCOM_CREATE_PROCEDURE]|= CF_DISALLOW_IN_RO_TRANS;
  sql_command_flags[SQLCOM_CREATE_SPFUNCTION]|=CF_DISALLOW_IN_RO_TRANS;
  sql_command_flags[SQLCOM_DROP_PROCEDURE]|=   CF_DISALLOW_IN_RO_TRANS;
  sql_command_flags[SQLCOM_DROP_FUNCTION]|=    CF_DISALLOW_IN_RO_TRANS;
  sql_command_flags[SQLCOM_ALTER_PROCEDURE]|=  CF_DISALLOW_IN_RO_TRANS;
  sql_command_flags[SQLCOM_ALTER_FUNCTION]|=   CF_DISALLOW_IN_RO_TRANS;
  sql_command_flags[SQLCOM_TRUNCATE]|=         CF_DISALLOW_IN_RO_TRANS;
  sql_command_flags[SQLCOM_ALTER_TABLESPACE]|= CF_DISALLOW_IN_RO_TRANS;
  sql_command_flags[SQLCOM_REPAIR]|=           CF_DISALLOW_IN_RO_TRANS;
  sql_command_flags[SQLCOM_OPTIMIZE]|=         CF_DISALLOW_IN_RO_TRANS;
  sql_command_flags[SQLCOM_GRANT]|=            CF_DISALLOW_IN_RO_TRANS;
  sql_command_flags[SQLCOM_REVOKE]|=           CF_DISALLOW_IN_RO_TRANS;
  sql_command_flags[SQLCOM_REVOKE_ALL]|=       CF_DISALLOW_IN_RO_TRANS;
  sql_command_flags[SQLCOM_INSTALL_PLUGIN]|=   CF_DISALLOW_IN_RO_TRANS;
  sql_command_flags[SQLCOM_UNINSTALL_PLUGIN]|= CF_DISALLOW_IN_RO_TRANS;
}

bool sqlcom_can_generate_row_events(const THD *thd)
{
  return (sql_command_flags[thd->lex->sql_command] &
          CF_CAN_GENERATE_ROW_EVENTS);
}
 
bool is_update_query(enum enum_sql_command command)
{
  DBUG_ASSERT(command >= 0 && command <= SQLCOM_END);
  return (sql_command_flags[command] & CF_CHANGES_DATA) != 0;
}


bool is_explainable_query(enum enum_sql_command command)
{
  DBUG_ASSERT(command >= 0 && command <= SQLCOM_END);
  return (sql_command_flags[command] & CF_CAN_BE_EXPLAINED) != 0;
}

/**
  Check if a sql command is allowed to write to log tables.
  @param command The SQL command
  @return true if writing is allowed
*/
bool is_log_table_write_query(enum enum_sql_command command)
{
  DBUG_ASSERT(command >= 0 && command <= SQLCOM_END);
  return (sql_command_flags[command] & CF_WRITE_LOGS_COMMAND) != 0;
}

void execute_init_command(THD *thd, LEX_STRING *init_command,
                          mysql_rwlock_t *var_lock)
{
  Vio* save_vio;
  ulong save_client_capabilities;

  mysql_rwlock_rdlock(var_lock);
  if (!init_command->length)
  {
    mysql_rwlock_unlock(var_lock);
    return;
  }

  /*
    copy the value under a lock, and release the lock.
    init_command has to be executed without a lock held,
    as it may try to change itself
  */
  size_t len= init_command->length;
  char *buf= thd->strmake(init_command->str, len);
  mysql_rwlock_unlock(var_lock);

#if defined(ENABLED_PROFILING)
  thd->profiling.start_new_query();
  thd->profiling.set_query_source(buf, len);
#endif

  THD_STAGE_INFO(thd, stage_execution_of_init_command);
  save_client_capabilities= thd->client_capabilities;
  thd->client_capabilities|= CLIENT_MULTI_QUERIES;
  /*
    We don't need return result of execution to client side.
    To forbid this we should set thd->net.vio to 0.
  */
  save_vio= thd->net.vio;
  thd->net.vio= 0;
  dispatch_command(COM_QUERY, thd, buf, len);
  thd->client_capabilities= save_client_capabilities;
  thd->net.vio= save_vio;

#if defined(ENABLED_PROFILING)
  thd->profiling.finish_current_query();
#endif
}

static char *fgets_fn(char *buffer, size_t size, fgets_input_t input, int *error)
{
  MYSQL_FILE *in= static_cast<MYSQL_FILE*> (input);
  char *line= mysql_file_fgets(buffer, size, in);
  if (error)
    *error= (line == NULL) ? ferror(in->m_file) : 0;
  return line;
}

static void handle_bootstrap_impl(THD *thd)
{
  MYSQL_FILE *file= bootstrap_file;
  char buffer[MAX_BOOTSTRAP_QUERY_SIZE];
  char *query;
  int length;
  int rc;
  int error= 0;

  DBUG_ENTER("handle_bootstrap");

#ifndef EMBEDDED_LIBRARY
  pthread_detach_this_thread();
  thd->thread_stack= (char*) &thd;
#endif /* EMBEDDED_LIBRARY */

  thd->security_ctx->user= (char*) my_strdup("boot", MYF(MY_WME));
  thd->security_ctx->priv_user[0]= thd->security_ctx->priv_host[0]=0;
  /*
    Make the "client" handle multiple results. This is necessary
    to enable stored procedures with SELECTs and Dynamic SQL
    in init-file.
  */
  thd->client_capabilities|= CLIENT_MULTI_RESULTS;

  thd->init_for_queries();

  buffer[0]= '\0';

  for ( ; ; )
  {
    rc= read_bootstrap_query(buffer, &length, file, fgets_fn, &error);

    if (rc == READ_BOOTSTRAP_EOF)
      break;
    /*
      Check for bootstrap file errors. SQL syntax errors will be
      caught below.
    */
    if (rc != READ_BOOTSTRAP_SUCCESS)
    {
      /*
        mysql_parse() may have set a successful error status for the previous
        query. We must clear the error status to report the bootstrap error.
      */
      thd->get_stmt_da()->reset_diagnostics_area();

      /* Get the nearest query text for reference. */
      char *err_ptr= buffer + (length <= MAX_BOOTSTRAP_ERROR_LEN ?
                                        0 : (length - MAX_BOOTSTRAP_ERROR_LEN));
      switch (rc)
      {
      case READ_BOOTSTRAP_ERROR:
        my_printf_error(ER_UNKNOWN_ERROR, "Bootstrap file error, return code (%d). "
                        "Nearest query: '%s'", MYF(0), error, err_ptr);
        break;

      case READ_BOOTSTRAP_QUERY_SIZE:
        my_printf_error(ER_UNKNOWN_ERROR, "Boostrap file error. Query size "
                        "exceeded %d bytes near '%s'.", MYF(0),
                        MAX_BOOTSTRAP_LINE_SIZE, err_ptr);
        break;

      default:
        DBUG_ASSERT(false);
        break;
      }

      thd->protocol->end_statement();
      bootstrap_error= 1;
      break;
    }

    query= (char *) thd->memdup_w_gap(buffer, length + 1,
                                      thd->db_length + 1 +
                                      QUERY_CACHE_FLAGS_SIZE);
    size_t db_len= 0;
    memcpy(query + length + 1, (char *) &db_len, sizeof(size_t));
    thd->set_query_and_id(query, length, thd->charset(), next_query_id());
    DBUG_PRINT("query",("%-.4096s",thd->query()));
#if defined(ENABLED_PROFILING)
    thd->profiling.start_new_query();
    thd->profiling.set_query_source(thd->query(), length);
#endif

    /*
      We don't need to obtain LOCK_thread_count here because in bootstrap
      mode we have only one thread.
    */
    thd->set_time();
    Parser_state parser_state;
    if (parser_state.init(thd, thd->query(), length))
    {
      thd->protocol->end_statement();
      bootstrap_error= 1;
      break;
    }

    mysql_parse(thd, thd->query(), length, &parser_state);

    bootstrap_error= thd->is_error();
    thd->protocol->end_statement();

#if defined(ENABLED_PROFILING)
    thd->profiling.finish_current_query();
#endif

    if (bootstrap_error)
      break;

    free_root(thd->mem_root,MYF(MY_KEEP_PREALLOC));
    free_root(&thd->transaction.mem_root,MYF(MY_KEEP_PREALLOC));
  }

  DBUG_VOID_RETURN;
}


/**
  Execute commands from bootstrap_file.

  Used when creating the initial grant tables.
*/

pthread_handler_t handle_bootstrap(void *arg)
{
  THD *thd=(THD*) arg;

  mysql_thread_set_psi_id(thd->thread_id);

  do_handle_bootstrap(thd);
  return 0;
}

void do_handle_bootstrap(THD *thd)
{
  bool thd_added= false;
  /* The following must be called before DBUG_ENTER */
  thd->thread_stack= (char*) &thd;
  if (my_thread_init() || thd->store_globals())
  {
#ifndef EMBEDDED_LIBRARY
    close_connection(thd, ER_OUT_OF_RESOURCES);
#endif
    thd->fatal_error();
    goto end;
  }

  mysql_mutex_lock(&LOCK_thread_count);
  thd_added= true;
  add_global_thread(thd);
  mysql_mutex_unlock(&LOCK_thread_count);

  handle_bootstrap_impl(thd);

end:
  net_end(&thd->net);
  thd->release_resources();

  if (thd_added)
  {
    mysql_mutex_lock(&LOCK_thread_count);
    remove_global_thread(thd);
    mysql_mutex_unlock(&LOCK_thread_count);
  }
  /*
    For safety we delete the thd before signalling that bootstrap is done,
    since the server will be taken down immediately.
  */
  delete thd;

  mysql_mutex_lock(&LOCK_thread_count);
  in_bootstrap= FALSE;
  mysql_cond_broadcast(&COND_thread_count);
  mysql_mutex_unlock(&LOCK_thread_count);

#ifndef EMBEDDED_LIBRARY
  my_thread_end();
  pthread_exit(0);
#endif

  return;
}


/* This works because items are allocated with sql_alloc() */

void free_items(Item *item)
{
  Item *next;
  DBUG_ENTER("free_items");
  for (; item ; item=next)
  {
    next=item->next;
    item->delete_self();
  }
  DBUG_VOID_RETURN;
}

/**
   This works because items are allocated with sql_alloc().
   @note The function also handles null pointers (empty list).
*/
void cleanup_items(Item *item)
{
  DBUG_ENTER("cleanup_items");  
  for (; item ; item=item->next)
    item->cleanup();
  DBUG_VOID_RETURN;
}

#ifndef EMBEDDED_LIBRARY

/**
  Read one command from connection and execute it (query or simple command).
  This function is called in loop from thread function.

  For profiling to work, it must never be called recursively.

  @retval
    0  success
  @retval
    1  request of thread shutdown (see dispatch_command() description)
*/

bool do_command(THD *thd)
{
  bool return_value;
  char *packet= 0;
  ulong packet_length;
  NET *net= &thd->net;
  enum enum_server_command command;

  DBUG_ENTER("do_command");

  /*
    indicator of uninitialized lex => normal flow of errors handling
    (see my_message_sql)
  */
  thd->lex->current_select= 0;

  /*
    This thread will do a blocking read from the client which
    will be interrupted when the next command is received from
    the client, the connection is closed or "net_wait_timeout"
    number of seconds has passed.
  */
  if(!thd->skip_wait_timeout)
    my_net_set_read_timeout(net, thd->variables.net_wait_timeout);

  /*
    XXX: this code is here only to clear possible errors of init_connect. 
    Consider moving to init_connect() instead.
  */
  thd->clear_error();				// Clear error message
  thd->get_stmt_da()->reset_diagnostics_area();
  thd->updated_row_count=    0;
  thd->busy_time=            0;
  thd->cpu_time=             0;
  thd->bytes_received=       0;
  thd->bytes_sent=           0;
  thd->binlog_bytes_written= 0;

  net_new_transaction(net);

  /*
    Synchronization point for testing of KILL_CONNECTION.
    This sync point can wait here, to simulate slow code execution
    between the last test of thd->killed and blocking in read().

    The goal of this test is to verify that a connection does not
    hang, if it is killed at this point of execution.
    (Bug#37780 - main.kill fails randomly)

    Note that the sync point wait itself will be terminated by a
    kill. In this case it consumes a condition broadcast, but does
    not change anything else. The consumed broadcast should not
    matter here, because the read/recv() below doesn't use it.
  */
  DEBUG_SYNC(thd, "before_do_command_net_read");

  /*
    Because of networking layer callbacks in place,
    this call will maintain the following instrumentation:
    - IDLE events
    - SOCKET events
    - STATEMENT events
    - STAGE events
    when reading a new network packet.
    In particular, a new instrumented statement is started.
    See init_net_server_extension()
  */
  thd->m_server_idle= true;
  packet_length= my_net_read(net);
  thd->m_server_idle= false;

  if (packet_length == packet_error)
  {
    DBUG_PRINT("info",("Got error %d reading command from socket %s",
		       net->error,
		       vio_description(net->vio)));

    /* Instrument this broken statement as "statement/com/error" */
    thd->m_statement_psi= MYSQL_REFINE_STATEMENT(thd->m_statement_psi,
                                                 com_statement_info[COM_END].m_key);

    /* Check if we can continue without closing the connection */

    /* The error must be set. */
    DBUG_ASSERT(thd->is_error());
    thd->protocol->end_statement();

    /* Mark the statement completed. */
    MYSQL_END_STATEMENT(thd->m_statement_psi, thd->get_stmt_da());
    thd->m_statement_psi= NULL;

    if (net->error != 3)
    {
      return_value= TRUE;                       // We have to close it.
      goto out;
    }

    net->error= 0;
    return_value= FALSE;
    goto out;
  }

  packet= (char*) net->read_pos;
  /*
    'packet_length' contains length of data, as it was stored in packet
    header. In case of malformed header, my_net_read returns zero.
    If packet_length is not zero, my_net_read ensures that the returned
    number of bytes was actually read from network.
    There is also an extra safety measure in my_net_read:
    it sets packet[packet_length]= 0, but only for non-zero packets.
  */
  if (packet_length == 0)                       /* safety */
  {
    /* Initialize with COM_SLEEP packet */
    packet[0]= (uchar) COM_SLEEP;
    packet_length= 1;
  }
  /* Do not rely on my_net_read, extra safety against programming errors. */
  packet[packet_length]= '\0';                  /* safety */

  command= (enum enum_server_command) (uchar) packet[0];

  if (command >= COM_END)
    command= COM_END;				// Wrong command

  DBUG_PRINT("info",("Command on %s = %d (%s)",
                     vio_description(net->vio), command,
                     command_name[command].str));

  /* Restore read timeout value */
  my_net_set_read_timeout(net, thd->variables.net_read_timeout);

  DBUG_ASSERT(packet_length);

  return_value= dispatch_command(command, thd, packet+1, (uint) (packet_length-1));

out:
  /* The statement instrumentation must be closed in all cases. */
  DBUG_ASSERT(thd->m_statement_psi == NULL);
  DBUG_RETURN(return_value);
}
#endif  /* EMBEDDED_LIBRARY */

/**
  @brief Determine if an attempt to update a non-temporary table while the
    read-only option was enabled has been made.

  This is a helper function to mysql_execute_command.

  @note SQLCOM_UPDATE_MULTI is an exception and delt with elsewhere.

  @see mysql_execute_command
  @returns Status code
    @retval TRUE The statement should be denied.
    @retval FALSE The statement isn't updating any relevant tables.
*/

static my_bool deny_updates_if_read_only_option(THD *thd,
                                                TABLE_LIST *all_tables)
{
  DBUG_ENTER("deny_updates_if_read_only_option");

  if (!opt_readonly)
    DBUG_RETURN(FALSE);

  LEX *lex= thd->lex;

  const my_bool user_is_super=
    ((ulong)(thd->security_ctx->master_access & SUPER_ACL) ==
     (ulong)SUPER_ACL);

  if (user_is_super)
    DBUG_RETURN(FALSE);

  if (!(sql_command_flags[lex->sql_command] & CF_CHANGES_DATA))
    DBUG_RETURN(FALSE);

  /* Multi update is an exception and is dealt with later. */
  if (lex->sql_command == SQLCOM_UPDATE_MULTI)
    DBUG_RETURN(FALSE);

  const my_bool create_temp_tables= 
    (lex->sql_command == SQLCOM_CREATE_TABLE) &&
    (lex->create_info.options & HA_LEX_CREATE_TMP_TABLE);

  const my_bool drop_temp_tables= 
    (lex->sql_command == SQLCOM_DROP_TABLE) &&
    lex->drop_temporary;

  const my_bool update_real_tables=
    some_non_temp_table_to_be_updated(thd, all_tables) &&
    !(create_temp_tables || drop_temp_tables);


  const my_bool create_or_drop_databases=
    (lex->sql_command == SQLCOM_CREATE_DB) ||
    (lex->sql_command == SQLCOM_DROP_DB);

  if (update_real_tables || create_or_drop_databases)
  {
      /*
        An attempt was made to modify one or more non-temporary tables.
      */
      DBUG_RETURN(TRUE);
  }


  /* Assuming that only temporary tables are modified. */
  DBUG_RETURN(FALSE);
}


/**
  Get the maximum execution time for a statement.

  @return Length of time in milliseconds.

  @remark A zero timeout means that no timeout should be
          applied to this particular statement.
*/

static ulong inline get_max_statement_time(THD *thd)
{

  /* Assume query execution timeout feature is not used in the most cases */
  if (likely(!thd->variables.max_statement_time))
    return 0;

  /* Check if timer support is implemented and was initialized. */
  if (unlikely(have_statement_timeout != SHOW_OPTION_YES))
    return 0;

  /* The maximum execution time only applies to top-level statements. */
  if (unlikely(thd->sp_runtime_ctx || thd->in_sub_stmt))
    return 0;

  /* Also does not apply to statements made by the slave thread. */
  if (unlikely(thd->slave_thread))
    return 0;

  return thd->variables.max_statement_time;
}


/**
  Set the time until the currently running statement is aborted.

  @param  thd   Thread (session) context.

  @return TRUE if the timer was armed.
*/

static inline bool set_statement_timer(THD *thd)
{
  ulong max_statement_time= get_max_statement_time(thd);

  /* Assume query execution timeout feature is not used in the most cases */
  if (likely(max_statement_time == 0))
    return false;

  if (unlikely(thd->timer != NULL))
    return false;

  thd->timer= thd_timer_set(thd, thd->timer_cache, max_statement_time);
  thd->timer_cache= NULL;

  if (thd->timer)
    status_var_increment(thd->status_var.max_statement_time_set);
  else
    status_var_increment(thd->status_var.max_statement_time_set_failed);

  return thd->timer;
}


/**
  Deactivate the timer associated with the statement that was executed.

  @param  thd   Thread (session) context.
*/

static void reset_statement_timer(THD *thd)
{
  DBUG_ASSERT(thd->timer);
  /* Cache the timer object if it can be reused. */
  thd->timer_cache= thd_timer_reset(thd->timer);
  thd->timer= NULL;
}


/**
  Perform one connection-level (COM_XXXX) command.

  @param command         type of command to perform
  @param thd             connection handle
  @param packet          data for the command, packet is always null-terminated
  @param packet_length   length of packet + 1 (to show that data is
                         null-terminated) except for COM_SLEEP, where it
                         can be zero.

  @todo
    set thd->lex->sql_command to SQLCOM_END here.
  @todo
    The following has to be changed to an 8 byte integer

  @retval
    0   ok
  @retval
    1   request of thread shutdown, i. e. if command is
        COM_QUIT/COM_SHUTDOWN
*/
bool dispatch_command(enum enum_server_command command, THD *thd,
		      char* packet, uint packet_length)
{
  NET *net= &thd->net;
  bool error= 0;
  DBUG_ENTER("dispatch_command");
  DBUG_PRINT("info",("packet: '%*.s'; command: %d", packet_length, packet, command));

  DBUG_EXECUTE_IF("crash_dispatch_command_before",
                  { DBUG_PRINT("crash_dispatch_command_before", ("now"));
                    DBUG_ABORT(); });

  /* SHOW PROFILE instrumentation, begin */
#if defined(ENABLED_PROFILING)
  thd->profiling.start_new_query();
#endif

  /* DTRACE instrumentation, begin */
  MYSQL_COMMAND_START(thd->thread_id, command,
                      &thd->security_ctx->priv_user[0],
                      (char *) thd->security_ctx->host_or_ip);
<<<<<<< HEAD

  /* Performance Schema Interface instrumentation, begin */
  thd->m_statement_psi= MYSQL_REFINE_STATEMENT(thd->m_statement_psi,
                                               com_statement_info[command].m_key);

  thd->set_command(command);

  /* To increment the current command counter for user stats, 'command' must
     be saved because it is set to COM_SLEEP at the end of this function.
  */
  thd->old_command= command;
=======
  
  thd->command=command;
>>>>>>> cf1ab1ef
  /*
    Commands which always take a long time are logged into
    the slow log only if opt_log_slow_admin_statements is set.
  */
  thd->enable_slow_log= TRUE;
  thd->clear_slow_extended();
  thd->lex->sql_command= SQLCOM_END; /* to avoid confusing VIEW detectors */
  thd->set_time();
  if (!thd->is_valid_time())
  {
    /*
     If the time has got past 2038 we need to shut this server down
     We do this by making sure every command is a shutdown and we 
     have enough privileges to shut the server down

     TODO: remove this when we have full 64 bit my_time_t support
    */
    thd->security_ctx->master_access|= SHUTDOWN_ACL;
    command= COM_SHUTDOWN;
  }
  thd->set_query_id(next_query_id());
  inc_thread_running();

  if (!(server_command_flags[command] & CF_SKIP_QUESTIONS))
    statistic_increment(thd->status_var.questions, &LOCK_status);

  /**
    Clear the set of flags that are expected to be cleared at the
    beginning of each command.
  */
  thd->server_status&= ~SERVER_STATUS_CLEAR_SET;

  /**
    Enforce password expiration for all RPC commands, except the
    following:

    COM_QUERY does a more fine-grained check later.
    COM_STMT_CLOSE and COM_STMT_SEND_LONG_DATA don't return anything.
    COM_PING only discloses information that the server is running,
       and that's available through other means.
    COM_QUIT should work even for expired statements.
  */
  if (unlikely(thd->security_ctx->password_expired &&
               command != COM_QUERY &&
               command != COM_STMT_CLOSE &&
               command != COM_STMT_SEND_LONG_DATA &&
               command != COM_PING &&
               command != COM_QUIT))
  {
    my_error(ER_MUST_CHANGE_PASSWORD, MYF(0));
    goto done;
  }

  switch (command) {
  case COM_INIT_DB:
  {
    LEX_STRING tmp;
    status_var_increment(thd->status_var.com_stat[SQLCOM_CHANGE_DB]);
    thd->convert_string(&tmp, system_charset_info,
			packet, packet_length, thd->charset());
    if (!mysql_change_db(thd, &tmp, FALSE))
    {
      general_log_write(thd, command, thd->db, thd->db_length);
      my_ok(thd);
    }
    break;
  }
#ifdef HAVE_REPLICATION
  case COM_REGISTER_SLAVE:
  {
    if (!register_slave(thd, (uchar*)packet, packet_length))
      my_ok(thd);
    break;
  }
#endif
  case COM_CHANGE_USER:
  {
    int auth_rc;
    status_var_increment(thd->status_var.com_other);

    thd->change_user();
    thd->clear_error();                         // if errors from rollback

    /* acl_authenticate() takes the data from net->read_pos */
    net->read_pos= (uchar*)packet;

    USER_CONN *save_user_connect=
      const_cast<USER_CONN*>(thd->get_user_connect());
    char *save_db= thd->db;
    uint save_db_length= thd->db_length;
    Security_context save_security_ctx= *thd->security_ctx;

    auth_rc= acl_authenticate(thd, packet_length);
    MYSQL_AUDIT_NOTIFY_CONNECTION_CHANGE_USER(thd);
    if (auth_rc)
    {
      my_free(thd->security_ctx->user);
      *thd->security_ctx= save_security_ctx;
      thd->set_user_connect(save_user_connect);
      thd->reset_db(save_db, save_db_length);

      my_error(ER_ACCESS_DENIED_CHANGE_USER_ERROR, MYF(0),
               thd->security_ctx->user,
               thd->security_ctx->host_or_ip,
               (thd->password ? ER(ER_YES) : ER(ER_NO)));
      thd->killed= THD::KILL_CONNECTION;
      error=true;
    }
    else
    {
#ifndef NO_EMBEDDED_ACCESS_CHECKS
      /* we've authenticated new user */
      if (save_user_connect)
	decrease_user_connections(save_user_connect);
#endif /* NO_EMBEDDED_ACCESS_CHECKS */
      mysql_mutex_lock(&thd->LOCK_thd_data);
      my_free(save_db);
      mysql_mutex_unlock(&thd->LOCK_thd_data);
      my_free(save_security_ctx.user);

    }
    break;
  }
  case COM_STMT_EXECUTE:
  {
    mysqld_stmt_execute(thd, packet, packet_length);
    break;
  }
  case COM_STMT_FETCH:
  {
    mysqld_stmt_fetch(thd, packet, packet_length);
    break;
  }
  case COM_STMT_SEND_LONG_DATA:
  {
    mysql_stmt_get_longdata(thd, packet, packet_length);
    break;
  }
  case COM_STMT_PREPARE:
  {
    mysqld_stmt_prepare(thd, packet, packet_length);
    break;
  }
  case COM_STMT_CLOSE:
  {
    mysqld_stmt_close(thd, packet, packet_length);
    break;
  }
  case COM_STMT_RESET:
  {
    mysqld_stmt_reset(thd, packet, packet_length);
    break;
  }
  case COM_QUERY:
  {
    if (alloc_query(thd, packet, packet_length))
      break;					// fatal error is set
    MYSQL_QUERY_START(thd->query(), thd->thread_id,
                      (char *) (thd->db ? thd->db : ""),
                      &thd->security_ctx->priv_user[0],
                      (char *) thd->security_ctx->host_or_ip);
    char *packet_end= thd->query() + thd->query_length();

    if (opt_log_raw)
      general_log_write(thd, command, thd->query(), thd->query_length());

    DBUG_PRINT("query",("%-.4096s",thd->query()));

#if defined(ENABLED_PROFILING)
    thd->profiling.set_query_source(thd->query(), thd->query_length());
#endif

    MYSQL_SET_STATEMENT_TEXT(thd->m_statement_psi, thd->query(), thd->query_length());

    Parser_state parser_state;
    if (parser_state.init(thd, thd->query(), thd->query_length()))
      break;

    mysql_parse(thd, thd->query(), thd->query_length(), &parser_state);

    while (!thd->killed && (parser_state.m_lip.found_semicolon != NULL) &&
           ! thd->is_error())
    {
      /*
        Multiple queries exits, execute them individually
      */
      char *beginning_of_next_stmt= (char*) parser_state.m_lip.found_semicolon;

      /* Finalize server status flags after executing a statement. */
      thd->update_server_status();
      thd->protocol->end_statement();
      query_cache_end_of_result(thd);

      mysql_audit_general(thd, MYSQL_AUDIT_GENERAL_STATUS,
                          thd->get_stmt_da()->is_error() ?
                          thd->get_stmt_da()->sql_errno() : 0,
                          command_name[command].str);

      ulong length= (ulong)(packet_end - beginning_of_next_stmt);

      log_slow_statement(thd);

      /* Remove garbage at start of query */
      while (length > 0 && my_isspace(thd->charset(), *beginning_of_next_stmt))
      {
        beginning_of_next_stmt++;
        length--;
      }

/* PSI end */
      MYSQL_END_STATEMENT(thd->m_statement_psi, thd->get_stmt_da());
      thd->m_statement_psi= NULL;

/* DTRACE end */
      if (MYSQL_QUERY_DONE_ENABLED())
      {
        MYSQL_QUERY_DONE(thd->is_error());
      }

/* SHOW PROFILE end */
#if defined(ENABLED_PROFILING)
      thd->profiling.finish_current_query();
#endif

/* SHOW PROFILE begin */
#if defined(ENABLED_PROFILING)
      thd->profiling.start_new_query("continuing");
      thd->profiling.set_query_source(beginning_of_next_stmt, length);
#endif

/* DTRACE begin */
      MYSQL_QUERY_START(beginning_of_next_stmt, thd->thread_id,
                        (char *) (thd->db ? thd->db : ""),
                        &thd->security_ctx->priv_user[0],
                        (char *) thd->security_ctx->host_or_ip);

/* PSI begin */
      thd->m_statement_psi= MYSQL_START_STATEMENT(&thd->m_statement_state,
                                                  com_statement_info[command].m_key,
                                                  thd->db, thd->db_length,
                                                  thd->charset());
      THD_STAGE_INFO(thd, stage_init);
      MYSQL_SET_STATEMENT_TEXT(thd->m_statement_psi, beginning_of_next_stmt, length);

      thd->set_query_and_id(beginning_of_next_stmt, length,
                            thd->charset(), next_query_id());
      /*
        Count each statement from the client.
      */
      statistic_increment(thd->status_var.questions, &LOCK_status);
      thd->set_time(); /* Reset the query start time. */
      parser_state.reset(beginning_of_next_stmt, length);
      /* TODO: set thd->lex->sql_command to SQLCOM_END here */
      mysql_parse(thd, beginning_of_next_stmt, length, &parser_state);
    }

    DBUG_PRINT("info",("query ready"));
    break;
  }
  case COM_FIELD_LIST:				// This isn't actually needed
#ifdef DONT_ALLOW_SHOW_COMMANDS
    my_message(ER_NOT_ALLOWED_COMMAND, ER(ER_NOT_ALLOWED_COMMAND),
               MYF(0));	/* purecov: inspected */
    break;
#else
  {
    char *fields, *packet_end= packet + packet_length, *arg_end;
    /* Locked closure of all tables */
    TABLE_LIST table_list;
    LEX_STRING table_name;
    LEX_STRING db;
    /*
      SHOW statements should not add the used tables to the list of tables
      used in a transaction.
    */
    MDL_savepoint mdl_savepoint= thd->mdl_context.mdl_savepoint();

    status_var_increment(thd->status_var.com_stat[SQLCOM_SHOW_FIELDS]);
    if (thd->copy_db_to(&db.str, &db.length))
      break;
    /*
      We have name + wildcard in packet, separated by endzero
    */
    arg_end= strend(packet);
    uint arg_length= arg_end - packet;

    /* Check given table name length. */
    if (arg_length >= packet_length || arg_length > NAME_LEN)
    {
      my_message(ER_UNKNOWN_COM_ERROR, ER(ER_UNKNOWN_COM_ERROR), MYF(0));
      break;
    }
    thd->convert_string(&table_name, system_charset_info,
			packet, arg_length, thd->charset());
    enum_ident_name_check ident_check_status=
      check_table_name(table_name.str, table_name.length, FALSE);
    if (ident_check_status == IDENT_NAME_WRONG)
    {
      /* this is OK due to convert_string() null-terminating the string */
      my_error(ER_WRONG_TABLE_NAME, MYF(0), table_name.str);
      break;
    }
    else if (ident_check_status == IDENT_NAME_TOO_LONG)
    {
      my_error(ER_TOO_LONG_IDENT, MYF(0), table_name.str);
      break;
    }
    packet= arg_end + 1;
    mysql_reset_thd_for_next_command(thd);
    lex_start(thd);
    /* Must be before we init the table list. */
    if (lower_case_table_names)
      table_name.length= my_casedn_str(files_charset_info, table_name.str);
    table_list.init_one_table(db.str, db.length, table_name.str,
                              table_name.length, table_name.str, TL_READ);
    /*
      Init TABLE_LIST members necessary when the undelrying
      table is view.
    */
    table_list.select_lex= &(thd->lex->select_lex);
    thd->lex->
      select_lex.table_list.link_in_list(&table_list,
                                         &table_list.next_local);
    thd->lex->add_to_query_tables(&table_list);

    if (is_infoschema_db(table_list.db, table_list.db_length))
    {
      ST_SCHEMA_TABLE *schema_table= find_schema_table(thd, table_list.alias);
      if (schema_table)
        table_list.schema_table= schema_table;
    }

    uint query_length= (uint) (packet_end - packet); // Don't count end \0
    if (!(fields= (char *) thd->memdup(packet, query_length + 1)))
      break;
    thd->set_query(fields, query_length);
    general_log_print(thd, command, "%s %s", table_list.table_name, fields);

    if (open_temporary_tables(thd, &table_list))
      break;

    if (check_table_access(thd, SELECT_ACL, &table_list,
                           TRUE, UINT_MAX, FALSE))
      break;
    /*
      Turn on an optimization relevant if the underlying table
      is a view: do not fill derived tables.
    */
    thd->lex->sql_command= SQLCOM_SHOW_FIELDS;

    // See comment in opt_trace_disable_if_no_security_context_access()
    Opt_trace_start ots(thd, &table_list, thd->lex->sql_command, NULL,
                        NULL, 0, NULL, NULL);

    mysqld_list_fields(thd,&table_list,fields);

    thd->lex->unit.cleanup();
    /* No need to rollback statement transaction, it's not started. */
    DBUG_ASSERT(thd->transaction.stmt.is_empty());
    close_thread_tables(thd);
    thd->mdl_context.rollback_to_savepoint(mdl_savepoint);

    if (thd->transaction_rollback_request)
    {
      /*
        Transaction rollback was requested since MDL deadlock was
        discovered while trying to open tables. Rollback transaction
        in all storage engines including binary log and release all
        locks.
      */
      trans_rollback_implicit(thd);
      thd->mdl_context.release_transactional_locks();
    }

    thd->cleanup_after_query();
    break;
  }
#endif
  case COM_QUIT:
    /* We don't calculate statistics for this command */
    general_log_print(thd, command, NullS);
    net->error=0;				// Don't give 'abort' message
    thd->get_stmt_da()->disable_status();              // Don't send anything back
    error=TRUE;					// End server
    break;
#ifndef EMBEDDED_LIBRARY
  case COM_BINLOG_DUMP_GTID:
    error= com_binlog_dump_gtid(thd, packet, packet_length);
    break;
  case COM_BINLOG_DUMP:
    error= com_binlog_dump(thd, packet, packet_length);
    break;
#endif
  case COM_REFRESH:
  {
    int not_used;

    if (packet_length < 1)
    {
      my_error(ER_MALFORMED_PACKET, MYF(0));
      break;
    }

    /*
      Initialize thd->lex since it's used in many base functions, such as
      open_tables(). Otherwise, it remains unitialized and may cause crash
      during execution of COM_REFRESH.
    */
    lex_start(thd);
    
    status_var_increment(thd->status_var.com_stat[SQLCOM_FLUSH]);
    ulong options= (ulong) (uchar) packet[0];
    if (trans_commit_implicit(thd))
      break;
    thd->mdl_context.release_transactional_locks();
    if (check_global_access(thd,RELOAD_ACL))
      break;
    general_log_print(thd, command, NullS);
#ifndef DBUG_OFF
    bool debug_simulate= FALSE;
    DBUG_EXECUTE_IF("simulate_detached_thread_refresh", debug_simulate= TRUE;);
    if (debug_simulate)
    {
      /*
        Simulate a reload without a attached thread session.
        Provides a environment similar to that of when the
        server receives a SIGHUP signal and reloads caches
        and flushes tables.
      */
      bool res;
      my_pthread_setspecific_ptr(THR_THD, NULL);
      res= reload_acl_and_cache(NULL, options | REFRESH_FAST,
                                NULL, &not_used);
      my_pthread_setspecific_ptr(THR_THD, thd);
      if (res)
        break;
    }
    else
#endif
    if (reload_acl_and_cache(thd, options, (TABLE_LIST*) 0, &not_used))
      break;
    if (trans_commit_implicit(thd))
      break;
    close_thread_tables(thd);
    thd->mdl_context.release_transactional_locks();
    my_ok(thd);
    break;
  }
#ifndef EMBEDDED_LIBRARY
  case COM_SHUTDOWN:
  {
    if (packet_length < 1)
    {
      my_error(ER_MALFORMED_PACKET, MYF(0));
      break;
    }
    status_var_increment(thd->status_var.com_other);
    if (check_global_access(thd,SHUTDOWN_ACL))
      break; /* purecov: inspected */
    /*
      If the client is < 4.1.3, it is going to send us no argument; then
      packet_length is 0, packet[0] is the end 0 of the packet. Note that
      SHUTDOWN_DEFAULT is 0. If client is >= 4.1.3, the shutdown level is in
      packet[0].
    */
    enum mysql_enum_shutdown_level level;
    if (!thd->is_valid_time())
      level= SHUTDOWN_DEFAULT;
    else
      level= (enum mysql_enum_shutdown_level) (uchar) packet[0];
    if (level == SHUTDOWN_DEFAULT)
      level= SHUTDOWN_WAIT_ALL_BUFFERS; // soon default will be configurable
    else if (level != SHUTDOWN_WAIT_ALL_BUFFERS)
    {
      my_error(ER_NOT_SUPPORTED_YET, MYF(0), "this shutdown level");
      break;
    }
    DBUG_PRINT("quit",("Got shutdown command for level %u", level));
    general_log_print(thd, command, NullS);
    my_eof(thd);
    kill_mysql();
    error=TRUE;
    break;
  }
#endif
  case COM_STATISTICS:
  {
    STATUS_VAR current_global_status_var;
    ulong uptime;
    uint length __attribute__((unused));
    ulonglong queries_per_second1000;
    char buff[250];
    uint buff_len= sizeof(buff);

    general_log_print(thd, command, NullS);
    status_var_increment(thd->status_var.com_stat[SQLCOM_SHOW_STATUS]);
    calc_sum_of_all_status(&current_global_status_var);
    if (!(uptime= (ulong) (thd->start_time.tv_sec - server_start_time)))
      queries_per_second1000= 0;
    else
      queries_per_second1000= thd->query_id * LL(1000) / uptime;

    length= my_snprintf(buff, buff_len - 1,
                        "Uptime: %lu  Threads: %d  Questions: %lu  "
                        "Slow queries: %llu  Opens: %llu  Flush tables: %lu  "
                        "Open tables: %u  Queries per second avg: %u.%03u",
                        uptime,
                        (int) get_thread_count(), (ulong) thd->query_id,
                        current_global_status_var.long_query_count,
                        current_global_status_var.opened_tables,
                        refresh_version,
                        table_cache_manager.cached_tables(),
                        (uint) (queries_per_second1000 / 1000),
                        (uint) (queries_per_second1000 % 1000));
#ifdef EMBEDDED_LIBRARY
    /* Store the buffer in permanent memory */
    my_ok(thd, 0, 0, buff);
#else
    (void) my_net_write(net, (uchar*) buff, length);
    (void) net_flush(net);
    thd->get_stmt_da()->disable_status();
#endif
    break;
  }
  case COM_PING:
    status_var_increment(thd->status_var.com_other);
    my_ok(thd);				// Tell client we are alive
    break;
  case COM_PROCESS_INFO:
    status_var_increment(thd->status_var.com_stat[SQLCOM_SHOW_PROCESSLIST]);
    if (!thd->security_ctx->priv_user[0] &&
        check_global_access(thd, PROCESS_ACL))
      break;
    general_log_print(thd, command, NullS);
    mysqld_list_processes(thd,
			  thd->security_ctx->master_access & PROCESS_ACL ? 
			  NullS : thd->security_ctx->priv_user, 0);
    break;
  case COM_PROCESS_KILL:
  {
    if (thread_id & (~0xfffffffful))
      my_error(ER_DATA_OUT_OF_RANGE, MYF(0), "thread_id", "mysql_kill()");
    else if (packet_length < 4)
      my_error(ER_MALFORMED_PACKET, MYF(0));
    else
    {
      status_var_increment(thd->status_var.com_stat[SQLCOM_KILL]);
      ulong id=(ulong) uint4korr(packet);
      sql_kill(thd,id,false);
    }
    break;
  }
  case COM_SET_OPTION:
  {

    if (packet_length < 2)
    {
      my_error(ER_MALFORMED_PACKET, MYF(0));
      break;
    }
    status_var_increment(thd->status_var.com_stat[SQLCOM_SET_OPTION]);
    uint opt_command= uint2korr(packet);

    switch (opt_command) {
    case (int) MYSQL_OPTION_MULTI_STATEMENTS_ON:
      thd->client_capabilities|= CLIENT_MULTI_STATEMENTS;
      my_eof(thd);
      break;
    case (int) MYSQL_OPTION_MULTI_STATEMENTS_OFF:
      thd->client_capabilities&= ~CLIENT_MULTI_STATEMENTS;
      my_eof(thd);
      break;
    default:
      my_message(ER_UNKNOWN_COM_ERROR, ER(ER_UNKNOWN_COM_ERROR), MYF(0));
      break;
    }
    break;
  }
  case COM_DEBUG:
    status_var_increment(thd->status_var.com_other);
    if (check_global_access(thd, SUPER_ACL))
      break;					/* purecov: inspected */
    mysql_print_status();
    general_log_print(thd, command, NullS);
    my_eof(thd);
    break;
  case COM_SLEEP:
  case COM_CONNECT:				// Impossible here
  case COM_TIME:				// Impossible from client
  case COM_DELAYED_INSERT:
  case COM_END:
  default:
    my_message(ER_UNKNOWN_COM_ERROR, ER(ER_UNKNOWN_COM_ERROR), MYF(0));
    break;
  }

done:
  DBUG_ASSERT(thd->derived_tables == NULL &&
              (thd->open_tables == NULL ||
               (thd->locked_tables_mode == LTM_LOCK_TABLES)));

  /* Finalize server status flags after executing a command. */
  thd->update_server_status();
  if (thd->killed)
    thd->send_kill_message();
  thd->protocol->end_statement();
  query_cache_end_of_result(thd);

  if (!thd->is_error() && !thd->killed_errno())
    mysql_audit_general(thd, MYSQL_AUDIT_GENERAL_RESULT, 0, 0);

  mysql_audit_general(thd, MYSQL_AUDIT_GENERAL_STATUS,
                      thd->get_stmt_da()->is_error() ?
                      thd->get_stmt_da()->sql_errno() : 0,
                      command_name[command].str);

  log_slow_statement(thd);

  THD_STAGE_INFO(thd, stage_cleaning_up);

  if (thd->killed == THD::KILL_QUERY ||
      thd->killed == THD::KILL_TIMEOUT ||
      thd->killed == THD::KILL_BAD_DATA)
  {
    thd->killed= THD::NOT_KILLED;
    thd->mysys_var->abort= 0;
  }

  thd->reset_query();
  thd->set_command(COM_SLEEP);

  /* Performance Schema Interface instrumentation, end */
  MYSQL_END_STATEMENT(thd->m_statement_psi, thd->get_stmt_da());
  thd->m_statement_psi= NULL;

  dec_thread_running();
  thd->packet.shrink(thd->variables.net_buffer_length);	// Reclaim some memory
  free_root(thd->mem_root,MYF(MY_KEEP_PREALLOC));

  /* DTRACE instrumentation, end */
  if (MYSQL_QUERY_DONE_ENABLED() || MYSQL_COMMAND_DONE_ENABLED())
  {
    int res __attribute__((unused));
    res= (int) thd->is_error();
    if (command == COM_QUERY)
    {
      MYSQL_QUERY_DONE(res);
    }
    MYSQL_COMMAND_DONE(res);
  }

  /* SHOW PROFILE instrumentation, end */
#if defined(ENABLED_PROFILING)
  thd->profiling.finish_current_query();
#endif

  DBUG_RETURN(error);
}

/**
   Calculate execution time for the current query.

   SET queries outside stored procedures are ignored so that
   statements changing query_exec_time are not affected by
   themselves.

   @param thd              thread handle
   @param lex              current relative time in microseconds

   @return                 time in microseconds from utime_after_lock
*/

static inline ulonglong get_query_exec_time(THD *thd, ulonglong cur_utime)
{
  ulonglong res;

#ifndef DBUG_OFF
  if (thd->variables.query_exec_time != 0)
    res= thd->lex->sql_command != SQLCOM_SET_OPTION ?
      thd->variables.query_exec_time : 0;
  else
#endif
  res= cur_utime - thd->utime_after_lock;

  if (res > thd->variables.long_query_time)
    thd->server_status|= SERVER_QUERY_WAS_SLOW;
  else
    thd->server_status&= ~SERVER_QUERY_WAS_SLOW;

  return res;
}


static inline void copy_global_to_session(THD *thd, ulong flag,
                                          const ulong *val)
{
  my_ptrdiff_t offset = ((char *)val - (char *)&global_system_variables);
  if (opt_slow_query_log_use_global_control & (1ULL << flag))
    *(ulong *)((char *) &thd->variables + offset) = *val;
}


static inline void copy_global_to_session(THD *thd, ulong flag,
                                          const ulonglong *val)
{
  my_ptrdiff_t offset = ((char *)val - (char *)&global_system_variables);
  if (opt_slow_query_log_use_global_control & (1ULL << flag))
    *(ulonglong *)((char *) &thd->variables + offset) = *val;
}



/**
  Check whether we need to write the current statement (or its rewritten
  version if it exists) to the slow query log.
  As a side-effect, a digest of suppressed statements may be written.

  @param thd          thread handle

  @retval
    true              statement needs to be logged
  @retval
    false             statement does not need to be logged
*/

bool log_slow_applicable(THD *thd)
{
  DBUG_ENTER("log_slow_applicable");

  /*
    The following should never be true with our current code base,
    but better to keep this here so we don't accidently try to log a
    statement in a trigger or stored function
  */
  if (unlikely(thd->in_sub_stmt))
    DBUG_RETURN(false);                         // Don't set time for sub stmt

  /* Follow the slow log filter configuration. */
  if (thd->variables.log_slow_filter != 0 &&
      (!(thd->variables.log_slow_filter & thd->query_plan_flags) ||
       ((thd->variables.log_slow_filter & (1UL << SLOG_F_QC_NO)) &&
        (thd->query_plan_flags & QPLAN_QC))))
    DBUG_RETURN(false);

  ulonglong end_utime_of_query= thd->current_utime();
  ulonglong query_exec_time= get_query_exec_time(thd, end_utime_of_query);
#ifdef HAVE_RESPONSE_TIME_DISTRIBUTION
  if (opt_query_response_time_stats)
  {
    query_response_time_collect(query_exec_time);
  }
#endif

  /*
    Low long_query_time value most likely means user is debugging stuff and even
    though some thread's queries are not supposed to be logged b/c of the rate
    limit, if one of them takes long enough (>= 1 second) it will be sensible
    to make an exception and write to slow log anyway.
  */

  system_variables const &g= global_system_variables;
  copy_global_to_session(thd, SLOG_UG_LOG_SLOW_FILTER,
                         &g.log_slow_filter);
  copy_global_to_session(thd, SLOG_UG_LOG_SLOW_RATE_LIMIT,
                         &g.log_slow_rate_limit);
  copy_global_to_session(thd, SLOG_UG_LOG_SLOW_VERBOSITY,
                         &g.log_slow_verbosity);
  copy_global_to_session(thd, SLOG_UG_LONG_QUERY_TIME,
                         &g.long_query_time);
  copy_global_to_session(thd, SLOG_UG_MIN_EXAMINED_ROW_LIMIT,
                         &g.min_examined_row_limit);

  if (opt_slow_query_log_rate_type == SLOG_RT_QUERY
      && thd->variables.log_slow_rate_limit
      && my_rnd(&thd->slog_rand) * ((double)thd->variables.log_slow_rate_limit) > 1.0
      && query_exec_time < slow_query_log_always_write_time
      && (thd->variables.long_query_time >= 1000000
          || (ulong) query_exec_time < 1000000)) {
    DBUG_RETURN(false);
  }
  if (opt_slow_query_log_rate_type == SLOG_RT_SESSION
      && thd->variables.log_slow_rate_limit
      && thd->thread_id % thd->variables.log_slow_rate_limit
      && query_exec_time < slow_query_log_always_write_time
      && (thd->variables.long_query_time >= 1000000
          || (ulong) query_exec_time < 1000000)) {
    DBUG_RETURN(false);
  }

  /*
    Do not log administrative statements unless the appropriate option is
    set.
  */
  if (thd->enable_slow_log)
  {
    bool warn_no_index= ((thd->server_status &
                          (SERVER_QUERY_NO_INDEX_USED |
                           SERVER_QUERY_NO_GOOD_INDEX_USED)) &&
                         opt_log_queries_not_using_indexes &&
                         !(sql_command_flags[thd->lex->sql_command] &
                           CF_STATUS_COMMAND));
    bool log_this_query=  ((thd->server_status & SERVER_QUERY_WAS_SLOW) ||
                           warn_no_index) &&
                          (thd->get_examined_row_count() >=
                           thd->variables.min_examined_row_limit);
    bool suppress_logging= log_throttle_qni.log(thd, warn_no_index);

    if (!suppress_logging && log_this_query)
      DBUG_RETURN(true);
  }
  DBUG_RETURN(false);
}


/**
  Unconditionally the current statement (or its rewritten version if it
  exists) to the slow query log.

  @param thd              thread handle
*/

void log_slow_do(THD *thd)
{
  DBUG_ENTER("log_slow_do");

  thd_proc_info(thd, "logging slow query");
  THD_STAGE_INFO(thd, stage_logging_slow_query);
  thd->status_var.long_query_count++;

  if (thd->rewritten_query.length())
    slow_log_print(thd,
                   thd->rewritten_query.c_ptr_safe(),
                   thd->rewritten_query.length());
  else
    slow_log_print(thd, thd->query(), thd->query_length());

  DBUG_VOID_RETURN;
}


/**
  Check whether we need to write the current statement to the slow query
  log. If so, do so. This is a wrapper for the two functions above;
  most callers should use this wrapper.  Only use the above functions
  directly if you have expensive rewriting that you only need to do if
  the query actually needs to be logged (e.g. SP variables / NAME_CONST
  substitution when executing a PROCEDURE).
  A digest of suppressed statements may be logged instead of the current
  statement.

  @param thd              thread handle
*/

void log_slow_statement(THD *thd)
{
  DBUG_ENTER("log_slow_statement");

  if (log_slow_applicable(thd))
    log_slow_do(thd);

  DBUG_VOID_RETURN;
}


/**
  Create a TABLE_LIST object for an INFORMATION_SCHEMA table.

    This function is used in the parser to convert a SHOW or DESCRIBE
    table_name command to a SELECT from INFORMATION_SCHEMA.
    It prepares a SELECT_LEX and a TABLE_LIST object to represent the
    given command as a SELECT parse tree.

  @param thd              thread handle
  @param lex              current lex
  @param table_ident      table alias if it's used
  @param schema_table_idx the type of the INFORMATION_SCHEMA table to be
                          created

  @note
    Due to the way this function works with memory and LEX it cannot
    be used outside the parser (parse tree transformations outside
    the parser break PS and SP).

  @retval
    0                 success
  @retval
    1                 out of memory or SHOW commands are not allowed
                      in this version of the server.
*/

int prepare_schema_table(THD *thd, LEX *lex, Table_ident *table_ident,
                         enum enum_schema_tables schema_table_idx)
{
  SELECT_LEX *schema_select_lex= NULL;
  DBUG_ENTER("prepare_schema_table");

  switch (schema_table_idx) {
  case SCH_SCHEMATA:
#if defined(DONT_ALLOW_SHOW_COMMANDS)
    my_message(ER_NOT_ALLOWED_COMMAND,
               ER(ER_NOT_ALLOWED_COMMAND), MYF(0));   /* purecov: inspected */
    DBUG_RETURN(1);
#else
    break;
#endif

  case SCH_TABLE_NAMES:
  case SCH_TABLES:
  case SCH_TEMPORARY_TABLES:
  case SCH_GLOBAL_TEMPORARY_TABLES:
  case SCH_VIEWS:
  case SCH_TRIGGERS:
  case SCH_EVENTS:
#ifdef DONT_ALLOW_SHOW_COMMANDS
    my_message(ER_NOT_ALLOWED_COMMAND,
               ER(ER_NOT_ALLOWED_COMMAND), MYF(0)); /* purecov: inspected */
    DBUG_RETURN(1);
#else
    {
      LEX_STRING db;
      size_t dummy;
      if (lex->select_lex.db == NULL &&
          lex->copy_db_to(&lex->select_lex.db, &dummy))
      {
        DBUG_RETURN(1);
      }
      schema_select_lex= new SELECT_LEX();
      db.str= schema_select_lex->db= lex->select_lex.db;
      schema_select_lex->table_list.first= NULL;
      db.length= strlen(db.str);

      if (check_and_convert_db_name(&db, FALSE) != IDENT_NAME_OK)
        DBUG_RETURN(1);
      break;
    }
#endif
  case SCH_COLUMNS:
  case SCH_STATISTICS:
  {
#ifdef DONT_ALLOW_SHOW_COMMANDS
    my_message(ER_NOT_ALLOWED_COMMAND,
               ER(ER_NOT_ALLOWED_COMMAND), MYF(0)); /* purecov: inspected */
    DBUG_RETURN(1);
#else
    DBUG_ASSERT(table_ident);
    TABLE_LIST **query_tables_last= lex->query_tables_last;
    schema_select_lex= new SELECT_LEX();
    /* 'parent_lex' is used in init_query() so it must be before it. */
    schema_select_lex->parent_lex= lex;
    schema_select_lex->init_query();
    if (!schema_select_lex->add_table_to_list(thd, table_ident, 0, 0, TL_READ,
                                              MDL_SHARED_READ))
      DBUG_RETURN(1);
    lex->query_tables_last= query_tables_last;
    break;
  }
#endif
  case SCH_PROFILES:
    /* 
      Mark this current profiling record to be discarded.  We don't
      wish to have SHOW commands show up in profiling.
    */
#if defined(ENABLED_PROFILING)
    thd->profiling.discard_current_query();
#endif
    break;
  case SCH_USER_STATS:
  case SCH_CLIENT_STATS:
  case SCH_THREAD_STATS:
    if (check_global_access(thd, SUPER_ACL | PROCESS_ACL))
      DBUG_RETURN(1);
  case SCH_TABLE_STATS:
  case SCH_INDEX_STATS:
  case SCH_OPTIMIZER_TRACE:
  case SCH_OPEN_TABLES:
  case SCH_VARIABLES:
  case SCH_STATUS:
  case SCH_PROCEDURES:
  case SCH_CHARSETS:
  case SCH_ENGINES:
  case SCH_COLLATIONS:
  case SCH_COLLATION_CHARACTER_SET_APPLICABILITY:
  case SCH_USER_PRIVILEGES:
  case SCH_SCHEMA_PRIVILEGES:
  case SCH_TABLE_PRIVILEGES:
  case SCH_COLUMN_PRIVILEGES:
  case SCH_TABLE_CONSTRAINTS:
  case SCH_KEY_COLUMN_USAGE:
  default:
    break;
  }
  
  SELECT_LEX *select_lex= lex->current_select;
  if (make_schema_select(thd, select_lex, schema_table_idx))
  {
    DBUG_RETURN(1);
  }
  TABLE_LIST *table_list= select_lex->table_list.first;
  table_list->schema_select_lex= schema_select_lex;
  table_list->schema_table_reformed= 1;
  DBUG_RETURN(0);
}


/**
  Read query from packet and store in thd->query.
  Used in COM_QUERY and COM_STMT_PREPARE.

    Sets the following THD variables:
  - query
  - query_length

  @retval
    FALSE ok
  @retval
    TRUE  error;  In this case thd->fatal_error is set
*/

bool alloc_query(THD *thd, const char *packet, uint packet_length)
{
  char *query;
  /* Remove garbage at start and end of query */
  while (packet_length > 0 && my_isspace(thd->charset(), packet[0]))
  {
    packet++;
    packet_length--;
  }
  const char *pos= packet + packet_length;     // Point at end null
  while (packet_length > 0 &&
	 (pos[-1] == ';' || my_isspace(thd->charset() ,pos[-1])))
  {
    pos--;
    packet_length--;
  }
  /* We must allocate some extra memory for query cache 

    The query buffer layout is:
       buffer :==
            <statement>   The input statement(s)
            '\0'          Terminating null char  (1 byte)
            <length>      Length of following current database name (size_t)
            <db_name>     Name of current database
            <flags>       Flags struct
  */
  if (! (query= (char*) thd->memdup_w_gap(packet,
                                          packet_length,
                                          1 + sizeof(size_t) + thd->db_length +
                                          QUERY_CACHE_FLAGS_SIZE)))
      return TRUE;
  query[packet_length]= '\0';
  /*
    Space to hold the name of the current database is allocated.  We
    also store this length, in case current database is changed during
    execution.  We might need to reallocate the 'query' buffer
  */
  char *len_pos = (query + packet_length + 1);
  memcpy(len_pos, (char *) &thd->db_length, sizeof(size_t));
    
  thd->set_query(query, packet_length);
  thd->rewritten_query.free();                 // free here lest PS break

  /* Reclaim some memory */
  thd->packet.shrink(thd->variables.net_buffer_length);
  thd->convert_buffer.shrink(thd->variables.net_buffer_length);

  return FALSE;
}

static void reset_one_shot_variables(THD *thd) 
{
  thd->variables.character_set_client=
    global_system_variables.character_set_client;
  thd->variables.collation_connection=
    global_system_variables.collation_connection;
  thd->variables.collation_database=
    global_system_variables.collation_database;
  thd->variables.collation_server=
    global_system_variables.collation_server;
  thd->update_charset();
  thd->variables.time_zone=
    global_system_variables.time_zone;
  thd->variables.lc_time_names= &my_locale_en_US;
  thd->one_shot_set= 0;
}


static
bool sp_process_definer(THD *thd)
{
  DBUG_ENTER("sp_process_definer");

  LEX *lex= thd->lex;

  /*
    If the definer is not specified, this means that CREATE-statement missed
    DEFINER-clause. DEFINER-clause can be missed in two cases:

      - The user submitted a statement w/o the clause. This is a normal
        case, we should assign CURRENT_USER as definer.

      - Our slave received an updated from the master, that does not
        replicate definer for stored rountines. We should also assign
        CURRENT_USER as definer here, but also we should mark this routine
        as NON-SUID. This is essential for the sake of backward
        compatibility.

        The problem is the slave thread is running under "special" user (@),
        that actually does not exist. In the older versions we do not fail
        execution of a stored routine if its definer does not exist and
        continue the execution under the authorization of the invoker
        (BUG#13198). And now if we try to switch to slave-current-user (@),
        we will fail.

        Actually, this leads to the inconsistent state of master and
        slave (different definers, different SUID behaviour), but it seems,
        this is the best we can do.
  */

  if (!lex->definer)
  {
    Prepared_stmt_arena_holder ps_arena_holder(thd);

    lex->definer= create_default_definer(thd);

    /* Error has been already reported. */
    if (lex->definer == NULL)
      DBUG_RETURN(TRUE);

    if (thd->slave_thread && lex->sphead)
      lex->sphead->m_chistics->suid= SP_IS_NOT_SUID;
  }
  else
  {
    /*
      If the specified definer differs from the current user, we
      should check that the current user has SUPER privilege (in order
      to create a stored routine under another user one must have
      SUPER privilege).
    */
    if ((strcmp(lex->definer->user.str, thd->security_ctx->priv_user) ||
         my_strcasecmp(system_charset_info, lex->definer->host.str,
                       thd->security_ctx->priv_host)) &&
        check_global_access(thd, SUPER_ACL))
    {
      thd->diff_access_denied_errors++;
      my_error(ER_SPECIFIC_ACCESS_DENIED_ERROR, MYF(0), "SUPER");
      DBUG_RETURN(TRUE);
    }
  }

  /* Check that the specified definer exists. Emit a warning if not. */

#ifndef NO_EMBEDDED_ACCESS_CHECKS
  if (!is_acl_user(lex->definer->host.str, lex->definer->user.str))
  {
    push_warning_printf(thd,
                        Sql_condition::WARN_LEVEL_NOTE,
                        ER_NO_SUCH_USER,
                        ER(ER_NO_SUCH_USER),
                        lex->definer->user.str,
                        lex->definer->host.str);
  }
#endif /* NO_EMBEDDED_ACCESS_CHECKS */

  DBUG_RETURN(FALSE);
}


/**
  Auxiliary call that opens and locks tables for LOCK TABLES statement
  and initializes the list of locked tables.

  @param thd     Thread context.
  @param tables  List of tables to be locked.

  @return FALSE in case of success, TRUE in case of error.
*/

static bool lock_tables_open_and_lock_tables(THD *thd, TABLE_LIST *tables)
{
  Lock_tables_prelocking_strategy lock_tables_prelocking_strategy;
  uint counter;
  TABLE_LIST *table;

  thd->in_lock_tables= 1;

  if (open_tables(thd, &tables, &counter, 0, &lock_tables_prelocking_strategy))
    goto err;

  /*
    We allow to change temporary tables even if they were locked for read
    by LOCK TABLES. To avoid a discrepancy between lock acquired at LOCK
    TABLES time and by the statement which is later executed under LOCK TABLES
    we ensure that for temporary tables we always request a write lock (such
    discrepancy can cause problems for the storage engine).
    We don't set TABLE_LIST::lock_type in this case as this might result in
    extra warnings from THD::decide_logging_format() even though binary logging
    is totally irrelevant for LOCK TABLES.
  */
  for (table= tables; table; table= table->next_global)
    if (!table->placeholder() && table->table->s->tmp_table)
      table->table->reginfo.lock_type= TL_WRITE;

  if (lock_tables(thd, tables, counter, 0) ||
      thd->locked_tables_list.init_locked_tables(thd))
    goto err;

  thd->in_lock_tables= 0;

  return FALSE;

err:
  thd->in_lock_tables= 0;

  trans_rollback_stmt(thd);
  /*
    Need to end the current transaction, so the storage engine (InnoDB)
    can free its locks if LOCK TABLES locked some tables before finding
    that it can't lock a table in its list
  */
  trans_rollback(thd);
  /* Close tables and release metadata locks. */
  close_thread_tables(thd);
  DBUG_ASSERT(!thd->locked_tables_mode);
  thd->mdl_context.release_transactional_locks();
  return TRUE;
}

/**
  Acquire a global backup lock.

  @param thd     Thread context.

  @return FALSE on success, TRUE in case of error.
*/

static bool lock_tables_for_backup(THD *thd)
{
  DBUG_ENTER("lock_tables_for_backup");

  if (check_global_access(thd, RELOAD_ACL))
    DBUG_RETURN(true);

  if (delay_key_write_options == DELAY_KEY_WRITE_ALL)
  {
    my_error(ER_OPTION_PREVENTS_STATEMENT, MYF(0), "delay_key_write=ALL");
    DBUG_RETURN(true);
  }
  /*
    Do nothing if the current connection already owns the LOCK TABLES FOR
    BACKUP lock or the global read lock (as it's a more restrictive lock).
  */
  if (thd->backup_tables_lock.is_acquired() ||
      thd->global_read_lock.is_acquired())
    DBUG_RETURN(false);

  DBUG_RETURN(thd->backup_tables_lock.acquire(thd));
}

/**
  Acquire a global binlog lock.

  @param thd     Thread context.

  @return FALSE in case of success, TRUE in case of error.
*/

static bool lock_binlog_for_backup(THD *thd)
{
  DBUG_ENTER("lock_binlog_for_backup");

  if (check_global_access(thd, RELOAD_ACL))
    DBUG_RETURN(true);

  /*
    Do nothing if the current connection already owns a LOCK BINLOG FOR BACKUP
    lock or the global read lock (as it's a more restrictive lock).
  */
  if (thd->backup_binlog_lock.is_acquired() ||
      thd->global_read_lock.is_acquired())
    DBUG_RETURN(false);

  DBUG_RETURN(thd->backup_binlog_lock.acquire(thd));
}

/**
  Execute command saved in thd and lex->sql_command.

  @param thd                       Thread handle

  @todo
    - Invalidate the table in the query cache if something changed
    after unlocking when changes become visible.
    @todo: this is workaround. right way will be move invalidating in
    the unlock procedure.
    - TODO: use check_change_password()

  @retval
    FALSE       OK
  @retval
    TRUE        Error
*/

int
mysql_execute_command(THD *thd)
{
  int res= FALSE;
  int  up_result= 0;
  LEX  *lex= thd->lex;
  /* first SELECT_LEX (have special meaning for many of non-SELECTcommands) */
  SELECT_LEX *select_lex= &lex->select_lex;
  /* first table of first SELECT_LEX */
  TABLE_LIST *first_table= select_lex->table_list.first;
  /* list of all tables in query */
  TABLE_LIST *all_tables;
  /* most outer SELECT_LEX_UNIT of query */
  SELECT_LEX_UNIT *unit= &lex->unit;
#ifdef HAVE_REPLICATION
  /* have table map for update for multi-update statement (BUG#37051) */
  bool have_table_map_for_update= FALSE;
#endif
  struct system_variables *per_query_variables_backup;

  DBUG_ENTER("mysql_execute_command");
  DBUG_ASSERT(!lex->describe || is_explainable_query(lex->sql_command));

  if (unlikely(lex->is_broken()))
  {
    // Force a Reprepare, to get a fresh LEX
    Reprepare_observer *reprepare_observer= thd->get_reprepare_observer();
    if (reprepare_observer &&
        reprepare_observer->report_error(thd))
    {
      DBUG_ASSERT(thd->is_error());
      DBUG_RETURN(1);
    }
  }

#ifdef WITH_PARTITION_STORAGE_ENGINE
  thd->work_part_info= 0;
#endif

  DBUG_ASSERT(thd->transaction.stmt.is_empty() || thd->in_sub_stmt);
  /*
    Each statement or replication event which might produce deadlock
    should handle transaction rollback on its own. So by the start of
    the next statement transaction rollback request should be fulfilled
    already.
  */
  DBUG_ASSERT(! thd->transaction_rollback_request || thd->in_sub_stmt);
  /*
    In many cases first table of main SELECT_LEX have special meaning =>
    check that it is first table in global list and relink it first in 
    queries_tables list if it is necessary (we need such relinking only
    for queries with subqueries in select list, in this case tables of
    subqueries will go to global list first)

    all_tables will differ from first_table only if most upper SELECT_LEX
    do not contain tables.

    Because of above in place where should be at least one table in most
    outer SELECT_LEX we have following check:
    DBUG_ASSERT(first_table == all_tables);
    DBUG_ASSERT(first_table == all_tables && first_table != 0);
  */
  lex->first_lists_tables_same();
  /* should be assigned after making first tables same */
  all_tables= lex->query_tables;
  /* set context for commands which do not use setup_tables */
  select_lex->
    context.resolve_in_table_list_only(select_lex->
                                       table_list.first);

  /*
    Reset warning count for each query that uses tables
    A better approach would be to reset this for any commands
    that is not a SHOW command or a select that only access local
    variables, but for now this is probably good enough.
  */
  if ((sql_command_flags[lex->sql_command] & CF_DIAGNOSTIC_STMT) != 0)
    thd->get_stmt_da()->set_warning_info_read_only(TRUE);
  else
  {
    thd->get_stmt_da()->set_warning_info_read_only(FALSE);
    if (all_tables)
      thd->get_stmt_da()->opt_clear_warning_info(thd->query_id);
  }

#ifdef HAVE_REPLICATION
  if (unlikely(thd->slave_thread))
  {
    if (lex->sql_command == SQLCOM_DROP_TRIGGER)
    {
      /*
        When dropping a trigger, we need to load its table name
        before checking slave filter rules.
      */
      add_table_for_trigger(thd, thd->lex->spname, 1, &all_tables);
      
      if (!all_tables)
      {
        /*
          If table name cannot be loaded,
          it means the trigger does not exists possibly because
          CREATE TRIGGER was previously skipped for this trigger
          according to slave filtering rules.
          Returning success without producing any errors in this case.
        */
        DBUG_RETURN(0);
      }
      
      // force searching in slave.cc:tables_ok() 
      all_tables->updating= 1;
    }

    /*
      For fix of BUG#37051, the master stores the table map for update
      in the Query_log_event, and the value is assigned to
      thd->variables.table_map_for_update before executing the update
      query.

      If thd->variables.table_map_for_update is set, then we are
      replicating from a new master, we can use this value to apply
      filter rules without opening all the tables. However If
      thd->variables.table_map_for_update is not set, then we are
      replicating from an old master, so we just skip this and
      continue with the old method. And of course, the bug would still
      exist for old masters.
    */
    if (lex->sql_command == SQLCOM_UPDATE_MULTI &&
        thd->table_map_for_update)
    {
      have_table_map_for_update= TRUE;
      table_map table_map_for_update= thd->table_map_for_update;
      uint nr= 0;
      TABLE_LIST *table;
      for (table=all_tables; table; table=table->next_global, nr++)
      {
        if (table_map_for_update & ((table_map)1 << nr))
          table->updating= TRUE;
        else
          table->updating= FALSE;
      }

      if (all_tables_not_ok(thd, all_tables))
      {
        /* we warn the slave SQL thread */
        my_message(ER_SLAVE_IGNORED_TABLE, ER(ER_SLAVE_IGNORED_TABLE), MYF(0));
        if (thd->one_shot_set)
          reset_one_shot_variables(thd);
        DBUG_RETURN(0);
      }
      
      for (table=all_tables; table; table=table->next_global)
        table->updating= TRUE;
    }
    
    /*
      Check if statment should be skipped because of slave filtering
      rules

      Exceptions are:
      - UPDATE MULTI: For this statement, we want to check the filtering
        rules later in the code
      - SET: we always execute it (Not that many SET commands exists in
        the binary log anyway -- only 4.1 masters write SET statements,
	in 5.0 there are no SET statements in the binary log)
      - DROP TEMPORARY TABLE IF EXISTS: we always execute it (otherwise we
        have stale files on slave caused by exclusion of one tmp table).
    */
    if (!(lex->sql_command == SQLCOM_UPDATE_MULTI) &&
	!(lex->sql_command == SQLCOM_SET_OPTION) &&
	!(lex->sql_command == SQLCOM_DROP_TABLE &&
          lex->drop_temporary && lex->drop_if_exists) &&
        all_tables_not_ok(thd, all_tables))
    {
      /* we warn the slave SQL thread */
      my_message(ER_SLAVE_IGNORED_TABLE, ER(ER_SLAVE_IGNORED_TABLE), MYF(0));
      if (thd->one_shot_set)
      {
        /*
          It's ok to check thd->one_shot_set here:

          The charsets in a MySQL 5.0 slave can change by both a binlogged
          SET ONE_SHOT statement and the event-internal charset setting, 
          and these two ways to change charsets do not seems to work
          together.

          At least there seems to be problems in the rli cache for
          charsets if we are using ONE_SHOT.  Note that this is normally no
          problem because either the >= 5.0 slave reads a 4.1 binlog (with
          ONE_SHOT) *or* or 5.0 binlog (without ONE_SHOT) but never both."
        */
        reset_one_shot_variables(thd);
      }
      DBUG_RETURN(0);
    }
    /* 
       Execute deferred events first
       Bug lp1068210 or upstream 67504: Test first to see if we are executing
       within a sub statement. If so, DO NOT execute any deferred events, they
       have already been executed by the parent statement and have no bearing
       on the sub statement and can cause faulty behavior.
    */
    if (thd->in_sub_stmt == 0)
      if (slave_execute_deferred_events(thd))
          DBUG_RETURN(-1);
  }
  else
  {
#endif /* HAVE_REPLICATION */
    /*
      When option readonly is set deny operations which change non-temporary
      tables. Except for the replication thread and the 'super' users.
    */
    if (deny_updates_if_read_only_option(thd, all_tables))
    {
      my_error(ER_OPTION_PREVENTS_STATEMENT, MYF(0), "--read-only");
      DBUG_RETURN(-1);
    }
#ifdef HAVE_REPLICATION
  } /* endif unlikely slave */
#endif

  bool reset_timer= set_statement_timer(thd);

  status_var_increment(thd->status_var.com_stat[lex->sql_command]);

  Opt_trace_start ots(thd, all_tables, lex->sql_command, &lex->var_list,
                      thd->query(), thd->query_length(), NULL,
                      thd->variables.character_set_client);

  Opt_trace_object trace_command(&thd->opt_trace);
  Opt_trace_array trace_command_steps(&thd->opt_trace, "steps");

  DBUG_ASSERT(thd->transaction.stmt.cannot_safely_rollback() == FALSE);

  switch (gtid_pre_statement_checks(thd))
  {
  case GTID_STATEMENT_EXECUTE:
    break;
  case GTID_STATEMENT_CANCEL:
    DBUG_RETURN(-1);
  case GTID_STATEMENT_SKIP:
    my_ok(thd);
    DBUG_RETURN(0);
  }

  /*
    End a active transaction so that this command will have it's
    own transaction and will also sync the binary log. If a DDL is
    not run in it's own transaction it may simply never appear on
    the slave in case the outside transaction rolls back.
  */
  if (stmt_causes_implicit_commit(thd, CF_IMPLICIT_COMMIT_BEGIN))
  {
    /*
      Note that this should never happen inside of stored functions
      or triggers as all such statements prohibited there.
    */
    DBUG_ASSERT(! thd->in_sub_stmt);
    /* Statement transaction still should not be started. */
    DBUG_ASSERT(thd->transaction.stmt.is_empty());

    /*
      Implicit commit is not allowed with an active XA transaction.
      In this case we should not release metadata locks as the XA transaction
      will not be rolled back. Therefore we simply return here.
    */
    if (trans_check_state(thd))
      DBUG_RETURN(-1);

    /* Commit the normal transaction if one is active. */
    if (trans_commit_implicit(thd))
      goto error;
    /* Release metadata locks acquired in this transaction. */
    thd->mdl_context.release_transactional_locks();
  }

#ifndef DBUG_OFF
  if (lex->sql_command != SQLCOM_SET_OPTION)
    DEBUG_SYNC(thd,"before_execute_sql_command");
#endif

  /*
    Check if we are in a read-only transaction and we're trying to
    execute a statement which should always be disallowed in such cases.

    Note that this check is done after any implicit commits.
  */
  if (thd->tx_read_only &&
      (sql_command_flags[lex->sql_command] & CF_DISALLOW_IN_RO_TRANS))
  {
    my_error(ER_CANT_EXECUTE_IN_READ_ONLY_TRANSACTION, MYF(0));
    goto error;
  }

  /*
    Close tables open by HANDLERs before executing DDL statement
    which is going to affect those tables.

    This should happen before temporary tables are pre-opened as
    otherwise we will get errors about attempt to re-open tables
    if table to be changed is open through HANDLER.

    Note that even although this is done before any privilege
    checks there is no security problem here as closing open
    HANDLER doesn't require any privileges anyway.
  */
  if (sql_command_flags[lex->sql_command] & CF_HA_CLOSE)
    mysql_ha_rm_tables(thd, all_tables);

  /*
    Pre-open temporary tables to simplify privilege checking
    for statements which need this.
  */
  if (sql_command_flags[lex->sql_command] & CF_PREOPEN_TMP_TABLES)
  {
    if (open_temporary_tables(thd, all_tables))
      goto error;
  }

  if (lex->set_statement && !lex->var_list.is_empty()) {
    per_query_variables_backup= copy_system_variables(&thd->variables,
                                                      thd->m_enable_plugins);
    if ((res= sql_set_variables(thd, &lex->var_list)))
    {
      /*
         We encountered some sort of error, but no message was sent.
         Send something semi-generic here since we don't know which
         assignment in the list caused the error.
      */
      if (!thd->is_error())
        my_error(ER_WRONG_ARGUMENTS, MYF(0), "SET");
      goto error;
    }
  }

  switch (lex->sql_command) {

  case SQLCOM_SHOW_STATUS:
  {
    system_status_var old_status_var= thd->status_var;
    thd->initial_status_var= &old_status_var;

    if (!(res= select_precheck(thd, lex, all_tables, first_table)))
      res= execute_sqlcom_select(thd, all_tables);

    /* Don't log SHOW STATUS commands to slow query log */
    thd->server_status&= ~(SERVER_QUERY_NO_INDEX_USED |
                           SERVER_QUERY_NO_GOOD_INDEX_USED);
    /*
      restore status variables, as we don't want 'show status' to cause
      changes
    */
    mysql_mutex_lock(&LOCK_status);
    add_diff_to_status(&global_status_var, &thd->status_var,
                       &old_status_var);
    thd->status_var= old_status_var;
    mysql_mutex_unlock(&LOCK_status);
    break;
  }
  case SQLCOM_SHOW_EVENTS:
#ifndef HAVE_EVENT_SCHEDULER
    my_error(ER_NOT_SUPPORTED_YET, MYF(0), "embedded server");
    break;
#endif
  case SQLCOM_SHOW_STATUS_PROC:
  case SQLCOM_SHOW_STATUS_FUNC:
  case SQLCOM_SHOW_DATABASES:
  case SQLCOM_SHOW_TABLES:
  case SQLCOM_SHOW_TRIGGERS:
  case SQLCOM_SHOW_TABLE_STATUS:
  case SQLCOM_SHOW_OPEN_TABLES:
  case SQLCOM_SHOW_PLUGINS:
  case SQLCOM_SHOW_FIELDS:
  case SQLCOM_SHOW_KEYS:
  case SQLCOM_SHOW_VARIABLES:
  case SQLCOM_SHOW_CHARSETS:
  case SQLCOM_SHOW_COLLATIONS:
  case SQLCOM_SHOW_STORAGE_ENGINES:
  case SQLCOM_SHOW_PROFILE:
  case SQLCOM_SELECT:
  {
    thd->status_var.last_query_cost= 0.0;
    thd->status_var.last_query_partial_plans= 0;

    if ((res= select_precheck(thd, lex, all_tables, first_table)))
      break;

    res= execute_sqlcom_select(thd, all_tables);
    break;
  }
case SQLCOM_PREPARE:
  {
    mysql_sql_stmt_prepare(thd);
    break;
  }
  case SQLCOM_EXECUTE:
  {
    /*
      Deallocate free_list here to avoid assertion failure later in
      Prepared_statement::execute_loop
    */
    free_items(thd->free_list);
    thd->free_list= NULL;
    mysql_sql_stmt_execute(thd);
    break;
  }
  case SQLCOM_DEALLOCATE_PREPARE:
  {
    mysql_sql_stmt_close(thd);
    break;
  }
  case SQLCOM_DO:
    if (check_table_access(thd, SELECT_ACL, all_tables, FALSE, UINT_MAX, FALSE)
        || open_and_lock_tables(thd, all_tables, TRUE, 0))
      goto error;

    res= mysql_do(thd, *lex->insert_list);
    break;

  case SQLCOM_EMPTY_QUERY:
    my_ok(thd);
    break;

  case SQLCOM_HELP:
    res= mysqld_help(thd,lex->help_arg);
    break;

#ifndef EMBEDDED_LIBRARY
  case SQLCOM_PURGE:
  {
    if (check_global_access(thd, SUPER_ACL))
      goto error;
    if (lex->type == 0)
    {
      /* PURGE MASTER LOGS TO 'file' */
      res = purge_master_logs(thd, lex->to_log);
      break;
    }
    if (lex->type == PURGE_BITMAPS_TO_LSN)
    {
      /* PURGE CHANGED_PAGE_BITMAPS BEFORE lsn */
      ulonglong lsn= 0;
      Item *it= (Item *)lex->value_list.head();
      if ((!it->fixed && it->fix_fields(lex->thd, &it)) || it->check_cols(1)
          || it->null_value)
      {
        my_error(ER_WRONG_ARGUMENTS, MYF(0),
                 "PURGE CHANGED_PAGE_BITMAPS BEFORE");
        goto error;
      }
      lsn= it->val_uint();
      res= ha_purge_changed_page_bitmaps(lsn);
      if (res)
      {
        my_error(ER_LOG_PURGE_UNKNOWN_ERR, MYF(0),
                 "PURGE CHANGED_PAGE_BITMAPS BEFORE");
        goto error;
      }
      my_ok(thd);
      break;
    }
  }
  case SQLCOM_PURGE_BEFORE:
  {
    Item *it;

    if (check_global_access(thd, SUPER_ACL))
      goto error;
    /* PURGE MASTER LOGS BEFORE 'data' */
    it= (Item *)lex->value_list.head();
    if ((!it->fixed && it->fix_fields(lex->thd, &it)) ||
        it->check_cols(1))
    {
      my_error(ER_WRONG_ARGUMENTS, MYF(0), "PURGE LOGS BEFORE");
      goto error;
    }
    it= new Item_func_unix_timestamp(it);
    /*
      it is OK only emulate fix_fieds, because we need only
      value of constant
    */
    it->quick_fix_field();
    res = purge_master_logs_before_date(thd, (ulong)it->val_int());
    break;
  }
  case SQLCOM_PURGE_ARCHIVE:
  {
    if (check_global_access(thd, SUPER_ACL))
      goto error;
    /* PURGE ARCHIVED LOGS TO 'file' */
    if (!ha_purge_archive_logs_to(NULL, NULL, lex->to_log)) {
      my_ok(thd);
    } else {
      my_error(ER_LOG_PURGE_UNKNOWN_ERR, MYF(0), "PURGE ARCHIVE LOGS TO");
      goto error;
    }

    break;
  }
  case SQLCOM_PURGE_ARCHIVE_BEFORE:
  {
    Item *it;

    if (check_global_access(thd, SUPER_ACL))
      goto error;
    /* PURGE ARCHIVE LOGS BEFORE 'data' */
    it= (Item *)lex->value_list.head();
    if ((!it->fixed && it->fix_fields(lex->thd, &it)) ||
        it->check_cols(1))
    {
      my_error(ER_WRONG_ARGUMENTS, MYF(0), "PURGE ARCHIVE LOGS BEFORE");
      goto error;
    }
    it= new Item_func_unix_timestamp(it);
    /*
      it is OK only emulate fix_fieds, because we need only
      value of constant
    */
    it->quick_fix_field();
    ulong before_timestamp = (ulong)it->val_int();
    if (!ha_purge_archive_logs(NULL, NULL, &before_timestamp )) {
      my_ok(thd);
    } else {
      my_error(ER_LOG_PURGE_UNKNOWN_ERR, MYF(0), "PURGE ARCHIVE LOGS BEFORE");
      goto error;
    }
    break;
  }
#endif
  case SQLCOM_SHOW_WARNS:
  {
    res= mysqld_show_warnings(thd, (ulong)
			      ((1L << (uint) Sql_condition::WARN_LEVEL_NOTE) |
			       (1L << (uint) Sql_condition::WARN_LEVEL_WARN) |
			       (1L << (uint) Sql_condition::WARN_LEVEL_ERROR)
			       ));
    break;
  }
  case SQLCOM_SHOW_ERRORS:
  {
    res= mysqld_show_warnings(thd, (ulong)
			      (1L << (uint) Sql_condition::WARN_LEVEL_ERROR));
    break;
  }
  case SQLCOM_SHOW_PROFILES:
  {
#if defined(ENABLED_PROFILING)
    thd->profiling.discard_current_query();
    res= thd->profiling.show_profiles();
    if (res)
      goto error;
#else
    my_error(ER_FEATURE_DISABLED, MYF(0), "SHOW PROFILES", "enable-profiling");
    goto error;
#endif
    break;
  }

#ifdef HAVE_REPLICATION
  case SQLCOM_SHOW_SLAVE_HOSTS:
  {
    if (check_global_access(thd, REPL_SLAVE_ACL))
      goto error;
    res= show_slave_hosts(thd);
    break;
  }
  case SQLCOM_SHOW_RELAYLOG_EVENTS:
  {
    if (check_global_access(thd, REPL_SLAVE_ACL))
      goto error;
    res = mysql_show_relaylog_events(thd);
    break;
  }
  case SQLCOM_SHOW_BINLOG_EVENTS:
  {
    if (check_global_access(thd, REPL_SLAVE_ACL))
      goto error;
    res = mysql_show_binlog_events(thd);
    break;
  }
#endif

  case SQLCOM_ASSIGN_TO_KEYCACHE:
  {
    DBUG_ASSERT(first_table == all_tables && first_table != 0);
    if (check_access(thd, INDEX_ACL, first_table->db,
                     &first_table->grant.privilege,
                     &first_table->grant.m_internal,
                     0, 0))
      goto error;
    res= mysql_assign_to_keycache(thd, first_table, &lex->ident);
    break;
  }
  case SQLCOM_PRELOAD_KEYS:
  {
    DBUG_ASSERT(first_table == all_tables && first_table != 0);
    if (check_access(thd, INDEX_ACL, first_table->db,
                     &first_table->grant.privilege,
                     &first_table->grant.m_internal,
                     0, 0))
      goto error;
    res = mysql_preload_keys(thd, first_table);
    break;
  }
#ifdef HAVE_REPLICATION
  case SQLCOM_CHANGE_MASTER:
  {
    if (check_global_access(thd, SUPER_ACL))
      goto error;
    mysql_mutex_lock(&LOCK_active_mi);
    if (active_mi != NULL)
      res= change_master(thd, active_mi);
    else
      my_message(ER_SLAVE_CONFIGURATION, ER(ER_SLAVE_CONFIGURATION),
                 MYF(0));
    mysql_mutex_unlock(&LOCK_active_mi);
    break;
  }
  case SQLCOM_SHOW_SLAVE_NOLOCK_STAT:
  case SQLCOM_SHOW_SLAVE_STAT:
  {
    /* Accept one of two privileges */
    if (check_global_access(thd, SUPER_ACL | REPL_CLIENT_ACL))
      goto error;
    bool do_lock=SQLCOM_SHOW_SLAVE_NOLOCK_STAT != lex->sql_command;
    if(do_lock)
    {
      mysql_mutex_lock(&LOCK_active_mi);
    }
    res = show_slave_status(thd, active_mi);
    if(do_lock)
    {
      mysql_mutex_unlock(&LOCK_active_mi);
    }
    DBUG_EXECUTE_IF("after_show_slave_status",
                    {
                      const char act[]=
                        "now "
                        "signal signal.after_show_slave_status";
                      DBUG_ASSERT(opt_debug_sync_timeout > 0);
                      DBUG_ASSERT(!debug_sync_set_action(current_thd,
                                                         STRING_WITH_LEN(act)));
                    };);
    break;
  }
  case SQLCOM_SHOW_MASTER_STAT:
  {
    /* Accept one of two privileges */
    if (check_global_access(thd, SUPER_ACL | REPL_CLIENT_ACL))
      goto error;
    res = show_master_status(thd);
    break;
  }

#endif /* HAVE_REPLICATION */
  case SQLCOM_SHOW_ENGINE_STATUS:
    {
      if (check_global_access(thd, PROCESS_ACL))
        goto error;
      res = ha_show_status(thd, lex->create_info.db_type, HA_ENGINE_STATUS);
      break;
    }
  case SQLCOM_SHOW_ENGINE_MUTEX:
    {
      if (check_global_access(thd, PROCESS_ACL))
        goto error;
      res = ha_show_status(thd, lex->create_info.db_type, HA_ENGINE_MUTEX);
      break;
    }
  case SQLCOM_CREATE_TABLE:
  {
    DBUG_ASSERT(first_table == all_tables && first_table != 0);
    bool link_to_local;
    TABLE_LIST *create_table= first_table;
    TABLE_LIST *select_tables= lex->create_last_non_select_table->next_global;

    /*
      Code below (especially in mysql_create_table() and select_create
      methods) may modify HA_CREATE_INFO structure in LEX, so we have to
      use a copy of this structure to make execution prepared statement-
      safe. A shallow copy is enough as this code won't modify any memory
      referenced from this structure.
    */
    HA_CREATE_INFO create_info(lex->create_info);
    /*
      We need to copy alter_info for the same reasons of re-execution
      safety, only in case of Alter_info we have to do (almost) a deep
      copy.
    */
    Alter_info alter_info(lex->alter_info, thd->mem_root);

    if (thd->is_fatal_error)
    {
      /* If out of memory when creating a copy of alter_info. */
      res= 1;
      goto end_with_restore_list;
    }

    if ((res= create_table_precheck(thd, select_tables, create_table)))
      goto end_with_restore_list;

    /* Might have been updated in create_table_precheck */
    create_info.alias= create_table->alias;

    /* Fix names if symlinked or relocated tables */
    if (append_file_to_dir(thd, &create_info.data_file_name,
			   create_table->table_name) ||
	append_file_to_dir(thd, &create_info.index_file_name,
			   create_table->table_name))
      goto end_with_restore_list;

    /*
      If no engine type was given, work out the default now
      rather than at parse-time.
    */
    if (!(create_info.used_fields & HA_CREATE_USED_ENGINE))
      create_info.db_type= create_info.options & HA_LEX_CREATE_TMP_TABLE ?
              ha_default_temp_handlerton(thd) : ha_default_handlerton(thd);
    /*
      If we are using SET CHARSET without DEFAULT, add an implicit
      DEFAULT to not confuse old users. (This may change).
    */
    if ((create_info.used_fields &
	 (HA_CREATE_USED_DEFAULT_CHARSET | HA_CREATE_USED_CHARSET)) ==
	HA_CREATE_USED_CHARSET)
    {
      create_info.used_fields&= ~HA_CREATE_USED_CHARSET;
      create_info.used_fields|= HA_CREATE_USED_DEFAULT_CHARSET;
      create_info.default_table_charset= create_info.table_charset;
      create_info.table_charset= 0;
    }

#ifdef WITH_PARTITION_STORAGE_ENGINE
    {
      partition_info *part_info= thd->lex->part_info;
      if (part_info && !(part_info= thd->lex->part_info->get_clone()))
      {
        res= -1;
        goto end_with_restore_list;
      }
      thd->work_part_info= part_info;
    }
#endif

    if (select_lex->item_list.elements)		// With select
    {
      select_result *result;

      /*
        CREATE TABLE...IGNORE/REPLACE SELECT... can be unsafe, unless
        ORDER BY PRIMARY KEY clause is used in SELECT statement. We therefore
        use row based logging if mixed or row based logging is available.
        TODO: Check if the order of the output of the select statement is
        deterministic. Waiting for BUG#42415
      */
      if(lex->ignore)
        lex->set_stmt_unsafe(LEX::BINLOG_STMT_UNSAFE_CREATE_IGNORE_SELECT);
      
      if(lex->duplicates == DUP_REPLACE)
        lex->set_stmt_unsafe(LEX::BINLOG_STMT_UNSAFE_CREATE_REPLACE_SELECT);

      /*
        If:
        a) we inside an SP and there was NAME_CONST substitution,
        b) binlogging is on (STMT mode),
        c) we log the SP as separate statements
        raise a warning, as it may cause problems
        (see 'NAME_CONST issues' in 'Binary Logging of Stored Programs')
       */
      if (thd->query_name_consts && 
          mysql_bin_log.is_open() &&
          thd->variables.binlog_format == BINLOG_FORMAT_STMT &&
          !mysql_bin_log.is_query_in_union(thd, thd->query_id))
      {
        List_iterator_fast<Item> it(select_lex->item_list);
        Item *item;
        uint splocal_refs= 0;
        /* Count SP local vars in the top-level SELECT list */
        while ((item= it++))
        {
          if (item->is_splocal())
            splocal_refs++;
        }
        /*
          If it differs from number of NAME_CONST substitution applied,
          we may have a SOME_FUNC(NAME_CONST()) in the SELECT list,
          that may cause a problem with binary log (see BUG#35383),
          raise a warning. 
        */
        if (splocal_refs != thd->query_name_consts)
          push_warning(thd, 
                       Sql_condition::WARN_LEVEL_WARN,
                       ER_UNKNOWN_ERROR,
"Invoked routine ran a statement that may cause problems with "
"binary log, see 'NAME_CONST issues' in 'Binary Logging of Stored Programs' "
"section of the manual.");
      }
      
      select_lex->options|= SELECT_NO_UNLOCK;
      unit->set_limit(select_lex);

      /*
        Disable non-empty MERGE tables with CREATE...SELECT. Too
        complicated. See Bug #26379. Empty MERGE tables are read-only
        and don't allow CREATE...SELECT anyway.
      */
      if (create_info.used_fields & HA_CREATE_USED_UNION)
      {
        my_error(ER_WRONG_OBJECT, MYF(0), create_table->db,
                 create_table->table_name, "BASE TABLE");
        res= 1;
        goto end_with_restore_list;
      }

      res= open_normal_and_derived_tables(thd, all_tables, 0);
      if (res)
      {
        /* Got error or warning. Set res to 1 if error */
        if (!(res= thd->is_error()))
          my_ok(thd);                           // CREATE ... IF NOT EXISTS
      }
      else
      {
        /* The table already exists */
        if (create_table->table || create_table->view)
        {
          if (create_info.options & HA_LEX_CREATE_IF_NOT_EXISTS)
          {
            push_warning_printf(thd, Sql_condition::WARN_LEVEL_NOTE,
                                ER_TABLE_EXISTS_ERROR,
                                ER(ER_TABLE_EXISTS_ERROR),
                                create_info.alias);
            my_ok(thd);
          }
          else
          {
            my_error(ER_TABLE_EXISTS_ERROR, MYF(0), create_info.alias);
            res= 1;
          }
          goto end_with_restore_list;
        }

        /*
          Remove target table from main select and name resolution
          context. This can't be done earlier as it will break view merging in
          statements like "CREATE TABLE IF NOT EXISTS existing_view SELECT".
        */
        lex->unlink_first_table(&link_to_local);

        /* Updating any other table is prohibited in CTS statement */
        for (TABLE_LIST *table= lex->query_tables; table;
             table= table->next_global)
          if (table->lock_type >= TL_WRITE_ALLOW_WRITE)
          {
            res= 1;
            my_error(ER_CANT_UPDATE_TABLE_IN_CREATE_TABLE_SELECT, MYF(0),
                     table->table_name, create_info.alias);
            goto end_with_restore_list;
          }

        /*
          select_create is currently not re-execution friendly and
          needs to be created for every execution of a PS/SP.
        */
        if ((result= new select_create(create_table,
                                       &create_info,
                                       &alter_info,
                                       select_lex->item_list,
                                       lex->duplicates,
                                       lex->ignore,
                                       select_tables)))
        {
          /*
            CREATE from SELECT give its SELECT_LEX for SELECT,
            and item_list belong to SELECT
          */
          res= handle_select(thd, result, 0);
          delete result;
        }

        lex->link_first_table_back(create_table, link_to_local);
      }
    }
    else
    {
      /* regular create */
      if (create_info.options & HA_LEX_CREATE_TABLE_LIKE)
      {
        /* CREATE TABLE ... LIKE ... */
        res= mysql_create_like_table(thd, create_table, select_tables,
                                     &create_info);
      }
      else
      {
        /* Regular CREATE TABLE */
        res= mysql_create_table(thd, create_table,
                                &create_info, &alter_info);
      }
      if (!res)
        my_ok(thd);
    }

end_with_restore_list:
    break;
  }
  case SQLCOM_CREATE_INDEX:
    /* Fall through */
  case SQLCOM_DROP_INDEX:
  /*
    CREATE INDEX and DROP INDEX are implemented by calling ALTER
    TABLE with proper arguments.

    In the future ALTER TABLE will notice that the request is to
    only add indexes and create these one by one for the existing
    table without having to do a full rebuild.
  */
  {
    /* Prepare stack copies to be re-execution safe */
    HA_CREATE_INFO create_info;
    Alter_info alter_info(lex->alter_info, thd->mem_root);

    if (thd->is_fatal_error) /* out of memory creating a copy of alter_info */
      goto error;

    DBUG_ASSERT(first_table == all_tables && first_table != 0);
    if (check_one_table_access(thd, INDEX_ACL, all_tables))
      goto error; /* purecov: inspected */
    /*
      Currently CREATE INDEX or DROP INDEX cause a full table rebuild
      and thus classify as slow administrative statements just like
      ALTER TABLE.
    */
    thd->enable_slow_log= opt_log_slow_admin_statements;

    memset(&create_info, 0, sizeof(create_info));
    create_info.db_type= 0;
    create_info.row_type= ROW_TYPE_NOT_USED;
    create_info.default_table_charset= thd->variables.collation_database;

    res= mysql_alter_table(thd, first_table->db, first_table->table_name,
                           &create_info, first_table, &alter_info,
                           0, (ORDER*) 0, 0);
    break;
  }
#ifdef HAVE_REPLICATION
  case SQLCOM_SLAVE_START:
  {
    mysql_mutex_lock(&LOCK_active_mi);
    if (active_mi != NULL)
      res= start_slave(thd, active_mi, 1 /* net report*/);
    else
      my_message(ER_SLAVE_CONFIGURATION, ER(ER_SLAVE_CONFIGURATION),
                 MYF(0));
    mysql_mutex_unlock(&LOCK_active_mi);
    break;
  }
  case SQLCOM_SLAVE_STOP:
  /*
    If the client thread has locked tables, a deadlock is possible.
    Assume that
    - the client thread does LOCK TABLE t READ.
    - then the master updates t.
    - then the SQL slave thread wants to update t,
      so it waits for the client thread because t is locked by it.
    - then the client thread does SLAVE STOP.
      SLAVE STOP waits for the SQL slave thread to terminate its
      update t, which waits for the client thread because t is locked by it.
    To prevent that, refuse SLAVE STOP if the
    client thread has locked tables
  */
  if (thd->locked_tables_mode ||
      thd->in_active_multi_stmt_transaction() || thd->global_read_lock.is_acquired())
  {
    my_message(ER_LOCK_OR_ACTIVE_TRANSACTION,
               ER(ER_LOCK_OR_ACTIVE_TRANSACTION), MYF(0));
    goto error;
  }
  {
    mysql_mutex_lock(&LOCK_active_mi);
    if (active_mi != NULL)
      res= stop_slave(thd, active_mi, 1 /* net report*/);
    else
      my_message(ER_SLAVE_CONFIGURATION, ER(ER_SLAVE_CONFIGURATION),
                 MYF(0));
    mysql_mutex_unlock(&LOCK_active_mi);
    break;
  }
#endif /* HAVE_REPLICATION */

  case SQLCOM_RENAME_TABLE:
  {
    DBUG_ASSERT(first_table == all_tables && first_table != 0);
    TABLE_LIST *table;
    for (table= first_table; table; table= table->next_local->next_local)
    {
      if (check_access(thd, ALTER_ACL | DROP_ACL, table->db,
                       &table->grant.privilege,
                       &table->grant.m_internal,
                       0, 0) ||
          check_access(thd, INSERT_ACL | CREATE_ACL, table->next_local->db,
                       &table->next_local->grant.privilege,
                       &table->next_local->grant.m_internal,
                       0, 0))
	goto error;
      TABLE_LIST old_list, new_list;
      /*
        we do not need initialize old_list and new_list because we will
        come table[0] and table->next[0] there
      */
      old_list= table[0];
      new_list= table->next_local[0];
      if (check_grant(thd, ALTER_ACL | DROP_ACL, &old_list, FALSE, 1, FALSE) ||
         (!test_all_bits(table->next_local->grant.privilege,
                         INSERT_ACL | CREATE_ACL) &&
          check_grant(thd, INSERT_ACL | CREATE_ACL, &new_list, FALSE, 1,
                      FALSE)))
        goto error;
    }

    if (mysql_rename_tables(thd, first_table, 0))
      goto error;
    break;
  }
#ifndef EMBEDDED_LIBRARY
  case SQLCOM_SHOW_BINLOGS:
#ifdef DONT_ALLOW_SHOW_COMMANDS
    my_message(ER_NOT_ALLOWED_COMMAND, ER(ER_NOT_ALLOWED_COMMAND),
               MYF(0)); /* purecov: inspected */
    goto error;
#else
    {
      if (check_global_access(thd, SUPER_ACL | REPL_CLIENT_ACL))
	goto error;
      res = show_binlogs(thd);
      break;
    }
#endif
#endif /* EMBEDDED_LIBRARY */
  case SQLCOM_SHOW_CREATE:
    DBUG_ASSERT(first_table == all_tables && first_table != 0);
#ifdef DONT_ALLOW_SHOW_COMMANDS
    my_message(ER_NOT_ALLOWED_COMMAND, ER(ER_NOT_ALLOWED_COMMAND),
               MYF(0)); /* purecov: inspected */
    goto error;
#else
    {
     /*
        Access check:
        SHOW CREATE TABLE require any privileges on the table level (ie
        effecting all columns in the table).
        SHOW CREATE VIEW require the SHOW_VIEW and SELECT ACLs on the table
        level.
        NOTE: SHOW_VIEW ACL is checked when the view is created.
      */

      DBUG_PRINT("debug", ("lex->only_view: %d, table: %s.%s",
                           lex->only_view,
                           first_table->db, first_table->table_name));
      if (lex->only_view)
      {
        if (check_table_access(thd, SELECT_ACL, first_table, FALSE, 1, FALSE))
        {
          DBUG_PRINT("debug", ("check_table_access failed"));
          my_error(ER_TABLEACCESS_DENIED_ERROR, MYF(0),
                  "SHOW", thd->security_ctx->priv_user,
                  thd->security_ctx->host_or_ip, first_table->alias);
          goto error;
        }
        DBUG_PRINT("debug", ("check_table_access succeeded"));

        /* Ignore temporary tables if this is "SHOW CREATE VIEW" */
        first_table->open_type= OT_BASE_ONLY;

      }
      else
      {
        /*
          Temporary tables should be opened for SHOW CREATE TABLE, but not
          for SHOW CREATE VIEW.
        */
        if (open_temporary_tables(thd, all_tables))
          goto error;

        /*
          The fact that check_some_access() returned FALSE does not mean that
          access is granted. We need to check if first_table->grant.privilege
          contains any table-specific privilege.
        */
        DBUG_PRINT("debug", ("first_table->grant.privilege: %lx",
                             first_table->grant.privilege));
        if (check_some_access(thd, SHOW_CREATE_TABLE_ACLS, first_table) ||
            (first_table->grant.privilege & SHOW_CREATE_TABLE_ACLS) == 0)
        {
          my_error(ER_TABLEACCESS_DENIED_ERROR, MYF(0),
                  "SHOW", thd->security_ctx->priv_user,
                  thd->security_ctx->host_or_ip, first_table->alias);
          goto error;
        }
      }

      /* Access is granted. Execute the command.  */
      res= mysqld_show_create(thd, first_table);
      break;
    }
#endif
  case SQLCOM_CHECKSUM:
  {
    DBUG_ASSERT(first_table == all_tables && first_table != 0);
    if (check_table_access(thd, SELECT_ACL, all_tables,
                           FALSE, UINT_MAX, FALSE))
      goto error; /* purecov: inspected */

    res = mysql_checksum_table(thd, first_table, &lex->check_opt);
    break;
  }
  case SQLCOM_UPDATE:
  {
    ha_rows found= 0, updated= 0;
    DBUG_ASSERT(first_table == all_tables && first_table != 0);
    if (update_precheck(thd, all_tables))
      break;

    /*
      UPDATE IGNORE can be unsafe. We therefore use row based
      logging if mixed or row based logging is available.
      TODO: Check if the order of the output of the select statement is
      deterministic. Waiting for BUG#42415
    */
    if (lex->ignore)
      lex->set_stmt_unsafe(LEX::BINLOG_STMT_UNSAFE_UPDATE_IGNORE);

    DBUG_ASSERT(select_lex->offset_limit == 0);
    unit->set_limit(select_lex);
    MYSQL_UPDATE_START(thd->query());
    res= (up_result= mysql_update(thd, all_tables,
                                  select_lex->item_list,
                                  lex->value_list,
                                  select_lex->where,
                                  select_lex->order_list.elements,
                                  select_lex->order_list.first,
                                  unit->select_limit_cnt,
                                  lex->duplicates, lex->ignore,
                                  &found, &updated));
    MYSQL_UPDATE_DONE(res, found, updated);
    /* mysql_update return 2 if we need to switch to multi-update */
    if (up_result != 2)
      break;
    /* Fall through */
  }
  case SQLCOM_UPDATE_MULTI:
  {
    DBUG_ASSERT(first_table == all_tables && first_table != 0);
    /* if we switched from normal update, rights are checked */
    if (up_result != 2)
    {
      if ((res= multi_update_precheck(thd, all_tables)))
        break;
    }
    else
      res= 0;

    res= mysql_multi_update_prepare(thd);

#ifdef HAVE_REPLICATION
    /* Check slave filtering rules */
    if (unlikely(thd->slave_thread && !have_table_map_for_update))
    {
      if (all_tables_not_ok(thd, all_tables))
      {
        if (res!= 0)
        {
          res= 0;             /* don't care of prev failure  */
          thd->clear_error(); /* filters are of highest prior */
        }
        /* we warn the slave SQL thread */
        my_error(ER_SLAVE_IGNORED_TABLE, MYF(0));
        break;
      }
      if (res)
        break;
    }
    else
    {
#endif /* HAVE_REPLICATION */
      if (res)
        break;
      if (opt_readonly &&
	  !(thd->security_ctx->master_access & SUPER_ACL) &&
	  some_non_temp_table_to_be_updated(thd, all_tables))
      {
	my_error(ER_OPTION_PREVENTS_STATEMENT, MYF(0), "--read-only");
	break;
      }
#ifdef HAVE_REPLICATION
    }  /* unlikely */
#endif
    {
      multi_update *result_obj;
      MYSQL_MULTI_UPDATE_START(thd->query());
      res= mysql_multi_update(thd, all_tables,
                              &select_lex->item_list,
                              &lex->value_list,
                              select_lex->where,
                              select_lex->options,
                              lex->duplicates,
                              lex->ignore,
                              unit,
                              select_lex,
                              &result_obj);
      if (result_obj)
      {
        MYSQL_MULTI_UPDATE_DONE(res, result_obj->num_found(),
                                result_obj->num_updated());
        res= FALSE; /* Ignore errors here */
        delete result_obj;
      }
      else
      {
        MYSQL_MULTI_UPDATE_DONE(1, 0, 0);
      }
    }
    break;
  }
  case SQLCOM_REPLACE:
#ifndef DBUG_OFF
    if (mysql_bin_log.is_open())
    {
      /*
        Generate an incident log event before writing the real event
        to the binary log.  We put this event is before the statement
        since that makes it simpler to check that the statement was
        not executed on the slave (since incidents usually stop the
        slave).

        Observe that any row events that are generated will be
        generated before.

        This is only for testing purposes and will not be present in a
        release build.
      */

      Incident incident= INCIDENT_NONE;
      DBUG_PRINT("debug", ("Just before generate_incident()"));
      DBUG_EXECUTE_IF("incident_database_resync_on_replace",
                      incident= INCIDENT_LOST_EVENTS;);
      if (incident)
      {
        Incident_log_event ev(thd, incident);
        if (mysql_bin_log.write_incident(&ev, true/*need_lock_log=true*/))
        {
          res= 1;
          break;
        }
      }
      DBUG_PRINT("debug", ("Just after generate_incident()"));
    }
#endif
  case SQLCOM_INSERT:
  {
    DBUG_ASSERT(first_table == all_tables && first_table != 0);

    /*
      Since INSERT DELAYED doesn't support temporary tables, we could
      not pre-open temporary tables for SQLCOM_INSERT / SQLCOM_REPLACE.
      Open them here instead.
    */
    if (first_table->lock_type != TL_WRITE_DELAYED)
    {
      if ((res= open_temporary_tables(thd, all_tables)))
        break;
    }

    if ((res= insert_precheck(thd, all_tables)))
      break;

    MYSQL_INSERT_START(thd->query());
    res= mysql_insert(thd, all_tables, lex->field_list, lex->many_values,
		      lex->update_list, lex->value_list,
                      lex->duplicates, lex->ignore);
    MYSQL_INSERT_DONE(res, (ulong) thd->get_row_count_func());
    /*
      If we have inserted into a VIEW, and the base table has
      AUTO_INCREMENT column, but this column is not accessible through
      a view, then we should restore LAST_INSERT_ID to the value it
      had before the statement.
    */
    if (first_table->view && !first_table->contain_auto_increment)
      thd->first_successful_insert_id_in_cur_stmt=
        thd->first_successful_insert_id_in_prev_stmt;

    DBUG_EXECUTE_IF("after_mysql_insert",
                    {
                      const char act[]=
                        "now "
                        "wait_for signal.continue";
                      DBUG_ASSERT(opt_debug_sync_timeout > 0);
                      DBUG_ASSERT(!debug_sync_set_action(current_thd,
                                                         STRING_WITH_LEN(act)));
                    };);
    DEBUG_SYNC(thd, "after_mysql_insert");
    break;
  }
  case SQLCOM_REPLACE_SELECT:
  case SQLCOM_INSERT_SELECT:
  {
    select_insert *sel_result;
    DBUG_ASSERT(first_table == all_tables && first_table != 0);
    if ((res= insert_precheck(thd, all_tables)))
      break;
    /*
      INSERT...SELECT...ON DUPLICATE KEY UPDATE/REPLACE SELECT/
      INSERT...IGNORE...SELECT can be unsafe, unless ORDER BY PRIMARY KEY
      clause is used in SELECT statement. We therefore use row based
      logging if mixed or row based logging is available.
      TODO: Check if the order of the output of the select statement is
      deterministic. Waiting for BUG#42415
    */
    if (lex->sql_command == SQLCOM_INSERT_SELECT &&
        lex->duplicates == DUP_UPDATE)
      lex->set_stmt_unsafe(LEX::BINLOG_STMT_UNSAFE_INSERT_SELECT_UPDATE);

    if (lex->sql_command == SQLCOM_INSERT_SELECT && lex->ignore)
      lex->set_stmt_unsafe(LEX::BINLOG_STMT_UNSAFE_INSERT_IGNORE_SELECT);

    if (lex->sql_command == SQLCOM_REPLACE_SELECT)
      lex->set_stmt_unsafe(LEX::BINLOG_STMT_UNSAFE_REPLACE_SELECT);

    /* Fix lock for first table */
    if (first_table->lock_type == TL_WRITE_DELAYED)
      first_table->lock_type= TL_WRITE;

    /* Don't unlock tables until command is written to binary log */
    select_lex->options|= SELECT_NO_UNLOCK;

    unit->set_limit(select_lex);

    if (!(res= open_normal_and_derived_tables(thd, all_tables, 0)))
    {
      MYSQL_INSERT_SELECT_START(thd->query());
      /* Skip first table, which is the table we are inserting in */
      TABLE_LIST *second_table= first_table->next_local;
      select_lex->table_list.first= second_table;
      select_lex->context.table_list= 
        select_lex->context.first_name_resolution_table= second_table;
      res= mysql_insert_select_prepare(thd);
      if (!res && (sel_result= new select_insert(first_table,
                                                 first_table->table,
                                                 &lex->field_list,
                                                 &lex->field_list,
                                                 &lex->update_list,
                                                 &lex->value_list,
                                                 lex->duplicates,
                                                 lex->ignore)))
      {
        if (lex->describe)
          res= explain_multi_table_modification(thd, sel_result);
        else
        {
          res= handle_select(thd, sel_result, OPTION_SETUP_TABLES_DONE);
          /*
            Invalidate the table in the query cache if something changed
            after unlocking when changes become visible.
            TODO: this is workaround. right way will be move invalidating in
            the unlock procedure.
          */
          if (!res && first_table->lock_type ==  TL_WRITE_CONCURRENT_INSERT &&
              thd->lock)
          {
            /* INSERT ... SELECT should invalidate only the very first table */
            TABLE_LIST *save_table= first_table->next_local;
            first_table->next_local= 0;
            query_cache_invalidate3(thd, first_table, 1);
            first_table->next_local= save_table;
          }
        }
        delete sel_result;
      }
      /* revert changes for SP */
      MYSQL_INSERT_SELECT_DONE(res, (ulong) thd->get_row_count_func());
      select_lex->table_list.first= first_table;
    }
    /*
      If we have inserted into a VIEW, and the base table has
      AUTO_INCREMENT column, but this column is not accessible through
      a view, then we should restore LAST_INSERT_ID to the value it
      had before the statement.
    */
    if (first_table->view && !first_table->contain_auto_increment)
      thd->first_successful_insert_id_in_cur_stmt=
        thd->first_successful_insert_id_in_prev_stmt;

    break;
  }
  case SQLCOM_DELETE:
  {
    DBUG_ASSERT(first_table == all_tables && first_table != 0);
    if ((res= delete_precheck(thd, all_tables)))
      break;
    DBUG_ASSERT(select_lex->offset_limit == 0);
    unit->set_limit(select_lex);

    MYSQL_DELETE_START(thd->query());
    res = mysql_delete(thd, all_tables, select_lex->where,
                       &select_lex->order_list,
                       unit->select_limit_cnt, select_lex->options);
    MYSQL_DELETE_DONE(res, (ulong) thd->get_row_count_func());
    break;
  }
  case SQLCOM_DELETE_MULTI:
  {
    DBUG_ASSERT(first_table == all_tables && first_table != 0);
    TABLE_LIST *aux_tables= thd->lex->auxiliary_table_list.first;
    uint del_table_count;
    multi_delete *del_result;

    if ((res= multi_delete_precheck(thd, all_tables)))
      break;

    /* condition will be TRUE on SP re-excuting */
    if (select_lex->item_list.elements != 0)
      select_lex->item_list.empty();
    if (add_item_to_list(thd, new Item_null()))
      goto error;

    THD_STAGE_INFO(thd, stage_init);
    if ((res= open_normal_and_derived_tables(thd, all_tables, 0)))
      break;

    MYSQL_MULTI_DELETE_START(thd->query());
    if ((res= mysql_multi_delete_prepare(thd, &del_table_count)))
    {
      MYSQL_MULTI_DELETE_DONE(1, 0);
      goto error;
    }

    if (!thd->is_fatal_error &&
        (del_result= new multi_delete(aux_tables, del_table_count)))
    {
      if (lex->describe)
        res= explain_multi_table_modification(thd, del_result);
      else
      {
        res= mysql_select(thd,
                          select_lex->get_table_list(),
                          select_lex->with_wild,
                          select_lex->item_list,
                          select_lex->where,
                          (SQL_I_List<ORDER> *)NULL, (SQL_I_List<ORDER> *)NULL,
                          (Item *)NULL,
                          (select_lex->options | thd->variables.option_bits |
                          SELECT_NO_JOIN_CACHE | SELECT_NO_UNLOCK |
                          OPTION_SETUP_TABLES_DONE) & ~OPTION_BUFFER_RESULT,
                          del_result, unit, select_lex);
        res|= thd->is_error();
        if (res)
          del_result->abort_result_set();
      }
      MYSQL_MULTI_DELETE_DONE(res, del_result->num_deleted());
      delete del_result;
    }
    else
    {
      res= TRUE;                                // Error
      MYSQL_MULTI_DELETE_DONE(1, 0);
    }
    break;
  }
  case SQLCOM_DROP_TABLE:
  {
    DBUG_ASSERT(first_table == all_tables && first_table != 0);
    if (!lex->drop_temporary)
    {
      if (check_table_access(thd, DROP_ACL, all_tables, FALSE, UINT_MAX, FALSE))
	goto error;				/* purecov: inspected */
    }
    /* DDL and binlog write order are protected by metadata locks. */
    res= mysql_rm_table(thd, first_table, lex->drop_if_exists,
			lex->drop_temporary);
  }
  break;
  case SQLCOM_SHOW_PROCESSLIST:
    if (!thd->security_ctx->priv_user[0] &&
        check_global_access(thd,PROCESS_ACL))
      break;
    mysqld_list_processes(thd,
			  (thd->security_ctx->master_access & PROCESS_ACL ?
                           NullS :
                           thd->security_ctx->priv_user),
                          lex->verbose);
    break;
  case SQLCOM_SHOW_PRIVILEGES:
    res= mysqld_show_privileges(thd);
    break;
  case SQLCOM_SHOW_ENGINE_LOGS:
#ifdef DONT_ALLOW_SHOW_COMMANDS
    my_message(ER_NOT_ALLOWED_COMMAND, ER(ER_NOT_ALLOWED_COMMAND),
               MYF(0));	/* purecov: inspected */
    goto error;
#else
    {
      if (check_access(thd, FILE_ACL, any_db, NULL, NULL, 0, 0))
	goto error;
      res= ha_show_status(thd, lex->create_info.db_type, HA_ENGINE_LOGS);
      break;
    }
#endif
  case SQLCOM_CHANGE_DB:
  {
    LEX_STRING db_str= { (char *) select_lex->db, strlen(select_lex->db) };

    if (!mysql_change_db(thd, &db_str, FALSE))
      my_ok(thd);

    break;
  }

  case SQLCOM_LOAD:
  {
    DBUG_ASSERT(first_table == all_tables && first_table != 0);
    uint privilege= (lex->duplicates == DUP_REPLACE ?
		     INSERT_ACL | DELETE_ACL : INSERT_ACL) |
                    (lex->local_file ? 0 : FILE_ACL);

    if (lex->local_file)
    {
      if (!(thd->client_capabilities & CLIENT_LOCAL_FILES) ||
          !opt_local_infile)
      {
	my_message(ER_NOT_ALLOWED_COMMAND, ER(ER_NOT_ALLOWED_COMMAND), MYF(0));
	goto error;
      }
    }

    if (check_one_table_access(thd, privilege, all_tables))
      goto error;

    res= mysql_load(thd, lex->exchange, first_table, lex->field_list,
                    lex->update_list, lex->value_list, lex->duplicates,
                    lex->ignore, (bool) lex->local_file);
    break;
  }

  case SQLCOM_SET_OPTION:
  {
    List<set_var_base> *lex_var_list= &lex->var_list;

    if ((check_table_access(thd, SELECT_ACL, all_tables, FALSE, UINT_MAX, FALSE)
         || open_and_lock_tables(thd, all_tables, TRUE, 0)))
      goto error;
    if (!(res= sql_set_variables(thd, lex_var_list)))
    {
      /*
        If the previous command was a SET ONE_SHOT, we don't want to forget
        about the ONE_SHOT property of that SET. So we use a |= instead of = .
      */
      thd->one_shot_set|= lex->one_shot_set;
      my_ok(thd);
    }
    else
    {
      /*
        We encountered some sort of error, but no message was sent.
        Send something semi-generic here since we don't know which
        assignment in the list caused the error.
      */
      if (!thd->is_error())
        my_error(ER_WRONG_ARGUMENTS,MYF(0),"SET");
      goto error;
    }

    break;
  }

  case SQLCOM_UNLOCK_TABLES:
    /*
      It is critical for mysqldump --single-transaction --master-data that
      UNLOCK TABLES does not implicitely commit a connection which has only
      done FLUSH TABLES WITH READ LOCK + BEGIN. If this assumption becomes
      false, mysqldump will not work.
    */
    if (thd->variables.option_bits & OPTION_TABLE_LOCK)
    {
      /*
        Can we commit safely? If not, return to avoid releasing
        transactional metadata locks.
      */
      if (trans_check_state(thd))
        DBUG_RETURN(-1);
      res= trans_commit_implicit(thd);
      thd->locked_tables_list.unlock_locked_tables(thd);
      thd->mdl_context.release_transactional_locks();
      thd->variables.option_bits&= ~(OPTION_TABLE_LOCK);
    }

    if (thd->backup_tables_lock.is_acquired())
    {
      DBUG_ASSERT(!thd->global_read_lock.is_acquired());

      thd->backup_tables_lock.release(thd);
    }
    else if (thd->global_read_lock.is_acquired())
      thd->global_read_lock.unlock_global_read_lock(thd);

    if (res)
      goto error;
    my_ok(thd);
    break;

  case SQLCOM_UNLOCK_BINLOG:
    if (thd->backup_binlog_lock.is_acquired())
      thd->backup_binlog_lock.release(thd);

    my_ok(thd);
    break;

  case SQLCOM_LOCK_TABLES:
    /*
      Can we commit safely? If not, return to avoid releasing
      transactional metadata locks.
    */
    if (trans_check_state(thd))
      DBUG_RETURN(-1);
    /* We must end the transaction first, regardless of anything */
    res= trans_commit_implicit(thd);
    thd->locked_tables_list.unlock_locked_tables(thd);
    /* Release transactional metadata locks. */
    thd->mdl_context.release_transactional_locks();
    if (res)
      goto error;

    /*
      Here we have to pre-open temporary tables for LOCK TABLES.

      CF_PREOPEN_TMP_TABLES is not set for this SQL statement simply
      because LOCK TABLES calls close_thread_tables() as a first thing
      (it's called from unlock_locked_tables() above). So even if
      CF_PREOPEN_TMP_TABLES was set and the tables would be pre-opened
      in a usual way, they would have been closed.
    */

    if (open_temporary_tables(thd, all_tables))
      goto error;

    if (lock_tables_precheck(thd, all_tables))
      goto error;

    thd->variables.option_bits|= OPTION_TABLE_LOCK;

    res= lock_tables_open_and_lock_tables(thd, all_tables);

    if (res)
    {
      thd->variables.option_bits&= ~(OPTION_TABLE_LOCK);
    }
    else
    {
#ifdef HAVE_QUERY_CACHE
      if (thd->variables.query_cache_wlock_invalidate)
        query_cache.invalidate_locked_for_write(first_table);
#endif /*HAVE_QUERY_CACHE*/
      my_ok(thd);
    }
    break;
  case SQLCOM_LOCK_TABLES_FOR_BACKUP:
    if (!lock_tables_for_backup(thd))
      my_ok(thd);

    break;
  case SQLCOM_LOCK_BINLOG_FOR_BACKUP:
    if (!lock_binlog_for_backup(thd))
      my_ok(thd);

    break;
  case SQLCOM_CREATE_DB:
  {
    /*
      As mysql_create_db() may modify HA_CREATE_INFO structure passed to
      it, we need to use a copy of LEX::create_info to make execution
      prepared statement- safe.
    */
    HA_CREATE_INFO create_info(lex->create_info);
    char *alias;
    if (!(alias=thd->strmake(lex->name.str, lex->name.length)) ||
        (check_and_convert_db_name(&lex->name, FALSE) != IDENT_NAME_OK))
      break;
    /*
      If in a slave thread :
      CREATE DATABASE DB was certainly not preceded by USE DB.
      For that reason, db_ok() in sql/slave.cc did not check the
      do_db/ignore_db. And as this query involves no tables, tables_ok()
      above was not called. So we have to check rules again here.
    */
#ifdef HAVE_REPLICATION
    if (!db_stmt_db_ok(thd, lex->name.str))
    {
      my_message(ER_SLAVE_IGNORED_TABLE, ER(ER_SLAVE_IGNORED_TABLE), MYF(0));
      break;
    }
#endif
    if (check_access(thd, CREATE_ACL, lex->name.str, NULL, NULL, 1, 0))
      break;
    res= mysql_create_db(thd,(lower_case_table_names == 2 ? alias :
                              lex->name.str), &create_info, 0);
    break;
  }
  case SQLCOM_DROP_DB:
  {
    if (check_and_convert_db_name(&lex->name, FALSE) != IDENT_NAME_OK)
      break;
    /*
      If in a slave thread :
      DROP DATABASE DB may not be preceded by USE DB.
      For that reason, maybe db_ok() in sql/slave.cc did not check the 
      do_db/ignore_db. And as this query involves no tables, tables_ok()
      above was not called. So we have to check rules again here.
    */
#ifdef HAVE_REPLICATION
    if (!db_stmt_db_ok(thd, lex->name.str))
    {
      my_message(ER_SLAVE_IGNORED_TABLE, ER(ER_SLAVE_IGNORED_TABLE), MYF(0));
      break;
    }
#endif
    if (check_access(thd, DROP_ACL, lex->name.str, NULL, NULL, 1, 0))
      break;
    res= mysql_rm_db(thd, lex->name.str, lex->drop_if_exists, 0);
    break;
  }
  case SQLCOM_ALTER_DB_UPGRADE:
  {
    LEX_STRING *db= & lex->name;
#ifdef HAVE_REPLICATION
    if (!db_stmt_db_ok(thd, lex->name.str))
    {
      res= 1;
      my_message(ER_SLAVE_IGNORED_TABLE, ER(ER_SLAVE_IGNORED_TABLE), MYF(0));
      break;
    }
#endif
    if (check_and_convert_db_name(db, FALSE) != IDENT_NAME_OK)
      break;
    if (check_access(thd, ALTER_ACL, db->str, NULL, NULL, 1, 0) ||
        check_access(thd, DROP_ACL, db->str, NULL, NULL, 1, 0) ||
        check_access(thd, CREATE_ACL, db->str, NULL, NULL, 1, 0))
    {
      res= 1;
      break;
    }
    res= mysql_upgrade_db(thd, db);
    if (!res)
      my_ok(thd);
    break;
  }
  case SQLCOM_ALTER_DB:
  {
    LEX_STRING *db= &lex->name;
    HA_CREATE_INFO create_info(lex->create_info);
    if (check_and_convert_db_name(db, FALSE) != IDENT_NAME_OK)
      break;
    /*
      If in a slave thread :
      ALTER DATABASE DB may not be preceded by USE DB.
      For that reason, maybe db_ok() in sql/slave.cc did not check the
      do_db/ignore_db. And as this query involves no tables, tables_ok()
      above was not called. So we have to check rules again here.
    */
#ifdef HAVE_REPLICATION
    if (!db_stmt_db_ok(thd, lex->name.str))
    {
      my_message(ER_SLAVE_IGNORED_TABLE, ER(ER_SLAVE_IGNORED_TABLE), MYF(0));
      break;
    }
#endif
    if (check_access(thd, ALTER_ACL, db->str, NULL, NULL, 1, 0))
      break;
    res= mysql_alter_db(thd, db->str, &create_info);
    break;
  }
  case SQLCOM_SHOW_CREATE_DB:
  {
    DBUG_EXECUTE_IF("4x_server_emul",
                    my_error(ER_UNKNOWN_ERROR, MYF(0)); goto error;);
    if (check_and_convert_db_name(&lex->name, TRUE) != IDENT_NAME_OK)
      break;
    res= mysqld_show_create_db(thd, lex->name.str, &lex->create_info);
    break;
  }
  case SQLCOM_CREATE_EVENT:
  case SQLCOM_ALTER_EVENT:
  #ifdef HAVE_EVENT_SCHEDULER
  do
  {
    DBUG_ASSERT(lex->event_parse_data);
    if (lex->table_or_sp_used())
    {
      my_error(ER_NOT_SUPPORTED_YET, MYF(0), "Usage of subqueries or stored "
               "function calls as part of this statement");
      break;
    }

    res= sp_process_definer(thd);
    if (res)
      break;

    switch (lex->sql_command) {
    case SQLCOM_CREATE_EVENT:
    {
      bool if_not_exists= (lex->create_info.options &
                           HA_LEX_CREATE_IF_NOT_EXISTS);
      res= Events::create_event(thd, lex->event_parse_data, if_not_exists);
      break;
    }
    case SQLCOM_ALTER_EVENT:
      res= Events::update_event(thd, lex->event_parse_data,
                                lex->spname ? &lex->spname->m_db : NULL,
                                lex->spname ? &lex->spname->m_name : NULL);
      break;
    default:
      DBUG_ASSERT(0);
    }
    DBUG_PRINT("info",("DDL error code=%d", res));
    if (!res)
      my_ok(thd);

  } while (0);
  /* Don't do it, if we are inside a SP */
  if (!thd->sp_runtime_ctx)
  {
    delete lex->sphead;
    lex->sphead= NULL;
  }
  /* lex->unit.cleanup() is called outside, no need to call it here */
  break;
  case SQLCOM_SHOW_CREATE_EVENT:
    res= Events::show_create_event(thd, lex->spname->m_db,
                                   lex->spname->m_name);
    break;
  case SQLCOM_DROP_EVENT:
    if (!(res= Events::drop_event(thd,
                                  lex->spname->m_db, lex->spname->m_name,
                                  lex->drop_if_exists)))
      my_ok(thd);
    break;
#else
    my_error(ER_NOT_SUPPORTED_YET,MYF(0),"embedded server");
    break;
#endif
  case SQLCOM_CREATE_FUNCTION:                  // UDF function
  {
    if (check_access(thd, INSERT_ACL, "mysql", NULL, NULL, 1, 0))
      break;
#ifdef HAVE_DLOPEN
    if (!(res = mysql_create_function(thd, &lex->udf)))
      my_ok(thd);
#else
    my_error(ER_CANT_OPEN_LIBRARY, MYF(0), lex->udf.dl, 0, "feature disabled");
    res= TRUE;
#endif
    break;
  }
#ifndef NO_EMBEDDED_ACCESS_CHECKS
  case SQLCOM_CREATE_USER:
  {
    if (check_access(thd, INSERT_ACL, "mysql", NULL, NULL, 1, 1) &&
        check_global_access(thd,CREATE_USER_ACL))
      break;
    /* Conditionally writes to binlog */
    if (!(res= mysql_create_user(thd, lex->users_list)))
      my_ok(thd);
    break;
  }
  case SQLCOM_DROP_USER:
  {
    if (check_access(thd, DELETE_ACL, "mysql", NULL, NULL, 1, 1) &&
        check_global_access(thd,CREATE_USER_ACL))
      break;
    /* Conditionally writes to binlog */
    if (!(res= mysql_drop_user(thd, lex->users_list)))
      my_ok(thd);
    break;
  }
  case SQLCOM_RENAME_USER:
  {
    if (check_access(thd, UPDATE_ACL, "mysql", NULL, NULL, 1, 1) &&
        check_global_access(thd,CREATE_USER_ACL))
      break;
    /* Conditionally writes to binlog */
    if (!(res= mysql_rename_user(thd, lex->users_list)))
      my_ok(thd);
    break;
  }
  case SQLCOM_REVOKE_ALL:
  {
    if (check_access(thd, UPDATE_ACL, "mysql", NULL, NULL, 1, 1) &&
        check_global_access(thd,CREATE_USER_ACL))
      break;

    /* Replicate current user as grantor */
    thd->binlog_invoker();

    /* Conditionally writes to binlog */
    if (!(res = mysql_revoke_all(thd, lex->users_list)))
      my_ok(thd);
    break;
  }
  case SQLCOM_REVOKE:
  case SQLCOM_GRANT:
  {
    if (lex->type != TYPE_ENUM_PROXY &&
        check_access(thd, lex->grant | lex->grant_tot_col | GRANT_ACL,
                     first_table ?  first_table->db : select_lex->db,
                     first_table ? &first_table->grant.privilege : NULL,
                     first_table ? &first_table->grant.m_internal : NULL,
                     first_table ? 0 : 1, 0))
      goto error;

    /* Replicate current user as grantor */
    thd->binlog_invoker();

    if (thd->security_ctx->user)              // If not replication
    {
      LEX_USER *user, *tmp_user;
      bool first_user= TRUE;

      List_iterator <LEX_USER> user_list(lex->users_list);
      while ((tmp_user= user_list++))
      {
        if (!(user= get_current_user(thd, tmp_user)))
          goto error;
        if (specialflag & SPECIAL_NO_RESOLVE &&
            hostname_requires_resolving(user->host.str))
          push_warning_printf(thd, Sql_condition::WARN_LEVEL_WARN,
                              ER_WARN_HOSTNAME_WONT_WORK,
                              ER(ER_WARN_HOSTNAME_WONT_WORK));
        // Are we trying to change a password of another user
        DBUG_ASSERT(user->host.str != 0);

        /*
          GRANT/REVOKE PROXY has the target user as a first entry in the list. 
         */
        if (lex->type == TYPE_ENUM_PROXY && first_user)
        {
          first_user= FALSE;
          if (acl_check_proxy_grant_access (thd, user->host.str, user->user.str,
                                        lex->grant & GRANT_ACL))
            goto error;
        } 
        else if (is_acl_user(user->host.str, user->user.str) &&
                 user->password.str &&
                 check_change_password (thd, user->host.str, user->user.str, 
                                        user->password.str, 
                                        user->password.length))
          goto error;
      }
    }
    if (first_table)
    {
      if (lex->type == TYPE_ENUM_PROCEDURE ||
          lex->type == TYPE_ENUM_FUNCTION)
      {
        uint grants= lex->all_privileges 
		   ? (PROC_ACLS & ~GRANT_ACL) | (lex->grant & GRANT_ACL)
		   : lex->grant;
        if (check_grant_routine(thd, grants | GRANT_ACL, all_tables,
                                lex->type == TYPE_ENUM_PROCEDURE, 0))
	  goto error;
        /* Conditionally writes to binlog */
        res= mysql_routine_grant(thd, all_tables,
                                 lex->type == TYPE_ENUM_PROCEDURE, 
                                 lex->users_list, grants,
                                 lex->sql_command == SQLCOM_REVOKE, TRUE);
        if (!res)
          my_ok(thd);
      }
      else
      {
	if (check_grant(thd,(lex->grant | lex->grant_tot_col | GRANT_ACL),
                        all_tables, FALSE, UINT_MAX, FALSE))
	  goto error;
        /* Conditionally writes to binlog */
        res= mysql_table_grant(thd, all_tables, lex->users_list,
			       lex->columns, lex->grant,
			       lex->sql_command == SQLCOM_REVOKE);
      }
    }
    else
    {
      if (lex->columns.elements || (lex->type && lex->type != TYPE_ENUM_PROXY))
      {
	my_message(ER_ILLEGAL_GRANT_FOR_TABLE, ER(ER_ILLEGAL_GRANT_FOR_TABLE),
                   MYF(0));
        goto error;
      }
      else
      {
        /* Conditionally writes to binlog */
        res = mysql_grant(thd, select_lex->db, lex->users_list, lex->grant,
                          lex->sql_command == SQLCOM_REVOKE,
                          lex->type == TYPE_ENUM_PROXY);
      }
      if (!res)
      {
	if (lex->sql_command == SQLCOM_GRANT)
	{
	  List_iterator <LEX_USER> str_list(lex->users_list);
	  LEX_USER *user, *tmp_user;
	  while ((tmp_user=str_list++))
          {
            if (!(user= get_current_user(thd, tmp_user)))
              goto error;
	    reset_mqh(user, 0);
          }
	}
      }
    }
    break;
  }
#endif /*!NO_EMBEDDED_ACCESS_CHECKS*/
  case SQLCOM_RESET:
    /*
      RESET commands are never written to the binary log, so we have to
      initialize this variable because RESET shares the same code as FLUSH
    */
    lex->no_write_to_binlog= 1;
  case SQLCOM_FLUSH:
  {
    int write_to_binlog;

    if (lex->type & REFRESH_FLUSH_PAGE_BITMAPS
        || lex->type & REFRESH_RESET_PAGE_BITMAPS)
    {
      if (check_global_access(thd, SUPER_ACL))
          goto error;
    }
    else if (check_global_access(thd, RELOAD_ACL))
      goto error;

    if (first_table && lex->type & REFRESH_READ_LOCK)
    {
      /* Check table-level privileges. */
      if (check_table_access(thd, LOCK_TABLES_ACL | SELECT_ACL, all_tables,
                             FALSE, UINT_MAX, FALSE))
        goto error;
      if (flush_tables_with_read_lock(thd, all_tables))
        goto error;
      my_ok(thd);
      break;
    }
    else if (first_table && lex->type & REFRESH_FOR_EXPORT)
    {
      /* Check table-level privileges. */
      if (check_table_access(thd, LOCK_TABLES_ACL | SELECT_ACL, all_tables,
                             FALSE, UINT_MAX, FALSE))
        goto error;
      if (flush_tables_for_export(thd, all_tables))
        goto error;
      my_ok(thd);
      break;
    }

    /*
      reload_acl_and_cache() will tell us if we are allowed to write to the
      binlog or not.
    */
    if (!reload_acl_and_cache(thd, lex->type, first_table, &write_to_binlog))
    {
      /*
        We WANT to write and we CAN write.
        ! we write after unlocking the table.
      */
      /*
        Presumably, RESET and binlog writing doesn't require synchronization
      */

      if (write_to_binlog > 0)  // we should write
      { 
        if (!lex->no_write_to_binlog)
          res= write_bin_log(thd, FALSE, thd->query(), thd->query_length());
      } else if (write_to_binlog < 0) 
      {
        /* 
           We should not write, but rather report error because 
           reload_acl_and_cache binlog interactions failed 
         */
        res= 1;
      } 

      if (!res)
        my_ok(thd);
    } 
    
    break;
  }
  case SQLCOM_KILL:
  {
    Item *it= (Item *)lex->value_list.head();

    if (lex->table_or_sp_used())
    {
      my_error(ER_NOT_SUPPORTED_YET, MYF(0), "Usage of subqueries or stored "
               "function calls as part of this statement");
      break;
    }

    if ((!it->fixed && it->fix_fields(lex->thd, &it)) || it->check_cols(1))
    {
      my_message(ER_SET_CONSTANTS_ONLY, ER(ER_SET_CONSTANTS_ONLY),
		 MYF(0));
      goto error;
    }
    sql_kill(thd, (ulong)it->val_int(), lex->type & ONLY_KILL_QUERY);
    break;
  }
#ifndef NO_EMBEDDED_ACCESS_CHECKS
  case SQLCOM_SHOW_GRANTS:
  {
    LEX_USER *grant_user= get_current_user(thd, lex->grant_user);
    if (!grant_user)
      goto error;
    if ((thd->security_ctx->priv_user &&
	 !strcmp(thd->security_ctx->priv_user, grant_user->user.str)) ||
        !check_access(thd, SELECT_ACL, "mysql", NULL, NULL, 1, 0))
    {
      res = mysql_show_grants(thd, grant_user);
    }
    break;
  }
#endif
  case SQLCOM_BEGIN:
    if (trans_begin(thd, lex->start_transaction_opt))
      goto error;
    my_ok(thd);
    break;
  case SQLCOM_COMMIT:
  {
    DBUG_ASSERT(thd->lock == NULL ||
                thd->locked_tables_mode == LTM_LOCK_TABLES);
    bool tx_chain= (lex->tx_chain == TVL_YES ||
                    (thd->variables.completion_type == 1 &&
                     lex->tx_chain != TVL_NO));
    bool tx_release= (lex->tx_release == TVL_YES ||
                      (thd->variables.completion_type == 2 &&
                       lex->tx_release != TVL_NO));
    if (trans_commit(thd))
      goto error;
    thd->mdl_context.release_transactional_locks();
    /* Begin transaction with the same isolation level. */
    if (tx_chain)
    {
      if (trans_begin(thd))
      goto error;
    }
    else
    {
      /* Reset the isolation level and access mode if no chaining transaction.*/
      thd->tx_isolation= (enum_tx_isolation) thd->variables.tx_isolation;
      thd->tx_read_only= thd->variables.tx_read_only;
    }
    /* Disconnect the current client connection. */
    if (tx_release)
      thd->killed= THD::KILL_CONNECTION;
    my_ok(thd);
    break;
  }
  case SQLCOM_ROLLBACK:
  {
    DBUG_ASSERT(thd->lock == NULL ||
                thd->locked_tables_mode == LTM_LOCK_TABLES);
    bool tx_chain= (lex->tx_chain == TVL_YES ||
                    (thd->variables.completion_type == 1 &&
                     lex->tx_chain != TVL_NO));
    bool tx_release= (lex->tx_release == TVL_YES ||
                      (thd->variables.completion_type == 2 &&
                       lex->tx_release != TVL_NO));
    if (trans_rollback(thd))
      goto error;
    thd->mdl_context.release_transactional_locks();
    /* Begin transaction with the same isolation level. */
    if (tx_chain)
    {
      if (trans_begin(thd))
        goto error;
    }
    else
    {
      /* Reset the isolation level and access mode if no chaining transaction.*/
      thd->tx_isolation= (enum_tx_isolation) thd->variables.tx_isolation;
      thd->tx_read_only= thd->variables.tx_read_only;
    }
    /* Disconnect the current client connection. */
    if (tx_release)
      thd->killed= THD::KILL_CONNECTION;
    my_ok(thd);
    break;
  }
  case SQLCOM_RELEASE_SAVEPOINT:
    if (trans_release_savepoint(thd, lex->ident))
      goto error;
    my_ok(thd);
    break;
  case SQLCOM_ROLLBACK_TO_SAVEPOINT:
    if (trans_rollback_to_savepoint(thd, lex->ident))
      goto error;
    my_ok(thd);
    break;
  case SQLCOM_SAVEPOINT:
    if (trans_savepoint(thd, lex->ident))
      goto error;
    my_ok(thd);
    break;
  case SQLCOM_CREATE_PROCEDURE:
  case SQLCOM_CREATE_SPFUNCTION:
  {
    uint namelen;
    char *name;
    int sp_result= SP_INTERNAL_ERROR;

    DBUG_ASSERT(lex->sphead != 0);
    DBUG_ASSERT(lex->sphead->m_db.str); /* Must be initialized in the parser */
    /*
      Verify that the database name is allowed, optionally
      lowercase it.
    */
    if (check_and_convert_db_name(&lex->sphead->m_db, FALSE) != IDENT_NAME_OK)
      goto create_sp_error;

    if (check_access(thd, CREATE_PROC_ACL, lex->sphead->m_db.str,
                     NULL, NULL, 0, 0))
      goto create_sp_error;

    /*
      Check that a database directory with this name
      exists. Design note: This won't work on virtual databases
      like information_schema.
    */
    if (check_db_dir_existence(lex->sphead->m_db.str))
    {
      my_error(ER_BAD_DB_ERROR, MYF(0), lex->sphead->m_db.str);
      goto create_sp_error;
    }

    name= lex->sphead->name(&namelen);
#ifdef HAVE_DLOPEN
    if (lex->sphead->m_type == SP_TYPE_FUNCTION)
    {
      udf_func *udf = find_udf(name, namelen);

      if (udf)
      {
        my_error(ER_UDF_EXISTS, MYF(0), name);
        goto create_sp_error;
      }
    }
#endif

    if (sp_process_definer(thd))
      goto create_sp_error;

    res= (sp_result= sp_create_routine(thd, lex->sphead));
    switch (sp_result) {
    case SP_OK: {
#ifndef NO_EMBEDDED_ACCESS_CHECKS
      /* only add privileges if really neccessary */

      Security_context security_context;
      bool restore_backup_context= false;
      Security_context *backup= NULL;
      LEX_USER *definer= thd->lex->definer;
      /*
        We're going to issue an implicit GRANT statement so we close all
        open tables. We have to keep metadata locks as this ensures that
        this statement is atomic against concurent FLUSH TABLES WITH READ
        LOCK. Deadlocks which can arise due to fact that this implicit
        statement takes metadata locks should be detected by a deadlock
        detector in MDL subsystem and reported as errors.

        No need to commit/rollback statement transaction, it's not started.

        TODO: Long-term we should either ensure that implicit GRANT statement
              is written into binary log as a separate statement or make both
              creation of routine and implicit GRANT parts of one fully atomic
              statement.
      */
      DBUG_ASSERT(thd->transaction.stmt.is_empty());
      close_thread_tables(thd);
      /*
        Check if the definer exists on slave, 
        then use definer privilege to insert routine privileges to mysql.procs_priv.

        For current user of SQL thread has GLOBAL_ACL privilege, 
        which doesn't any check routine privileges, 
        so no routine privilege record  will insert into mysql.procs_priv.
      */
      if (thd->slave_thread && is_acl_user(definer->host.str, definer->user.str))
      {
        security_context.change_security_context(thd, 
                                                 &thd->lex->definer->user,
                                                 &thd->lex->definer->host,
                                                 &thd->lex->sphead->m_db,
                                                 &backup);
        restore_backup_context= true;
      }

      if (sp_automatic_privileges && !opt_noacl &&
          check_routine_access(thd, DEFAULT_CREATE_PROC_ACLS,
                               lex->sphead->m_db.str, name,
                               lex->sql_command == SQLCOM_CREATE_PROCEDURE, 1))
      {
        if (sp_grant_privileges(thd, lex->sphead->m_db.str, name,
                                lex->sql_command == SQLCOM_CREATE_PROCEDURE))
          push_warning(thd, Sql_condition::WARN_LEVEL_WARN,
                       ER_PROC_AUTO_GRANT_FAIL, ER(ER_PROC_AUTO_GRANT_FAIL));
        thd->clear_error();
      }

      /*
        Restore current user with GLOBAL_ACL privilege of SQL thread
      */ 
      if (restore_backup_context)
      {
        DBUG_ASSERT(thd->slave_thread == 1);
        thd->security_ctx->restore_security_context(thd, backup);
      }

#endif
    break;
    }
    case SP_WRITE_ROW_FAILED:
      my_error(ER_SP_ALREADY_EXISTS, MYF(0), SP_TYPE_STRING(lex), name);
    break;
    case SP_BAD_IDENTIFIER:
      my_error(ER_TOO_LONG_IDENT, MYF(0), name);
    break;
    case SP_BODY_TOO_LONG:
      my_error(ER_TOO_LONG_BODY, MYF(0), name);
    break;
    case SP_FLD_STORE_FAILED:
      my_error(ER_CANT_CREATE_SROUTINE, MYF(0), name);
      break;
    default:
      my_error(ER_SP_STORE_FAILED, MYF(0), SP_TYPE_STRING(lex), name);
    break;
    } /* end switch */

    /*
      Capture all errors within this CASE and
      clean up the environment.
    */
create_sp_error:
    if (sp_result != SP_OK )
      goto error;
    my_ok(thd);
    break; /* break super switch */
  } /* end case group bracket */
  case SQLCOM_CALL:
    {
      sp_head *sp;

      /* Here we check for the execute privilege on stored procedure. */
      if (check_routine_access(thd, EXECUTE_ACL, lex->spname->m_db.str,
                               lex->spname->m_name.str,
                               lex->sql_command == SQLCOM_CALL, 0))
        goto error;

      /*
        This will cache all SP and SF and open and lock all tables
        required for execution.
      */
      if (check_table_access(thd, SELECT_ACL, all_tables, FALSE,
                             UINT_MAX, FALSE) ||
          open_and_lock_tables(thd, all_tables, TRUE, 0))
       goto error;

      /*
        By this moment all needed SPs should be in cache so no need to look 
        into DB. 
      */
      if (!(sp= sp_find_routine(thd, SP_TYPE_PROCEDURE, lex->spname,
                                &thd->sp_proc_cache, TRUE)))
      {
	my_error(ER_SP_DOES_NOT_EXIST, MYF(0), "PROCEDURE",
                 lex->spname->m_qname.str);
	goto error;
      }
      else
      {
	ha_rows select_limit;
        /* bits that should be cleared in thd->server_status */
	uint bits_to_be_cleared= 0;
        /*
          Check that the stored procedure doesn't contain Dynamic SQL
          and doesn't return result sets: such stored procedures can't
          be called from a function or trigger.
        */
        if (thd->in_sub_stmt)
        {
          const char *where= (thd->in_sub_stmt & SUB_STMT_TRIGGER ?
                              "trigger" : "function");
          if (sp->is_not_allowed_in_function(where))
            goto error;
        }

	if (sp->m_flags & sp_head::MULTI_RESULTS)
	{
	  if (! (thd->client_capabilities & CLIENT_MULTI_RESULTS))
	  {
            /*
              The client does not support multiple result sets being sent
              back
            */
	    my_error(ER_SP_BADSELECT, MYF(0), sp->m_qname.str);
	    goto error;
	  }
          /*
            If SERVER_MORE_RESULTS_EXISTS is not set,
            then remember that it should be cleared
          */
	  bits_to_be_cleared= (~thd->server_status &
                               SERVER_MORE_RESULTS_EXISTS);
	  thd->server_status|= SERVER_MORE_RESULTS_EXISTS;
	}

	if (check_routine_access(thd, EXECUTE_ACL,
				 sp->m_db.str, sp->m_name.str, TRUE, FALSE))
	{
	  goto error;
	}
	select_limit= thd->variables.select_limit;
	thd->variables.select_limit= HA_POS_ERROR;

        /* 
          We never write CALL statements into binlog:
           - If the mode is non-prelocked, each statement will be logged
             separately.
           - If the mode is prelocked, the invoking statement will care
             about writing into binlog.
          So just execute the statement.
        */
	res= sp->execute_procedure(thd, &lex->value_list);

	thd->variables.select_limit= select_limit;

        thd->server_status&= ~bits_to_be_cleared;

	if (!res)
        {
          my_ok(thd, (thd->get_row_count_func() < 0) ? 0 : thd->get_row_count_func());
        }
	else
        {
          DBUG_ASSERT(thd->is_error() || thd->killed);
	  goto error;		// Substatement should already have sent error
        }
      }
      break;
    }
  case SQLCOM_ALTER_PROCEDURE:
  case SQLCOM_ALTER_FUNCTION:
    {
      if (check_routine_access(thd, ALTER_PROC_ACL, lex->spname->m_db.str,
                               lex->spname->m_name.str,
                               lex->sql_command == SQLCOM_ALTER_PROCEDURE,
                               false))
        goto error;

      enum_sp_type sp_type= (lex->sql_command == SQLCOM_ALTER_PROCEDURE) ?
                            SP_TYPE_PROCEDURE : SP_TYPE_FUNCTION;
      /*
        Note that if you implement the capability of ALTER FUNCTION to
        alter the body of the function, this command should be made to
        follow the restrictions that log-bin-trust-function-creators=0
        already puts on CREATE FUNCTION.
      */
      /* Conditionally writes to binlog */
      int sp_result= sp_update_routine(thd, sp_type, lex->spname,
                                       &lex->sp_chistics);
      if (thd->killed)
        goto error;
      switch (sp_result)
      {
      case SP_OK:
	my_ok(thd);
	break;
      case SP_KEY_NOT_FOUND:
	my_error(ER_SP_DOES_NOT_EXIST, MYF(0),
                 SP_COM_STRING(lex), lex->spname->m_qname.str);
	goto error;
      default:
	my_error(ER_SP_CANT_ALTER, MYF(0),
                 SP_COM_STRING(lex), lex->spname->m_qname.str);
	goto error;
      }
      break;
    }
  case SQLCOM_DROP_PROCEDURE:
  case SQLCOM_DROP_FUNCTION:
    {
#ifdef HAVE_DLOPEN
      if (lex->sql_command == SQLCOM_DROP_FUNCTION &&
          ! lex->spname->m_explicit_name)
      {
        /* DROP FUNCTION <non qualified name> */
        udf_func *udf = find_udf(lex->spname->m_name.str,
                                 lex->spname->m_name.length);
        if (udf)
        {
          if (check_access(thd, DELETE_ACL, "mysql", NULL, NULL, 1, 0))
            goto error;

          if (!(res = mysql_drop_function(thd, &lex->spname->m_name)))
          {
            my_ok(thd);
            break;
          }
          my_error(ER_SP_DROP_FAILED, MYF(0),
                   "FUNCTION (UDF)", lex->spname->m_name.str);
          goto error;
        }

        if (lex->spname->m_db.str == NULL)
        {
          if (lex->drop_if_exists)
          {
            push_warning_printf(thd, Sql_condition::WARN_LEVEL_NOTE,
                                ER_SP_DOES_NOT_EXIST, ER(ER_SP_DOES_NOT_EXIST),
                                "FUNCTION (UDF)", lex->spname->m_name.str);
            res= FALSE;
            my_ok(thd);
            break;
          }
          my_error(ER_SP_DOES_NOT_EXIST, MYF(0),
                   "FUNCTION (UDF)", lex->spname->m_name.str);
          goto error;
        }
        /* Fall thought to test for a stored function */
      }
#endif

      char *db= lex->spname->m_db.str;
      char *name= lex->spname->m_name.str;

      if (check_routine_access(thd, ALTER_PROC_ACL, db, name,
                               lex->sql_command == SQLCOM_DROP_PROCEDURE,
                               false))
        goto error;

      enum_sp_type sp_type= (lex->sql_command == SQLCOM_DROP_PROCEDURE) ?
                            SP_TYPE_PROCEDURE : SP_TYPE_FUNCTION;

      /* Conditionally writes to binlog */
      int sp_result= sp_drop_routine(thd, sp_type, lex->spname);

#ifndef NO_EMBEDDED_ACCESS_CHECKS
      /*
        We're going to issue an implicit REVOKE statement so we close all
        open tables. We have to keep metadata locks as this ensures that
        this statement is atomic against concurent FLUSH TABLES WITH READ
        LOCK. Deadlocks which can arise due to fact that this implicit
        statement takes metadata locks should be detected by a deadlock
        detector in MDL subsystem and reported as errors.

        No need to commit/rollback statement transaction, it's not started.

        TODO: Long-term we should either ensure that implicit REVOKE statement
              is written into binary log as a separate statement or make both
              dropping of routine and implicit REVOKE parts of one fully atomic
              statement.
      */
      DBUG_ASSERT(thd->transaction.stmt.is_empty());
      close_thread_tables(thd);

      if (sp_result != SP_KEY_NOT_FOUND &&
          sp_automatic_privileges && !opt_noacl &&
          sp_revoke_privileges(thd, db, name,
                               lex->sql_command == SQLCOM_DROP_PROCEDURE))
      {
        push_warning(thd, Sql_condition::WARN_LEVEL_WARN,
                     ER_PROC_AUTO_REVOKE_FAIL,
                     ER(ER_PROC_AUTO_REVOKE_FAIL));
        /* If this happens, an error should have been reported. */
        goto error;
      }
#endif

      res= sp_result;
      switch (sp_result) {
      case SP_OK:
	my_ok(thd);
	break;
      case SP_KEY_NOT_FOUND:
	if (lex->drop_if_exists)
	{
          res= write_bin_log(thd, TRUE, thd->query(), thd->query_length());
	  push_warning_printf(thd, Sql_condition::WARN_LEVEL_NOTE,
			      ER_SP_DOES_NOT_EXIST, ER(ER_SP_DOES_NOT_EXIST),
                              SP_COM_STRING(lex), lex->spname->m_qname.str);
          if (!res)
            my_ok(thd);
	  break;
	}
	my_error(ER_SP_DOES_NOT_EXIST, MYF(0),
                 SP_COM_STRING(lex), lex->spname->m_qname.str);
	goto error;
      default:
	my_error(ER_SP_DROP_FAILED, MYF(0),
                 SP_COM_STRING(lex), lex->spname->m_qname.str);
	goto error;
      }
      break;
    }
  case SQLCOM_SHOW_CREATE_PROC:
    {
      if (sp_show_create_routine(thd, SP_TYPE_PROCEDURE, lex->spname))
        goto error;
      break;
    }
  case SQLCOM_SHOW_CREATE_FUNC:
    {
      if (sp_show_create_routine(thd, SP_TYPE_FUNCTION, lex->spname))
	goto error;
      break;
    }
  case SQLCOM_SHOW_PROC_CODE:
  case SQLCOM_SHOW_FUNC_CODE:
    {
#ifndef DBUG_OFF
      sp_head *sp;
      enum_sp_type sp_type= (lex->sql_command == SQLCOM_SHOW_PROC_CODE) ?
                            SP_TYPE_PROCEDURE : SP_TYPE_FUNCTION;

      if (sp_cache_routine(thd, sp_type, lex->spname, false, &sp))
        goto error;
      if (!sp || sp->show_routine_code(thd))
      {
        /* We don't distinguish between errors for now */
        my_error(ER_SP_DOES_NOT_EXIST, MYF(0),
                 SP_COM_STRING(lex), lex->spname->m_name.str);
        goto error;
      }
      break;
#else
      my_error(ER_FEATURE_DISABLED, MYF(0),
               "SHOW PROCEDURE|FUNCTION CODE", "--with-debug");
      goto error;
#endif // ifndef DBUG_OFF
    }
  case SQLCOM_SHOW_CREATE_TRIGGER:
    {
      if (lex->spname->m_name.length > NAME_LEN)
      {
        my_error(ER_TOO_LONG_IDENT, MYF(0), lex->spname->m_name.str);
        goto error;
      }

      if (show_create_trigger(thd, lex->spname))
        goto error; /* Error has been already logged. */

      break;
    }
  case SQLCOM_CREATE_VIEW:
    {
      /*
        Note: SQLCOM_CREATE_VIEW also handles 'ALTER VIEW' commands
        as specified through the thd->lex->create_view_mode flag.
      */
      res= mysql_create_view(thd, first_table, thd->lex->create_view_mode);
      break;
    }
  case SQLCOM_DROP_VIEW:
    {
      if (check_table_access(thd, DROP_ACL, all_tables, FALSE, UINT_MAX, FALSE))
        goto error;
      /* Conditionally writes to binlog. */
      res= mysql_drop_view(thd, first_table, thd->lex->drop_mode);
      break;
    }
  case SQLCOM_CREATE_TRIGGER:
  {
    /* Conditionally writes to binlog. */
    res= mysql_create_or_drop_trigger(thd, all_tables, 1);

    break;
  }
  case SQLCOM_DROP_TRIGGER:
  {
    /* Conditionally writes to binlog. */
    res= mysql_create_or_drop_trigger(thd, all_tables, 0);
    break;
  }
  case SQLCOM_XA_START:
    if (trans_xa_start(thd))
      goto error;
    my_ok(thd);
    break;
  case SQLCOM_XA_END:
    if (trans_xa_end(thd))
      goto error;
    my_ok(thd);
    break;
  case SQLCOM_XA_PREPARE:
    if (trans_xa_prepare(thd))
      goto error;
    my_ok(thd);
    break;
  case SQLCOM_XA_COMMIT:
    if (trans_xa_commit(thd))
      goto error;
    thd->mdl_context.release_transactional_locks();
    /*
      We've just done a commit, reset transaction
      isolation level and access mode to the session default.
    */
    thd->tx_isolation= (enum_tx_isolation) thd->variables.tx_isolation;
    thd->tx_read_only= thd->variables.tx_read_only;
    my_ok(thd);
    break;
  case SQLCOM_XA_ROLLBACK:
    if (trans_xa_rollback(thd))
      goto error;
    thd->mdl_context.release_transactional_locks();
    /*
      We've just done a rollback, reset transaction
      isolation level and access mode to the session default.
    */
    thd->tx_isolation= (enum_tx_isolation) thd->variables.tx_isolation;
    thd->tx_read_only= thd->variables.tx_read_only;
    my_ok(thd);
    break;
  case SQLCOM_XA_RECOVER:
    res= mysql_xa_recover(thd);
    break;
  case SQLCOM_ALTER_TABLESPACE:
    if (check_global_access(thd, CREATE_TABLESPACE_ACL))
      break;
    if (!(res= mysql_alter_tablespace(thd, lex->alter_tablespace_info)))
      my_ok(thd);
    break;
  case SQLCOM_INSTALL_PLUGIN:
    if (! (res= mysql_install_plugin(thd, &thd->lex->comment,
                                     &thd->lex->ident)))
      my_ok(thd);
    break;
  case SQLCOM_UNINSTALL_PLUGIN:
    if (! (res= mysql_uninstall_plugin(thd, &thd->lex->comment)))
      my_ok(thd);
    break;
  case SQLCOM_BINLOG_BASE64_EVENT:
  {
#ifndef EMBEDDED_LIBRARY
    mysql_client_binlog_statement(thd);
#else /* EMBEDDED_LIBRARY */
    my_error(ER_OPTION_PREVENTS_STATEMENT, MYF(0), "embedded");
#endif /* EMBEDDED_LIBRARY */
    break;
  }
  case SQLCOM_CREATE_SERVER:
  {
    if (check_global_access(thd, SUPER_ACL))
      goto error;

    if (create_server(thd, &thd->lex->server_options))
      goto error;

    my_ok(thd, 1);
    break;
  }
  case SQLCOM_ALTER_SERVER:
  {
    if (check_global_access(thd, SUPER_ACL))
      goto error;

    if (alter_server(thd, &thd->lex->server_options))
      goto error;

    my_ok(thd, 1);
    break;
  }
  case SQLCOM_DROP_SERVER:
  {
    if (check_global_access(thd, SUPER_ACL))
      goto error;

    LEX *lex= thd->lex;
    if (drop_server(thd, &lex->server_options, lex->drop_if_exists))
    {
      /*
        drop_server() can fail without reporting an error
        due to IF EXISTS clause. In this case, call my_ok().
      */
      if (thd->is_error() || thd->killed)
        goto error;
      DBUG_ASSERT(lex->drop_if_exists);
      my_ok(thd, 0);
      break;
    }

    my_ok(thd, 1);
    break;
  }
  case SQLCOM_ANALYZE:
  case SQLCOM_CHECK:
  case SQLCOM_OPTIMIZE:
  case SQLCOM_REPAIR:
  case SQLCOM_TRUNCATE:
  case SQLCOM_ALTER_TABLE:
  case SQLCOM_HA_OPEN:
  case SQLCOM_HA_READ:
  case SQLCOM_HA_CLOSE:
    DBUG_ASSERT(first_table == all_tables && first_table != 0);
    /* fall through */
  case SQLCOM_SIGNAL:
  case SQLCOM_RESIGNAL:
  case SQLCOM_GET_DIAGNOSTICS:
    DBUG_ASSERT(lex->m_sql_cmd != NULL);
    res= lex->m_sql_cmd->execute(thd);
    break;

#ifndef NO_EMBEDDED_ACCESS_CHECKS
  case SQLCOM_ALTER_USER:
    if (check_access(thd, UPDATE_ACL, "mysql", NULL, NULL, 1, 1) &&
        check_global_access(thd, CREATE_USER_ACL))
      break;
    /* Conditionally writes to binlog */
    if (!(res= mysql_user_password_expire(thd, lex->users_list)))
      my_ok(thd);
    break;
#endif
  default:
#ifndef EMBEDDED_LIBRARY
    DBUG_ASSERT(0);                             /* Impossible */
#endif
    my_ok(thd);
    break;
  }
  THD_STAGE_INFO(thd, stage_query_end);

  /*
    Binlog-related cleanup:
    Reset system variables temporarily modified by SET ONE SHOT.

    Exception: If this is a SET, do nothing. This is to allow
    mysqlbinlog to print many SET commands (in this case we want the
    charset temp setting to live until the real query). This is also
    needed so that SET CHARACTER_SET_CLIENT... does not cancel itself
    immediately.
  */
  if (thd->one_shot_set && lex->sql_command != SQLCOM_SET_OPTION)
    reset_one_shot_variables(thd);

  goto finish;

error:
  res= TRUE;

finish:

  DBUG_ASSERT(!thd->in_active_multi_stmt_transaction() ||
               thd->in_multi_stmt_transaction_mode());

  if (reset_timer)
    reset_statement_timer(thd);

  if (lex->set_statement && !lex->var_list.is_empty()) {
    List_iterator_fast<set_var_base> it(thd->lex->var_list);
    set_var *var;

    free_system_variables(&thd->variables, thd->m_enable_plugins);
    thd->variables= *per_query_variables_backup;
    my_free(per_query_variables_backup);
    /*
       When variables are restored after "SET STATEMENT ... FOR ..." statement
       execution an update callback must be invoked for the system variables
       to save special logic if it is. set_var_base class does not contain
       refference to variable as it is just an interface class. But only
       system variables are allowed to be used in "SET STATEMENT ... FOR ..."
       statement, so cast from set_var_base* to set_var* can be used here.
    */
    while ((var=(set_var *)it++))
    {
      var->var->stmt_update(thd);
    }

    thd->lex->set_statement= false;
  }

  if (! thd->in_sub_stmt)
  {
    /* report error issued during command execution */
    if (thd->killed_errno())
      thd->send_kill_message();
    if (thd->killed == THD::KILL_QUERY ||
        thd->killed == THD::KILL_TIMEOUT ||
        thd->killed == THD::KILL_BAD_DATA)
    {
      thd->killed= THD::NOT_KILLED;
      thd->mysys_var->abort= 0;
    }
    if (thd->is_error() || (thd->variables.option_bits & OPTION_MASTER_SQL_ERROR))
      trans_rollback_stmt(thd);
    else
    {
      /* If commit fails, we should be able to reset the OK status. */
      thd->get_stmt_da()->set_overwrite_status(true);
      trans_commit_stmt(thd);
      thd->get_stmt_da()->set_overwrite_status(false);
    }
  }

  lex->unit.cleanup();
  /* Free tables */
  THD_STAGE_INFO(thd, stage_closing_tables);
  close_thread_tables(thd);

#ifndef DBUG_OFF
  if (lex->sql_command != SQLCOM_SET_OPTION && ! thd->in_sub_stmt)
    DEBUG_SYNC(thd, "execute_command_after_close_tables");
#endif

  if (! thd->in_sub_stmt && thd->transaction_rollback_request)
  {
    /*
      We are not in sub-statement and transaction rollback was requested by
      one of storage engines (e.g. due to deadlock). Rollback transaction in
      all storage engines including binary log.
    */
    trans_rollback_implicit(thd);
    thd->mdl_context.release_transactional_locks();
  }
  else if (stmt_causes_implicit_commit(thd, CF_IMPLICIT_COMMIT_END))
  {
    /* No transaction control allowed in sub-statements. */
    DBUG_ASSERT(! thd->in_sub_stmt);
    /* If commit fails, we should be able to reset the OK status. */
    thd->get_stmt_da()->set_overwrite_status(true);
    /* Commit the normal transaction if one is active. */
    trans_commit_implicit(thd);
    thd->get_stmt_da()->set_overwrite_status(false);
    thd->mdl_context.release_transactional_locks();
  }
  else if (! thd->in_sub_stmt && ! thd->in_multi_stmt_transaction_mode())
  {
    /*
      - If inside a multi-statement transaction,
      defer the release of metadata locks until the current
      transaction is either committed or rolled back. This prevents
      other statements from modifying the table for the entire
      duration of this transaction.  This provides commit ordering
      and guarantees serializability across multiple transactions.
      - If in autocommit mode, or outside a transactional context,
      automatically release metadata locks of the current statement.
    */
    thd->mdl_context.release_transactional_locks();
  }
  else if (! thd->in_sub_stmt)
  {
    thd->mdl_context.release_statement_locks();
  }

  DBUG_RETURN(res || thd->is_error());
}

static bool execute_sqlcom_select(THD *thd, TABLE_LIST *all_tables)
{
  LEX	*lex= thd->lex;
  select_result *result= lex->result;
  bool res;
  /* assign global limit variable if limit is not given */
  {
    SELECT_LEX *param= lex->unit.global_parameters;
    if (!param->explicit_limit)
      param->select_limit=
        new Item_int((ulonglong) thd->variables.select_limit);
  }
  if (!(res= open_normal_and_derived_tables(thd, all_tables, 0)))
  {
    if (lex->describe)
    {
      /*
        We always use select_send for EXPLAIN, even if it's an EXPLAIN
        for SELECT ... INTO OUTFILE: a user application should be able
        to prepend EXPLAIN to any query and receive output for it,
        even if the query itself redirects the output.
      */
      if (!(result= new select_send()))
        return 1;                               /* purecov: inspected */
      res= explain_query_expression(thd, result);
      delete result;
    }
    else
    {
      if (!result && !(result= new select_send()))
        return 1;                               /* purecov: inspected */
      select_result *save_result= result;
      select_result *analyse_result= NULL;
      if (lex->proc_analyse)
      {
        if ((result= analyse_result=
               new select_analyse(result, lex->proc_analyse)) == NULL)
          return true;
      }
      res= handle_select(thd, result, 0);
      delete analyse_result;
      if (save_result != lex->result)
        delete save_result;
    }
  }
  return res;
}


#ifndef NO_EMBEDDED_ACCESS_CHECKS
/**
  Check grants for commands which work only with one table.

  @param thd                    Thread handler
  @param privilege              requested privilege
  @param all_tables             global table list of query
  @param no_errors              FALSE/TRUE - report/don't report error to
                            the client (using my_error() call).

  @retval
    0   OK
  @retval
    1   access denied, error is sent to client
*/

bool check_single_table_access(THD *thd, ulong privilege, 
                               TABLE_LIST *all_tables, bool no_errors)
{
  Security_context * backup_ctx= thd->security_ctx;

  /* we need to switch to the saved context (if any) */
  if (all_tables->security_ctx)
    thd->security_ctx= all_tables->security_ctx;

  const char *db_name;
  if ((all_tables->view || all_tables->field_translation) &&
      !all_tables->schema_table)
    db_name= all_tables->view_db.str;
  else
    db_name= all_tables->db;

  if (check_access(thd, privilege, db_name,
                   &all_tables->grant.privilege,
                   &all_tables->grant.m_internal,
                   0, no_errors))
    goto deny;

  /* Show only 1 table for check_grant */
  if (!(all_tables->belong_to_view &&
        (thd->lex->sql_command == SQLCOM_SHOW_FIELDS)) &&
      check_grant(thd, privilege, all_tables, FALSE, 1, no_errors))
    goto deny;

  thd->security_ctx= backup_ctx;
  return 0;

deny:
  thd->security_ctx= backup_ctx;
  return 1;
}

/**
  Check grants for commands which work only with one table and all other
  tables belonging to subselects or implicitly opened tables.

  @param thd			Thread handler
  @param privilege		requested privilege
  @param all_tables		global table list of query

  @retval
    0   OK
  @retval
    1   access denied, error is sent to client
*/

bool check_one_table_access(THD *thd, ulong privilege, TABLE_LIST *all_tables)
{
  if (check_single_table_access (thd,privilege,all_tables, FALSE))
    return 1;

  /* Check rights on tables of subselects and implicitly opened tables */
  TABLE_LIST *subselects_tables, *view= all_tables->view ? all_tables : 0;
  if ((subselects_tables= all_tables->next_global))
  {
    /*
      Access rights asked for the first table of a view should be the same
      as for the view
    */
    if (view && subselects_tables->belong_to_view == view)
    {
      if (check_single_table_access (thd, privilege, subselects_tables, FALSE))
        return 1;
      subselects_tables= subselects_tables->next_global;
    }
    if (subselects_tables &&
        (check_table_access(thd, SELECT_ACL, subselects_tables, FALSE,
                            UINT_MAX, FALSE)))
      return 1;
  }
  return 0;
}


/**
  @brief Compare requested privileges with the privileges acquired from the
    User- and Db-tables.
  @param thd          Thread handler
  @param want_access  The requested access privileges.
  @param db           A pointer to the Db name.
  @param[out] save_priv A pointer to the granted privileges will be stored.
  @param grant_internal_info A pointer to the internal grant cache.
  @param dont_check_global_grants True if no global grants are checked.
  @param no_error     True if no errors should be sent to the client.

  'save_priv' is used to save the User-table (global) and Db-table grants for
  the supplied db name. Note that we don't store db level grants if the global
  grants is enough to satisfy the request AND the global grants contains a
  SELECT grant.

  For internal databases (INFORMATION_SCHEMA, PERFORMANCE_SCHEMA),
  additional rules apply, see ACL_internal_schema_access.

  @see check_grant

  @return Status of denial of access by exclusive ACLs.
    @retval FALSE Access can't exclusively be denied by Db- and User-table
      access unless Column- and Table-grants are checked too.
    @retval TRUE Access denied.
*/

bool
check_access(THD *thd, ulong want_access, const char *db, ulong *save_priv,
             GRANT_INTERNAL_INFO *grant_internal_info,
             bool dont_check_global_grants, bool no_errors)
{
  Security_context *sctx= thd->security_ctx;
  ulong db_access;

  /*
    GRANT command:
    In case of database level grant the database name may be a pattern,
    in case of table|column level grant the database name can not be a pattern.
    We use 'dont_check_global_grants' as a flag to determine
    if it's database level grant command
    (see SQLCOM_GRANT case, mysql_execute_command() function) and
    set db_is_pattern according to 'dont_check_global_grants' value.
  */
  bool  db_is_pattern= ((want_access & GRANT_ACL) && dont_check_global_grants);
  ulong dummy;
  DBUG_ENTER("check_access");
  DBUG_PRINT("enter",("db: %s  want_access: %lu  master_access: %lu",
                      db ? db : "", want_access, sctx->master_access));

  if (save_priv)
    *save_priv=0;
  else
  {
    save_priv= &dummy;
    dummy= 0;
  }

  THD_STAGE_INFO(thd, stage_checking_permissions);
  if ((!db || !db[0]) && !thd->db && !dont_check_global_grants)
  {
    DBUG_PRINT("error",("No database"));
    if (!no_errors)
      my_message(ER_NO_DB_ERROR, ER(ER_NO_DB_ERROR),
                 MYF(0));                       /* purecov: tested */
    DBUG_RETURN(TRUE);				/* purecov: tested */
  }

  if ((db != NULL) && (db != any_db))
  {
    const ACL_internal_schema_access *access;
    access= get_cached_schema_access(grant_internal_info, db);
    if (access)
    {
      switch (access->check(want_access, save_priv))
      {
      case ACL_INTERNAL_ACCESS_GRANTED:
        /*
          All the privileges requested have been granted internally.
          [out] *save_privileges= Internal privileges.
        */
        DBUG_RETURN(FALSE);
      case ACL_INTERNAL_ACCESS_DENIED:
        if (! no_errors)
        {
          thd->diff_access_denied_errors++;
          my_error(ER_DBACCESS_DENIED_ERROR, MYF(0),
                   sctx->priv_user, sctx->priv_host, db);
        }
        DBUG_RETURN(TRUE);
      case ACL_INTERNAL_ACCESS_CHECK_GRANT:
        /*
          Only some of the privilege requested have been granted internally,
          proceed with the remaining bits of the request (want_access).
        */
        want_access&= ~(*save_priv);
        break;
      }
    }
  }

  if ((sctx->master_access & want_access) == want_access)
  {
    /*
      1. If we don't have a global SELECT privilege, we have to get the
      database specific access rights to be able to handle queries of type
      UPDATE t1 SET a=1 WHERE b > 0
      2. Change db access if it isn't current db which is being addressed
    */
    if (!(sctx->master_access & SELECT_ACL))
    {
      if (db && (!thd->db || db_is_pattern || strcmp(db, thd->db)))
        db_access= acl_get(sctx->get_host()->ptr(), sctx->get_ip()->ptr(),
                           sctx->priv_user, db, db_is_pattern);
      else
      {
        /* get access for current db */
        db_access= sctx->db_access;
      }
      /*
        The effective privileges are the union of the global privileges
        and the intersection of db- and host-privileges,
        plus the internal privileges.
      */
      *save_priv|= sctx->master_access | db_access;
    }
    else
      *save_priv|= sctx->master_access;
    DBUG_RETURN(FALSE);
  }
  if (((want_access & ~sctx->master_access) & ~DB_ACLS) ||
      (! db && dont_check_global_grants))
  {						// We can never grant this
    DBUG_PRINT("error",("No possible access"));
    if (!no_errors)
    {
      thd->diff_access_denied_errors++;
      if (thd->password == 2)
        my_error(ER_ACCESS_DENIED_NO_PASSWORD_ERROR, MYF(0),
                 sctx->priv_user,
                 sctx->priv_host);
      else
        my_error(ER_ACCESS_DENIED_ERROR, MYF(0),
                 sctx->priv_user,
                 sctx->priv_host,
                 (thd->password ?
                  ER(ER_YES) :
                  ER(ER_NO)));                    /* purecov: tested */
    }
    DBUG_RETURN(TRUE);				/* purecov: tested */
  }

  if (db == any_db)
  {
    /*
      Access granted; Allow select on *any* db.
      [out] *save_privileges= 0
    */
    DBUG_RETURN(FALSE);
  }

  if (db && (!thd->db || db_is_pattern || strcmp(db,thd->db)))
    db_access= acl_get(sctx->get_host()->ptr(), sctx->get_ip()->ptr(),
                       sctx->priv_user, db, db_is_pattern);
  else
    db_access= sctx->db_access;
  DBUG_PRINT("info",("db_access: %lu  want_access: %lu",
                     db_access, want_access));

  /*
    Save the union of User-table and the intersection between Db-table and
    Host-table privileges, with the already saved internal privileges.
  */
  db_access= (db_access | sctx->master_access);
  *save_priv|= db_access;

  /*
    We need to investigate column- and table access if all requested privileges
    belongs to the bit set of .
  */
  bool need_table_or_column_check=
    (want_access & (TABLE_ACLS | PROC_ACLS | db_access)) == want_access;

  /*
    Grant access if the requested access is in the intersection of
    host- and db-privileges (as retrieved from the acl cache),
    also grant access if all the requested privileges are in the union of
    TABLES_ACLS and PROC_ACLS; see check_grant.
  */
  if ( (db_access & want_access) == want_access ||
      (!dont_check_global_grants &&
       need_table_or_column_check))
  {
    /*
       Ok; but need to check table- and column privileges.
       [out] *save_privileges is (User-priv | (Db-priv & Host-priv) | Internal-priv)
    */
    DBUG_RETURN(FALSE);
  }

  /*
    Access is denied;
    [out] *save_privileges is (User-priv | (Db-priv & Host-priv) | Internal-priv)
  */
  DBUG_PRINT("error",("Access denied"));
  if (!no_errors)
    my_error(ER_DBACCESS_DENIED_ERROR, MYF(0),
             sctx->priv_user, sctx->priv_host,
             (db ? db : (thd->db ?
                         thd->db :
                         "unknown")));
  DBUG_RETURN(TRUE);

}


/**
  Check if user has enough privileges for execution of SHOW statement,
  which was converted to query to one of I_S tables.

  @param thd    Thread context.
  @param table  Table list element for I_S table to be queried..

  @retval FALSE - Success.
  @retval TRUE  - Failure.
*/

static bool check_show_access(THD *thd, TABLE_LIST *table)
{
  switch (get_schema_table_idx(table->schema_table)) {
  case SCH_SCHEMATA:
    return (specialflag & SPECIAL_SKIP_SHOW_DB) &&
      check_global_access(thd, SHOW_DB_ACL);

  case SCH_TABLE_NAMES:
  case SCH_TABLES:
  case SCH_VIEWS:
  case SCH_TRIGGERS:
  case SCH_EVENTS:
  {
    const char *dst_db_name= table->schema_select_lex->db;

    DBUG_ASSERT(dst_db_name);

    if (check_access(thd, SELECT_ACL, dst_db_name,
                     &thd->col_access, NULL, FALSE, FALSE))
      return TRUE;

    if (!thd->col_access && check_grant_db(thd, dst_db_name))
    {
      thd->diff_access_denied_errors++;
      my_error(ER_DBACCESS_DENIED_ERROR, MYF(0),
               thd->security_ctx->priv_user,
               thd->security_ctx->priv_host,
               dst_db_name);
      return TRUE;
    }

    return FALSE;
  }

  case SCH_COLUMNS:
  case SCH_STATISTICS:
  {
    TABLE_LIST *dst_table;
    dst_table= table->schema_select_lex->table_list.first;

    DBUG_ASSERT(dst_table);

    /*
      Open temporary tables to be able to detect them during privilege check.
    */
    if (open_temporary_tables(thd, dst_table))
      return TRUE;

    if (check_access(thd, SELECT_ACL, dst_table->db,
                     &dst_table->grant.privilege,
                     &dst_table->grant.m_internal,
                     FALSE, FALSE))
          return TRUE; /* Access denied */

    /*
      Check_grant will grant access if there is any column privileges on
      all of the tables thanks to the fourth parameter (bool show_table).
    */
    if (check_grant(thd, SELECT_ACL, dst_table, TRUE, UINT_MAX, FALSE))
      return TRUE; /* Access denied */

    close_thread_tables(thd);
    dst_table->table= NULL;

    /* Access granted */
    return FALSE;
  }
  default:
    break;
  }

  return FALSE;
}



/**
  @brief Check if the requested privileges exists in either User-, Host- or
    Db-tables.
  @param thd          Thread context
  @param want_access  Privileges requested
  @param tables       List of tables to be compared against
  @param no_errors    Don't report error to the client (using my_error() call).
  @param any_combination_of_privileges_will_do TRUE if any privileges on any
    column combination is enough.
  @param number       Only the first 'number' tables in the linked list are
                      relevant.

  The suppled table list contains cached privileges. This functions calls the
  help functions check_access and check_grant to verify the first three steps
  in the privileges check queue:
  1. Global privileges
  2. OR (db privileges AND host privileges)
  3. OR table privileges
  4. OR column privileges (not checked by this function!)
  5. OR routine privileges (not checked by this function!)

  @see check_access
  @see check_grant

  @note This functions assumes that table list used and
  thd->lex->query_tables_own_last value correspond to each other
  (the latter should be either 0 or point to next_global member
  of one of elements of this table list).

  @return
    @retval FALSE OK
    @retval TRUE  Access denied; But column or routine privileges might need to
      be checked also.
*/

bool
check_table_access(THD *thd, ulong requirements,TABLE_LIST *tables,
		   bool any_combination_of_privileges_will_do,
                   uint number, bool no_errors)
{
  TABLE_LIST *org_tables= tables;
  TABLE_LIST *first_not_own_table= thd->lex->first_not_own_table();
  uint i= 0;
  Security_context *sctx= thd->security_ctx, *backup_ctx= thd->security_ctx;
  /*
    The check that first_not_own_table is not reached is for the case when
    the given table list refers to the list for prelocking (contains tables
    of other queries). For simple queries first_not_own_table is 0.
  */
  for (; i < number && tables != first_not_own_table && tables;
       tables= tables->next_global, i++)
  {
    ulong want_access= requirements;
    if (tables->security_ctx)
      sctx= tables->security_ctx;
    else
      sctx= backup_ctx;

    /*
       Register access for view underlying table.
       Remove SHOW_VIEW_ACL, because it will be checked during making view
     */
    tables->grant.orig_want_privilege= (want_access & ~SHOW_VIEW_ACL);

    /*
      We should not encounter table list elements for reformed SHOW
      statements unless this is first table list element in the main
      select.
      Such table list elements require additional privilege check
      (see check_show_access()). This check is carried out by caller,
      but only for the first table list element from the main select.
    */
    DBUG_ASSERT(!tables->schema_table_reformed ||
                tables == thd->lex->select_lex.table_list.first);

    DBUG_PRINT("info", ("derived: %d  view: %d", tables->derived != 0,
                        tables->view != 0));

    if (tables->is_anonymous_derived_table())
      continue;

    thd->security_ctx= sctx;

    if (check_access(thd, want_access, tables->get_db_name(),
                     &tables->grant.privilege,
                     &tables->grant.m_internal,
                     0, no_errors))
      goto deny;
  }
  thd->security_ctx= backup_ctx;
  return check_grant(thd,requirements,org_tables,
                     any_combination_of_privileges_will_do,
                     number, no_errors);
deny:
  thd->security_ctx= backup_ctx;
  return TRUE;
}


bool
check_routine_access(THD *thd, ulong want_access,char *db, char *name,
		     bool is_proc, bool no_errors)
{
  TABLE_LIST tables[1];
  
  memset(tables, 0, sizeof(TABLE_LIST));
  tables->db= db;
  tables->table_name= tables->alias= name;
  
  /*
    The following test is just a shortcut for check_access() (to avoid
    calculating db_access) under the assumption that it's common to
    give persons global right to execute all stored SP (but not
    necessary to create them).
    Note that this effectively bypasses the ACL_internal_schema_access checks
    that are implemented for the INFORMATION_SCHEMA and PERFORMANCE_SCHEMA,
    which are located in check_access().
    Since the I_S and P_S do not contain routines, this bypass is ok,
    as long as this code path is not abused to create routines.
    The assert enforce that.
  */
  DBUG_ASSERT((want_access & CREATE_PROC_ACL) == 0);
  if ((thd->security_ctx->master_access & want_access) == want_access)
    tables->grant.privilege= want_access;
  else if (check_access(thd, want_access, db,
                        &tables->grant.privilege,
                        &tables->grant.m_internal,
                        0, no_errors))
    return TRUE;
  
  return check_grant_routine(thd, want_access, tables, is_proc, no_errors);
}


/**
  Check if the routine has any of the routine privileges.

  @param thd	       Thread handler
  @param db           Database name
  @param name         Routine name

  @retval
    0            ok
  @retval
    1            error
*/

bool check_some_routine_access(THD *thd, const char *db, const char *name,
                               bool is_proc)
{
  ulong save_priv;
  /*
    The following test is just a shortcut for check_access() (to avoid
    calculating db_access)
    Note that this effectively bypasses the ACL_internal_schema_access checks
    that are implemented for the INFORMATION_SCHEMA and PERFORMANCE_SCHEMA,
    which are located in check_access().
    Since the I_S and P_S do not contain routines, this bypass is ok,
    as it only opens SHOW_PROC_ACLS.
  */
  if (thd->security_ctx->master_access & SHOW_PROC_ACLS)
    return FALSE;
  if (!check_access(thd, SHOW_PROC_ACLS, db, &save_priv, NULL, 0, 1) ||
      (save_priv & SHOW_PROC_ACLS))
    return FALSE;
  return check_routine_level_acl(thd, db, name, is_proc);
}


/**
  Check if the given table has any of the asked privileges

  @param thd		 Thread handler
  @param want_access	 Bitmap of possible privileges to check for

  @retval
    0  ok
  @retval
    1  error
*/

bool check_some_access(THD *thd, ulong want_access, TABLE_LIST *table)
{
  ulong access;
  DBUG_ENTER("check_some_access");

  /* This loop will work as long as we have less than 32 privileges */
  for (access= 1; access < want_access ; access<<= 1)
  {
    if (access & want_access)
    {
      if (!check_access(thd, access, table->db,
                        &table->grant.privilege,
                        &table->grant.m_internal,
                        0, 1) &&
           !check_grant(thd, access, table, FALSE, 1, TRUE))
        DBUG_RETURN(0);
    }
  }
  DBUG_PRINT("exit",("no matching access rights"));
  DBUG_RETURN(1);
}

#else

static bool check_show_access(THD *thd, TABLE_LIST *table)
{
  return false;
}

#endif /*NO_EMBEDDED_ACCESS_CHECKS*/


/**
  check for global access and give descriptive error message if it fails.

  @param thd			Thread handler
  @param want_access		Use should have any of these global rights

  @warning
    One gets access right if one has ANY of the rights in want_access.
    This is useful as one in most cases only need one global right,
    but in some case we want to check if the user has SUPER or
    REPL_CLIENT_ACL rights.

  @retval
    0	ok
  @retval
    1	Access denied.  In this case an error is sent to the client
*/

bool check_global_access(THD *thd, ulong want_access)
{
  DBUG_ENTER("check_global_access");
#ifndef NO_EMBEDDED_ACCESS_CHECKS
  char command[128];
  if ((thd->security_ctx->master_access & want_access))
    DBUG_RETURN(0);
  get_privilege_desc(command, sizeof(command), want_access);
  thd->diff_access_denied_errors++;
  my_error(ER_SPECIFIC_ACCESS_DENIED_ERROR, MYF(0), command);
  DBUG_RETURN(1);
#else
  DBUG_RETURN(0);
#endif
}

/****************************************************************************
	Check stack size; Send error if there isn't enough stack to continue
****************************************************************************/


#if STACK_DIRECTION < 0
#define used_stack(A,B) (long) (A - B)
#else
#define used_stack(A,B) (long) (B - A)
#endif

#ifndef DBUG_OFF
long max_stack_used;
#endif

/**
  @note
  Note: The 'buf' parameter is necessary, even if it is unused here.
  - fix_fields functions has a "dummy" buffer large enough for the
    corresponding exec. (Thus we only have to check in fix_fields.)
  - Passing to check_stack_overrun() prevents the compiler from removing it.
*/
bool check_stack_overrun(THD *thd, long margin,
			 uchar *buf __attribute__((unused)))
{
  long stack_used;
  DBUG_ASSERT(thd == current_thd);
  if ((stack_used=used_stack(thd->thread_stack,(char*) &stack_used)) >=
      (long) (my_thread_stack_size - margin))
  {
    /*
      Do not use stack for the message buffer to ensure correct
      behaviour in cases we have close to no stack left.
    */
    char* ebuff= new (std::nothrow) char[MYSQL_ERRMSG_SIZE];
    if (ebuff) {
      my_snprintf(ebuff, MYSQL_ERRMSG_SIZE, ER(ER_STACK_OVERRUN_NEED_MORE),
                  stack_used, my_thread_stack_size, margin);
      my_message(ER_STACK_OVERRUN_NEED_MORE, ebuff, MYF(ME_FATALERROR));
      delete [] ebuff;
    }
    return 1;
  }
#ifndef DBUG_OFF
  max_stack_used= max(max_stack_used, stack_used);
#endif
  return 0;
}


#define MY_YACC_INIT 1000			// Start with big alloc
#define MY_YACC_MAX  32000			// Because of 'short'

bool my_yyoverflow(short **yyss, YYSTYPE **yyvs, ulong *yystacksize)
{
  Yacc_state *state= & current_thd->m_parser_state->m_yacc;
  ulong old_info=0;
  DBUG_ASSERT(state);
  if ((uint) *yystacksize >= MY_YACC_MAX)
    return 1;
  if (!state->yacc_yyvs)
    old_info= *yystacksize;
  *yystacksize= set_zone((*yystacksize)*2,MY_YACC_INIT,MY_YACC_MAX);
  if (!(state->yacc_yyvs= (uchar*)
        my_realloc(state->yacc_yyvs,
                   *yystacksize*sizeof(**yyvs),
                   MYF(MY_ALLOW_ZERO_PTR | MY_FREE_ON_ERROR))) ||
      !(state->yacc_yyss= (uchar*)
        my_realloc(state->yacc_yyss,
                   *yystacksize*sizeof(**yyss),
                   MYF(MY_ALLOW_ZERO_PTR | MY_FREE_ON_ERROR))))
    return 1;
  if (old_info)
  {
    /*
      Only copy the old stack on the first call to my_yyoverflow(),
      when replacing a static stack (YYINITDEPTH) by a dynamic stack.
      For subsequent calls, my_realloc already did preserve the old stack.
    */
    memcpy(state->yacc_yyss, *yyss, old_info*sizeof(**yyss));
    memcpy(state->yacc_yyvs, *yyvs, old_info*sizeof(**yyvs));
  }
  *yyss= (short*) state->yacc_yyss;
  *yyvs= (YYSTYPE*) state->yacc_yyvs;
  return 0;
}


/**
  Reset the part of THD responsible for the state of command
  processing.

  This needs to be called before execution of every statement
  (prepared or conventional).  It is not called by substatements of
  routines.

  @todo Remove mysql_reset_thd_for_next_command and only use the
  member function.

  @todo Call it after we use THD for queries, not before.
*/
void mysql_reset_thd_for_next_command(THD *thd)
{
  thd->reset_for_next_command();
}

void THD::reset_for_next_command()
{
  // TODO: Why on earth is this here?! We should probably fix this
  // function and move it to the proper file. /Matz
  THD *thd= this;
  DBUG_ENTER("mysql_reset_thd_for_next_command");
  DBUG_ASSERT(!thd->sp_runtime_ctx); /* not for substatements of routines */
  DBUG_ASSERT(! thd->in_sub_stmt);
  thd->free_list= 0;
  thd->select_number= 1;
  /*
    Those two lines below are theoretically unneeded as
    THD::cleanup_after_query() should take care of this already.
  */
  thd->auto_inc_intervals_in_cur_stmt_for_binlog.empty();
  thd->stmt_depends_on_first_successful_insert_id_in_prev_stmt= 0;

  thd->query_start_used= thd->query_start_usec_used= 0;
  thd->is_fatal_error= thd->time_zone_used= 0;
  /*
    Clear the status flag that are expected to be cleared at the
    beginning of each SQL statement.
  */
  thd->server_status&= ~SERVER_STATUS_CLEAR_SET;
  /*
    If in autocommit mode and not in a transaction, reset flag
    that identifies if a transaction has done some operations
    that cannot be safely rolled back.

    If the flag is set an warning message is printed out in
    ha_rollback_trans() saying that some tables couldn't be
    rolled back.
  */
  if (!thd->in_multi_stmt_transaction_mode())
  {
    thd->transaction.all.reset_unsafe_rollback_flags();
  }
  DBUG_ASSERT(thd->security_ctx== &thd->main_security_ctx);
  thd->thread_specific_used= FALSE;

  if (opt_bin_log)
  {
    reset_dynamic(&thd->user_var_events);
    thd->user_var_events_alloc= thd->mem_root;
  }
  thd->clear_error();
  thd->get_stmt_da()->reset_diagnostics_area();
  thd->get_stmt_da()->reset_for_next_command();
  thd->rand_used= 0;

  thd->clear_slow_extended();

  thd->reset_current_stmt_binlog_format_row();
  thd->binlog_unsafe_warning_flags= 0;

  thd->m_trans_end_pos= 0;
  thd->m_trans_log_file= NULL;
  thd->m_trans_fixed_log_file= NULL;
  thd->commit_error= THD::CE_NONE;
  thd->durability_property= HA_REGULAR_DURABILITY;
  thd->set_trans_pos(NULL, 0);

  DBUG_PRINT("debug",
             ("is_current_stmt_binlog_format_row(): %d",
              thd->is_current_stmt_binlog_format_row()));

  DBUG_VOID_RETURN;
}


/**
  Resets the lex->current_select object.
  @note It is assumed that lex->current_select != NULL

  This function is a wrapper around select_lex->init_select() with an added
  check for the special situation when using INTO OUTFILE and LOAD DATA.
*/

void
mysql_init_select(LEX *lex)
{
  SELECT_LEX *select_lex= lex->current_select;
  select_lex->init_select();
  lex->wild= 0;
  if (select_lex == &lex->select_lex)
  {
    DBUG_ASSERT(lex->result == 0);
    lex->exchange= 0;
  }
}


/**
  Used to allocate a new SELECT_LEX object on the current thd mem_root and
  link it into the relevant lists.

  This function is always followed by mysql_init_select.

  @see mysql_init_select

  @retval TRUE An error occurred
  @retval FALSE The new SELECT_LEX was successfully allocated.
*/

bool
mysql_new_select(LEX *lex, bool move_down)
{
  SELECT_LEX *select_lex;
  THD *thd= lex->thd;
  Name_resolution_context *outer_context= lex->current_context();
  DBUG_ENTER("mysql_new_select");

  if (!(select_lex= new (thd->mem_root) SELECT_LEX()))
    DBUG_RETURN(1);
  select_lex->select_number= ++thd->select_number;
  select_lex->parent_lex= lex; /* Used in init_query. */
  select_lex->init_query();
  select_lex->init_select();
  lex->nest_level++;
  if (lex->nest_level > (int) MAX_SELECT_NESTING)
  {
    my_error(ER_TOO_HIGH_LEVEL_OF_NESTING_FOR_SELECT, MYF(0));
    DBUG_RETURN(1);
  }
  select_lex->nest_level= lex->nest_level;
  if (move_down)
  {
    SELECT_LEX_UNIT *unit;
    lex->subqueries= TRUE;
    /* first select_lex of subselect or derived table */
    if (!(unit= new (thd->mem_root) SELECT_LEX_UNIT()))
      DBUG_RETURN(1);

    unit->init_query();
    unit->init_select();
    unit->thd= thd;
    unit->include_down(lex->current_select);
    unit->link_next= 0;
    unit->link_prev= 0;
    select_lex->include_down(unit);
    /*
      By default we assume that it is usual subselect and we have outer name
      resolution context, if no we will assign it to 0 later
    */
    if (select_lex->outer_select()->parsing_place == IN_ON)
      /*
        This subquery is part of an ON clause, so we need to link the
        name resolution context for this subquery with the ON context.

        @todo outer_context is not the same as
        &select_lex->outer_select()->context in one case:
        (SELECT 1 as a) UNION (SELECT 2) ORDER BY (SELECT a);
        When we create the select_lex for the subquery in ORDER BY,
        1) outer_context is the context of the second SELECT of the
        UNION
        2) &select_lex->outer_select() is the fake select_lex, which context
        is the one of the first SELECT of the UNION (see
        st_select_lex_unit::add_fake_select_lex()).
        2) is the correct context, per the documentation. 1) is not, and using
        it leads to a resolving error for the query above.
        We should fix 1) and then use it unconditionally here.
      */
      select_lex->context.outer_context= outer_context;
    else
      select_lex->context.outer_context= &select_lex->outer_select()->context;
  }
  else
  {
    if (lex->current_select->order_list.first && !lex->current_select->braces)
    {
      my_error(ER_WRONG_USAGE, MYF(0), "UNION", "ORDER BY");
      DBUG_RETURN(1);
    }
    select_lex->include_neighbour(lex->current_select);
    SELECT_LEX_UNIT *unit= select_lex->master_unit();                              
    if (!unit->fake_select_lex && unit->add_fake_select_lex(lex->thd))
      DBUG_RETURN(1);
    select_lex->context.outer_context= 
                unit->first_select()->context.outer_context;
  }

  select_lex->master_unit()->global_parameters= select_lex;
  select_lex->include_global((st_select_lex_node**)&lex->all_selects_list);
  lex->current_select= select_lex;
  /*
    in subquery is SELECT query and we allow resolution of names in SELECT
    list
  */
  select_lex->context.resolve_in_select_list= TRUE;
  DBUG_RETURN(0);
}

/**
  Create a select to return the same output as 'SELECT @@var_name'.

  Used for SHOW COUNT(*) [ WARNINGS | ERROR].

  This will crash with a core dump if the variable doesn't exists.

  @param var_name		Variable name
*/

void create_select_for_variable(const char *var_name)
{
  THD *thd;
  LEX *lex;
  LEX_STRING tmp, null_lex_string;
  Item *var;
  char buff[MAX_SYS_VAR_LENGTH*2+4+8], *end;
  DBUG_ENTER("create_select_for_variable");

  thd= current_thd;
  lex= thd->lex;
  mysql_init_select(lex);
  lex->sql_command= SQLCOM_SELECT;
  tmp.str= (char*) var_name;
  tmp.length=strlen(var_name);
  memset(&null_lex_string, 0, sizeof(null_lex_string));
  /*
    We set the name of Item to @@session.var_name because that then is used
    as the column name in the output.
  */
  if ((var= get_system_var(thd, OPT_SESSION, tmp, null_lex_string)))
  {
    end= strxmov(buff, "@@session.", var_name, NullS);
    var->item_name.copy(buff, end - buff);
    add_item_to_list(thd, var);
  }
  DBUG_VOID_RETURN;
}


void mysql_init_multi_delete(LEX *lex)
{
  lex->sql_command=  SQLCOM_DELETE_MULTI;
  mysql_init_select(lex);
  lex->select_lex.select_limit= 0;
  lex->unit.select_limit_cnt= HA_POS_ERROR;
  lex->select_lex.table_list.save_and_clear(&lex->auxiliary_table_list);
  lex->query_tables= 0;
  lex->query_tables_last= &lex->query_tables;
}


/*
  When you modify mysql_parse(), you may need to mofify
  mysql_test_parse_for_slave() in this same file.
*/

/**
  Parse a query.

  @param       thd     Current thread
  @param       rawbuf  Begining of the query text
  @param       length  Length of the query text
  @param[out]  found_semicolon For multi queries, position of the character of
                               the next query in the query text.
*/

void mysql_parse(THD *thd, char *rawbuf, uint length,
                 Parser_state *parser_state)
{
  int error __attribute__((unused));
  DBUG_ENTER("mysql_parse");

  DBUG_EXECUTE_IF("parser_debug", turn_parser_debug_on(););

  /*
    Warning.
    The purpose of query_cache_send_result_to_client() is to lookup the
    query in the query cache first, to avoid parsing and executing it.
    So, the natural implementation would be to:
    - first, call query_cache_send_result_to_client,
    - second, if caching failed, initialise the lexical and syntactic parser.
    The problem is that the query cache depends on a clean initialization
    of (among others) lex->safe_to_cache_query and thd->server_status,
    which are reset respectively in
    - lex_start()
    - mysql_reset_thd_for_next_command()
    So, initializing the lexical analyser *before* using the query cache
    is required for the cache to work properly.
    FIXME: cleanup the dependencies in the code to simplify this.
  */
  lex_start(thd);
  mysql_reset_thd_for_next_command(thd);

  int start_time_error=   0;
  int end_time_error=     0;
  struct timeval start_time, end_time;
  double start_usecs=     0;
  double end_usecs=       0;
  /* cpu time */
  int cputime_error=      0;
#ifdef HAVE_CLOCK_GETTIME
  struct timespec tp;
#endif
  double start_cpu_nsecs= 0;
  double end_cpu_nsecs=   0;

  if (opt_userstat)
  {
#ifdef HAVE_CLOCK_GETTIME
    /* get start cputime */
    if (!(cputime_error = clock_gettime(CLOCK_THREAD_CPUTIME_ID, &tp)))
      start_cpu_nsecs = tp.tv_sec*1000000000.0+tp.tv_nsec;
#endif

    // Gets the start time, in order to measure how long this command takes.
    if (!(start_time_error = gettimeofday(&start_time, NULL)))
    {
      start_usecs = start_time.tv_sec * 1000000.0 + start_time.tv_usec;
    }
  }

  if (query_cache_send_result_to_client(thd, rawbuf, length) <= 0)
  {
    LEX *lex= thd->lex;

    bool err= parse_sql(thd, parser_state, NULL);

    const char *found_semicolon= parser_state->m_lip.found_semicolon;
    size_t      qlen= found_semicolon
                      ? (found_semicolon - thd->query())
                      : thd->query_length();

    if (!err)
    {
      /*
        See whether we can do any query rewriting. opt_log_raw only controls
        writing to the general log, so rewriting still needs to happen because
        the other logs (binlog, slow query log, ...) can not be set to raw mode
        for security reasons.
        Query-cache only handles SELECT, which we don't rewrite, so it's no
        concern of ours.
        We're not general-logging if we're the slave, or if we've already
        done raw-logging earlier.
        Sub-routines of mysql_rewrite_query() should try to only rewrite when
        necessary (e.g. not do password obfuscation when query contains no
        password), but we can optimize out even those necessary rewrites when
        no logging happens at all. If rewriting does not happen here,
        thd->rewritten_query is still empty from being reset in alloc_query().
      */
      bool audit= mysql_audit_enabled(thd, MYSQL_AUDIT_GENERAL_CLASS);
      bool general= ((opt_log || audit) && !(opt_log_raw || thd->slave_thread));

      if (general || audit || opt_slow_log || opt_bin_log)
      {
        mysql_rewrite_query(thd);

        if (thd->rewritten_query.length())
          lex->safe_to_cache_query= false; // see comments below
      }

      if (general)
      {
        if (thd->rewritten_query.length())
          general_log_write(thd, COM_QUERY, thd->rewritten_query.c_ptr_safe(),
                                            thd->rewritten_query.length());
        else
          general_log_write(thd, COM_QUERY, thd->query(), qlen);
      }
    }

    if (!err)
    {
      thd->m_statement_psi= MYSQL_REFINE_STATEMENT(thd->m_statement_psi,
                                                   sql_statement_info[thd->lex->sql_command].m_key);

#ifndef NO_EMBEDDED_ACCESS_CHECKS
      if (mqh_used && thd->get_user_connect() &&
	  check_mqh(thd, lex->sql_command))
      {
	thd->net.error = 0;
      }
      else
#endif
      {
	if (! thd->is_error())
	{
          /*
            Binlog logs a string starting from thd->query and having length
            thd->query_length; so we set thd->query_length correctly (to not
            log several statements in one event, when we executed only first).
            We set it to not see the ';' (otherwise it would get into binlog
            and Query_log_event::print() would give ';;' output).
            This also helps display only the current query in SHOW
            PROCESSLIST.
            Note that we don't need LOCK_thread_count to modify query_length.
          */
          if (found_semicolon && (ulong) (found_semicolon - thd->query()))
            thd->set_query_inner(thd->query(),
                                 (uint32) (found_semicolon -
                                           thd->query() - 1),
                                 thd->charset());
          /* Actually execute the query */
          if (found_semicolon)
          {
            lex->safe_to_cache_query= 0;
            thd->server_status|= SERVER_MORE_RESULTS_EXISTS;
          }
          lex->set_trg_event_type_for_tables();
          MYSQL_QUERY_EXEC_START(thd->query(),
                                 thd->thread_id,
                                 (char *) (thd->db ? thd->db : ""),
                                 &thd->security_ctx->priv_user[0],
                                 (char *) thd->security_ctx->host_or_ip,
                                 0);
          if (unlikely(thd->security_ctx->password_expired &&
                       !lex->is_change_password &&
                       lex->sql_command != SQLCOM_SET_OPTION))
          {
            my_error(ER_MUST_CHANGE_PASSWORD, MYF(0));
            error= 1;
          }
          else
            error= mysql_execute_command(thd);
          if (error == 0 &&
              thd->variables.gtid_next.type == GTID_GROUP &&
              thd->owned_gtid.sidno != 0 &&
              (thd->lex->sql_command == SQLCOM_COMMIT ||
               stmt_causes_implicit_commit(thd, CF_IMPLICIT_COMMIT_END)))
          {
            // This is executed at the end of a DDL statement or after
            // COMMIT.  It ensures that an empty group is logged if
            // needed.
            error= gtid_empty_group_log_and_cleanup(thd);
          }
          MYSQL_QUERY_EXEC_DONE(error);
	}
      }
    }
    else
    {
      /* Instrument this broken statement as "statement/sql/error" */
      thd->m_statement_psi= MYSQL_REFINE_STATEMENT(thd->m_statement_psi,
                                                   sql_statement_info[SQLCOM_END].m_key);

      DBUG_ASSERT(thd->is_error());
      DBUG_PRINT("info",("Command aborted. Fatal_error: %d",
			 thd->is_fatal_error));

      query_cache_abort(&thd->query_cache_tls);
    }

    THD_STAGE_INFO(thd, stage_freeing_items);
    sp_cache_enforce_limit(thd->sp_proc_cache, stored_program_cache_size);
    sp_cache_enforce_limit(thd->sp_func_cache, stored_program_cache_size);
    thd->end_statement();
    thd->cleanup_after_query();
    DBUG_ASSERT(thd->change_list.is_empty());
  }
  else
  {
    /*
      Query cache hit. We need to write the general log here if
      we haven't already logged the statement earlier due to --log-raw.
      Right now, we only cache SELECT results; if the cache ever
      becomes more generic, we should also cache the rewritten
      query-string together with the original query-string (which
      we'd still use for the matching) when we first execute the
      query, and then use the obfuscated query-string for logging
      here when the query is given again.
    */
    thd->m_statement_psi= MYSQL_REFINE_STATEMENT(thd->m_statement_psi,
                                                 sql_statement_info[SQLCOM_SELECT].m_key);
    if (!opt_log_raw)
      general_log_write(thd, COM_QUERY, thd->query(), thd->query_length());
    parser_state->m_lip.found_semicolon= NULL;
  }

  if (opt_userstat)
  {
    // Gets the end time.
    if (!(end_time_error= gettimeofday(&end_time, NULL)))
    {
      end_usecs= end_time.tv_sec * 1000000.0 + end_time.tv_usec;
    }

    // Calculates the difference between the end and start times.
    if (start_usecs && end_usecs >= start_usecs && !start_time_error && !end_time_error)
    {
      thd->busy_time= (end_usecs - start_usecs) / 1000000;
      // In case there are bad values, 2629743 is the #seconds in a month.
      if (thd->busy_time > 2629743)
      {
        thd->busy_time= 0;
      }
    }
    else
    {
      // end time went back in time, or gettimeofday() failed.
      thd->busy_time= 0;
    }

#ifdef HAVE_CLOCK_GETTIME
    /* get end cputime */
    if (!cputime_error &&
        !(cputime_error = clock_gettime(CLOCK_THREAD_CPUTIME_ID, &tp)))
      end_cpu_nsecs = tp.tv_sec*1000000000.0+tp.tv_nsec;
#endif
    if (start_cpu_nsecs && !cputime_error)
    {
      thd->cpu_time = (end_cpu_nsecs - start_cpu_nsecs) / 1000000000;
      // In case there are bad values, 2629743 is the #seconds in a month.
      if (thd->cpu_time > 2629743)
      {
        thd->cpu_time = 0;
      }
    }
    else
      thd->cpu_time = 0;
  }

  // Updates THD stats and the global user stats.
  if (unlikely(opt_userstat))
  {
    thd->update_stats(true);
#ifndef EMBEDDED_LIBRARY
    update_global_user_stats(thd, true, time(NULL));
#endif
  }

  DBUG_VOID_RETURN;
}


#ifdef HAVE_REPLICATION
/*
  Usable by the replication SQL thread only: just parse a query to know if it
  can be ignored because of replicate-*-table rules.

  @retval
    0	cannot be ignored
  @retval
    1	can be ignored
*/

bool mysql_test_parse_for_slave(THD *thd, char *rawbuf, uint length)
{
  LEX *lex= thd->lex;
  bool error= 0;
  PSI_statement_locker *parent_locker= thd->m_statement_psi;
  DBUG_ENTER("mysql_test_parse_for_slave");

  Parser_state parser_state;
  if (!(error= parser_state.init(thd, rawbuf, length)))
  {
    lex_start(thd);
    mysql_reset_thd_for_next_command(thd);

    thd->m_statement_psi= NULL;
    if (!parse_sql(thd, & parser_state, NULL) &&
        all_tables_not_ok(thd, lex->select_lex.table_list.first))
      error= 1;                  /* Ignore question */
    thd->m_statement_psi= parent_locker;
    thd->end_statement();
  }
  thd->cleanup_after_query();
  DBUG_RETURN(error);
}
#endif



/**
  Store field definition for create.

  @return
    Return 0 if ok
*/

bool add_field_to_list(THD *thd, LEX_STRING *field_name, enum_field_types type,
		       char *length, char *decimals,
		       uint type_modifier,
		       Item *default_value, Item *on_update_value,
                       LEX_STRING *comment,
		       char *change,
                       List<String> *interval_list, const CHARSET_INFO *cs,
		       uint uint_geom_type)
{
  register Create_field *new_field;
  LEX  *lex= thd->lex;
  uint8 datetime_precision= decimals ? atoi(decimals) : 0;
  DBUG_ENTER("add_field_to_list");

  if (check_string_char_length(field_name, "", NAME_CHAR_LEN,
                               system_charset_info, 1))
  {
    my_error(ER_TOO_LONG_IDENT, MYF(0), field_name->str); /* purecov: inspected */
    DBUG_RETURN(1);				/* purecov: inspected */
  }
  if (type_modifier & PRI_KEY_FLAG)
  {
    Key *key;
    lex->col_list.push_back(new Key_part_spec(*field_name, 0));
    key= new Key(Key::PRIMARY, null_lex_str,
                      &default_key_create_info,
                      0, lex->col_list);
    lex->alter_info.key_list.push_back(key);
    lex->col_list.empty();
  }
  if (type_modifier & (UNIQUE_FLAG | UNIQUE_KEY_FLAG | CLUSTERING_FLAG))
  {
    Key::Keytype keytype;
    if (type_modifier & (UNIQUE_FLAG | UNIQUE_KEY_FLAG))
      keytype= Key::UNIQUE;
    else
      keytype= Key::MULTIPLE;
    if (type_modifier & CLUSTERING_FLAG)
      keytype= (enum Key::Keytype)(keytype | Key::CLUSTERING);
    DBUG_ASSERT(keytype != Key::MULTIPLE);

    lex->col_list.push_back(new Key_part_spec(*field_name, 0));
    Key *key= new Key(keytype, null_lex_str, &default_key_create_info, 0,
                      lex->col_list);
    lex->alter_info.key_list.push_back(key);
    lex->col_list.empty();
  }

  if (default_value)
  {
    /* 
      Default value should be literal => basic constants =>
      no need fix_fields()

      We allow only CURRENT_TIMESTAMP as function default for the TIMESTAMP or
      DATETIME types.
    */
    if (default_value->type() == Item::FUNC_ITEM && 
        (static_cast<Item_func*>(default_value)->functype() !=
         Item_func::NOW_FUNC ||
         (!real_type_with_now_as_default(type)) ||
         default_value->decimals != datetime_precision))
    {
      my_error(ER_INVALID_DEFAULT, MYF(0), field_name->str);
      DBUG_RETURN(1);
    }
    else if (default_value->type() == Item::NULL_ITEM)
    {
      default_value= 0;
      if ((type_modifier & (NOT_NULL_FLAG | AUTO_INCREMENT_FLAG)) ==
	  NOT_NULL_FLAG)
      {
	my_error(ER_INVALID_DEFAULT, MYF(0), field_name->str);
	DBUG_RETURN(1);
      }
    }
    else if (type_modifier & AUTO_INCREMENT_FLAG)
    {
      my_error(ER_INVALID_DEFAULT, MYF(0), field_name->str);
      DBUG_RETURN(1);
    }
  }

  if (on_update_value &&
      (!real_type_with_now_on_update(type) ||
       on_update_value->decimals != datetime_precision))
  {
    my_error(ER_INVALID_ON_UPDATE, MYF(0), field_name->str);
    DBUG_RETURN(1);
  }

  if (!(new_field= new Create_field()) ||
      new_field->init(thd, field_name->str, type, length, decimals, type_modifier,
                      default_value, on_update_value, comment, change,
                      interval_list, cs, uint_geom_type))
    DBUG_RETURN(1);

  lex->alter_info.create_list.push_back(new_field);
  lex->last_field=new_field;
  DBUG_RETURN(0);
}


/** Store position for column in ALTER TABLE .. ADD column. */

void store_position_for_column(const char *name)
{
  current_thd->lex->last_field->after=(char*) (name);
}


/**
  save order by and tables in own lists.
*/

bool add_to_list(THD *thd, SQL_I_List<ORDER> &list, Item *item,bool asc)
{
  ORDER *order;
  DBUG_ENTER("add_to_list");
  if (!(order = (ORDER *) thd->alloc(sizeof(ORDER))))
    DBUG_RETURN(1);
  order->item_ptr= item;
  order->item= &order->item_ptr;
  order->direction= (asc ? ORDER::ORDER_ASC : ORDER::ORDER_DESC);
  order->used_alias= false;
  order->used=0;
  order->counter_used= 0;
  list.link_in_list(order, &order->next);
  DBUG_RETURN(0);
}


/**
  Add a table to list of used tables.

  @param table		Table to add
  @param alias		alias for table (or null if no alias)
  @param table_options	A set of the following bits:
                         - TL_OPTION_UPDATING : Table will be updated
                         - TL_OPTION_FORCE_INDEX : Force usage of index
                         - TL_OPTION_ALIAS : an alias in multi table DELETE
  @param lock_type	How table should be locked
  @param mdl_type       Type of metadata lock to acquire on the table.
  @param use_index	List of indexed used in USE INDEX
  @param ignore_index	List of indexed used in IGNORE INDEX

  @retval
      0		Error
  @retval
    \#	Pointer to TABLE_LIST element added to the total table list
*/

TABLE_LIST *st_select_lex::add_table_to_list(THD *thd,
					     Table_ident *table,
					     LEX_STRING *alias,
					     ulong table_options,
					     thr_lock_type lock_type,
					     enum_mdl_type mdl_type,
					     List<Index_hint> *index_hints_arg,
                                             List<String> *partition_names,
                                             LEX_STRING *option)
{
  register TABLE_LIST *ptr;
  TABLE_LIST *previous_table_ref; /* The table preceding the current one. */
  char *alias_str;
  LEX *lex= thd->lex;
  DBUG_ENTER("add_table_to_list");
  LINT_INIT(previous_table_ref);

  if (!table)
    DBUG_RETURN(0);				// End of memory
  alias_str= alias ? alias->str : table->table.str;
  if (!MY_TEST(table_options & TL_OPTION_ALIAS))
  {
    enum_ident_name_check ident_check_status=
      check_table_name(table->table.str, table->table.length, FALSE);
    if (ident_check_status == IDENT_NAME_WRONG)
    {
      my_error(ER_WRONG_TABLE_NAME, MYF(0), table->table.str);
      DBUG_RETURN(0);
    }
    else if (ident_check_status == IDENT_NAME_TOO_LONG)
    {
      my_error(ER_TOO_LONG_IDENT, MYF(0), table->table.str);
      DBUG_RETURN(0);
    }
  }
  if (table->is_derived_table() == FALSE && table->db.str &&
      (check_and_convert_db_name(&table->db, FALSE) != IDENT_NAME_OK))
    DBUG_RETURN(0);

  if (!alias)					/* Alias is case sensitive */
  {
    if (table->sel)
    {
      my_message(ER_DERIVED_MUST_HAVE_ALIAS,
                 ER(ER_DERIVED_MUST_HAVE_ALIAS), MYF(0));
      DBUG_RETURN(0);
    }
    if (!(alias_str= (char*) thd->memdup(alias_str,table->table.length+1)))
      DBUG_RETURN(0);
  }
  if (!(ptr = (TABLE_LIST *) thd->calloc(sizeof(TABLE_LIST))))
    DBUG_RETURN(0);				/* purecov: inspected */
  if (table->db.str)
  {
    ptr->is_fqtn= TRUE;
    ptr->db= table->db.str;
    ptr->db_length= table->db.length;
  }
  else if (lex->copy_db_to(&ptr->db, &ptr->db_length))
    DBUG_RETURN(0);
  else
    ptr->is_fqtn= FALSE;

  ptr->alias= alias_str;
  ptr->is_alias= alias ? TRUE : FALSE;
  if (lower_case_table_names && table->table.length)
    table->table.length= my_casedn_str(files_charset_info, table->table.str);
  ptr->table_name=table->table.str;
  ptr->table_name_length=table->table.length;
  ptr->lock_type=   lock_type;
  ptr->updating=    MY_TEST(table_options & TL_OPTION_UPDATING);
  /* TODO: remove TL_OPTION_FORCE_INDEX as it looks like it's not used */
  ptr->force_index= MY_TEST(table_options & TL_OPTION_FORCE_INDEX);
  ptr->ignore_leaves= MY_TEST(table_options & TL_OPTION_IGNORE_LEAVES);
  ptr->derived=	    table->sel;
  if (!ptr->derived && is_infoschema_db(ptr->db, ptr->db_length))
  {
    ST_SCHEMA_TABLE *schema_table;
    if (ptr->updating &&
        /* Special cases which are processed by commands itself */
        lex->sql_command != SQLCOM_CHECK &&
        lex->sql_command != SQLCOM_CHECKSUM)
    {
      my_error(ER_DBACCESS_DENIED_ERROR, MYF(0),
               thd->security_ctx->priv_user,
               thd->security_ctx->priv_host,
               INFORMATION_SCHEMA_NAME.str);
      DBUG_RETURN(0);
    }
    schema_table= find_schema_table(thd, ptr->table_name);
    if (!schema_table ||
        (schema_table->hidden && 
         ((sql_command_flags[lex->sql_command] & CF_STATUS_COMMAND) == 0 || 
          /*
            this check is used for show columns|keys from I_S hidden table
          */
          lex->sql_command == SQLCOM_SHOW_FIELDS ||
          lex->sql_command == SQLCOM_SHOW_KEYS)))
    {
      my_error(ER_UNKNOWN_TABLE, MYF(0),
               ptr->table_name, INFORMATION_SCHEMA_NAME.str);
      DBUG_RETURN(0);
    }
    ptr->schema_table_name= ptr->table_name;
    ptr->schema_table= schema_table;
  }
  ptr->select_lex=  lex->current_select;
  ptr->cacheable_table= 1;
  ptr->index_hints= index_hints_arg;
  ptr->option= option ? option->str : 0;
  /* check that used name is unique */
  if (lock_type != TL_IGNORE)
  {
    TABLE_LIST *first_table= table_list.first;
    if (lex->sql_command == SQLCOM_CREATE_VIEW)
      first_table= first_table ? first_table->next_local : NULL;
    for (TABLE_LIST *tables= first_table ;
	 tables ;
	 tables=tables->next_local)
    {
      if (!my_strcasecmp(table_alias_charset, alias_str, tables->alias) &&
	  !strcmp(ptr->db, tables->db))
      {
	my_error(ER_NONUNIQ_TABLE, MYF(0), alias_str); /* purecov: tested */
	DBUG_RETURN(0);				/* purecov: tested */
      }
    }
  }
  /* Store the table reference preceding the current one. */
  if (table_list.elements > 0)
  {
    /*
      table_list.next points to the last inserted TABLE_LIST->next_local'
      element
      We don't use the offsetof() macro here to avoid warnings from gcc
    */
    previous_table_ref= (TABLE_LIST*) ((char*) table_list.next -
                                       ((char*) &(ptr->next_local) -
                                        (char*) ptr));
    /*
      Set next_name_resolution_table of the previous table reference to point
      to the current table reference. In effect the list
      TABLE_LIST::next_name_resolution_table coincides with
      TABLE_LIST::next_local. Later this may be changed in
      store_top_level_join_columns() for NATURAL/USING joins.
    */
    previous_table_ref->next_name_resolution_table= ptr;
  }

  /*
    Link the current table reference in a local list (list for current select).
    Notice that as a side effect here we set the next_local field of the
    previous table reference to 'ptr'. Here we also add one element to the
    list 'table_list'.
  */
  table_list.link_in_list(ptr, &ptr->next_local);
  ptr->next_name_resolution_table= NULL;
#ifdef WITH_PARTITION_STORAGE_ENGINE
  ptr->partition_names= partition_names;
#endif /* WITH_PARTITION_STORAGE_ENGINE */
  /* Link table in global list (all used tables) */
  lex->add_to_query_tables(ptr);

  // Pure table aliases do not need to be locked:
  if (!MY_TEST(table_options & TL_OPTION_ALIAS))
  {
    ptr->mdl_request.init(MDL_key::TABLE, ptr->db, ptr->table_name, mdl_type,
                          MDL_TRANSACTION);
  }
  if (table->is_derived_table())
  {
    ptr->effective_algorithm= DERIVED_ALGORITHM_TMPTABLE;
    ptr->derived_key_list.empty();
  }
  DBUG_RETURN(ptr);
}


/**
  Initialize a new table list for a nested join.

    The function initializes a structure of the TABLE_LIST type
    for a nested join. It sets up its nested join list as empty.
    The created structure is added to the front of the current
    join list in the st_select_lex object. Then the function
    changes the current nest level for joins to refer to the newly
    created empty list after having saved the info on the old level
    in the initialized structure.

  @param thd         current thread

  @retval
    0   if success
  @retval
    1   otherwise
*/

bool st_select_lex::init_nested_join(THD *thd)
{
  DBUG_ENTER("init_nested_join");

  TABLE_LIST *const ptr=
    TABLE_LIST::new_nested_join(thd->mem_root, "(nested_join)",
                                embedding, join_list, this);
  if (ptr == NULL)
    DBUG_RETURN(true);

  join_list->push_front(ptr);
  embedding= ptr;
  join_list= &ptr->nested_join->join_list;

  DBUG_RETURN(false);
}


/**
  End a nested join table list.

    The function returns to the previous join nest level.
    If the current level contains only one member, the function
    moves it one level up, eliminating the nest.

  @param thd         current thread

  @return
    - Pointer to TABLE_LIST element added to the total table list, if success
    - 0, otherwise
*/

TABLE_LIST *st_select_lex::end_nested_join(THD *thd)
{
  TABLE_LIST *ptr;
  NESTED_JOIN *nested_join;
  DBUG_ENTER("end_nested_join");

  DBUG_ASSERT(embedding);
  ptr= embedding;
  join_list= ptr->join_list;
  embedding= ptr->embedding;
  nested_join= ptr->nested_join;
  if (nested_join->join_list.elements == 1)
  {
    TABLE_LIST *embedded= nested_join->join_list.head();
    join_list->pop();
    embedded->join_list= join_list;
    embedded->embedding= embedding;
    join_list->push_front(embedded);
    ptr= embedded;
  }
  else if (nested_join->join_list.elements == 0)
  {
    join_list->pop();
    ptr= 0;                                     // return value
  }
  DBUG_RETURN(ptr);
}


/**
  Nest last join operation.

    The function nest last join operation as if it was enclosed in braces.

  @param thd         current thread

  @retval
    0  Error
  @retval
    \#  Pointer to TABLE_LIST element created for the new nested join
*/

TABLE_LIST *st_select_lex::nest_last_join(THD *thd)
{
  DBUG_ENTER("nest_last_join");

  TABLE_LIST *const ptr=
    TABLE_LIST::new_nested_join(thd->mem_root, "(nest_last_join)",
                                embedding, join_list, this);
  if (ptr == NULL)
    DBUG_RETURN(NULL);

  List<TABLE_LIST> *const embedded_list= &ptr->nested_join->join_list;

  for (uint i=0; i < 2; i++)
  {
    TABLE_LIST *table= join_list->pop();
    table->join_list= embedded_list;
    table->embedding= ptr;
    embedded_list->push_back(table);
    if (table->natural_join)
    {
      ptr->is_natural_join= TRUE;
      /*
        If this is a JOIN ... USING, move the list of joined fields to the
        table reference that describes the join.
      */
      if (prev_join_using)
        ptr->join_using_fields= prev_join_using;
    }
  }
  join_list->push_front(ptr);

  DBUG_RETURN(ptr);
}


/**
  Add a table to the current join list.

    The function puts a table in front of the current join list
    of st_select_lex object.
    Thus, joined tables are put into this list in the reverse order
    (the most outer join operation follows first).

  @param table       the table to add

  @return
    None
*/

void st_select_lex::add_joined_table(TABLE_LIST *table)
{
  DBUG_ENTER("add_joined_table");
  join_list->push_front(table);
  table->join_list= join_list;
  table->embedding= embedding;
  DBUG_VOID_RETURN;
}


/**
  Convert a right join into equivalent left join.

    The function takes the current join list t[0],t[1] ... and
    effectively converts it into the list t[1],t[0] ...
    Although the outer_join flag for the new nested table contains
    JOIN_TYPE_RIGHT, it will be handled as the inner table of a left join
    operation.

  EXAMPLES
  @verbatim
    SELECT * FROM t1 RIGHT JOIN t2 ON on_expr =>
      SELECT * FROM t2 LEFT JOIN t1 ON on_expr

    SELECT * FROM t1,t2 RIGHT JOIN t3 ON on_expr =>
      SELECT * FROM t1,t3 LEFT JOIN t2 ON on_expr

    SELECT * FROM t1,t2 RIGHT JOIN (t3,t4) ON on_expr =>
      SELECT * FROM t1,(t3,t4) LEFT JOIN t2 ON on_expr

    SELECT * FROM t1 LEFT JOIN t2 ON on_expr1 RIGHT JOIN t3  ON on_expr2 =>
      SELECT * FROM t3 LEFT JOIN (t1 LEFT JOIN t2 ON on_expr2) ON on_expr1
   @endverbatim

  @param thd         current thread

  @return
    - Pointer to the table representing the inner table, if success
    - 0, otherwise
*/

TABLE_LIST *st_select_lex::convert_right_join()
{
  TABLE_LIST *tab2= join_list->pop();
  TABLE_LIST *tab1= join_list->pop();
  DBUG_ENTER("convert_right_join");

  join_list->push_front(tab2);
  join_list->push_front(tab1);
  tab1->outer_join|= JOIN_TYPE_RIGHT;

  DBUG_RETURN(tab1);
}

/**
  Set lock for all tables in current select level.

  @param lock_type			Lock to set for tables

  @note
    If lock is a write lock, then tables->updating is set 1
    This is to get tables_ok to know that the table is updated by the
    query
*/

void st_select_lex::set_lock_for_tables(thr_lock_type lock_type)
{
  bool for_update= lock_type >= TL_READ_NO_INSERT;
  DBUG_ENTER("set_lock_for_tables");
  DBUG_PRINT("enter", ("lock_type: %d  for_update: %d", lock_type,
		       for_update));
  for (TABLE_LIST *tables= table_list.first;
       tables;
       tables= tables->next_local)
  {
    tables->lock_type= lock_type;
    tables->updating=  for_update;
    tables->mdl_request.set_type((lock_type >= TL_WRITE_ALLOW_WRITE) ?
                                 MDL_SHARED_WRITE : MDL_SHARED_READ);
  }
  DBUG_VOID_RETURN;
}


/**
  Create a fake SELECT_LEX for a unit.

    The method create a fake SELECT_LEX object for a unit.
    This object is created for any union construct containing a union
    operation and also for any single select union construct of the form
    @verbatim
    (SELECT ... ORDER BY order_list [LIMIT n]) ORDER BY ... 
    @endvarbatim
    or of the form
    @varbatim
    (SELECT ... ORDER BY LIMIT n) ORDER BY ...
    @endvarbatim
  
  @param thd_arg		   thread handle

  @note
    The object is used to retrieve rows from the temporary table
    where the result on the union is obtained.

  @retval
    1     on failure to create the object
  @retval
    0     on success
*/

bool st_select_lex_unit::add_fake_select_lex(THD *thd_arg)
{
  SELECT_LEX *first_sl= first_select();
  DBUG_ENTER("add_fake_select_lex");
  DBUG_ASSERT(!fake_select_lex);

  if (!(fake_select_lex= new (thd_arg->mem_root) SELECT_LEX()))
      DBUG_RETURN(1);
  fake_select_lex->include_standalone(this, 
                                      (SELECT_LEX_NODE**)&fake_select_lex);
  fake_select_lex->select_number= INT_MAX;
  fake_select_lex->parent_lex= thd_arg->lex; /* Used in init_query. */
  fake_select_lex->make_empty_select();
  fake_select_lex->linkage= GLOBAL_OPTIONS_TYPE;
  fake_select_lex->select_limit= 0;

  fake_select_lex->context.outer_context=first_sl->context.outer_context;
  /* allow item list resolving in fake select for ORDER BY */
  fake_select_lex->context.resolve_in_select_list= TRUE;
  fake_select_lex->context.select_lex= fake_select_lex;

  if (!is_union())
  {
    /* 
      This works only for 
      (SELECT ... ORDER BY list [LIMIT n]) ORDER BY order_list [LIMIT m],
      (SELECT ... LIMIT n) ORDER BY order_list [LIMIT m]
      just before the parser starts processing order_list
    */ 
    global_parameters= fake_select_lex;
    fake_select_lex->no_table_names_allowed= 1;
    thd_arg->lex->current_select= fake_select_lex;
  }
  thd_arg->lex->pop_context();
  DBUG_RETURN(0);
}


/**
  Push a new name resolution context for a JOIN ... ON clause to the
  context stack of a query block.

    Create a new name resolution context for a JOIN ... ON clause,
    set the first and last leaves of the list of table references
    to be used for name resolution, and push the newly created
    context to the stack of contexts of the query.

  @param thd       pointer to current thread
  @param left_op   left  operand of the JOIN
  @param right_op  rigth operand of the JOIN

  @todo Research if we should set the "outer_context" member of the new ON
  context.

  @retval
    FALSE  if all is OK
  @retval
    TRUE   if a memory allocation error occured
*/

bool
push_new_name_resolution_context(THD *thd,
                                 TABLE_LIST *left_op, TABLE_LIST *right_op)
{
  Name_resolution_context *on_context;
  if (!(on_context= new (thd->mem_root) Name_resolution_context))
    return TRUE;
  on_context->init();
  on_context->first_name_resolution_table=
    left_op->first_leaf_for_name_resolution();
  on_context->last_name_resolution_table=
    right_op->last_leaf_for_name_resolution();
  on_context->select_lex= thd->lex->current_select;
  // Save join nest's context in right_op, to find it later in view merging.
  DBUG_ASSERT(right_op->context_of_embedding == NULL);
  right_op->context_of_embedding= on_context;
  return thd->lex->push_context(on_context);
}


/**
  Add an ON condition to the second operand of a JOIN ... ON.

    Add an ON condition to the right operand of a JOIN ... ON clause.

  @param b     the second operand of a JOIN ... ON
  @param expr  the condition to be added to the ON clause
*/

void add_join_on(TABLE_LIST *b, Item *expr)
{
  if (expr)
  {
    if (!b->join_cond())
      b->set_join_cond(expr);
    else
    {
      /*
        If called from the parser, this happens if you have both a
        right and left join. If called later, it happens if we add more
        than one condition to the ON clause.
      */
      b->set_join_cond(new Item_cond_and(b->join_cond(), expr));
    }
    b->join_cond()->top_level_item();
  }
}


/**
  Mark that there is a NATURAL JOIN or JOIN ... USING between two
  tables.

    This function marks that table b should be joined with a either via
    a NATURAL JOIN or via JOIN ... USING. Both join types are special
    cases of each other, so we treat them together. The function
    setup_conds() creates a list of equal condition between all fields
    of the same name for NATURAL JOIN or the fields in 'using_fields'
    for JOIN ... USING. The list of equality conditions is stored
    either in b->join_cond(), or in JOIN::conds, depending on whether there
    was an outer join.

  EXAMPLE
  @verbatim
    SELECT * FROM t1 NATURAL LEFT JOIN t2
     <=>
    SELECT * FROM t1 LEFT JOIN t2 ON (t1.i=t2.i and t1.j=t2.j ... )

    SELECT * FROM t1 NATURAL JOIN t2 WHERE <some_cond>
     <=>
    SELECT * FROM t1, t2 WHERE (t1.i=t2.i and t1.j=t2.j and <some_cond>)

    SELECT * FROM t1 JOIN t2 USING(j) WHERE <some_cond>
     <=>
    SELECT * FROM t1, t2 WHERE (t1.j=t2.j and <some_cond>)
   @endverbatim

  @param a		  Left join argument
  @param b		  Right join argument
  @param using_fields    Field names from USING clause
*/

void add_join_natural(TABLE_LIST *a, TABLE_LIST *b, List<String> *using_fields,
                      SELECT_LEX *lex)
{
  b->natural_join= a;
  lex->prev_join_using= using_fields;
}


/**
  kill on thread.

  @param thd			Thread class
  @param id			Thread id
  @param only_kill_query        Should it kill the query or the connection

  @note
    This is written such that we have a short lock on LOCK_thread_count
*/

uint kill_one_thread(THD *thd, ulong id, bool only_kill_query)
{
  THD *tmp= NULL;
  uint error=ER_NO_SUCH_THREAD;
  DBUG_ENTER("kill_one_thread");
  DBUG_PRINT("enter", ("id=%lu only_kill=%d", id, only_kill_query));

  mysql_mutex_lock(&LOCK_thread_count);
  Thread_iterator it= global_thread_list_begin();
  Thread_iterator end= global_thread_list_end();
  for (; it != end; ++it)
  {
    if ((*it)->get_command() == COM_DAEMON)
      continue;
    if ((*it)->thread_id == id)
    {
      tmp= *it;
      mysql_mutex_lock(&tmp->LOCK_thd_data);    // Lock from delete
      break;
    }
  }
  mysql_mutex_unlock(&LOCK_thread_count);
  if (tmp)
  {

    /*
      If we're SUPER, we can KILL anything, including system-threads.
      No further checks.

      KILLer: thd->security_ctx->user could in theory be NULL while
      we're still in "unauthenticated" state. This is a theoretical
      case (the code suggests this could happen, so we play it safe).

      KILLee: tmp->security_ctx->user will be NULL for system threads.
      We need to check so Jane Random User doesn't crash the server
      when trying to kill a) system threads or b) unauthenticated users'
      threads (Bug#43748).

      If user of both killer and killee are non-NULL, proceed with
      slayage if both are string-equal.
    */

    if ((thd->security_ctx->master_access & SUPER_ACL) ||
        thd->security_ctx->user_matches(tmp->security_ctx))
    {
      /* process the kill only if thread is not already undergoing any kill
         connection.
      */
      if (tmp->killed != THD::KILL_CONNECTION)
      {
        tmp->awake(only_kill_query ? THD::KILL_QUERY : THD::KILL_CONNECTION);
      }
      error= 0;
    }
    else
      error=ER_KILL_DENIED_ERROR;
    mysql_mutex_unlock(&tmp->LOCK_thd_data);
  }
  DBUG_PRINT("exit", ("%d", error));
  DBUG_RETURN(error);
}


/*
  kills a thread and sends response

  SYNOPSIS
    sql_kill()
    thd			Thread class
    id			Thread id
    only_kill_query     Should it kill the query or the connection
*/

static
void sql_kill(THD *thd, ulong id, bool only_kill_query)
{
  uint error;
  if (!(error= kill_one_thread(thd, id, only_kill_query)))
  {
    if (! thd->killed)
      my_ok(thd);
  }
  else
    my_error(error, MYF(0), id);
}


/** If pointer is not a null pointer, append filename to it. */

bool append_file_to_dir(THD *thd, const char **filename_ptr,
                        const char *table_name)
{
  char buff[FN_REFLEN],*ptr, *end;
  if (!*filename_ptr)
    return 0;					// nothing to do

  /* Check that the filename is not too long and it's a hard path */
  if (strlen(*filename_ptr)+strlen(table_name) >= FN_REFLEN-1 ||
      !test_if_hard_path(*filename_ptr))
  {
    my_error(ER_WRONG_TABLE_NAME, MYF(0), *filename_ptr);
    return 1;
  }
  /* Fix is using unix filename format on dos */
  strmov(buff,*filename_ptr);
  end=convert_dirname(buff, *filename_ptr, NullS);
  if (!(ptr= (char*) thd->alloc((size_t) (end-buff) + strlen(table_name)+1)))
    return 1;					// End of memory
  *filename_ptr=ptr;
  strxmov(ptr,buff,table_name,NullS);
  return 0;
}


/**
  Check if the select is a simple select (not an union).

  @retval
    0	ok
  @retval
    1	error	; In this case the error messege is sent to the client
*/

bool check_simple_select()
{
  THD *thd= current_thd;
  LEX *lex= thd->lex;
  if (lex->current_select != &lex->select_lex)
  {
    char command[80];
    Lex_input_stream *lip= & thd->m_parser_state->m_lip;
    strmake(command, lip->yylval->symbol.str,
	    min<size_t>(lip->yylval->symbol.length, sizeof(command)-1));
    my_error(ER_CANT_USE_OPTION_HERE, MYF(0), command);
    return 1;
  }
  return 0;
}


Comp_creator *comp_eq_creator(bool invert)
{
  return invert?(Comp_creator *)&ne_creator:(Comp_creator *)&eq_creator;
}


Comp_creator *comp_ge_creator(bool invert)
{
  return invert?(Comp_creator *)&lt_creator:(Comp_creator *)&ge_creator;
}


Comp_creator *comp_gt_creator(bool invert)
{
  return invert?(Comp_creator *)&le_creator:(Comp_creator *)&gt_creator;
}


Comp_creator *comp_le_creator(bool invert)
{
  return invert?(Comp_creator *)&gt_creator:(Comp_creator *)&le_creator;
}


Comp_creator *comp_lt_creator(bool invert)
{
  return invert?(Comp_creator *)&ge_creator:(Comp_creator *)&lt_creator;
}


Comp_creator *comp_ne_creator(bool invert)
{
  return invert?(Comp_creator *)&eq_creator:(Comp_creator *)&ne_creator;
}


/**
  Construct ALL/ANY/SOME subquery Item.

  @param left_expr   pointer to left expression
  @param cmp         compare function creator
  @param all         true if we create ALL subquery
  @param select_lex  pointer on parsed subquery structure

  @return
    constructed Item (or 0 if out of memory)
*/
Item * all_any_subquery_creator(Item *left_expr,
				chooser_compare_func_creator cmp,
				bool all,
				SELECT_LEX *select_lex)
{
  if ((cmp == &comp_eq_creator) && !all)       //  = ANY <=> IN
    return new Item_in_subselect(left_expr, select_lex);

  if ((cmp == &comp_ne_creator) && all)        // <> ALL <=> NOT IN
    return new Item_func_not(new Item_in_subselect(left_expr, select_lex));

  Item_allany_subselect *it=
    new Item_allany_subselect(left_expr, cmp, select_lex, all);
  if (all)
    return it->upper_item= new Item_func_not_all(it);	/* ALL */

  return it->upper_item= new Item_func_nop_all(it);      /* ANY/SOME */
}


/**
  Perform first stage of privilege checking for SELECT statement.

  @param thd          Thread context.
  @param lex          LEX for SELECT statement.
  @param tables       List of tables used by statement.
  @param first_table  First table in the main SELECT of the SELECT
                      statement.

  @retval FALSE - Success (column-level privilege checks might be required).
  @retval TRUE  - Failure, privileges are insufficient.
*/

bool select_precheck(THD *thd, LEX *lex, TABLE_LIST *tables,
                     TABLE_LIST *first_table)
{
  bool res;
  /*
    lex->exchange != NULL implies SELECT .. INTO OUTFILE and this
    requires FILE_ACL access.
  */
  ulong privileges_requested= lex->exchange ? SELECT_ACL | FILE_ACL :
                                              SELECT_ACL;

  if (tables)
  {
    res= check_table_access(thd,
                            privileges_requested,
                            tables, FALSE, UINT_MAX, FALSE) ||
         (first_table && first_table->schema_table_reformed &&
          check_show_access(thd, first_table));
  }
  else
    res= check_access(thd, privileges_requested, any_db, NULL, NULL, 0, 0);

  return res;
}


/**
  Multi update query pre-check.

  @param thd		Thread handler
  @param tables	Global/local table list (have to be the same)

  @retval
    FALSE OK
  @retval
    TRUE  Error
*/

bool multi_update_precheck(THD *thd, TABLE_LIST *tables)
{
  const char *msg= 0;
  TABLE_LIST *table;
  LEX *lex= thd->lex;
  SELECT_LEX *select_lex= &lex->select_lex;
  DBUG_ENTER("multi_update_precheck");

  if (select_lex->item_list.elements != lex->value_list.elements)
  {
    my_message(ER_WRONG_VALUE_COUNT, ER(ER_WRONG_VALUE_COUNT), MYF(0));
    DBUG_RETURN(TRUE);
  }
  /*
    Ensure that we have UPDATE or SELECT privilege for each table
    The exact privilege is checked in mysql_multi_update()
  */
  for (table= tables; table; table= table->next_local)
  {
    if (table->derived)
      table->grant.privilege= SELECT_ACL;
    else if ((check_access(thd, UPDATE_ACL, table->db,
                           &table->grant.privilege,
                           &table->grant.m_internal,
                           0, 1) ||
              check_grant(thd, UPDATE_ACL, table, FALSE, 1, TRUE)) &&
             (check_access(thd, SELECT_ACL, table->db,
                           &table->grant.privilege,
                           &table->grant.m_internal,
                           0, 0) ||
              check_grant(thd, SELECT_ACL, table, FALSE, 1, FALSE)))
      DBUG_RETURN(TRUE);

    table->table_in_first_from_clause= 1;
  }
  /*
    Is there tables of subqueries?
  */
  if (&lex->select_lex != lex->all_selects_list)
  {
    DBUG_PRINT("info",("Checking sub query list"));
    for (table= tables; table; table= table->next_global)
    {
      if (!table->table_in_first_from_clause)
      {
	if (check_access(thd, SELECT_ACL, table->db,
                         &table->grant.privilege,
                         &table->grant.m_internal,
                         0, 0) ||
	    check_grant(thd, SELECT_ACL, table, FALSE, 1, FALSE))
	  DBUG_RETURN(TRUE);
      }
    }
  }

  if (select_lex->order_list.elements)
    msg= "ORDER BY";
  else if (select_lex->select_limit)
    msg= "LIMIT";
  if (msg)
  {
    my_error(ER_WRONG_USAGE, MYF(0), "UPDATE", msg);
    DBUG_RETURN(TRUE);
  }
  DBUG_RETURN(FALSE);
}

/**
  Multi delete query pre-check.

  @param thd			Thread handler
  @param tables		Global/local table list

  @retval
    FALSE OK
  @retval
    TRUE  error
*/

bool multi_delete_precheck(THD *thd, TABLE_LIST *tables)
{
  SELECT_LEX *select_lex= &thd->lex->select_lex;
  TABLE_LIST *aux_tables= thd->lex->auxiliary_table_list.first;
  TABLE_LIST **save_query_tables_own_last= thd->lex->query_tables_own_last;
  DBUG_ENTER("multi_delete_precheck");

  /*
    Temporary tables are pre-opened in 'tables' list only. Here we need to
    initialize TABLE instances in 'aux_tables' list.
  */
  for (TABLE_LIST *tl= aux_tables; tl; tl= tl->next_global)
  {
    if (tl->table)
      continue;

    if (tl->correspondent_table)
      tl->table= tl->correspondent_table->table;
  }

  /* sql_yacc guarantees that tables and aux_tables are not zero */
  DBUG_ASSERT(aux_tables != 0);
  if (check_table_access(thd, SELECT_ACL, tables, FALSE, UINT_MAX, FALSE))
    DBUG_RETURN(TRUE);

  /*
    Since aux_tables list is not part of LEX::query_tables list we
    have to juggle with LEX::query_tables_own_last value to be able
    call check_table_access() safely.
  */
  thd->lex->query_tables_own_last= 0;
  if (check_table_access(thd, DELETE_ACL, aux_tables, FALSE, UINT_MAX, FALSE))
  {
    thd->lex->query_tables_own_last= save_query_tables_own_last;
    DBUG_RETURN(TRUE);
  }
  thd->lex->query_tables_own_last= save_query_tables_own_last;

  if ((thd->variables.option_bits & OPTION_SAFE_UPDATES) && !select_lex->where)
  {
    my_message(ER_UPDATE_WITHOUT_KEY_IN_SAFE_MODE,
               ER(ER_UPDATE_WITHOUT_KEY_IN_SAFE_MODE), MYF(0));
    DBUG_RETURN(TRUE);
  }
  DBUG_RETURN(FALSE);
}


/*
  Given a table in the source list, find a correspondent table in the
  table references list.

  @param lex Pointer to LEX representing multi-delete.
  @param src Source table to match.
  @param ref Table references list.

  @remark The source table list (tables listed before the FROM clause
  or tables listed in the FROM clause before the USING clause) may
  contain table names or aliases that must match unambiguously one,
  and only one, table in the target table list (table references list,
  after FROM/USING clause).

  @return Matching table, NULL otherwise.
*/

static TABLE_LIST *multi_delete_table_match(LEX *lex, TABLE_LIST *tbl,
                                            TABLE_LIST *tables)
{
  TABLE_LIST *match= NULL;
  DBUG_ENTER("multi_delete_table_match");

  for (TABLE_LIST *elem= tables; elem; elem= elem->next_local)
  {
    int cmp;

    if (tbl->is_fqtn && elem->is_alias)
      continue; /* no match */
    if (tbl->is_fqtn && elem->is_fqtn)
      cmp= my_strcasecmp(table_alias_charset, tbl->table_name, elem->table_name) ||
           strcmp(tbl->db, elem->db);
    else if (elem->is_alias)
      cmp= my_strcasecmp(table_alias_charset, tbl->alias, elem->alias);
    else
      cmp= my_strcasecmp(table_alias_charset, tbl->table_name, elem->table_name) ||
           strcmp(tbl->db, elem->db);

    if (cmp)
      continue;

    if (match)
    {
      my_error(ER_NONUNIQ_TABLE, MYF(0), elem->alias);
      DBUG_RETURN(NULL);
    }

    match= elem;
  }

  if (!match)
    my_error(ER_UNKNOWN_TABLE, MYF(0), tbl->table_name, "MULTI DELETE");

  DBUG_RETURN(match);
}


/**
  Link tables in auxilary table list of multi-delete with corresponding
  elements in main table list, and set proper locks for them.

  @param lex   pointer to LEX representing multi-delete

  @retval
    FALSE   success
  @retval
    TRUE    error
*/

bool multi_delete_set_locks_and_link_aux_tables(LEX *lex)
{
  TABLE_LIST *tables= lex->select_lex.table_list.first;
  TABLE_LIST *target_tbl;
  DBUG_ENTER("multi_delete_set_locks_and_link_aux_tables");

  for (target_tbl= lex->auxiliary_table_list.first;
       target_tbl; target_tbl= target_tbl->next_local)
  {
    /* All tables in aux_tables must be found in FROM PART */
    TABLE_LIST *walk= multi_delete_table_match(lex, target_tbl, tables);
    if (!walk)
      DBUG_RETURN(TRUE);
    if (!walk->derived)
    {
      target_tbl->table_name= walk->table_name;
      target_tbl->table_name_length= walk->table_name_length;
    }
    walk->updating= target_tbl->updating;
    walk->lock_type= target_tbl->lock_type;
    /* We can assume that tables to be deleted from are locked for write. */
    DBUG_ASSERT(walk->lock_type >= TL_WRITE_ALLOW_WRITE);
    walk->mdl_request.set_type(MDL_SHARED_WRITE);
    target_tbl->correspondent_table= walk;	// Remember corresponding table
  }
  DBUG_RETURN(FALSE);
}


/**
  simple UPDATE query pre-check.

  @param thd		Thread handler
  @param tables	Global table list

  @retval
    FALSE OK
  @retval
    TRUE  Error
*/

bool update_precheck(THD *thd, TABLE_LIST *tables)
{
  DBUG_ENTER("update_precheck");
  if (thd->lex->select_lex.item_list.elements != thd->lex->value_list.elements)
  {
    my_message(ER_WRONG_VALUE_COUNT, ER(ER_WRONG_VALUE_COUNT), MYF(0));
    DBUG_RETURN(TRUE);
  }
  DBUG_RETURN(check_one_table_access(thd, UPDATE_ACL, tables));
}


/**
  simple DELETE query pre-check.

  @param thd		Thread handler
  @param tables	Global table list

  @retval
    FALSE  OK
  @retval
    TRUE   error
*/

bool delete_precheck(THD *thd, TABLE_LIST *tables)
{
  DBUG_ENTER("delete_precheck");
  if (check_one_table_access(thd, DELETE_ACL, tables))
    DBUG_RETURN(TRUE);
  /* Set privilege for the WHERE clause */
  tables->grant.want_privilege=(SELECT_ACL & ~tables->grant.privilege);
  DBUG_RETURN(FALSE);
}


/**
  simple INSERT query pre-check.

  @param thd		Thread handler
  @param tables	Global table list

  @retval
    FALSE  OK
  @retval
    TRUE   error
*/

bool insert_precheck(THD *thd, TABLE_LIST *tables)
{
  LEX *lex= thd->lex;
  DBUG_ENTER("insert_precheck");

  /*
    Check that we have modify privileges for the first table and
    select privileges for the rest
  */
  ulong privilege= (INSERT_ACL |
                    (lex->duplicates == DUP_REPLACE ? DELETE_ACL : 0) |
                    (lex->value_list.elements ? UPDATE_ACL : 0));

  if (check_one_table_access(thd, privilege, tables))
    DBUG_RETURN(TRUE);

  if (lex->update_list.elements != lex->value_list.elements)
  {
    my_message(ER_WRONG_VALUE_COUNT, ER(ER_WRONG_VALUE_COUNT), MYF(0));
    DBUG_RETURN(TRUE);
  }
  DBUG_RETURN(FALSE);
}


/**
   Set proper open mode and table type for element representing target table
   of CREATE TABLE statement, also adjust statement table list if necessary.
*/

void create_table_set_open_action_and_adjust_tables(LEX *lex)
{
  TABLE_LIST *create_table= lex->query_tables;

  if (lex->create_info.options & HA_LEX_CREATE_TMP_TABLE)
    create_table->open_type= OT_TEMPORARY_ONLY;
  else
    create_table->open_type= OT_BASE_ONLY;

  if (!lex->select_lex.item_list.elements)
  {
    /*
      Avoid opening and locking target table for ordinary CREATE TABLE
      or CREATE TABLE LIKE for write (unlike in CREATE ... SELECT we
      won't do any insertions in it anyway). Not doing this causes
      problems when running CREATE TABLE IF NOT EXISTS for already
      existing log table.
    */
    create_table->lock_type= TL_READ;
  }
}


/**
  CREATE TABLE query pre-check.

  @param thd			Thread handler
  @param tables		Global table list
  @param create_table	        Table which will be created

  @retval
    FALSE   OK
  @retval
    TRUE   Error
*/

bool create_table_precheck(THD *thd, TABLE_LIST *tables,
                           TABLE_LIST *create_table)
{
  LEX *lex= thd->lex;
  SELECT_LEX *select_lex= &lex->select_lex;
  ulong want_priv;
  bool error= TRUE;                                 // Error message is given
  DBUG_ENTER("create_table_precheck");

  /*
    Require CREATE [TEMPORARY] privilege on new table; for
    CREATE TABLE ... SELECT, also require INSERT.
  */

  want_priv= (lex->create_info.options & HA_LEX_CREATE_TMP_TABLE) ?
             CREATE_TMP_ACL :
             (CREATE_ACL | (select_lex->item_list.elements ? INSERT_ACL : 0));

  if (check_access(thd, want_priv, create_table->db,
                   &create_table->grant.privilege,
                   &create_table->grant.m_internal,
                   0, 0))
    goto err;

  /* If it is a merge table, check privileges for merge children. */
  if (lex->create_info.merge_list.first)
  {
    /*
      The user must have (SELECT_ACL | UPDATE_ACL | DELETE_ACL) on the
      underlying base tables, even if there are temporary tables with the same
      names.

      From user's point of view, it might look as if the user must have these
      privileges on temporary tables to create a merge table over them. This is
      one of two cases when a set of privileges is required for operations on
      temporary tables (see also CREATE TABLE).

      The reason for this behavior stems from the following facts:

        - For merge tables, the underlying table privileges are checked only
          at CREATE TABLE / ALTER TABLE time.

          In other words, once a merge table is created, the privileges of
          the underlying tables can be revoked, but the user will still have
          access to the merge table (provided that the user has privileges on
          the merge table itself). 

        - Temporary tables shadow base tables.

          I.e. there might be temporary and base tables with the same name, and
          the temporary table takes the precedence in all operations.

        - For temporary MERGE tables we do not track if their child tables are
          base or temporary. As result we can't guarantee that privilege check
          which was done in presence of temporary child will stay relevant later
          as this temporary table might be removed.

      If SELECT_ACL | UPDATE_ACL | DELETE_ACL privileges were not checked for
      the underlying *base* tables, it would create a security breach as in
      Bug#12771903.
    */

    if (check_table_access(thd, SELECT_ACL | UPDATE_ACL | DELETE_ACL,
                           lex->create_info.merge_list.first,
                           FALSE, UINT_MAX, FALSE))
      goto err;
  }

  if (want_priv != CREATE_TMP_ACL &&
      check_grant(thd, want_priv, create_table, FALSE, 1, FALSE))
    goto err;

  if (select_lex->item_list.elements)
  {
    /* Check permissions for used tables in CREATE TABLE ... SELECT */
    if (tables && check_table_access(thd, SELECT_ACL, tables, FALSE,
                                     UINT_MAX, FALSE))
      goto err;
  }
  else if (lex->create_info.options & HA_LEX_CREATE_TABLE_LIKE)
  {
    if (check_table_access(thd, SELECT_ACL, tables, FALSE, UINT_MAX, FALSE))
      goto err;
  }
  error= FALSE;

err:
  DBUG_RETURN(error);
}


/**
  Check privileges for LOCK TABLES statement.

  @param thd     Thread context.
  @param tables  List of tables to be locked.

  @retval FALSE - Success.
  @retval TRUE  - Failure.
*/

static bool lock_tables_precheck(THD *thd, TABLE_LIST *tables)
{
  TABLE_LIST *first_not_own_table= thd->lex->first_not_own_table();

  for (TABLE_LIST *table= tables; table != first_not_own_table && table;
       table= table->next_global)
  {
    if (is_temporary_table(table))
      continue;

    if (check_table_access(thd, LOCK_TABLES_ACL | SELECT_ACL, table,
                           FALSE, 1, FALSE))
      return TRUE;
  }

  return FALSE;
}


/**
  negate given expression.

  @param thd  thread handler
  @param expr expression for negation

  @return
    negated expression
*/

Item *negate_expression(THD *thd, Item *expr)
{
  Item *negated;
  if (expr->type() == Item::FUNC_ITEM &&
      ((Item_func *) expr)->functype() == Item_func::NOT_FUNC)
  {
    /* it is NOT(NOT( ... )) */
    Item *arg= ((Item_func *) expr)->arguments()[0];
    enum_parsing_place place= thd->lex->current_select->parsing_place;
    if (arg->is_bool_func() || place == IN_WHERE || place == IN_HAVING)
      return arg;
    /*
      if it is not boolean function then we have to emulate value of
      not(not(a)), it will be a != 0
    */
    return new Item_func_ne(arg, new Item_int_0());
  }

  if ((negated= expr->neg_transformer(thd)) != 0)
    return negated;
  return new Item_func_not(expr);
}

/**
  Set the specified definer to the default value, which is the
  current user in the thread.
 
  @param[in]  thd       thread handler
  @param[out] definer   definer
*/
 
void get_default_definer(THD *thd, LEX_USER *definer)
{
  const Security_context *sctx= thd->security_ctx;

  definer->user.str= (char *) sctx->priv_user;
  definer->user.length= strlen(definer->user.str);

  definer->host.str= (char *) sctx->priv_host;
  definer->host.length= strlen(definer->host.str);

  definer->password= null_lex_str;
  definer->plugin= empty_lex_str;
  definer->auth= empty_lex_str;
  definer->uses_identified_with_clause= false;
  definer->uses_identified_by_clause= false;
  definer->uses_authentication_string_clause= false;
  definer->uses_identified_by_password_clause= false;
}


/**
  Create default definer for the specified THD.

  @param[in] thd         thread handler

  @return
    - On success, return a valid pointer to the created and initialized
    LEX_USER, which contains definer information.
    - On error, return 0.
*/

LEX_USER *create_default_definer(THD *thd)
{
  LEX_USER *definer;

  if (! (definer= (LEX_USER*) thd->alloc(sizeof(LEX_USER))))
    return 0;

  thd->get_definer(definer);

  return definer;
}


/**
  Create definer with the given user and host names.

  @param[in] thd          thread handler
  @param[in] user_name    user name
  @param[in] host_name    host name

  @return
    - On success, return a valid pointer to the created and initialized
    LEX_USER, which contains definer information.
    - On error, return 0.
*/

LEX_USER *create_definer(THD *thd, LEX_STRING *user_name, LEX_STRING *host_name)
{
  LEX_USER *definer;

  /* Create and initialize. */

  if (! (definer= (LEX_USER*) thd->alloc(sizeof(LEX_USER))))
    return 0;

  definer->user= *user_name;
  definer->host= *host_name;
  definer->password.str= NULL;
  definer->password.length= 0;
  definer->uses_authentication_string_clause= false;
  definer->uses_identified_by_clause= false;
  definer->uses_identified_by_password_clause= false;
  definer->uses_identified_with_clause= false;
  return definer;
}


/**
  Retuns information about user or current user.

  @param[in] thd          thread handler
  @param[in] user         user

  @return
    - On success, return a valid pointer to initialized
    LEX_USER, which contains user information.
    - On error, return 0.
*/

LEX_USER *get_current_user(THD *thd, LEX_USER *user)
{
  if (!user->user.str)  // current_user
  {
    LEX_USER *default_definer= create_default_definer(thd);
    if (default_definer)
    {
      /*
        Inherit parser semantics from the statement in which the user parameter
        was used.
        This is needed because a st_lex_user is both used as a component in an
        AST and as a specifier for a particular user in the ACL subsystem.
      */
      default_definer->uses_authentication_string_clause=
        user->uses_authentication_string_clause;
      default_definer->uses_identified_by_clause=
        user->uses_identified_by_clause;
      default_definer->uses_identified_by_password_clause=
        user->uses_identified_by_password_clause;
      default_definer->uses_identified_with_clause=
        user->uses_identified_with_clause;
      default_definer->plugin.str= user->plugin.str;
      default_definer->plugin.length= user->plugin.length;
      default_definer->auth.str= user->auth.str;
      default_definer->auth.length= user->auth.length;
      return default_definer;
    }
  }

  return user;
}


/**
  Check that byte length of a string does not exceed some limit.

  @param str         string to be checked
  @param err_msg     error message to be displayed if the string is too long
  @param max_length  max length

  @retval
    FALSE   the passed string is not longer than max_length
  @retval
    TRUE    the passed string is longer than max_length

  NOTE
    The function is not used in existing code but can be useful later?
*/

bool check_string_byte_length(LEX_STRING *str, const char *err_msg,
                              uint max_byte_length)
{
  if (str->length <= max_byte_length)
    return FALSE;

  my_error(ER_WRONG_STRING_LENGTH, MYF(0), str->str, err_msg, max_byte_length);

  return TRUE;
}


/*
  Check that char length of a string does not exceed some limit.

  SYNOPSIS
  check_string_char_length()
      str              string to be checked
      err_msg          error message to be displayed if the string is too long
      max_char_length  max length in symbols
      cs               string charset

  RETURN
    FALSE   the passed string is not longer than max_char_length
    TRUE    the passed string is longer than max_char_length
*/


bool check_string_char_length(LEX_STRING *str, const char *err_msg,
                              uint max_char_length, const CHARSET_INFO *cs,
                              bool no_error)
{
  int well_formed_error;
  uint res= cs->cset->well_formed_len(cs, str->str, str->str + str->length,
                                      max_char_length, &well_formed_error);

  if (!well_formed_error &&  str->length == res)
    return FALSE;

  if (!no_error)
  {
    ErrConvString err(str->str, str->length, cs);
    my_error(ER_WRONG_STRING_LENGTH, MYF(0), err.ptr(), err_msg, max_char_length);
  }
  return TRUE;
}


/*
  Check if path does not contain mysql data home directory
  SYNOPSIS
    test_if_data_home_dir()
    dir                     directory
    conv_home_dir           converted data home directory
    home_dir_len            converted data home directory length

  RETURN VALUES
    0	ok
    1	error  
*/
C_MODE_START

int test_if_data_home_dir(const char *dir)
{
  char path[FN_REFLEN];
  int dir_len;
  DBUG_ENTER("test_if_data_home_dir");

  if (!dir)
    DBUG_RETURN(0);

  (void) fn_format(path, dir, "", "",
                   (MY_RETURN_REAL_PATH|MY_RESOLVE_SYMLINKS));
  dir_len= strlen(path);
  if (mysql_unpacked_real_data_home_len<= dir_len)
  {
    if (dir_len > mysql_unpacked_real_data_home_len &&
        path[mysql_unpacked_real_data_home_len] != FN_LIBCHAR)
      DBUG_RETURN(0);

    if (lower_case_file_system)
    {
      if (!my_strnncoll(default_charset_info, (const uchar*) path,
                        mysql_unpacked_real_data_home_len,
                        (const uchar*) mysql_unpacked_real_data_home,
                        mysql_unpacked_real_data_home_len))
        DBUG_RETURN(1);
    }
    else if (!memcmp(path, mysql_unpacked_real_data_home,
                     mysql_unpacked_real_data_home_len))
      DBUG_RETURN(1);
  }
  DBUG_RETURN(0);
}

C_MODE_END


/**
  Check that host name string is valid.

  @param[in] str string to be checked

  @return             Operation status
    @retval  FALSE    host name is ok
    @retval  TRUE     host name string is longer than max_length or
                      has invalid symbols
*/

bool check_host_name(LEX_STRING *str)
{
  const char *name= str->str;
  const char *end= str->str + str->length;
  if (check_string_byte_length(str, ER(ER_HOSTNAME), HOSTNAME_LENGTH))
    return TRUE;

  while (name != end)
  {
    if (*name == '@')
    {
      my_printf_error(ER_UNKNOWN_ERROR, 
                      "Malformed hostname (illegal symbol: '%c')", MYF(0),
                      *name);
      return TRUE;
    }
    name++;
  }
  return FALSE;
}


extern int MYSQLparse(void *thd); // from sql_yacc.cc


/**
  This is a wrapper of MYSQLparse(). All the code should call parse_sql()
  instead of MYSQLparse().

  @param thd Thread context.
  @param parser_state Parser state.
  @param creation_ctx Object creation context.

  @return Error status.
    @retval FALSE on success.
    @retval TRUE on parsing error.
*/

bool parse_sql(THD *thd,
               Parser_state *parser_state,
               Object_creation_ctx *creation_ctx)
{
  bool ret_value;
  DBUG_ASSERT(thd->m_parser_state == NULL);
  DBUG_ASSERT(thd->lex->m_sql_cmd == NULL);

  MYSQL_QUERY_PARSE_START(thd->query());
  /* Backup creation context. */

  Object_creation_ctx *backup_ctx= NULL;

  if (creation_ctx)
    backup_ctx= creation_ctx->set_n_backup(thd);

  /* Set parser state. */

  thd->m_parser_state= parser_state;

#ifdef HAVE_PSI_STATEMENT_DIGEST_INTERFACE
  /* Start Digest */
  thd->m_parser_state->m_lip.m_digest_psi= MYSQL_DIGEST_START(thd->m_statement_psi);
#endif

  /* Parse the query. */

  bool mysql_parse_status= MYSQLparse(thd) != 0;

  /*
    Check that if MYSQLparse() failed either thd->is_error() is set, or an
    internal error handler is set.

    The assert will not catch a situation where parsing fails without an
    error reported if an error handler exists. The problem is that the
    error handler might have intercepted the error, so thd->is_error() is
    not set. However, there is no way to be 100% sure here (the error
    handler might be for other errors than parsing one).
  */

  DBUG_ASSERT(!mysql_parse_status ||
              (mysql_parse_status && thd->is_error()) ||
              (mysql_parse_status && thd->get_internal_handler()));

  /* Reset parser state. */

  thd->m_parser_state= NULL;

  /* Restore creation context. */

  if (creation_ctx)
    creation_ctx->restore_env(thd, backup_ctx);

  /* That's it. */

  ret_value= mysql_parse_status || thd->is_fatal_error;
  MYSQL_QUERY_PARSE_DONE(ret_value);
  return ret_value;
}

/**
  @} (end of group Runtime_Environment)
*/



/**
  Check and merge "CHARACTER SET cs [ COLLATE cl ]" clause

  @param cs character set pointer.
  @param cl collation pointer.

  Check if collation "cl" is applicable to character set "cs".

  If "cl" is NULL (e.g. when COLLATE clause is not specified),
  then simply "cs" is returned.
  
  @return Error status.
    @retval NULL, if "cl" is not applicable to "cs".
    @retval pointer to merged CHARSET_INFO on success.
*/


const CHARSET_INFO*
merge_charset_and_collation(const CHARSET_INFO *cs, const CHARSET_INFO *cl)
{
  if (cl)
  {
    if (!my_charset_same(cs, cl))
    {
      my_error(ER_COLLATION_CHARSET_MISMATCH, MYF(0), cl->name, cs->csname);
      return NULL;
    }
    return cl;
  }
  return cs;
}<|MERGE_RESOLUTION|>--- conflicted
+++ resolved
@@ -1246,7 +1246,6 @@
   MYSQL_COMMAND_START(thd->thread_id, command,
                       &thd->security_ctx->priv_user[0],
                       (char *) thd->security_ctx->host_or_ip);
-<<<<<<< HEAD
 
   /* Performance Schema Interface instrumentation, begin */
   thd->m_statement_psi= MYSQL_REFINE_STATEMENT(thd->m_statement_psi,
@@ -1254,14 +1253,6 @@
 
   thd->set_command(command);
 
-  /* To increment the current command counter for user stats, 'command' must
-     be saved because it is set to COM_SLEEP at the end of this function.
-  */
-  thd->old_command= command;
-=======
-  
-  thd->command=command;
->>>>>>> cf1ab1ef
   /*
     Commands which always take a long time are logged into
     the slow log only if opt_log_slow_admin_statements is set.
