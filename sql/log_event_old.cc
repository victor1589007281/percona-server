--- conflicted
+++ resolved
@@ -833,11 +833,7 @@
     if ((error= table->file->ha_rnd_init(1)))
     {
       table->file->print_error(error, MYF(0));
-<<<<<<< HEAD
-      return error;
-=======
       DBUG_RETURN(error);
->>>>>>> a029a100
     }
 
     /* Continue until we find the right record or have made a full loop */
@@ -875,11 +871,7 @@
         table->file->print_error(error, MYF(0));
         DBUG_PRINT("info", ("Record not found"));
         (void) table->file->ha_rnd_end();
-<<<<<<< HEAD
-  DBUG_RETURN(error);
-=======
         DBUG_RETURN(error);
->>>>>>> a029a100
       }
     }
     while (restart_count < 2 && record_compare(table));
