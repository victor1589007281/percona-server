/* Copyright 2000-2008 MySQL AB, 2008 Sun Microsystems, Inc.

   This program is free software; you can redistribute it and/or modify
   it under the terms of the GNU General Public License as published by
   the Free Software Foundation; version 2 of the License.

   This program is distributed in the hope that it will be useful,
   but WITHOUT ANY WARRANTY; without even the implied warranty of
   MERCHANTABILITY or FITNESS FOR A PARTICULAR PURPOSE.  See the
   GNU General Public License for more details.

   You should have received a copy of the GNU General Public License
   along with this program; if not, write to the Free Software
   Foundation, Inc., 59 Temple Place, Suite 330, Boston, MA  02111-1307  USA */


#ifdef USE_PRAGMA_IMPLEMENTATION
#pragma implementation				// gcc: Class implementation
#endif
#include "mysql_priv.h"
#include <mysql.h>
#include <m_ctype.h>
#include "my_dir.h"
#include "sp_rcontext.h"
#include "sp_head.h"
#include "sql_trigger.h"
#include "sql_select.h"

const String my_null_string("NULL", 4, default_charset_info);

/****************************************************************************/

/* Hybrid_type_traits {_real} */

void Hybrid_type_traits::fix_length_and_dec(Item *item, Item *arg) const
{
  item->decimals= NOT_FIXED_DEC;
  item->max_length= item->float_length(arg->decimals);
}

static const Hybrid_type_traits real_traits_instance;

const Hybrid_type_traits *Hybrid_type_traits::instance()
{
  return &real_traits_instance;
}


my_decimal *
Hybrid_type_traits::val_decimal(Hybrid_type *val, my_decimal *to) const
{
  double2my_decimal(E_DEC_FATAL_ERROR, val->real, val->dec_buf);
  return val->dec_buf;
}


String *
Hybrid_type_traits::val_str(Hybrid_type *val, String *to, uint8 decimals) const
{
  to->set_real(val->real, decimals, &my_charset_bin);
  return to;
}

/* Hybrid_type_traits_decimal */
static const Hybrid_type_traits_decimal decimal_traits_instance;

const Hybrid_type_traits_decimal *Hybrid_type_traits_decimal::instance()
{
  return &decimal_traits_instance;
}


void
Hybrid_type_traits_decimal::fix_length_and_dec(Item *item, Item *arg) const
{
  item->decimals= arg->decimals;
  item->max_length= min(arg->max_length + DECIMAL_LONGLONG_DIGITS,
                        DECIMAL_MAX_STR_LENGTH);
}


void Hybrid_type_traits_decimal::set_zero(Hybrid_type *val) const
{
  my_decimal_set_zero(&val->dec_buf[0]);
  val->used_dec_buf_no= 0;
}


void Hybrid_type_traits_decimal::add(Hybrid_type *val, Field *f) const
{
  my_decimal_add(E_DEC_FATAL_ERROR,
                 &val->dec_buf[val->used_dec_buf_no ^ 1],
                 &val->dec_buf[val->used_dec_buf_no],
                 f->val_decimal(&val->dec_buf[2]));
  val->used_dec_buf_no^= 1;
}


/**
  @todo
  what is '4' for scale?
*/
void Hybrid_type_traits_decimal::div(Hybrid_type *val, ulonglong u) const
{
  int2my_decimal(E_DEC_FATAL_ERROR, u, TRUE, &val->dec_buf[2]);
  /* XXX: what is '4' for scale? */
  my_decimal_div(E_DEC_FATAL_ERROR,
                 &val->dec_buf[val->used_dec_buf_no ^ 1],
                 &val->dec_buf[val->used_dec_buf_no],
                 &val->dec_buf[2], 4);
  val->used_dec_buf_no^= 1;
}


longlong
Hybrid_type_traits_decimal::val_int(Hybrid_type *val, bool unsigned_flag) const
{
  longlong result;
  my_decimal2int(E_DEC_FATAL_ERROR, &val->dec_buf[val->used_dec_buf_no],
                 unsigned_flag, &result);
  return result;
}


double
Hybrid_type_traits_decimal::val_real(Hybrid_type *val) const
{
  my_decimal2double(E_DEC_FATAL_ERROR, &val->dec_buf[val->used_dec_buf_no],
                    &val->real);
  return val->real;
}


String *
Hybrid_type_traits_decimal::val_str(Hybrid_type *val, String *to,
                                    uint8 decimals) const
{
  my_decimal_round(E_DEC_FATAL_ERROR, &val->dec_buf[val->used_dec_buf_no],
                   decimals, FALSE, &val->dec_buf[2]);
  my_decimal2string(E_DEC_FATAL_ERROR, &val->dec_buf[2], 0, 0, 0, to);
  return to;
}

/* Hybrid_type_traits_integer */
static const Hybrid_type_traits_integer integer_traits_instance;

const Hybrid_type_traits_integer *Hybrid_type_traits_integer::instance()
{
  return &integer_traits_instance;
}

void
Hybrid_type_traits_integer::fix_length_and_dec(Item *item, Item *arg) const
{
  item->decimals= 0;
  item->max_length= MY_INT64_NUM_DECIMAL_DIGITS;
  item->unsigned_flag= 0;
}

/*****************************************************************************
** Item functions
*****************************************************************************/

/**
  Init all special items.
*/

void item_init(void)
{
  item_user_lock_init();
  uuid_short_init();
}


/**
  @todo
    Make this functions class dependent
*/

bool Item::val_bool()
{
  switch(result_type()) {
  case INT_RESULT:
    return val_int() != 0;
  case DECIMAL_RESULT:
  {
    my_decimal decimal_value;
    my_decimal *val= val_decimal(&decimal_value);
    if (val)
      return !my_decimal_is_zero(val);
    return 0;
  }
  case REAL_RESULT:
  case STRING_RESULT:
    return val_real() != 0.0;
  case ROW_RESULT:
  default:
    DBUG_ASSERT(0);
    return 0;                                   // Wrong (but safe)
  }
}


String *Item::val_string_from_real(String *str)
{
  double nr= val_real();
  if (null_value)
    return 0;					/* purecov: inspected */
  str->set_real(nr,decimals, &my_charset_bin);
  return str;
}


String *Item::val_string_from_int(String *str)
{
  longlong nr= val_int();
  if (null_value)
    return 0;
  str->set_int(nr, unsigned_flag, &my_charset_bin);
  return str;
}


String *Item::val_string_from_decimal(String *str)
{
  my_decimal dec_buf, *dec= val_decimal(&dec_buf);
  if (null_value)
    return 0;
  my_decimal_round(E_DEC_FATAL_ERROR, dec, decimals, FALSE, &dec_buf);
  my_decimal2string(E_DEC_FATAL_ERROR, &dec_buf, 0, 0, 0, str);
  return str;
}


my_decimal *Item::val_decimal_from_real(my_decimal *decimal_value)
{
  double nr= val_real();
  if (null_value)
    return 0;
  double2my_decimal(E_DEC_FATAL_ERROR, nr, decimal_value);
  return (decimal_value);
}


my_decimal *Item::val_decimal_from_int(my_decimal *decimal_value)
{
  longlong nr= val_int();
  if (null_value)
    return 0;
  int2my_decimal(E_DEC_FATAL_ERROR, nr, unsigned_flag, decimal_value);
  return decimal_value;
}


my_decimal *Item::val_decimal_from_string(my_decimal *decimal_value)
{
  String *res;
  char *end_ptr;
  if (!(res= val_str(&str_value)))
    return 0;                                   // NULL or EOM

  end_ptr= (char*) res->ptr()+ res->length();
  if (str2my_decimal(E_DEC_FATAL_ERROR & ~E_DEC_BAD_NUM,
                     res->ptr(), res->length(), res->charset(),
                     decimal_value) & E_DEC_BAD_NUM)
  {
    push_warning_printf(current_thd, MYSQL_ERROR::WARN_LEVEL_WARN,
                        ER_TRUNCATED_WRONG_VALUE,
                        ER(ER_TRUNCATED_WRONG_VALUE), "DECIMAL",
                        str_value.c_ptr());
  }
  return decimal_value;
}


my_decimal *Item::val_decimal_from_date(my_decimal *decimal_value)
{
  DBUG_ASSERT(fixed == 1);
  MYSQL_TIME ltime;
  if (get_date(&ltime, TIME_FUZZY_DATE))
  {
    my_decimal_set_zero(decimal_value);
    null_value= 1;                               // set NULL, stop processing
    return 0;
  }
  return date2my_decimal(&ltime, decimal_value);
}


my_decimal *Item::val_decimal_from_time(my_decimal *decimal_value)
{
  DBUG_ASSERT(fixed == 1);
  MYSQL_TIME ltime;
  if (get_time(&ltime))
  {
    my_decimal_set_zero(decimal_value);
    return 0;
  }
  return date2my_decimal(&ltime, decimal_value);
}


double Item::val_real_from_decimal()
{
  /* Note that fix_fields may not be called for Item_avg_field items */
  double result;
  my_decimal value_buff, *dec_val= val_decimal(&value_buff);
  if (null_value)
    return 0.0;
  my_decimal2double(E_DEC_FATAL_ERROR, dec_val, &result);
  return result;
}


longlong Item::val_int_from_decimal()
{
  /* Note that fix_fields may not be called for Item_avg_field items */
  longlong result;
  my_decimal value, *dec_val= val_decimal(&value);
  if (null_value)
    return 0;
  my_decimal2int(E_DEC_FATAL_ERROR, dec_val, unsigned_flag, &result);
  return result;
}

int Item::save_time_in_field(Field *field)
{
  MYSQL_TIME ltime;
  if (get_time(&ltime))
    return set_field_to_null_with_conversions(field, 0);
  field->set_notnull();
  return field->store_time(&ltime, MYSQL_TIMESTAMP_TIME);
}


int Item::save_date_in_field(Field *field)
{
  MYSQL_TIME ltime;
  if (get_date(&ltime, TIME_FUZZY_DATE))
    return set_field_to_null_with_conversions(field, 0);
  field->set_notnull();
  return field->store_time(&ltime, MYSQL_TIMESTAMP_DATETIME);
}


/*
  Store the string value in field directly

  SYNOPSIS
    Item::save_str_value_in_field()
    field   a pointer to field where to store
    result  the pointer to the string value to be stored

  DESCRIPTION
    The method is used by Item_*::save_in_field implementations
    when we don't need to calculate the value to store
    See Item_string::save_in_field() implementation for example

  IMPLEMENTATION
    Check if the Item is null and stores the NULL or the
    result value in the field accordingly.

  RETURN
    Nonzero value if error
*/

int Item::save_str_value_in_field(Field *field, String *result)
{
  if (null_value)
    return set_field_to_null(field);
  field->set_notnull();
  return field->store(result->ptr(), result->length(),
		      collation.collation);
}


Item::Item():
  rsize(0), name(0), orig_name(0), name_length(0), fixed(0),
  is_autogenerated_name(TRUE),
  collation(&my_charset_bin, DERIVATION_COERCIBLE)
{
  marker= 0;
  maybe_null=null_value=with_sum_func=unsigned_flag=0;
  decimals= 0; max_length= 0;
  with_subselect= 0;
  cmp_context= (Item_result)-1;

  /* Put item in free list so that we can free all items at end */
  THD *thd= current_thd;
  next= thd->free_list;
  thd->free_list= this;
  /*
    Item constructor can be called during execution other then SQL_COM
    command => we should check thd->lex->current_select on zero (thd->lex
    can be uninitialised)
  */
  if (thd->lex->current_select)
  {
    enum_parsing_place place= 
      thd->lex->current_select->parsing_place;
    if (place == SELECT_LIST ||
	place == IN_HAVING)
      thd->lex->current_select->select_n_having_items++;
  }
}

/**
  Constructor used by Item_field, Item_ref & aggregate (sum)
  functions.

  Used for duplicating lists in processing queries with temporary
  tables.
*/
Item::Item(THD *thd, Item *item):
  rsize(0),
  str_value(item->str_value),
  name(item->name),
  orig_name(item->orig_name),
  max_length(item->max_length),
  name_length(item->name_length),
  marker(item->marker),
  decimals(item->decimals),
  maybe_null(item->maybe_null),
  null_value(item->null_value),
  unsigned_flag(item->unsigned_flag),
  with_sum_func(item->with_sum_func),
  fixed(item->fixed),
  is_autogenerated_name(item->is_autogenerated_name),
  collation(item->collation),
  with_subselect(item->with_subselect),
  cmp_context(item->cmp_context)
{
  next= thd->free_list;				// Put in free list
  thd->free_list= this;
}


uint Item::decimal_precision() const
{
  Item_result restype= result_type();

  if ((restype == DECIMAL_RESULT) || (restype == INT_RESULT))
  {
    uint prec= 
      my_decimal_length_to_precision(max_length, decimals, unsigned_flag);
    return min(prec, DECIMAL_MAX_PRECISION);
  }
  return min(max_length, DECIMAL_MAX_PRECISION);
}


void Item::print_item_w_name(String *str, enum_query_type query_type)
{
  print(str, query_type);

  if (name)
  {
    THD *thd= current_thd;
    str->append(STRING_WITH_LEN(" AS "));
    append_identifier(thd, str, name, (uint) strlen(name));
  }
}


void Item::cleanup()
{
  DBUG_ENTER("Item::cleanup");
  fixed=0;
  marker= 0;
  if (orig_name)
    name= orig_name;
  DBUG_VOID_RETURN;
}


/**
  cleanup() item if it is 'fixed'.

  @param arg   a dummy parameter, is not used here
*/

bool Item::cleanup_processor(uchar *arg)
{
  if (fixed)
    cleanup();
  return FALSE;
}


/**
  rename item (used for views, cleanup() return original name).

  @param new_name	new name of item;
*/

void Item::rename(char *new_name)
{
  /*
    we can compare pointers to names here, because if name was not changed,
    pointer will be same
  */
  if (!orig_name && new_name != name)
    orig_name= name;
  name= new_name;
}


/**
  Traverse item tree possibly transforming it (replacing items).

  This function is designed to ease transformation of Item trees.
  Re-execution note: every such transformation is registered for
  rollback by THD::change_item_tree() and is rolled back at the end
  of execution by THD::rollback_item_tree_changes().

  Therefore:
  - this function can not be used at prepared statement prepare
  (in particular, in fix_fields!), as only permanent
  transformation of Item trees are allowed at prepare.
  - the transformer function shall allocate new Items in execution
  memory root (thd->mem_root) and not anywhere else: allocated
  items will be gone in the end of execution.

  If you don't need to transform an item tree, but only traverse
  it, please use Item::walk() instead.


  @param transformer    functor that performs transformation of a subtree
  @param arg            opaque argument passed to the functor

  @return
    Returns pointer to the new subtree root.  THD::change_item_tree()
    should be called for it if transformation took place, i.e. if a
    pointer to newly allocated item is returned.
*/

Item* Item::transform(Item_transformer transformer, uchar *arg)
{
  DBUG_ASSERT(!current_thd->is_stmt_prepare());

  return (this->*transformer)(arg);
}


Item_ident::Item_ident(Name_resolution_context *context_arg,
                       const char *db_name_arg,const char *table_name_arg,
		       const char *field_name_arg)
  :orig_db_name(db_name_arg), orig_table_name(table_name_arg),
   orig_field_name(field_name_arg), context(context_arg),
   db_name(db_name_arg), table_name(table_name_arg),
   field_name(field_name_arg),
   alias_name_used(FALSE), cached_field_index(NO_CACHED_FIELD_INDEX),
   cached_table(0), depended_from(0)
{
  name = (char*) field_name_arg;
}


/**
  Constructor used by Item_field & Item_*_ref (see Item comment)
*/

Item_ident::Item_ident(THD *thd, Item_ident *item)
  :Item(thd, item),
   orig_db_name(item->orig_db_name),
   orig_table_name(item->orig_table_name), 
   orig_field_name(item->orig_field_name),
   context(item->context),
   db_name(item->db_name),
   table_name(item->table_name),
   field_name(item->field_name),
   alias_name_used(item->alias_name_used),
   cached_field_index(item->cached_field_index),
   cached_table(item->cached_table),
   depended_from(item->depended_from)
{}

void Item_ident::cleanup()
{
  DBUG_ENTER("Item_ident::cleanup");
#ifdef CANT_BE_USED_AS_MEMORY_IS_FREED
		       db_name ? db_name : "(null)",
                       orig_db_name ? orig_db_name : "(null)",
		       table_name ? table_name : "(null)",
                       orig_table_name ? orig_table_name : "(null)",
		       field_name ? field_name : "(null)",
                       orig_field_name ? orig_field_name : "(null)"));
#endif
  Item::cleanup();
  db_name= orig_db_name; 
  table_name= orig_table_name;
  field_name= orig_field_name;
  depended_from= 0;
  DBUG_VOID_RETURN;
}

bool Item_ident::remove_dependence_processor(uchar * arg)
{
  DBUG_ENTER("Item_ident::remove_dependence_processor");
  if (depended_from == (st_select_lex *) arg)
    depended_from= 0;
  DBUG_RETURN(0);
}


/**
  Store the pointer to this item field into a list if not already there.

  The method is used by Item::walk to collect all unique Item_field objects
  from a tree of Items into a set of items represented as a list.

  Item_cond::walk() and Item_func::walk() stop the evaluation of the
  processor function for its arguments once the processor returns
  true.Therefore in order to force this method being called for all item
  arguments in a condition the method must return false.

  @param arg  pointer to a List<Item_field>

  @return
    FALSE to force the evaluation of collect_item_field_processor
    for the subsequent items.
*/

bool Item_field::collect_item_field_processor(uchar *arg)
{
  DBUG_ENTER("Item_field::collect_item_field_processor");
  DBUG_PRINT("info", ("%s", field->field_name ? field->field_name : "noname"));
  List<Item_field> *item_list= (List<Item_field>*) arg;
  List_iterator<Item_field> item_list_it(*item_list);
  Item_field *curr_item;
  while ((curr_item= item_list_it++))
  {
    if (curr_item->eq(this, 1))
      DBUG_RETURN(FALSE); /* Already in the set. */
  }
  item_list->push_back(this);
  DBUG_RETURN(FALSE);
}


/**
  Check if an Item_field references some field from a list of fields.

  Check whether the Item_field represented by 'this' references any
  of the fields in the keyparts passed via 'arg'. Used with the
  method Item::walk() to test whether any keypart in a sequence of
  keyparts is referenced in an expression.

  @param arg   Field being compared, arg must be of type Field

  @retval
    TRUE  if 'this' references the field 'arg'
  @retval
    FALSE otherwise
*/

bool Item_field::find_item_in_field_list_processor(uchar *arg)
{
  KEY_PART_INFO *first_non_group_part= *((KEY_PART_INFO **) arg);
  KEY_PART_INFO *last_part= *(((KEY_PART_INFO **) arg) + 1);
  KEY_PART_INFO *cur_part;

  for (cur_part= first_non_group_part; cur_part != last_part; cur_part++)
  {
    if (field->eq(cur_part->field))
      return TRUE;
  }
  return FALSE;
}


/*
  Mark field in read_map

  NOTES
    This is used by filesort to register used fields in a a temporary
    column read set or to register used fields in a view
*/

bool Item_field::register_field_in_read_map(uchar *arg)
{
  TABLE *table= (TABLE *) arg;
  if (field->table == table || !table)
    bitmap_set_bit(field->table->read_set, field->field_index);
  return 0;
}


bool Item::check_cols(uint c)
{
  if (c != 1)
  {
    my_error(ER_OPERAND_COLUMNS, MYF(0), c);
    return 1;
  }
  return 0;
}


void Item::set_name(const char *str, uint length, CHARSET_INFO *cs)
{
  if (!length)
  {
    /* Empty string, used by AS or internal function like last_insert_id() */
    name= (char*) str;
    name_length= 0;
    return;
  }
  if (cs->ctype)
  {
    uint orig_len= length;
    /*
      This will probably need a better implementation in the future:
      a function in CHARSET_INFO structure.
    */
    while (length && !my_isgraph(cs,*str))
    {						// Fix problem with yacc
      length--;
      str++;
    }
    if (orig_len != length && !is_autogenerated_name)
    {
      if (length == 0)
        push_warning_printf(current_thd, MYSQL_ERROR::WARN_LEVEL_WARN,
                            ER_NAME_BECOMES_EMPTY, ER(ER_NAME_BECOMES_EMPTY),
                            str + length - orig_len);
      else
        push_warning_printf(current_thd, MYSQL_ERROR::WARN_LEVEL_WARN,
                            ER_REMOVED_SPACES, ER(ER_REMOVED_SPACES),
                            str + length - orig_len);
    }
  }
  if (!my_charset_same(cs, system_charset_info))
  {
    size_t res_length;
    name= sql_strmake_with_convert(str, name_length= length, cs,
				   MAX_ALIAS_NAME, system_charset_info,
				   &res_length);
  }
  else
    name= sql_strmake(str, (name_length= min(length,MAX_ALIAS_NAME)));
}


/**
  @details
  This function is called when:
  - Comparing items in the WHERE clause (when doing where optimization)
  - When trying to find an ORDER BY/GROUP BY item in the SELECT part
*/

bool Item::eq(const Item *item, bool binary_cmp) const
{
  /*
    Note, that this is never TRUE if item is a Item_param:
    for all basic constants we have special checks, and Item_param's
    type() can be only among basic constant types.
  */
  return type() == item->type() && name && item->name &&
    !my_strcasecmp(system_charset_info,name,item->name);
}


Item *Item::safe_charset_converter(CHARSET_INFO *tocs)
{
  Item_func_conv_charset *conv= new Item_func_conv_charset(this, tocs, 1);
  return conv->safe ? conv : NULL;
}


/**
  @details
  Created mostly for mysql_prepare_table(). Important
  when a string ENUM/SET column is described with a numeric default value:

  CREATE TABLE t1(a SET('a') DEFAULT 1);

  We cannot use generic Item::safe_charset_converter(), because
  the latter returns a non-fixed Item, so val_str() crashes afterwards.
  Override Item_num method, to return a fixed item.
*/
Item *Item_num::safe_charset_converter(CHARSET_INFO *tocs)
{
  Item_string *conv;
  char buf[64];
  String *s, tmp(buf, sizeof(buf), &my_charset_bin);
  s= val_str(&tmp);
  if ((conv= new Item_string(s->ptr(), s->length(), s->charset())))
  {
    conv->str_value.copy();
    conv->str_value.mark_as_const();
  }
  return conv;
}


Item *Item_static_float_func::safe_charset_converter(CHARSET_INFO *tocs)
{
  Item_string *conv;
  char buf[64];
  String *s, tmp(buf, sizeof(buf), &my_charset_bin);
  s= val_str(&tmp);
  if ((conv= new Item_static_string_func(func_name, s->ptr(), s->length(),
                                         s->charset())))
  {
    conv->str_value.copy();
    conv->str_value.mark_as_const();
  }
  return conv;
}


Item *Item_string::safe_charset_converter(CHARSET_INFO *tocs)
{
  Item_string *conv;
  uint conv_errors;
  char *ptr;
  String tmp, cstr, *ostr= val_str(&tmp);
  cstr.copy(ostr->ptr(), ostr->length(), ostr->charset(), tocs, &conv_errors);
  if (conv_errors || !(conv= new Item_string(cstr.ptr(), cstr.length(),
                                             cstr.charset(),
                                             collation.derivation)))
  {
    /*
      Safe conversion is not possible (or EOM).
      We could not convert a string into the requested character set
      without data loss. The target charset does not cover all the
      characters from the string. Operation cannot be done correctly.
    */
    return NULL;
  }
  if (!(ptr= current_thd->strmake(cstr.ptr(), cstr.length())))
    return NULL;
  conv->str_value.set(ptr, cstr.length(), cstr.charset());
  /* Ensure that no one is going to change the result string */
  conv->str_value.mark_as_const();
  return conv;
}


Item *Item_param::safe_charset_converter(CHARSET_INFO *tocs)
{
  if (const_item())
  {
    uint cnv_errors;
    String *ostr= val_str(&cnvstr);
    cnvitem->str_value.copy(ostr->ptr(), ostr->length(),
                            ostr->charset(), tocs, &cnv_errors);
    if (cnv_errors)
       return NULL;
    cnvitem->str_value.mark_as_const();
    cnvitem->max_length= cnvitem->str_value.numchars() * tocs->mbmaxlen;
    return cnvitem;
  }
  return NULL;
}


Item *Item_static_string_func::safe_charset_converter(CHARSET_INFO *tocs)
{
  Item_string *conv;
  uint conv_errors;
  String tmp, cstr, *ostr= val_str(&tmp);
  cstr.copy(ostr->ptr(), ostr->length(), ostr->charset(), tocs, &conv_errors);
  if (conv_errors ||
      !(conv= new Item_static_string_func(func_name,
                                          cstr.ptr(), cstr.length(),
                                          cstr.charset(),
                                          collation.derivation)))
  {
    /*
      Safe conversion is not possible (or EOM).
      We could not convert a string into the requested character set
      without data loss. The target charset does not cover all the
      characters from the string. Operation cannot be done correctly.
    */
    return NULL;
  }
  conv->str_value.copy();
  /* Ensure that no one is going to change the result string */
  conv->str_value.mark_as_const();
  return conv;
}


bool Item_string::eq(const Item *item, bool binary_cmp) const
{
  if (type() == item->type() && item->basic_const_item())
  {
    if (binary_cmp)
      return !stringcmp(&str_value, &item->str_value);
    return (collation.collation == item->collation.collation &&
	    !sortcmp(&str_value, &item->str_value, collation.collation));
  }
  return 0;
}


/**
  Get the value of the function as a MYSQL_TIME structure.
  As a extra convenience the time structure is reset on error!
*/

bool Item::get_date(MYSQL_TIME *ltime,uint fuzzydate)
{
  if (result_type() == STRING_RESULT)
  {
    char buff[40];
    String tmp(buff,sizeof(buff), &my_charset_bin),*res;
    if (!(res=val_str(&tmp)) ||
        str_to_datetime_with_warn(res->ptr(), res->length(),
                                  ltime, fuzzydate) <= MYSQL_TIMESTAMP_ERROR)
      goto err;
  }
  else
  {
    longlong value= val_int();
    int was_cut;
    if (number_to_datetime(value, ltime, fuzzydate, &was_cut) == LL(-1))
    {
      char buff[22], *end;
      end= longlong10_to_str(value, buff, -10);
      make_truncated_value_warning(current_thd, MYSQL_ERROR::WARN_LEVEL_WARN,
                                   buff, (int) (end-buff), MYSQL_TIMESTAMP_NONE,
                                   NullS);
      goto err;
    }
  }
  return 0;

err:
  bzero((char*) ltime,sizeof(*ltime));
  return 1;
}

/**
  Get time of first argument.\

  As a extra convenience the time structure is reset on error!
*/

bool Item::get_time(MYSQL_TIME *ltime)
{
  char buff[40];
  String tmp(buff,sizeof(buff),&my_charset_bin),*res;
  if (!(res=val_str(&tmp)) ||
      str_to_time_with_warn(res->ptr(), res->length(), ltime))
  {
    bzero((char*) ltime,sizeof(*ltime));
    return 1;
  }
  return 0;
}

CHARSET_INFO *Item::default_charset()
{
  return current_thd->variables.collation_connection;
}


/*
  Save value in field, but don't give any warnings

  NOTES
   This is used to temporary store and retrieve a value in a column,
   for example in opt_range to adjust the key value to fit the column.
*/

int Item::save_in_field_no_warnings(Field *field, bool no_conversions)
{
  int res;
  TABLE *table= field->table;
  THD *thd= table->in_use;
  enum_check_fields tmp= thd->count_cuted_fields;
  my_bitmap_map *old_map= dbug_tmp_use_all_columns(table, table->write_set);
  ulong sql_mode= thd->variables.sql_mode;
  thd->variables.sql_mode&= ~(MODE_NO_ZERO_IN_DATE | MODE_NO_ZERO_DATE);
  thd->count_cuted_fields= CHECK_FIELD_IGNORE;
  res= save_in_field(field, no_conversions);
  thd->count_cuted_fields= tmp;
  dbug_tmp_restore_column_map(table->write_set, old_map);
  thd->variables.sql_mode= sql_mode;
  return res;
}


/*****************************************************************************
  Item_sp_variable methods
*****************************************************************************/

Item_sp_variable::Item_sp_variable(char *sp_var_name_str,
                                   uint sp_var_name_length)
  :m_thd(0)
#ifndef DBUG_OFF
   , m_sp(0)
#endif
{
  m_name.str= sp_var_name_str;
  m_name.length= sp_var_name_length;
}


bool Item_sp_variable::fix_fields(THD *thd, Item **)
{
  Item *it;

  m_thd= thd; /* NOTE: this must be set before any this_xxx() */
  it= this_item();

  DBUG_ASSERT(it->fixed);

  max_length= it->max_length;
  decimals= it->decimals;
  unsigned_flag= it->unsigned_flag;
  fixed= 1;
  collation.set(it->collation.collation, it->collation.derivation);

  return FALSE;
}


double Item_sp_variable::val_real()
{
  DBUG_ASSERT(fixed);
  Item *it= this_item();
  double ret= it->val_real();
  null_value= it->null_value;
  return ret;
}


longlong Item_sp_variable::val_int()
{
  DBUG_ASSERT(fixed);
  Item *it= this_item();
  longlong ret= it->val_int();
  null_value= it->null_value;
  return ret;
}


String *Item_sp_variable::val_str(String *sp)
{
  DBUG_ASSERT(fixed);
  Item *it= this_item();
  String *res= it->val_str(sp);

  null_value= it->null_value;

  if (!res)
    return NULL;

  /*
    This way we mark returned value of val_str as const,
    so that various functions (e.g. CONCAT) won't try to
    modify the value of the Item. Analogous mechanism is
    implemented for Item_param.
    Without this trick Item_splocal could be changed as a
    side-effect of expression computation. Here is an example
    of what happens without it: suppose x is varchar local
    variable in a SP with initial value 'ab' Then
      select concat(x,'c');
    would change x's value to 'abc', as Item_func_concat::val_str()
    would use x's internal buffer to compute the result.
    This is intended behaviour of Item_func_concat. Comments to
    Item_param class contain some more details on the topic.
  */

  if (res != &str_value)
    str_value.set(res->ptr(), res->length(), res->charset());
  else
    res->mark_as_const();

  return &str_value;
}


my_decimal *Item_sp_variable::val_decimal(my_decimal *decimal_value)
{
  DBUG_ASSERT(fixed);
  Item *it= this_item();
  my_decimal *val= it->val_decimal(decimal_value);
  null_value= it->null_value;
  return val;
}


bool Item_sp_variable::is_null()
{
  return this_item()->is_null();
}


/*****************************************************************************
  Item_splocal methods
*****************************************************************************/

Item_splocal::Item_splocal(const LEX_STRING &sp_var_name,
                           uint sp_var_idx,
                           enum_field_types sp_var_type,
                           uint pos_in_q, uint len_in_q)
  :Item_sp_variable(sp_var_name.str, sp_var_name.length),
   m_var_idx(sp_var_idx), pos_in_query(pos_in_q), len_in_query(len_in_q)
{
  maybe_null= TRUE;

  m_type= sp_map_item_type(sp_var_type);
  m_field_type= sp_var_type;
  m_result_type= sp_map_result_type(sp_var_type);
}


Item *
Item_splocal::this_item()
{
  DBUG_ASSERT(m_sp == m_thd->spcont->sp);

  return m_thd->spcont->get_item(m_var_idx);
}

const Item *
Item_splocal::this_item() const
{
  DBUG_ASSERT(m_sp == m_thd->spcont->sp);

  return m_thd->spcont->get_item(m_var_idx);
}


Item **
Item_splocal::this_item_addr(THD *thd, Item **)
{
  DBUG_ASSERT(m_sp == thd->spcont->sp);

  return thd->spcont->get_item_addr(m_var_idx);
}


void Item_splocal::print(String *str, enum_query_type)
{
  str->reserve(m_name.length+8);
  str->append(m_name.str, m_name.length);
  str->append('@');
  str->qs_append(m_var_idx);
}


bool Item_splocal::set_value(THD *thd, sp_rcontext *ctx, Item **it)
{
  return ctx->set_variable(thd, get_var_idx(), it);
}


/*****************************************************************************
  Item_case_expr methods
*****************************************************************************/

Item_case_expr::Item_case_expr(uint case_expr_id)
  :Item_sp_variable( C_STRING_WITH_LEN("case_expr")),
   m_case_expr_id(case_expr_id)
{
}


Item *
Item_case_expr::this_item()
{
  DBUG_ASSERT(m_sp == m_thd->spcont->sp);

  return m_thd->spcont->get_case_expr(m_case_expr_id);
}



const Item *
Item_case_expr::this_item() const
{
  DBUG_ASSERT(m_sp == m_thd->spcont->sp);

  return m_thd->spcont->get_case_expr(m_case_expr_id);
}


Item **
Item_case_expr::this_item_addr(THD *thd, Item **)
{
  DBUG_ASSERT(m_sp == thd->spcont->sp);

  return thd->spcont->get_case_expr_addr(m_case_expr_id);
}


void Item_case_expr::print(String *str, enum_query_type)
{
  if (str->reserve(MAX_INT_WIDTH + sizeof("case_expr@")))
    return;                                    /* purecov: inspected */
  VOID(str->append(STRING_WITH_LEN("case_expr@")));
  str->qs_append(m_case_expr_id);
}


/*****************************************************************************
  Item_name_const methods
*****************************************************************************/

double Item_name_const::val_real()
{
  DBUG_ASSERT(fixed);
  double ret= value_item->val_real();
  null_value= value_item->null_value;
  return ret;
}


longlong Item_name_const::val_int()
{
  DBUG_ASSERT(fixed);
  longlong ret= value_item->val_int();
  null_value= value_item->null_value;
  return ret;
}


String *Item_name_const::val_str(String *sp)
{
  DBUG_ASSERT(fixed);
  String *ret= value_item->val_str(sp);
  null_value= value_item->null_value;
  return ret;
}


my_decimal *Item_name_const::val_decimal(my_decimal *decimal_value)
{
  DBUG_ASSERT(fixed);
  my_decimal *val= value_item->val_decimal(decimal_value);
  null_value= value_item->null_value;
  return val;
}


bool Item_name_const::is_null()
{
  return value_item->is_null();
}


Item_name_const::Item_name_const(Item *name_arg, Item *val):
    value_item(val), name_item(name_arg)
{
  if (!(valid_args= name_item->basic_const_item() &&
                    (value_item->basic_const_item() ||
                     ((value_item->type() == FUNC_ITEM) &&
                      ((((Item_func *) value_item)->functype() ==
                         Item_func::COLLATE_FUNC) ||
                      ((((Item_func *) value_item)->functype() ==
                         Item_func::NEG_FUNC) &&
                      (((Item_func *) value_item)->key_item()->type() !=
                         FUNC_ITEM)))))))
    my_error(ER_WRONG_ARGUMENTS, MYF(0), "NAME_CONST");
  Item::maybe_null= TRUE;
}


Item::Type Item_name_const::type() const
{
  /*
    As 
    1. one can try to create the Item_name_const passing non-constant 
    arguments, although it's incorrect and 
    2. the type() method can be called before the fix_fields() to get
    type information for a further type cast, e.g. 
    if (item->type() == FIELD_ITEM) 
      ((Item_field *) item)->... 
    we return NULL_ITEM in the case to avoid wrong casting.

    valid_args guarantees value_item->basic_const_item(); if type is
    FUNC_ITEM, then we have a fudged item_func_neg() on our hands
    and return the underlying type.
    For Item_func_set_collation()
    e.g. NAME_CONST('name', 'value' COLLATE collation) we return its
    'value' argument type. 
  */
  if (!valid_args)
    return NULL_ITEM;
  Item::Type value_type= value_item->type();
  if (value_type == FUNC_ITEM)
  {
    /* 
      The second argument of NAME_CONST('name', 'value') must be 
      a simple constant item or a NEG_FUNC/COLLATE_FUNC.
    */
    DBUG_ASSERT(((Item_func *) value_item)->functype() == 
                Item_func::NEG_FUNC ||
                ((Item_func *) value_item)->functype() == 
                Item_func::COLLATE_FUNC);
    return ((Item_func *) value_item)->key_item()->type();            
  }
  return value_type;
}


bool Item_name_const::fix_fields(THD *thd, Item **ref)
{
  char buf[128];
  String *item_name;
  String s(buf, sizeof(buf), &my_charset_bin);
  s.length(0);

  if (value_item->fix_fields(thd, &value_item) ||
      name_item->fix_fields(thd, &name_item) ||
      !value_item->const_item() ||
      !name_item->const_item() ||
      !(item_name= name_item->val_str(&s))) // Can't have a NULL name 
  {
    my_error(ER_RESERVED_SYNTAX, MYF(0), "NAME_CONST");
    return TRUE;
  }
  if (is_autogenerated_name)
  {
    set_name(item_name->ptr(), (uint) item_name->length(), system_charset_info);
  }
  collation.set(value_item->collation.collation, DERIVATION_IMPLICIT);
  max_length= value_item->max_length;
  decimals= value_item->decimals;
  fixed= 1;
  return FALSE;
}


void Item_name_const::print(String *str, enum_query_type query_type)
{
  str->append(STRING_WITH_LEN("NAME_CONST("));
  name_item->print(str, query_type);
  str->append(',');
  value_item->print(str, query_type);
  str->append(')');
}


/*
 need a special class to adjust printing : references to aggregate functions 
 must not be printed as refs because the aggregate functions that are added to
 the front of select list are not printed as well.
*/
class Item_aggregate_ref : public Item_ref
{
public:
  Item_aggregate_ref(Name_resolution_context *context_arg, Item **item,
                  const char *table_name_arg, const char *field_name_arg)
    :Item_ref(context_arg, item, table_name_arg, field_name_arg) {}

  virtual inline void print (String *str, enum_query_type query_type)
  {
    if (ref)
      (*ref)->print(str, query_type);
    else
      Item_ident::print(str, query_type);
  }
  virtual Ref_Type ref_type() { return AGGREGATE_REF; }
};


/**
  Move SUM items out from item tree and replace with reference.

  @param thd			Thread handler
  @param ref_pointer_array	Pointer to array of reference fields
  @param fields		All fields in select
  @param ref			Pointer to item
  @param skip_registered       <=> function be must skipped for registered
                               SUM items

  @note
    This is from split_sum_func2() for items that should be split

    All found SUM items are added FIRST in the fields list and
    we replace the item with a reference.

    thd->fatal_error() may be called if we are out of memory
*/

void Item::split_sum_func2(THD *thd, Item **ref_pointer_array,
                           List<Item> &fields, Item **ref, 
                           bool skip_registered)
{
  /* An item of type Item_sum  is registered <=> ref_by != 0 */ 
  if (type() == SUM_FUNC_ITEM && skip_registered && 
      ((Item_sum *) this)->ref_by)
    return;                                                 
  if ((type() != SUM_FUNC_ITEM && with_sum_func) ||
      (type() == FUNC_ITEM &&
       (((Item_func *) this)->functype() == Item_func::ISNOTNULLTEST_FUNC ||
        ((Item_func *) this)->functype() == Item_func::TRIG_COND_FUNC)))
  {
    /* Will split complicated items and ignore simple ones */
    split_sum_func(thd, ref_pointer_array, fields);
  }
  else if ((type() == SUM_FUNC_ITEM || (used_tables() & ~PARAM_TABLE_BIT)) &&
           type() != SUBSELECT_ITEM &&
           (type() != REF_ITEM ||
           ((Item_ref*)this)->ref_type() == Item_ref::VIEW_REF))
  {
    /*
      Replace item with a reference so that we can easily calculate
      it (in case of sum functions) or copy it (in case of fields)

      The test above is to ensure we don't do a reference for things
      that are constants (PARAM_TABLE_BIT is in effect a constant)
      or already referenced (for example an item in HAVING)
      Exception is Item_direct_view_ref which we need to convert to
      Item_ref to allow fields from view being stored in tmp table.
    */
    Item_aggregate_ref *item_ref;
    uint el= fields.elements;
    Item *real_itm= real_item();

    ref_pointer_array[el]= real_itm;
    if (!(item_ref= new Item_aggregate_ref(&thd->lex->current_select->context,
                                           ref_pointer_array + el, 0, name)))
      return;                                   // fatal_error is set
    if (type() == SUM_FUNC_ITEM)
      item_ref->depended_from= ((Item_sum *) this)->depended_from(); 
    fields.push_front(real_itm);
    thd->change_item_tree(ref, item_ref);
  }
}


static bool
left_is_superset(DTCollation *left, DTCollation *right)
{
  /* Allow convert to Unicode */
  if (left->collation->state & MY_CS_UNICODE &&
      (left->derivation < right->derivation ||
       (left->derivation == right->derivation &&
        !(right->collation->state & MY_CS_UNICODE))))
    return TRUE;
  /* Allow convert from ASCII */
  if (right->repertoire == MY_REPERTOIRE_ASCII &&
      (left->derivation < right->derivation ||
       (left->derivation == right->derivation &&
        !(left->repertoire == MY_REPERTOIRE_ASCII))))
    return TRUE;
  /* Disallow conversion otherwise */
  return FALSE;
}

/**
  Aggregate two collations together taking
  into account their coercibility (aka derivation):.

  0 == DERIVATION_EXPLICIT  - an explicitly written COLLATE clause @n
  1 == DERIVATION_NONE      - a mix of two different collations @n
  2 == DERIVATION_IMPLICIT  - a column @n
  3 == DERIVATION_COERCIBLE - a string constant.

  The most important rules are:
  -# If collations are the same:
  chose this collation, and the strongest derivation.
  -# If collations are different:
  - Character sets may differ, but only if conversion without
  data loss is possible. The caller provides flags whether
  character set conversion attempts should be done. If no
  flags are substituted, then the character sets must be the same.
  Currently processed flags are:
  MY_COLL_ALLOW_SUPERSET_CONV  - allow conversion to a superset
  MY_COLL_ALLOW_COERCIBLE_CONV - allow conversion of a coercible value
  - two EXPLICIT collations produce an error, e.g. this is wrong:
  CONCAT(expr1 collate latin1_swedish_ci, expr2 collate latin1_german_ci)
  - the side with smaller derivation value wins,
  i.e. a column is stronger than a string constant,
  an explicit COLLATE clause is stronger than a column.
  - if derivations are the same, we have DERIVATION_NONE,
  we'll wait for an explicit COLLATE clause which possibly can
  come from another argument later: for example, this is valid,
  but we don't know yet when collecting the first two arguments:
     @code
       CONCAT(latin1_swedish_ci_column,
              latin1_german1_ci_column,
              expr COLLATE latin1_german2_ci)
  @endcode
*/

bool DTCollation::aggregate(DTCollation &dt, uint flags)
{
  if (!my_charset_same(collation, dt.collation))
  {
    /* 
       We do allow to use binary strings (like BLOBS)
       together with character strings.
       Binaries have more precedence than a character
       string of the same derivation.
    */
    if (collation == &my_charset_bin)
    {
      if (derivation <= dt.derivation)
	; // Do nothing
      else
      {
	set(dt); 
      }
    }
    else if (dt.collation == &my_charset_bin)
    {
      if (dt.derivation <= derivation)
      {
        set(dt);
      }
      else
<<<<<<< HEAD
      {
        // Do nothing
      }
=======
      {} // Do nothing
>>>>>>> 91d073e6
    }
    else if ((flags & MY_COLL_ALLOW_SUPERSET_CONV) &&
             left_is_superset(this, &dt))
    {
      // Do nothing
    }
    else if ((flags & MY_COLL_ALLOW_SUPERSET_CONV) &&
             left_is_superset(&dt, this))
    {
      set(dt);
    }
    else if ((flags & MY_COLL_ALLOW_COERCIBLE_CONV) &&
             derivation < dt.derivation &&
             dt.derivation >= DERIVATION_SYSCONST)
    {
      // Do nothing;
    }
    else if ((flags & MY_COLL_ALLOW_COERCIBLE_CONV) &&
             dt.derivation < derivation &&
             derivation >= DERIVATION_SYSCONST)
    {
      set(dt);
    }
    else
    {
      // Cannot apply conversion
      set(&my_charset_bin, DERIVATION_NONE,
          (dt.repertoire|repertoire));
      return 1;
    }
  }
  else if (derivation < dt.derivation)
  {
    // Do nothing
  }
  else if (dt.derivation < derivation)
  {
    set(dt);
  }
  else
  { 
    if (collation == dt.collation)
    {
      // Do nothing
    }
    else 
    {
      if (derivation == DERIVATION_EXPLICIT)
      {
        set(0, DERIVATION_NONE, 0);
        return 1;
      }
      if (collation->state & MY_CS_BINSORT)
        return 0;
      if (dt.collation->state & MY_CS_BINSORT)
      {
        set(dt);
        return 0;
      }
      CHARSET_INFO *bin= get_charset_by_csname(collation->csname, 
                                               MY_CS_BINSORT,MYF(0));
      set(bin, DERIVATION_NONE);
    }
  }
  repertoire|= dt.repertoire;
  return 0;
}

/******************************/
static
void my_coll_agg_error(DTCollation &c1, DTCollation &c2, const char *fname)
{
  my_error(ER_CANT_AGGREGATE_2COLLATIONS,MYF(0),
           c1.collation->name,c1.derivation_name(),
           c2.collation->name,c2.derivation_name(),
           fname);
}


static
void my_coll_agg_error(DTCollation &c1, DTCollation &c2, DTCollation &c3,
                       const char *fname)
{
  my_error(ER_CANT_AGGREGATE_3COLLATIONS,MYF(0),
  	   c1.collation->name,c1.derivation_name(),
	   c2.collation->name,c2.derivation_name(),
	   c3.collation->name,c3.derivation_name(),
	   fname);
}


static
void my_coll_agg_error(Item** args, uint count, const char *fname,
                       int item_sep)
{
  if (count == 2)
    my_coll_agg_error(args[0]->collation, args[item_sep]->collation, fname);
  else if (count == 3)
    my_coll_agg_error(args[0]->collation, args[item_sep]->collation,
                      args[2*item_sep]->collation, fname);
  else
    my_error(ER_CANT_AGGREGATE_NCOLLATIONS,MYF(0),fname);
}


bool agg_item_collations(DTCollation &c, const char *fname,
                         Item **av, uint count, uint flags, int item_sep)
{
  uint i;
  Item **arg;
  bool unknown_cs= 0;

  c.set(av[0]->collation);
  for (i= 1, arg= &av[item_sep]; i < count; i++, arg++)
  {
    if (c.aggregate((*arg)->collation, flags))
    {
      if (c.derivation == DERIVATION_NONE &&
          c.collation == &my_charset_bin)
      {
        unknown_cs= 1;
        continue;
      }
      my_coll_agg_error(av, count, fname, item_sep);
      return TRUE;
    }
  }

  if (unknown_cs &&
      c.derivation != DERIVATION_EXPLICIT)
  {
    my_coll_agg_error(av, count, fname, item_sep);
    return TRUE;
  }

  if ((flags & MY_COLL_DISALLOW_NONE) &&
      c.derivation == DERIVATION_NONE)
  {
    my_coll_agg_error(av, count, fname, item_sep);
    return TRUE;
  }
  return FALSE;
}


bool agg_item_collations_for_comparison(DTCollation &c, const char *fname,
                                        Item **av, uint count, uint flags)
{
  return (agg_item_collations(c, fname, av, count,
                              flags | MY_COLL_DISALLOW_NONE, 1));
}


bool agg_item_set_converter(DTCollation &coll, const char *fname,
                            Item **args, uint nargs, uint flags, int item_sep)
{
  Item **arg, *safe_args[2];

  /*
    For better error reporting: save the first and the second argument.
    We need this only if the the number of args is 3 or 2:
    - for a longer argument list, "Illegal mix of collations"
      doesn't display each argument's characteristics.
    - if nargs is 1, then this error cannot happen.
  */
  LINT_INIT(safe_args[0]);
  LINT_INIT(safe_args[1]);
  if (nargs >=2 && nargs <= 3)
  {
    safe_args[0]= args[0];
    safe_args[1]= args[item_sep];
  }

  THD *thd= current_thd;
  Query_arena *arena, backup;
  bool res= FALSE;
  uint i;
  /*
    In case we're in statement prepare, create conversion item
    in its memory: it will be reused on each execute.
  */
  arena= thd->is_stmt_prepare() ? thd->activate_stmt_arena_if_needed(&backup)
                                : NULL;

  for (i= 0, arg= args; i < nargs; i++, arg+= item_sep)
  {
    Item* conv;
    uint32 dummy_offset;
    if (!String::needs_conversion(0, (*arg)->collation.collation,
                                  coll.collation,
                                  &dummy_offset))
      continue;

    if (!(conv= (*arg)->safe_charset_converter(coll.collation)) &&
        ((*arg)->collation.repertoire == MY_REPERTOIRE_ASCII))
      conv= new Item_func_conv_charset(*arg, coll.collation, 1);

    if (!conv)
    {
      if (nargs >=2 && nargs <= 3)
      {
        /* restore the original arguments for better error message */
        args[0]= safe_args[0];
        args[item_sep]= safe_args[1];
      }
      my_coll_agg_error(args, nargs, fname, item_sep);
      res= TRUE;
      break; // we cannot return here, we need to restore "arena".
    }
    if ((*arg)->type() == Item::FIELD_ITEM)
      ((Item_field *)(*arg))->no_const_subst= 1;
    /*
      If in statement prepare, then we create a converter for two
      constant items, do it once and then reuse it.
      If we're in execution of a prepared statement, arena is NULL,
      and the conv was created in runtime memory. This can be
      the case only if the argument is a parameter marker ('?'),
      because for all true constants the charset converter has already
      been created in prepare. In this case register the change for
      rollback.
    */
    if (thd->is_stmt_prepare())
      *arg= conv;
    else
      thd->change_item_tree(arg, conv);
    /*
      We do not check conv->fixed, because Item_func_conv_charset which can
      be return by safe_charset_converter can't be fixed at creation
    */
    conv->fix_fields(thd, arg);
  }
  if (arena)
    thd->restore_active_arena(arena, &backup);
  return res;
}


/* 
  Collect arguments' character sets together.
  We allow to apply automatic character set conversion in some cases.
  The conditions when conversion is possible are:
  - arguments A and B have different charsets
  - A wins according to coercibility rules
    (i.e. a column is stronger than a string constant,
     an explicit COLLATE clause is stronger than a column)
  - character set of A is either superset for character set of B,
    or B is a string constant which can be converted into the
    character set of A without data loss.
    
  If all of the above is true, then it's possible to convert
  B into the character set of A, and then compare according
  to the collation of A.
  
  For functions with more than two arguments:

    collect(A,B,C) ::= collect(collect(A,B),C)

  Since this function calls THD::change_item_tree() on the passed Item **
  pointers, it is necessary to pass the original Item **'s, not copies.
  Otherwise their values will not be properly restored (see BUG#20769).
  If the items are not consecutive (eg. args[2] and args[5]), use the
  item_sep argument, ie.

    agg_item_charsets(coll, fname, &args[2], 2, flags, 3)

*/

bool agg_item_charsets(DTCollation &coll, const char *fname,
                       Item **args, uint nargs, uint flags, int item_sep)
{
  if (agg_item_collations(coll, fname, args, nargs, flags, item_sep))
    return TRUE;

  return agg_item_set_converter(coll, fname, args, nargs, flags, item_sep);
}


void Item_ident_for_show::make_field(Send_field *tmp_field)
{
  tmp_field->table_name= tmp_field->org_table_name= table_name;
  tmp_field->db_name= db_name;
  tmp_field->col_name= tmp_field->org_col_name= field->field_name;
  tmp_field->charsetnr= field->charset()->number;
  tmp_field->length=field->field_length;
  tmp_field->type=field->type();
  tmp_field->flags= field->table->maybe_null ? 
    (field->flags & ~NOT_NULL_FLAG) : field->flags;
  tmp_field->decimals= field->decimals();
}

/**********************************************/

Item_field::Item_field(Field *f)
  :Item_ident(0, NullS, *f->table_name, f->field_name),
   item_equal(0), no_const_subst(0),
   have_privileges(0), any_privileges(0)
{
  set_field(f);
  /*
    field_name and table_name should not point to garbage
    if this item is to be reused
  */
  orig_table_name= orig_field_name= "";
}


/**
  Constructor used inside setup_wild().

  Ensures that field, table, and database names will live as long as
  Item_field (this is important in prepared statements).
*/

Item_field::Item_field(THD *thd, Name_resolution_context *context_arg,
                       Field *f)
  :Item_ident(context_arg, f->table->s->db.str, *f->table_name, f->field_name),
   item_equal(0), no_const_subst(0),
   have_privileges(0), any_privileges(0)
{
  /*
    We always need to provide Item_field with a fully qualified field
    name to avoid ambiguity when executing prepared statements like
    SELECT * from d1.t1, d2.t1; (assuming d1.t1 and d2.t1 have columns
    with same names).
    This is because prepared statements never deal with wildcards in
    select list ('*') and always fix fields using fully specified path
    (i.e. db.table.column).
    No check for OOM: if db_name is NULL, we'll just get
    "Field not found" error.
    We need to copy db_name, table_name and field_name because they must
    be allocated in the statement memory, not in table memory (the table
    structure can go away and pop up again between subsequent executions
    of a prepared statement or after the close_tables_for_reopen() call
    in mysql_multi_update_prepare() or due to wildcard expansion in stored
    procedures).
  */
  {
    if (db_name)
      orig_db_name= thd->strdup(db_name);
    if (table_name)
      orig_table_name= thd->strdup(table_name);
    if (field_name)
      orig_field_name= thd->strdup(field_name);
    /*
      We don't restore 'name' in cleanup because it's not changed
      during execution. Still we need it to point to persistent
      memory if this item is to be reused.
    */
    name= (char*) orig_field_name;
  }
  set_field(f);
}


Item_field::Item_field(Name_resolution_context *context_arg,
                       const char *db_arg,const char *table_name_arg,
                       const char *field_name_arg)
  :Item_ident(context_arg, db_arg,table_name_arg,field_name_arg),
   field(0), result_field(0), item_equal(0), no_const_subst(0),
   have_privileges(0), any_privileges(0)
{
  SELECT_LEX *select= current_thd->lex->current_select;
  collation.set(DERIVATION_IMPLICIT);
  if (select && select->parsing_place != IN_HAVING)
      select->select_n_where_fields++;
}

/**
  Constructor need to process subselect with temporary tables (see Item)
*/

Item_field::Item_field(THD *thd, Item_field *item)
  :Item_ident(thd, item),
   field(item->field),
   result_field(item->result_field),
   item_equal(item->item_equal),
   no_const_subst(item->no_const_subst),
   have_privileges(item->have_privileges),
   any_privileges(item->any_privileges)
{
  collation.set(DERIVATION_IMPLICIT);
}

void Item_field::set_field(Field *field_par)
{
  field=result_field=field_par;			// for easy coding with fields
  maybe_null=field->maybe_null();
  decimals= field->decimals();
  max_length= field_par->max_display_length();
  table_name= *field_par->table_name;
  field_name= field_par->field_name;
  db_name= field_par->table->s->db.str;
  alias_name_used= field_par->table->alias_name_used;
  unsigned_flag=test(field_par->flags & UNSIGNED_FLAG);
  collation.set(field_par->charset(), field_par->derivation());
  fixed= 1;
  if (field->table->s->tmp_table == SYSTEM_TMP_TABLE)
    any_privileges= 0;
}


/**
  Reset this item to point to a field from the new temporary table.
  This is used when we create a new temporary table for each execution
  of prepared statement.
*/

void Item_field::reset_field(Field *f)
{
  set_field(f);
  /* 'name' is pointing at field->field_name of old field */
  name= (char*) f->field_name;
}

const char *Item_ident::full_name() const
{
  char *tmp;
  if (!table_name || !field_name)
    return field_name ? field_name : name ? name : "tmp_field";
  if (db_name && db_name[0])
  {
    tmp=(char*) sql_alloc((uint) strlen(db_name)+(uint) strlen(table_name)+
			  (uint) strlen(field_name)+3);
    strxmov(tmp,db_name,".",table_name,".",field_name,NullS);
  }
  else
  {
    if (table_name[0])
    {
      tmp= (char*) sql_alloc((uint) strlen(table_name) +
			     (uint) strlen(field_name) + 2);
      strxmov(tmp, table_name, ".", field_name, NullS);
    }
    else
      tmp= (char*) field_name;
  }
  return tmp;
}

void Item_ident::print(String *str, enum_query_type query_type)
{
  THD *thd= current_thd;
  char d_name_buff[MAX_ALIAS_NAME], t_name_buff[MAX_ALIAS_NAME];
  const char *d_name= db_name, *t_name= table_name;
  if (lower_case_table_names== 1 ||
      (lower_case_table_names == 2 && !alias_name_used))
  {
    if (table_name && table_name[0])
    {
      strmov(t_name_buff, table_name);
      my_casedn_str(files_charset_info, t_name_buff);
      t_name= t_name_buff;
    }
    if (db_name && db_name[0])
    {
      strmov(d_name_buff, db_name);
      my_casedn_str(files_charset_info, d_name_buff);
      d_name= d_name_buff;
    }
  }

  if (!table_name || !field_name || !field_name[0])
  {
    const char *nm= (field_name && field_name[0]) ?
                      field_name : name ? name : "tmp_field";
    append_identifier(thd, str, nm, (uint) strlen(nm));
    return;
  }
  if (db_name && db_name[0] && !alias_name_used)
  {
    if (!(cached_table && cached_table->belong_to_view &&
          cached_table->belong_to_view->compact_view_format))
    {
      append_identifier(thd, str, d_name, (uint)strlen(d_name));
      str->append('.');
    }
    append_identifier(thd, str, t_name, (uint)strlen(t_name));
    str->append('.');
    append_identifier(thd, str, field_name, (uint)strlen(field_name));
  }
  else
  {
    if (table_name[0])
    {
      append_identifier(thd, str, t_name, (uint) strlen(t_name));
      str->append('.');
      append_identifier(thd, str, field_name, (uint) strlen(field_name));
    }
    else
      append_identifier(thd, str, field_name, (uint) strlen(field_name));
  }
}

/* ARGSUSED */
String *Item_field::val_str(String *str)
{
  DBUG_ASSERT(fixed == 1);
  if ((null_value=field->is_null()))
    return 0;
  str->set_charset(str_value.charset());
  return field->val_str(str,&str_value);
}


double Item_field::val_real()
{
  DBUG_ASSERT(fixed == 1);
  if ((null_value=field->is_null()))
    return 0.0;
  return field->val_real();
}


longlong Item_field::val_int()
{
  DBUG_ASSERT(fixed == 1);
  if ((null_value=field->is_null()))
    return 0;
  return field->val_int();
}


my_decimal *Item_field::val_decimal(my_decimal *decimal_value)
{
  if ((null_value= field->is_null()))
    return 0;
  return field->val_decimal(decimal_value);
}


String *Item_field::str_result(String *str)
{
  if ((null_value=result_field->is_null()))
    return 0;
  str->set_charset(str_value.charset());
  return result_field->val_str(str,&str_value);
}

bool Item_field::get_date(MYSQL_TIME *ltime,uint fuzzydate)
{
  if ((null_value=field->is_null()) || field->get_date(ltime,fuzzydate))
  {
    bzero((char*) ltime,sizeof(*ltime));
    return 1;
  }
  return 0;
}

bool Item_field::get_date_result(MYSQL_TIME *ltime,uint fuzzydate)
{
  if ((null_value=result_field->is_null()) ||
      result_field->get_date(ltime,fuzzydate))
  {
    bzero((char*) ltime,sizeof(*ltime));
    return 1;
  }
  return 0;
}

bool Item_field::get_time(MYSQL_TIME *ltime)
{
  if ((null_value=field->is_null()) || field->get_time(ltime))
  {
    bzero((char*) ltime,sizeof(*ltime));
    return 1;
  }
  return 0;
}

double Item_field::val_result()
{
  if ((null_value=result_field->is_null()))
    return 0.0;
  return result_field->val_real();
}

longlong Item_field::val_int_result()
{
  if ((null_value=result_field->is_null()))
    return 0;
  return result_field->val_int();
}


my_decimal *Item_field::val_decimal_result(my_decimal *decimal_value)
{
  if ((null_value= result_field->is_null()))
    return 0;
  return result_field->val_decimal(decimal_value);
}


bool Item_field::val_bool_result()
{
  if ((null_value= result_field->is_null()))
    return FALSE;
  switch (result_field->result_type()) {
  case INT_RESULT:
    return result_field->val_int() != 0;
  case DECIMAL_RESULT:
  {
    my_decimal decimal_value;
    my_decimal *val= result_field->val_decimal(&decimal_value);
    if (val)
      return !my_decimal_is_zero(val);
    return 0;
  }
  case REAL_RESULT:
  case STRING_RESULT:
    return result_field->val_real() != 0.0;
  case ROW_RESULT:
  default:
    DBUG_ASSERT(0);
    return 0;                                   // Shut up compiler
  }
}


bool Item_field::is_null_result()
{
  return (null_value=result_field->is_null());
}


bool Item_field::eq(const Item *item, bool binary_cmp) const
{
  Item *real_item= ((Item *) item)->real_item();
  if (real_item->type() != FIELD_ITEM)
    return 0;
  
  Item_field *item_field= (Item_field*) real_item;
  if (item_field->field && field)
    return item_field->field == field;
  /*
    We may come here when we are trying to find a function in a GROUP BY
    clause from the select list.
    In this case the '100 % correct' way to do this would be to first
    run fix_fields() on the GROUP BY item and then retry this function, but
    I think it's better to relax the checking a bit as we will in
    most cases do the correct thing by just checking the field name.
    (In cases where we would choose wrong we would have to generate a
    ER_NON_UNIQ_ERROR).
  */
  return (!my_strcasecmp(system_charset_info, item_field->name,
			 field_name) &&
	  (!item_field->table_name || !table_name ||
	   (!my_strcasecmp(table_alias_charset, item_field->table_name,
			   table_name) &&
	    (!item_field->db_name || !db_name ||
	     (item_field->db_name && !strcmp(item_field->db_name,
					     db_name))))));
}


table_map Item_field::used_tables() const
{
  if (field->table->const_table)
    return 0;					// const item
  return (depended_from ? OUTER_REF_TABLE_BIT : field->table->map);
}


Item *Item_field::get_tmp_table_item(THD *thd)
{
  Item_field *new_item= new Item_field(thd, this);
  if (new_item)
    new_item->field= new_item->result_field;
  return new_item;
}

longlong Item_field::val_int_endpoint(bool left_endp, bool *incl_endp)
{
  longlong res= val_int();
  return null_value? LONGLONG_MIN : res;
}

/**
  Create an item from a string we KNOW points to a valid longlong
  end \\0 terminated number string.
  This is always 'signed'. Unsigned values are created with Item_uint()
*/

Item_int::Item_int(const char *str_arg, uint length)
{
  char *end_ptr= (char*) str_arg + length;
  int error;
  value= my_strtoll10(str_arg, &end_ptr, &error);
  max_length= (uint) (end_ptr - str_arg);
  name= (char*) str_arg;
  fixed= 1;
}


my_decimal *Item_int::val_decimal(my_decimal *decimal_value)
{
  int2my_decimal(E_DEC_FATAL_ERROR, value, unsigned_flag, decimal_value);
  return decimal_value;
}

String *Item_int::val_str(String *str)
{
  // following assert is redundant, because fixed=1 assigned in constructor
  DBUG_ASSERT(fixed == 1);
  str->set(value, &my_charset_bin);
  return str;
}

void Item_int::print(String *str, enum_query_type query_type)
{
  // my_charset_bin is good enough for numbers
  str_value.set(value, &my_charset_bin);
  str->append(str_value);
}


Item_uint::Item_uint(const char *str_arg, uint length):
  Item_int(str_arg, length)
{
  unsigned_flag= 1;
}


Item_uint::Item_uint(const char *str_arg, longlong i, uint length):
  Item_int(str_arg, i, length)
{
  unsigned_flag= 1;
}


String *Item_uint::val_str(String *str)
{
  // following assert is redundant, because fixed=1 assigned in constructor
  DBUG_ASSERT(fixed == 1);
  str->set((ulonglong) value, &my_charset_bin);
  return str;
}


void Item_uint::print(String *str, enum_query_type query_type)
{
  // latin1 is good enough for numbers
  str_value.set((ulonglong) value, default_charset());
  str->append(str_value);
}


Item_decimal::Item_decimal(const char *str_arg, uint length,
                           CHARSET_INFO *charset)
{
  str2my_decimal(E_DEC_FATAL_ERROR, str_arg, length, charset, &decimal_value);
  name= (char*) str_arg;
  decimals= (uint8) decimal_value.frac;
  fixed= 1;
  max_length= my_decimal_precision_to_length(decimal_value.intg + decimals,
                                             decimals, unsigned_flag);
}

Item_decimal::Item_decimal(longlong val, bool unsig)
{
  int2my_decimal(E_DEC_FATAL_ERROR, val, unsig, &decimal_value);
  decimals= (uint8) decimal_value.frac;
  fixed= 1;
  max_length= my_decimal_precision_to_length(decimal_value.intg + decimals,
                                             decimals, unsigned_flag);
}


Item_decimal::Item_decimal(double val, int precision, int scale)
{
  double2my_decimal(E_DEC_FATAL_ERROR, val, &decimal_value);
  decimals= (uint8) decimal_value.frac;
  fixed= 1;
  max_length= my_decimal_precision_to_length(decimal_value.intg + decimals,
                                             decimals, unsigned_flag);
}


Item_decimal::Item_decimal(const char *str, const my_decimal *val_arg,
                           uint decimal_par, uint length)
{
  my_decimal2decimal(val_arg, &decimal_value);
  name= (char*) str;
  decimals= (uint8) decimal_par;
  max_length= length;
  fixed= 1;
}


Item_decimal::Item_decimal(my_decimal *value_par)
{
  my_decimal2decimal(value_par, &decimal_value);
  decimals= (uint8) decimal_value.frac;
  fixed= 1;
  max_length= my_decimal_precision_to_length(decimal_value.intg + decimals,
                                             decimals, unsigned_flag);
}


Item_decimal::Item_decimal(const uchar *bin, int precision, int scale)
{
  binary2my_decimal(E_DEC_FATAL_ERROR, bin,
                    &decimal_value, precision, scale);
  decimals= (uint8) decimal_value.frac;
  fixed= 1;
  max_length= my_decimal_precision_to_length(precision, decimals,
                                             unsigned_flag);
}


longlong Item_decimal::val_int()
{
  longlong result;
  my_decimal2int(E_DEC_FATAL_ERROR, &decimal_value, unsigned_flag, &result);
  return result;
}

double Item_decimal::val_real()
{
  double result;
  my_decimal2double(E_DEC_FATAL_ERROR, &decimal_value, &result);
  return result;
}

String *Item_decimal::val_str(String *result)
{
  result->set_charset(&my_charset_bin);
  my_decimal2string(E_DEC_FATAL_ERROR, &decimal_value, 0, 0, 0, result);
  return result;
}

void Item_decimal::print(String *str, enum_query_type query_type)
{
  my_decimal2string(E_DEC_FATAL_ERROR, &decimal_value, 0, 0, 0, &str_value);
  str->append(str_value);
}


bool Item_decimal::eq(const Item *item, bool binary_cmp) const
{
  if (type() == item->type() && item->basic_const_item())
  {
    /*
      We need to cast off const to call val_decimal(). This should
      be OK for a basic constant. Additionally, we can pass 0 as
      a true decimal constant will return its internal decimal
      storage and ignore the argument.
    */
    Item *arg= (Item*) item;
    my_decimal *value= arg->val_decimal(0);
    return !my_decimal_cmp(&decimal_value, value);
  }
  return 0;
}


void Item_decimal::set_decimal_value(my_decimal *value_par)
{
  my_decimal2decimal(value_par, &decimal_value);
  decimals= (uint8) decimal_value.frac;
  unsigned_flag= !decimal_value.sign();
  max_length= my_decimal_precision_to_length(decimal_value.intg + decimals,
                                             decimals, unsigned_flag);
}


String *Item_float::val_str(String *str)
{
  // following assert is redundant, because fixed=1 assigned in constructor
  DBUG_ASSERT(fixed == 1);
  str->set_real(value,decimals,&my_charset_bin);
  return str;
}


my_decimal *Item_float::val_decimal(my_decimal *decimal_value)
{
  // following assert is redundant, because fixed=1 assigned in constructor
  DBUG_ASSERT(fixed == 1);
  double2my_decimal(E_DEC_FATAL_ERROR, value, decimal_value);
  return (decimal_value);
}


void Item_string::print(String *str, enum_query_type query_type)
{
  if (query_type == QT_ORDINARY && is_cs_specified())
  {
    str->append('_');
    str->append(collation.collation->csname);
  }

  str->append('\'');

  if (query_type == QT_ORDINARY ||
      my_charset_same(str_value.charset(), system_charset_info))
  {
    str_value.print(str);
  }
  else
  {
    THD *thd= current_thd;
    LEX_STRING utf8_lex_str;

    thd->convert_string(&utf8_lex_str,
                        system_charset_info,
                        str_value.c_ptr_safe(),
                        str_value.length(),
                        str_value.charset());

    String utf8_str(utf8_lex_str.str,
                    utf8_lex_str.length,
                    system_charset_info);

    utf8_str.print(str);
  }

  str->append('\'');
}


double 
double_from_string_with_check (CHARSET_INFO *cs, const char *cptr, char *end)
{
  int error;
  char *org_end;
  double tmp;

  org_end= end;
  tmp= my_strntod(cs, (char*) cptr, end - cptr, &end, &error);
  if (error || (end != org_end && !check_if_only_end_space(cs, end, org_end)))
  {
    /*
      We can use str_value.ptr() here as Item_string is gurantee to put an
      end \0 here.
    */
    push_warning_printf(current_thd, MYSQL_ERROR::WARN_LEVEL_WARN,
                        ER_TRUNCATED_WRONG_VALUE,
                        ER(ER_TRUNCATED_WRONG_VALUE), "DOUBLE",
                        cptr);
  }
  return tmp;
}


double Item_string::val_real()
{
  DBUG_ASSERT(fixed == 1);
  return double_from_string_with_check (str_value.charset(), str_value.ptr(), 
                                        (char *) str_value.ptr() + str_value.length());
}


longlong 
longlong_from_string_with_check (CHARSET_INFO *cs, const char *cptr, char *end)
{
  int err;
  longlong tmp;
  char *org_end= end;

  tmp= (*(cs->cset->strtoll10))(cs, cptr, &end, &err);
  /*
    TODO: Give error if we wanted a signed integer and we got an unsigned
    one
  */
  if (!current_thd->no_errors &&
      (err > 0 ||
       (end != org_end && !check_if_only_end_space(cs, end, org_end))))
  {
    push_warning_printf(current_thd, MYSQL_ERROR::WARN_LEVEL_WARN,
                        ER_TRUNCATED_WRONG_VALUE,
                        ER(ER_TRUNCATED_WRONG_VALUE), "INTEGER",
                        cptr);
  }
  return tmp;
}


/**
  @todo
  Give error if we wanted a signed integer and we got an unsigned one
*/
longlong Item_string::val_int()
{
  DBUG_ASSERT(fixed == 1);
  return longlong_from_string_with_check(str_value.charset(), str_value.ptr(),
                             (char *) str_value.ptr()+ str_value.length());
}


my_decimal *Item_string::val_decimal(my_decimal *decimal_value)
{
  return val_decimal_from_string(decimal_value);
}


bool Item_null::eq(const Item *item, bool binary_cmp) const
{ return item->type() == type(); }


double Item_null::val_real()
{
  // following assert is redundant, because fixed=1 assigned in constructor
  DBUG_ASSERT(fixed == 1);
  null_value=1;
  return 0.0;
}
longlong Item_null::val_int()
{
  // following assert is redundant, because fixed=1 assigned in constructor
  DBUG_ASSERT(fixed == 1);
  null_value=1;
  return 0;
}
/* ARGSUSED */
String *Item_null::val_str(String *str)
{
  // following assert is redundant, because fixed=1 assigned in constructor
  DBUG_ASSERT(fixed == 1);
  null_value=1;
  return 0;
}

my_decimal *Item_null::val_decimal(my_decimal *decimal_value)
{
  return 0;
}


Item *Item_null::safe_charset_converter(CHARSET_INFO *tocs)
{
  collation.set(tocs);
  return this;
}

/*********************** Item_param related ******************************/

/** 
  Default function of Item_param::set_param_func, so in case
  of malformed packet the server won't SIGSEGV.
*/

static void
default_set_param_func(Item_param *param,
                       uchar **pos __attribute__((unused)),
                       ulong len __attribute__((unused)))
{
  param->set_null();
}


Item_param::Item_param(uint pos_in_query_arg) :
  state(NO_VALUE),
  item_result_type(STRING_RESULT),
  /* Don't pretend to be a literal unless value for this item is set. */
  item_type(PARAM_ITEM),
  param_type(MYSQL_TYPE_VARCHAR),
  pos_in_query(pos_in_query_arg),
  set_param_func(default_set_param_func),
  limit_clause_param(FALSE)
{
  name= (char*) "?";
  /* 
    Since we can't say whenever this item can be NULL or cannot be NULL
    before mysql_stmt_execute(), so we assuming that it can be NULL until
    value is set.
  */
  maybe_null= 1;
  cnvitem= new Item_string("", 0, &my_charset_bin, DERIVATION_COERCIBLE);
  cnvstr.set(cnvbuf, sizeof(cnvbuf), &my_charset_bin);
}


void Item_param::set_null()
{
  DBUG_ENTER("Item_param::set_null");
  /* These are cleared after each execution by reset() method */
  null_value= 1;
  /* 
    Because of NULL and string values we need to set max_length for each new
    placeholder value: user can submit NULL for any placeholder type, and 
    string length can be different in each execution.
  */
  max_length= 0;
  decimals= 0;
  state= NULL_VALUE;
  item_type= Item::NULL_ITEM;
  DBUG_VOID_RETURN;
}

void Item_param::set_int(longlong i, uint32 max_length_arg)
{
  DBUG_ENTER("Item_param::set_int");
  value.integer= (longlong) i;
  state= INT_VALUE;
  max_length= max_length_arg;
  decimals= 0;
  maybe_null= 0;
  DBUG_VOID_RETURN;
}

void Item_param::set_double(double d)
{
  DBUG_ENTER("Item_param::set_double");
  value.real= d;
  state= REAL_VALUE;
  max_length= DBL_DIG + 8;
  decimals= NOT_FIXED_DEC;
  maybe_null= 0;
  DBUG_VOID_RETURN;
}


/**
  Set decimal parameter value from string.

  @param str      character string
  @param length   string length

  @note
    As we use character strings to send decimal values in
    binary protocol, we use str2my_decimal to convert it to
    internal decimal value.
*/

void Item_param::set_decimal(const char *str, ulong length)
{
  char *end;
  DBUG_ENTER("Item_param::set_decimal");

  end= (char*) str+length;
  str2my_decimal(E_DEC_FATAL_ERROR, str, &decimal_value, &end);
  state= DECIMAL_VALUE;
  decimals= decimal_value.frac;
  max_length= my_decimal_precision_to_length(decimal_value.precision(),
                                             decimals, unsigned_flag);
  maybe_null= 0;
  DBUG_VOID_RETURN;
}


/**
  Set parameter value from MYSQL_TIME value.

  @param tm              datetime value to set (time_type is ignored)
  @param type            type of datetime value
  @param max_length_arg  max length of datetime value as string

  @note
    If we value to be stored is not normalized, zero value will be stored
    instead and proper warning will be produced. This function relies on
    the fact that even wrong value sent over binary protocol fits into
    MAX_DATE_STRING_REP_LENGTH buffer.
*/
void Item_param::set_time(MYSQL_TIME *tm, timestamp_type time_type,
                          uint32 max_length_arg)
{ 
  DBUG_ENTER("Item_param::set_time");

  value.time= *tm;
  value.time.time_type= time_type;

  if (value.time.year > 9999 || value.time.month > 12 ||
      value.time.day > 31 ||
      (time_type != MYSQL_TIMESTAMP_TIME && value.time.hour > 23) ||
      value.time.minute > 59 || value.time.second > 59)
  {
    char buff[MAX_DATE_STRING_REP_LENGTH];
    uint length= my_TIME_to_str(&value.time, buff);
    make_truncated_value_warning(current_thd, MYSQL_ERROR::WARN_LEVEL_WARN,
                                 buff, length, time_type, 0);
    set_zero_time(&value.time, MYSQL_TIMESTAMP_ERROR);
  }

  state= TIME_VALUE;
  maybe_null= 0;
  max_length= max_length_arg;
  decimals= 0;
  DBUG_VOID_RETURN;
}


bool Item_param::set_str(const char *str, ulong length)
{
  DBUG_ENTER("Item_param::set_str");
  /*
    Assign string with no conversion: data is converted only after it's
    been written to the binary log.
  */
  uint dummy_errors;
  if (str_value.copy(str, length, &my_charset_bin, &my_charset_bin,
                     &dummy_errors))
    DBUG_RETURN(TRUE);
  state= STRING_VALUE;
  max_length= length;
  maybe_null= 0;
  /* max_length and decimals are set after charset conversion */
  /* sic: str may be not null-terminated, don't add DBUG_PRINT here */
  DBUG_RETURN(FALSE);
}


bool Item_param::set_longdata(const char *str, ulong length)
{
  DBUG_ENTER("Item_param::set_longdata");

  /*
    If client character set is multibyte, end of long data packet
    may hit at the middle of a multibyte character.  Additionally,
    if binary log is open we must write long data value to the
    binary log in character set of client. This is why we can't
    convert long data to connection character set as it comes
    (here), and first have to concatenate all pieces together,
    write query to the binary log and only then perform conversion.
  */
  if (str_value.append(str, length, &my_charset_bin))
    DBUG_RETURN(TRUE);
  state= LONG_DATA_VALUE;
  maybe_null= 0;

  DBUG_RETURN(FALSE);
}


/**
  Set parameter value from user variable value.

  @param thd   Current thread
  @param entry User variable structure (NULL means use NULL value)

  @retval
    0 OK
  @retval
    1 Out of memory
*/

bool Item_param::set_from_user_var(THD *thd, const user_var_entry *entry)
{
  DBUG_ENTER("Item_param::set_from_user_var");
  if (entry && entry->value)
  {
    item_result_type= entry->type;
    unsigned_flag= entry->unsigned_flag;
    if (limit_clause_param)
    {
      my_bool unused;
      set_int(entry->val_int(&unused), MY_INT64_NUM_DECIMAL_DIGITS);
      item_type= Item::INT_ITEM;
      DBUG_RETURN(!unsigned_flag && value.integer < 0 ? 1 : 0);
    }
    switch (item_result_type) {
    case REAL_RESULT:
      set_double(*(double*)entry->value);
      item_type= Item::REAL_ITEM;
      break;
    case INT_RESULT:
      set_int(*(longlong*)entry->value, MY_INT64_NUM_DECIMAL_DIGITS);
      item_type= Item::INT_ITEM;
      break;
    case STRING_RESULT:
    {
      CHARSET_INFO *fromcs= entry->collation.collation;
      CHARSET_INFO *tocs= thd->variables.collation_connection;
      uint32 dummy_offset;

      value.cs_info.character_set_of_placeholder= 
        value.cs_info.character_set_client= fromcs;
      /*
        Setup source and destination character sets so that they
        are different only if conversion is necessary: this will
        make later checks easier.
      */
      value.cs_info.final_character_set_of_str_value=
        String::needs_conversion(0, fromcs, tocs, &dummy_offset) ?
        tocs : fromcs;
      /*
        Exact value of max_length is not known unless data is converted to
        charset of connection, so we have to set it later.
      */
      item_type= Item::STRING_ITEM;

      if (set_str((const char *)entry->value, entry->length))
        DBUG_RETURN(1);
      break;
    }
    case DECIMAL_RESULT:
    {
      const my_decimal *ent_value= (const my_decimal *)entry->value;
      my_decimal2decimal(ent_value, &decimal_value);
      state= DECIMAL_VALUE;
      decimals= ent_value->frac;
      max_length= my_decimal_precision_to_length(ent_value->precision(),
                                                 decimals, unsigned_flag);
      item_type= Item::DECIMAL_ITEM;
      break;
    }
    default:
      DBUG_ASSERT(0);
      set_null();
    }
  }
  else
    set_null();

  DBUG_RETURN(0);
}

/**
  Resets parameter after execution.

  @note
    We clear null_value here instead of setting it in set_* methods,
    because we want more easily handle case for long data.
*/

void Item_param::reset()
{
  DBUG_ENTER("Item_param::reset");
  /* Shrink string buffer if it's bigger than max possible CHAR column */
  if (str_value.alloced_length() > MAX_CHAR_WIDTH)
    str_value.free();
  else
    str_value.length(0);
  str_value_ptr.length(0);
  /*
    We must prevent all charset conversions until data has been written
    to the binary log.
  */
  str_value.set_charset(&my_charset_bin);
  collation.set(&my_charset_bin, DERIVATION_COERCIBLE);
  state= NO_VALUE;
  maybe_null= 1;
  null_value= 0;
  /*
    Don't reset item_type to PARAM_ITEM: it's only needed to guard
    us from item optimizations at prepare stage, when item doesn't yet
    contain a literal of some kind.
    In all other cases when this object is accessed its value is
    set (this assumption is guarded by 'state' and
    DBUG_ASSERTS(state != NO_VALUE) in all Item_param::get_*
    methods).
  */
  DBUG_VOID_RETURN;
}


int Item_param::save_in_field(Field *field, bool no_conversions)
{
  field->set_notnull();

  switch (state) {
  case INT_VALUE:
    return field->store(value.integer, unsigned_flag);
  case REAL_VALUE:
    return field->store(value.real);
  case DECIMAL_VALUE:
    return field->store_decimal(&decimal_value);
  case TIME_VALUE:
    field->store_time(&value.time, value.time.time_type);
    return 0;
  case STRING_VALUE:
  case LONG_DATA_VALUE:
    return field->store(str_value.ptr(), str_value.length(),
                        str_value.charset());
  case NULL_VALUE:
    return set_field_to_null_with_conversions(field, no_conversions);
  case NO_VALUE:
  default:
    DBUG_ASSERT(0);
  }
  return 1;
}


bool Item_param::get_time(MYSQL_TIME *res)
{
  if (state == TIME_VALUE)
  {
    *res= value.time;
    return 0;
  }
  /*
    If parameter value isn't supplied assertion will fire in val_str()
    which is called from Item::get_time().
  */
  return Item::get_time(res);
}


bool Item_param::get_date(MYSQL_TIME *res, uint fuzzydate)
{
  if (state == TIME_VALUE)
  {
    *res= value.time;
    return 0;
  }
  return Item::get_date(res, fuzzydate);
}


double Item_param::val_real()
{
  switch (state) {
  case REAL_VALUE:
    return value.real;
  case INT_VALUE:
    return (double) value.integer;
  case DECIMAL_VALUE:
  {
    double result;
    my_decimal2double(E_DEC_FATAL_ERROR, &decimal_value, &result);
    return result;
  }
  case STRING_VALUE:
  case LONG_DATA_VALUE:
  {
    int dummy_err;
    char *end_not_used;
    return my_strntod(str_value.charset(), (char*) str_value.ptr(),
                      str_value.length(), &end_not_used, &dummy_err);
  }
  case TIME_VALUE:
    /*
      This works for example when user says SELECT ?+0.0 and supplies
      time value for the placeholder.
    */
    return ulonglong2double(TIME_to_ulonglong(&value.time));
  case NULL_VALUE:
    return 0.0;
  default:
    DBUG_ASSERT(0);
  }
  return 0.0;
} 


longlong Item_param::val_int() 
{ 
  switch (state) {
  case REAL_VALUE:
    return (longlong) rint(value.real);
  case INT_VALUE:
    return value.integer;
  case DECIMAL_VALUE:
  {
    longlong i;
    my_decimal2int(E_DEC_FATAL_ERROR, &decimal_value, unsigned_flag, &i);
    return i;
  }
  case STRING_VALUE:
  case LONG_DATA_VALUE:
    {
      int dummy_err;
      return my_strntoll(str_value.charset(), str_value.ptr(),
                         str_value.length(), 10, (char**) 0, &dummy_err);
    }
  case TIME_VALUE:
    return (longlong) TIME_to_ulonglong(&value.time);
  case NULL_VALUE:
    return 0; 
  default:
    DBUG_ASSERT(0);
  }
  return 0;
}


my_decimal *Item_param::val_decimal(my_decimal *dec)
{
  switch (state) {
  case DECIMAL_VALUE:
    return &decimal_value;
  case REAL_VALUE:
    double2my_decimal(E_DEC_FATAL_ERROR, value.real, dec);
    return dec;
  case INT_VALUE:
    int2my_decimal(E_DEC_FATAL_ERROR, value.integer, unsigned_flag, dec);
    return dec;
  case STRING_VALUE:
  case LONG_DATA_VALUE:
    string2my_decimal(E_DEC_FATAL_ERROR, &str_value, dec);
    return dec;
  case TIME_VALUE:
  {
    longlong i= (longlong) TIME_to_ulonglong(&value.time);
    int2my_decimal(E_DEC_FATAL_ERROR, i, 0, dec);
    return dec;
  }
  case NULL_VALUE:
    return 0; 
  default:
    DBUG_ASSERT(0);
  }
  return 0;
}


String *Item_param::val_str(String* str) 
{ 
  switch (state) {
  case STRING_VALUE:
  case LONG_DATA_VALUE:
    return &str_value_ptr;
  case REAL_VALUE:
    str->set_real(value.real, NOT_FIXED_DEC, &my_charset_bin);
    return str;
  case INT_VALUE:
    str->set(value.integer, &my_charset_bin);
    return str;
  case DECIMAL_VALUE:
    if (my_decimal2string(E_DEC_FATAL_ERROR, &decimal_value,
                          0, 0, 0, str) <= 1)
      return str;
    return NULL;
  case TIME_VALUE:
  {
    if (str->reserve(MAX_DATE_STRING_REP_LENGTH))
      break;
    str->length((uint) my_TIME_to_str(&value.time, (char*) str->ptr()));
    str->set_charset(&my_charset_bin);
    return str;
  }
  case NULL_VALUE:
    return NULL; 
  default:
    DBUG_ASSERT(0);
  }
  return str;
}

/**
  Return Param item values in string format, for generating the dynamic 
  query used in update/binary logs.

  @todo
    - Change interface and implementation to fill log data in place
    and avoid one more memcpy/alloc between str and log string.
    - In case of error we need to notify replication
    that binary log contains wrong statement 
*/

const String *Item_param::query_val_str(String* str) const
{
  switch (state) {
  case INT_VALUE:
    str->set_int(value.integer, unsigned_flag, &my_charset_bin);
    break;
  case REAL_VALUE:
    str->set_real(value.real, NOT_FIXED_DEC, &my_charset_bin);
    break;
  case DECIMAL_VALUE:
    if (my_decimal2string(E_DEC_FATAL_ERROR, &decimal_value,
                          0, 0, 0, str) > 1)
      return &my_null_string;
    break;
  case TIME_VALUE:
    {
      char *buf, *ptr;
      str->length(0);
      /*
        TODO: in case of error we need to notify replication
        that binary log contains wrong statement 
      */
      if (str->reserve(MAX_DATE_STRING_REP_LENGTH+3))
        break; 

      /* Create date string inplace */
      buf= str->c_ptr_quick();
      ptr= buf;
      *ptr++= '\'';
      ptr+= (uint) my_TIME_to_str(&value.time, ptr);
      *ptr++= '\'';
      str->length((uint32) (ptr - buf));
      break;
    }
  case STRING_VALUE:
  case LONG_DATA_VALUE:
    {
      str->length(0);
      append_query_string(value.cs_info.character_set_client, &str_value, str);
      break;
    }
  case NULL_VALUE:
    return &my_null_string;
  default:
    DBUG_ASSERT(0);
  }
  return str;
}


/**
  Convert string from client character set to the character set of
  connection.
*/

bool Item_param::convert_str_value(THD *thd)
{
  bool rc= FALSE;
  if (state == STRING_VALUE || state == LONG_DATA_VALUE)
  {
    /*
      Check is so simple because all charsets were set up properly
      in setup_one_conversion_function, where typecode of
      placeholder was also taken into account: the variables are different
      here only if conversion is really necessary.
    */
    if (value.cs_info.final_character_set_of_str_value !=
        value.cs_info.character_set_of_placeholder)
    {
      rc= thd->convert_string(&str_value,
                              value.cs_info.character_set_of_placeholder,
                              value.cs_info.final_character_set_of_str_value);
    }
    else
      str_value.set_charset(value.cs_info.final_character_set_of_str_value);
    /* Here str_value is guaranteed to be in final_character_set_of_str_value */

    max_length= str_value.numchars() * str_value.charset()->mbmaxlen;
    decimals= 0;
    /*
      str_value_ptr is returned from val_str(). It must be not alloced
      to prevent it's modification by val_str() invoker.
    */
    str_value_ptr.set(str_value.ptr(), str_value.length(),
                      str_value.charset());
    /* Synchronize item charset with value charset */
    collation.set(str_value.charset(), DERIVATION_COERCIBLE);
  }
  return rc;
}


bool Item_param::basic_const_item() const
{
  if (state == NO_VALUE || state == TIME_VALUE)
    return FALSE;
  return TRUE;
}


Item *
Item_param::clone_item()
{
  /* see comments in the header file */
  switch (state) {
  case NULL_VALUE:
    return new Item_null(name);
  case INT_VALUE:
    return (unsigned_flag ?
            new Item_uint(name, value.integer, max_length) :
            new Item_int(name, value.integer, max_length));
  case REAL_VALUE:
    return new Item_float(name, value.real, decimals, max_length);
  case STRING_VALUE:
  case LONG_DATA_VALUE:
    return new Item_string(name, str_value.c_ptr_quick(), str_value.length(),
                           str_value.charset());
  case TIME_VALUE:
    break;
  case NO_VALUE:
  default:
    DBUG_ASSERT(0);
  };
  return 0;
}


bool
Item_param::eq(const Item *arg, bool binary_cmp) const
{
  Item *item;
  if (!basic_const_item() || !arg->basic_const_item() || arg->type() != type())
    return FALSE;
  /*
    We need to cast off const to call val_int(). This should be OK for
    a basic constant.
  */
  item= (Item*) arg;

  switch (state) {
  case NULL_VALUE:
    return TRUE;
  case INT_VALUE:
    return value.integer == item->val_int() &&
           unsigned_flag == item->unsigned_flag;
  case REAL_VALUE:
    return value.real == item->val_real();
  case STRING_VALUE:
  case LONG_DATA_VALUE:
    if (binary_cmp)
      return !stringcmp(&str_value, &item->str_value);
    return !sortcmp(&str_value, &item->str_value, collation.collation);
  default:
    break;
  }
  return FALSE;
}

/* End of Item_param related */

void Item_param::print(String *str, enum_query_type query_type)
{
  if (state == NO_VALUE)
  {
    str->append('?');
  }
  else
  {
    char buffer[STRING_BUFFER_USUAL_SIZE];
    String tmp(buffer, sizeof(buffer), &my_charset_bin);
    const String *res;
    res= query_val_str(&tmp);
    str->append(*res);
  }
}


/**
  Preserve the original parameter types and values
  when re-preparing a prepared statement.

  @details Copy parameter type information and conversion
  function pointers from a parameter of the old statement
  to the corresponding parameter of the new one.

  Move parameter values from the old parameters to the new
  one. We simply "exchange" the values, which allows
  to save on allocation and character set conversion in
  case a parameter is a string or a blob/clob.

  The old parameter gets the value of this one, which
  ensures that all memory of this parameter is freed
  correctly.

  @param[in]  src   parameter item of the original
                    prepared statement
*/

void
Item_param::set_param_type_and_swap_value(Item_param *src)
{
  unsigned_flag= src->unsigned_flag;
  param_type= src->param_type;
  set_param_func= src->set_param_func;
  item_type= src->item_type;
  item_result_type= src->item_result_type;

  collation.set(src->collation);
  maybe_null= src->maybe_null;
  null_value= src->null_value;
  max_length= src->max_length;
  decimals= src->decimals;
  state= src->state;
  value= src->value;

  decimal_value.swap(src->decimal_value);
  str_value.swap(src->str_value);
  str_value_ptr.swap(src->str_value_ptr);
}

/****************************************************************************
  Item_copy
****************************************************************************/
Item_copy *Item_copy::create (Item *item)
{
  switch (item->result_type())
  {
    case STRING_RESULT:
      return new Item_copy_string (item);
    case REAL_RESULT: 
      return new Item_copy_float (item);
    case INT_RESULT:
      return item->unsigned_flag ? 
        new Item_copy_uint (item) : new Item_copy_int (item);
    case DECIMAL_RESULT:
      return new Item_copy_decimal (item);

    case ROW_RESULT:
      DBUG_ASSERT (0);
  }
  /* should not happen */
  return NULL;
}

/****************************************************************************
  Item_copy_string
****************************************************************************/

double Item_copy_string::val_real()
{
  int err_not_used;
  char *end_not_used;
  return (null_value ? 0.0 :
          my_strntod(str_value.charset(), (char*) str_value.ptr(),
                     str_value.length(), &end_not_used, &err_not_used));
}

longlong Item_copy_string::val_int()
{
  int err;
  return null_value ? LL(0) : my_strntoll(str_value.charset(),str_value.ptr(),
                                          str_value.length(),10, (char**) 0,
                                          &err); 
}


int Item_copy_string::save_in_field(Field *field, bool no_conversions)
{
  return save_str_value_in_field(field, &str_value);
}


void Item_copy_string::copy()
{
  String *res=item->val_str(&str_value);
  if (res && res != &str_value)
    str_value.copy(*res);
  null_value=item->null_value;
}

/* ARGSUSED */
String *Item_copy_string::val_str(String *str)
{
  // Item_copy_string is used without fix_fields call
  if (null_value)
    return (String*) 0;
  return &str_value;
}


my_decimal *Item_copy_string::val_decimal(my_decimal *decimal_value)
{
  // Item_copy_string is used without fix_fields call
  if (null_value)
    return (my_decimal *) 0;
  string2my_decimal(E_DEC_FATAL_ERROR, &str_value, decimal_value);
  return (decimal_value);
}


/****************************************************************************
  Item_copy_int
****************************************************************************/

void Item_copy_int::copy()
{
  cached_value= item->val_int();
  null_value=item->null_value;
}

static int save_int_value_in_field (Field *field, longlong nr, 
                                    bool null_value, bool unsigned_flag);

int Item_copy_int::save_in_field(Field *field, bool no_conversions)
{
  return save_int_value_in_field(field, cached_value, 
                                 null_value, unsigned_flag);
}


String *Item_copy_int::val_str(String *str)
{
  if (null_value)
    return (String *) 0;

  str->set(cached_value, &my_charset_bin);
  return str;
}


my_decimal *Item_copy_int::val_decimal(my_decimal *decimal_value)
{
  if (null_value)
    return (my_decimal *) 0;

  int2my_decimal(E_DEC_FATAL_ERROR, cached_value, unsigned_flag, decimal_value);
  return decimal_value;
}


/****************************************************************************
  Item_copy_uint
****************************************************************************/

String *Item_copy_uint::val_str(String *str)
{
  if (null_value)
    return (String *) 0;

  str->set((ulonglong) cached_value, &my_charset_bin);
  return str;
}


/****************************************************************************
  Item_copy_float
****************************************************************************/

String *Item_copy_float::val_str(String *str)
{
  if (null_value)
    return (String *) 0;
  else
  {
    double nr= val_real();
    str->set_real(nr,decimals, &my_charset_bin);
    return str;
  }
}


my_decimal *Item_copy_float::val_decimal(my_decimal *decimal_value)
{
  if (null_value)
    return (my_decimal *) 0;
  else
  {
    double nr= val_real();
    double2my_decimal(E_DEC_FATAL_ERROR, nr, decimal_value);
    return decimal_value;
  }
}


int Item_copy_float::save_in_field(Field *field, bool no_conversions)
{
  if (null_value)
    return set_field_to_null(field);
  field->set_notnull();
  return field->store(cached_value);
}


/****************************************************************************
  Item_copy_decimal
****************************************************************************/

int Item_copy_decimal::save_in_field(Field *field, bool no_conversions)
{
  if (null_value)
    return set_field_to_null(field);
  field->set_notnull();
  return field->store_decimal(&cached_value);
}


String *Item_copy_decimal::val_str(String *result)
{
  if (null_value)
    return (String *) 0;
  result->set_charset(&my_charset_bin);
  my_decimal2string(E_DEC_FATAL_ERROR, &cached_value, 0, 0, 0, result);
  return result;
}


double Item_copy_decimal::val_real()
{
  if (null_value)
    return 0.0;
  else
  {
    double result;
    my_decimal2double(E_DEC_FATAL_ERROR, &cached_value, &result);
    return result;
  }
}


longlong Item_copy_decimal::val_int()
{
  if (null_value)
    return LL(0);
  else
  {
    longlong result;
    my_decimal2int(E_DEC_FATAL_ERROR, &cached_value, unsigned_flag, &result);
    return result;
  }
}


void Item_copy_decimal::copy()
{
  my_decimal *nr= item->val_decimal(&cached_value);
  if (nr && nr != &cached_value)
    memcpy (&cached_value, nr, sizeof (my_decimal)); 
  null_value= item->null_value;
}


/*
  Functions to convert item to field (for send_fields)
*/

/* ARGSUSED */
bool Item::fix_fields(THD *thd, Item **ref)
{

  // We do not check fields which are fixed during construction
  DBUG_ASSERT(fixed == 0 || basic_const_item());
  fixed= 1;
  return FALSE;
}

double Item_ref_null_helper::val_real()
{
  DBUG_ASSERT(fixed == 1);
  double tmp= (*ref)->val_result();
  owner->was_null|= null_value= (*ref)->null_value;
  return tmp;
}


longlong Item_ref_null_helper::val_int()
{
  DBUG_ASSERT(fixed == 1);
  longlong tmp= (*ref)->val_int_result();
  owner->was_null|= null_value= (*ref)->null_value;
  return tmp;
}


my_decimal *Item_ref_null_helper::val_decimal(my_decimal *decimal_value)
{
  DBUG_ASSERT(fixed == 1);
  my_decimal *val= (*ref)->val_decimal_result(decimal_value);
  owner->was_null|= null_value= (*ref)->null_value;
  return val;
}


bool Item_ref_null_helper::val_bool()
{
  DBUG_ASSERT(fixed == 1);
  bool val= (*ref)->val_bool_result();
  owner->was_null|= null_value= (*ref)->null_value;
  return val;
}


String* Item_ref_null_helper::val_str(String* s)
{
  DBUG_ASSERT(fixed == 1);
  String* tmp= (*ref)->str_result(s);
  owner->was_null|= null_value= (*ref)->null_value;
  return tmp;
}


bool Item_ref_null_helper::get_date(MYSQL_TIME *ltime, uint fuzzydate)
{  
  return (owner->was_null|= null_value= (*ref)->get_date(ltime, fuzzydate));
}


/**
  Mark item and SELECT_LEXs as dependent if item was resolved in
  outer SELECT.

  @param thd             thread handler
  @param last            select from which current item depend
  @param current         current select
  @param resolved_item   item which was resolved in outer SELECT(for warning)
  @param mark_item       item which should be marked (can be differ in case of
                         substitution)
*/

static void mark_as_dependent(THD *thd, SELECT_LEX *last, SELECT_LEX *current,
                              Item_ident *resolved_item,
                              Item_ident *mark_item)
{
  const char *db_name= (resolved_item->db_name ?
                        resolved_item->db_name : "");
  const char *table_name= (resolved_item->table_name ?
                           resolved_item->table_name : "");
  /* store pointer on SELECT_LEX from which item is dependent */
  if (mark_item)
    mark_item->depended_from= last;
  current->mark_as_dependent(last);
  if (thd->lex->describe & DESCRIBE_EXTENDED)
  {
    push_warning_printf(thd, MYSQL_ERROR::WARN_LEVEL_NOTE,
		 ER_WARN_FIELD_RESOLVED, ER(ER_WARN_FIELD_RESOLVED),
                 db_name, (db_name[0] ? "." : ""),
                 table_name, (table_name [0] ? "." : ""),
                 resolved_item->field_name,
                 current->select_number, last->select_number);
  }
}


/**
  Mark range of selects and resolved identifier (field/reference)
  item as dependent.

  @param thd             thread handler
  @param last_select     select where resolved_item was resolved
  @param current_sel     current select (select where resolved_item was placed)
  @param found_field     field which was found during resolving
  @param found_item      Item which was found during resolving (if resolved
                         identifier belongs to VIEW)
  @param resolved_item   Identifier which was resolved

  @note
    We have to mark all items between current_sel (including) and
    last_select (excluding) as dependend (select before last_select should
    be marked with actual table mask used by resolved item, all other with
    OUTER_REF_TABLE_BIT) and also write dependence information to Item of
    resolved identifier.
*/

void mark_select_range_as_dependent(THD *thd,
                                    SELECT_LEX *last_select,
                                    SELECT_LEX *current_sel,
                                    Field *found_field, Item *found_item,
                                    Item_ident *resolved_item)
{
  /*
    Go from current SELECT to SELECT where field was resolved (it
    have to be reachable from current SELECT, because it was already
    done once when we resolved this field and cached result of
    resolving)
  */
  SELECT_LEX *previous_select= current_sel;
  for (; previous_select->outer_select() != last_select;
       previous_select= previous_select->outer_select())
  {
    Item_subselect *prev_subselect_item=
      previous_select->master_unit()->item;
    prev_subselect_item->used_tables_cache|= OUTER_REF_TABLE_BIT;
    prev_subselect_item->const_item_cache= 0;
  }
  {
    Item_subselect *prev_subselect_item=
      previous_select->master_unit()->item;
    Item_ident *dependent= resolved_item;
    if (found_field == view_ref_found)
    {
      Item::Type type= found_item->type();
      prev_subselect_item->used_tables_cache|=
        found_item->used_tables();
      dependent= ((type == Item::REF_ITEM || type == Item::FIELD_ITEM) ?
                  (Item_ident*) found_item :
                  0);
    }
    else
      prev_subselect_item->used_tables_cache|=
        found_field->table->map;
    prev_subselect_item->const_item_cache= 0;
    mark_as_dependent(thd, last_select, current_sel, resolved_item,
                      dependent);
  }
}


/**
  Search a GROUP BY clause for a field with a certain name.

  Search the GROUP BY list for a column named as find_item. When searching
  preference is given to columns that are qualified with the same table (and
  database) name as the one being searched for.

  @param find_item     the item being searched for
  @param group_list    GROUP BY clause

  @return
    - the found item on success
    - NULL if find_item is not in group_list
*/

static Item** find_field_in_group_list(Item *find_item, ORDER *group_list)
{
  const char *db_name;
  const char *table_name;
  const char *field_name;
  ORDER      *found_group= NULL;
  int         found_match_degree= 0;
  Item_ident *cur_field;
  int         cur_match_degree= 0;
  char        name_buff[NAME_LEN+1];

  if (find_item->type() == Item::FIELD_ITEM ||
      find_item->type() == Item::REF_ITEM)
  {
    db_name=    ((Item_ident*) find_item)->db_name;
    table_name= ((Item_ident*) find_item)->table_name;
    field_name= ((Item_ident*) find_item)->field_name;
  }
  else
    return NULL;

  if (db_name && lower_case_table_names)
  {
    /* Convert database to lower case for comparison */
    strmake(name_buff, db_name, sizeof(name_buff)-1);
    my_casedn_str(files_charset_info, name_buff);
    db_name= name_buff;
  }

  DBUG_ASSERT(field_name != 0);

  for (ORDER *cur_group= group_list ; cur_group ; cur_group= cur_group->next)
  {
    if ((*(cur_group->item))->real_item()->type() == Item::FIELD_ITEM)
    {
      cur_field= (Item_ident*) *cur_group->item;
      cur_match_degree= 0;
      
      DBUG_ASSERT(cur_field->field_name != 0);

      if (!my_strcasecmp(system_charset_info,
                         cur_field->field_name, field_name))
        ++cur_match_degree;
      else
        continue;

      if (cur_field->table_name && table_name)
      {
        /* If field_name is qualified by a table name. */
        if (my_strcasecmp(table_alias_charset, cur_field->table_name, table_name))
          /* Same field names, different tables. */
          return NULL;

        ++cur_match_degree;
        if (cur_field->db_name && db_name)
        {
          /* If field_name is also qualified by a database name. */
          if (strcmp(cur_field->db_name, db_name))
            /* Same field names, different databases. */
            return NULL;
          ++cur_match_degree;
        }
      }

      if (cur_match_degree > found_match_degree)
      {
        found_match_degree= cur_match_degree;
        found_group= cur_group;
      }
      else if (found_group && (cur_match_degree == found_match_degree) &&
               ! (*(found_group->item))->eq(cur_field, 0))
      {
        /*
          If the current resolve candidate matches equally well as the current
          best match, they must reference the same column, otherwise the field
          is ambiguous.
        */
        my_error(ER_NON_UNIQ_ERROR, MYF(0),
                 find_item->full_name(), current_thd->where);
        return NULL;
      }
    }
  }

  if (found_group)
    return found_group->item;
  else
    return NULL;
}


/**
  Resolve a column reference in a sub-select.

  Resolve a column reference (usually inside a HAVING clause) against the
  SELECT and GROUP BY clauses of the query described by 'select'. The name
  resolution algorithm searches both the SELECT and GROUP BY clauses, and in
  case of a name conflict prefers GROUP BY column names over SELECT names. If
  both clauses contain different fields with the same names, a warning is
  issued that name of 'ref' is ambiguous. We extend ANSI SQL in that when no
  GROUP BY column is found, then a HAVING name is resolved as a possibly
  derived SELECT column. This extension is allowed only if the
  MODE_ONLY_FULL_GROUP_BY sql mode isn't enabled.

  @param thd     current thread
  @param ref     column reference being resolved
  @param select  the select that ref is resolved against

  @note
    The resolution procedure is:
    - Search for a column or derived column named col_ref_i [in table T_j]
    in the SELECT clause of Q.
    - Search for a column named col_ref_i [in table T_j]
    in the GROUP BY clause of Q.
    - If found different columns with the same name in GROUP BY and SELECT
    - issue a warning and return the GROUP BY column,
    - otherwise
    - if the MODE_ONLY_FULL_GROUP_BY mode is enabled return error
    - else return the found SELECT column.


  @return
    - NULL - there was an error, and the error was already reported
    - not_found_item - the item was not resolved, no error was reported
    - resolved item - if the item was resolved
*/

static Item**
resolve_ref_in_select_and_group(THD *thd, Item_ident *ref, SELECT_LEX *select)
{
  Item **group_by_ref= NULL;
  Item **select_ref= NULL;
  ORDER *group_list= (ORDER*) select->group_list.first;
  bool ambiguous_fields= FALSE;
  uint counter;
  enum_resolution_type resolution;

  /*
    Search for a column or derived column named as 'ref' in the SELECT
    clause of the current select.
  */
  if (!(select_ref= find_item_in_list(ref, *(select->get_item_list()),
                                      &counter, REPORT_EXCEPT_NOT_FOUND,
                                      &resolution)))
    return NULL; /* Some error occurred. */
  if (resolution == RESOLVED_AGAINST_ALIAS)
    ref->alias_name_used= TRUE;

  /* If this is a non-aggregated field inside HAVING, search in GROUP BY. */
  if (select->having_fix_field && !ref->with_sum_func && group_list)
  {
    group_by_ref= find_field_in_group_list(ref, group_list);
    
    /* Check if the fields found in SELECT and GROUP BY are the same field. */
    if (group_by_ref && (select_ref != not_found_item) &&
        !((*group_by_ref)->eq(*select_ref, 0)))
    {
      ambiguous_fields= TRUE;
      push_warning_printf(thd, MYSQL_ERROR::WARN_LEVEL_WARN, ER_NON_UNIQ_ERROR,
                          ER(ER_NON_UNIQ_ERROR), ref->full_name(),
                          current_thd->where);

    }
  }

  if (thd->variables.sql_mode & MODE_ONLY_FULL_GROUP_BY &&
      select->having_fix_field  &&
      select_ref != not_found_item && !group_by_ref)
  {
    /*
      Report the error if fields was found only in the SELECT item list and
      the strict mode is enabled.
    */
    my_error(ER_NON_GROUPING_FIELD_USED, MYF(0),
             ref->name, "HAVING");
    return NULL;
  }
  if (select_ref != not_found_item || group_by_ref)
  {
    if (select_ref != not_found_item && !ambiguous_fields)
    {
      DBUG_ASSERT(*select_ref != 0);
      if (!select->ref_pointer_array[counter])
      {
        my_error(ER_ILLEGAL_REFERENCE, MYF(0),
                 ref->name, "forward reference in item list");
        return NULL;
      }
      DBUG_ASSERT((*select_ref)->fixed);
      return (select->ref_pointer_array + counter);
    }
    if (group_by_ref)
      return group_by_ref;
    DBUG_ASSERT(FALSE);
    return NULL; /* So there is no compiler warning. */
  }

  return (Item**) not_found_item;
}


/**
  Resolve the name of an outer select column reference.

  The method resolves the column reference represented by 'this' as a column
  present in outer selects that contain current select.

  In prepared statements, because of cache, find_field_in_tables()
  can resolve fields even if they don't belong to current context.
  In this case this method only finds appropriate context and marks
  current select as dependent. The found reference of field should be
  provided in 'from_field'.

  @param[in] thd             current thread
  @param[in,out] from_field  found field reference or (Field*)not_found_field
  @param[in,out] reference   view column if this item was resolved to a
    view column

  @note
    This is the inner loop of Item_field::fix_fields:
  @code
        for each outer query Q_k beginning from the inner-most one
        {
          search for a column or derived column named col_ref_i
          [in table T_j] in the FROM clause of Q_k;

          if such a column is not found
            Search for a column or derived column named col_ref_i
            [in table T_j] in the SELECT and GROUP clauses of Q_k.
        }
  @endcode

  @retval
    1   column succefully resolved and fix_fields() should continue.
  @retval
    0   column fully fixed and fix_fields() should return FALSE
  @retval
    -1  error occured
*/

int
Item_field::fix_outer_field(THD *thd, Field **from_field, Item **reference)
{
  enum_parsing_place place= NO_MATTER;
  bool field_found= (*from_field != not_found_field);
  bool upward_lookup= FALSE;

  /*
    If there are outer contexts (outer selects, but current select is
    not derived table or view) try to resolve this reference in the
    outer contexts.

    We treat each subselect as a separate namespace, so that different
    subselects may contain columns with the same names. The subselects
    are searched starting from the innermost.
  */
  Name_resolution_context *last_checked_context= context;
  Item **ref= (Item **) not_found_item;
  SELECT_LEX *current_sel= (SELECT_LEX *) thd->lex->current_select;
  Name_resolution_context *outer_context= 0;
  SELECT_LEX *select= 0;
  /* Currently derived tables cannot be correlated */
  if (current_sel->master_unit()->first_select()->linkage !=
      DERIVED_TABLE_TYPE)
    outer_context= context->outer_context;
  for (;
       outer_context;
       outer_context= outer_context->outer_context)
  {
    select= outer_context->select_lex;
    Item_subselect *prev_subselect_item=
      last_checked_context->select_lex->master_unit()->item;
    last_checked_context= outer_context;
    upward_lookup= TRUE;

    place= prev_subselect_item->parsing_place;
    /*
      If outer_field is set, field was already found by first call
      to find_field_in_tables(). Only need to find appropriate context.
    */
    if (field_found && outer_context->select_lex !=
        cached_table->select_lex)
      continue;
    /*
      In case of a view, find_field_in_tables() writes the pointer to
      the found view field into '*reference', in other words, it
      substitutes this Item_field with the found expression.
    */
    if (field_found || (*from_field= find_field_in_tables(thd, this,
                                          outer_context->
                                            first_name_resolution_table,
                                          outer_context->
                                            last_name_resolution_table,
                                          reference,
                                          IGNORE_EXCEPT_NON_UNIQUE,
                                          TRUE, TRUE)) !=
        not_found_field)
    {
      if (*from_field)
      {
        if (thd->variables.sql_mode & MODE_ONLY_FULL_GROUP_BY &&
            select->cur_pos_in_select_list != UNDEF_POS)
        {
          /*
            As this is an outer field it should be added to the list of
            non aggregated fields of the outer select.
          */
          marker= select->cur_pos_in_select_list;
          select->non_agg_fields.push_back(this);
        }
        if (*from_field != view_ref_found)
        {
          prev_subselect_item->used_tables_cache|= (*from_field)->table->map;
          prev_subselect_item->const_item_cache= 0;
          set_field(*from_field);
          if (!last_checked_context->select_lex->having_fix_field &&
              select->group_list.elements &&
              (place == SELECT_LIST || place == IN_HAVING))
          {
            Item_outer_ref *rf;
            /*
              If an outer field is resolved in a grouping select then it
              is replaced for an Item_outer_ref object. Otherwise an
              Item_field object is used.
              The new Item_outer_ref object is saved in the inner_refs_list of
              the outer select. Here it is only created. It can be fixed only
              after the original field has been fixed and this is done in the
              fix_inner_refs() function.
            */
            ;
            if (!(rf= new Item_outer_ref(context, this)))
              return -1;
            thd->change_item_tree(reference, rf);
            select->inner_refs_list.push_back(rf);
            rf->in_sum_func= thd->lex->in_sum_func;
          }
          /*
            A reference is resolved to a nest level that's outer or the same as
            the nest level of the enclosing set function : adjust the value of
            max_arg_level for the function if it's needed.
          */
          if (thd->lex->in_sum_func &&
              thd->lex->in_sum_func->nest_level >= select->nest_level)
          {
            Item::Type ref_type= (*reference)->type();
            set_if_bigger(thd->lex->in_sum_func->max_arg_level,
                          select->nest_level);
            set_field(*from_field);
            fixed= 1;
            mark_as_dependent(thd, last_checked_context->select_lex,
                              context->select_lex, this,
                              ((ref_type == REF_ITEM ||
                                ref_type == FIELD_ITEM) ?
                               (Item_ident*) (*reference) : 0));
            return 0;
          }
        }
        else
        {
          Item::Type ref_type= (*reference)->type();
          prev_subselect_item->used_tables_cache|=
            (*reference)->used_tables();
          prev_subselect_item->const_item_cache&=
            (*reference)->const_item();
          mark_as_dependent(thd, last_checked_context->select_lex,
                            context->select_lex, this,
                            ((ref_type == REF_ITEM || ref_type == FIELD_ITEM) ?
                             (Item_ident*) (*reference) :
                             0));
          /*
            A reference to a view field had been found and we
            substituted it instead of this Item (find_field_in_tables
            does it by assigning the new value to *reference), so now
            we can return from this function.
          */
          return 0;
        }
      }
      break;
    }

    /* Search in SELECT and GROUP lists of the outer select. */
    if (place != IN_WHERE && place != IN_ON)
    {
      if (!(ref= resolve_ref_in_select_and_group(thd, this, select)))
        return -1; /* Some error occurred (e.g. ambiguous names). */
      if (ref != not_found_item)
      {
        DBUG_ASSERT(*ref && (*ref)->fixed);
        prev_subselect_item->used_tables_cache|= (*ref)->used_tables();
        prev_subselect_item->const_item_cache&= (*ref)->const_item();
        break;
      }
    }

    /*
      Reference is not found in this select => this subquery depend on
      outer select (or we just trying to find wrong identifier, in this
      case it does not matter which used tables bits we set)
    */
    prev_subselect_item->used_tables_cache|= OUTER_REF_TABLE_BIT;
    prev_subselect_item->const_item_cache= 0;
  }

  DBUG_ASSERT(ref != 0);
  if (!*from_field)
    return -1;
  if (ref == not_found_item && *from_field == not_found_field)
  {
    if (upward_lookup)
    {
      // We can't say exactly what absent table or field
      my_error(ER_BAD_FIELD_ERROR, MYF(0), full_name(), thd->where);
    }
    else
    {
      /* Call find_field_in_tables only to report the error */
      find_field_in_tables(thd, this,
                           context->first_name_resolution_table,
                           context->last_name_resolution_table,
                           reference, REPORT_ALL_ERRORS,
                           !any_privileges &&
                           TRUE, TRUE);
    }
    return -1;
  }
  else if (ref != not_found_item)
  {
    Item *save;
    Item_ref *rf;

    /* Should have been checked in resolve_ref_in_select_and_group(). */
    DBUG_ASSERT(*ref && (*ref)->fixed);
    /*
      Here, a subset of actions performed by Item_ref::set_properties
      is not enough. So we pass ptr to NULL into Item_[direct]_ref
      constructor, so no initialization is performed, and call 
      fix_fields() below.
    */
    save= *ref;
    *ref= NULL;                             // Don't call set_properties()
    rf= (place == IN_HAVING ?
         new Item_ref(context, ref, (char*) table_name,
                      (char*) field_name, alias_name_used) :
         (!select->group_list.elements ?
         new Item_direct_ref(context, ref, (char*) table_name,
                             (char*) field_name, alias_name_used) :
         new Item_outer_ref(context, ref, (char*) table_name,
                            (char*) field_name, alias_name_used)));
    *ref= save;
    if (!rf)
      return -1;

    if (place != IN_HAVING && select->group_list.elements)
    {
      outer_context->select_lex->inner_refs_list.push_back((Item_outer_ref*)rf);
      ((Item_outer_ref*)rf)->in_sum_func= thd->lex->in_sum_func;
    }
    thd->change_item_tree(reference, rf);
    /*
      rf is Item_ref => never substitute other items (in this case)
      during fix_fields() => we can use rf after fix_fields()
    */
    DBUG_ASSERT(!rf->fixed);                // Assured by Item_ref()
    if (rf->fix_fields(thd, reference) || rf->check_cols(1))
      return -1;

    mark_as_dependent(thd, last_checked_context->select_lex,
                      context->select_lex, this,
                      rf);
    return 0;
  }
  else
  {
    mark_as_dependent(thd, last_checked_context->select_lex,
                      context->select_lex,
                      this, (Item_ident*)*reference);
    if (last_checked_context->select_lex->having_fix_field)
    {
      Item_ref *rf;
      rf= new Item_ref(context,
                       (cached_table->db[0] ? cached_table->db : 0),
                       (char*) cached_table->alias, (char*) field_name);
      if (!rf)
        return -1;
      thd->change_item_tree(reference, rf);
      /*
        rf is Item_ref => never substitute other items (in this case)
        during fix_fields() => we can use rf after fix_fields()
      */
      DBUG_ASSERT(!rf->fixed);                // Assured by Item_ref()
      if (rf->fix_fields(thd, reference) || rf->check_cols(1))
        return -1;
      return 0;
    }
  }
  return 1;
}


/**
  Resolve the name of a column reference.

  The method resolves the column reference represented by 'this' as a column
  present in one of: FROM clause, SELECT clause, GROUP BY clause of a query
  Q, or in outer queries that contain Q.

  The name resolution algorithm used is (where [T_j] is an optional table
  name that qualifies the column name):

  @code
    resolve_column_reference([T_j].col_ref_i)
    {
      search for a column or derived column named col_ref_i
      [in table T_j] in the FROM clause of Q;

      if such a column is NOT found AND    // Lookup in outer queries.
         there are outer queries
      {
        for each outer query Q_k beginning from the inner-most one
        {
          search for a column or derived column named col_ref_i
          [in table T_j] in the FROM clause of Q_k;

          if such a column is not found
            Search for a column or derived column named col_ref_i
            [in table T_j] in the SELECT and GROUP clauses of Q_k.
        }
      }
    }
  @endcode

    Notice that compared to Item_ref::fix_fields, here we first search the FROM
    clause, and then we search the SELECT and GROUP BY clauses.

  @param[in]     thd        current thread
  @param[in,out] reference  view column if this item was resolved to a
    view column

  @retval
    TRUE  if error
  @retval
    FALSE on success
*/

bool Item_field::fix_fields(THD *thd, Item **reference)
{
  DBUG_ASSERT(fixed == 0);
  Field *from_field= (Field *)not_found_field;
  bool outer_fixed= false;

  if (!field)					// If field is not checked
  {
    /*
      In case of view, find_field_in_tables() write pointer to view field
      expression to 'reference', i.e. it substitute that expression instead
      of this Item_field
    */
    if ((from_field= find_field_in_tables(thd, this,
                                          context->first_name_resolution_table,
                                          context->last_name_resolution_table,
                                          reference,
                                          thd->lex->use_only_table_context ?
                                            REPORT_ALL_ERRORS : 
                                            IGNORE_EXCEPT_NON_UNIQUE,
                                          !any_privileges,
                                          TRUE)) ==
	not_found_field)
    {
      int ret;
      /* Look up in current select's item_list to find aliased fields */
      if (thd->lex->current_select->is_item_list_lookup)
      {
        uint counter;
        enum_resolution_type resolution;
        Item** res= find_item_in_list(this, thd->lex->current_select->item_list,
                                      &counter, REPORT_EXCEPT_NOT_FOUND,
                                      &resolution);
        if (!res)
          return 1;
        if (resolution == RESOLVED_AGAINST_ALIAS)
          alias_name_used= TRUE;
        if (res != (Item **)not_found_item)
        {
          if ((*res)->type() == Item::FIELD_ITEM)
          {
            /*
              It's an Item_field referencing another Item_field in the select
              list.
              Use the field from the Item_field in the select list and leave
              the Item_field instance in place.
            */

            Field *new_field= (*((Item_field**)res))->field;

            if (new_field == NULL)
            {
              /* The column to which we link isn't valid. */
              my_error(ER_BAD_FIELD_ERROR, MYF(0), (*res)->name, 
                       current_thd->where);
              return(1);
            }

            set_field(new_field);
            return 0;
          }
          else
          {
            /*
              It's not an Item_field in the select list so we must make a new
              Item_ref to point to the Item in the select list and replace the
              Item_field created by the parser with the new Item_ref.
            */
            Item_ref *rf= new Item_ref(context, db_name,table_name,field_name);
            if (!rf)
              return 1;
            thd->change_item_tree(reference, rf);
            /*
              Because Item_ref never substitutes itself with other items 
              in Item_ref::fix_fields(), we can safely use the original 
              pointer to it even after fix_fields()
             */
            return rf->fix_fields(thd, reference) ||  rf->check_cols(1);
          }
        }
      }
      if ((ret= fix_outer_field(thd, &from_field, reference)) < 0)
        goto error;
      outer_fixed= TRUE;
      if (!ret)
        goto mark_non_agg_field;
    }
    else if (!from_field)
      goto error;

    if (!outer_fixed && cached_table && cached_table->select_lex &&
        context->select_lex &&
        cached_table->select_lex != context->select_lex)
    {
      int ret;
      if ((ret= fix_outer_field(thd, &from_field, reference)) < 0)
        goto error;
      outer_fixed= 1;
      if (!ret)
        goto mark_non_agg_field;
    }

    /*
      if it is not expression from merged VIEW we will set this field.

      We can leave expression substituted from view for next PS/SP rexecution
      (i.e. do not register this substitution for reverting on cleanup()
      (register_item_tree_changing())), because this subtree will be
      fix_field'ed during setup_tables()->setup_underlying() (i.e. before
      all other expressions of query, and references on tables which do
      not present in query will not make problems.

      Also we suppose that view can't be changed during PS/SP life.
    */
    if (from_field == view_ref_found)
      return FALSE;

    set_field(from_field);
    if (thd->lex->in_sum_func &&
        thd->lex->in_sum_func->nest_level == 
        thd->lex->current_select->nest_level)
      set_if_bigger(thd->lex->in_sum_func->max_arg_level,
                    thd->lex->current_select->nest_level);
  }
  else if (thd->mark_used_columns != MARK_COLUMNS_NONE)
  {
    TABLE *table= field->table;
    MY_BITMAP *current_bitmap, *other_bitmap;
    if (thd->mark_used_columns == MARK_COLUMNS_READ)
    {
      current_bitmap= table->read_set;
      other_bitmap=   table->write_set;
    }
    else
    {
      current_bitmap= table->write_set;
      other_bitmap=   table->read_set;
    }
    if (!bitmap_fast_test_and_set(current_bitmap, field->field_index))
    {
      if (!bitmap_is_set(other_bitmap, field->field_index))
      {
        /* First usage of column */
        table->used_fields++;                     // Used to optimize loops
        /* purecov: begin inspected */
        table->covering_keys.intersect(field->part_of_key);
        /* purecov: end */
      }
    }
  }
#ifndef NO_EMBEDDED_ACCESS_CHECKS
  if (any_privileges)
  {
    char *db, *tab;
    db= cached_table->get_db_name();
    tab= cached_table->get_table_name();
    if (!(have_privileges= (get_column_grant(thd, &field->table->grant,
                                             db, tab, field_name) &
                            VIEW_ANY_ACL)))
    {
      my_error(ER_COLUMNACCESS_DENIED_ERROR, MYF(0),
               "ANY", thd->security_ctx->priv_user,
               thd->security_ctx->host_or_ip, field_name, tab);
      goto error;
    }
  }
#endif
  fixed= 1;
  if (thd->variables.sql_mode & MODE_ONLY_FULL_GROUP_BY &&
      !outer_fixed && !thd->lex->in_sum_func &&
      thd->lex->current_select->cur_pos_in_select_list != UNDEF_POS)
  {
    thd->lex->current_select->non_agg_fields.push_back(this);
    marker= thd->lex->current_select->cur_pos_in_select_list;
  }
mark_non_agg_field:
  if (fixed && thd->variables.sql_mode & MODE_ONLY_FULL_GROUP_BY)
  {
    /*
      Mark selects according to presence of non aggregated fields.
      Fields from outer selects added to the aggregate function
      outer_fields list as its unknown at the moment whether it's
      aggregated or not.
    */
    if (!thd->lex->in_sum_func)
      cached_table->select_lex->full_group_by_flag|= NON_AGG_FIELD_USED;
    else
    {
      if (outer_fixed)
        thd->lex->in_sum_func->outer_fields.push_back(this);
      else if (thd->lex->in_sum_func->nest_level !=
          thd->lex->current_select->nest_level)
        cached_table->select_lex->full_group_by_flag|= NON_AGG_FIELD_USED;
    }
  }
  return FALSE;

error:
  context->process_error(thd);
  return TRUE;
}


Item *Item_field::safe_charset_converter(CHARSET_INFO *tocs)
{
  no_const_subst= 1;
  return Item::safe_charset_converter(tocs);
}


void Item_field::cleanup()
{
  DBUG_ENTER("Item_field::cleanup");
  Item_ident::cleanup();
  /*
    Even if this object was created by direct link to field in setup_wild()
    it will be linked correctly next time by name of field and table alias.
    I.e. we can drop 'field'.
   */
  field= result_field= 0;
  null_value= FALSE;
  DBUG_VOID_RETURN;
}

/**
  Find a field among specified multiple equalities.

  The function first searches the field among multiple equalities
  of the current level (in the cond_equal->current_level list).
  If it fails, it continues searching in upper levels accessed
  through a pointer cond_equal->upper_levels.
  The search terminates as soon as a multiple equality containing 
  the field is found. 

  @param cond_equal   reference to list of multiple equalities where
                      the field (this object) is to be looked for

  @return
    - First Item_equal containing the field, if success
    - 0, otherwise
*/

Item_equal *Item_field::find_item_equal(COND_EQUAL *cond_equal)
{
  Item_equal *item= 0;
  while (cond_equal)
  {
    List_iterator_fast<Item_equal> li(cond_equal->current_level);
    while ((item= li++))
    {
      if (item->contains(field))
        return item;
    }
    /* 
      The field is not found in any of the multiple equalities
      of the current level. Look for it in upper levels
    */
    cond_equal= cond_equal->upper_levels;
  }
  return 0;
}


/**
  Check whether a field can be substituted by an equal item.

  The function checks whether a substitution of the field
  occurrence for an equal item is valid.

  @param arg   *arg != NULL <-> the field is in the context where
               substitution for an equal item is valid

  @note
    The following statement is not always true:
  @n
    x=y => F(x)=F(x/y).
  @n
    This means substitution of an item for an equal item not always
    yields an equavalent condition. Here's an example:
    @code
    'a'='a '
    (LENGTH('a')=1) != (LENGTH('a ')=2)
  @endcode
    Such a substitution is surely valid if either the substituted
    field is not of a STRING type or if it is an argument of
    a comparison predicate.

  @retval
    TRUE   substitution is valid
  @retval
    FALSE  otherwise
*/

bool Item_field::subst_argument_checker(uchar **arg)
{
  return (result_type() != STRING_RESULT) || (*arg);
}


/**
  Convert a numeric value to a zero-filled string

  @param[in,out]  item   the item to operate on
  @param          field  The field that this value is equated to

  This function converts a numeric value to a string. In this conversion
  the zero-fill flag of the field is taken into account.
  This is required so the resulting string value can be used instead of
  the field reference when propagating equalities.
*/

static void convert_zerofill_number_to_string(Item **item, Field_num *field)
{
  char buff[MAX_FIELD_WIDTH],*pos;
  String tmp(buff,sizeof(buff), field->charset()), *res;

  res= (*item)->val_str(&tmp);
  if ((*item)->is_null())
    *item= new Item_null();
  else
  {
    field->prepend_zeros(res);
    pos= (char *) sql_strmake (res->ptr(), res->length());
    *item= new Item_string(pos, res->length(), field->charset());
  }
}


/**
  Set a pointer to the multiple equality the field reference belongs to
  (if any).

  The function looks for a multiple equality containing the field item
  among those referenced by arg.
  In the case such equality exists the function does the following.
  If the found multiple equality contains a constant, then the field
  reference is substituted for this constant, otherwise it sets a pointer
  to the multiple equality in the field item.


  @param arg    reference to list of multiple equalities where
                the field (this object) is to be looked for

  @note
    This function is supposed to be called as a callback parameter in calls
    of the compile method.

  @return
    - pointer to the replacing constant item, if the field item was substituted
    - pointer to the field item, otherwise.
*/

Item *Item_field::equal_fields_propagator(uchar *arg)
{
  if (no_const_subst)
    return this;
  item_equal= find_item_equal((COND_EQUAL *) arg);
  Item *item= 0;
  if (item_equal)
    item= item_equal->get_const();
  /*
    Disable const propagation for items used in different comparison contexts.
    This must be done because, for example, Item_hex_string->val_int() is not
    the same as (Item_hex_string->val_str() in BINARY column)->val_int().
    We cannot simply disable the replacement in a particular context (
    e.g. <bin_col> = <int_col> AND <bin_col> = <hex_string>) since
    Items don't know the context they are in and there are functions like 
    IF (<hex_string>, 'yes', 'no').
    The same problem occurs when comparing a DATE/TIME field with a
    DATE/TIME represented as an int and as a string.
  */
  if (!item ||
      (cmp_context != (Item_result)-1 && item->cmp_context != cmp_context))
    item= this;
  else if (field && (field->flags & ZEROFILL_FLAG) && IS_NUM(field->type()))
  {
    /*
      We don't need to zero-fill timestamp columns here because they will be 
      first converted to a string (in date/time format) and compared as such if
      compared with another string.
    */
    if (item && field->type() != FIELD_TYPE_TIMESTAMP && cmp_context != INT_RESULT)
      convert_zerofill_number_to_string(&item, (Field_num *)field);
    else
      item= this;
  }
  return item;
}


/**
  Mark the item to not be part of substitution if it's not a binary item.

  See comments in Arg_comparator::set_compare_func() for details.
*/

bool Item_field::set_no_const_sub(uchar *arg)
{
  if (field->charset() != &my_charset_bin)
    no_const_subst=1;
  return FALSE;
}


/**
  Replace an Item_field for an equal Item_field that evaluated earlier
  (if any).

  The function returns a pointer to an item that is taken from
  the very beginning of the item_equal list which the Item_field
  object refers to (belongs to) unless item_equal contains  a constant
  item. In this case the function returns this constant item, 
  (if the substitution does not require conversion).   
  If the Item_field object does not refer any Item_equal object
  'this' is returned .

  @param arg   a dummy parameter, is not used here


  @note
    This function is supposed to be called as a callback parameter in calls
    of the thransformer method.

  @return
    - pointer to a replacement Item_field if there is a better equal item or
      a pointer to a constant equal item;
    - this - otherwise.
*/

Item *Item_field::replace_equal_field(uchar *arg)
{
  if (item_equal)
  {
    Item *const_item= item_equal->get_const();
    if (const_item)
    {
      if (cmp_context != (Item_result)-1 &&
          const_item->cmp_context != cmp_context)
        return this;
      return const_item;
    }
    Item_field *subst= item_equal->get_first();
    if (subst && field->table != subst->field->table && !field->eq(subst->field))
      return subst;
  }
  return this;
}


void Item::init_make_field(Send_field *tmp_field,
			   enum enum_field_types field_type_arg)
{
  char *empty_name= (char*) "";
  tmp_field->db_name=		empty_name;
  tmp_field->org_table_name=	empty_name;
  tmp_field->org_col_name=	empty_name;
  tmp_field->table_name=	empty_name;
  tmp_field->col_name=		name;
  tmp_field->charsetnr=         collation.collation->number;
  tmp_field->flags=             (maybe_null ? 0 : NOT_NULL_FLAG) | 
                                (my_binary_compare(collation.collation) ?
                                 BINARY_FLAG : 0);
  tmp_field->type=              field_type_arg;
  tmp_field->length=max_length;
  tmp_field->decimals=decimals;
  if (unsigned_flag)
    tmp_field->flags |= UNSIGNED_FLAG;
}

void Item::make_field(Send_field *tmp_field)
{
  init_make_field(tmp_field, field_type());
}


enum_field_types Item::string_field_type() const
{
  enum_field_types f_type= MYSQL_TYPE_VAR_STRING;
  if (max_length >= 16777216)
    f_type= MYSQL_TYPE_LONG_BLOB;
  else if (max_length >= 65536)
    f_type= MYSQL_TYPE_MEDIUM_BLOB;
  return f_type;
}


void Item_empty_string::make_field(Send_field *tmp_field)
{
  init_make_field(tmp_field, string_field_type());
}


enum_field_types Item::field_type() const
{
  switch (result_type()) {
  case STRING_RESULT:  return string_field_type();
  case INT_RESULT:     return MYSQL_TYPE_LONGLONG;
  case DECIMAL_RESULT: return MYSQL_TYPE_NEWDECIMAL;
  case REAL_RESULT:    return MYSQL_TYPE_DOUBLE;
  case ROW_RESULT:
  default:
    DBUG_ASSERT(0);
    return MYSQL_TYPE_VARCHAR;
  }
}


bool Item::is_datetime()
{
  switch (field_type())
  {
    case MYSQL_TYPE_DATE:
    case MYSQL_TYPE_DATETIME:
    case MYSQL_TYPE_TIMESTAMP:
      return TRUE;
    default:
      break;
  }
  return FALSE;
}


String *Item::check_well_formed_result(String *str, bool send_error)
{
  /* Check whether we got a well-formed string */
  CHARSET_INFO *cs= str->charset();
  int well_formed_error;
  uint wlen= cs->cset->well_formed_len(cs,
                                       str->ptr(), str->ptr() + str->length(),
                                       str->length(), &well_formed_error);
  if (wlen < str->length())
  {
    THD *thd= current_thd;
    char hexbuf[7];
    enum MYSQL_ERROR::enum_warning_level level;
    uint diff= str->length() - wlen;
    set_if_smaller(diff, 3);
    octet2hex(hexbuf, str->ptr() + wlen, diff);
    if (send_error)
    {
      my_error(ER_INVALID_CHARACTER_STRING, MYF(0),
               cs->csname,  hexbuf);
      return 0;
    }
    if ((thd->variables.sql_mode &
         (MODE_STRICT_TRANS_TABLES | MODE_STRICT_ALL_TABLES)))
    {
      level= MYSQL_ERROR::WARN_LEVEL_ERROR;
      null_value= 1;
      str= 0;
    }
    else
    {
      level= MYSQL_ERROR::WARN_LEVEL_WARN;
      str->length(wlen);
    }
    push_warning_printf(thd, level, ER_INVALID_CHARACTER_STRING,
                        ER(ER_INVALID_CHARACTER_STRING), cs->csname, hexbuf);
  }
  return str;
}

/*
  Compare two items using a given collation
  
  SYNOPSIS
    eq_by_collation()
    item               item to compare with
    binary_cmp         TRUE <-> compare as binaries
    cs                 collation to use when comparing strings

  DESCRIPTION
    This method works exactly as Item::eq if the collation cs coincides with
    the collation of the compared objects. Otherwise, first the collations that
    differ from cs are replaced for cs and then the items are compared by
    Item::eq. After the comparison the original collations of items are
    restored.

  RETURN
    1    compared items has been detected as equal   
    0    otherwise
*/

bool Item::eq_by_collation(Item *item, bool binary_cmp, CHARSET_INFO *cs)
{
  CHARSET_INFO *save_cs= 0;
  CHARSET_INFO *save_item_cs= 0;
  if (collation.collation != cs)
  {
    save_cs= collation.collation;
    collation.collation= cs;
  }
  if (item->collation.collation != cs)
  {
    save_item_cs= item->collation.collation;
    item->collation.collation= cs;
  }
  bool res= eq(item, binary_cmp);
  if (save_cs)
    collation.collation= save_cs;
  if (save_item_cs)
    item->collation.collation= save_item_cs;
  return res;
}  


/**
  Create a field to hold a string value from an item.

  If max_length > CONVERT_IF_BIGGER_TO_BLOB create a blob @n
  If max_length > 0 create a varchar @n
  If max_length == 0 create a CHAR(0) 

  @param table		Table for which the field is created
*/

Field *Item::make_string_field(TABLE *table)
{
  Field *field;
  DBUG_ASSERT(collation.collation);
  if (max_length/collation.collation->mbmaxlen > CONVERT_IF_BIGGER_TO_BLOB)
    field= new Field_blob(max_length, maybe_null, name,
                          collation.collation);
  /* Item_type_holder holds the exact type, do not change it */
  else if (max_length > 0 &&
      (type() != Item::TYPE_HOLDER || field_type() != MYSQL_TYPE_STRING))
    field= new Field_varstring(max_length, maybe_null, name, table->s,
                               collation.collation);
  else
    field= new Field_string(max_length, maybe_null, name,
                            collation.collation);
  if (field)
    field->init(table);
  return field;
}


/**
  Create a field based on field_type of argument.

  For now, this is only used to create a field for
  IFNULL(x,something) and time functions

  @retval
    NULL  error
  @retval
    \#    Created field
*/

Field *Item::tmp_table_field_from_field_type(TABLE *table, bool fixed_length)
{
  /*
    The field functions defines a field to be not null if null_ptr is not 0
  */
  uchar *null_ptr= maybe_null ? (uchar*) "" : 0;
  Field *field;

  switch (field_type()) {
  case MYSQL_TYPE_DECIMAL:
  case MYSQL_TYPE_NEWDECIMAL:
    field= new Field_new_decimal((uchar*) 0, max_length, null_ptr, 0,
                                 Field::NONE, name, decimals, 0,
                                 unsigned_flag);
    break;
  case MYSQL_TYPE_TINY:
    field= new Field_tiny((uchar*) 0, max_length, null_ptr, 0, Field::NONE,
			  name, 0, unsigned_flag);
    break;
  case MYSQL_TYPE_SHORT:
    field= new Field_short((uchar*) 0, max_length, null_ptr, 0, Field::NONE,
			   name, 0, unsigned_flag);
    break;
  case MYSQL_TYPE_LONG:
    field= new Field_long((uchar*) 0, max_length, null_ptr, 0, Field::NONE,
			  name, 0, unsigned_flag);
    break;
#ifdef HAVE_LONG_LONG
  case MYSQL_TYPE_LONGLONG:
    field= new Field_longlong((uchar*) 0, max_length, null_ptr, 0, Field::NONE,
			      name, 0, unsigned_flag);
    break;
#endif
  case MYSQL_TYPE_FLOAT:
    field= new Field_float((uchar*) 0, max_length, null_ptr, 0, Field::NONE,
			   name, decimals, 0, unsigned_flag);
    break;
  case MYSQL_TYPE_DOUBLE:
    field= new Field_double((uchar*) 0, max_length, null_ptr, 0, Field::NONE,
			    name, decimals, 0, unsigned_flag);
    break;
  case MYSQL_TYPE_NULL:
    field= new Field_null((uchar*) 0, max_length, Field::NONE,
			  name, &my_charset_bin);
    break;
  case MYSQL_TYPE_INT24:
    field= new Field_medium((uchar*) 0, max_length, null_ptr, 0, Field::NONE,
			    name, 0, unsigned_flag);
    break;
  case MYSQL_TYPE_NEWDATE:
  case MYSQL_TYPE_DATE:
    field= new Field_newdate(maybe_null, name, &my_charset_bin);
    break;
  case MYSQL_TYPE_TIME:
    field= new Field_time(maybe_null, name, &my_charset_bin);
    break;
  case MYSQL_TYPE_TIMESTAMP:
    field= new Field_timestamp(maybe_null, name, &my_charset_bin);
    break;
  case MYSQL_TYPE_DATETIME:
    field= new Field_datetime(maybe_null, name, &my_charset_bin);
    break;
  case MYSQL_TYPE_YEAR:
    field= new Field_year((uchar*) 0, max_length, null_ptr, 0, Field::NONE,
			  name);
    break;
  case MYSQL_TYPE_BIT:
    field= new Field_bit_as_char(NULL, max_length, null_ptr, 0,
                                 Field::NONE, name);
    break;
  default:
    /* This case should never be chosen */
    DBUG_ASSERT(0);
    /* If something goes awfully wrong, it's better to get a string than die */
  case MYSQL_TYPE_STRING:
    if (fixed_length && max_length < CONVERT_IF_BIGGER_TO_BLOB)
    {
      field= new Field_string(max_length, maybe_null, name,
                              collation.collation);
      break;
    }
    /* Fall through to make_string_field() */
  case MYSQL_TYPE_ENUM:
  case MYSQL_TYPE_SET:
  case MYSQL_TYPE_VAR_STRING:
  case MYSQL_TYPE_VARCHAR:
    return make_string_field(table);
  case MYSQL_TYPE_TINY_BLOB:
  case MYSQL_TYPE_MEDIUM_BLOB:
  case MYSQL_TYPE_LONG_BLOB:
  case MYSQL_TYPE_BLOB:
    if (this->type() == Item::TYPE_HOLDER)
      field= new Field_blob(max_length, maybe_null, name, collation.collation,
                            1);
    else
      field= new Field_blob(max_length, maybe_null, name, collation.collation);
    break;					// Blob handled outside of case
#ifdef HAVE_SPATIAL
  case MYSQL_TYPE_GEOMETRY:
    field= new Field_geom(max_length, maybe_null,
                          name, table->s, get_geometry_type());
#endif /* HAVE_SPATIAL */
  }
  if (field)
    field->init(table);
  return field;
}


/* ARGSUSED */
void Item_field::make_field(Send_field *tmp_field)
{
  field->make_field(tmp_field);
  DBUG_ASSERT(tmp_field->table_name != 0);
  if (name)
    tmp_field->col_name=name;			// Use user supplied name
  if (table_name)
    tmp_field->table_name= table_name;
  if (db_name)
    tmp_field->db_name= db_name;
}


/**
  Set a field's value from a item.
*/

void Item_field::save_org_in_field(Field *to)
{
  if (field->is_null())
  {
    null_value=1;
    set_field_to_null_with_conversions(to, 1);
  }
  else
  {
    to->set_notnull();
    field_conv(to,field);
    null_value=0;
  }
}

int Item_field::save_in_field(Field *to, bool no_conversions)
{
  int res;
  if (result_field->is_null())
  {
    null_value=1;
    res= set_field_to_null_with_conversions(to, no_conversions);
  }
  else
  {
    to->set_notnull();
    res= field_conv(to,result_field);
    null_value=0;
  }
  return res;
}


/**
  Store null in field.

  This is used on INSERT.
  Allow NULL to be inserted in timestamp and auto_increment values.

  @param field		Field where we want to store NULL

  @retval
    0   ok
  @retval
    1   Field doesn't support NULL values and can't handle 'field = NULL'
*/

int Item_null::save_in_field(Field *field, bool no_conversions)
{
  return set_field_to_null_with_conversions(field, no_conversions);
}


/**
  Store null in field.

  @param field		Field where we want to store NULL

  @retval
    0	 OK
  @retval
    1	 Field doesn't support NULL values
*/

int Item_null::save_safe_in_field(Field *field)
{
  return set_field_to_null(field);
}


/*
  This implementation can lose str_value content, so if the
  Item uses str_value to store something, it should
  reimplement it's ::save_in_field() as Item_string, for example, does.

  Note: all Item_XXX::val_str(str) methods must NOT rely on the fact that
  str != str_value. For example, see fix for bug #44743.
*/

int Item::save_in_field(Field *field, bool no_conversions)
{
  int error;
  if (result_type() == STRING_RESULT ||
      (result_type() == REAL_RESULT &&
       field->result_type() == STRING_RESULT))
  {
    String *result;
    CHARSET_INFO *cs= collation.collation;
    char buff[MAX_FIELD_WIDTH];		// Alloc buffer for small columns
    str_value.set_quick(buff, sizeof(buff), cs);
    result=val_str(&str_value);
    if (null_value)
    {
      str_value.set_quick(0, 0, cs);
      return set_field_to_null_with_conversions(field, no_conversions);
    }

    /* NOTE: If null_value == FALSE, "result" must be not NULL.  */

    field->set_notnull();
    error=field->store(result->ptr(),result->length(),cs);
    str_value.set_quick(0, 0, cs);
  }
  else if (result_type() == REAL_RESULT)
  {
    double nr= val_real();
    if (null_value)
      return set_field_to_null(field);
    field->set_notnull();
    error=field->store(nr);
  }
  else if (result_type() == DECIMAL_RESULT)
  {
    my_decimal decimal_value;
    my_decimal *value= val_decimal(&decimal_value);
    if (null_value)
      return set_field_to_null_with_conversions(field, no_conversions);
    field->set_notnull();
    error=field->store_decimal(value);
  }
  else
  {
    longlong nr=val_int();
    if (null_value)
      return set_field_to_null_with_conversions(field, no_conversions);
    field->set_notnull();
    error=field->store(nr, unsigned_flag);
  }
  return error;
}


int Item_string::save_in_field(Field *field, bool no_conversions)
{
  String *result;
  result=val_str(&str_value);
  return save_str_value_in_field(field, result);
}


int Item_uint::save_in_field(Field *field, bool no_conversions)
{
  /* Item_int::save_in_field handles both signed and unsigned. */
  return Item_int::save_in_field(field, no_conversions);
}

static int save_int_value_in_field (Field *field, longlong nr, 
                                    bool null_value, bool unsigned_flag)
{
  if (null_value)
    return set_field_to_null(field);
  field->set_notnull();
  return field->store(nr, unsigned_flag);
}


int Item_int::save_in_field(Field *field, bool no_conversions)
{
  return save_int_value_in_field (field, val_int(), null_value, unsigned_flag);
}


int Item_decimal::save_in_field(Field *field, bool no_conversions)
{
  field->set_notnull();
  return field->store_decimal(&decimal_value);
}


bool Item_int::eq(const Item *arg, bool binary_cmp) const
{
  /* No need to check for null value as basic constant can't be NULL */
  if (arg->basic_const_item() && arg->type() == type())
  {
    /*
      We need to cast off const to call val_int(). This should be OK for
      a basic constant.
    */
    Item *item= (Item*) arg;
    return item->val_int() == value && item->unsigned_flag == unsigned_flag;
  }
  return FALSE;
}


Item *Item_int_with_ref::clone_item()
{
  DBUG_ASSERT(ref->const_item());
  /*
    We need to evaluate the constant to make sure it works with
    parameter markers.
  */
  return (ref->unsigned_flag ?
          new Item_uint(ref->name, ref->val_int(), ref->max_length) :
          new Item_int(ref->name, ref->val_int(), ref->max_length));
}


Item_num *Item_uint::neg()
{
  Item_decimal *item= new Item_decimal(value, 1);
  return item->neg();
}


static uint nr_of_decimals(const char *str, const char *end)
{
  const char *decimal_point;

  /* Find position for '.' */
  for (;;)
  {
    if (str == end)
      return 0;
    if (*str == 'e' || *str == 'E')
      return NOT_FIXED_DEC;    
    if (*str++ == '.')
      break;
  }
  decimal_point= str;
  for (; my_isdigit(system_charset_info, *str) ; str++)
    ;
  if (*str == 'e' || *str == 'E')
    return NOT_FIXED_DEC;
  return (uint) (str - decimal_point);
}


/**
  This function is only called during parsing. We will signal an error if
  value is not a true double value (overflow)
*/

Item_float::Item_float(const char *str_arg, uint length)
{
  int error;
  char *end_not_used;
  value= my_strntod(&my_charset_bin, (char*) str_arg, length, &end_not_used,
                    &error);
  if (error)
  {
    /*
      Note that we depend on that str_arg is null terminated, which is true
      when we are in the parser
    */
    DBUG_ASSERT(str_arg[length] == 0);
    my_error(ER_ILLEGAL_VALUE_FOR_TYPE, MYF(0), "double", (char*) str_arg);
  }
  presentation= name=(char*) str_arg;
  decimals=(uint8) nr_of_decimals(str_arg, str_arg+length);
  max_length=length;
  fixed= 1;
}


int Item_float::save_in_field(Field *field, bool no_conversions)
{
  double nr= val_real();
  if (null_value)
    return set_field_to_null(field);
  field->set_notnull();
  return field->store(nr);
}


void Item_float::print(String *str, enum_query_type query_type)
{
  if (presentation)
  {
    str->append(presentation);
    return;
  }
  char buffer[20];
  String num(buffer, sizeof(buffer), &my_charset_bin);
  num.set_real(value, decimals, &my_charset_bin);
  str->append(num);
}


/*
  hex item
  In string context this is a binary string.
  In number context this is a longlong value.
*/

bool Item_float::eq(const Item *arg, bool binary_cmp) const
{
  if (arg->basic_const_item() && arg->type() == type())
  {
    /*
      We need to cast off const to call val_int(). This should be OK for
      a basic constant.
    */
    Item *item= (Item*) arg;
    return item->val_real() == value;
  }
  return FALSE;
}


inline uint char_val(char X)
{
  return (uint) (X >= '0' && X <= '9' ? X-'0' :
		 X >= 'A' && X <= 'Z' ? X-'A'+10 :
		 X-'a'+10);
}


Item_hex_string::Item_hex_string(const char *str, uint str_length)
{
  max_length=(str_length+1)/2;
  char *ptr=(char*) sql_alloc(max_length+1);
  if (!ptr)
    return;
  str_value.set(ptr,max_length,&my_charset_bin);
  char *end=ptr+max_length;
  if (max_length*2 != str_length)
    *ptr++=char_val(*str++);			// Not even, assume 0 prefix
  while (ptr != end)
  {
    *ptr++= (char) (char_val(str[0])*16+char_val(str[1]));
    str+=2;
  }
  *ptr=0;					// Keep purify happy
  collation.set(&my_charset_bin, DERIVATION_COERCIBLE);
  fixed= 1;
  unsigned_flag= 1;
}

longlong Item_hex_string::val_int()
{
  // following assert is redundant, because fixed=1 assigned in constructor
  DBUG_ASSERT(fixed == 1);
  char *end=(char*) str_value.ptr()+str_value.length(),
       *ptr=end-min(str_value.length(),sizeof(longlong));

  ulonglong value=0;
  for (; ptr != end ; ptr++)
    value=(value << 8)+ (ulonglong) (uchar) *ptr;
  return (longlong) value;
}


my_decimal *Item_hex_string::val_decimal(my_decimal *decimal_value)
{
  // following assert is redundant, because fixed=1 assigned in constructor
  DBUG_ASSERT(fixed == 1);
  ulonglong value= (ulonglong)val_int();
  int2my_decimal(E_DEC_FATAL_ERROR, value, TRUE, decimal_value);
  return (decimal_value);
}


int Item_hex_string::save_in_field(Field *field, bool no_conversions)
{
  field->set_notnull();
  if (field->result_type() == STRING_RESULT)
    return field->store(str_value.ptr(), str_value.length(), 
                        collation.collation);

  ulonglong nr;
  uint32 length= str_value.length();
  if (!length)
    return 1;

  if (length > 8)
  {
    nr= field->flags & UNSIGNED_FLAG ? ULONGLONG_MAX : LONGLONG_MAX;
    goto warn;
  }
  nr= (ulonglong) val_int();
  if ((length == 8) && !(field->flags & UNSIGNED_FLAG) && (nr > LONGLONG_MAX))
  {
    nr= LONGLONG_MAX;
    goto warn;
  }
  return field->store((longlong) nr, TRUE);  // Assume hex numbers are unsigned

warn:
  if (!field->store((longlong) nr, TRUE))
    field->set_warning(MYSQL_ERROR::WARN_LEVEL_WARN, ER_WARN_DATA_OUT_OF_RANGE,
                       1);
  return 1;
}


void Item_hex_string::print(String *str, enum_query_type query_type)
{
  char *end= (char*) str_value.ptr() + str_value.length(),
       *ptr= end - min(str_value.length(), sizeof(longlong));
  str->append("0x");
  for (; ptr != end ; ptr++)
  {
    str->append(_dig_vec_lower[((uchar) *ptr) >> 4]);
    str->append(_dig_vec_lower[((uchar) *ptr) & 0x0F]);
  }
}


bool Item_hex_string::eq(const Item *arg, bool binary_cmp) const
{
  if (arg->basic_const_item() && arg->type() == type())
  {
    if (binary_cmp)
      return !stringcmp(&str_value, &arg->str_value);
    return !sortcmp(&str_value, &arg->str_value, collation.collation);
  }
  return FALSE;
}


Item *Item_hex_string::safe_charset_converter(CHARSET_INFO *tocs)
{
  Item_string *conv;
  String tmp, *str= val_str(&tmp);

  if (!(conv= new Item_string(str->ptr(), str->length(), tocs)))
    return NULL;
  conv->str_value.copy();
  conv->str_value.mark_as_const();
  return conv;
}


/*
  bin item.
  In string context this is a binary string.
  In number context this is a longlong value.
*/
  
Item_bin_string::Item_bin_string(const char *str, uint str_length)
{
  const char *end= str + str_length - 1;
  uchar bits= 0;
  uint power= 1;

  max_length= (str_length + 7) >> 3;
  char *ptr= (char*) sql_alloc(max_length + 1);
  if (!ptr)
    return;
  str_value.set(ptr, max_length, &my_charset_bin);

  if (max_length > 0)
  {
    ptr+= max_length - 1;
    ptr[1]= 0;                     // Set end null for string
    for (; end >= str; end--)
    {
      if (power == 256)
      {
        power= 1;
        *ptr--= bits;
        bits= 0;
      }
      if (*end == '1')
        bits|= power;
      power<<= 1;
    }
    *ptr= (char) bits;
  }
  else
    ptr[0]= 0;

  collation.set(&my_charset_bin, DERIVATION_COERCIBLE);
  fixed= 1;
}


/**
  Pack data in buffer for sending.
*/

bool Item_null::send(Protocol *protocol, String *packet)
{
  return protocol->store_null();
}

/**
  This is only called from items that is not of type item_field.
*/

bool Item::send(Protocol *protocol, String *buffer)
{
  bool result;
  enum_field_types f_type;
  LINT_INIT(result);                     // Will be set if null_value == 0

  switch ((f_type=field_type())) {
  default:
  case MYSQL_TYPE_NULL:
  case MYSQL_TYPE_DECIMAL:
  case MYSQL_TYPE_ENUM:
  case MYSQL_TYPE_SET:
  case MYSQL_TYPE_TINY_BLOB:
  case MYSQL_TYPE_MEDIUM_BLOB:
  case MYSQL_TYPE_LONG_BLOB:
  case MYSQL_TYPE_BLOB:
  case MYSQL_TYPE_GEOMETRY:
  case MYSQL_TYPE_STRING:
  case MYSQL_TYPE_VAR_STRING:
  case MYSQL_TYPE_VARCHAR:
  case MYSQL_TYPE_BIT:
  case MYSQL_TYPE_NEWDECIMAL:
  {
    String *res;
    if ((res=val_str(buffer)))
      result= protocol->store(res->ptr(),res->length(),res->charset());
    break;
  }
  case MYSQL_TYPE_TINY:
  {
    longlong nr;
    nr= val_int();
    if (!null_value)
      result= protocol->store_tiny(nr);
    break;
  }
  case MYSQL_TYPE_SHORT:
  case MYSQL_TYPE_YEAR:
  {
    longlong nr;
    nr= val_int();
    if (!null_value)
      result= protocol->store_short(nr);
    break;
  }
  case MYSQL_TYPE_INT24:
  case MYSQL_TYPE_LONG:
  {
    longlong nr;
    nr= val_int();
    if (!null_value)
      result= protocol->store_long(nr);
    break;
  }
  case MYSQL_TYPE_LONGLONG:
  {
    longlong nr;
    nr= val_int();
    if (!null_value)
      result= protocol->store_longlong(nr, unsigned_flag);
    break;
  }
  case MYSQL_TYPE_FLOAT:
  {
    float nr;
    nr= (float) val_real();
    if (!null_value)
      result= protocol->store(nr, decimals, buffer);
    break;
  }
  case MYSQL_TYPE_DOUBLE:
  {
    double nr= val_real();
    if (!null_value)
      result= protocol->store(nr, decimals, buffer);
    break;
  }
  case MYSQL_TYPE_DATETIME:
  case MYSQL_TYPE_DATE:
  case MYSQL_TYPE_TIMESTAMP:
  {
    MYSQL_TIME tm;
    get_date(&tm, TIME_FUZZY_DATE);
    if (!null_value)
    {
      if (f_type == MYSQL_TYPE_DATE)
	return protocol->store_date(&tm);
      else
	result= protocol->store(&tm);
    }
    break;
  }
  case MYSQL_TYPE_TIME:
  {
    MYSQL_TIME tm;
    get_time(&tm);
    if (!null_value)
      result= protocol->store_time(&tm);
    break;
  }
  }
  if (null_value)
    result= protocol->store_null();
  return result;
}


bool Item_field::send(Protocol *protocol, String *buffer)
{
  return protocol->store(result_field);
}


void Item_field::update_null_value() 
{ 
  /* 
    need to set no_errors to prevent warnings about type conversion 
    popping up.
  */
  THD *thd= field->table->in_use;
  int no_errors;

  no_errors= thd->no_errors;
  thd->no_errors= 1;
  Item::update_null_value();
  thd->no_errors= no_errors;
}


/*
  Add the field to the select list and substitute it for the reference to
  the field.

  SYNOPSIS
    Item_field::update_value_transformer()
    select_arg      current select

  DESCRIPTION
    If the field doesn't belong to the table being inserted into then it is
    added to the select list, pointer to it is stored in the ref_pointer_array
    of the select and the field itself is substituted for the Item_ref object.
    This is done in order to get correct values from update fields that
    belongs to the SELECT part in the INSERT .. SELECT .. ON DUPLICATE KEY
    UPDATE statement.

  RETURN
    0             if error occured
    ref           if all conditions are met
    this field    otherwise
*/

Item *Item_field::update_value_transformer(uchar *select_arg)
{
  SELECT_LEX *select= (SELECT_LEX*)select_arg;
  DBUG_ASSERT(fixed);

  if (field->table != select->context.table_list->table &&
      type() != Item::TRIGGER_FIELD_ITEM)
  {
    List<Item> *all_fields= &select->join->all_fields;
    Item **ref_pointer_array= select->ref_pointer_array;
    int el= all_fields->elements;
    Item_ref *ref;

    ref_pointer_array[el]= (Item*)this;
    all_fields->push_front((Item*)this);
    ref= new Item_ref(&select->context, ref_pointer_array + el,
                      table_name, field_name);
    return ref;
  }
  return this;
}


void Item_field::print(String *str, enum_query_type query_type)
{
  if (field && field->table->const_table)
  {
    char buff[MAX_FIELD_WIDTH];
    String tmp(buff,sizeof(buff),str->charset());
    field->val_str(&tmp);
    str->append('\'');
    str->append(tmp);
    str->append('\'');
    return;
  }
  Item_ident::print(str, query_type);
}


Item_ref::Item_ref(Name_resolution_context *context_arg,
                   Item **item, const char *table_name_arg,
                   const char *field_name_arg,
                   bool alias_name_used_arg)
  :Item_ident(context_arg, NullS, table_name_arg, field_name_arg),
   result_field(0), ref(item)
{
  alias_name_used= alias_name_used_arg;
  /*
    This constructor used to create some internals references over fixed items
  */
  if (ref && *ref && (*ref)->fixed)
    set_properties();
}


/**
  Resolve the name of a reference to a column reference.

  The method resolves the column reference represented by 'this' as a column
  present in one of: GROUP BY clause, SELECT clause, outer queries. It is
  used typically for columns in the HAVING clause which are not under
  aggregate functions.

  POSTCONDITION @n
  Item_ref::ref is 0 or points to a valid item.

  @note
    The name resolution algorithm used is (where [T_j] is an optional table
    name that qualifies the column name):

  @code
        resolve_extended([T_j].col_ref_i)
        {
          Search for a column or derived column named col_ref_i [in table T_j]
          in the SELECT and GROUP clauses of Q.

          if such a column is NOT found AND    // Lookup in outer queries.
             there are outer queries
          {
            for each outer query Q_k beginning from the inner-most one
           {
              Search for a column or derived column named col_ref_i
              [in table T_j] in the SELECT and GROUP clauses of Q_k.

              if such a column is not found AND
                 - Q_k is not a group query AND
                 - Q_k is not inside an aggregate function
                 OR
                 - Q_(k-1) is not in a HAVING or SELECT clause of Q_k
              {
                search for a column or derived column named col_ref_i
                [in table T_j] in the FROM clause of Q_k;
              }
            }
          }
        }
  @endcode
  @n
    This procedure treats GROUP BY and SELECT clauses as one namespace for
    column references in HAVING. Notice that compared to
    Item_field::fix_fields, here we first search the SELECT and GROUP BY
    clauses, and then we search the FROM clause.

  @param[in]     thd        current thread
  @param[in,out] reference  view column if this item was resolved to a
    view column

  @todo
    Here we could first find the field anyway, and then test this
    condition, so that we can give a better error message -
    ER_WRONG_FIELD_WITH_GROUP, instead of the less informative
    ER_BAD_FIELD_ERROR which we produce now.

  @retval
    TRUE  if error
  @retval
    FALSE on success
*/

bool Item_ref::fix_fields(THD *thd, Item **reference)
{
  enum_parsing_place place= NO_MATTER;
  DBUG_ASSERT(fixed == 0);
  SELECT_LEX *current_sel= thd->lex->current_select;

  if (!ref || ref == not_found_item)
  {
    if (!(ref= resolve_ref_in_select_and_group(thd, this,
                                               context->select_lex)))
      goto error;             /* Some error occurred (e.g. ambiguous names). */

    if (ref == not_found_item) /* This reference was not resolved. */
    {
      Name_resolution_context *last_checked_context= context;
      Name_resolution_context *outer_context= context->outer_context;
      Field *from_field;
      ref= 0;

      if (!outer_context)
      {
        /* The current reference cannot be resolved in this query. */
        my_error(ER_BAD_FIELD_ERROR,MYF(0),
                 this->full_name(), current_thd->where);
        goto error;
      }

      /*
        If there is an outer context (select), and it is not a derived table
        (which do not support the use of outer fields for now), try to
        resolve this reference in the outer select(s).

        We treat each subselect as a separate namespace, so that different
        subselects may contain columns with the same names. The subselects are
        searched starting from the innermost.
      */
      from_field= (Field*) not_found_field;

      do
      {
        SELECT_LEX *select= outer_context->select_lex;
        Item_subselect *prev_subselect_item=
          last_checked_context->select_lex->master_unit()->item;
        last_checked_context= outer_context;

        /* Search in the SELECT and GROUP lists of the outer select. */
        if (outer_context->resolve_in_select_list)
        {
          if (!(ref= resolve_ref_in_select_and_group(thd, this, select)))
            goto error; /* Some error occurred (e.g. ambiguous names). */
          if (ref != not_found_item)
          {
            DBUG_ASSERT(*ref && (*ref)->fixed);
            prev_subselect_item->used_tables_cache|= (*ref)->used_tables();
            prev_subselect_item->const_item_cache&= (*ref)->const_item();
            break;
          }
          /*
            Set ref to 0 to ensure that we get an error in case we replaced
            this item with another item and still use this item in some
            other place of the parse tree.
          */
          ref= 0;
        }

        place= prev_subselect_item->parsing_place;
        /*
          Check table fields only if the subquery is used somewhere out of
          HAVING or the outer SELECT does not use grouping (i.e. tables are
          accessible).
          TODO:
          Here we could first find the field anyway, and then test this
          condition, so that we can give a better error message -
          ER_WRONG_FIELD_WITH_GROUP, instead of the less informative
          ER_BAD_FIELD_ERROR which we produce now.
        */
        if ((place != IN_HAVING ||
             (!select->with_sum_func &&
              select->group_list.elements == 0)))
        {
          /*
            In case of view, find_field_in_tables() write pointer to view
            field expression to 'reference', i.e. it substitute that
            expression instead of this Item_ref
          */
          from_field= find_field_in_tables(thd, this,
                                           outer_context->
                                             first_name_resolution_table,
                                           outer_context->
                                             last_name_resolution_table,
                                           reference,
                                           IGNORE_EXCEPT_NON_UNIQUE,
                                           TRUE, TRUE);
          if (! from_field)
            goto error;
          if (from_field == view_ref_found)
          {
            Item::Type refer_type= (*reference)->type();
            prev_subselect_item->used_tables_cache|=
              (*reference)->used_tables();
            prev_subselect_item->const_item_cache&=
              (*reference)->const_item();
            DBUG_ASSERT((*reference)->type() == REF_ITEM);
            mark_as_dependent(thd, last_checked_context->select_lex,
                              context->select_lex, this,
                              ((refer_type == REF_ITEM ||
                                refer_type == FIELD_ITEM) ?
                               (Item_ident*) (*reference) :
                               0));
            /*
              view reference found, we substituted it instead of this
              Item, so can quit
            */
            return FALSE;
          }
          if (from_field != not_found_field)
          {
            if (cached_table && cached_table->select_lex &&
                outer_context->select_lex &&
                cached_table->select_lex != outer_context->select_lex)
            {
              /*
                Due to cache, find_field_in_tables() can return field which
                doesn't belong to provided outer_context. In this case we have
                to find proper field context in order to fix field correcly.
              */
              do
              {
                outer_context= outer_context->outer_context;
                select= outer_context->select_lex;
                prev_subselect_item=
                  last_checked_context->select_lex->master_unit()->item;
                last_checked_context= outer_context;
              } while (outer_context && outer_context->select_lex &&
                       cached_table->select_lex != outer_context->select_lex);
            }
            prev_subselect_item->used_tables_cache|= from_field->table->map;
            prev_subselect_item->const_item_cache= 0;
            break;
          }
        }
        DBUG_ASSERT(from_field == not_found_field);

        /* Reference is not found => depend on outer (or just error). */
        prev_subselect_item->used_tables_cache|= OUTER_REF_TABLE_BIT;
        prev_subselect_item->const_item_cache= 0;

        outer_context= outer_context->outer_context;
      } while (outer_context);

      DBUG_ASSERT(from_field != 0 && from_field != view_ref_found);
      if (from_field != not_found_field)
      {
        Item_field* fld;
        if (!(fld= new Item_field(from_field)))
          goto error;
        thd->change_item_tree(reference, fld);
        mark_as_dependent(thd, last_checked_context->select_lex,
                          thd->lex->current_select, this, fld);
        /*
          A reference is resolved to a nest level that's outer or the same as
          the nest level of the enclosing set function : adjust the value of
          max_arg_level for the function if it's needed.
        */
        if (thd->lex->in_sum_func &&
            thd->lex->in_sum_func->nest_level >= 
            last_checked_context->select_lex->nest_level)
          set_if_bigger(thd->lex->in_sum_func->max_arg_level,
                        last_checked_context->select_lex->nest_level);
        return FALSE;
      }
      if (ref == 0)
      {
        /* The item was not a table field and not a reference */
        my_error(ER_BAD_FIELD_ERROR, MYF(0),
                 this->full_name(), current_thd->where);
        goto error;
      }
      /* Should be checked in resolve_ref_in_select_and_group(). */
      DBUG_ASSERT(*ref && (*ref)->fixed);
      mark_as_dependent(thd, last_checked_context->select_lex,
                        context->select_lex, this, this);
      /*
        A reference is resolved to a nest level that's outer or the same as
        the nest level of the enclosing set function : adjust the value of
        max_arg_level for the function if it's needed.
      */
      if (thd->lex->in_sum_func &&
          thd->lex->in_sum_func->nest_level >= 
          last_checked_context->select_lex->nest_level)
        set_if_bigger(thd->lex->in_sum_func->max_arg_level,
                      last_checked_context->select_lex->nest_level);
    }
  }

  DBUG_ASSERT(*ref);
  /*
    Check if this is an incorrect reference in a group function or forward
    reference. Do not issue an error if this is:
      1. outer reference (will be fixed later by the fix_inner_refs function);
      2. an unnamed reference inside an aggregate function.
  */
  if (!((*ref)->type() == REF_ITEM &&
       ((Item_ref *)(*ref))->ref_type() == OUTER_REF) &&
      (((*ref)->with_sum_func && name &&
        !(current_sel->linkage != GLOBAL_OPTIONS_TYPE &&
          current_sel->having_fix_field)) ||
       !(*ref)->fixed))
  {
    my_error(ER_ILLEGAL_REFERENCE, MYF(0),
             name, ((*ref)->with_sum_func?
                    "reference to group function":
                    "forward reference in item list"));
    goto error;
  }

  set_properties();

  if ((*ref)->check_cols(1))
    goto error;
  return FALSE;

error:
  context->process_error(thd);
  return TRUE;
}


void Item_ref::set_properties()
{
  max_length= (*ref)->max_length;
  maybe_null= (*ref)->maybe_null;
  decimals=   (*ref)->decimals;
  collation.set((*ref)->collation);
  /*
    We have to remember if we refer to a sum function, to ensure that
    split_sum_func() doesn't try to change the reference.
  */
  with_sum_func= (*ref)->with_sum_func;
  unsigned_flag= (*ref)->unsigned_flag;
  fixed= 1;
  if (alias_name_used)
    return;
  if ((*ref)->type() == FIELD_ITEM)
    alias_name_used= ((Item_ident *) (*ref))->alias_name_used;
  else
    alias_name_used= TRUE; // it is not field, so it is was resolved by alias
}


void Item_ref::cleanup()
{
  DBUG_ENTER("Item_ref::cleanup");
  Item_ident::cleanup();
  result_field= 0;
  DBUG_VOID_RETURN;
}


void Item_ref::print(String *str, enum_query_type query_type)
{
  if (ref)
  {
    if ((*ref)->type() != Item::CACHE_ITEM && ref_type() != VIEW_REF &&
        !table_name && name && alias_name_used)
    {
      THD *thd= current_thd;
      append_identifier(thd, str, (*ref)->real_item()->name,
                        (*ref)->real_item()->name_length);
    }
    else
      (*ref)->print(str, query_type);
  }
  else
    Item_ident::print(str, query_type);
}


bool Item_ref::send(Protocol *prot, String *tmp)
{
  if (result_field)
    return prot->store(result_field);
  return (*ref)->send(prot, tmp);
}


double Item_ref::val_result()
{
  if (result_field)
  {
    if ((null_value= result_field->is_null()))
      return 0.0;
    return result_field->val_real();
  }
  return val_real();
}


bool Item_ref::is_null_result()
{
  if (result_field)
    return (null_value=result_field->is_null());

  return is_null();
}


longlong Item_ref::val_int_result()
{
  if (result_field)
  {
    if ((null_value= result_field->is_null()))
      return 0;
    return result_field->val_int();
  }
  return val_int();
}


String *Item_ref::str_result(String* str)
{
  if (result_field)
  {
    if ((null_value= result_field->is_null()))
      return 0;
    str->set_charset(str_value.charset());
    return result_field->val_str(str, &str_value);
  }
  return val_str(str);
}


my_decimal *Item_ref::val_decimal_result(my_decimal *decimal_value)
{
  if (result_field)
  {
    if ((null_value= result_field->is_null()))
      return 0;
    return result_field->val_decimal(decimal_value);
  }
  return val_decimal(decimal_value);
}


bool Item_ref::val_bool_result()
{
  if (result_field)
  {
    if ((null_value= result_field->is_null()))
      return 0;
    switch (result_field->result_type()) {
    case INT_RESULT:
      return result_field->val_int() != 0;
    case DECIMAL_RESULT:
    {
      my_decimal decimal_value;
      my_decimal *val= result_field->val_decimal(&decimal_value);
      if (val)
        return !my_decimal_is_zero(val);
      return 0;
    }
    case REAL_RESULT:
    case STRING_RESULT:
      return result_field->val_real() != 0.0;
    case ROW_RESULT:
    default:
      DBUG_ASSERT(0);
    }
  }
  return val_bool();
}


double Item_ref::val_real()
{
  DBUG_ASSERT(fixed);
  double tmp=(*ref)->val_result();
  null_value=(*ref)->null_value;
  return tmp;
}


longlong Item_ref::val_int()
{
  DBUG_ASSERT(fixed);
  longlong tmp=(*ref)->val_int_result();
  null_value=(*ref)->null_value;
  return tmp;
}


bool Item_ref::val_bool()
{
  DBUG_ASSERT(fixed);
  bool tmp= (*ref)->val_bool_result();
  null_value= (*ref)->null_value;
  return tmp;
}


String *Item_ref::val_str(String* tmp)
{
  DBUG_ASSERT(fixed);
  tmp=(*ref)->str_result(tmp);
  null_value=(*ref)->null_value;
  return tmp;
}


bool Item_ref::is_null()
{
  DBUG_ASSERT(fixed);
  bool tmp=(*ref)->is_null_result();
  null_value=(*ref)->null_value;
  return tmp;
}


bool Item_ref::get_date(MYSQL_TIME *ltime,uint fuzzydate)
{
  return (null_value=(*ref)->get_date_result(ltime,fuzzydate));
}


my_decimal *Item_ref::val_decimal(my_decimal *decimal_value)
{
  my_decimal *val= (*ref)->val_decimal_result(decimal_value);
  null_value= (*ref)->null_value;
  return val;
}

int Item_ref::save_in_field(Field *to, bool no_conversions)
{
  int res;
  DBUG_ASSERT(!result_field);
  res= (*ref)->save_in_field(to, no_conversions);
  null_value= (*ref)->null_value;
  return res;
}


void Item_ref::save_org_in_field(Field *field)
{
  (*ref)->save_org_in_field(field);
}


void Item_ref::make_field(Send_field *field)
{
  (*ref)->make_field(field);
  /* Non-zero in case of a view */
  if (name)
    field->col_name= name;
  if (table_name)
    field->table_name= table_name;
  if (db_name)
    field->db_name= db_name;
  if (orig_field_name)
    field->org_col_name= orig_field_name;
  if (orig_table_name)
    field->org_table_name= orig_table_name;
}


Item *Item_ref::get_tmp_table_item(THD *thd)
{
  if (!result_field)
    return (*ref)->get_tmp_table_item(thd);

  Item_field *item= new Item_field(result_field);
  if (item)
  {
    item->table_name= table_name;
    item->db_name= db_name;
  }
  return item;
}


void Item_ref_null_helper::print(String *str, enum_query_type query_type)
{
  str->append(STRING_WITH_LEN("<ref_null_helper>("));
  if (ref)
    (*ref)->print(str, query_type);
  else
    str->append('?');
  str->append(')');
}


double Item_direct_ref::val_real()
{
  double tmp=(*ref)->val_real();
  null_value=(*ref)->null_value;
  return tmp;
}


longlong Item_direct_ref::val_int()
{
  longlong tmp=(*ref)->val_int();
  null_value=(*ref)->null_value;
  return tmp;
}


String *Item_direct_ref::val_str(String* tmp)
{
  tmp=(*ref)->val_str(tmp);
  null_value=(*ref)->null_value;
  return tmp;
}


my_decimal *Item_direct_ref::val_decimal(my_decimal *decimal_value)
{
  my_decimal *tmp= (*ref)->val_decimal(decimal_value);
  null_value=(*ref)->null_value;
  return tmp;
}


bool Item_direct_ref::val_bool()
{
  bool tmp= (*ref)->val_bool();
  null_value=(*ref)->null_value;
  return tmp;
}


bool Item_direct_ref::is_null()
{
  return (*ref)->is_null();
}


bool Item_direct_ref::get_date(MYSQL_TIME *ltime,uint fuzzydate)
{
  return (null_value=(*ref)->get_date(ltime,fuzzydate));
}


/**
  Prepare referenced field then call usual Item_direct_ref::fix_fields .

  @param thd         thread handler
  @param reference   reference on reference where this item stored

  @retval
    FALSE   OK
  @retval
    TRUE    Error
*/

bool Item_direct_view_ref::fix_fields(THD *thd, Item **reference)
{
  /* view fild reference must be defined */
  DBUG_ASSERT(*ref);
  /* (*ref)->check_cols() will be made in Item_direct_ref::fix_fields */
  if (!(*ref)->fixed &&
      ((*ref)->fix_fields(thd, ref)))
    return TRUE;
  return Item_direct_ref::fix_fields(thd, reference);
}

/*
  Prepare referenced outer field then call usual Item_direct_ref::fix_fields

  SYNOPSIS
    Item_outer_ref::fix_fields()
    thd         thread handler
    reference   reference on reference where this item stored

  RETURN
    FALSE   OK
    TRUE    Error
*/

bool Item_outer_ref::fix_fields(THD *thd, Item **reference)
{
  bool err;
  /* outer_ref->check_cols() will be made in Item_direct_ref::fix_fields */
  if ((*ref) && !(*ref)->fixed && ((*ref)->fix_fields(thd, reference)))
    return TRUE;
  err= Item_direct_ref::fix_fields(thd, reference);
  if (!outer_ref)
    outer_ref= *ref;
  if ((*ref)->type() == Item::FIELD_ITEM)
    table_name= ((Item_field*)outer_ref)->table_name;
  return err;
}


/**
  Compare two view column references for equality.

  A view column reference is considered equal to another column
  reference if the second one is a view column and if both column
  references resolve to the same item. It is assumed that both
  items are of the same type.

  @param item        item to compare with
  @param binary_cmp  make binary comparison

  @retval
    TRUE    Referenced item is equal to given item
  @retval
    FALSE   otherwise
*/

bool Item_direct_view_ref::eq(const Item *item, bool binary_cmp) const
{
  if (item->type() == REF_ITEM)
  {
    Item_ref *item_ref= (Item_ref*) item;
    if (item_ref->ref_type() == VIEW_REF)
    {
      Item *item_ref_ref= *(item_ref->ref);
      return ((*ref)->real_item() == item_ref_ref->real_item());
    }
  }
  return FALSE;
}

bool Item_default_value::eq(const Item *item, bool binary_cmp) const
{
  return item->type() == DEFAULT_VALUE_ITEM && 
    ((Item_default_value *)item)->arg->eq(arg, binary_cmp);
}


bool Item_default_value::fix_fields(THD *thd, Item **items)
{
  Item *real_arg;
  Item_field *field_arg;
  Field *def_field;
  DBUG_ASSERT(fixed == 0);

  if (!arg)
  {
    fixed= 1;
    return FALSE;
  }
  if (!arg->fixed && arg->fix_fields(thd, &arg))
    goto error;


  real_arg= arg->real_item();
  if (real_arg->type() != FIELD_ITEM)
  {
    my_error(ER_NO_DEFAULT_FOR_FIELD, MYF(0), arg->name);
    goto error;
  }

  field_arg= (Item_field *)real_arg;
  if (field_arg->field->flags & NO_DEFAULT_VALUE_FLAG)
  {
    my_error(ER_NO_DEFAULT_FOR_FIELD, MYF(0), field_arg->field->field_name);
    goto error;
  }
  if (!(def_field= (Field*) sql_alloc(field_arg->field->size_of())))
    goto error;
  memcpy(def_field, field_arg->field, field_arg->field->size_of());
  def_field->move_field_offset((my_ptrdiff_t)
                               (def_field->table->s->default_values -
                                def_field->table->record[0]));
  set_field(def_field);
  return FALSE;

error:
  context->process_error(thd);
  return TRUE;
}


void Item_default_value::print(String *str, enum_query_type query_type)
{
  if (!arg)
  {
    str->append(STRING_WITH_LEN("default"));
    return;
  }
  str->append(STRING_WITH_LEN("default("));
  arg->print(str, query_type);
  str->append(')');
}


int Item_default_value::save_in_field(Field *field_arg, bool no_conversions)
{
  if (!arg)
  {
    if (field_arg->flags & NO_DEFAULT_VALUE_FLAG)
    {
      if (field_arg->reset())
      {
        my_message(ER_CANT_CREATE_GEOMETRY_OBJECT,
                   ER(ER_CANT_CREATE_GEOMETRY_OBJECT), MYF(0));
        return -1;
      }

      if (context->error_processor == &view_error_processor)
      {
        TABLE_LIST *view= cached_table->top_table();
        push_warning_printf(field_arg->table->in_use,
                            MYSQL_ERROR::WARN_LEVEL_WARN,
                            ER_NO_DEFAULT_FOR_VIEW_FIELD,
                            ER(ER_NO_DEFAULT_FOR_VIEW_FIELD),
                            view->view_db.str,
                            view->view_name.str);
      }
      else
      {
        push_warning_printf(field_arg->table->in_use,
                            MYSQL_ERROR::WARN_LEVEL_WARN,
                            ER_NO_DEFAULT_FOR_FIELD,
                            ER(ER_NO_DEFAULT_FOR_FIELD),
                            field_arg->field_name);
      }
      return 1;
    }
    field_arg->set_default();
    return 0;
  }
  return Item_field::save_in_field(field_arg, no_conversions);
}


/**
  This method like the walk method traverses the item tree, but at the
  same time it can replace some nodes in the tree.
*/ 

Item *Item_default_value::transform(Item_transformer transformer, uchar *args)
{
  DBUG_ASSERT(!current_thd->is_stmt_prepare());

  /*
    If the value of arg is NULL, then this object represents a constant,
    so further transformation is unnecessary (and impossible).
  */
  if (!arg)
    return 0;

  Item *new_item= arg->transform(transformer, args);
  if (!new_item)
    return 0;

  /*
    THD::change_item_tree() should be called only if the tree was
    really transformed, i.e. when a new item has been created.
    Otherwise we'll be allocating a lot of unnecessary memory for
    change records at each execution.
  */
  if (arg != new_item)
    current_thd->change_item_tree(&arg, new_item);
  return (this->*transformer)(args);
}


bool Item_insert_value::eq(const Item *item, bool binary_cmp) const
{
  return item->type() == INSERT_VALUE_ITEM &&
    ((Item_default_value *)item)->arg->eq(arg, binary_cmp);
}


bool Item_insert_value::fix_fields(THD *thd, Item **items)
{
  DBUG_ASSERT(fixed == 0);
  /* We should only check that arg is in first table */
  if (!arg->fixed)
  {
    bool res;
    TABLE_LIST *orig_next_table= context->last_name_resolution_table;
    context->last_name_resolution_table= context->first_name_resolution_table;
    res= arg->fix_fields(thd, &arg);
    context->last_name_resolution_table= orig_next_table;
    if (res)
      return TRUE;
  }

  if (arg->type() == REF_ITEM)
  {
    Item_ref *ref= (Item_ref *)arg;
    if (ref->ref[0]->type() != FIELD_ITEM)
    {
      my_error(ER_BAD_FIELD_ERROR, MYF(0), "", "VALUES() function");
      return TRUE;
    }
    arg= ref->ref[0];
  }
  /*
    According to our SQL grammar, VALUES() function can reference
    only to a column.
  */
  DBUG_ASSERT(arg->type() == FIELD_ITEM);

  Item_field *field_arg= (Item_field *)arg;

  if (field_arg->field->table->insert_values)
  {
    Field *def_field= (Field*) sql_alloc(field_arg->field->size_of());
    if (!def_field)
      return TRUE;
    memcpy(def_field, field_arg->field, field_arg->field->size_of());
    def_field->move_field_offset((my_ptrdiff_t)
                                 (def_field->table->insert_values -
                                  def_field->table->record[0]));
    set_field(def_field);
  }
  else
  {
    Field *tmp_field= field_arg->field;
    /* charset doesn't matter here, it's to avoid sigsegv only */
    tmp_field= new Field_null(0, 0, Field::NONE, field_arg->field->field_name,
                          &my_charset_bin);
    if (tmp_field)
    {
      tmp_field->init(field_arg->field->table);
      set_field(tmp_field);
    }
  }
  return FALSE;
}

void Item_insert_value::print(String *str, enum_query_type query_type)
{
  str->append(STRING_WITH_LEN("values("));
  arg->print(str, query_type);
  str->append(')');
}


/**
  Find index of Field object which will be appropriate for item
  representing field of row being changed in trigger.

  @param thd     current thread context
  @param table   table of trigger (and where we looking for fields)
  @param table_grant_info   GRANT_INFO of the subject table

  @note
    This function does almost the same as fix_fields() for Item_field
    but is invoked right after trigger definition parsing. Since at
    this stage we can't say exactly what Field object (corresponding
    to TABLE::record[0] or TABLE::record[1]) should be bound to this
    Item, we only find out index of the Field and then select concrete
    Field object in fix_fields() (by that time Table_trigger_list::old_field/
    new_field should point to proper array of Fields).
    It also binds Item_trigger_field to Table_triggers_list object for
    table of trigger which uses this item.
*/

void Item_trigger_field::setup_field(THD *thd, TABLE *table,
                                     GRANT_INFO *table_grant_info)
{
  /*
    It is too early to mark fields used here, because before execution
    of statement that will invoke trigger other statements may use same
    TABLE object, so all such mark-up will be wiped out.
    So instead we do it in Table_triggers_list::mark_fields_used()
    method which is called during execution of these statements.
  */
  enum_mark_columns save_mark_used_columns= thd->mark_used_columns;
  thd->mark_used_columns= MARK_COLUMNS_NONE;
  /*
    Try to find field by its name and if it will be found
    set field_idx properly.
  */
  (void)find_field_in_table(thd, table, field_name, (uint) strlen(field_name),
                            0, &field_idx);
  thd->mark_used_columns= save_mark_used_columns;
  triggers= table->triggers;
  table_grants= table_grant_info;
}


bool Item_trigger_field::eq(const Item *item, bool binary_cmp) const
{
  return item->type() == TRIGGER_FIELD_ITEM &&
         row_version == ((Item_trigger_field *)item)->row_version &&
         !my_strcasecmp(system_charset_info, field_name,
                        ((Item_trigger_field *)item)->field_name);
}


void Item_trigger_field::set_required_privilege(bool rw)
{
  /*
    Require SELECT and UPDATE privilege if this field will be read and
    set, and only UPDATE privilege for setting the field.
  */
  want_privilege= (rw ? SELECT_ACL | UPDATE_ACL : UPDATE_ACL);
}


bool Item_trigger_field::set_value(THD *thd, sp_rcontext * /*ctx*/, Item **it)
{
  Item *item= sp_prepare_func_item(thd, it);

  return (!item || (!fixed && fix_fields(thd, 0)) ||
          (item->save_in_field(field, 0) < 0));
}


bool Item_trigger_field::fix_fields(THD *thd, Item **items)
{
  /*
    Since trigger is object tightly associated with TABLE object most
    of its set up can be performed during trigger loading i.e. trigger
    parsing! So we have little to do in fix_fields. :)
  */

  DBUG_ASSERT(fixed == 0);

  /* Set field. */

  if (field_idx != (uint)-1)
  {
#ifndef NO_EMBEDDED_ACCESS_CHECKS
    /*
      Check access privileges for the subject table. We check privileges only
      in runtime.
    */

    if (table_grants)
    {
      table_grants->want_privilege= want_privilege;

      if (check_grant_column(thd, table_grants, triggers->trigger_table->s->db.str,
                             triggers->trigger_table->s->table_name.str, field_name,
                             strlen(field_name), thd->security_ctx))
        return TRUE;
    }
#endif // NO_EMBEDDED_ACCESS_CHECKS

    field= (row_version == OLD_ROW) ? triggers->old_field[field_idx] :
                                      triggers->new_field[field_idx];
    set_field(field);
    fixed= 1;
    return FALSE;
  }

  my_error(ER_BAD_FIELD_ERROR, MYF(0), field_name,
           (row_version == NEW_ROW) ? "NEW" : "OLD");
  return TRUE;
}


void Item_trigger_field::print(String *str, enum_query_type query_type)
{
  str->append((row_version == NEW_ROW) ? "NEW" : "OLD", 3);
  str->append('.');
  str->append(field_name);
}


void Item_trigger_field::cleanup()
{
  want_privilege= original_privilege;
  /*
    Since special nature of Item_trigger_field we should not do most of
    things from Item_field::cleanup() or Item_ident::cleanup() here.
  */
  Item::cleanup();
}


Item_result item_cmp_type(Item_result a,Item_result b)
{
  if (a == STRING_RESULT && b == STRING_RESULT)
    return STRING_RESULT;
  if (a == INT_RESULT && b == INT_RESULT)
    return INT_RESULT;
  else if (a == ROW_RESULT || b == ROW_RESULT)
    return ROW_RESULT;
  if ((a == INT_RESULT || a == DECIMAL_RESULT) &&
      (b == INT_RESULT || b == DECIMAL_RESULT))
    return DECIMAL_RESULT;
  return REAL_RESULT;
}


void resolve_const_item(THD *thd, Item **ref, Item *comp_item)
{
  Item *item= *ref;
  Item *new_item= NULL;
  if (item->basic_const_item())
    return;                                     // Can't be better
  Item_result res_type=item_cmp_type(comp_item->result_type(),
				     item->result_type());
  char *name=item->name;			// Alloced by sql_alloc

  switch (res_type) {
  case STRING_RESULT:
  {
    char buff[MAX_FIELD_WIDTH];
    String tmp(buff,sizeof(buff),&my_charset_bin),*result;
    result=item->val_str(&tmp);
    if (item->null_value)
      new_item= new Item_null(name);
    else
    {
      uint length= result->length();
      char *tmp_str= sql_strmake(result->ptr(), length);
      new_item= new Item_string(name, tmp_str, length, result->charset());
    }
    break;
  }
  case INT_RESULT:
  {
    longlong result=item->val_int();
    uint length=item->max_length;
    bool null_value=item->null_value;
    new_item= (null_value ? (Item*) new Item_null(name) :
               (Item*) new Item_int(name, result, length));
    break;
  }
  case ROW_RESULT:
  if (item->type() == Item::ROW_ITEM && comp_item->type() == Item::ROW_ITEM)
  {
    /*
      Substitute constants only in Item_rows. Don't affect other Items
      with ROW_RESULT (eg Item_singlerow_subselect).

      For such Items more optimal is to detect if it is constant and replace
      it with Item_row. This would optimize queries like this:
      SELECT * FROM t1 WHERE (a,b) = (SELECT a,b FROM t2 LIMIT 1);
    */
    Item_row *item_row= (Item_row*) item;
    Item_row *comp_item_row= (Item_row*) comp_item;
    uint col;
    new_item= 0;
    /*
      If item and comp_item are both Item_rows and have same number of cols
      then process items in Item_row one by one.
      We can't ignore NULL values here as this item may be used with <=>, in
      which case NULL's are significant.
    */
    DBUG_ASSERT(item->result_type() == comp_item->result_type());
    DBUG_ASSERT(item_row->cols() == comp_item_row->cols());
    col= item_row->cols();
    while (col-- > 0)
      resolve_const_item(thd, item_row->addr(col),
                         comp_item_row->element_index(col));
    break;
  }
  /* Fallthrough */
  case REAL_RESULT:
  {						// It must REAL_RESULT
    double result= item->val_real();
    uint length=item->max_length,decimals=item->decimals;
    bool null_value=item->null_value;
    new_item= (null_value ? (Item*) new Item_null(name) : (Item*)
               new Item_float(name, result, decimals, length));
    break;
  }
  case DECIMAL_RESULT:
  {
    my_decimal decimal_value;
    my_decimal *result= item->val_decimal(&decimal_value);
    uint length= item->max_length, decimals= item->decimals;
    bool null_value= item->null_value;
    new_item= (null_value ?
               (Item*) new Item_null(name) :
               (Item*) new Item_decimal(name, result, length, decimals));
    break;
  }
  default:
    DBUG_ASSERT(0);
  }
  if (new_item)
    thd->change_item_tree(ref, new_item);
}

/**
  Return true if the value stored in the field is equal to the const
  item.

  We need to use this on the range optimizer because in some cases
  we can't store the value in the field without some precision/character loss.
*/

bool field_is_equal_to_item(Field *field,Item *item)
{

  Item_result res_type=item_cmp_type(field->result_type(),
				     item->result_type());
  if (res_type == STRING_RESULT)
  {
    char item_buff[MAX_FIELD_WIDTH];
    char field_buff[MAX_FIELD_WIDTH];
    String item_tmp(item_buff,sizeof(item_buff),&my_charset_bin),*item_result;
    String field_tmp(field_buff,sizeof(field_buff),&my_charset_bin);
    item_result=item->val_str(&item_tmp);
    if (item->null_value)
      return 1;					// This must be true
    field->val_str(&field_tmp);
    return !stringcmp(&field_tmp,item_result);
  }
  if (res_type == INT_RESULT)
    return 1;					// Both where of type int
  if (res_type == DECIMAL_RESULT)
  {
    my_decimal item_buf, *item_val,
               field_buf, *field_val;
    item_val= item->val_decimal(&item_buf);
    if (item->null_value)
      return 1;					// This must be true
    field_val= field->val_decimal(&field_buf);
    return !my_decimal_cmp(item_val, field_val);
  }
  double result= item->val_real();
  if (item->null_value)
    return 1;
  return result == field->val_real();
}

Item_cache* Item_cache::get_cache(const Item *item)
{
  switch (item->result_type()) {
  case INT_RESULT:
    return new Item_cache_int();
  case REAL_RESULT:
    return new Item_cache_real();
  case DECIMAL_RESULT:
    return new Item_cache_decimal();
  case STRING_RESULT:
    return new Item_cache_str(item);
  case ROW_RESULT:
    return new Item_cache_row();
  default:
    // should never be in real life
    DBUG_ASSERT(0);
    return 0;
  }
}


void Item_cache::print(String *str, enum_query_type query_type)
{
  str->append(STRING_WITH_LEN("<cache>("));
  if (example)
    example->print(str, query_type);
  else
    Item::print(str, query_type);
  str->append(')');
}


void Item_cache_int::store(Item *item)
{
  value= item->val_int_result();
  null_value= item->null_value;
  unsigned_flag= item->unsigned_flag;
}


void Item_cache_int::store(Item *item, longlong val_arg)
{
  value= val_arg;
  null_value= item->null_value;
  unsigned_flag= item->unsigned_flag;
}


String *Item_cache_int::val_str(String *str)
{
  DBUG_ASSERT(fixed == 1);
  str->set(value, default_charset());
  return str;
}


my_decimal *Item_cache_int::val_decimal(my_decimal *decimal_val)
{
  DBUG_ASSERT(fixed == 1);
  int2my_decimal(E_DEC_FATAL_ERROR, value, unsigned_flag, decimal_val);
  return decimal_val;
}


void Item_cache_real::store(Item *item)
{
  value= item->val_result();
  null_value= item->null_value;
}


longlong Item_cache_real::val_int()
{
  DBUG_ASSERT(fixed == 1);
  return (longlong) rint(value);
}


String* Item_cache_real::val_str(String *str)
{
  DBUG_ASSERT(fixed == 1);
  str->set_real(value, decimals, default_charset());
  return str;
}


my_decimal *Item_cache_real::val_decimal(my_decimal *decimal_val)
{
  DBUG_ASSERT(fixed == 1);
  double2my_decimal(E_DEC_FATAL_ERROR, value, decimal_val);
  return decimal_val;
}


void Item_cache_decimal::store(Item *item)
{
  my_decimal *val= item->val_decimal_result(&decimal_value);
  if (!(null_value= item->null_value) && val != &decimal_value)
    my_decimal2decimal(val, &decimal_value);
}

double Item_cache_decimal::val_real()
{
  DBUG_ASSERT(fixed);
  double res;
  my_decimal2double(E_DEC_FATAL_ERROR, &decimal_value, &res);
  return res;
}

longlong Item_cache_decimal::val_int()
{
  DBUG_ASSERT(fixed);
  longlong res;
  my_decimal2int(E_DEC_FATAL_ERROR, &decimal_value, unsigned_flag, &res);
  return res;
}

String* Item_cache_decimal::val_str(String *str)
{
  DBUG_ASSERT(fixed);
  my_decimal_round(E_DEC_FATAL_ERROR, &decimal_value, decimals, FALSE,
                   &decimal_value);
  my_decimal2string(E_DEC_FATAL_ERROR, &decimal_value, 0, 0, 0, str);
  return str;
}

my_decimal *Item_cache_decimal::val_decimal(my_decimal *val)
{
  DBUG_ASSERT(fixed);
  return &decimal_value;
}


void Item_cache_str::store(Item *item)
{
  value_buff.set(buffer, sizeof(buffer), item->collation.collation);
  value= item->str_result(&value_buff);
  if ((null_value= item->null_value))
    value= 0;
  else if (value != &value_buff)
  {
    /*
      We copy string value to avoid changing value if 'item' is table field
      in queries like following (where t1.c is varchar):
      select a, 
             (select a,b,c from t1 where t1.a=t2.a) = ROW(a,2,'a'),
             (select c from t1 where a=t2.a)
        from t2;
    */
    value_buff.copy(*value);
    value= &value_buff;
  }
}

double Item_cache_str::val_real()
{
  DBUG_ASSERT(fixed == 1);
  int err_not_used;
  char *end_not_used;
  if (value)
    return my_strntod(value->charset(), (char*) value->ptr(),
		      value->length(), &end_not_used, &err_not_used);
  return (double) 0;
}


longlong Item_cache_str::val_int()
{
  DBUG_ASSERT(fixed == 1);
  int err;
  if (value)
    return my_strntoll(value->charset(), value->ptr(),
		       value->length(), 10, (char**) 0, &err);
  else
    return (longlong)0;
}

my_decimal *Item_cache_str::val_decimal(my_decimal *decimal_val)
{
  DBUG_ASSERT(fixed == 1);
  if (value)
    string2my_decimal(E_DEC_FATAL_ERROR, value, decimal_val);
  else
    decimal_val= 0;
  return decimal_val;
}


int Item_cache_str::save_in_field(Field *field, bool no_conversions)
{
  int res= Item_cache::save_in_field(field, no_conversions);
  return (is_varbinary && field->type() == MYSQL_TYPE_STRING &&
          value->length() < field->field_length) ? 1 : res;
}


bool Item_cache_row::allocate(uint num)
{
  item_count= num;
  THD *thd= current_thd;
  return (!(values= 
	    (Item_cache **) thd->calloc(sizeof(Item_cache *)*item_count)));
}


bool Item_cache_row::setup(Item * item)
{
  example= item;
  if (!values && allocate(item->cols()))
    return 1;
  for (uint i= 0; i < item_count; i++)
  {
    Item *el= item->element_index(i);
    Item_cache *tmp;
    if (!(tmp= values[i]= Item_cache::get_cache(el)))
      return 1;
    tmp->setup(el);
  }
  return 0;
}


void Item_cache_row::store(Item * item)
{
  null_value= 0;
  item->bring_value();
  for (uint i= 0; i < item_count; i++)
  {
    values[i]->store(item->element_index(i));
    null_value|= values[i]->null_value;
  }
}


void Item_cache_row::illegal_method_call(const char *method)
{
  DBUG_ENTER("Item_cache_row::illegal_method_call");
  DBUG_PRINT("error", ("!!! %s method was called for row item", method));
  DBUG_ASSERT(0);
  my_error(ER_OPERAND_COLUMNS, MYF(0), 1);
  DBUG_VOID_RETURN;
}


bool Item_cache_row::check_cols(uint c)
{
  if (c != item_count)
  {
    my_error(ER_OPERAND_COLUMNS, MYF(0), c);
    return 1;
  }
  return 0;
}


bool Item_cache_row::null_inside()
{
  for (uint i= 0; i < item_count; i++)
  {
    if (values[i]->cols() > 1)
    {
      if (values[i]->null_inside())
	return 1;
    }
    else
    {
      values[i]->update_null_value();
      if (values[i]->null_value)
	return 1;
    }
  }
  return 0;
}


void Item_cache_row::bring_value()
{
  for (uint i= 0; i < item_count; i++)
    values[i]->bring_value();
  return;
}


Item_type_holder::Item_type_holder(THD *thd, Item *item)
  :Item(thd, item), enum_set_typelib(0), fld_type(get_real_type(item))
{
  DBUG_ASSERT(item->fixed);
  maybe_null= item->maybe_null;
  collation.set(item->collation);
  get_full_info(item);
  /* fix variable decimals which always is NOT_FIXED_DEC */
  if (Field::result_merge_type(fld_type) == INT_RESULT)
    decimals= 0;
  prev_decimal_int_part= item->decimal_int_part();
#ifdef HAVE_SPATIAL
  if (item->field_type() == MYSQL_TYPE_GEOMETRY)
    geometry_type= item->get_geometry_type();
#endif /* HAVE_SPATIAL */
}


/**
  Return expression type of Item_type_holder.

  @return
    Item_result (type of internal MySQL expression result)
*/

Item_result Item_type_holder::result_type() const
{
  return Field::result_merge_type(fld_type);
}


/**
  Find real field type of item.

  @return
    type of field which should be created to store item value
*/

enum_field_types Item_type_holder::get_real_type(Item *item)
{
  switch(item->type())
  {
  case FIELD_ITEM:
  {
    /*
      Item_fields::field_type ask Field_type() but sometimes field return
      a different type, like for enum/set, so we need to ask real type.
    */
    Field *field= ((Item_field *) item)->field;
    enum_field_types type= field->real_type();
    if (field->is_created_from_null_item)
      return MYSQL_TYPE_NULL;
    /* work around about varchar type field detection */
    if (type == MYSQL_TYPE_STRING && field->type() == MYSQL_TYPE_VAR_STRING)
      return MYSQL_TYPE_VAR_STRING;
    return type;
  }
  case SUM_FUNC_ITEM:
  {
    /*
      Argument of aggregate function sometimes should be asked about field
      type
    */
    Item_sum *item_sum= (Item_sum *) item;
    if (item_sum->keep_field_type())
      return get_real_type(item_sum->get_arg(0));
    break;
  }
  case FUNC_ITEM:
    if (((Item_func *) item)->functype() == Item_func::GUSERVAR_FUNC)
    {
      /*
        There are work around of problem with changing variable type on the
        fly and variable always report "string" as field type to get
        acceptable information for client in send_field, so we make field
        type from expression type.
      */
      switch (item->result_type()) {
      case STRING_RESULT:
        return MYSQL_TYPE_VAR_STRING;
      case INT_RESULT:
        return MYSQL_TYPE_LONGLONG;
      case REAL_RESULT:
        return MYSQL_TYPE_DOUBLE;
      case DECIMAL_RESULT:
        return MYSQL_TYPE_NEWDECIMAL;
      case ROW_RESULT:
      default:
        DBUG_ASSERT(0);
        return MYSQL_TYPE_VAR_STRING;
      }
    }
    break;
  default:
    break;
  }
  return item->field_type();
}

/**
  Find field type which can carry current Item_type_holder type and
  type of given Item.

  @param thd     thread handler
  @param item    given item to join its parameters with this item ones

  @retval
    TRUE   error - types are incompatible
  @retval
    FALSE  OK
*/

bool Item_type_holder::join_types(THD *thd, Item *item)
{
  uint max_length_orig= max_length;
  uint decimals_orig= decimals;
  DBUG_ENTER("Item_type_holder::join_types");
  DBUG_PRINT("info:", ("was type %d len %d, dec %d name %s",
                       fld_type, max_length, decimals,
                       (name ? name : "<NULL>")));
  DBUG_PRINT("info:", ("in type %d len %d, dec %d",
                       get_real_type(item),
                       item->max_length, item->decimals));
  fld_type= Field::field_type_merge(fld_type, get_real_type(item));
  {
    int item_decimals= item->decimals;
    /* fix variable decimals which always is NOT_FIXED_DEC */
    if (Field::result_merge_type(fld_type) == INT_RESULT)
      item_decimals= 0;
    decimals= max(decimals, item_decimals);
  }
  if (Field::result_merge_type(fld_type) == DECIMAL_RESULT)
  {
    decimals= min(max(decimals, item->decimals), DECIMAL_MAX_SCALE);
    int item_int_part= item->decimal_int_part();
    int item_prec = max(prev_decimal_int_part, item_int_part) + decimals;
    int precision= min(item_prec, DECIMAL_MAX_PRECISION);
    unsigned_flag&= item->unsigned_flag;
    max_length= my_decimal_precision_to_length(precision, decimals,
                                               unsigned_flag);
  }

  switch (Field::result_merge_type(fld_type))
  {
  case STRING_RESULT:
  {
    const char *old_cs, *old_derivation;
    uint32 old_max_chars= max_length / collation.collation->mbmaxlen;
    old_cs= collation.collation->name;
    old_derivation= collation.derivation_name();
    if (collation.aggregate(item->collation, MY_COLL_ALLOW_CONV))
    {
      my_error(ER_CANT_AGGREGATE_2COLLATIONS, MYF(0),
	       old_cs, old_derivation,
	       item->collation.collation->name,
	       item->collation.derivation_name(),
	       "UNION");
      DBUG_RETURN(TRUE);
    }
    /*
      To figure out max_length, we have to take into account possible
      expansion of the size of the values because of character set
      conversions.
     */
    if (collation.collation != &my_charset_bin)
    {
      max_length= max(old_max_chars * collation.collation->mbmaxlen,
                      display_length(item) /
                      item->collation.collation->mbmaxlen *
                      collation.collation->mbmaxlen);
    }
    else
      set_if_bigger(max_length, display_length(item));
    break;
  }
  case REAL_RESULT:
  {
    if (decimals != NOT_FIXED_DEC)
    {
      /*
        For FLOAT(M,D)/DOUBLE(M,D) do not change precision
         if both fields have the same M and D
      */
      if (item->max_length != max_length_orig ||
          item->decimals != decimals_orig)
      {
        int delta1= max_length_orig - decimals_orig;
        int delta2= item->max_length - item->decimals;
        max_length= max(delta1, delta2) + decimals;
        if (fld_type == MYSQL_TYPE_FLOAT && max_length > FLT_DIG + 2)
        {
          max_length= MAX_FLOAT_STR_LENGTH;
          decimals= NOT_FIXED_DEC;
        } 
        else if (fld_type == MYSQL_TYPE_DOUBLE && max_length > DBL_DIG + 2)
        {
          max_length= MAX_DOUBLE_STR_LENGTH;
          decimals= NOT_FIXED_DEC;
        }
      }
    }
    else
      max_length= (fld_type == MYSQL_TYPE_FLOAT) ? FLT_DIG+6 : DBL_DIG+7;
    break;
  }
  default:
    max_length= max(max_length, display_length(item));
  };
  maybe_null|= item->maybe_null;
  get_full_info(item);

  /* Remember decimal integer part to be used in DECIMAL_RESULT handleng */
  prev_decimal_int_part= decimal_int_part();
  DBUG_PRINT("info", ("become type: %d  len: %u  dec: %u",
                      (int) fld_type, max_length, (uint) decimals));
  DBUG_RETURN(FALSE);
}

/**
  Calculate lenth for merging result for given Item type.

  @param item  Item for length detection

  @return
    length
*/

uint32 Item_type_holder::display_length(Item *item)
{
  if (item->type() == Item::FIELD_ITEM)
    return ((Item_field *)item)->max_disp_length();

  switch (item->field_type())
  {
  case MYSQL_TYPE_DECIMAL:
  case MYSQL_TYPE_TIMESTAMP:
  case MYSQL_TYPE_DATE:
  case MYSQL_TYPE_TIME:
  case MYSQL_TYPE_DATETIME:
  case MYSQL_TYPE_YEAR:
  case MYSQL_TYPE_NEWDATE:
  case MYSQL_TYPE_VARCHAR:
  case MYSQL_TYPE_BIT:
  case MYSQL_TYPE_NEWDECIMAL:
  case MYSQL_TYPE_ENUM:
  case MYSQL_TYPE_SET:
  case MYSQL_TYPE_TINY_BLOB:
  case MYSQL_TYPE_MEDIUM_BLOB:
  case MYSQL_TYPE_LONG_BLOB:
  case MYSQL_TYPE_BLOB:
  case MYSQL_TYPE_VAR_STRING:
  case MYSQL_TYPE_STRING:
  case MYSQL_TYPE_GEOMETRY:
    return item->max_length;
  case MYSQL_TYPE_TINY:
    return 4;
  case MYSQL_TYPE_SHORT:
    return 6;
  case MYSQL_TYPE_LONG:
    return MY_INT32_NUM_DECIMAL_DIGITS;
  case MYSQL_TYPE_FLOAT:
    return 25;
  case MYSQL_TYPE_DOUBLE:
    return 53;
  case MYSQL_TYPE_NULL:
    return 0;
  case MYSQL_TYPE_LONGLONG:
    return 20;
  case MYSQL_TYPE_INT24:
    return 8;
  default:
    DBUG_ASSERT(0); // we should never go there
    return 0;
  }
}


/**
  Make temporary table field according collected information about type
  of UNION result.

  @param table  temporary table for which we create fields

  @return
    created field
*/

Field *Item_type_holder::make_field_by_type(TABLE *table)
{
  /*
    The field functions defines a field to be not null if null_ptr is not 0
  */
  uchar *null_ptr= maybe_null ? (uchar*) "" : 0;
  Field *field;

  switch (fld_type) {
  case MYSQL_TYPE_ENUM:
    DBUG_ASSERT(enum_set_typelib);
    field= new Field_enum((uchar *) 0, max_length, null_ptr, 0,
                          Field::NONE, name,
                          get_enum_pack_length(enum_set_typelib->count),
                          enum_set_typelib, collation.collation);
    if (field)
      field->init(table);
    return field;
  case MYSQL_TYPE_SET:
    DBUG_ASSERT(enum_set_typelib);
    field= new Field_set((uchar *) 0, max_length, null_ptr, 0,
                         Field::NONE, name,
                         get_set_pack_length(enum_set_typelib->count),
                         enum_set_typelib, collation.collation);
    if (field)
      field->init(table);
    return field;
  case MYSQL_TYPE_NULL:
    return make_string_field(table);
  default:
    break;
  }
  return tmp_table_field_from_field_type(table, 0);
}


/**
  Get full information from Item about enum/set fields to be able to create
  them later.

  @param item    Item for information collection
*/
void Item_type_holder::get_full_info(Item *item)
{
  if (fld_type == MYSQL_TYPE_ENUM ||
      fld_type == MYSQL_TYPE_SET)
  {
    if (item->type() == Item::SUM_FUNC_ITEM &&
        (((Item_sum*)item)->sum_func() == Item_sum::MAX_FUNC ||
         ((Item_sum*)item)->sum_func() == Item_sum::MIN_FUNC))
      item = ((Item_sum*)item)->get_arg(0);
    /*
      We can have enum/set type after merging only if we have one enum|set
      field (or MIN|MAX(enum|set field)) and number of NULL fields
    */
    DBUG_ASSERT((enum_set_typelib &&
                 get_real_type(item) == MYSQL_TYPE_NULL) ||
                (!enum_set_typelib &&
                 item->type() == Item::FIELD_ITEM &&
                 (get_real_type(item) == MYSQL_TYPE_ENUM ||
                  get_real_type(item) == MYSQL_TYPE_SET) &&
                 ((Field_enum*)((Item_field *) item)->field)->typelib));
    if (!enum_set_typelib)
    {
      enum_set_typelib= ((Field_enum*)((Item_field *) item)->field)->typelib;
    }
  }
}


double Item_type_holder::val_real()
{
  DBUG_ASSERT(0); // should never be called
  return 0.0;
}


longlong Item_type_holder::val_int()
{
  DBUG_ASSERT(0); // should never be called
  return 0;
}

my_decimal *Item_type_holder::val_decimal(my_decimal *)
{
  DBUG_ASSERT(0); // should never be called
  return 0;
}

String *Item_type_holder::val_str(String*)
{
  DBUG_ASSERT(0); // should never be called
  return 0;
}

void Item_result_field::cleanup()
{
  DBUG_ENTER("Item_result_field::cleanup()");
  Item::cleanup();
  result_field= 0;
  DBUG_VOID_RETURN;
}

/**
  Dummy error processor used by default by Name_resolution_context.

  @note
    do nothing
*/

void dummy_error_processor(THD *thd, void *data)
{}

/**
  Wrapper of hide_view_error call for Name_resolution_context error
  processor.

  @note
    hide view underlying tables details in error messages
*/

void view_error_processor(THD *thd, void *data)
{
  ((TABLE_LIST *)data)->hide_view_error(thd);
}

/*****************************************************************************
** Instantiate templates
*****************************************************************************/

#ifdef HAVE_EXPLICIT_TEMPLATE_INSTANTIATION
template class List<Item>;
template class List_iterator<Item>;
template class List_iterator_fast<Item>;
template class List_iterator_fast<Item_field>;
template class List<List_item>;
#endif<|MERGE_RESOLUTION|>--- conflicted
+++ resolved
@@ -1507,14 +1507,6 @@
       {
         set(dt);
       }
-      else
-<<<<<<< HEAD
-      {
-        // Do nothing
-      }
-=======
-      {} // Do nothing
->>>>>>> 91d073e6
     }
     else if ((flags & MY_COLL_ALLOW_SUPERSET_CONV) &&
              left_is_superset(this, &dt))
